--- conflicted
+++ resolved
@@ -73,13 +73,9 @@
 		rw.WriteHeader(http.StatusOK)
 
 		resp := []byte("[]")
-<<<<<<< HEAD
-		if events, found := s.mockedEvents[typee]; found && len(events) > 0 {
-=======
 		if isSpecificSubaccountBeingFetched(req, eventType) {
 			resp = getMockEventForSubaccount(req, s.tenantOnDemandID)
-		} else if events, found := s.mockedEvents[eventType]; found {
->>>>>>> 9f54f427
+		} else if events, found := s.mockedEvents[eventType]; found && len(events) > 0 {
 			resp = events[0]
 			events = events[1:]
 			s.mockedEvents[eventType] = events
