package ord_aggregator

// This document is created by simply marshalling the returned document from the fixture fixWellKnownConfig located in: /compass/components/director/internal/open_resource_discovery/fixtures_test.go
// If any breaking/validation change is applied to the fixture's WellKnownConfig structure, it must be applied here as well. Otherwise, the aggregator e2e test will fail.
const ordConfig = `{
    "$schema": "../spec/v1/generated/Configuration.schema.json",
    "openResourceDiscoveryV1": {
        "documents": [
            {
                "url": "/open-resource-discovery/v1/documents/example1",
                "systemInstanceAware": true,
                "accessStrategies": [
                    {
                        "type": "open",
                        "customType": "",
                        "customDescription": ""
                    }
                ]
            }
        ]
    }
}`

// This document is based on marshalling (and optionally enhancing) the returned document from the fixture fixORDDocumentWithBaseURL located in: /compass/components/director/internal/open_resource_discovery/fixtures_test.go
// If any breaking/validation change is applied to the fixture's Document structure, it must be applied here and in the constants used in the e2e test (/compass/tests/ord-aggregator/tests/handler_test.go) as well. Otherwise, the aggregator e2e test will fail.
// describedSystemInstance.baseUrl should be the same as the url of external services mock in the cluster
const ordDocument = `{
	"$schema": "./spec/v1/generated/Document.schema.json",
	"apiResources": [{
		"apiProtocol": "odata-v2",
		"apiResourceLinks": [{
			"type": "console",
			"url": "https://example.com/shell/discover"
		},
		{
			"type": "console",
			"url": "/shell/discover/relative"
		}],
		"changelogEntries": [{
			"date": "2020-04-29",
			"description": "loremipsumdolorsitamet",
			"releaseStatus": "active",
			"url": "https://example.com/changelog/v1",
			"version": "1.0.0"
		}],
		"countries": ["BG", "US"],
		"customImplementationStandard": null,
		"customImplementationStandardDescription": null,
		"description": "lorem ipsum dolor sit amet",
		"disabled": true,
		"entryPoints": ["https://exmaple.com/test/v1", "https://exmaple.com/test/v2"],
		"extensible": {
			"description": "Please find the extensibility documentation",
			"supported": "automatic"
		},
		"implementationStandard": "cff:open-service-broker:v2",
		"industry": ["Automotive","Banking"],
		"labels": {
			"label-key-1": ["label-value-1", "label-value-2"]
		},
		"lineOfBusiness": ["R&D Engineering"],
		"links": [{
			"description": "loremipsumdolornem",
			"title": "LinkTitle",
			"url": "https://example.com/2018/04/11/testing/"
		},
		{
			"description": "loremipsumdolornem",
			"title": "LinkTitle",
			"url": "/testing/relative"
		}],
		"ordId": "ns:apiResource:API_ID:v2",
		"partOfConsumptionBundles": [{
			"defaultEntryPoint": "https://exmaple.com/test/v1",
			"ordId": "ns:consumptionBundle:BUNDLE_ID:v1"
		},
		{
			"defaultEntryPoint": "https://exmaple.com/test/v1",
			"ordId": "ns:consumptionBundle:BUNDLE_ID:v2"
		}],
		"partOfPackage": "ns:package:PACKAGE_ID:v1",
		"partOfProducts": ["sap:product:id:"],
		"releaseStatus": "active",
		"resourceDefinitions": [{
			"accessStrategies": [{
				"customDescription": "",
				"customType": "",
				"type": "open"
			}],
			"customType": "",
			"mediaType": "application/json",
			"type": "openapi-v3",
			"url": "http://localhost:8080/odata/1.0/catalog.svc/$value?type=json"
		},
		{
			"accessStrategies": [{
				"customDescription": "",
				"customType": "",
				"type": "open"
			}],
			"customType": "",
			"mediaType": "text/yaml",
			"type": "openapi-v3",
			"url": "https://test.com/odata/1.0/catalog"
		},
		{
			"accessStrategies": [{
				"customDescription": "",
				"customType": "",
				"type": "open"
			}],
			"customType": "",
			"mediaType": "application/xml",
			"type": "edmx",
			"url": "https://TEST:443//odata/$metadata"
		}],
		"shortDescription": "lorem ipsum",
		"sunsetDate": null,
		"systemInstanceAware": true,
		"tags": ["apiTestTag"],
		"title": "API TITLE",
		"version": "2.1.2",
		"visibility": "public"
	},
	{
		"apiProtocol": "odata-v2",
		"apiResourceLinks": [{
			"type": "console",
			"url": "https://example.com/shell/discover"
		},
		{
			"type": "console",
			"url": "/shell/discover/relative"
		}],
		"changelogEntries": [{
			"date": "2020-04-29",
			"description": "loremipsumdolorsitamet",
			"releaseStatus": "active",
			"url": "https://example.com/changelog/v1",
			"version": "1.0.0"
		}],
		"countries": ["BR"],
		"customImplementationStandard": null,
		"customImplementationStandardDescription": null,
		"description": "lorem ipsum dolor sit amet",
		"disabled": null,
		"entryPoints": ["http://localhost:8080/some-api/v1"],
		"extensible": {
			"description": "Please find the extensibility documentation",
			"supported": "automatic"
		},
		"implementationStandard": "cff:open-service-broker:v2",
		"industry": ["Automotive","Banking"],
		"labels": {
			"label-key-1": ["label-value-1", "label-value-2"]
		},
		"lineOfBusiness": ["Finance"],
		"links": [{
			"description": "loremipsumdolornem",
			"title": "LinkTitle",
			"url": "https://example.com/2018/04/11/testing/"
		},
		{
			"description": "loremipsumdolornem",
			"title": "LinkTitle",
			"url": "/testing/relative"
		}],
		"ordId": "ns:apiResource:API_ID2:v1",
		"partOfConsumptionBundles": [{
			"defaultEntryPoint": "",
			"ordId": "ns:consumptionBundle:BUNDLE_ID:v1"
		},
 		{
			"ordId": "ns:consumptionBundle:BUNDLE_ID:v2",
			"defaultEntryPoint": ""
		}],
		"partOfPackage": "ns:package:PACKAGE_ID:v1",
		"partOfProducts": ["sap:product:id:"],
		"releaseStatus": "deprecated",
		"resourceDefinitions": [{
			"accessStrategies": [{
				"customDescription": "",
				"customType": "",
				"type": "open"
			}],
			"customType": "",
			"mediaType": "application/xml",
			"type": "edmx",
			"url": "https://TEST:443//odata/$metadata"
		},
		{
			"accessStrategies": [{
				"customDescription": "",
				"customType": "",
				"type": "open"
			}],
			"customType": "",
			"mediaType": "application/json",
			"type": "openapi-v3",
			"url": "http://localhost:8080/odata/1.0/catalog.svc/$value?type=json"
		}],
		"shortDescription": "lorem ipsum",
		"successors": ["ns:apiResource:API_ID:v2"],
		"sunsetDate": "2020-12-08T15:47:04+0000",
		"systemInstanceAware": true,
		"tags": ["ZGWSAMPLE"],
		"title": "Gateway Sample Service",
		"version": "1.1.0",
		"visibility": "public"
	}],
	"consumptionBundles":[
        {
            "credentialExchangeStrategies":[
                {
                    "callbackUrl":"/credentials/relative",
                    "customType":"ns:credential-exchange:v1",
                    "type":"custom"
                },
                {
                    "callbackUrl":"http://example.com/credentials",
                    "customType":"ns:credential-exchange2:v3",
                    "type":"custom"
                }
            ],
            "description":"lorem ipsum dolor nsq sme",
            "labels":{
                "label-key-1":[
                    "label-value-1",
                    "label-value-2"
                ]
            },
            "links":[
                {
                    "description":"loremipsumdolornem",
                    "title":"LinkTitle",
                    "url":"https://example.com/2018/04/11/testing/"
                },
                {
                    "description":"loremipsumdolornem",
                    "title":"LinkTitle",
                    "url":"/testing/relative"
                }
            ],
            "ordId":"ns:consumptionBundle:BUNDLE_ID:v1",
            "shortDescription":"lorem ipsum",
            "title":"BUNDLE TITLE"
        },
        {
            "title":"BUNDLE TITLE 2",
            "description":"foo bar",
            "ordId":"ns:consumptionBundle:BUNDLE_ID:v2",
            "shortDescription":"foo",
            "links":[
                {
                    "description":"loremipsumdolornem",
                    "title":"LinkTitle",
                    "url":"https://example.com/2018/04/11/testing/"
                },
                {
                    "description":"loremipsumdolornem",
                    "title":"LinkTitle",
                    "url":"/testing/relative"
                }
            ],
            "labels":{
                "label-key-1":[
                    "label-value-1",
                    "label-value-2"
                ]
            },
            "credentialExchangeStrategies":[
                {
                    "callbackUrl":"/credentials/relative",
                    "customType":"ns:credential-exchange:v1",
                    "type":"custom"
                },
                {
                    "callbackUrl":"http://example.com/credentials",
                    "customType":"ns:credential-exchange2:v3",
                    "type":"custom"
                }
            ]
        }
    ],
	"describedSystemInstance": {
		"ApplicationTemplateID": null,
		"baseUrl": "http://compass-external-services-mock.compass-system.svc.cluster.local:8080",
		"Description": null,
		"HealthCheckURL": null,
		"IntegrationSystemID": null,
		"labels": {
			"label-key-1": ["label-value-1", "label-value-2"]
		},
		"Name": "",
		"ProviderName": null,
		"Status": null,
		"Tenant": ""
	},
	"description": "Test Document",
	"eventResources": [{
		"changelogEntries": [{
			"date": "2020-04-29",
			"description": "loremipsumdolorsitamet",
			"releaseStatus": "active",
			"url": "https://example.com/changelog/v1",
			"version": "1.0.0"
		}],
		"countries": ["BG", "US"],
		"description": "lorem ipsum dolor sit amet",
		"disabled": true,
		"extensible": {
			"description": "Please find the extensibility documentation",
			"supported": "automatic"
		},
		"industry": ["Automotive","Banking"],
		"labels": {
			"label-key-1": ["label-value-1", "label-value-2"]
		},
		"lineOfBusiness": ["Finance"],
		"links": [{
			"description": "loremipsumdolornem",
			"title": "LinkTitle",
			"url": "https://example.com/2018/04/11/testing/"
		},
		{
			"description": "loremipsumdolornem",
			"title": "LinkTitle",
			"url": "/testing/relative"
		}],
		"ordId": "ns:eventResource:EVENT_ID:v1",
		"partOfConsumptionBundles": [{
			"defaultEntryPoint": "",
			"ordId": "ns:consumptionBundle:BUNDLE_ID:v1"
		},
		{
			"defaultEntryPoint": "",
			"ordId": "ns:consumptionBundle:BUNDLE_ID:v2"
		}],
		"partOfPackage": "ns:package:PACKAGE_ID:v1",
		"partOfProducts": ["sap:product:id:"],
		"releaseStatus": "active",
		"resourceDefinitions": [{
			"accessStrategies": [{
				"customDescription": "",
				"customType": "",
				"type": "open"
			}],
			"customType": "",
			"mediaType": "application/json",
			"type": "asyncapi-v2",
			"url": "http://localhost:8080/asyncApi2.json"
		}],
		"shortDescription": "lorem ipsum",
		"sunsetDate": null,
		"systemInstanceAware": true,
		"tags": ["eventTestTag"],
		"title": "EVENT TITLE",
		"version": "2.1.2",
		"visibility": "public"
	},
	{
		"changelogEntries": [{
			"date": "2020-04-29",
			"description": "loremipsumdolorsitamet",
			"releaseStatus": "active",
			"url": "https://example.com/changelog/v1",
			"version": "1.0.0"
		}],
		"countries": ["BR"],
		"description": "lorem ipsum dolor sit amet",
		"disabled": null,
		"extensible": {
			"description": "Please find the extensibility documentation",
			"supported": "automatic"
		},
		"industry": ["Automotive","Chemicals"],
		"labels": {
			"label-key-1": ["label-value-1", "label-value-2"]
		},
		"lineOfBusiness": ["R&D Engineering"],
		"links": [{
			"description": "loremipsumdolornem",
			"title": "LinkTitle",
			"url": "https://example.com/2018/04/11/testing/"
		},
		{
			"description": "loremipsumdolornem",
			"title": "LinkTitle",
			"url": "/testing/relative"
		}],
		"ordId": "ns2:eventResource:EVENT_ID:v1",
		"partOfConsumptionBundles": [{
			"defaultEntryPoint": "",
			"ordId": "ns:consumptionBundle:BUNDLE_ID:v1"
		},
		{
			"defaultEntryPoint": "",
			"ordId": "ns:consumptionBundle:BUNDLE_ID:v2"
		}],
		"partOfPackage": "ns:package:PACKAGE_ID:v1",
		"partOfProducts": ["sap:product:id:"],
		"releaseStatus": "deprecated",
		"resourceDefinitions": [{
			"accessStrategies": [{
				"customDescription": "",
				"customType": "",
				"type": "open"
			}],
			"customType": "",
			"mediaType": "application/json",
			"type": "asyncapi-v2",
			"url": "http://localhost:8080/api/eventCatalog.json"
		}],
		"shortDescription": "lorem ipsum",
		"successors": ["ns2:eventResource:EVENT_ID:v1"],
		"sunsetDate": "2020-12-08T15:47:04+0000",
		"systemInstanceAware": true,
		"tags": ["eventTestTag2"],
		"title": "EVENT TITLE 2",
		"version": "1.1.0",
		"visibility": "public"
	}],
<<<<<<< HEAD
	"openResourceDiscovery": "1.0",
=======
	"openResourceDiscovery": "1.0-rc.4",
>>>>>>> becf8f99
	"packages": [{
		"countries": ["BG", "EN"],
		"customPolicyLevel": null,
		"description": "lorem ipsum dolor set",
		"industry": ["Automotive","Banking"],
		"labels": {
			"label-key-1": ["label-val"],
			"pkg-label": ["label-val"]
		},
		"licenseType": "licence",
		"lineOfBusiness": ["Sales"],
		"links": [{
			"description": "loremipsumdolornem",
			"title": "LinkTitle",
			"url": "https://example.com/2018/04/11/testing/"
		},
		{
			"description": "loremipsumdolornem",
			"title": "LinkTitle",
			"url": "/testing/relative"
		}],
		"ordId": "ns:package:PACKAGE_ID:v1",
		"packageLinks": [{
			"type": "terms-of-service",
			"url": "https://example.com/en/legal/terms-of-use.html"
		},
		{
			"type": "client-registration",
			"url": "/ui/public/showRegisterForm"
		}],
		"partOfProducts": ["sap:product:id:"],
		"policyLevel": "sap:core:v1",
		"shortDescription": "lorem ipsum",
		"tags": ["testTag"],
		"title": "PACKAGE 1 TITLE",
		"vendor": "sap:vendor:SAP:",
		"version": "1.1.2"
	}],
	"products": [{
		"correlationIds": [
			"foo.bar.baz:123456",
			"foo.bar.baz:654321"
		],
		"labels": {
			"label-key-1": ["label-value-1", "label-value-2"]
		},
		"ordId": "sap:product:id:",
		"parent": "ns:product:id2:",
		"shortDescription": "lorem ipsum",
		"title": "PRODUCT TITLE",
		"vendor": "sap:vendor:SAP:"
	}],
	"tombstones": [{
		"ordId": "ns:apiResource:API_ID2:v1",
		"removalDate": "2020-12-02T14:12:59Z"
	}],
	"vendors": [{
		"labels": {
			"label-key-1": ["label-value-1", "label-value-2"]
		},
		"ordId": "sap:vendor:SAP:",
		"partners": [
			"microsoft:vendor:Microsoft:"
		],
		"title": "SAP"
	}]
}`<|MERGE_RESOLUTION|>--- conflicted
+++ resolved
@@ -420,11 +420,7 @@
 		"version": "1.1.0",
 		"visibility": "public"
 	}],
-<<<<<<< HEAD
 	"openResourceDiscovery": "1.0",
-=======
-	"openResourceDiscovery": "1.0-rc.4",
->>>>>>> becf8f99
 	"packages": [{
 		"countries": ["BG", "EN"],
 		"customPolicyLevel": null,
