package ord_aggregator

import (
<<<<<<< HEAD
	"fmt"
=======
	"crypto/rsa"
	"encoding/json"
	"fmt"
	"io/ioutil"
	"log"
>>>>>>> e5431d0d
	"net/http"
	"strings"
	"sync"

	"github.com/form3tech-oss/jwt-go"

	"github.com/kyma-incubator/compass/components/external-services-mock/internal/httphelpers"
	"github.com/pkg/errors"
)

<<<<<<< HEAD
func HandleFuncOrdConfig(accessStrategy string) func(rw http.ResponseWriter, req *http.Request) {
	return func(rw http.ResponseWriter, req *http.Request) {
		rw.WriteHeader(http.StatusOK)
		_, err := rw.Write([]byte(fmt.Sprintf(ordConfig, accessStrategy)))
		if err != nil {
			httphelpers.WriteError(rw, errors.Wrap(err, "error while writing response"), http.StatusInternalServerError)
		}
	}
}

func HandleFuncOrdDocument(serverPort int) func(rw http.ResponseWriter, req *http.Request) {
	return func(rw http.ResponseWriter, req *http.Request) {
		rw.WriteHeader(http.StatusOK)
		_, err := rw.Write([]byte(fmt.Sprintf(ordDocument, serverPort)))
		if err != nil {
			httphelpers.WriteError(rw, errors.Wrap(err, "error while writing response"), http.StatusInternalServerError)
		}
=======
type ordHandler struct {
	mutex     sync.RWMutex
	secured   bool
	username  string
	password  string
	token     string
	publicKey *rsa.PublicKey
}

func NewORDHandler() *ordHandler {
	return &ordHandler{
		mutex:   sync.RWMutex{},
		secured: false,
	}
}

func (oh *ordHandler) SetPublicKey(publicKey *rsa.PublicKey) {
	oh.publicKey = publicKey
}

func (oh *ordHandler) HandleFuncOrdConfig(rw http.ResponseWriter, req *http.Request) {
	oh.mutex.RLock()
	defer oh.mutex.RUnlock()

	authorizationHeader := req.Header.Get("Authorization")
	if oh.secured {
		username, password, exist := req.BasicAuth()
		if !exist {
			if authorizationHeader == "" {
				httphelpers.WriteError(rw, errors.New("missing Authorization header"), http.StatusUnauthorized)
			}
		}

		validCredentials := (username == oh.username && password == oh.password) || oh.isValidToken(authorizationHeader)

		if !validCredentials {
			httphelpers.WriteError(rw, errors.New("invalid credentials"), http.StatusUnauthorized)
		}
	}

	rw.WriteHeader(http.StatusOK)
	_, err := rw.Write([]byte(ordConfig))
	if err != nil {
		httphelpers.WriteError(rw, errors.Wrap(err, "error while writing response"), http.StatusInternalServerError)
	}
}

func (oh *ordHandler) HandleFuncOrdConfigSecurity(rw http.ResponseWriter, req *http.Request) {
	oh.mutex.Lock()
	defer oh.mutex.Unlock()

	bodyBytes, err := ioutil.ReadAll(req.Body)
	if err != nil {
		httphelpers.WriteError(rw, errors.Wrap(err, "error while reading request body"), http.StatusInternalServerError)
		return
	}
	defer func() {
		if err := req.Body.Close(); err != nil {
			log.Printf("Could not close request body: %s", err)
		}
	}()

	var result struct {
		Enabled  bool   `json:"enabled"`
		Username string `json:"username"`
		Password string `json:"password"`
	}
	if err := json.Unmarshal(bodyBytes, &result); err != nil {
		httphelpers.WriteError(rw, errors.Wrap(err, "body is not a valid JSON"), http.StatusBadRequest)
		return
	}

	oh.secured = result.Enabled
	oh.username = result.Username
	oh.password = result.Password

	log.Println(fmt.Printf("Configured secured for ORD Config handler: %+v\n", result))

	rw.WriteHeader(http.StatusOK)
}

func (oh *ordHandler) HandleFuncOrdDocument(rw http.ResponseWriter, req *http.Request) {
	rw.WriteHeader(http.StatusOK)
	_, err := rw.Write([]byte(ordDocument))
	if err != nil {
		httphelpers.WriteError(rw, errors.Wrap(err, "error while writing response"), http.StatusInternalServerError)
>>>>>>> e5431d0d
	}
}

func (oh *ordHandler) isValidToken(authorizationHeader string) bool {
	if strings.Index(authorizationHeader, "Bearer") == -1 {
		return false
	}

	token := strings.TrimPrefix(authorizationHeader, "Bearer ")

	if _, err := jwt.Parse(token, func(_ *jwt.Token) (interface{}, error) {
		return oh.publicKey, nil
	}); err != nil {
		log.Printf("Could not validate request token: %s\n", err)
		return false

	}

	return true
}<|MERGE_RESOLUTION|>--- conflicted
+++ resolved
@@ -1,15 +1,11 @@
 package ord_aggregator
 
 import (
-<<<<<<< HEAD
-	"fmt"
-=======
 	"crypto/rsa"
 	"encoding/json"
 	"fmt"
 	"io/ioutil"
 	"log"
->>>>>>> e5431d0d
 	"net/http"
 	"strings"
 	"sync"
@@ -20,25 +16,6 @@
 	"github.com/pkg/errors"
 )
 
-<<<<<<< HEAD
-func HandleFuncOrdConfig(accessStrategy string) func(rw http.ResponseWriter, req *http.Request) {
-	return func(rw http.ResponseWriter, req *http.Request) {
-		rw.WriteHeader(http.StatusOK)
-		_, err := rw.Write([]byte(fmt.Sprintf(ordConfig, accessStrategy)))
-		if err != nil {
-			httphelpers.WriteError(rw, errors.Wrap(err, "error while writing response"), http.StatusInternalServerError)
-		}
-	}
-}
-
-func HandleFuncOrdDocument(serverPort int) func(rw http.ResponseWriter, req *http.Request) {
-	return func(rw http.ResponseWriter, req *http.Request) {
-		rw.WriteHeader(http.StatusOK)
-		_, err := rw.Write([]byte(fmt.Sprintf(ordDocument, serverPort)))
-		if err != nil {
-			httphelpers.WriteError(rw, errors.Wrap(err, "error while writing response"), http.StatusInternalServerError)
-		}
-=======
 type ordHandler struct {
 	mutex     sync.RWMutex
 	secured   bool
@@ -59,30 +36,42 @@
 	oh.publicKey = publicKey
 }
 
-func (oh *ordHandler) HandleFuncOrdConfig(rw http.ResponseWriter, req *http.Request) {
-	oh.mutex.RLock()
-	defer oh.mutex.RUnlock()
+func (oh *ordHandler) HandleFuncOrdConfig(accessStrategy string) func(rw http.ResponseWriter, req *http.Request) {
+	return func(rw http.ResponseWriter, req *http.Request) {
+		oh.mutex.RLock()
+		defer oh.mutex.RUnlock()
 
-	authorizationHeader := req.Header.Get("Authorization")
-	if oh.secured {
-		username, password, exist := req.BasicAuth()
-		if !exist {
-			if authorizationHeader == "" {
-				httphelpers.WriteError(rw, errors.New("missing Authorization header"), http.StatusUnauthorized)
+		authorizationHeader := req.Header.Get("Authorization")
+		if oh.secured {
+			username, password, exist := req.BasicAuth()
+			if !exist {
+				if authorizationHeader == "" {
+					httphelpers.WriteError(rw, errors.New("missing Authorization header"), http.StatusUnauthorized)
+				}
+			}
+
+			validCredentials := (username == oh.username && password == oh.password) || oh.isValidToken(authorizationHeader)
+
+			if !validCredentials {
+				httphelpers.WriteError(rw, errors.New("invalid credentials"), http.StatusUnauthorized)
 			}
 		}
 
-		validCredentials := (username == oh.username && password == oh.password) || oh.isValidToken(authorizationHeader)
-
-		if !validCredentials {
-			httphelpers.WriteError(rw, errors.New("invalid credentials"), http.StatusUnauthorized)
+		rw.WriteHeader(http.StatusOK)
+		_, err := rw.Write([]byte(fmt.Sprintf(ordConfig, accessStrategy)))
+		if err != nil {
+			httphelpers.WriteError(rw, errors.Wrap(err, "error while writing response"), http.StatusInternalServerError)
 		}
 	}
+}
 
-	rw.WriteHeader(http.StatusOK)
-	_, err := rw.Write([]byte(ordConfig))
-	if err != nil {
-		httphelpers.WriteError(rw, errors.Wrap(err, "error while writing response"), http.StatusInternalServerError)
+func (oh *ordHandler) HandleFuncOrdDocument(serverPort int) func(rw http.ResponseWriter, req *http.Request) {
+	return func(rw http.ResponseWriter, req *http.Request) {
+		rw.WriteHeader(http.StatusOK)
+		_, err := rw.Write([]byte(fmt.Sprintf(ordDocument, serverPort)))
+		if err != nil {
+			httphelpers.WriteError(rw, errors.Wrap(err, "error while writing response"), http.StatusInternalServerError)
+		}
 	}
 }
 
@@ -120,15 +109,6 @@
 	rw.WriteHeader(http.StatusOK)
 }
 
-func (oh *ordHandler) HandleFuncOrdDocument(rw http.ResponseWriter, req *http.Request) {
-	rw.WriteHeader(http.StatusOK)
-	_, err := rw.Write([]byte(ordDocument))
-	if err != nil {
-		httphelpers.WriteError(rw, errors.Wrap(err, "error while writing response"), http.StatusInternalServerError)
->>>>>>> e5431d0d
-	}
-}
-
 func (oh *ordHandler) isValidToken(authorizationHeader string) bool {
 	if strings.Index(authorizationHeader, "Bearer") == -1 {
 		return false
