--- conflicted
+++ resolved
@@ -68,27 +68,16 @@
 // This is needed in order to ensure that every call in the context of an application happens in a single server isolated from others.
 // Prior to this separation there were cases when tests succeeded (false positive) due to mistakenly configured baseURL resulting in different flow - different access strategy returned.
 type ORDServers struct {
-<<<<<<< HEAD
-	CertPort                    int `envconfig:"default=8082"`
-	UnsecuredPort               int `envconfig:"default=8083"`
-	BasicPort                   int `envconfig:"default=8084"`
-	OauthPort                   int `envconfig:"default=8085"`
-	GlobalRegistryCertPort      int `envconfig:"default=8086"`
-	GlobalRegistryUnsecuredPort int `envconfig:"default=8087"`
-	UnsecuredMultiTenantPort    int `envconfig:"default=8088"`
-	CertSecuredBaseURL          string
-	CertSecuredGlobalBaseURL    string
-=======
 	CertPort                           int `envconfig:"default=8082"`
 	UnsecuredPort                      int `envconfig:"default=8083"`
 	BasicPort                          int `envconfig:"default=8084"`
 	OauthPort                          int `envconfig:"default=8085"`
 	GlobalRegistryCertPort             int `envconfig:"default=8086"`
 	GlobalRegistryUnsecuredPort        int `envconfig:"default=8087"`
-	UnsecuredWithAdditionalContentPort int `envconfig:"default=8088"`
+  UnsecuredWithAdditionalContentPort int `envconfig:"default=8088"`
+	UnsecuredMultiTenantPort           int `envconfig:"default=8089"`
 	CertSecuredBaseURL                 string
 	CertSecuredGlobalBaseURL           string
->>>>>>> 5671537a
 }
 
 type OAuthConfig struct {
@@ -348,7 +337,6 @@
 	}
 }
 
-<<<<<<< HEAD
 func initMultiTenantORDServer(cfg config) *http.Server {
 	router := mux.NewRouter()
 
@@ -357,7 +345,16 @@
 
 	router.HandleFunc("/open-resource-discovery/v1/documents/example1", ord_aggregator.HandleFuncOrdDocument(fmt.Sprintf("%s:%d", cfg.BaseURL, cfg.ORDServers.UnsecuredMultiTenantPort), "open"))
 	router.HandleFunc("/open-resource-discovery/v1/documents/example2", ord_aggregator.HandleFuncOrdDocument(fmt.Sprintf("%s:%d", cfg.BaseURL, cfg.ORDServers.UnsecuredMultiTenantPort), "open"))
-=======
+
+	router.HandleFunc("/external-api/spec", apispec.HandleFunc)
+	router.HandleFunc("/external-api/spec/flapping", apispec.FlappingHandleFunc())
+
+	return &http.Server{
+		Addr:    fmt.Sprintf(":%d", cfg.ORDServers.UnsecuredMultiTenantPort),
+		Handler: router,
+	}
+}
+
 func initUnsecuredORDServerWithAdditionalContent(cfg config) *http.Server {
 	router := mux.NewRouter()
 
@@ -370,17 +367,12 @@
 
 	router.HandleFunc("/open-resource-discovery/v1/documents/example1", ord_aggregator.HandleFuncOrdDocumentWithAdditionalContent(fmt.Sprintf("%s:%d", cfg.BaseURL, cfg.ORDServers.UnsecuredWithAdditionalContentPort), "open", additionalTestEntity, additionalTestProperties))
 	router.HandleFunc("/open-resource-discovery/v1/documents/example2", ord_aggregator.HandleFuncOrdDocumentWithAdditionalContent(fmt.Sprintf("%s:%d", cfg.BaseURL, cfg.ORDServers.UnsecuredWithAdditionalContentPort), "open", additionalTestEntity, additionalTestProperties))
->>>>>>> 5671537a
 
 	router.HandleFunc("/external-api/spec", apispec.HandleFunc)
 	router.HandleFunc("/external-api/spec/flapping", apispec.FlappingHandleFunc())
 
 	return &http.Server{
-<<<<<<< HEAD
-		Addr:    fmt.Sprintf(":%d", cfg.ORDServers.UnsecuredMultiTenantPort),
-=======
 		Addr:    fmt.Sprintf(":%d", cfg.ORDServers.UnsecuredWithAdditionalContentPort),
->>>>>>> 5671537a
 		Handler: router,
 	}
 }
