--- conflicted
+++ resolved
@@ -106,24 +106,17 @@
 			log.C(ctx).Info("Webhook Poll URL is not found. Will attempt to execute the webhook")
 			request := webhook.NewRequest(*webhookEntity, requestObject, operation.Spec.CorrelationID)
 
-<<<<<<< HEAD
 			response, err := r.webhookClient.Do(ctx, request)
+			if errors.IsWebhookStatusGoneErr(err) && operation.Spec.OperationType == v1alpha1.OperationTypeDelete {
+				log.C(ctx).Info(fmt.Sprintf("%s webhook initial request returned gone status %d", *(webhookEntity.Mode), *response.GoneStatusCode))
+				return r.finalizeStatusSuccess(ctx, operation)
+			}
 			if err != nil {
 				log.C(ctx).Error(err, "Unable to execute Webhook request")
 				return r.requeueUnlessTimeoutOrFatalError(ctx, operation, webhookEntity, err)
 			}
 
 			return r.handleWebhookResponse(ctx, operation, webhookEntity.Mode, response)
-=======
-		response, err := r.webhookClient.Do(ctx, request)
-		if errors.IsWebhookStatusGoneErr(err) && operation.Spec.OperationType == v1alpha1.OperationTypeDelete {
-			log.C(ctx).Info(fmt.Sprintf("%s webhook initial request returned gone status %d", *(webhookEntity.Mode), *response.GoneStatusCode))
-			return r.finalizeStatusSuccess(ctx, operation)
-		}
-		if err != nil {
-			log.C(ctx).Error(err, "Unable to execute Webhook request")
-			return r.requeueUnlessTimeoutOrFatalError(ctx, operation, webhookEntity, err)
->>>>>>> a74ed3d2
 		}
 
 		log.C(ctx).Info("Webhook Poll URL is found. Will calculate next poll time")
