package main

import (
	"context"
	"log"
	"net/http"
	"os"

	"github.com/kyma-incubator/compass/components/kyma-environment-broker/internal/appinfo"
	"github.com/kyma-incubator/compass/components/kyma-environment-broker/internal/avs"
	"github.com/kyma-incubator/compass/components/kyma-environment-broker/internal/broker"
	"github.com/kyma-incubator/compass/components/kyma-environment-broker/internal/director"
	"github.com/kyma-incubator/compass/components/kyma-environment-broker/internal/director/oauth"
	"github.com/kyma-incubator/compass/components/kyma-environment-broker/internal/edp"
	"github.com/kyma-incubator/compass/components/kyma-environment-broker/internal/gardener"
	"github.com/kyma-incubator/compass/components/kyma-environment-broker/internal/health"
	"github.com/kyma-incubator/compass/components/kyma-environment-broker/internal/httputil"
	"github.com/kyma-incubator/compass/components/kyma-environment-broker/internal/hyperscaler"
	"github.com/kyma-incubator/compass/components/kyma-environment-broker/internal/hyperscaler/azure"
	"github.com/kyma-incubator/compass/components/kyma-environment-broker/internal/ias"
	"github.com/kyma-incubator/compass/components/kyma-environment-broker/internal/lms"
	"github.com/kyma-incubator/compass/components/kyma-environment-broker/internal/middleware"
	"github.com/kyma-incubator/compass/components/kyma-environment-broker/internal/process"
	"github.com/kyma-incubator/compass/components/kyma-environment-broker/internal/process/deprovisioning"
	"github.com/kyma-incubator/compass/components/kyma-environment-broker/internal/process/provisioning"
	"github.com/kyma-incubator/compass/components/kyma-environment-broker/internal/process/provisioning/input"
	"github.com/kyma-incubator/compass/components/kyma-environment-broker/internal/provisioner"
	"github.com/kyma-incubator/compass/components/kyma-environment-broker/internal/runtime"
	"github.com/kyma-incubator/compass/components/kyma-environment-broker/internal/storage"
	"github.com/kyma-incubator/compass/components/kyma-environment-broker/internal/storage/dbsession/dbmodel"

	"code.cloudfoundry.org/lager"
	"github.com/gorilla/handlers"
	"github.com/gorilla/mux"
	gcli "github.com/machinebox/graphql"
	"github.com/pkg/errors"
	"github.com/sirupsen/logrus"
	"github.com/vrischmann/envconfig"
	"sigs.k8s.io/controller-runtime/pkg/client"
	"sigs.k8s.io/controller-runtime/pkg/client/config"
)

// Config holds configuration for the whole application
type Config struct {
	Auth struct {
		Username string
		Password string
	}

	DbInMemory bool `envconfig:"default=false"`

	// DisableProcessOperationsInProgress allows to disable processing operations
	// which are in progress on starting application. Set to true if you are
	// running in a separate testing deployment but with the production DB.
	DisableProcessOperationsInProgress bool `envconfig:"default=false"`

	// DevelopmentMode if set to true then errors are returned in http
	// responses, otherwise errors are only logged and generic message
	// is returned to client.
	// Currently works only with /info endpoints.
	DevelopmentMode bool `envconfig:"default=false"`

	// DumpProvisionerRequests enables dumping Provisioner requests. Must be disabled on Production environments
	// because some data must not be visible in the log file.
	DumpProvisionerRequests bool `envconfig:"default=false"`

	Host       string `envconfig:"optional"`
	Port       string `envconfig:"default=8080"`
	StatusPort string `envconfig:"default=8071"`

	Provisioning input.Config
	Director     director.Config
	Database     storage.Config
	Gardener     gardener.Config

	ServiceManager provisioning.ServiceManagerOverrideConfig

	KymaVersion                          string
	EnableOnDemandVersion                bool `envconfig:"default=false"`
	ManagedRuntimeComponentsYAMLFilePath string
	DefaultRequestRegion                 string `envconfig:"default=cf-eu10"`

	Broker broker.Config

	Avs avs.Config
	LMS lms.Config
	IAS ias.Config
	EDP edp.Config
}

func main() {
	ctx, cancel := context.WithCancel(context.Background())
	defer cancel()

	// create and fill config
	var cfg Config
	err := envconfig.InitWithPrefix(&cfg, "APP")
	fatalOnError(err)

	// create logger
	logger := lager.NewLogger("kyma-env-broker")
	logger.RegisterSink(lager.NewWriterSink(os.Stdout, lager.DEBUG))
	logger.RegisterSink(lager.NewWriterSink(os.Stderr, lager.ERROR))

	logger.Info("Starting Kyma Environment Broker")

	logs := logrus.New()

	logger.Info("Registering healthz endpoint for health probes")
	health.NewServer(cfg.Host, cfg.StatusPort, logs).ServeAsync()

	// create provisioner client
	provisionerClient := provisioner.NewProvisionerClient(cfg.Provisioning.URL, cfg.DumpProvisionerRequests)

	// create kubernetes client
	k8sCfg, err := config.GetConfig()
	fatalOnError(err)
	cli, err := client.New(k8sCfg, client.Options{})
	fatalOnError(err)

	// create director client on the base of graphQL client and OAuth client
	httpClient := httputil.NewClient(30, cfg.Director.SkipCertVerification)
	graphQLClient := gcli.NewClient(cfg.Director.URL, gcli.WithHTTPClient(httpClient))
	oauthClient := oauth.NewOauthClient(httpClient, cli, cfg.Director.OauthCredentialsSecretName, cfg.Director.Namespace)
	fatalOnError(oauthClient.WaitForCredentials())
	directorClient := director.NewDirectorClient(oauthClient, graphQLClient)

	// create storage
	var db storage.BrokerStorage
	if cfg.DbInMemory {
		db = storage.NewMemoryStorage()
	} else {
		db, err = storage.NewFromConfig(cfg.Database, logs)
		fatalOnError(err)
	}

	// LMS
	fatalOnError(cfg.LMS.Validate())
	lmsClient := lms.NewClient(cfg.LMS, logs)
	lmsTenantManager := lms.NewTenantManager(db.LMSTenants(), lmsClient, logs.WithField("service", "lmsTenantManager"))

	// Register disabler. Convention:
	// {component-name} : {component-disabler-service}
	//
	// Using map is intentional - we ensure that component name is not duplicated.
	optionalComponentsDisablers := runtime.ComponentsDisablers{
		"Kiali":   runtime.NewGenericComponentDisabler("kiali", "kyma-system"),
		"Jaeger":  runtime.NewGenericComponentDisabler("jaeger", "kyma-system"),
		"Tracing": runtime.NewGenericComponentDisabler("tracing", "kyma-system"),
		// TODO(workaround until #1049): following components should be always disabled and user should not be able to enable them in provisioning request. This implies following components cannot be specified under the plan schema definition.
		"BackupInt":               runtime.NewGenericComponentDisabler("backup-init", "kyma-system"),
		"Backup":                  runtime.NewGenericComponentDisabler("backup", "kyma-system"),
		"KnativeProvisionerNatss": runtime.NewGenericComponentDisabler("knative-provisioner-natss", "knative-eventing"),
		"NatssStreaming":          runtime.NewGenericComponentDisabler("nats-streaming", "natss"),
	}
	optComponentsSvc := runtime.NewOptionalComponentsService(optionalComponentsDisablers)

	runtimeProvider := runtime.NewComponentsListProvider(cfg.ManagedRuntimeComponentsYAMLFilePath)

	gardenerClusterConfig, err := gardener.NewGardenerClusterConfig(cfg.Gardener.KubeconfigPath)
	fatalOnError(err)
	//
	gardenerSecrets, err := gardener.NewGardenerSecretsInterface(gardenerClusterConfig, cfg.Gardener.Project)
	fatalOnError(err)

	gardenerAccountPool := hyperscaler.NewAccountPool(gardenerSecrets)
	accountProvider := hyperscaler.NewAccountProvider(nil, gardenerAccountPool)

	inputFactory, err := input.NewInputBuilderFactory(optComponentsSvc, runtimeProvider, cfg.Provisioning, cfg.KymaVersion)
	fatalOnError(err)

	edpClient := edp.NewClient(cfg.EDP, logs)

	avsDel := avs.NewDelegator(cfg.Avs, db.Operations())
	externalEvalAssistant := avs.NewExternalEvalAssistant(cfg.Avs)
	internalEvalAssistant := avs.NewInternalEvalAssistant(cfg.Avs)
	externalEvalCreator := provisioning.NewExternalEvalCreator(cfg.Avs, avsDel, cfg.Avs.Disabled, externalEvalAssistant)

	bundleBuilder := ias.NewBundleBuilder(httpClient, cfg.IAS)
	iasTypeSetter := provisioning.NewIASType(bundleBuilder, cfg.IAS.Disabled)

	// setup operation managers
	provisionManager := provisioning.NewManager(db.Operations(), logs)
	deprovisionManager := deprovisioning.NewManager(db.Operations(), logs)

	// define steps
	provisioningInit := provisioning.NewInitialisationStep(db.Operations(), db.Instances(),
		provisionerClient, directorClient, inputFactory, externalEvalCreator, iasTypeSetter, cfg.Provisioning.Timeout)
	provisionManager.InitStep(provisioningInit)

	provisioningSteps := []struct {
		disabled bool
		weight   int
		step     provisioning.Step
	}{
		{
			weight: 1,
			step:   provisioning.NewResolveCredentialsStep(db.Operations(), accountProvider),
		},
		{
			weight:   1,
			step:     provisioning.NewInternalEvaluationStep(cfg.Avs, avsDel, internalEvalAssistant),
			disabled: cfg.Avs.Disabled,
		},
		{
			weight:   1,
			step:     provisioning.NewProvideLmsTenantStep(lmsTenantManager, db.Operations()),
			disabled: cfg.LMS.Disabled,
		},
		{
			weight:   1,
			step:     provisioning.NewIASRegistrationStep(db.Operations(), bundleBuilder),
			disabled: cfg.IAS.Disabled,
		},
		{
			weight:   1,
			step:     provisioning.NewEDPRegistrationStep(db.Operations(), edpClient, cfg.EDP),
			disabled: cfg.EDP.Disabled,
		},
		{
			weight: 2,
			step:   provisioning.NewProvisionAzureEventHubStep(db.Operations(), azure.NewAzureProvider(), accountProvider, ctx),
		},
		{
			weight: 2,
			step:   provisioning.NewOverridesFromSecretsAndConfigStep(ctx, cli, db.Operations()),
		},
		{
			weight: 2,
			step:   provisioning.NewServiceManagerOverridesStep(db.Operations(), cfg.ServiceManager),
		},
		{
			weight:   4,
			step:     provisioning.NewLmsCertificatesStep(lmsClient, db.Operations()),
			disabled: cfg.LMS.Disabled,
		},
		{
			weight: 10,
			step:   provisioning.NewCreateRuntimeStep(db.Operations(), db.Instances(), provisionerClient),
		},
	}
	for _, step := range provisioningSteps {
		if !step.disabled {
			provisionManager.AddStep(step.weight, step.step)
		}
	}

	deprovisioningInit := deprovisioning.NewInitialisationStep(db.Operations(), db.Instances(), provisionerClient)
	deprovisionManager.InitStep(deprovisioningInit)
	deprovisioningSteps := []struct {
		disabled bool
		weight   int
		step     deprovisioning.Step
	}{
		{
			weight: 1,
			step:   deprovisioning.NewAvsEvaluationsRemovalStep(avsDel, db.Operations(), externalEvalAssistant, internalEvalAssistant),
		},
		{
<<<<<<< HEAD
			weight: 1,
			step:   deprovisioning.NewDeprovisionAzureEventHubStep(db.Operations(), db.Instances(), azure.NewAzureProvider(), accountProvider, ctx),
=======
			weight:   1,
			step:     deprovisioning.NewEDPDeregistrationStep(edpClient, cfg.EDP),
			disabled: cfg.EDP.Disabled,
		},
		{
			weight:   1,
			step:     deprovisioning.NewIASDeregistrationStep(db.Operations(), bundleBuilder),
			disabled: cfg.IAS.Disabled,
>>>>>>> d45de5e8
		},
		{
			weight: 10,
			step:   deprovisioning.NewRemoveRuntimeStep(db.Operations(), db.Instances(), provisionerClient),
		},
	}
	for _, step := range deprovisioningSteps {
		if !step.disabled {
			deprovisionManager.AddStep(step.weight, step.step)
		}
	}

	// run queues
	provisionQueue := process.NewQueue(provisionManager)
	provisionQueue.Run(ctx.Done())

	deprovisionQueue := process.NewQueue(deprovisionManager)
	deprovisionQueue.Run(ctx.Done())

	if !cfg.DisableProcessOperationsInProgress {
		err = processOperationsInProgressByType(dbmodel.OperationTypeProvision, db.Operations(), provisionQueue, logs)
		fatalOnError(err)
		err = processOperationsInProgressByType(dbmodel.OperationTypeDeprovision, db.Operations(), deprovisionQueue, logs)
		fatalOnError(err)
	} else {
		logger.Info("Skipping processing operation in progress on start")
	}

	plansValidator, err := broker.NewPlansSchemaValidator()
	fatalOnError(err)

	// create KymaEnvironmentBroker endpoints
	kymaEnvBroker := &broker.KymaEnvironmentBroker{
		broker.NewServices(cfg.Broker, optComponentsSvc, logs),
		broker.NewProvision(cfg.Broker, db.Operations(), db.Instances(), provisionQueue, inputFactory, plansValidator, cfg.EnableOnDemandVersion, logs),
		broker.NewDeprovision(db.Instances(), db.Operations(), deprovisionQueue, logs),
		broker.NewUpdate(logs),
		broker.NewGetInstance(db.Instances(), logs),
		broker.NewLastOperation(db.Operations(), logs),
		broker.NewBind(logs),
		broker.NewUnbind(logs),
		broker.NewGetBinding(logs),
		broker.NewLastBindingOperation(logs),
	}

	// create server
	router := mux.NewRouter()

	// create info endpoints
	respWriter := httputil.NewResponseWriter(logs, cfg.DevelopmentMode)
	runtimesInfoHandler := appinfo.NewRuntimeInfoHandler(db.Instances(), respWriter)
	router.Handle("/info/runtimes", runtimesInfoHandler)

	// create OSB API endpoints
	basicAuth := &broker.Credentials{
		Username: cfg.Auth.Username,
		Password: cfg.Auth.Password,
	}
	router.Use(middleware.AddRegionToContext(cfg.DefaultRequestRegion))
	for prefix, creds := range map[string]*broker.Credentials{
		"/":                basicAuth, // legacy basic auth
		"/oauth/":          nil,       // oauth2 handled by Ory
		"/oauth/{region}/": nil,       // oauth2 handled by Ory with region
	} {
		route := router.PathPrefix(prefix).Subrouter()
		broker.AttachRoutes(route, kymaEnvBroker, logger, creds)
	}

	svr := handlers.LoggingHandler(os.Stdout, router)
	fatalOnError(http.ListenAndServe(cfg.Host+":"+cfg.Port, svr))
}

// queues all in progress provision operations existing in the database
func processOperationsInProgressByType(opType dbmodel.OperationType, op storage.Operations, queue *process.Queue, log logrus.FieldLogger) error {
	operations, err := op.GetOperationsInProgressByType(opType)
	if err != nil {
		return errors.Wrap(err, "while getting in progress operations from storage")
	}
	for _, operation := range operations {
		queue.Add(operation.ID)
		log.Infof("Resuming the processing of %s operation ID: %s", opType, operation.ID)
	}
	return nil
}

func fatalOnError(err error) {
	if err != nil {
		log.Fatal(err)
	}
}<|MERGE_RESOLUTION|>--- conflicted
+++ resolved
@@ -257,10 +257,10 @@
 			step:   deprovisioning.NewAvsEvaluationsRemovalStep(avsDel, db.Operations(), externalEvalAssistant, internalEvalAssistant),
 		},
 		{
-<<<<<<< HEAD
 			weight: 1,
 			step:   deprovisioning.NewDeprovisionAzureEventHubStep(db.Operations(), db.Instances(), azure.NewAzureProvider(), accountProvider, ctx),
-=======
+		},
+		{
 			weight:   1,
 			step:     deprovisioning.NewEDPDeregistrationStep(edpClient, cfg.EDP),
 			disabled: cfg.EDP.Disabled,
@@ -269,7 +269,6 @@
 			weight:   1,
 			step:     deprovisioning.NewIASDeregistrationStep(db.Operations(), bundleBuilder),
 			disabled: cfg.IAS.Disabled,
->>>>>>> d45de5e8
 		},
 		{
 			weight: 10,
