--- conflicted
+++ resolved
@@ -38,17 +38,11 @@
 	Host string `envconfig:"optional"`
 	Port string `envconfig:"default=8080"`
 
-<<<<<<< HEAD
-	Provisioning broker.ProvisioningConfig
-	Director     director.Config
-	Database     storage.Config
-	Gardener     gardener.Config
-=======
-	Provisioning       broker.ProvisioningConfig
-	Director           director.Config
-	Database           storage.Config
-	ManagementPlaneURL string
->>>>>>> ffe1a7c3
+	Provisioning       	broker.ProvisioningConfig
+	Director           	director.Config
+	Database           	storage.Config
+	ManagementPlaneURL 	string
+	Gardener     		gardener.Config
 
 	ServiceManager internal.ServiceManagerOverride
 
@@ -115,7 +109,6 @@
 	fullRuntimeComponentList, err := runtimeProvider.AllComponents()
 	fatalOnError(err)
 
-<<<<<<< HEAD
 	gardenerClusterConfig, err := newGardenerClusterConfig(cfg)
 	fatalOnError(err)
 
@@ -132,10 +125,7 @@
 
 	accountProvider := hyperscaler.NewAccountProvider(compassAccountPool, gardenerAccountPool)
 
-	inputFactory := broker.NewInputBuilderFactory(optComponentsSvc, fullRuntimeComponentList, cfg.KymaVersion, cfg.ServiceManager, accountProvider)
-=======
-	inputFactory := broker.NewInputBuilderFactory(optComponentsSvc, fullRuntimeComponentList, cfg.KymaVersion, cfg.ServiceManager, cfg.ManagementPlaneURL)
->>>>>>> ffe1a7c3
+	inputFactory := broker.NewInputBuilderFactory(optComponentsSvc, fullRuntimeComponentList, cfg.KymaVersion, cfg.ServiceManager, cfg.ManagementPlaneURL, accountProvider)
 
 	dumper, err := broker.NewDumper()
 	fatalOnError(err)
