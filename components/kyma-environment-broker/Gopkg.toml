--- conflicted
+++ resolved
@@ -85,12 +85,6 @@
   name = "github.com/vrischmann/envconfig"
   version = "1.2.0"
 
-<<<<<<< HEAD
-[[constraint]]
-  name = "github.com/Azure/azure-sdk-for-go"
-  revision = "v40.3.0"
-
-=======
 # Azure
 [[constraint]]
   name = "github.com/Azure/azure-sdk-for-go"
@@ -99,7 +93,6 @@
 [[constraint]]
   name = "github.com/Azure/go-autorest"
   version = "13.4.0"
->>>>>>> b0fcdff9
 
 [prune]
   go-tests = true
