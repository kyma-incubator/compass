package provisioning

import (
	"fmt"
	"net/url"
	"time"

	"github.com/kyma-incubator/compass/components/kyma-environment-broker/internal"
	kebError "github.com/kyma-incubator/compass/components/kyma-environment-broker/internal/error"
	"github.com/kyma-incubator/compass/components/kyma-environment-broker/internal/process"
	"github.com/kyma-incubator/compass/components/kyma-environment-broker/internal/process/provisioning/input"
	"github.com/kyma-incubator/compass/components/kyma-environment-broker/internal/provisioner"
	"github.com/kyma-incubator/compass/components/kyma-environment-broker/internal/storage"
	"github.com/kyma-incubator/compass/components/kyma-environment-broker/internal/storage/dberr"
	"github.com/kyma-incubator/compass/components/provisioner/pkg/gqlschema"

	"github.com/pkg/errors"
	"github.com/sirupsen/logrus"
)

const (
	// the time after which the operation is marked as expired
	CheckStatusTimeout = 3 * time.Hour
)

//go:generate mockery -name=DirectorClient -output=automock -outpkg=automock -case=underscore

type DirectorClient interface {
	GetConsoleURL(accountID, runtimeID string) (string, error)
}

type InitialisationStep struct {
	operationManager    *process.ProvisionOperationManager
	instanceStorage     storage.Instances
	provisionerClient   provisioner.Client
	directorClient      DirectorClient
	inputBuilder        input.CreatorForPlan
	externalEvalCreator *ExternalEvalCreator
}

func NewInitialisationStep(os storage.Operations, is storage.Instances, pc provisioner.Client, dc DirectorClient, b input.CreatorForPlan, avsExternalEvalCreator *ExternalEvalCreator) *InitialisationStep {
	return &InitialisationStep{
		operationManager:    process.NewProvisionOperationManager(os),
		instanceStorage:     is,
		provisionerClient:   pc,
		directorClient:      dc,
		inputBuilder:        b,
		externalEvalCreator: avsExternalEvalCreator,
	}
}

func (s *InitialisationStep) Name() string {
	return "Provision_Initialization"
}

func (s *InitialisationStep) Run(operation internal.ProvisioningOperation, log logrus.FieldLogger) (internal.ProvisioningOperation, time.Duration, error) {
	inst, err := s.instanceStorage.GetByID(operation.InstanceID)
	switch {
	case err == nil:
		if inst.RuntimeID == "" {
			log.Info("runtimeID not exist, initialize runtime input request")
			return s.initializeRuntimeInputRequest(operation, log)
		}
		log.Info("runtimeID exist, check instance status")
		return s.checkRuntimeStatus(operation, log)
	case dberr.IsNotFound(err):
		log.Info("instance not exist")
		return s.operationManager.OperationFailed(operation, "instance was not created")
	default:
		log.Errorf("unable to get instance from storage: %s", err)
		return operation, 1 * time.Second, nil
	}
}

func (s *InitialisationStep) initializeRuntimeInputRequest(operation internal.ProvisioningOperation, log logrus.FieldLogger) (internal.ProvisioningOperation, time.Duration, error) {
	pp, err := operation.GetProvisioningParameters()
	if err != nil {
		log.Errorf("cannot fetch provisioning parameters from operation: %s", err)
		return s.operationManager.OperationFailed(operation, "invalid operation provisioning parameters")
	}

	var kymaVersion string
	if pp.Parameters.KymaVersion == "" {
		log.Info("input builder setting up to work with default Kyma version")
	} else {
		kymaVersion = pp.Parameters.KymaVersion
		log.Infof("setting up input builder to work with %s Kyma version", kymaVersion)
	}

	log.Infof("create input creator for %q plan ID", pp.PlanID)
	creator, err := s.inputBuilder.ForPlan(pp.PlanID, kymaVersion)
	switch {
	case err == nil:
		operation.InputCreator = creator
		return operation, 0, nil
	case kebError.IsTemporaryError(err):
		log.Errorf("cannot create input creator at the moment for plan %s and version %s: %s", pp.PlanID, kymaVersion, err)
		return s.operationManager.RetryOperation(operation, err.Error(), 5*time.Second, 5*time.Minute, log)
	default:
		log.Errorf("cannot create input creator for plan %s: %s", pp.PlanID, err)
		return s.operationManager.OperationFailed(operation, "cannot create provisioning input creator")
	}
<<<<<<< HEAD

	// Can be remove when the compass will be enabled by default in Kyma. (after 1.12)
	log.Info("set overrides to enable Packages support in SKR")
	creator.AppendGlobalOverrides([]*gqlschema.ConfigEntryInput{
		{
			Key: "global.enableAPIPackages", Value: "true",
		},
	})

	operation.InputCreator = creator
	return operation, 0, nil
=======
>>>>>>> a927b9a4
}

func (s *InitialisationStep) checkRuntimeStatus(operation internal.ProvisioningOperation, log logrus.FieldLogger) (internal.ProvisioningOperation, time.Duration, error) {
	if time.Since(operation.UpdatedAt) > CheckStatusTimeout {
		log.Infof("operation has reached the time limit: updated operation time: %s", operation.UpdatedAt)
		return s.operationManager.OperationFailed(operation, fmt.Sprintf("operation has reached the time limit: %s", CheckStatusTimeout))
	}

	instance, err := s.instanceStorage.GetByID(operation.InstanceID)
	if err != nil {
		return operation, 10 * time.Second, nil
	}

	_, err = url.ParseRequestURI(instance.DashboardURL)
	if err == nil {
		operation, repeat, err := s.externalEvalCreator.createEval(operation, instance.DashboardURL)
		if err != nil || repeat != 0 {
			return operation, repeat, nil
		} else {
			return s.operationManager.OperationSucceeded(operation, "URL dashboard already exist")
		}
	}

	status, err := s.provisionerClient.RuntimeOperationStatus(instance.GlobalAccountID, operation.ProvisionerOperationID)
	if err != nil {
		return operation, 1 * time.Minute, nil
	}
	log.Infof("call to provisioner returned %s status", status.State.String())

	var msg string
	if status.Message != nil {
		msg = *status.Message
	}

	switch status.State {
	case gqlschema.OperationStateSucceeded:
		repeat, err := s.handleDashboardURL(instance)
		if err != nil || repeat != 0 {
			return operation, repeat, err
		}
		operation, repeat, err := s.externalEvalCreator.createEval(operation, instance.DashboardURL)
		if err != nil || repeat != 0 {
			return operation, repeat, nil
		} else {
			return s.operationManager.OperationSucceeded(operation, msg)
		}
	case gqlschema.OperationStateInProgress:
		return operation, 2 * time.Minute, nil
	case gqlschema.OperationStatePending:
		return operation, 2 * time.Minute, nil
	case gqlschema.OperationStateFailed:
		return s.operationManager.OperationFailed(operation, fmt.Sprintf("provisioner client returns failed status: %s", msg))
	}

	return s.operationManager.OperationFailed(operation, fmt.Sprintf("unsupported provisioner client status: %s", status.State.String()))
}

func (s *InitialisationStep) handleDashboardURL(instance *internal.Instance) (time.Duration, error) {
	dashboardURL, err := s.directorClient.GetConsoleURL(instance.GlobalAccountID, instance.RuntimeID)
	if kebError.IsTemporaryError(err) {
		return 3 * time.Minute, nil
	}
	if err != nil {
		return 0, errors.Wrapf(err, "while geting URL from director")
	}

	instance.DashboardURL = dashboardURL
	err = s.instanceStorage.Update(*instance)
	if err != nil {
		return 10 * time.Second, nil
	}

	return 0, nil
}<|MERGE_RESOLUTION|>--- conflicted
+++ resolved
@@ -100,20 +100,6 @@
 		log.Errorf("cannot create input creator for plan %s: %s", pp.PlanID, err)
 		return s.operationManager.OperationFailed(operation, "cannot create provisioning input creator")
 	}
-<<<<<<< HEAD
-
-	// Can be remove when the compass will be enabled by default in Kyma. (after 1.12)
-	log.Info("set overrides to enable Packages support in SKR")
-	creator.AppendGlobalOverrides([]*gqlschema.ConfigEntryInput{
-		{
-			Key: "global.enableAPIPackages", Value: "true",
-		},
-	})
-
-	operation.InputCreator = creator
-	return operation, 0, nil
-=======
->>>>>>> a927b9a4
 }
 
 func (s *InitialisationStep) checkRuntimeStatus(operation internal.ProvisioningOperation, log logrus.FieldLogger) (internal.ProvisioningOperation, time.Duration, error) {
