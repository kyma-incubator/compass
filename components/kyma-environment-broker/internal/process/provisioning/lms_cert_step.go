package provisioning

import (
	"errors"
	"regexp"
	"time"

	"crypto/x509/pkix"

	"fmt"

	"encoding/base64"

	"github.com/kyma-incubator/compass/components/kyma-environment-broker/internal"
	"github.com/kyma-incubator/compass/components/kyma-environment-broker/internal/lms"
	"github.com/kyma-incubator/compass/components/kyma-environment-broker/internal/storage"
	"github.com/kyma-incubator/compass/components/provisioner/pkg/gqlschema"
	"github.com/sirupsen/logrus"
	"k8s.io/apimachinery/pkg/util/wait"
)

const (
	pollingInterval          = 15 * time.Second
	certPollingTimeout       = 4 * time.Minute
	tenantReadyRetryInterval = 30 * time.Second
	lmsTimeout               = 30 * time.Minute
	kibanaURLLabelKey        = "operator_lmsUrl"
)

type LmsClient interface {
	RequestCertificate(tenantID string, subject pkix.Name) (id string, privateKey []byte, err error)
	GetSignedCertificate(tenantID string, certID string) (cert string, found bool, err error)
	GetCACertificate(tenantID string) (cert string, found bool, err error)
	GetTenantStatus(tenantID string) (status lms.TenantStatus, err error)
	GetTenantInfo(tenantID string) (status lms.TenantInfo, err error)
}

type lmsCertStep struct {
	provider            LmsClient
	repo                storage.Operations
	normalizationRegexp *regexp.Regexp
}

func NewLmsCertificatesStep(certProvider LmsClient, os storage.Operations) *lmsCertStep {

	return &lmsCertStep{
		provider:            certProvider,
		repo:                os,
		normalizationRegexp: regexp.MustCompile("[^a-zA-Z0-9]+"),
	}
}

func (s *lmsCertStep) Name() string {
	return "Request_LMS_Certificates"
}

// Run executes getting LMS certificates steps, which means:
// 1. check if the tenant is ready
// 2. request certificates
// 3. poll CA and signed certificates
func (s *lmsCertStep) Run(operation internal.ProvisioningOperation, logger logrus.FieldLogger) (internal.ProvisioningOperation, time.Duration, error) {
	if operation.Lms.Failed {
		logger.Info("LMS has failed, skipping")
		return operation, 0, nil
	}

	if operation.Lms.TenantID == "" {
		logger.Error("Create LMS Tenant step must be run before")
		return operation, 0, errors.New("the step needs to be run after 'Create LMS tenant' step")
	}

	pp, err := operation.GetProvisioningParameters()
	if err != nil {
		logger.Errorf("Unable to get provisioning parameters", err.Error())
		return operation, 0, errors.New("unable to get provisioning parameters")
	}

	// check if LMS tenant is ready
	status, err := s.provider.GetTenantStatus(operation.Lms.TenantID)
	if err != nil {
		logger.Errorf("Unable to get LMS Tenant (id=%s) status: %s", operation.Lms.TenantID, err.Error())
		if time.Since(operation.Lms.RequestedAt) > lmsTimeout {
			logger.Error("Setting LMS operation failed - tenant provisioning timed out, last error: %s", err.Error())
			return s.failLmsAndUpdate(operation)
		}
		return operation, tenantReadyRetryInterval, nil
	}
	if !(status.ElasticsearchDNSResolves && status.KibanaDNSResolves) {
		logger.Infof("LMS tenant not ready: elasticDNS=%v, kibanaDNS=%v", status.ElasticsearchDNSResolves, status.KibanaDNSResolves)
		if time.Since(operation.Lms.RequestedAt) > lmsTimeout {
			logger.Error("Setting LMS operation failed - tenant provisioning timed out")
			return s.failLmsAndUpdate(operation)
		}
		return operation, tenantReadyRetryInterval, nil
	}

	tenantInfo, err := s.provider.GetTenantInfo(operation.Lms.TenantID)
	if err != nil {
		logger.Errorf("Unable to get LMS Tenant info: %s", err.Error())
		if time.Since(operation.Lms.RequestedAt) > lmsTimeout {
			logger.Error("Setting LMS operation failed - tenant provisioning timed out, last error: %s", err.Error())
			return s.failLmsAndUpdate(operation)
		}
		return operation, tenantReadyRetryInterval, nil
	}

	// request certificates
	subj := pkix.Name{
		CommonName:         "fluentbit", // do not modify
		Organization:       []string{pp.ErsContext.GlobalAccountID},
		OrganizationalUnit: []string{pp.ErsContext.SubAccountID},
	}
	certId, pKey, err := s.provider.RequestCertificate(operation.Lms.TenantID, subj)
	if err != nil {
		logger.Errorf("Unable to request LMS Certificates %s", err.Error())
		return operation, 5 * time.Second, nil
	}

	var signedCert string
	var caCert string

	// certs cannot be stored so there is a need to poll until certs are ready
	// get Signed Certificate
	err = wait.PollImmediate(pollingInterval, certPollingTimeout, func() (done bool, err error) {
		c, found, err := s.provider.GetSignedCertificate(operation.Lms.TenantID, certId)
		if err != nil {
			logger.Warnf("Unable to get LMS Signed Certificate: %s, retrying", err.Error())
			return false, nil
		}
		if !found {
			logger.Info("LMS Signed Certificate not ready")
			return false, nil
		}
		signedCert = c
		return true, nil
	})
	if err != nil {
		logger.Errorf("Setting LMS operation failed: %s", err.Error())
		return s.failLmsAndUpdate(operation)
	}

	// get CA cert
	err = wait.PollImmediate(pollingInterval, certPollingTimeout, func() (done bool, err error) {
		c, found, err := s.provider.GetCACertificate(operation.Lms.TenantID)
		if err != nil {
			logger.Warnf("Unable to get LMS CA Certificate: %s", err.Error())
			return false, nil
		}
		if !found {
			logger.Info("LMS Ca Certificate not ready")
			return false, nil
		}
		caCert = c
		return true, nil
	})
	if err != nil {
		logger.Errorf("Setting LMS operation failed: %s", err.Error())
		return s.failLmsAndUpdate(operation)
	}

	operation.InputCreator.SetLabel(kibanaURLLabelKey, fmt.Sprintf("kibana.%s", tenantInfo.DNS))

	operation.InputCreator.AppendOverrides("logging", []*gqlschema.ConfigEntryInput{
		{Key: "fluent-bit.conf.Output.forward.enabled", Value: "true"},
		{Key: "fluent-bit.conf.Output.forward.Match", Value: "kube.*"},

		{Key: "fluent-bit.backend.forward.host", Value: fmt.Sprintf("forward.%s", tenantInfo.DNS)},
		{Key: "fluent-bit.backend.forward.port", Value: "8443"},
		{Key: "fluent-bit.backend.forward.tls.enabled", Value: "true"},
		{Key: "fluent-bit.backend.forward.tls.verify", Value: "On"},

		// certs and private key must be encoded by base64
		{Key: "fluent-bit.backend.forward.tls.ca", Value: base64.StdEncoding.EncodeToString([]byte(caCert))},
		{Key: "fluent-bit.backend.forward.tls.cert", Value: base64.StdEncoding.EncodeToString([]byte(signedCert))},
		{Key: "fluent-bit.backend.forward.tls.key", Value: base64.StdEncoding.EncodeToString(pKey)},

<<<<<<< HEAD
		// record modifier filter
		{Key: "fluent-bit.conf.Filter.record_modifier.enabled", Value: "true"},
		{Key: "fluent-bit.conf.Filter.record_modifier.Match", Value: "*"},
		{Key: "fluent-bit.conf.Filter.record_modifier.Key", Value: "cluster_name"},
		{Key: "fluent-bit.conf.Filter.record_modifier.Value", Value: pp.ErsContext.SubAccountID}, // cluster_name is a tag added to log entry, allows to filter logs by a cluster
=======
		//kubernetes filter should not parse the document to avoid indexing on LMS side
		{Key: "fluent-bit.conf.Filter.Kubernetes.Merge_Log", Value: "Off"},
		//input should not conatain dex logs as it contains sensitive data
		{Key: "fluent-bit.conf.Input.Kubernetes.Exclude_Path", Value: "/var/log/containers/*_dex-*.log"},

		{Key: "fluent-bit.conf.extra", Value: fmt.Sprintf(`
[FILTER]
        Name record_modifier
        Match *
        Record subaccount_id %s
`, pp.ErsContext.SubAccountID)}, // cluster_name is a tag added to log entry, allows to filter logs by a cluster
>>>>>>> d45de5e8
	})

	return operation, 0, nil
}

func (s *lmsCertStep) failLmsAndUpdate(operation internal.ProvisioningOperation) (internal.ProvisioningOperation, time.Duration, error) {
	operation.Lms.Failed = true
	modifiedOp, err := s.repo.UpdateProvisioningOperation(operation)
	if err != nil {
		// update has failed - retry after 0.5 sec
		return operation, 500 * time.Millisecond, nil
	}
	return *modifiedOp, 0, nil
}<|MERGE_RESOLUTION|>--- conflicted
+++ resolved
@@ -174,26 +174,15 @@
 		{Key: "fluent-bit.backend.forward.tls.cert", Value: base64.StdEncoding.EncodeToString([]byte(signedCert))},
 		{Key: "fluent-bit.backend.forward.tls.key", Value: base64.StdEncoding.EncodeToString(pKey)},
 
-<<<<<<< HEAD
 		// record modifier filter
 		{Key: "fluent-bit.conf.Filter.record_modifier.enabled", Value: "true"},
 		{Key: "fluent-bit.conf.Filter.record_modifier.Match", Value: "*"},
 		{Key: "fluent-bit.conf.Filter.record_modifier.Key", Value: "cluster_name"},
 		{Key: "fluent-bit.conf.Filter.record_modifier.Value", Value: pp.ErsContext.SubAccountID}, // cluster_name is a tag added to log entry, allows to filter logs by a cluster
-=======
 		//kubernetes filter should not parse the document to avoid indexing on LMS side
 		{Key: "fluent-bit.conf.Filter.Kubernetes.Merge_Log", Value: "Off"},
 		//input should not conatain dex logs as it contains sensitive data
 		{Key: "fluent-bit.conf.Input.Kubernetes.Exclude_Path", Value: "/var/log/containers/*_dex-*.log"},
-
-		{Key: "fluent-bit.conf.extra", Value: fmt.Sprintf(`
-[FILTER]
-        Name record_modifier
-        Match *
-        Record subaccount_id %s
-`, pp.ErsContext.SubAccountID)}, // cluster_name is a tag added to log entry, allows to filter logs by a cluster
->>>>>>> d45de5e8
-	})
 
 	return operation, 0, nil
 }
