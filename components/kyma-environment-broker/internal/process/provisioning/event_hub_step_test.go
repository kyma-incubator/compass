--- conflicted
+++ resolved
@@ -58,23 +58,15 @@
 	}, nc.accessKeysError
 }
 
-<<<<<<< HEAD
-func (nc *FakeNamespaceClient) CreateResourceGroup(ctx context.Context, config *azure.Config, name string, tags map[string]*string) (resources.Group, error) {
-=======
 func (nc *FakeNamespaceClient) CreateResourceGroup(ctx context.Context, config *azure.Config, name string, tags azure.Tags) (resources.Group, error) {
 	nc.tags = tags
->>>>>>> 758b40bb
 	return resources.Group{
 		Name: ptr.String("my-resourcegroup"),
 	}, nc.resourceGroupError
 }
 
-<<<<<<< HEAD
-func (nc *FakeNamespaceClient) CreateNamespace(ctx context.Context, azureCfg *azure.Config, groupName, namespace string, tags map[string]*string) (*eventhub.EHNamespace, error) {
-=======
 func (nc *FakeNamespaceClient) CreateNamespace(ctx context.Context, azureCfg *azure.Config, groupName, namespace string, tags azure.Tags) (*eventhub.EHNamespace, error) {
 	nc.tags = tags
->>>>>>> 758b40bb
 	return &eventhub.EHNamespace{
 		Name: ptr.String(namespace),
 	}, nc.persistEventhubsNamespaceError
