package internal

import (
	"reflect"
)

type ProvisioningParameters struct {
	PlanID     string                    `json:"plan_id"`
	ServiceID  string                    `json:"service_id"`
	ErsContext ERSContext                `json:"ers_context"`
	Parameters ProvisioningParametersDTO `json:"parameters"`
}

func (p ProvisioningParameters) IsEqual(input ProvisioningParameters) bool {
	if p.PlanID != input.PlanID {
		return false
	}
	if p.ServiceID != input.ServiceID {
		return false
	}

	if !reflect.DeepEqual(p.ErsContext, input.ErsContext) {
		return false
	}
	if !reflect.DeepEqual(p.Parameters, input.Parameters) {
		return false
	}

	return true
}

type ProvisioningParametersDTO struct {
	Name                        string   `json:"name"`
<<<<<<< HEAD
	TargetSecret                *string  `json:"targetSecret"`
	NodeCount                   *int     `json:"nodeCount"`
=======
>>>>>>> 278c7b08
	VolumeSizeGb                *int     `json:"volumeSizeGb"`
	MachineType                 *string  `json:"machineType"`
	Region                      *string  `json:"region"`
	Zone                        *string  `json:"zone"`
	AutoScalerMin               *int     `json:"autoScalerMin"`
	AutoScalerMax               *int     `json:"autoScalerMax"`
	MaxSurge                    *int     `json:"maxSurge"`
	MaxUnavailable              *int     `json:"maxUnavailable"`
	OptionalComponentsToInstall []string `json:"components"`
}

type ERSContext struct {
	TenantID        string                 `json:"tenant_id"`
	SubAccountID    string                 `json:"subaccount_id"`
	GlobalAccountID string                 `json:"globalaccount_id"`
	ServiceManager  ServiceManagerEntryDTO `json:"sm_platform_credentials"`
}

type ServiceManagerEntryDTO struct {
	Credentials ServiceManagerCredentials `json:"credentials"`
	URL         string                    `json:"url"`
}

type ServiceManagerCredentials struct {
	BasicAuth ServiceManagerBasicAuth `json:"basic"`
}

type ServiceManagerBasicAuth struct {
	Username string `json:"username"`
	Password string `json:"password"`
}<|MERGE_RESOLUTION|>--- conflicted
+++ resolved
@@ -31,11 +31,7 @@
 
 type ProvisioningParametersDTO struct {
 	Name                        string   `json:"name"`
-<<<<<<< HEAD
 	TargetSecret                *string  `json:"targetSecret"`
-	NodeCount                   *int     `json:"nodeCount"`
-=======
->>>>>>> 278c7b08
 	VolumeSizeGb                *int     `json:"volumeSizeGb"`
 	MachineType                 *string  `json:"machineType"`
 	Region                      *string  `json:"region"`
