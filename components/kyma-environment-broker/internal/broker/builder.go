package broker

import (
	"fmt"
	"github.com/kyma-incubator/compass/components/kyma-environment-broker/internal/hyperscaler"

	"github.com/kyma-incubator/compass/components/kyma-environment-broker/internal"
	cloudProvider "github.com/kyma-incubator/compass/components/kyma-environment-broker/internal/provider"
	"github.com/kyma-incubator/compass/components/kyma-environment-broker/internal/ptr"

	"github.com/kyma-incubator/compass/components/provisioner/pkg/gqlschema"
	"github.com/kyma-project/kyma/components/kyma-operator/pkg/apis/installer/v1alpha1"
	"github.com/pkg/errors"
)

const serviceManagerComponentName = "service-manager-proxy"

//go:generate mockery -name=OptionalComponentService -output=automock -outpkg=automock -case=underscore
//go:generate mockery -name=InputBuilderForPlan -output=automock -outpkg=automock -case=underscore

// Defines dependency
type (
	OptionalComponentService interface {
		ExecuteDisablers(components internal.ComponentConfigurationInputList, names ...string) (internal.ComponentConfigurationInputList, error)
		ComputeComponentsToDisable(optComponentsToKeep []string) []string
	}

	HyperscalerInputProvider interface {
		Defaults() *gqlschema.ClusterConfigInput
		ApplyParameters(input *gqlschema.ClusterConfigInput, params internal.ProvisioningParametersDTO)
	}
)

// Defines API
type (
	ConcreteInputBuilder interface {
		SetProvisioningParameters(params internal.ProvisioningParametersDTO) ConcreteInputBuilder
		SetERSContext(ersCtx internal.ERSContext) ConcreteInputBuilder
		SetProvisioningConfig(brokerConfig ProvisioningConfig) ConcreteInputBuilder
		Build() (gqlschema.ProvisionRuntimeInput, error)
	}

	InputBuilderForPlan interface {
		ForPlan(planID string) (ConcreteInputBuilder, bool)
	}
)

type InputBuilderFactory struct {
<<<<<<< HEAD
	kymaVersion                string
	optComponentsSvc           OptionalComponentService
	serviceManager             internal.ServiceManagerOverride
	hyperscalerAccountProvider hyperscaler.AccountProvider
	fullComponentsList         internal.ComponentConfigurationInputList
}

func NewInputBuilderFactory(optComponentsSvc OptionalComponentService, fullComponentsList []v1alpha1.KymaComponent, kymaVersion string, smOverride internal.ServiceManagerOverride, hyperscalerAccountProvider hyperscaler.AccountProvider) InputBuilderForPlan {
	return &InputBuilderFactory{
		kymaVersion:                kymaVersion,
		serviceManager:             smOverride,
		optComponentsSvc:           optComponentsSvc,
		hyperscalerAccountProvider: hyperscalerAccountProvider,
		fullComponentsList:         mapToGQLComponentConfigurationInput(fullComponentsList),
=======
	kymaVersion        string
	optComponentsSvc   OptionalComponentService
	serviceManager     internal.ServiceManagerOverride
	fullComponentsList internal.ComponentConfigurationInputList
	directorURL        string
}

func NewInputBuilderFactory(optComponentsSvc OptionalComponentService, fullComponentsList []v1alpha1.KymaComponent, kymaVersion string, smOverride internal.ServiceManagerOverride, directorURL string) InputBuilderForPlan {
	return &InputBuilderFactory{
		kymaVersion:        kymaVersion,
		serviceManager:     smOverride,
		optComponentsSvc:   optComponentsSvc,
		fullComponentsList: mapToGQLComponentConfigurationInput(fullComponentsList),
		directorURL:        directorURL,
>>>>>>> ffe1a7c3
	}
}

func (f *InputBuilderFactory) ForPlan(planID string) (ConcreteInputBuilder, bool) {
	var provider HyperscalerInputProvider
	switch planID {
	case gcpPlanID:
		provider = &cloudProvider.GcpInput{}
	case azurePlanID:
		provider = &cloudProvider.AzureInput{}
	// insert cases for other providers like AWS or GCP
	default:
		return nil, false
	}

	return &InputBuilder{
<<<<<<< HEAD
		planID:                     planID,
		kymaVersion:                f.kymaVersion,
		serviceManager:             f.serviceManager,
		hyperscalerInputProvider:   provider,
		hyperscalerAccountProvider: f.hyperscalerAccountProvider,
		optionalComponentsService:  f.optComponentsSvc,
		fullRuntimeComponentList:   f.fullComponentsList,
=======
		planID:                    planID,
		kymaVersion:               f.kymaVersion,
		serviceManager:            f.serviceManager,
		hyperscalerInputProvider:  provider,
		optionalComponentsService: f.optComponentsSvc,
		fullRuntimeComponentList:  f.fullComponentsList,
		directorURL:               f.directorURL,
>>>>>>> ffe1a7c3
	}, true
}

type InputBuilder struct {
<<<<<<< HEAD
	planID                     string
	kymaVersion                string
	serviceManager             internal.ServiceManagerOverride
	hyperscalerInputProvider   HyperscalerInputProvider
	hyperscalerAccountProvider hyperscaler.AccountProvider
	optionalComponentsService  OptionalComponentService
	fullRuntimeComponentList   internal.ComponentConfigurationInputList
=======
	planID                    string
	kymaVersion               string
	serviceManager            internal.ServiceManagerOverride
	hyperscalerInputProvider  HyperscalerInputProvider
	optionalComponentsService OptionalComponentService
	fullRuntimeComponentList  internal.ComponentConfigurationInputList
	directorURL               string
>>>>>>> ffe1a7c3

	ersCtx                 internal.ERSContext
	provisioningConfig     ProvisioningConfig
	provisioningParameters internal.ProvisioningParametersDTO
}

func (b *InputBuilder) SetProvisioningParameters(params internal.ProvisioningParametersDTO) ConcreteInputBuilder {
	b.provisioningParameters = params
	return b
}

func (b *InputBuilder) SetERSContext(ersCtx internal.ERSContext) ConcreteInputBuilder {
	b.ersCtx = ersCtx
	return b
}

func (b *InputBuilder) SetProvisioningConfig(brokerConfig ProvisioningConfig) ConcreteInputBuilder {
	b.provisioningConfig = brokerConfig
	return b
}

func (b *InputBuilder) applyProvisioningParameters(in *gqlschema.ProvisionRuntimeInput) error {
	updateString(&in.RuntimeInput.Name, &b.provisioningParameters.Name)

	updateInt(&in.ClusterConfig.GardenerConfig.NodeCount, b.provisioningParameters.NodeCount)
	updateInt(&in.ClusterConfig.GardenerConfig.MaxUnavailable, b.provisioningParameters.MaxUnavailable)
	updateInt(&in.ClusterConfig.GardenerConfig.MaxSurge, b.provisioningParameters.MaxSurge)
	updateInt(&in.ClusterConfig.GardenerConfig.AutoScalerMin, b.provisioningParameters.AutoScalerMin)
	updateInt(&in.ClusterConfig.GardenerConfig.AutoScalerMax, b.provisioningParameters.AutoScalerMax)
	updateInt(&in.ClusterConfig.GardenerConfig.VolumeSizeGb, b.provisioningParameters.VolumeSizeGb)
	updateString(&in.ClusterConfig.GardenerConfig.Region, b.provisioningParameters.Region)
	updateString(&in.ClusterConfig.GardenerConfig.MachineType, b.provisioningParameters.MachineType)

	b.hyperscalerInputProvider.ApplyParameters(in.ClusterConfig, b.provisioningParameters)

	return nil
}

func (b *InputBuilder) disableNotSelectedComponents(in *gqlschema.ProvisionRuntimeInput) error {
	toDisable := b.optionalComponentsService.ComputeComponentsToDisable(b.provisioningParameters.OptionalComponentsToInstall)

	filterOut, err := b.optionalComponentsService.ExecuteDisablers(in.KymaConfig.Components, toDisable...)
	if err != nil {
		return errors.Wrapf(err, "while disabling components %v", toDisable)
	}

	in.KymaConfig.Components = filterOut

	return nil
}

func (b *InputBuilder) applyServiceManagerOverrides(in *gqlschema.ProvisionRuntimeInput) error {
	var smOverrides []*gqlschema.ConfigEntryInput
	if b.serviceManager.CredentialsOverride {
		smOverrides = []*gqlschema.ConfigEntryInput{
			{
				Key:   "config.sm.url",
				Value: b.serviceManager.URL,
			},
			{
				Key:   "sm.user",
				Value: b.serviceManager.Username,
			},
			{
				Key:    "sm.password",
				Value:  b.serviceManager.Password,
				Secret: ptr.Bool(true),
			},
		}
	} else {
		smOverrides = []*gqlschema.ConfigEntryInput{
			{
				Key:   "config.sm.url",
				Value: b.ersCtx.ServiceManager.URL,
			},
			{
				Key:   "sm.user",
				Value: b.ersCtx.ServiceManager.Credentials.BasicAuth.Username,
			},
			{
				Key:    "sm.password",
				Value:  b.ersCtx.ServiceManager.Credentials.BasicAuth.Password,
				Secret: ptr.Bool(true),
			},
		}
	}

	for i := range in.KymaConfig.Components {
		if in.KymaConfig.Components[i].Component == serviceManagerComponentName {
			in.KymaConfig.Components[i].Configuration = append(in.KymaConfig.Components[i].Configuration, smOverrides...)
		}
	}

	return nil
}

func applySingleOverride(in *gqlschema.ProvisionRuntimeInput, componentName, key, value string) {
	override := gqlschema.ConfigEntryInput{
		Key:   key,
		Value: value,
	}

	for i := range in.KymaConfig.Components {
		if in.KymaConfig.Components[i].Component == componentName {
			in.KymaConfig.Components[i].Configuration = append(in.KymaConfig.Components[i].Configuration, &override)
		}
	}
}

func (b *InputBuilder) applyManagementPlaneOverrides(in *gqlschema.ProvisionRuntimeInput) error {

	// core override
	applySingleOverride(in, "core", "console.managementPlane.url", b.directorURL)

	// compass runtime agent override
	applySingleOverride(in, "compass-runtime-agent", "managementPlane.url", b.directorURL)

	return nil
}

// applyTemporaryCustomization applies some additional information. This is only a temporary solution for MVP scenario.
// Will be removed and refactored in near future.
func (b *InputBuilder) applyTemporaryCustomization(in *gqlschema.ProvisionRuntimeInput) error {
	// old implementation
	//switch b.planID {
	//case azurePlanID:
	//	in.ClusterConfig.GardenerConfig.TargetSecret = b.provisioningConfig.AzureSecretName
	//case gcpPlanID:
	//	in.ClusterConfig.GardenerConfig.TargetSecret = b.provisioningConfig.GCPSecretName
	//default:
	//	return fmt.Errorf("unknown Plan ID %s", b.planID)
	//}

	if in.ClusterConfig.GardenerConfig == nil {
		return fmt.Errorf("gardener config for cluster is empty (nil)")
	}

	targetSecretName, err := b.hyperscalerAccountProvider.GardenerSecretName(in.ClusterConfig.GardenerConfig, b.planID)

	if err != nil {
		return err
	}

	in.ClusterConfig.GardenerConfig.TargetSecret = targetSecretName

	return nil
}

func (b *InputBuilder) initInput() gqlschema.ProvisionRuntimeInput {
	return gqlschema.ProvisionRuntimeInput{
		RuntimeInput:  &gqlschema.RuntimeInput{},
		ClusterConfig: b.hyperscalerInputProvider.Defaults(),
		KymaConfig: &gqlschema.KymaConfigInput{
			Version:    b.kymaVersion,
			Components: b.fullRuntimeComponentList.DeepCopy(),
		},
	}

}

func (b *InputBuilder) Build() (gqlschema.ProvisionRuntimeInput, error) {
	input := b.initInput()

	for _, step := range []struct {
		name    string
		execute func(in *gqlschema.ProvisionRuntimeInput) error
	}{
		{
			name:    "applying provisioning parameters customization",
			execute: b.applyProvisioningParameters,
		},
		{
			name:    "disabling optional components that were not selected",
			execute: b.disableNotSelectedComponents,
		},
		{
			name:    "applying service manager overrides",
			execute: b.applyServiceManagerOverrides,
		},
		{
			name:    "applying management plane overrides",
			execute: b.applyManagementPlaneOverrides,
		},
		{
			name:    "applying temporary customization",
			execute: b.applyTemporaryCustomization,
		},
	} {
		if err := step.execute(&input); err != nil {
			return gqlschema.ProvisionRuntimeInput{}, errors.Wrapf(err, "while %s", step.name)
		}
	}

	return input, nil
}

func updateString(toUpdate *string, value *string) {
	if value != nil {
		*toUpdate = *value
	}
}

func updateInt(toUpdate *int, value *int) {
	if value != nil {
		*toUpdate = *value
	}
}

func mapToGQLComponentConfigurationInput(kymaComponents []v1alpha1.KymaComponent) internal.ComponentConfigurationInputList {
	var input internal.ComponentConfigurationInputList
	for _, component := range kymaComponents {
		input = append(input, &gqlschema.ComponentConfigurationInput{
			Component: component.Name,
			Namespace: component.Namespace,
		})
	}
	return input
}<|MERGE_RESOLUTION|>--- conflicted
+++ resolved
@@ -46,37 +46,22 @@
 )
 
 type InputBuilderFactory struct {
-<<<<<<< HEAD
 	kymaVersion                string
 	optComponentsSvc           OptionalComponentService
 	serviceManager             internal.ServiceManagerOverride
 	hyperscalerAccountProvider hyperscaler.AccountProvider
 	fullComponentsList         internal.ComponentConfigurationInputList
-}
-
-func NewInputBuilderFactory(optComponentsSvc OptionalComponentService, fullComponentsList []v1alpha1.KymaComponent, kymaVersion string, smOverride internal.ServiceManagerOverride, hyperscalerAccountProvider hyperscaler.AccountProvider) InputBuilderForPlan {
+	directorURL        string
+}
+
+func NewInputBuilderFactory(optComponentsSvc OptionalComponentService, fullComponentsList []v1alpha1.KymaComponent, kymaVersion string, smOverride internal.ServiceManagerOverride, directorURL string, hyperscalerAccountProvider hyperscaler.AccountProvider) InputBuilderForPlan {
 	return &InputBuilderFactory{
 		kymaVersion:                kymaVersion,
 		serviceManager:             smOverride,
 		optComponentsSvc:           optComponentsSvc,
 		hyperscalerAccountProvider: hyperscalerAccountProvider,
 		fullComponentsList:         mapToGQLComponentConfigurationInput(fullComponentsList),
-=======
-	kymaVersion        string
-	optComponentsSvc   OptionalComponentService
-	serviceManager     internal.ServiceManagerOverride
-	fullComponentsList internal.ComponentConfigurationInputList
-	directorURL        string
-}
-
-func NewInputBuilderFactory(optComponentsSvc OptionalComponentService, fullComponentsList []v1alpha1.KymaComponent, kymaVersion string, smOverride internal.ServiceManagerOverride, directorURL string) InputBuilderForPlan {
-	return &InputBuilderFactory{
-		kymaVersion:        kymaVersion,
-		serviceManager:     smOverride,
-		optComponentsSvc:   optComponentsSvc,
-		fullComponentsList: mapToGQLComponentConfigurationInput(fullComponentsList),
-		directorURL:        directorURL,
->>>>>>> ffe1a7c3
+		directorURL:        		directorURL,
 	}
 }
 
@@ -93,7 +78,6 @@
 	}
 
 	return &InputBuilder{
-<<<<<<< HEAD
 		planID:                     planID,
 		kymaVersion:                f.kymaVersion,
 		serviceManager:             f.serviceManager,
@@ -101,20 +85,11 @@
 		hyperscalerAccountProvider: f.hyperscalerAccountProvider,
 		optionalComponentsService:  f.optComponentsSvc,
 		fullRuntimeComponentList:   f.fullComponentsList,
-=======
-		planID:                    planID,
-		kymaVersion:               f.kymaVersion,
-		serviceManager:            f.serviceManager,
-		hyperscalerInputProvider:  provider,
-		optionalComponentsService: f.optComponentsSvc,
-		fullRuntimeComponentList:  f.fullComponentsList,
 		directorURL:               f.directorURL,
->>>>>>> ffe1a7c3
 	}, true
 }
 
 type InputBuilder struct {
-<<<<<<< HEAD
 	planID                     string
 	kymaVersion                string
 	serviceManager             internal.ServiceManagerOverride
@@ -122,15 +97,7 @@
 	hyperscalerAccountProvider hyperscaler.AccountProvider
 	optionalComponentsService  OptionalComponentService
 	fullRuntimeComponentList   internal.ComponentConfigurationInputList
-=======
-	planID                    string
-	kymaVersion               string
-	serviceManager            internal.ServiceManagerOverride
-	hyperscalerInputProvider  HyperscalerInputProvider
-	optionalComponentsService OptionalComponentService
-	fullRuntimeComponentList  internal.ComponentConfigurationInputList
 	directorURL               string
->>>>>>> ffe1a7c3
 
 	ersCtx                 internal.ERSContext
 	provisioningConfig     ProvisioningConfig
