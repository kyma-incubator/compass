package event_hub

import (
	"context"
	"fmt"
	"strings"
	"time"

	"github.com/kyma-incubator/compass/components/kyma-environment-broker/internal/ptr"

	"github.com/Azure/azure-sdk-for-go/services/eventhub/mgmt/2017-04-01/eventhub"
	"github.com/kyma-incubator/compass/components/kyma-environment-broker/internal"
	"github.com/kyma-incubator/compass/components/kyma-environment-broker/internal/event-hub/azure"
	"github.com/kyma-incubator/compass/components/kyma-environment-broker/internal/process"
	"github.com/kyma-incubator/compass/components/kyma-environment-broker/internal/storage"
	"github.com/kyma-incubator/compass/components/provisioner/pkg/gqlschema"
	"github.com/sirupsen/logrus"
)

const (
	authorizationRuleName = "RootManageSharedAccessKey"

	kafkaPort = 9093

	k8sSecretName                     = "secret-name"
	k8sSecretNamespace                = "knative-eventing"
	componentNameKnativeEventing      = "knative-eventing"
	componentNameKnativeEventingKafka = "knative-eventing-kafka"
	kafkaProvider                     = "azure"
)

/*TODO(anishj0shi)
<<<<<<< HEAD
- Implement retry logic for Namespace retrieval and NamespaceTagging operation.
=======
1) create an interface type "event-hub-provider" which exposes some functions like
GetEventHubNamespace, MarkNamespaceAsUsed, GetNamespaceAccessCredentials, inject this interface as an input
to NewProvisioningAzureEventHubStep
2) Refactor Azure Client Wrapper to conform to the above protocol
3) Implement retry logic for Namespace retrieval and NamespaceTagging operation.
>>>>>>> 9add844d
*/

type ProvisionAzureEventHubStep struct {
	operationManager *process.OperationManager
	namespaceClient  azure.NamespaceClientInterface
	context          context.Context
}

func NewProvisionAzureEventHubStep(os storage.Operations, namespaceClient azure.NamespaceClientInterface, ctx context.Context) *ProvisionAzureEventHubStep {
	return &ProvisionAzureEventHubStep{
		operationManager: process.NewOperationManager(os),
		namespaceClient:  namespaceClient,
		context:          ctx,
	}
}

func (p *ProvisionAzureEventHubStep) Name() string {
	return "Provision Azure Event Hubs"
}

func (p *ProvisionAzureEventHubStep) Run(operation internal.ProvisioningOperation,
	log logrus.FieldLogger) (internal.ProvisioningOperation, time.Duration, error) {

	//unusedEventHubNamespace, err := azure.GetFirstUnusedNamespaces(p.context, p.namespaceClient)
	//if err != nil {
	//	return p.operationManager.OperationFailed(operation, "no azure event-hub namespace found in the given subscription")
	//}

	//log.Printf("Get Access Keys for Azure EventHubs Namespace [%s]\n", unusedEventHubNamespace)
	//resourceGroup := azure.GetResourceGroup(unusedEventHubNamespace)

	//log.Printf("Found unused EventHubs Namespace, name: %v, resourceGroup: %v", unusedEventHubNamespace.Name, resourceGroup)

	//accessKeys, err := azure.GetEventHubsNamespaceAccessKeys(p.context, p.namespaceClient, resourceGroup, *unusedEventHubNamespace.Name, authorizationRuleName)
	//if err != nil {
	//	log.Fatalf("Failed to get Access Keys for Azure EventHubs Namespace [%s] with error: %v\n", unusedEventHubNamespace, err)
	//}

	//kafkaEndpoint := extractEndpoint(accessKeys)
	//kafkaEndpoint = appendPort(kafkaEndpoint, kafkaPort)
	//kafkaPassword := *accessKeys.PrimaryConnectionString

	//if _, err := azure.MarkNamespaceAsUsed(p.context, p.namespaceClient, resourceGroup, unusedEventHubNamespace); err != nil {
	//	return p.operationManager.OperationFailed(operation, "no azure event-hub namespace found in the given subscription")
	//}

	// TODO(nachtmaar):
	kafkaEndpoint := "TODO"
	kafkaPassword := "TODO"

	operation.InputCreator.SetOverrides(componentNameKnativeEventing, getKnativeEventingOverrides())
	operation.InputCreator.SetOverrides(componentNameKnativeEventingKafka, getKafkaChannelOverrides(kafkaEndpoint, k8sSecretNamespace, "$ConnectionString", kafkaPassword, kafkaProvider))

	return operation, 0, nil
}

func extractEndpoint(accessKeys *eventhub.AccessKeys) string {
	endpoint := strings.Split(*accessKeys.PrimaryConnectionString, ";")[0]
	endpoint = strings.TrimPrefix(endpoint, "Endpoint=sb://")
	endpoint = strings.TrimSuffix(endpoint, "/")
	return endpoint
}

func appendPort(endpoint string, port int64) string {
	return fmt.Sprintf("%s:%d", endpoint, port)
}

func getKnativeEventingOverrides() []*gqlschema.ConfigEntryInput {
	var knativeOverrides []*gqlschema.ConfigEntryInput
	knativeOverrides = []*gqlschema.ConfigEntryInput{
		{
			Key:    "knative-eventing.channel.default.apiVersion",
			Value:  "knativekafka.kyma-project.io/v1alpha1",
			Secret: ptr.Bool(false),
		},
		{
			Key:    "knative-eventing.channel.default.kind",
			Value:  "KafkaChannel",
			Secret: ptr.Bool(false),
		},
	}
	return knativeOverrides
}

func getKafkaChannelOverrides(broker, namespace, username, password, kafkaProvider string) []*gqlschema.ConfigEntryInput {
	kafkaOverrides := []*gqlschema.ConfigEntryInput{
		{
			Key:    "kafka.brokers",
			Value:  broker,
			Secret: ptr.Bool(true),
		},
		{
			Key:    "kafka.namespace",
			Value:  namespace,
			Secret: ptr.Bool(true),
		},
		{
			Key:    "kafka.password",
			Value:  password,
			Secret: ptr.Bool(true),
		},
		{
			Key:    "kafka.username",
			Value:  username,
			Secret: ptr.Bool(true),
		},
		{
			Key:    "kafka.secretName",
			Value:  "knative-kafka",
			Secret: ptr.Bool(true),
		},
		{
			Key:    "environment.kafkaProvider",
			Value:  kafkaProvider,
			Secret: ptr.Bool(true),
		},
	}
	return kafkaOverrides
}<|MERGE_RESOLUTION|>--- conflicted
+++ resolved
@@ -30,15 +30,7 @@
 )
 
 /*TODO(anishj0shi)
-<<<<<<< HEAD
 - Implement retry logic for Namespace retrieval and NamespaceTagging operation.
-=======
-1) create an interface type "event-hub-provider" which exposes some functions like
-GetEventHubNamespace, MarkNamespaceAsUsed, GetNamespaceAccessCredentials, inject this interface as an input
-to NewProvisioningAzureEventHubStep
-2) Refactor Azure Client Wrapper to conform to the above protocol
-3) Implement retry logic for Namespace retrieval and NamespaceTagging operation.
->>>>>>> 9add844d
 */
 
 type ProvisionAzureEventHubStep struct {
