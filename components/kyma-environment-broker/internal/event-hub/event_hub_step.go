--- conflicted
+++ resolved
@@ -36,25 +36,16 @@
 
 type ProvisionAzureEventHubStep struct {
 	operationManager *process.OperationManager
-<<<<<<< HEAD
+	namespaceClient  azure.NamespaceClientInterface
 	accountProvider  hyperscaler.AccountProvider
 	context          context.Context
 }
 
-func NewProvisionAzureEventHubStep(os storage.Operations, accountProvider hyperscaler.AccountProvider, ctx context.Context) *ProvisionAzureEventHubStep {
-	return &ProvisionAzureEventHubStep{
-		operationManager: process.NewOperationManager(os),
-		accountProvider:  accountProvider,
-=======
-	namespaceClient  azure.NamespaceClientInterface
-	context          context.Context
-}
-
-func NewProvisionAzureEventHubStep(os storage.Operations, namespaceClient azure.NamespaceClientInterface, ctx context.Context) *ProvisionAzureEventHubStep {
+func NewProvisionAzureEventHubStep(os storage.Operations, namespaceClient azure.NamespaceClientInterface, accountProvider hyperscaler.AccountProvider, ctx context.Context) *ProvisionAzureEventHubStep {
 	return &ProvisionAzureEventHubStep{
 		operationManager: process.NewOperationManager(os),
 		namespaceClient:  namespaceClient,
->>>>>>> 82f1d63f
+		accountProvider:  accountProvider,
 		context:          ctx,
 	}
 }
@@ -66,7 +57,6 @@
 func (p *ProvisionAzureEventHubStep) Run(operation internal.ProvisioningOperation,
 	log logrus.FieldLogger) (internal.ProvisioningOperation, time.Duration, error) {
 
-<<<<<<< HEAD
 	pp, err := operation.GetProvisioningParameters()
 	log.Infof("Provisioning Params..... %+v", pp) //TODO(anishj0shi) Remove after testing
 
@@ -90,10 +80,7 @@
 
 	azureCfg, err := azure.GetConfigfromHAPCredentialsAndProvisioningParams(credentials, pp)
 
-	unusedEventHubNamespace, err := azure.GetFirstUnusedNamespaces(p.context, azureCfg)
-=======
 	unusedEventHubNamespace, err := azure.GetFirstUnusedNamespaces(p.context, p.namespaceClient)
->>>>>>> 82f1d63f
 	if err != nil {
 		return p.operationManager.OperationFailed(operation, "no azure event-hub namespace found in the given subscription")
 	}
@@ -102,15 +89,9 @@
 	log.Infof("Get Access Keys for Azure EventHubs Namespace [%s]\n", unusedEventHubNamespace)
 	resourceGroup := azure.GetResourceGroup(unusedEventHubNamespace)
 
-<<<<<<< HEAD
-	log.Infof("Found unused EventHubs Namespace, name: %v, resourceGroup: %v", unusedEventHubNamespace.Name, resourceGroup)
-
-	accessKeys, err := azure.GetEventHubsNamespaceAccessKeys(p.context, azureCfg, resourceGroup, *unusedEventHubNamespace.Name, authorizationRuleName)
-=======
 	log.Printf("Found the unused EventHubs Namespace %v in resourceGroup: %v", unusedEventHubNamespace.Name, resourceGroup)
 
 	accessKeys, err := azure.GetEventHubsNamespaceAccessKeys(p.context, p.namespaceClient, resourceGroup, *unusedEventHubNamespace.Name, authorizationRuleName)
->>>>>>> 82f1d63f
 	if err != nil {
 		return p.operationManager.OperationFailed(operation, "unable to retrieve access keys to azure event-hub namespace")
 	}
@@ -119,11 +100,7 @@
 	kafkaEndpoint = appendPort(kafkaEndpoint, kafkaPort)
 	kafkaPassword := *accessKeys.PrimaryConnectionString
 
-<<<<<<< HEAD
-	if _, err := azure.MarkNamespaceAsUsed(p.context, azureCfg, resourceGroup, unusedEventHubNamespace); err != nil {
-=======
 	if _, err := azure.MarkNamespaceAsUsed(p.context, p.namespaceClient, resourceGroup, unusedEventHubNamespace); err != nil {
->>>>>>> 82f1d63f
 		return p.operationManager.OperationFailed(operation, "no azure event-hub namespace found in the given subscription")
 	}
 
