APP_NAME = compass-provisioner
APP_PATH = components/provisioner
ENTRYPOINT = cmd/main.go
BUILDPACK = eu.gcr.io/kyma-project/test-infra/buildpack-golang:go1.13
SCRIPTS_DIR = $(realpath $(shell pwd)/../..)/scripts
DOCKER_SOCKET = /var/run/docker.sock
TESTING_DB_NETWORK = test_network
PIPELINE_BUILD = 1
export PIPELINE_BUILD

include $(SCRIPTS_DIR)/generic_make_go.mk

<<<<<<< HEAD
verify:: gqlgen check-gqlgen mod-verify

resolve-local:
	GO111MODULE=on go mod vendor -v

ensure-local:
	@echo "Go modules present in component - omitting."

dep-status:
	@echo "Go modules present in component - omitting."

dep-status-local:
	@echo "Go modules present in component - omitting."

mod-verify-local:
	GO111MODULE=on go mod verify

test-local:
	GO111MODULE=on go test ./...

# TODO - there is no errcheck in go1.13 buildpack, consider creating buildpack-toolbox with go1.13 version
errcheck-local: ;

go-mod-check-local:
	@echo make go-mod-check
	go mod tidy
	@if [ -z "$$(git status -s go.*)" ]; then \
		echo -e "${RED}✗ go mod tidy modified go.mod or go.sum files${NC}"; \
		git status -s git status -s go.*; \
		exit 1; \
	fi;

$(eval $(call buildpack-cp-ro,resolve))
$(eval $(call buildpack-mount,mod-verify))
$(eval $(call buildpack-mount,test))
$(eval $(call buildpack-mount,go-mod-check))
=======
.PHONY: gqlgen check-gqlgen testing-with-database-network additional-errcheck clean-up

verify:: testing-with-database-network additional-errcheck gqlgen check-gqlgen

# We have to override test-local and errcheck, because we need to run provisioner with database
#as docker container connected with custom network and the buildpack container itsefl has to be connected to the network

test-local: ;
errcheck-local: ;

testing-with-database-network:
	@echo testing-with-database-network
	@docker network inspect $(TESTING_DB_NETWORK) >/dev/null 2>&1 || \
	docker network create --driver bridge $(TESTING_DB_NETWORK)
	@docker run $(DOCKER_INTERACTIVE) \
		-v $(DOCKER_SOCKET):$(DOCKER_SOCKET) \
		-v $(COMPONENT_DIR)/../../:$(WORKSPACE_COMPONENT_DIR)/../../ \
		--network=$(TESTING_DB_NETWORK) \
		-v $(COMPONENT_DIR):$(WORKSPACE_COMPONENT_DIR):delegated \
		--env PIPELINE_BUILD=1 \
		$(DOCKER_CREATE_OPTS) go test ./...
	@docker network rm $(TESTING_DB_NETWORK)

additional-errcheck:
	@docker run $(DOCKER_INTERACTIVE) \
		-v $(COMPONENT_DIR):$(WORKSPACE_COMPONENT_DIR):delegated \
		$(DOCKER_CREATE_OPTS) errcheck -blank -asserts -ignorepkg '$$($(DIRS_TO_CHECK) | tr '\n' ',')' -ignoregenerated ./...

clean-up:
	@docker network rm $(TESTING_DB_NETWORK)
>>>>>>> ce505c4e
<|MERGE_RESOLUTION|>--- conflicted
+++ resolved
@@ -10,44 +10,6 @@
 
 include $(SCRIPTS_DIR)/generic_make_go.mk
 
-<<<<<<< HEAD
-verify:: gqlgen check-gqlgen mod-verify
-
-resolve-local:
-	GO111MODULE=on go mod vendor -v
-
-ensure-local:
-	@echo "Go modules present in component - omitting."
-
-dep-status:
-	@echo "Go modules present in component - omitting."
-
-dep-status-local:
-	@echo "Go modules present in component - omitting."
-
-mod-verify-local:
-	GO111MODULE=on go mod verify
-
-test-local:
-	GO111MODULE=on go test ./...
-
-# TODO - there is no errcheck in go1.13 buildpack, consider creating buildpack-toolbox with go1.13 version
-errcheck-local: ;
-
-go-mod-check-local:
-	@echo make go-mod-check
-	go mod tidy
-	@if [ -z "$$(git status -s go.*)" ]; then \
-		echo -e "${RED}✗ go mod tidy modified go.mod or go.sum files${NC}"; \
-		git status -s git status -s go.*; \
-		exit 1; \
-	fi;
-
-$(eval $(call buildpack-cp-ro,resolve))
-$(eval $(call buildpack-mount,mod-verify))
-$(eval $(call buildpack-mount,test))
-$(eval $(call buildpack-mount,go-mod-check))
-=======
 .PHONY: gqlgen check-gqlgen testing-with-database-network additional-errcheck clean-up
 
 verify:: testing-with-database-network additional-errcheck gqlgen check-gqlgen
@@ -77,5 +39,4 @@
 		$(DOCKER_CREATE_OPTS) errcheck -blank -asserts -ignorepkg '$$($(DIRS_TO_CHECK) | tr '\n' ',')' -ignoregenerated ./...
 
 clean-up:
-	@docker network rm $(TESTING_DB_NETWORK)
->>>>>>> ce505c4e
+	@docker network rm $(TESTING_DB_NETWORK)