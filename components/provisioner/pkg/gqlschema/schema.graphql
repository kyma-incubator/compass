--- conflicted
+++ resolved
@@ -140,57 +140,6 @@
 }
 
 input GardenerConfigInput {
-<<<<<<< HEAD
-    name: String!
-    projectName: String!
-    kubernetesVersion: String!
-    nodeCount: Int!
-    volumeSizeGB: Int!
-    machineType: String!
-    region: String!
-    provider: String!
-    seed: String!
-    targetSecret: String!
-    diskType: String!
-    workerCidr: String!
-    autoScalerMin: Int!
-    autoScalerMax: Int!
-    maxSurge: Int!
-    maxUnavailable: Int!
-    providerSpecificConfig: ProviderSpecificInput!
-}
-
-input ProviderSpecificInput {
-    gcpConfig: GCPProviderConfigInput
-    azureConfig: AzureProviderConfigInput
-    awsConfig: AWSProviderConfigInput
-}
-
-input GCPProviderConfigInput {
-    zone: String!
-}
-
-input AzureProviderConfigInput {
-    vnetCidr: String!
-}
-
-input AWSProviderConfigInput {
-    zone: String!
-    vpcCidr: String!
-    publicCidr: String!
-    internalCidr: String!
-}
-
-input GCPConfigInput {
-    name: String!
-    projectName: String!
-    kubernetesVersion: String!
-    numberOfNodes: Int!
-    bootDiskSizeGB: Int!
-    machineType: String!
-    region: String! # TODO: later we may require either Region or Zone
-    zone: String
-=======
     name: String!                                   # Name of the cluster to create
     projectName: String!                            # Gardener project in which the cluster is created
     kubernetesVersion: String!                      # Kubernetes version to be installed on the cluster
@@ -240,7 +189,6 @@
     machineType: String!            # Type of node machines
     region: String! # TODO: later we may require either Region or Zone ## Region in which to create the cluster
     zone: String                    # Zone in which to create the cluster
->>>>>>> 26feee06
 }
 
 input KymaConfigInput {
