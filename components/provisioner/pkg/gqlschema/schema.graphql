
enum KymaModule {
    Backup
    BackupInit
    Jaeger
    Logging
    Monitoring
    PrometheusOperator
    Kiali
    KnativeBuild
}

# Configuration of Runtime. We can consider returning kubeconfig as a part of this type.
type RuntimeConfig {
    clusterConfig: ClusterConfig
    # TODO: should we also return credentials (secret name used for provisioning)
    kymaConfig: KymaConfig
    kubeconfig: String
}

union ClusterConfig = GardenerConfig | GCPConfig

type GardenerConfig {
    name: String
    kubernetesVersion: String
    nodeCount: Int
    volumeSize: String
    machineType: String
    region: String
    targetProvider: String
    targetSecret: String
    diskType: String
    zone: String
    cidr: String
    autoScalerMin: Int
    autoScalerMax: Int
    maxSurge: Int
    maxUnavailable: Int
}

type GCPConfig {
    name: String
    kubernetesVersion: String
    numberOfNodes: Int
    bootDiskSize: String
    machineType: String
    region: String
    zone: String
}

type KymaConfig {
    version: String
    modules: [KymaModule]
}

type OperationStatus {
    operation: OperationType!
    state: OperationState!
    message: String!
    runtimeID: String!
}

enum OperationType {
    Provision
    Upgrade
    Deprovision
    ReconnectRuntime
}

type Error {
    message: String
}

type RuntimeConnectionStatus {
    status: RuntimeAgentConnectionStatus!
    errors: [Error!]
}

# We should consider renamig this type, as it contains more than just status.
type RuntimeStatus {
    lastOperationStatus: OperationStatus
    runtimeConnectionStatus: RuntimeConnectionStatus
    runtimeConfiguration: RuntimeConfig
}

enum OperationState {
    Pending
    InProgress
    Succeeded
    Failed
}

enum RuntimeAgentConnectionStatus {
    Pending
    Connected
    Disconnected
}

# Inputs

input ProvisionRuntimeInput {
    clusterConfig: ClusterConfigInput!
<<<<<<< HEAD
    kymaConfig: KymaConfigInput!
}

# Defines the desired cluster to provision, specifying its size, memory, Kubernetes version, etc.
input ClusterConfigInput {
    name: String!
    nodeCount: Int
    diskSize: String
    machineType: String
    region: String
    version: String
=======
>>>>>>> fca3f958
    credentials: CredentialsInput!
    kymaConfig: KymaConfigInput!
}

input CredentialsInput {
    secretName: String!
}

input ClusterConfigInput {
    gardenerConfig: GardenerConfigInput
    gcpConfig: GCPConfigInput
}

<<<<<<< HEAD
input GardenerProviderConfigInput {
    projectName: String!
    computeZone: String!
=======
input GardenerConfigInput {
    name: String!
    kubernetesVersion: String!
    nodeCount: Int!
    volumeSize: String!
    machineType: String!
    region: String!
>>>>>>> fca3f958
    targetProvider: String!
    targetSecret: String!
    diskType: String!
    zone: String!
    cidr: String!
    autoScalerMin: Int!
    autoScalerMax: Int!
    maxSurge: Int!
    maxUnavailable: Int!
}

<<<<<<< HEAD
input GCPProviderConfigInput {
    projectName: String!
    computeZone: String!
    additionalProperties: AdditionalProperties
}

input AKSProviderConfigInput {
    additionalProperties: AdditionalProperties
=======
input GCPConfigInput {
    name: String!
    kubernetesVersion: String!
    numberOfNodes: Int!
    bootDiskSize: String!
    machineType: String!
    region: String! # TODO: later we may require either Region or Zone
    zone: String
>>>>>>> fca3f958
}

input KymaConfigInput {
    version: String!
    modules: [KymaModule!]
}

input UpgradeRuntimeInput {
    clusterConfig: UpgradeClusterInput
    kymaConfig: KymaConfigInput
}

input UpgradeClusterInput {
    version: String!
}

type Mutation {
    # Runtime Management; only one asynchronous operation per RuntimeID can run at any given point in time
    provisionRuntime(id: String!, config: ProvisionRuntimeInput): String!
    upgradeRuntime(id: String!, config: UpgradeRuntimeInput): String!
    deprovisionRuntime(id: String!): String!
    cleanupRuntimeData(id: String!): String!

    # Compass Runtime Agent Connection Management
    reconnectRuntimeAgent(id: String!): String!
}

type Query {
    # Provides current status of specified Runtime
    runtimeStatus(id: String!): RuntimeStatus

    # Provides status of specified operation
    runtimeOperationStatus(id: String!): OperationStatus
}<|MERGE_RESOLUTION|>--- conflicted
+++ resolved
@@ -100,20 +100,6 @@
 
 input ProvisionRuntimeInput {
     clusterConfig: ClusterConfigInput!
-<<<<<<< HEAD
-    kymaConfig: KymaConfigInput!
-}
-
-# Defines the desired cluster to provision, specifying its size, memory, Kubernetes version, etc.
-input ClusterConfigInput {
-    name: String!
-    nodeCount: Int
-    diskSize: String
-    machineType: String
-    region: String
-    version: String
-=======
->>>>>>> fca3f958
     credentials: CredentialsInput!
     kymaConfig: KymaConfigInput!
 }
@@ -127,11 +113,6 @@
     gcpConfig: GCPConfigInput
 }
 
-<<<<<<< HEAD
-input GardenerProviderConfigInput {
-    projectName: String!
-    computeZone: String!
-=======
 input GardenerConfigInput {
     name: String!
     kubernetesVersion: String!
@@ -139,7 +120,6 @@
     volumeSize: String!
     machineType: String!
     region: String!
->>>>>>> fca3f958
     targetProvider: String!
     targetSecret: String!
     diskType: String!
@@ -151,16 +131,6 @@
     maxUnavailable: Int!
 }
 
-<<<<<<< HEAD
-input GCPProviderConfigInput {
-    projectName: String!
-    computeZone: String!
-    additionalProperties: AdditionalProperties
-}
-
-input AKSProviderConfigInput {
-    additionalProperties: AdditionalProperties
-=======
 input GCPConfigInput {
     name: String!
     kubernetesVersion: String!
@@ -169,7 +139,6 @@
     machineType: String!
     region: String! # TODO: later we may require either Region or Zone
     zone: String
->>>>>>> fca3f958
 }
 
 input KymaConfigInput {
