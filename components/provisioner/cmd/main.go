--- conflicted
+++ resolved
@@ -77,24 +77,16 @@
 		"DirectorURL: %s, SkipDirectorCertVerification: %v, OauthCredentialsSecretName: %s"+
 		"DatabaseUser: %s, DatabaseHost: %s, DatabasePort: %s, "+
 		"DatabaseName: %s, DatabaseSSLMode: %s, "+
-<<<<<<< HEAD
 		"GardenerProject: %s, GardenerKubeconfigPath: %s, GardenerAuditLogsPolicyConfigMap: %s, GardenerAuditLogsTenant: %s"+
-		"Provisioner: %s",
-=======
-		"GardenerProject: %s, GardenerKubeconfigPath: %s, Provisioner: %s"+
+		"Provisioner: %s"+
 		"SupportOnDemandReleases: %v",
->>>>>>> 8fd86ae6
 		c.Address, c.APIEndpoint, c.CredentialsNamespace,
 		c.DirectorURL, c.SkipDirectorCertVerification, c.OauthCredentialsSecretName,
 		c.Database.User, c.Database.Host, c.Database.Port,
 		c.Database.Name, c.Database.SSLMode,
-<<<<<<< HEAD
 		c.Gardener.Project, c.Gardener.KubeconfigPath, c.Gardener.AuditLogsPolicyConfigMap, c.Gardener.AuditLogsTenant,
-		c.Provisioner)
-=======
-		c.Gardener.Project, c.Gardener.KubeconfigPath, c.Provisioner,
+		c.Provisioner,
 		c.SupportOnDemandReleases)
->>>>>>> 8fd86ae6
 }
 
 func main() {
