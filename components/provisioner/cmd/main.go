--- conflicted
+++ resolved
@@ -153,12 +153,7 @@
 	}
 	executableSchema := gqlschema.NewExecutableSchema(gqlCfg)
 
-<<<<<<< HEAD
 	log.Infof("Registering endpoint on %s...", cfg.APIEndpoint)
-
-=======
-	log.Printf("Registering endpoint on %s...", cfg.APIEndpoint)
->>>>>>> 4af258c9
 	router := mux.NewRouter()
 	router.Use(middlewares.ExtractTenant)
 
