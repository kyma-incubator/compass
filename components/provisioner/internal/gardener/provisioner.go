package gardener

import (
	"encoding/json"
	"fmt"
	"os"
	"time"

<<<<<<< HEAD
	"github.com/sirupsen/logrus"

	"github.com/kyma-incubator/compass/components/provisioner/internal/util"
=======
	"github.com/kyma-project/control-plane/components/provisioner/internal/apperrors"

	"github.com/kyma-project/control-plane/components/provisioner/internal/util"
>>>>>>> e6db78d1
	"github.com/mitchellh/mapstructure"

	gardener_types "github.com/gardener/gardener/pkg/apis/core/v1beta1"
	v12 "k8s.io/api/core/v1"

	k8sErrors "k8s.io/apimachinery/pkg/api/errors"
	v1 "k8s.io/apimachinery/pkg/apis/meta/v1"

	gardener_apis "github.com/gardener/gardener/pkg/client/core/clientset/versioned/typed/core/v1beta1"
	"github.com/kyma-project/control-plane/components/provisioner/internal/director"
	"github.com/kyma-project/control-plane/components/provisioner/internal/model"
	"github.com/kyma-project/control-plane/components/provisioner/internal/provisioning/persistence/dbsession"
)

func NewProvisioner(
	namespace string,
	shootClient gardener_apis.ShootInterface,
	factory dbsession.Factory,
	policyConfigMapName string, maintenanceWindowConfigPath string) *GardenerProvisioner {
	return &GardenerProvisioner{
		namespace:                   namespace,
		shootClient:                 shootClient,
		dbSessionFactory:            factory,
		policyConfigMapName:         policyConfigMapName,
		maintenanceWindowConfigPath: maintenanceWindowConfigPath,
	}
}

type GardenerProvisioner struct {
	namespace                   string
	shootClient                 gardener_apis.ShootInterface
	dbSessionFactory            dbsession.Factory
	directorService             director.DirectorClient
	policyConfigMapName         string
	maintenanceWindowConfigPath string
}

func (g *GardenerProvisioner) ProvisionCluster(cluster model.Cluster, operationId string) apperrors.AppError {
	shootTemplate, err := cluster.ClusterConfig.ToShootTemplate(g.namespace, cluster.Tenant, util.UnwrapStr(cluster.SubAccountId))
	if err != nil {
		return err.Append("failed to convert cluster config to Shoot template")
	}

	region := cluster.ClusterConfig.Region

	if g.shouldSetMaintenanceWindow() {
		err := g.setMaintenanceWindow(shootTemplate, region)

		if err != nil {
			return err.Append("error setting maintenance window for %s cluster", cluster.ID)
		}
	}

	annotate(shootTemplate, operationIdAnnotation, operationId)
	annotate(shootTemplate, runtimeIdAnnotation, cluster.ID)

	if g.policyConfigMapName != "" {
		g.applyAuditConfig(shootTemplate)
	}

	_, k8serr := g.shootClient.Create(shootTemplate)
	if k8serr != nil {
		appError := util.K8SErrorToAppError(k8serr)
		return appError.Append("error creating Shoot for %s cluster: %s", cluster.ID)
	}

	return nil
}

<<<<<<< HEAD
func (g *GardenerProvisioner) UpgradeCluster(clusterID string, upgradeConfig model.GardenerConfig) error {

	shoot, err := g.shootClient.Get(upgradeConfig.Name, v1.GetOptions{})
	if err != nil {
		return fmt.Errorf("error getting Shoot for cluster ID %s and name %s : %s", clusterID, upgradeConfig.Name, err.Error())
	}

	shoot.Spec.Kubernetes.Version = upgradeConfig.KubernetesVersion
	err = upgradeConfig.GardenerProviderConfig.EditShootConfig(upgradeConfig, shoot)

	if err != nil {
		return fmt.Errorf("error extending shoot config with Provider: %s", err.Error())
	}

	_, err = g.shootClient.Update(shoot)

	if err != nil {
		return  fmt.Errorf("error executing update shoot configuration: %s", err.Error())
	}

	return nil
}

func (g *GardenerProvisioner) DeprovisionCluster(cluster model.Cluster, operationId string) (model.Operation, error) {

	gardenerCfg, ok := cluster.GardenerConfig()
	if !ok {
		return model.Operation{}, fmt.Errorf("cluster does not have Gardener configuration")
	}

	shoot, err := g.shootClient.Get(gardenerCfg.Name, v1.GetOptions{})
=======
func (g *GardenerProvisioner) DeprovisionCluster(cluster model.Cluster, operationId string) (model.Operation, apperrors.AppError) {
	shoot, err := g.shootClient.Get(cluster.ClusterConfig.Name, v1.GetOptions{})
>>>>>>> e6db78d1
	if err != nil {
		if k8sErrors.IsNotFound(err) {
			message := fmt.Sprintf("Cluster %s already deleted. Proceeding to DeprovisionCluster stage.", cluster.ID)

			// Shoot was deleted. In order to make sure if all clean up actions were performed we need to proceed to WaitForClusterDeletion state
			return newDeprovisionOperation(operationId, cluster.ID, message, model.InProgress, model.WaitForClusterDeletion, time.Now()), nil
		}
	}

	if shoot.DeletionTimestamp != nil {
		annotate(shoot, operationIdAnnotation, operationId)
		message := fmt.Sprintf("Cluster %s with id %s already scheduled for deletion.", cluster.ClusterConfig.Name, cluster.ID)
		return newDeprovisionOperation(operationId, cluster.ID, message, model.InProgress, model.WaitForClusterDeletion, shoot.DeletionTimestamp.Time), nil
	}

	deletionTime := time.Now()

	annotate(shoot, operationIdAnnotation, operationId)

	annotateWithConfirmDeletion(shoot)

	_, err = g.shootClient.Update(shoot)
	if err != nil {
		appError := util.K8SErrorToAppError(err)
		return model.Operation{}, appError.Append("error updating Shoot")
	}

	message := fmt.Sprintf("Deprovisioning started")
	return newDeprovisionOperation(operationId, cluster.ID, message, model.InProgress, model.CleanupCluster, deletionTime), nil
}

func annotateWithConfirmDeletion(shoot *gardener_types.Shoot) {
	if shoot.Annotations == nil {
		shoot.Annotations = map[string]string{}
	}

	shoot.Annotations["confirmation.garden.sapcloud.io/deletion"] = "true"
}

func (g *GardenerProvisioner) shouldSetMaintenanceWindow() bool {
	return g.maintenanceWindowConfigPath != ""
}

func newDeprovisionOperation(id, runtimeId, message string, state model.OperationState, stage model.OperationStage, startTime time.Time) model.Operation {
	return model.Operation{
		ID:             id,
		Type:           model.Deprovision,
		StartTimestamp: startTime,
		State:          state,
		Stage:          stage,
		Message:        message,
		ClusterID:      runtimeId,
	}
}

func (g *GardenerProvisioner) applyAuditConfig(template *gardener_types.Shoot) {
	if template.Spec.Kubernetes.KubeAPIServer == nil {
		template.Spec.Kubernetes.KubeAPIServer = &gardener_types.KubeAPIServerConfig{}
	}

	template.Spec.Kubernetes.KubeAPIServer.AuditConfig = &gardener_types.AuditConfig{
		AuditPolicy: &gardener_types.AuditPolicy{
			ConfigMapRef: &v12.ObjectReference{Name: g.policyConfigMapName},
		},
	}
}

func (g *GardenerProvisioner) setMaintenanceWindow(template *gardener_types.Shoot, region string) apperrors.AppError {
	window, err := g.getWindowByRegion(region)

	if err != nil {
		return err
	}

	if !window.isEmpty() {
		setMaintenanceWindow(window, template)
	} else {
		logrus.Warnf("Cannot set maintenance window. Config for region %s is empty", region)
	}
	return nil
}

func setMaintenanceWindow(window TimeWindow, template *gardener_types.Shoot) {
	template.Spec.Maintenance.TimeWindow = &gardener_types.MaintenanceTimeWindow{Begin: window.Begin, End: window.End}
}

func (g *GardenerProvisioner) getWindowByRegion(region string) (TimeWindow, apperrors.AppError) {
	data, err := getDataFromFile(g.maintenanceWindowConfigPath, region)

	if err != nil {
		return TimeWindow{}, err
	}

	var window TimeWindow

	mapErr := mapstructure.Decode(data, &window)

	if mapErr != nil {
		return TimeWindow{}, apperrors.Internal("failed to parse map to struct: %s", mapErr.Error())
	}

	return window, nil
}

type TimeWindow struct {
	Begin string
	End   string
}

func (tw TimeWindow) isEmpty() bool {
	return tw.Begin == "" || tw.End == ""
}

func getDataFromFile(filepath, region string) (interface{}, apperrors.AppError) {
	file, err := os.Open(filepath)

	if err != nil {
		return "", apperrors.Internal("failed to open file: %s", err.Error())
	}

	defer file.Close()

	var data map[string]interface{}
	if err := json.NewDecoder(file).Decode(&data); err != nil {
		return "", apperrors.Internal("failed to decode json: %s", err.Error())
	}
	return data[region], nil
}<|MERGE_RESOLUTION|>--- conflicted
+++ resolved
@@ -6,15 +6,10 @@
 	"os"
 	"time"
 
-<<<<<<< HEAD
+	"github.com/kyma-project/control-plane/components/provisioner/internal/apperrors"
 	"github.com/sirupsen/logrus"
 
-	"github.com/kyma-incubator/compass/components/provisioner/internal/util"
-=======
-	"github.com/kyma-project/control-plane/components/provisioner/internal/apperrors"
-
 	"github.com/kyma-project/control-plane/components/provisioner/internal/util"
->>>>>>> e6db78d1
 	"github.com/mitchellh/mapstructure"
 
 	gardener_types "github.com/gardener/gardener/pkg/apis/core/v1beta1"
@@ -84,8 +79,7 @@
 	return nil
 }
 
-<<<<<<< HEAD
-func (g *GardenerProvisioner) UpgradeCluster(clusterID string, upgradeConfig model.GardenerConfig) error {
+func (g *GardenerProvisioner) UpgradeCluster(clusterID string, upgradeConfig model.GardenerConfig) apperrors.AppError {
 
 	shoot, err := g.shootClient.Get(upgradeConfig.Name, v1.GetOptions{})
 	if err != nil {
@@ -102,24 +96,14 @@
 	_, err = g.shootClient.Update(shoot)
 
 	if err != nil {
-		return  fmt.Errorf("error executing update shoot configuration: %s", err.Error())
+		return fmt.Errorf("error executing update shoot configuration: %s", err.Error())
 	}
 
 	return nil
 }
 
-func (g *GardenerProvisioner) DeprovisionCluster(cluster model.Cluster, operationId string) (model.Operation, error) {
-
-	gardenerCfg, ok := cluster.GardenerConfig()
-	if !ok {
-		return model.Operation{}, fmt.Errorf("cluster does not have Gardener configuration")
-	}
-
-	shoot, err := g.shootClient.Get(gardenerCfg.Name, v1.GetOptions{})
-=======
 func (g *GardenerProvisioner) DeprovisionCluster(cluster model.Cluster, operationId string) (model.Operation, apperrors.AppError) {
 	shoot, err := g.shootClient.Get(cluster.ClusterConfig.Name, v1.GetOptions{})
->>>>>>> e6db78d1
 	if err != nil {
 		if k8sErrors.IsNotFound(err) {
 			message := fmt.Sprintf("Cluster %s already deleted. Proceeding to DeprovisionCluster stage.", cluster.ID)
