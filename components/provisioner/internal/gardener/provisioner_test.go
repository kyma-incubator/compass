package gardener

import (
	"fmt"
	"testing"

	"github.com/kyma-incubator/compass/components/provisioner/internal/util"

	"k8s.io/apimachinery/pkg/api/errors"

	gardener_types "github.com/gardener/gardener/pkg/apis/core/v1beta1"
	"github.com/gardener/gardener/pkg/client/core/clientset/versioned/fake"
	"github.com/kyma-incubator/compass/components/provisioner/internal/persistence/dberrors"
	sessionMocks "github.com/kyma-incubator/compass/components/provisioner/internal/provisioning/persistence/dbsession/mocks"

	"github.com/kyma-incubator/compass/components/provisioner/internal/model"
	"github.com/kyma-incubator/compass/components/provisioner/pkg/gqlschema"
	"github.com/stretchr/testify/assert"
	"github.com/stretchr/testify/require"
	v1 "k8s.io/apimachinery/pkg/apis/meta/v1"
)

const (
	gardenerNamespace = "default"
	runtimeId         = "runtimeId"
	tenant            = "tenant"
	operationId       = "operationId"
	clusterName       = "test-cluster"
	region            = "westeurope"

	auditLogsPolicyCMName = "audit-logs-policy"
)

func TestGardenerProvisioner_ProvisionCluster(t *testing.T) {
	clientset := fake.NewSimpleClientset()

	gcpGardenerConfig, err := model.NewGCPGardenerConfig(&gqlschema.GCPProviderConfigInput{})
	require.NoError(t, err)

	cluster := newClusterConfig("test-cluster", nil, gcpGardenerConfig, region)

	t.Run("should start provisioning", func(t *testing.T) {
		// given
		shootClient := clientset.CoreV1beta1().Shoots(gardenerNamespace)

		provisionerClient := NewProvisioner(gardenerNamespace, shootClient, nil, auditLogsPolicyCMName)

		// when
		err := provisionerClient.ProvisionCluster(cluster, operationId)
		require.NoError(t, err)

		// then
		shoot, err := shootClient.Get(clusterName, v1.GetOptions{})
		require.NoError(t, err)
		assertAnnotation(t, shoot, operationIdAnnotation, operationId)
		assertAnnotation(t, shoot, runtimeIdAnnotation, runtimeId)
		assert.Equal(t, "", shoot.Labels[model.SubAccountLabel])
<<<<<<< HEAD
	})

	for _, testCase := range []struct {
		description         string
		clusterName         string
		subAccountId        *string
		configMapName       string
		auditLogsConfigPath string
		region              string
		auditLogsEnabled    bool
	}{
		{
			description:         "audit logs enabled",
			clusterName:         "test-1",
			subAccountId:        util.StringPtr(subAccountId),
			configMapName:       auditLogsPolicyCMName,
			auditLogsConfigPath: auditLogsConfigPath,
			region:              region,
			auditLogsEnabled:    true,
		},
		{
			description:         "audit logs disabled when no config file",
			clusterName:         "test-2",
			subAccountId:        util.StringPtr("acc"),
			configMapName:       auditLogsPolicyCMName,
			auditLogsConfigPath: "",
			region:              region,
			auditLogsEnabled:    false,
		},
		{
			description:         "audit logs disabled when no region match",
			clusterName:         "test-3",
			subAccountId:        util.StringPtr("acc"),
			configMapName:       auditLogsPolicyCMName,
			auditLogsConfigPath: auditLogsConfigPath,
			region:              "centralia",
			auditLogsEnabled:    false,
		},
		{
			description:         "audit logs disabled when no CM name",
			clusterName:         "test-4",
			subAccountId:        nil,
			configMapName:       "",
			auditLogsConfigPath: auditLogsConfigPath,
			region:              region,
			auditLogsEnabled:    false,
		},
	} {
		t.Run(testCase.description, func(t *testing.T) {
			// given
			shootClient := clientset.CoreV1beta1().Shoots(gardenerNamespace)

			provisionerClient := NewProvisioner(gardenerNamespace, shootClient, nil, testCase.auditLogsConfigPath, testCase.configMapName)

			// when
			err := provisionerClient.ProvisionCluster(newClusterConfig(testCase.clusterName, testCase.subAccountId, gcpGardenerConfig, testCase.region), operationId)
			require.NoError(t, err)

			// then
			shoot, err := shootClient.Get(testCase.clusterName, v1.GetOptions{})
			require.NoError(t, err)
			assertAnnotation(t, shoot, operationIdAnnotation, operationId)
			assertAnnotation(t, shoot, runtimeIdAnnotation, runtimeId)

			assert.Equal(t, util.UnwrapStr(testCase.subAccountId), shoot.Labels[model.SubAccountLabel])

			require.NotNil(t, shoot.Spec.Kubernetes.KubeAPIServer)
			require.NotNil(t, shoot.Spec.Kubernetes.KubeAPIServer.EnableBasicAuthentication)
			assert.False(t, *shoot.Spec.Kubernetes.KubeAPIServer.EnableBasicAuthentication)

			if testCase.auditLogsEnabled {
				assertAnnotation(t, shoot, auditLogsAnnotation, expectedTenant)

				require.NotNil(t, shoot.Spec.Kubernetes.KubeAPIServer.AuditConfig)
				require.NotNil(t, shoot.Spec.Kubernetes.KubeAPIServer.AuditConfig.AuditPolicy)
				require.NotNil(t, shoot.Spec.Kubernetes.KubeAPIServer.AuditConfig.AuditPolicy.ConfigMapRef)
				assert.Equal(t, auditLogsPolicyCMName, shoot.Spec.Kubernetes.KubeAPIServer.AuditConfig.AuditPolicy.ConfigMapRef.Name)
			} else {
				assertNoAnnotation(t, shoot, auditLogsAnnotation)
			}
		})
	}
=======
>>>>>>> 105e8ff0

		require.NotNil(t, shoot.Spec.Kubernetes.KubeAPIServer.AuditConfig)
		require.NotNil(t, shoot.Spec.Kubernetes.KubeAPIServer.AuditConfig.AuditPolicy)
		require.NotNil(t, shoot.Spec.Kubernetes.KubeAPIServer.AuditConfig.AuditPolicy.ConfigMapRef)
		assert.Equal(t, auditLogsPolicyCMName, shoot.Spec.Kubernetes.KubeAPIServer.AuditConfig.AuditPolicy.ConfigMapRef.Name)
	})
}

func newClusterConfig(name string, subAccountId *string, providerConfig model.GardenerProviderConfig, region string) model.Cluster {
	return model.Cluster{
		ID:           runtimeId,
		Tenant:       tenant,
		SubAccountId: subAccountId,
		ClusterConfig: model.GardenerConfig{
			ID:                     "id",
			ClusterID:              runtimeId,
			Name:                   name,
			ProjectName:            "project-name",
			KubernetesVersion:      "1.16",
			VolumeSizeGB:           50,
			DiskType:               "standard",
			MachineType:            "n1-standard-4",
			Provider:               "gcp",
			TargetSecret:           "secret",
			Region:                 region,
			WorkerCidr:             "10.10.10.10",
			AutoScalerMin:          1,
			AutoScalerMax:          5,
			MaxSurge:               25,
			MaxUnavailable:         1,
			GardenerProviderConfig: providerConfig,
		},
	}
}

func TestGardenerProvisioner_DeprovisionCluster(t *testing.T) {

	gcpGardenerConfig, err := model.NewGCPGardenerConfig(&gqlschema.GCPProviderConfigInput{})
	require.NoError(t, err)

	cluster := model.Cluster{
		ID: runtimeId,
		ClusterConfig: model.GardenerConfig{
			ID:                     "id",
			ClusterID:              runtimeId,
			Name:                   clusterName,
			ProjectName:            "project-name",
			GardenerProviderConfig: gcpGardenerConfig,
		},
	}

	t.Run("should start deprovisioning", func(t *testing.T) {
		// given
		clientset := fake.NewSimpleClientset(
			&gardener_types.Shoot{
				ObjectMeta: v1.ObjectMeta{Name: clusterName, Namespace: gardenerNamespace, Finalizers: []string{"test"}},
			})

		sessionFactoryMock := &sessionMocks.Factory{}
		session := &sessionMocks.WriteSession{}

		shootClient := clientset.CoreV1beta1().Shoots(gardenerNamespace)

		provisionerClient := NewProvisioner(gardenerNamespace, shootClient, sessionFactoryMock, auditLogsPolicyCMName)

		// when
		sessionFactoryMock.On("NewWriteSession").Return(session)

		operation, err := provisionerClient.DeprovisionCluster(cluster, operationId)
		require.NoError(t, err)

		// then
		assert.Equal(t, model.InProgress, operation.State)
		assert.Equal(t, operationId, operation.ID)
		assert.Equal(t, runtimeId, operation.ClusterID)
		assert.Equal(t, model.Deprovision, operation.Type)

		_, err = shootClient.Get(clusterName, v1.GetOptions{})
		assert.Error(t, err)
		assert.True(t, errors.IsNotFound(err))
	})

	t.Run("should set operation success and mark shoot as deleted if shoot does not exist", func(t *testing.T) {
		// given
		clientset := fake.NewSimpleClientset()

		sessionFactoryMock := &sessionMocks.Factory{}
		session := &sessionMocks.WriteSession{}

		shootClient := clientset.CoreV1beta1().Shoots(gardenerNamespace)

		provisionerClient := NewProvisioner(gardenerNamespace, shootClient, sessionFactoryMock, auditLogsPolicyCMName)

		// when
		sessionFactoryMock.On("NewWriteSession").Return(session)
		session.On("MarkClusterAsDeleted", cluster.ID).Return(nil)

		operation, err := provisionerClient.DeprovisionCluster(cluster, operationId)
		require.NoError(t, err)

		// then
		assert.Equal(t, model.Succeeded, operation.State)
		assert.Equal(t, operationId, operation.ID)
		assert.Equal(t, runtimeId, operation.ClusterID)
		assert.Equal(t, model.Deprovision, operation.Type)

		_, err = shootClient.Get(clusterName, v1.GetOptions{})
		assert.Error(t, err)
		assert.True(t, errors.IsNotFound(err))
	})

	t.Run("should set operation failed if shoot does not exist and making it as deleted fails", func(t *testing.T) {
		// given
		clientset := fake.NewSimpleClientset()

		sessionFactoryMock := &sessionMocks.Factory{}
		session := &sessionMocks.WriteSession{}

		shootClient := clientset.CoreV1beta1().Shoots(gardenerNamespace)

		provisionerClient := NewProvisioner(gardenerNamespace, shootClient, sessionFactoryMock, auditLogsPolicyCMName)

		// when
		sessionFactoryMock.On("NewWriteSession").Return(session)
		session.On("MarkClusterAsDeleted", cluster.ID).Return(dberrors.Internal("some db error"))

		operation, err := provisionerClient.DeprovisionCluster(cluster, operationId)
		require.Error(t, err)

		// then
		assert.Equal(t, model.Failed, operation.State)
		assert.Equal(t, operationId, operation.ID)
		assert.Equal(t, runtimeId, operation.ClusterID)
		assert.Equal(t, model.Deprovision, operation.Type)

		_, err = shootClient.Get(clusterName, v1.GetOptions{})
		assert.Error(t, err)
		assert.True(t, errors.IsNotFound(err))
	})
}

func assertAnnotation(t *testing.T, shoot *gardener_types.Shoot, name, value string) {
	annotations := shoot.Annotations
	if annotations == nil {
		t.Errorf("annotations are nil, expected annotation: %s, value: %s", name, value)
		return
	}

	val, found := annotations[name]
	if !found {
		t.Errorf("annotation not found, expected annotation: %s, value: %s", name, value)
		return
	}

	assert.Equal(t, value, val, fmt.Sprintf("invalid value for %s annotation", name))
}

func assertNoAnnotation(t *testing.T, shoot *gardener_types.Shoot, name string) {
	annotations := shoot.Annotations
	if annotations == nil {
		return
	}

	_, found := annotations[name]
	if found {
		t.Errorf("annotation %s found when not expected", name)
	}
}<|MERGE_RESOLUTION|>--- conflicted
+++ resolved
@@ -55,91 +55,6 @@
 		assertAnnotation(t, shoot, operationIdAnnotation, operationId)
 		assertAnnotation(t, shoot, runtimeIdAnnotation, runtimeId)
 		assert.Equal(t, "", shoot.Labels[model.SubAccountLabel])
-<<<<<<< HEAD
-	})
-
-	for _, testCase := range []struct {
-		description         string
-		clusterName         string
-		subAccountId        *string
-		configMapName       string
-		auditLogsConfigPath string
-		region              string
-		auditLogsEnabled    bool
-	}{
-		{
-			description:         "audit logs enabled",
-			clusterName:         "test-1",
-			subAccountId:        util.StringPtr(subAccountId),
-			configMapName:       auditLogsPolicyCMName,
-			auditLogsConfigPath: auditLogsConfigPath,
-			region:              region,
-			auditLogsEnabled:    true,
-		},
-		{
-			description:         "audit logs disabled when no config file",
-			clusterName:         "test-2",
-			subAccountId:        util.StringPtr("acc"),
-			configMapName:       auditLogsPolicyCMName,
-			auditLogsConfigPath: "",
-			region:              region,
-			auditLogsEnabled:    false,
-		},
-		{
-			description:         "audit logs disabled when no region match",
-			clusterName:         "test-3",
-			subAccountId:        util.StringPtr("acc"),
-			configMapName:       auditLogsPolicyCMName,
-			auditLogsConfigPath: auditLogsConfigPath,
-			region:              "centralia",
-			auditLogsEnabled:    false,
-		},
-		{
-			description:         "audit logs disabled when no CM name",
-			clusterName:         "test-4",
-			subAccountId:        nil,
-			configMapName:       "",
-			auditLogsConfigPath: auditLogsConfigPath,
-			region:              region,
-			auditLogsEnabled:    false,
-		},
-	} {
-		t.Run(testCase.description, func(t *testing.T) {
-			// given
-			shootClient := clientset.CoreV1beta1().Shoots(gardenerNamespace)
-
-			provisionerClient := NewProvisioner(gardenerNamespace, shootClient, nil, testCase.auditLogsConfigPath, testCase.configMapName)
-
-			// when
-			err := provisionerClient.ProvisionCluster(newClusterConfig(testCase.clusterName, testCase.subAccountId, gcpGardenerConfig, testCase.region), operationId)
-			require.NoError(t, err)
-
-			// then
-			shoot, err := shootClient.Get(testCase.clusterName, v1.GetOptions{})
-			require.NoError(t, err)
-			assertAnnotation(t, shoot, operationIdAnnotation, operationId)
-			assertAnnotation(t, shoot, runtimeIdAnnotation, runtimeId)
-
-			assert.Equal(t, util.UnwrapStr(testCase.subAccountId), shoot.Labels[model.SubAccountLabel])
-
-			require.NotNil(t, shoot.Spec.Kubernetes.KubeAPIServer)
-			require.NotNil(t, shoot.Spec.Kubernetes.KubeAPIServer.EnableBasicAuthentication)
-			assert.False(t, *shoot.Spec.Kubernetes.KubeAPIServer.EnableBasicAuthentication)
-
-			if testCase.auditLogsEnabled {
-				assertAnnotation(t, shoot, auditLogsAnnotation, expectedTenant)
-
-				require.NotNil(t, shoot.Spec.Kubernetes.KubeAPIServer.AuditConfig)
-				require.NotNil(t, shoot.Spec.Kubernetes.KubeAPIServer.AuditConfig.AuditPolicy)
-				require.NotNil(t, shoot.Spec.Kubernetes.KubeAPIServer.AuditConfig.AuditPolicy.ConfigMapRef)
-				assert.Equal(t, auditLogsPolicyCMName, shoot.Spec.Kubernetes.KubeAPIServer.AuditConfig.AuditPolicy.ConfigMapRef.Name)
-			} else {
-				assertNoAnnotation(t, shoot, auditLogsAnnotation)
-			}
-		})
-	}
-=======
->>>>>>> 105e8ff0
 
 		require.NotNil(t, shoot.Spec.Kubernetes.KubeAPIServer.AuditConfig)
 		require.NotNil(t, shoot.Spec.Kubernetes.KubeAPIServer.AuditConfig.AuditPolicy)
