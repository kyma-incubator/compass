package api

import (
	"context"
	"errors"

	log "github.com/sirupsen/logrus"

	"github.com/kyma-incubator/compass/components/provisioner/internal/provisioning"
	"github.com/kyma-incubator/compass/components/provisioner/pkg/gqlschema"
)

type Resolver struct {
	provisioning provisioning.Service
}

func (r *Resolver) Mutation() gqlschema.MutationResolver {
	return &Resolver{
		provisioning: r.provisioning,
	}
}
func (r *Resolver) Query() gqlschema.QueryResolver {
	return &Resolver{
		provisioning: r.provisioning,
	}
}

func NewResolver(provisioningService provisioning.Service) *Resolver {
	return &Resolver{
		provisioning: provisioningService,
	}
}

func (r *Resolver) ProvisionRuntime(ctx context.Context, config gqlschema.ProvisionRuntimeInput) (string, error) {

	err := validateInput(config)
	if err != nil {
<<<<<<< HEAD
		log.Errorf("Failed to provision runtime %s: %s", config.RuntimeInput.Name, err)
		return "", err
	}

	log.Infof("Requested provisioning of %s runtime.", config.RuntimeInput.Name)
=======
		log.Errorf("Failed to provision Runtime %s: %s", id, err)
		return "", err
	}

	log.Infof("Requested provisioning of Runtime %s.", id)
>>>>>>> ce505c4e

	operationID, _, err := r.provisioning.ProvisionRuntime(config)
	if err != nil {
<<<<<<< HEAD
		log.Errorf("Failed to provision runtime %s: %s", config.RuntimeInput.Name, err)
	}
	log.Infof("Provisioning stared for %s runtime. Operation id %s", config.RuntimeInput.Name, operationID)
=======
		log.Errorf("Failed to provision Runtime %s: %s", id, err)
		return "", err
	}
	log.Infof("Provisioning stared for Runtime %s. Operation id %s", id, operationID)
>>>>>>> ce505c4e

	return operationID, nil
}

func validateInput(config gqlschema.ProvisionRuntimeInput) error {
	if len(config.KymaConfig.Modules) == 0 {
		return errors.New("cannot provision Runtime since Kyma modules list is empty")
	}

	if config.Credentials == nil {
		return errors.New("cannot provision Runtime since credentials are missing")
	}

	return nil
}

func (r *Resolver) DeprovisionRuntime(ctx context.Context, id string) (string, error) {
	log.Infof("Requested deprovisioning of Runtime %s.", id)

	operationID, _, err := r.provisioning.DeprovisionRuntime(id)
	if err != nil {
		log.Errorf("Failed to provision Runtime %s: %s", id, err)
		return "", err
	}
	log.Infof("Deprovisioning started for Runtime %s. Operation id %s", id, operationID)

	return operationID, nil
}

func (r *Resolver) UpgradeRuntime(ctx context.Context, id string, config gqlschema.UpgradeRuntimeInput) (string, error) {
	return "", nil
}

func (r *Resolver) ReconnectRuntimeAgent(ctx context.Context, id string) (string, error) {
	return "", nil
}

func (r *Resolver) RuntimeStatus(ctx context.Context, runtimeID string) (*gqlschema.RuntimeStatus, error) {
	log.Infof("Requested to get status for Runtime %s.", runtimeID)

	status, err := r.provisioning.RuntimeStatus(runtimeID)
	if err != nil {
		log.Errorf("Failed to get status for Runtime %s: %s", runtimeID, err)
		return nil, err
	}
	log.Infof("Getting status for Runtime %s succeeded.", runtimeID)

	return status, nil
}

func (r *Resolver) RuntimeOperationStatus(ctx context.Context, operationID string) (*gqlschema.OperationStatus, error) {
	log.Infof("Requested to get Runtime operation status for Operation %s.", operationID)

	status, err := r.provisioning.RuntimeOperationStatus(operationID)
	if err != nil {
		log.Errorf("Failed to get Runtime operation status: %s Operation ID: %s", err, operationID)
		return nil, err
	}
	log.Infof("Getting Runtime operation status for Operation %s succeeded.", operationID)

	return status, nil
}

func (r *Resolver) CleanupRuntimeData(ctx context.Context, id string) (*gqlschema.CleanUpRuntimeDataResult, error) {
	log.Infof("Requested cleaning up Runtime data for Runtime %s.", id)

	res, err := r.provisioning.CleanupRuntimeData(id)
	if err != nil {
		log.Errorf("Failed to cleanup data for Runtime %s: %s", id, err)
		return nil, err
	}
	log.Infof("Cleaning up Runtime data for Runtime %s succeeded.", id)

	return res, nil
}<|MERGE_RESOLUTION|>--- conflicted
+++ resolved
@@ -35,32 +35,18 @@
 
 	err := validateInput(config)
 	if err != nil {
-<<<<<<< HEAD
-		log.Errorf("Failed to provision runtime %s: %s", config.RuntimeInput.Name, err)
+		log.Errorf("Failed to provision Runtime %s: %s", config.RuntimeInput.Name, err)
 		return "", err
 	}
 
-	log.Infof("Requested provisioning of %s runtime.", config.RuntimeInput.Name)
-=======
-		log.Errorf("Failed to provision Runtime %s: %s", id, err)
-		return "", err
-	}
-
-	log.Infof("Requested provisioning of Runtime %s.", id)
->>>>>>> ce505c4e
+	log.Infof("Requested provisioning of Runtime %s.", config.RuntimeInput.Name)
 
 	operationID, _, err := r.provisioning.ProvisionRuntime(config)
 	if err != nil {
-<<<<<<< HEAD
-		log.Errorf("Failed to provision runtime %s: %s", config.RuntimeInput.Name, err)
-	}
-	log.Infof("Provisioning stared for %s runtime. Operation id %s", config.RuntimeInput.Name, operationID)
-=======
-		log.Errorf("Failed to provision Runtime %s: %s", id, err)
+		log.Errorf("Failed to provision Runtime %s: %s", config.RuntimeInput.Name, err)
 		return "", err
 	}
-	log.Infof("Provisioning stared for Runtime %s. Operation id %s", id, operationID)
->>>>>>> ce505c4e
+	log.Infof("Provisioning stared for Runtime %s. Operation id %s", config.RuntimeInput.Name, operationID)
 
 	return operationID, nil
 }
