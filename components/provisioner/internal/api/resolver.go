package api

import (
	"context"
	"errors"

	log "github.com/sirupsen/logrus"

	"github.com/kyma-incubator/compass/components/provisioner/internal/provisioning"
	"github.com/kyma-incubator/compass/components/provisioner/pkg/gqlschema"
)

type Resolver struct {
	provisioning provisioning.Service
}

func (r *Resolver) Mutation() gqlschema.MutationResolver {
	return &Resolver{
		provisioning: r.provisioning,
	}
}
func (r *Resolver) Query() gqlschema.QueryResolver {
	return &Resolver{
		provisioning: r.provisioning,
	}
}

func NewResolver(provisioningService provisioning.Service) *Resolver {
	return &Resolver{
		provisioning: provisioningService,
	}
}

func (r *Resolver) ProvisionRuntime(ctx context.Context, id string, config gqlschema.ProvisionRuntimeInput) (string, error) {
	err := validateInput(config)
	if err != nil {
		log.Errorf("Failed to provision Runtime %s: %s", id, err)
		return "", err
	}

	log.Infof("Requested provisioning of Runtime %s.", id)

	operationID, _, err := r.provisioning.ProvisionRuntime(id, config)
	if err != nil {
		log.Errorf("Failed to provision Runtime %s: %s", id, err)
		return "", err
	}
	log.Infof("Provisioning stared for Runtime %s. Operation id %s", id, operationID)

	return operationID, nil
}

func validateInput(config gqlschema.ProvisionRuntimeInput) error {
	if len(config.KymaConfig.Modules) == 0 {
		return errors.New("cannot provision Runtime since Kyma modules list is empty")
	}

	if config.Credentials == nil {
		return errors.New("cannot provision runtime since credentials are missing")
	}

	return nil
}

func (r *Resolver) DeprovisionRuntime(ctx context.Context, id string) (string, error) {
	log.Infof("Requested deprovisioning of Runtime %s.", id)

	operationID, _, err := r.provisioning.DeprovisionRuntime(id)
	if err != nil {
		log.Errorf("Failed to provision Runtime %s: %s", id, err)
		return "", err
	}
<<<<<<< HEAD
	log.Infof("Deprovisioning stared for %s runtime. Operation id %s", id, operationID)
=======
	log.Infof("Deprovisioning started for Runtime %s. Operation id %s", id, operationID)
>>>>>>> 26feee06

	return operationID, nil
}

func (r *Resolver) UpgradeRuntime(ctx context.Context, id string, config gqlschema.UpgradeRuntimeInput) (string, error) {
	return "", nil
}

func (r *Resolver) ReconnectRuntimeAgent(ctx context.Context, id string) (string, error) {
	return "", nil
}

func (r *Resolver) RuntimeStatus(ctx context.Context, runtimeID string) (*gqlschema.RuntimeStatus, error) {
	log.Infof("Requested to get status for Runtime %s.", runtimeID)

	status, err := r.provisioning.RuntimeStatus(runtimeID)
	if err != nil {
		log.Errorf("Failed to get status for Runtime %s: %s", runtimeID, err)
		return nil, err
	}
	log.Infof("Getting status for Runtime %s succeeded.", runtimeID)

	return status, nil
}

func (r *Resolver) RuntimeOperationStatus(ctx context.Context, operationID string) (*gqlschema.OperationStatus, error) {
	log.Infof("Requested to get Runtime operation status for Operation %s.", operationID)

	status, err := r.provisioning.RuntimeOperationStatus(operationID)
	if err != nil {
		log.Errorf("Failed to get Runtime operation status: %s Operation ID: %s", err, operationID)
		return nil, err
	}
	log.Infof("Getting Runtime operation status for Operation %s succeeded.", operationID)

	return status, nil
}

func (r *Resolver) CleanupRuntimeData(ctx context.Context, id string) (*gqlschema.CleanUpRuntimeDataResult, error) {
	log.Infof("Requested cleaning up Runtime data for Runtime %s.", id)

	res, err := r.provisioning.CleanupRuntimeData(id)
	if err != nil {
		log.Errorf("Failed to cleanup data for Runtime %s: %s", id, err)
		return nil, err
	}
	log.Infof("Cleaning up Runtime data for Runtime %s succeeded.", id)

	return res, nil
}<|MERGE_RESOLUTION|>--- conflicted
+++ resolved
@@ -56,7 +56,7 @@
 	}
 
 	if config.Credentials == nil {
-		return errors.New("cannot provision runtime since credentials are missing")
+		return errors.New("cannot provision Runtime since credentials are missing")
 	}
 
 	return nil
@@ -70,11 +70,7 @@
 		log.Errorf("Failed to provision Runtime %s: %s", id, err)
 		return "", err
 	}
-<<<<<<< HEAD
-	log.Infof("Deprovisioning stared for %s runtime. Operation id %s", id, operationID)
-=======
 	log.Infof("Deprovisioning started for Runtime %s. Operation id %s", id, operationID)
->>>>>>> 26feee06
 
 	return operationID, nil
 }
