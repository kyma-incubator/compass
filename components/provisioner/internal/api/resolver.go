--- conflicted
+++ resolved
@@ -42,11 +42,7 @@
 
 	operationID, _, err := r.provisioning.ProvisionRuntime(id, config)
 	if err != nil {
-<<<<<<< HEAD
-		log.Errorf("Failed to provision runtime %s: %s", id, err)
-=======
 		log.Errorf("Failed to provision Runtime %s: %s", id, err)
->>>>>>> b35e2e10
 		return "", err
 	}
 	log.Infof("Provisioning stared for Runtime %s. Operation id %s", id, operationID)
@@ -67,11 +63,7 @@
 
 	operationID, _, err := r.provisioning.DeprovisionRuntime(id)
 	if err != nil {
-<<<<<<< HEAD
-		log.Errorf("Failed to provision runtime %s: %s", id, err)
-=======
 		log.Errorf("Failed to provision Runtime %s: %s", id, err)
->>>>>>> b35e2e10
 		return "", err
 	}
 	log.Infof("Deprovisioning started for Runtime %s. Operation id %s", id, operationID)
