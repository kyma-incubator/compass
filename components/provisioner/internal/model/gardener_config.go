--- conflicted
+++ resolved
@@ -80,17 +80,13 @@
 				Type:  "calico",                        // Default value - we may consider adding it to API (if Hydroform will support it)
 				Nodes: util.StringPtr("10.250.0.0/19"), // TODO: it is required - provide configuration in API (when Hydroform will support it)
 			},
-<<<<<<< HEAD
 			Purpose:     purpose,
-			Maintenance: &gardener_types.Maintenance{},
-=======
 			Maintenance: &gardener_types.Maintenance{
 				AutoUpdate: &gardener_types.MaintenanceAutoUpdate{
 					KubernetesVersion:   false,
 					MachineImageVersion: false,
 				},
 			},
->>>>>>> b13e7fe9
 		},
 	}
 
