--- conflicted
+++ resolved
@@ -34,10 +34,7 @@
 	TriggerKymaUninstall   OperationStage = "TriggerKymaUninstall"
 	WaitForClusterDeletion OperationStage = "WaitForClusterDeletion"
 	DeleteCluster          OperationStage = "DeprovisionCluster"
-<<<<<<< HEAD
-=======
 	CleanupCluster         OperationStage = "CleanupCluster"
->>>>>>> 634edcdc
 
 	StartingUpgrade      OperationStage = "StartingUpgrade"
 	UpdatingUpgradeState OperationStage = "UpdatingUpgradeState"
