--- conflicted
+++ resolved
@@ -36,13 +36,9 @@
 	var cluster model.Cluster
 
 	err := r.session.
-<<<<<<< HEAD
 		Select(
-			"id", "kubeconfig", "terraform_state",
+			"id", "kubeconfig", "terraform_state", "tenant",
 			"credentials_secret_name", "creation_timestamp", "deleted").
-=======
-		Select("id", "runtime_name", "kubeconfig", "terraform_state", "credentials_secret_name", "creation_timestamp", "tenant").
->>>>>>> 4af258c9
 		From("cluster").
 		Where(dbr.Eq("cluster.id", runtimeID)).
 		LoadOne(&cluster)
@@ -77,7 +73,7 @@
 
 	err := r.session.
 		Select(
-			"cluster.id", "cluster.kubeconfig",
+			"cluster.id", "cluster.kubeconfig", "cluster.tenant",
 			"cluster.credentials_secret_name", "cluster.creation_timestamp", "cluster.deleted",
 			"name", "project_name", "kubernetes_version",
 			"node_count", "volume_size_gb", "disk_type", "machine_type", "provider", "seed",
