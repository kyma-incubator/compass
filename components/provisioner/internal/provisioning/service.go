package provisioning

import (
	"fmt"
	"github.com/kyma-incubator/compass/components/provisioner/internal/provisioning/runtimes"
	"time"

	uuid "github.com/kyma-incubator/compass/components/provisioner/internal/uuid"

	"github.com/kyma-incubator/compass/components/provisioner/internal/persistence/dberrors"

	"github.com/kyma-incubator/compass/components/provisioner/internal/provisioning/persistence/dbsession"

	"github.com/kyma-incubator/compass/components/provisioner/internal/director"
	"github.com/pkg/errors"

	log "github.com/sirupsen/logrus"

	"github.com/kyma-incubator/compass/components/provisioner/internal/model"
	"github.com/kyma-incubator/compass/components/provisioner/pkg/gqlschema"
)

//go:generate mockery -name=Service
type Service interface {
<<<<<<< HEAD
	ProvisionRuntime(config gqlschema.ProvisionRuntimeInput) (*gqlschema.OperationStatus, error)
	UpgradeRuntime(id string, config *gqlschema.UpgradeRuntimeInput) (string, error)
	DeprovisionRuntime(id string) (string, error)
=======
	ProvisionRuntime(config gqlschema.ProvisionRuntimeInput, tenant string) (string, string, <-chan struct{}, error)
	UpgradeRuntime(id string, config *gqlschema.UpgradeRuntimeInput) (string, error)
	DeprovisionRuntime(id, tenant string) (string, <-chan struct{}, error)
>>>>>>> 4af258c9
	ReconnectRuntimeAgent(id string) (string, error)
	RuntimeStatus(id string) (*gqlschema.RuntimeStatus, error)
	RuntimeOperationStatus(id string) (*gqlschema.OperationStatus, error)
}

//go:generate mockery -name=Provisioner
type Provisioner interface {
	ProvisionCluster(cluster model.Cluster, operationId string) error
	DeprovisionCluster(cluster model.Cluster, operationId string) (model.Operation, error)
}

type service struct {
<<<<<<< HEAD
	inputConverter   InputConverter
	graphQLConverter GraphQLConverter
	directorService  director.DirectorClient

	dbSessionFactory dbsession.Factory
	provisioner      Provisioner
	uuidGenerator    uuid.UUIDGenerator
}

func NewProvisioningService(
	inputConverter InputConverter,
	graphQLConverter GraphQLConverter,
	directorService director.DirectorClient,
	factory dbsession.Factory,
	provisioner Provisioner,
	generator uuid.UUIDGenerator,
) Service {
	return &service{
		inputConverter:   inputConverter,
		graphQLConverter: graphQLConverter,
		directorService:  directorService,
		dbSessionFactory: factory,
		provisioner:      provisioner,
		uuidGenerator:    generator,
	}
}

func (r *service) ProvisionRuntime(config gqlschema.ProvisionRuntimeInput) (*gqlschema.OperationStatus, error) {
=======
	persistenceService    persistence.Service
	hydroform             hydroform.Service
	installationService   installation.Service
	inputConverter        InputConverter
	graphQLConverter      GraphQLConverter
	directorService       director.DirectorClient
	runtimeConfigProvider runtimes.ConfigProvider
}

func NewProvisioningService(persistenceService persistence.Service, inputConverter InputConverter,
	graphQLConverter GraphQLConverter, hydroform hydroform.Service, installationService installation.Service, directorService director.DirectorClient, runtimeConfigProvider runtimes.ConfigProvider) Service {
	return &service{
		persistenceService:    persistenceService,
		hydroform:             hydroform,
		installationService:   installationService,
		inputConverter:        inputConverter,
		graphQLConverter:      graphQLConverter,
		directorService:       directorService,
		runtimeConfigProvider: runtimeConfigProvider,
	}
}

func (r *service) ProvisionRuntime(config gqlschema.ProvisionRuntimeInput, tenant string) (string, string, <-chan struct{}, error) {
>>>>>>> 4af258c9
	runtimeInput := config.RuntimeInput

	runtimeID, err := r.directorService.CreateRuntime(runtimeInput, tenant)
	if err != nil {
		return nil, fmt.Errorf("Failed to register Runtime: %s", err.Error())
	}

	cluster, err := r.inputConverter.ProvisioningInputToCluster(runtimeID, config, tenant)
	if err != nil {
<<<<<<< HEAD
		r.unregisterFailedRuntime(runtimeID)
		return nil, err
=======
		r.unregisterFailedRuntime(runtimeID, tenant)
		return "", "", nil, err
>>>>>>> 4af258c9
	}

	dbSession, err := r.dbSessionFactory.NewSessionWithinTransaction()
	if err != nil {
		return nil, fmt.Errorf("Failed to create repository: %s", err)
	}
	defer dbSession.RollbackUnlessCommitted()

	// Try to set provisioning started before triggering it (which is hard to interrupt) to verify all unique constraints
	operation, err := r.setProvisioningStarted(dbSession, runtimeID, cluster)
	if err != nil {
<<<<<<< HEAD
		r.unregisterFailedRuntime(runtimeID)
		return nil, err
=======
		r.unregisterFailedRuntime(runtimeID, tenant)
		return "", "", nil, err
>>>>>>> 4af258c9
	}

	err = r.provisioner.ProvisionCluster(cluster, operation.ID)
	if err != nil {
		r.unregisterFailedRuntime(runtimeID)
		return nil, fmt.Errorf("Failed to start provisioning: %s", err.Error())
	}

	err = dbSession.Commit()
	if err != nil {
		r.unregisterFailedRuntime(runtimeID)
		return nil, fmt.Errorf("Failed to commit transaction: %s", err.Error())
	}

	return r.graphQLConverter.OperationStatusToGQLOperationStatus(operation), nil
}

func (r *service) unregisterFailedRuntime(id, tenant string) {
	log.Infof("Unregistering failed Runtime %s...", id)
	err := r.directorService.DeleteRuntime(id, tenant)
	if err != nil {
		log.Warnf("Failed to unregister failed Runtime %s: %s", id, err.Error())
	}
}

<<<<<<< HEAD
func (r *service) DeprovisionRuntime(id string) (string, error) {
	session := r.dbSessionFactory.NewReadWriteSession()

	lastOperation, dberr := session.GetLastOperation(id)
	if dberr != nil {
		return "", fmt.Errorf("Failed to get last operation: %s", dberr.Error())
=======
func (r *service) DeprovisionRuntime(id, tenant string) (string, <-chan struct{}, error) {
	lastOperation, err := r.persistenceService.GetLastOperation(id)
	if err != nil {
		return "", nil, err
>>>>>>> 4af258c9
	}

	if lastOperation.State == model.InProgress {
		return "", errors.Errorf("cannot start new operation for %s Runtime while previous one is in progress", id)
	}

	cluster, dberr := session.GetCluster(id)
	if dberr != nil {
		return "", fmt.Errorf("Failed to get cluster: %s", dberr.Error())
	}

	operation, err := r.provisioner.DeprovisionCluster(cluster, r.uuidGenerator.New())
	if err != nil {
		return "", fmt.Errorf("Failed to start deprovisioning: %s", err.Error())
	}

<<<<<<< HEAD
	dberr = session.InsertOperation(operation)
	if dberr != nil {
		return "", fmt.Errorf("Failed to insert operation to database: %s", err.Error())
	}
=======
	finished := make(chan struct{})

	go r.startDeprovisioning(operation.ID, tenant, cluster, finished)
>>>>>>> 4af258c9

	return operation.ID, nil
}

func (r *service) UpgradeRuntime(id string, config *gqlschema.UpgradeRuntimeInput) (string, error) {
	return "", nil
}

func (r *service) ReconnectRuntimeAgent(id string) (string, error) {
	return "", nil
}

func (r *service) RuntimeStatus(runtimeID string) (*gqlschema.RuntimeStatus, error) {
	runtimeStatus, err := r.getRuntimeStatus(runtimeID)
	if err != nil {
		return nil, err
	}

	return r.graphQLConverter.RuntimeStatusToGraphQLStatus(runtimeStatus), nil
}

func (r *service) RuntimeOperationStatus(operationID string) (*gqlschema.OperationStatus, error) {
	readSession := r.dbSessionFactory.NewReadSession()

	operation, err := readSession.GetOperation(operationID)
	if err != nil {
		return nil, err
	}

	return r.graphQLConverter.OperationStatusToGQLOperationStatus(operation), nil
}

func (r *service) getRuntimeStatus(runtimeID string) (model.RuntimeStatus, dberrors.Error) {
	session := r.dbSessionFactory.NewReadSession()

	operation, err := session.GetLastOperation(runtimeID)
	if err != nil {
		return model.RuntimeStatus{}, err
	}

	cluster, err := session.GetCluster(runtimeID)
	if err != nil {
		return model.RuntimeStatus{}, err
	}

	return model.RuntimeStatus{
		LastOperationStatus:  operation,
		RuntimeConfiguration: cluster,
	}, nil
}

func (r *service) setProvisioningStarted(dbSession dbsession.WriteSession, runtimeID string, cluster model.Cluster) (model.Operation, dberrors.Error) {
	timestamp := time.Now()

	cluster.CreationTimestamp = timestamp

	err := dbSession.InsertCluster(cluster)
	if err != nil {
		return model.Operation{}, dberrors.Internal("Failed to set provisioning started: %s", err)
	}

<<<<<<< HEAD
	gcpConfig, isGCP := cluster.GCPConfig()
	if isGCP {
		err = dbSession.InsertGCPConfig(gcpConfig)
		if err != nil {
			return model.Operation{}, dberrors.Internal("Failed to set provisioning started: %s", err)
		}
	}
=======
	log.Infof("Kyma installed successfully on %s Runtime. Applying configuration to Runtime", cluster.ID)

	err = r.applyConfigToRuntime(cluster, info.KubeConfig)

	if err != nil {
		log.Errorf("Error applying configuration to runtime %s: %s", cluster.ID, err.Error())
		r.setOperationAsFailed(operationID, err.Error())
		return
	}

	log.Infof("Operation %s finished. Setting status to success.", operationID)
>>>>>>> 4af258c9

	gardenerConfig, isGardener := cluster.GardenerConfig()
	if isGardener {
		err = dbSession.InsertGardenerConfig(gardenerConfig)
		if err != nil {
			return model.Operation{}, dberrors.Internal("Failed to set provisioning started: %s", err)
		}
	}

<<<<<<< HEAD
	err = dbSession.InsertKymaConfig(cluster.KymaConfig)
=======
func (r *service) startDeprovisioning(operationID, tenant string, cluster model.Cluster, finished chan<- struct{}) {
	defer close(finished)
	log.Infof("Deprovisioning runtime %s is starting", cluster.ID)
	err := r.hydroform.DeprovisionCluster(cluster)
>>>>>>> 4af258c9
	if err != nil {
		return model.Operation{}, dberrors.Internal("Failed to set provisioning started: %s", err)
	}

<<<<<<< HEAD
	operation, err := r.setOperationStarted(dbSession, runtimeID, model.Provision, timestamp, "Provisioning started", "Failed to set provisioning started: %s")
=======
	err = r.directorService.DeleteRuntime(cluster.ID, tenant)
>>>>>>> 4af258c9
	if err != nil {
		return model.Operation{}, dberrors.Internal("Failed to set provisioning started: %s", err)
	}

	return operation, nil
}

func (r *service) setOperationStarted(dbSession dbsession.WriteSession, runtimeID string, operationType model.OperationType, timestamp time.Time, message string, errorMessageFmt string) (model.Operation, dberrors.Error) {
	id := r.uuidGenerator.New()

<<<<<<< HEAD
	operation := model.Operation{
		ID:             id,
		Type:           operationType,
		StartTimestamp: timestamp,
		State:          model.InProgress,
		Message:        message,
		ClusterID:      runtimeID,
	}

	err := dbSession.InsertOperation(operation)
=======
func (r *service) applyConfigToRuntime(cluster model.Cluster, kubeconfig string) error {
	token, err := r.directorService.GetConnectionToken(cluster.ID, cluster.Tenant)
	if err != nil {
		return err
	}

	config := runtimes.RuntimeConfig{
		ConnectorURL: token.ConnectorURL,
		OneTimeToken: token.Token,
		RuntimeID:    cluster.ID,
		Tenant:       cluster.Tenant,
	}

	_, err = r.runtimeConfigProvider.CreateConfigMapForRuntime(config, kubeconfig)

	return err
}

func updateOperationStatus(updateFunction func() error) {
	err := util.Retry(interval, retryCount, updateFunction)
>>>>>>> 4af258c9
	if err != nil {
		return model.Operation{}, dberrors.Internal(errorMessageFmt, err)
	}

	return operation, nil
}<|MERGE_RESOLUTION|>--- conflicted
+++ resolved
@@ -22,15 +22,9 @@
 
 //go:generate mockery -name=Service
 type Service interface {
-<<<<<<< HEAD
-	ProvisionRuntime(config gqlschema.ProvisionRuntimeInput) (*gqlschema.OperationStatus, error)
+	ProvisionRuntime(config gqlschema.ProvisionRuntimeInput, tenant string) (*gqlschema.OperationStatus, error)
 	UpgradeRuntime(id string, config *gqlschema.UpgradeRuntimeInput) (string, error)
-	DeprovisionRuntime(id string) (string, error)
-=======
-	ProvisionRuntime(config gqlschema.ProvisionRuntimeInput, tenant string) (string, string, <-chan struct{}, error)
-	UpgradeRuntime(id string, config *gqlschema.UpgradeRuntimeInput) (string, error)
-	DeprovisionRuntime(id, tenant string) (string, <-chan struct{}, error)
->>>>>>> 4af258c9
+	DeprovisionRuntime(id, tenant string) (string, error)
 	ReconnectRuntimeAgent(id string) (string, error)
 	RuntimeStatus(id string) (*gqlschema.RuntimeStatus, error)
 	RuntimeOperationStatus(id string) (*gqlschema.OperationStatus, error)
@@ -43,7 +37,6 @@
 }
 
 type service struct {
-<<<<<<< HEAD
 	inputConverter   InputConverter
 	graphQLConverter GraphQLConverter
 	directorService  director.DirectorClient
@@ -71,32 +64,7 @@
 	}
 }
 
-func (r *service) ProvisionRuntime(config gqlschema.ProvisionRuntimeInput) (*gqlschema.OperationStatus, error) {
-=======
-	persistenceService    persistence.Service
-	hydroform             hydroform.Service
-	installationService   installation.Service
-	inputConverter        InputConverter
-	graphQLConverter      GraphQLConverter
-	directorService       director.DirectorClient
-	runtimeConfigProvider runtimes.ConfigProvider
-}
-
-func NewProvisioningService(persistenceService persistence.Service, inputConverter InputConverter,
-	graphQLConverter GraphQLConverter, hydroform hydroform.Service, installationService installation.Service, directorService director.DirectorClient, runtimeConfigProvider runtimes.ConfigProvider) Service {
-	return &service{
-		persistenceService:    persistenceService,
-		hydroform:             hydroform,
-		installationService:   installationService,
-		inputConverter:        inputConverter,
-		graphQLConverter:      graphQLConverter,
-		directorService:       directorService,
-		runtimeConfigProvider: runtimeConfigProvider,
-	}
-}
-
-func (r *service) ProvisionRuntime(config gqlschema.ProvisionRuntimeInput, tenant string) (string, string, <-chan struct{}, error) {
->>>>>>> 4af258c9
+func (r *service) ProvisionRuntime(config gqlschema.ProvisionRuntimeInput, tenant string) (*gqlschema.OperationStatus, error) {
 	runtimeInput := config.RuntimeInput
 
 	runtimeID, err := r.directorService.CreateRuntime(runtimeInput, tenant)
@@ -106,13 +74,8 @@
 
 	cluster, err := r.inputConverter.ProvisioningInputToCluster(runtimeID, config, tenant)
 	if err != nil {
-<<<<<<< HEAD
-		r.unregisterFailedRuntime(runtimeID)
-		return nil, err
-=======
-		r.unregisterFailedRuntime(runtimeID, tenant)
-		return "", "", nil, err
->>>>>>> 4af258c9
+		r.unregisterFailedRuntime(runtimeID, tenant)
+		return nil, err
 	}
 
 	dbSession, err := r.dbSessionFactory.NewSessionWithinTransaction()
@@ -124,24 +87,19 @@
 	// Try to set provisioning started before triggering it (which is hard to interrupt) to verify all unique constraints
 	operation, err := r.setProvisioningStarted(dbSession, runtimeID, cluster)
 	if err != nil {
-<<<<<<< HEAD
-		r.unregisterFailedRuntime(runtimeID)
-		return nil, err
-=======
-		r.unregisterFailedRuntime(runtimeID, tenant)
-		return "", "", nil, err
->>>>>>> 4af258c9
+		r.unregisterFailedRuntime(runtimeID, tenant)
+		return nil, err
 	}
 
 	err = r.provisioner.ProvisionCluster(cluster, operation.ID)
 	if err != nil {
-		r.unregisterFailedRuntime(runtimeID)
+		r.unregisterFailedRuntime(runtimeID, tenant)
 		return nil, fmt.Errorf("Failed to start provisioning: %s", err.Error())
 	}
 
 	err = dbSession.Commit()
 	if err != nil {
-		r.unregisterFailedRuntime(runtimeID)
+		r.unregisterFailedRuntime(runtimeID, tenant)
 		return nil, fmt.Errorf("Failed to commit transaction: %s", err.Error())
 	}
 
@@ -156,19 +114,12 @@
 	}
 }
 
-<<<<<<< HEAD
-func (r *service) DeprovisionRuntime(id string) (string, error) {
+func (r *service) DeprovisionRuntime(id, tenant string) (string, error) {
 	session := r.dbSessionFactory.NewReadWriteSession()
 
 	lastOperation, dberr := session.GetLastOperation(id)
 	if dberr != nil {
 		return "", fmt.Errorf("Failed to get last operation: %s", dberr.Error())
-=======
-func (r *service) DeprovisionRuntime(id, tenant string) (string, <-chan struct{}, error) {
-	lastOperation, err := r.persistenceService.GetLastOperation(id)
-	if err != nil {
-		return "", nil, err
->>>>>>> 4af258c9
 	}
 
 	if lastOperation.State == model.InProgress {
@@ -185,16 +136,10 @@
 		return "", fmt.Errorf("Failed to start deprovisioning: %s", err.Error())
 	}
 
-<<<<<<< HEAD
 	dberr = session.InsertOperation(operation)
 	if dberr != nil {
 		return "", fmt.Errorf("Failed to insert operation to database: %s", err.Error())
 	}
-=======
-	finished := make(chan struct{})
-
-	go r.startDeprovisioning(operation.ID, tenant, cluster, finished)
->>>>>>> 4af258c9
 
 	return operation.ID, nil
 }
@@ -256,7 +201,6 @@
 		return model.Operation{}, dberrors.Internal("Failed to set provisioning started: %s", err)
 	}
 
-<<<<<<< HEAD
 	gcpConfig, isGCP := cluster.GCPConfig()
 	if isGCP {
 		err = dbSession.InsertGCPConfig(gcpConfig)
@@ -264,19 +208,6 @@
 			return model.Operation{}, dberrors.Internal("Failed to set provisioning started: %s", err)
 		}
 	}
-=======
-	log.Infof("Kyma installed successfully on %s Runtime. Applying configuration to Runtime", cluster.ID)
-
-	err = r.applyConfigToRuntime(cluster, info.KubeConfig)
-
-	if err != nil {
-		log.Errorf("Error applying configuration to runtime %s: %s", cluster.ID, err.Error())
-		r.setOperationAsFailed(operationID, err.Error())
-		return
-	}
-
-	log.Infof("Operation %s finished. Setting status to success.", operationID)
->>>>>>> 4af258c9
 
 	gardenerConfig, isGardener := cluster.GardenerConfig()
 	if isGardener {
@@ -286,23 +217,12 @@
 		}
 	}
 
-<<<<<<< HEAD
 	err = dbSession.InsertKymaConfig(cluster.KymaConfig)
-=======
-func (r *service) startDeprovisioning(operationID, tenant string, cluster model.Cluster, finished chan<- struct{}) {
-	defer close(finished)
-	log.Infof("Deprovisioning runtime %s is starting", cluster.ID)
-	err := r.hydroform.DeprovisionCluster(cluster)
->>>>>>> 4af258c9
 	if err != nil {
 		return model.Operation{}, dberrors.Internal("Failed to set provisioning started: %s", err)
 	}
 
-<<<<<<< HEAD
 	operation, err := r.setOperationStarted(dbSession, runtimeID, model.Provision, timestamp, "Provisioning started", "Failed to set provisioning started: %s")
-=======
-	err = r.directorService.DeleteRuntime(cluster.ID, tenant)
->>>>>>> 4af258c9
 	if err != nil {
 		return model.Operation{}, dberrors.Internal("Failed to set provisioning started: %s", err)
 	}
@@ -313,7 +233,6 @@
 func (r *service) setOperationStarted(dbSession dbsession.WriteSession, runtimeID string, operationType model.OperationType, timestamp time.Time, message string, errorMessageFmt string) (model.Operation, dberrors.Error) {
 	id := r.uuidGenerator.New()
 
-<<<<<<< HEAD
 	operation := model.Operation{
 		ID:             id,
 		Type:           operationType,
@@ -324,28 +243,6 @@
 	}
 
 	err := dbSession.InsertOperation(operation)
-=======
-func (r *service) applyConfigToRuntime(cluster model.Cluster, kubeconfig string) error {
-	token, err := r.directorService.GetConnectionToken(cluster.ID, cluster.Tenant)
-	if err != nil {
-		return err
-	}
-
-	config := runtimes.RuntimeConfig{
-		ConnectorURL: token.ConnectorURL,
-		OneTimeToken: token.Token,
-		RuntimeID:    cluster.ID,
-		Tenant:       cluster.Tenant,
-	}
-
-	_, err = r.runtimeConfigProvider.CreateConfigMapForRuntime(config, kubeconfig)
-
-	return err
-}
-
-func updateOperationStatus(updateFunction func() error) {
-	err := util.Retry(interval, retryCount, updateFunction)
->>>>>>> 4af258c9
 	if err != nil {
 		return model.Operation{}, dberrors.Internal(errorMessageFmt, err)
 	}
