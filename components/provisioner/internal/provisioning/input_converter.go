--- conflicted
+++ resolved
@@ -19,36 +19,23 @@
 	ProvisioningInputToCluster(runtimeID string, input gqlschema.ProvisionRuntimeInput, tenant string) (model.Cluster, error)
 }
 
-<<<<<<< HEAD
-func NewInputConverter(
-	uuidGenerator uuid.UUIDGenerator,
+func NewInputConverter(uuidGenerator uuid.UUIDGenerator,
 	releaseRepo release.ReadRepository,
+	gardenerProject string,
 	hyperscalerAccountProvider hyperscaler.AccountProvider) InputConverter {
-
-	return &converter{
-		uuidGenerator:              uuidGenerator,
-		releaseRepo:                releaseRepo,
-		hyperscalerAccountProvider: hyperscalerAccountProvider,
-=======
-func NewInputConverter(uuidGenerator uuid.UUIDGenerator, releaseRepo release.ReadRepository, gardenerProject string) InputConverter {
 	return &converter{
 		uuidGenerator:   uuidGenerator,
 		releaseRepo:     releaseRepo,
 		gardenerProject: gardenerProject,
->>>>>>> 2e5739f6
+		hyperscalerAccountProvider: hyperscalerAccountProvider,
 	}
 }
 
 type converter struct {
-<<<<<<< HEAD
-	uuidGenerator              uuid.UUIDGenerator
-	releaseRepo                release.ReadRepository
-	hyperscalerAccountProvider hyperscaler.AccountProvider
-=======
 	uuidGenerator   uuid.UUIDGenerator
 	releaseRepo     release.ReadRepository
 	gardenerProject string
->>>>>>> 2e5739f6
+	hyperscalerAccountProvider hyperscaler.AccountProvider
 }
 
 func (c converter) ProvisioningInputToCluster(runtimeID string, input gqlschema.ProvisionRuntimeInput, tenant string) (model.Cluster, error) {
@@ -107,22 +94,18 @@
 		return model.GardenerConfig{}, err
 	}
 
-<<<<<<< HEAD
-	targetSecret, err := c.hyperscalerAccountProvider.GardenerSecretName(&input, tenant)
-
-	if err != nil {
-		return model.GardenerConfig{}, err
-	}
-
-	gardenerConfig := model.GardenerConfig{
-=======
 	var seed string
 	if input.Seed != nil {
 		seed = *input.Seed
 	}
 
+	targetSecret, err := c.hyperscalerAccountProvider.GardenerSecretName(&input, tenant)
+
+	if err != nil {
+		return model.GardenerConfig{}, err
+	}
+
 	return model.GardenerConfig{
->>>>>>> 2e5739f6
 		ID:                     id,
 		Name:                   name,
 		ProjectName:            c.gardenerProject,
@@ -132,13 +115,8 @@
 		DiskType:               input.DiskType,
 		MachineType:            input.MachineType,
 		Provider:               input.Provider,
-<<<<<<< HEAD
-		Seed:                   input.Seed,
+		Seed:                   seed,
 		TargetSecret:           targetSecret,
-=======
-		Seed:                   seed,
-		TargetSecret:           input.TargetSecret,
->>>>>>> 2e5739f6
 		WorkerCidr:             input.WorkerCidr,
 		Region:                 input.Region,
 		AutoScalerMin:          input.AutoScalerMin,
@@ -147,9 +125,7 @@
 		MaxUnavailable:         input.MaxUnavailable,
 		ClusterID:              runtimeID,
 		GardenerProviderConfig: providerSpecificConfig,
-	}
-
-	return gardenerConfig, nil
+	}, nil
 }
 
 func (c converter) createGardenerClusterName(provider string) string {
