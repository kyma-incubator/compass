package clientset

import (
	"context"
	"testing"

	v1 "k8s.io/apimachinery/pkg/apis/meta/v1"

	"github.com/stretchr/testify/assert"

	"github.com/stretchr/testify/require"

	"github.com/kyma-incubator/compass/components/connector/internal/tokens"
)

func Test_Clientset(t *testing.T) {

	clientId := "abcd-efgh"

	// given
	ctx := context.TODO()
	var err error
<<<<<<< HEAD
	token, err := tokenService.CreateToken(context.TODO(), clientId, tokens.ApplicationToken)
=======
	token, err := tokenService.CreateToken(ctx, clientId, tokens.ApplicationToken)
>>>>>>> 56935956
	require.NoError(t, err)

	clientSet := NewConnectorClientSet(WithSkipTLSVerify(true))

	// when
	certificate, err := clientSet.GenerateCertificateForToken(context.TODO(), token, externalAPIUrl)

	// then
	require.NoError(t, err)
	assert.NotEmpty(t, certificate)
	assert.Equal(t, 2, len(certificate.Certificate))
	assert.NotEmpty(t, certificate.PrivateKey)

	// given
	certSecuredClient := clientSet.CertificateSecuredClient(externalAPIUrl, certificate)

	// when
	configuration, err := certSecuredClient.Configuration(context.TODO())

	// then
	require.NoError(t, err)
	assert.NotEmpty(t, configuration)

	// when
	_, csr, err := NewCSR(configuration.CertificateSigningRequestInfo.Subject, nil)
	require.NoError(t, err)

	certResponse, err := certSecuredClient.SignCSR(context.TODO(), encodeCSR(csr))

	// then
	require.NoError(t, err)
	assert.NotEmpty(t, certResponse.CertificateChain)
	assert.NotEmpty(t, certResponse.ClientCertificate)

	// when
	revokeResponse, err := certSecuredClient.RevokeCertificate(context.TODO())

	// then
	require.NoError(t, err)
	require.True(t, revokeResponse)
	revocationCM, err := k8sClientSet.CoreV1().ConfigMaps("default").Get(ctx, testConfigMapName, v1.GetOptions{})
	require.NoError(t, err)
	assert.Len(t, revocationCM.Data, 1)
}<|MERGE_RESOLUTION|>--- conflicted
+++ resolved
@@ -20,11 +20,7 @@
 	// given
 	ctx := context.TODO()
 	var err error
-<<<<<<< HEAD
-	token, err := tokenService.CreateToken(context.TODO(), clientId, tokens.ApplicationToken)
-=======
 	token, err := tokenService.CreateToken(ctx, clientId, tokens.ApplicationToken)
->>>>>>> 56935956
 	require.NoError(t, err)
 
 	clientSet := NewConnectorClientSet(WithSkipTLSVerify(true))
