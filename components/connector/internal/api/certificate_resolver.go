package api

import (
	"context"
	"encoding/base64"

	"github.com/kyma-incubator/compass/components/director/pkg/log"

	"github.com/kyma-incubator/compass/components/connector/internal/apperrors"
	"github.com/kyma-incubator/compass/components/connector/internal/authentication"
	"github.com/kyma-incubator/compass/components/connector/internal/certificates"
	"github.com/kyma-incubator/compass/components/connector/internal/revocation"
	"github.com/kyma-incubator/compass/components/connector/internal/tokens"
	"github.com/kyma-incubator/compass/components/connector/pkg/graphql/externalschema"
	"github.com/pkg/errors"
)

type CertificateResolver interface {
	SignCertificateSigningRequest(ctx context.Context, csr string) (*externalschema.CertificationResult, error)
	RevokeCertificate(ctx context.Context) (bool, error)
	Configuration(ctx context.Context) (*externalschema.Configuration, error)
}

type certificateResolver struct {
	authenticator                  authentication.Authenticator
	tokenService                   tokens.Service
	certificatesService            certificates.Service
	csrSubjectConsts               certificates.CSRSubjectConsts
	directorURL                    string
	certificateSecuredConnectorURL string
	revokedCertsRepository         revocation.RevokedCertificatesRepository
}

func NewCertificateResolver(
	authenticator authentication.Authenticator,
	tokenService tokens.Service,
	certificatesService certificates.Service,
	csrSubjectConsts certificates.CSRSubjectConsts,
	directorURL string,
	certificateSecuredConnectorURL string,
	revokedCertsRepository revocation.RevokedCertificatesRepository) CertificateResolver {
	return &certificateResolver{
		authenticator:                  authenticator,
		tokenService:                   tokenService,
		certificatesService:            certificatesService,
		csrSubjectConsts:               csrSubjectConsts,
		directorURL:                    directorURL,
		certificateSecuredConnectorURL: certificateSecuredConnectorURL,
		revokedCertsRepository:         revokedCertsRepository,
	}
}

func (r *certificateResolver) Configuration(ctx context.Context) (*externalschema.Configuration, error) {
	log.C(ctx).Debug("Authenticating the call for configuration fetching.")

	clientId, err := r.authenticator.Authenticate(ctx)
	if err != nil {
		log.C(ctx).WithError(err).Error("Failed authentication while fetching the configuration. ")
		return nil, err
	}
	log.C(ctx).Infof("Fetching configuration for client with id %s", clientId)

	log.C(ctx).Infof("Creating one-time token as part of fetching configuration process for client with id %s", clientId)
	token, err := r.tokenService.CreateToken(ctx, clientId, tokens.CSRToken)
	if err != nil {
		log.C(ctx).WithError(err).Errorf("Error occurred while creating one-time token for client with id %s during fetching configuration process", clientId)
		return nil, errors.Wrap(err, "Failed to create one-time token during fetching configuration process")
	}

	csrInfo := &externalschema.CertificateSigningRequestInfo{
		Subject:      r.csrSubjectConsts.ToString(clientId),
		KeyAlgorithm: "rsa2048",
	}

	log.C(ctx).Infof("Configuration for client with id %s successfully fetched.", clientId)

	return &externalschema.Configuration{
		Token:                         &externalschema.Token{Token: token},
		CertificateSigningRequestInfo: csrInfo,
		ManagementPlaneInfo: &externalschema.ManagementPlaneInfo{
			DirectorURL:                    &r.directorURL,
			CertificateSecuredConnectorURL: &r.certificateSecuredConnectorURL,
		},
	}, nil
}

func (r *certificateResolver) SignCertificateSigningRequest(ctx context.Context, csr string) (*externalschema.CertificationResult, error) {
	log.C(ctx).Debug("Authenticating the call for signing the Certificate Signing Request.")

	clientId, err := r.authenticator.Authenticate(ctx)
	if err != nil {
		log.C(ctx).WithError(err).Error("Failed authentication during the signing CSR process.")
		return nil, errors.Wrap(err, "Failed to authenticate with token")
	}

	log.C(ctx).Infof("Signing Certificate Signing Request for client with id %s", clientId)

	rawCSR, err := decodeStringFromBase64(csr)
	if err != nil {
		log.C(ctx).WithError(err).Errorf("Failed to decode the input CSR of client with id %s during the certificate signing process.", clientId)
		return nil, errors.Wrap(err, "Error while decoding Certificate Signing Request")
	}

	subject := certificates.CSRSubject{
		CommonName:       clientId,
		CSRSubjectConsts: r.csrSubjectConsts,
	}

	encodedCertificates, err := r.certificatesService.SignCSR(ctx, rawCSR, subject)
	if err != nil {
		log.C(ctx).WithError(err).Errorf("Error occurred while signing the CSR with Common Name %s of client with id %s", subject.CommonName, clientId)
		return nil, errors.Wrap(err, "Error while signing Certificate Signing Request")
	}

	certificationResult := certificates.ToCertificationResult(encodedCertificates)

	log.C(ctx).Infof("Certificate Signing Request with Common Name %s of client with id %s successfully signed.", subject.CommonName, clientId)
	return &certificationResult, nil
}

func (r *certificateResolver) RevokeCertificate(ctx context.Context) (bool, error) {
	log.C(ctx).Debug("Authenticating the call for certificate revocation.")

	clientId, certificateHash, err := r.authenticator.AuthenticateCertificate(ctx)
	if err != nil {
		log.C(ctx).WithError(err).Error("Failed authentication while revoking the certificate.")
		return false, errors.Wrap(err, "Failed to authenticate with certificate")
	}

	log.C(ctx).Infof("Revoking certificate for client with id %s", clientId)

	log.C(ctx).Debugf("Inserting certificate hash of client with id %s to revocation list", clientId)
<<<<<<< HEAD
	err = r.revokedCertsRepository.Insert(certificateHash)
=======
	err = r.revokedCertsRepository.Insert(ctx, certificateHash)
>>>>>>> 56935956
	if err != nil {
		log.C(ctx).WithError(err).Errorf("Failed to add certificate hash of client with id %s to revocation list.", clientId)
		return false, errors.Wrap(err, "Failed to add hash to revocation list")
	}

	log.C(ctx).Infof("Certificate of client with id %s successfully revoked.", clientId)
	return true, nil
}

func decodeStringFromBase64(string string) ([]byte, apperrors.AppError) {
	bytes, err := base64.StdEncoding.DecodeString(string)
	if err != nil {
		return nil, apperrors.BadRequest("Error while parsing base64 content. Incorrect value provided.")
	}

	return bytes, nil
}<|MERGE_RESOLUTION|>--- conflicted
+++ resolved
@@ -130,11 +130,7 @@
 	log.C(ctx).Infof("Revoking certificate for client with id %s", clientId)
 
 	log.C(ctx).Debugf("Inserting certificate hash of client with id %s to revocation list", clientId)
-<<<<<<< HEAD
-	err = r.revokedCertsRepository.Insert(certificateHash)
-=======
 	err = r.revokedCertsRepository.Insert(ctx, certificateHash)
->>>>>>> 56935956
 	if err != nil {
 		log.C(ctx).WithError(err).Errorf("Failed to add certificate hash of client with id %s to revocation list.", clientId)
 		return false, errors.Wrap(err, "Failed to add hash to revocation list")
