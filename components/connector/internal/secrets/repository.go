--- conflicted
+++ resolved
@@ -33,15 +33,9 @@
 	}
 }
 
-<<<<<<< HEAD
-func (r *repository) Get(secret types.NamespacedName) (secretData map[string][]byte, appError apperrors.AppError) {
-	secretsManager := r.secretsManagerConstructor(secret.Namespace)
-	secretObj, err := secretsManager.Get(secret.Name, metav1.GetOptions{})
-=======
 func (r *repository) Get(ctx context.Context, secret types.NamespacedName) (secretData map[string][]byte, appError apperrors.AppError) {
 	secretsManager := r.secretsManagerConstructor(secret.Namespace)
 	secretObj, err := secretsManager.Get(ctx, secret.Name, metav1.GetOptions{})
->>>>>>> 56935956
 	if err != nil {
 		if k8serrors.IsNotFound(err) {
 			return nil, apperrors.NotFound("secret %s not found", secret)
