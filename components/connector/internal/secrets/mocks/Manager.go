--- conflicted
+++ resolved
@@ -3,18 +3,12 @@
 package mocks
 
 import (
-<<<<<<< HEAD
-	mock "github.com/stretchr/testify/mock"
-	corev1 "k8s.io/api/core/v1"
-
-=======
 	context "context"
 
 	corev1 "k8s.io/api/core/v1"
 
 	mock "github.com/stretchr/testify/mock"
 
->>>>>>> 56935956
 	v1 "k8s.io/apimachinery/pkg/apis/meta/v1"
 )
 
