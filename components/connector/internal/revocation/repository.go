package revocation

import (
	"context"

	v1 "k8s.io/api/core/v1"
	metav1 "k8s.io/apimachinery/pkg/apis/meta/v1"
	"k8s.io/apimachinery/pkg/watch"
	"k8s.io/client-go/util/retry"
)

//go:generate mockery -name=Manager
type Manager interface {
<<<<<<< HEAD
	Get(name string, options metav1.GetOptions) (*v1.ConfigMap, error)
	Update(configmap *v1.ConfigMap) (*v1.ConfigMap, error)
	Watch(opts metav1.ListOptions) (watch.Interface, error)
=======
	Get(ctx context.Context, name string, options metav1.GetOptions) (*v1.ConfigMap, error)
	Update(ctx context.Context, configmap *v1.ConfigMap, options metav1.UpdateOptions) (*v1.ConfigMap, error)
	Watch(ctx context.Context, opts metav1.ListOptions) (watch.Interface, error)
>>>>>>> 56935956
}

//go:generate mockery -name=RevokedCertificatesRepository
type RevokedCertificatesRepository interface {
<<<<<<< HEAD
	Insert(hash string) error
=======
	Insert(ctx context.Context, hash string) error
>>>>>>> 56935956
	Contains(hash string) bool
}

type revokedCertifiatesRepository struct {
	configMapManager  Manager
	configMapName     string
	revokedCertsCache Cache
}

func NewRepository(configMapManager Manager, configMapName string, revokedCertsCache Cache) RevokedCertificatesRepository {
	return &revokedCertifiatesRepository{
		configMapManager:  configMapManager,
		configMapName:     configMapName,
		revokedCertsCache: revokedCertsCache,
	}
}

<<<<<<< HEAD
func (r *revokedCertifiatesRepository) Insert(hash string) error {
	configMap, err := r.configMapManager.Get(r.configMapName, metav1.GetOptions{})
=======
func (r *revokedCertifiatesRepository) Insert(ctx context.Context, hash string) error {
	configMap, err := r.configMapManager.Get(ctx, r.configMapName, metav1.GetOptions{})
>>>>>>> 56935956
	if err != nil {
		return err
	}

	revokedCerts := configMap.Data
	if revokedCerts == nil {
		revokedCerts = map[string]string{}
	}
	revokedCerts[hash] = hash

	updatedConfigMap := configMap
	updatedConfigMap.Data = revokedCerts

	err = retry.RetryOnConflict(retry.DefaultBackoff, func() error {
<<<<<<< HEAD
		_, err = r.configMapManager.Update(updatedConfigMap)
=======
		_, err = r.configMapManager.Update(ctx, updatedConfigMap, metav1.UpdateOptions{})
>>>>>>> 56935956
		return err
	})

	return err
}

func (r *revokedCertifiatesRepository) Contains(hash string) bool {
	configMap := r.revokedCertsCache.Get()

	found := false
	if configMap != nil {
		_, found = configMap[hash]
	}

	return found
}<|MERGE_RESOLUTION|>--- conflicted
+++ resolved
@@ -11,24 +11,14 @@
 
 //go:generate mockery -name=Manager
 type Manager interface {
-<<<<<<< HEAD
-	Get(name string, options metav1.GetOptions) (*v1.ConfigMap, error)
-	Update(configmap *v1.ConfigMap) (*v1.ConfigMap, error)
-	Watch(opts metav1.ListOptions) (watch.Interface, error)
-=======
 	Get(ctx context.Context, name string, options metav1.GetOptions) (*v1.ConfigMap, error)
 	Update(ctx context.Context, configmap *v1.ConfigMap, options metav1.UpdateOptions) (*v1.ConfigMap, error)
 	Watch(ctx context.Context, opts metav1.ListOptions) (watch.Interface, error)
->>>>>>> 56935956
 }
 
-//go:generate mockery -name=RevokedCertificatesRepository
+//go:generate mockery --name=RevokedCertificatesRepository
 type RevokedCertificatesRepository interface {
-<<<<<<< HEAD
-	Insert(hash string) error
-=======
 	Insert(ctx context.Context, hash string) error
->>>>>>> 56935956
 	Contains(hash string) bool
 }
 
@@ -46,13 +36,8 @@
 	}
 }
 
-<<<<<<< HEAD
-func (r *revokedCertifiatesRepository) Insert(hash string) error {
-	configMap, err := r.configMapManager.Get(r.configMapName, metav1.GetOptions{})
-=======
 func (r *revokedCertifiatesRepository) Insert(ctx context.Context, hash string) error {
 	configMap, err := r.configMapManager.Get(ctx, r.configMapName, metav1.GetOptions{})
->>>>>>> 56935956
 	if err != nil {
 		return err
 	}
@@ -67,11 +52,7 @@
 	updatedConfigMap.Data = revokedCerts
 
 	err = retry.RetryOnConflict(retry.DefaultBackoff, func() error {
-<<<<<<< HEAD
-		_, err = r.configMapManager.Update(updatedConfigMap)
-=======
 		_, err = r.configMapManager.Update(ctx, updatedConfigMap, metav1.UpdateOptions{})
->>>>>>> 56935956
 		return err
 	})
 
