package certificates

import (
	"context"
	"time"

	"github.com/kyma-incubator/compass/components/director/pkg/log"

	"github.com/kyma-incubator/compass/components/connector/internal/secrets"
	"k8s.io/apimachinery/pkg/types"
)

const interval = 1 * time.Minute
const certLoaderCorrelationID = "cert-loader"

type Loader interface {
	Run(ctx context.Context)
}

type certLoader struct {
	certsCache        Cache
	secretsRepository secrets.Repository
	caCertSecret      types.NamespacedName
	rootCACertSecret  types.NamespacedName
}

func NewCertificateLoader(certsCache Cache,
	secretsRepository secrets.Repository,
	caCertSecret types.NamespacedName,
	rootCACertSecretName types.NamespacedName) Loader {
	return &certLoader{
		certsCache:        certsCache,
		secretsRepository: secretsRepository,
		caCertSecret:      caCertSecret,
		rootCACertSecret:  rootCACertSecretName,
	}
}

func (cl *certLoader) Run(ctx context.Context) {
	ctx = cl.configureLogger(ctx)
	for {
		select {
		case <-ctx.Done():
			log.C(ctx).Info("Context cancelled, stopping cert loader...")
			return
		default:
		}
		if cl.caCertSecret.Name != "" {
			cl.loadSecretToCache(ctx, cl.caCertSecret)
		}
		if cl.rootCACertSecret.Name != "" {
			cl.loadSecretToCache(ctx, cl.rootCACertSecret)
		}
		time.Sleep(interval)
	}
}

func (cl *certLoader) loadSecretToCache(ctx context.Context, secret types.NamespacedName) {
<<<<<<< HEAD
	secretData, appError := cl.secretsRepository.Get(secret)
=======
	secretData, appError := cl.secretsRepository.Get(ctx, secret)
>>>>>>> 56935956

	if appError != nil {
		log.C(ctx).WithError(appError).Errorf("Failed to load secret %s to cache", secret.String())
		return
	}

	cl.certsCache.Put(secret.Name, secretData)
}

func (cl *certLoader) configureLogger(ctx context.Context) context.Context {
	entry := log.C(ctx)
	entry = entry.WithField(log.FieldRequestID, certLoaderCorrelationID)
	return log.ContextWithLogger(ctx, entry)
}<|MERGE_RESOLUTION|>--- conflicted
+++ resolved
@@ -56,11 +56,7 @@
 }
 
 func (cl *certLoader) loadSecretToCache(ctx context.Context, secret types.NamespacedName) {
-<<<<<<< HEAD
-	secretData, appError := cl.secretsRepository.Get(secret)
-=======
 	secretData, appError := cl.secretsRepository.Get(ctx, secret)
->>>>>>> 56935956
 
 	if appError != nil {
 		log.C(ctx).WithError(appError).Errorf("Failed to load secret %s to cache", secret.String())
