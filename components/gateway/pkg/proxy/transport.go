package proxy

import (
	"bytes"
	"context"
	"encoding/json"
	"io/ioutil"
	"log"
	"net/http"
	"strings"

	"github.com/form3tech-oss/jwt-go"
	"github.com/kyma-incubator/compass/components/director/pkg/correlation"
	"github.com/kyma-incubator/compass/components/gateway/pkg/httpcommon"
	"github.com/pkg/errors"
)

var emptyQuery error = errors.New("empty graphql query")

//go:generate mockery --name=RoundTrip --output=automock --outpkg=automock --case=underscore
type RoundTrip interface {
	RoundTrip(*http.Request) (*http.Response, error)
}

//go:generate mockery --name=AuditlogService --output=automock --outpkg=automock --case=underscore
type AuditlogService interface {
	Log(ctx context.Context, msg AuditlogMessage) error
}

//go:generate mockery --name=PreAuditlogService --output=automock --outpkg=automock --case=underscore
type PreAuditlogService interface {
	AuditlogService
	PreLog(ctx context.Context, msg AuditlogMessage) error
}

type AuditlogMessage struct {
	CorrelationIDHeaders correlation.Headers
	Request              string
	Response             string
	Claims
}

type Transport struct {
	http.RoundTripper
	auditlogSink AuditlogService
	auditlogSvc  AuditlogService
}

func NewTransport(sink AuditlogService, svc AuditlogService, trip RoundTrip) *Transport {
	return &Transport{
		RoundTripper: trip,
		auditlogSink: sink,
		auditlogSvc:  svc,
	}
}

func (t *Transport) RoundTrip(req *http.Request) (resp *http.Response, err error) {
	if req.Body == nil || req.Method == http.MethodGet {
		return t.RoundTripper.RoundTrip(req)
	}

	requestBody, err := ioutil.ReadAll(req.Body)
	if err != nil {
		return nil, err
	}
	req.Body = ioutil.NopCloser(bytes.NewBuffer(requestBody))
	defer httpcommon.CloseBody(req.Body)

	correlationHeaders := correlation.HeadersForRequest(req)

	isMutation, err := checkQueryType(requestBody, "mutation")
	if err != nil && err != emptyQuery {
		return nil, errors.Wrap(err, "could not check query type")
	}

	if !isMutation && err != emptyQuery {
		log.Println("Will not send auditlog message for queries")
		return t.RoundTripper.RoundTrip(req)
	}

	preAuditLogger, ok := t.auditlogSvc.(PreAuditlogService)
	if !ok {
		return nil, errors.New("Failed to type cast PreAuditlogService")
	}

	claims, err := t.getClaims(req.Header)
	if err != nil {
		return nil, errors.Wrap(err, "while parsing JWT")
	}

	ctx := context.WithValue(req.Context(), correlation.RequestIDHeaderKey, correlationHeaders)
	err = preAuditLogger.PreLog(ctx, AuditlogMessage{
		CorrelationIDHeaders: correlationHeaders,
		Request:              string(requestBody),
		Response:             "",
		Claims:               claims,
	})
	if err != nil {
		return nil, errors.Wrap(err, "while sending pre-change auditlog message to auditlog service")
	}

	resp, err = t.RoundTripper.RoundTrip(req)
	if err != nil {
		return nil, errors.Wrap(err, "on request round trip")
	}

	responseBody, err := ioutil.ReadAll(resp.Body)
	if err != nil {
		return nil, err
	}
	resp.Body = ioutil.NopCloser(bytes.NewReader(responseBody))
	defer httpcommon.CloseBody(resp.Body)

	err = t.auditlogSink.Log(req.Context(), AuditlogMessage{
		CorrelationIDHeaders: correlationHeaders,
		Request:              string(requestBody),
		Response:             string(responseBody),
		Claims:               claims,
	})
	if err != nil {
<<<<<<< HEAD
		return nil, errors.Wrap(err, "while sending post-change auditlog message to auditlog service")
=======
		log.Printf("failed to send a post-change auditlog message to auditlog service: %v", err)
>>>>>>> 56935956
	}

	return resp, nil
}

func checkQueryType(requestBody []byte, typee string) (bool, error) {
	var query map[string]interface{}
	if err := json.Unmarshal(requestBody, &query); err != nil {
		return false, errors.Wrap(err, "could not unmarshal query")
	}
	queryObj, ok := query["query"]
	if !ok {
		return false, emptyQuery
	}
	queryString, ok := queryObj.(string)
	if !ok {
		return false, errors.New("query is not a string")
	}
	queryString = strings.TrimSpace(queryString)
	if strings.HasPrefix(queryString, typee) {
		return true, nil
	}
	return false, nil
}

type Claims struct {
	Tenant       string `json:"tenant"`
	Scopes       string `json:"scopes"`
	ConsumerID   string `json:"consumerID"`
	ConsumerType string `json:"consumerType"`
}

func (c Claims) Valid() error {
	return nil
}

func (t *Transport) getClaims(headers http.Header) (Claims, error) {
	token := headers.Get("Authorization")
	if token == "" {
		return Claims{}, errors.New("no bearer token")
	}
	token = strings.TrimPrefix(token, "Bearer ")

	parser := jwt.Parser{SkipClaimsValidation: true}
	claims := Claims{}
	_, _, err := parser.ParseUnverified(token, &claims)
	if err != nil {
		return claims, errors.Wrap(err, "while parsing beaerer token")
	}
	return claims, nil
}<|MERGE_RESOLUTION|>--- conflicted
+++ resolved
@@ -118,11 +118,7 @@
 		Claims:               claims,
 	})
 	if err != nil {
-<<<<<<< HEAD
-		return nil, errors.Wrap(err, "while sending post-change auditlog message to auditlog service")
-=======
 		log.Printf("failed to send a post-change auditlog message to auditlog service: %v", err)
->>>>>>> 56935956
 	}
 
 	return resp, nil
