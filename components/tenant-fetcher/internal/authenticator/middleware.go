--- conflicted
+++ resolved
@@ -116,21 +116,13 @@
 	claims, err = a.parseClaims(ctx, bearerToken)
 	if err != nil {
 		validationErr, ok := err.(*jwt.ValidationError)
-<<<<<<< HEAD
-		if !ok || validationErr.Inner != rsa.ErrVerification {
-=======
 		if !ok || (validationErr.Inner != rsa.ErrVerification && !apperrors.IsKeyDoesNotExist(validationErr.Inner)) {
->>>>>>> 2a5a26c4
 			log.C(ctx).WithError(err).Errorf("An error occurred while parsing claims: %v", err)
 			return Claims{}, apperrors.NewUnauthorizedError(err.Error())
 		}
 
 		if err := a.SynchronizeJWKS(ctx); err != nil {
-<<<<<<< HEAD
-			return Claims{}, apperrors.InternalErrorFrom(err, "while synchronizing JWKs during parsing token")
-=======
 			return Claims{}, apperrors.InternalErrorFrom(err, "while synchronizing JWKS during parsing token")
->>>>>>> 2a5a26c4
 		}
 
 		claims, err = a.parseClaims(ctx, bearerToken)
