--- conflicted
+++ resolved
@@ -89,16 +89,11 @@
     writeTenants: ["tenant:write"]
     deleteTenants: ["tenant:write"]
     updateTenant: ["tenant:write"]
-<<<<<<< HEAD
     subscribeTenant: ["tenant_subscription:write"]
     unsubscribeTenant: ["tenant_subscription:write"]
-=======
-    subscribeTenantToRuntime: ["tenant_subscription:write"]
-    unsubscribeTenantFromRuntime: ["tenant_subscription:write"]
     createFormationTemplate: [ "formation_template:write" ]
     deleteFormationTemplate: [ "formation_template:write" ]
     updateFormationTemplate: [ "formation_template:write" ]
->>>>>>> d82645cc
 
   field:
     fetch_request:
