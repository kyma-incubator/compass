--- conflicted
+++ resolved
@@ -26,13 +26,10 @@
     formationTemplates: [ "formation_template:read" ]
     formation: ["formation:read"]
     formations: ["formation:read"]
-<<<<<<< HEAD
     formationConstraints: ["formation_constraint:read"]
     formationConstraintsByFormationType: ["formation_constraint:read"]
-=======
     certificateSubjectMapping: ["certificate_subject_mapping:read"]
     certificateSubjectMappings: ["certificate_subject_mapping:read"]
->>>>>>> 428d1a4f
 
   mutation:
     registerApplication: ["application:write"]
@@ -100,7 +97,6 @@
     updateTenant: ["tenant:write"]
     subscribeTenant: ["tenant_subscription:write"]
     unsubscribeTenant: ["tenant_subscription:write"]
-<<<<<<< HEAD
     createFormationTemplate: ["formation_template:write"]
     deleteFormationTemplate: ["formation_template:write"]
     updateFormationTemplate: ["formation_template:write"]
@@ -108,14 +104,9 @@
     deleteFormationConstraint: ["formation_constraint:write"]
     attachConstraintToFormationTemplate: [ "formation_constraint:write" ]
     detachConstraintFromFormationTemplate: [ "formation_constraint:write" ]
-=======
-    createFormationTemplate: [ "formation_template:write" ]
-    deleteFormationTemplate: [ "formation_template:write" ]
-    updateFormationTemplate: [ "formation_template:write" ]
     createCertificateSubjectMapping: [ "certificate_subject_mapping:write" ]
     updateCertificateSubjectMapping: [ "certificate_subject_mapping:write" ]
     deleteCertificateSubjectMapping: [ "certificate_subject_mapping:write" ]
->>>>>>> 428d1a4f
 
   field:
     fetch_request:
@@ -219,6 +210,8 @@
     - "webhook:write"
     - "formation_template:read"
     - "formation_template:write"
+    - formation_constraint:read"
+    - formation_constraint:write"
     - "certificate_subject_mapping:read"
     - "certificate_subject_mapping:write"
 applicationHideSelectors:
