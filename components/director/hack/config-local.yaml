graphql:
  query:
    applications: ["application:read"]
    application: ["application:read"]
    applicationsForRuntime: ["application:read"]
    applicationTemplates: ["application_template:read"]
    applicationTemplate: ["application_template:read"]
    runtimes: ["runtime:read"]
    runtimeContexts: ["runtime:read"]
    runtime: ["runtime:read"]
    runtimeContext: ["runtime:read"]
    labelDefinitions: ["label_definition:read"]
    labelDefinition: ["label_definition:read"]
    bundleByInstanceAuth: ["application:read"]
    bundleInstanceAuth: ["application:read"]
    healthChecks: ["health_checks:read"]
    integrationSystem: ["integration_system:read"]
    integrationSystems: ["integration_system:read"]
    viewer: []
    tenants: ["tenant:read"]
    automaticScenarioAssignments: ["automatic_scenario_assignment:read"]
    automaticScenarioAssignmentForScenario: ["automatic_scenario_assignment:read"]
    automaticScenarioAssignmentsForSelector: ["automatic_scenario_assignment:read"]
    systemAuth: ["runtime.auths:read", "application.auths:read", "integration_system.auths:read"]
    formationTemplate: [ "formation_template:read" ]
    formationTemplates: [ "formation_template:read" ]
    formation: ["formation:read"]
    formations: ["formation:read"]
    formationConstraints: ["formation_constraint:read"]
    formationConstraintsByFormationType: ["formation_constraint:read"]
    certificateSubjectMapping: ["certificate_subject_mapping:read"]
    certificateSubjectMappings: ["certificate_subject_mapping:read"]

  mutation:
    registerApplication: ["application:write"]
    registerApplicationFromTemplate: ["application:write"]
    updateApplication: ["application:write"]
    unregisterApplication: ["application:write"]
    mergeApplications: ["application:write"]
    createApplicationTemplate: ["application_template:write"]
    updateApplicationTemplate: ["application_template:write"]
    deleteApplicationTemplate: ["application_template:write"]
    registerRuntime: ["runtime:write"]
    updateRuntime: ["runtime:write"]
    unregisterRuntime: ["runtime:write"]
    registerRuntimeContext: [ "runtime:write" ]
    updateRuntimeContext: [ "runtime:write" ]
    unregisterRuntimeContext: [ "runtime:write" ]
    registerIntegrationSystem: ["integration_system:write"]
    updateIntegrationSystem: ["integration_system:write"]
    unregisterIntegrationSystem: ["integration_system:write"]
    addWebhook: ["webhook:write"]
    updateWebhook: ["webhook:write"]
    deleteWebhook: ["webhook:write"]
    addAPIDefinitionToBundle: ["application:write"]
    updateAPIDefinition: ["application:write"]
    deleteAPIDefinition: ["application:write"]
    refetchAPISpec: ["application:write"]
    addEventDefinitionToBundle: ["application:write"]
    updateEventDefinition: ["application:write"]
    deleteEventDefinition: ["application:write"]
    refetchEventAPISpec: ["application:write"]
    addDocumentToBundle: ["application:write"]
    deleteDocument: ["application:write"]
    createFormation: ["formation:write"]
    deleteFormation: ["formation:write"]
    assignFormation: ["formation:write"]
    unassignFormation: ["formation:write"]
    createLabelDefinition: ["label_definition:write"]
    updateLabelDefinition: ["label_definition:write"]
    setApplicationLabel: ["application:write"]
    deleteApplicationLabel: ["application:write"]
    setRuntimeLabel: ["runtime:write"]
    deleteRuntimeLabel: ["runtime:write"]
    requestOneTimeTokenForRuntime: ["runtime:write"]
    requestOneTimeTokenForApplication: ["application:write"]
    requestClientCredentialsForRuntime: ["runtime:write"]
    requestClientCredentialsForApplication: ["application:write"]
    requestClientCredentialsForIntegrationSystem: ["integration_system:write"]
    deleteSystemAuthForRuntime: ["runtime:write"]
    deleteSystemAuthForApplication: ["application:write"]
    deleteSystemAuthForIntegrationSystem: ["integration_system:write"]
    setDefaultEventingForApplication: ["eventing:manage"]
    deleteDefaultEventingForApplication: ["eventing:manage"]
    requestBundleInstanceAuthCreation: ["runtime:write"]
    requestBundleInstanceAuthDeletion: ["runtime:write"]
    setBundleInstanceAuth: ["application:write"]
    deleteBundleInstanceAuth: ["application:write"]
    addBundle: ["application:write"]
    updateBundle: ["application:write"]
    deleteBundle: ["application:write"]
    createAutomaticScenarioAssignment: ["automatic_scenario_assignment:write"]
    deleteAutomaticScenarioAssignmentForScenario: ["automatic_scenario_assignment:write"]
    deleteAutomaticScenarioAssignmentsForSelector: ["automatic_scenario_assignment:write"]
    writeTenants: ["tenant:write"]
    deleteTenants: ["tenant:write"]
    updateTenant: ["tenant:write"]
    subscribeTenant: ["tenant_subscription:write"]
    unsubscribeTenant: ["tenant_subscription:write"]
    createFormationTemplate: ["formation_template:write"]
    deleteFormationTemplate: ["formation_template:write"]
    updateFormationTemplate: ["formation_template:write"]
    createFormationConstraint: ["formation_constraint:write"]
    deleteFormationConstraint: ["formation_constraint:write"]
    attachConstraintToFormationTemplate: [ "formation_constraint:write" ]
    detachConstraintFromFormationTemplate: [ "formation_constraint:write" ]
    createCertificateSubjectMapping: [ "certificate_subject_mapping:write" ]
    updateCertificateSubjectMapping: [ "certificate_subject_mapping:write" ]
    deleteCertificateSubjectMapping: [ "certificate_subject_mapping:write" ]

  field:
    fetch_request:
      auth: [ "fetch-request.auth:read" ]
    webhooks:
        auth: [ "webhooks.auth:read" ]
    application:
      auths: ["application.auths:read"]
      webhooks: ["application.webhooks:read"]
    application_template:
      webhooks: ["application_template.webhooks:read"]
    bundle:
      instance_auth: ["bundle.instance_auths:read"]
      instance_auths: ["bundle.instance_auths:read"]
      default_instance_auth: ["bundle.instance_auths:read"]
    document:
      fetch_request: ["document.fetch_request:read"]
    event_spec:
      fetch_request: ["event_spec.fetch_request:read"]
    api_spec:
      fetch_request: ["api_spec.fetch_request:read"]
    runtime:
      auths: ["runtime.auths:read"]
      webhooks: ["runtime.webhooks:read"]
    formation_template:
      webhooks: ["formation_template.webhooks:read"]
    integration_system:
      auths: ["integration_system.auths:read"]

  input:
    application:
      localTenantID: [ "application.local_tenant_id:write" ]

# Scopes assigned for every new Client Credentials by given object type (Runtime / Application / Integration System)
clientCredentialsRegistrationScopes:
  runtime:
    - "runtime:read"
    - "runtime:write"
    - "application:read"
    - "runtime.auths:read"
    - "bundle.instance_auths:read"
    - "runtime.webhooks:read"
    - "webhook:write"
  application:
    - "application:read"
    - "application:write"
    - "application.auths:read"
    - "application.webhooks:read"
    - "bundle.instance_auths:read"
    - "webhook:write"
  integration_system:
    - "application:read"
    - "application:write"
    - "application.local_tenant_id:write"
    - "application_template:read"
    - "application_template:write"
    - "runtime:read"
    - "runtime:write"
    - "integration_system:read"
    - "label_definition:read"
    - "label_definition:write"
    - "automatic_scenario_assignment:read" 
    - "automatic_scenario_assignment:write"
    - "integration_system.auths:read"
    - "application.webhooks:read"
    - "application_template.webhooks:read"
    - "formation:read"
    - "formation:write"
    - "internal_visibility:read"
    - "application.auths:read"
    - "webhook:write"
    - "formation_template:read"
    - "formation_template.webhooks:read"
  super_admin:
    - "application:read"
    - "application:write"
    - "application_template:read"
    - "application_template:write"
    - "integration_system:read"
    - "integration_system:write"
    - "runtime:read"
    - "runtime:write"
    - "label_definition:read"
    - "label_definition:write"
    - "eventing:manage"
    - "tenant:read"
    - "automatic_scenario_assignment:read"
    - "automatic_scenario_assignment:write"
    - "application.auths:read"
    - "application.webhooks:read"
    - "application_template.webhooks:read"
    - "bundle.instance_auths:read"
    - "document.fetch_request:read"
    - "event_spec.fetch_request:read"
    - "api_spec.fetch_request:read"
    - "integration_system.auths:read"
    - "runtime.auths:read"
    - "fetch-request.auth:read"
    - "webhooks.auth:read"
    - "formation:read"
    - "formation:write"
    - "internal_visibility:read"
    - "runtime.webhooks:read"
    - "webhook:write"
    - "formation_template:read"
    - "formation_template:write"
<<<<<<< HEAD
    - "formation_template.webhooks:read"
=======
    - formation_constraint:read"
    - formation_constraint:write"
>>>>>>> b71b1eff
    - "certificate_subject_mapping:read"
    - "certificate_subject_mapping:write"
applicationHideSelectors:
  applicationHideSelectorKey:
    - "applicationHideSelectorValue"<|MERGE_RESOLUTION|>--- conflicted
+++ resolved
@@ -213,12 +213,9 @@
     - "webhook:write"
     - "formation_template:read"
     - "formation_template:write"
-<<<<<<< HEAD
     - "formation_template.webhooks:read"
-=======
-    - formation_constraint:read"
-    - formation_constraint:write"
->>>>>>> b71b1eff
+    - "formation_constraint:read"
+    - "formation_constraint:write"
     - "certificate_subject_mapping:read"
     - "certificate_subject_mapping:write"
 applicationHideSelectors:
