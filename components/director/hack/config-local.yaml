--- conflicted
+++ resolved
@@ -142,7 +142,6 @@
     - "application.webhooks:read"
     - "application_template.webhooks:read"
     - "formation:write"
-<<<<<<< HEAD
   super_admin:
     - "application:read"
     - "application:write"
@@ -170,9 +169,7 @@
     - "fetch-request.auth:read"
     - "webhooks.auth:read"
     - "formation:write"
-=======
     - "internal_visibility:read"
->>>>>>> 6ca7fcf0
 applicationHideSelectors:
   applicationHideSelectorKey:
     - "applicationHideSelectorValue"