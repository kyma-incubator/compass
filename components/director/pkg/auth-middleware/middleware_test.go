package authmiddleware

import (
	"bytes"
	"context"
	"encoding/json"
	"fmt"
	"io"
	"net/http"
	"net/http/httptest"
	"strings"
	"testing"

	"github.com/kyma-incubator/compass/components/director/internal/authenticator"
	"github.com/kyma-incubator/compass/components/director/internal/authenticator/claims"
	"github.com/kyma-incubator/compass/components/director/pkg/auth-middleware/automock"

	"github.com/kyma-incubator/compass/components/director/internal/domain/scenariogroups"

	"github.com/kyma-incubator/compass/components/director/internal/nsadapter/httputil"

	"github.com/stretchr/testify/mock"

	"github.com/99designs/gqlgen/graphql"
	"github.com/kyma-incubator/compass/components/director/internal/domain/client"
	"github.com/vektah/gqlparser/v2/gqlerror"

	"github.com/kyma-incubator/compass/components/director/pkg/apperrors"

	"github.com/kyma-incubator/compass/components/director/pkg/consumer"

	"github.com/lestrrat-go/jwx/jwk"

	"github.com/kyma-incubator/compass/components/director/pkg/scope"

	"github.com/form3tech-oss/jwt-go"
	"github.com/kyma-incubator/compass/components/director/internal/domain/tenant"

	"github.com/stretchr/testify/assert"

	"github.com/stretchr/testify/require"
)

const (
	ClientIDHeaderKey = "client_user"
	ScenarioGroupsKey = "scenario_groups"

	defaultTenant         = "af9f84a9-1d3a-4d9f-ae0c-94f883b33b6e"
	defaultExternalTenant = "bf9f84a9-1d3a-4d9f-ae0c-94f883b33b6e"
	PrivateJWKSURL        = "file://testdata/jwks-private.json"
	PrivateJWKS2URL       = "file://testdata/jwks-private2.json"
	PrivateJWKS3URL       = "file://testdata/jwks-private3.json"
	PublicJWKSURL         = "file://testdata/jwks-public.json"
	PublicJWKS2URL        = "file://testdata/jwks-public2.json"
	PublicJWKS3URL        = "file://testdata/jwks-public3.json"
	fakeJWKSURL           = "file://testdata/invalid.json"
)

type mockRoundTripper struct{}

func (rt *mockRoundTripper) RoundTrip(*http.Request) (*http.Response, error) {
	return &http.Response{
		StatusCode: http.StatusFound,
		Header: map[string][]string{
			"Location": {"somewhere.else.gone"},
		},
		Body: io.NopCloser(bytes.NewBufferString("")),
	}, nil
}

var httpClientWithoutRedirectsWithMockTransport = &http.Client{
	Transport: &mockRoundTripper{},
	CheckRedirect: func(req *http.Request, via []*http.Request) error {
		return http.ErrUseLastResponse
	},
}

var httpClientWithoutRedirects = &http.Client{
	CheckRedirect: func(req *http.Request, via []*http.Request) error {
		return http.ErrUseLastResponse
	},
}

func TestAuthenticator_SynchronizeJWKS(t *testing.T) {
	t.Run("Success", func(t *testing.T) {
		// GIVEN
		auth := New(httpClientWithoutRedirects, PublicJWKSURL, true, ClientIDHeaderKey, claimsValidatorMock())
		// WHEN
		err := auth.SynchronizeJWKS(context.TODO())

		// THEN
		require.NoError(t, err)
	})

	t.Run("Error when can't fetch JWKS", func(t *testing.T) {
		// GIVEN
		authFake := New(httpClientWithoutRedirects, fakeJWKSURL, true, ClientIDHeaderKey, nil)

		// WHEN
		err := authFake.SynchronizeJWKS(context.TODO())

		// THEN
		require.Error(t, err)
		assert.EqualError(t, err, fmt.Sprintf("while fetching JWKS from endpoint %s: failed to unmarshal JWK set: invalid character '<' looking for beginning of value", fakeJWKSURL))
	})
}

func TestAuthenticator_Handler(t *testing.T) {
	// GIVEN
	scopes := "scope-a scope-b"

	privateJWKS, err := authenticator.FetchJWK(context.TODO(), PrivateJWKSURL)
	require.NoError(t, err)

	privateJWKS2, err := authenticator.FetchJWK(context.TODO(), PrivateJWKS2URL)
	require.NoError(t, err)

	privateJWKS3, err := authenticator.FetchJWK(context.TODO(), PrivateJWKS3URL)
	require.NoError(t, err)

	t.Run("http client configured without redirects", func(t *testing.T) {
		// WHEN
		jwks, err := authenticator.FetchJWK(context.TODO(), "http://idonotexist.gone", jwk.WithHTTPClient(httpClientWithoutRedirectsWithMockTransport))

		// THEN
		require.Nil(t, jwks)
		require.Contains(t, err.Error(), "failed to fetch remote JWK (status = 302)") // the existing error is due to FetchJWK function logic and checking if response status code is different thann 200, in this case it's 302. But redirect was not performed
	})

	t.Run("Success - token with signing method", func(t *testing.T) {
		// GIVEN
		middleware := createMiddleware(t, false, claimsValidatorMock())
		handler := testHandler(t, defaultTenant, scopes)
		rr := httptest.NewRecorder()
		req := fixEmptyRequest(t)
		key, ok := privateJWKS.Get(0)
		assert.True(t, ok)

		keyID := key.KeyID()
		token := createTokenWithSigningMethod(t, defaultTenant, scopes, key, &keyID, true)
		req.Header.Add(AuthorizationHeaderKey, fmt.Sprintf("Bearer %s", token))

		// WHEN
		middleware(handler).ServeHTTP(rr, req)

		// THEN
		assert.Equal(t, "OK", rr.Body.String())
		assert.Equal(t, http.StatusOK, rr.Code)
	})

	t.Run("Success - token with no signing method when it's allowed", func(t *testing.T) {
		// GIVEN
		middleware := createMiddleware(t, true, claimsValidatorMock())
		handler := testHandler(t, defaultTenant, scopes)
		rr := httptest.NewRecorder()
		req := fixEmptyRequest(t)

		token := createNotSingedToken(t, defaultTenant, scopes)
		require.NoError(t, err)
		req.Header.Add(AuthorizationHeaderKey, fmt.Sprintf("Bearer %s", token))

		// WHEN
		middleware(handler).ServeHTTP(rr, req)

		// THEN
		assert.Equal(t, "OK", rr.Body.String())
		assert.Equal(t, http.StatusOK, rr.Code)
	})

	t.Run("Success - with client user provided", func(t *testing.T) {
		clientUser := "foo"
		// GIVEN
		middleware := createMiddleware(t, false, claimsValidatorMock())
		handler := testHandlerWithClientUser(t, defaultTenant, clientUser, scopes)
		rr := httptest.NewRecorder()
		req := fixEmptyRequest(t)
		key, ok := privateJWKS.Get(0)
		assert.True(t, ok)

		keyID := key.KeyID()
		token := createTokenWithSigningMethod(t, defaultTenant, scopes, key, &keyID, true)
		req.Header.Add(AuthorizationHeaderKey, fmt.Sprintf("Bearer %s", token))
		req.Header.Add(ClientIDHeaderKey, clientUser)

		// WHEN
		middleware(handler).ServeHTTP(rr, req)

		// THEN
		assert.Equal(t, "OK", rr.Body.String())
		assert.Equal(t, http.StatusOK, rr.Code)
	})

	t.Run("Success - with one scenario group provided", func(t *testing.T) {
		scenarioGroups := []string{`{"key": "foo","description": "bar"}`}
		scenarioGroupsHeaderValue := `{"key": "foo","description": "bar"}`
		// GIVEN
		middleware := createMiddleware(t, false, claimsValidatorMock())
		handler := testHandlerWithScenarioGroups(t, defaultTenant, scenarioGroups, scopes)
		rr := httptest.NewRecorder()
		req := fixEmptyRequest(t)
		key, ok := privateJWKS.Get(0)
		assert.True(t, ok)

		keyID := key.KeyID()
		token := createTokenWithSigningMethod(t, defaultTenant, scopes, key, &keyID, true)
		req.Header.Add(AuthorizationHeaderKey, fmt.Sprintf("Bearer %s", token))
		req.Header.Add(ScenarioGroupsKey, scenarioGroupsHeaderValue)

		// WHEN
		middleware(handler).ServeHTTP(rr, req)

		// THEN
		assert.Equal(t, "OK", rr.Body.String())
		assert.Equal(t, http.StatusOK, rr.Code)
	})

	t.Run("Success - with two scenario groups provided", func(t *testing.T) {
		scenarioGroups := []string{`{"key": "foo1","description": "bar1"}`, `{"key": "foo2","description": "bar2"}`}
		scenarioGroupsHeaderValue := `{"key": "foo1","description": "bar1"}, {"key": "foo2","description": "bar2"}`
		// GIVEN
		middleware := createMiddleware(t, false, claimsValidatorMock())
		handler := testHandlerWithScenarioGroups(t, defaultTenant, scenarioGroups, scopes)
		rr := httptest.NewRecorder()
		req := fixEmptyRequest(t)
		key, ok := privateJWKS.Get(0)
		assert.True(t, ok)

		keyID := key.KeyID()
		token := createTokenWithSigningMethod(t, defaultTenant, scopes, key, &keyID, true)
		req.Header.Add(AuthorizationHeaderKey, fmt.Sprintf("Bearer %s", token))
		req.Header.Add(ScenarioGroupsKey, scenarioGroupsHeaderValue)

		// WHEN
		middleware(handler).ServeHTTP(rr, req)

		// THEN
		assert.Equal(t, "OK", rr.Body.String())
		assert.Equal(t, http.StatusOK, rr.Code)
	})

	t.Run("Success - when tenant is empty", func(t *testing.T) {
		// GIVEN
		tnt := ""
		middleware := createMiddleware(t, true, claimsValidatorMock())
		handler := testHandler(t, tnt, scopes)
		rr := httptest.NewRecorder()
		req := fixEmptyRequest(t)

		token := createNotSingedToken(t, tnt, scopes)
		require.NoError(t, err)
		req.Header.Add(AuthorizationHeaderKey, fmt.Sprintf("Bearer %s", token))

		// WHEN
		middleware(handler).ServeHTTP(rr, req)

		// THEN
		assert.Equal(t, "OK", rr.Body.String())
		assert.Equal(t, http.StatusOK, rr.Code)
	})

	t.Run("Success - retry parsing token with synchronizing JWKS", func(t *testing.T) {
		// GIVEN
		auth := New(httpClientWithoutRedirects, PublicJWKSURL, false, ClientIDHeaderKey, claimsValidatorMock())
		err := auth.SynchronizeJWKS(context.TODO())
		require.NoError(t, err)

		auth.SetJWKSEndpoint(PublicJWKS2URL)

		middleware := auth.Handler()

		handler := testHandler(t, defaultTenant, scopes)
		rr := httptest.NewRecorder()
		req := fixEmptyRequest(t)

		key, ok := privateJWKS2.Get(0)
		assert.True(t, ok)

		keyID := key.KeyID()
		token := createTokenWithSigningMethod(t, defaultTenant, scopes, key, &keyID, true)
		req.Header.Add(AuthorizationHeaderKey, fmt.Sprintf("Bearer %s", token))

		// WHEN
		middleware(handler).ServeHTTP(rr, req)

		// THEN
		assert.Equal(t, "OK", rr.Body.String())
		assert.Equal(t, http.StatusOK, rr.Code)
	})

	t.Run("Success - when we have more than one JWKS and use the first key", func(t *testing.T) {
		// GIVEN
		auth := New(httpClientWithoutRedirects, PublicJWKS3URL, false, ClientIDHeaderKey, claimsValidatorMock())
		err := auth.SynchronizeJWKS(context.TODO())
		require.NoError(t, err)

		middleware := auth.Handler()

		handler := testHandler(t, defaultTenant, scopes)
		rr := httptest.NewRecorder()
		req := fixEmptyRequest(t)

		key, ok := privateJWKS3.Get(0)
		assert.True(t, ok)

		keyID := key.KeyID()
		token := createTokenWithSigningMethod(t, defaultTenant, scopes, key, &keyID, true)
		req.Header.Add(AuthorizationHeaderKey, fmt.Sprintf("Bearer %s", token))

		// WHEN
		middleware(handler).ServeHTTP(rr, req)

		// THEN
		assert.Equal(t, "OK", rr.Body.String())
		assert.Equal(t, http.StatusOK, rr.Code)
	})

	t.Run("Success - when we have more than one JWKS and use the second key", func(t *testing.T) {
		// GIVEN
		auth := New(httpClientWithoutRedirects, PublicJWKS3URL, false, ClientIDHeaderKey, claimsValidatorMock())
		err := auth.SynchronizeJWKS(context.TODO())
		require.NoError(t, err)

		middleware := auth.Handler()

		handler := testHandler(t, defaultTenant, scopes)
		rr := httptest.NewRecorder()
		req := fixEmptyRequest(t)

		key, ok := privateJWKS3.Get(1)
		assert.True(t, ok)

		keyID := key.KeyID()
		token := createTokenWithSigningMethod(t, defaultTenant, scopes, key, &keyID, true)
		req.Header.Add(AuthorizationHeaderKey, fmt.Sprintf("Bearer %s", token))

		// WHEN
		middleware(handler).ServeHTTP(rr, req)

		// THEN
		assert.Equal(t, "OK", rr.Body.String())
		assert.Equal(t, http.StatusOK, rr.Code)
	})

	t.Run("Error - retry parsing token with failing synchronizing JWKS", func(t *testing.T) {
		// GIVEN
		auth := New(httpClientWithoutRedirects, PublicJWKSURL, false, ClientIDHeaderKey, claimsValidatorMock())
		err := auth.SynchronizeJWKS(context.TODO())
		require.NoError(t, err)

		auth.SetJWKSEndpoint("invalid.url.scheme")

		middleware := auth.Handler()

		handler := testHandler(t, defaultTenant, scopes)
		rr := httptest.NewRecorder()
		req := fixEmptyRequest(t)

		key, ok := privateJWKS2.Get(0)
		assert.True(t, ok)

		keyID := key.KeyID()
		token := createTokenWithSigningMethod(t, defaultTenant, scopes, key, &keyID, true)
		req.Header.Add(AuthorizationHeaderKey, fmt.Sprintf("Bearer %s", token))

		// WHEN
		middleware(handler).ServeHTTP(rr, req)

		// THEN
		var response graphql.Response
		err = json.Unmarshal(rr.Body.Bytes(), &response)
		require.NoError(t, err)

		expected := fixGraphqlResponse("Internal Server Error: while synchronizing JWKS during parsing token: while fetching JWKS from endpoint invalid.url.scheme: invalid url scheme ", apperrors.InternalError)
		assertGraphqlResponse(t, expected, response)
		assert.Equal(t, http.StatusUnauthorized, rr.Code)
	})

	t.Run("Error - token with no signing method when it's not allowed", func(t *testing.T) {
		// GIVEN
		middleware := createMiddleware(t, false, claimsValidatorMock())
		handler := testHandler(t, defaultTenant, scopes)

		rr := httptest.NewRecorder()
		req := fixEmptyRequest(t)

		token := createNotSingedToken(t, defaultTenant, scopes)
		req.Header.Add(AuthorizationHeaderKey, fmt.Sprintf("Bearer %s", token))

		// WHEN
		middleware(handler).ServeHTTP(rr, req)

		// THEN
		assert.Equal(t, http.StatusUnauthorized, rr.Code)

		var response graphql.Response
		err = json.Unmarshal(rr.Body.Bytes(), &response)
		require.NoError(t, err)

		expected := fixGraphqlResponse("Unauthorized [reason=unexpected signing method: none]", apperrors.Unauthorized)
		assertGraphqlResponse(t, expected, response)
	})

	t.Run("Error - can't parse token", func(t *testing.T) {
		// GIVEN
		middleware := createMiddleware(t, false, claimsValidatorMock())
		handler := testHandler(t, defaultTenant, scopes)
		rr := httptest.NewRecorder()
		req := fixEmptyRequest(t)

		req.Header.Add(AuthorizationHeaderKey, "Bearer fake-token")

		// WHEN
		middleware(handler).ServeHTTP(rr, req)

		// THEN
		assert.Equal(t, http.StatusUnauthorized, rr.Code)

		var response graphql.Response
		err = json.Unmarshal(rr.Body.Bytes(), &response)
		require.NoError(t, err)

		expected := fixGraphqlResponse("Unauthorized [reason=token contains an invalid number of segments]", apperrors.Unauthorized)
		assertGraphqlResponse(t, expected, response)
	})

	t.Run("Error - invalid header and bearer token", func(t *testing.T) {
		// GIVEN
		middleware := createMiddleware(t, false, claimsValidatorMock())
		handler := testHandler(t, defaultTenant, scopes)
		rr := httptest.NewRecorder()
		req := fixEmptyRequest(t)

		req.Header.Add("invalidHeader", "Bearer fake-token")

		// WHEN
		middleware(handler).ServeHTTP(rr, req)

		// THEN
		assert.Equal(t, http.StatusBadRequest, rr.Code)

		var response graphql.Response
		err = json.Unmarshal(rr.Body.Bytes(), &response)
		require.NoError(t, err)

		expected := fixGraphqlResponse("Unauthorized [reason=invalid bearer token]", apperrors.Unauthorized)
		assertGraphqlResponse(t, expected, response)
	})

	t.Run("Error - token without signing key", func(t *testing.T) {
		// GIVEN
		middleware := createMiddleware(t, false, claimsValidatorMock())
		handler := testHandler(t, defaultTenant, scopes)

		rr := httptest.NewRecorder()
		req := fixEmptyRequest(t)

		key, ok := privateJWKS2.Get(0)
		assert.True(t, ok)

		token := createTokenWithSigningMethod(t, defaultTenant, scopes, key, nil, false)
		req.Header.Add(AuthorizationHeaderKey, fmt.Sprintf("Bearer %s", token))

		// WHEN
		middleware(handler).ServeHTTP(rr, req)

		// THEN
		assert.Equal(t, http.StatusUnauthorized, rr.Code)

		var response graphql.Response
		err = json.Unmarshal(rr.Body.Bytes(), &response)
		require.NoError(t, err)

		expected := fixGraphqlResponse("Unauthorized [reason=while getting the key ID: Internal Server Error: unable to find the key ID in the token]", apperrors.Unauthorized)
		assertGraphqlResponse(t, expected, response)
	})

	t.Run("Error - after successful parsing claims are not valid", func(t *testing.T) {
		// GIVEN
		v := &automock.ClaimsValidator{}
		v.On("Validate", mock.Anything, mock.Anything).Return(apperrors.NewTenantNotFoundError("externalTenantName"))
		middleware := createMiddleware(t, false, v)
		handler := testHandler(t, "", scopes)

		rr := httptest.NewRecorder()
		req := fixEmptyRequest(t)

		key, ok := privateJWKS.Get(0)
		assert.True(t, ok)

		keyID := key.KeyID()
		token := createTokenWithSigningMethod(t, "", scopes, key, &keyID, true)
		req.Header.Add(AuthorizationHeaderKey, fmt.Sprintf("Bearer %s", token))

		// WHEN
		middleware(handler).ServeHTTP(rr, req)

		// THEN
		assert.Equal(t, http.StatusBadRequest, rr.Code)

		var response graphql.Response
		err = json.Unmarshal(rr.Body.Bytes(), &response)
		require.NoError(t, err)

		expected := fixGraphqlResponse("Tenant not found [externalTenant=externalTenantName]", apperrors.TenantNotFound)
		assertGraphqlResponse(t, expected, response)
	})

	t.Run("Error - after successful parsing claims there are no scopes", func(t *testing.T) {
		// GIVEN
		requiredScopes := []string{"wanted-scope"}
		auth := New(httpClientWithoutRedirects, PublicJWKSURL, false, ClientIDHeaderKey, claims.NewScopesValidator(requiredScopes))
		err := auth.SynchronizeJWKS(context.TODO())
		require.NoError(t, err)
		middleware := auth.Handler()
		handler := testHandler(t, "", scopes)

		rr := httptest.NewRecorder()
		req := fixEmptyRequest(t)

		key, ok := privateJWKS.Get(0)
		assert.True(t, ok)

		keyID := key.KeyID()
		token := createTokenWithSigningMethod(t, "", scopes, key, &keyID, true)
		req.Header.Add(AuthorizationHeaderKey, fmt.Sprintf("Bearer %s", token))

		// WHEN
		middleware(handler).ServeHTTP(rr, req)

		// THEN
		assert.Equal(t, http.StatusUnauthorized, rr.Code)

		var response graphql.Response
		err = json.Unmarshal(rr.Body.Bytes(), &response)
		require.NoError(t, err)

		expected := fixGraphqlResponse(fmt.Sprintf("Unauthorized [reason=Not all required scopes %q were found in claim with scopes %q]", requiredScopes, scopes), apperrors.Unauthorized)
		assertGraphqlResponse(t, expected, response)
	})

	t.Run("Error - Token signed with different key", func(t *testing.T) {
		// GIVEN
		middleware := createMiddleware(t, false, claimsValidatorMock())
		handler := testHandler(t, defaultTenant, scopes)

		rr := httptest.NewRecorder()
		req := fixEmptyRequest(t)

		oldKey, ok := privateJWKS.Get(0)
		assert.True(t, ok)

		newKey, ok := privateJWKS2.Get(0)
		assert.True(t, ok)

		oldKeyID := oldKey.KeyID()
		token := createTokenWithSigningMethod(t, defaultTenant, scopes, newKey, &oldKeyID, true)
		req.Header.Add(AuthorizationHeaderKey, fmt.Sprintf("Bearer %s", token))

		// WHEN
		middleware(handler).ServeHTTP(rr, req)

		// THEN
		assert.Equal(t, http.StatusUnauthorized, rr.Code)
		var response graphql.Response
		err = json.Unmarshal(rr.Body.Bytes(), &response)
		require.NoError(t, err)

		expected := fixGraphqlResponse("Unauthorized [reason=crypto/rsa: verification error]", apperrors.Unauthorized)
		assertGraphqlResponse(t, expected, response)
	})
}

<<<<<<< HEAD
func TestAuthenticator_KymaAdapterHandler(t *testing.T) {
	// GIVEN
	scopes := "scope-a scope-b"

	privateJWKS, err := authenticator.FetchJWK(context.TODO(), PrivateJWKSURL)
	require.NoError(t, err)

	privateJWKS2, err := authenticator.FetchJWK(context.TODO(), PrivateJWKS2URL)
	require.NoError(t, err)

	privateJWKS3, err := authenticator.FetchJWK(context.TODO(), PrivateJWKS3URL)
	require.NoError(t, err)

	t.Run("http client configured without redirects", func(t *testing.T) {
		// WHEN
		jwks, err := authenticator.FetchJWK(context.TODO(), "http://idonotexist.gone", jwk.WithHTTPClient(httpClientWithoutRedirectsWithMockTransport))

		// THEN
		require.Nil(t, jwks)
		require.Contains(t, err.Error(), "failed to fetch remote JWK (status = 302)") // the existing error is due to FetchJWK function logic and checking if response status code is different thann 200, in this case it's 302. But redirect was not performed
	})

	t.Run("Success - token with signing method", func(t *testing.T) {
		// GIVEN
		middleware := createMiddleware(t, false, claimsValidatorMock())
		handler := testHandler(t, defaultTenant, scopes)
		rr := httptest.NewRecorder()
		req := fixEmptyRequest(t)
		key, ok := privateJWKS.Get(0)
		assert.True(t, ok)

		keyID := key.KeyID()
		token := createTokenWithSigningMethod(t, defaultTenant, scopes, key, &keyID, true)
		req.Header.Add(AuthorizationHeaderKey, fmt.Sprintf("Bearer %s", token))

		// WHEN
		middleware(handler).ServeHTTP(rr, req)

		// THEN
		assert.Equal(t, "OK", rr.Body.String())
		assert.Equal(t, http.StatusOK, rr.Code)
	})

	t.Run("Success - token with no signing method when it's allowed", func(t *testing.T) {
		// GIVEN
		middleware := createMiddleware(t, true, claimsValidatorMock())
		handler := testHandler(t, defaultTenant, scopes)
		rr := httptest.NewRecorder()
		req := fixEmptyRequest(t)

		token := createNotSingedToken(t, defaultTenant, scopes)
		require.NoError(t, err)
		req.Header.Add(AuthorizationHeaderKey, fmt.Sprintf("Bearer %s", token))

		// WHEN
		middleware(handler).ServeHTTP(rr, req)

		// THEN
		assert.Equal(t, "OK", rr.Body.String())
		assert.Equal(t, http.StatusOK, rr.Code)
	})

	t.Run("Success - with client user provided", func(t *testing.T) {
		clientUser := "foo"
		// GIVEN
		middleware := createMiddleware(t, false, claimsValidatorMock())
		handler := testHandlerWithClientUser(t, defaultTenant, clientUser, scopes)
		rr := httptest.NewRecorder()
		req := fixEmptyRequest(t)
		key, ok := privateJWKS.Get(0)
		assert.True(t, ok)

		keyID := key.KeyID()
		token := createTokenWithSigningMethod(t, defaultTenant, scopes, key, &keyID, true)
		req.Header.Add(AuthorizationHeaderKey, fmt.Sprintf("Bearer %s", token))
		req.Header.Add(ClientIDHeaderKey, clientUser)

		// WHEN
		middleware(handler).ServeHTTP(rr, req)

		// THEN
		assert.Equal(t, "OK", rr.Body.String())
		assert.Equal(t, http.StatusOK, rr.Code)
	})

	t.Run("Success - with one scenario group provided", func(t *testing.T) {
		scenarioGroups := []string{`{"key": "foo","description": "bar"}`}
		scenarioGroupsHeaderValue := `{"key": "foo","description": "bar"}`
		// GIVEN
		middleware := createMiddleware(t, false, claimsValidatorMock())
		handler := testHandlerWithScenarioGroups(t, defaultTenant, scenarioGroups, scopes)
		rr := httptest.NewRecorder()
		req := fixEmptyRequest(t)
		key, ok := privateJWKS.Get(0)
		assert.True(t, ok)

		keyID := key.KeyID()
		token := createTokenWithSigningMethod(t, defaultTenant, scopes, key, &keyID, true)
		req.Header.Add(AuthorizationHeaderKey, fmt.Sprintf("Bearer %s", token))
		req.Header.Add(ScenarioGroupsKey, scenarioGroupsHeaderValue)

		// WHEN
		middleware(handler).ServeHTTP(rr, req)

		// THEN
		assert.Equal(t, "OK", rr.Body.String())
		assert.Equal(t, http.StatusOK, rr.Code)
	})

	t.Run("Success - with two scenario groups provided", func(t *testing.T) {
		scenarioGroups := []string{`{"key": "foo1","description": "bar1"}`, `{"key": "foo2","description": "bar2"}`}
		scenarioGroupsHeaderValue := `{"key": "foo1","description": "bar1"}, {"key": "foo2","description": "bar2"}`
		// GIVEN
		middleware := createMiddleware(t, false, claimsValidatorMock())
		handler := testHandlerWithScenarioGroups(t, defaultTenant, scenarioGroups, scopes)
		rr := httptest.NewRecorder()
		req := fixEmptyRequest(t)
		key, ok := privateJWKS.Get(0)
		assert.True(t, ok)

		keyID := key.KeyID()
		token := createTokenWithSigningMethod(t, defaultTenant, scopes, key, &keyID, true)
		req.Header.Add(AuthorizationHeaderKey, fmt.Sprintf("Bearer %s", token))
		req.Header.Add(ScenarioGroupsKey, scenarioGroupsHeaderValue)

		// WHEN
		middleware(handler).ServeHTTP(rr, req)

		// THEN
		assert.Equal(t, "OK", rr.Body.String())
		assert.Equal(t, http.StatusOK, rr.Code)
	})

	t.Run("Success - when tenant is empty", func(t *testing.T) {
		// GIVEN
		tnt := ""
		middleware := createMiddleware(t, true, claimsValidatorMock())
		handler := testHandler(t, tnt, scopes)
		rr := httptest.NewRecorder()
		req := fixEmptyRequest(t)

		token := createNotSingedToken(t, tnt, scopes)
		require.NoError(t, err)
		req.Header.Add(AuthorizationHeaderKey, fmt.Sprintf("Bearer %s", token))

		// WHEN
		middleware(handler).ServeHTTP(rr, req)

		// THEN
		assert.Equal(t, "OK", rr.Body.String())
		assert.Equal(t, http.StatusOK, rr.Code)
	})

	t.Run("Success - retry parsing token with synchronizing JWKS", func(t *testing.T) {
		// GIVEN
		auth := New(httpClientWithoutRedirects, PublicJWKSURL, false, ClientIDHeaderKey, claimsValidatorMock())
		err := auth.SynchronizeJWKS(context.TODO())
		require.NoError(t, err)

		auth.SetJWKSEndpoint(PublicJWKS2URL)

		middleware := auth.KymaAdapterHandler()

		handler := testHandlerWithExternalTenant(t, defaultExternalTenant, scopes)
		rr := httptest.NewRecorder()
		req := fixEmptyRequest(t)

		key, ok := privateJWKS2.Get(0)
		assert.True(t, ok)

		keyID := key.KeyID()
		token := createTokenWithSigningMethod(t, defaultTenant, scopes, key, &keyID, true)
		req.Header.Add(AuthorizationHeaderKey, fmt.Sprintf("Bearer %s", token))

		// WHEN
		middleware(handler).ServeHTTP(rr, req)

		// THEN
		assert.Equal(t, "OK", rr.Body.String())
		assert.Equal(t, http.StatusOK, rr.Code)
	})

	t.Run("Success - when we have more than one JWKS and use the first key", func(t *testing.T) {
		// GIVEN
		auth := New(httpClientWithoutRedirects, PublicJWKS3URL, false, ClientIDHeaderKey, claimsValidatorMock())
		err := auth.SynchronizeJWKS(context.TODO())
		require.NoError(t, err)

		middleware := auth.KymaAdapterHandler()

		handler := testHandlerWithExternalTenant(t, defaultExternalTenant, scopes)
		rr := httptest.NewRecorder()
		req := fixEmptyRequest(t)

		key, ok := privateJWKS3.Get(0)
		assert.True(t, ok)

		keyID := key.KeyID()
		token := createTokenWithSigningMethod(t, defaultTenant, scopes, key, &keyID, true)
		req.Header.Add(AuthorizationHeaderKey, fmt.Sprintf("Bearer %s", token))

		// WHEN
		middleware(handler).ServeHTTP(rr, req)

		// THEN
		assert.Equal(t, "OK", rr.Body.String())
		assert.Equal(t, http.StatusOK, rr.Code)
	})

	t.Run("Success - when we have more than one JWKS and use the second key", func(t *testing.T) {
		// GIVEN
		auth := New(httpClientWithoutRedirects, PublicJWKS3URL, false, ClientIDHeaderKey, claimsValidatorMock())
		err := auth.SynchronizeJWKS(context.TODO())
		require.NoError(t, err)

		middleware := auth.KymaAdapterHandler()

		handler := testHandlerWithExternalTenant(t, defaultExternalTenant, scopes)
		rr := httptest.NewRecorder()
		req := fixEmptyRequest(t)

		key, ok := privateJWKS3.Get(1)
		assert.True(t, ok)

		keyID := key.KeyID()
		token := createTokenWithSigningMethod(t, defaultTenant, scopes, key, &keyID, true)
		req.Header.Add(AuthorizationHeaderKey, fmt.Sprintf("Bearer %s", token))

		// WHEN
		middleware(handler).ServeHTTP(rr, req)

		// THEN
		assert.Equal(t, "OK", rr.Body.String())
		assert.Equal(t, http.StatusOK, rr.Code)
	})

	t.Run("Error - retry parsing token with failing synchronizing JWKS", func(t *testing.T) {
		// GIVEN
		auth := New(httpClientWithoutRedirects, PublicJWKSURL, false, ClientIDHeaderKey, claimsValidatorMock())
		err := auth.SynchronizeJWKS(context.TODO())
		require.NoError(t, err)

		auth.SetJWKSEndpoint("invalid.url.scheme")

		middleware := auth.KymaAdapterHandler()

		handler := testHandler(t, defaultTenant, scopes)
		rr := httptest.NewRecorder()
		req := fixEmptyRequest(t)

		key, ok := privateJWKS2.Get(0)
		assert.True(t, ok)

		keyID := key.KeyID()
		token := createTokenWithSigningMethod(t, defaultTenant, scopes, key, &keyID, true)
		req.Header.Add(AuthorizationHeaderKey, fmt.Sprintf("Bearer %s", token))

		// WHEN
		middleware(handler).ServeHTTP(rr, req)

		// THEN
		var response graphql.Response
		err = json.Unmarshal(rr.Body.Bytes(), &response)
		require.NoError(t, err)

		expected := fixGraphqlResponse("Internal Server Error: while synchronizing JWKS during parsing token: while fetching JWKS from endpoint invalid.url.scheme: invalid url scheme ", apperrors.InternalError)
		assertGraphqlResponse(t, expected, response)
		assert.Equal(t, http.StatusUnauthorized, rr.Code)
	})

	t.Run("Error - token with no signing method when it's not allowed", func(t *testing.T) {
		// GIVEN
		middleware := createMiddleware(t, false, claimsValidatorMock())
		handler := testHandler(t, defaultTenant, scopes)

		rr := httptest.NewRecorder()
		req := fixEmptyRequest(t)

		token := createNotSingedToken(t, defaultTenant, scopes)
		req.Header.Add(AuthorizationHeaderKey, fmt.Sprintf("Bearer %s", token))

		// WHEN
		middleware(handler).ServeHTTP(rr, req)

		// THEN
		assert.Equal(t, http.StatusUnauthorized, rr.Code)

		var response graphql.Response
		err = json.Unmarshal(rr.Body.Bytes(), &response)
		require.NoError(t, err)

		expected := fixGraphqlResponse("Unauthorized [reason=unexpected signing method: none]", apperrors.Unauthorized)
		assertGraphqlResponse(t, expected, response)
	})

	t.Run("Error - can't parse token", func(t *testing.T) {
		// GIVEN
		middleware := createMiddleware(t, false, claimsValidatorMock())
		handler := testHandler(t, defaultTenant, scopes)
		rr := httptest.NewRecorder()
		req := fixEmptyRequest(t)

		req.Header.Add(AuthorizationHeaderKey, "Bearer fake-token")

		// WHEN
		middleware(handler).ServeHTTP(rr, req)

		// THEN
		assert.Equal(t, http.StatusUnauthorized, rr.Code)

		var response graphql.Response
		err = json.Unmarshal(rr.Body.Bytes(), &response)
		require.NoError(t, err)

		expected := fixGraphqlResponse("Unauthorized [reason=token contains an invalid number of segments]", apperrors.Unauthorized)
		assertGraphqlResponse(t, expected, response)
	})

	t.Run("Error - invalid header and bearer token", func(t *testing.T) {
		// GIVEN
		middleware := createMiddleware(t, false, claimsValidatorMock())
		handler := testHandler(t, defaultTenant, scopes)
		rr := httptest.NewRecorder()
		req := fixEmptyRequest(t)

		req.Header.Add("invalidHeader", "Bearer fake-token")

		// WHEN
		middleware(handler).ServeHTTP(rr, req)

		// THEN
		assert.Equal(t, http.StatusBadRequest, rr.Code)

		var response graphql.Response
		err = json.Unmarshal(rr.Body.Bytes(), &response)
		require.NoError(t, err)

		expected := fixGraphqlResponse("Unauthorized [reason=invalid bearer token]", apperrors.Unauthorized)
		assertGraphqlResponse(t, expected, response)
	})

	t.Run("Error - token without signing key", func(t *testing.T) {
		// GIVEN
		middleware := createMiddleware(t, false, claimsValidatorMock())
		handler := testHandler(t, defaultTenant, scopes)

		rr := httptest.NewRecorder()
		req := fixEmptyRequest(t)

		key, ok := privateJWKS2.Get(0)
		assert.True(t, ok)

		token := createTokenWithSigningMethod(t, defaultTenant, scopes, key, nil, false)
		req.Header.Add(AuthorizationHeaderKey, fmt.Sprintf("Bearer %s", token))

		// WHEN
		middleware(handler).ServeHTTP(rr, req)

		// THEN
		assert.Equal(t, http.StatusUnauthorized, rr.Code)

		var response graphql.Response
		err = json.Unmarshal(rr.Body.Bytes(), &response)
		require.NoError(t, err)

		expected := fixGraphqlResponse("Unauthorized [reason=while getting the key ID: Internal Server Error: unable to find the key ID in the token]", apperrors.Unauthorized)
		assertGraphqlResponse(t, expected, response)
	})

	t.Run("Error - after successful parsing claims are not valid", func(t *testing.T) {
		// GIVEN
		v := &automock.ClaimsValidator{}
		v.On("Validate", mock.Anything, mock.Anything).Return(apperrors.NewTenantNotFoundError("externalTenantName"))
		middleware := createMiddleware(t, false, v)
		handler := testHandler(t, "", scopes)

		rr := httptest.NewRecorder()
		req := fixEmptyRequest(t)

		key, ok := privateJWKS.Get(0)
		assert.True(t, ok)

		keyID := key.KeyID()
		token := createTokenWithSigningMethod(t, "", scopes, key, &keyID, true)
		req.Header.Add(AuthorizationHeaderKey, fmt.Sprintf("Bearer %s", token))

		// WHEN
		middleware(handler).ServeHTTP(rr, req)

		// THEN
		assert.Equal(t, http.StatusBadRequest, rr.Code)

		var response graphql.Response
		err = json.Unmarshal(rr.Body.Bytes(), &response)
		require.NoError(t, err)

		expected := fixGraphqlResponse("Tenant not found [externalTenant=externalTenantName]", apperrors.TenantNotFound)
		assertGraphqlResponse(t, expected, response)
	})

	t.Run("Error - after successful parsing claims there are no scopes", func(t *testing.T) {
		// GIVEN
		requiredScopes := []string{"wanted-scope"}
		auth := New(httpClientWithoutRedirects, PublicJWKSURL, false, ClientIDHeaderKey, claims.NewScopesValidator(requiredScopes))
		err := auth.SynchronizeJWKS(context.TODO())
		require.NoError(t, err)
		middleware := auth.KymaAdapterHandler()
		handler := testHandler(t, "", scopes)

		rr := httptest.NewRecorder()
		req := fixEmptyRequest(t)

		key, ok := privateJWKS.Get(0)
		assert.True(t, ok)

		keyID := key.KeyID()
		token := createTokenWithSigningMethod(t, "", scopes, key, &keyID, true)
		req.Header.Add(AuthorizationHeaderKey, fmt.Sprintf("Bearer %s", token))

		// WHEN
		middleware(handler).ServeHTTP(rr, req)

		// THEN
		assert.Equal(t, http.StatusUnauthorized, rr.Code)

		var response graphql.Response
		err = json.Unmarshal(rr.Body.Bytes(), &response)
		require.NoError(t, err)

		expected := fixGraphqlResponse(fmt.Sprintf("Unauthorized [reason=Not all required scopes %q were found in claim with scopes %q]", requiredScopes, scopes), apperrors.Unauthorized)
		assertGraphqlResponse(t, expected, response)
	})

	t.Run("Error - Token signed with different key", func(t *testing.T) {
		// GIVEN
		middleware := createMiddleware(t, false, claimsValidatorMock())
		handler := testHandler(t, defaultTenant, scopes)

		rr := httptest.NewRecorder()
		req := fixEmptyRequest(t)

		oldKey, ok := privateJWKS.Get(0)
		assert.True(t, ok)

		newKey, ok := privateJWKS2.Get(0)
		assert.True(t, ok)

		oldKeyID := oldKey.KeyID()
		token := createTokenWithSigningMethod(t, defaultTenant, scopes, newKey, &oldKeyID, true)
		req.Header.Add(AuthorizationHeaderKey, fmt.Sprintf("Bearer %s", token))

		// WHEN
		middleware(handler).ServeHTTP(rr, req)

		// THEN
		assert.Equal(t, http.StatusUnauthorized, rr.Code)
		var response graphql.Response
		err = json.Unmarshal(rr.Body.Bytes(), &response)
		require.NoError(t, err)

		expected := fixGraphqlResponse("Unauthorized [reason=crypto/rsa: verification error]", apperrors.Unauthorized)
		assertGraphqlResponse(t, expected, response)
	})
}

=======
>>>>>>> 39c6f75e
func TestAuthenticator_NSAdapterHandler(t *testing.T) {
	// GIVEN
	scopes := "scope-a scope-b"

	privateJWKS, err := authenticator.FetchJWK(context.TODO(), PrivateJWKSURL)
	require.NoError(t, err)

	privateJWKS2, err := authenticator.FetchJWK(context.TODO(), PrivateJWKS2URL)
	require.NoError(t, err)

	privateJWKS3, err := authenticator.FetchJWK(context.TODO(), PrivateJWKS3URL)
	require.NoError(t, err)

	t.Run("Success - token with signing method", func(t *testing.T) {
		// GIVEN
		middleware := createNSAdapterMiddleware(t, false, claimsValidatorMock())
		handler := testHandlerNSAdapterMiddleware(t)
		rr := httptest.NewRecorder()
		req := fixEmptyRequest(t)
		key, ok := privateJWKS.Get(0)
		assert.True(t, ok)

		keyID := key.KeyID()
		token := createTokenWithSigningMethod(t, defaultTenant, scopes, key, &keyID, true)
		req.Header.Add(AuthorizationHeaderKey, fmt.Sprintf("Bearer %s", token))

		// WHEN
		middleware(handler).ServeHTTP(rr, req)

		// THEN
		assert.Equal(t, "OK", rr.Body.String())
		assert.Equal(t, http.StatusOK, rr.Code)
	})

	t.Run("Success - token with no signing method when it's allowed", func(t *testing.T) {
		// GIVEN
		middleware := createNSAdapterMiddleware(t, true, claimsValidatorMock())
		handler := testHandlerNSAdapterMiddleware(t)
		rr := httptest.NewRecorder()
		req := fixEmptyRequest(t)

		token := createNotSingedToken(t, defaultTenant, scopes)
		require.NoError(t, err)
		req.Header.Add(AuthorizationHeaderKey, fmt.Sprintf("Bearer %s", token))

		// WHEN
		middleware(handler).ServeHTTP(rr, req)

		// THEN
		assert.Equal(t, "OK", rr.Body.String())
		assert.Equal(t, http.StatusOK, rr.Code)
	})

	t.Run("Success - retry parsing token with synchronizing JWKS", func(t *testing.T) {
		// GIVEN
		auth := New(httpClientWithoutRedirects, PublicJWKSURL, false, ClientIDHeaderKey, claimsValidatorMock())
		err := auth.SynchronizeJWKS(context.TODO())
		require.NoError(t, err)

		auth.SetJWKSEndpoint(PublicJWKS2URL)

		middleware := auth.NSAdapterHandler()

		handler := testHandlerNSAdapterMiddleware(t)
		rr := httptest.NewRecorder()
		req := fixEmptyRequest(t)

		key, ok := privateJWKS2.Get(0)
		assert.True(t, ok)

		keyID := key.KeyID()
		token := createTokenWithSigningMethod(t, defaultTenant, scopes, key, &keyID, true)
		req.Header.Add(AuthorizationHeaderKey, fmt.Sprintf("Bearer %s", token))

		// WHEN
		middleware(handler).ServeHTTP(rr, req)

		// THEN
		assert.Equal(t, "OK", rr.Body.String())
		assert.Equal(t, http.StatusOK, rr.Code)
	})

	t.Run("Success - when we have more than one JWKS and use the first key", func(t *testing.T) {
		// GIVEN
		auth := New(httpClientWithoutRedirects, PublicJWKS3URL, false, ClientIDHeaderKey, claimsValidatorMock())
		err := auth.SynchronizeJWKS(context.TODO())
		require.NoError(t, err)

		middleware := auth.Handler()

		handler := testHandlerNSAdapterMiddleware(t)
		rr := httptest.NewRecorder()
		req := fixEmptyRequest(t)

		key, ok := privateJWKS3.Get(0)
		assert.True(t, ok)

		keyID := key.KeyID()
		token := createTokenWithSigningMethod(t, defaultTenant, scopes, key, &keyID, true)
		req.Header.Add(AuthorizationHeaderKey, fmt.Sprintf("Bearer %s", token))

		// WHEN
		middleware(handler).ServeHTTP(rr, req)

		// THEN
		assert.Equal(t, "OK", rr.Body.String())
		assert.Equal(t, http.StatusOK, rr.Code)
	})

	t.Run("Success - when we have more than one JWKS and use the second key", func(t *testing.T) {
		// GIVEN
		auth := New(httpClientWithoutRedirects, PublicJWKS3URL, false, ClientIDHeaderKey, claimsValidatorMock())
		err := auth.SynchronizeJWKS(context.TODO())
		require.NoError(t, err)

		middleware := auth.Handler()

		handler := testHandlerNSAdapterMiddleware(t)
		rr := httptest.NewRecorder()
		req := fixEmptyRequest(t)

		key, ok := privateJWKS3.Get(1)
		assert.True(t, ok)

		keyID := key.KeyID()
		token := createTokenWithSigningMethod(t, defaultTenant, scopes, key, &keyID, true)
		req.Header.Add(AuthorizationHeaderKey, fmt.Sprintf("Bearer %s", token))

		// WHEN
		middleware(handler).ServeHTTP(rr, req)

		// THEN
		assert.Equal(t, "OK", rr.Body.String())
		assert.Equal(t, http.StatusOK, rr.Code)
	})

	t.Run("Error - retry parsing token with failing synchronizing JWKS", func(t *testing.T) {
		// GIVEN
		auth := New(httpClientWithoutRedirects, PublicJWKSURL, false, ClientIDHeaderKey, claimsValidatorMock())
		err := auth.SynchronizeJWKS(context.TODO())
		require.NoError(t, err)

		auth.SetJWKSEndpoint("invalid.url.scheme")

		middleware := auth.NSAdapterHandler()

		handler := testHandlerNSAdapterMiddleware(t)
		rr := httptest.NewRecorder()
		req := fixEmptyRequest(t)

		key, ok := privateJWKS2.Get(0)
		assert.True(t, ok)

		keyID := key.KeyID()
		token := createTokenWithSigningMethod(t, defaultTenant, scopes, key, &keyID, true)
		req.Header.Add(AuthorizationHeaderKey, fmt.Sprintf("Bearer %s", token))

		// WHEN
		middleware(handler).ServeHTTP(rr, req)

		// THEN
		var response httputil.ErrorResponse
		err = json.Unmarshal(rr.Body.Bytes(), &response)
		require.NoError(t, err)

		expected := fixErrorResponse("missing or invalid authorization token", http.StatusUnauthorized)
		assert.Equal(t, expected, response)
		assert.Equal(t, http.StatusUnauthorized, rr.Code)
	})

	t.Run("Error - token with no signing method when it's not allowed", func(t *testing.T) {
		// GIVEN
		middleware := createNSAdapterMiddleware(t, false, claimsValidatorMock())
		handler := testHandlerNSAdapterMiddleware(t)

		rr := httptest.NewRecorder()
		req := fixEmptyRequest(t)

		token := createNotSingedToken(t, defaultTenant, scopes)
		req.Header.Add(AuthorizationHeaderKey, fmt.Sprintf("Bearer %s", token))

		// WHEN
		middleware(handler).ServeHTTP(rr, req)

		// THEN
		assert.Equal(t, http.StatusUnauthorized, rr.Code)

		var response httputil.ErrorResponse
		err = json.Unmarshal(rr.Body.Bytes(), &response)
		require.NoError(t, err)

		expected := fixErrorResponse("missing or invalid authorization token", http.StatusUnauthorized)
		assert.Equal(t, expected, response)
	})

	t.Run("Error - can't parse token", func(t *testing.T) {
		// GIVEN
		middleware := createNSAdapterMiddleware(t, false, claimsValidatorMock())
		handler := testHandlerNSAdapterMiddleware(t)
		rr := httptest.NewRecorder()
		req := fixEmptyRequest(t)

		req.Header.Add(AuthorizationHeaderKey, "Bearer fake-token")

		// WHEN
		middleware(handler).ServeHTTP(rr, req)

		// THEN
		assert.Equal(t, http.StatusUnauthorized, rr.Code)

		var response httputil.ErrorResponse
		err = json.Unmarshal(rr.Body.Bytes(), &response)
		require.NoError(t, err)

		expected := fixErrorResponse("missing or invalid authorization token", http.StatusUnauthorized)
		assert.Equal(t, expected, response)
	})

	t.Run("Error - invalid header and bearer token", func(t *testing.T) {
		// GIVEN
		middleware := createNSAdapterMiddleware(t, false, claimsValidatorMock())
		handler := testHandlerNSAdapterMiddleware(t)
		rr := httptest.NewRecorder()
		req := fixEmptyRequest(t)

		req.Header.Add("invalidHeader", "Bearer fake-token")

		// WHEN
		middleware(handler).ServeHTTP(rr, req)

		// THEN
		assert.Equal(t, http.StatusUnauthorized, rr.Code)

		var response httputil.ErrorResponse
		err = json.Unmarshal(rr.Body.Bytes(), &response)
		require.NoError(t, err)

		expected := fixErrorResponse("missing or invalid authorization token", http.StatusUnauthorized)
		assert.Equal(t, expected, response)
	})

	t.Run("Error - token without signing key", func(t *testing.T) {
		// GIVEN
		middleware := createNSAdapterMiddleware(t, false, claimsValidatorMock())
		handler := testHandlerNSAdapterMiddleware(t)

		rr := httptest.NewRecorder()
		req := fixEmptyRequest(t)

		key, ok := privateJWKS2.Get(0)
		assert.True(t, ok)

		token := createTokenWithSigningMethod(t, defaultTenant, scopes, key, nil, false)
		req.Header.Add(AuthorizationHeaderKey, fmt.Sprintf("Bearer %s", token))

		// WHEN
		middleware(handler).ServeHTTP(rr, req)

		// THEN
		assert.Equal(t, http.StatusUnauthorized, rr.Code)

		var response httputil.ErrorResponse
		err = json.Unmarshal(rr.Body.Bytes(), &response)
		require.NoError(t, err)

		expected := fixErrorResponse("missing or invalid authorization token", http.StatusUnauthorized)
		assert.Equal(t, expected, response)
	})

	t.Run("Error - after successful parsing claims are not valid", func(t *testing.T) {
		// GIVEN
		v := &automock.ClaimsValidator{}
		v.On("Validate", mock.Anything, mock.Anything).Return(apperrors.NewTenantNotFoundError("externalTenantName"))
		middleware := createNSAdapterMiddleware(t, false, v)
		handler := testHandlerNSAdapterMiddleware(t)

		rr := httptest.NewRecorder()
		req := fixEmptyRequest(t)

		key, ok := privateJWKS.Get(0)
		assert.True(t, ok)

		keyID := key.KeyID()
		token := createTokenWithSigningMethod(t, "", scopes, key, &keyID, true)
		req.Header.Add(AuthorizationHeaderKey, fmt.Sprintf("Bearer %s", token))

		// WHEN
		middleware(handler).ServeHTTP(rr, req)

		// THEN
		assert.Equal(t, http.StatusUnauthorized, rr.Code)

		var response httputil.ErrorResponse
		err = json.Unmarshal(rr.Body.Bytes(), &response)
		require.NoError(t, err)

		expected := fixErrorResponse("missing or invalid authorization token", http.StatusUnauthorized)
		assert.Equal(t, expected, response)
	})

	t.Run("Error - after successful parsing claims there is no tenant", func(t *testing.T) {
		// GIVEN
		auth := New(httpClientWithoutRedirects, PublicJWKSURL, false, ClientIDHeaderKey, claims.NewClaimsValidator())
		err := auth.SynchronizeJWKS(context.TODO())
		require.NoError(t, err)
		middleware := auth.NSAdapterHandler()
		handler := testHandlerNSAdapterMiddleware(t)

		rr := httptest.NewRecorder()
		req := fixEmptyRequest(t)

		key, ok := privateJWKS.Get(0)
		assert.True(t, ok)

		keyID := key.KeyID()
		token := createTokenWithSigningMethod(t, "", "", key, &keyID, true)
		req.Header.Add(AuthorizationHeaderKey, fmt.Sprintf("Bearer %s", token))

		// WHEN
		middleware(handler).ServeHTTP(rr, req)

		// THEN
		assert.Equal(t, http.StatusUnauthorized, rr.Code)

		var response httputil.ErrorResponse
		err = json.Unmarshal(rr.Body.Bytes(), &response)
		require.NoError(t, err)

		expected := fixErrorResponse("missing or invalid authorization token", http.StatusUnauthorized)
		assert.Equal(t, expected, response)
	})

	t.Run("Error - Token signed with different key", func(t *testing.T) {
		// GIVEN
		middleware := createNSAdapterMiddleware(t, false, claimsValidatorMock())
		handler := testHandlerNSAdapterMiddleware(t)

		rr := httptest.NewRecorder()
		req := fixEmptyRequest(t)

		oldKey, ok := privateJWKS.Get(0)
		assert.True(t, ok)

		newKey, ok := privateJWKS2.Get(0)
		assert.True(t, ok)

		oldKeyID := oldKey.KeyID()
		token := createTokenWithSigningMethod(t, defaultTenant, scopes, newKey, &oldKeyID, true)
		req.Header.Add(AuthorizationHeaderKey, fmt.Sprintf("Bearer %s", token))

		// WHEN
		middleware(handler).ServeHTTP(rr, req)

		// THEN
		assert.Equal(t, http.StatusUnauthorized, rr.Code)

		var response httputil.ErrorResponse
		err = json.Unmarshal(rr.Body.Bytes(), &response)
		require.NoError(t, err)

		expected := fixErrorResponse("missing or invalid authorization token", http.StatusUnauthorized)
		assert.Equal(t, expected, response)
	})
}

func createNotSingedToken(t *testing.T, tenant string, scopes string) string {
	tokenClaims := struct {
		Tenant       string                `json:"tenant"`
		Scopes       string                `json:"scopes"`
		ConsumerID   string                `json:"consumerID"`
		ConsumerType consumer.ConsumerType `json:"consumerType"`
		OnBehalfOf   string                `json:"onBehalfOf"`
		jwt.StandardClaims
	}{
		Scopes:       scopes,
		ConsumerID:   "1e176e48-e258-4091-a584-feb1bf708b7e",
		ConsumerType: consumer.Runtime,
	}

	tenantJSON, err := json.Marshal(map[string]string{"consumerTenant": tenant, "externalTenant": ""})
	require.NoError(t, err)
	tokenClaims.Tenant = string(tenantJSON)

	token := jwt.NewWithClaims(jwt.SigningMethodNone, tokenClaims)

	signedToken, err := token.SignedString(jwt.UnsafeAllowNoneSignatureType)
	require.NoError(t, err)

	return signedToken
}

func createTokenWithSigningMethod(t *testing.T, tenant string, scopes string, key jwk.Key, keyID *string, isSigningKeyAvailable bool) string {
	tokenClaims := struct {
		Tenant       string                `json:"tenant"`
		Scopes       string                `json:"scopes"`
		ConsumerID   string                `json:"consumerID"`
		ConsumerType consumer.ConsumerType `json:"consumerType"`
		OnBehalfOf   string                `json:"onBehalfOf"`
		jwt.StandardClaims
	}{
		Scopes:       scopes,
		ConsumerID:   "1e176e48-e258-4091-a584-feb1bf708b7e",
		ConsumerType: consumer.Runtime,
	}

	tenantJSON, err := json.Marshal(map[string]string{"consumerTenant": tenant, "externalTenant": "externalTenantName", "providerTenant": tenant, "providerExternalTenant": defaultExternalTenant})
	require.NoError(t, err)
	tokenClaims.Tenant = string(tenantJSON)

	token := jwt.NewWithClaims(jwt.SigningMethodRS256, tokenClaims)

	if isSigningKeyAvailable {
		token.Header[JwksKeyIDKey] = keyID
	}

	var rawKey interface{}
	err = key.Raw(&rawKey)
	require.NoError(t, err)

	signedToken, err := token.SignedString(rawKey)
	require.NoError(t, err)

	return signedToken
}

func createMiddleware(t *testing.T, allowJWTSigningNone bool, claimsValidatorMock ClaimsValidator) func(next http.Handler) http.Handler {
	auth := New(httpClientWithoutRedirects, PublicJWKSURL, allowJWTSigningNone, ClientIDHeaderKey, claimsValidatorMock)
	err := auth.SynchronizeJWKS(context.TODO())
	require.NoError(t, err)
	return auth.Handler()
}

func createNSAdapterMiddleware(t *testing.T, allowJWTSigningNone bool, claimsValidatorMock ClaimsValidator) func(next http.Handler) http.Handler {
	auth := New(httpClientWithoutRedirects, PublicJWKSURL, allowJWTSigningNone, ClientIDHeaderKey, claimsValidatorMock)
	err := auth.SynchronizeJWKS(context.TODO())
	require.NoError(t, err)
	return auth.NSAdapterHandler()
}

func testHandlerNSAdapterMiddleware(t *testing.T) http.HandlerFunc {
	return func(w http.ResponseWriter, r *http.Request) {
		_, err := w.Write([]byte("OK"))
		require.NoError(t, err)
	}
}

func testHandler(t *testing.T, expectedTenant string, scopes string) http.HandlerFunc {
	return testHandlerWithClientUser(t, expectedTenant, "", scopes)
}

func testHandlerWithClientUser(t *testing.T, expectedTenant, expectedClientUser, scopes string) http.HandlerFunc {
	return func(w http.ResponseWriter, r *http.Request) {
		tenantFromContext, err := tenant.LoadFromContext(r.Context())
		if !apperrors.IsTenantRequired(err) {
			require.NoError(t, err)
		}
		clientUserFromContext, err := client.LoadFromContext(r.Context())
		if expectedClientUser == "" {
			require.Error(t, err)
		}
		scopesFromContext, err := scope.LoadFromContext(r.Context())
		require.NoError(t, err)

		require.Equal(t, expectedTenant, tenantFromContext)
		require.Equal(t, expectedClientUser, clientUserFromContext)
		scopesArray := strings.Split(scopes, " ")
		require.ElementsMatch(t, scopesArray, scopesFromContext)

		_, err = w.Write([]byte("OK"))
		require.NoError(t, err)
	}
}

func testHandlerWithExternalTenant(t *testing.T, expectedTenant string, scopes string) http.HandlerFunc {
	return testHandlerWithClientUserAndExternalTenant(t, expectedTenant, "", scopes)
}

func testHandlerWithClientUserAndExternalTenant(t *testing.T, expectedTenant, expectedClientUser, scopes string) http.HandlerFunc {
	return func(w http.ResponseWriter, r *http.Request) {
		tenantPairFromContext, err := tenant.LoadTenantPairFromContext(r.Context())
		if !apperrors.IsTenantRequired(err) {
			require.NoError(t, err)
		}
		tenantFromContext := tenantPairFromContext.ExternalID
		clientUserFromContext, err := client.LoadFromContext(r.Context())
		if expectedClientUser == "" {
			require.Error(t, err)
		}
		scopesFromContext, err := scope.LoadFromContext(r.Context())
		require.NoError(t, err)

		require.Equal(t, expectedTenant, tenantFromContext)
		require.Equal(t, expectedClientUser, clientUserFromContext)
		scopesArray := strings.Split(scopes, " ")
		require.ElementsMatch(t, scopesArray, scopesFromContext)

		_, err = w.Write([]byte("OK"))
		require.NoError(t, err)
	}
}

func testHandlerWithScenarioGroups(t *testing.T, expectedTenant string, expectedScenarioGroups []string, scopes string) http.HandlerFunc {
	return func(w http.ResponseWriter, r *http.Request) {
		tenantFromContext, err := tenant.LoadFromContext(r.Context())
		if !apperrors.IsTenantRequired(err) {
			require.NoError(t, err)
		}
		scenarioGroupsFromContext := scenariogroups.LoadFromContext(r.Context())

		scopesFromContext, err := scope.LoadFromContext(r.Context())
		require.NoError(t, err)

		require.Equal(t, expectedTenant, tenantFromContext)
		require.Equal(t, expectedScenarioGroups, scenarioGroupsFromContext)
		scopesArray := strings.Split(scopes, " ")
		require.ElementsMatch(t, scopesArray, scopesFromContext)

		_, err = w.Write([]byte("OK"))
		require.NoError(t, err)
	}
}

func fixEmptyRequest(t *testing.T) *http.Request {
	req, err := http.NewRequest("GET", "/", nil)
	require.NoError(t, err)

	return req
}

func fixGraphqlResponse(msg string, errorType apperrors.ErrorType) graphql.Response {
	return graphql.Response{
		Data: []byte("null"),
		Errors: []*gqlerror.Error{{
			Message:    msg,
			Extensions: map[string]interface{}{"error_code": errorType, "error": errorType.String()}}}}
}

func fixErrorResponse(msg string, statusCode int) httputil.ErrorResponse {
	return httputil.ErrorResponse{
		Error: httputil.Error{
			Code:    statusCode,
			Message: msg,
		},
	}
}

func assertGraphqlResponse(t *testing.T, expected, actual graphql.Response) {
	require.Len(t, expected.Errors, 1)
	require.Len(t, actual.Errors, 1)
	assert.Equal(t, expected.Errors[0].Extensions["error"], actual.Errors[0].Extensions["error"])

	errType, ok := expected.Errors[0].Extensions["error_code"].(apperrors.ErrorType)
	require.True(t, ok)
	actualErrCode := int(errType)

	errCode, ok := actual.Errors[0].Extensions["error_code"].(float64)
	require.True(t, ok)
	expectedErrCode := int(errCode)
	assert.Equal(t, expectedErrCode, actualErrCode)
	assert.Equal(t, expected.Errors[0].Message, actual.Errors[0].Message)
}

func claimsValidatorMock() ClaimsValidator {
	v := &automock.ClaimsValidator{}
	v.On("Validate", mock.Anything, mock.Anything).Return(nil)
	return v
}<|MERGE_RESOLUTION|>--- conflicted
+++ resolved
@@ -570,474 +570,6 @@
 	})
 }
 
-<<<<<<< HEAD
-func TestAuthenticator_KymaAdapterHandler(t *testing.T) {
-	// GIVEN
-	scopes := "scope-a scope-b"
-
-	privateJWKS, err := authenticator.FetchJWK(context.TODO(), PrivateJWKSURL)
-	require.NoError(t, err)
-
-	privateJWKS2, err := authenticator.FetchJWK(context.TODO(), PrivateJWKS2URL)
-	require.NoError(t, err)
-
-	privateJWKS3, err := authenticator.FetchJWK(context.TODO(), PrivateJWKS3URL)
-	require.NoError(t, err)
-
-	t.Run("http client configured without redirects", func(t *testing.T) {
-		// WHEN
-		jwks, err := authenticator.FetchJWK(context.TODO(), "http://idonotexist.gone", jwk.WithHTTPClient(httpClientWithoutRedirectsWithMockTransport))
-
-		// THEN
-		require.Nil(t, jwks)
-		require.Contains(t, err.Error(), "failed to fetch remote JWK (status = 302)") // the existing error is due to FetchJWK function logic and checking if response status code is different thann 200, in this case it's 302. But redirect was not performed
-	})
-
-	t.Run("Success - token with signing method", func(t *testing.T) {
-		// GIVEN
-		middleware := createMiddleware(t, false, claimsValidatorMock())
-		handler := testHandler(t, defaultTenant, scopes)
-		rr := httptest.NewRecorder()
-		req := fixEmptyRequest(t)
-		key, ok := privateJWKS.Get(0)
-		assert.True(t, ok)
-
-		keyID := key.KeyID()
-		token := createTokenWithSigningMethod(t, defaultTenant, scopes, key, &keyID, true)
-		req.Header.Add(AuthorizationHeaderKey, fmt.Sprintf("Bearer %s", token))
-
-		// WHEN
-		middleware(handler).ServeHTTP(rr, req)
-
-		// THEN
-		assert.Equal(t, "OK", rr.Body.String())
-		assert.Equal(t, http.StatusOK, rr.Code)
-	})
-
-	t.Run("Success - token with no signing method when it's allowed", func(t *testing.T) {
-		// GIVEN
-		middleware := createMiddleware(t, true, claimsValidatorMock())
-		handler := testHandler(t, defaultTenant, scopes)
-		rr := httptest.NewRecorder()
-		req := fixEmptyRequest(t)
-
-		token := createNotSingedToken(t, defaultTenant, scopes)
-		require.NoError(t, err)
-		req.Header.Add(AuthorizationHeaderKey, fmt.Sprintf("Bearer %s", token))
-
-		// WHEN
-		middleware(handler).ServeHTTP(rr, req)
-
-		// THEN
-		assert.Equal(t, "OK", rr.Body.String())
-		assert.Equal(t, http.StatusOK, rr.Code)
-	})
-
-	t.Run("Success - with client user provided", func(t *testing.T) {
-		clientUser := "foo"
-		// GIVEN
-		middleware := createMiddleware(t, false, claimsValidatorMock())
-		handler := testHandlerWithClientUser(t, defaultTenant, clientUser, scopes)
-		rr := httptest.NewRecorder()
-		req := fixEmptyRequest(t)
-		key, ok := privateJWKS.Get(0)
-		assert.True(t, ok)
-
-		keyID := key.KeyID()
-		token := createTokenWithSigningMethod(t, defaultTenant, scopes, key, &keyID, true)
-		req.Header.Add(AuthorizationHeaderKey, fmt.Sprintf("Bearer %s", token))
-		req.Header.Add(ClientIDHeaderKey, clientUser)
-
-		// WHEN
-		middleware(handler).ServeHTTP(rr, req)
-
-		// THEN
-		assert.Equal(t, "OK", rr.Body.String())
-		assert.Equal(t, http.StatusOK, rr.Code)
-	})
-
-	t.Run("Success - with one scenario group provided", func(t *testing.T) {
-		scenarioGroups := []string{`{"key": "foo","description": "bar"}`}
-		scenarioGroupsHeaderValue := `{"key": "foo","description": "bar"}`
-		// GIVEN
-		middleware := createMiddleware(t, false, claimsValidatorMock())
-		handler := testHandlerWithScenarioGroups(t, defaultTenant, scenarioGroups, scopes)
-		rr := httptest.NewRecorder()
-		req := fixEmptyRequest(t)
-		key, ok := privateJWKS.Get(0)
-		assert.True(t, ok)
-
-		keyID := key.KeyID()
-		token := createTokenWithSigningMethod(t, defaultTenant, scopes, key, &keyID, true)
-		req.Header.Add(AuthorizationHeaderKey, fmt.Sprintf("Bearer %s", token))
-		req.Header.Add(ScenarioGroupsKey, scenarioGroupsHeaderValue)
-
-		// WHEN
-		middleware(handler).ServeHTTP(rr, req)
-
-		// THEN
-		assert.Equal(t, "OK", rr.Body.String())
-		assert.Equal(t, http.StatusOK, rr.Code)
-	})
-
-	t.Run("Success - with two scenario groups provided", func(t *testing.T) {
-		scenarioGroups := []string{`{"key": "foo1","description": "bar1"}`, `{"key": "foo2","description": "bar2"}`}
-		scenarioGroupsHeaderValue := `{"key": "foo1","description": "bar1"}, {"key": "foo2","description": "bar2"}`
-		// GIVEN
-		middleware := createMiddleware(t, false, claimsValidatorMock())
-		handler := testHandlerWithScenarioGroups(t, defaultTenant, scenarioGroups, scopes)
-		rr := httptest.NewRecorder()
-		req := fixEmptyRequest(t)
-		key, ok := privateJWKS.Get(0)
-		assert.True(t, ok)
-
-		keyID := key.KeyID()
-		token := createTokenWithSigningMethod(t, defaultTenant, scopes, key, &keyID, true)
-		req.Header.Add(AuthorizationHeaderKey, fmt.Sprintf("Bearer %s", token))
-		req.Header.Add(ScenarioGroupsKey, scenarioGroupsHeaderValue)
-
-		// WHEN
-		middleware(handler).ServeHTTP(rr, req)
-
-		// THEN
-		assert.Equal(t, "OK", rr.Body.String())
-		assert.Equal(t, http.StatusOK, rr.Code)
-	})
-
-	t.Run("Success - when tenant is empty", func(t *testing.T) {
-		// GIVEN
-		tnt := ""
-		middleware := createMiddleware(t, true, claimsValidatorMock())
-		handler := testHandler(t, tnt, scopes)
-		rr := httptest.NewRecorder()
-		req := fixEmptyRequest(t)
-
-		token := createNotSingedToken(t, tnt, scopes)
-		require.NoError(t, err)
-		req.Header.Add(AuthorizationHeaderKey, fmt.Sprintf("Bearer %s", token))
-
-		// WHEN
-		middleware(handler).ServeHTTP(rr, req)
-
-		// THEN
-		assert.Equal(t, "OK", rr.Body.String())
-		assert.Equal(t, http.StatusOK, rr.Code)
-	})
-
-	t.Run("Success - retry parsing token with synchronizing JWKS", func(t *testing.T) {
-		// GIVEN
-		auth := New(httpClientWithoutRedirects, PublicJWKSURL, false, ClientIDHeaderKey, claimsValidatorMock())
-		err := auth.SynchronizeJWKS(context.TODO())
-		require.NoError(t, err)
-
-		auth.SetJWKSEndpoint(PublicJWKS2URL)
-
-		middleware := auth.KymaAdapterHandler()
-
-		handler := testHandlerWithExternalTenant(t, defaultExternalTenant, scopes)
-		rr := httptest.NewRecorder()
-		req := fixEmptyRequest(t)
-
-		key, ok := privateJWKS2.Get(0)
-		assert.True(t, ok)
-
-		keyID := key.KeyID()
-		token := createTokenWithSigningMethod(t, defaultTenant, scopes, key, &keyID, true)
-		req.Header.Add(AuthorizationHeaderKey, fmt.Sprintf("Bearer %s", token))
-
-		// WHEN
-		middleware(handler).ServeHTTP(rr, req)
-
-		// THEN
-		assert.Equal(t, "OK", rr.Body.String())
-		assert.Equal(t, http.StatusOK, rr.Code)
-	})
-
-	t.Run("Success - when we have more than one JWKS and use the first key", func(t *testing.T) {
-		// GIVEN
-		auth := New(httpClientWithoutRedirects, PublicJWKS3URL, false, ClientIDHeaderKey, claimsValidatorMock())
-		err := auth.SynchronizeJWKS(context.TODO())
-		require.NoError(t, err)
-
-		middleware := auth.KymaAdapterHandler()
-
-		handler := testHandlerWithExternalTenant(t, defaultExternalTenant, scopes)
-		rr := httptest.NewRecorder()
-		req := fixEmptyRequest(t)
-
-		key, ok := privateJWKS3.Get(0)
-		assert.True(t, ok)
-
-		keyID := key.KeyID()
-		token := createTokenWithSigningMethod(t, defaultTenant, scopes, key, &keyID, true)
-		req.Header.Add(AuthorizationHeaderKey, fmt.Sprintf("Bearer %s", token))
-
-		// WHEN
-		middleware(handler).ServeHTTP(rr, req)
-
-		// THEN
-		assert.Equal(t, "OK", rr.Body.String())
-		assert.Equal(t, http.StatusOK, rr.Code)
-	})
-
-	t.Run("Success - when we have more than one JWKS and use the second key", func(t *testing.T) {
-		// GIVEN
-		auth := New(httpClientWithoutRedirects, PublicJWKS3URL, false, ClientIDHeaderKey, claimsValidatorMock())
-		err := auth.SynchronizeJWKS(context.TODO())
-		require.NoError(t, err)
-
-		middleware := auth.KymaAdapterHandler()
-
-		handler := testHandlerWithExternalTenant(t, defaultExternalTenant, scopes)
-		rr := httptest.NewRecorder()
-		req := fixEmptyRequest(t)
-
-		key, ok := privateJWKS3.Get(1)
-		assert.True(t, ok)
-
-		keyID := key.KeyID()
-		token := createTokenWithSigningMethod(t, defaultTenant, scopes, key, &keyID, true)
-		req.Header.Add(AuthorizationHeaderKey, fmt.Sprintf("Bearer %s", token))
-
-		// WHEN
-		middleware(handler).ServeHTTP(rr, req)
-
-		// THEN
-		assert.Equal(t, "OK", rr.Body.String())
-		assert.Equal(t, http.StatusOK, rr.Code)
-	})
-
-	t.Run("Error - retry parsing token with failing synchronizing JWKS", func(t *testing.T) {
-		// GIVEN
-		auth := New(httpClientWithoutRedirects, PublicJWKSURL, false, ClientIDHeaderKey, claimsValidatorMock())
-		err := auth.SynchronizeJWKS(context.TODO())
-		require.NoError(t, err)
-
-		auth.SetJWKSEndpoint("invalid.url.scheme")
-
-		middleware := auth.KymaAdapterHandler()
-
-		handler := testHandler(t, defaultTenant, scopes)
-		rr := httptest.NewRecorder()
-		req := fixEmptyRequest(t)
-
-		key, ok := privateJWKS2.Get(0)
-		assert.True(t, ok)
-
-		keyID := key.KeyID()
-		token := createTokenWithSigningMethod(t, defaultTenant, scopes, key, &keyID, true)
-		req.Header.Add(AuthorizationHeaderKey, fmt.Sprintf("Bearer %s", token))
-
-		// WHEN
-		middleware(handler).ServeHTTP(rr, req)
-
-		// THEN
-		var response graphql.Response
-		err = json.Unmarshal(rr.Body.Bytes(), &response)
-		require.NoError(t, err)
-
-		expected := fixGraphqlResponse("Internal Server Error: while synchronizing JWKS during parsing token: while fetching JWKS from endpoint invalid.url.scheme: invalid url scheme ", apperrors.InternalError)
-		assertGraphqlResponse(t, expected, response)
-		assert.Equal(t, http.StatusUnauthorized, rr.Code)
-	})
-
-	t.Run("Error - token with no signing method when it's not allowed", func(t *testing.T) {
-		// GIVEN
-		middleware := createMiddleware(t, false, claimsValidatorMock())
-		handler := testHandler(t, defaultTenant, scopes)
-
-		rr := httptest.NewRecorder()
-		req := fixEmptyRequest(t)
-
-		token := createNotSingedToken(t, defaultTenant, scopes)
-		req.Header.Add(AuthorizationHeaderKey, fmt.Sprintf("Bearer %s", token))
-
-		// WHEN
-		middleware(handler).ServeHTTP(rr, req)
-
-		// THEN
-		assert.Equal(t, http.StatusUnauthorized, rr.Code)
-
-		var response graphql.Response
-		err = json.Unmarshal(rr.Body.Bytes(), &response)
-		require.NoError(t, err)
-
-		expected := fixGraphqlResponse("Unauthorized [reason=unexpected signing method: none]", apperrors.Unauthorized)
-		assertGraphqlResponse(t, expected, response)
-	})
-
-	t.Run("Error - can't parse token", func(t *testing.T) {
-		// GIVEN
-		middleware := createMiddleware(t, false, claimsValidatorMock())
-		handler := testHandler(t, defaultTenant, scopes)
-		rr := httptest.NewRecorder()
-		req := fixEmptyRequest(t)
-
-		req.Header.Add(AuthorizationHeaderKey, "Bearer fake-token")
-
-		// WHEN
-		middleware(handler).ServeHTTP(rr, req)
-
-		// THEN
-		assert.Equal(t, http.StatusUnauthorized, rr.Code)
-
-		var response graphql.Response
-		err = json.Unmarshal(rr.Body.Bytes(), &response)
-		require.NoError(t, err)
-
-		expected := fixGraphqlResponse("Unauthorized [reason=token contains an invalid number of segments]", apperrors.Unauthorized)
-		assertGraphqlResponse(t, expected, response)
-	})
-
-	t.Run("Error - invalid header and bearer token", func(t *testing.T) {
-		// GIVEN
-		middleware := createMiddleware(t, false, claimsValidatorMock())
-		handler := testHandler(t, defaultTenant, scopes)
-		rr := httptest.NewRecorder()
-		req := fixEmptyRequest(t)
-
-		req.Header.Add("invalidHeader", "Bearer fake-token")
-
-		// WHEN
-		middleware(handler).ServeHTTP(rr, req)
-
-		// THEN
-		assert.Equal(t, http.StatusBadRequest, rr.Code)
-
-		var response graphql.Response
-		err = json.Unmarshal(rr.Body.Bytes(), &response)
-		require.NoError(t, err)
-
-		expected := fixGraphqlResponse("Unauthorized [reason=invalid bearer token]", apperrors.Unauthorized)
-		assertGraphqlResponse(t, expected, response)
-	})
-
-	t.Run("Error - token without signing key", func(t *testing.T) {
-		// GIVEN
-		middleware := createMiddleware(t, false, claimsValidatorMock())
-		handler := testHandler(t, defaultTenant, scopes)
-
-		rr := httptest.NewRecorder()
-		req := fixEmptyRequest(t)
-
-		key, ok := privateJWKS2.Get(0)
-		assert.True(t, ok)
-
-		token := createTokenWithSigningMethod(t, defaultTenant, scopes, key, nil, false)
-		req.Header.Add(AuthorizationHeaderKey, fmt.Sprintf("Bearer %s", token))
-
-		// WHEN
-		middleware(handler).ServeHTTP(rr, req)
-
-		// THEN
-		assert.Equal(t, http.StatusUnauthorized, rr.Code)
-
-		var response graphql.Response
-		err = json.Unmarshal(rr.Body.Bytes(), &response)
-		require.NoError(t, err)
-
-		expected := fixGraphqlResponse("Unauthorized [reason=while getting the key ID: Internal Server Error: unable to find the key ID in the token]", apperrors.Unauthorized)
-		assertGraphqlResponse(t, expected, response)
-	})
-
-	t.Run("Error - after successful parsing claims are not valid", func(t *testing.T) {
-		// GIVEN
-		v := &automock.ClaimsValidator{}
-		v.On("Validate", mock.Anything, mock.Anything).Return(apperrors.NewTenantNotFoundError("externalTenantName"))
-		middleware := createMiddleware(t, false, v)
-		handler := testHandler(t, "", scopes)
-
-		rr := httptest.NewRecorder()
-		req := fixEmptyRequest(t)
-
-		key, ok := privateJWKS.Get(0)
-		assert.True(t, ok)
-
-		keyID := key.KeyID()
-		token := createTokenWithSigningMethod(t, "", scopes, key, &keyID, true)
-		req.Header.Add(AuthorizationHeaderKey, fmt.Sprintf("Bearer %s", token))
-
-		// WHEN
-		middleware(handler).ServeHTTP(rr, req)
-
-		// THEN
-		assert.Equal(t, http.StatusBadRequest, rr.Code)
-
-		var response graphql.Response
-		err = json.Unmarshal(rr.Body.Bytes(), &response)
-		require.NoError(t, err)
-
-		expected := fixGraphqlResponse("Tenant not found [externalTenant=externalTenantName]", apperrors.TenantNotFound)
-		assertGraphqlResponse(t, expected, response)
-	})
-
-	t.Run("Error - after successful parsing claims there are no scopes", func(t *testing.T) {
-		// GIVEN
-		requiredScopes := []string{"wanted-scope"}
-		auth := New(httpClientWithoutRedirects, PublicJWKSURL, false, ClientIDHeaderKey, claims.NewScopesValidator(requiredScopes))
-		err := auth.SynchronizeJWKS(context.TODO())
-		require.NoError(t, err)
-		middleware := auth.KymaAdapterHandler()
-		handler := testHandler(t, "", scopes)
-
-		rr := httptest.NewRecorder()
-		req := fixEmptyRequest(t)
-
-		key, ok := privateJWKS.Get(0)
-		assert.True(t, ok)
-
-		keyID := key.KeyID()
-		token := createTokenWithSigningMethod(t, "", scopes, key, &keyID, true)
-		req.Header.Add(AuthorizationHeaderKey, fmt.Sprintf("Bearer %s", token))
-
-		// WHEN
-		middleware(handler).ServeHTTP(rr, req)
-
-		// THEN
-		assert.Equal(t, http.StatusUnauthorized, rr.Code)
-
-		var response graphql.Response
-		err = json.Unmarshal(rr.Body.Bytes(), &response)
-		require.NoError(t, err)
-
-		expected := fixGraphqlResponse(fmt.Sprintf("Unauthorized [reason=Not all required scopes %q were found in claim with scopes %q]", requiredScopes, scopes), apperrors.Unauthorized)
-		assertGraphqlResponse(t, expected, response)
-	})
-
-	t.Run("Error - Token signed with different key", func(t *testing.T) {
-		// GIVEN
-		middleware := createMiddleware(t, false, claimsValidatorMock())
-		handler := testHandler(t, defaultTenant, scopes)
-
-		rr := httptest.NewRecorder()
-		req := fixEmptyRequest(t)
-
-		oldKey, ok := privateJWKS.Get(0)
-		assert.True(t, ok)
-
-		newKey, ok := privateJWKS2.Get(0)
-		assert.True(t, ok)
-
-		oldKeyID := oldKey.KeyID()
-		token := createTokenWithSigningMethod(t, defaultTenant, scopes, newKey, &oldKeyID, true)
-		req.Header.Add(AuthorizationHeaderKey, fmt.Sprintf("Bearer %s", token))
-
-		// WHEN
-		middleware(handler).ServeHTTP(rr, req)
-
-		// THEN
-		assert.Equal(t, http.StatusUnauthorized, rr.Code)
-		var response graphql.Response
-		err = json.Unmarshal(rr.Body.Bytes(), &response)
-		require.NoError(t, err)
-
-		expected := fixGraphqlResponse("Unauthorized [reason=crypto/rsa: verification error]", apperrors.Unauthorized)
-		assertGraphqlResponse(t, expected, response)
-	})
-}
-
-=======
->>>>>>> 39c6f75e
 func TestAuthenticator_NSAdapterHandler(t *testing.T) {
 	// GIVEN
 	scopes := "scope-a scope-b"
