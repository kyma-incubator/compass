package formationconstraint

import (
	"github.com/kyma-incubator/compass/components/director/internal/model"
)

// IsNotAssignedToAnyFormationOfTypeInput input for IsNotAssignedToAnyFormationOfType operator
type IsNotAssignedToAnyFormationOfTypeInput struct {
	FormationTemplateID string             `json:"formation_template_id"`
	ResourceType        model.ResourceType `json:"resource_type"`
	ResourceSubtype     string             `json:"resource_subtype"`
	ResourceID          string             `json:"resource_id"`
	Tenant              string             `json:"tenant"`
	ExceptSystemTypes   []string           `json:"exceptSystemTypes"`
}

// DoesNotContainResourceOfSubtypeInput input for DoesNotContainResourceOfSubtype operator
type DoesNotContainResourceOfSubtypeInput struct {
	FormationName   string             `json:"formation_name"`
	ResourceType    model.ResourceType `json:"resource_type"`
	ResourceSubtype string             `json:"resource_subtype"`
	ResourceID      string             `json:"resource_id"`
	Tenant          string             `json:"tenant"`
}

// DoNotGenerateFormationAssignmentNotificationInput input for DoNotGenerateFormationAssignmentNotification operator
type DoNotGenerateFormationAssignmentNotificationInput struct {
	ResourceType         model.ResourceType `json:"resource_type"`
	ResourceSubtype      string             `json:"resource_subtype"`
	ResourceID           string             `json:"resource_id"`
	SourceResourceType   model.ResourceType `json:"source_resource_type"`
	SourceResourceID     string             `json:"source_resource_id"`
	Tenant               string             `json:"tenant"`
	FormationTemplateID  string             `json:"formation_template_id"`
	ExceptSubtypes       []string           `json:"except_subtypes"`
	ExceptFormationTypes []string           `json:"except_formation_types"`
}

// DestinationCreatorInput input for DestinationCreator operator
type DestinationCreatorInput struct {
	Operation                              model.FormationOperation `json:"operation"`
	ResourceType                           model.ResourceType       `json:"resource_type"`
	ResourceSubtype                        string                   `json:"resource_subtype"`
	JoinPointDetailsFAMemoryAddress        uintptr                  `json:"details_formation_assignment_memory_address"`         // contains the memory address of the join point details' formation assignment in form of an integer
	JoinPointDetailsReverseFAMemoryAddress uintptr                  `json:"details_reverse_formation_assignment_memory_address"` // contains the memory address of the join point details' reverse formation assignment in form of an integer
	Location                               JoinPointLocation        `json:"join_point_location"`
	SkipSubaccountValidation               bool                     `json:"skip_subaccount_validation"`
}

<<<<<<< HEAD
// RedirectNotificationInput is an input for RedirectNotification operator
type RedirectNotificationInput struct {
	Condition            bool                     `json:"condition"`
	URLTemplate          string                   `json:"url_template"`
	URL                  string                   `json:"url"`
	WebhookMemoryAddress uintptr                  `json:"webhook_memory_address"` // contains the memory address of the join point details' webhook in form of an integer
	Operation            model.FormationOperation `json:"operation"`
	ResourceType         model.ResourceType       `json:"resource_type"`
	ResourceSubtype      string                   `json:"resource_subtype"`
	Location             JoinPointLocation        `json:"join_point_location"`
=======
// ConfigMutatorInput input for ConfigMutator operator
type ConfigMutatorInput struct {
	State                                  *string                  `json:"state"`
	Tenant                                 string                   `json:"tenant"`
	OnlyForSourceSubtypes                  []string                 `json:"only_for_source_subtypes"`
	ModifiedConfiguration                  *string                  `json:"modified_configuration"`
	Operation                              model.FormationOperation `json:"operation"`
	ResourceType                           model.ResourceType       `json:"resource_type"`
	ResourceSubtype                        string                   `json:"resource_subtype"`
	JoinPointDetailsFAMemoryAddress        uintptr                  `json:"details_formation_assignment_memory_address"`         // contains the memory address of the join point details' formation assignment in form of an integer
	JoinPointDetailsReverseFAMemoryAddress uintptr                  `json:"details_reverse_formation_assignment_memory_address"` // contains the memory address of the join point details' reverse formation assignment in form of an integer
	Location                               JoinPointLocation        `json:"join_point_location"`
>>>>>>> 4d87dbd1
}<|MERGE_RESOLUTION|>--- conflicted
+++ resolved
@@ -47,18 +47,6 @@
 	SkipSubaccountValidation               bool                     `json:"skip_subaccount_validation"`
 }
 
-<<<<<<< HEAD
-// RedirectNotificationInput is an input for RedirectNotification operator
-type RedirectNotificationInput struct {
-	Condition            bool                     `json:"condition"`
-	URLTemplate          string                   `json:"url_template"`
-	URL                  string                   `json:"url"`
-	WebhookMemoryAddress uintptr                  `json:"webhook_memory_address"` // contains the memory address of the join point details' webhook in form of an integer
-	Operation            model.FormationOperation `json:"operation"`
-	ResourceType         model.ResourceType       `json:"resource_type"`
-	ResourceSubtype      string                   `json:"resource_subtype"`
-	Location             JoinPointLocation        `json:"join_point_location"`
-=======
 // ConfigMutatorInput input for ConfigMutator operator
 type ConfigMutatorInput struct {
 	State                                  *string                  `json:"state"`
@@ -71,5 +59,16 @@
 	JoinPointDetailsFAMemoryAddress        uintptr                  `json:"details_formation_assignment_memory_address"`         // contains the memory address of the join point details' formation assignment in form of an integer
 	JoinPointDetailsReverseFAMemoryAddress uintptr                  `json:"details_reverse_formation_assignment_memory_address"` // contains the memory address of the join point details' reverse formation assignment in form of an integer
 	Location                               JoinPointLocation        `json:"join_point_location"`
->>>>>>> 4d87dbd1
+}
+
+// RedirectNotificationInput is an input for RedirectNotification operator
+type RedirectNotificationInput struct {
+	Condition            bool                     `json:"condition"`
+	URLTemplate          string                   `json:"url_template"`
+	URL                  string                   `json:"url"`
+	WebhookMemoryAddress uintptr                  `json:"webhook_memory_address"` // contains the memory address of the join point details' webhook in form of an integer
+	Operation            model.FormationOperation `json:"operation"`
+	ResourceType         model.ResourceType       `json:"resource_type"`
+	ResourceSubtype      string                   `json:"resource_subtype"`
+	Location             JoinPointLocation        `json:"join_point_location"`
 }