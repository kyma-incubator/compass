--- conflicted
+++ resolved
@@ -32,8 +32,9 @@
 	SourceResourceType   model.ResourceType `json:"source_resource_type"`
 	SourceResourceID     string             `json:"source_resource_id"`
 	Tenant               string             `json:"tenant"`
-<<<<<<< HEAD
-	ResourceTypeLabelKey string             `json:"resource_type_label_key"`
+	FormationTemplateID  string             `json:"formation_template_id"`
+	ExceptSubtypes       []string           `json:"except_subtypes"`
+	ExceptFormationTypes []string           `json:"except_formation_types"`
 }
 
 // DestinationCreatorInput input for DestinationCreator operator
@@ -48,9 +49,4 @@
 	ReverseAssignment        *webhook.FormationAssignment `json:"reverseAssignment"`
 	JoinPointLocation        JoinPointLocation            `json:"joinPointLocation"`
 	ShouldRewriteCredentials bool                         `json:"shouldRewriteCredentials"`
-=======
-	FormationTemplateID  string             `json:"formation_template_id"`
-	ExceptSubtypes       []string           `json:"except_subtypes"`
-	ExceptFormationTypes []string           `json:"except_formation_types"`
->>>>>>> 02cbece5
 }