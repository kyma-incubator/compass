package formationconstraint

import (
	"bytes"
	"encoding/json"
<<<<<<< HEAD
	"fmt"
	"github.com/davecgh/go-spew/spew"
	"strconv"
=======
>>>>>>> 7f7884e0
	"text/template"

	"github.com/kyma-incubator/compass/components/director/pkg/templatehelper"

	"github.com/kyma-incubator/compass/components/director/pkg/inputvalidation"
)

<<<<<<< HEAD
var templateFuncMap = template.FuncMap{
	"toString": func(bytesData []byte) string {
		config := string(bytesData)
		if config == "" {
			config = "\"\""
		}

		return config
	},
	// copy copies the value that is found under "path" in "jsonString" and returns it
	"copy": func(input json.RawMessage, path string) string {
		jsonstring := string(input)
		spew.Dump("HEHEEHHEHEHEHE", jsonstring)
		var content string
		if path == "." || path == "" {
			content = jsonstring
		} else {
			content = gjson.Get(jsonstring, path).String()
		}
		return content
	},
	"updateAndCopy": func(input json.RawMessage, path string, entries []string) string {
		jsonstring := string(input)
		spew.Dump("NONONONONONO", jsonstring)
		var content string
		if path == "." || path == "" {
			content = jsonstring
		} else {
			content = gjson.Get(jsonstring, path).String()
		}
		var err error
		for _, entry := range entries {
			key := gjson.Get(entry, "key").String()
			value := gjson.Get(entry, "value").String()
			if json.Valid([]byte(value)) {
				content, err = sjson.SetRaw(content, key, value)
			} else {
				content, err = sjson.Set(content, key, value)
			}
			if err != nil {
				log.D().Errorf("Failed to update and copy configuration")
				return ""
			}
		}
		return strconv.Quote(content)
	},
	"mkslice": func(args ...string) []string {
		return args
	},
	"stringify": func(v interface{}) string {
		switch v := v.(type) {
		case string:
			return v
		case *string:
			return *v
		case []byte:
			return string(v)
		case error:
			return v.Error()
		case fmt.Stringer:
			return v.String()
		default:
			return fmt.Sprintf("%v", v)
		}
	},
}

=======
>>>>>>> 7f7884e0
// ParseInputTemplate parses tmpl using data and stores the result in dest
func ParseInputTemplate(tmpl string, data interface{}, dest interface{}) error {
	t, err := template.New("").Option("missingkey=zero").Funcs(templatehelper.GetFuncMap()).Parse(tmpl)
	if err != nil {
		return err
	}

	res := new(bytes.Buffer)
	if err = t.Execute(res, data); err != nil {
		return err
	}
	if err = json.Unmarshal(res.Bytes(), dest); err != nil {
		return err
	}

	if validatable, ok := dest.(inputvalidation.Validatable); ok {
		return validatable.Validate()
	}

	return nil
}<|MERGE_RESOLUTION|>--- conflicted
+++ resolved
@@ -3,12 +3,6 @@
 import (
 	"bytes"
 	"encoding/json"
-<<<<<<< HEAD
-	"fmt"
-	"github.com/davecgh/go-spew/spew"
-	"strconv"
-=======
->>>>>>> 7f7884e0
 	"text/template"
 
 	"github.com/kyma-incubator/compass/components/director/pkg/templatehelper"
@@ -16,76 +10,6 @@
 	"github.com/kyma-incubator/compass/components/director/pkg/inputvalidation"
 )
 
-<<<<<<< HEAD
-var templateFuncMap = template.FuncMap{
-	"toString": func(bytesData []byte) string {
-		config := string(bytesData)
-		if config == "" {
-			config = "\"\""
-		}
-
-		return config
-	},
-	// copy copies the value that is found under "path" in "jsonString" and returns it
-	"copy": func(input json.RawMessage, path string) string {
-		jsonstring := string(input)
-		spew.Dump("HEHEEHHEHEHEHE", jsonstring)
-		var content string
-		if path == "." || path == "" {
-			content = jsonstring
-		} else {
-			content = gjson.Get(jsonstring, path).String()
-		}
-		return content
-	},
-	"updateAndCopy": func(input json.RawMessage, path string, entries []string) string {
-		jsonstring := string(input)
-		spew.Dump("NONONONONONO", jsonstring)
-		var content string
-		if path == "." || path == "" {
-			content = jsonstring
-		} else {
-			content = gjson.Get(jsonstring, path).String()
-		}
-		var err error
-		for _, entry := range entries {
-			key := gjson.Get(entry, "key").String()
-			value := gjson.Get(entry, "value").String()
-			if json.Valid([]byte(value)) {
-				content, err = sjson.SetRaw(content, key, value)
-			} else {
-				content, err = sjson.Set(content, key, value)
-			}
-			if err != nil {
-				log.D().Errorf("Failed to update and copy configuration")
-				return ""
-			}
-		}
-		return strconv.Quote(content)
-	},
-	"mkslice": func(args ...string) []string {
-		return args
-	},
-	"stringify": func(v interface{}) string {
-		switch v := v.(type) {
-		case string:
-			return v
-		case *string:
-			return *v
-		case []byte:
-			return string(v)
-		case error:
-			return v.Error()
-		case fmt.Stringer:
-			return v.String()
-		default:
-			return fmt.Sprintf("%v", v)
-		}
-	},
-}
-
-=======
->>>>>>> 7f7884e0
 // ParseInputTemplate parses tmpl using data and stores the result in dest
 func ParseInputTemplate(tmpl string, data interface{}, dest interface{}) error {
 	t, err := template.New("").Option("missingkey=zero").Funcs(templatehelper.GetFuncMap()).Parse(tmpl)
