--- conflicted
+++ resolved
@@ -37,55 +37,30 @@
 
 const ModeParam = "mode"
 
-<<<<<<< HEAD
+// ResourceFetcherFunc defines a function which fetches the webhooks for a specific resource ID
+type WebhookFetcherFunc func(ctx context.Context, resourceID string) ([]*model.Webhook, error)
+
 type directive struct {
 	transact            persistence.Transactioner
+	webhookFetcherFunc  WebhookFetcherFunc
+	tenantLoaderFunc    TenantLoaderFunc
+	resourceFetcherFunc ResourceFetcherFunc
 	scheduler           Scheduler
-	resourceFetcherFunc ResourceFetcherFunc
-	tenantLoaderFunc    TenantLoaderFunc
 }
 
 // NewDirective creates a new handler struct responsible for the Async directive business logic
-func NewDirective(transact persistence.Transactioner, scheduler Scheduler, resourceFetcherFunc ResourceFetcherFunc, tenantLoaderFunc TenantLoaderFunc) *directive {
+func NewDirective(transact persistence.Transactioner, webhookFetcherFunc WebhookFetcherFunc, resourceFetcherFunc ResourceFetcherFunc, tenantLoaderFunc TenantLoaderFunc, scheduler Scheduler) *directive {
 	return &directive{
 		transact:            transact,
+		webhookFetcherFunc:  webhookFetcherFunc,
+		tenantLoaderFunc:    tenantLoaderFunc,
+		resourceFetcherFunc: resourceFetcherFunc,
 		scheduler:           scheduler,
-		resourceFetcherFunc: resourceFetcherFunc,
-		tenantLoaderFunc:    tenantLoaderFunc,
-=======
-// Scheduler is responsible for scheduling any provided Operation entity for later processing
-//go:generate mockery -name=Scheduler -output=automock -outpkg=automock -case=underscore
-type Scheduler interface {
-	Schedule(operation Operation) (string, error)
-}
-
-// ResourceFetcherFunc defines a function which fetches the webhooks for a specific resource ID
-type WebhookFetcherFunc func(ctx context.Context, resourceID string) ([]*model.Webhook, error)
-
-type directive struct {
-	transact           persistence.Transactioner
-	webhookFetcherFunc WebhookFetcherFunc
-	tenantLoaderFunc   TenantLoaderFunc
-	scheduler          Scheduler
-}
-
-// NewDirective creates a new handler struct responsible for the Async directive business logic
-func NewDirective(transact persistence.Transactioner, webhookFetcherFunc WebhookFetcherFunc, tenantLoaderFunc TenantLoaderFunc, scheduler Scheduler) *directive {
-	return &directive{
-		transact:           transact,
-		webhookFetcherFunc: webhookFetcherFunc,
-		tenantLoaderFunc:   tenantLoaderFunc,
-		scheduler:          scheduler,
->>>>>>> e3db8723
 	}
 }
 
 // HandleOperation enriches the request with an Operation information when the requesting mutation is annotated with the Async directive
-<<<<<<< HEAD
-func (d *directive) HandleOperation(ctx context.Context, _ interface{}, next gqlgen.Resolver, op graphql.OperationType, idField *string) (res interface{}, err error) {
-=======
-func (d *directive) HandleOperation(ctx context.Context, _ interface{}, next gqlgen.Resolver, operationType graphql.OperationType, webhookType graphql.WebhookType) (res interface{}, err error) {
->>>>>>> e3db8723
+func (d *directive) HandleOperation(ctx context.Context, _ interface{}, next gqlgen.Resolver, operationType graphql.OperationType, webhookType graphql.WebhookType, idField, parentIdField *string) (res interface{}, err error) {
 	resCtx := gqlgen.GetResolverContext(ctx)
 	var mode graphql.OperationMode
 	if _, found := resCtx.Args[ModeParam]; !found {
@@ -109,7 +84,7 @@
 
 	ctx = persistence.SaveToContext(ctx, tx)
 
-	if err := d.concurrencyCheck(ctx, op, resCtx, idField); err != nil {
+	if err := d.concurrencyCheck(ctx, operationType, resCtx, idField, parentIdField); err != nil {
 		return nil, err
 	}
 
@@ -141,9 +116,6 @@
 		return nil, apperrors.NewInternalError("Unable to process operation")
 	}
 
-<<<<<<< HEAD
-	operationID, err := d.scheduler.Schedule(ctx, operation)
-=======
 	entity, ok := resp.(graphql.Entity)
 	if !ok {
 		log.C(ctx).WithError(err).Error("An error occurred while casting the response entity")
@@ -169,8 +141,7 @@
 
 	operation.RequestData = requestData
 
-	operationID, err := d.scheduler.Schedule(*operation)
->>>>>>> e3db8723
+	operationID, err := d.scheduler.Schedule(ctx, operation)
 	if err != nil {
 		log.C(ctx).WithError(err).Errorf("An error occurred while scheduling operation: %s", err.Error())
 		return nil, apperrors.NewInternalError("Unable to schedule operation")
@@ -187,19 +158,27 @@
 	return resp, nil
 }
 
-<<<<<<< HEAD
-func (d *directive) concurrencyCheck(ctx context.Context, op graphql.OperationType, resCtx *gqlgen.ResolverContext, idField *string) error {
-	if op == graphql.OperationTypeCreate {
+func (d *directive) concurrencyCheck(ctx context.Context, op graphql.OperationType, resCtx *gqlgen.ResolverContext, idField, parentIdField *string) error {
+	if op == graphql.OperationTypeCreate && parentIdField == nil {
 		return nil
 	}
 
-	if idField == nil {
-		return apperrors.NewInternalError("idField from context should not be empty")
-	}
-
-	resourceID, ok := resCtx.Args[*idField].(string)
-	if !ok {
-		return apperrors.NewInternalError(fmt.Sprintf("could not get idField: %q from request context", *idField))
+	if idField == nil && parentIdField == nil {
+		return apperrors.NewInternalError("idField or parentIdField from context should not be empty")
+	}
+
+	var resourceID string
+	var ok bool
+	if parentIdField != nil {
+		resourceID, ok = resCtx.Args[*parentIdField].(string)
+		if !ok {
+			return apperrors.NewInternalError(fmt.Sprintf("could not get parentIdField: %q from request context", *parentIdField))
+		}
+	} else {
+		resourceID, ok = resCtx.Args[*idField].(string)
+		if !ok {
+			return apperrors.NewInternalError(fmt.Sprintf("could not get idField: %q from request context", *idField))
+		}
 	}
 
 	tenant, err := d.tenantLoaderFunc(ctx)
@@ -216,10 +195,10 @@
 		return apperrors.NewInternalError("failed to fetch resource with id %s", resourceID)
 	}
 
-	if app.DeletedAt.IsZero() && app.UpdatedAt.IsZero() && !app.Ready && (app.Error == nil || *app.Error == "") { // CREATING
+	if app.GetDeletedAt().IsZero() && app.GetUpdatedAt().IsZero() && !app.GetReady() && (app.GetError() == nil || *app.GetError() == "") { // CREATING
 		return apperrors.NewConcurrentOperationInProgressError("create operation is in progress")
 	}
-	if !app.DeletedAt.IsZero() && (app.Error == nil || *app.Error == "") { // DELETING
+	if !app.GetDeletedAt().IsZero() && (app.GetError() == nil || *app.GetError() == "") { // DELETING
 		return apperrors.NewConcurrentOperationInProgressError("delete operation is in progress")
 	}
 	// Note: This will be needed when there is async UPDATE supported
@@ -228,7 +207,8 @@
 	// }
 
 	return nil
-=======
+}
+
 func (d *directive) prepareRequestData(ctx context.Context, err error, res interface{}) (string, error) {
 	tenantID, err := d.tenantLoaderFunc(ctx)
 	if err != nil {
@@ -272,5 +252,4 @@
 		}
 	}
 	return webhookIDs, nil
->>>>>>> e3db8723
 }