/*
 * Copyright 2020 The Compass Authors
 *
 * Licensed under the Apache License, Version 2.0 (the "License");
 * you may not use this file except in compliance with the License.
 * You may obtain a copy of the License at
 *
 *     http://www.apache.org/licenses/LICENSE-2.0
 *
 * Unless required by applicable law or agreed to in writing, software
 * distributed under the License is distributed on an "AS IS" BASIS,
 * WITHOUT WARRANTIES OR CONDITIONS OF ANY KIND, either express or implied.
 * See the License for the specific language governing permissions and
 * limitations under the License.
 */

package operation_test

import (
	"context"
	"encoding/json"
	"errors"
	"fmt"
	"net/http"
	"testing"
	"time"

	"github.com/kyma-incubator/compass/components/director/pkg/header"

	"github.com/kyma-incubator/compass/components/director/internal/model"

	gqlgen "github.com/99designs/gqlgen/graphql"
	"github.com/kyma-incubator/compass/components/director/internal/model"
	"github.com/kyma-incubator/compass/components/director/pkg/apperrors"
	"github.com/kyma-incubator/compass/components/director/pkg/graphql"
	"github.com/kyma-incubator/compass/components/director/pkg/operation"
	"github.com/kyma-incubator/compass/components/director/pkg/operation/automock"
	tx_automock "github.com/kyma-incubator/compass/components/director/pkg/persistence/automock"
	"github.com/kyma-incubator/compass/components/director/pkg/persistence/txtest"
	"github.com/kyma-incubator/compass/components/director/pkg/resource"
	"github.com/stretchr/testify/mock"
	"github.com/stretchr/testify/require"
	"github.com/vektah/gqlparser/ast"
)

<<<<<<< HEAD
var resourceIdField = "id"
=======
const (
	webhookID1 = "fe8ce7c6-919f-40f0-b78b-b1662dfbac64"
	webhookID2 = "4f40d0cf-5a33-4895-aa03-528ab0982fb2"
	webhookID3 = "dbd54239-5188-4bea-8826-bc04587a118e"
)
>>>>>>> e3db8723

func TestHandleOperation(t *testing.T) {
	var mockedHeaders = http.Header{
		"key": []string{"value"},
	}

	t.Run("missing operation mode param causes internal server error", func(t *testing.T) {
		// GIVEN
		ctx := context.Background()
		rCtx := &gqlgen.ResolverContext{
			Object:   "RegisterApplication",
			Field:    gqlgen.CollectedField{},
			Args:     map[string]interface{}{},
			IsMethod: false,
		}
		ctx = gqlgen.WithResolverContext(ctx, rCtx)

		directive := operation.NewDirective(nil, nil, nil, nil)

		// WHEN
<<<<<<< HEAD
		_, err := directive.HandleOperation(ctx, nil, nil, graphql.OperationTypeCreate, &resourceIdField)
=======
		_, err := directive.HandleOperation(ctx, nil, nil, graphql.OperationTypeCreate, graphql.WebhookTypeRegisterApplication)
>>>>>>> e3db8723
		// THEN
		require.Error(t, err, fmt.Sprintf("could not get %s parameter", operation.ModeParam))
	})

	t.Run("when mutation is in SYNC mode there is no operation in context but transaction fails to begin", func(t *testing.T) {
		// GIVEN
		ctx := context.Background()
		operationMode := graphql.OperationModeSync
		rCtx := &gqlgen.ResolverContext{
			Object:   "RegisterApplication",
			Field:    gqlgen.CollectedField{},
			Args:     map[string]interface{}{operation.ModeParam: &operationMode},
			IsMethod: false,
		}
		ctx = gqlgen.WithResolverContext(ctx, rCtx)

		mockedTx, mockedTransactioner := txtest.NewTransactionContextGenerator(mockedError()).ThatFailsOnBegin()
		defer mockedTx.AssertExpectations(t)
		defer mockedTransactioner.AssertExpectations(t)

		directive := operation.NewDirective(mockedTransactioner, nil, nil, nil)

		// WHEN
<<<<<<< HEAD
		res, err := directive.HandleOperation(ctx, nil, nil, graphql.OperationTypeCreate, &resourceIdField)
=======
		res, err := directive.HandleOperation(ctx, nil, nil, graphql.OperationTypeCreate, graphql.WebhookTypeRegisterApplication)
>>>>>>> e3db8723
		// THEN
		require.Error(t, err, mockedError().Error(), "Unable to initialize database operation")
		require.Empty(t, res)
	})

	t.Run("when mutation is in SYNC mode there is no operation in context but request fails should roll-back", func(t *testing.T) {
		// GIVEN
		ctx := context.Background()
		operationMode := graphql.OperationModeSync
		rCtx := &gqlgen.ResolverContext{
			Object:   "RegisterApplication",
			Field:    gqlgen.CollectedField{},
			Args:     map[string]interface{}{operation.ModeParam: &operationMode},
			IsMethod: false,
		}
		ctx = gqlgen.WithResolverContext(ctx, rCtx)

		mockedTx, mockedTransactioner := txtest.NewTransactionContextGenerator(mockedError()).ThatDoesntExpectCommit()
		defer mockedTx.AssertExpectations(t)
		defer mockedTransactioner.AssertExpectations(t)

		directive := operation.NewDirective(mockedTransactioner, nil, nil, nil)

		dummyResolver := &dummyResolver{}

		// WHEN
<<<<<<< HEAD
		res, err := directive.HandleOperation(ctx, nil, dummyResolver.ErrorResolve, graphql.OperationTypeCreate, nil)
=======
		res, err := directive.HandleOperation(ctx, nil, dummyResolver.ErrorResolve, graphql.OperationTypeCreate, graphql.WebhookTypeRegisterApplication)
>>>>>>> e3db8723
		// THEN
		require.Error(t, err, mockedError().Error(), "Unable to process operation")
		require.Empty(t, res)
		require.Equal(t, graphql.OperationModeSync, dummyResolver.finalCtx.Value(operation.OpModeKey))
	})

	t.Run("when mutation is in SYNC mode there is no operation in context but transaction fails to commit should roll-back", func(t *testing.T) {
		// GIVEN
		ctx := context.Background()
		operationMode := graphql.OperationModeSync
		rCtx := &gqlgen.ResolverContext{
			Object:   "RegisterApplication",
			Field:    gqlgen.CollectedField{},
			Args:     map[string]interface{}{operation.ModeParam: &operationMode},
			IsMethod: false,
		}
		ctx = gqlgen.WithResolverContext(ctx, rCtx)

		mockedTx, mockedTransactioner := txtest.NewTransactionContextGenerator(mockedError()).ThatFailsOnCommit()
		defer mockedTx.AssertExpectations(t)
		defer mockedTransactioner.AssertExpectations(t)

		directive := operation.NewDirective(mockedTransactioner, nil, nil, nil)

		dummyResolver := &dummyResolver{}

		// WHEN
<<<<<<< HEAD
		res, err := directive.HandleOperation(ctx, nil, dummyResolver.SuccessResolve, graphql.OperationTypeCreate, nil)
=======
		res, err := directive.HandleOperation(ctx, nil, dummyResolver.SuccessResolve, graphql.OperationTypeCreate, graphql.WebhookTypeRegisterApplication)
>>>>>>> e3db8723
		// THEN
		require.Error(t, err, mockedError().Error(), "Unable to finalize database operation")
		require.Empty(t, res)
		require.Equal(t, graphql.OperationModeSync, dummyResolver.finalCtx.Value(operation.OpModeKey))
	})

	t.Run("when mutation is in SYNC mode there is no operation in context and finishes successfully", func(t *testing.T) {
		// GIVEN
		ctx := context.Background()
		operationMode := graphql.OperationModeSync
		rCtx := &gqlgen.ResolverContext{
			Object:   "RegisterApplication",
			Field:    gqlgen.CollectedField{},
			Args:     map[string]interface{}{operation.ModeParam: &operationMode},
			IsMethod: false,
		}
		ctx = gqlgen.WithResolverContext(ctx, rCtx)

		mockedTx, mockedTransactioner := txtest.NewTransactionContextGenerator(nil).ThatSucceeds()
		defer mockedTx.AssertExpectations(t)
		defer mockedTransactioner.AssertExpectations(t)

		directive := operation.NewDirective(mockedTransactioner, nil, nil, nil)

		dummyResolver := &dummyResolver{}

		// WHEN
<<<<<<< HEAD
		res, err := directive.HandleOperation(ctx, nil, dummyResolver.SuccessResolve, graphql.OperationTypeCreate, nil)
=======
		res, err := directive.HandleOperation(ctx, nil, dummyResolver.SuccessResolve, graphql.OperationTypeCreate, graphql.WebhookTypeRegisterApplication)
>>>>>>> e3db8723
		// THEN
		require.NoError(t, err)
		require.Equal(t, mockedNextResponse(), res)
		require.Equal(t, graphql.OperationModeSync, dummyResolver.finalCtx.Value(operation.OpModeKey))
	})

	t.Run("when mutation is in ASYNC mode, there is operation in context but request fails should roll-back", func(t *testing.T) {
		// GIVEN
		ctx := context.Background()
		operationMode := graphql.OperationModeAsync
		rCtx := &gqlgen.ResolverContext{
			Object: "RegisterApplication",
			Field: gqlgen.CollectedField{
				Field: &ast.Field{
					Name: "registerApplication",
				},
			},
			Args:     map[string]interface{}{operation.ModeParam: &operationMode},
			IsMethod: false,
		}
		ctx = gqlgen.WithResolverContext(ctx, rCtx)

		mockedTx, mockedTransactioner := txtest.NewTransactionContextGenerator(nil).ThatDoesntExpectCommit()
		defer mockedTx.AssertExpectations(t)
		defer mockedTransactioner.AssertExpectations(t)

		directive := operation.NewDirective(mockedTransactioner, nil, nil, nil)

		dummyResolver := &dummyResolver{}

		// WHEN
<<<<<<< HEAD
		res, err := directive.HandleOperation(ctx, nil, dummyResolver.ErrorResolve, graphql.OperationTypeCreate, nil)
=======
		res, err := directive.HandleOperation(ctx, nil, dummyResolver.ErrorResolve, graphql.OperationTypeCreate, graphql.WebhookTypeRegisterApplication)
>>>>>>> e3db8723
		// THEN
		require.Error(t, err, mockedError().Error(), "Unable to process operation")
		require.Empty(t, res)
		require.Equal(t, graphql.OperationModeAsync, dummyResolver.finalCtx.Value(operation.OpModeKey))
	})

	t.Run("when mutation is in ASYNC mode, there is operation in context but response is not an Entity type should roll-back", func(t *testing.T) {
		// GIVEN
		ctx := context.Background()
		operationMode := graphql.OperationModeAsync
		rCtx := &gqlgen.ResolverContext{
			Object: "RegisterApplication",
			Field: gqlgen.CollectedField{
				Field: &ast.Field{
					Name: "registerApplication",
				},
			},
			Args:     map[string]interface{}{operation.ModeParam: &operationMode},
			IsMethod: false,
		}
		ctx = gqlgen.WithResolverContext(ctx, rCtx)

		mockedTx, mockedTransactioner := txtest.NewTransactionContextGenerator(nil).ThatDoesntExpectCommit()
		defer mockedTx.AssertExpectations(t)
		defer mockedTransactioner.AssertExpectations(t)

		directive := operation.NewDirective(mockedTransactioner, nil, nil, nil)

		dummyResolver := &dummyResolver{}

		// WHEN
		res, err := directive.HandleOperation(ctx, nil, dummyResolver.NonEntityResolve, graphql.OperationTypeCreate, graphql.WebhookTypeRegisterApplication)
		// THEN
		require.Error(t, err, mockedError().Error(), "Failed to process operation")
		require.Empty(t, res)
		require.Equal(t, graphql.OperationModeAsync, dummyResolver.finalCtx.Value(operation.OpModeKey))
	})

	t.Run("when mutation is in ASYNC mode, there is operation in context but server Director fails to fetch webhooks should roll-back", func(t *testing.T) {
		// GIVEN
		ctx := context.Background()
		operationMode := graphql.OperationModeAsync
		rCtx := &gqlgen.ResolverContext{
			Object: "RegisterApplication",
			Field: gqlgen.CollectedField{
				Field: &ast.Field{
					Name: "registerApplication",
				},
			},
			Args:     map[string]interface{}{operation.ModeParam: &operationMode},
			IsMethod: false,
		}
		ctx = gqlgen.WithResolverContext(ctx, rCtx)

		mockedTx, mockedTransactioner := txtest.NewTransactionContextGenerator(nil).ThatDoesntExpectCommit()
		defer mockedTx.AssertExpectations(t)
		defer mockedTransactioner.AssertExpectations(t)

		directive := operation.NewDirective(mockedTransactioner, func(_ context.Context, _ string) ([]*model.Webhook, error) {
			return nil, mockedError()
		}, nil, nil)

		dummyResolver := &dummyResolver{}

		// WHEN
		res, err := directive.HandleOperation(ctx, nil, dummyResolver.NonEntityResolve, graphql.OperationTypeCreate, graphql.WebhookTypeRegisterApplication)
		// THEN
		require.Error(t, err, mockedError().Error(), "Unable to retrieve webhooks")
		require.Empty(t, res)
		require.Equal(t, graphql.OperationModeAsync, dummyResolver.finalCtx.Value(operation.OpModeKey))
	})

	t.Run("when mutation is in ASYNC mode, there is operation in context but Director fails to prepare operation request due to missing tenant data should roll-back", func(t *testing.T) {
		// GIVEN
		ctx := context.Background()
		operationMode := graphql.OperationModeAsync
		rCtx := &gqlgen.ResolverContext{
			Object: "RegisterApplication",
			Field: gqlgen.CollectedField{
				Field: &ast.Field{
					Name: "registerApplication",
				},
			},
			Args:     map[string]interface{}{operation.ModeParam: &operationMode},
			IsMethod: false,
		}
		ctx = gqlgen.WithResolverContext(ctx, rCtx)

		mockedTx, mockedTransactioner := txtest.NewTransactionContextGenerator(nil).ThatDoesntExpectCommit()
		defer mockedTx.AssertExpectations(t)
		defer mockedTransactioner.AssertExpectations(t)

		directive := operation.NewDirective(mockedTransactioner, mockedWebhooksResponse, func(_ context.Context) (string, error) {
			return "", mockedError()
		}, nil)

		dummyResolver := &dummyResolver{}

		// WHEN
		res, err := directive.HandleOperation(ctx, nil, dummyResolver.SuccessResolve, graphql.OperationTypeCreate, graphql.WebhookTypeRegisterApplication)
		// THEN
		require.Error(t, err, mockedError().Error(), "Unable to prepare webhook request data")
		require.Empty(t, res)
		require.Equal(t, graphql.OperationModeAsync, dummyResolver.finalCtx.Value(operation.OpModeKey))
	})

	t.Run("when mutation is in ASYNC mode, there is operation in context but Director fails to prepare operation request due unsupported webhook provider type should roll-back", func(t *testing.T) {
		// GIVEN
		ctx := context.Background()
		operationMode := graphql.OperationModeAsync
		rCtx := &gqlgen.ResolverContext{
			Object: "RegisterApplication",
			Field: gqlgen.CollectedField{
				Field: &ast.Field{
					Name: "registerApplication",
				},
			},
			Args:     map[string]interface{}{operation.ModeParam: &operationMode},
			IsMethod: false,
		}
		ctx = gqlgen.WithResolverContext(ctx, rCtx)

		mockedTx, mockedTransactioner := txtest.NewTransactionContextGenerator(nil).ThatDoesntExpectCommit()
		defer mockedTx.AssertExpectations(t)
		defer mockedTransactioner.AssertExpectations(t)

		directive := operation.NewDirective(mockedTransactioner, mockedWebhooksResponse, mockedTenantLoaderFunc, nil)

		dummyResolver := &dummyResolver{}

		// WHEN
		res, err := directive.HandleOperation(ctx, nil, dummyResolver.NonWebhookProviderResolve, graphql.OperationTypeCreate, graphql.WebhookTypeRegisterApplication)
		// THEN
		require.Error(t, err, mockedError().Error(), "Unable to prepare webhook request data")
		require.Empty(t, res)
		require.Equal(t, graphql.OperationModeAsync, dummyResolver.finalCtx.Value(operation.OpModeKey))
	})

	t.Run("when mutation is in ASYNC mode, there is operation in context but Director fails to prepare operation request due failure to missing request headers should roll-back", func(t *testing.T) {
		// GIVEN
		ctx := context.Background()
		operationMode := graphql.OperationModeAsync
		rCtx := &gqlgen.ResolverContext{
			Object: "RegisterApplication",
			Field: gqlgen.CollectedField{
				Field: &ast.Field{
					Name: "registerApplication",
				},
			},
			Args:     map[string]interface{}{operation.ModeParam: &operationMode},
			IsMethod: false,
		}
		ctx = gqlgen.WithResolverContext(ctx, rCtx)

		mockedTx, mockedTransactioner := txtest.NewTransactionContextGenerator(nil).ThatDoesntExpectCommit()
		defer mockedTx.AssertExpectations(t)
		defer mockedTransactioner.AssertExpectations(t)

		directive := operation.NewDirective(mockedTransactioner, mockedWebhooksResponse, mockedTenantLoaderFunc, nil)

		dummyResolver := &dummyResolver{}

		// WHEN
		res, err := directive.HandleOperation(ctx, nil, dummyResolver.SuccessResolve, graphql.OperationTypeCreate, graphql.WebhookTypeRegisterApplication)
		// THEN
		require.Error(t, err, mockedError().Error(), "Unable to prepare webhook request data")
		require.Empty(t, res)
		require.Equal(t, graphql.OperationModeAsync, dummyResolver.finalCtx.Value(operation.OpModeKey))
	})

	t.Run("when mutation is in ASYNC mode, there is operation in context but Scheduler fails to schedule should roll-back", func(t *testing.T) {
		// GIVEN
		ctx := context.Background()
		operationMode := graphql.OperationModeAsync
		rCtx := &gqlgen.ResolverContext{
			Object: "RegisterApplication",
			Field: gqlgen.CollectedField{
				Field: &ast.Field{
					Name: "registerApplication",
				},
			},
			Args:     map[string]interface{}{operation.ModeParam: &operationMode},
			IsMethod: false,
		}
		ctx = gqlgen.WithResolverContext(ctx, rCtx)
		ctx = context.WithValue(ctx, header.ContextKey, mockedHeaders)
		mockedTx, mockedTransactioner := txtest.NewTransactionContextGenerator(nil).ThatDoesntExpectCommit()
		defer mockedTx.AssertExpectations(t)
		defer mockedTransactioner.AssertExpectations(t)

		mockedScheduler := &automock.Scheduler{}
		mockedScheduler.On("Schedule", mock.Anything).Return("", mockedError())
		defer mockedScheduler.AssertExpectations(t)

<<<<<<< HEAD
		directive := operation.NewDirective(mockedTransactioner, mockedScheduler, nil, nil)
=======
		directive := operation.NewDirective(mockedTransactioner, mockedWebhooksResponse, mockedTenantLoaderFunc, mockedScheduler)
>>>>>>> e3db8723

		dummyResolver := &dummyResolver{}

		// WHEN
<<<<<<< HEAD
		res, err := directive.HandleOperation(ctx, nil, dummyResolver.SuccessResolve, graphql.OperationTypeCreate, nil)
=======
		res, err := directive.HandleOperation(ctx, nil, dummyResolver.SuccessResolve, graphql.OperationTypeCreate, graphql.WebhookTypeRegisterApplication)
>>>>>>> e3db8723
		// THEN
		require.Error(t, err, mockedError().Error(), "Unable to schedule operation")
		require.Empty(t, res)
		require.Equal(t, graphql.OperationModeAsync, dummyResolver.finalCtx.Value(operation.OpModeKey))
	})

	t.Run("when mutation is in ASYNC mode, there is operation in context but transaction commit fails should roll-back", func(t *testing.T) {
		// GIVEN
		ctx := context.Background()
		operationMode := graphql.OperationModeAsync
		rCtx := &gqlgen.ResolverContext{
			Object: "RegisterApplication",
			Field: gqlgen.CollectedField{
				Field: &ast.Field{
					Name: "registerApplication",
				},
			},
			Args:     map[string]interface{}{operation.ModeParam: &operationMode},
			IsMethod: false,
		}
		ctx = gqlgen.WithResolverContext(ctx, rCtx)
		ctx = context.WithValue(ctx, header.ContextKey, mockedHeaders)

		mockedTx, mockedTransactioner := txtest.NewTransactionContextGenerator(mockedError()).ThatFailsOnCommit()
		defer mockedTx.AssertExpectations(t)
		defer mockedTransactioner.AssertExpectations(t)

		testID := "test-id"
		mockedScheduler := &automock.Scheduler{}
		mockedScheduler.On("Schedule", mock.Anything).Return(testID, nil)
		defer mockedScheduler.AssertExpectations(t)

<<<<<<< HEAD
		directive := operation.NewDirective(mockedTransactioner, mockedScheduler, nil, nil)
=======
		directive := operation.NewDirective(mockedTransactioner, mockedWebhooksResponse, mockedTenantLoaderFunc, mockedScheduler)
>>>>>>> e3db8723

		dummyResolver := &dummyResolver{}

		// WHEN
<<<<<<< HEAD
		res, err := directive.HandleOperation(ctx, nil, dummyResolver.SuccessResolve, graphql.OperationTypeCreate, nil)
=======
		res, err := directive.HandleOperation(ctx, nil, dummyResolver.SuccessResolve, graphql.OperationTypeCreate, graphql.WebhookTypeRegisterApplication)
>>>>>>> e3db8723
		// THEN
		require.Error(t, err, mockedError().Error(), "Unable to finalize database operation")
		require.Empty(t, res)
		require.Equal(t, graphql.OperationModeAsync, dummyResolver.finalCtx.Value(operation.OpModeKey))
	})

	t.Run("when mutation is in ASYNC mode, there is operation in context and finishes successfully", func(t *testing.T) {
		operationID := "test-id"
		operationType := graphql.OperationTypeCreate
		operationCategory := "registerApplication"

		// GIVEN
		ctx := context.Background()
		operationMode := graphql.OperationModeAsync
		rCtx := &gqlgen.ResolverContext{
			Object: "RegisterApplication",
			Field: gqlgen.CollectedField{
				Field: &ast.Field{
					Name: operationCategory,
				},
			},
			Args:     map[string]interface{}{operation.ModeParam: &operationMode},
			IsMethod: false,
		}
		ctx = gqlgen.WithResolverContext(ctx, rCtx)
		ctx = context.WithValue(ctx, header.ContextKey, mockedHeaders)

		mockedScheduler := &automock.Scheduler{}
		mockedScheduler.On("Schedule", mock.Anything).Return(operationID, nil)
		defer mockedScheduler.AssertExpectations(t)

<<<<<<< HEAD
		directive := operation.NewDirective(mockedTransactioner, mockedScheduler, nil, nil)
=======
		webhookType := graphql.WebhookTypeRegisterApplication
		webhooks := []*model.Webhook{
			{ID: webhookID1, Type: model.WebhookType(webhookType)},
			{ID: webhookID2, Type: model.WebhookType(webhookType)},
			{ID: webhookID3, Type: model.WebhookType(webhookType)},
		}
		expectedWebhookIDs := make([]string, 0)
		for _, webhook := range webhooks {
			if graphql.WebhookType(webhook.Type) == webhookType {
				expectedWebhookIDs = append(expectedWebhookIDs, webhook.ID)
			}
		}
>>>>>>> e3db8723

		testCases := []struct {
			Name               string
			Webhooks           []*model.Webhook
			ExpectedWebhookIDs []string
		}{
			{
				Name: "when all webhooks match their IDs should be present in the operation",
				Webhooks: []*model.Webhook{
					{ID: webhookID1, Type: model.WebhookType(webhookType)},
					{ID: webhookID2, Type: model.WebhookType(webhookType)},
					{ID: webhookID3, Type: model.WebhookType(webhookType)},
				},
				ExpectedWebhookIDs: []string{webhookID1, webhookID2, webhookID3},
			},
			{
				Name: "when a single webhook matches its ID should be present in the operation",
				Webhooks: []*model.Webhook{
					{ID: webhookID1, Type: model.WebhookType(webhookType)},
					{ID: webhookID2, Type: model.WebhookType(graphql.WebhookTypeUnregisterApplication)},
					{ID: webhookID3, Type: model.WebhookType(graphql.WebhookTypeUnregisterApplication)},
				},
				ExpectedWebhookIDs: []string{webhookID1},
			},
			{
				Name: "when no webhooks match no IDs should be present in the operation",
				Webhooks: []*model.Webhook{
					{ID: webhookID1, Type: model.WebhookType(graphql.WebhookTypeUnregisterApplication)},
					{ID: webhookID2, Type: model.WebhookType(graphql.WebhookTypeUnregisterApplication)},
					{ID: webhookID3, Type: model.WebhookType(graphql.WebhookTypeUnregisterApplication)},
				},
				ExpectedWebhookIDs: []string{},
			},
		}

<<<<<<< HEAD
		// WHEN
		res, err := directive.HandleOperation(ctx, nil, dummyResolver.SuccessResolve, operationType, nil)
=======
		mockedTx, mockedTransactioner := txtest.NewTransactionContextGenerator(nil).ThatSucceedsMultipleTimes(len(testCases))
		defer mockedTx.AssertExpectations(t)
		defer mockedTransactioner.AssertExpectations(t)
>>>>>>> e3db8723

		for _, testCase := range testCases {
			t.Run(testCase.Name, func(t *testing.T) {
				directive := operation.NewDirective(mockedTransactioner, func(_ context.Context, _ string) ([]*model.Webhook, error) {
					return testCase.Webhooks, nil
				}, mockedTenantLoaderFunc, mockedScheduler)

				dummyResolver := &dummyResolver{}

				// WHEN
				res, err := directive.HandleOperation(ctx, nil, dummyResolver.SuccessResolve, operationType, webhookType)

				// THEN
				require.NoError(t, err)
				require.Equal(t, mockedNextResponse(), res)
				require.Equal(t, graphql.OperationModeAsync, dummyResolver.finalCtx.Value(operation.OpModeKey))

				opsFromCtx := dummyResolver.finalCtx.Value(operation.OpCtxKey)
				operations, ok := opsFromCtx.(*[]*operation.Operation)
				require.True(t, ok)
				require.Len(t, *operations, 1)

				op := (*operations)[0]
				require.Equal(t, operationID, op.OperationID)
				require.Equal(t, operation.OperationType(operationType), op.OperationType)
				require.Equal(t, operationCategory, op.OperationCategory)

				expectedRequestData := &operation.RequestData{
					Application: *(mockedNextResponse().(*graphql.Application)),
					TenantID:    tenantID,
					Headers:     mockedHeaders,
				}

				expectedData, err := json.Marshal(expectedRequestData)
				require.NoError(t, err)

				require.Equal(t, string(expectedData), op.RequestData)

				require.Len(t, op.WebhookIDs, len(testCase.ExpectedWebhookIDs))
				require.Equal(t, testCase.ExpectedWebhookIDs, op.WebhookIDs)
			})
		}
	})
}

func TestHandleOperation_ConcurrencyCheck(t *testing.T) {
	type testCase struct {
		description         string
		mutation            string
		scheduler           *automock.Scheduler
		tenantLoaderFunc    func(ctx context.Context) (string, error)
		resourceFetcherFunc func(ctx context.Context, tenant, id string) (*model.Application, error)
		validationFunc      func(t *testing.T, res interface{}, err error)
		resolverFunc        func(ctx context.Context) (res interface{}, err error)
		resolverCtxArgs     map[string]interface{}
		transactionFunc     func() (*tx_automock.PersistenceTx, *tx_automock.Transactioner)
	}

	testCases := []testCase{
		{
			description:     "when resource ID is not present in the resolver context it should roll-back",
			mutation:        "UnregisterApplication",
			resolverCtxArgs: resolverContextArgs(graphql.OperationModeAsync, ""),
			transactionFunc: func() (*tx_automock.PersistenceTx, *tx_automock.Transactioner) {
				return txtest.NewTransactionContextGenerator(nil).ThatDoesntExpectCommit()
			},
			validationFunc: func(t *testing.T, res interface{}, err error) {
				require.Error(t, err)
				require.Contains(t, err.Error(), fmt.Sprintf("could not get idField: %q from request context", resourceIdField))
				require.Empty(t, res)
			},
		},
		{
			description:      "when tenant fetching fails it should roll-back",
			mutation:         "UnregisterApplication",
			resolverCtxArgs:  resolverContextArgs(graphql.OperationModeAsync, resourceID),
			tenantLoaderFunc: tenantLoaderWithOptionalErr(mockedError()),
			transactionFunc: func() (*tx_automock.PersistenceTx, *tx_automock.Transactioner) {
				return txtest.NewTransactionContextGenerator(nil).ThatDoesntExpectCommit()
			},
			validationFunc: func(t *testing.T, res interface{}, err error) {
				require.Error(t, err)
				require.True(t, apperrors.IsTenantRequired(err))
				require.Empty(t, res)
			},
		},
		{
			description:     "when resource is not found it should roll-back",
			mutation:        "UnregisterApplication",
			resolverCtxArgs: resolverContextArgs(graphql.OperationModeAsync, resourceID),
			transactionFunc: func() (*tx_automock.PersistenceTx, *tx_automock.Transactioner) {
				return txtest.NewTransactionContextGenerator(nil).ThatDoesntExpectCommit()
			},
			tenantLoaderFunc: tenantLoaderWithOptionalErr(nil),
			resourceFetcherFunc: func(ctx context.Context, tenant, id string) (*model.Application, error) {
				return nil, apperrors.NewNotFoundError(resource.Application, resourceID)
			},
			validationFunc: func(t *testing.T, res interface{}, err error) {
				require.Error(t, err)
				require.True(t, apperrors.IsNotFoundError(err))
				require.Empty(t, res)
			},
		},
		{
			description:     "when resource fetching fails it should roll-back",
			mutation:        "UnregisterApplication",
			resolverCtxArgs: resolverContextArgs(graphql.OperationModeAsync, resourceID),
			transactionFunc: func() (*tx_automock.PersistenceTx, *tx_automock.Transactioner) {
				return txtest.NewTransactionContextGenerator(nil).ThatDoesntExpectCommit()
			},
			tenantLoaderFunc: tenantLoaderWithOptionalErr(nil),
			resourceFetcherFunc: func(ctx context.Context, tenant, id string) (*model.Application, error) {
				return nil, mockedError()
			},
			validationFunc: func(t *testing.T, res interface{}, err error) {
				require.Error(t, err)
				require.Contains(t, err.Error(), fmt.Sprintf("failed to fetch resource with id %s", resourceID))
				require.Empty(t, res)
			},
		},
		{
			description:     "when concurrent create operation is running it should roll-back",
			mutation:        "UnregisterApplication",
			resolverCtxArgs: resolverContextArgs(graphql.OperationModeAsync, resourceID),
			transactionFunc: func() (*tx_automock.PersistenceTx, *tx_automock.Transactioner) {
				return txtest.NewTransactionContextGenerator(nil).ThatDoesntExpectCommit()
			},
			tenantLoaderFunc: tenantLoaderWithOptionalErr(nil),
			resourceFetcherFunc: func(ctx context.Context, tenant, id string) (*model.Application, error) {
				return &model.Application{
					ID:        resourceID,
					Ready:     false,
					CreatedAt: time.Now(),
				}, nil
			},
			validationFunc: func(t *testing.T, res interface{}, err error) {
				require.Error(t, err)
				require.Contains(t, err.Error(), "create operation is in progress")
				require.Empty(t, res)
			},
		},
		{
			description:     "when concurrent delete operation is running it should roll-back",
			mutation:        "UnregisterApplication",
			resolverCtxArgs: resolverContextArgs(graphql.OperationModeAsync, resourceID),
			transactionFunc: func() (*tx_automock.PersistenceTx, *tx_automock.Transactioner) {
				return txtest.NewTransactionContextGenerator(nil).ThatDoesntExpectCommit()
			},
			tenantLoaderFunc: tenantLoaderWithOptionalErr(nil),
			resourceFetcherFunc: func(ctx context.Context, tenant, id string) (*model.Application, error) {
				return &model.Application{
					ID:        resourceID,
					Ready:     false,
					CreatedAt: time.Now(),
					DeletedAt: time.Now(),
				}, nil
			},
			validationFunc: func(t *testing.T, res interface{}, err error) {
				require.Error(t, err)
				require.Contains(t, err.Error(), "delete operation is in progress")
				require.Empty(t, res)
			},
		},
		{
			description:     "when there are no concurrent operations it should finish successfully",
			mutation:        "UnregisterApplication",
			scheduler:       scheduler(operationID, nil),
			resolverCtxArgs: resolverContextArgs(graphql.OperationModeAsync, resourceID),
			transactionFunc: func() (*tx_automock.PersistenceTx, *tx_automock.Transactioner) {
				return txtest.NewTransactionContextGenerator(nil).ThatSucceeds()
			},
			tenantLoaderFunc: tenantLoaderWithOptionalErr(nil),
			resourceFetcherFunc: func(ctx context.Context, tenant, id string) (*model.Application, error) {
				return &model.Application{
					ID:    resourceID,
					Ready: true,
				}, nil
			},
			resolverFunc: (&dummyResolver{}).SuccessResolve,
			validationFunc: func(t *testing.T, res interface{}, err error) {
				require.NoError(t, err)
				require.Equal(t, mockedNextOutput(), res)
			},
		},
	}

	for _, test := range testCases {
		t.Run(test.description, func(t *testing.T) {
			// GIVEN
			ctx := context.Background()
			rCtx := &gqlgen.ResolverContext{
				Object: test.mutation,
				Field: gqlgen.CollectedField{
					Field: &ast.Field{
						Name: test.mutation,
					},
				},
				Args:     test.resolverCtxArgs,
				IsMethod: false,
			}

			ctx = gqlgen.WithResolverContext(ctx, rCtx)
			mockedTx, mockedTransactioner := test.transactionFunc()
			defer mockedTx.AssertExpectations(t)
			defer mockedTransactioner.AssertExpectations(t)

			if test.scheduler != nil {
				defer test.scheduler.AssertExpectations(t)
			}

			directive := operation.NewDirective(mockedTransactioner, test.scheduler, test.resourceFetcherFunc, test.tenantLoaderFunc)

			// WHEN
			res, err := directive.HandleOperation(ctx, nil, test.resolverFunc, graphql.OperationTypeDelete, &resourceIdField)
			// THEN
			test.validationFunc(t, res, err)
		})
	}

	t.Run("when idField is not present in the directive it should roll-back", func(t *testing.T) {
		// GIVEN
		operationCategory := "registerApplication"
		ctx := context.Background()
		rCtx := &gqlgen.ResolverContext{
			Object: "UnregisterApplication",
			Field: gqlgen.CollectedField{
				Field: &ast.Field{
					Name: operationCategory,
				},
			},
			Args:     resolverContextArgs(graphql.OperationModeAsync, resourceID),
			IsMethod: false,
		}

		ctx = gqlgen.WithResolverContext(ctx, rCtx)
		mockedTx, mockedTransactioner := txtest.NewTransactionContextGenerator(nil).ThatDoesntExpectCommit()
		defer mockedTx.AssertExpectations(t)
		defer mockedTransactioner.AssertExpectations(t)

		directive := operation.NewDirective(mockedTransactioner, nil, nil, nil)

		// WHEN
		_, err := directive.HandleOperation(ctx, nil, nil, graphql.OperationTypeDelete, nil)
		// THEN
		require.Error(t, err)
		require.Contains(t, err.Error(), "idField from context should not be empty")
	})
}

type dummyResolver struct {
	finalCtx context.Context
}

func (d *dummyResolver) SuccessResolve(ctx context.Context) (res interface{}, err error) {
	d.finalCtx = ctx
	return mockedNextResponse(), nil
}

func (d *dummyResolver) ErrorResolve(ctx context.Context) (res interface{}, err error) {
	d.finalCtx = ctx
	return nil, mockedError()
}

func (d *dummyResolver) NonEntityResolve(ctx context.Context) (res interface{}, err error) {
	d.finalCtx = ctx
	return &graphql.Runtime{}, nil
}

func (d *dummyResolver) NonWebhookProviderResolve(ctx context.Context) (res interface{}, err error) {
	d.finalCtx = ctx
	return &graphql.Bundle{BaseEntity: &graphql.BaseEntity{ID: resourceID}}, nil
}

func mockedNextResponse() interface{} {
	return &graphql.Application{BaseEntity: &graphql.BaseEntity{ID: resourceID}}
}

func mockedWebhooksResponse(_ context.Context, _ string) ([]*model.Webhook, error) {
	return []*model.Webhook{}, nil
}

func mockedTenantLoaderFunc(_ context.Context) (string, error) {
	return tenantID, nil
}

func mockedError() error {
	return errors.New("mocked error")
}

func resolverContextArgs(mode graphql.OperationMode, optionalResourceID string) map[string]interface{} {
	ctxArgs := map[string]interface{}{operation.ModeParam: &mode}
	if optionalResourceID != "" {
		ctxArgs[resourceIdField] = resourceID
	}

	return ctxArgs
}

func tenantLoaderWithOptionalErr(optionalErr error) func(ctx context.Context) (string, error) {
	if optionalErr != nil {
		return func(ctx context.Context) (string, error) { return "", optionalErr }
	}

	return func(ctx context.Context) (string, error) { return tenantID, nil }
}

func scheduler(operationID string, err error) *automock.Scheduler {
	mockedScheduler := &automock.Scheduler{}
	mockedScheduler.On("Schedule", mock.Anything).Return(operationID, err)
	return mockedScheduler
}<|MERGE_RESOLUTION|>--- conflicted
+++ resolved
@@ -27,8 +27,6 @@
 
 	"github.com/kyma-incubator/compass/components/director/pkg/header"
 
-	"github.com/kyma-incubator/compass/components/director/internal/model"
-
 	gqlgen "github.com/99designs/gqlgen/graphql"
 	"github.com/kyma-incubator/compass/components/director/internal/model"
 	"github.com/kyma-incubator/compass/components/director/pkg/apperrors"
@@ -43,45 +41,67 @@
 	"github.com/vektah/gqlparser/ast"
 )
 
-<<<<<<< HEAD
 var resourceIdField = "id"
-=======
+
 const (
 	webhookID1 = "fe8ce7c6-919f-40f0-b78b-b1662dfbac64"
 	webhookID2 = "4f40d0cf-5a33-4895-aa03-528ab0982fb2"
 	webhookID3 = "dbd54239-5188-4bea-8826-bc04587a118e"
 )
->>>>>>> e3db8723
+
+var mockedHeaders = http.Header{
+	"key": []string{"value"},
+}
 
 func TestHandleOperation(t *testing.T) {
-	var mockedHeaders = http.Header{
-		"key": []string{"value"},
-	}
 
 	t.Run("missing operation mode param causes internal server error", func(t *testing.T) {
 		// GIVEN
 		ctx := context.Background()
+		rCtx := &gqlgen.ResolverContext{
+			Object: "RegisterApplication",
+			Field:  gqlgen.CollectedField{},
+			Args: map[string]interface{}{
+				operation.ModeParam: "notModeParam",
+			},
+			IsMethod: false,
+		}
+		ctx = gqlgen.WithResolverContext(ctx, rCtx)
+
+		directive := operation.NewDirective(nil, nil, nil, nil, nil)
+
+		// WHEN
+		_, err := directive.HandleOperation(ctx, nil, nil, graphql.OperationTypeCreate, graphql.WebhookTypeRegisterApplication, &resourceIdField, nil)
+		// THEN
+		require.Error(t, err, fmt.Sprintf("could not get %s parameter", operation.ModeParam))
+	})
+
+	t.Run("when mutation is in SYNC mode there is no operation in context but transaction fails to begin", func(t *testing.T) {
+		// GIVEN
+		ctx := context.Background()
+		operationMode := graphql.OperationModeSync
 		rCtx := &gqlgen.ResolverContext{
 			Object:   "RegisterApplication",
 			Field:    gqlgen.CollectedField{},
-			Args:     map[string]interface{}{},
-			IsMethod: false,
-		}
-		ctx = gqlgen.WithResolverContext(ctx, rCtx)
-
-		directive := operation.NewDirective(nil, nil, nil, nil)
-
-		// WHEN
-<<<<<<< HEAD
-		_, err := directive.HandleOperation(ctx, nil, nil, graphql.OperationTypeCreate, &resourceIdField)
-=======
-		_, err := directive.HandleOperation(ctx, nil, nil, graphql.OperationTypeCreate, graphql.WebhookTypeRegisterApplication)
->>>>>>> e3db8723
-		// THEN
-		require.Error(t, err, fmt.Sprintf("could not get %s parameter", operation.ModeParam))
-	})
-
-	t.Run("when mutation is in SYNC mode there is no operation in context but transaction fails to begin", func(t *testing.T) {
+			Args:     map[string]interface{}{operation.ModeParam: &operationMode},
+			IsMethod: false,
+		}
+		ctx = gqlgen.WithResolverContext(ctx, rCtx)
+
+		mockedTx, mockedTransactioner := txtest.NewTransactionContextGenerator(mockedError()).ThatFailsOnBegin()
+		defer mockedTx.AssertExpectations(t)
+		defer mockedTransactioner.AssertExpectations(t)
+
+		directive := operation.NewDirective(mockedTransactioner, nil, nil, nil, nil)
+
+		// WHEN
+		res, err := directive.HandleOperation(ctx, nil, nil, graphql.OperationTypeCreate, graphql.WebhookTypeRegisterApplication, &resourceIdField, nil)
+		// THEN
+		require.Error(t, err, mockedError().Error(), "Unable to initialize database operation")
+		require.Empty(t, res)
+	})
+
+	t.Run("when mutation is in SYNC mode there is no operation in context but request fails should roll-back", func(t *testing.T) {
 		// GIVEN
 		ctx := context.Background()
 		operationMode := graphql.OperationModeSync
@@ -93,24 +113,23 @@
 		}
 		ctx = gqlgen.WithResolverContext(ctx, rCtx)
 
-		mockedTx, mockedTransactioner := txtest.NewTransactionContextGenerator(mockedError()).ThatFailsOnBegin()
-		defer mockedTx.AssertExpectations(t)
-		defer mockedTransactioner.AssertExpectations(t)
-
-		directive := operation.NewDirective(mockedTransactioner, nil, nil, nil)
-
-		// WHEN
-<<<<<<< HEAD
-		res, err := directive.HandleOperation(ctx, nil, nil, graphql.OperationTypeCreate, &resourceIdField)
-=======
-		res, err := directive.HandleOperation(ctx, nil, nil, graphql.OperationTypeCreate, graphql.WebhookTypeRegisterApplication)
->>>>>>> e3db8723
-		// THEN
-		require.Error(t, err, mockedError().Error(), "Unable to initialize database operation")
-		require.Empty(t, res)
-	})
-
-	t.Run("when mutation is in SYNC mode there is no operation in context but request fails should roll-back", func(t *testing.T) {
+		mockedTx, mockedTransactioner := txtest.NewTransactionContextGenerator(mockedError()).ThatDoesntExpectCommit()
+		defer mockedTx.AssertExpectations(t)
+		defer mockedTransactioner.AssertExpectations(t)
+
+		directive := operation.NewDirective(mockedTransactioner, nil, nil, nil, nil)
+
+		dummyResolver := &dummyResolver{}
+
+		// WHEN
+		res, err := directive.HandleOperation(ctx, nil, dummyResolver.ErrorResolve, graphql.OperationTypeCreate, graphql.WebhookTypeRegisterApplication, nil, nil)
+		// THEN
+		require.Error(t, err, mockedError().Error(), "Unable to process operation")
+		require.Empty(t, res)
+		require.Equal(t, graphql.OperationModeSync, dummyResolver.finalCtx.Value(operation.OpModeKey))
+	})
+
+	t.Run("when mutation is in SYNC mode there is no operation in context but transaction fails to commit should roll-back", func(t *testing.T) {
 		// GIVEN
 		ctx := context.Background()
 		operationMode := graphql.OperationModeSync
@@ -122,27 +141,23 @@
 		}
 		ctx = gqlgen.WithResolverContext(ctx, rCtx)
 
-		mockedTx, mockedTransactioner := txtest.NewTransactionContextGenerator(mockedError()).ThatDoesntExpectCommit()
-		defer mockedTx.AssertExpectations(t)
-		defer mockedTransactioner.AssertExpectations(t)
-
-		directive := operation.NewDirective(mockedTransactioner, nil, nil, nil)
-
-		dummyResolver := &dummyResolver{}
-
-		// WHEN
-<<<<<<< HEAD
-		res, err := directive.HandleOperation(ctx, nil, dummyResolver.ErrorResolve, graphql.OperationTypeCreate, nil)
-=======
-		res, err := directive.HandleOperation(ctx, nil, dummyResolver.ErrorResolve, graphql.OperationTypeCreate, graphql.WebhookTypeRegisterApplication)
->>>>>>> e3db8723
-		// THEN
-		require.Error(t, err, mockedError().Error(), "Unable to process operation")
+		mockedTx, mockedTransactioner := txtest.NewTransactionContextGenerator(mockedError()).ThatFailsOnCommit()
+		defer mockedTx.AssertExpectations(t)
+		defer mockedTransactioner.AssertExpectations(t)
+
+		directive := operation.NewDirective(mockedTransactioner, nil, nil, nil, nil)
+
+		dummyResolver := &dummyResolver{}
+
+		// WHEN
+		res, err := directive.HandleOperation(ctx, nil, dummyResolver.SuccessResolve, graphql.OperationTypeCreate, graphql.WebhookTypeRegisterApplication, nil, nil)
+		// THEN
+		require.Error(t, err, mockedError().Error(), "Unable to finalize database operation")
 		require.Empty(t, res)
 		require.Equal(t, graphql.OperationModeSync, dummyResolver.finalCtx.Value(operation.OpModeKey))
 	})
 
-	t.Run("when mutation is in SYNC mode there is no operation in context but transaction fails to commit should roll-back", func(t *testing.T) {
+	t.Run("when mutation is in SYNC mode there is no operation in context and finishes successfully", func(t *testing.T) {
 		// GIVEN
 		ctx := context.Background()
 		operationMode := graphql.OperationModeSync
@@ -154,52 +169,16 @@
 		}
 		ctx = gqlgen.WithResolverContext(ctx, rCtx)
 
-		mockedTx, mockedTransactioner := txtest.NewTransactionContextGenerator(mockedError()).ThatFailsOnCommit()
-		defer mockedTx.AssertExpectations(t)
-		defer mockedTransactioner.AssertExpectations(t)
-
-		directive := operation.NewDirective(mockedTransactioner, nil, nil, nil)
-
-		dummyResolver := &dummyResolver{}
-
-		// WHEN
-<<<<<<< HEAD
-		res, err := directive.HandleOperation(ctx, nil, dummyResolver.SuccessResolve, graphql.OperationTypeCreate, nil)
-=======
-		res, err := directive.HandleOperation(ctx, nil, dummyResolver.SuccessResolve, graphql.OperationTypeCreate, graphql.WebhookTypeRegisterApplication)
->>>>>>> e3db8723
-		// THEN
-		require.Error(t, err, mockedError().Error(), "Unable to finalize database operation")
-		require.Empty(t, res)
-		require.Equal(t, graphql.OperationModeSync, dummyResolver.finalCtx.Value(operation.OpModeKey))
-	})
-
-	t.Run("when mutation is in SYNC mode there is no operation in context and finishes successfully", func(t *testing.T) {
-		// GIVEN
-		ctx := context.Background()
-		operationMode := graphql.OperationModeSync
-		rCtx := &gqlgen.ResolverContext{
-			Object:   "RegisterApplication",
-			Field:    gqlgen.CollectedField{},
-			Args:     map[string]interface{}{operation.ModeParam: &operationMode},
-			IsMethod: false,
-		}
-		ctx = gqlgen.WithResolverContext(ctx, rCtx)
-
 		mockedTx, mockedTransactioner := txtest.NewTransactionContextGenerator(nil).ThatSucceeds()
 		defer mockedTx.AssertExpectations(t)
 		defer mockedTransactioner.AssertExpectations(t)
 
-		directive := operation.NewDirective(mockedTransactioner, nil, nil, nil)
-
-		dummyResolver := &dummyResolver{}
-
-		// WHEN
-<<<<<<< HEAD
-		res, err := directive.HandleOperation(ctx, nil, dummyResolver.SuccessResolve, graphql.OperationTypeCreate, nil)
-=======
-		res, err := directive.HandleOperation(ctx, nil, dummyResolver.SuccessResolve, graphql.OperationTypeCreate, graphql.WebhookTypeRegisterApplication)
->>>>>>> e3db8723
+		directive := operation.NewDirective(mockedTransactioner, nil, nil, nil, nil)
+
+		dummyResolver := &dummyResolver{}
+
+		// WHEN
+		res, err := directive.HandleOperation(ctx, nil, dummyResolver.SuccessResolve, graphql.OperationTypeCreate, graphql.WebhookTypeRegisterApplication, nil, nil)
 		// THEN
 		require.NoError(t, err)
 		require.Equal(t, mockedNextResponse(), res)
@@ -226,16 +205,12 @@
 		defer mockedTx.AssertExpectations(t)
 		defer mockedTransactioner.AssertExpectations(t)
 
-		directive := operation.NewDirective(mockedTransactioner, nil, nil, nil)
-
-		dummyResolver := &dummyResolver{}
-
-		// WHEN
-<<<<<<< HEAD
-		res, err := directive.HandleOperation(ctx, nil, dummyResolver.ErrorResolve, graphql.OperationTypeCreate, nil)
-=======
-		res, err := directive.HandleOperation(ctx, nil, dummyResolver.ErrorResolve, graphql.OperationTypeCreate, graphql.WebhookTypeRegisterApplication)
->>>>>>> e3db8723
+		directive := operation.NewDirective(mockedTransactioner, nil, nil, nil, nil)
+
+		dummyResolver := &dummyResolver{}
+
+		// WHEN
+		res, err := directive.HandleOperation(ctx, nil, dummyResolver.ErrorResolve, graphql.OperationTypeCreate, graphql.WebhookTypeRegisterApplication, nil, nil)
 		// THEN
 		require.Error(t, err, mockedError().Error(), "Unable to process operation")
 		require.Empty(t, res)
@@ -262,12 +237,12 @@
 		defer mockedTx.AssertExpectations(t)
 		defer mockedTransactioner.AssertExpectations(t)
 
-		directive := operation.NewDirective(mockedTransactioner, nil, nil, nil)
-
-		dummyResolver := &dummyResolver{}
-
-		// WHEN
-		res, err := directive.HandleOperation(ctx, nil, dummyResolver.NonEntityResolve, graphql.OperationTypeCreate, graphql.WebhookTypeRegisterApplication)
+		directive := operation.NewDirective(mockedTransactioner, nil, nil, nil, nil)
+
+		dummyResolver := &dummyResolver{}
+
+		// WHEN
+		res, err := directive.HandleOperation(ctx, nil, dummyResolver.NonEntityResolve, graphql.OperationTypeCreate, graphql.WebhookTypeRegisterApplication, nil, nil)
 		// THEN
 		require.Error(t, err, mockedError().Error(), "Failed to process operation")
 		require.Empty(t, res)
@@ -296,12 +271,12 @@
 
 		directive := operation.NewDirective(mockedTransactioner, func(_ context.Context, _ string) ([]*model.Webhook, error) {
 			return nil, mockedError()
-		}, nil, nil)
-
-		dummyResolver := &dummyResolver{}
-
-		// WHEN
-		res, err := directive.HandleOperation(ctx, nil, dummyResolver.NonEntityResolve, graphql.OperationTypeCreate, graphql.WebhookTypeRegisterApplication)
+		}, nil, nil, nil)
+
+		dummyResolver := &dummyResolver{}
+
+		// WHEN
+		res, err := directive.HandleOperation(ctx, nil, dummyResolver.NonEntityResolve, graphql.OperationTypeCreate, graphql.WebhookTypeRegisterApplication, nil, nil)
 		// THEN
 		require.Error(t, err, mockedError().Error(), "Unable to retrieve webhooks")
 		require.Empty(t, res)
@@ -328,14 +303,14 @@
 		defer mockedTx.AssertExpectations(t)
 		defer mockedTransactioner.AssertExpectations(t)
 
-		directive := operation.NewDirective(mockedTransactioner, mockedWebhooksResponse, func(_ context.Context) (string, error) {
+		directive := operation.NewDirective(mockedTransactioner, mockedWebhooksResponse, nil, func(_ context.Context) (string, error) {
 			return "", mockedError()
 		}, nil)
 
 		dummyResolver := &dummyResolver{}
 
 		// WHEN
-		res, err := directive.HandleOperation(ctx, nil, dummyResolver.SuccessResolve, graphql.OperationTypeCreate, graphql.WebhookTypeRegisterApplication)
+		res, err := directive.HandleOperation(ctx, nil, dummyResolver.SuccessResolve, graphql.OperationTypeCreate, graphql.WebhookTypeRegisterApplication, nil, nil)
 		// THEN
 		require.Error(t, err, mockedError().Error(), "Unable to prepare webhook request data")
 		require.Empty(t, res)
@@ -362,12 +337,12 @@
 		defer mockedTx.AssertExpectations(t)
 		defer mockedTransactioner.AssertExpectations(t)
 
-		directive := operation.NewDirective(mockedTransactioner, mockedWebhooksResponse, mockedTenantLoaderFunc, nil)
-
-		dummyResolver := &dummyResolver{}
-
-		// WHEN
-		res, err := directive.HandleOperation(ctx, nil, dummyResolver.NonWebhookProviderResolve, graphql.OperationTypeCreate, graphql.WebhookTypeRegisterApplication)
+		directive := operation.NewDirective(mockedTransactioner, mockedWebhooksResponse, nil, mockedTenantLoaderFunc, nil)
+
+		dummyResolver := &dummyResolver{}
+
+		// WHEN
+		res, err := directive.HandleOperation(ctx, nil, dummyResolver.NonWebhookProviderResolve, graphql.OperationTypeCreate, graphql.WebhookTypeRegisterApplication, nil, nil)
 		// THEN
 		require.Error(t, err, mockedError().Error(), "Unable to prepare webhook request data")
 		require.Empty(t, res)
@@ -394,12 +369,12 @@
 		defer mockedTx.AssertExpectations(t)
 		defer mockedTransactioner.AssertExpectations(t)
 
-		directive := operation.NewDirective(mockedTransactioner, mockedWebhooksResponse, mockedTenantLoaderFunc, nil)
-
-		dummyResolver := &dummyResolver{}
-
-		// WHEN
-		res, err := directive.HandleOperation(ctx, nil, dummyResolver.SuccessResolve, graphql.OperationTypeCreate, graphql.WebhookTypeRegisterApplication)
+		directive := operation.NewDirective(mockedTransactioner, mockedWebhooksResponse, nil, mockedTenantLoaderFunc, nil)
+
+		dummyResolver := &dummyResolver{}
+
+		// WHEN
+		res, err := directive.HandleOperation(ctx, nil, dummyResolver.SuccessResolve, graphql.OperationTypeCreate, graphql.WebhookTypeRegisterApplication, nil, nil)
 		// THEN
 		require.Error(t, err, mockedError().Error(), "Unable to prepare webhook request data")
 		require.Empty(t, res)
@@ -427,23 +402,15 @@
 		defer mockedTransactioner.AssertExpectations(t)
 
 		mockedScheduler := &automock.Scheduler{}
-		mockedScheduler.On("Schedule", mock.Anything).Return("", mockedError())
+		mockedScheduler.On("Schedule", mock.Anything, mock.Anything).Return("", mockedError())
 		defer mockedScheduler.AssertExpectations(t)
 
-<<<<<<< HEAD
-		directive := operation.NewDirective(mockedTransactioner, mockedScheduler, nil, nil)
-=======
-		directive := operation.NewDirective(mockedTransactioner, mockedWebhooksResponse, mockedTenantLoaderFunc, mockedScheduler)
->>>>>>> e3db8723
-
-		dummyResolver := &dummyResolver{}
-
-		// WHEN
-<<<<<<< HEAD
-		res, err := directive.HandleOperation(ctx, nil, dummyResolver.SuccessResolve, graphql.OperationTypeCreate, nil)
-=======
-		res, err := directive.HandleOperation(ctx, nil, dummyResolver.SuccessResolve, graphql.OperationTypeCreate, graphql.WebhookTypeRegisterApplication)
->>>>>>> e3db8723
+		directive := operation.NewDirective(mockedTransactioner, mockedWebhooksResponse, nil, mockedTenantLoaderFunc, mockedScheduler)
+
+		dummyResolver := &dummyResolver{}
+
+		// WHEN
+		res, err := directive.HandleOperation(ctx, nil, dummyResolver.SuccessResolve, graphql.OperationTypeCreate, graphql.WebhookTypeRegisterApplication, nil, nil)
 		// THEN
 		require.Error(t, err, mockedError().Error(), "Unable to schedule operation")
 		require.Empty(t, res)
@@ -473,23 +440,15 @@
 
 		testID := "test-id"
 		mockedScheduler := &automock.Scheduler{}
-		mockedScheduler.On("Schedule", mock.Anything).Return(testID, nil)
+		mockedScheduler.On("Schedule", mock.Anything, mock.Anything).Return(testID, nil)
 		defer mockedScheduler.AssertExpectations(t)
 
-<<<<<<< HEAD
-		directive := operation.NewDirective(mockedTransactioner, mockedScheduler, nil, nil)
-=======
-		directive := operation.NewDirective(mockedTransactioner, mockedWebhooksResponse, mockedTenantLoaderFunc, mockedScheduler)
->>>>>>> e3db8723
-
-		dummyResolver := &dummyResolver{}
-
-		// WHEN
-<<<<<<< HEAD
-		res, err := directive.HandleOperation(ctx, nil, dummyResolver.SuccessResolve, graphql.OperationTypeCreate, nil)
-=======
-		res, err := directive.HandleOperation(ctx, nil, dummyResolver.SuccessResolve, graphql.OperationTypeCreate, graphql.WebhookTypeRegisterApplication)
->>>>>>> e3db8723
+		directive := operation.NewDirective(mockedTransactioner, mockedWebhooksResponse, nil, mockedTenantLoaderFunc, mockedScheduler)
+
+		dummyResolver := &dummyResolver{}
+
+		// WHEN
+		res, err := directive.HandleOperation(ctx, nil, dummyResolver.SuccessResolve, graphql.OperationTypeCreate, graphql.WebhookTypeRegisterApplication, nil, nil)
 		// THEN
 		require.Error(t, err, mockedError().Error(), "Unable to finalize database operation")
 		require.Empty(t, res)
@@ -518,12 +477,9 @@
 		ctx = context.WithValue(ctx, header.ContextKey, mockedHeaders)
 
 		mockedScheduler := &automock.Scheduler{}
-		mockedScheduler.On("Schedule", mock.Anything).Return(operationID, nil)
+		mockedScheduler.On("Schedule", mock.Anything, mock.Anything).Return(operationID, nil)
 		defer mockedScheduler.AssertExpectations(t)
 
-<<<<<<< HEAD
-		directive := operation.NewDirective(mockedTransactioner, mockedScheduler, nil, nil)
-=======
 		webhookType := graphql.WebhookTypeRegisterApplication
 		webhooks := []*model.Webhook{
 			{ID: webhookID1, Type: model.WebhookType(webhookType)},
@@ -536,7 +492,6 @@
 				expectedWebhookIDs = append(expectedWebhookIDs, webhook.ID)
 			}
 		}
->>>>>>> e3db8723
 
 		testCases := []struct {
 			Name               string
@@ -572,25 +527,20 @@
 			},
 		}
 
-<<<<<<< HEAD
-		// WHEN
-		res, err := directive.HandleOperation(ctx, nil, dummyResolver.SuccessResolve, operationType, nil)
-=======
 		mockedTx, mockedTransactioner := txtest.NewTransactionContextGenerator(nil).ThatSucceedsMultipleTimes(len(testCases))
 		defer mockedTx.AssertExpectations(t)
 		defer mockedTransactioner.AssertExpectations(t)
->>>>>>> e3db8723
 
 		for _, testCase := range testCases {
 			t.Run(testCase.Name, func(t *testing.T) {
 				directive := operation.NewDirective(mockedTransactioner, func(_ context.Context, _ string) ([]*model.Webhook, error) {
 					return testCase.Webhooks, nil
-				}, mockedTenantLoaderFunc, mockedScheduler)
+				}, nil, mockedTenantLoaderFunc, mockedScheduler)
 
 				dummyResolver := &dummyResolver{}
 
 				// WHEN
-				res, err := directive.HandleOperation(ctx, nil, dummyResolver.SuccessResolve, operationType, webhookType)
+				res, err := directive.HandleOperation(ctx, nil, dummyResolver.SuccessResolve, operationType, webhookType, nil, nil)
 
 				// THEN
 				require.NoError(t, err)
@@ -631,7 +581,7 @@
 		mutation            string
 		scheduler           *automock.Scheduler
 		tenantLoaderFunc    func(ctx context.Context) (string, error)
-		resourceFetcherFunc func(ctx context.Context, tenant, id string) (*model.Application, error)
+		resourceFetcherFunc func(ctx context.Context, tenant, id string) (model.Entity, error)
 		validationFunc      func(t *testing.T, res interface{}, err error)
 		resolverFunc        func(ctx context.Context) (res interface{}, err error)
 		resolverCtxArgs     map[string]interface{}
@@ -674,7 +624,7 @@
 				return txtest.NewTransactionContextGenerator(nil).ThatDoesntExpectCommit()
 			},
 			tenantLoaderFunc: tenantLoaderWithOptionalErr(nil),
-			resourceFetcherFunc: func(ctx context.Context, tenant, id string) (*model.Application, error) {
+			resourceFetcherFunc: func(ctx context.Context, tenant, id string) (model.Entity, error) {
 				return nil, apperrors.NewNotFoundError(resource.Application, resourceID)
 			},
 			validationFunc: func(t *testing.T, res interface{}, err error) {
@@ -691,7 +641,7 @@
 				return txtest.NewTransactionContextGenerator(nil).ThatDoesntExpectCommit()
 			},
 			tenantLoaderFunc: tenantLoaderWithOptionalErr(nil),
-			resourceFetcherFunc: func(ctx context.Context, tenant, id string) (*model.Application, error) {
+			resourceFetcherFunc: func(ctx context.Context, tenant, id string) (model.Entity, error) {
 				return nil, mockedError()
 			},
 			validationFunc: func(t *testing.T, res interface{}, err error) {
@@ -708,11 +658,13 @@
 				return txtest.NewTransactionContextGenerator(nil).ThatDoesntExpectCommit()
 			},
 			tenantLoaderFunc: tenantLoaderWithOptionalErr(nil),
-			resourceFetcherFunc: func(ctx context.Context, tenant, id string) (*model.Application, error) {
+			resourceFetcherFunc: func(ctx context.Context, tenant, id string) (model.Entity, error) {
 				return &model.Application{
-					ID:        resourceID,
-					Ready:     false,
-					CreatedAt: time.Now(),
+					BaseEntity: &model.BaseEntity{
+						ID:        resourceID,
+						Ready:     false,
+						CreatedAt: time.Now(),
+					},
 				}, nil
 			},
 			validationFunc: func(t *testing.T, res interface{}, err error) {
@@ -729,12 +681,14 @@
 				return txtest.NewTransactionContextGenerator(nil).ThatDoesntExpectCommit()
 			},
 			tenantLoaderFunc: tenantLoaderWithOptionalErr(nil),
-			resourceFetcherFunc: func(ctx context.Context, tenant, id string) (*model.Application, error) {
+			resourceFetcherFunc: func(ctx context.Context, tenant, id string) (model.Entity, error) {
 				return &model.Application{
-					ID:        resourceID,
-					Ready:     false,
-					CreatedAt: time.Now(),
-					DeletedAt: time.Now(),
+					BaseEntity: &model.BaseEntity{
+						ID:        resourceID,
+						Ready:     false,
+						CreatedAt: time.Now(),
+						DeletedAt: time.Now(),
+					},
 				}, nil
 			},
 			validationFunc: func(t *testing.T, res interface{}, err error) {
@@ -752,16 +706,19 @@
 				return txtest.NewTransactionContextGenerator(nil).ThatSucceeds()
 			},
 			tenantLoaderFunc: tenantLoaderWithOptionalErr(nil),
-			resourceFetcherFunc: func(ctx context.Context, tenant, id string) (*model.Application, error) {
+			resourceFetcherFunc: func(ctx context.Context, tenant, id string) (model.Entity, error) {
 				return &model.Application{
-					ID:    resourceID,
-					Ready: true,
+					BaseEntity: &model.BaseEntity{
+						ID:        resourceID,
+						Ready:     true,
+						CreatedAt: time.Now(),
+					},
 				}, nil
 			},
 			resolverFunc: (&dummyResolver{}).SuccessResolve,
 			validationFunc: func(t *testing.T, res interface{}, err error) {
 				require.NoError(t, err)
-				require.Equal(t, mockedNextOutput(), res)
+				require.Equal(t, mockedNextResponse(), res)
 			},
 		},
 	}
@@ -782,6 +739,7 @@
 			}
 
 			ctx = gqlgen.WithResolverContext(ctx, rCtx)
+			ctx = context.WithValue(ctx, header.ContextKey, mockedHeaders)
 			mockedTx, mockedTransactioner := test.transactionFunc()
 			defer mockedTx.AssertExpectations(t)
 			defer mockedTransactioner.AssertExpectations(t)
@@ -790,10 +748,12 @@
 				defer test.scheduler.AssertExpectations(t)
 			}
 
-			directive := operation.NewDirective(mockedTransactioner, test.scheduler, test.resourceFetcherFunc, test.tenantLoaderFunc)
+			directive := operation.NewDirective(mockedTransactioner, func(ctx context.Context, resourceID string) ([]*model.Webhook, error) {
+				return nil, nil
+			}, test.resourceFetcherFunc, test.tenantLoaderFunc, test.scheduler)
 
 			// WHEN
-			res, err := directive.HandleOperation(ctx, nil, test.resolverFunc, graphql.OperationTypeDelete, &resourceIdField)
+			res, err := directive.HandleOperation(ctx, nil, test.resolverFunc, graphql.OperationTypeDelete, graphql.WebhookTypeUnregisterApplication, &resourceIdField, nil)
 			// THEN
 			test.validationFunc(t, res, err)
 		})
@@ -819,10 +779,10 @@
 		defer mockedTx.AssertExpectations(t)
 		defer mockedTransactioner.AssertExpectations(t)
 
-		directive := operation.NewDirective(mockedTransactioner, nil, nil, nil)
-
-		// WHEN
-		_, err := directive.HandleOperation(ctx, nil, nil, graphql.OperationTypeDelete, nil)
+		directive := operation.NewDirective(mockedTransactioner, nil, nil, nil, nil)
+
+		// WHEN
+		_, err := directive.HandleOperation(ctx, nil, nil, graphql.OperationTypeDelete, graphql.WebhookTypeUnregisterApplication, nil, nil)
 		// THEN
 		require.Error(t, err)
 		require.Contains(t, err.Error(), "idField from context should not be empty")
@@ -888,6 +848,6 @@
 
 func scheduler(operationID string, err error) *automock.Scheduler {
 	mockedScheduler := &automock.Scheduler{}
-	mockedScheduler.On("Schedule", mock.Anything).Return(operationID, err)
+	mockedScheduler.On("Schedule", mock.Anything, mock.Anything).Return(operationID, err)
 	return mockedScheduler
 }