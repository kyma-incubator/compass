--- conflicted
+++ resolved
@@ -129,11 +129,7 @@
 					log.C(ctx).Error("Unexpected error: object is not secret. Try again")
 					continue
 				}
-<<<<<<< HEAD
-				tlsCert, err := parseCertificate(ctx, secret.Data)
-=======
 				tlsCert, err := parseCertificate(ctx, secret.Data, cl.config)
->>>>>>> a41402ba
 				if err != nil {
 					log.C(ctx).WithError(err).Error("Fail during certificate parsing")
 				}
@@ -149,17 +145,10 @@
 	}
 }
 
-<<<<<<< HEAD
-func parseCertificate(ctx context.Context, secretData map[string][]byte) (*tls.Certificate, error) {
-	log.C(ctx).Info("Parsing certificate data from secret...")
-	certChainBytes := secretData["tls.crt"]
-	privateKeyBytes := secretData["tls.key"]
-=======
 func parseCertificate(ctx context.Context, secretData map[string][]byte, config Config) (*tls.Certificate, error) {
 	log.C(ctx).Info("Parsing provided certificate data...")
 	certChainBytes := secretData[config.ExternalClientCertCertKey]
 	privateKeyBytes := secretData[config.ExternalClientCertKeyKey]
->>>>>>> a41402ba
 
 	if certChainBytes == nil || privateKeyBytes == nil {
 		return nil, errors.New("There is no certificate data provided")
