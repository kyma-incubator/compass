package consumer

import (
	"github.com/kyma-incubator/compass/components/director/pkg/apperrors"
	"github.com/kyma-incubator/compass/components/director/pkg/model"
	"github.com/kyma-incubator/compass/components/hydrator/pkg/oathkeeper"
)

// ConsumerType missing godoc
type ConsumerType string

const (
	// Runtime missing godoc
	Runtime ConsumerType = "Runtime"
	// ExternalCertificate missing godoc
	ExternalCertificate ConsumerType = "External Certificate"
	// Application missing godoc
	Application ConsumerType = "Application"
	// IntegrationSystem missing godoc
	IntegrationSystem ConsumerType = "Integration System"
	// User missing godoc
<<<<<<< HEAD
	User            ConsumerType = "Static User"
	TechnicalClient ConsumerType = "TechnicalClient"
=======
	User ConsumerType = "Static User"
	// SuperAdmin is a consumer type that is used only in our tests
	SuperAdmin ConsumerType = "Super Admin"
>>>>>>> a751ad10
)

// Consumer missing godoc
type Consumer struct {
	ConsumerID    string `json:"ConsumerID"`
	ConsumerType  `json:"ConsumerType"`
	Flow          oathkeeper.AuthFlow `json:"Flow"`
	OnBehalfOf    string              `json:"onBehalfOf"`
	Region        string              `json:"region"`
	TokenClientID string              `json:"tokenClientID"`
}

// MapSystemAuthToConsumerType missing godoc
func MapSystemAuthToConsumerType(refObj model.SystemAuthReferenceObjectType) (ConsumerType, error) {
	switch refObj {
	case model.ApplicationReference:
		return Application, nil
	case model.ExternalCertificateReference:
		return ExternalCertificate, nil
	case model.RuntimeReference:
		return Runtime, nil
	case model.IntegrationSystemReference:
		return IntegrationSystem, nil
<<<<<<< HEAD
	case model.TechnicalClientReference:
		return TechnicalClient, nil
=======
	case model.SuperAdminReference:
		return SuperAdmin, nil
>>>>>>> a751ad10
	}
	return "", apperrors.NewInternalError("unknown reference object type")
}<|MERGE_RESOLUTION|>--- conflicted
+++ resolved
@@ -19,14 +19,10 @@
 	// IntegrationSystem missing godoc
 	IntegrationSystem ConsumerType = "Integration System"
 	// User missing godoc
-<<<<<<< HEAD
 	User            ConsumerType = "Static User"
 	TechnicalClient ConsumerType = "TechnicalClient"
-=======
-	User ConsumerType = "Static User"
 	// SuperAdmin is a consumer type that is used only in our tests
 	SuperAdmin ConsumerType = "Super Admin"
->>>>>>> a751ad10
 )
 
 // Consumer missing godoc
@@ -50,13 +46,10 @@
 		return Runtime, nil
 	case model.IntegrationSystemReference:
 		return IntegrationSystem, nil
-<<<<<<< HEAD
 	case model.TechnicalClientReference:
 		return TechnicalClient, nil
-=======
 	case model.SuperAdminReference:
 		return SuperAdmin, nil
->>>>>>> a751ad10
 	}
 	return "", apperrors.NewInternalError("unknown reference object type")
 }