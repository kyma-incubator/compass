"""
Async directive is added to mutations which are capable of being executed in asynchronious matter
"""
<<<<<<< HEAD
directive @async(operationType: OperationType!, webhookType: WebhookType, idField: String) on FIELD_DEFINITION
=======
directive @async(operationType: OperationType!, webhookType: WebhookType!) on FIELD_DEFINITION
>>>>>>> 1e543bc0
"""
HasScenario directive is added to queries and mutations to ensure that runtimes can only access resources which are in the same scenario as them
"""
directive @hasScenario(applicationProvider: String!, idField: String!) on FIELD_DEFINITION
"""
HasScopes directive is added automatically to every query and mutation by scopesdecorator plugin that is triggerred by gqlgen.sh script.
"""
directive @hasScopes(path: String!) on FIELD_DEFINITION
"""
Validate directive marks mutation arguments that will be validated.
"""
directive @validate on ARGUMENT_DEFINITION
scalar Any

scalar CLOB

scalar HttpHeaders

scalar HttpHeadersSerialized

"""
Stringified JSON
"""
scalar JSON

"""
Stringified JSON
"""
scalar JSONSchema

scalar Labels

scalar PageCursor

scalar QueryParams

scalar QueryParamsSerialized

scalar Timestamp

enum APISpecType {
	ODATA
	OPEN_API
}

enum ApplicationStatusCondition {
	INITIAL
	CONNECTED
	FAILED
}

enum ApplicationTemplateAccessLevel {
	GLOBAL
}

enum BundleInstanceAuthSetStatusConditionInput {
	SUCCEEDED
	FAILED
}

enum BundleInstanceAuthStatusCondition {
	"""
	When creating, before Application sets the credentials
	"""
	PENDING
	SUCCEEDED
	FAILED
	"""
	When Runtime requests deletion and Application has to revoke the credentials
	"""
	UNUSED
}

enum DocumentFormat {
	MARKDOWN
}

enum EventSpecType {
	ASYNC_API
}

enum FetchMode {
	SINGLE
	BUNDLE
	INDEX
}

enum FetchRequestStatusCondition {
	INITIAL
	SUCCEEDED
	FAILED
}

enum HealthCheckStatusCondition {
	SUCCEEDED
	FAILED
}

enum HealthCheckType {
	MANAGEMENT_PLANE_APPLICATION_HEALTHCHECK
}

enum OperationMode {
	SYNC
	ASYNC
}

enum OperationType {
	CREATE
	UPDATE
	DELETE
}

enum RuntimeStatusCondition {
	INITIAL
	PROVISIONING
	CONNECTED
	FAILED
}

enum SpecFormat {
	YAML
	JSON
	XML
}

enum ViewerType {
	RUNTIME
	APPLICATION
	INTEGRATION_SYSTEM
	USER
}

enum WebhookMode {
	SYNC
	ASYNC
}

enum WebhookType {
	CONFIGURATION_CHANGED
	REGISTER_APPLICATION
	UNREGISTER_APPLICATION
}

interface OneTimeToken {
	token: String!
	connectorURL: String!
	raw: String
	rawEncoded: String
}

"""
Every query that implements pagination returns object that implements Pageable interface.
To specify page details, query specify two parameters: `first` and `after`.
`first` specify page size, `after` is a cursor for the next page. When requesting first page, set `after` to empty value.
For requesting next page, set `after` to `pageInfo.endCursor` returned from previous query.
"""
interface Pageable {
	pageInfo: PageInfo!
	totalCount: Int!
}

union CredentialData = BasicCredentialData | OAuthCredentialData

input APIDefinitionInput {
	"""
	**Validation:** ASCII printable characters, max=100
	"""
	name: String!
	"""
	**Validation:** max=2000
	"""
	description: String
	"""
	**Validation:** valid URL, max=256
	"""
	targetURL: String!
	"""
	**Validation:** max=36
	"""
	group: String
	spec: APISpecInput
	version: VersionInput
}

"""
**Validation:**
- for ODATA type, accepted formats are XML and JSON, for OPEN_API accepted formats are YAML and JSON
- data or fetchRequest required
"""
input APISpecInput {
	data: CLOB
	type: APISpecType!
	format: SpecFormat!
	fetchRequest: FetchRequestInput
}

"""
**Validation:** provided placeholders' names are unique
"""
input ApplicationFromTemplateInput {
	"""
	**Validation:** ASCII printable characters, max=100
	"""
	templateName: String!
	values: [TemplateValueInput!]
}

input ApplicationRegisterInput {
	"""
	**Validation:**  Up to 36 characters long. Cannot start with a digit. The characters allowed in names are: digits (0-9), lower case letters (a-z),-, and .
	"""
	name: String!
	"""
	**Validation:** max=256
	"""
	providerName: String
	"""
	**Validation:** max=2000
	"""
	description: String
	"""
	**Validation:** label key is alphanumeric with underscore
	"""
	labels: Labels
	webhooks: [WebhookInput!]
	"""
	**Validation:** valid URL, max=256
	"""
	healthCheckURL: String
	bundles: [BundleCreateInput!]
	integrationSystemID: ID
	statusCondition: ApplicationStatusCondition
}

"""
**Validation:** provided placeholders' names are unique and used in applicationInput
"""
input ApplicationTemplateInput {
	"""
	**Validation:** ASCII printable characters, max=100
	"""
	name: String!
	"""
	**Validation:** max=2000
	"""
	description: String
	applicationInput: ApplicationRegisterInput!
	placeholders: [PlaceholderDefinitionInput!]
	accessLevel: ApplicationTemplateAccessLevel!
}

input ApplicationUpdateInput {
	"""
	**Validation:** max=256
	"""
	providerName: String
	"""
	**Validation:** max=2000
	"""
	description: String
	"""
	**Validation:** valid URL, max=256
	"""
	healthCheckURL: String
	integrationSystemID: ID
	statusCondition: ApplicationStatusCondition
}

input AuthInput {
	credential: CredentialDataInput
	"""
	**Validation:** if provided, headers name and value required
	"""
	additionalHeaders: HttpHeaders @deprecated(reason: "Use `additionalHeadersSerialized`.")
	additionalHeadersSerialized: HttpHeadersSerialized
	"""
	**Validation:** if provided, query parameters name and value required
	"""
	additionalQueryParams: QueryParams @deprecated(reason: "Use `additionalHeadersSerialized`.")
	additionalQueryParamsSerialized: QueryParamsSerialized
	requestAuth: CredentialRequestAuthInput
}

input AutomaticScenarioAssignmentSetInput {
	scenarioName: String!
	"""
	Runtimes and Applications which contain labels with equal key and value are matched
	"""
	selector: LabelSelectorInput!
}

input BasicCredentialDataInput {
	username: String!
	password: String!
}

input BundleCreateInput {
	"""
	**Validation:** ASCII printable characters, max=100
	"""
	name: String!
	"""
	**Validation:** max=2000
	"""
	description: String
	instanceAuthRequestInputSchema: JSONSchema
	defaultInstanceAuth: AuthInput
	apiDefinitions: [APIDefinitionInput!]
	eventDefinitions: [EventDefinitionInput!]
	documents: [DocumentInput!]
}

input BundleInstanceAuthRequestInput {
	id: ID
	"""
	Context of BundleInstanceAuth - such as Runtime ID, namespace, etc.
	"""
	context: JSON
	"""
	**Validation:** JSON validated against bundle.instanceAuthRequestInputSchema
	"""
	inputParams: JSON
}

input BundleInstanceAuthSetInput {
	"""
	**Validation:** If not provided, the status has to be set. If provided, the status condition  must be "SUCCEEDED".
	"""
	auth: AuthInput
	"""
	**Validation:** Optional if the auth is provided.
	If the status condition is "FAILED", auth must be empty.
	"""
	status: BundleInstanceAuthStatusInput
}

input BundleInstanceAuthStatusInput {
	condition: BundleInstanceAuthSetStatusConditionInput! = SUCCEEDED
	"""
	**Validation:** required, if condition is FAILED
	"""
	message: String!
	"""
	Example reasons:
	- PendingNotification
	- NotificationSent
	- CredentialsProvided
	- CredentialsNotProvided
	- PendingDeletion
	
	   **Validation**: required, if condition is FAILED
	"""
	reason: String!
}

input BundleUpdateInput {
	"""
	**Validation:** ASCII printable characters, max=100
	"""
	name: String!
	"""
	**Validation:** max=2000
	"""
	description: String
	instanceAuthRequestInputSchema: JSONSchema
	"""
	While updating defaultInstanceAuth, existing BundleInstanceAuths are NOT updated.
	"""
	defaultInstanceAuth: AuthInput
}

input CSRFTokenCredentialRequestAuthInput {
	"""
	**Validation:** valid URL
	"""
	tokenEndpointURL: String!
	credential: CredentialDataInput
	"""
	**Validation:** if provided, headers name and value required
	"""
	additionalHeaders: HttpHeaders @deprecated(reason: "Use `additionalHeadersSerialized`.")
	additionalHeadersSerialized: HttpHeadersSerialized
	"""
	**Validation:** if provided, query parameters name and value required
	"""
	additionalQueryParams: QueryParams @deprecated(reason: "Use `additionalQueryParamsSerialized`.")
	additionalQueryParamsSerialized: QueryParamsSerialized
}

"""
**Validation:** basic or oauth field required
"""
input CredentialDataInput {
	basic: BasicCredentialDataInput
	oauth: OAuthCredentialDataInput
}

input CredentialRequestAuthInput {
	"""
	**Validation:** required
	"""
	csrf: CSRFTokenCredentialRequestAuthInput
}

input DocumentInput {
	"""
	**Validation:** max=128
	"""
	title: String!
	"""
	**Validation:** max=128
	"""
	displayName: String!
	"""
	**Validation:** max=2000
	"""
	description: String!
	format: DocumentFormat!
	"""
	**Validation:** max=256
	"""
	kind: String
	data: CLOB
	fetchRequest: FetchRequestInput
}

input EventDefinitionInput {
	"""
	**Validation:** ASCII printable characters, max=100
	"""
	name: String!
	"""
	**Validation:** max=2000
	"""
	description: String
	spec: EventSpecInput
	"""
	**Validation:** max=36
	"""
	group: String
	version: VersionInput
}

"""
**Validation:**
- data or fetchRequest required
- for ASYNC_API type, accepted formats are YAML and JSON
"""
input EventSpecInput {
	data: CLOB
	type: EventSpecType!
	format: SpecFormat!
	fetchRequest: FetchRequestInput
}

input FetchRequestInput {
	"""
	**Validation:** valid URL, max=256
	"""
	url: String!
	"""
	Currently unsupported, providing it will result in a failure
	"""
	auth: AuthInput
	"""
	Currently unsupported, providing it will result in a failure
	"""
	mode: FetchMode = SINGLE
	"""
	**Validation:** max=256
	Currently unsupported, providing it will result in a failure
	"""
	filter: String
}

input IntegrationSystemInput {
	"""
	**Validation:**  Up to 36 characters long. Cannot start with a digit. The characters allowed in names are: digits (0-9), lower case letters (a-z),-, and .
	"""
	name: String!
	"""
	**Validation:** max=2000
	"""
	description: String
}

input LabelDefinitionInput {
	"""
	**Validation:** max=256, alphanumeric chartacters and underscore
	"""
	key: String!
	schema: JSONSchema
}

input LabelFilter {
	"""
	Label key. If query for the filter is not provided, returns every object with given label key regardless of its value.
	"""
	key: String!
	"""
	Optional SQL/JSON Path expression. If query is not provided, returns every object with given label key regardless of its value.
	Currently only a limited subset of expressions is supported.
	"""
	query: String
}

input LabelInput {
	"""
	**Validation:** max=256, alphanumeric chartacters and underscore
	"""
	key: String!
	value: Any!
}

input LabelSelectorInput {
	key: String!
	value: String!
}

input OAuthCredentialDataInput {
	clientId: ID!
	clientSecret: String!
	"""
	**Validation:** valid URL
	"""
	url: String!
}

input PlaceholderDefinitionInput {
	"""
	**Validation:**  Up to 36 characters long. Cannot start with a digit. The characters allowed in names are: digits (0-9), lower case letters (a-z),-, and .
	"""
	name: String!
	"""
	**Validation:**  max=2000
	"""
	description: String
}

input RuntimeContextInput {
	"""
	**Validation:** required max=512, alphanumeric chartacters and underscore
	"""
	key: String!
	value: String!
	"""
	**Validation:** key: required, alphanumeric with underscore
	"""
	labels: Labels
}

input RuntimeInput {
	"""
	**Validation:**  Up to 36 characters long. Cannot start with a digit. The characters allowed in names are: digits (0-9), lower case letters (a-z),-, and .
	"""
	name: String!
	"""
	**Validation:**  max=2000
	"""
	description: String
	"""
	**Validation:** key: required, alphanumeric with underscore
	"""
	labels: Labels
	statusCondition: RuntimeStatusCondition
}

input TemplateValueInput {
	"""
	**Validation:**  Up to 36 characters long. Cannot start with a digit. The characters allowed in names are: digits (0-9), lower case letters (a-z),-, and .
	"""
	placeholder: String!
	value: String!
}

input VersionInput {
	"""
	**Validation:** max=256
	"""
	value: String!
	deprecated: Boolean = false
	"""
	**Validation:** max=256
	"""
	deprecatedSince: String
	forRemoval: Boolean = false
}

input WebhookInput {
	type: WebhookType!
	"""
	**Validation:** valid URL, max=256
	"""
	url: String
	auth: AuthInput
	mode: WebhookMode
	correlationIdKey: String
	retryInterval: Int
	timeout: Int
	urlTemplate: String
	inputTemplate: String
	headerTemplate: String
	outputTemplate: String
	statusTemplate: String
}

type APIDefinition {
	id: ID!
	name: String!
	description: String
	spec: APISpec
	targetURL: String!
	"""
	group allows you to find the same API but in different version
	"""
	group: String
	version: Version
	ready: Boolean!
	created_at: Timestamp
	updated_at: Timestamp
	deleted_at: Timestamp
	error: String
}

type APIDefinitionPage implements Pageable {
	data: [APIDefinition!]!
	pageInfo: PageInfo!
	totalCount: Int!
}

type APISpec {
	"""
	when fetch request specified, data will be automatically populated
	"""
	data: CLOB
	format: SpecFormat!
	type: APISpecType!
	fetchRequest: FetchRequest
}

type Application {
	id: ID!
	name: String!
	providerName: String
	description: String
	integrationSystemID: ID
	labels(key: String): Labels
	status: ApplicationStatus!
	webhooks: [Webhook!]
	healthCheckURL: String
	bundles(first: Int = 200, after: PageCursor): BundlePage
	bundle(id: ID!): Bundle
	auths: [SystemAuth!]
	eventingConfiguration: ApplicationEventingConfiguration
	ready: Boolean!
	createdAt: Timestamp
	updatedAt: Timestamp
	deletedAt: Timestamp
	error: String
}

type ApplicationEventingConfiguration {
	defaultURL: String!
}

type ApplicationPage implements Pageable {
	data: [Application!]!
	pageInfo: PageInfo!
	totalCount: Int!
}

type ApplicationStatus {
	condition: ApplicationStatusCondition!
	timestamp: Timestamp!
}

type ApplicationTemplate {
	id: ID!
	name: String!
	description: String
	applicationInput: String!
	placeholders: [PlaceholderDefinition!]!
	accessLevel: ApplicationTemplateAccessLevel!
}

type ApplicationTemplatePage implements Pageable {
	data: [ApplicationTemplate!]!
	pageInfo: PageInfo!
	totalCount: Int!
}

type Auth {
	credential: CredentialData
	additionalHeaders: HttpHeaders
	additionalHeadersSerialized: HttpHeadersSerialized
	additionalQueryParams: QueryParams
	additionalQueryParamsSerialized: QueryParamsSerialized
	requestAuth: CredentialRequestAuth
}

type AutomaticScenarioAssignment {
	scenarioName: String!
	selector: Label!
}

type AutomaticScenarioAssignmentPage implements Pageable {
	data: [AutomaticScenarioAssignment!]!
	pageInfo: PageInfo!
	totalCount: Int!
}

type BasicCredentialData {
	username: String!
	password: String!
}

type Bundle {
	id: ID!
	name: String!
	description: String
	instanceAuthRequestInputSchema: JSONSchema
	instanceAuth(id: ID!): BundleInstanceAuth
	instanceAuths: [BundleInstanceAuth!]!
	"""
	When defined, all Auth requests fallback to defaultInstanceAuth.
	"""
	defaultInstanceAuth: Auth
	apiDefinitions(group: String, first: Int = 200, after: PageCursor): APIDefinitionPage
	eventDefinitions(group: String, first: Int = 200, after: PageCursor): EventDefinitionPage
	documents(first: Int = 200, after: PageCursor): DocumentPage
	apiDefinition(id: ID!): APIDefinition
	eventDefinition(id: ID!): EventDefinition
	document(id: ID!): Document
	ready: Boolean!
	createdAt: Timestamp
	updatedAt: Timestamp
	deletedAt: Timestamp
	error: String
}

type BundleInstanceAuth {
	id: ID!
	"""
	Context of BundleInstanceAuth - such as Runtime ID, namespace
	"""
	context: JSON
	"""
	User input while requesting Bundle Instance Auth
	"""
	inputParams: JSON
	"""
	It may be empty if status is PENDING.
	Populated with `bundle.defaultAuth` value if `bundle.defaultAuth` is defined. If not, Compass notifies Application/Integration System about the Auth request.
	"""
	auth: Auth
	status: BundleInstanceAuthStatus!
}

type BundleInstanceAuthStatus {
	condition: BundleInstanceAuthStatusCondition!
	timestamp: Timestamp!
	message: String!
	"""
	Possible reasons:
	- PendingNotification
	- NotificationSent
	- CredentialsProvided
	- CredentialsNotProvided
	- PendingDeletion
	"""
	reason: String!
}

type BundlePage implements Pageable {
	data: [Bundle!]!
	pageInfo: PageInfo!
	totalCount: Int!
}

type CSRFTokenCredentialRequestAuth {
	tokenEndpointURL: String!
	credential: CredentialData
	additionalHeaders: HttpHeaders
	additionalHeadersSerialized: HttpHeadersSerialized
	additionalQueryParams: QueryParams
	additionalQueryParamsSerialized: QueryParamsSerialized
}

type CredentialRequestAuth {
	csrf: CSRFTokenCredentialRequestAuth
}

type Document {
	id: ID!
	title: String!
	displayName: String!
	description: String!
	format: DocumentFormat!
	"""
	for example Service Class, API etc
	"""
	kind: String
	data: CLOB
	fetchRequest: FetchRequest
	ready: Boolean!
	createdAt: Timestamp
	updatedAt: Timestamp
	deletedAt: Timestamp
	error: String
}

type DocumentPage implements Pageable {
	data: [Document!]!
	pageInfo: PageInfo!
	totalCount: Int!
}

type EventDefinition {
	id: ID!
	name: String!
	description: String
	"""
	group allows you to find the same API but in different version
	"""
	group: String
	spec: EventSpec
	version: Version
	ready: Boolean!
	createdAt: Timestamp
	updatedAt: Timestamp
	deletedAt: Timestamp
	error: String
}

type EventDefinitionPage implements Pageable {
	data: [EventDefinition!]!
	pageInfo: PageInfo!
	totalCount: Int!
}

type EventSpec {
	data: CLOB
	type: EventSpecType!
	format: SpecFormat!
	fetchRequest: FetchRequest
}

"""
Compass performs fetch to validate if request is correct and stores a copy
"""
type FetchRequest {
	url: String!
	auth: Auth
	mode: FetchMode!
	filter: String
	status: FetchRequestStatus!
}

type FetchRequestStatus {
	condition: FetchRequestStatusCondition!
	message: String
	timestamp: Timestamp!
}

type HealthCheck {
	type: HealthCheckType!
	condition: HealthCheckStatusCondition!
	origin: ID
	message: String
	timestamp: Timestamp!
}

type HealthCheckPage implements Pageable {
	data: [HealthCheck!]!
	pageInfo: PageInfo!
	totalCount: Int!
}

type IntegrationSystem {
	id: ID!
	name: String!
	description: String
	auths: [SystemAuth!]
}

type IntegrationSystemPage implements Pageable {
	data: [IntegrationSystem!]!
	pageInfo: PageInfo!
	totalCount: Int!
}

type Label {
	key: String!
	value: Any!
}

type LabelDefinition {
	key: String!
	schema: JSONSchema
}

type OAuthCredentialData {
	clientId: ID!
	clientSecret: String!
	"""
	URL for getting access token
	"""
	url: String!
}

type OneTimeTokenForApplication implements OneTimeToken {
	token: String!
	connectorURL: String!
	legacyConnectorURL: String!
	raw: String
	rawEncoded: String
}

type OneTimeTokenForRuntime implements OneTimeToken {
	token: String!
	connectorURL: String!
	raw: String
	rawEncoded: String
}

type PageInfo {
	startCursor: PageCursor!
	endCursor: PageCursor!
	hasNextPage: Boolean!
}

type PlaceholderDefinition {
	name: String!
	description: String
}

type Runtime {
	id: ID!
	metadata: RuntimeMetadata!
	name: String!
	description: String
	labels(key: String): Labels
	status: RuntimeStatus!
	"""
	Returns array of authentication details for Runtime. For now at most one element in array will be returned.
	"""
	auths: [SystemAuth!]
	eventingConfiguration: RuntimeEventingConfiguration
}

type RuntimeContext {
	id: ID!
	key: String!
	value: String!
	labels(key: String): Labels
}

type RuntimeContextPage implements Pageable {
	data: [RuntimeContext!]!
	pageInfo: PageInfo!
	totalCount: Int!
}

type RuntimeEventingConfiguration {
	defaultURL: String!
}

type RuntimeMetadata {
	creationTimestamp: Timestamp!
}

type RuntimePage implements Pageable {
	data: [Runtime!]!
	pageInfo: PageInfo!
	totalCount: Int!
}

type RuntimeStatus {
	condition: RuntimeStatusCondition!
	timestamp: Timestamp!
}

type SystemAuth {
	id: ID!
	auth: Auth
}

type Tenant {
	id: ID!
	internalID: ID!
	name: String
	initialized: Boolean
}

type Version {
	"""
	for example 4.6
	"""
	value: String!
	deprecated: Boolean
	"""
	for example 4.5
	"""
	deprecatedSince: String
	"""
	if true, will be removed in the next version
	"""
	forRemoval: Boolean
}

type Viewer {
	id: ID!
	type: ViewerType!
}

type Webhook {
	id: ID!
	applicationID: ID
	runtimeID: ID
	integrationSystemID: ID
	type: WebhookType!
	mode: WebhookMode
	correlationIdKey: String
	retryInterval: Int
	timeout: Int
<<<<<<< HEAD
	url: String!
=======
	url: String
>>>>>>> 1e543bc0
	auth: Auth
	urlTemplate: String
	inputTemplate: String
	headerTemplate: String
	outputTemplate: String
	statusTemplate: String
}

type Query {
	"""
	Maximum `first` parameter value is 100
	
	**Examples**
	- [query applications with label filter](examples/query-applications/query-applications-with-label-filter.graphql)
	- [query applications](examples/query-applications/query-applications.graphql)
	"""
	applications(filter: [LabelFilter!], first: Int = 200, after: PageCursor): ApplicationPage! @hasScopes(path: "graphql.query.applications")
	"""
	**Examples**
	- [query application](examples/query-application/query-application.graphql)
	"""
	application(id: ID!): Application @hasScenario(applicationProvider: "GetApplicationID", idField: "id") @hasScopes(path: "graphql.query.application")
	"""
	Maximum `first` parameter value is 100
	
	**Examples**
	- [query applications for runtime](examples/query-applications-for-runtime/query-applications-for-runtime.graphql)
	"""
	applicationsForRuntime(runtimeID: ID!, first: Int = 200, after: PageCursor): ApplicationPage! @hasScopes(path: "graphql.query.applicationsForRuntime")
	"""
	Maximum `first` parameter value is 100
	
	**Examples**
	- [query application templates](examples/query-application-templates/query-application-templates.graphql)
	"""
	applicationTemplates(first: Int = 200, after: PageCursor): ApplicationTemplatePage! @hasScopes(path: "graphql.query.applicationTemplates")
	"""
	**Examples**
	- [query application template](examples/query-application-template/query-application-template.graphql)
	"""
	applicationTemplate(id: ID!): ApplicationTemplate @hasScopes(path: "graphql.query.applicationTemplate")
	"""
	Maximum `first` parameter value is 100
	
	**Examples**
	- [query runtimes with label filter](examples/query-runtimes/query-runtimes-with-label-filter.graphql)
	- [query runtimes with pagination](examples/query-runtimes/query-runtimes-with-pagination.graphql)
	- [query runtimes](examples/query-runtimes/query-runtimes.graphql)
	"""
	runtimes(filter: [LabelFilter!], first: Int = 200, after: PageCursor): RuntimePage! @hasScopes(path: "graphql.query.runtimes")
	runtimeContexts(filter: [LabelFilter!], first: Int = 200, after: PageCursor): RuntimeContextPage! @hasScopes(path: "graphql.query.runtimeContexts")
	"""
	**Examples**
	- [query runtime](examples/query-runtime/query-runtime.graphql)
	"""
	runtime(id: ID!): Runtime @hasScopes(path: "graphql.query.runtime")
	runtimeContext(id: ID!): RuntimeContext @hasScopes(path: "graphql.query.runtimeContext")
	labelDefinitions: [LabelDefinition!]! @hasScopes(path: "graphql.query.labelDefinitions")
	"""
	**Examples**
	- [query label definition](examples/query-label-definition/query-label-definition.graphql)
	"""
	labelDefinition(key: String!): LabelDefinition @hasScopes(path: "graphql.query.labelDefinition")
	bundleByInstanceAuth(authID: ID!): Bundle @hasScopes(path: "graphql.query.bundleByInstanceAuth")
	bundleInstanceAuth(id: ID!): BundleInstanceAuth @hasScopes(path: "graphql.query.bundleInstanceAuth")
	healthChecks(types: [HealthCheckType!], origin: ID, first: Int = 200, after: PageCursor): HealthCheckPage! @hasScopes(path: "graphql.query.healthChecks")
	"""
	Maximum `first` parameter value is 100
	
	**Examples**
	- [query integration systems](examples/query-integration-systems/query-integration-systems.graphql)
	"""
	integrationSystems(first: Int = 200, after: PageCursor): IntegrationSystemPage! @hasScopes(path: "graphql.query.integrationSystems")
	"""
	**Examples**
	- [query integration system](examples/query-integration-system/query-integration-system.graphql)
	"""
	integrationSystem(id: ID!): IntegrationSystem @hasScopes(path: "graphql.query.integrationSystem")
	viewer: Viewer! @hasScopes(path: "graphql.query.viewer")
	"""
	**Examples**
	- [query tenants](examples/query-tenants/query-tenants.graphql)
	"""
	tenants: [Tenant!]! @hasScopes(path: "graphql.query.tenants")
	"""
	**Examples**
	- [query automatic scenario assignment for scenario](examples/query-automatic-scenario-assignment-for-scenario/query-automatic-scenario-assignment-for-scenario.graphql)
	"""
	automaticScenarioAssignmentForScenario(scenarioName: String!): AutomaticScenarioAssignment @hasScopes(path: "graphql.query.automaticScenarioAssignmentForScenario")
	"""
	**Examples**
	- [query automatic scenario assignments for selector](examples/query-automatic-scenario-assignments-for-selector/query-automatic-scenario-assignments-for-selector.graphql)
	"""
	automaticScenarioAssignmentsForSelector(selector: LabelSelectorInput!): [AutomaticScenarioAssignment!]! @hasScopes(path: "graphql.query.automaticScenarioAssignmentsForSelector")
	"""
	**Examples**
	- [query automatic scenario assignments](examples/query-automatic-scenario-assignments/query-automatic-scenario-assignments.graphql)
	"""
	automaticScenarioAssignments(first: Int = 200, after: PageCursor): AutomaticScenarioAssignmentPage @hasScopes(path: "graphql.query.automaticScenarioAssignments")
}

type Mutation {
	"""
	**Examples**
	- [register application with bundles](examples/register-application/register-application-with-bundles.graphql)
	- [register application with status](examples/register-application/register-application-with-status.graphql)
	- [register application with webhooks](examples/register-application/register-application-with-webhooks.graphql)
	- [register application](examples/register-application/register-application.graphql)
	"""
	registerApplication(in: ApplicationRegisterInput! @validate, mode: OperationMode = SYNC): Application! @hasScopes(path: "graphql.mutation.registerApplication") @async(operationType: CREATE, webhookType: REGISTER_APPLICATION)
	"""
	**Examples**
	- [update application](examples/update-application/update-application.graphql)
	"""
	updateApplication(id: ID!, in: ApplicationUpdateInput! @validate): Application! @hasScopes(path: "graphql.mutation.updateApplication") @async(operationType: UPDATE, idField: "id")
	"""
	**Examples**
	- [unregister application](examples/unregister-application/unregister-application.graphql)
	"""
<<<<<<< HEAD
	unregisterApplication(id: ID!, mode: OperationMode = SYNC): Application! @hasScopes(path: "graphql.mutation.unregisterApplication") @async(operationType: DELETE, idField: "id", webhookType: UNREGISTER_APPLICATION)
=======
	unregisterApplication(id: ID!, mode: OperationMode = SYNC): Application! @hasScopes(path: "graphql.mutation.unregisterApplication") @async(operationType: DELETE, webhookType: UNREGISTER_APPLICATION)
>>>>>>> 1e543bc0
	"""
	**Examples**
	- [create application template](examples/create-application-template/create-application-template.graphql)
	"""
	createApplicationTemplate(in: ApplicationTemplateInput! @validate): ApplicationTemplate! @hasScopes(path: "graphql.mutation.createApplicationTemplate")
	"""
	**Examples**
	- [register application from template](examples/register-application-from-template/register-application-from-template.graphql)
	"""
	registerApplicationFromTemplate(in: ApplicationFromTemplateInput! @validate): Application! @hasScopes(path: "graphql.mutation.registerApplicationFromTemplate")
	"""
	**Examples**
	- [update application template](examples/update-application-template/update-application-template.graphql)
	"""
	updateApplicationTemplate(id: ID!, in: ApplicationTemplateInput! @validate): ApplicationTemplate! @hasScopes(path: "graphql.mutation.updateApplicationTemplate")
	"""
	**Examples**
	- [delete application template](examples/delete-application-template/delete-application-template.graphql)
	"""
	deleteApplicationTemplate(id: ID!): ApplicationTemplate! @hasScopes(path: "graphql.mutation.deleteApplicationTemplate")
	"""
	**Examples**
	- [register runtime](examples/register-runtime/register-runtime.graphql)
	"""
	registerRuntime(in: RuntimeInput! @validate): Runtime! @hasScopes(path: "graphql.mutation.registerRuntime")
	"""
	**Examples**
	- [update runtime](examples/update-runtime/update-runtime.graphql)
	"""
	updateRuntime(id: ID!, in: RuntimeInput! @validate): Runtime! @hasScopes(path: "graphql.mutation.updateRuntime")
	"""
	**Examples**
	- [unregister runtime](examples/unregister-runtime/unregister-runtime.graphql)
	"""
	unregisterRuntime(id: ID!): Runtime! @hasScopes(path: "graphql.mutation.unregisterRuntime")
	registerRuntimeContext(in: RuntimeContextInput! @validate): RuntimeContext! @hasScopes(path: "graphql.mutation.registerRuntimeContext")
	updateRuntimeContext(id: ID!, in: RuntimeContextInput! @validate): RuntimeContext! @hasScopes(path: "graphql.mutation.updateRuntimeContext")
	unregisterRuntimeContext(id: ID!): RuntimeContext! @hasScopes(path: "graphql.mutation.unregisterRuntimeContext")
	"""
	**Examples**
	- [register integration system](examples/register-integration-system/register-integration-system.graphql)
	"""
	registerIntegrationSystem(in: IntegrationSystemInput! @validate): IntegrationSystem! @hasScopes(path: "graphql.mutation.registerIntegrationSystem")
	"""
	**Examples**
	- [update integration system](examples/update-integration-system/update-integration-system.graphql)
	"""
	updateIntegrationSystem(id: ID!, in: IntegrationSystemInput! @validate): IntegrationSystem! @hasScopes(path: "graphql.mutation.updateIntegrationSystem")
	"""
	**Examples**
	- [unregister integration system](examples/unregister-integration-system/unregister-integration-system.graphql)
	"""
	unregisterIntegrationSystem(id: ID!): IntegrationSystem! @hasScopes(path: "graphql.mutation.unregisterIntegrationSystem")
	"""
	**Examples**
	- [add application webhook](examples/add-webhook/add-application-webhook.graphql)
	"""
	addWebhook(applicationID: ID!, in: WebhookInput! @validate): Webhook! @hasScopes(path: "graphql.mutation.addWebhook")
	"""
	**Examples**
	- [update application webhook](examples/update-webhook/update-application-webhook.graphql)
	"""
	updateWebhook(webhookID: ID!, in: WebhookInput! @validate): Webhook! @hasScopes(path: "graphql.mutation.updateWebhook")
	"""
	**Examples**
	- [delete application webhook](examples/delete-webhook/delete-application-webhook.graphql)
	"""
	deleteWebhook(webhookID: ID!): Webhook! @hasScopes(path: "graphql.mutation.deleteWebhook")
	"""
	**Examples**
	- [add api definition to bundle](examples/add-api-definition-to-bundle/add-api-definition-to-bundle.graphql)
	"""
	addAPIDefinitionToBundle(bundleID: ID!, in: APIDefinitionInput! @validate): APIDefinition! @hasScopes(path: "graphql.mutation.addAPIDefinitionToBundle")
	"""
	**Examples**
	- [update api definition](examples/update-api-definition/update-api-definition.graphql)
	"""
	updateAPIDefinition(id: ID!, in: APIDefinitionInput! @validate): APIDefinition! @hasScopes(path: "graphql.mutation.updateAPIDefinition")
	"""
	**Examples**
	- [delete api definition](examples/delete-api-definition/delete-api-definition.graphql)
	"""
	deleteAPIDefinition(id: ID!): APIDefinition! @hasScopes(path: "graphql.mutation.deleteAPIDefinition")
	"""
	**Examples**
	- [refetch api spec](examples/refetch-api-spec/refetch-api-spec.graphql)
	"""
	refetchAPISpec(apiID: ID!): APISpec! @hasScopes(path: "graphql.mutation.refetchAPISpec")
	requestOneTimeTokenForRuntime(id: ID!): OneTimeTokenForRuntime! @hasScopes(path: "graphql.mutation.requestOneTimeTokenForRuntime")
	requestOneTimeTokenForApplication(id: ID!): OneTimeTokenForApplication! @hasScopes(path: "graphql.mutation.requestOneTimeTokenForApplication")
	requestClientCredentialsForRuntime(id: ID!): SystemAuth! @hasScopes(path: "graphql.mutation.requestClientCredentialsForRuntime")
	requestClientCredentialsForApplication(id: ID!): SystemAuth! @hasScopes(path: "graphql.mutation.requestClientCredentialsForApplication")
	requestClientCredentialsForIntegrationSystem(id: ID!): SystemAuth! @hasScopes(path: "graphql.mutation.requestClientCredentialsForIntegrationSystem")
	deleteSystemAuthForRuntime(authID: ID!): SystemAuth! @hasScopes(path: "graphql.mutation.deleteSystemAuthForRuntime")
	deleteSystemAuthForApplication(authID: ID!): SystemAuth! @hasScopes(path: "graphql.mutation.deleteSystemAuthForApplication")
	deleteSystemAuthForIntegrationSystem(authID: ID!): SystemAuth! @hasScopes(path: "graphql.mutation.deleteSystemAuthForIntegrationSystem")
	"""
	**Examples**
	- [add event definition to bundle](examples/add-event-definition-to-bundle/add-event-definition-to-bundle.graphql)
	"""
	addEventDefinitionToBundle(bundleID: ID!, in: EventDefinitionInput! @validate): EventDefinition! @hasScopes(path: "graphql.mutation.addEventDefinitionToBundle")
	"""
	**Examples**
	- [update event definition](examples/update-event-definition/update-event-definition.graphql)
	"""
	updateEventDefinition(id: ID!, in: EventDefinitionInput! @validate): EventDefinition! @hasScopes(path: "graphql.mutation.updateEventDefinition")
	"""
	**Examples**
	- [delete event definition](examples/delete-event-definition/delete-event-definition.graphql)
	"""
	deleteEventDefinition(id: ID!): EventDefinition! @hasScopes(path: "graphql.mutation.deleteEventDefinition")
	refetchEventDefinitionSpec(eventID: ID!): EventSpec! @hasScopes(path: "graphql.mutation.refetchEventDefinitionSpec")
	"""
	**Examples**
	- [add document to bundle](examples/add-document-to-bundle/add-document-to-bundle.graphql)
	"""
	addDocumentToBundle(bundleID: ID!, in: DocumentInput! @validate): Document! @hasScopes(path: "graphql.mutation.addDocumentToBundle")
	"""
	**Examples**
	- [delete document](examples/delete-document/delete-document.graphql)
	"""
	deleteDocument(id: ID!): Document! @hasScopes(path: "graphql.mutation.deleteDocument")
	"""
	**Examples**
	- [create label definition](examples/create-label-definition/create-label-definition.graphql)
	"""
	createLabelDefinition(in: LabelDefinitionInput! @validate): LabelDefinition! @hasScopes(path: "graphql.mutation.createLabelDefinition")
	"""
	**Examples**
	- [update label definition](examples/update-label-definition/update-label-definition.graphql)
	"""
	updateLabelDefinition(in: LabelDefinitionInput! @validate): LabelDefinition! @hasScopes(path: "graphql.mutation.updateLabelDefinition")
	"""
	**Examples**
	- [delete label definition](examples/delete-label-definition/delete-label-definition.graphql)
	"""
	deleteLabelDefinition(key: String!, deleteRelatedLabels: Boolean = false): LabelDefinition! @hasScopes(path: "graphql.mutation.deleteLabelDefinition")
	"""
	If a label with given key already exist, it will be replaced with provided value.
	
	**Examples**
	- [set application label](examples/set-application-label/set-application-label.graphql)
	"""
	setApplicationLabel(applicationID: ID!, key: String!, value: Any!): Label! @hasScopes(path: "graphql.mutation.setApplicationLabel")
	"""
	If Application does not exist or the label key is not found, it returns an error.
	
	**Examples**
	- [delete application label](examples/delete-application-label/delete-application-label.graphql)
	"""
	deleteApplicationLabel(applicationID: ID!, key: String!): Label! @hasScopes(path: "graphql.mutation.deleteApplicationLabel")
	"""
	If a label with given key already exist, it will be replaced with provided value.
	"""
	setRuntimeLabel(runtimeID: ID!, key: String!, value: Any!): Label! @hasScopes(path: "graphql.mutation.setRuntimeLabel")
	"""
	If Runtime does not exist or the label key is not found, it returns an error.
	"""
	deleteRuntimeLabel(runtimeID: ID!, key: String!): Label! @hasScopes(path: "graphql.mutation.deleteRuntimeLabel")
	setDefaultEventingForApplication(appID: String!, runtimeID: String!): ApplicationEventingConfiguration! @hasScopes(path: "graphql.mutation.setDefaultEventingForApplication")
	deleteDefaultEventingForApplication(appID: String!): ApplicationEventingConfiguration! @hasScopes(path: "graphql.mutation.deleteDefaultEventingForApplication")
	"""
	When BundleInstanceAuth is not in pending state, the operation returns error.
	
	When used without error, the status of pending auth is set to success.
	
	**Examples**
	- [set bundle instance auth](examples/set-bundle-instance-auth/set-bundle-instance-auth.graphql)
	"""
	setBundleInstanceAuth(authID: ID!, in: BundleInstanceAuthSetInput! @validate): BundleInstanceAuth! @hasScopes(path: "graphql.mutation.setBundleInstanceAuth")
	"""
	**Examples**
	- [delete bundle instance auth](examples/delete-bundle-instance-auth/delete-bundle-instance-auth.graphql)
	"""
	deleteBundleInstanceAuth(authID: ID!): BundleInstanceAuth! @hasScopes(path: "graphql.mutation.deleteBundleInstanceAuth")
	"""
	When defaultInstanceAuth is set, it fires "createBundleInstanceAuth" mutation. Otherwise, the status of the BundleInstanceAuth is set to PENDING.
	
	**Examples**
	- [request bundle instance auth creation](examples/request-bundle-instance-auth-creation/request-bundle-instance-auth-creation.graphql)
	"""
	requestBundleInstanceAuthCreation(bundleID: ID!, in: BundleInstanceAuthRequestInput! @validate): BundleInstanceAuth! @hasScenario(applicationProvider: "GetApplicationIDByBundle", idField: "bundleID") @hasScopes(path: "graphql.mutation.requestBundleInstanceAuthCreation")
	"""
	When defaultInstanceAuth is set, it fires "deleteBundleInstanceAuth" mutation. Otherwise, the status of the BundleInstanceAuth is set to UNUSED.
	
	**Examples**
	- [request bundle instance auth deletion](examples/request-bundle-instance-auth-deletion/request-bundle-instance-auth-deletion.graphql)
	"""
	requestBundleInstanceAuthDeletion(authID: ID!): BundleInstanceAuth! @hasScenario(applicationProvider: "GetApplicationIDByBundleInstanceAuth", idField: "authID") @hasScopes(path: "graphql.mutation.requestBundleInstanceAuthDeletion")
	"""
	**Examples**
	- [add bundle](examples/add-bundle/add-bundle.graphql)
	"""
	addBundle(applicationID: ID!, in: BundleCreateInput! @validate): Bundle! @hasScopes(path: "graphql.mutation.addBundle")
	"""
	**Examples**
	- [update bundle](examples/update-bundle/update-bundle.graphql)
	"""
	updateBundle(id: ID!, in: BundleUpdateInput! @validate): Bundle! @hasScopes(path: "graphql.mutation.updateBundle")
	"""
	**Examples**
	- [delete bundle](examples/delete-bundle/delete-bundle.graphql)
	"""
	deleteBundle(id: ID!): Bundle! @hasScopes(path: "graphql.mutation.deleteBundle")
	"""
	**Examples**
	- [create automatic scenario assignment](examples/create-automatic-scenario-assignment/create-automatic-scenario-assignment.graphql)
	"""
	createAutomaticScenarioAssignment(in: AutomaticScenarioAssignmentSetInput!): AutomaticScenarioAssignment @hasScopes(path: "graphql.mutation.createAutomaticScenarioAssignment")
	"""
	**Examples**
	- [delete automatic scenario assignment for scenario](examples/delete-automatic-scenario-assignment-for-scenario/delete-automatic-scenario-assignment-for-scenario.graphql)
	"""
	deleteAutomaticScenarioAssignmentForScenario(scenarioName: String!): AutomaticScenarioAssignment @hasScopes(path: "graphql.mutation.deleteAutomaticScenarioAssignmentForScenario")
	"""
	**Examples**
	- [delete automatic scenario assignments for selector](examples/delete-automatic-scenario-assignments-for-selector/delete-automatic-scenario-assignments-for-selector.graphql)
	"""
	deleteAutomaticScenarioAssignmentsForSelector(selector: LabelSelectorInput!): [AutomaticScenarioAssignment!]! @hasScopes(path: "graphql.mutation.deleteAutomaticScenarioAssignmentsForSelector")
}
<|MERGE_RESOLUTION|>--- conflicted
+++ resolved
@@ -1,11 +1,7 @@
 """
 Async directive is added to mutations which are capable of being executed in asynchronious matter
 """
-<<<<<<< HEAD
 directive @async(operationType: OperationType!, webhookType: WebhookType, idField: String) on FIELD_DEFINITION
-=======
-directive @async(operationType: OperationType!, webhookType: WebhookType!) on FIELD_DEFINITION
->>>>>>> 1e543bc0
 """
 HasScenario directive is added to queries and mutations to ensure that runtimes can only access resources which are in the same scenario as them
 """
@@ -1032,11 +1028,7 @@
 	correlationIdKey: String
 	retryInterval: Int
 	timeout: Int
-<<<<<<< HEAD
-	url: String!
-=======
 	url: String
->>>>>>> 1e543bc0
 	auth: Auth
 	urlTemplate: String
 	inputTemplate: String
@@ -1156,11 +1148,7 @@
 	**Examples**
 	- [unregister application](examples/unregister-application/unregister-application.graphql)
 	"""
-<<<<<<< HEAD
 	unregisterApplication(id: ID!, mode: OperationMode = SYNC): Application! @hasScopes(path: "graphql.mutation.unregisterApplication") @async(operationType: DELETE, idField: "id", webhookType: UNREGISTER_APPLICATION)
-=======
-	unregisterApplication(id: ID!, mode: OperationMode = SYNC): Application! @hasScopes(path: "graphql.mutation.unregisterApplication") @async(operationType: DELETE, webhookType: UNREGISTER_APPLICATION)
->>>>>>> 1e543bc0
 	"""
 	**Examples**
 	- [create application template](examples/create-application-template/create-application-template.graphql)
