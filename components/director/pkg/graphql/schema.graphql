--- conflicted
+++ resolved
@@ -294,6 +294,7 @@
 }
 
 input BundleInstanceAuthRequestInput {
+	id: ID
 	"""
 	Context of BundleInstanceAuth - such as Runtime ID, namespace, etc.
 	"""
@@ -508,84 +509,6 @@
 	url: String!
 }
 
-<<<<<<< HEAD
-input PackageCreateInput {
-	"""
-	**Validation:** ASCII printable characters, max=100
-	"""
-	name: String!
-	"""
-	**Validation:** max=2000
-	"""
-	description: String
-	instanceAuthRequestInputSchema: JSONSchema
-	defaultInstanceAuth: AuthInput
-	apiDefinitions: [APIDefinitionInput!]
-	eventDefinitions: [EventDefinitionInput!]
-	documents: [DocumentInput!]
-}
-
-input PackageInstanceAuthRequestInput {
-	id: ID
-	"""
-	Context of PackageInstanceAuth - such as Runtime ID, namespace, etc.
-	"""
-	context: JSON
-	"""
-	**Validation:** JSON validated against package.instanceAuthRequestInputSchema
-	"""
-	inputParams: JSON
-}
-
-input PackageInstanceAuthSetInput {
-	"""
-	**Validation:** If not provided, the status has to be set. If provided, the status condition  must be "SUCCEEDED".
-	"""
-	auth: AuthInput
-	"""
-	**Validation:** Optional if the auth is provided.
-	If the status condition is "FAILED", auth must be empty.
-	"""
-	status: PackageInstanceAuthStatusInput
-}
-
-input PackageInstanceAuthStatusInput {
-	condition: PackageInstanceAuthSetStatusConditionInput! = SUCCEEDED
-	"""
-	**Validation:** required, if condition is FAILED
-	"""
-	message: String!
-	"""
-	Example reasons:
-	- PendingNotification
-	- NotificationSent
-	- CredentialsProvided
-	- CredentialsNotProvided
-	- PendingDeletion
-	
-	   **Validation**: required, if condition is FAILED
-	"""
-	reason: String!
-}
-
-input PackageUpdateInput {
-	"""
-	**Validation:** ASCII printable characters, max=100
-	"""
-	name: String!
-	"""
-	**Validation:** max=2000
-	"""
-	description: String
-	instanceAuthRequestInputSchema: JSONSchema
-	"""
-	While updating defaultInstanceAuth, existing PackageInstanceAuths are NOT updated.
-	"""
-	defaultInstanceAuth: AuthInput
-}
-
-=======
->>>>>>> db75220d
 input PlaceholderDefinitionInput {
 	"""
 	**Validation:**  Up to 36 characters long. Cannot start with a digit. The characters allowed in names are: digits (0-9), lower case letters (a-z),-, and .
@@ -1102,8 +1025,8 @@
 	- [query label definition](examples/query-label-definition/query-label-definition.graphql)
 	"""
 	labelDefinition(key: String!): LabelDefinition @hasScopes(path: "graphql.query.labelDefinition")
-	packageByInstanceAuth(authID: ID!): Package @hasScopes(path: "graphql.query.packageByInstanceAuth")
-	packageInstanceAuth(id: ID!): PackageInstanceAuth @hasScopes(path: "graphql.query.packageInstanceAuth")
+	bundleByInstanceAuth(authID: ID!): Bundle @hasScopes(path: "graphql.query.bundleByInstanceAuth")
+	bundleInstanceAuth(id: ID!): BundleInstanceAuth @hasScopes(path: "graphql.query.bundleInstanceAuth")
 	healthChecks(types: [HealthCheckType!], origin: ID, first: Int = 200, after: PageCursor): HealthCheckPage! @hasScopes(path: "graphql.query.healthChecks")
 	"""
 	Maximum `first` parameter value is 100
