--- conflicted
+++ resolved
@@ -1047,11 +1047,6 @@
 	url: String!
 }
 
-<<<<<<< HEAD
-type ConstraintReference {
-	constraintID: ID!
-	formationTemplateID: ID!
-=======
 type CertificateSubjectMapping {
 	id: ID!
 	subject: String!
@@ -1064,7 +1059,11 @@
 	data: [CertificateSubjectMapping!]!
 	pageInfo: PageInfo!
 	totalCount: Int!
->>>>>>> 428d1a4f
+}
+
+type ConstraintReference {
+	constraintID: ID!
+	formationTemplateID: ID!
 }
 
 type CredentialRequestAuth {
