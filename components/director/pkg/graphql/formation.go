package graphql

// Formation missing godoc
type Formation struct {
	ID                            string         `json:"id"`
	Name                          string         `json:"name"`
<<<<<<< HEAD
=======
	TenantID                      string         `json:"tenantID"`
>>>>>>> bb428358
	FormationTemplateID           string         `json:"formationTemplateId"`
	State                         string         `json:"state"`
	Error                         FormationError `json:"error"`
	LastStateChangeTimestamp      *Timestamp     `json:"lastStateChangeTimestamp"`
	LastNotificationSentTimestamp *Timestamp     `json:"lastNotificationSentTimestamp"`
}

// FormationPageExt is an extended types used by external API
type FormationPageExt struct {
	FormationPage
	Data []*FormationExt `json:"data"`
}

// FormationExt is an extended types used by external API
type FormationExt struct {
	Formation
	FormationAssignment  FormationAssignment     `json:"formationAssignment"`
	FormationAssignments FormationAssignmentPage `json:"formationAssignments"`
	Status               FormationStatus         `json:"status"`
}<|MERGE_RESOLUTION|>--- conflicted
+++ resolved
@@ -4,10 +4,7 @@
 type Formation struct {
 	ID                            string         `json:"id"`
 	Name                          string         `json:"name"`
-<<<<<<< HEAD
-=======
 	TenantID                      string         `json:"tenantID"`
->>>>>>> bb428358
 	FormationTemplateID           string         `json:"formationTemplateId"`
 	State                         string         `json:"state"`
 	Error                         FormationError `json:"error"`
