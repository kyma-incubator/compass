package graphql

// Formation missing godoc
type Formation struct {
<<<<<<< HEAD
	ID                  string         `json:"id"`
	Name                string         `json:"name"`
	TenantID            string         `json:"tenantID"`
	FormationTemplateID string         `json:"formationTemplateId"`
	State               string         `json:"state"`
	Error               FormationError `json:"error"`
=======
	ID                            string         `json:"id"`
	Name                          string         `json:"name"`
	FormationTemplateID           string         `json:"formationTemplateId"`
	State                         string         `json:"state"`
	Error                         FormationError `json:"error"`
	LastStateChangeTimestamp      *Timestamp     `json:"lastStateChangeTimestamp"`
	LastNotificationSentTimestamp *Timestamp     `json:"lastNotificationSentTimestamp"`
>>>>>>> 2b7e3541
}

// FormationPageExt is an extended types used by external API
type FormationPageExt struct {
	FormationPage
	Data []*FormationExt `json:"data"`
}

// FormationExt is an extended types used by external API
type FormationExt struct {
	Formation
	FormationAssignment  FormationAssignment     `json:"formationAssignment"`
	FormationAssignments FormationAssignmentPage `json:"formationAssignments"`
	Status               FormationStatus         `json:"status"`
}<|MERGE_RESOLUTION|>--- conflicted
+++ resolved
@@ -2,22 +2,14 @@
 
 // Formation missing godoc
 type Formation struct {
-<<<<<<< HEAD
-	ID                  string         `json:"id"`
-	Name                string         `json:"name"`
-	TenantID            string         `json:"tenantID"`
-	FormationTemplateID string         `json:"formationTemplateId"`
-	State               string         `json:"state"`
-	Error               FormationError `json:"error"`
-=======
 	ID                            string         `json:"id"`
 	Name                          string         `json:"name"`
+	TenantID                      string         `json:"tenantID"`
 	FormationTemplateID           string         `json:"formationTemplateId"`
 	State                         string         `json:"state"`
 	Error                         FormationError `json:"error"`
 	LastStateChangeTimestamp      *Timestamp     `json:"lastStateChangeTimestamp"`
 	LastNotificationSentTimestamp *Timestamp     `json:"lastNotificationSentTimestamp"`
->>>>>>> 2b7e3541
 }
 
 // FormationPageExt is an extended types used by external API
