--- conflicted
+++ resolved
@@ -626,17 +626,6 @@
 
 func fixValidWebhookInput() graphql.WebhookInput {
 	template := `{}`
-<<<<<<< HEAD
-	webhookMode := graphql.WebhookModeAsync
-	return graphql.WebhookInput{
-		Type:           graphql.WebhookTypeConfigurationChanged,
-		URL:            inputvalidationtest.ValidURL,
-		Mode:           &webhookMode,
-		URLTemplate:    &template,
-		InputTemplate:  &template,
-		HeaderTemplate: &template,
-		OutputTemplate: &template,
-=======
 	outputTemplate := `{
 	   "location": "{{.Headers.location}}",
 	   "success_status_code": 202,
@@ -651,7 +640,6 @@
 		InputTemplate:  &template,
 		HeaderTemplate: &template,
 		OutputTemplate: &outputTemplate,
->>>>>>> 1e543bc0
 	}
 }
 
