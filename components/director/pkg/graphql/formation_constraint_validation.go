package graphql

import (
	validation "github.com/go-ozzo/ozzo-validation/v4"
	"github.com/kyma-incubator/compass/components/director/internal/model"
	"github.com/kyma-incubator/compass/components/director/pkg/apperrors"
	"github.com/kyma-incubator/compass/components/director/pkg/formationconstraint"
	"github.com/kyma-incubator/compass/components/director/pkg/webhook"
)

// IsNotAssignedToAnyFormationOfType contains the name of the IsNotAssignedToAnyFormationOfType operator
const IsNotAssignedToAnyFormationOfType string = "IsNotAssignedToAnyFormationOfType"

// DoesNotContainResourceOfSubtype contains the name of the DoesNotContainResourceOfSubtype operator
const DoesNotContainResourceOfSubtype = "DoesNotContainResourceOfSubtype"

// DoNotGenerateFormationAssignmentNotificationOperator represents the DoNotGenerateFormationAssignmentNotification operator
const DoNotGenerateFormationAssignmentNotificationOperator = "DoNotGenerateFormationAssignmentNotification"

// OperatorInput represent the input needed by the operators
type OperatorInput interface{}

// FormationConstraintInputByOperator represents a mapping between operator names and OperatorInputs
var FormationConstraintInputByOperator = map[string]OperatorInput{
	IsNotAssignedToAnyFormationOfType:                    &formationconstraint.IsNotAssignedToAnyFormationOfTypeInput{},
	DoesNotContainResourceOfSubtype:                      &formationconstraint.DoesNotContainResourceOfSubtypeInput{},
	DoNotGenerateFormationAssignmentNotificationOperator: &formationconstraint.DoNotGenerateFormationAssignmentNotificationInput{},
}

// JoinPointDetailsByLocation represents a mapping between JoinPointLocation and JoinPointDetails
var JoinPointDetailsByLocation = map[formationconstraint.JoinPointLocation]formationconstraint.JoinPointDetails{
	formationconstraint.PreAssign:                                    &formationconstraint.AssignFormationOperationDetails{},
	formationconstraint.PostAssign:                                   &formationconstraint.AssignFormationOperationDetails{},
	formationconstraint.PreUnassign:                                  &formationconstraint.UnassignFormationOperationDetails{},
	formationconstraint.PostUnassign:                                 &formationconstraint.UnassignFormationOperationDetails{},
	formationconstraint.PreCreate:                                    &formationconstraint.CRUDFormationOperationDetails{},
	formationconstraint.PostCreate:                                   &formationconstraint.CRUDFormationOperationDetails{},
	formationconstraint.PreDelete:                                    &formationconstraint.CRUDFormationOperationDetails{},
	formationconstraint.PostDelete:                                   &formationconstraint.CRUDFormationOperationDetails{},
<<<<<<< HEAD
	formationconstraint.PreGenerateFormationAssignmentNotifications:  &formationconstraint.GenerateFormationAssignmentNotificationOperationDetails{},
	formationconstraint.PostGenerateFormationAssignmentNotifications: &formationconstraint.GenerateFormationAssignmentNotificationOperationDetails{},
	formationconstraint.PreGenerateFormationNotifications:            &formationconstraint.GenerateFormationNotificationOperationDetails{},
	formationconstraint.PostGenerateFormationNotifications:           &formationconstraint.GenerateFormationNotificationOperationDetails{},
	formationconstraint.PreSendNotification:                          &formationconstraint.SendNotificationOperationDetails{},
	formationconstraint.PostSendNotification:                         &formationconstraint.SendNotificationOperationDetails{},
	formationconstraint.PreNotificationStatusReturned:                &formationconstraint.NotificationStatusReturnedOperationDetails{},
	formationconstraint.PostNotificationStatusReturned:               &formationconstraint.NotificationStatusReturnedOperationDetails{},
=======
	formationconstraint.PreGenerateFormationAssignmentNotifications:  emptyGenerateFormationAssignmentNotificationOperationDetails(),
	formationconstraint.PostGenerateFormationAssignmentNotifications: emptyGenerateFormationAssignmentNotificationOperationDetails(),
	formationconstraint.PreGenerateFormationNotifications:            emptyGenerateFormationNotificationOperationDetails(),
	formationconstraint.PostGenerateFormationNotifications:           emptyGenerateFormationNotificationOperationDetails(),
>>>>>>> 25a806f4
}

// Validate validates FormationConstraintInput
func (i FormationConstraintInput) Validate() error {
	if err := validation.ValidateStruct(&i,
		validation.Field(&i.Name, validation.Required),
		validation.Field(&i.ConstraintType, validation.Required, validation.In(ConstraintTypePre, ConstraintTypePost, ConstraintTypeUI)),
		validation.Field(&i.TargetOperation, validation.Required, validation.In(TargetOperationAssignFormation, TargetOperationUnassignFormation, TargetOperationCreateFormation, TargetOperationDeleteFormation, TargetOperationGenerateFormationAssignmentNotification, TargetOperationGenerateFormationNotification, TargetOperationLoadFormations, TargetOperationSelectSystemsForFormation, TargetOperationSendNotification, TargetOperationNotificationStatusReturned)),
		validation.Field(&i.Operator, validation.Required),
		validation.Field(&i.ResourceType, validation.Required, validation.In(ResourceTypeApplication, ResourceTypeRuntime, ResourceTypeFormation, ResourceTypeTenant, ResourceTypeRuntimeContext)),
		validation.Field(&i.ResourceSubtype, validation.Required),
		validation.Field(&i.InputTemplate, validation.Required),
		validation.Field(&i.ConstraintScope, validation.Required, validation.In(ConstraintScopeFormationType, ConstraintScopeGlobal)),
	); err != nil {
		return err
	}

	if i.ConstraintType != ConstraintTypeUI {
		input := FormationConstraintInputByOperator[i.Operator]
		if err := formationconstraint.ParseInputTemplate(i.InputTemplate, JoinPointDetailsByLocation[formationconstraint.JoinPointLocation{ConstraintType: model.FormationConstraintType(i.ConstraintType), OperationName: model.TargetOperation(i.TargetOperation)}], input); err != nil {
			return apperrors.NewInvalidDataError("failed to parse input template: %s", err)
		}
	}

	return nil
}

func emptyGenerateFormationAssignmentNotificationOperationDetails() *formationconstraint.GenerateFormationAssignmentNotificationOperationDetails {
	return &formationconstraint.GenerateFormationAssignmentNotificationOperationDetails{
		CustomerTenantContext: &webhook.CustomerTenantContext{},
		ApplicationTemplate: &webhook.ApplicationTemplateWithLabels{
			ApplicationTemplate: &model.ApplicationTemplate{},
			Labels:              map[string]string{},
		},
		Application: &webhook.ApplicationWithLabels{
			Application: &model.Application{
				BaseEntity: &model.BaseEntity{},
			},
			Labels: map[string]string{},
		},
		Runtime: &webhook.RuntimeWithLabels{
			Runtime: &model.Runtime{},
			Labels:  map[string]string{},
		},
		RuntimeContext: &webhook.RuntimeContextWithLabels{
			RuntimeContext: &model.RuntimeContext{},
			Labels:         map[string]string{},
		},
		Assignment: &webhook.FormationAssignment{
			Value: "\"\"",
		},
		ReverseAssignment: &webhook.FormationAssignment{
			Value: "\"\"",
		},
		SourceApplicationTemplate: &webhook.ApplicationTemplateWithLabels{
			ApplicationTemplate: &model.ApplicationTemplate{},
			Labels:              map[string]string{},
		},
		SourceApplication: &webhook.ApplicationWithLabels{
			Application: &model.Application{
				BaseEntity: &model.BaseEntity{},
			},
			Labels: map[string]string{},
		},
		TargetApplicationTemplate: &webhook.ApplicationTemplateWithLabels{
			ApplicationTemplate: &model.ApplicationTemplate{},
			Labels:              map[string]string{},
		},
		TargetApplication: &webhook.ApplicationWithLabels{
			Application: &model.Application{
				BaseEntity: &model.BaseEntity{},
			},
			Labels: map[string]string{},
		},
	}
}

func emptyGenerateFormationNotificationOperationDetails() *formationconstraint.GenerateFormationNotificationOperationDetails {
	return &formationconstraint.GenerateFormationNotificationOperationDetails{
		CustomerTenantContext: &webhook.CustomerTenantContext{},
	}
}<|MERGE_RESOLUTION|>--- conflicted
+++ resolved
@@ -37,21 +37,14 @@
 	formationconstraint.PostCreate:                                   &formationconstraint.CRUDFormationOperationDetails{},
 	formationconstraint.PreDelete:                                    &formationconstraint.CRUDFormationOperationDetails{},
 	formationconstraint.PostDelete:                                   &formationconstraint.CRUDFormationOperationDetails{},
-<<<<<<< HEAD
-	formationconstraint.PreGenerateFormationAssignmentNotifications:  &formationconstraint.GenerateFormationAssignmentNotificationOperationDetails{},
-	formationconstraint.PostGenerateFormationAssignmentNotifications: &formationconstraint.GenerateFormationAssignmentNotificationOperationDetails{},
-	formationconstraint.PreGenerateFormationNotifications:            &formationconstraint.GenerateFormationNotificationOperationDetails{},
-	formationconstraint.PostGenerateFormationNotifications:           &formationconstraint.GenerateFormationNotificationOperationDetails{},
+	formationconstraint.PreGenerateFormationAssignmentNotifications:  emptyGenerateFormationAssignmentNotificationOperationDetails(),
+	formationconstraint.PostGenerateFormationAssignmentNotifications: emptyGenerateFormationAssignmentNotificationOperationDetails(),
+	formationconstraint.PreGenerateFormationNotifications:            emptyGenerateFormationNotificationOperationDetails(),
+	formationconstraint.PostGenerateFormationNotifications:           emptyGenerateFormationNotificationOperationDetails(),
 	formationconstraint.PreSendNotification:                          &formationconstraint.SendNotificationOperationDetails{},
 	formationconstraint.PostSendNotification:                         &formationconstraint.SendNotificationOperationDetails{},
 	formationconstraint.PreNotificationStatusReturned:                &formationconstraint.NotificationStatusReturnedOperationDetails{},
 	formationconstraint.PostNotificationStatusReturned:               &formationconstraint.NotificationStatusReturnedOperationDetails{},
-=======
-	formationconstraint.PreGenerateFormationAssignmentNotifications:  emptyGenerateFormationAssignmentNotificationOperationDetails(),
-	formationconstraint.PostGenerateFormationAssignmentNotifications: emptyGenerateFormationAssignmentNotificationOperationDetails(),
-	formationconstraint.PreGenerateFormationNotifications:            emptyGenerateFormationNotificationOperationDetails(),
-	formationconstraint.PostGenerateFormationNotifications:           emptyGenerateFormationNotificationOperationDetails(),
->>>>>>> 25a806f4
 }
 
 // Validate validates FormationConstraintInput
