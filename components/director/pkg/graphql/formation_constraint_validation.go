--- conflicted
+++ resolved
@@ -1,13 +1,6 @@
 package graphql
 
 import (
-<<<<<<< HEAD
-	"encoding/json"
-	"github.com/kyma-incubator/compass/components/director/pkg/str"
-	"time"
-
-=======
->>>>>>> 7f7884e0
 	validation "github.com/go-ozzo/ozzo-validation/v4"
 )
 
@@ -27,217 +20,4 @@
 	}
 
 	return nil
-<<<<<<< HEAD
-}
-
-func emptyGenerateFormationAssignmentNotificationOperationDetails() *formationconstraint.GenerateFormationAssignmentNotificationOperationDetails {
-	return &formationconstraint.GenerateFormationAssignmentNotificationOperationDetails{
-		CustomerTenantContext: &webhook.CustomerTenantContext{},
-		Formation: &model.Formation{
-			Error: json.RawMessage{},
-		},
-		ApplicationTemplate: &webhook.ApplicationTemplateWithLabels{
-			ApplicationTemplate: &model.ApplicationTemplate{},
-			Labels:              map[string]string{},
-			Tenant: &webhook.TenantWithLabels{
-				BusinessTenantMapping: &model.BusinessTenantMapping{},
-				Labels:                map[string]string{},
-			},
-		},
-		Application: &webhook.ApplicationWithLabels{
-			Application: &model.Application{
-				BaseEntity: &model.BaseEntity{},
-			},
-			Labels: map[string]string{},
-			Tenant: &webhook.TenantWithLabels{
-				BusinessTenantMapping: &model.BusinessTenantMapping{},
-				Labels:                map[string]string{},
-			},
-		},
-		Runtime: &webhook.RuntimeWithLabels{
-			Runtime: &model.Runtime{},
-			Labels:  map[string]string{},
-			Tenant: &webhook.TenantWithLabels{
-				BusinessTenantMapping: &model.BusinessTenantMapping{},
-				Labels:                map[string]string{},
-			},
-		},
-		RuntimeContext: &webhook.RuntimeContextWithLabels{
-			RuntimeContext: &model.RuntimeContext{},
-			Labels:         map[string]string{},
-			Tenant: &webhook.TenantWithLabels{
-				BusinessTenantMapping: &model.BusinessTenantMapping{},
-				Labels:                map[string]string{},
-			},
-		},
-		Assignment:        &webhook.FormationAssignment{},
-		ReverseAssignment: &webhook.FormationAssignment{},
-		SourceApplicationTemplate: &webhook.ApplicationTemplateWithLabels{
-			ApplicationTemplate: &model.ApplicationTemplate{},
-			Labels:              map[string]string{},
-			Tenant: &webhook.TenantWithLabels{
-				BusinessTenantMapping: &model.BusinessTenantMapping{},
-				Labels:                map[string]string{},
-			},
-		},
-		SourceApplication: &webhook.ApplicationWithLabels{
-			Application: &model.Application{
-				BaseEntity: &model.BaseEntity{},
-			},
-			Labels: map[string]string{},
-			Tenant: &webhook.TenantWithLabels{
-				BusinessTenantMapping: &model.BusinessTenantMapping{},
-				Labels:                map[string]string{},
-			},
-		},
-		TargetApplicationTemplate: &webhook.ApplicationTemplateWithLabels{
-			ApplicationTemplate: &model.ApplicationTemplate{},
-			Labels:              map[string]string{},
-			Tenant: &webhook.TenantWithLabels{
-				BusinessTenantMapping: &model.BusinessTenantMapping{},
-				Labels:                map[string]string{},
-			},
-		},
-		TargetApplication: &webhook.ApplicationWithLabels{
-			Application: &model.Application{
-				BaseEntity: &model.BaseEntity{},
-			},
-			Labels: map[string]string{},
-			Tenant: &webhook.TenantWithLabels{
-				BusinessTenantMapping: &model.BusinessTenantMapping{},
-				Labels:                map[string]string{},
-			},
-		},
-	}
-}
-
-func emptyGenerateFormationNotificationOperationDetails() *formationconstraint.GenerateFormationNotificationOperationDetails {
-	return &formationconstraint.GenerateFormationNotificationOperationDetails{
-		CustomerTenantContext: &webhook.CustomerTenantContext{},
-	}
-}
-
-func emptySendNotificationOperationDetails() *formationconstraint.SendNotificationOperationDetails {
-	return &formationconstraint.SendNotificationOperationDetails{
-		Location: formationconstraint.JoinPointLocation{},
-		Webhook: &model.Webhook{
-			Auth: &model.Auth{
-				Credential: model.CredentialData{},
-				RequestAuth: &model.CredentialRequestAuth{
-					Csrf: &model.CSRFTokenCredentialRequestAuth{
-						Credential: model.CredentialData{
-							Basic:            &model.BasicCredentialData{},
-							Oauth:            &model.OAuthCredentialData{},
-							CertificateOAuth: &model.CertificateOAuthCredentialData{},
-						},
-					},
-				},
-				OneTimeToken: &model.OneTimeToken{
-					CreatedAt: time.Time{},
-					ExpiresAt: time.Time{},
-					UsedAt:    time.Time{},
-				},
-			},
-			CreatedAt: &time.Time{},
-		},
-		TemplateInput: nil,
-		FormationAssignment: &model.FormationAssignment{
-			Value: json.RawMessage("\"\""),
-			Error: json.RawMessage("\"\""),
-		},
-		ReverseFormationAssignment: &model.FormationAssignment{
-			Value: json.RawMessage("\"\""),
-			Error: json.RawMessage("\"\""),
-		},
-		Formation: &model.Formation{
-			Error: json.RawMessage("\"\""),
-		},
-	}
-}
-
-func emptyNotificationStatusReturnedOperationDetails() *formationconstraint.NotificationStatusReturnedOperationDetails {
-	return &formationconstraint.NotificationStatusReturnedOperationDetails{
-		Location: formationconstraint.JoinPointLocation{},
-		FormationAssignment: &model.FormationAssignment{
-			Value: json.RawMessage("\"\""),
-			Error: json.RawMessage("\"\""),
-		},
-		FormationAssignmentTemplateInput: &webhook.ApplicationTenantMappingInput{
-			Operation:   model.AssignFormation,
-			FormationID: "",
-			Formation: &model.Formation{
-				ID:                  "",
-				FormationTemplateID: "",
-				Name:                "",
-			},
-			SourceApplicationTemplate: &webhook.ApplicationTemplateWithLabels{
-				ApplicationTemplate: fixApplicationTemplateModel(),
-				Labels:              fixLabels(),
-			},
-			SourceApplication: &webhook.ApplicationWithLabels{
-				Application: fixApplicationModel(),
-				Labels:      fixLabels(),
-			},
-			TargetApplicationTemplate: &webhook.ApplicationTemplateWithLabels{
-				ApplicationTemplate: fixApplicationTemplateModel(),
-				Labels:              fixLabels(),
-			},
-			TargetApplication: &webhook.ApplicationWithLabels{
-				Application: fixApplicationModel(),
-				Labels:      fixLabels(),
-			},
-			Assignment:        nil,
-			ReverseAssignment: nil,
-		},
-		ReverseFormationAssignment: &model.FormationAssignment{
-			Value: json.RawMessage("\"\""),
-			Error: json.RawMessage("\"\""),
-		},
-		Formation: &model.Formation{
-			Error: json.RawMessage("\"\""),
-		},
-		FormationTemplate: &model.FormationTemplate{},
-	}
-}
-
-func fixApplicationModel() *model.Application {
-	return &model.Application{
-		ProviderName:          str.Ptr(""),
-		ApplicationTemplateID: str.Ptr(""),
-		Name:                  "",
-		Description:           str.Ptr(""),
-		Status: &model.ApplicationStatus{
-			Condition: model.ApplicationStatusConditionInitial,
-			Timestamp: time.Time{},
-		},
-		HealthCheckURL:      str.Ptr(""),
-		BaseURL:             str.Ptr(""),
-		OrdLabels:           json.RawMessage("[]"),
-		CorrelationIDs:      json.RawMessage("[]"),
-		SystemStatus:        str.Ptr(""),
-		DocumentationLabels: json.RawMessage("[]"),
-		BaseEntity: &model.BaseEntity{
-			ID:        "",
-			Ready:     true,
-			Error:     nil,
-			CreatedAt: &time.Time{},
-			UpdatedAt: &time.Time{},
-			DeletedAt: &time.Time{},
-		},
-	}
-}
-
-func fixLabels() map[string]string {
-	return map[string]string{"foo": "bar"}
-}
-
-func fixApplicationTemplateModel() *model.ApplicationTemplate {
-	return &model.ApplicationTemplate{
-		ID:                   "",
-		Name:                 "",
-		Description:          str.Ptr(""),
-		ApplicationInputJSON: `{}`,
-	}
-=======
->>>>>>> 7f7884e0
 }