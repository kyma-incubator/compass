package graphql

import (
	"encoding/json"
	"time"

	validation "github.com/go-ozzo/ozzo-validation/v4"
	"github.com/kyma-incubator/compass/components/director/internal/model"
	"github.com/kyma-incubator/compass/components/director/pkg/apperrors"
	"github.com/kyma-incubator/compass/components/director/pkg/formationconstraint"
	"github.com/kyma-incubator/compass/components/director/pkg/webhook"
)

// IsNotAssignedToAnyFormationOfType contains the name of the IsNotAssignedToAnyFormationOfType operator
const IsNotAssignedToAnyFormationOfType string = "IsNotAssignedToAnyFormationOfType"

// DoesNotContainResourceOfSubtype contains the name of the DoesNotContainResourceOfSubtype operator
const DoesNotContainResourceOfSubtype = "DoesNotContainResourceOfSubtype"

// DoNotGenerateFormationAssignmentNotificationOperator represents the DoNotGenerateFormationAssignmentNotification operator
const DoNotGenerateFormationAssignmentNotificationOperator = "DoNotGenerateFormationAssignmentNotification"

// DestinationCreator contains the name of the DestinationCreator operator
const DestinationCreator = "DestinationCreator"

// OperatorInput represent the input needed by the operators
type OperatorInput interface{}

// FormationConstraintInputByOperator represents a mapping between operator names and OperatorInputs
var FormationConstraintInputByOperator = map[string]OperatorInput{
	IsNotAssignedToAnyFormationOfType:                    &formationconstraint.IsNotAssignedToAnyFormationOfTypeInput{},
	DoesNotContainResourceOfSubtype:                      &formationconstraint.DoesNotContainResourceOfSubtypeInput{},
	DoNotGenerateFormationAssignmentNotificationOperator: &formationconstraint.DoNotGenerateFormationAssignmentNotificationInput{},
	DestinationCreator:                                   &formationconstraint.DestinationCreatorInput{},
}

// JoinPointDetailsByLocation represents a mapping between JoinPointLocation and JoinPointDetails
var JoinPointDetailsByLocation = map[formationconstraint.JoinPointLocation]formationconstraint.JoinPointDetails{
	formationconstraint.PreAssign:                                    &formationconstraint.AssignFormationOperationDetails{},
	formationconstraint.PostAssign:                                   &formationconstraint.AssignFormationOperationDetails{},
	formationconstraint.PreUnassign:                                  &formationconstraint.UnassignFormationOperationDetails{},
	formationconstraint.PostUnassign:                                 &formationconstraint.UnassignFormationOperationDetails{},
	formationconstraint.PreCreate:                                    &formationconstraint.CRUDFormationOperationDetails{},
	formationconstraint.PostCreate:                                   &formationconstraint.CRUDFormationOperationDetails{},
	formationconstraint.PreDelete:                                    &formationconstraint.CRUDFormationOperationDetails{},
	formationconstraint.PostDelete:                                   &formationconstraint.CRUDFormationOperationDetails{},
	formationconstraint.PreGenerateFormationAssignmentNotifications:  emptyGenerateFormationAssignmentNotificationOperationDetails(),
	formationconstraint.PostGenerateFormationAssignmentNotifications: emptyGenerateFormationAssignmentNotificationOperationDetails(),
	formationconstraint.PreGenerateFormationNotifications:            emptyGenerateFormationNotificationOperationDetails(),
	formationconstraint.PostGenerateFormationNotifications:           emptyGenerateFormationNotificationOperationDetails(),
	formationconstraint.PreSendNotification:                          emptySendNotificationOperationDetails(),
	formationconstraint.PostSendNotification:                         emptySendNotificationOperationDetails(),
	formationconstraint.PreNotificationStatusReturned:                emptyNotificationStatusReturnedOperationDetails(),
	formationconstraint.PostNotificationStatusReturned:               emptyNotificationStatusReturnedOperationDetails(),
}

// Validate validates FormationConstraintInput
func (i FormationConstraintInput) Validate() error {
	if err := validation.ValidateStruct(&i,
		validation.Field(&i.Name, validation.Required),
		validation.Field(&i.ConstraintType, validation.Required, validation.In(ConstraintTypePre, ConstraintTypePost, ConstraintTypeUI)),
		validation.Field(&i.TargetOperation, validation.Required, validation.In(TargetOperationAssignFormation, TargetOperationUnassignFormation, TargetOperationCreateFormation, TargetOperationDeleteFormation, TargetOperationGenerateFormationAssignmentNotification, TargetOperationGenerateFormationNotification, TargetOperationLoadFormations, TargetOperationSelectSystemsForFormation, TargetOperationSendNotification, TargetOperationNotificationStatusReturned)),
		validation.Field(&i.Operator, validation.Required),
		validation.Field(&i.ResourceType, validation.Required, validation.In(ResourceTypeApplication, ResourceTypeRuntime, ResourceTypeFormation, ResourceTypeTenant, ResourceTypeRuntimeContext)),
		validation.Field(&i.ResourceSubtype, validation.Required),
		validation.Field(&i.InputTemplate, validation.Required),
		validation.Field(&i.ConstraintScope, validation.Required, validation.In(ConstraintScopeFormationType, ConstraintScopeGlobal)),
	); err != nil {
		return err
	}

	if i.ConstraintType != ConstraintTypeUI {
		input := FormationConstraintInputByOperator[i.Operator]
		if err := formationconstraint.ParseInputTemplate(i.InputTemplate, JoinPointDetailsByLocation[formationconstraint.JoinPointLocation{ConstraintType: model.FormationConstraintType(i.ConstraintType), OperationName: model.TargetOperation(i.TargetOperation)}], input); err != nil {
			return apperrors.NewInvalidDataError("failed to parse input template: %s", err)
		}
	}

	return nil
}

func emptyGenerateFormationAssignmentNotificationOperationDetails() *formationconstraint.GenerateFormationAssignmentNotificationOperationDetails {
	return &formationconstraint.GenerateFormationAssignmentNotificationOperationDetails{
		CustomerTenantContext: &webhook.CustomerTenantContext{},
		ApplicationTemplate: &webhook.ApplicationTemplateWithLabels{
			ApplicationTemplate: &model.ApplicationTemplate{},
			Labels:              map[string]string{},
		},
		Application: &webhook.ApplicationWithLabels{
			Application: &model.Application{
				BaseEntity: &model.BaseEntity{},
			},
			Labels: map[string]string{},
		},
		Runtime: &webhook.RuntimeWithLabels{
			Runtime: &model.Runtime{},
			Labels:  map[string]string{},
		},
		RuntimeContext: &webhook.RuntimeContextWithLabels{
			RuntimeContext: &model.RuntimeContext{},
			Labels:         map[string]string{},
		},
		Assignment:        &webhook.FormationAssignment{},
		ReverseAssignment: &webhook.FormationAssignment{},
		SourceApplicationTemplate: &webhook.ApplicationTemplateWithLabels{
			ApplicationTemplate: &model.ApplicationTemplate{},
			Labels:              map[string]string{},
		},
		SourceApplication: &webhook.ApplicationWithLabels{
			Application: &model.Application{
				BaseEntity: &model.BaseEntity{},
			},
			Labels: map[string]string{},
		},
		TargetApplicationTemplate: &webhook.ApplicationTemplateWithLabels{
			ApplicationTemplate: &model.ApplicationTemplate{},
			Labels:              map[string]string{},
		},
		TargetApplication: &webhook.ApplicationWithLabels{
			Application: &model.Application{
				BaseEntity: &model.BaseEntity{},
			},
			Labels: map[string]string{},
		},
	}
}

func emptyGenerateFormationNotificationOperationDetails() *formationconstraint.GenerateFormationNotificationOperationDetails {
	return &formationconstraint.GenerateFormationNotificationOperationDetails{
		CustomerTenantContext: &webhook.CustomerTenantContext{},
	}
}

func emptySendNotificationOperationDetails() *formationconstraint.SendNotificationOperationDetails {
	return &formationconstraint.SendNotificationOperationDetails{
		Location: formationconstraint.JoinPointLocation{},
		Webhook: &model.Webhook{
			Auth: &model.Auth{
				Credential: model.CredentialData{},
				RequestAuth: &model.CredentialRequestAuth{
					Csrf: &model.CSRFTokenCredentialRequestAuth{
						Credential: model.CredentialData{
							Basic:            &model.BasicCredentialData{},
							Oauth:            &model.OAuthCredentialData{},
							CertificateOAuth: &model.CertificateOAuthCredentialData{},
						},
					},
				},
				OneTimeToken: &model.OneTimeToken{
					CreatedAt: time.Time{},
					ExpiresAt: time.Time{},
					UsedAt:    time.Time{},
				},
			},
			CreatedAt: &time.Time{},
		},
<<<<<<< HEAD
		TemplateInput:              nil,
		FormationAssignment:        &webhook.FormationAssignment{},
		ReverseFormationAssignment: &webhook.FormationAssignment{},
=======
		TemplateInput: nil,
		FormationAssignment: &model.FormationAssignment{
			Value: json.RawMessage("\"\""),
		},
		ReverseFormationAssignment: &model.FormationAssignment{
			Value: json.RawMessage("\"\""),
		},
>>>>>>> a7b33238
		Formation: &model.Formation{
			Error: json.RawMessage("\"\""),
		},
	}
}

func emptyNotificationStatusReturnedOperationDetails() *formationconstraint.NotificationStatusReturnedOperationDetails {
	return &formationconstraint.NotificationStatusReturnedOperationDetails{
<<<<<<< HEAD
		Location:                   formationconstraint.JoinPointLocation{},
		FormationAssignment:        &webhook.FormationAssignment{},
		ReverseFormationAssignment: &webhook.FormationAssignment{},
=======
		Location: formationconstraint.JoinPointLocation{},
		FormationAssignment: &model.FormationAssignment{
			Value: json.RawMessage("\"\""),
		},
		ReverseFormationAssignment: &model.FormationAssignment{
			Value: json.RawMessage("\"\""),
		},
>>>>>>> a7b33238
		Formation: &model.Formation{
			Error: json.RawMessage("\"\""),
		},
		FormationTemplate: &model.FormationTemplate{},
	}
}<|MERGE_RESOLUTION|>--- conflicted
+++ resolved
@@ -154,11 +154,6 @@
 			},
 			CreatedAt: &time.Time{},
 		},
-<<<<<<< HEAD
-		TemplateInput:              nil,
-		FormationAssignment:        &webhook.FormationAssignment{},
-		ReverseFormationAssignment: &webhook.FormationAssignment{},
-=======
 		TemplateInput: nil,
 		FormationAssignment: &model.FormationAssignment{
 			Value: json.RawMessage("\"\""),
@@ -166,7 +161,6 @@
 		ReverseFormationAssignment: &model.FormationAssignment{
 			Value: json.RawMessage("\"\""),
 		},
->>>>>>> a7b33238
 		Formation: &model.Formation{
 			Error: json.RawMessage("\"\""),
 		},
@@ -175,11 +169,6 @@
 
 func emptyNotificationStatusReturnedOperationDetails() *formationconstraint.NotificationStatusReturnedOperationDetails {
 	return &formationconstraint.NotificationStatusReturnedOperationDetails{
-<<<<<<< HEAD
-		Location:                   formationconstraint.JoinPointLocation{},
-		FormationAssignment:        &webhook.FormationAssignment{},
-		ReverseFormationAssignment: &webhook.FormationAssignment{},
-=======
 		Location: formationconstraint.JoinPointLocation{},
 		FormationAssignment: &model.FormationAssignment{
 			Value: json.RawMessage("\"\""),
@@ -187,7 +176,6 @@
 		ReverseFormationAssignment: &model.FormationAssignment{
 			Value: json.RawMessage("\"\""),
 		},
->>>>>>> a7b33238
 		Formation: &model.Formation{
 			Error: json.RawMessage("\"\""),
 		},
