package tenant

import (
	"database/sql"
)

// Entity missing godoc
type Entity struct {
	ID             string         `db:"id"`
	Name           string         `db:"external_name"`
	ExternalTenant string         `db:"external_tenant"`
	Parent         sql.NullString `db:"parent"`
	Type           Type           `db:"type"`
	ProviderName   string         `db:"provider_name"`
	Initialized    *bool          `db:"initialized"` // computed value
	Status         Status         `db:"status"`
}

// Type missing godoc
type Type string

const (
<<<<<<< HEAD
	Unknown    Type = "unknown"
	Customer   Type = "customer"
	Account    Type = "account"
	Subaccount Type = "subaccount"
=======
	// Unknown missing godoc
	Unknown Type = "unknown"
	// Account missing godoc
	Account Type = "account"
	// Customer missing godoc
	Customer Type = "customer"
>>>>>>> 26d523c7
)

// Status missing godoc
type Status string

const (
	// Active missing godoc
	Active Status = "Active"
	// Inactive missing godoc
	Inactive Status = "Inactive"
)

// EntityCollection missing godoc
type EntityCollection []Entity

// Len missing godoc
func (a EntityCollection) Len() int {
	return len(a)
}

// WithStatus missing godoc
func (e Entity) WithStatus(status Status) Entity {
	e.Status = status
	return e
}

// StrToType missing godoc
func StrToType(value string) Type {
	switch value {
	case string(Account):
		return Account
	case string(Customer):
		return Customer
	case string(Subaccount):
		return Subaccount
	default:
		return Unknown
	}
}

// TypeToStr missing godoc
func TypeToStr(value Type) string {
	switch value {
	case Account:
		return string(Account)
	case Customer:
		return string(Customer)
	case Subaccount:
		return string(Subaccount)
	default:
		return string(Unknown)
	}
}<|MERGE_RESOLUTION|>--- conflicted
+++ resolved
@@ -4,7 +4,7 @@
 	"database/sql"
 )
 
-// Entity missing godoc
+// Entity represents a Compass tenant.
 type Entity struct {
 	ID             string         `db:"id"`
 	Name           string         `db:"external_name"`
@@ -20,46 +20,41 @@
 type Type string
 
 const (
-<<<<<<< HEAD
-	Unknown    Type = "unknown"
-	Customer   Type = "customer"
-	Account    Type = "account"
+	// Unknown tenant type is used when the tenant type cannot be determined when the tenant's being created.
+	Unknown Type = "unknown"
+	// Customer tenants can be parents of account tenants.
+	Customer Type = "customer"
+	// Account tenant type may have a parent with type Customer.
+	Account Type = "account"
+	// Subaccount tenants must have a parent of type Account.
 	Subaccount Type = "subaccount"
-=======
-	// Unknown missing godoc
-	Unknown Type = "unknown"
-	// Account missing godoc
-	Account Type = "account"
-	// Customer missing godoc
-	Customer Type = "customer"
->>>>>>> 26d523c7
 )
 
-// Status missing godoc
+// Status is used to determine if a tenant is currently being used or not.
 type Status string
 
 const (
-	// Active missing godoc
+	// Active status represents tenants, which are currently active and their resources can be operated.
 	Active Status = "Active"
-	// Inactive missing godoc
+	// Inactive status represents tenants, whose resources cannot be operated.
 	Inactive Status = "Inactive"
 )
 
-// EntityCollection missing godoc
+// EntityCollection is a wrapper type for slice of entities.
 type EntityCollection []Entity
 
-// Len missing godoc
+// Len returns the current number of entities in the collection.
 func (a EntityCollection) Len() int {
 	return len(a)
 }
 
-// WithStatus missing godoc
+// WithStatus sets the provided status to the entity.
 func (e Entity) WithStatus(status Status) Entity {
 	e.Status = status
 	return e
 }
 
-// StrToType missing godoc
+// StrToType returns the tenant Type value of the provided string or "Unknown" if there's no type matching the string.
 func StrToType(value string) Type {
 	switch value {
 	case string(Account):
@@ -73,7 +68,7 @@
 	}
 }
 
-// TypeToStr missing godoc
+// TypeToStr returns the string value of the provided tenant Type.
 func TypeToStr(value Type) string {
 	switch value {
 	case Account:
