package resource

// Type represents a resource type in compass.
type Type string

const (
	// Destination type represents destination resource.
	Destination Type = "destination"
	// Application type represents application resource.
	Application Type = "application"
	// ApplicationTemplate type represents application template resource.
	ApplicationTemplate Type = "applicationTemplate"
	// ApplicationTemplateVersion type represents application template version resource.
	ApplicationTemplateVersion Type = "applicationTemplateVersion"
	// Runtime type represents runtime resource.
	Runtime Type = "runtime"
	// RuntimeContext type represents runtime context resource.
	RuntimeContext Type = "runtimeContext"
	// LabelDefinition type represents label definition resource.
	LabelDefinition Type = "labelDefinition"
	// Label type represents generic label resource. This resource type does not assume the referenced resource type of the label.
	Label Type = "label"
	// RuntimeLabel type represents runtime label resource.
	RuntimeLabel Type = "runtimeLabel"
	// RuntimeContextLabel type represents runtime context label resource.
	RuntimeContextLabel Type = "runtimeContextLabel"
	// ApplicationLabel type represents application label resource.
	ApplicationLabel Type = "applicationLabel"
	// TenantLabel type represents tenant label resource.
	TenantLabel Type = "tenantLabel"
	// Bundle type represents bundle resource.
	Bundle Type = "bundle"
	// BundleReference type represents bundle reference resource.
	BundleReference Type = "bundleReference"
	// Package type represents package resource.
	Package Type = "package"
	// Product type represents product resource.
	Product Type = "product"
	// Vendor type represents vendor resource.
	Vendor Type = "vendor"
	// Tombstone type represents tombstone resource.
	Tombstone Type = "tombstone"
	// IntegrationSystem type represents integration system resource.
	IntegrationSystem Type = "integrationSystem"
	// SystemAuth type represents system auth resource.
	SystemAuth Type = "systemAuth"
	// FetchRequest type represents generic fetch request resource. This resource does not assume the referenced resource type of the FR.
	FetchRequest Type = "fetchRequest"
	// DocFetchRequest type represents document fetch request resource.
	DocFetchRequest Type = "docFetchRequest"
	// APISpecFetchRequest type represents API specification fetch request resource.
	APISpecFetchRequest Type = "apiSpecFetchRequest"
	// EventSpecFetchRequest type represents Event specification fetch request resource.
	EventSpecFetchRequest Type = "eventSpecFetchRequest"
	// CapabilitySpecFetchRequest type represents Capability specification fetch request resource.
	CapabilitySpecFetchRequest Type = "capabilitySpecFetchRequest"
	// Specification type represents generic specification resource. This resource does not assume the referenced resource type of the Spec.
	Specification Type = "specification"
	// EntityType type represents Entity Type resource.
	EntityType Type = "entityType"
	// EntityTypeMapping type represents Entity Type Mapping resource.
	EntityTypeMapping Type = "entityTypeMapping"
	// APISpecification type represents API specification resource.
	APISpecification Type = "apiSpecification"
	// EventSpecification type represents Event specification resource.
	EventSpecification Type = "eventSpecification"
	// CapabilitySpecification type represents Capability specification resource.
	CapabilitySpecification Type = "capabilitySpecification"
	// Document type represents document resource.
	Document Type = "document"
	// BundleInstanceAuth type represents bundle instance auth resource.
	BundleInstanceAuth Type = "bundleInstanceAuth"
	// API type represents api resource.
	API Type = "api"
	// EventDefinition type represents event resource.
	EventDefinition Type = "eventDefinition"
	// Capability type represents capability resource.
	Capability Type = "capability"
	// IntegrationDependency type represents integration dependency resource.
	IntegrationDependency Type = "integrationDependency"
	// Aspect type represents the Aspect inside Integration Dependency resource
	Aspect Type = "aspect"
<<<<<<< HEAD
	// DataProduct type represents the Data Product resource.
	DataProduct Type = "dataProduct"
=======
	// AspectEventResource type represents the Aspect Event Resource inside Aspect resource
	AspectEventResource Type = "aspectEventResource"
>>>>>>> b3ae91d0
	// AutomaticScenarioAssigment type represents ASA resource.
	AutomaticScenarioAssigment Type = "automaticScenarioAssigment"
	// CertSubjectMapping type represents certificate subject mapping resource
	CertSubjectMapping Type = "certSubjectMapping"
	// Formations type represents formations resource.
	Formations Type = "formations"
	// FormationTemplate type represents formation template resource.
	FormationTemplate Type = "formationTemplate"
	// FormationAssignment type represents formation assignment resource.
	FormationAssignment Type = "formationAssignment"
	// FormationConstraint type represents formation constraint resource.
	FormationConstraint Type = "formationConstraint"
	// FormationTemplateConstraintReference type represents formationTemplate-constraint reference resource.
	FormationTemplateConstraintReference Type = "formationTemplateConstraintReference"
	// Webhook type represents generic webhook resource. This resource does not assume the referenced resource type of the Webhook.
	Webhook Type = "webhook"
	// AppWebhook type represents application webhook resource.
	AppWebhook Type = "appWebhook"
	// RuntimeWebhook type represents runtime webhook resource.
	RuntimeWebhook Type = "runtimeWebhook"
	// Operation type represents operation resource.
	Operation Type = "operation"
	// FormationTemplateWebhook type represents formation template webhook resource.
	FormationTemplateWebhook Type = "formationTemplateWebhook"
	// Tenant type represents tenant resource.
	Tenant Type = "tenant"
	// TenantAccess type represents tenant access resource.
	TenantAccess Type = "tenantAccess"
	// TenantBusinessType type represents tenant business type resource.
	TenantBusinessType Type = "tenantBusinessType"
	// Schema type represents schema resource.
	Schema Type = "schemaMigration"
	// SystemsSync type represents systems synchronization timestamps resource
	SystemsSync Type = "systemsSync"
)

var ignoredTenantAccessTable = map[Type]string{
	ApplicationTemplateVersion: "application_template_versions",
}

var tenantAccessTable = map[Type]string{
	// Tables

	Application:    "tenant_applications",
	Runtime:        "tenant_runtimes",
	RuntimeContext: "tenant_runtime_contexts",

	// Views

	Label:                      "labels_tenants",
	ApplicationLabel:           "application_labels_tenants",
	RuntimeLabel:               "runtime_labels_tenants",
	RuntimeContextLabel:        "runtime_contexts_labels_tenants",
	Bundle:                     "bundles_tenants",
	Package:                    "packages_tenants",
	Product:                    "products_tenants",
	Vendor:                     "vendors_tenants",
	Tombstone:                  "tombstones_tenants",
	DocFetchRequest:            "document_fetch_requests_tenants",
	APISpecFetchRequest:        "api_specifications_fetch_requests_tenants",
	EventSpecFetchRequest:      "event_specifications_fetch_requests_tenants",
	CapabilitySpecFetchRequest: "capability_specifications_fetch_requests_tenants",
	APISpecification:           "api_specifications_tenants",
	EventSpecification:         "event_specifications_tenants",
	CapabilitySpecification:    "capability_specifications_tenants",
	Document:                   "documents_tenants",
	BundleInstanceAuth:         "bundle_instance_auths_tenants",
	API:                        "api_definitions_tenants",
	EventDefinition:            "event_api_definitions_tenants",
	EntityType:                 "entity_types_tenants",
	EntityTypeMapping:          "entity_type_mappings_tenants",
	Capability:                 "capabilities_tenants",
	IntegrationDependency:      "integration_dependencies_tenants",
	Aspect:                     "aspects_tenants",
	AspectEventResource:        "aspect_event_resources_tenants",
	Webhook:                    "webhooks_tenants",
	AppWebhook:                 "application_webhooks_tenants",
	RuntimeWebhook:             "runtime_webhooks_tenants",
	FormationTemplateWebhook:   "formation_templates_webhooks_tenants",
}

var tablesWithEmbeddedTenant = map[Type]string{
	// Tables
	FormationTemplate:          "formation_templates",
	AutomaticScenarioAssigment: "automatic_scenario_assignments",
	LabelDefinition:            "label_definitions",
	Label:                      "labels",
	SystemAuth:                 "system_auths",
}

// IgnoredTenantAccessTable returns the table / view with tenant accesses of the given type.
func (t Type) IgnoredTenantAccessTable() (string, bool) {
	tbl, ok := ignoredTenantAccessTable[t]
	return tbl, ok
}

// IsTenantIgnorable returns true if the entity has a Global access and does not need tenant isolation
func (t Type) IsTenantIgnorable() bool {
	_, exists := ignoredTenantAccessTable[t]
	return exists
}

// TenantAccessTable returns the table / view with tenant accesses of the given type.
func (t Type) TenantAccessTable() (string, bool) {
	tbl, ok := tenantAccessTable[t]
	return tbl, ok
}

// EmbeddedTenantTable returns the table of the given type that is with embedded tenant.
func (t Type) EmbeddedTenantTable() (string, bool) {
	tbl, ok := tablesWithEmbeddedTenant[t]
	return tbl, ok
}

// TopLevelEntities is a map of entities that has a many-to-many relationship with the tenants along with their table names.
var TopLevelEntities = map[Type]string{
	Application:                "public.applications",
	ApplicationTemplateVersion: "public.application_template_versions",
	Runtime:                    "public.runtimes",
	RuntimeContext:             "public.runtime_contexts",
}

// IsTopLevel returns true only if the entity has a many-to-many relationship with the tenants.
func (t Type) IsTopLevel() bool {
	_, exists := TopLevelEntities[t]
	return exists
}

// SQLOperation represents an SQL operation
type SQLOperation string

const (
	// Create represents Create SQL operation
	Create SQLOperation = "Create"
	// Update represents Update SQL operation
	Update SQLOperation = "Update"
	// Upsert represents Upsert SQL operation
	Upsert SQLOperation = "Upsert"
	// Delete represents Delete SQL operation
	Delete SQLOperation = "Delete"
	// Exists represents Exists SQL operation
	Exists SQLOperation = "Exists"
	// Get represents Get SQL operation
	Get SQLOperation = "Get"
	// List represents List SQL operation
	List SQLOperation = "List"
)<|MERGE_RESOLUTION|>--- conflicted
+++ resolved
@@ -80,13 +80,10 @@
 	IntegrationDependency Type = "integrationDependency"
 	// Aspect type represents the Aspect inside Integration Dependency resource
 	Aspect Type = "aspect"
-<<<<<<< HEAD
 	// DataProduct type represents the Data Product resource.
 	DataProduct Type = "dataProduct"
-=======
 	// AspectEventResource type represents the Aspect Event Resource inside Aspect resource
 	AspectEventResource Type = "aspectEventResource"
->>>>>>> b3ae91d0
 	// AutomaticScenarioAssigment type represents ASA resource.
 	AutomaticScenarioAssigment Type = "automaticScenarioAssigment"
 	// CertSubjectMapping type represents certificate subject mapping resource
