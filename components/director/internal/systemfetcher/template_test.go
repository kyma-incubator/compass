--- conflicted
+++ resolved
@@ -124,18 +124,12 @@
 			placeholderMappings: placeholdersMappings,
 			setupAppTemplateSvc: func(testSystem systemfetcher.System, _ error) *automock.ApplicationTemplateService {
 				resultTemplate := *appTemplateWithOverrides
-<<<<<<< HEAD
-				resultTemplate.ApplicationInputJSON = `{"integrationSystemID":"a8396508-66be-4dc7-b463-577809289941","labels":{"legacy":"true","tenant":"123"},"name":"{{name}}"}`
-				appTemplateFromDB := model.ApplicationTemplate{
+				resultTemplate.ApplicationInputJSON = `{"integrationSystemID":"a8396508-66be-4dc7-b463-577809289941","labels":{"legacy":"true","tenant":"123"},"name":"test1"}`
+        appTemplateFromDB := model.ApplicationTemplate{
 					ID:                   appTemplateID,
 					ApplicationInputJSON: `{ "name": "testtest"}`,
 				}
-				appTemplateFromDB.ApplicationInputJSON = `{ "name": "test1","labels":{"tenant":"123"},"integrationSystemID":"a8396508-66be-4dc7-b463-577809289941"}`
-=======
-				resultTemplate.ApplicationInputJSON = `{"integrationSystemID":"a8396508-66be-4dc7-b463-577809289941","labels":{"legacy":"true","tenant":"123"},"name":"test1"}`
-				appTemplateFromDB := *appTemplate
 				appTemplateFromDB.ApplicationInputJSON = `{"name": "test1","labels":{"tenant":"123"},"integrationSystemID":"a8396508-66be-4dc7-b463-577809289941"}`
->>>>>>> 4825cf5a
 
 				svc := &automock.ApplicationTemplateService{}
 				svc.On("Get", context.TODO(), testSystem.TemplateID).Return(&appTemplateFromDB, nil).Once()
