--- conflicted
+++ resolved
@@ -25,10 +25,6 @@
 
 func TestNewReadinessHandler(t *testing.T) {
 	t.Run("success", func(t *testing.T) {
-<<<<<<< HEAD
-		ctx := context.Background()
-=======
->>>>>>> 12d928d4
 		tx := &persistautomock.PersistenceTx{}
 		tx.On("Commit").Once().Return(nil)
 
@@ -50,10 +46,6 @@
 	})
 
 	t.Run("success when cached result", func(t *testing.T) {
-<<<<<<< HEAD
-		ctx := context.Background()
-=======
->>>>>>> 12d928d4
 		tx := &persistautomock.PersistenceTx{}
 		tx.On("Commit").Once().Return(nil)
 
@@ -76,10 +68,6 @@
 	})
 
 	t.Run("fail when ping fails", func(t *testing.T) {
-<<<<<<< HEAD
-		ctx := context.Background()
-=======
->>>>>>> 12d928d4
 		tx := &persistautomock.PersistenceTx{}
 		tx.On("Commit").Once().Return(nil)
 
@@ -101,10 +89,6 @@
 	})
 
 	t.Run("fail when schema compatibility check fails", func(t *testing.T) {
-<<<<<<< HEAD
-		ctx := context.Background()
-=======
->>>>>>> 12d928d4
 		tx := &persistautomock.PersistenceTx{}
 		tx.On("Commit").Once().Return(nil)
 
@@ -124,10 +108,6 @@
 	})
 
 	t.Run("fail when schema dirty flag is set", func(t *testing.T) {
-<<<<<<< HEAD
-		ctx := context.Background()
-=======
->>>>>>> 12d928d4
 		tx := &persistautomock.PersistenceTx{}
 		tx.On("Commit").Once().Return(nil)
 
@@ -147,10 +127,6 @@
 	})
 
 	t.Run("fail when error is received while getting schema version from database", func(t *testing.T) {
-<<<<<<< HEAD
-		ctx := context.Background()
-=======
->>>>>>> 12d928d4
 		tx := &persistautomock.PersistenceTx{}
 		tx.On("Commit").Once().Return(nil)
 
@@ -170,10 +146,6 @@
 	})
 
 	t.Run("fail while opening transaction", func(t *testing.T) {
-<<<<<<< HEAD
-		ctx := context.Background()
-=======
->>>>>>> 12d928d4
 		tx := &persistautomock.PersistenceTx{}
 
 		transactioner := &persistautomock.Transactioner{}
@@ -189,10 +161,6 @@
 	})
 
 	t.Run("fail while committing", func(t *testing.T) {
-<<<<<<< HEAD
-		ctx := context.Background()
-=======
->>>>>>> 12d928d4
 		tx := &persistautomock.PersistenceTx{}
 		tx.On("Commit").Once().Return(errors.New("commit error"))
 
