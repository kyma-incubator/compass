package tenantmapping

import (
	"context"
	"fmt"
	"strings"

	"github.com/kyma-incubator/compass/components/director/internal/model"
	"github.com/kyma-incubator/compass/components/director/pkg/apperrors"
	"github.com/pkg/errors"

	"github.com/kyma-incubator/compass/components/director/internal/consumer"
	"github.com/kyma-incubator/compass/components/director/internal/oathkeeper"
	"github.com/kyma-incubator/compass/components/director/pkg/log"
	"github.com/sirupsen/logrus"
)

// NewCertServiceContextProvider implements the ObjectContextProvider interface by looking for tenant information directly populated in the certificate.
func NewCertServiceContextProvider(tenantRepo TenantRepository, scopesGetter ScopesGetter, consumerExistsFuncs map[model.SystemAuthReferenceObjectType]func(context.Context, string) (bool, error)) *certServiceContextProvider {
	return &certServiceContextProvider{
		tenantRepo: tenantRepo,
		tenantKeys: KeysExtra{
			TenantKey:         ProviderTenantKey,
			ExternalTenantKey: ProviderExternalTenantKey,
		},
		scopesGetter:        scopesGetter,
		consumerExistsFuncs: consumerExistsFuncs,
	}
}

type certServiceContextProvider struct {
	tenantRepo TenantRepository
	tenantKeys KeysExtra

	scopesGetter ScopesGetter

	consumerExistsFuncs map[model.SystemAuthReferenceObjectType]func(context.Context, string) (bool, error)
}

// GetObjectContext is the certServiceContextProvider implementation of the ObjectContextProvider interface
// By using trusted external certificate issuer we assume that we will receive the tenant information extracted from the certificate.
// There we should only convert the tenant identifier from external to internal. Additionally, we mark the consumer in this flow as Runtime.
<<<<<<< HEAD
func (p *certServiceContextProvider) GetObjectContext(ctx context.Context, reqData oathkeeper.ReqData, authDetails oathkeeper.AuthDetails) (ObjectContext, error) {
	matchedComponentName, ok := reqData.Body.Header[authenticator.ComponentName]
	if !ok || len(matchedComponentName) == 0 {
		return ObjectContext{}, errors.New("empty matched component header")
	}

	log.C(ctx).Infof("Matched component name is %s", matchedComponentName[0])

	// the authID in this flow is an OU selected by the Connector
	externalTenantID := authDetails.AuthID

	// This if is needed to separate the director from ord flow because for the director flow we need to use the internal ID of the subaccount
	// whereas in the ord flow we expect external IDs in order ord views to work properly(using Automatic Scenario Assignments)
	if matchedComponentName[0] != "director" { // ORD Flow, set the external tenant ID both for internal and external tenants
		objCtx := NewObjectContext(NewTenantContext(externalTenantID, externalTenantID), p.tenantKeys, "", authDetails.Region, "", authDetails.AuthID, authDetails.AuthFlow, consumer.Runtime, CertServiceObjectContextProvider)
		log.C(ctx).Infof("Successfully got object context: %+v", objCtx)
		return objCtx, nil
	}

	extraData := reqData.GetExtraDataWithDefaults()

	logger := log.C(ctx).WithFields(logrus.Fields{
		"consumer_type": extraData.ConsumerType,
	})
	ctx = log.ContextWithLogger(ctx, logger)

	if extraData.AccessLevel != "" {
		var err error
		externalTenantID, err = reqData.GetExternalTenantID() // will return tenant ID from header if it exists
		if err != nil {
			log.C(ctx).WithError(err).Errorf("Failed to get external tenant ID: %v", err)
			return ObjectContext{}, err
		}
	}

	scopes, err := p.directorScopes(reqData.GetConsumerTypeFromExtra())
	if err != nil {
		log.C(ctx).WithError(err).Errorf("Failed to get scopes for consumer type %s: %v", extraData.ConsumerType, err)
		return ObjectContext{}, apperrors.NewInternalError(fmt.Sprintf("Failed to extract scopes for consumer with type %s", extraData.ConsumerType))
	}

	log.C(ctx).Infof("Getting the tenant with external ID: %s", externalTenantID)
	tenantMapping, err := p.tenantRepo.GetByExternalTenant(ctx, externalTenantID)
	if err != nil {
		if apperrors.IsNotFoundError(err) {
			// tenant not in DB yet, might be because we have not imported all subaccounts yet
			log.C(ctx).Warningf("Could not find tenant with external ID: %s, error: %s", externalTenantID, err.Error())
			log.C(ctx).Infof("Returning tenant context with empty internal tenant ID and external ID %s", externalTenantID)
			return NewObjectContext(NewTenantContext(externalTenantID, ""), p.tenantKeys, scopes, authDetails.Region, "", authDetails.AuthID, authDetails.AuthFlow, consumer.Runtime, CertServiceObjectContextProvider), nil
		}
		return ObjectContext{}, errors.Wrapf(err, "while getting external tenant mapping [ExternalTenantID=%s]", externalTenantID)
	}

	if extraData.AccessLevel != "" && tenantMapping.Type != extraData.AccessLevel {
		return ObjectContext{}, apperrors.NewUnauthorizedError(fmt.Sprintf("Certificate with auth ID %s has no access to %s with ID %s", authDetails.AuthID, extraData.AccessLevel, tenantMapping.ExternalTenant))
	}

	if extraData.InternalConsumerID != "" {
		found, err := p.consumerExistsFuncs[extraData.ConsumerType](ctx, extraData.InternalConsumerID)
		if err != nil {
			return ObjectContext{}, errors.Wrapf(err, "while getting %s with ID %s", extraData.ConsumerType, extraData.InternalConsumerID)
		}
		if !found {
			return ObjectContext{}, apperrors.NewUnauthorizedError(fmt.Sprintf("%s with ID %s does not exist", extraData.ConsumerType, extraData.InternalConsumerID))
		}
	}
=======
func (m *certServiceContextProvider) GetObjectContext(ctx context.Context, _ oathkeeper.ReqData, authDetails oathkeeper.AuthDetails) (ObjectContext, error) {
	logger := log.C(ctx).WithFields(logrus.Fields{
		"consumer_type": consumer.Runtime,
	})

	ctx = log.ContextWithLogger(ctx, logger)

	externalTenantID := authDetails.AuthID
	scopes := "runtime:read runtime:write tenant:read"

	log.C(ctx).Infof("Getting the tenant with external ID: %s", externalTenantID)
	tenantMapping, err := m.tenantRepo.GetByExternalTenant(ctx, externalTenantID)
	if err != nil {
		if apperrors.IsNotFoundError(err) {
			log.C(ctx).Warningf("Could not find tenant with external ID: %s, error: %s", externalTenantID, err.Error())

			log.C(ctx).Infof("Returning tenant context with empty internal tenant ID and external ID %s", externalTenantID)
			return NewObjectContext(NewTenantContext(externalTenantID, ""), m.tenantKeys, scopes, authDetails.Region, "", authDetails.AuthID, authDetails.AuthFlow, consumer.Runtime, CertServiceObjectContextProvider), nil
		}
		return ObjectContext{}, errors.Wrapf(err, "while getting external tenant mapping [ExternalTenantID=%s]", externalTenantID)
	}

	objCtx := NewObjectContext(NewTenantContext(externalTenantID, tenantMapping.ID), m.tenantKeys, scopes, authDetails.Region, "", authDetails.AuthID, authDetails.AuthFlow, consumer.Runtime, CertServiceObjectContextProvider)
>>>>>>> b5ce98ab

	objCtx := NewObjectContext(NewTenantContext(externalTenantID, tenantMapping.ID), p.tenantKeys, scopes,
		authDetails.Region, "", authDetails.AuthID, authDetails.AuthFlow, consumer.ConsumerType(extraData.ConsumerType), CertServiceObjectContextProvider)
	log.C(ctx).Infof("Successfully got object context: %+v", objCtx)
	return objCtx, nil
}

// Match checks if there is "client-id-from-certificate" Header with nonempty value and "client-certificate-issuer" Header with value "certificate-service".
// If so AuthDetails object is build.
func (p *certServiceContextProvider) Match(_ context.Context, data oathkeeper.ReqData) (bool, *oathkeeper.AuthDetails, error) {
	idVal := data.Body.Header.Get(oathkeeper.ClientIDCertKey)
	certIssuer := data.Body.Header.Get(oathkeeper.ClientIDCertIssuer)

	if idVal != "" && certIssuer == oathkeeper.ExternalIssuer {
		return true, &oathkeeper.AuthDetails{AuthID: idVal, AuthFlow: oathkeeper.CertificateFlow, CertIssuer: certIssuer}, nil
	}

	return false, nil, nil
}

func (p *certServiceContextProvider) directorScopes(consumerType model.SystemAuthReferenceObjectType) (string, error) {
	if consumerType == "" {
		consumerType = "default"
	}

	declaredScopes, err := p.scopesGetter.GetRequiredScopes(buildPath(consumerType))
	if err != nil {
		return "", errors.Wrap(err, "while fetching scopes")
	}
	return strings.Join(declaredScopes, " "), nil
}<|MERGE_RESOLUTION|>--- conflicted
+++ resolved
@@ -39,26 +39,10 @@
 
 // GetObjectContext is the certServiceContextProvider implementation of the ObjectContextProvider interface
 // By using trusted external certificate issuer we assume that we will receive the tenant information extracted from the certificate.
-// There we should only convert the tenant identifier from external to internal. Additionally, we mark the consumer in this flow as Runtime.
-<<<<<<< HEAD
+// There we should only convert the tenant identifier from external to internal.
 func (p *certServiceContextProvider) GetObjectContext(ctx context.Context, reqData oathkeeper.ReqData, authDetails oathkeeper.AuthDetails) (ObjectContext, error) {
-	matchedComponentName, ok := reqData.Body.Header[authenticator.ComponentName]
-	if !ok || len(matchedComponentName) == 0 {
-		return ObjectContext{}, errors.New("empty matched component header")
-	}
-
-	log.C(ctx).Infof("Matched component name is %s", matchedComponentName[0])
-
 	// the authID in this flow is an OU selected by the Connector
 	externalTenantID := authDetails.AuthID
-
-	// This if is needed to separate the director from ord flow because for the director flow we need to use the internal ID of the subaccount
-	// whereas in the ord flow we expect external IDs in order ord views to work properly(using Automatic Scenario Assignments)
-	if matchedComponentName[0] != "director" { // ORD Flow, set the external tenant ID both for internal and external tenants
-		objCtx := NewObjectContext(NewTenantContext(externalTenantID, externalTenantID), p.tenantKeys, "", authDetails.Region, "", authDetails.AuthID, authDetails.AuthFlow, consumer.Runtime, CertServiceObjectContextProvider)
-		log.C(ctx).Infof("Successfully got object context: %+v", objCtx)
-		return objCtx, nil
-	}
 
 	extraData := reqData.GetExtraDataWithDefaults()
 
@@ -107,31 +91,6 @@
 			return ObjectContext{}, apperrors.NewUnauthorizedError(fmt.Sprintf("%s with ID %s does not exist", extraData.ConsumerType, extraData.InternalConsumerID))
 		}
 	}
-=======
-func (m *certServiceContextProvider) GetObjectContext(ctx context.Context, _ oathkeeper.ReqData, authDetails oathkeeper.AuthDetails) (ObjectContext, error) {
-	logger := log.C(ctx).WithFields(logrus.Fields{
-		"consumer_type": consumer.Runtime,
-	})
-
-	ctx = log.ContextWithLogger(ctx, logger)
-
-	externalTenantID := authDetails.AuthID
-	scopes := "runtime:read runtime:write tenant:read"
-
-	log.C(ctx).Infof("Getting the tenant with external ID: %s", externalTenantID)
-	tenantMapping, err := m.tenantRepo.GetByExternalTenant(ctx, externalTenantID)
-	if err != nil {
-		if apperrors.IsNotFoundError(err) {
-			log.C(ctx).Warningf("Could not find tenant with external ID: %s, error: %s", externalTenantID, err.Error())
-
-			log.C(ctx).Infof("Returning tenant context with empty internal tenant ID and external ID %s", externalTenantID)
-			return NewObjectContext(NewTenantContext(externalTenantID, ""), m.tenantKeys, scopes, authDetails.Region, "", authDetails.AuthID, authDetails.AuthFlow, consumer.Runtime, CertServiceObjectContextProvider), nil
-		}
-		return ObjectContext{}, errors.Wrapf(err, "while getting external tenant mapping [ExternalTenantID=%s]", externalTenantID)
-	}
-
-	objCtx := NewObjectContext(NewTenantContext(externalTenantID, tenantMapping.ID), m.tenantKeys, scopes, authDetails.Region, "", authDetails.AuthID, authDetails.AuthFlow, consumer.Runtime, CertServiceObjectContextProvider)
->>>>>>> b5ce98ab
 
 	objCtx := NewObjectContext(NewTenantContext(externalTenantID, tenantMapping.ID), p.tenantKeys, scopes,
 		authDetails.Region, "", authDetails.AuthID, authDetails.AuthFlow, consumer.ConsumerType(extraData.ConsumerType), CertServiceObjectContextProvider)
