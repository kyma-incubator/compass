package tenantmapping

import (
	"context"
	"fmt"
	"strings"

	"github.com/kyma-incubator/compass/components/director/internal/consumer"
	"github.com/kyma-incubator/compass/components/director/pkg/apperrors"
	"github.com/pkg/errors"
	log "github.com/sirupsen/logrus"
)

func NewMapperForUser(staticUserRepo StaticUserRepository, staticGroupRepo StaticGroupRepository, tenantRepo TenantRepository) *mapperForUser {
	return &mapperForUser{
		staticUserRepo:  staticUserRepo,
		staticGroupRepo: staticGroupRepo,
		tenantRepo:      tenantRepo,
	}
}

type mapperForUser struct {
	staticUserRepo  StaticUserRepository
	staticGroupRepo StaticGroupRepository
	tenantRepo      TenantRepository
}

func stringInSlice(a string, list []string) bool {
	for _, b := range list {
		if b == a {
			return true
		}
	}
	return false
}

const tenantGroupPrefix = "tenantID="

// GetGroupScopesAndTenant get all scopes from group array, without duplicates
func GetGroupScopesAndTenant(groups []StaticGroup) (string, string) {
	var filteredScopesArray []string
	var tenantID string

	for _, group := range groups {
		if strings.HasPrefix(group.GroupName, tenantGroupPrefix) {
			// group name is tenantID
			tenantID = strings.Replace(group.GroupName, tenantGroupPrefix, "", 1)
		} else {
			// group name is
			for _, scope := range group.Scopes {

				if !stringInSlice(scope, filteredScopesArray) {
					filteredScopesArray = append(filteredScopesArray, scope)
				}
			}
		}
	}

	return strings.Join(filteredScopesArray, " "), tenantID
}

func (m *mapperForUser) GetObjectContext(ctx context.Context, reqData ReqData, username string) (ObjectContext, error) {
	var externalTenantID, scopes string
	var staticUser StaticUser
	var staticGroups []StaticGroup

	userGroups, err := reqData.GetGroups()
	log.Infof("GetGroups returned %s\n", userGroups)

	if err != nil {
		return ObjectContext{}, errors.Wrap(err, fmt.Sprintf("while getting groups for a static user with username %s", username))
	}

	if len(userGroups) > 0 {
		staticGroups = m.staticGroupRepo.Get(userGroups)
	}

	if len(staticGroups) > 0 {
		// proceed with group scopes flow
<<<<<<< HEAD
		scopes, externalTenantID = GetGroupScopesAndTenant(staticGroups)
		log.Infof("Decided to use groups copes %s\n", scopes)
=======
		scopes = GetScopesFromGroups(staticGroups)
		log.Infof("Decided to use groups scopes %s\n", scopes)
>>>>>>> 0b5e11b9
	} else {
		// proceed with staticUser (and his scopes) flow
		staticUser, err = m.staticUserRepo.Get(username)
		if err != nil {
			return ObjectContext{}, errors.Wrap(err, fmt.Sprintf("while searching for a static user with username %s", username))
		}

		scopes, err = reqData.GetScopes()
		if err != nil {
			if !apperrors.IsKeyDoesNotExist(err) {
				return ObjectContext{}, errors.Wrap(err, "while fetching scopes")
			}

			scopes = strings.Join(staticUser.Scopes, " ")
			log.Infof("Decided to use staticUser scopes %s\n", scopes)
		}
		externalTenantID, err = reqData.GetExternalTenantID()
		if err != nil {
			if !apperrors.IsKeyDoesNotExist(err) {
				return ObjectContext{}, errors.Wrap(err, "while fetching external tenant")
			}
			return NewObjectContext(TenantContext{}, scopes, staticUser.Username, consumer.User), nil
		}
	}

	tenantMapping, err := m.tenantRepo.GetByExternalTenant(ctx, externalTenantID)
	if err != nil {
		return ObjectContext{}, errors.Wrapf(err, "while getting external tenant mapping [ExternalTenantId=%s]", externalTenantID)
	}

	if len(userGroups) <= 0 && !hasValidTenant(staticUser.Tenants, tenantMapping.ExternalTenant) {
		return ObjectContext{}, errors.New("tenant mismatch")
	}

	return NewObjectContext(NewTenantContext(externalTenantID, tenantMapping.ID), scopes, staticUser.Username, consumer.User), nil
}

func hasValidTenant(assignedTenants []string, tenant string) bool {
	for _, assignedTenant := range assignedTenants {
		if assignedTenant == tenant {
			return true
		}
	}

	return false
}<|MERGE_RESOLUTION|>--- conflicted
+++ resolved
@@ -77,13 +77,8 @@
 
 	if len(staticGroups) > 0 {
 		// proceed with group scopes flow
-<<<<<<< HEAD
 		scopes, externalTenantID = GetGroupScopesAndTenant(staticGroups)
 		log.Infof("Decided to use groups copes %s\n", scopes)
-=======
-		scopes = GetScopesFromGroups(staticGroups)
-		log.Infof("Decided to use groups scopes %s\n", scopes)
->>>>>>> 0b5e11b9
 	} else {
 		// proceed with staticUser (and his scopes) flow
 		staticUser, err = m.staticUserRepo.Get(username)
