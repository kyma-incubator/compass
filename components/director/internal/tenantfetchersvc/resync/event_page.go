--- conflicted
+++ resolved
@@ -207,11 +207,7 @@
 	if !customerIDResult.Exists() {
 		log.C(ctx).Warnf("Missig or invalid format of field: %s for tenant with id: %s", ep.FieldMapping.CustomerIDField, externalTenant)
 	} else {
-<<<<<<< HEAD
 		parents = append(parents, customerIDResult.String())
-=======
-		parentID = tenant.TrimCustomerIDLeadingZeros(customerIDResult.String())
->>>>>>> 1d4b35b7
 	}
 	return &model.BusinessTenantMappingInput{
 		Name:           name,
