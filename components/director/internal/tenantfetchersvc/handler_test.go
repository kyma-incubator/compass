package tenantfetchersvc_test

import (
	"bytes"
	"encoding/json"
	"fmt"
	"io/ioutil"
	"net/http"
	"net/http/httptest"
	"testing"

	"github.com/gorilla/mux"
	"github.com/kyma-incubator/compass/components/director/internal/tenantfetchersvc"
	"github.com/kyma-incubator/compass/components/director/internal/tenantfetchersvc/automock"
	"github.com/kyma-incubator/compass/components/director/pkg/persistence/txtest"
	"github.com/pkg/errors"
	"github.com/stretchr/testify/assert"
	"github.com/stretchr/testify/mock"
)

type regionalTenantCreationRequest struct {
	SubaccountID                string `json:"subaccountTenantId"`
	TenantID                    string `json:"tenantId"`
	Subdomain                   string `json:"subdomain"`
	SubscriptionProviderID      string `json:"subscriptionProviderId"`
	ProviderSubaccountID        string `json:"providerSubaccountId"`
	ConsumerTenantID            string `json:"consumerTenantID"`
	SubscriptionProviderAppName string `json:"subscriptionProviderAppName"`
}

type errReader int

func (errReader) Read(p []byte) (n int, err error) {
	return 0, errors.New("test error")
}

func TestService_SubscriptionFlows(t *testing.T) {
	// GIVEN
	region := "eu-1"

	target := "http://example.com/foo/:region"
	txtest.CtxWithDBMatcher()

	validRequestBody, err := json.Marshal(regionalTenantCreationRequest{
		SubaccountID:                subaccountTenantExtID,
		TenantID:                    tenantExtID,
		Subdomain:                   regionalTenantSubdomain,
		SubscriptionProviderID:      subscriptionProviderID,
		ProviderSubaccountID:        providerSubaccountID,
		ConsumerTenantID:            consumerTenantID,
		SubscriptionProviderAppName: subscriptionProviderAppName,
	})
	assert.NoError(t, err)

	bodyWithMissingParent, err := json.Marshal(regionalTenantCreationRequest{
		SubaccountID:                subaccountTenantExtID,
		Subdomain:                   regionalTenantSubdomain,
		SubscriptionProviderID:      subscriptionProviderID,
		ProviderSubaccountID:        providerSubaccountID,
		ConsumerTenantID:            consumerTenantID,
		SubscriptionProviderAppName: subscriptionProviderAppName,
	})
	assert.NoError(t, err)

	bodyWithMissingTenantSubdomain, err := json.Marshal(regionalTenantCreationRequest{
		SubaccountID:                subaccountTenantExtID,
		TenantID:                    tenantExtID,
		SubscriptionProviderID:      subscriptionProviderID,
		ProviderSubaccountID:        providerSubaccountID,
		ConsumerTenantID:            consumerTenantID,
		SubscriptionProviderAppName: subscriptionProviderAppName,
	})
	assert.NoError(t, err)

	bodyWithMissingSubscriptionConsumerID, err := json.Marshal(regionalTenantCreationRequest{
		SubaccountID:                subaccountTenantExtID,
		TenantID:                    tenantExtID,
		Subdomain:                   regionalTenantSubdomain,
		ProviderSubaccountID:        providerSubaccountID,
		ConsumerTenantID:            consumerTenantID,
		SubscriptionProviderAppName: subscriptionProviderAppName,
	})
	assert.NoError(t, err)

	bodyWithMatchingAccountAndSubaccountIDs, err := json.Marshal(regionalTenantCreationRequest{
		TenantID:                    tenantExtID,
		SubaccountID:                tenantExtID,
		Subdomain:                   regionalTenantSubdomain,
		SubscriptionProviderID:      subscriptionProviderID,
		ProviderSubaccountID:        providerSubaccountID,
		ConsumerTenantID:            consumerTenantID,
		SubscriptionProviderAppName: subscriptionProviderAppName,
	})
	assert.NoError(t, err)

	bodyWithMissingProviderSubaccountID, err := json.Marshal(regionalTenantCreationRequest{
		SubaccountID:                subaccountTenantExtID,
		TenantID:                    tenantExtID,
		Subdomain:                   regionalTenantSubdomain,
		SubscriptionProviderID:      subscriptionProviderID,
		ConsumerTenantID:            consumerTenantID,
		SubscriptionProviderAppName: subscriptionProviderAppName,
	})
	assert.NoError(t, err)

	bodyWithMissingConsumerTenantID, err := json.Marshal(regionalTenantCreationRequest{
		SubaccountID:                subaccountTenantExtID,
		TenantID:                    tenantExtID,
		Subdomain:                   regionalTenantSubdomain,
		SubscriptionProviderID:      subscriptionProviderID,
		ProviderSubaccountID:        providerSubaccountID,
		SubscriptionProviderAppName: subscriptionProviderAppName,
	})
	assert.NoError(t, err)

	bodyWithMissingSubscriptionProviderAppName, err := json.Marshal(regionalTenantCreationRequest{
		SubaccountID:           subaccountTenantExtID,
		TenantID:               tenantExtID,
		Subdomain:              regionalTenantSubdomain,
		SubscriptionProviderID: subscriptionProviderID,
		ProviderSubaccountID:   providerSubaccountID,
		ConsumerTenantID:       consumerTenantID,
	})
	assert.NoError(t, err)

	validHandlerConfig := tenantfetchersvc.HandlerConfig{
		RegionPathParam: "region",
		TenantProviderConfig: tenantfetchersvc.TenantProviderConfig{
			TenantProvider:                      testProviderName,
			TenantIDProperty:                    tenantProviderTenantIDProperty,
			SubaccountTenantIDProperty:          tenantProviderSubaccountTenantIDProperty,
			CustomerIDProperty:                  tenantProviderCustomerIDProperty,
			SubdomainProperty:                   tenantProviderSubdomainProperty,
			SubscriptionProviderIDProperty:      subscriptionProviderIDProperty,
			ProviderSubaccountIDProperty:        providerSubaccountIDProperty,
			ConsumerTenantIDProperty:            consumerTenantIDProperty,
			SubscriptionProviderAppNameProperty: subscriptionProviderAppNameProperty,
		},
	}
	regionalTenant := tenantfetchersvc.TenantSubscriptionRequest{
		SubaccountTenantID:          subaccountTenantExtID,
		AccountTenantID:             tenantExtID,
		Subdomain:                   regionalTenantSubdomain,
		Region:                      region,
		SubscriptionProviderID:      subscriptionProviderID,
		ProviderSubaccountID:        providerSubaccountID,
		ConsumerTenantID:            consumerTenantID,
		SubscriptionProviderAppName: subscriptionProviderAppName,
	}
	regionalTenantWithMatchingParentID := tenantfetchersvc.TenantSubscriptionRequest{
		SubaccountTenantID:          "",
		AccountTenantID:             tenantExtID,
		Subdomain:                   regionalTenantSubdomain,
		Region:                      region,
		SubscriptionProviderID:      subscriptionProviderID,
		ProviderSubaccountID:        providerSubaccountID,
		ConsumerTenantID:            consumerTenantID,
		SubscriptionProviderAppName: subscriptionProviderAppName,
	}

	// Subscribe flow
	testCases := []struct {
		Name                  string
		TenantSubscriberFn    func() *automock.TenantSubscriber
		Request               *http.Request
		Region                string
		ExpectedErrorOutput   string
		ExpectedSuccessOutput string
		ExpectedStatusCode    int
	}{
		{
			Name: "Succeeds",
			TenantSubscriberFn: func() *automock.TenantSubscriber {
				subscriber := &automock.TenantSubscriber{}
				subscriber.On("Subscribe", mock.Anything, &regionalTenant).Return(nil).Once()
				return subscriber
			},
			Request:               httptest.NewRequest(http.MethodPut, target, bytes.NewBuffer(validRequestBody)),
			Region:                region,
			ExpectedSuccessOutput: compassURL,
			ExpectedStatusCode:    http.StatusOK,
		},
		{
			Name: "Succeeds to create account tenant when account ID and subaccount IDs are matching",
			TenantSubscriberFn: func() *automock.TenantSubscriber {
				subscriber := &automock.TenantSubscriber{}
				subscriber.On("Subscribe", mock.Anything, &regionalTenantWithMatchingParentID).Return(nil).Once()
				return subscriber
			},
			Request:               httptest.NewRequest(http.MethodPut, target, bytes.NewBuffer(bodyWithMatchingAccountAndSubaccountIDs)),
			Region:                region,
			ExpectedSuccessOutput: compassURL,
			ExpectedStatusCode:    http.StatusOK,
		},
		{
			Name:                "Returns error when region path parameter is missing",
			TenantSubscriberFn:  func() *automock.TenantSubscriber { return &automock.TenantSubscriber{} },
			Request:             httptest.NewRequest(http.MethodPut, target, bytes.NewBuffer(validRequestBody)),
			ExpectedStatusCode:  http.StatusBadRequest,
			ExpectedErrorOutput: "Region path parameter is missing from request",
		},
		{
			Name:                "Returns error when parent tenant is not found in body",
			TenantSubscriberFn:  func() *automock.TenantSubscriber { return &automock.TenantSubscriber{} },
			Request:             httptest.NewRequest(http.MethodPut, target, bytes.NewBuffer(bodyWithMissingParent)),
			Region:              region,
			ExpectedStatusCode:  http.StatusBadRequest,
			ExpectedErrorOutput: fmt.Sprintf("mandatory property %q is missing from request body", tenantProviderTenantIDProperty),
		},
		{
			Name:                "Returns error when SubscriptionProviderID is not found in body",
			TenantSubscriberFn:  func() *automock.TenantSubscriber { return &automock.TenantSubscriber{} },
			Request:             httptest.NewRequest(http.MethodPut, target, bytes.NewBuffer(bodyWithMissingSubscriptionConsumerID)),
			Region:              region,
			ExpectedStatusCode:  http.StatusBadRequest,
			ExpectedErrorOutput: fmt.Sprintf("mandatory property %q is missing from request body", subscriptionProviderIDProperty),
		},
		{
			Name:                "Returns error when providerSubaccountIDProperty is not found in body",
			TenantSubscriberFn:  func() *automock.TenantSubscriber { return &automock.TenantSubscriber{} },
			Request:             httptest.NewRequest(http.MethodPut, target, bytes.NewBuffer(bodyWithMissingProviderSubaccountID)),
			Region:              region,
			ExpectedStatusCode:  http.StatusBadRequest,
			ExpectedErrorOutput: fmt.Sprintf("mandatory property %q is missing from request body", providerSubaccountIDProperty),
		},
		{
			Name:                "Returns error when consumerTenantIDProperty is not found in body",
			TenantSubscriberFn:  func() *automock.TenantSubscriber { return &automock.TenantSubscriber{} },
			Request:             httptest.NewRequest(http.MethodPut, target, bytes.NewBuffer(bodyWithMissingConsumerTenantID)),
			Region:              region,
			ExpectedStatusCode:  http.StatusBadRequest,
			ExpectedErrorOutput: fmt.Sprintf("mandatory property %q is missing from request body", consumerTenantIDProperty),
		},
		{
			Name:                "Returns error when subscriptionProviderAppNameProperty is not found in body",
			TenantSubscriberFn:  func() *automock.TenantSubscriber { return &automock.TenantSubscriber{} },
			Request:             httptest.NewRequest(http.MethodPut, target, bytes.NewBuffer(bodyWithMissingSubscriptionProviderAppName)),
			Region:              region,
			ExpectedStatusCode:  http.StatusBadRequest,
			ExpectedErrorOutput: fmt.Sprintf("mandatory property %q is missing from request body", subscriptionProviderAppNameProperty),
		},
		{
			Name:                "Returns error when request body doesn't contain tenant subdomain",
			TenantSubscriberFn:  func() *automock.TenantSubscriber { return &automock.TenantSubscriber{} },
			Request:             httptest.NewRequest(http.MethodPut, target, bytes.NewBuffer(bodyWithMissingTenantSubdomain)),
			Region:              region,
			ExpectedErrorOutput: fmt.Sprintf("mandatory property %q is missing from request body", tenantProviderSubdomainProperty),
			ExpectedStatusCode:  http.StatusBadRequest,
		},
		{
			Name:                "Returns error when reading request body fails",
			TenantSubscriberFn:  func() *automock.TenantSubscriber { return &automock.TenantSubscriber{} },
			Request:             httptest.NewRequest(http.MethodPut, target, errReader(0)),
			Region:              region,
			ExpectedErrorOutput: tenantfetchersvc.InternalServerError,
			ExpectedStatusCode:  http.StatusInternalServerError,
		},
		{
			Name: "Returns error when tenant subscription fails",
			TenantSubscriberFn: func() *automock.TenantSubscriber {
				subscriber := &automock.TenantSubscriber{}
				subscriber.On("Subscribe", mock.Anything, &regionalTenant).Return(testError).Once()
				return subscriber
			},
			Request:             httptest.NewRequest(http.MethodPut, target, bytes.NewBuffer(validRequestBody)),
			Region:              region,
			ExpectedStatusCode:  http.StatusInternalServerError,
			ExpectedErrorOutput: tenantfetchersvc.InternalServerError,
		},
	}

	for _, testCase := range testCases {
		t.Run(testCase.Name, func(t *testing.T) {
			subscriber := testCase.TenantSubscriberFn()
			defer mock.AssertExpectationsForObjects(t, subscriber)

			handler := tenantfetchersvc.NewTenantsHTTPHandler(subscriber, validHandlerConfig)
			req := testCase.Request

			if len(testCase.Region) > 0 {
				vars := map[string]string{
					"region": testCase.Region,
				}
				req = mux.SetURLVars(req, vars)
			}

			w := httptest.NewRecorder()

			// WHEN
			handler.SubscribeTenant(w, req)

			// THEN
			resp := w.Result()
			body, err := ioutil.ReadAll(resp.Body)
			assert.NoError(t, err)

			if len(testCase.ExpectedErrorOutput) > 0 {
				assert.Contains(t, string(body), testCase.ExpectedErrorOutput)
			} else {
				assert.NoError(t, err)
			}

			if testCase.ExpectedSuccessOutput != "" {
				assert.Equal(t, testCase.ExpectedSuccessOutput, string(body))
			}

			assert.Equal(t, testCase.ExpectedStatusCode, resp.StatusCode)
		})
	}

	// Unsubscribe flow
	t.Run("Unsubscribe", func(t *testing.T) {
		subscriber := &automock.TenantSubscriber{}
		subscriber.On("Unsubscribe", mock.Anything, &regionalTenant).Return(testError).Once()
		defer mock.AssertExpectationsForObjects(t, subscriber)

		handler := tenantfetchersvc.NewTenantsHTTPHandler(subscriber, validHandlerConfig)
		req := httptest.NewRequest(http.MethodPut, target, bytes.NewBuffer(validRequestBody))

		vars := map[string]string{
			validHandlerConfig.RegionPathParam: region,
		}
		req = mux.SetURLVars(req, vars)

		w := httptest.NewRecorder()

		// WHEN
		handler.UnSubscribeTenant(w, req)

		// THEN
		resp := w.Result()
		body, err := ioutil.ReadAll(resp.Body)
		assert.NoError(t, err)

		assert.Contains(t, string(body), tenantfetchersvc.InternalServerError)
		assert.Equal(t, http.StatusInternalServerError, resp.StatusCode)
	})
}

<<<<<<< HEAD
func TestService_SynchronizeTenant(t *testing.T) {
=======
func TestService_Dependencies(t *testing.T) {
	const (
		regionPathVar  = "region"
		missingRegion  = "eu-2"
		existingRegion = "eu-1"
		xsappname      = "xsappname"
	)
	target := fmt.Sprintf("/v1/regional/:%s/dependencies", regionPathVar)

	subscriberSvc := &automock.TenantSubscriber{}

	validHandlerConfig := tenantfetchersvc.HandlerConfig{
		RegionPathParam: "region",
		RegionToDependenciesConfig: map[string][]tenantfetchersvc.Dependency{
			existingRegion: []tenantfetchersvc.Dependency{
				tenantfetchersvc.Dependency{Xsappname: xsappname},
			},
		},
		OmitDependenciesCallbackParam:      "omit",
		OmitDependenciesCallbackParamValue: "true",
	}

	validResponse := fmt.Sprintf("[{\"xsappname\":\"%s\"}]", xsappname)
	validOmitParam := fmt.Sprintf("?%s=%s", validHandlerConfig.OmitDependenciesCallbackParam, validHandlerConfig.OmitDependenciesCallbackParamValue)
	invalidOmitParam := fmt.Sprintf("?%s=%s-invalid", validHandlerConfig.OmitDependenciesCallbackParam, validHandlerConfig.OmitDependenciesCallbackParamValue)

	testCases := []struct {
		Name                  string
		Request               *http.Request
		PathParams            map[string]string
		ExpectedErrorOutput   string
		ExpectedStatusCode    int
		ExpectedSuccessOutput string
	}{
		{
			Name:                "Failure when region path param is missing",
			Request:             httptest.NewRequest(http.MethodGet, target, nil),
			PathParams:          map[string]string{},
			ExpectedStatusCode:  http.StatusBadRequest,
			ExpectedErrorOutput: "Region path parameter is missing from request",
		},
		{
			Name:                "Failure when region path param is missing and omit is enabled",
			Request:             httptest.NewRequest(http.MethodGet, target+validOmitParam, nil),
			PathParams:          map[string]string{},
			ExpectedStatusCode:  http.StatusBadRequest,
			ExpectedErrorOutput: "Region path parameter is missing from request",
		},
		{
			Name:    "Failure when region is invalid",
			Request: httptest.NewRequest(http.MethodGet, target, nil),
			PathParams: map[string]string{
				regionPathVar: missingRegion,
			},
			ExpectedStatusCode:  http.StatusBadRequest,
			ExpectedErrorOutput: fmt.Sprintf("Invalid region provided: %s", missingRegion),
		},
		{
			Name:    "Success when existing region is provided",
			Request: httptest.NewRequest(http.MethodGet, target, nil),
			PathParams: map[string]string{
				regionPathVar: existingRegion,
			},
			ExpectedStatusCode:    http.StatusOK,
			ExpectedSuccessOutput: validResponse,
		},
		{
			Name:    "Empty dependencies list when existing region is provided and omit param matches",
			Request: httptest.NewRequest(http.MethodGet, target+validOmitParam, nil),
			PathParams: map[string]string{
				regionPathVar: existingRegion,
			},
			ExpectedStatusCode:    http.StatusOK,
			ExpectedSuccessOutput: "[]",
		},
		{
			Name:    "Dependencies list when existing region is provided and omit param does not match",
			Request: httptest.NewRequest(http.MethodGet, target+invalidOmitParam, nil),
			PathParams: map[string]string{
				regionPathVar: existingRegion,
			},
			ExpectedStatusCode:    http.StatusOK,
			ExpectedSuccessOutput: validResponse,
		},
	}

	for _, testCase := range testCases {
		t.Run(testCase.Name, func(t *testing.T) {
			defer mock.AssertExpectationsForObjects(t, subscriberSvc)

			handler := tenantfetchersvc.NewTenantsHTTPHandler(subscriberSvc, validHandlerConfig)
			req := testCase.Request
			req = mux.SetURLVars(req, testCase.PathParams)

			w := httptest.NewRecorder()

			// WHEN
			handler.Dependencies(w, req)

			// THEN
			resp := w.Result()
			body, err := ioutil.ReadAll(resp.Body)
			assert.NoError(t, err)

			if len(testCase.ExpectedErrorOutput) > 0 {
				assert.Contains(t, string(body), testCase.ExpectedErrorOutput)
			} else {
				assert.NoError(t, err)
			}

			if testCase.ExpectedSuccessOutput != "" {
				assert.Equal(t, testCase.ExpectedSuccessOutput, string(body))
			}

			assert.Equal(t, testCase.ExpectedStatusCode, resp.StatusCode)
		})
	}
}
func TestService_FetchTenantOnDemand(t *testing.T) {
>>>>>>> 398b7d32
	const (
		parentIDPathVar = "tenantId"
		tenantIDPathVar = "parentTenantId"
		parentID        = "fd116270-b71d-4c49-a4d7-4a03785a5e6a"
		tenantID        = "f09ba084-0e82-49ab-ab2e-b7ecc988312d"
	)

	target := fmt.Sprintf("/v1/fetch/:%s/:%s", parentIDPathVar, tenantIDPathVar)

	validHandlerConfig := tenantfetchersvc.HandlerConfig{
		TenantPathParam:       "tenantId",
		ParentTenantPathParam: "parentTenantId",
	}

	testCases := []struct {
		Name                string
		Request             *http.Request
		PathParams          map[string]string
		TenantFetcherSvc    func() *automock.TenantFetcher
		ExpectedErrorOutput string
		ExpectedStatusCode  int
	}{
		{
			Name:    "Successful fetch on-demand",
			Request: httptest.NewRequest(http.MethodGet, target, nil),
			PathParams: map[string]string{
				validHandlerConfig.ParentTenantPathParam: parentID,
				validHandlerConfig.TenantPathParam:       tenantID,
			},
			TenantFetcherSvc: func() *automock.TenantFetcher {
				svc := &automock.TenantFetcher{}
				svc.On("SynchronizeTenant", mock.Anything, tenantID, parentID).Return(nil)
				return svc
			},
			ExpectedStatusCode: http.StatusOK,
		},
		{
			Name:    "Failure when parent ID is missing",
			Request: httptest.NewRequest(http.MethodGet, target, nil),
			PathParams: map[string]string{
				validHandlerConfig.ParentTenantPathParam: "",
				validHandlerConfig.TenantPathParam:       tenantID,
			},
			TenantFetcherSvc:    func() *automock.TenantFetcher { return &automock.TenantFetcher{} },
			ExpectedStatusCode:  http.StatusBadRequest,
			ExpectedErrorOutput: "Parent tenant ID path parameter is missing from request",
		},
		{
			Name:    "Failure when tenant ID is missing",
			Request: httptest.NewRequest(http.MethodGet, target, nil),
			PathParams: map[string]string{
				validHandlerConfig.ParentTenantPathParam: parentIDPathVar,
				validHandlerConfig.TenantPathParam:       "",
			},
			TenantFetcherSvc:    func() *automock.TenantFetcher { return &automock.TenantFetcher{} },
			ExpectedStatusCode:  http.StatusBadRequest,
			ExpectedErrorOutput: "Tenant path parameter is missing from request",
		},
		{
			Name:    "Failure when fetch on-demand returns an error",
			Request: httptest.NewRequest(http.MethodGet, target, nil),
			PathParams: map[string]string{
				validHandlerConfig.ParentTenantPathParam: parentID,
				validHandlerConfig.TenantPathParam:       tenantID,
			},
			TenantFetcherSvc: func() *automock.TenantFetcher {
				svc := &automock.TenantFetcher{}
				svc.On("SynchronizeTenant", mock.Anything, tenantID, parentID).Return(errors.New("error"))
				return svc
			},
			ExpectedStatusCode: http.StatusInternalServerError,
		},
	}
	for _, testCase := range testCases {
		t.Run(testCase.Name, func(t *testing.T) {
			tf := testCase.TenantFetcherSvc()
			defer mock.AssertExpectationsForObjects(t, tf)

			handler := tenantfetchersvc.NewTenantFetcherHTTPHandler(tf, validHandlerConfig)
			req := testCase.Request
			req = mux.SetURLVars(req, testCase.PathParams)

			w := httptest.NewRecorder()

			// WHEN
			handler.FetchTenantOnDemand(w, req)

			// THEN
			resp := w.Result()
			body, err := ioutil.ReadAll(resp.Body)
			assert.NoError(t, err)

			if len(testCase.ExpectedErrorOutput) > 0 {
				assert.Contains(t, string(body), testCase.ExpectedErrorOutput)
			} else {
				assert.NoError(t, err)
			}

			assert.Equal(t, testCase.ExpectedStatusCode, resp.StatusCode)
		})
	}
}<|MERGE_RESOLUTION|>--- conflicted
+++ resolved
@@ -337,9 +337,6 @@
 	})
 }
 
-<<<<<<< HEAD
-func TestService_SynchronizeTenant(t *testing.T) {
-=======
 func TestService_Dependencies(t *testing.T) {
 	const (
 		regionPathVar  = "region"
@@ -459,7 +456,6 @@
 	}
 }
 func TestService_FetchTenantOnDemand(t *testing.T) {
->>>>>>> 398b7d32
 	const (
 		parentIDPathVar = "tenantId"
 		tenantIDPathVar = "parentTenantId"
