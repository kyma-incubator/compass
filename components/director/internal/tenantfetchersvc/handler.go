package tenantfetchersvc

import (
	"context"
	"fmt"
	"io/ioutil"
	"net/http"
	"time"

	"github.com/kyma-incubator/compass/components/director/pkg/oauth"
	"github.com/kyma-incubator/compass/components/director/pkg/persistence"

	"github.com/kyma-incubator/compass/components/director/internal/tenantfetcher"

	"github.com/gorilla/mux"
	"github.com/kyma-incubator/compass/components/director/internal/features"
	"github.com/kyma-incubator/compass/components/director/pkg/log"
	"github.com/tidwall/gjson"
)

const (
	// InternalServerError message
	InternalServerError = "Internal Server Error"
	compassURL          = "https://github.com/kyma-incubator/compass"
)

// TenantFetcher is used to fectch tenants for creation;
//go:generate mockery --name=TenantFetcher --output=automock --outpkg=automock --case=underscore --disable-version-string
type TenantFetcher interface {
	FetchTenantOnDemand(ctx context.Context, tenantID, parentTenantID string) error
}

// TenantSubscriber is used to apply subscription changes for tenants;
//go:generate mockery --name=TenantSubscriber --output=automock --outpkg=automock --case=underscore --disable-version-string
type TenantSubscriber interface {
	Subscribe(ctx context.Context, tenantSubscriptionRequest *TenantSubscriptionRequest) error
	Unsubscribe(ctx context.Context, tenantSubscriptionRequest *TenantSubscriptionRequest) error
}

// HandlerConfig is the configuration required by the tenant handler.
// It includes configurable parameters for incoming requests, including different tenant IDs json properties, and path parameters.
type HandlerConfig struct {
	TenantOnDemandHandlerEndpoint string `envconfig:"APP_TENANT_ON_DEMAND_HANDLER_ENDPOINT,default=/v1/fetch/{parentTenantId}/{tenantId}"`
	RegionalHandlerEndpoint       string `envconfig:"APP_REGIONAL_HANDLER_ENDPOINT,default=/v1/regional/{region}/callback/{tenantId}"`
	DependenciesEndpoint          string `envconfig:"APP_DEPENDENCIES_ENDPOINT,default=/v1/dependencies"`
	TenantPathParam               string `envconfig:"APP_TENANT_PATH_PARAM,default=tenantId"`
	ParentTenantPathParam         string `envconfig:"APP_PARENT_TENANT_PATH_PARAM,default=parentTenantId"`
	RegionPathParam               string `envconfig:"APP_REGION_PATH_PARAM,default=region"`

	DirectorGraphQLEndpoint     string        `envconfig:"APP_DIRECTOR_GRAPHQL_ENDPOINT"`
	ClientTimeout               time.Duration `envconfig:"default=60s"`
	HTTPClientSkipSslValidation bool          `envconfig:"APP_HTTP_CLIENT_SKIP_SSL_VALIDATION,default=false"`

	TenantProviderConfig
	features.Config

	Database persistence.DatabaseConfig
}

// TenantProviderConfig includes the configuration for tenant providers - the tenant ID json property names, the subdomain property name, and the tenant provider name.
type TenantProviderConfig struct {
<<<<<<< HEAD
	TenantIDProperty                    string `envconfig:"APP_TENANT_PROVIDER_TENANT_ID_PROPERTY,default=tenantId"`
	SubaccountTenantIDProperty          string `envconfig:"APP_TENANT_PROVIDER_SUBACCOUNT_TENANT_ID_PROPERTY,default=subaccountTenantId"`
	CustomerIDProperty                  string `envconfig:"APP_TENANT_PROVIDER_CUSTOMER_ID_PROPERTY,default=customerId"`
	SubdomainProperty                   string `envconfig:"APP_TENANT_PROVIDER_SUBDOMAIN_PROPERTY,default=subdomain"`
	TenantProvider                      string `envconfig:"APP_TENANT_PROVIDER,default=external-provider"`
	SubscriptionProviderIDProperty      string `envconfig:"APP_TENANT_PROVIDER_SUBSCRIPTION_PROVIDER_ID_PROPERTY,default=subscriptionProviderIdProperty"`
	ProviderSubaccountIDProperty        string `envconfig:"APP_TENANT_PROVIDER_PROVIDER_SUBACCOUNT_ID_PROPERTY,default=providerSubaccountIdProperty"`
	ConsumerTenantIDProperty            string `envconfig:"APP_TENANT_PROVIDER_CONSUMER_TENANT_ID_PROPERTY,default=consumerTenantIdProperty"`
	SubscriptionProviderAppNameProperty string `envconfig:"APP_TENANT_PROVIDER_SUBSCRIPTION_PROVIDER_APP_NAME_PROPERTY,default=subscriptionProviderAppNameProperty"`
=======
	TenantIDProperty               string `envconfig:"APP_TENANT_PROVIDER_TENANT_ID_PROPERTY,default=tenantId"`
	SubaccountTenantIDProperty     string `envconfig:"APP_TENANT_PROVIDER_SUBACCOUNT_TENANT_ID_PROPERTY,default=subaccountTenantId"`
	CustomerIDProperty             string `envconfig:"APP_TENANT_PROVIDER_CUSTOMER_ID_PROPERTY,default=customerId"`
	SubdomainProperty              string `envconfig:"APP_TENANT_PROVIDER_SUBDOMAIN_PROPERTY,default=subdomain"`
	TenantProvider                 string `envconfig:"APP_TENANT_PROVIDER,default=external-provider"`
	SubscriptionProviderIDProperty string `envconfig:"APP_TENANT_PROVIDER_SUBSCRIPTION_PROVIDER_ID_PROPERTY,default=subscriptionProviderId"`
	ProviderSubaccountIDProperty   string `envconfig:"APP_TENANT_PROVIDER_PROVIDER_SUBACCOUNT_ID_PROPERTY,default=providerSubaccountId"`
	SubscriptionAppNameProperty    string `envconfig:"APP_TENANT_PROVIDER_SUBSCRIPTION_APP_NAME_PROPERTY,default=subscriptionAppName"`
>>>>>>> 0659a5d3
}

// EventsConfig contains configuration for Events API requests
type EventsConfig struct {
	OAuthConfig        tenantfetcher.OAuth2Config
	APIConfig          tenantfetcher.APIConfig
	AuthMode           oauth.AuthMode `envconfig:"APP_OAUTH_AUTH_MODE,default=standard"`
	QueryConfig        tenantfetcher.QueryConfig
	TenantFieldMapping tenantfetcher.TenantFieldMapping
}

type handler struct {
	fetcher    TenantFetcher
	subscriber TenantSubscriber
	config     HandlerConfig
}

// NewTenantsHTTPHandler returns a new HTTP handler, responsible for creation and deletion of regional and non-regional tenants.
func NewTenantsHTTPHandler(subscriber TenantSubscriber, config HandlerConfig) *handler {
	return &handler{
		subscriber: subscriber,
		config:     config,
	}
}

// NewTenantFetcherHTTPHandler returns a new HTTP handler, responsible for creation of on-demand tenants.
func NewTenantFetcherHTTPHandler(fetcher TenantFetcher, config HandlerConfig) *handler {
	return &handler{
		fetcher: fetcher,
		config:  config,
	}
}

// FetchTenantOnDemand fetches External tenants registry events for a provided subaccount and creates a subaccount tenant
func (h *handler) FetchTenantOnDemand(writer http.ResponseWriter, request *http.Request) {
	ctx := request.Context()

	vars := mux.Vars(request)
	tenantID, ok := vars[h.config.TenantPathParam]
	if !ok || len(tenantID) == 0 {
		log.C(ctx).Error("Tenant path parameter is missing from request")
		http.Error(writer, "Tenant path parameter is missing from request", http.StatusBadRequest)
		return
	}

	parentTenantID, ok := vars[h.config.ParentTenantPathParam]
	if !ok || len(parentTenantID) == 0 {
		log.C(ctx).Error("Parent tenant path parameter is missing from request")
		http.Error(writer, "Parent tenant ID path parameter is missing from request", http.StatusBadRequest)
		return
	}

	log.C(ctx).Infof("Fetching create event for tenant with ID %s", tenantID)

	err := h.fetcher.FetchTenantOnDemand(ctx, tenantID, parentTenantID)
	if err != nil {
		log.C(ctx).WithError(err).Errorf("Error while processing request for creation of tenant %s: %v", tenantID, err)
		http.Error(writer, InternalServerError, http.StatusInternalServerError)
		return
	}
	writeCreatedResponse(writer, ctx, tenantID)
}

func writeCreatedResponse(writer http.ResponseWriter, ctx context.Context, tenantID string) {
	writer.Header().Set("Content-Type", "text/plain")
	writer.WriteHeader(http.StatusOK)
	if _, err := writer.Write([]byte(compassURL)); err != nil {
		log.C(ctx).WithError(err).Errorf("Failed to write response body for request for creation of tenant %s: %v", tenantID, err)
	}
}

// SubscribeTenant handles subscription for tenant. If tenant does not exist, will create it first.
func (h *handler) SubscribeTenant(writer http.ResponseWriter, request *http.Request) {
	h.applySubscriptionChange(writer, request, h.subscriber.Subscribe)
}

// UnSubscribeTenant handles unsubscription for tenant which will remove the tenant id label from the runtime
func (h *handler) UnSubscribeTenant(writer http.ResponseWriter, request *http.Request) {
	h.applySubscriptionChange(writer, request, h.subscriber.Unsubscribe)
}

// Dependencies handler returns all external services where once created in Compass, the tenant should be created as well.
func (h *handler) Dependencies(writer http.ResponseWriter, request *http.Request) {
	writer.Header().Set("Content-Type", "application/json")
	if _, err := writer.Write([]byte("{}")); err != nil {
		log.C(request.Context()).WithError(err).Errorf("Failed to write response body for dependencies request")
		return
	}
}

func (h *handler) applySubscriptionChange(writer http.ResponseWriter, request *http.Request, subscriptionFunc subscriptionFunc) {
	ctx := request.Context()

	vars := mux.Vars(request)
	region, ok := vars[h.config.RegionPathParam]
	if !ok {
		log.C(ctx).Error("Region path parameter is missing from request")
		http.Error(writer, "Region path parameter is missing from request", http.StatusBadRequest)
		return
	}

	body, err := ioutil.ReadAll(request.Body)
	if err != nil {
		log.C(ctx).WithError(err).Errorf("Failed to read tenant information from request body: %v", err)
		http.Error(writer, InternalServerError, http.StatusInternalServerError)
		return
	}

	subscriptionRequest, err := h.getSubscriptionRequest(body, region)
	if err != nil {
		log.C(ctx).WithError(err).Errorf("Failed to extract tenant information from request body: %v", err)
		http.Error(writer, fmt.Sprintf("Failed to extract tenant information from request body: %v", err), http.StatusBadRequest)
		return
	}

	mainTenantID := subscriptionRequest.MainTenantID()
	if err := subscriptionFunc(ctx, subscriptionRequest); err != nil {
		log.C(ctx).WithError(err).Errorf("Failed to apply subscription change for tenant %s: %v", mainTenantID, err)
		http.Error(writer, InternalServerError, http.StatusInternalServerError)
		return
	}

	respondSuccess(ctx, writer, mainTenantID)
}

func (h *handler) getSubscriptionRequest(body []byte, region string) (*TenantSubscriptionRequest, error) {
	properties, err := getProperties(body, map[string]bool{
<<<<<<< HEAD
		h.config.TenantIDProperty:                    true,
		h.config.SubaccountTenantIDProperty:          false,
		h.config.SubdomainProperty:                   true,
		h.config.CustomerIDProperty:                  false,
		h.config.SubscriptionProviderIDProperty:      true,
		h.config.ProviderSubaccountIDProperty:        true,
		h.config.ConsumerTenantIDProperty:            true,
		h.config.SubscriptionProviderAppNameProperty: true,
=======
		h.config.TenantIDProperty:               true,
		h.config.SubaccountTenantIDProperty:     false,
		h.config.SubdomainProperty:              true,
		h.config.CustomerIDProperty:             false,
		h.config.SubscriptionProviderIDProperty: true,
		h.config.ProviderSubaccountIDProperty:   true,
		h.config.SubscriptionAppNameProperty:    true,
>>>>>>> 0659a5d3
	})
	if err != nil {
		return nil, err
	}

	req := &TenantSubscriptionRequest{
<<<<<<< HEAD
		AccountTenantID:             properties[h.config.TenantIDProperty],
		SubaccountTenantID:          properties[h.config.SubaccountTenantIDProperty],
		CustomerTenantID:            properties[h.config.CustomerIDProperty],
		Subdomain:                   properties[h.config.SubdomainProperty],
		SubscriptionProviderID:      properties[h.config.SubscriptionProviderIDProperty],
		ProviderSubaccountID:        properties[h.config.ProviderSubaccountIDProperty],
		ConsumerTenantID:            properties[h.config.ConsumerTenantIDProperty],
		SubscriptionProviderAppName: properties[h.config.SubscriptionProviderAppNameProperty],
		Region:                      region,
=======
		AccountTenantID:        properties[h.config.TenantIDProperty],
		SubaccountTenantID:     properties[h.config.SubaccountTenantIDProperty],
		CustomerTenantID:       properties[h.config.CustomerIDProperty],
		Subdomain:              properties[h.config.SubdomainProperty],
		SubscriptionProviderID: properties[h.config.SubscriptionProviderIDProperty],
		ProviderSubaccountID:   properties[h.config.ProviderSubaccountIDProperty],
		SubscriptionAppName:    properties[h.config.SubscriptionAppNameProperty],
		Region:                 region,
>>>>>>> 0659a5d3
	}

	if req.AccountTenantID == req.SubaccountTenantID {
		req.SubaccountTenantID = ""
	}

	if req.AccountTenantID == req.CustomerTenantID {
		req.CustomerTenantID = ""
	}

	return req, nil
}

func getProperties(body []byte, props map[string]bool) (map[string]string, error) {
	resultProps := map[string]string{}
	for propName, mandatory := range props {
		result := gjson.GetBytes(body, propName).String()
		if mandatory && len(result) == 0 {
			return nil, fmt.Errorf("mandatory property %q is missing from request body", propName)
		}
		resultProps[propName] = result
	}

	return resultProps, nil
}

func respondSuccess(ctx context.Context, writer http.ResponseWriter, mainTenantID string) {
	writer.Header().Set("Content-Type", "text/plain")
	writer.WriteHeader(http.StatusOK)
	if _, err := writer.Write([]byte(compassURL)); err != nil {
		log.C(ctx).WithError(err).Errorf("Failed to write response body for tenant request creation for tenant %s: %v", mainTenantID, err)
	}
}<|MERGE_RESOLUTION|>--- conflicted
+++ resolved
@@ -59,26 +59,15 @@
 
 // TenantProviderConfig includes the configuration for tenant providers - the tenant ID json property names, the subdomain property name, and the tenant provider name.
 type TenantProviderConfig struct {
-<<<<<<< HEAD
-	TenantIDProperty                    string `envconfig:"APP_TENANT_PROVIDER_TENANT_ID_PROPERTY,default=tenantId"`
-	SubaccountTenantIDProperty          string `envconfig:"APP_TENANT_PROVIDER_SUBACCOUNT_TENANT_ID_PROPERTY,default=subaccountTenantId"`
-	CustomerIDProperty                  string `envconfig:"APP_TENANT_PROVIDER_CUSTOMER_ID_PROPERTY,default=customerId"`
-	SubdomainProperty                   string `envconfig:"APP_TENANT_PROVIDER_SUBDOMAIN_PROPERTY,default=subdomain"`
-	TenantProvider                      string `envconfig:"APP_TENANT_PROVIDER,default=external-provider"`
-	SubscriptionProviderIDProperty      string `envconfig:"APP_TENANT_PROVIDER_SUBSCRIPTION_PROVIDER_ID_PROPERTY,default=subscriptionProviderIdProperty"`
-	ProviderSubaccountIDProperty        string `envconfig:"APP_TENANT_PROVIDER_PROVIDER_SUBACCOUNT_ID_PROPERTY,default=providerSubaccountIdProperty"`
-	ConsumerTenantIDProperty            string `envconfig:"APP_TENANT_PROVIDER_CONSUMER_TENANT_ID_PROPERTY,default=consumerTenantIdProperty"`
-	SubscriptionProviderAppNameProperty string `envconfig:"APP_TENANT_PROVIDER_SUBSCRIPTION_PROVIDER_APP_NAME_PROPERTY,default=subscriptionProviderAppNameProperty"`
-=======
 	TenantIDProperty               string `envconfig:"APP_TENANT_PROVIDER_TENANT_ID_PROPERTY,default=tenantId"`
 	SubaccountTenantIDProperty     string `envconfig:"APP_TENANT_PROVIDER_SUBACCOUNT_TENANT_ID_PROPERTY,default=subaccountTenantId"`
 	CustomerIDProperty             string `envconfig:"APP_TENANT_PROVIDER_CUSTOMER_ID_PROPERTY,default=customerId"`
 	SubdomainProperty              string `envconfig:"APP_TENANT_PROVIDER_SUBDOMAIN_PROPERTY,default=subdomain"`
 	TenantProvider                 string `envconfig:"APP_TENANT_PROVIDER,default=external-provider"`
-	SubscriptionProviderIDProperty string `envconfig:"APP_TENANT_PROVIDER_SUBSCRIPTION_PROVIDER_ID_PROPERTY,default=subscriptionProviderId"`
-	ProviderSubaccountIDProperty   string `envconfig:"APP_TENANT_PROVIDER_PROVIDER_SUBACCOUNT_ID_PROPERTY,default=providerSubaccountId"`
-	SubscriptionAppNameProperty    string `envconfig:"APP_TENANT_PROVIDER_SUBSCRIPTION_APP_NAME_PROPERTY,default=subscriptionAppName"`
->>>>>>> 0659a5d3
+	SubscriptionProviderIDProperty string `envconfig:"APP_TENANT_PROVIDER_SUBSCRIPTION_PROVIDER_ID_PROPERTY,default=subscriptionProviderIdProperty"`
+	ProviderSubaccountIDProperty   string `envconfig:"APP_TENANT_PROVIDER_PROVIDER_SUBACCOUNT_ID_PROPERTY,default=providerSubaccountIdProperty"`
+	ConsumerTenantIDProperty            string `envconfig:"APP_TENANT_PROVIDER_CONSUMER_TENANT_ID_PROPERTY,default=consumerTenantIdProperty"`
+	SubscriptionProviderAppNameProperty string `envconfig:"APP_TENANT_PROVIDER_SUBSCRIPTION_PROVIDER_APP_NAME_PROPERTY,default=subscriptionProviderAppNameProperty"`
 }
 
 // EventsConfig contains configuration for Events API requests
@@ -206,7 +195,6 @@
 
 func (h *handler) getSubscriptionRequest(body []byte, region string) (*TenantSubscriptionRequest, error) {
 	properties, err := getProperties(body, map[string]bool{
-<<<<<<< HEAD
 		h.config.TenantIDProperty:                    true,
 		h.config.SubaccountTenantIDProperty:          false,
 		h.config.SubdomainProperty:                   true,
@@ -215,41 +203,21 @@
 		h.config.ProviderSubaccountIDProperty:        true,
 		h.config.ConsumerTenantIDProperty:            true,
 		h.config.SubscriptionProviderAppNameProperty: true,
-=======
-		h.config.TenantIDProperty:               true,
-		h.config.SubaccountTenantIDProperty:     false,
-		h.config.SubdomainProperty:              true,
-		h.config.CustomerIDProperty:             false,
-		h.config.SubscriptionProviderIDProperty: true,
-		h.config.ProviderSubaccountIDProperty:   true,
-		h.config.SubscriptionAppNameProperty:    true,
->>>>>>> 0659a5d3
 	})
 	if err != nil {
 		return nil, err
 	}
 
 	req := &TenantSubscriptionRequest{
-<<<<<<< HEAD
-		AccountTenantID:             properties[h.config.TenantIDProperty],
-		SubaccountTenantID:          properties[h.config.SubaccountTenantIDProperty],
-		CustomerTenantID:            properties[h.config.CustomerIDProperty],
-		Subdomain:                   properties[h.config.SubdomainProperty],
-		SubscriptionProviderID:      properties[h.config.SubscriptionProviderIDProperty],
-		ProviderSubaccountID:        properties[h.config.ProviderSubaccountIDProperty],
-		ConsumerTenantID:            properties[h.config.ConsumerTenantIDProperty],
-		SubscriptionProviderAppName: properties[h.config.SubscriptionProviderAppNameProperty],
-		Region:                      region,
-=======
 		AccountTenantID:        properties[h.config.TenantIDProperty],
 		SubaccountTenantID:     properties[h.config.SubaccountTenantIDProperty],
 		CustomerTenantID:       properties[h.config.CustomerIDProperty],
 		Subdomain:              properties[h.config.SubdomainProperty],
 		SubscriptionProviderID: properties[h.config.SubscriptionProviderIDProperty],
 		ProviderSubaccountID:   properties[h.config.ProviderSubaccountIDProperty],
-		SubscriptionAppName:    properties[h.config.SubscriptionAppNameProperty],
+		ConsumerTenantID:            properties[h.config.ConsumerTenantIDProperty],
+		SubscriptionProviderAppName: properties[h.config.SubscriptionProviderAppNameProperty],
 		Region:                 region,
->>>>>>> 0659a5d3
 	}
 
 	if req.AccountTenantID == req.SubaccountTenantID {
