package tenantfetchersvc

import (
	"context"
	"fmt"
	"io/ioutil"
	"net/http"
	"time"

	"github.com/gorilla/mux"
	"github.com/kyma-incubator/compass/components/director/pkg/apperrors"
	"github.com/kyma-incubator/compass/components/director/pkg/log"
	"github.com/pkg/errors"
	"github.com/tidwall/gjson"

	"github.com/kyma-incubator/compass/components/director/pkg/persistence"
)

const (
	compassURL                  = "https://github.com/kyma-incubator/compass"
	tenantCreationFailureMsgFmt = "Failed to create tenant with ID %s"
)

// TenantProvisioner missing godoc
//go:generate mockery --name=TenantProvisioner --output=automock --outpkg=automock --case=underscore
type TenantProvisioner interface {
	ProvisionTenants(context.Context, TenantProvisioningRequest) error
	ProvisionRegionalTenants(context.Context, TenantProvisioningRequest) error
}

// HandlerConfig missing godoc
type HandlerConfig struct {
	HandlerEndpoint         string `envconfig:"APP_HANDLER_ENDPOINT,default=/v1/callback/{tenantId}"`
	RegionalHandlerEndpoint string `envconfig:"APP_REGIONAL_HANDLER_ENDPOINT,default=/v1/regional/{region}/callback/{tenantId}"`
	DependenciesEndpoint    string `envconfig:"APP_DEPENDENCIES_ENDPOINT,default=/v1/dependencies"`
	TenantPathParam         string `envconfig:"APP_TENANT_PATH_PARAM,default=tenantId"`
	RegionPathParam         string `envconfig:"APP_REGION_PATH_PARAM,default=region"`

	TenantProviderConfig

	JWKSSyncPeriod            time.Duration `envconfig:"default=5m"`
	AllowJWTSigningNone       bool          `envconfig:"APP_ALLOW_JWT_SIGNING_NONE,default=false"`
	JwksEndpoint              string        `envconfig:"APP_JWKS_ENDPOINT"`
	SubscriptionCallbackScope string        `envconfig:"APP_SUBSCRIPTION_CALLBACK_SCOPE"`
}

// TenantProviderConfig missing godoc
type TenantProviderConfig struct {
<<<<<<< HEAD
	TenantIdProperty           string `envconfig:"APP_TENANT_PROVIDER_TENANT_ID_PROPERTY"`
	SubaccountTenantIdProperty string `envconfig:"APP_TENANT_PROVIDER_SUBACCOUNT_TENANT_ID_PROPERTY"`
	CustomerIdProperty         string `envconfig:"APP_TENANT_PROVIDER_CUSTOMER_ID_PROPERTY"`
	SubdomainProperty          string `envconfig:"APP_TENANT_PROVIDER_SUBDOMAIN_PROPERTY"`
	TenantProvider             string `envconfig:"APP_TENANT_PROVIDER"`
=======
	TenantIDProperty   string `envconfig:"APP_TENANT_PROVIDER_TENANT_ID_PROPERTY,default=tenantId"`
	CustomerIDProperty string `envconfig:"APP_TENANT_PROVIDER_CUSTOMER_ID_PROPERTY,default=customerId"`
	SubdomainProperty  string `envconfig:"APP_TENANT_PROVIDER_SUBDOMAIN_PROPERTY,default=subdomain"`
	TenantProvider     string `envconfig:"APP_TENANT_PROVIDER,default=external-provider"`
>>>>>>> 26d523c7
}

type handler struct {
	provisioner TenantProvisioner
	transact    persistence.Transactioner
	config      HandlerConfig
}

// NewTenantsHTTPHandler missing godoc
func NewTenantsHTTPHandler(provisioner TenantProvisioner, transact persistence.Transactioner, config HandlerConfig) *handler {
	return &handler{
		provisioner: provisioner,
		transact:    transact,
		config:      config,
	}
}

// Create missing godoc
func (h *handler) Create(writer http.ResponseWriter, request *http.Request) {
	h.handleTenantCreationRequest(writer, request, "")
}

func (h *handler) CreateRegional(writer http.ResponseWriter, request *http.Request) {
	ctx := request.Context()

	vars := mux.Vars(request)
	region, ok := vars[h.config.RegionPathParam]
	if !ok {
		log.C(ctx).Errorf("Region path parameter is missing from request")
		http.Error(writer, "Region path parameter is missing from request", http.StatusBadRequest)
		return
	}

	h.handleTenantCreationRequest(writer, request, region)
}

// DeleteByExternalID missing godoc
func (h *handler) DeleteByExternalID(writer http.ResponseWriter, req *http.Request) {
	ctx := req.Context()
	body, err := ioutil.ReadAll(req.Body)
	if err != nil {
		log.C(ctx).WithError(err).Errorf("Failed to read tenant information from delete request body: %v", err)
		writer.WriteHeader(http.StatusOK)
		return
	}

	if tenantID := gjson.GetBytes(body, h.config.TenantIDProperty).String(); len(tenantID) > 0 {
		log.C(ctx).Infof("Received delete request for tenant with external tenant ID %s, returning 200 OK", tenantID)
	} else {
		log.C(ctx).Infof("External tenant ID property %q is missing from delete request body", h.config.TenantIDProperty)
	}

	writer.WriteHeader(http.StatusOK)
}

func (h *handler) Dependencies(writer http.ResponseWriter, request *http.Request) {
	writer.Header().Set("Content-Type", "application/json")
	if _, err := writer.Write([]byte("{}")); err != nil {
		log.C(request.Context()).WithError(err).Errorf("Failed to write response body for dependencies request")
		return
	}
}

func (h *handler) handleTenantCreationRequest(writer http.ResponseWriter, request *http.Request, region string) {
	ctx := request.Context()

	body, err := ioutil.ReadAll(request.Body)
	if err != nil {
		log.C(ctx).WithError(err).Errorf("Failed to read tenant information from request body: %v", err)
		http.Error(writer, "Failed to read tenant information from request body", http.StatusInternalServerError)
		return
	}
	provisioningReq, err := h.getProvisioningRequest(body, region)
	if err != nil {
		log.C(ctx).WithError(err).Errorf("Failed to extract tenant information from request body: %v", err)
		http.Error(writer, fmt.Sprintf("Failed to extract tenant information from request body: %s", err.Error()), http.StatusBadRequest)
		return
	}
	mainTenantID := provisioningReq.MainTenantID()
	if err := h.provisionTenants(ctx, provisioningReq, region); err != nil {
		log.C(ctx).WithError(err).Errorf("Failed to provision tenant with ID %s: %v", mainTenantID, err)
		http.Error(writer, fmt.Sprintf(tenantCreationFailureMsgFmt, mainTenantID), http.StatusInternalServerError)
		return
	}

	writer.Header().Set("Content-Type", "text/plain")
	writer.WriteHeader(http.StatusOK)
	if _, err := writer.Write([]byte(compassURL)); err != nil {
		log.C(ctx).WithError(err).Errorf("Failed to write response body for tenant request creation for tenant %s: %v", mainTenantID, err)
	}
}

func (h *handler) getProvisioningRequest(body []byte, region string) (*TenantProvisioningRequest, error) {
	properties, err := getProperties(body, map[string]bool{
<<<<<<< HEAD
		h.config.TenantIdProperty:           true,
		h.config.SubdomainProperty:          true,
		h.config.SubaccountTenantIdProperty: false,
		h.config.CustomerIdProperty:         false,
=======
		h.config.TenantIDProperty:   true,
		h.config.SubdomainProperty:  true,
		h.config.CustomerIDProperty: false,
>>>>>>> 26d523c7
	})
	if err != nil {
		return nil, err
	}

<<<<<<< HEAD
	return &TenantProvisioningRequest{
		AccountTenantID:    properties[h.config.TenantIdProperty],
		SubaccountTenantID: properties[h.config.SubaccountTenantIdProperty],
		CustomerTenantID:   properties[h.config.CustomerIdProperty],
		Subdomain:          properties[h.config.SubdomainProperty],
		Region:             region,
=======
	return &model.BusinessTenantMappingInput{
		Name:           properties[h.config.TenantIDProperty],
		ExternalTenant: properties[h.config.TenantIDProperty],
		Parent:         properties[h.config.CustomerIDProperty],
		Subdomain:      properties[h.config.SubdomainProperty],
		Type:           tenantEntity.TypeToStr(tenantEntity.Account),
		Provider:       h.config.TenantProvider,
>>>>>>> 26d523c7
	}, nil
}

func (h *handler) provisionTenants(ctx context.Context, request *TenantProvisioningRequest, region string) error {
	tx, err := h.transact.Begin()
	if err != nil {
		return errors.Wrapf(err, "while starting DB transaction")
	}
	defer h.transact.RollbackUnlessCommitted(ctx, tx)

	ctx = persistence.SaveToContext(ctx, tx)

	if len(region) > 0 {
		err = h.provisioner.ProvisionRegionalTenants(ctx, *request)
	} else {
		err = h.provisioner.ProvisionTenants(ctx, *request)
	}
	if err != nil && !apperrors.IsNotUniqueError(err) {
		return err
	}

	if err := tx.Commit(); err != nil {
		return errors.Wrapf(err, "failed to commit transaction while storing tenant")
	}

	return nil
}

func getProperties(body []byte, props map[string]bool) (map[string]string, error) {
	resultProps := map[string]string{}
	for propName, mandatory := range props {
		result := gjson.GetBytes(body, propName).String()
		if mandatory && len(result) == 0 {
			return nil, fmt.Errorf("mandatory property %q is missing from request body", propName)
		}
		resultProps[propName] = result
	}

	return resultProps, nil
}<|MERGE_RESOLUTION|>--- conflicted
+++ resolved
@@ -46,18 +46,11 @@
 
 // TenantProviderConfig missing godoc
 type TenantProviderConfig struct {
-<<<<<<< HEAD
-	TenantIdProperty           string `envconfig:"APP_TENANT_PROVIDER_TENANT_ID_PROPERTY"`
-	SubaccountTenantIdProperty string `envconfig:"APP_TENANT_PROVIDER_SUBACCOUNT_TENANT_ID_PROPERTY"`
-	CustomerIdProperty         string `envconfig:"APP_TENANT_PROVIDER_CUSTOMER_ID_PROPERTY"`
-	SubdomainProperty          string `envconfig:"APP_TENANT_PROVIDER_SUBDOMAIN_PROPERTY"`
-	TenantProvider             string `envconfig:"APP_TENANT_PROVIDER"`
-=======
-	TenantIDProperty   string `envconfig:"APP_TENANT_PROVIDER_TENANT_ID_PROPERTY,default=tenantId"`
-	CustomerIDProperty string `envconfig:"APP_TENANT_PROVIDER_CUSTOMER_ID_PROPERTY,default=customerId"`
-	SubdomainProperty  string `envconfig:"APP_TENANT_PROVIDER_SUBDOMAIN_PROPERTY,default=subdomain"`
-	TenantProvider     string `envconfig:"APP_TENANT_PROVIDER,default=external-provider"`
->>>>>>> 26d523c7
+	TenantIDProperty           string `envconfig:"APP_TENANT_PROVIDER_TENANT_ID_PROPERTY,default=tenantId"`
+	SubaccountTenantIDProperty string `envconfig:"APP_TENANT_PROVIDER_SUBACCOUNT_TENANT_ID_PROPERTY,default=subaccountTenantId"`
+	CustomerIDProperty         string `envconfig:"APP_TENANT_PROVIDER_CUSTOMER_ID_PROPERTY,default=customerId"`
+	SubdomainProperty          string `envconfig:"APP_TENANT_PROVIDER_SUBDOMAIN_PROPERTY,default=subdomain"`
+	TenantProvider             string `envconfig:"APP_TENANT_PROVIDER,default=external-provider"`
 }
 
 type handler struct {
@@ -152,37 +145,21 @@
 
 func (h *handler) getProvisioningRequest(body []byte, region string) (*TenantProvisioningRequest, error) {
 	properties, err := getProperties(body, map[string]bool{
-<<<<<<< HEAD
-		h.config.TenantIdProperty:           true,
+		h.config.TenantIDProperty:           true,
+		h.config.SubaccountTenantIDProperty: false,
 		h.config.SubdomainProperty:          true,
-		h.config.SubaccountTenantIdProperty: false,
-		h.config.CustomerIdProperty:         false,
-=======
-		h.config.TenantIDProperty:   true,
-		h.config.SubdomainProperty:  true,
-		h.config.CustomerIDProperty: false,
->>>>>>> 26d523c7
+		h.config.CustomerIDProperty:         false,
 	})
 	if err != nil {
 		return nil, err
 	}
 
-<<<<<<< HEAD
 	return &TenantProvisioningRequest{
-		AccountTenantID:    properties[h.config.TenantIdProperty],
-		SubaccountTenantID: properties[h.config.SubaccountTenantIdProperty],
-		CustomerTenantID:   properties[h.config.CustomerIdProperty],
+		AccountTenantID:    properties[h.config.TenantIDProperty],
+		SubaccountTenantID: properties[h.config.SubaccountTenantIDProperty],
+		CustomerTenantID:   properties[h.config.CustomerIDProperty],
 		Subdomain:          properties[h.config.SubdomainProperty],
 		Region:             region,
-=======
-	return &model.BusinessTenantMappingInput{
-		Name:           properties[h.config.TenantIDProperty],
-		ExternalTenant: properties[h.config.TenantIDProperty],
-		Parent:         properties[h.config.CustomerIDProperty],
-		Subdomain:      properties[h.config.SubdomainProperty],
-		Type:           tenantEntity.TypeToStr(tenantEntity.Account),
-		Provider:       h.config.TenantProvider,
->>>>>>> 26d523c7
 	}, nil
 }
 
