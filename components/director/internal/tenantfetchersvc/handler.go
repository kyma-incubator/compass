package tenantfetchersvc

import (
	"context"
	"fmt"
	"io/ioutil"
	"net/http"

	"github.com/gorilla/mux"
	labelutils "github.com/kyma-incubator/compass/components/director/internal/domain/label"
	"github.com/kyma-incubator/compass/components/director/internal/domain/tenant"
	"github.com/kyma-incubator/compass/components/director/internal/features"
	"github.com/kyma-incubator/compass/components/director/internal/labelfilter"
	"github.com/kyma-incubator/compass/components/director/internal/model"
	"github.com/kyma-incubator/compass/components/director/pkg/apperrors"
	"github.com/kyma-incubator/compass/components/director/pkg/log"
	"github.com/kyma-incubator/compass/components/director/pkg/persistence"
	"github.com/pkg/errors"
	"github.com/tidwall/gjson"
)

const (
	compassURL          = "https://github.com/kyma-incubator/compass"
	InternalServerError = "Internal Server Error"
)

// TenantProvisioner is used to create all related to the incoming request tenants, and build their hierarchy;
//go:generate mockery --name=TenantProvisioner --output=automock --outpkg=automock --case=underscore
type TenantProvisioner interface {
	ProvisionTenants(context.Context, TenantSubscriptionRequest) error
	ProvisionRegionalTenants(context.Context, TenantSubscriptionRequest) error
}

// RuntimeService is used to interact with runtimes
//go:generate mockery --name=RuntimeService --output=automock --outpkg=automock --case=underscore
type RuntimeService interface {
	SetLabel(context.Context, *model.LabelInput) error
	GetLabel(ctx context.Context, runtimeID string, key string) (*model.Label, error)
	ListByFiltersGlobal(context.Context, []*labelfilter.LabelFilter) ([]*model.Runtime, error)
}

// HandlerConfig is the configuration required by the tenant handler.
// It includes configurable parameters for incoming requests, including different tenant IDs json properties, and path parameters.
type HandlerConfig struct {
	HandlerEndpoint               string `envconfig:"APP_HANDLER_ENDPOINT,default=/v1/callback/{tenantId}"`
	RegionalHandlerEndpoint       string `envconfig:"APP_REGIONAL_HANDLER_ENDPOINT,default=/v1/regional/{region}/callback/{tenantId}"`
	DependenciesEndpoint          string `envconfig:"APP_DEPENDENCIES_ENDPOINT,default=/v1/dependencies"`
	TenantPathParam               string `envconfig:"APP_TENANT_PATH_PARAM,default=tenantId"`
	RegionPathParam               string `envconfig:"APP_REGION_PATH_PARAM,default=region"`
	RegionLabelKey                string `envconfig:"APP_REGION_LABEL_KEY,default=region_key"`
	SubscriptionConsumerLabelKey  string `envconfig:"APP_SUBSCRIPTION_CONSUMER_LABEL_KEY,default=subscription_consumer_id"`
	ConsumerSubaccountIDsLabelKey string `envconfig:"APP_CONSUMER_SUBACCOUNT_IDS_LABEL_KEY,default=consumer_subaccount_ids"`
	TenantProviderConfig
	features.Config
}

// TenantProviderConfig includes the configuration for tenant providers - the tenant ID json property names, the subdomain property name, and the tenant provider name.
type TenantProviderConfig struct {
	TenantIDProperty               string `envconfig:"APP_TENANT_PROVIDER_TENANT_ID_PROPERTY,default=tenantId"`
	SubaccountTenantIDProperty     string `envconfig:"APP_TENANT_PROVIDER_SUBACCOUNT_TENANT_ID_PROPERTY,default=subaccountTenantId"`
	CustomerIDProperty             string `envconfig:"APP_TENANT_PROVIDER_CUSTOMER_ID_PROPERTY,default=customerId"`
	SubdomainProperty              string `envconfig:"APP_TENANT_PROVIDER_SUBDOMAIN_PROPERTY,default=subdomain"`
	TenantProvider                 string `envconfig:"APP_TENANT_PROVIDER,default=external-provider"`
	SubscriptionConsumerIDProperty string `envconfig:"APP_TENANT_PROVIDER_SUBSCRIPTION_CONSUMER_ID_PROPERTY,default=subscriptionConsumerId"`
}

type handler struct {
	provisioner    TenantProvisioner
	runtimeService RuntimeService
	transact       persistence.Transactioner
	config         HandlerConfig
}

// NewTenantsHTTPHandler returns a new HTTP handler, responsible for creation and deletion of regional and non-regional tenants.
func NewTenantsHTTPHandler(provisioner TenantProvisioner, runtimeService RuntimeService, transact persistence.Transactioner, config HandlerConfig) *handler {
	return &handler{
		provisioner:    provisioner,
		runtimeService: runtimeService,
		transact:       transact,
		config:         config,
	}
}

// Create handles creation of non-regional tenants.
func (h *handler) Create(writer http.ResponseWriter, request *http.Request) {
	ctx := request.Context()

	body, err := ioutil.ReadAll(request.Body)
	if err != nil {
		log.C(ctx).WithError(err).Error("Failed to read tenant information from request body")
		http.Error(writer, InternalServerError, http.StatusInternalServerError)
		return
	}

	subscriptionRequest, err := h.getSubscriptionRequest(body, "")
	if err != nil {
		log.C(ctx).WithError(err).Error("Failed to extract tenant information from request body")
		http.Error(writer, fmt.Sprintf("Failed to extract tenant information from request body: %s", err.Error()), http.StatusBadRequest)
		return
	}

	mainTenantID := subscriptionRequest.MainTenantID()

	tx, err := h.transact.Begin()
	if err != nil {
		log.C(ctx).WithError(err).Error("An error occurred while opening db transaction")
		http.Error(writer, InternalServerError, http.StatusInternalServerError)
		return
	}
	defer h.transact.RollbackUnlessCommitted(ctx, tx)
	ctx = persistence.SaveToContext(ctx, tx)

	if err = h.provisionTenants(ctx, subscriptionRequest, ""); err != nil {
		log.C(ctx).WithError(err).Errorf("Failed to provision tenant with ID %s", mainTenantID)
		http.Error(writer, InternalServerError, http.StatusInternalServerError)
		return
	}

	if err = tx.Commit(); err != nil {
		log.C(ctx).WithError(err).Error("An error occurred while committing db transaction")
		http.Error(writer, InternalServerError, http.StatusInternalServerError)
		return
	}

	respondSuccess(ctx, writer, mainTenantID)
}

// SubscribeTenant handles subscription for tenant. If tenant does not exist, will create it first.
func (h *handler) SubscribeTenant(writer http.ResponseWriter, request *http.Request) {
	h.applySubscriptionChange(writer, request, true)
}

// SubscribeTenant handles subscription for tenant. If tenant does not exist, will create it first.
func (h *handler) UnSubscribeTenant(writer http.ResponseWriter, request *http.Request) {
	h.applySubscriptionChange(writer, request, false)
}

// DeleteByExternalID handles both regional and non-regional tenant deletion requests.
func (h *handler) DeleteByExternalID(writer http.ResponseWriter, req *http.Request) {
	ctx := req.Context()
	body, err := ioutil.ReadAll(req.Body)
	if err != nil {
		log.C(ctx).WithError(err).Errorf("Failed to read tenant information from delete request body: %v", err)
		writer.WriteHeader(http.StatusOK)
		return
	}

	if tenantID := gjson.GetBytes(body, h.config.TenantIDProperty).String(); len(tenantID) > 0 {
		log.C(ctx).Infof("Received delete request for tenant with external tenant ID %s, returning 200 OK", tenantID)
	} else {
		log.C(ctx).Infof("External tenant ID property %q is missing from delete request body", h.config.TenantIDProperty)
	}

	writer.WriteHeader(http.StatusOK)
}

// Dependencies handler returns all external services where once created in Compass, the tenant should be created as well.
func (h *handler) Dependencies(writer http.ResponseWriter, request *http.Request) {
	writer.Header().Set("Content-Type", "application/json")
	if _, err := writer.Write([]byte("{}")); err != nil {
		log.C(request.Context()).WithError(err).Errorf("Failed to write response body for dependencies request")
		return
	}
}

func (h *handler) applySubscriptionChange(writer http.ResponseWriter, request *http.Request, isSubscriptionFlow bool) {
	ctx := request.Context()

	vars := mux.Vars(request)
	region, ok := vars[h.config.RegionPathParam]
	if !ok {
		log.C(ctx).Error("Region path parameter is missing from request")
		http.Error(writer, "Region path parameter is missing from request", http.StatusBadRequest)
		return
	}

	body, err := ioutil.ReadAll(request.Body)
	if err != nil {
		log.C(ctx).WithError(err).Error("Failed to read tenant information from request body")
		http.Error(writer, InternalServerError, http.StatusInternalServerError)
		return
	}

	subscriptionRequest, err := h.getSubscriptionRequest(body, region)
	if err != nil {
		log.C(ctx).WithError(err).Error("Failed to extract tenant information from request body")
		http.Error(writer, fmt.Sprintf("Failed to extract tenant information from request body: %s", err.Error()), http.StatusBadRequest)
		return
	}

	mainTenantID := subscriptionRequest.MainTenantID()

	tx, err := h.transact.Begin()
	if err != nil {
		log.C(ctx).WithError(err).Error("An error occurred while opening db transaction")
		http.Error(writer, InternalServerError, http.StatusInternalServerError)
		return
	}
	defer h.transact.RollbackUnlessCommitted(ctx, tx)
	ctx = persistence.SaveToContext(ctx, tx)

	if isSubscriptionFlow {
		if err = h.provisionTenants(ctx, subscriptionRequest, region); err != nil {
			log.C(ctx).WithError(err).Errorf("Failed to provision tenant with ID %s", mainTenantID)
			http.Error(writer, InternalServerError, http.StatusInternalServerError)
			return
		}
	}

	if err = h.applyRuntimesSubscriptionChange(ctx, subscriptionRequest.SubscriptionConsumerID, subscriptionRequest.SubaccountTenantID, region, isSubscriptionFlow); err != nil {
		log.C(ctx).WithError(err).Errorf("An error occurred while subscribing tenant with id %q for runtimes with labels: %q and %q", mainTenantID, subscriptionRequest.SubscriptionConsumerID, region)
		http.Error(writer, InternalServerError, http.StatusInternalServerError)
		return
	}

	if err = tx.Commit(); err != nil {
		log.C(ctx).WithError(err).Error("An error occurred while committing db transaction")
		http.Error(writer, InternalServerError, http.StatusInternalServerError)
		return
	}

	respondSuccess(ctx, writer, mainTenantID)
}

func (h *handler) applyRuntimesSubscriptionChange(ctx context.Context, subscriptionConsumerID, subaccountTenantID, region string, isSubscriptionFlow bool) error {
	filters := []*labelfilter.LabelFilter{
		labelfilter.NewForKeyWithQuery(h.config.SubscriptionConsumerLabelKey, fmt.Sprintf("\"%s\"", subscriptionConsumerID)),
		labelfilter.NewForKeyWithQuery(h.config.RegionLabelKey, fmt.Sprintf("\"%s\"", region)),
	}

	runtimes, err := h.runtimeService.ListByFiltersGlobal(ctx, filters)
	if err != nil {
		if apperrors.IsNotFoundError(err) {
			return nil
		}

		return errors.Wrap(err, fmt.Sprintf("Failed to get runtimes for labels %s: %s and %s: %s", h.config.RegionLabelKey, region, h.config.SubscriptionConsumerLabelKey, subscriptionConsumerID))
	}

	for _, runtime := range runtimes {
		ctx = tenant.SaveToContext(ctx, runtime.Tenant, "")

		labelOldValue := make([]string, 0)
		label, err := h.runtimeService.GetLabel(ctx, runtime.ID, h.config.ConsumerSubaccountIDsLabelKey)
		if err != nil {
			if !apperrors.IsNotFoundError(err) {
				return errors.Wrap(err, fmt.Sprintf("Failed to get label for runtime with id: %s and key: %s", runtime.ID, h.config.ConsumerSubaccountIDsLabelKey))
			}
			// if the error is not found, do nothing and continue
		} else {
			if labelOldValue, err = labelutils.ValueToStringsSlice(label.Value); err != nil {
				return errors.Wrap(err, fmt.Sprintf("Failed to parse label values for label with id: %s", label.ID))
			}
		}

		labelNewValue := make([]string, 0)
		if isSubscriptionFlow {
			labelNewValue = append(labelOldValue, subaccountTenantID)
		} else {
			labelNewValue = removeElement(labelOldValue, subaccountTenantID)
		}

		if err := h.runtimeService.SetLabel(ctx, &model.LabelInput{
			Key:        h.config.ConsumerSubaccountIDsLabelKey,
			Value:      labelNewValue,
			ObjectType: model.RuntimeLabelableObject,
			ObjectID:   runtime.ID,
		}); err != nil {
			return errors.Wrap(err, fmt.Sprintf("Failed to set label for runtime with id: %s", runtime.ID))
		}
	}

	return nil
}

func (h *handler) getSubscriptionRequest(body []byte, region string) (*TenantSubscriptionRequest, error) {
	properties, err := getProperties(body, map[string]bool{
		h.config.TenantIDProperty:               true,
		h.config.SubaccountTenantIDProperty:     false,
		h.config.SubdomainProperty:              true,
		h.config.CustomerIDProperty:             false,
		h.config.SubscriptionConsumerIDProperty: true,
	})
	if err != nil {
		return nil, err
	}

<<<<<<< HEAD
	return &TenantSubscriptionRequest{
		AccountTenantID:        properties[h.config.TenantIDProperty],
		SubaccountTenantID:     properties[h.config.SubaccountTenantIDProperty],
		CustomerTenantID:       properties[h.config.CustomerIDProperty],
		Subdomain:              properties[h.config.SubdomainProperty],
		SubscriptionConsumerID: properties[h.config.SubscriptionConsumerIDProperty],
		Region:                 region,
	}, nil
=======
	req := &TenantProvisioningRequest{
		AccountTenantID:    properties[h.config.TenantIDProperty],
		SubaccountTenantID: properties[h.config.SubaccountTenantIDProperty],
		CustomerTenantID:   properties[h.config.CustomerIDProperty],
		Subdomain:          properties[h.config.SubdomainProperty],
		Region:             region,
	}

	if req.AccountTenantID == req.SubaccountTenantID {
		req.SubaccountTenantID = ""
	}

	return req, nil
>>>>>>> 93814d75
}

func (h *handler) provisionTenants(ctx context.Context, request *TenantSubscriptionRequest, region string) error {
	var err error

	if len(region) > 0 {
		err = h.provisioner.ProvisionRegionalTenants(ctx, *request)
	} else {
		err = h.provisioner.ProvisionTenants(ctx, *request)
	}
	if err != nil && !apperrors.IsNotUniqueError(err) {
		return err
	}

	return nil
}

func getProperties(body []byte, props map[string]bool) (map[string]string, error) {
	resultProps := map[string]string{}
	for propName, mandatory := range props {
		result := gjson.GetBytes(body, propName).String()
		if mandatory && len(result) == 0 {
			return nil, fmt.Errorf("mandatory property %q is missing from request body", propName)
		}
		resultProps[propName] = result
	}

	return resultProps, nil
}

func respondSuccess(ctx context.Context, writer http.ResponseWriter, mainTenantID string) {
	writer.Header().Set("Content-Type", "text/plain")
	writer.WriteHeader(http.StatusOK)
	if _, err := writer.Write([]byte(compassURL)); err != nil {
		log.C(ctx).WithError(err).Errorf("Failed to write response body for tenant request creation for tenant %s: %v", mainTenantID, err)
	}
}

func removeElement(slice []string, elem string) []string {
	result := make([]string, 0)
	for _, e := range slice {
		if e != elem {
			result = append(result, e)
		}
	}
	return result
}<|MERGE_RESOLUTION|>--- conflicted
+++ resolved
@@ -285,22 +285,13 @@
 		return nil, err
 	}
 
-<<<<<<< HEAD
-	return &TenantSubscriptionRequest{
+	req := &TenantSubscriptionRequest{
 		AccountTenantID:        properties[h.config.TenantIDProperty],
 		SubaccountTenantID:     properties[h.config.SubaccountTenantIDProperty],
 		CustomerTenantID:       properties[h.config.CustomerIDProperty],
 		Subdomain:              properties[h.config.SubdomainProperty],
 		SubscriptionConsumerID: properties[h.config.SubscriptionConsumerIDProperty],
 		Region:                 region,
-	}, nil
-=======
-	req := &TenantProvisioningRequest{
-		AccountTenantID:    properties[h.config.TenantIDProperty],
-		SubaccountTenantID: properties[h.config.SubaccountTenantIDProperty],
-		CustomerTenantID:   properties[h.config.CustomerIDProperty],
-		Subdomain:          properties[h.config.SubdomainProperty],
-		Region:             region,
 	}
 
 	if req.AccountTenantID == req.SubaccountTenantID {
@@ -308,7 +299,6 @@
 	}
 
 	return req, nil
->>>>>>> 93814d75
 }
 
 func (h *handler) provisionTenants(ctx context.Context, request *TenantSubscriptionRequest, region string) error {
