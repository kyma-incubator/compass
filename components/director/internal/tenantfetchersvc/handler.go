package tenantfetchersvc

import (
	"context"
	"fmt"
	"io/ioutil"
	"net/http"
	"time"

	"github.com/kyma-incubator/compass/components/director/pkg/oauth"
	"github.com/kyma-incubator/compass/components/director/pkg/persistence"

	"github.com/gorilla/mux"
	"github.com/kyma-incubator/compass/components/director/internal/features"
	"github.com/kyma-incubator/compass/components/director/pkg/log"
	"github.com/tidwall/gjson"
)

const (
	// InternalServerError message
	InternalServerError = "Internal Server Error"
	compassURL          = "https://github.com/kyma-incubator/compass"
)

// TenantFetcher is used to fectch tenants for creation;
//go:generate mockery --name=TenantFetcher --output=automock --outpkg=automock --case=underscore --disable-version-string
type TenantFetcher interface {
	FetchTenantOnDemand(ctx context.Context, tenantID, parentTenantID string) error
}

// TenantSubscriber is used to apply subscription changes for tenants;
//go:generate mockery --name=TenantSubscriber --output=automock --outpkg=automock --case=underscore --disable-version-string
type TenantSubscriber interface {
	Subscribe(ctx context.Context, tenantSubscriptionRequest *TenantSubscriptionRequest) error
	Unsubscribe(ctx context.Context, tenantSubscriptionRequest *TenantSubscriptionRequest) error
}

// HandlerConfig is the configuration required by the tenant handler.
// It includes configurable parameters for incoming requests, including different tenant IDs json properties, and path parameters.
type HandlerConfig struct {
	TenantOnDemandHandlerEndpoint string `envconfig:"APP_TENANT_ON_DEMAND_HANDLER_ENDPOINT,default=/v1/fetch/{parentTenantId}/{tenantId}"`
	RegionalHandlerEndpoint       string `envconfig:"APP_REGIONAL_HANDLER_ENDPOINT,default=/v1/regional/{region}/callback/{tenantId}"`
	DependenciesEndpoint          string `envconfig:"APP_DEPENDENCIES_ENDPOINT,default=/v1/dependencies"`
	TenantPathParam               string `envconfig:"APP_TENANT_PATH_PARAM,default=tenantId"`
	ParentTenantPathParam         string `envconfig:"APP_PARENT_TENANT_PATH_PARAM,default=parentTenantId"`
	RegionPathParam               string `envconfig:"APP_REGION_PATH_PARAM,default=region"`

	Features features.Config

	TenantFetcherJobIntervalMins time.Duration `envconfig:"default=5m"`
	FullResyncInterval           time.Duration `envconfig:"default=12h"`
	ShouldSyncSubaccounts        bool          `envconfig:"default=false"`

<<<<<<< HEAD
	Kubernetes KubeConfig
=======
	Kubernetes tenantfetcher.KubeConfig
>>>>>>> 7dbf60ce
	Database   persistence.DatabaseConfig

	DirectorGraphQLEndpoint     string        `envconfig:"APP_DIRECTOR_GRAPHQL_ENDPOINT"`
	ClientTimeout               time.Duration `envconfig:"default=60s"`
	HTTPClientSkipSslValidation bool          `envconfig:"APP_HTTP_CLIENT_SKIP_SSL_VALIDATION,default=false"`

	TenantInsertChunkSize int `envconfig:"default=500"`
	TenantProviderConfig
}

// TenantProviderConfig includes the configuration for tenant providers - the tenant ID json property names, the subdomain property name, and the tenant provider name.
type TenantProviderConfig struct {
	TenantIDProperty               string `envconfig:"APP_TENANT_PROVIDER_TENANT_ID_PROPERTY,default=tenantId"`
	SubaccountTenantIDProperty     string `envconfig:"APP_TENANT_PROVIDER_SUBACCOUNT_TENANT_ID_PROPERTY,default=subaccountTenantId"`
	CustomerIDProperty             string `envconfig:"APP_TENANT_PROVIDER_CUSTOMER_ID_PROPERTY,default=customerId"`
	SubdomainProperty              string `envconfig:"APP_TENANT_PROVIDER_SUBDOMAIN_PROPERTY,default=subdomain"`
	TenantProvider                 string `envconfig:"APP_TENANT_PROVIDER,default=external-provider"`
	SubscriptionProviderIDProperty string `envconfig:"APP_TENANT_PROVIDER_SUBSCRIPTION_PROVIDER_ID_PROPERTY,default=subscriptionProviderId"`
	ProviderSubaccountIDProperty   string `envconfig:"APP_TENANT_PROVIDER_PROVIDER_SUBACCOUNT_ID_PROPERTY,default=providerSubaccountId"`
	SubscriptionAppNameProperty    string `envconfig:"APP_TENANT_PROVIDER_SUBSCRIPTION_APP_NAME_PROPERTY,default=subscriptionAppName"`
}

// EventsConfig contains configuration for Events API requests
type EventsConfig struct {
	AccountsRegion    string   `envconfig:"default=central"`
	SubaccountRegions []string `envconfig:"default=central"`

	AuthMode    oauth.AuthMode `envconfig:"APP_OAUTH_AUTH_MODE,default=standard"`
<<<<<<< HEAD
	OAuthConfig OAuth2Config
	APIConfig   APIConfig
	QueryConfig QueryConfig

	TenantFieldMapping          TenantFieldMapping
	MovedSubaccountFieldMapping MovedSubaccountsFieldMapping
=======
	OAuthConfig tenantfetcher.OAuth2Config
	APIConfig   tenantfetcher.APIConfig
	QueryConfig tenantfetcher.QueryConfig

	TenantFieldMapping          tenantfetcher.TenantFieldMapping
	MovedSubaccountFieldMapping tenantfetcher.MovedSubaccountsFieldMapping
>>>>>>> 7dbf60ce

	MetricsPushEndpoint string `envconfig:"optional,APP_METRICS_PUSH_ENDPOINT"`
}

type handler struct {
	fetcher    TenantFetcher
	subscriber TenantSubscriber
	config     HandlerConfig
}

// NewTenantsHTTPHandler returns a new HTTP handler, responsible for creation and deletion of regional and non-regional tenants.
func NewTenantsHTTPHandler(subscriber TenantSubscriber, config HandlerConfig) *handler {
	return &handler{
		subscriber: subscriber,
		config:     config,
	}
}

// NewTenantFetcherHTTPHandler returns a new HTTP handler, responsible for creation of on-demand tenants.
func NewTenantFetcherHTTPHandler(fetcher TenantFetcher, config HandlerConfig) *handler {
	return &handler{
		fetcher: fetcher,
		config:  config,
	}
}

// FetchTenantOnDemand fetches External tenants registry events for a provided subaccount and creates a subaccount tenant
func (h *handler) FetchTenantOnDemand(writer http.ResponseWriter, request *http.Request) {
	ctx := request.Context()

	vars := mux.Vars(request)
	tenantID, ok := vars[h.config.TenantPathParam]
	if !ok || len(tenantID) == 0 {
		log.C(ctx).Error("Tenant path parameter is missing from request")
		http.Error(writer, "Tenant path parameter is missing from request", http.StatusBadRequest)
		return
	}

	parentTenantID, ok := vars[h.config.ParentTenantPathParam]
	if !ok || len(parentTenantID) == 0 {
		log.C(ctx).Error("Parent tenant path parameter is missing from request")
		http.Error(writer, "Parent tenant ID path parameter is missing from request", http.StatusBadRequest)
		return
	}

	log.C(ctx).Infof("Fetching create event for tenant with ID %s", tenantID)

	err := h.fetcher.FetchTenantOnDemand(ctx, tenantID, parentTenantID)
	if err != nil {
		log.C(ctx).WithError(err).Errorf("Error while processing request for creation of tenant %s: %v", tenantID, err)
		http.Error(writer, InternalServerError, http.StatusInternalServerError)
		return
	}
	writeCreatedResponse(writer, ctx, tenantID)
}

func writeCreatedResponse(writer http.ResponseWriter, ctx context.Context, tenantID string) {
	writer.Header().Set("Content-Type", "text/plain")
	writer.WriteHeader(http.StatusOK)
	if _, err := writer.Write([]byte(compassURL)); err != nil {
		log.C(ctx).WithError(err).Errorf("Failed to write response body for request for creation of tenant %s: %v", tenantID, err)
	}
}

// SubscribeTenant handles subscription for tenant. If tenant does not exist, will create it first.
func (h *handler) SubscribeTenant(writer http.ResponseWriter, request *http.Request) {
	h.applySubscriptionChange(writer, request, h.subscriber.Subscribe)
}

// UnSubscribeTenant handles unsubscription for tenant which will remove the tenant id label from the runtime
func (h *handler) UnSubscribeTenant(writer http.ResponseWriter, request *http.Request) {
	h.applySubscriptionChange(writer, request, h.subscriber.Unsubscribe)
}

// Dependencies handler returns all external services where once created in Compass, the tenant should be created as well.
func (h *handler) Dependencies(writer http.ResponseWriter, request *http.Request) {
	writer.Header().Set("Content-Type", "application/json")
	if _, err := writer.Write([]byte("{}")); err != nil {
		log.C(request.Context()).WithError(err).Errorf("Failed to write response body for dependencies request")
		return
	}
}

func (h *handler) applySubscriptionChange(writer http.ResponseWriter, request *http.Request, subscriptionFunc subscriptionFunc) {
	ctx := request.Context()

	vars := mux.Vars(request)
	region, ok := vars[h.config.RegionPathParam]
	if !ok {
		log.C(ctx).Error("Region path parameter is missing from request")
		http.Error(writer, "Region path parameter is missing from request", http.StatusBadRequest)
		return
	}

	body, err := ioutil.ReadAll(request.Body)
	if err != nil {
		log.C(ctx).WithError(err).Errorf("Failed to read tenant information from request body: %v", err)
		http.Error(writer, InternalServerError, http.StatusInternalServerError)
		return
	}

	subscriptionRequest, err := h.getSubscriptionRequest(body, region)
	if err != nil {
		log.C(ctx).WithError(err).Errorf("Failed to extract tenant information from request body: %v", err)
		http.Error(writer, fmt.Sprintf("Failed to extract tenant information from request body: %v", err), http.StatusBadRequest)
		return
	}

	mainTenantID := subscriptionRequest.MainTenantID()
	if err := subscriptionFunc(ctx, subscriptionRequest); err != nil {
		log.C(ctx).WithError(err).Errorf("Failed to apply subscription change for tenant %s: %v", mainTenantID, err)
		http.Error(writer, InternalServerError, http.StatusInternalServerError)
		return
	}

	respondSuccess(ctx, writer, mainTenantID)
}

func (h *handler) getSubscriptionRequest(body []byte, region string) (*TenantSubscriptionRequest, error) {
	properties, err := getProperties(body, map[string]bool{
		h.config.TenantIDProperty:               true,
		h.config.SubaccountTenantIDProperty:     false,
		h.config.SubdomainProperty:              true,
		h.config.CustomerIDProperty:             false,
		h.config.SubscriptionProviderIDProperty: true,
		h.config.ProviderSubaccountIDProperty:   true,
		h.config.SubscriptionAppNameProperty:    true,
	})
	if err != nil {
		return nil, err
	}

	req := &TenantSubscriptionRequest{
		AccountTenantID:        properties[h.config.TenantIDProperty],
		SubaccountTenantID:     properties[h.config.SubaccountTenantIDProperty],
		CustomerTenantID:       properties[h.config.CustomerIDProperty],
		Subdomain:              properties[h.config.SubdomainProperty],
		SubscriptionProviderID: properties[h.config.SubscriptionProviderIDProperty],
		ProviderSubaccountID:   properties[h.config.ProviderSubaccountIDProperty],
		SubscriptionAppName:    properties[h.config.SubscriptionAppNameProperty],
		Region:                 region,
	}

	if req.AccountTenantID == req.SubaccountTenantID {
		req.SubaccountTenantID = ""
	}

	if req.AccountTenantID == req.CustomerTenantID {
		req.CustomerTenantID = ""
	}

	return req, nil
}

func getProperties(body []byte, props map[string]bool) (map[string]string, error) {
	resultProps := map[string]string{}
	for propName, mandatory := range props {
		result := gjson.GetBytes(body, propName).String()
		if mandatory && len(result) == 0 {
			return nil, fmt.Errorf("mandatory property %q is missing from request body", propName)
		}
		resultProps[propName] = result
	}

	return resultProps, nil
}

func respondSuccess(ctx context.Context, writer http.ResponseWriter, mainTenantID string) {
	writer.Header().Set("Content-Type", "text/plain")
	writer.WriteHeader(http.StatusOK)
	if _, err := writer.Write([]byte(compassURL)); err != nil {
		log.C(ctx).WithError(err).Errorf("Failed to write response body for tenant request creation for tenant %s: %v", mainTenantID, err)
	}
}<|MERGE_RESOLUTION|>--- conflicted
+++ resolved
@@ -51,11 +51,7 @@
 	FullResyncInterval           time.Duration `envconfig:"default=12h"`
 	ShouldSyncSubaccounts        bool          `envconfig:"default=false"`
 
-<<<<<<< HEAD
 	Kubernetes KubeConfig
-=======
-	Kubernetes tenantfetcher.KubeConfig
->>>>>>> 7dbf60ce
 	Database   persistence.DatabaseConfig
 
 	DirectorGraphQLEndpoint     string        `envconfig:"APP_DIRECTOR_GRAPHQL_ENDPOINT"`
@@ -84,21 +80,12 @@
 	SubaccountRegions []string `envconfig:"default=central"`
 
 	AuthMode    oauth.AuthMode `envconfig:"APP_OAUTH_AUTH_MODE,default=standard"`
-<<<<<<< HEAD
 	OAuthConfig OAuth2Config
 	APIConfig   APIConfig
 	QueryConfig QueryConfig
 
 	TenantFieldMapping          TenantFieldMapping
 	MovedSubaccountFieldMapping MovedSubaccountsFieldMapping
-=======
-	OAuthConfig tenantfetcher.OAuth2Config
-	APIConfig   tenantfetcher.APIConfig
-	QueryConfig tenantfetcher.QueryConfig
-
-	TenantFieldMapping          tenantfetcher.TenantFieldMapping
-	MovedSubaccountFieldMapping tenantfetcher.MovedSubaccountsFieldMapping
->>>>>>> 7dbf60ce
 
 	MetricsPushEndpoint string `envconfig:"optional,APP_METRICS_PUSH_ENDPOINT"`
 }
