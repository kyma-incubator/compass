--- conflicted
+++ resolved
@@ -5,21 +5,12 @@
 	"strconv"
 	"time"
 
-<<<<<<< HEAD
-	"github.com/kyma-incubator/compass/components/director/pkg/log"
-
-	retry "github.com/avast/retry-go"
-	"github.com/kyma-incubator/compass/components/director/pkg/apperrors"
-	"github.com/tidwall/gjson"
-
-=======
 	"github.com/avast/retry-go"
->>>>>>> 917d516b
 	"github.com/kyma-incubator/compass/components/director/internal/model"
 	"github.com/kyma-incubator/compass/components/director/pkg/apperrors"
+	"github.com/kyma-incubator/compass/components/director/pkg/log"
 	"github.com/kyma-incubator/compass/components/director/pkg/persistence"
 	"github.com/pkg/errors"
-	log "github.com/sirupsen/logrus"
 	"github.com/tidwall/gjson"
 )
 
@@ -88,10 +79,7 @@
 }
 
 func (s Service) SyncTenants() error {
-<<<<<<< HEAD
 	ctx := context.Background()
-	tenantsToCreate, err := s.getTenantsToCreate()
-=======
 	startTime := time.Now()
 
 	lastConsumedTenantTimestamp, err := s.kubeClient.GetTenantFetcherConfigMapData()
@@ -100,7 +88,7 @@
 	}
 
 	tenantsToCreate, err := s.getTenantsToCreate(lastConsumedTenantTimestamp)
->>>>>>> 917d516b
+
 	if err != nil {
 		return err
 	}
@@ -112,7 +100,7 @@
 	}
 
 	totalNewEvents := len(tenantsToCreate) + len(tenantsToDelete)
-	log.Printf("Amount of new events: %d", totalNewEvents)
+	log.C(ctx).Printf("Amount of new events: %d", totalNewEvents)
 	if totalNewEvents == 0 {
 		return nil
 	}
