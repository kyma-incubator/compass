--- conflicted
+++ resolved
@@ -231,10 +231,6 @@
 
 func (s Service) createTenants(ctx context.Context, currTenants map[string]string, eventsTenants []model.BusinessTenantMappingInput) error {
 	tenantsToCreate := make([]model.BusinessTenantMappingInput, 0)
-<<<<<<< HEAD
-=======
-	subdomainMapping := make(map[string]string)
->>>>>>> 26d523c7
 	for _, eventTenant := range eventsTenants {
 		if _, ok := currTenants[eventTenant.ExternalTenant]; ok {
 			continue
