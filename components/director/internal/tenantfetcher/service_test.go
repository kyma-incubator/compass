--- conflicted
+++ resolved
@@ -95,13 +95,8 @@
 			},
 			KubeClientFn: func() *automock.KubeClient {
 				client := &automock.KubeClient{}
-<<<<<<< HEAD
-				client.On("GetTenantFetcherConfigMapData").Return("1", nil).Once()
-				client.On("UpdateTenantFetcherConfigMapData", mock.Anything).Return(nil).Once()
-=======
 				client.On("GetTenantFetcherConfigMapData", mock.Anything).Return("1", nil).Once()
 				client.On("UpdateTenantFetcherConfigMapData", mock.Anything, mock.Anything).Return(nil).Once()
->>>>>>> 56935956
 				return client
 			},
 			ExpectedError: nil,
@@ -127,13 +122,8 @@
 			},
 			KubeClientFn: func() *automock.KubeClient {
 				client := &automock.KubeClient{}
-<<<<<<< HEAD
-				client.On("GetTenantFetcherConfigMapData").Return("1", nil).Once()
-				client.On("UpdateTenantFetcherConfigMapData", mock.Anything).Return(nil).Once()
-=======
 				client.On("GetTenantFetcherConfigMapData", mock.Anything).Return("1", nil).Once()
 				client.On("UpdateTenantFetcherConfigMapData", mock.Anything, mock.Anything).Return(nil).Once()
->>>>>>> 56935956
 				return client
 			},
 			ExpectedError: nil,
@@ -157,13 +147,8 @@
 			},
 			KubeClientFn: func() *automock.KubeClient {
 				client := &automock.KubeClient{}
-<<<<<<< HEAD
-				client.On("GetTenantFetcherConfigMapData").Return("1", nil).Once()
-				client.On("UpdateTenantFetcherConfigMapData", mock.Anything).Return(nil).Once()
-=======
 				client.On("GetTenantFetcherConfigMapData", mock.Anything).Return("1", nil).Once()
 				client.On("UpdateTenantFetcherConfigMapData", mock.Anything, mock.Anything).Return(nil).Once()
->>>>>>> 56935956
 				return client
 			},
 			ExpectedError: nil,
@@ -192,13 +177,8 @@
 			},
 			KubeClientFn: func() *automock.KubeClient {
 				client := &automock.KubeClient{}
-<<<<<<< HEAD
-				client.On("GetTenantFetcherConfigMapData").Return("1", nil).Once()
-				client.On("UpdateTenantFetcherConfigMapData", mock.Anything).Return(nil).Once()
-=======
 				client.On("GetTenantFetcherConfigMapData", mock.Anything).Return("1", nil).Once()
 				client.On("UpdateTenantFetcherConfigMapData", mock.Anything, mock.Anything).Return(nil).Once()
->>>>>>> 56935956
 				return client
 			},
 			ExpectedError: nil,
@@ -222,11 +202,7 @@
 			},
 			KubeClientFn: func() *automock.KubeClient {
 				client := &automock.KubeClient{}
-<<<<<<< HEAD
-				client.On("GetTenantFetcherConfigMapData").Return("1", nil).Once()
-=======
-				client.On("GetTenantFetcherConfigMapData", mock.Anything).Return("1", nil).Once()
->>>>>>> 56935956
+				client.On("GetTenantFetcherConfigMapData", mock.Anything).Return("1", nil).Once()
 				client.AssertNotCalled(t, "UpdateTenantFetcherConfigMapData")
 				return client
 			},
@@ -249,11 +225,7 @@
 			},
 			KubeClientFn: func() *automock.KubeClient {
 				client := &automock.KubeClient{}
-<<<<<<< HEAD
-				client.On("GetTenantFetcherConfigMapData").Return("1", nil).Once()
-=======
-				client.On("GetTenantFetcherConfigMapData", mock.Anything).Return("1", nil).Once()
->>>>>>> 56935956
+				client.On("GetTenantFetcherConfigMapData", mock.Anything).Return("1", nil).Once()
 				client.AssertNotCalled(t, "UpdateTenantFetcherConfigMapData")
 				return client
 			},
@@ -273,11 +245,7 @@
 			},
 			KubeClientFn: func() *automock.KubeClient {
 				client := &automock.KubeClient{}
-<<<<<<< HEAD
-				client.On("GetTenantFetcherConfigMapData").Return("1", nil).Once()
-=======
-				client.On("GetTenantFetcherConfigMapData", mock.Anything).Return("1", nil).Once()
->>>>>>> 56935956
+				client.On("GetTenantFetcherConfigMapData", mock.Anything).Return("1", nil).Once()
 				client.AssertNotCalled(t, "UpdateTenantFetcherConfigMapData")
 				return client
 			},
@@ -298,11 +266,7 @@
 			},
 			KubeClientFn: func() *automock.KubeClient {
 				client := &automock.KubeClient{}
-<<<<<<< HEAD
-				client.On("GetTenantFetcherConfigMapData").Return("1", nil).Once()
-=======
-				client.On("GetTenantFetcherConfigMapData", mock.Anything).Return("1", nil).Once()
->>>>>>> 56935956
+				client.On("GetTenantFetcherConfigMapData", mock.Anything).Return("1", nil).Once()
 				client.AssertNotCalled(t, "UpdateTenantFetcherConfigMapData")
 				return client
 			},
@@ -324,11 +288,7 @@
 			},
 			KubeClientFn: func() *automock.KubeClient {
 				client := &automock.KubeClient{}
-<<<<<<< HEAD
-				client.On("GetTenantFetcherConfigMapData").Return("1", nil).Once()
-=======
-				client.On("GetTenantFetcherConfigMapData", mock.Anything).Return("1", nil).Once()
->>>>>>> 56935956
+				client.On("GetTenantFetcherConfigMapData", mock.Anything).Return("1", nil).Once()
 				client.AssertNotCalled(t, "UpdateTenantFetcherConfigMapData")
 				return client
 			},
@@ -349,11 +309,7 @@
 			},
 			KubeClientFn: func() *automock.KubeClient {
 				client := &automock.KubeClient{}
-<<<<<<< HEAD
-				client.On("GetTenantFetcherConfigMapData").Return("1", nil).Once()
-=======
-				client.On("GetTenantFetcherConfigMapData", mock.Anything).Return("1", nil).Once()
->>>>>>> 56935956
+				client.On("GetTenantFetcherConfigMapData", mock.Anything).Return("1", nil).Once()
 				client.AssertNotCalled(t, "UpdateTenantFetcherConfigMapData")
 				return client
 			},
@@ -374,11 +330,7 @@
 			},
 			KubeClientFn: func() *automock.KubeClient {
 				client := &automock.KubeClient{}
-<<<<<<< HEAD
-				client.On("GetTenantFetcherConfigMapData").Return("1", nil).Once()
-=======
-				client.On("GetTenantFetcherConfigMapData", mock.Anything).Return("1", nil).Once()
->>>>>>> 56935956
+				client.On("GetTenantFetcherConfigMapData", mock.Anything).Return("1", nil).Once()
 				client.AssertNotCalled(t, "UpdateTenantFetcherConfigMapData")
 				return client
 			},
@@ -400,11 +352,7 @@
 			},
 			KubeClientFn: func() *automock.KubeClient {
 				client := &automock.KubeClient{}
-<<<<<<< HEAD
-				client.On("GetTenantFetcherConfigMapData").Return("1", nil).Once()
-=======
-				client.On("GetTenantFetcherConfigMapData", mock.Anything).Return("1", nil).Once()
->>>>>>> 56935956
+				client.On("GetTenantFetcherConfigMapData", mock.Anything).Return("1", nil).Once()
 				client.AssertNotCalled(t, "UpdateTenantFetcherConfigMapData")
 				return client
 			},
@@ -429,11 +377,7 @@
 			},
 			KubeClientFn: func() *automock.KubeClient {
 				client := &automock.KubeClient{}
-<<<<<<< HEAD
-				client.On("GetTenantFetcherConfigMapData").Return("1", nil).Once()
-=======
-				client.On("GetTenantFetcherConfigMapData", mock.Anything).Return("1", nil).Once()
->>>>>>> 56935956
+				client.On("GetTenantFetcherConfigMapData", mock.Anything).Return("1", nil).Once()
 				client.AssertNotCalled(t, "UpdateTenantFetcherConfigMapData")
 				return client
 			},
@@ -458,11 +402,7 @@
 			},
 			KubeClientFn: func() *automock.KubeClient {
 				client := &automock.KubeClient{}
-<<<<<<< HEAD
-				client.On("GetTenantFetcherConfigMapData").Return("1", nil).Once()
-=======
-				client.On("GetTenantFetcherConfigMapData", mock.Anything).Return("1", nil).Once()
->>>>>>> 56935956
+				client.On("GetTenantFetcherConfigMapData", mock.Anything).Return("1", nil).Once()
 				client.AssertNotCalled(t, "UpdateTenantFetcherConfigMapData")
 				return client
 			},
@@ -487,11 +427,7 @@
 			},
 			KubeClientFn: func() *automock.KubeClient {
 				client := &automock.KubeClient{}
-<<<<<<< HEAD
-				client.On("GetTenantFetcherConfigMapData").Return("1", nil).Once()
-=======
-				client.On("GetTenantFetcherConfigMapData", mock.Anything).Return("1", nil).Once()
->>>>>>> 56935956
+				client.On("GetTenantFetcherConfigMapData", mock.Anything).Return("1", nil).Once()
 				client.AssertNotCalled(t, "UpdateTenantFetcherConfigMapData")
 				return client
 			},
@@ -557,13 +493,8 @@
 		tenantStorageSvc.On("CreateManyIfNotExists", txtest.CtxWithDBMatcher(), mock.Anything).Return(nil).Once()
 		tenantStorageSvc.On("DeleteMany", txtest.CtxWithDBMatcher(), mock.Anything).Return(nil).Once()
 		kubeClient := &automock.KubeClient{}
-<<<<<<< HEAD
-		kubeClient.On("GetTenantFetcherConfigMapData").Return("1", nil).Once()
-		kubeClient.On("UpdateTenantFetcherConfigMapData", mock.Anything).Return(nil).Once()
-=======
 		kubeClient.On("GetTenantFetcherConfigMapData", mock.Anything).Return("1", nil).Once()
 		kubeClient.On("UpdateTenantFetcherConfigMapData", mock.Anything, mock.Anything).Return(nil).Once()
->>>>>>> 56935956
 
 		svc := tenantfetcher.NewService(tenantfetcher.QueryConfig{
 			PageNumField:   "pageNum",
