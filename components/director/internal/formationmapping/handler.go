--- conflicted
+++ resolved
@@ -152,7 +152,7 @@
 		}
 
 		if isFADeleted {
-			if err = h.processFormationAsynchronousUnassign(ctx, formation, fa); err != nil {
+			if err = h.processAsynchronousFormationUnassign(ctx, formation, fa); err != nil {
 				log.C(ctx).WithError(err).Error("An error occurred while unassigning from formation")
 				respondWithError(ctx, w, http.StatusInternalServerError, errResp)
 				return
@@ -349,7 +349,7 @@
 	httputils.Respond(w, http.StatusOK)
 }
 
-func (h *Handler) processFormationAsynchronousUnassign(ctx context.Context, formation *model.Formation, fa *model.FormationAssignment) error {
+func (h *Handler) processAsynchronousFormationUnassign(ctx context.Context, formation *model.Formation, fa *model.FormationAssignment) error {
 	unassignTx, err := h.transact.Begin()
 	if err != nil {
 		return errors.Wrapf(err, "while betinning transaction")
@@ -357,19 +357,12 @@
 	defer h.transact.RollbackUnlessCommitted(ctx, unassignTx)
 
 	unassignCtx := persistence.SaveToContext(ctx, unassignTx)
-<<<<<<< HEAD
-
-	if err = h.unassignObjectFromFormationWhenThereAreNoFormationAssignments(unassignCtx, fa, fa.Source, fa.SourceType); err != nil {
-		return errors.Wrapf(err, "while unassigning object with type: %q and ID: %q", fa.SourceType, fa.Source)
-	}
-
-	if err = h.unassignObjectFromFormationWhenThereAreNoFormationAssignments(unassignCtx, fa, fa.Target, fa.TargetType); err != nil {
-=======
+
 	if err = h.unassignObjectFromFormationWhenThereAreNoFormationAssignments(unassignCtx, fa, formation, fa.Source, fa.SourceType); err != nil {
 		return errors.Wrapf(err, "while unassigning object with type: %q and ID: %q", fa.SourceType, fa.Source)
 	}
+
 	if err = h.unassignObjectFromFormationWhenThereAreNoFormationAssignments(unassignCtx, fa, formation, fa.Target, fa.TargetType); err != nil {
->>>>>>> ce564704
 		return errors.Wrapf(err, "while unassigning object with type: %q and ID: %q", fa.TargetType, fa.Target)
 	}
 
