package formationmapping

import (
	"context"
	"encoding/json"
	"github.com/kyma-incubator/compass/components/director/pkg/consumer"

	"github.com/kyma-incubator/compass/components/director/internal/domain/statusreport"

	"github.com/kyma-incubator/compass/components/director/internal/domain/statusreport"

	"github.com/kyma-incubator/compass/components/director/pkg/str"

	"github.com/kyma-incubator/compass/components/director/pkg/apperrors"

	"github.com/kyma-incubator/compass/components/director/pkg/graphql"

	"github.com/kyma-incubator/compass/components/director/pkg/correlation"

	"github.com/kyma-incubator/compass/components/director/internal/domain/formationassignment"
	"github.com/kyma-incubator/compass/components/director/internal/domain/tenant"
	"github.com/kyma-incubator/compass/components/director/internal/model"
	formationassignmentpkg "github.com/kyma-incubator/compass/components/director/pkg/formationassignment"
	"github.com/kyma-incubator/compass/components/director/pkg/persistence"
	"github.com/pkg/errors"

	"fmt"
	"io"
	"net/http"
	"strings"

	"github.com/go-openapi/runtime/middleware/header"
	validation "github.com/go-ozzo/ozzo-validation/v4"
	"github.com/gorilla/mux"
	"github.com/kyma-incubator/compass/components/director/pkg/httputils"
	"github.com/kyma-incubator/compass/components/director/pkg/log"
)

//go:generate mockery --exported --name=formationAssignmentStatusService --output=automock --outpkg=automock --case=underscore --disable-version-string
type formationAssignmentStatusService interface {
	UpdateWithConstraints(ctx context.Context, notificationStatusReport *statusreport.NotificationStatusReport, fa *model.FormationAssignment, operation model.FormationOperation) error
<<<<<<< HEAD
=======
	SetAssignmentToErrorStateWithConstraints(ctx context.Context, notificationStatusReport *statusreport.NotificationStatusReport, assignment *model.FormationAssignment, errorMessage string, errorCode formationassignment.AssignmentErrorCode, state model.FormationAssignmentState, operation model.FormationOperation) error
>>>>>>> 65178201
	DeleteWithConstraints(ctx context.Context, id string, notificationStatusReport *statusreport.NotificationStatusReport) error
}

type malformedRequest struct {
	status int
	msg    string
}

// FormationAssignmentRequestBody contains the request input of the formation assignment async status request
type FormationAssignmentRequestBody struct {
	State         model.FormationAssignmentState `json:"state,omitempty"`
	Configuration json.RawMessage                `json:"configuration,omitempty"`
	Error         string                         `json:"error,omitempty"`
}

// FormationRequestBody contains the request input of the formation async status request
type FormationRequestBody struct {
	State model.FormationState `json:"state"`
	Error string               `json:"error,omitempty"`
}

// Handler is the base struct definition of the FormationMappingHandler
type Handler struct {
	transact               persistence.Transactioner
	faService              FormationAssignmentService
	faStatusService        formationAssignmentStatusService
	faNotificationService  FormationAssignmentNotificationService
	formationService       formationService
	formationStatusService formationStatusService
}

// NewFormationMappingHandler creates a formation mapping Handler
func NewFormationMappingHandler(transact persistence.Transactioner, faService FormationAssignmentService, faStatusService formationAssignmentStatusService, faNotificationService FormationAssignmentNotificationService, formationService formationService, formationStatusService formationStatusService) *Handler {
	return &Handler{
		transact:               transact,
		faService:              faService,
		faStatusService:        faStatusService,
		faNotificationService:  faNotificationService,
		formationService:       formationService,
		formationStatusService: formationStatusService,
	}
}

// ResetFormationAssignmentStatus handles formation assignment status updates
func (h *Handler) ResetFormationAssignmentStatus(w http.ResponseWriter, r *http.Request) {
	h.updateFormationAssignmentStatus(w, r, true)
}

// UpdateFormationAssignmentStatus handles formation assignment status updates
func (h *Handler) UpdateFormationAssignmentStatus(w http.ResponseWriter, r *http.Request) {
	h.updateFormationAssignmentStatus(w, r, false)
}

func (h *Handler) updateFormationAssignmentStatus(w http.ResponseWriter, r *http.Request, reset bool) {
	ctx := r.Context()
	correlationID := correlation.CorrelationIDFromContext(ctx)
	errResp := errors.Errorf("An unexpected error occurred while processing the request. X-Request-Id: %s", correlationID)

	var assignmentReqBody FormationAssignmentRequestBody
	err := decodeJSONBody(w, r, &assignmentReqBody)
	if err != nil {
		var mr *malformedRequest
		if errors.As(err, &mr) {
			log.C(ctx).Error(mr.msg)
			respondWithError(ctx, w, mr.status, mr)
		} else {
			log.C(ctx).Error(err.Error())
			respondWithError(ctx, w, http.StatusInternalServerError, errResp)
		}
		return
	}

	log.C(ctx).Info("Validating formation assignment request body...")
	if err = assignmentReqBody.Validate(ctx); err != nil {
		log.C(ctx).WithError(err).Error("An error occurred while validating the request body")
		respondWithError(ctx, w, http.StatusBadRequest, errors.Errorf("Request Body contains invalid input: %q. X-Request-Id: %s", err.Error(), correlationID))
		return
	}

	routeVars := mux.Vars(r)
	formationID := routeVars[FormationIDParam]
	formationAssignmentID := routeVars[FormationAssignmentIDParam]

	if formationID == "" || formationAssignmentID == "" {
		log.C(ctx).Errorf("Missing required parameters: %q or/and %q", FormationIDParam, FormationAssignmentIDParam)
		respondWithError(ctx, w, http.StatusBadRequest, errors.Errorf("Not all of the required parameters are provided. X-Request-Id: %s", correlationID))
		return
	}

	tx, err := h.transact.Begin()
	if err != nil {
		log.C(ctx).WithError(err).Error("unable to establish connection with database")
		respondWithError(ctx, w, http.StatusInternalServerError, errResp)
		return
	}
	defer h.transact.RollbackUnlessCommitted(ctx, tx)
	ctx = persistence.SaveToContext(ctx, tx)

	fa, err := h.faService.GetGlobalByIDAndFormationID(ctx, formationAssignmentID, formationID)
	if err != nil {
		log.C(ctx).Error(err)
		if apperrors.IsNotFoundError(err) {
			errResp := errors.Errorf("Formation assignment with ID %q was not found. X-Request-Id: %s", formationAssignmentID, correlationID)
			respondWithError(ctx, w, http.StatusNotFound, errResp)
			return
		}
		respondWithError(ctx, w, http.StatusInternalServerError, errResp)
		return
	}

	ctx = tenant.SaveToContext(ctx, fa.TenantID, "")

	formation, err := h.formationService.Get(ctx, formationID)
	if err != nil {
		log.C(ctx).WithError(err).Errorf("An error occurred while getting formation from formation assignment with ID: %q", fa.FormationID)
		if apperrors.IsNotFoundError(err) {
			errResp := errors.Errorf("Formation with ID %q was not found. X-Request-Id: %s", formationID, correlationID)
			respondWithError(ctx, w, http.StatusNotFound, errResp)
			return
		}
		respondWithError(ctx, w, http.StatusInternalServerError, errResp)
		return
	}

	// Only customers of type BI can push configurations with empty state even if the formation is not yet ready.
	// This mechanism is used to set up initial configuration before sending the first wave of notifications
	if len(assignmentReqBody.State) > 0 && formation.State != model.ReadyFormationState {
		log.C(ctx).WithError(err).Errorf("Cannot update formation assignment for formation with ID %q as formation is not in %q state. X-Request-Id: %s", fa.FormationID, model.ReadyFormationState, correlationID)
		respondWithError(ctx, w, http.StatusBadRequest, errResp)
		return
	}

	formationOperation := determineOperationBasedOnFormationAssignmentState(fa)
<<<<<<< HEAD
	notificationStatusReport := newNotificationStatusReportFromRequestBody(assignmentReqBody, fa)
	stateFromStatusReport := notificationStatusReport.State
	if !isStateSupportedForOperation(model.FormationAssignmentState(stateFromStatusReport), formationOperation, reset){
		log.C(ctx).Errorf("An invalid state: %q is provided for %q operation with reset option %t", stateFromStatusReport, formationOperation, reset)
		errResp := errors.Errorf("An invalid state: %s is provided for %s operation. X-Request-Id: %s", stateFromStatusReport, formationOperation, correlationID)
		respondWithError(ctx, w, http.StatusBadRequest, errResp)
		return
=======
	if len(assignmentReqBody.State) == 0 {
		if assignmentReqBody.Error != "" {
			switch formationOperation {
			case model.AssignFormation:
				assignmentReqBody.State = model.CreateErrorAssignmentState
			case model.UnassignFormation:
				assignmentReqBody.State = model.DeleteErrorAssignmentState
			}
		} else {
			assignmentReqBody.State = model.FormationAssignmentState(fa.State)
		}
>>>>>>> 65178201
	}

	if reset {
		if assignmentReqBody.State != model.ReadyAssignmentState && assignmentReqBody.State != model.ConfigPendingAssignmentState {
			errResp := errors.Errorf("Cannot reset formation assignment with source %q and target %q to state %s. X-Request-Id: %s", fa.Source, fa.Target, assignmentReqBody.State, correlationID)
			respondWithError(ctx, w, http.StatusBadRequest, errResp)
			return
		}

		if fa.State != string(model.ReadyAssignmentState) {
			errResp := errors.Errorf("Cannot reset formation assignment with source %q and target %q because assignment is not in %q state. X-Request-Id: %s", fa.Source, fa.Target, model.ReadyAssignmentState, correlationID)
			respondWithError(ctx, w, http.StatusBadRequest, errResp)
			return
		}
		reverseFA, err := h.faService.GetReverseBySourceAndTarget(ctx, fa.FormationID, fa.Source, fa.Target)
		if err != nil {
			log.C(ctx).Error(err)
			if apperrors.IsNotFoundError(err) {
				errResp := errors.Errorf("Cannot reset formation assignment with source %q and target %q because reverse assignment is missing. X-Request-Id: %s", fa.Source, fa.Target, correlationID)
				respondWithError(ctx, w, http.StatusBadRequest, errResp)
				return
			}
			respondWithError(ctx, w, http.StatusInternalServerError, errResp)
			return
		}
		if reverseFA.State != string(model.ReadyAssignmentState) {
			errResp := errors.Errorf("Cannot reset formation assignment with source %q and target %q because reverse assignment is not in %q state. X-Request-Id: %s", reverseFA.Source, reverseFA.Target, model.ReadyAssignmentState, correlationID)
			respondWithError(ctx, w, http.StatusBadRequest, errResp)
			return
		}
		log.C(ctx).Infof("Resetting formation assignment with ID: %s to state: %s", fa.ID, stateFromStatusReport)
		fa.State = stateFromStatusReport
		if err = h.faService.Update(ctx, fa.ID, fa); err != nil {
			respondWithError(ctx, w, http.StatusInternalServerError, errResp)
			return
		}
		log.C(ctx).Infof("Resetting reverse formation assignment with ID: %s to state: %s", reverseFA.ID, model.InitialAssignmentState)
		reverseFA.State = string(model.InitialAssignmentState)
		if err = h.faService.Update(ctx, reverseFA.ID, reverseFA); err != nil {
			respondWithError(ctx, w, http.StatusInternalServerError, errResp)
			return
		}
	}

	if formationOperation == model.UnassignFormation {
		log.C(ctx).Infof("Processing status update for formation assignment with ID: %s during %q operation", fa.ID, model.UnassignFormation)
		isFADeleted, err := h.processFormationAssignmentUnassignStatusUpdate(ctx, fa, notificationStatusReport)

		if commitErr := tx.Commit(); commitErr != nil {
			log.C(ctx).WithError(err).Error("An error occurred while closing database transaction")
			respondWithError(ctx, w, http.StatusInternalServerError, errResp)
			return
		}

		if err != nil {
			log.C(ctx).WithError(err).Errorf("An error occurred while processing formation assignment status update for %q operation", model.UnassignFormation)
			respondWithError(ctx, w, http.StatusInternalServerError, errResp)
			return
		}

		if isFADeleted {
			if err = h.processFormationUnassign(ctx, formation, fa); err != nil {
				log.C(ctx).WithError(err).Error("An error occurred while unassigning from formation")
				respondWithError(ctx, w, http.StatusInternalServerError, errResp)
				return
			}
		}

		log.C(ctx).Infof("The formation assignment with ID: %q was successfully processed for %q operation", formationAssignmentID, model.UnassignFormation)
		httputils.Respond(w, http.StatusOK)
		return
	}

	log.C(ctx).Infof("Processing status update for formation assignment with ID: %s during %q operation", fa.ID, model.AssignFormation)
	shouldProcessNotifications, errorResponse := h.processFormationAssignmentAssignStatusUpdate(ctx, fa, notificationStatusReport, correlationID)
	if errorResponse != nil {
		respondWithError(ctx, w, errorResponse.statusCode, errors.New(errorResponse.errorMessage))
		return
	}

	if err = tx.Commit(); err != nil {
		log.C(ctx).WithError(err).Error("An error occurred while closing database transaction")
		respondWithError(ctx, w, http.StatusInternalServerError, errResp)
		return
	}
	log.C(ctx).Infof("The formation assignment with ID: %q and formation ID: %q was successfully updated with state: %q", formationAssignmentID, formationID, fa.State)

	if formationassignmentpkg.IsConfigEmpty(string(notificationStatusReport.Configuration)) { // do not generate formation assignment notifications when configuration is empty
		log.C(ctx).Info("The configuration in the request body is empty. Formation assignment notification won't be generated")
		httputils.Respond(w, http.StatusOK)
		return
	}

	if shouldProcessNotifications {
		// The formation assignment notifications processing is independent of the status update request handling.
		// That's why we're executing it in a go routine and in parallel to this returning a response to the client
		go h.processFormationAssignmentNotifications(fa, correlationID)
	}

	httputils.Respond(w, http.StatusOK)
}

// UpdateFormationStatus handles formation status updates
func (h *Handler) UpdateFormationStatus(w http.ResponseWriter, r *http.Request) {
	ctx := r.Context()
	correlationID := correlation.CorrelationIDFromContext(ctx)
	errResp := errors.Errorf("An unexpected error occurred while processing the request. X-Request-Id: %s", correlationID)

	var reqBody FormationRequestBody
	err := decodeJSONBody(w, r, &reqBody)
	if err != nil {
		var mr *malformedRequest
		if errors.As(err, &mr) {
			log.C(ctx).Error(mr.msg)
			respondWithError(ctx, w, mr.status, mr)
		} else {
			log.C(ctx).Error(err.Error())
			respondWithError(ctx, w, http.StatusInternalServerError, errResp)
		}
		return
	}

	log.C(ctx).Info("Validating formation request body...")
	if err = reqBody.Validate(); err != nil {
		log.C(ctx).WithError(err).Error("An error occurred while validating the request body")
		respondWithError(ctx, w, http.StatusBadRequest, errors.Errorf("Request Body contains invalid input: %q. X-Request-Id: %s", err.Error(), correlationID))
		return
	}

	routeVars := mux.Vars(r)
	formationID := routeVars[FormationIDParam]
	if formationID == "" {
		log.C(ctx).Errorf("Missing required parameters: %q", FormationIDParam)
		respondWithError(ctx, w, http.StatusBadRequest, errors.Errorf("Not all of the required parameters are provided. X-Request-Id: %s", correlationID))
		return
	}

	tx, err := h.transact.Begin()
	if err != nil {
		log.C(ctx).WithError(err).Error("unable to establish connection with database")
		respondWithError(ctx, w, http.StatusInternalServerError, errResp)
		return
	}
	defer h.transact.RollbackUnlessCommitted(ctx, tx)
	ctx = persistence.SaveToContext(ctx, tx)

	f, err := h.formationService.GetGlobalByID(ctx, formationID)
	if err != nil {
		log.C(ctx).Error(err)
		respondWithError(ctx, w, http.StatusInternalServerError, errResp)
		return
	}

	ctx = tenant.SaveToContext(ctx, f.TenantID, "")

	if f.State == model.DeletingFormationState {
		log.C(ctx).Infof("Processing formation status update for %q operation...", model.DeleteFormation)
		err = h.processFormationDeleteStatusUpdate(ctx, f, reqBody)
		if err != nil {
			log.C(ctx).WithError(err).Errorf("An error occurred while processing formation status update for %q operation. X-Request-Id: %s", model.DeleteFormation, correlationID)
			respondWithError(ctx, w, http.StatusInternalServerError, errResp)
			return
		}

		if err = tx.Commit(); err != nil {
			log.C(ctx).WithError(err).Error("An error occurred while closing database transaction")
			respondWithError(ctx, w, http.StatusInternalServerError, errResp)
			return
		}

		log.C(ctx).Infof("The status update for formation with ID: %q was successfully processed for %q operation", formationID, model.DeleteFormation)
		httputils.Respond(w, http.StatusOK)
		return
	}

	log.C(ctx).Infof("Processing formation status update for %q operation...", model.CreateFormation)
	shouldResync, err := h.processFormationCreateStatusUpdate(ctx, f, reqBody)
	if err != nil {
		log.C(ctx).WithError(err).Errorf("An error occurred while processing formation status update for %q operation. X-Request-Id: %s", model.CreateFormation, correlationID)
		respondWithError(ctx, w, http.StatusInternalServerError, errResp)
		return
	}

	if err = tx.Commit(); err != nil {
		log.C(ctx).WithError(err).Error("An error occurred while closing database transaction")
		respondWithError(ctx, w, http.StatusInternalServerError, errResp)
		return
	}
	log.C(ctx).Infof("The status update for formation with ID: %q was successfully processed for %q operation", formationID, model.CreateFormation)

	if shouldResync {
		// The formation notifications processing is independent of the status update request handling.
		// That's why we're executing it in a go routine and in parallel to this returning a response to the client
		go h.processFormationNotifications(f, correlationID)
	}

	httputils.Respond(w, http.StatusOK)
}

func (h *Handler) processFormationUnassign(ctx context.Context, formation *model.Formation, fa *model.FormationAssignment) error {
	unassignTx, err := h.transact.Begin()
	if err != nil {
		return errors.Wrapf(err, "while beginning transaction")
	}
	defer h.transact.RollbackUnlessCommitted(ctx, unassignTx)

	unassignCtx := persistence.SaveToContext(ctx, unassignTx)

	if err = h.unassignObjectFromFormationWhenThereAreNoFormationAssignments(unassignCtx, fa, formation, fa.Source, fa.SourceType); err != nil {
		return errors.Wrapf(err, "while unassigning object with type: %q and ID: %q", fa.SourceType, fa.Source)
	}

	if err = h.unassignObjectFromFormationWhenThereAreNoFormationAssignments(unassignCtx, fa, formation, fa.Target, fa.TargetType); err != nil {
		return errors.Wrapf(err, "while unassigning object with type: %q and ID: %q", fa.TargetType, fa.Target)
	}

	if err = unassignTx.Commit(); err != nil {
		return errors.Wrapf(err, "while committing transaction")
	}

	return nil
}

func (h *Handler) unassignObjectFromFormationWhenThereAreNoFormationAssignments(ctx context.Context, fa *model.FormationAssignment, formation *model.Formation, objectID string, objectType model.FormationAssignmentType) error {
	formationAssignmentsForObject, err := h.faService.ListFormationAssignmentsForObjectID(ctx, fa.FormationID, objectID)
	if err != nil {
		return errors.Wrapf(err, "while listing formation assignments for object with type: %q and ID: %q", objectType, objectID)
	}

	// if there are no formation assignments left after the deletion, execute unassign formation for the object
	if len(formationAssignmentsForObject) == 0 {
		log.C(ctx).Infof("Unassining formation with name: %q for object with ID: %q and type: %q", formation.Name, objectID, objectType)
		f, err := h.formationService.UnassignFormation(ctx, fa.TenantID, objectID, graphql.FormationObjectType(objectType), *formation)
		if err != nil {
			return errors.Wrapf(err, "while unassigning formation with name: %q for object ID: %q and type: %q", formation.Name, objectID, objectType)
		}
		log.C(ctx).Infof("Object with type: %q and ID: %q was successfully unassigned from formation with name: %q", objectType, objectID, f.Name)
	}
	return nil
}

// Validate validates the formation assignment's request body input
func (b FormationAssignmentRequestBody) Validate(ctx context.Context) error {
	consumerInfo, err := consumer.LoadFromContext(ctx)
	if err != nil {
		return errors.Wrap(err, "while fetching consumer info from context")
	}
	consumerType := consumerInfo.ConsumerType

	var fieldRules []*validation.FieldRules
	fieldRules = append(
		fieldRules,
		validation.Field(&b.State,
			validation.Required.When(consumerType != consumer.BusinessIntegration),
			validation.When(b.Error != "", validation.In(model.CreateErrorAssignmentState, model.DeleteErrorAssignmentState)),
			validation.When(len(b.Configuration) > 0, validation.In(model.ReadyAssignmentState, model.ConfigPendingAssignmentState)),
			// in case of empty error and configuration
			validation.In(model.ReadyAssignmentState, model.CreateErrorAssignmentState, model.DeleteErrorAssignmentState, model.ConfigPendingAssignmentState),
		),
		validation.Field(&b.Configuration, validation.When(b.Error != "", validation.Empty)),
		validation.Field(&b.Error, validation.When(len(b.Configuration) > 0, validation.Empty)),
	)

	return validation.ValidateStruct(&b, fieldRules...)
}

// Validate validates the formation's request body input
func (b FormationRequestBody) Validate() error {
	return validation.ValidateStruct(&b,
		validation.Field(&b.State,
			validation.When(len(b.Error) == 0, validation.In(model.ReadyFormationState, model.CreateErrorFormationState, model.DeleteErrorFormationState)).
				Else(validation.In(model.CreateErrorFormationState, model.DeleteErrorFormationState))))
}

// processFormationAssignmentUnassignStatusUpdate handles the async unassign formation assignment status update
func (h *Handler) processFormationAssignmentUnassignStatusUpdate(ctx context.Context, fa *model.FormationAssignment, statusReport *statusreport.NotificationStatusReport) (bool, error) {
	stateFromStatusReport := model.FormationAssignmentState(statusReport.State)

<<<<<<< HEAD
	if stateFromStatusReport == model.DeleteErrorAssignmentState {
		if err := h.faStatusService.UpdateWithConstraints(ctx, statusReport, fa, model.UnassignFormation); err != nil {
			return false, errors.Wrapf(err, "while updating error state to: %s for formation assignment with ID: %q", stateFromStatusReport, fa.ID)
=======
	notificationStatusReport := newNotificationStatusReportFromRequestBody(reqBody)

	if reqBody.State == model.DeleteErrorAssignmentState {
		if err := h.faStatusService.SetAssignmentToErrorStateWithConstraints(ctx, notificationStatusReport, fa, reqBody.Error, formationassignment.ClientError, reqBody.State, model.UnassignFormation); err != nil {
			return false, errors.Wrapf(err, "while updating error state to: %s for formation assignment with ID: %q", reqBody.State, fa.ID)
>>>>>>> 65178201
		}
		return false, nil
	}

<<<<<<< HEAD
	if err := h.faStatusService.DeleteWithConstraints(ctx, fa.ID, statusReport); err != nil {
=======
	if err := h.faStatusService.DeleteWithConstraints(ctx, fa.ID, notificationStatusReport); err != nil {
>>>>>>> 65178201
		log.C(ctx).WithError(err).Infof("An error occurred while deleting the assignment with ID: %q with constraints", fa.ID)
		if apperrors.IsNotFoundError(err) {
			log.C(ctx).Infof("Assignment with ID %q has already been deleted", fa.ID)
			return true, nil
		}

		if updateError := h.faService.SetAssignmentToErrorState(ctx, fa, err.Error(), formationassignment.TechnicalError, model.DeleteErrorAssignmentState); updateError != nil {
			return false, errors.Wrapf(updateError, "while updating error state: %s", errors.Wrapf(err, "while deleting formation assignment with id %q", fa.ID).Error())
		}

		return false, errors.Wrapf(err, "while deleting formation assignment with ID: %q", fa.ID)
	}

	return true, nil
}

<<<<<<< HEAD
func (h *Handler) processFormationAssignmentAssignStatusUpdate(ctx context.Context, fa *model.FormationAssignment, statusReport *statusreport.NotificationStatusReport, correlationID string) (bool, *responseError) {
	log.C(ctx).Infof("Updating formation assignment with ID: %q and formation ID: %q with state: %q", fa.ID, fa.FormationID, fa.State)
	if err := h.faStatusService.UpdateWithConstraints(ctx, statusReport, fa, model.AssignFormation); err != nil {
=======
func (h *Handler) processFormationAssignmentAssignStatusUpdate(ctx context.Context, fa *model.FormationAssignment, reqBody FormationAssignmentRequestBody, correlationID string) (bool, *responseError) {
	if len(reqBody.State) > 0 && reqBody.State != model.CreateErrorAssignmentState && reqBody.State != model.ReadyAssignmentState && reqBody.State != model.ConfigPendingAssignmentState && reqBody.State != model.InitialAssignmentState {
		log.C(ctx).Errorf("An invalid state: %q is provided for %q operation", reqBody.State, model.AssignFormation)
		return false, &responseError{
			statusCode:   http.StatusBadRequest,
			errorMessage: fmt.Sprintf("An invalid state: %s is provided for %s operation. X-Request-Id: %s", reqBody.State, model.AssignFormation, correlationID),
		}
	}

	notificationStatusReport := newNotificationStatusReportFromRequestBody(reqBody)

	if reqBody.State == model.CreateErrorAssignmentState {
		if err := h.faStatusService.SetAssignmentToErrorStateWithConstraints(ctx, notificationStatusReport, fa, reqBody.Error, formationassignment.ClientError, reqBody.State, model.AssignFormation); err != nil {
			log.C(ctx).WithError(err).Errorf("while updating error state to: %s for formation assignment with ID: %q", reqBody.State, fa.ID)
			return false, &responseError{
				statusCode:   http.StatusInternalServerError,
				errorMessage: fmt.Sprintf("An unexpected error occurred while processing the request. X-Request-Id: %s", correlationID),
			}
		}

		return false, nil
	}

	if len(reqBody.State) > 0 {
		fa.State = string(reqBody.State)
	} else {
		log.C(ctx).Infof("State is not provided, proceeding with the current state of the FA %q", fa.State)
	}

	if len(reqBody.Configuration) > 0 {
		fa.Value = reqBody.Configuration
	}

	log.C(ctx).Infof("Updating formation assignment with ID: %q and formation ID: %q with state: %q", fa.ID, fa.FormationID, fa.State)
	if err := h.faStatusService.UpdateWithConstraints(ctx, notificationStatusReport, fa, model.AssignFormation); err != nil {
>>>>>>> 65178201
		log.C(ctx).WithError(err).Errorf("An error occurred while updating formation assignment with ID: %q and formation ID: %q with state: %q", fa.ID, fa.FormationID, fa.State)
		return false, &responseError{
			statusCode:   http.StatusInternalServerError,
			errorMessage: fmt.Sprintf("An unexpected error occurred while processing the request. X-Request-Id: %s", correlationID),
		}
	}

	shouldSendReverseNotification := model.FormationAssignmentState(statusReport.State) != model.CreateErrorAssignmentState

	return shouldSendReverseNotification, nil
}

// processFormationDeleteStatusUpdate handles the async delete formation status update
func (h *Handler) processFormationDeleteStatusUpdate(ctx context.Context, formation *model.Formation, reqBody FormationRequestBody) error {
	if reqBody.State != model.ReadyFormationState && reqBody.State != model.DeleteErrorFormationState {
		return errors.Errorf("An invalid state: %q is provided for %q operation", reqBody.State, model.DeleteFormation)
	}

	if reqBody.State == model.DeleteErrorFormationState {
		if err := h.formationStatusService.SetFormationToErrorStateWithConstraints(ctx, formation, reqBody.Error, formationassignment.ClientError, reqBody.State, model.DeleteFormation); err != nil {
			return errors.Wrapf(err, "while updating error state to: %s for formation with ID: %q", reqBody.State, formation.ID)
		}
		return nil
	}

	log.C(ctx).Infof("Deleting formation with ID: %q and name: %q", formation.ID, formation.Name)
	if err := h.formationStatusService.DeleteFormationEntityAndScenariosWithConstraints(ctx, formation.TenantID, formation); err != nil {
		return errors.Wrapf(err, "while deleting formation with ID: %q and name: %q", formation.ID, formation.Name)
	}

	return nil
}

// processFormationCreateStatusUpdate handles the async create formation status update
func (h *Handler) processFormationCreateStatusUpdate(ctx context.Context, formation *model.Formation, reqBody FormationRequestBody) (bool, error) {
	if reqBody.State != model.ReadyFormationState && reqBody.State != model.CreateErrorFormationState {
		return false, errors.Errorf("An invalid state: %q is provided for %q operation", reqBody.State, model.CreateFormation)
	}

	if reqBody.State == model.CreateErrorFormationState {
		if err := h.formationStatusService.SetFormationToErrorStateWithConstraints(ctx, formation, reqBody.Error, formationassignment.ClientError, reqBody.State, model.CreateFormation); err != nil {
			return false, errors.Wrapf(err, "while updating error state to: %s for formation with ID: %q", reqBody.State, formation.ID)
		}
		return false, nil
	}

	log.C(ctx).Infof("Updating formation with ID: %q and name: %q to: %q state", formation.ID, formation.Name, reqBody.State)
	formation.State = model.ReadyFormationState
	if err := h.formationStatusService.UpdateWithConstraints(ctx, formation, model.CreateFormation); err != nil {
		return false, errors.Wrapf(err, "while updating formation with ID: %q to: %q state", formation.ID, model.ReadyFormationState)
	}

	return true, nil
}

func (h *Handler) processFormationAssignmentNotifications(fa *model.FormationAssignment, correlationID string) {
	ctx, cancel := context.WithCancel(context.TODO())
	defer cancel()

	ctx = tenant.SaveToContext(ctx, fa.TenantID, "")

	correlationIDKey := correlation.RequestIDHeaderKey
	ctx = correlation.SaveCorrelationIDHeaderToContext(ctx, &correlationIDKey, &correlationID)

	logger := log.C(ctx).WithField(correlationIDKey, correlationID)
	ctx = log.ContextWithLogger(ctx, logger)

	log.C(ctx).Info("Configuration is provided in the request body. Starting formation assignment asynchronous notifications processing...")

	tx, err := h.transact.Begin()
	if err != nil {
		log.C(ctx).WithError(err).Error("unable to establish connection with database")
		return
	}
	defer h.transact.RollbackUnlessCommitted(ctx, tx)
	ctx = persistence.SaveToContext(ctx, tx)

	log.C(ctx).Infof("Generating formation assignment notifications for ID: %q and formation ID: %q", fa.ID, fa.FormationID)
	notificationReq, err := h.faNotificationService.GenerateFormationAssignmentNotification(ctx, fa, model.AssignFormation)
	if err != nil {
		log.C(ctx).WithError(err).Errorf("An error occurred while generating formation assignment notifications for ID: %q and formation ID: %q", fa.ID, fa.FormationID)
		return
	}

	reverseFA, err := h.faService.GetReverseBySourceAndTarget(ctx, fa.FormationID, fa.Source, fa.Target)
	if err != nil {
		log.C(ctx).WithError(err).Errorf("An error occurred while getting reverse formation assignment by source: %q and target: %q", fa.Source, fa.Target)
		return
	}

	log.C(ctx).Infof("Generating reverse formation assignment notifications for ID: %q and formation ID: %q", reverseFA.ID, reverseFA.FormationID)
	reverseNotificationReq, err := h.faNotificationService.GenerateFormationAssignmentNotification(ctx, reverseFA, model.AssignFormation)
	if err != nil {
		log.C(ctx).WithError(err).Errorf("An error occurred while generating reverse formation assignment notifications for ID: %q and formation ID: %q", fa.ID, fa.FormationID)
		return
	}

	if notificationReq == nil && reverseNotificationReq == nil {
		log.C(ctx).Info("No formation assignment notification is generated. Returning...")
		return
	}

	faReqMapping := formationassignment.FormationAssignmentRequestMapping{
		Request:             notificationReq,
		FormationAssignment: fa,
	}

	reverseFAReqMapping := formationassignment.FormationAssignmentRequestMapping{
		Request:             reverseNotificationReq,
		FormationAssignment: reverseFA,
	}

	assignmentPair := formationassignment.AssignmentMappingPairWithOperation{
		AssignmentMappingPair: &formationassignment.AssignmentMappingPair{
			AssignmentReqMapping:        &reverseFAReqMapping, // the status update call is a response to the original notification that's why here we switch the assignment and reverse assignment
			ReverseAssignmentReqMapping: &faReqMapping,
		},
		Operation: model.AssignFormation,
	}

	log.C(ctx).Infof("Processing formation assignment pair and its notifications...")
	_, err = h.faService.ProcessFormationAssignmentPair(ctx, &assignmentPair)
	if err != nil {
		log.C(ctx).WithError(err).Error("An error occurred while processing formation assignment pair and its notifications")
		if updateError := h.faService.SetAssignmentToErrorState(ctx, reverseFA, err.Error(), formationassignment.TechnicalError, model.CreateErrorAssignmentState); updateError != nil {
			log.C(ctx).WithError(updateError).Errorf("An error occurred while updating formation assignment with ID: %s to error state", reverseFA.ID)
			return
		}
		if err = tx.Commit(); err != nil {
			log.C(ctx).WithError(err).Error("An error occurred while closing database transaction")
		}
		return
	}

	if err = tx.Commit(); err != nil {
		log.C(ctx).WithError(err).Error("An error occurred while closing database transaction")
		return
	}

	log.C(ctx).Info("Finished formation assignment asynchronous notifications processing")
}

func (h *Handler) processFormationNotifications(f *model.Formation, correlationID string) {
	ctx, cancel := context.WithCancel(context.TODO())
	defer cancel()

	ctx = tenant.SaveToContext(ctx, f.TenantID, "")

	correlationIDKey := correlation.RequestIDHeaderKey
	ctx = correlation.SaveCorrelationIDHeaderToContext(ctx, &correlationIDKey, &correlationID)

	logger := log.C(ctx).WithField(correlationIDKey, correlationID)
	ctx = log.ContextWithLogger(ctx, logger)

	tx, err := h.transact.Begin()
	if err != nil {
		log.C(ctx).WithError(err).Error("unable to establish connection with database")
		return
	}
	defer h.transact.RollbackUnlessCommitted(ctx, tx)
	ctx = persistence.SaveToContext(ctx, tx)

	log.C(ctx).Infof("Starting asynchronous resynchronization for formation with ID: %q and name: %q...", f.ID, f.Name)
	if _, err := h.formationService.ResynchronizeFormationNotifications(ctx, f.ID, false); err != nil {
		log.C(ctx).WithError(err).Errorf("while resynchronize formation notifications for formation with ID: %q", f.ID)
		return
	}

	if err = tx.Commit(); err != nil {
		log.C(ctx).WithError(err).Error("An error occurred while closing database transaction")
		return
	}

	log.C(ctx).Infof("Finished asynchronous formation resynchronization processing for formation with ID: %q and name: %q", f.ID, f.Name)
}

func decodeJSONBody(w http.ResponseWriter, r *http.Request, dst interface{}) error {
	if r.Header.Get(httputils.HeaderContentTypeKey) != "" {
		value, _ := header.ParseValueAndParams(r.Header, httputils.HeaderContentTypeKey)
		if value != httputils.ContentTypeApplicationJSON {
			return &malformedRequest{status: http.StatusUnsupportedMediaType, msg: "Content-Type header is not application/json"}
		}
	}

	// Use http.MaxBytesReader to enforce a maximum read of 1MB from the
	// response body. A request body larger than that will now result in
	// Decode() returning a "http: request body too large" error.
	r.Body = http.MaxBytesReader(w, r.Body, 1048576)

	dec := json.NewDecoder(r.Body)
	dec.DisallowUnknownFields()

	err := dec.Decode(&dst)
	if err != nil {
		var syntaxError *json.SyntaxError
		var unmarshalTypeError *json.UnmarshalTypeError

		switch {
		case errors.As(err, &syntaxError):
			msg := fmt.Sprintf("Request body contains badly-formed JSON (at position %d)", syntaxError.Offset)
			return &malformedRequest{status: http.StatusBadRequest, msg: msg}

		case errors.Is(err, io.ErrUnexpectedEOF):
			return &malformedRequest{status: http.StatusBadRequest, msg: "Request body contains badly-formed JSON"}

		case errors.As(err, &unmarshalTypeError):
			msg := fmt.Sprintf("Request body contains an invalid value for the %q field (at position %d)", unmarshalTypeError.Field, unmarshalTypeError.Offset)
			return &malformedRequest{status: http.StatusBadRequest, msg: msg}

		case strings.HasPrefix(err.Error(), "json: unknown field "):
			fieldName := strings.TrimPrefix(err.Error(), "json: unknown field ")
			msg := fmt.Sprintf("Request body contains unknown field %s", fieldName)
			return &malformedRequest{status: http.StatusBadRequest, msg: msg}

		case errors.Is(err, io.EOF):
			return &malformedRequest{status: http.StatusBadRequest, msg: "Request body must not be empty"}

		case err.Error() == "http: request body too large":
			return &malformedRequest{status: http.StatusRequestEntityTooLarge, msg: "Request body must not be larger than 1MB"}

		default:
			return err
		}
	}

	err = dec.Decode(&struct{}{})
	if err != io.EOF {
		return &malformedRequest{status: http.StatusBadRequest, msg: "Request body must only contain a single JSON object"}
	}

	return nil
}

func determineOperationBasedOnFormationAssignmentState(fa *model.FormationAssignment) model.FormationOperation {
	unassignOperationStates := []string{string(model.DeletingAssignmentState), string(model.DeleteErrorAssignmentState)}
	if str.ValueIn(fa.State, unassignOperationStates) {
		return model.UnassignFormation
	}
	return model.AssignFormation
}

func (mr *malformedRequest) Error() string {
	return mr.msg
}

type responseError struct {
	statusCode   int
	errorMessage string
}

<<<<<<< HEAD
func newNotificationStatusReportFromRequestBody(requestBody FormationAssignmentRequestBody, fa *model.FormationAssignment) *statusreport.NotificationStatusReport {
	return statusreport.NewNotificationStatusReport(requestBody.Configuration, calculateState(requestBody, fa), requestBody.Error)
}

func calculateState(requestBody FormationAssignmentRequestBody, fa *model.FormationAssignment) string {
	if requestBody.State != "" {
		return string(requestBody.State)
	}

	if requestBody.Error == "" {
		return fa.State
	}

	operation := determineOperationBasedOnFormationAssignmentState(fa)

	if operation == model.AssignFormation {
		return string(model.CreateErrorAssignmentState)
	}

	return string(model.DeleteErrorAssignmentState)
}

func isSupportedStateForReset(state model.FormationAssignmentState) bool {
	return state == model.ReadyAssignmentState || state == model.ConfigPendingAssignmentState
}

func isSupportedStateForStatusUpdateWithAssignOperation(state model.FormationAssignmentState) bool {
	return state == model.CreateErrorAssignmentState ||
		state == model.ReadyAssignmentState ||
		state == model.ConfigPendingAssignmentState ||
		state == model.InitialAssignmentState
}

func isSupportedStateForStatusUpdateWithUnassignOperation(state model.FormationAssignmentState) bool {
	return state == model.DeleteErrorAssignmentState ||
		state == model.ReadyAssignmentState
}

func isStateSupportedForOperation(state model.FormationAssignmentState, operation model.FormationOperation, isReset bool) bool {
	isSupportedForOperation := false

	if operation == model.AssignFormation {
		isSupportedForOperation = isSupportedStateForStatusUpdateWithAssignOperation(state)
	}

	if operation == model.UnassignFormation {
		isSupportedForOperation = isSupportedStateForStatusUpdateWithUnassignOperation(state)
	}

	if isReset {
		return isSupportedForOperation && isSupportedStateForReset(state)
	}

	return isSupportedForOperation

=======
func newNotificationStatusReportFromRequestBody(requestBody FormationAssignmentRequestBody) *statusreport.NotificationStatusReport {
	return statusreport.NewNotificationStatusReport(requestBody.Configuration, string(requestBody.State), requestBody.Error)
>>>>>>> 65178201
}<|MERGE_RESOLUTION|>--- conflicted
+++ resolved
@@ -4,8 +4,6 @@
 	"context"
 	"encoding/json"
 	"github.com/kyma-incubator/compass/components/director/pkg/consumer"
-
-	"github.com/kyma-incubator/compass/components/director/internal/domain/statusreport"
 
 	"github.com/kyma-incubator/compass/components/director/internal/domain/statusreport"
 
@@ -39,10 +37,6 @@
 //go:generate mockery --exported --name=formationAssignmentStatusService --output=automock --outpkg=automock --case=underscore --disable-version-string
 type formationAssignmentStatusService interface {
 	UpdateWithConstraints(ctx context.Context, notificationStatusReport *statusreport.NotificationStatusReport, fa *model.FormationAssignment, operation model.FormationOperation) error
-<<<<<<< HEAD
-=======
-	SetAssignmentToErrorStateWithConstraints(ctx context.Context, notificationStatusReport *statusreport.NotificationStatusReport, assignment *model.FormationAssignment, errorMessage string, errorCode formationassignment.AssignmentErrorCode, state model.FormationAssignmentState, operation model.FormationOperation) error
->>>>>>> 65178201
 	DeleteWithConstraints(ctx context.Context, id string, notificationStatusReport *statusreport.NotificationStatusReport) error
 }
 
@@ -176,7 +170,6 @@
 	}
 
 	formationOperation := determineOperationBasedOnFormationAssignmentState(fa)
-<<<<<<< HEAD
 	notificationStatusReport := newNotificationStatusReportFromRequestBody(assignmentReqBody, fa)
 	stateFromStatusReport := notificationStatusReport.State
 	if !isStateSupportedForOperation(model.FormationAssignmentState(stateFromStatusReport), formationOperation, reset){
@@ -184,19 +177,6 @@
 		errResp := errors.Errorf("An invalid state: %s is provided for %s operation. X-Request-Id: %s", stateFromStatusReport, formationOperation, correlationID)
 		respondWithError(ctx, w, http.StatusBadRequest, errResp)
 		return
-=======
-	if len(assignmentReqBody.State) == 0 {
-		if assignmentReqBody.Error != "" {
-			switch formationOperation {
-			case model.AssignFormation:
-				assignmentReqBody.State = model.CreateErrorAssignmentState
-			case model.UnassignFormation:
-				assignmentReqBody.State = model.DeleteErrorAssignmentState
-			}
-		} else {
-			assignmentReqBody.State = model.FormationAssignmentState(fa.State)
-		}
->>>>>>> 65178201
 	}
 
 	if reset {
@@ -475,26 +455,14 @@
 func (h *Handler) processFormationAssignmentUnassignStatusUpdate(ctx context.Context, fa *model.FormationAssignment, statusReport *statusreport.NotificationStatusReport) (bool, error) {
 	stateFromStatusReport := model.FormationAssignmentState(statusReport.State)
 
-<<<<<<< HEAD
 	if stateFromStatusReport == model.DeleteErrorAssignmentState {
 		if err := h.faStatusService.UpdateWithConstraints(ctx, statusReport, fa, model.UnassignFormation); err != nil {
 			return false, errors.Wrapf(err, "while updating error state to: %s for formation assignment with ID: %q", stateFromStatusReport, fa.ID)
-=======
-	notificationStatusReport := newNotificationStatusReportFromRequestBody(reqBody)
-
-	if reqBody.State == model.DeleteErrorAssignmentState {
-		if err := h.faStatusService.SetAssignmentToErrorStateWithConstraints(ctx, notificationStatusReport, fa, reqBody.Error, formationassignment.ClientError, reqBody.State, model.UnassignFormation); err != nil {
-			return false, errors.Wrapf(err, "while updating error state to: %s for formation assignment with ID: %q", reqBody.State, fa.ID)
->>>>>>> 65178201
 		}
 		return false, nil
 	}
 
-<<<<<<< HEAD
 	if err := h.faStatusService.DeleteWithConstraints(ctx, fa.ID, statusReport); err != nil {
-=======
-	if err := h.faStatusService.DeleteWithConstraints(ctx, fa.ID, notificationStatusReport); err != nil {
->>>>>>> 65178201
 		log.C(ctx).WithError(err).Infof("An error occurred while deleting the assignment with ID: %q with constraints", fa.ID)
 		if apperrors.IsNotFoundError(err) {
 			log.C(ctx).Infof("Assignment with ID %q has already been deleted", fa.ID)
@@ -511,47 +479,9 @@
 	return true, nil
 }
 
-<<<<<<< HEAD
 func (h *Handler) processFormationAssignmentAssignStatusUpdate(ctx context.Context, fa *model.FormationAssignment, statusReport *statusreport.NotificationStatusReport, correlationID string) (bool, *responseError) {
 	log.C(ctx).Infof("Updating formation assignment with ID: %q and formation ID: %q with state: %q", fa.ID, fa.FormationID, fa.State)
 	if err := h.faStatusService.UpdateWithConstraints(ctx, statusReport, fa, model.AssignFormation); err != nil {
-=======
-func (h *Handler) processFormationAssignmentAssignStatusUpdate(ctx context.Context, fa *model.FormationAssignment, reqBody FormationAssignmentRequestBody, correlationID string) (bool, *responseError) {
-	if len(reqBody.State) > 0 && reqBody.State != model.CreateErrorAssignmentState && reqBody.State != model.ReadyAssignmentState && reqBody.State != model.ConfigPendingAssignmentState && reqBody.State != model.InitialAssignmentState {
-		log.C(ctx).Errorf("An invalid state: %q is provided for %q operation", reqBody.State, model.AssignFormation)
-		return false, &responseError{
-			statusCode:   http.StatusBadRequest,
-			errorMessage: fmt.Sprintf("An invalid state: %s is provided for %s operation. X-Request-Id: %s", reqBody.State, model.AssignFormation, correlationID),
-		}
-	}
-
-	notificationStatusReport := newNotificationStatusReportFromRequestBody(reqBody)
-
-	if reqBody.State == model.CreateErrorAssignmentState {
-		if err := h.faStatusService.SetAssignmentToErrorStateWithConstraints(ctx, notificationStatusReport, fa, reqBody.Error, formationassignment.ClientError, reqBody.State, model.AssignFormation); err != nil {
-			log.C(ctx).WithError(err).Errorf("while updating error state to: %s for formation assignment with ID: %q", reqBody.State, fa.ID)
-			return false, &responseError{
-				statusCode:   http.StatusInternalServerError,
-				errorMessage: fmt.Sprintf("An unexpected error occurred while processing the request. X-Request-Id: %s", correlationID),
-			}
-		}
-
-		return false, nil
-	}
-
-	if len(reqBody.State) > 0 {
-		fa.State = string(reqBody.State)
-	} else {
-		log.C(ctx).Infof("State is not provided, proceeding with the current state of the FA %q", fa.State)
-	}
-
-	if len(reqBody.Configuration) > 0 {
-		fa.Value = reqBody.Configuration
-	}
-
-	log.C(ctx).Infof("Updating formation assignment with ID: %q and formation ID: %q with state: %q", fa.ID, fa.FormationID, fa.State)
-	if err := h.faStatusService.UpdateWithConstraints(ctx, notificationStatusReport, fa, model.AssignFormation); err != nil {
->>>>>>> 65178201
 		log.C(ctx).WithError(err).Errorf("An error occurred while updating formation assignment with ID: %q and formation ID: %q with state: %q", fa.ID, fa.FormationID, fa.State)
 		return false, &responseError{
 			statusCode:   http.StatusInternalServerError,
@@ -802,7 +732,6 @@
 	errorMessage string
 }
 
-<<<<<<< HEAD
 func newNotificationStatusReportFromRequestBody(requestBody FormationAssignmentRequestBody, fa *model.FormationAssignment) *statusreport.NotificationStatusReport {
 	return statusreport.NewNotificationStatusReport(requestBody.Configuration, calculateState(requestBody, fa), requestBody.Error)
 }
@@ -858,8 +787,4 @@
 
 	return isSupportedForOperation
 
-=======
-func newNotificationStatusReportFromRequestBody(requestBody FormationAssignmentRequestBody) *statusreport.NotificationStatusReport {
-	return statusreport.NewNotificationStatusReport(requestBody.Configuration, string(requestBody.State), requestBody.Error)
->>>>>>> 65178201
 }