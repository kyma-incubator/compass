package formationmapping

import (
	"context"
	"encoding/json"

	"github.com/kyma-incubator/compass/components/director/pkg/graphql"

	"github.com/kyma-incubator/compass/components/director/pkg/correlation"

	"github.com/kyma-incubator/compass/components/director/internal/domain/formationassignment"
	"github.com/kyma-incubator/compass/components/director/internal/domain/tenant"
	"github.com/kyma-incubator/compass/components/director/internal/model"
	"github.com/kyma-incubator/compass/components/director/pkg/persistence"
	"github.com/pkg/errors"

	"fmt"
	"io"
	"net/http"
	"strings"

	"github.com/go-openapi/runtime/middleware/header"
	validation "github.com/go-ozzo/ozzo-validation/v4"
	"github.com/gorilla/mux"
	"github.com/kyma-incubator/compass/components/director/pkg/httputils"
	"github.com/kyma-incubator/compass/components/director/pkg/log"
)

type malformedRequest struct {
	status int
	msg    string
}

// FormationAssignmentRequestBody contains the request input of the formation assignment async status request
type FormationAssignmentRequestBody struct {
	State         model.FormationAssignmentState `json:"state,omitempty"`
	Configuration json.RawMessage                `json:"configuration,omitempty"`
	Error         string                         `json:"error,omitempty"`
}

// FormationRequestBody contains the request input of the formation async status request
type FormationRequestBody struct {
	State model.FormationState `json:"state"`
	Error string               `json:"error,omitempty"`
}

// Handler is the base struct definition of the FormationMappingHandler
type Handler struct {
	transact               persistence.Transactioner
	faService              FormationAssignmentService
	faStatusService        formationAssignmentStatusService
	faNotificationService  FormationAssignmentNotificationService
	formationService       formationService
	formationStatusService formationStatusService
}

// NewFormationMappingHandler creates a formation mapping Handler
func NewFormationMappingHandler(transact persistence.Transactioner, faService FormationAssignmentService, faStatusService formationAssignmentStatusService, faNotificationService FormationAssignmentNotificationService, formationService formationService, formationStatusService formationStatusService) *Handler {
	return &Handler{
		transact:               transact,
		faService:              faService,
		faStatusService:        faStatusService,
		faNotificationService:  faNotificationService,
		formationService:       formationService,
		formationStatusService: formationStatusService,
	}
}

// UpdateFormationAssignmentStatus handles formation assignment status updates
func (h *Handler) UpdateFormationAssignmentStatus(w http.ResponseWriter, r *http.Request) {
	ctx := r.Context()
	correlationID := correlation.CorrelationIDFromContext(ctx)
	errResp := errors.Errorf("An unexpected error occurred while processing the request. X-Request-Id: %s", correlationID)

	var reqBody FormationAssignmentRequestBody
	err := decodeJSONBody(w, r, &reqBody)
	if err != nil {
		var mr *malformedRequest
		if errors.As(err, &mr) {
			log.C(ctx).Error(mr.msg)
			respondWithError(ctx, w, mr.status, mr)
		} else {
			log.C(ctx).Error(err.Error())
			respondWithError(ctx, w, http.StatusInternalServerError, errResp)
		}
		return
	}

	log.C(ctx).Info("Validating formation assignment request body...")
	if err = reqBody.Validate(); err != nil {
		log.C(ctx).WithError(err).Error("An error occurred while validating the request body")
		respondWithError(ctx, w, http.StatusBadRequest, errors.Errorf("Request Body contains invalid input: %q. X-Request-Id: %s", err.Error(), correlationID))
		return
	}

	routeVars := mux.Vars(r)
	formationID := routeVars[FormationIDParam]
	formationAssignmentID := routeVars[FormationAssignmentIDParam]

	if formationID == "" || formationAssignmentID == "" {
		log.C(ctx).Errorf("Missing required parameters: %q or/and %q", FormationIDParam, FormationAssignmentIDParam)
		respondWithError(ctx, w, http.StatusBadRequest, errors.Errorf("Not all of the required parameters are provided. X-Request-Id: %s", correlationID))
		return
	}

	tx, err := h.transact.Begin()
	if err != nil {
		log.C(ctx).WithError(err).Error("unable to establish connection with database")
		respondWithError(ctx, w, http.StatusInternalServerError, errResp)
		return
	}
	defer h.transact.RollbackUnlessCommitted(ctx, tx)
	ctx = persistence.SaveToContext(ctx, tx)

	fa, err := h.faService.GetGlobalByIDAndFormationID(ctx, formationAssignmentID, formationID)
	if err != nil {
		log.C(ctx).Error(err)
		respondWithError(ctx, w, http.StatusInternalServerError, errResp)
		return
	}

	ctx = tenant.SaveToContext(ctx, fa.TenantID, "")

	formation, err := h.formationService.Get(ctx, formationID)
	if err != nil {
		log.C(ctx).WithError(err).Errorf("An error occurred while getting formation from formation assignment with ID: %q", fa.FormationID)
		respondWithError(ctx, w, http.StatusInternalServerError, errResp)
		return
	}

	if len(reqBody.State) > 0 && formation.State != model.ReadyFormationState {
		log.C(ctx).WithError(err).Errorf("Cannot update formation assignment for formation with ID %q as formation is not in %q state. X-Request-Id: %s", fa.FormationID, model.ReadyFormationState, correlationID)
		respondWithError(ctx, w, http.StatusBadRequest, errResp)
		return
	}

	if fa.Source == fa.Target && fa.SourceType == fa.TargetType {
		errResp := errors.Errorf("Cannot update formation assignment with source %q and target %q. X-Request-Id: %s", fa.Source, fa.Target, correlationID)
		respondWithError(ctx, w, http.StatusBadRequest, errResp)
		return
	}

	if fa.State == string(model.DeletingAssignmentState) {
		isFADeleted, err := h.processFormationAssignmentUnassignStatusUpdate(ctx, fa, reqBody)
		if err != nil {
			log.C(ctx).WithError(err).Errorf("An error occurred while processing formation assignment staus update for %q operation", model.UnassignFormation)
			respondWithError(ctx, w, http.StatusInternalServerError, errResp)
			return
		}

		if err = tx.Commit(); err != nil {
			log.C(ctx).WithError(err).Error("An error occurred while closing database transaction")
			respondWithError(ctx, w, http.StatusInternalServerError, errResp)
			return
		}

		if isFADeleted {
			if err = h.processFormationUnassign(ctx, formation, fa); err != nil {
				log.C(ctx).WithError(err).Error("An error occurred while unassigning from formation")
				respondWithError(ctx, w, http.StatusInternalServerError, errResp)
				return
			}
		}

		log.C(ctx).Infof("The formation assignment with ID: %q was successfully processed for %q operation", formationAssignmentID, model.UnassignFormation)
		httputils.Respond(w, http.StatusOK)
		return
	}

	if len(reqBody.State) > 0 && reqBody.State != model.CreateErrorAssignmentState && reqBody.State != model.ReadyAssignmentState && reqBody.State != model.ConfigPendingAssignmentState {
		log.C(ctx).Errorf("An invalid state: %q is provided for %q operation", reqBody.State, model.AssignFormation)
		respondWithError(ctx, w, http.StatusBadRequest, errors.Errorf("An invalid state: %s is provided for %s operation. X-Request-Id: %s", reqBody.State, model.AssignFormation, correlationID))
		return
	}

	if reqBody.State == model.CreateErrorAssignmentState {
		if err = h.faStatusService.SetAssignmentToErrorStateWithConstraints(ctx, fa, reqBody.Error, formationassignment.ClientError, reqBody.State, model.CreateFormation); err != nil {
			log.C(ctx).WithError(err).Errorf("while updating error state to: %s for formation assignment with ID: %q", reqBody.State, formationAssignmentID)
			respondWithError(ctx, w, http.StatusInternalServerError, errResp)
			return
		}
	}

	if len(reqBody.State) > 0 {
		fa.State = string(reqBody.State)
	} else {
		log.C(ctx).Infof("State is not provided, proceeding with the current state of the FA %q", fa.State)
	}

	if len(reqBody.Configuration) > 0 {
		fa.Value = reqBody.Configuration
	}

	log.C(ctx).Infof("Updating formation assignment with ID: %q and formation ID: %q with state: %q", formationAssignmentID, formationID, fa.State)
	if err = h.faStatusService.UpdateWithConstraints(ctx, fa, model.AssignFormation); err != nil {
		log.C(ctx).WithError(err).Errorf("An error occurred while updating formation assignment with ID: %q and formation ID: %q with state: %q", formationAssignmentID, formationID, fa.State)
		respondWithError(ctx, w, http.StatusInternalServerError, errResp)
		return
	}

	if err = tx.Commit(); err != nil {
		log.C(ctx).WithError(err).Error("An error occurred while closing database transaction")
		respondWithError(ctx, w, http.StatusInternalServerError, errResp)
	}
	log.C(ctx).Infof("The formation assignment with ID: %q and formation ID: %q was successfully updated with state: %q", formationAssignmentID, formationID, fa.State)

	if len(reqBody.Configuration) == 0 { // do not generate formation assignment notifications when configuration is not provided
		log.C(ctx).Info("No configuration is provided in the request body. Formation assignment notification won't be generated")
		httputils.Respond(w, http.StatusOK)
		return
	}

	// The formation assignment notifications processing is independent of the status update request handling.
	// That's why we're executing it in a go routine and in parallel to this returning a response to the client
	go func() {
		log.C(ctx).Info("Configuration is provided in the request body. Starting formation assignment asynchronous notifications processing...")

		tx, err = h.transact.Begin()
		if err != nil {
			log.C(ctx).WithError(err).Error("unable to establish connection with database")
			return
		}
		defer h.transact.RollbackUnlessCommitted(ctx, tx)
		ctx = persistence.SaveToContext(ctx, tx)

		log.C(ctx).Infof("Generating formation assignment notifications for ID: %q and formation ID: %q", fa.ID, fa.FormationID)
		notificationReq, err := h.faNotificationService.GenerateFormationAssignmentNotification(ctx, fa)
		if err != nil {
			log.C(ctx).WithError(err).Errorf("An error occurred while generating formation assignment notifications for ID: %q and formation ID: %q", formationAssignmentID, formationID)
			return
		}
		if notificationReq == nil {
			log.C(ctx).Info("No formation assignment notification is generated. Returning...")
			return
		}

		reverseFA, err := h.faService.GetReverseBySourceAndTarget(ctx, fa.FormationID, fa.Source, fa.Target)
		if err != nil {
			log.C(ctx).WithError(err).Errorf("An error occurred while getting reverse formation assignment by source: %q and target: %q", fa.Source, fa.Target)
			return
		}

		log.C(ctx).Infof("Generating reverse formation assignment notifications for ID: %q and formation ID: %q", reverseFA.ID, reverseFA.FormationID)
		reverseNotificationReq, err := h.faNotificationService.GenerateFormationAssignmentNotification(ctx, reverseFA)
		if err != nil {
			log.C(ctx).WithError(err).Errorf("An error occurred while generating reverse formation assignment notifications for ID: %q and formation ID: %q", formationAssignmentID, formationID)
			return
		}

		faReqMapping := formationassignment.FormationAssignmentRequestMapping{
			Request:             notificationReq,
			FormationAssignment: fa,
		}

		reverseFAReqMapping := formationassignment.FormationAssignmentRequestMapping{
			Request:             reverseNotificationReq,
			FormationAssignment: reverseFA,
		}

		assignmentPair := formationassignment.AssignmentMappingPairWithOperation{
			AssignmentMappingPair: &formationassignment.AssignmentMappingPair{
				Assignment:        &reverseFAReqMapping, // the status update call is a response to the original notification that's why here we switch the assignment and reverse assignment
				ReverseAssignment: &faReqMapping,
			},
			Operation: model.AssignFormation,
		}

		log.C(ctx).Infof("Processing formation assignment pairs and their notifications")
		_, err = h.faService.ProcessFormationAssignmentPair(ctx, &assignmentPair)
		if err != nil {
			log.C(ctx).WithError(err).Error("An error occurred while processing formation assignment pairs and their notifications")
			return
		}

		if err = tx.Commit(); err != nil {
			log.C(ctx).WithError(err).Error("An error occurred while closing database transaction")
			return
		}

		log.C(ctx).Info("Finished formation assignment asynchronous notifications processing")
	}()

	httputils.Respond(w, http.StatusOK)
}

// UpdateFormationStatus handles asynchronous formation status updates
func (h *Handler) UpdateFormationStatus(w http.ResponseWriter, r *http.Request) {
	ctx := r.Context()
	correlationID := correlation.CorrelationIDFromContext(ctx)
	errResp := errors.Errorf("An unexpected error occurred while processing the request. X-Request-Id: %s", correlationID)

	var reqBody FormationRequestBody
	err := decodeJSONBody(w, r, &reqBody)
	if err != nil {
		var mr *malformedRequest
		if errors.As(err, &mr) {
			log.C(ctx).Error(mr.msg)
			respondWithError(ctx, w, mr.status, mr)
		} else {
			log.C(ctx).Error(err.Error())
			respondWithError(ctx, w, http.StatusInternalServerError, errResp)
		}
		return
	}

	log.C(ctx).Info("Validating formation request body...")
	if err = reqBody.Validate(); err != nil {
		log.C(ctx).WithError(err).Error("An error occurred while validating the request body")
		respondWithError(ctx, w, http.StatusBadRequest, errors.Errorf("Request Body contains invalid input: %q. X-Request-Id: %s", err.Error(), correlationID))
		return
	}

	routeVars := mux.Vars(r)
	formationID := routeVars[FormationIDParam]
	if formationID == "" {
		log.C(ctx).Errorf("Missing required parameters: %q", FormationIDParam)
		respondWithError(ctx, w, http.StatusBadRequest, errors.Errorf("Not all of the required parameters are provided. X-Request-Id: %s", correlationID))
		return
	}

	tx, err := h.transact.Begin()
	if err != nil {
		log.C(ctx).WithError(err).Error("unable to establish connection with database")
		respondWithError(ctx, w, http.StatusInternalServerError, errResp)
		return
	}
	defer h.transact.RollbackUnlessCommitted(ctx, tx)
	ctx = persistence.SaveToContext(ctx, tx)

	f, err := h.formationService.GetGlobalByID(ctx, formationID)
	if err != nil {
		log.C(ctx).Error(err)
		respondWithError(ctx, w, http.StatusInternalServerError, errResp)
		return
	}

	ctx = tenant.SaveToContext(ctx, f.TenantID, "")

	if f.State == model.DeletingFormationState {
		log.C(ctx).Infof("Processing asynchronous formation status update for %q operation...", model.DeleteFormation)
		err = h.processAsynchronousFormationDelete(ctx, f, reqBody)
		if err != nil {
			log.C(ctx).WithError(err).Errorf("An error occurred while processing asynchronous formation status update for %q operation. X-Request-Id: %s", model.DeleteFormation, correlationID)
			respondWithError(ctx, w, http.StatusInternalServerError, errResp)
			return
		}

		if err = tx.Commit(); err != nil {
			log.C(ctx).WithError(err).Error("An error occurred while closing database transaction")
			respondWithError(ctx, w, http.StatusInternalServerError, errResp)
			return
		}

		log.C(ctx).Infof("The status update for formation with ID: %q was successfully processed asynchronously for %q operation", formationID, model.DeleteFormation)
		httputils.Respond(w, http.StatusOK)
		return
	}

	log.C(ctx).Infof("Processing asynchronous formation status update for %q operation...", model.CreateFormation)
	err = h.processAsynchronousFormationCreate(ctx, f, reqBody)
	if err != nil {
		log.C(ctx).WithError(err).Errorf("An error occurred while processing asynchronous formation status update for %q operation. X-Request-Id: %s", model.CreateFormation, correlationID)
		respondWithError(ctx, w, http.StatusInternalServerError, errResp)
		return
	}

	if err = tx.Commit(); err != nil {
		log.C(ctx).WithError(err).Error("An error occurred while closing database transaction")
		respondWithError(ctx, w, http.StatusInternalServerError, errResp)
		return
	}

	log.C(ctx).Infof("The status update for formation with ID: %q was successfully processed asynchronously for %q operation", formationID, model.CreateFormation)
	httputils.Respond(w, http.StatusOK)
}

func (h *Handler) processFormationUnassign(ctx context.Context, formation *model.Formation, fa *model.FormationAssignment) error {
	unassignTx, err := h.transact.Begin()
	if err != nil {
		return errors.Wrapf(err, "while beginning transaction")
	}
	defer h.transact.RollbackUnlessCommitted(ctx, unassignTx)

	unassignCtx := persistence.SaveToContext(ctx, unassignTx)

	if err = h.unassignObjectFromFormationWhenThereAreNoFormationAssignments(unassignCtx, fa, formation, fa.Source, fa.SourceType); err != nil {
		return errors.Wrapf(err, "while unassigning object with type: %q and ID: %q", fa.SourceType, fa.Source)
	}

	if err = h.unassignObjectFromFormationWhenThereAreNoFormationAssignments(unassignCtx, fa, formation, fa.Target, fa.TargetType); err != nil {
		return errors.Wrapf(err, "while unassigning object with type: %q and ID: %q", fa.TargetType, fa.Target)
	}

	if err = unassignTx.Commit(); err != nil {
		return errors.Wrapf(err, "while committing transaction")
	}

	return nil
}

func (h *Handler) unassignObjectFromFormationWhenThereAreNoFormationAssignments(ctx context.Context, fa *model.FormationAssignment, formation *model.Formation, objectID string, objectType model.FormationAssignmentType) error {
	formationAssignmentsForObject, err := h.faService.ListFormationAssignmentsForObjectID(ctx, fa.FormationID, objectID)
	if err != nil {
		return errors.Wrapf(err, "while listing formation assignments for object with type: %q and ID: %q", objectType, objectID)
	}

	// if there are no formation assignments left after the deletion, execute unassign formation for the object
	if len(formationAssignmentsForObject) == 0 {
		log.C(ctx).Infof("Unassining formation with name: %q for object with ID: %q and type: %q", formation.Name, objectID, objectType)
		f, err := h.formationService.UnassignFormation(ctx, fa.TenantID, objectID, graphql.FormationObjectType(objectType), *formation)
		if err != nil {
			return errors.Wrapf(err, "while unassigning formation with name: %q for object ID: %q and type: %q", formation.Name, objectID, objectType)
		}
		log.C(ctx).Infof("Object with type: %q and ID: %q was successfully unassigned from formation with name: %q", objectType, objectID, f.Name)
	}
	return nil
}

// Validate validates the formation assignment's request body input
func (b FormationAssignmentRequestBody) Validate() error {
	var fieldRules []*validation.FieldRules
	fieldRules = append(fieldRules, validation.Field(&b.State, validation.In(model.ReadyAssignmentState, model.CreateErrorAssignmentState, model.DeleteErrorAssignmentState, model.ConfigPendingAssignmentState)))

	if b.Error != "" {
		fieldRules = make([]*validation.FieldRules, 0)
		fieldRules = append(fieldRules, validation.Field(&b.State, validation.In(model.CreateErrorAssignmentState, model.DeleteErrorAssignmentState)))
		fieldRules = append(fieldRules, validation.Field(&b.Configuration, validation.Empty))
		return validation.ValidateStruct(&b, fieldRules...)
	} else if len(b.Configuration) > 0 {
		fieldRules = make([]*validation.FieldRules, 0)
		fieldRules = append(fieldRules, validation.Field(&b.State, validation.In(model.ReadyAssignmentState, model.ConfigPendingAssignmentState)))
		fieldRules = append(fieldRules, validation.Field(&b.Error, validation.Empty))
		return validation.ValidateStruct(&b, fieldRules...)
	}

	return validation.ValidateStruct(&b, fieldRules...)
}

// Validate validates the formation's request body input
func (b FormationRequestBody) Validate() error {
	return validation.ValidateStruct(&b,
		validation.Field(&b.State,
			validation.When(len(b.Error) == 0, validation.In(model.ReadyFormationState, model.CreateErrorFormationState, model.DeleteErrorFormationState)).
				Else(validation.In(model.CreateErrorFormationState, model.DeleteErrorFormationState))))
}

// processFormationAssignmentUnassignStatusUpdate handles the async unassign formation assignment status update
func (h *Handler) processFormationAssignmentUnassignStatusUpdate(ctx context.Context, fa *model.FormationAssignment, reqBody FormationAssignmentRequestBody) (bool, error) {
	if reqBody.State != model.DeleteErrorAssignmentState && reqBody.State != model.ReadyAssignmentState {
		return false, errors.Errorf("An invalid state: %q is provided for %q operation", reqBody.State, model.UnassignFormation)
	}

	if reqBody.State == model.DeleteErrorAssignmentState {
<<<<<<< HEAD
		if err := h.faUpdater.SetAssignmentToErrorState(ctx, fa, reqBody.Error, formationassignment.ClientError, reqBody.State, model.UnassignFormation); err != nil {
=======
		if err := h.faStatusService.SetAssignmentToErrorStateWithConstraints(ctx, fa, reqBody.Error, formationassignment.ClientError, reqBody.State, model.UnassignFormation); err != nil {
>>>>>>> d47069ce
			return false, errors.Wrapf(err, "while updating error state to: %s for formation assignment with ID: %q", reqBody.State, fa.ID)
		}
		return false, nil
	}

<<<<<<< HEAD
	if err := h.faService.Delete(ctx, fa.ID); err != nil {
=======
	if err := h.faStatusService.DeleteWithConstraints(ctx, fa.ID); err != nil {
>>>>>>> d47069ce
		return false, errors.Wrapf(err, "while deleting formation assignment with ID: %q", fa.ID)
	}

	return true, nil
}

// processAsynchronousFormationDelete handles the async delete formation status update
func (h *Handler) processAsynchronousFormationDelete(ctx context.Context, formation *model.Formation, reqBody FormationRequestBody) error {
	if reqBody.State != model.ReadyFormationState && reqBody.State != model.DeleteErrorFormationState {
		return errors.Errorf("An invalid state: %q is provided for %q operation", reqBody.State, model.DeleteFormation)
	}

	if reqBody.State == model.DeleteErrorFormationState {
		if err := h.formationStatusService.SetFormationToErrorStateWithConstraints(ctx, formation, reqBody.Error, formationassignment.ClientError, reqBody.State, model.DeleteFormation); err != nil {
			return errors.Wrapf(err, "while updating error state to: %s for formation with ID: %q", reqBody.State, formation.ID)
		}
		return nil
	}

	log.C(ctx).Infof("Deleting formation with ID: %q and name: %q", formation.ID, formation.Name)
	if err := h.formationStatusService.DeleteFormationEntityAndScenariosWithConstraints(ctx, formation.TenantID, formation); err != nil {
		return errors.Wrapf(err, "while deleting formation with ID: %q and name: %q", formation.ID, formation.Name)
	}

	return nil
}

// processAsynchronousFormationCreate handles the async create formation status update
func (h *Handler) processAsynchronousFormationCreate(ctx context.Context, formation *model.Formation, reqBody FormationRequestBody) error {
	if reqBody.State != model.ReadyFormationState && reqBody.State != model.CreateErrorFormationState {
		return errors.Errorf("An invalid state: %q is provided for %q operation", reqBody.State, model.CreateFormation)
	}

	if reqBody.State == model.CreateErrorFormationState {
		if err := h.formationStatusService.SetFormationToErrorStateWithConstraints(ctx, formation, reqBody.Error, formationassignment.ClientError, reqBody.State, model.CreateFormation); err != nil {
			return errors.Wrapf(err, "while updating error state to: %s for formation with ID: %q", reqBody.State, formation.ID)
		}
		return nil
	}

	log.C(ctx).Infof("Updating formation with ID: %q and name: %q to: %q state", formation.ID, formation.Name, reqBody.State)
	formation.State = model.ReadyFormationState
	if err := h.formationStatusService.UpdateWithConstraints(ctx, formation, model.CreateFormation); err != nil {
		return errors.Wrapf(err, "while updating formation with ID: %q to: %q state", formation.ID, model.ReadyFormationState)
	}

	log.C(ctx).Infof("Resynchronizing formation with ID: %q and name: %q", formation.ID, formation.Name)
	if _, err := h.formationService.ResynchronizeFormationNotifications(ctx, formation.ID); err != nil {
		return errors.Wrapf(err, "while resynchronize formation notifications for formation with ID: %q", formation.ID)
	}

	return nil
}

func decodeJSONBody(w http.ResponseWriter, r *http.Request, dst interface{}) error {
	if r.Header.Get(httputils.HeaderContentTypeKey) != "" {
		value, _ := header.ParseValueAndParams(r.Header, httputils.HeaderContentTypeKey)
		if value != httputils.ContentTypeApplicationJSON {
			return &malformedRequest{status: http.StatusUnsupportedMediaType, msg: "Content-Type header is not application/json"}
		}
	}

	// Use http.MaxBytesReader to enforce a maximum read of 1MB from the
	// response body. A request body larger than that will now result in
	// Decode() returning a "http: request body too large" error.
	r.Body = http.MaxBytesReader(w, r.Body, 1048576)

	dec := json.NewDecoder(r.Body)
	dec.DisallowUnknownFields()

	err := dec.Decode(&dst)
	if err != nil {
		var syntaxError *json.SyntaxError
		var unmarshalTypeError *json.UnmarshalTypeError

		switch {
		case errors.As(err, &syntaxError):
			msg := fmt.Sprintf("Request body contains badly-formed JSON (at position %d)", syntaxError.Offset)
			return &malformedRequest{status: http.StatusBadRequest, msg: msg}

		case errors.Is(err, io.ErrUnexpectedEOF):
			return &malformedRequest{status: http.StatusBadRequest, msg: "Request body contains badly-formed JSON"}

		case errors.As(err, &unmarshalTypeError):
			msg := fmt.Sprintf("Request body contains an invalid value for the %q field (at position %d)", unmarshalTypeError.Field, unmarshalTypeError.Offset)
			return &malformedRequest{status: http.StatusBadRequest, msg: msg}

		case strings.HasPrefix(err.Error(), "json: unknown field "):
			fieldName := strings.TrimPrefix(err.Error(), "json: unknown field ")
			msg := fmt.Sprintf("Request body contains unknown field %s", fieldName)
			return &malformedRequest{status: http.StatusBadRequest, msg: msg}

		case errors.Is(err, io.EOF):
			return &malformedRequest{status: http.StatusBadRequest, msg: "Request body must not be empty"}

		case err.Error() == "http: request body too large":
			return &malformedRequest{status: http.StatusRequestEntityTooLarge, msg: "Request body must not be larger than 1MB"}

		default:
			return err
		}
	}

	err = dec.Decode(&struct{}{})
	if err != io.EOF {
		return &malformedRequest{status: http.StatusBadRequest, msg: "Request body must only contain a single JSON object"}
	}

	return nil
}

func (mr *malformedRequest) Error() string {
	return mr.msg
}<|MERGE_RESOLUTION|>--- conflicted
+++ resolved
@@ -451,21 +451,13 @@
 	}
 
 	if reqBody.State == model.DeleteErrorAssignmentState {
-<<<<<<< HEAD
-		if err := h.faUpdater.SetAssignmentToErrorState(ctx, fa, reqBody.Error, formationassignment.ClientError, reqBody.State, model.UnassignFormation); err != nil {
-=======
 		if err := h.faStatusService.SetAssignmentToErrorStateWithConstraints(ctx, fa, reqBody.Error, formationassignment.ClientError, reqBody.State, model.UnassignFormation); err != nil {
->>>>>>> d47069ce
 			return false, errors.Wrapf(err, "while updating error state to: %s for formation assignment with ID: %q", reqBody.State, fa.ID)
 		}
 		return false, nil
 	}
 
-<<<<<<< HEAD
-	if err := h.faService.Delete(ctx, fa.ID); err != nil {
-=======
 	if err := h.faStatusService.DeleteWithConstraints(ctx, fa.ID); err != nil {
->>>>>>> d47069ce
 		return false, errors.Wrapf(err, "while deleting formation assignment with ID: %q", fa.ID)
 	}
 
