--- conflicted
+++ resolved
@@ -3,12 +3,9 @@
 import (
 	"context"
 	"encoding/json"
-<<<<<<< HEAD
-=======
 
 	"github.com/kyma-incubator/compass/components/director/pkg/correlation"
 
->>>>>>> c2db5e76
 	"github.com/kyma-incubator/compass/components/director/internal/domain/formationassignment"
 	"github.com/kyma-incubator/compass/components/director/internal/domain/tenant"
 	"github.com/kyma-incubator/compass/components/director/internal/model"
@@ -106,12 +103,8 @@
 
 	fa, err := h.faService.GetGlobalByIDAndFormationID(ctx, formationAssignmentID, formationID)
 	if err != nil {
-<<<<<<< HEAD
 		log.C(ctx).Error(err)
 		respondWithError(ctx, w, http.StatusInternalServerError, errors.Errorf("while getting formation assignment with ID: %q and formation ID: %q globally", formationAssignmentID, formationID))
-=======
-		log.C(ctx).WithError(err).Errorf("while getting formation assignment with ID: %q and formation ID: %q globally", formationAssignmentID, formationID)
-		respondWithError(ctx, w, http.StatusInternalServerError, errors.Errorf("An unexpected error occurred while processing the request. X-Request-Id: %s", correlationID))
 		return
 	}
 
@@ -143,8 +136,6 @@
 			respondWithError(ctx, w, http.StatusInternalServerError, errors.Errorf("An unexpected error occurred while processing the request. X-Request-Id: %s", correlationID))
 			return
 		}
->>>>>>> c2db5e76
-		return
 	}
 
 	fa.State = string(reqBody.State)
