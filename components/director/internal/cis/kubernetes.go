--- conflicted
+++ resolved
@@ -33,15 +33,7 @@
 	GetTokenURLForRegion(region string) string
 }
 
-<<<<<<< HEAD
-type oAuthDetails struct {
-	ClientID     string // jsonTag
-	ClientSecret string // jsonTag
-	TokenURL     string // jsonTag
-}
 
-=======
->>>>>>> 6bd1a68c
 type kubernetesClient struct {
 	client    *kubernetes.Clientset
 	configmap map[string]string
