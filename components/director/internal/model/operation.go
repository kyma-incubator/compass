package model

import (
	"encoding/json"
	"time"
)

// OperationStatus defines operation status
type OperationStatus string

const (
	// OperationStatusScheduled scheduled operation status
	OperationStatusScheduled OperationStatus = "SCHEDULED"
	// OperationStatusInProgress in progress operation status
	OperationStatusInProgress OperationStatus = "IN_PROGRESS"
	// OperationStatusCompleted completed operation status
	OperationStatusCompleted OperationStatus = "COMPLETED"
	// OperationStatusFailed failed operation status
	OperationStatusFailed OperationStatus = "FAILED"
)

<<<<<<< HEAD
// OperationErrorSeverity defines operation's error severity
type OperationErrorSeverity string

const (
	// OperationErrorSeverityError represents Error severity
	OperationErrorSeverityError OperationErrorSeverity = "ERROR"
	// OperationErrorSeverityWarning represents Warning severity
	OperationErrorSeverityWarning OperationErrorSeverity = "WARNING"
	// OperationErrorSeverityInfo represents Info severity
	OperationErrorSeverityInfo OperationErrorSeverity = "INFO"
	// OperationErrorSeverityNone represents missing severity
	OperationErrorSeverityNone OperationErrorSeverity = "NONE"
)
=======
// ToString stringifies OperationStatus
func (os OperationStatus) ToString() string {
	return string(os)
}
>>>>>>> 4d0b250a

// OperationType defines supported operation types
type OperationType string

const (
	// OperationTypeOrdAggregation specifies open resource discovery operation type
	OperationTypeOrdAggregation OperationType = "ORD_AGGREGATION"
	// OperationTypeSystemFetching specifies system fetching operation type
	OperationTypeSystemFetching OperationType = "SYSTEM_FETCHING"
	// OperationTypeSaasRegistryDiscovery specifies saas registry discovery operation type
	OperationTypeSaasRegistryDiscovery OperationType = "SAAS_REGISTRY_DISCOVERY"
)

// Operation represents an Operation
type Operation struct {
	ID            string
	OpType        OperationType
	Status        OperationStatus
	Data          json.RawMessage
	Error         json.RawMessage
	ErrorSeverity OperationErrorSeverity
	Priority      int
	CreatedAt     *time.Time
	UpdatedAt     *time.Time
}

// OperationInput represents an OperationInput
type OperationInput struct {
	OpType        OperationType
	Status        OperationStatus
	Data          json.RawMessage
	Error         json.RawMessage
	ErrorSeverity OperationErrorSeverity
	Priority      int
	CreatedAt     *time.Time
	UpdatedAt     *time.Time
}

// ToOperation converts OperationInput to Operation
func (i *OperationInput) ToOperation(id string) *Operation {
	if i == nil {
		return nil
	}

	return &Operation{
		ID:            id,
		OpType:        i.OpType,
		Status:        i.Status,
		Data:          i.Data,
		Error:         i.Error,
		ErrorSeverity: i.ErrorSeverity,
		Priority:      i.Priority,
		CreatedAt:     i.CreatedAt,
		UpdatedAt:     i.UpdatedAt,
	}
}<|MERGE_RESOLUTION|>--- conflicted
+++ resolved
@@ -19,7 +19,11 @@
 	OperationStatusFailed OperationStatus = "FAILED"
 )
 
-<<<<<<< HEAD
+// ToString stringifies OperationStatus
+func (os OperationStatus) ToString() string {
+	return string(os)
+}
+
 // OperationErrorSeverity defines operation's error severity
 type OperationErrorSeverity string
 
@@ -33,12 +37,6 @@
 	// OperationErrorSeverityNone represents missing severity
 	OperationErrorSeverityNone OperationErrorSeverity = "NONE"
 )
-=======
-// ToString stringifies OperationStatus
-func (os OperationStatus) ToString() string {
-	return string(os)
-}
->>>>>>> 4d0b250a
 
 // OperationType defines supported operation types
 type OperationType string
