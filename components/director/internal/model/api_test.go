package model_test

import (
	"fmt"
	"testing"

	"github.com/kyma-incubator/compass/components/director/internal/model"
	"github.com/stretchr/testify/assert"
)

func TestAPIDefinitionInput_ToAPIDefinitionWithBundleID(t *testing.T) {
	// given
	id := "foo"
	bndlID := "bar"
	desc := "Sample"
	name := "sample"
	targetUrl := "https://foo.bar"
	group := "sampleGroup"
	tenant := "tenant"

	testCases := []struct {
		Name     string
		Input    *model.APIDefinitionInput
		Expected *model.APIDefinition
	}{
		{
			Name: "All properties given",
			Input: &model.APIDefinitionInput{
				Name:        name,
				Description: &desc,
				TargetURL:   targetUrl,
				Group:       &group,
			},
			Expected: &model.APIDefinition{
<<<<<<< HEAD
				ID:          id,
				BundleID:    &bndlID,
=======
				BundleID:    bndlID,
>>>>>>> 0178122b
				Name:        name,
				Description: &desc,
				TargetURL:   targetUrl,
				Group:       &group,
				Tenant:      tenant,
				BaseEntity: &model.BaseEntity{
					ID:    id,
					Ready: true,
				},
			},
		},
		{
			Name:     "Nil",
			Input:    nil,
			Expected: nil,
		},
	}

	for _, testCase := range testCases {
		t.Run(fmt.Sprintf("%s", testCase.Name), func(t *testing.T) {

			// when
			result := testCase.Input.ToAPIDefinitionWithinBundle(id, bndlID, tenant)

			// then
			assert.Equal(t, testCase.Expected, result)
		})
	}
}<|MERGE_RESOLUTION|>--- conflicted
+++ resolved
@@ -32,12 +32,7 @@
 				Group:       &group,
 			},
 			Expected: &model.APIDefinition{
-<<<<<<< HEAD
-				ID:          id,
 				BundleID:    &bndlID,
-=======
-				BundleID:    bndlID,
->>>>>>> 0178122b
 				Name:        name,
 				Description: &desc,
 				TargetURL:   targetUrl,
