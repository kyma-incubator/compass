--- conflicted
+++ resolved
@@ -8,8 +8,6 @@
 )
 
 type EventDefinition struct {
-<<<<<<< HEAD
-	ID                  string
 	Tenant              string
 	BundleID            *string
 	PackageID           *string
@@ -34,19 +32,11 @@
 	Industry            json.RawMessage
 
 	Version *Version
-=======
-	Tenant      string
-	BundleID    string
-	Name        string
-	Description *string
-	Group       *string
-	Version     *Version
 	*BaseEntity
 }
 
 func (_ *EventDefinition) GetType() resource.Type {
 	return resource.EventDefinition
->>>>>>> 0178122b
 }
 
 type EventDefinitionPage struct {
@@ -94,8 +84,6 @@
 	}
 
 	return &EventDefinition{
-<<<<<<< HEAD
-		ID:                  id,
 		BundleID:            bundleID,
 		PackageID:           packageID,
 		Tenant:              tenant,
@@ -119,17 +107,9 @@
 		LineOfBusiness:      e.LineOfBusiness,
 		Industry:            e.Industry,
 		Version:             e.Version.ToVersion(),
-=======
-		BundleID:    bndlID,
-		Tenant:      tenant,
-		Name:        e.Name,
-		Description: e.Description,
-		Group:       e.Group,
-		Version:     e.Version.ToVersion(),
 		BaseEntity: &BaseEntity{
 			ID:    id,
 			Ready: true,
 		},
->>>>>>> 0178122b
 	}
 }