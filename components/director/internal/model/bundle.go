--- conflicted
+++ resolved
@@ -14,20 +14,16 @@
 	Description                    *string
 	InstanceAuthRequestInputSchema *string
 	DefaultInstanceAuth            *Auth
-<<<<<<< HEAD
-
-	OrdID                        *string
-	ShortDescription             *string
-	Links                        json.RawMessage
-	Labels                       json.RawMessage
-	CredentialExchangeStrategies json.RawMessage
-=======
+	OrdID                          *string
+	ShortDescription               *string
+	Links                          json.RawMessage
+	Labels                         json.RawMessage
+	CredentialExchangeStrategies   json.RawMessage
 	*BaseEntity
 }
 
 func (_ *Bundle) GetType() resource.Type {
 	return resource.Bundle
->>>>>>> 0178122b
 }
 
 func (bndl *Bundle) SetFromUpdateInput(update BundleUpdateInput) {
@@ -91,17 +87,14 @@
 		Description:                    i.Description,
 		InstanceAuthRequestInputSchema: i.InstanceAuthRequestInputSchema,
 		DefaultInstanceAuth:            i.DefaultInstanceAuth.ToAuth(),
-<<<<<<< HEAD
 		OrdID:                          i.OrdID,
 		ShortDescription:               i.ShortDescription,
 		Links:                          i.Links,
 		Labels:                         i.Labels,
 		CredentialExchangeStrategies:   i.CredentialExchangeStrategies,
-=======
 		BaseEntity: &BaseEntity{
 			ID:    id,
 			Ready: true,
 		},
->>>>>>> 0178122b
 	}
 }