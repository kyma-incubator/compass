--- conflicted
+++ resolved
@@ -9,12 +9,8 @@
 	ObjectType          BundleReferenceObjectType
 	ObjectID            *string
 	APIDefaultTargetURL *string
-<<<<<<< HEAD
-	IsDefaultBundle     bool
 	Visibility          string
-=======
 	IsDefaultBundle     *bool
->>>>>>> 56cdf42e
 }
 
 // BundleReferenceObjectType missing godoc
@@ -32,12 +28,8 @@
 // BundleReferenceInput missing godoc
 type BundleReferenceInput struct {
 	APIDefaultTargetURL *string
-<<<<<<< HEAD
-	IsDefaultBundle     bool
 	Visibility          *string
-=======
 	IsDefaultBundle     *bool
->>>>>>> 56cdf42e
 }
 
 // ToBundleReference missing godoc
