package model

<<<<<<< HEAD
import "github.com/kyma-incubator/compass/components/director/pkg/pagination"
=======
import (
	"fmt"

	"github.com/kyma-incubator/compass/components/director/pkg/pagination"
)
>>>>>>> 26feee06

type ApplicationTemplate struct {
	ID                   string
	Name                 string
	Description          *string
	ApplicationInputJSON string
	Placeholders         []ApplicationTemplatePlaceholder
	AccessLevel          ApplicationTemplateAccessLevel
}

type ApplicationTemplatePage struct {
	Data       []*ApplicationTemplate
	PageInfo   *pagination.Page
	TotalCount int
}

type ApplicationTemplatePage struct {
	Data       []*ApplicationTemplate
	PageInfo   *pagination.Page
	TotalCount int
}

type ApplicationTemplateInput struct {
	Name                 string
	Description          *string
	ApplicationInputJSON string
	Placeholders         []ApplicationTemplatePlaceholder
	AccessLevel          ApplicationTemplateAccessLevel
}

type ApplicationTemplateAccessLevel string

const (
	GlobalApplicationTemplateAccessLevel ApplicationTemplateAccessLevel = "GLOBAL"
)

type ApplicationFromTemplateInput struct {
	TemplateName string
	Values       ApplicationFromTemplateInputValues
}

type ApplicationFromTemplateInputValues []*ApplicationTemplateValueInput

func (in ApplicationFromTemplateInputValues) FindPlaceholderValue(name string) (string, error) {
	for _, value := range in {
		if value.Placeholder == name {
			return value.Value, nil
		}
	}
	return "", fmt.Errorf("value for placeholder name '%s' not found", name)
}

type ApplicationTemplatePlaceholder struct {
	Name        string
	Description *string
}

type ApplicationTemplateValueInput struct {
	Placeholder string
	Value       string
}

func (a *ApplicationTemplateInput) ToApplicationTemplate(id string) ApplicationTemplate {
	if a == nil {
		return ApplicationTemplate{}
	}

	return ApplicationTemplate{
		ID:                   id,
		Name:                 a.Name,
		Description:          a.Description,
		ApplicationInputJSON: a.ApplicationInputJSON,
		Placeholders:         a.Placeholders,
		AccessLevel:          a.AccessLevel,
	}
}<|MERGE_RESOLUTION|>--- conflicted
+++ resolved
@@ -1,14 +1,10 @@
 package model
 
-<<<<<<< HEAD
-import "github.com/kyma-incubator/compass/components/director/pkg/pagination"
-=======
 import (
 	"fmt"
 
 	"github.com/kyma-incubator/compass/components/director/pkg/pagination"
 )
->>>>>>> 26feee06
 
 type ApplicationTemplate struct {
 	ID                   string
@@ -17,12 +13,6 @@
 	ApplicationInputJSON string
 	Placeholders         []ApplicationTemplatePlaceholder
 	AccessLevel          ApplicationTemplateAccessLevel
-}
-
-type ApplicationTemplatePage struct {
-	Data       []*ApplicationTemplate
-	PageInfo   *pagination.Page
-	TotalCount int
 }
 
 type ApplicationTemplatePage struct {
