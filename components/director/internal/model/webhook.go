--- conflicted
+++ resolved
@@ -38,13 +38,10 @@
 type WebhookType string
 
 const (
-<<<<<<< HEAD
 	WebhookTypeConfigurationChanged  WebhookType = "CONFIGURATION_CHANGED"
+	WebhookTypeRegisterApplication   WebhookType = "REGISTER_APPLICATION"
+	WebhookTypeDeleteApplication     WebhookType = "UNREGISTER_APPLICATION"
 	WebhookTypeOpenResourceDiscovery WebhookType = "OPEN_RESOURCE_DISCOVERY"
-=======
-	WebhookTypeConfigurationChanged WebhookType = "CONFIGURATION_CHANGED"
-	WebhookTypeRegisterApplication  WebhookType = "REGISTER_APPLICATION"
-	WebhookTypeDeleteApplication    WebhookType = "UNREGISTER_APPLICATION"
 )
 
 type WebhookMode string
@@ -52,7 +49,6 @@
 const (
 	WebhookModeSync  WebhookMode = "SYNC"
 	WebhookModeAsync WebhookMode = "ASYNC"
->>>>>>> afb77c12
 )
 
 func (i *WebhookInput) ToWebhook(id, tenant, applicationID string) *Webhook {
