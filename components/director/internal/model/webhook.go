--- conflicted
+++ resolved
@@ -8,11 +8,7 @@
 	IntegrationSystemID *string
 	CorrelationIDKey    *string
 	Type                WebhookType
-<<<<<<< HEAD
-	URL                 string
-=======
 	URL                 *string
->>>>>>> 1e543bc0
 	Auth                *Auth
 	Mode                *WebhookMode
 	RetryInterval       *int
@@ -27,11 +23,7 @@
 type WebhookInput struct {
 	CorrelationIDKey *string
 	Type             WebhookType
-<<<<<<< HEAD
-	URL              string
-=======
 	URL              *string
->>>>>>> 1e543bc0
 	Auth             *AuthInput
 	Mode             *WebhookMode
 	RetryInterval    *int
