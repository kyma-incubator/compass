--- conflicted
+++ resolved
@@ -31,25 +31,16 @@
 				Group:       &group,
 			},
 			Expected: &model.EventDefinition{
-<<<<<<< HEAD
-				ID:            id,
+				ApplicationID: appID,
 				Tenant:        tenant,
-				ApplicationID: appID,
 				BundleID:      &bndlID,
 				Name:          name,
 				Description:   &desc,
 				Group:         &group,
-=======
-				Tenant:      tenant,
-				BundleID:    &bndlID,
-				Name:        name,
-				Description: &desc,
-				Group:       &group,
 				BaseEntity: &model.BaseEntity{
 					ID:    id,
 					Ready: true,
 				},
->>>>>>> afb77c12
 			},
 		},
 		{
