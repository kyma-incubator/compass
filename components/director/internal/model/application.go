package model

import (
	"encoding/json"
	"time"

	"github.com/kyma-incubator/compass/components/director/pkg/resource"

	"github.com/kyma-incubator/compass/components/director/pkg/pagination"
)

// Application missing godoc
type Application struct {
	ProviderName          *string
	Name                  string
	Description           *string
	Status                *ApplicationStatus
	HealthCheckURL        *string
	IntegrationSystemID   *string
	ApplicationTemplateID *string
	SystemNumber          *string
	BaseURL               *string         `json:"baseUrl"`
	Labels                json.RawMessage `json:"labels"`
	CorrelationIDs        json.RawMessage `json:"correlationIds,omitempty"`
	Type                  string          `json:"-"`
<<<<<<< HEAD
	// SystemStatus shows whether the on-premise system is reachable or unreachable
	SystemStatus *string
=======
	DocumentationLabels   json.RawMessage `json:"documentationLabels"`
>>>>>>> e5ed69fa

	*BaseEntity
}

// GetType missing godoc
func (*Application) GetType() resource.Type {
	return resource.Application
}

// SetFromUpdateInput missing godoc
func (app *Application) SetFromUpdateInput(update ApplicationUpdateInput, timestamp time.Time) {
	if app.Status == nil {
		app.Status = &ApplicationStatus{}
	}
	app.Status.Condition = getApplicationStatusConditionOrDefault(update.StatusCondition)
	app.Status.Timestamp = timestamp

	if update.Description != nil {
		app.Description = update.Description
	}
	if update.HealthCheckURL != nil {
		app.HealthCheckURL = update.HealthCheckURL
	}
	if update.IntegrationSystemID != nil {
		app.IntegrationSystemID = update.IntegrationSystemID
	}
	if update.ProviderName != nil {
		app.ProviderName = update.ProviderName
	}
	if update.BaseURL != nil {
		app.BaseURL = update.BaseURL
	}
	if update.Labels != nil {
		app.Labels = update.Labels
	}
	if update.CorrelationIDs != nil {
		app.CorrelationIDs = update.CorrelationIDs
	}
<<<<<<< HEAD
	if update.SystemStatus != nil {
		app.SystemStatus = update.SystemStatus
=======
	if update.DocumentationLabels != nil {
		app.DocumentationLabels = update.DocumentationLabels
>>>>>>> e5ed69fa
	}
}

// ApplicationStatus missing godoc
type ApplicationStatus struct {
	Condition ApplicationStatusCondition
	Timestamp time.Time
}

// ApplicationStatusCondition missing godoc
type ApplicationStatusCondition string

const (
	// ApplicationStatusConditionInitial missing godoc
	ApplicationStatusConditionInitial ApplicationStatusCondition = "INITIAL"
	// ApplicationStatusConditionConnected missing godoc
	ApplicationStatusConditionConnected ApplicationStatusCondition = "CONNECTED"
	// ApplicationStatusConditionFailed missing godoc
	ApplicationStatusConditionFailed ApplicationStatusCondition = "FAILED"
	// ApplicationStatusConditionCreating missing godoc
	ApplicationStatusConditionCreating ApplicationStatusCondition = "CREATING"
	// ApplicationStatusConditionCreateFailed missing godoc
	ApplicationStatusConditionCreateFailed ApplicationStatusCondition = "CREATE_FAILED"
	// ApplicationStatusConditionCreateSucceeded missing godoc
	ApplicationStatusConditionCreateSucceeded ApplicationStatusCondition = "CREATE_SUCCEEDED"
	// ApplicationStatusConditionUpdating missing godoc
	ApplicationStatusConditionUpdating ApplicationStatusCondition = "UPDATING"
	// ApplicationStatusConditionUpdateFailed missing godoc
	ApplicationStatusConditionUpdateFailed ApplicationStatusCondition = "UPDATE_FAILED"
	// ApplicationStatusConditionUpdateSucceeded missing godoc
	ApplicationStatusConditionUpdateSucceeded ApplicationStatusCondition = "UPDATE_SUCCEEDED"
	// ApplicationStatusConditionDeleting missing godoc
	ApplicationStatusConditionDeleting ApplicationStatusCondition = "DELETING"
	// ApplicationStatusConditionDeleteFailed missing godoc
	ApplicationStatusConditionDeleteFailed ApplicationStatusCondition = "DELETE_FAILED"
	// ApplicationStatusConditionDeleteSucceeded missing godoc
	ApplicationStatusConditionDeleteSucceeded ApplicationStatusCondition = "DELETE_SUCCEEDED"
	// ApplicationStatusConditionUnpairing Status condition when an application is being unpairing
	ApplicationStatusConditionUnpairing ApplicationStatusCondition = "UNPAIRING"
	// ApplicationStatusConditionUnpairFailed Status condition when an application has failed to unpair
	ApplicationStatusConditionUnpairFailed ApplicationStatusCondition = "UNPAIR_FAILED"
)

// ApplicationPage missing godoc
type ApplicationPage struct {
	Data       []*Application
	PageInfo   *pagination.Page
	TotalCount int
}

// ApplicationRegisterInput missing godoc
type ApplicationRegisterInput struct {
	Name                string
	ProviderName        *string
	Description         *string
	Labels              map[string]interface{}
	HealthCheckURL      *string
	Webhooks            []*WebhookInput
	Bundles             []*BundleCreateInput
	IntegrationSystemID *string
	StatusCondition     *ApplicationStatusCondition
	BaseURL             *string
	SystemNumber        *string
	OrdLabels           json.RawMessage
	CorrelationIDs      json.RawMessage
<<<<<<< HEAD
	SystemStatus        *string
=======
	DocumentationLabels json.RawMessage
>>>>>>> e5ed69fa
}

// ApplicationRegisterInputWithTemplate missing godoc
type ApplicationRegisterInputWithTemplate struct {
	ApplicationRegisterInput
	TemplateID string
}

// ToApplication missing godoc
func (i *ApplicationRegisterInput) ToApplication(timestamp time.Time, id string) *Application {
	if i == nil {
		return nil
	}

	return &Application{
		Name:                i.Name,
		Description:         i.Description,
		HealthCheckURL:      i.HealthCheckURL,
		IntegrationSystemID: i.IntegrationSystemID,
		ProviderName:        i.ProviderName,
		Status: &ApplicationStatus{
			Condition: getApplicationStatusConditionOrDefault(i.StatusCondition),
			Timestamp: timestamp,
		},
<<<<<<< HEAD
		BaseURL:        i.BaseURL,
		Labels:         i.OrdLabels,
		CorrelationIDs: i.CorrelationIDs,
		SystemNumber:   i.SystemNumber,
		SystemStatus:   i.SystemStatus,
=======
		BaseURL:             i.BaseURL,
		Labels:              i.OrdLabels,
		CorrelationIDs:      i.CorrelationIDs,
		SystemNumber:        i.SystemNumber,
		DocumentationLabels: i.DocumentationLabels,
>>>>>>> e5ed69fa
		BaseEntity: &BaseEntity{
			ID:    id,
			Ready: true,
		},
	}
}

func getApplicationStatusConditionOrDefault(in *ApplicationStatusCondition) ApplicationStatusCondition {
	statusCondition := ApplicationStatusConditionInitial
	if in != nil {
		statusCondition = *in
	}

	return statusCondition
}

// ApplicationUpdateInput missing godoc
type ApplicationUpdateInput struct {
	ProviderName        *string
	Description         *string
	HealthCheckURL      *string
	IntegrationSystemID *string
	StatusCondition     *ApplicationStatusCondition
	BaseURL             *string
	Labels              json.RawMessage
	CorrelationIDs      json.RawMessage
<<<<<<< HEAD
	SystemStatus        *string
}

// ApplicationWithLabel missing godoc
type ApplicationWithLabel struct {
	App      *Application
	SccLabel *Label
=======
	DocumentationLabels json.RawMessage
>>>>>>> e5ed69fa
}<|MERGE_RESOLUTION|>--- conflicted
+++ resolved
@@ -23,12 +23,9 @@
 	Labels                json.RawMessage `json:"labels"`
 	CorrelationIDs        json.RawMessage `json:"correlationIds,omitempty"`
 	Type                  string          `json:"-"`
-<<<<<<< HEAD
 	// SystemStatus shows whether the on-premise system is reachable or unreachable
 	SystemStatus *string
-=======
 	DocumentationLabels   json.RawMessage `json:"documentationLabels"`
->>>>>>> e5ed69fa
 
 	*BaseEntity
 }
@@ -67,13 +64,11 @@
 	if update.CorrelationIDs != nil {
 		app.CorrelationIDs = update.CorrelationIDs
 	}
-<<<<<<< HEAD
 	if update.SystemStatus != nil {
 		app.SystemStatus = update.SystemStatus
-=======
+	}
 	if update.DocumentationLabels != nil {
 		app.DocumentationLabels = update.DocumentationLabels
->>>>>>> e5ed69fa
 	}
 }
 
@@ -139,11 +134,8 @@
 	SystemNumber        *string
 	OrdLabels           json.RawMessage
 	CorrelationIDs      json.RawMessage
-<<<<<<< HEAD
 	SystemStatus        *string
-=======
 	DocumentationLabels json.RawMessage
->>>>>>> e5ed69fa
 }
 
 // ApplicationRegisterInputWithTemplate missing godoc
@@ -168,19 +160,12 @@
 			Condition: getApplicationStatusConditionOrDefault(i.StatusCondition),
 			Timestamp: timestamp,
 		},
-<<<<<<< HEAD
-		BaseURL:        i.BaseURL,
-		Labels:         i.OrdLabels,
-		CorrelationIDs: i.CorrelationIDs,
-		SystemNumber:   i.SystemNumber,
-		SystemStatus:   i.SystemStatus,
-=======
 		BaseURL:             i.BaseURL,
 		Labels:              i.OrdLabels,
 		CorrelationIDs:      i.CorrelationIDs,
 		SystemNumber:        i.SystemNumber,
+		SystemStatus:   i.SystemStatus,
 		DocumentationLabels: i.DocumentationLabels,
->>>>>>> e5ed69fa
 		BaseEntity: &BaseEntity{
 			ID:    id,
 			Ready: true,
@@ -207,15 +192,12 @@
 	BaseURL             *string
 	Labels              json.RawMessage
 	CorrelationIDs      json.RawMessage
-<<<<<<< HEAD
 	SystemStatus        *string
+	DocumentationLabels json.RawMessage
 }
 
 // ApplicationWithLabel missing godoc
 type ApplicationWithLabel struct {
 	App      *Application
 	SccLabel *Label
-=======
-	DocumentationLabels json.RawMessage
->>>>>>> e5ed69fa
 }