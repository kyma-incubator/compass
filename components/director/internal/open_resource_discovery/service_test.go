--- conflicted
+++ resolved
@@ -1070,11 +1070,8 @@
 		bundleRefSvcFn          func() *automock.BundleReferenceService
 		apiSvcFn                func() *automock.APIService
 		eventSvcFn              func() *automock.EventService
-<<<<<<< HEAD
 		entityTypeSvcFn         func() *automock.EntityTypeService
-=======
 		capabilitySvcFn         func() *automock.CapabilityService
->>>>>>> 2dd64966
 		specSvcFn               func() *automock.SpecService
 		fetchReqFn              func() *automock.FetchRequestService
 		packageSvcFn            func() *automock.PackageService
@@ -5048,13 +5045,13 @@
 			tenantSvcFn:   successfulTenantSvc,
 			webhookSvcFn:  successfulTenantMappingOnlyCreation,
 			webhookConvFn: successfulWebhookConversion, bundleSvcFn: func() *automock.BundleService {
-			bundlesSvc := &automock.BundleService{}
-			bundlesSvc.On("ListByApplicationIDNoPaging", txtest.CtxWithDBMatcher(), appID).Return(nil, nil).Twice()
-			bundlesSvc.On("CreateBundle", txtest.CtxWithDBMatcher(), resource.Application, appID, *sanitizedDoc.ConsumptionBundles[0], mock.Anything).Return("", nil).Once()
-			bundlesSvc.On("ListByApplicationIDNoPaging", txtest.CtxWithDBMatcher(), appID).Return(fixBundles(), nil).Once()
-			bundlesSvc.On("Delete", txtest.CtxWithDBMatcher(), resource.Application, bundleID).Return(testErr).Once()
-			return bundlesSvc
-		},
+				bundlesSvc := &automock.BundleService{}
+				bundlesSvc.On("ListByApplicationIDNoPaging", txtest.CtxWithDBMatcher(), appID).Return(nil, nil).Twice()
+				bundlesSvc.On("CreateBundle", txtest.CtxWithDBMatcher(), resource.Application, appID, *sanitizedDoc.ConsumptionBundles[0], mock.Anything).Return("", nil).Once()
+				bundlesSvc.On("ListByApplicationIDNoPaging", txtest.CtxWithDBMatcher(), appID).Return(fixBundles(), nil).Once()
+				bundlesSvc.On("Delete", txtest.CtxWithDBMatcher(), resource.Application, bundleID).Return(testErr).Once()
+				return bundlesSvc
+			},
 			apiSvcFn:        successfulAPICreate,
 			eventSvcFn:      successfulEventCreate,
 			capabilitySvcFn: successfulCapabilityCreate,
@@ -5448,14 +5445,11 @@
 			if test.eventSvcFn != nil {
 				eventSvc = test.eventSvcFn()
 			}
-<<<<<<< HEAD
 			entityTypeSvc := &automock.EntityTypeService{}
-=======
 			capabilitySvc := &automock.CapabilityService{}
 			if test.capabilitySvcFn != nil {
 				capabilitySvc = test.capabilitySvcFn()
 			}
->>>>>>> 2dd64966
 			specSvc := &automock.SpecService{}
 			if test.specSvcFn != nil {
 				specSvc = test.specSvcFn()
@@ -5516,11 +5510,7 @@
 			metrixCfg := ord.MetricsConfig{}
 
 			ordCfg := ord.NewServiceConfig(100, credentialExchangeStrategyTenantMappings)
-<<<<<<< HEAD
-			svc := ord.NewAggregatorService(ordCfg, metrixCfg, tx, appSvc, whSvc, bndlSvc, bndlRefSvc, apiSvc, eventSvc, entityTypeSvc, nil, specSvc, fetchReqSvc, packageSvc, productSvc, vendorSvc, tombstoneProcessor, tenantSvc, globalRegistrySvcFn, client, whConverter, appTemplateVersionSvc, appTemplateSvc, labelSvc, ordWebhookMappings, nil)
-=======
-			svc := ord.NewAggregatorService(ordCfg, metrixCfg, tx, appSvc, whSvc, bndlSvc, bndlRefSvc, apiSvc, eventSvc, capabilitySvc, specSvc, fetchReqSvc, packageSvc, productSvc, vendorSvc, tombstoneProcessor, tenantSvc, globalRegistrySvcFn, client, whConverter, appTemplateVersionSvc, appTemplateSvc, labelSvc, ordWebhookMappings, nil)
->>>>>>> 2dd64966
+			svc := ord.NewAggregatorService(ordCfg, metrixCfg, tx, appSvc, whSvc, bndlSvc, bndlRefSvc, apiSvc, eventSvc, entityTypeSvc, nil, capabilitySvc, specSvc, fetchReqSvc, packageSvc, productSvc, vendorSvc, tombstoneProcessor, tenantSvc, globalRegistrySvcFn, client, whConverter, appTemplateVersionSvc, appTemplateSvc, labelSvc, ordWebhookMappings, nil)
 
 			var err error
 			switch test.processFnName {
@@ -5728,11 +5718,8 @@
 			bndlRefSvc := &automock.BundleReferenceService{}
 			apiSvc := &automock.APIService{}
 			eventSvc := &automock.EventService{}
-<<<<<<< HEAD
 			entityTypeSvc := &automock.EntityTypeService{}
-=======
 			capabilitySvc := &automock.CapabilityService{}
->>>>>>> 2dd64966
 			specSvc := &automock.SpecService{}
 			fetchReqSvc := &automock.FetchRequestService{}
 			packageSvc := &automock.PackageService{}
@@ -5745,11 +5732,7 @@
 			metrixCfg := ord.MetricsConfig{}
 
 			ordCfg := ord.NewServiceConfig(100, credentialExchangeStrategyTenantMappings)
-<<<<<<< HEAD
-			svc := ord.NewAggregatorService(ordCfg, metrixCfg, tx, appSvc, whSvc, bndlSvc, bndlRefSvc, apiSvc, eventSvc, entityTypeSvc, nil, specSvc, fetchReqSvc, packageSvc, productSvc, vendorSvc, tombstoneProcessor, tenantSvc, globalRegistrySvcFn, client, whConverter, appTemplateVersionSvc, appTemplateSvc, labelSvc, []application.ORDWebhookMapping{}, nil)
-=======
-			svc := ord.NewAggregatorService(ordCfg, metrixCfg, tx, appSvc, whSvc, bndlSvc, bndlRefSvc, apiSvc, eventSvc, capabilitySvc, specSvc, fetchReqSvc, packageSvc, productSvc, vendorSvc, tombstoneProcessor, tenantSvc, globalRegistrySvcFn, client, whConverter, appTemplateVersionSvc, appTemplateSvc, labelSvc, []application.ORDWebhookMapping{}, nil)
->>>>>>> 2dd64966
+			svc := ord.NewAggregatorService(ordCfg, metrixCfg, tx, appSvc, whSvc, bndlSvc, bndlRefSvc, apiSvc, eventSvc, entityTypeSvc, nil, capabilitySvc, specSvc, fetchReqSvc, packageSvc, productSvc, vendorSvc, tombstoneProcessor, tenantSvc, globalRegistrySvcFn, client, whConverter, appTemplateVersionSvc, appTemplateSvc, labelSvc, []application.ORDWebhookMapping{}, nil)
 			err := svc.ProcessApplication(context.TODO(), test.appID)
 			if test.ExpectedErr != nil {
 				require.Error(t, err)
@@ -5856,11 +5839,8 @@
 			bndlRefSvc := &automock.BundleReferenceService{}
 			apiSvc := &automock.APIService{}
 			eventSvc := &automock.EventService{}
-<<<<<<< HEAD
 			entityTypeSvc := &automock.EntityTypeService{}
-=======
 			capabilitySvc := &automock.CapabilityService{}
->>>>>>> 2dd64966
 			specSvc := &automock.SpecService{}
 			fetchReqSvc := &automock.FetchRequestService{}
 			packageSvc := &automock.PackageService{}
@@ -5907,11 +5887,7 @@
 			metricsCfg := ord.MetricsConfig{}
 
 			ordCfg := ord.NewServiceConfig(100, credentialExchangeStrategyTenantMappings)
-<<<<<<< HEAD
-			svc := ord.NewAggregatorService(ordCfg, metricsCfg, tx, appSvc, whSvc, bndlSvc, bndlRefSvc, apiSvc, eventSvc, entityTypeSvc, nil, specSvc, fetchReqSvc, packageSvc, productSvc, vendorSvc, tombstoneProcessor, tenantSvc, globalRegistrySvcFn, client, whConverter, appTemplateVersionSvc, appTemplateSvc, labelSvc, []application.ORDWebhookMapping{}, nil)
-=======
-			svc := ord.NewAggregatorService(ordCfg, metricsCfg, tx, appSvc, whSvc, bndlSvc, bndlRefSvc, apiSvc, eventSvc, capabilitySvc, specSvc, fetchReqSvc, packageSvc, productSvc, vendorSvc, tombstoneProcessor, tenantSvc, globalRegistrySvcFn, client, whConverter, appTemplateVersionSvc, appTemplateSvc, labelSvc, []application.ORDWebhookMapping{}, nil)
->>>>>>> 2dd64966
+			svc := ord.NewAggregatorService(ordCfg, metricsCfg, tx, appSvc, whSvc, bndlSvc, bndlRefSvc, apiSvc, eventSvc, entityTypeSvc, nil, capabilitySvc, specSvc, fetchReqSvc, packageSvc, productSvc, vendorSvc, tombstoneProcessor, tenantSvc, globalRegistrySvcFn, client, whConverter, appTemplateVersionSvc, appTemplateSvc, labelSvc, []application.ORDWebhookMapping{}, nil)
 			err := svc.ProcessApplicationTemplate(context.TODO(), test.appTemplateID)
 			if test.ExpectedErr != nil {
 				require.Error(t, err)
@@ -6139,11 +6115,8 @@
 			bndlRefSvc := &automock.BundleReferenceService{}
 			apiSvc := &automock.APIService{}
 			eventSvc := &automock.EventService{}
-<<<<<<< HEAD
 			entityTypeScv := &automock.EntityTypeService{}
-=======
 			capabilitySvc := &automock.CapabilityService{}
->>>>>>> 2dd64966
 			specSvc := &automock.SpecService{}
 			fetchReqSvc := &automock.FetchRequestService{}
 			packageSvc := &automock.PackageService{}
@@ -6190,11 +6163,7 @@
 			metrixCfg := ord.MetricsConfig{}
 
 			ordCfg := ord.NewServiceConfig(100, credentialExchangeStrategyTenantMappings)
-<<<<<<< HEAD
-			svc := ord.NewAggregatorService(ordCfg, metrixCfg, tx, appSvc, whSvc, bndlSvc, bndlRefSvc, apiSvc, eventSvc, entityTypeScv, nil, specSvc, fetchReqSvc, packageSvc, productSvc, vendorSvc, tombstoneProcessor, tenantSvc, globalRegistrySvcFn, client, whConverter, appTemplateVersionSvc, appTemplateSvc, labelSvc, []application.ORDWebhookMapping{}, nil)
-=======
-			svc := ord.NewAggregatorService(ordCfg, metrixCfg, tx, appSvc, whSvc, bndlSvc, bndlRefSvc, apiSvc, eventSvc, capabilitySvc, specSvc, fetchReqSvc, packageSvc, productSvc, vendorSvc, tombstoneProcessor, tenantSvc, globalRegistrySvcFn, client, whConverter, appTemplateVersionSvc, appTemplateSvc, labelSvc, []application.ORDWebhookMapping{}, nil)
->>>>>>> 2dd64966
+			svc := ord.NewAggregatorService(ordCfg, metrixCfg, tx, appSvc, whSvc, bndlSvc, bndlRefSvc, apiSvc, eventSvc, entityTypeScv, nil, capabilitySvc, specSvc, fetchReqSvc, packageSvc, productSvc, vendorSvc, tombstoneProcessor, tenantSvc, globalRegistrySvcFn, client, whConverter, appTemplateVersionSvc, appTemplateSvc, labelSvc, []application.ORDWebhookMapping{}, nil)
 			err := svc.ProcessAppInAppTemplateContext(context.TODO(), test.appTemplateID, test.appID)
 			if test.ExpectedErr != nil {
 				require.Error(t, err)
