--- conflicted
+++ resolved
@@ -1091,7 +1091,6 @@
 	}
 
 	testCases := []struct {
-<<<<<<< HEAD
 		Name                             string
 		TransactionerFn                  func() (*persistenceautomock.PersistenceTx, *persistenceautomock.Transactioner)
 		appSvcFn                         func() *automock.ApplicationService
@@ -1102,6 +1101,8 @@
 		apiSvcFn                         func() *automock.APIService
 		eventSvcFn                       func() *automock.EventService
 		capabilitySvcFn                  func() *automock.CapabilityService
+		entityTypeSvcFn         		 func() *automock.EntityTypeService
+		entityTypeProcessorFn   		 func() *automock.EntityTypeProcessor
 		integrationDependencySvcFn       func() *automock.IntegrationDependencyService
 		integrationDependencyProcessorFn func() *automock.IntegrationDependencyProcessor
 		specSvcFn                        func() *automock.SpecService
@@ -1119,35 +1120,6 @@
 		processFnName                    string
 		webhookMappings                  []application.ORDWebhookMapping
 		ExpectedErr                      error
-=======
-		Name                    string
-		TransactionerFn         func() (*persistenceautomock.PersistenceTx, *persistenceautomock.Transactioner)
-		appSvcFn                func() *automock.ApplicationService
-		webhookSvcFn            func() *automock.WebhookService
-		webhookConvFn           func() *automock.WebhookConverter
-		bundleSvcFn             func() *automock.BundleService
-		bundleRefSvcFn          func() *automock.BundleReferenceService
-		apiSvcFn                func() *automock.APIService
-		eventSvcFn              func() *automock.EventService
-		entityTypeSvcFn         func() *automock.EntityTypeService
-		entityTypeProcessorFn   func() *automock.EntityTypeProcessor
-		capabilitySvcFn         func() *automock.CapabilityService
-		specSvcFn               func() *automock.SpecService
-		fetchReqFn              func() *automock.FetchRequestService
-		packageSvcFn            func() *automock.PackageService
-		productSvcFn            func() *automock.ProductService
-		vendorSvcFn             func() *automock.VendorService
-		tombstoneProcessorFn    func() *automock.TombstoneProcessor
-		tenantSvcFn             func() *automock.TenantService
-		globalRegistrySvcFn     func() *automock.GlobalRegistryService
-		appTemplateVersionSvcFn func() *automock.ApplicationTemplateVersionService
-		appTemplateSvcFn        func() *automock.ApplicationTemplateService
-		labelSvcFn              func() *automock.LabelService
-		clientFn                func() *automock.Client
-		processFnName           string
-		webhookMappings         []application.ORDWebhookMapping
-		ExpectedErr             error
->>>>>>> 3786d600
 	}{
 		{
 			Name: "Success for Application Template webhook with Static ORD data when resources are already in db and APIs/Events last update fields are newer should Update them and resync API/Event specs",
@@ -1166,8 +1138,13 @@
 				apiSvc.On("Delete", txtest.CtxWithDBMatcher(), resource.ApplicationTemplateVersion, api2ID).Return(nil).Once()
 				return apiSvc
 			},
-<<<<<<< HEAD
 			eventSvcFn:                 successfulEventUpdateForStaticDoc,
+			entityTypeSvcFn: successfulEntityTypeFetchForAppTemplateVersion,
+			entityTypeProcessorFn: func() *automock.EntityTypeProcessor {
+				enityTypeProcessor := &automock.EntityTypeProcessor{}
+				enityTypeProcessor.On("Process", txtest.CtxWithDBMatcher(), resource.ApplicationTemplateVersion, appTemplateVersionID, sanitizedStaticDoc.EntityTypes, fixPackages(), fixResourceHashesForDocument(fixORDStaticDocument())).Return(fixEntityTypes(), nil).Once()
+				return enityTypeProcessor
+			},
 			capabilitySvcFn:            successfulCapabilityUpdateForStaticDoc,
 			integrationDependencySvcFn: successfulIntegrationDependencyFetchForAppTemplateVersion,
 			integrationDependencyProcessorFn: func() *automock.IntegrationDependencyProcessor {
@@ -1180,21 +1157,6 @@
 			packageSvcFn: successfulPackageUpdateForStaticDoc,
 			productSvcFn: successfulProductUpdateForStaticDoc,
 			vendorSvcFn:  successfulVendorUpdateForStaticDoc,
-=======
-			eventSvcFn:      successfulEventUpdateForStaticDoc,
-			entityTypeSvcFn: successfulEntityTypeFetchForAppTemplateVersion,
-			entityTypeProcessorFn: func() *automock.EntityTypeProcessor {
-				enityTypeProcessor := &automock.EntityTypeProcessor{}
-				enityTypeProcessor.On("Process", txtest.CtxWithDBMatcher(), resource.ApplicationTemplateVersion, appTemplateVersionID, sanitizedStaticDoc.EntityTypes, fixPackages(), fixResourceHashesForDocument(fixORDStaticDocument())).Return(fixEntityTypes(), nil).Once()
-				return enityTypeProcessor
-			},
-			capabilitySvcFn: successfulCapabilityUpdateForStaticDoc,
-			specSvcFn:       successfulSpecRecreateAndUpdateForStaticDoc,
-			fetchReqFn:      successfulFetchRequestFetchAndUpdateForStaticDoc,
-			packageSvcFn:    successfulPackageUpdateForStaticDoc,
-			productSvcFn:    successfulProductUpdateForStaticDoc,
-			vendorSvcFn:     successfulVendorUpdateForStaticDoc,
->>>>>>> 3786d600
 			tombstoneProcessorFn: func() *automock.TombstoneProcessor {
 				tombstoneProcessor := &automock.TombstoneProcessor{}
 				tombstoneProcessor.On("Process", txtest.CtxWithDBMatcher(), resource.ApplicationTemplateVersion, appTemplateVersionID, fixORDStaticDocument().Tombstones).Return(fixTombstones(), nil).Once()
@@ -1226,8 +1188,13 @@
 				apiSvc.On("Delete", txtest.CtxWithDBMatcher(), resource.Application, api2ID).Return(nil).Once()
 				return apiSvc
 			},
-<<<<<<< HEAD
 			eventSvcFn:                       successfulEventUpdate,
+			entityTypeSvcFn: successfulEntityTypeFetchForApplication,
+			entityTypeProcessorFn: func() *automock.EntityTypeProcessor {
+				entityTypeProcessor := &automock.EntityTypeProcessor{}
+				entityTypeProcessor.On("Process", txtest.CtxWithDBMatcher(), resource.Application, appID, sanitizedDoc.EntityTypes, fixPackages(), fixResourceHashesForDocument(fixORDDocument())).Return(fixEntityTypes(), nil).Once()
+				return entityTypeProcessor
+			},
 			capabilitySvcFn:                  successfulCapabilityUpdate,
 			integrationDependencySvcFn:       successfulIntegrationDependencyFetchForApplication,
 			integrationDependencyProcessorFn: successfulIntegrationDependencyProcessing,
@@ -1242,27 +1209,6 @@
 			clientFn:                         successfulClientFetch,
 			processFnName:                    processApplicationFnName,
 			labelSvcFn:                       successfulLabelGetByKey,
-=======
-			eventSvcFn:      successfulEventUpdate,
-			entityTypeSvcFn: successfulEntityTypeFetchForApplication,
-			entityTypeProcessorFn: func() *automock.EntityTypeProcessor {
-				enityTypeProcessor := &automock.EntityTypeProcessor{}
-				enityTypeProcessor.On("Process", txtest.CtxWithDBMatcher(), resource.Application, appID, sanitizedDoc.EntityTypes, fixPackages(), fixResourceHashesForDocument(fixORDDocument())).Return(fixEntityTypes(), nil).Once()
-				return enityTypeProcessor
-			},
-			capabilitySvcFn:         successfulCapabilityUpdate,
-			specSvcFn:               successfulSpecRecreateAndUpdate,
-			fetchReqFn:              successfulFetchRequestFetchAndUpdate,
-			packageSvcFn:            successfulPackageUpdateForApplication,
-			productSvcFn:            successfulProductUpdateForApplication,
-			vendorSvcFn:             successfulVendorUpdateForApplication,
-			tombstoneProcessorFn:    successfulTombstoneProcessing,
-			appTemplateVersionSvcFn: successfulAppTemplateVersionList,
-			globalRegistrySvcFn:     successfulGlobalRegistrySvc,
-			clientFn:                successfulClientFetch,
-			processFnName:           processApplicationFnName,
-			labelSvcFn:              successfulLabelGetByKey,
->>>>>>> 3786d600
 		},
 		{
 			Name: "Success when resources are already in db and APIs/Events last update fields are NOT newer should Update them and refetch only failed API/Event specs",
@@ -5903,11 +5849,7 @@
 			metrixCfg := ord.MetricsConfig{}
 
 			ordCfg := ord.NewServiceConfig(100, credentialExchangeStrategyTenantMappings)
-<<<<<<< HEAD
-			svc := ord.NewAggregatorService(ordCfg, metrixCfg, tx, appSvc, whSvc, bndlSvc, bndlRefSvc, apiSvc, eventSvc, capabilitySvc, integrationDependencySvc, integrationDependencyProcessor, specSvc, fetchReqSvc, packageSvc, productSvc, vendorSvc, tombstoneProcessor, tenantSvc, globalRegistrySvcFn, client, whConverter, appTemplateVersionSvc, appTemplateSvc, labelSvc, ordWebhookMappings, nil)
-=======
-			svc := ord.NewAggregatorService(ordCfg, metrixCfg, tx, appSvc, whSvc, bndlSvc, bndlRefSvc, apiSvc, eventSvc, entityTypeSvc, entityTypeProcessor, capabilitySvc, specSvc, fetchReqSvc, packageSvc, productSvc, vendorSvc, tombstoneProcessor, tenantSvc, globalRegistrySvcFn, client, whConverter, appTemplateVersionSvc, appTemplateSvc, labelSvc, ordWebhookMappings, nil)
->>>>>>> 3786d600
+			svc := ord.NewAggregatorService(ordCfg, metrixCfg, tx, appSvc, whSvc, bndlSvc, bndlRefSvc, apiSvc, eventSvc, entityTypeSvc, entityTypeProcessor, capabilitySvc, integrationDependencySvc, integrationDependencyProcessor, specSvc, fetchReqSvc, packageSvc, productSvc, vendorSvc, tombstoneProcessor, tenantSvc, globalRegistrySvcFn, client, whConverter, appTemplateVersionSvc, appTemplateSvc, labelSvc, ordWebhookMappings, nil)
 
 			var err error
 			switch test.processFnName {
@@ -6131,11 +6073,7 @@
 			metrixCfg := ord.MetricsConfig{}
 
 			ordCfg := ord.NewServiceConfig(100, credentialExchangeStrategyTenantMappings)
-<<<<<<< HEAD
-			svc := ord.NewAggregatorService(ordCfg, metrixCfg, tx, appSvc, whSvc, bndlSvc, bndlRefSvc, apiSvc, eventSvc, capabilitySvc, integrationDependencySvc, integrationDependencyProcessor, specSvc, fetchReqSvc, packageSvc, productSvc, vendorSvc, tombstoneProcessor, tenantSvc, globalRegistrySvcFn, client, whConverter, appTemplateVersionSvc, appTemplateSvc, labelSvc, []application.ORDWebhookMapping{}, nil)
-=======
-			svc := ord.NewAggregatorService(ordCfg, metrixCfg, tx, appSvc, whSvc, bndlSvc, bndlRefSvc, apiSvc, eventSvc, entityTypeSvc, nil, capabilitySvc, specSvc, fetchReqSvc, packageSvc, productSvc, vendorSvc, tombstoneProcessor, tenantSvc, globalRegistrySvcFn, client, whConverter, appTemplateVersionSvc, appTemplateSvc, labelSvc, []application.ORDWebhookMapping{}, nil)
->>>>>>> 3786d600
+			svc := ord.NewAggregatorService(ordCfg, metrixCfg, tx, appSvc, whSvc, bndlSvc, bndlRefSvc, apiSvc, eventSvc, entityTypeSvc, nil, capabilitySvc, integrationDependencySvc, integrationDependencyProcessor, specSvc, fetchReqSvc, packageSvc, productSvc, vendorSvc, tombstoneProcessor, tenantSvc, globalRegistrySvcFn, client, whConverter, appTemplateVersionSvc, appTemplateSvc, labelSvc, []application.ORDWebhookMapping{}, nil)
 			err := svc.ProcessApplication(context.TODO(), test.appID)
 			if test.ExpectedErr != nil {
 				require.Error(t, err)
@@ -6144,7 +6082,7 @@
 				require.NoError(t, err)
 			}
 
-			mock.AssertExpectationsForObjects(t, tx, appSvc, whSvc, bndlSvc, apiSvc, eventSvc, capabilitySvc, integrationDependencySvc, integrationDependencyProcessor, specSvc, packageSvc, productSvc, vendorSvc, tombstoneProcessor, tenantSvc, globalRegistrySvcFn, client, labelSvc)
+			mock.AssertExpectationsForObjects(t, tx, appSvc, whSvc, bndlSvc, apiSvc, eventSvc, entityTypeSvc, capabilitySvc, integrationDependencySvc, integrationDependencyProcessor, specSvc, packageSvc, productSvc, vendorSvc, tombstoneProcessor, tenantSvc, globalRegistrySvcFn, client, labelSvc)
 		})
 	}
 }
@@ -6292,11 +6230,7 @@
 			metricsCfg := ord.MetricsConfig{}
 
 			ordCfg := ord.NewServiceConfig(100, credentialExchangeStrategyTenantMappings)
-<<<<<<< HEAD
-			svc := ord.NewAggregatorService(ordCfg, metricsCfg, tx, appSvc, whSvc, bndlSvc, bndlRefSvc, apiSvc, eventSvc, capabilitySvc, integrationDependencySvc, integrationDependencyProcessor, specSvc, fetchReqSvc, packageSvc, productSvc, vendorSvc, tombstoneProcessor, tenantSvc, globalRegistrySvcFn, client, whConverter, appTemplateVersionSvc, appTemplateSvc, labelSvc, []application.ORDWebhookMapping{}, nil)
-=======
-			svc := ord.NewAggregatorService(ordCfg, metricsCfg, tx, appSvc, whSvc, bndlSvc, bndlRefSvc, apiSvc, eventSvc, entityTypeSvc, nil, capabilitySvc, specSvc, fetchReqSvc, packageSvc, productSvc, vendorSvc, tombstoneProcessor, tenantSvc, globalRegistrySvcFn, client, whConverter, appTemplateVersionSvc, appTemplateSvc, labelSvc, []application.ORDWebhookMapping{}, nil)
->>>>>>> 3786d600
+			svc := ord.NewAggregatorService(ordCfg, metricsCfg, tx, appSvc, whSvc, bndlSvc, bndlRefSvc, apiSvc, eventSvc, entityTypeSvc, nil, capabilitySvc, integrationDependencySvc, integrationDependencyProcessor, specSvc, fetchReqSvc, packageSvc, productSvc, vendorSvc, tombstoneProcessor, tenantSvc, globalRegistrySvcFn, client, whConverter, appTemplateVersionSvc, appTemplateSvc, labelSvc, []application.ORDWebhookMapping{}, nil)
 			err := svc.ProcessApplicationTemplate(context.TODO(), test.appTemplateID)
 			if test.ExpectedErr != nil {
 				require.Error(t, err)
@@ -6305,7 +6239,7 @@
 				require.NoError(t, err)
 			}
 
-			mock.AssertExpectationsForObjects(t, tx, appSvc, whSvc, bndlSvc, apiSvc, eventSvc, capabilitySvc, integrationDependencySvc, integrationDependencyProcessor, specSvc, packageSvc, productSvc, vendorSvc, tombstoneProcessor, tenantSvc, globalRegistrySvcFn, client, labelSvc)
+			mock.AssertExpectationsForObjects(t, tx, appSvc, whSvc, bndlSvc, apiSvc, eventSvc, entityTypeSvc, capabilitySvc, integrationDependencySvc, integrationDependencyProcessor, specSvc, packageSvc, productSvc, vendorSvc, tombstoneProcessor, tenantSvc, globalRegistrySvcFn, client, labelSvc)
 		})
 	}
 }
@@ -6524,7 +6458,7 @@
 			bndlRefSvc := &automock.BundleReferenceService{}
 			apiSvc := &automock.APIService{}
 			eventSvc := &automock.EventService{}
-			entityTypeScv := &automock.EntityTypeService{}
+			entityTypeSvc := &automock.EntityTypeService{}
 			capabilitySvc := &automock.CapabilityService{}
 			integrationDependencySvc := &automock.IntegrationDependencyService{}
 			integrationDependencyProcessor := &automock.IntegrationDependencyProcessor{}
@@ -6574,11 +6508,7 @@
 			metrixCfg := ord.MetricsConfig{}
 
 			ordCfg := ord.NewServiceConfig(100, credentialExchangeStrategyTenantMappings)
-<<<<<<< HEAD
-			svc := ord.NewAggregatorService(ordCfg, metrixCfg, tx, appSvc, whSvc, bndlSvc, bndlRefSvc, apiSvc, eventSvc, capabilitySvc, integrationDependencySvc, integrationDependencyProcessor, specSvc, fetchReqSvc, packageSvc, productSvc, vendorSvc, tombstoneProcessor, tenantSvc, globalRegistrySvcFn, client, whConverter, appTemplateVersionSvc, appTemplateSvc, labelSvc, []application.ORDWebhookMapping{}, nil)
-=======
-			svc := ord.NewAggregatorService(ordCfg, metrixCfg, tx, appSvc, whSvc, bndlSvc, bndlRefSvc, apiSvc, eventSvc, entityTypeScv, nil, capabilitySvc, specSvc, fetchReqSvc, packageSvc, productSvc, vendorSvc, tombstoneProcessor, tenantSvc, globalRegistrySvcFn, client, whConverter, appTemplateVersionSvc, appTemplateSvc, labelSvc, []application.ORDWebhookMapping{}, nil)
->>>>>>> 3786d600
+			svc := ord.NewAggregatorService(ordCfg, metrixCfg, tx, appSvc, whSvc, bndlSvc, bndlRefSvc, apiSvc, eventSvc, entityTypeSvc, nil, capabilitySvc, integrationDependencySvc, integrationDependencyProcessor, specSvc, fetchReqSvc, packageSvc, productSvc, vendorSvc, tombstoneProcessor, tenantSvc, globalRegistrySvcFn, client, whConverter, appTemplateVersionSvc, appTemplateSvc, labelSvc, []application.ORDWebhookMapping{}, nil)
 			err := svc.ProcessAppInAppTemplateContext(context.TODO(), test.appTemplateID, test.appID)
 			if test.ExpectedErr != nil {
 				require.Error(t, err)
@@ -6587,7 +6517,7 @@
 				require.NoError(t, err)
 			}
 
-			mock.AssertExpectationsForObjects(t, tx, appSvc, whSvc, bndlSvc, apiSvc, eventSvc, capabilitySvc, integrationDependencySvc, integrationDependencyProcessor, specSvc, packageSvc, productSvc, vendorSvc, tombstoneProcessor, tenantSvc, globalRegistrySvcFn, client, labelSvc)
+			mock.AssertExpectationsForObjects(t, tx, appSvc, whSvc, bndlSvc, apiSvc, eventSvc, entityTypeSvc, capabilitySvc, integrationDependencySvc, integrationDependencyProcessor, specSvc, packageSvc, productSvc, vendorSvc, tombstoneProcessor, tenantSvc, globalRegistrySvcFn, client, labelSvc)
 		})
 	}
 }
