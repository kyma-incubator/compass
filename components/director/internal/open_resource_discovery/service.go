package ord

import (
	"context"
	"encoding/json"
	"strconv"
	"strings"
	"sync"
	"time"

	"github.com/kyma-incubator/compass/components/director/internal/domain/application"
	operationsmanager "github.com/kyma-incubator/compass/components/director/internal/operations_manager"
	requestobject "github.com/kyma-incubator/compass/components/director/pkg/webhook"

	"dario.cat/mergo"
	"github.com/kyma-incubator/compass/components/director/pkg/apperrors"

	"github.com/kyma-incubator/compass/components/director/pkg/accessstrategy"
	"github.com/kyma-incubator/compass/components/director/pkg/graphql"

	"github.com/kyma-incubator/compass/components/director/internal/metrics"
	directorresource "github.com/kyma-incubator/compass/components/director/pkg/resource"

	"github.com/kyma-incubator/compass/components/director/pkg/str"

	"github.com/tidwall/gjson"

	"github.com/kyma-incubator/compass/components/director/internal/domain/tenant"
	"github.com/kyma-incubator/compass/components/director/internal/model"
	"github.com/kyma-incubator/compass/components/director/pkg/log"
	"github.com/kyma-incubator/compass/components/director/pkg/persistence"
	"github.com/pkg/errors"
)

const (
	// MultiErrorSeparator represents the separator for splitting multi error into slice of validation errors
	MultiErrorSeparator string = "* "
	// TenantMappingCustomTypeIdentifier represents an identifier for tenant mapping webhooks in Credential exchange strategies
	TenantMappingCustomTypeIdentifier = "sap.ucl:tenant-mapping"

	customTypeProperty  = "customType"
	callbackURLProperty = "callbackUrl"
)

// ServiceConfig contains configuration for the ORD aggregator service
type ServiceConfig struct {
	maxParallelSpecificationProcessors int

	credentialExchangeStrategyTenantMappings map[string]CredentialExchangeStrategyTenantMapping
}

// CredentialExchangeStrategyTenantMapping contains tenant mappings configuration
type CredentialExchangeStrategyTenantMapping struct {
	Mode    model.WebhookMode
	Version string
}

type ordFetchRequest struct {
	*model.FetchRequest
	refObjectOrdID string
}

type fetchRequestResult struct {
	fetchRequest *model.FetchRequest
	data         *string
	status       *model.FetchRequestStatus
}

// MetricsConfig is the ord aggregator configuration for pushing metrics to Prometheus
type MetricsConfig struct {
	PushEndpoint  string        `envconfig:"optional,APP_METRICS_PUSH_ENDPOINT"`
	ClientTimeout time.Duration `envconfig:"default=60s"`
	JobName       string        `envconfig:"default=compass-ord-aggregator"`
}

// NewServiceConfig creates new ServiceConfig from the supplied parameters
func NewServiceConfig(maxParallelSpecificationProcessors int, credentialExchangeStrategyTenantMappings map[string]CredentialExchangeStrategyTenantMapping) ServiceConfig {
	return ServiceConfig{
		maxParallelSpecificationProcessors:       maxParallelSpecificationProcessors,
		credentialExchangeStrategyTenantMappings: credentialExchangeStrategyTenantMappings,
	}
}

// Service consists of various resource services responsible for service-layer ORD operations.
type Service struct {
	config     ServiceConfig
	metricsCfg MetricsConfig

	transact persistence.Transactioner

<<<<<<< HEAD
	appSvc                         ApplicationService
	webhookSvc                     WebhookService
	bundleSvc                      BundleService
	bundleReferenceSvc             BundleReferenceService
	apiSvc                         APIService
	eventSvc                       EventService
	capabilitySvc                  CapabilityService
	integrationDependencySvc       IntegrationDependencyService
	integrationDependencyProcessor IntegrationDependencyProcessor
	specSvc                        SpecService
	fetchReqSvc                    FetchRequestService
	packageSvc                     PackageService
	productSvc                     ProductService
	vendorSvc                      VendorService
	tombstoneProcessor             TombstoneProcessor
	tenantSvc                      TenantService
	appTemplateVersionSvc          ApplicationTemplateVersionService
	appTemplateSvc                 ApplicationTemplateService
	labelSvc                       LabelService
	opSvc                          operationsmanager.OperationService
=======
	appSvc                ApplicationService
	webhookSvc            WebhookService
	bundleSvc             BundleService
	bundleReferenceSvc    BundleReferenceService
	apiSvc                APIService
	eventSvc              EventService
	entityTypeSvc         EntityTypeService
	capabilitySvc         CapabilityService
	specSvc               SpecService
	fetchReqSvc           FetchRequestService
	packageSvc            PackageService
	productSvc            ProductService
	vendorSvc             VendorService
	tombstoneProcessor    TombstoneProcessor
	entityTypeProcessor   EntityTypeProcessor
	tenantSvc             TenantService
	appTemplateVersionSvc ApplicationTemplateVersionService
	appTemplateSvc        ApplicationTemplateService
	labelSvc              LabelService
	opSvc                 operationsmanager.OperationService
>>>>>>> 3786d600

	ordWebhookMapping []application.ORDWebhookMapping

	webhookConverter WebhookConverter

	globalRegistrySvc GlobalRegistryService
	ordClient         Client
}

// NewAggregatorService returns a new object responsible for service-layer ORD operations.
<<<<<<< HEAD
func NewAggregatorService(config ServiceConfig, metricsCfg MetricsConfig, transact persistence.Transactioner, appSvc ApplicationService, webhookSvc WebhookService, bundleSvc BundleService, bundleReferenceSvc BundleReferenceService, apiSvc APIService, eventSvc EventService, capabilitySvc CapabilityService, integrationDependencySvc IntegrationDependencyService, integrationDependencyProcessor IntegrationDependencyProcessor, specSvc SpecService, fetchReqSvc FetchRequestService, packageSvc PackageService, productSvc ProductService, vendorSvc VendorService, tombstoneProcessor TombstoneProcessor, tenantSvc TenantService, globalRegistrySvc GlobalRegistryService, client Client, webhookConverter WebhookConverter, appTemplateVersionSvc ApplicationTemplateVersionService, appTemplateSvc ApplicationTemplateService, labelService LabelService, ordWebhookMapping []application.ORDWebhookMapping, opSvc operationsmanager.OperationService) *Service {
	return &Service{
		config:                         config,
		metricsCfg:                     metricsCfg,
		transact:                       transact,
		appSvc:                         appSvc,
		webhookSvc:                     webhookSvc,
		bundleSvc:                      bundleSvc,
		bundleReferenceSvc:             bundleReferenceSvc,
		apiSvc:                         apiSvc,
		eventSvc:                       eventSvc,
		capabilitySvc:                  capabilitySvc,
		integrationDependencySvc:       integrationDependencySvc,
		integrationDependencyProcessor: integrationDependencyProcessor,
		specSvc:                        specSvc,
		fetchReqSvc:                    fetchReqSvc,
		packageSvc:                     packageSvc,
		productSvc:                     productSvc,
		vendorSvc:                      vendorSvc,
		tombstoneProcessor:             tombstoneProcessor,
		tenantSvc:                      tenantSvc,
		globalRegistrySvc:              globalRegistrySvc,
		ordClient:                      client,
		webhookConverter:               webhookConverter,
		appTemplateVersionSvc:          appTemplateVersionSvc,
		appTemplateSvc:                 appTemplateSvc,
		labelSvc:                       labelService,
		ordWebhookMapping:              ordWebhookMapping,
		opSvc:                          opSvc,
=======
func NewAggregatorService(config ServiceConfig, metricsCfg MetricsConfig, transact persistence.Transactioner, appSvc ApplicationService, webhookSvc WebhookService, bundleSvc BundleService, bundleReferenceSvc BundleReferenceService, apiSvc APIService, eventSvc EventService, entityTypeSvc EntityTypeService, entityTypeProcessor EntityTypeProcessor, capabilitySvc CapabilityService, specSvc SpecService, fetchReqSvc FetchRequestService, packageSvc PackageService, productSvc ProductService, vendorSvc VendorService, tombstoneProcessor TombstoneProcessor, tenantSvc TenantService, globalRegistrySvc GlobalRegistryService, client Client, webhookConverter WebhookConverter, appTemplateVersionSvc ApplicationTemplateVersionService, appTemplateSvc ApplicationTemplateService, labelService LabelService, ordWebhookMapping []application.ORDWebhookMapping, opSvc operationsmanager.OperationService) *Service {
	return &Service{
		config:                config,
		metricsCfg:            metricsCfg,
		transact:              transact,
		appSvc:                appSvc,
		webhookSvc:            webhookSvc,
		bundleSvc:             bundleSvc,
		bundleReferenceSvc:    bundleReferenceSvc,
		apiSvc:                apiSvc,
		eventSvc:              eventSvc,
		entityTypeSvc:         entityTypeSvc,
		entityTypeProcessor:   entityTypeProcessor,
		capabilitySvc:         capabilitySvc,
		specSvc:               specSvc,
		fetchReqSvc:           fetchReqSvc,
		packageSvc:            packageSvc,
		productSvc:            productSvc,
		vendorSvc:             vendorSvc,
		tombstoneProcessor:    tombstoneProcessor,
		tenantSvc:             tenantSvc,
		globalRegistrySvc:     globalRegistrySvc,
		ordClient:             client,
		webhookConverter:      webhookConverter,
		appTemplateVersionSvc: appTemplateVersionSvc,
		appTemplateSvc:        appTemplateSvc,
		labelSvc:              labelService,
		ordWebhookMapping:     ordWebhookMapping,
		opSvc:                 opSvc,
>>>>>>> 3786d600
	}
}

// ProcessApplication performs resync of ORD information provided via ORD documents for an applications
func (s *Service) ProcessApplication(ctx context.Context, appID string) error {
	ctx, err := s.saveLowestOwnerForAppToContextInTx(ctx, appID)
	if err != nil {
		return err
	}

	webhooks, err := s.getWebhooksForApplication(ctx, appID)
	if err != nil {
		return errors.Wrapf(err, "retrieving of webhooks for application with id %q failed", appID)
	}

	var globalResourcesOrdIDs map[string]bool
	globalResourcesLoaded := false

	for _, wh := range webhooks {
		if wh.Type == model.WebhookTypeOpenResourceDiscovery && wh.URL != nil {
			// lazy loading of global ORD resources on first need
			if !globalResourcesLoaded {
				log.C(ctx).Infof("Retrieving global ORD resources")
				globalResourcesOrdIDs = s.retrieveGlobalResources(ctx)
				globalResourcesLoaded = true
			}
			log.C(ctx).Infof("Process Webhook ID %s for Application with ID %s", wh.ID, appID)
			if err = s.processApplicationWebhook(ctx, wh, appID, globalResourcesOrdIDs); err != nil {
				return errors.Wrapf(err, "processing of ORD webhook for application with id %q failed", appID)
			}
		}
	}
	return nil
}

// ProcessAppInAppTemplateContext performs resync of ORD information provided via ORD documents for an applications in context of application template
func (s *Service) ProcessAppInAppTemplateContext(ctx context.Context, appTemplateID, appID string) error {
	var globalResourcesOrdIDs map[string]bool
	globalResourcesLoaded := false

	webhooks, err := s.getWebhooksForApplicationTemplate(ctx, appTemplateID)
	if err != nil {
		return errors.Wrapf(err, "while retrieving all webhooks for application template with id %q", appTemplateID)
	}

	for _, wh := range webhooks {
		if wh.Type == model.WebhookTypeOpenResourceDiscovery && wh.URL != nil {
			// lazy loading of global ORD resources on first need
			if !globalResourcesLoaded {
				log.C(ctx).Infof("Retrieving global ORD resources")
				globalResourcesOrdIDs = s.retrieveGlobalResources(ctx)
				globalResourcesLoaded = true
			}

			apps, err := s.getApplicationsForAppTemplate(ctx, appTemplateID)
			if err != nil {
				return errors.Wrapf(err, "retrieving of applications for application template with id %q failed", appTemplateID)
			}

			found := false
			for _, app := range apps {
				if app.ID == appID {
					found = true
					break
				}
			}
			if !found {
				return errors.Errorf("cannot find application with id %q for app template with id %q", appID, appTemplateID)
			}

			if err = s.processApplicationWebhook(ctx, wh, appID, globalResourcesOrdIDs); err != nil {
				return errors.Wrapf(err, "processing of ORD webhook for application with id %q failed", appID)
			}
		}
	}
	return nil
}

// ProcessApplicationTemplate performs resync of static ORD information for an application template
func (s *Service) ProcessApplicationTemplate(ctx context.Context, appTemplateID string) error {
	var globalResourcesOrdIDs map[string]bool
	globalResourcesLoaded := false

	webhooks, err := s.getWebhooksForApplicationTemplate(ctx, appTemplateID)
	if err != nil {
		return errors.Wrapf(err, "retrieving of webhooks for application template with id %q failed", appTemplateID)
	}

	for _, wh := range webhooks {
		if wh.Type == model.WebhookTypeOpenResourceDiscoveryStatic && wh.URL != nil {
			// lazy loading of global ORD resources on first need
			if !globalResourcesLoaded {
				log.C(ctx).Infof("Retrieving global ORD resources")
				globalResourcesOrdIDs = s.retrieveGlobalResources(ctx)
				globalResourcesLoaded = true
			}

			log.C(ctx).Infof("Processing Webhook ID %s for Application Tempalate with ID %s", wh.ID, appTemplateID)
			if err = s.processApplicationTemplateWebhook(ctx, wh, appTemplateID, globalResourcesOrdIDs); err != nil {
				return err
			}
		}
	}
	return nil
}

func (s *Service) retrieveGlobalResources(ctx context.Context) map[string]bool {
	globalResourcesOrdIDs, err := s.globalRegistrySvc.SyncGlobalResources(ctx)
	if err != nil {
		log.C(ctx).WithError(err).Errorf("Error while synchronizing global resources: %s. Proceeding with already existing global resources...", err)
		globalResourcesOrdIDs, err = s.globalRegistrySvc.ListGlobalResources(ctx)
		if err != nil {
			log.C(ctx).WithError(err).Errorf("Error while listing existing global resource: %s. Proceeding with empty globalResourceOrdIDs... Validation of Documents relying on global resources might fail.", err)
		}
	}

	if globalResourcesOrdIDs == nil {
		globalResourcesOrdIDs = make(map[string]bool)
	}
	return globalResourcesOrdIDs
}

func (s *Service) getWebhooksForApplicationTemplate(ctx context.Context, appTemplateID string) ([]*model.Webhook, error) {
	tx, err := s.transact.Begin()
	if err != nil {
		return nil, err
	}
	defer s.transact.RollbackUnlessCommitted(ctx, tx)

	ctx = persistence.SaveToContext(ctx, tx)
	webhooks, err := s.webhookSvc.ListForApplicationTemplate(ctx, appTemplateID)
	if err != nil {
		log.C(ctx).WithError(err).Errorf("error while fetching webhooks for application template with id %s", appTemplateID)
		return nil, err
	}

	if err := tx.Commit(); err != nil {
		return nil, err
	}

	return webhooks, nil
}

func (s *Service) getWebhooksForApplication(ctx context.Context, appID string) ([]*model.Webhook, error) {
	tx, err := s.transact.Begin()
	if err != nil {
		return nil, err
	}
	defer s.transact.RollbackUnlessCommitted(ctx, tx)

	ctx = persistence.SaveToContext(ctx, tx)
	webhooks, err := s.webhookSvc.ListForApplication(ctx, appID)
	if err != nil {
		log.C(ctx).WithError(err).Errorf("error while fetching webhooks for application with id %s", appID)
		return nil, err
	}

	if err := tx.Commit(); err != nil {
		return nil, err
	}

	return webhooks, nil
}

func (s *Service) processDocuments(ctx context.Context, resource Resource, webhookBaseURL, webhookBaseProxyURL string, ordRequestObject requestobject.OpenResourceDiscoveryWebhookRequestObject, documents Documents, globalResourcesOrdIDs map[string]bool, validationErrors *error) error {
	if _, err := s.processDescribedSystemVersions(ctx, resource, documents); err != nil {
		return err
	}

	resourcesFromDB, err := s.fetchResources(ctx, resource, documents)
	if err != nil {
		return err
	}

	resourceHashes, err := hashResources(documents)
	if err != nil {
		return err
	}

	validationResult := documents.Validate(webhookBaseURL, resourcesFromDB, resourceHashes, globalResourcesOrdIDs, s.config.credentialExchangeStrategyTenantMappings)
	if validationResult != nil {
		validationResult = &ORDDocumentValidationError{errors.Wrap(validationResult, "invalid documents")}
		*validationErrors = validationResult
	}

	if err := documents.Sanitize(webhookBaseURL, webhookBaseProxyURL); err != nil {
		return errors.Wrap(err, "while sanitizing ORD documents")
	}

	ordLocalID := s.getUniqueLocalTenantID(documents)
	if ordLocalID != "" && resource.LocalTenantID == nil {
		if err := s.appSvc.Update(ctx, resource.ID, model.ApplicationUpdateInput{LocalTenantID: str.Ptr(ordLocalID)}); err != nil {
			return err
		}
	}
	for _, doc := range documents {
		if resource.Type == directorresource.ApplicationTemplate && doc.DescribedSystemVersion == nil {
			continue
		}

		resourceToAggregate := Resource{
			ID:   resource.ID,
			Type: directorresource.Application,
		}

		if doc.DescribedSystemVersion != nil {
			applicationTemplateID := resource.ID
			if resource.Type == directorresource.Application && resource.ParentID != nil {
				applicationTemplateID = *resource.ParentID
			}

			appTemplateVersion, err := s.getApplicationTemplateVersionByAppTemplateIDAndVersionInTx(ctx, applicationTemplateID, doc.DescribedSystemVersion.Version)
			if err != nil {
				return err
			}

			resourceToAggregate = Resource{
				ID:   appTemplateVersion.ID,
				Type: directorresource.ApplicationTemplateVersion,
			}
		}

		log.C(ctx).Infof("Starting processing vendors for %s with id: %q", resource.Type, resource.ID)
		vendorsFromDB, err := s.processVendors(ctx, resourceToAggregate.Type, resourceToAggregate.ID, doc.Vendors)
		if err != nil {
			return err
		}
		log.C(ctx).Infof("Finished processing vendors for %s with id: %q", resource.Type, resource.ID)

		log.C(ctx).Infof("Starting processing products for %s with id: %q", resource.Type, resource.ID)
		productsFromDB, err := s.processProducts(ctx, resourceToAggregate.Type, resourceToAggregate.ID, doc.Products)
		if err != nil {
			return err
		}
		log.C(ctx).Infof("Finished processing products for %s with id: %q", resource.Type, resource.ID)

		log.C(ctx).Infof("Starting processing packages for %s with id: %q", resource.Type, resource.ID)
		packagesFromDB, err := s.processPackages(ctx, resourceToAggregate.Type, resourceToAggregate.ID, doc.Packages, resourceHashes)
		if err != nil {
			return err
		}
		log.C(ctx).Infof("Finished processing packages for %s with id: %q", resource.Type, resource.ID)

		log.C(ctx).Infof("Starting processing bundles for %s with id: %q", resource.Type, resource.ID)
		bundlesFromDB, err := s.processBundles(ctx, resourceToAggregate.Type, resourceToAggregate.ID, doc.ConsumptionBundles, resourceHashes)
		if err != nil {
			return err
		}
		log.C(ctx).Infof("Finished processing bundles for %s with id: %q", resource.Type, resource.ID)

		log.C(ctx).Infof("Starting processing apis for %s with id: %q", resource.Type, resource.ID)
		apisFromDB, apiFetchRequests, err := s.processAPIs(ctx, resourceToAggregate.Type, resourceToAggregate.ID, bundlesFromDB, packagesFromDB, doc.APIResources, resourceHashes)
		if err != nil {
			return err
		}
		log.C(ctx).Infof("Finished processing apis for %s with id: %q", resource.Type, resource.ID)

		log.C(ctx).Infof("Starting processing events for %s with id: %q", resource.Type, resource.ID)
		eventsFromDB, eventFetchRequests, err := s.processEvents(ctx, resourceToAggregate.Type, resourceToAggregate.ID, bundlesFromDB, packagesFromDB, doc.EventResources, resourceHashes)
		if err != nil {
			return err
		}
		log.C(ctx).Infof("Finished processing events for %s with id: %q", resource.Type, resource.ID)

		log.C(ctx).Infof("Starting processing entity types for %s with id: %q", resource.Type, resource.ID)
		entityTypesFromDB, err := s.entityTypeProcessor.Process(ctx, resourceToAggregate.Type, resourceToAggregate.ID, doc.EntityTypes, packagesFromDB, resourceHashes)
		if err != nil {
			return err
		}
		log.C(ctx).Infof("Finished processing entity types for %s with id: %q", resource.Type, resource.ID)

		log.C(ctx).Infof("Starting processing capabilities for %s with id: %q", resource.Type, resource.ID)
		capabilitiesFromDB, capabilitiesFetchRequests, err := s.processCapabilities(ctx, resourceToAggregate.Type, resourceToAggregate.ID, packagesFromDB, doc.Capabilities, resourceHashes)
		if err != nil {
			return err
		}
		log.C(ctx).Infof("Finished processing capabilities for %s with id: %q", resource.Type, resource.ID)

		log.C(ctx).Infof("Starting processing integration dependencies for %s with id: %q", resource.Type, resource.ID)
		integrationDependenciesFromDB, err := s.integrationDependencyProcessor.Process(ctx, resourceToAggregate.Type, resourceToAggregate.ID, packagesFromDB, doc.IntegrationDependencies, resourceHashes)
		if err != nil {
			return err
		}
		log.C(ctx).Infof("Finished processing integration dependencies for %s with id: %q", resource.Type, resource.ID)

		log.C(ctx).Infof("Starting processing tombstones for %s with id: %q", resource.Type, resource.ID)
		tombstonesFromDB, err := s.tombstoneProcessor.Process(ctx, resourceToAggregate.Type, resourceToAggregate.ID, doc.Tombstones)
		if err != nil {
			return err
		}
		log.C(ctx).Infof("Finished processing tombstones for %s with id: %q", resource.Type, resource.ID)

		fetchRequests := appendFetchRequests(apiFetchRequests, eventFetchRequests, capabilitiesFetchRequests)
		log.C(ctx).Infof("Starting deleting tombstoned resources for %s with id: %q", resource.Type, resource.ID)
<<<<<<< HEAD
		fetchRequests, err = s.deleteTombstonedResources(ctx, resourceToAggregate.Type, vendorsFromDB, productsFromDB, packagesFromDB, bundlesFromDB, apisFromDB, eventsFromDB, capabilitiesFromDB, integrationDependenciesFromDB, tombstonesFromDB, fetchRequests)
=======
		fetchRequests, err = s.deleteTombstonedResources(ctx, resourceToAggregate.Type, vendorsFromDB, productsFromDB, packagesFromDB, bundlesFromDB, apisFromDB, eventsFromDB, entityTypesFromDB, capabilitiesFromDB, tombstonesFromDB, fetchRequests)

>>>>>>> 3786d600
		if err != nil {
			return err
		}
		log.C(ctx).Infof("Finished deleting tombstoned resources for %s with id: %q", resource.Type, resource.ID)

		log.C(ctx).Infof("Starting processing specs for %s with id: %q", resource.Type, resource.ID)
		if err := s.processSpecs(ctx, resourceToAggregate.Type, fetchRequests, ordRequestObject); err != nil {
			return err
		}
		log.C(ctx).Infof("Finished processing specs for %s with id: %q", resource.Type, resource.ID)
	}

	return nil
}

func (s *Service) processSpecs(ctx context.Context, resourceType directorresource.Type, ordFetchRequests []*ordFetchRequest, ordRequestObject requestobject.OpenResourceDiscoveryWebhookRequestObject) error {
	queue := make(chan *model.FetchRequest)

	workers := s.config.maxParallelSpecificationProcessors
	wg := &sync.WaitGroup{}
	wg.Add(workers)

	fetchReqMutex := sync.Mutex{}
	fetchRequestResults := make([]*fetchRequestResult, 0)
	log.C(ctx).Infof("Starting %d parallel specification processor workers to process %d fetch requests...", workers, len(ordFetchRequests))
	for i := 0; i < workers; i++ {
		go func() {
			defer wg.Done()

			for fetchRequest := range queue {
				fr := *fetchRequest
				ctx = addFieldToLogger(ctx, "fetch_request_id", fr.ID)
				log.C(ctx).Infof("Will attempt to execute spec fetch request for spec with id %q and spec entity type %q", fr.ObjectID, fr.ObjectType)
				data, status := s.fetchReqSvc.FetchSpec(ctx, &fr, ordRequestObject.Headers)
				log.C(ctx).Infof("Finished executing spec fetch request for spec with id %q and spec entity type %q with result: %s. Adding to result queue...", fr.ObjectID, fr.ObjectType, status.Condition)
				s.addFetchRequestResult(&fetchRequestResults, &fetchRequestResult{
					fetchRequest: &fr,
					data:         data,
					status:       status,
				}, &fetchReqMutex)
			}
		}()
	}

	for _, ordFetchRequest := range ordFetchRequests {
		queue <- ordFetchRequest.FetchRequest
	}
	close(queue)
	wg.Wait()

	if err := s.processFetchRequestResults(ctx, resourceType, fetchRequestResults); err != nil {
		errMsg := "error while processing fetch request results"
		log.C(ctx).WithError(err).Error(errMsg)
		return errors.Errorf(errMsg)
	} else {
		log.C(ctx).Info("Successfully processed fetch request results")
	}

	fetchRequestErrors := 0
	for _, fr := range fetchRequestResults {
		if fr.status.Condition == model.FetchRequestStatusConditionFailed {
			fetchRequestErrors += 1
		}
	}

	if fetchRequestErrors != 0 {
		return errors.Errorf("failed to process %d specification fetch requests", fetchRequestErrors)
	}

	return nil
}

func (s *Service) addFetchRequestResult(fetchReqResults *[]*fetchRequestResult, result *fetchRequestResult, mutex *sync.Mutex) {
	mutex.Lock()
	defer mutex.Unlock()
	*fetchReqResults = append(*fetchReqResults, result)
}

func (s *Service) processFetchRequestResults(ctx context.Context, resourceType directorresource.Type, results []*fetchRequestResult) error {
	tx, err := s.transact.Begin()
	if err != nil {
		log.C(ctx).WithError(err).Errorf("error while opening transaction to process fetch request results")
		return err
	}
	defer s.transact.RollbackUnlessCommitted(ctx, tx)
	ctx = persistence.SaveToContext(ctx, tx)

	for _, result := range results {
		if resourceType.IsTenantIgnorable() {
			err = s.processFetchRequestResultGlobal(ctx, result)
		} else {
			err = s.processFetchRequestResult(ctx, result)
		}
		if err != nil {
			return err
		}
	}

	return tx.Commit()
}

func (s *Service) processFetchRequestResult(ctx context.Context, result *fetchRequestResult) error {
	specReferenceType := model.APISpecReference
	switch result.fetchRequest.ObjectType {
	case model.EventSpecFetchRequestReference:
		specReferenceType = model.EventSpecReference
	case model.CapabilitySpecFetchRequestReference:
		specReferenceType = model.CapabilitySpecReference
	}

	if result.status.Condition == model.FetchRequestStatusConditionSucceeded {
		spec, err := s.specSvc.GetByID(ctx, result.fetchRequest.ObjectID, specReferenceType)
		if err != nil {
			return err
		}

		spec.Data = result.data

		if err = s.specSvc.UpdateSpecOnly(ctx, *spec); err != nil {
			return err
		}
	}

	result.fetchRequest.Status = result.status
	return s.fetchReqSvc.Update(ctx, result.fetchRequest)
}

func (s *Service) processFetchRequestResultGlobal(ctx context.Context, result *fetchRequestResult) error {
	if result.status.Condition == model.FetchRequestStatusConditionSucceeded {
		spec, err := s.specSvc.GetByIDGlobal(ctx, result.fetchRequest.ObjectID)
		if err != nil {
			return err
		}

		spec.Data = result.data

		if err = s.specSvc.UpdateSpecOnlyGlobal(ctx, *spec); err != nil {
			return err
		}
	}

	result.fetchRequest.Status = result.status
	return s.fetchReqSvc.UpdateGlobal(ctx, result.fetchRequest)
}

<<<<<<< HEAD
func (s *Service) deleteTombstonedResources(ctx context.Context, resourceType directorresource.Type, vendorsFromDB []*model.Vendor, productsFromDB []*model.Product, packagesFromDB []*model.Package, bundlesFromDB []*model.Bundle, apisFromDB []*model.APIDefinition, eventsFromDB []*model.EventDefinition, capabilitiesFromDB []*model.Capability, integrationDependenciesFromDB []*model.IntegrationDependency, tombstonesFromDB []*model.Tombstone, fetchRequests []*ordFetchRequest) ([]*ordFetchRequest, error) {
=======
func (s *Service) deleteTombstonedResources(ctx context.Context, resourceType directorresource.Type, vendorsFromDB []*model.Vendor, productsFromDB []*model.Product, packagesFromDB []*model.Package, bundlesFromDB []*model.Bundle, apisFromDB []*model.APIDefinition, eventsFromDB []*model.EventDefinition, entityTypesFromDB []*model.EntityType, capabilitiesFromDB []*model.Capability, tombstonesFromDB []*model.Tombstone, fetchRequests []*ordFetchRequest) ([]*ordFetchRequest, error) {
>>>>>>> 3786d600
	tx, err := s.transact.Begin()
	if err != nil {
		return nil, err
	}
	defer s.transact.RollbackUnlessCommitted(ctx, tx)

	ctx = persistence.SaveToContext(ctx, tx)

	frIdxToExclude := make([]int, 0)
	for _, ts := range tombstonesFromDB {
		if i, found := searchInSlice(len(packagesFromDB), func(i int) bool {
			return packagesFromDB[i].OrdID == ts.OrdID
		}); found {
			if err := s.packageSvc.Delete(ctx, resourceType, packagesFromDB[i].ID); err != nil {
				return nil, errors.Wrapf(err, "error while deleting resource with ORD ID %q based on its tombstone", ts.OrdID)
			}
		}
		if i, found := searchInSlice(len(apisFromDB), func(i int) bool {
			return equalStrings(apisFromDB[i].OrdID, &ts.OrdID)
		}); found {
			if err := s.apiSvc.Delete(ctx, resourceType, apisFromDB[i].ID); err != nil {
				return nil, errors.Wrapf(err, "error while deleting resource with ORD ID %q based on its tombstone", ts.OrdID)
			}
		}
		if i, found := searchInSlice(len(eventsFromDB), func(i int) bool {
			return equalStrings(eventsFromDB[i].OrdID, &ts.OrdID)
		}); found {
			if err := s.eventSvc.Delete(ctx, resourceType, eventsFromDB[i].ID); err != nil {
				return nil, errors.Wrapf(err, "error while deleting resource with ORD ID %q based on its tombstone", ts.OrdID)
			}
		}
		if i, found := searchInSlice(len(entityTypesFromDB), func(i int) bool {
			return equalStrings(&entityTypesFromDB[i].OrdID, &ts.OrdID)
		}); found {
			if err := s.entityTypeSvc.Delete(ctx, resourceType, eventsFromDB[i].ID); err != nil {
				return nil, errors.Wrapf(err, "error while deleting resource with ORD ID %q based on its tombstone", ts.OrdID)
			}
		}
		if i, found := searchInSlice(len(capabilitiesFromDB), func(i int) bool {
			return equalStrings(capabilitiesFromDB[i].OrdID, &ts.OrdID)
		}); found {
			if err := s.capabilitySvc.Delete(ctx, resourceType, capabilitiesFromDB[i].ID); err != nil {
				return nil, errors.Wrapf(err, "error while deleting resource with ORD ID %q based on its tombstone", ts.OrdID)
			}
		}
		if i, found := searchInSlice(len(integrationDependenciesFromDB), func(i int) bool {
			return equalStrings(integrationDependenciesFromDB[i].OrdID, &ts.OrdID)
		}); found {
			if err := s.integrationDependencySvc.Delete(ctx, resourceType, integrationDependenciesFromDB[i].ID); err != nil {
				return nil, errors.Wrapf(err, "error while deleting resource with ORD ID %q based on its tombstone", ts.OrdID)
			}
		}
		if i, found := searchInSlice(len(bundlesFromDB), func(i int) bool {
			return equalStrings(bundlesFromDB[i].OrdID, &ts.OrdID)
		}); found {
			if err := s.bundleSvc.Delete(ctx, resourceType, bundlesFromDB[i].ID); err != nil {
				return nil, errors.Wrapf(err, "error while deleting resource with ORD ID %q based on its tombstone", ts.OrdID)
			}
		}
		if i, found := searchInSlice(len(vendorsFromDB), func(i int) bool {
			return vendorsFromDB[i].OrdID == ts.OrdID
		}); found {
			if err := s.vendorSvc.Delete(ctx, resourceType, vendorsFromDB[i].ID); err != nil {
				return nil, errors.Wrapf(err, "error while deleting resource with ORD ID %q based on its tombstone", ts.OrdID)
			}
		}
		if i, found := searchInSlice(len(productsFromDB), func(i int) bool {
			return productsFromDB[i].OrdID == ts.OrdID
		}); found {
			if err := s.productSvc.Delete(ctx, resourceType, productsFromDB[i].ID); err != nil {
				return nil, errors.Wrapf(err, "error while deleting resource with ORD ID %q based on its tombstone", ts.OrdID)
			}
		}
		for i := range fetchRequests {
			if equalStrings(&fetchRequests[i].refObjectOrdID, &ts.OrdID) {
				frIdxToExclude = append(frIdxToExclude, i)
			}
		}
	}

	return excludeUnnecessaryFetchRequests(fetchRequests, frIdxToExclude), tx.Commit()
}

func (s *Service) processDescribedSystemVersions(ctx context.Context, resource Resource, documents Documents) ([]*model.ApplicationTemplateVersion, error) {
	appTemplateID := resource.ID
	if resource.Type == directorresource.Application && resource.ParentID != nil {
		appTemplateID = *resource.ParentID
	}

	appTemplateVersions, err := s.listApplicationTemplateVersionByAppTemplateIDInTx(ctx, appTemplateID)
	if err != nil && !apperrors.IsNotFoundError(err) {
		return nil, err
	}

	for _, document := range documents {
		if document.DescribedSystemVersion == nil {
			continue
		}

		if err = s.resyncApplicationTemplateVersionInTx(ctx, appTemplateID, appTemplateVersions, document.DescribedSystemVersion); err != nil {
			return nil, err
		}
	}

	return s.listApplicationTemplateVersionByAppTemplateIDInTx(ctx, appTemplateID)
}

func (s *Service) listApplicationTemplateVersionByAppTemplateIDInTx(ctx context.Context, applicationTemplateID string) ([]*model.ApplicationTemplateVersion, error) {
	tx, err := s.transact.Begin()
	if err != nil {
		return nil, err
	}
	defer s.transact.RollbackUnlessCommitted(ctx, tx)
	ctx = persistence.SaveToContext(ctx, tx)

	appTemplateVersions, err := s.appTemplateVersionSvc.ListByAppTemplateID(ctx, applicationTemplateID)
	if err != nil {
		return nil, err
	}

	return appTemplateVersions, tx.Commit()
}

func (s *Service) getApplicationTemplateVersionByAppTemplateIDAndVersionInTx(ctx context.Context, applicationTemplateID, version string) (*model.ApplicationTemplateVersion, error) {
	tx, err := s.transact.Begin()
	if err != nil {
		return nil, err
	}
	defer s.transact.RollbackUnlessCommitted(ctx, tx)
	ctx = persistence.SaveToContext(ctx, tx)

	systemVersion, err := s.appTemplateVersionSvc.GetByAppTemplateIDAndVersion(ctx, applicationTemplateID, version)
	if err != nil {
		return nil, err
	}

	return systemVersion, tx.Commit()
}

func (s *Service) processVendors(ctx context.Context, resourceType directorresource.Type, resourceID string, vendors []*model.VendorInput) ([]*model.Vendor, error) {
	vendorsFromDB, err := s.listVendorsInTx(ctx, resourceType, resourceID)
	if err != nil {
		return nil, err
	}

	for _, vendor := range vendors {
		if err := s.resyncVendorInTx(ctx, resourceType, resourceID, vendorsFromDB, vendor); err != nil {
			return nil, err
		}
	}

	vendorsFromDB, err = s.listVendorsInTx(ctx, resourceType, resourceID)
	if err != nil {
		return nil, err
	}
	return vendorsFromDB, nil
}

func (s *Service) listVendorsInTx(ctx context.Context, resourceType directorresource.Type, resourceID string) ([]*model.Vendor, error) {
	tx, err := s.transact.Begin()
	if err != nil {
		return nil, err
	}
	defer s.transact.RollbackUnlessCommitted(ctx, tx)
	ctx = persistence.SaveToContext(ctx, tx)

	var vendorsFromDB []*model.Vendor
	switch resourceType {
	case directorresource.Application:
		vendorsFromDB, err = s.vendorSvc.ListByApplicationID(ctx, resourceID)
	case directorresource.ApplicationTemplateVersion:
		vendorsFromDB, err = s.vendorSvc.ListByApplicationTemplateVersionID(ctx, resourceID)
	}
	if err != nil {
		return nil, errors.Wrapf(err, "error while listing vendors for %s with id %q", resourceType, resourceID)
	}

	return vendorsFromDB, tx.Commit()
}

func (s *Service) resyncVendorInTx(ctx context.Context, resourceType directorresource.Type, resourceID string, vendorsFromDB []*model.Vendor, vendor *model.VendorInput) error {
	tx, err := s.transact.Begin()
	if err != nil {
		return err
	}
	defer s.transact.RollbackUnlessCommitted(ctx, tx)
	ctx = persistence.SaveToContext(ctx, tx)

	if err := s.resyncVendor(ctx, resourceType, resourceID, vendorsFromDB, *vendor); err != nil {
		return errors.Wrapf(err, "error while resyncing vendor with ORD ID %q", vendor.OrdID)
	}
	return tx.Commit()
}

func (s *Service) resyncApplicationTemplateVersionInTx(ctx context.Context, appTemplateID string, appTemplateVersionsFromDB []*model.ApplicationTemplateVersion, appTemplateVersion *model.ApplicationTemplateVersionInput) error {
	tx, err := s.transact.Begin()
	if err != nil {
		return err
	}
	defer s.transact.RollbackUnlessCommitted(ctx, tx)
	ctx = persistence.SaveToContext(ctx, tx)

	if err = s.resyncAppTemplateVersion(ctx, appTemplateID, appTemplateVersionsFromDB, appTemplateVersion); err != nil {
		return errors.Wrapf(err, "error while resyncing App Template Version for App template %q", appTemplateID)
	}
	return tx.Commit()
}

func (s *Service) processProducts(ctx context.Context, resourceType directorresource.Type, resourceID string, products []*model.ProductInput) ([]*model.Product, error) {
	productsFromDB, err := s.listProductsInTx(ctx, resourceType, resourceID)
	if err != nil {
		return nil, err
	}

	for _, product := range products {
		if err := s.resyncProductInTx(ctx, resourceType, resourceID, productsFromDB, product); err != nil {
			return nil, err
		}
	}

	productsFromDB, err = s.listProductsInTx(ctx, resourceType, resourceID)
	if err != nil {
		return nil, err
	}
	return productsFromDB, nil
}

func (s *Service) listProductsInTx(ctx context.Context, resourceType directorresource.Type, resourceID string) ([]*model.Product, error) {
	tx, err := s.transact.Begin()
	if err != nil {
		return nil, err
	}
	defer s.transact.RollbackUnlessCommitted(ctx, tx)
	ctx = persistence.SaveToContext(ctx, tx)

	var productsFromDB []*model.Product
	switch resourceType {
	case directorresource.Application:
		productsFromDB, err = s.productSvc.ListByApplicationID(ctx, resourceID)
	case directorresource.ApplicationTemplateVersion:
		productsFromDB, err = s.productSvc.ListByApplicationTemplateVersionID(ctx, resourceID)
	}
	if err != nil {
		return nil, errors.Wrapf(err, "error while listing products for %s with id %q", resourceType, resourceID)
	}

	return productsFromDB, tx.Commit()
}

func (s *Service) resyncProductInTx(ctx context.Context, resourceType directorresource.Type, resourceID string, productsFromDB []*model.Product, product *model.ProductInput) error {
	tx, err := s.transact.Begin()
	if err != nil {
		return err
	}
	defer s.transact.RollbackUnlessCommitted(ctx, tx)
	ctx = persistence.SaveToContext(ctx, tx)

	if err := s.resyncProduct(ctx, resourceType, resourceID, productsFromDB, *product); err != nil {
		return errors.Wrapf(err, "error while resyncing product with ORD ID %q", product.OrdID)
	}
	return tx.Commit()
}

func (s *Service) processPackages(ctx context.Context, resourceType directorresource.Type, resourceID string, packages []*model.PackageInput, resourceHashes map[string]uint64) ([]*model.Package, error) {
	packagesFromDB, err := s.listPackagesInTx(ctx, resourceType, resourceID)
	if err != nil {
		return nil, err
	}

	for _, pkg := range packages {
		pkgHash := resourceHashes[pkg.OrdID]
		if err := s.resyncPackageInTx(ctx, resourceType, resourceID, packagesFromDB, pkg, pkgHash); err != nil {
			return nil, err
		}
	}

	packagesFromDB, err = s.listPackagesInTx(ctx, resourceType, resourceID)
	if err != nil {
		return nil, err
	}
	return packagesFromDB, nil
}

func (s *Service) listPackagesInTx(ctx context.Context, resourceType directorresource.Type, resourceID string) ([]*model.Package, error) {
	tx, err := s.transact.Begin()
	if err != nil {
		return nil, err
	}
	defer s.transact.RollbackUnlessCommitted(ctx, tx)
	ctx = persistence.SaveToContext(ctx, tx)

	var packagesFromDB []*model.Package
	switch resourceType {
	case directorresource.Application:
		packagesFromDB, err = s.packageSvc.ListByApplicationID(ctx, resourceID)
	case directorresource.ApplicationTemplateVersion:
		packagesFromDB, err = s.packageSvc.ListByApplicationTemplateVersionID(ctx, resourceID)
	}
	if err != nil {
		return nil, errors.Wrapf(err, "error while listing packages for %s with id %q", resourceType, resourceID)
	}

	return packagesFromDB, tx.Commit()
}

func (s *Service) resyncPackageInTx(ctx context.Context, resourceType directorresource.Type, resourceID string, packagesFromDB []*model.Package, pkg *model.PackageInput, pkgHash uint64) error {
	tx, err := s.transact.Begin()
	if err != nil {
		return err
	}
	defer s.transact.RollbackUnlessCommitted(ctx, tx)
	ctx = persistence.SaveToContext(ctx, tx)

	if err := s.resyncPackage(ctx, resourceType, resourceID, packagesFromDB, *pkg, pkgHash); err != nil {
		return errors.Wrapf(err, "error while resyncing package with ORD ID %q", pkg.OrdID)
	}
	return tx.Commit()
}

func (s *Service) processBundles(ctx context.Context, resourceType directorresource.Type, resourceID string, bundles []*model.BundleCreateInput, resourceHashes map[string]uint64) ([]*model.Bundle, error) {
	bundlesFromDB, err := s.listBundlesInTx(ctx, resourceType, resourceID)
	if err != nil {
		return nil, err
	}

	credentialExchangeStrategyHashCurrent := uint64(0)
	var credentialExchangeStrategyJSON gjson.Result
	for _, bndl := range bundles {
		bndlHash := resourceHashes[str.PtrStrToStr(bndl.OrdID)]
		if err := s.resyncBundleInTx(ctx, resourceType, resourceID, bundlesFromDB, bndl, bndlHash); err != nil {
			return nil, err
		}

		credentialExchangeStrategies, err := bndl.CredentialExchangeStrategies.MarshalJSON()
		if err != nil {
			return nil, errors.Wrapf(err, "while marshalling credential exchange strategies for %s with ID %s", resourceType, resourceID)
		}

		for _, credentialExchangeStrategy := range gjson.ParseBytes(credentialExchangeStrategies).Array() {
			customType := credentialExchangeStrategy.Get(customTypeProperty).String()
			isTenantMappingType := strings.Contains(customType, TenantMappingCustomTypeIdentifier)

			if !isTenantMappingType {
				continue
			}

			currentHash, err := HashObject(credentialExchangeStrategy)
			if err != nil {
				return nil, errors.Wrapf(err, "while hasing credential exchange strategy for application with ID %s", resourceID)
			}

			if credentialExchangeStrategyHashCurrent != 0 && currentHash != credentialExchangeStrategyHashCurrent {
				return nil, errors.Errorf("There are differences in the Credential Exchange Strategies for Tenant Mappings for application with ID %s. They should be the same.", resourceID)
			}

			credentialExchangeStrategyHashCurrent = currentHash
			credentialExchangeStrategyJSON = credentialExchangeStrategy
		}
	}

	if err = s.resyncTenantMappingWebhooksInTx(ctx, credentialExchangeStrategyJSON, resourceID); err != nil {
		return nil, err
	}

	bundlesFromDB, err = s.listBundlesInTx(ctx, resourceType, resourceID)
	if err != nil {
		return nil, err
	}

	return bundlesFromDB, nil
}

func (s *Service) listBundlesInTx(ctx context.Context, resourceType directorresource.Type, resourceID string) ([]*model.Bundle, error) {
	tx, err := s.transact.Begin()
	if err != nil {
		return nil, err
	}
	defer s.transact.RollbackUnlessCommitted(ctx, tx)
	ctx = persistence.SaveToContext(ctx, tx)

	var bundlesFromDB []*model.Bundle
	switch resourceType {
	case directorresource.Application:
		bundlesFromDB, err = s.bundleSvc.ListByApplicationIDNoPaging(ctx, resourceID)
	case directorresource.ApplicationTemplateVersion:
		bundlesFromDB, err = s.bundleSvc.ListByApplicationTemplateVersionIDNoPaging(ctx, resourceID)
	}
	if err != nil {
		return nil, errors.Wrapf(err, "error while listing bundles for %s with id %q", resourceType, resourceID)
	}

	return bundlesFromDB, tx.Commit()
}

func (s *Service) resyncBundleInTx(ctx context.Context, resourceType directorresource.Type, resourceID string, bundlesFromDB []*model.Bundle, bundle *model.BundleCreateInput, bndlHash uint64) error {
	tx, err := s.transact.Begin()
	if err != nil {
		return err
	}
	defer s.transact.RollbackUnlessCommitted(ctx, tx)
	ctx = persistence.SaveToContext(ctx, tx)

	if err := s.resyncBundle(ctx, resourceType, resourceID, bundlesFromDB, *bundle, bndlHash); err != nil {
		return errors.Wrapf(err, "error while resyncing bundle with ORD ID %q", *bundle.OrdID)
	}
	return tx.Commit()
}

func (s *Service) resyncTenantMappingWebhooksInTx(ctx context.Context, credentialExchangeStrategyJSON gjson.Result, appID string) error {
	if !credentialExchangeStrategyJSON.IsObject() {
		log.C(ctx).Debugf("There are no tenant mappings to resync")
		return nil
	}

	tenantMappingData, err := s.getTenantMappingData(credentialExchangeStrategyJSON, appID)
	if err != nil {
		return err
	}

	log.C(ctx).Infof("Enriching tenant mapping webhooks for application with ID %s", appID)

	enrichedWebhooks, err := s.webhookSvc.EnrichWebhooksWithTenantMappingWebhooks([]*graphql.WebhookInput{createWebhookInput(credentialExchangeStrategyJSON, tenantMappingData)})
	if err != nil {
		return errors.Wrapf(err, "while enriching webhooks with tenant mapping webhooks for application with ID %s", appID)
	}

	ctxWithoutTenant := context.Background()
	tx, err := s.transact.Begin()
	if err != nil {
		return err
	}
	defer s.transact.RollbackUnlessCommitted(ctxWithoutTenant, tx)

	ctxWithoutTenant = persistence.SaveToContext(ctxWithoutTenant, tx)
	ctxWithoutTenant = tenant.SaveToContext(ctxWithoutTenant, "", "")

	appWebhooksFromDB, err := s.webhookSvc.ListForApplicationGlobal(ctxWithoutTenant, appID)
	if err != nil {
		return errors.Wrapf(err, "while listing webhooks from application with ID %s", appID)
	}

	tenantMappingRelatedWebhooksFromDB, enrichedWhModels, enrichedWhModelInputs, err := s.processEnrichedWebhooks(enrichedWebhooks, appWebhooksFromDB)
	if err != nil {
		return err
	}

	isEqual, err := isWebhookDataEqual(tenantMappingRelatedWebhooksFromDB, enrichedWhModels)
	if err != nil {
		return err
	}

	if isEqual {
		log.C(ctxWithoutTenant).Infof("There are no differences in tenant mapping webhooks from the DB and the ORD document")
		return tx.Commit()
	}

	log.C(ctxWithoutTenant).Infof("There are differences in tenant mapping webhooks from the DB and the ORD document. Continuing the sync.")

	if err := s.deleteWebhooks(ctxWithoutTenant, tenantMappingRelatedWebhooksFromDB, appID); err != nil {
		return err
	}

	if err := s.createWebhooks(ctxWithoutTenant, enrichedWhModelInputs, appID); err != nil {
		return err
	}

	return tx.Commit()
}

func (s *Service) deleteWebhooks(ctx context.Context, webhooks []*model.Webhook, appID string) error {
	for _, webhook := range webhooks {
		log.C(ctx).Infof("Deleting webhook with ID %s for application %s", webhook.ID, appID)
		if err := s.webhookSvc.Delete(ctx, webhook.ID, webhook.ObjectType); err != nil {
			log.C(ctx).Errorf("error while deleting webhook with ID %s", webhook.ID)
			return errors.Wrapf(err, "while deleting webhook with ID %s", webhook.ID)
		}
	}

	return nil
}

func (s *Service) createWebhooks(ctx context.Context, webhooks []*model.WebhookInput, appID string) error {
	for _, webhook := range webhooks {
		log.C(ctx).Infof("Creating webhook with type %s for application %s", webhook.Type, appID)
		if _, err := s.webhookSvc.Create(ctx, appID, *webhook, model.ApplicationWebhookReference); err != nil {
			log.C(ctx).Errorf("error while creating webhook for app %s with type %s", appID, webhook.Type)
			return errors.Wrapf(err, "error while creating webhook for app %s with type %s", appID, webhook.Type)
		}
	}

	return nil
}

func (s *Service) getTenantMappingData(credentialExchangeStrategyJSON gjson.Result, appID string) (CredentialExchangeStrategyTenantMapping, error) {
	tenantMappingType := credentialExchangeStrategyJSON.Get(customTypeProperty).String()
	tenantMappingData, ok := s.config.credentialExchangeStrategyTenantMappings[tenantMappingType]
	if !ok {
		return CredentialExchangeStrategyTenantMapping{}, errors.Errorf("Credential Exchange Strategy has invalid %s value: %s for application with ID %s", customTypeProperty, tenantMappingType, appID)
	}
	return tenantMappingData, nil
}

func (s *Service) processEnrichedWebhooks(enrichedWebhooks []*graphql.WebhookInput, webhooksFromDB []*model.Webhook) ([]*model.Webhook, []*model.Webhook, []*model.WebhookInput, error) {
	tenantMappingRelatedWebhooksFromDB := make([]*model.Webhook, 0)
	enrichedWebhookModels := make([]*model.Webhook, 0)
	enrichedWebhookModelInputs := make([]*model.WebhookInput, 0)

	for _, wh := range enrichedWebhooks {
		convertedIn, err := s.webhookConverter.InputFromGraphQL(wh)
		if err != nil {
			return nil, nil, nil, errors.Wrap(err, "while converting the WebhookInput")
		}

		enrichedWebhookModelInputs = append(enrichedWebhookModelInputs, convertedIn)

		webhookModel := convertedIn.ToWebhook("", "", "")

		for _, webhookFromDB := range webhooksFromDB {
			if webhookFromDB.Type == convertedIn.Type {
				webhookModel.ID = webhookFromDB.ID
				webhookModel.ObjectType = webhookFromDB.ObjectType
				webhookModel.ObjectID = webhookFromDB.ObjectID
				webhookModel.CreatedAt = webhookFromDB.CreatedAt

				tenantMappingRelatedWebhooksFromDB = append(tenantMappingRelatedWebhooksFromDB, webhookFromDB)
				break
			}
		}

		enrichedWebhookModels = append(enrichedWebhookModels, webhookModel)
	}

	return tenantMappingRelatedWebhooksFromDB, enrichedWebhookModels, enrichedWebhookModelInputs, nil
}

func (s *Service) processAPIs(ctx context.Context, resourceType directorresource.Type, resourceID string, bundlesFromDB []*model.Bundle, packagesFromDB []*model.Package, apis []*model.APIDefinitionInput, resourceHashes map[string]uint64) ([]*model.APIDefinition, []*ordFetchRequest, error) {
	apisFromDB, err := s.listAPIsInTx(ctx, resourceType, resourceID)
	if err != nil {
		return nil, nil, err
	}

	fetchRequests := make([]*ordFetchRequest, 0)
	for _, api := range apis {
		apiHash := resourceHashes[str.PtrStrToStr(api.OrdID)]
		apiFetchRequests, err := s.resyncAPIInTx(ctx, resourceType, resourceID, apisFromDB, bundlesFromDB, packagesFromDB, api, apiHash)
		if err != nil {
			return nil, nil, err
		}

		for i := range apiFetchRequests {
			fetchRequests = append(fetchRequests, &ordFetchRequest{
				FetchRequest:   apiFetchRequests[i],
				refObjectOrdID: *api.OrdID,
			})
		}
	}

	apisFromDB, err = s.listAPIsInTx(ctx, resourceType, resourceID)
	if err != nil {
		return nil, nil, err
	}
	return apisFromDB, fetchRequests, nil
}

func (s *Service) listAPIsInTx(ctx context.Context, resourceType directorresource.Type, resourceID string) ([]*model.APIDefinition, error) {
	tx, err := s.transact.Begin()
	if err != nil {
		return nil, err
	}
	defer s.transact.RollbackUnlessCommitted(ctx, tx)
	ctx = persistence.SaveToContext(ctx, tx)

	var apisFromDB []*model.APIDefinition

	switch resourceType {
	case directorresource.Application:
		apisFromDB, err = s.apiSvc.ListByApplicationID(ctx, resourceID)
	case directorresource.ApplicationTemplateVersion:
		apisFromDB, err = s.apiSvc.ListByApplicationTemplateVersionID(ctx, resourceID)
	}
	if err != nil {
		return nil, errors.Wrapf(err, "error while listing apis for %s with id %q", resourceType, resourceID)
	}

	return apisFromDB, tx.Commit()
}

func (s *Service) resyncAPIInTx(ctx context.Context, resourceType directorresource.Type, resourceID string, apisFromDB []*model.APIDefinition, bundlesFromDB []*model.Bundle, packagesFromDB []*model.Package, api *model.APIDefinitionInput, apiHash uint64) ([]*model.FetchRequest, error) {
	tx, err := s.transact.Begin()
	if err != nil {
		return nil, err
	}
	defer s.transact.RollbackUnlessCommitted(ctx, tx)
	ctx = persistence.SaveToContext(ctx, tx)

	fetchRequests, err := s.resyncAPI(ctx, resourceType, resourceID, apisFromDB, bundlesFromDB, packagesFromDB, *api, apiHash)
	if err != nil {
		return nil, errors.Wrapf(err, "error while resyncing api with ORD ID %q", *api.OrdID)
	}
	return fetchRequests, tx.Commit()
}

func (s *Service) processEvents(ctx context.Context, resourceType directorresource.Type, resourceID string, bundlesFromDB []*model.Bundle, packagesFromDB []*model.Package, events []*model.EventDefinitionInput, resourceHashes map[string]uint64) ([]*model.EventDefinition, []*ordFetchRequest, error) {
	eventsFromDB, err := s.listEventsInTx(ctx, resourceType, resourceID)
	if err != nil {
		return nil, nil, err
	}

	fetchRequests := make([]*ordFetchRequest, 0)
	for _, event := range events {
		eventHash := resourceHashes[str.PtrStrToStr(event.OrdID)]
		eventFetchRequests, err := s.resyncEventInTx(ctx, resourceType, resourceID, eventsFromDB, bundlesFromDB, packagesFromDB, event, eventHash)
		if err != nil {
			return nil, nil, err
		}

		for i := range eventFetchRequests {
			fetchRequests = append(fetchRequests, &ordFetchRequest{
				FetchRequest:   eventFetchRequests[i],
				refObjectOrdID: *event.OrdID,
			})
		}
	}

	eventsFromDB, err = s.listEventsInTx(ctx, resourceType, resourceID)
	if err != nil {
		return nil, nil, err
	}
	return eventsFromDB, fetchRequests, nil
}

func (s *Service) listEventsInTx(ctx context.Context, resourceType directorresource.Type, resourceID string) ([]*model.EventDefinition, error) {
	tx, err := s.transact.Begin()
	if err != nil {
		return nil, err
	}
	defer s.transact.RollbackUnlessCommitted(ctx, tx)
	ctx = persistence.SaveToContext(ctx, tx)

	var eventsFromDB []*model.EventDefinition
	switch resourceType {
	case directorresource.Application:
		eventsFromDB, err = s.eventSvc.ListByApplicationID(ctx, resourceID)
	case directorresource.ApplicationTemplateVersion:
		eventsFromDB, err = s.eventSvc.ListByApplicationTemplateVersionID(ctx, resourceID)
	}
	if err != nil {
		return nil, errors.Wrapf(err, "error while listing events for %s with id %q", resourceType, resourceID)
	}

	return eventsFromDB, tx.Commit()
}

func (s *Service) resyncEventInTx(ctx context.Context, resourceType directorresource.Type, resourceID string, eventsFromDB []*model.EventDefinition, bundlesFromDB []*model.Bundle, packagesFromDB []*model.Package, event *model.EventDefinitionInput, eventHash uint64) ([]*model.FetchRequest, error) {
	tx, err := s.transact.Begin()
	if err != nil {
		return nil, err
	}
	defer s.transact.RollbackUnlessCommitted(ctx, tx)
	ctx = persistence.SaveToContext(ctx, tx)

	fetchRequests, err := s.resyncEvent(ctx, resourceType, resourceID, eventsFromDB, bundlesFromDB, packagesFromDB, *event, eventHash)
	if err != nil {
		return nil, errors.Wrapf(err, "error while resyncing event with ORD ID %q", *event.OrdID)
	}
	return fetchRequests, tx.Commit()
}

func (s *Service) processCapabilities(ctx context.Context, resourceType directorresource.Type, resourceID string, packagesFromDB []*model.Package, capabilities []*model.CapabilityInput, resourceHashes map[string]uint64) ([]*model.Capability, []*ordFetchRequest, error) {
	capabilitiesFromDB, err := s.listCapabilitiesInTx(ctx, resourceType, resourceID)
	if err != nil {
		return nil, nil, err
	}

	fetchRequests := make([]*ordFetchRequest, 0)
	for _, capability := range capabilities {
		capabilityHash := resourceHashes[str.PtrStrToStr(capability.OrdID)]
		capabilityFetchRequests, err := s.resyncCapabilitiesInTx(ctx, resourceType, resourceID, capabilitiesFromDB, packagesFromDB, capability, capabilityHash)
		if err != nil {
			return nil, nil, err
		}

		for i := range capabilityFetchRequests {
			fetchRequests = append(fetchRequests, &ordFetchRequest{
				FetchRequest:   capabilityFetchRequests[i],
				refObjectOrdID: *capability.OrdID,
			})
		}
	}

	capabilitiesFromDB, err = s.listCapabilitiesInTx(ctx, resourceType, resourceID)
	if err != nil {
		return nil, nil, err
	}

	return capabilitiesFromDB, fetchRequests, nil
}

func (s *Service) listCapabilitiesInTx(ctx context.Context, resourceType directorresource.Type, resourceID string) ([]*model.Capability, error) {
	tx, err := s.transact.Begin()
	if err != nil {
		return nil, err
	}

	defer s.transact.RollbackUnlessCommitted(ctx, tx)

	ctx = persistence.SaveToContext(ctx, tx)

	var capabilitiesFromDB []*model.Capability

	switch resourceType {
	case directorresource.Application:
		capabilitiesFromDB, err = s.capabilitySvc.ListByApplicationID(ctx, resourceID)
	case directorresource.ApplicationTemplateVersion:
		capabilitiesFromDB, err = s.capabilitySvc.ListByApplicationTemplateVersionID(ctx, resourceID)
	}
	if err != nil {
		return nil, errors.Wrapf(err, "error while listing capabilities for %s with id %q", resourceType, resourceID)
	}

	return capabilitiesFromDB, nil
}

func (s *Service) resyncCapabilitiesInTx(ctx context.Context, resourceType directorresource.Type, resourceID string, capabilitiesFromDB []*model.Capability, packagesFromDB []*model.Package, capability *model.CapabilityInput, capabilityHash uint64) ([]*model.FetchRequest, error) {
	tx, err := s.transact.Begin()
	if err != nil {
		return nil, err
	}

	defer s.transact.RollbackUnlessCommitted(ctx, tx)

	ctx = persistence.SaveToContext(ctx, tx)

	fetchRequests, err := s.resyncCapability(ctx, resourceType, resourceID, capabilitiesFromDB, packagesFromDB, *capability, capabilityHash)
	if err != nil {
		return nil, errors.Wrapf(err, "error while resyncing capability with ORD ID %q", *capability.OrdID)
	}
	return fetchRequests, tx.Commit()
}

func (s *Service) resyncPackage(ctx context.Context, resourceType directorresource.Type, resourceID string, packagesFromDB []*model.Package, pkg model.PackageInput, pkgHash uint64) error {
	ctx = addFieldToLogger(ctx, "package_ord_id", pkg.OrdID)
	if i, found := searchInSlice(len(packagesFromDB), func(i int) bool {
		return packagesFromDB[i].OrdID == pkg.OrdID
	}); found {
		return s.packageSvc.Update(ctx, resourceType, packagesFromDB[i].ID, pkg, pkgHash)
	}

	_, err := s.packageSvc.Create(ctx, resourceType, resourceID, pkg, pkgHash)
	return err
}

func (s *Service) resyncBundle(ctx context.Context, resourceType directorresource.Type, resourceID string, bundlesFromDB []*model.Bundle, bndl model.BundleCreateInput, bndlHash uint64) error {
	ctx = addFieldToLogger(ctx, "bundle_ord_id", *bndl.OrdID)
	if i, found := searchInSlice(len(bundlesFromDB), func(i int) bool {
		return equalStrings(bundlesFromDB[i].OrdID, bndl.OrdID)
	}); found {
		return s.bundleSvc.UpdateBundle(ctx, resourceType, bundlesFromDB[i].ID, bundleUpdateInputFromCreateInput(bndl), bndlHash)
	}

	_, err := s.bundleSvc.CreateBundle(ctx, resourceType, resourceID, bndl, bndlHash)
	return err
}

func (s *Service) resyncProduct(ctx context.Context, resourceType directorresource.Type, resourceID string, productsFromDB []*model.Product, product model.ProductInput) error {
	ctx = addFieldToLogger(ctx, "product_ord_id", product.OrdID)
	if i, found := searchInSlice(len(productsFromDB), func(i int) bool {
		return productsFromDB[i].OrdID == product.OrdID
	}); found {
		return s.productSvc.Update(ctx, resourceType, productsFromDB[i].ID, product)
	}

	_, err := s.productSvc.Create(ctx, resourceType, resourceID, product)
	return err
}

func (s *Service) resyncVendor(ctx context.Context, resourceType directorresource.Type, resourceID string, vendorsFromDB []*model.Vendor, vendor model.VendorInput) error {
	ctx = addFieldToLogger(ctx, "vendor_ord_id", vendor.OrdID)
	if i, found := searchInSlice(len(vendorsFromDB), func(i int) bool {
		return vendorsFromDB[i].OrdID == vendor.OrdID
	}); found {
		return s.vendorSvc.Update(ctx, resourceType, vendorsFromDB[i].ID, vendor)
	}

	_, err := s.vendorSvc.Create(ctx, resourceType, resourceID, vendor)
	return err
}

func (s *Service) resyncAppTemplateVersion(ctx context.Context, appTemplateID string, appTemplateVersionsFromDB []*model.ApplicationTemplateVersion, appTemplateVersion *model.ApplicationTemplateVersionInput) error {
	ctx = addFieldToLogger(ctx, "app_template_id", appTemplateID)
	if i, found := searchInSlice(len(appTemplateVersionsFromDB), func(i int) bool {
		return appTemplateVersionsFromDB[i].Version == appTemplateVersion.Version
	}); found {
		return s.appTemplateVersionSvc.Update(ctx, appTemplateVersionsFromDB[i].ID, appTemplateID, *appTemplateVersion)
	}

	_, err := s.appTemplateVersionSvc.Create(ctx, appTemplateID, appTemplateVersion)
	return err
}

func (s *Service) resyncAPI(ctx context.Context, resourceType directorresource.Type, resourceID string, apisFromDB []*model.APIDefinition, bundlesFromDB []*model.Bundle, packagesFromDB []*model.Package, api model.APIDefinitionInput, apiHash uint64) ([]*model.FetchRequest, error) {
	ctx = addFieldToLogger(ctx, "api_ord_id", *api.OrdID)
	i, isAPIFound := searchInSlice(len(apisFromDB), func(i int) bool {
		return equalStrings(apisFromDB[i].OrdID, api.OrdID)
	})

	defaultConsumptionBundleID := extractDefaultConsumptionBundle(bundlesFromDB, api.DefaultConsumptionBundle)
	defaultTargetURLPerBundle := extractAllBundleReferencesForAPI(bundlesFromDB, api)

	var packageID *string
	if i, found := searchInSlice(len(packagesFromDB), func(i int) bool {
		return equalStrings(&packagesFromDB[i].OrdID, api.OrdPackageID)
	}); found {
		packageID = &packagesFromDB[i].ID
	}

	specs := make([]*model.SpecInput, 0, len(api.ResourceDefinitions))
	for _, resourceDef := range api.ResourceDefinitions {
		specs = append(specs, resourceDef.ToSpec())
	}

	if !isAPIFound {
		apiID, err := s.apiSvc.Create(ctx, resourceType, resourceID, nil, packageID, api, nil, defaultTargetURLPerBundle, apiHash, defaultConsumptionBundleID)
		if err != nil {
			return nil, err
		}

		fr, err := s.createSpecs(ctx, model.APISpecReference, apiID, specs, resourceType)
		if err != nil {
			return nil, err
		}

		return fr, nil
	}

	allBundleIDsForAPI, err := s.bundleReferenceSvc.GetBundleIDsForObject(ctx, model.BundleAPIReference, &apisFromDB[i].ID)
	if err != nil {
		return nil, err
	}

	// in case of API update, we need to filter which ConsumptionBundleReferences should be deleted - those that are stored in db but not present in the input anymore
	bundleIDsForDeletion := extractBundleReferencesForDeletion(allBundleIDsForAPI, defaultTargetURLPerBundle)

	// in case of API update, we need to filter which ConsumptionBundleReferences should be created - those that are not present in db but are present in the input
	defaultTargetURLPerBundleForCreation := extractAllBundleReferencesForCreation(defaultTargetURLPerBundle, allBundleIDsForAPI)

	if err = s.apiSvc.UpdateInManyBundles(ctx, resourceType, apisFromDB[i].ID, api, nil, defaultTargetURLPerBundle, defaultTargetURLPerBundleForCreation, bundleIDsForDeletion, apiHash, defaultConsumptionBundleID); err != nil {
		return nil, err
	}

	var fetchRequests []*model.FetchRequest

	shouldFetchSpecs, err := checkIfShouldFetchSpecs(api.LastUpdate, apisFromDB[i].LastUpdate)
	if err != nil {
		return nil, err
	}

	if shouldFetchSpecs {
		fetchRequests, err = s.resyncSpecs(ctx, model.APISpecReference, apisFromDB[i].ID, specs, resourceType)
		if err != nil {
			return nil, err
		}
	} else {
		fetchRequests, err = s.refetchFailedSpecs(ctx, resourceType, model.APISpecReference, apisFromDB[i].ID)
		if err != nil {
			return nil, err
		}
	}
	return fetchRequests, nil
}

func (s *Service) resyncEvent(ctx context.Context, resourceType directorresource.Type, resourceID string, eventsFromDB []*model.EventDefinition, bundlesFromDB []*model.Bundle, packagesFromDB []*model.Package, event model.EventDefinitionInput, eventHash uint64) ([]*model.FetchRequest, error) {
	ctx = addFieldToLogger(ctx, "event_ord_id", *event.OrdID)
	i, isEventFound := searchInSlice(len(eventsFromDB), func(i int) bool {
		return equalStrings(eventsFromDB[i].OrdID, event.OrdID)
	})

	defaultConsumptionBundleID := extractDefaultConsumptionBundle(bundlesFromDB, event.DefaultConsumptionBundle)

	bundleIDsFromBundleReference := make([]string, 0)
	for _, br := range event.PartOfConsumptionBundles {
		for _, bndl := range bundlesFromDB {
			if equalStrings(bndl.OrdID, &br.BundleOrdID) {
				bundleIDsFromBundleReference = append(bundleIDsFromBundleReference, bndl.ID)
			}
		}
	}

	var packageID *string
	if i, found := searchInSlice(len(packagesFromDB), func(i int) bool {
		return equalStrings(&packagesFromDB[i].OrdID, event.OrdPackageID)
	}); found {
		packageID = &packagesFromDB[i].ID
	}

	specs := make([]*model.SpecInput, 0, len(event.ResourceDefinitions))
	for _, resourceDef := range event.ResourceDefinitions {
		specs = append(specs, resourceDef.ToSpec())
	}

	if !isEventFound {
		eventID, err := s.eventSvc.Create(ctx, resourceType, resourceID, nil, packageID, event, nil, bundleIDsFromBundleReference, eventHash, defaultConsumptionBundleID)
		if err != nil {
			return nil, err
		}
		return s.createSpecs(ctx, model.EventSpecReference, eventID, specs, resourceType)
	}

	allBundleIDsForEvent, err := s.bundleReferenceSvc.GetBundleIDsForObject(ctx, model.BundleEventReference, &eventsFromDB[i].ID)
	if err != nil {
		return nil, err
	}

	// in case of Event update, we need to filter which ConsumptionBundleReferences(bundle IDs) should be deleted - those that are stored in db but not present in the input anymore
	bundleIDsForDeletion := make([]string, 0)
	for _, id := range allBundleIDsForEvent {
		if _, found := searchInSlice(len(bundleIDsFromBundleReference), func(i int) bool {
			return equalStrings(&bundleIDsFromBundleReference[i], &id)
		}); !found {
			bundleIDsForDeletion = append(bundleIDsForDeletion, id)
		}
	}

	// in case of Event update, we need to filter which ConsumptionBundleReferences should be created - those that are not present in db but are present in the input
	bundleIDsForCreation := make([]string, 0)
	for _, id := range bundleIDsFromBundleReference {
		if _, found := searchInSlice(len(allBundleIDsForEvent), func(i int) bool {
			return equalStrings(&allBundleIDsForEvent[i], &id)
		}); !found {
			bundleIDsForCreation = append(bundleIDsForCreation, id)
		}
	}

	if err = s.eventSvc.UpdateInManyBundles(ctx, resourceType, eventsFromDB[i].ID, event, nil, bundleIDsFromBundleReference, bundleIDsForCreation, bundleIDsForDeletion, eventHash, defaultConsumptionBundleID); err != nil {
		return nil, err
	}

	var fetchRequests []*model.FetchRequest
	shouldFetchSpecs, err := checkIfShouldFetchSpecs(event.LastUpdate, eventsFromDB[i].LastUpdate)
	if err != nil {
		return nil, err
	}

	if shouldFetchSpecs {
		fetchRequests, err = s.resyncSpecs(ctx, model.EventSpecReference, eventsFromDB[i].ID, specs, resourceType)
		if err != nil {
			return nil, err
		}
	} else {
		fetchRequests, err = s.refetchFailedSpecs(ctx, resourceType, model.EventSpecReference, eventsFromDB[i].ID)
		if err != nil {
			return nil, err
		}
	}

	return fetchRequests, nil
}

func (s *Service) resyncCapability(ctx context.Context, resourceType directorresource.Type, resourceID string, capabilitiesFromDB []*model.Capability, packagesFromDB []*model.Package, capability model.CapabilityInput, capabilityHash uint64) ([]*model.FetchRequest, error) {
	ctx = addFieldToLogger(ctx, "capability_ord_id", *capability.OrdID)
	i, isCapabilityFound := searchInSlice(len(capabilitiesFromDB), func(i int) bool {
		return equalStrings(capabilitiesFromDB[i].OrdID, capability.OrdID)
	})

	var packageID *string
	if i, found := searchInSlice(len(packagesFromDB), func(i int) bool {
		return equalStrings(&packagesFromDB[i].OrdID, capability.OrdPackageID)
	}); found {
		packageID = &packagesFromDB[i].ID
	}

	specs := make([]*model.SpecInput, 0, len(capability.CapabilityDefinitions))
	for _, resourceDef := range capability.CapabilityDefinitions {
		specs = append(specs, resourceDef.ToSpec())
	}

	if !isCapabilityFound {
		capabilityID, err := s.capabilitySvc.Create(ctx, resourceType, resourceID, packageID, capability, nil, capabilityHash)
		if err != nil {
			return nil, err
		}

		fetchRequests, err := s.createSpecs(ctx, model.CapabilitySpecReference, capabilityID, specs, resourceType)
		if err != nil {
			return nil, err
		}

		return fetchRequests, nil
	}

	err := s.capabilitySvc.Update(ctx, resourceType, capabilitiesFromDB[i].ID, capability, capabilityHash)
	if err != nil {
		return nil, err
	}

	var fetchRequests []*model.FetchRequest
	shouldFetchSpecs, err := checkIfShouldFetchSpecs(capability.LastUpdate, capabilitiesFromDB[i].LastUpdate)
	if err != nil {
		return nil, err
	}

	if shouldFetchSpecs {
		fetchRequests, err = s.resyncSpecs(ctx, model.CapabilitySpecReference, capabilitiesFromDB[i].ID, specs, resourceType)
		if err != nil {
			return nil, err
		}
	} else {
		fetchRequests, err = s.refetchFailedSpecs(ctx, resourceType, model.CapabilitySpecReference, capabilitiesFromDB[i].ID)
		if err != nil {
			return nil, err
		}
	}
	return fetchRequests, nil
}

func checkIfShouldFetchSpecs(lastUpdateValueFromDoc, lastUpdateValueFromDB *string) (bool, error) {
	if lastUpdateValueFromDoc == nil || lastUpdateValueFromDB == nil {
		return true, nil
	}

	lastUpdateTimeFromDoc, err := time.Parse(time.RFC3339, str.PtrStrToStr(lastUpdateValueFromDoc))
	if err != nil {
		return false, err
	}

	lastUpdateTimeFromDB, err := time.Parse(time.RFC3339, str.PtrStrToStr(lastUpdateValueFromDB))
	if err != nil {
		return false, err
	}

	return lastUpdateTimeFromDoc.After(lastUpdateTimeFromDB), nil
}

func (s *Service) createSpecs(ctx context.Context, objectType model.SpecReferenceObjectType, objectID string, specs []*model.SpecInput, resourceType directorresource.Type) ([]*model.FetchRequest, error) {
	fetchRequests := make([]*model.FetchRequest, 0)
	for _, spec := range specs {
		if spec == nil {
			continue
		}

		_, fr, err := s.specSvc.CreateByReferenceObjectIDWithDelayedFetchRequest(ctx, *spec, resourceType, objectType, objectID)
		if err != nil {
			return nil, err
		}
		fetchRequests = append(fetchRequests, fr)
	}
	return fetchRequests, nil
}

func (s *Service) resyncSpecs(ctx context.Context, objectType model.SpecReferenceObjectType, objectID string, specs []*model.SpecInput, resourceType directorresource.Type) ([]*model.FetchRequest, error) {
	if err := s.specSvc.DeleteByReferenceObjectID(ctx, resourceType, objectType, objectID); err != nil {
		return nil, err
	}
	return s.createSpecs(ctx, objectType, objectID, specs, resourceType)
}

func (s *Service) refetchFailedSpecs(ctx context.Context, resourceType directorresource.Type, objectType model.SpecReferenceObjectType, objectID string) ([]*model.FetchRequest, error) {
	specIDsFromDB, err := s.specSvc.ListIDByReferenceObjectID(ctx, resourceType, objectType, objectID)
	if err != nil {
		return nil, err
	}

	var (
		fetchRequestsFromDB []*model.FetchRequest
		tnt                 string
	)
	if resourceType.IsTenantIgnorable() {
		fetchRequestsFromDB, err = s.specSvc.ListFetchRequestsByReferenceObjectIDsGlobal(ctx, specIDsFromDB, objectType)
	} else {
		tnt, err = tenant.LoadFromContext(ctx)
		if err != nil {
			return nil, err
		}

		fetchRequestsFromDB, err = s.specSvc.ListFetchRequestsByReferenceObjectIDs(ctx, tnt, specIDsFromDB, objectType)
	}
	if err != nil {
		return nil, err
	}

	fetchRequests := make([]*model.FetchRequest, 0)
	for _, fr := range fetchRequestsFromDB {
		if fr.Status != nil && fr.Status.Condition != model.FetchRequestStatusConditionSucceeded {
			fetchRequests = append(fetchRequests, fr)
		}
	}
	return fetchRequests, nil
}

func (s *Service) fetchAPIDefFromDB(ctx context.Context, resourceType directorresource.Type, resourceID string) (map[string]*model.APIDefinition, error) {
	var (
		apisFromDB []*model.APIDefinition
		err        error
	)

	if resourceType == directorresource.ApplicationTemplateVersion {
		apisFromDB, err = s.apiSvc.ListByApplicationTemplateVersionID(ctx, resourceID)
	} else {
		apisFromDB, err = s.apiSvc.ListByApplicationID(ctx, resourceID)
	}
	if err != nil {
		return nil, err
	}

	apiDataFromDB := make(map[string]*model.APIDefinition, len(apisFromDB))

	for _, api := range apisFromDB {
		apiOrdID := str.PtrStrToStr(api.OrdID)
		apiDataFromDB[apiOrdID] = api
	}

	return apiDataFromDB, nil
}

func (s *Service) fetchCapabilitiesFromDB(ctx context.Context, resourceType directorresource.Type, resourceID string) (map[string]*model.Capability, error) {
	var (
		capabilitiesFromDB []*model.Capability
		err                error
	)

	if resourceType == directorresource.ApplicationTemplateVersion {
		capabilitiesFromDB, err = s.capabilitySvc.ListByApplicationTemplateVersionID(ctx, resourceID)
	} else {
		capabilitiesFromDB, err = s.capabilitySvc.ListByApplicationID(ctx, resourceID)
	}
	if err != nil {
		return nil, err
	}

	capabilitiesDataFromDB := make(map[string]*model.Capability, len(capabilitiesFromDB))

	for _, capability := range capabilitiesFromDB {
		capabilityOrdID := str.PtrStrToStr(capability.OrdID)
		capabilitiesDataFromDB[capabilityOrdID] = capability
	}

	return capabilitiesDataFromDB, nil
}

<<<<<<< HEAD
func (s *Service) fetchIntegrationDependenciesFromDB(ctx context.Context, resourceType directorresource.Type, resourceID string) (map[string]*model.IntegrationDependency, error) {
	var (
		integrationDependenciesFromDB []*model.IntegrationDependency
		err                           error
	)

	if resourceType == directorresource.ApplicationTemplateVersion {
		integrationDependenciesFromDB, err = s.integrationDependencySvc.ListByApplicationTemplateVersionID(ctx, resourceID)
	} else {
		integrationDependenciesFromDB, err = s.integrationDependencySvc.ListByApplicationID(ctx, resourceID)
=======
func (s *Service) fetchEntityTypesFromDB(ctx context.Context, resourceType directorresource.Type, resourceID string) (map[string]*model.EntityType, error) {
	var (
		entityTypesFromDB []*model.EntityType
		err               error
	)

	if resourceType == directorresource.ApplicationTemplateVersion {
		entityTypesFromDB, err = s.entityTypeSvc.ListByApplicationTemplateVersionID(ctx, resourceID)
	} else {
		entityTypesFromDB, err = s.entityTypeSvc.ListByApplicationID(ctx, resourceID)
>>>>>>> 3786d600
	}
	if err != nil {
		return nil, err
	}

<<<<<<< HEAD
	integrationDependenciesDataFromDB := make(map[string]*model.IntegrationDependency, len(integrationDependenciesFromDB))

	for _, integrationDependency := range integrationDependenciesFromDB {
		integrationDependencyOrdID := str.PtrStrToStr(integrationDependency.OrdID)
		integrationDependenciesDataFromDB[integrationDependencyOrdID] = integrationDependency
	}

	return integrationDependenciesDataFromDB, nil
=======
	entityTypesDataFromDB := make(map[string]*model.EntityType, len(entityTypesFromDB))

	for _, entityType := range entityTypesFromDB {
		entityTypesDataFromDB[entityType.OrdID] = entityType
	}

	return entityTypesDataFromDB, nil
>>>>>>> 3786d600
}

func (s *Service) fetchPackagesFromDB(ctx context.Context, resourceType directorresource.Type, resourceID string) (map[string]*model.Package, error) {
	var (
		packagesFromDB []*model.Package
		err            error
	)

	if resourceType == directorresource.ApplicationTemplateVersion {
		packagesFromDB, err = s.packageSvc.ListByApplicationTemplateVersionID(ctx, resourceID)
	} else {
		packagesFromDB, err = s.packageSvc.ListByApplicationID(ctx, resourceID)
	}
	if err != nil {
		return nil, err
	}

	packageDataFromDB := make(map[string]*model.Package)

	for _, pkg := range packagesFromDB {
		packageDataFromDB[pkg.OrdID] = pkg
	}

	return packageDataFromDB, nil
}

func (s *Service) fetchEventDefFromDB(ctx context.Context, resourceType directorresource.Type, resourceID string) (map[string]*model.EventDefinition, error) {
	var (
		eventsFromDB []*model.EventDefinition
		err          error
	)

	if resourceType == directorresource.ApplicationTemplateVersion {
		eventsFromDB, err = s.eventSvc.ListByApplicationTemplateVersionID(ctx, resourceID)
	} else {
		eventsFromDB, err = s.eventSvc.ListByApplicationID(ctx, resourceID)
	}
	if err != nil {
		return nil, err
	}

	eventDataFromDB := make(map[string]*model.EventDefinition)

	for _, event := range eventsFromDB {
		eventOrdID := str.PtrStrToStr(event.OrdID)
		eventDataFromDB[eventOrdID] = event
	}

	return eventDataFromDB, nil
}

func (s *Service) fetchBundlesFromDB(ctx context.Context, resourceType directorresource.Type, resourceID string) (map[string]*model.Bundle, error) {
	var (
		bundlesFromDB []*model.Bundle
		err           error
	)

	if resourceType == directorresource.ApplicationTemplateVersion {
		bundlesFromDB, err = s.bundleSvc.ListByApplicationTemplateVersionIDNoPaging(ctx, resourceID)
	} else {
		bundlesFromDB, err = s.bundleSvc.ListByApplicationIDNoPaging(ctx, resourceID)
	}
	if err != nil {
		return nil, err
	}

	bundleDataFromDB := make(map[string]*model.Bundle)

	for _, bndl := range bundlesFromDB {
		bndlOrdID := str.PtrStrToStr(bndl.OrdID)
		bundleDataFromDB[bndlOrdID] = bndl
	}

	return bundleDataFromDB, nil
}

func (s *Service) fetchResources(ctx context.Context, resource Resource, documents Documents) (ResourcesFromDB, error) {
	resourceIDs := make(map[string]directorresource.Type, 0)

	if resource.Type == directorresource.Application {
		resourceIDs[resource.ID] = directorresource.Application
	}

	for _, doc := range documents {
		if doc.DescribedSystemVersion != nil {
			appTemplateID := resource.ID
			if resource.Type == directorresource.Application && resource.ParentID != nil {
				appTemplateID = *resource.ParentID
			}

			appTemplateVersion, err := s.getApplicationTemplateVersionByAppTemplateIDAndVersionInTx(ctx, appTemplateID, doc.DescribedSystemVersion.Version)
			if err != nil {
				return ResourcesFromDB{}, err
			}
			resourceIDs[appTemplateVersion.ID] = directorresource.ApplicationTemplateVersion
		}
	}

	tx, err := s.transact.Begin()
	if err != nil {
		return ResourcesFromDB{}, err
	}
	defer s.transact.RollbackUnlessCommitted(ctx, tx)

	ctx = persistence.SaveToContext(ctx, tx)

	apiDataFromDB := make(map[string]*model.APIDefinition)
	eventDataFromDB := make(map[string]*model.EventDefinition)
	packageDataFromDB := make(map[string]*model.Package)
	bundleDataFromDB := make(map[string]*model.Bundle)
	capabilitiesDataFromDB := make(map[string]*model.Capability)
<<<<<<< HEAD
	integrationDependenciesFromDB := make(map[string]*model.IntegrationDependency)
=======
	entityTypesDataFromDB := make(map[string]*model.EntityType)
>>>>>>> 3786d600

	for resourceID, resourceType := range resourceIDs {
		apiData, err := s.fetchAPIDefFromDB(ctx, resourceType, resourceID)
		if err != nil {
			return ResourcesFromDB{}, errors.Wrapf(err, "while fetching apis for %s with id %s", resourceType, resourceID)
		}

		eventData, err := s.fetchEventDefFromDB(ctx, resourceType, resourceID)
		if err != nil {
			return ResourcesFromDB{}, errors.Wrapf(err, "while fetching events for %s with id %s", resourceType, resourceID)
		}

		packageData, err := s.fetchPackagesFromDB(ctx, resourceType, resourceID)
		if err != nil {
			return ResourcesFromDB{}, errors.Wrapf(err, "while fetching packages for %s with id %s", resourceType, resourceID)
		}

		bundleData, err := s.fetchBundlesFromDB(ctx, resourceType, resourceID)
		if err != nil {
			return ResourcesFromDB{}, errors.Wrapf(err, "while fetching bundles for %s with id %s", resourceType, resourceID)
		}

		capabilityData, err := s.fetchCapabilitiesFromDB(ctx, resourceType, resourceID)
		if err != nil {
			return ResourcesFromDB{}, errors.Wrapf(err, "while fetching capabilities for %s with id %s", resourceType, resourceID)
		}

<<<<<<< HEAD
		integrationDependencyData, err := s.fetchIntegrationDependenciesFromDB(ctx, resourceType, resourceID)
		if err != nil {
			return ResourcesFromDB{}, errors.Wrapf(err, "while fetching integration dependencies for %s with id %s", resourceType, resourceID)
=======
		entityTypeData, err := s.fetchEntityTypesFromDB(ctx, resourceType, resourceID)
		if err != nil {
			return ResourcesFromDB{}, errors.Wrapf(err, "while fetching entity types for %s with id %s", resourceType, resourceID)
>>>>>>> 3786d600
		}

		if err = mergo.Merge(&apiDataFromDB, apiData); err != nil {
			return ResourcesFromDB{}, err
		}
		if err = mergo.Merge(&eventDataFromDB, eventData); err != nil {
			return ResourcesFromDB{}, err
		}
		if err = mergo.Merge(&packageDataFromDB, packageData); err != nil {
			return ResourcesFromDB{}, err
		}
		if err = mergo.Merge(&bundleDataFromDB, bundleData); err != nil {
			return ResourcesFromDB{}, err
		}
		if err = mergo.Merge(&capabilitiesDataFromDB, capabilityData); err != nil {
			return ResourcesFromDB{}, err
		}
<<<<<<< HEAD
		if err = mergo.Merge(&integrationDependenciesFromDB, integrationDependencyData); err != nil {
=======
		if err = mergo.Merge(&entityTypesDataFromDB, entityTypeData); err != nil {
>>>>>>> 3786d600
			return ResourcesFromDB{}, err
		}
	}

	return ResourcesFromDB{
<<<<<<< HEAD
		APIs:                    apiDataFromDB,
		Events:                  eventDataFromDB,
		Packages:                packageDataFromDB,
		Bundles:                 bundleDataFromDB,
		Capabilities:            capabilitiesDataFromDB,
		IntegrationDependencies: integrationDependenciesFromDB,
=======
		APIs:         apiDataFromDB,
		Events:       eventDataFromDB,
		Packages:     packageDataFromDB,
		Bundles:      bundleDataFromDB,
		Capabilities: capabilitiesDataFromDB,
		EntityTypes:  entityTypesDataFromDB,
>>>>>>> 3786d600
	}, tx.Commit()
}

func (s *Service) processWebhookAndDocuments(ctx context.Context, webhook *model.Webhook, resource Resource, globalResourcesOrdIDs map[string]bool, ordWebhookMapping application.ORDWebhookMapping) error {
	var (
		documents      Documents
		webhookBaseURL string
		err            error
	)

	metricsCfg := metrics.PusherConfig{
		Enabled:    len(s.metricsCfg.PushEndpoint) > 0,
		Endpoint:   s.metricsCfg.PushEndpoint,
		MetricName: strings.ReplaceAll(strings.ToLower(s.metricsCfg.JobName), "-", "_") + "_job_sync_failure_number",
		Timeout:    s.metricsCfg.ClientTimeout,
		Subsystem:  metrics.OrdAggregatorSubsystem,
		Labels:     []string{metrics.ErrorMetricLabel, metrics.ResourceIDMetricLabel, metrics.ResourceTypeMetricLabel, metrics.CorrelationIDMetricLabel},
	}

	ctx = addFieldToLogger(ctx, "resource_id", resource.ID)
	ctx = addFieldToLogger(ctx, "resource_type", string(resource.Type))

	var appBaseURL *string
	if resource.Type == directorresource.Application {
		tx, err := s.transact.Begin()
		if err != nil {
			return err
		}
		defer s.transact.RollbackUnlessCommitted(ctx, tx)

		ctx = persistence.SaveToContext(ctx, tx)

		ctx, err = s.saveLowestOwnerForAppToContext(ctx, resource.ID)
		if err != nil {
			return err
		}

		app, err := s.appSvc.Get(ctx, resource.ID)
		if err != nil {
			return errors.Wrapf(err, "error while retrieving app with id %q", resource.ID)
		}

		if err = tx.Commit(); err != nil {
			return err
		}

		appBaseURL = app.BaseURL
	}

	ordRequestObject := requestobject.OpenResourceDiscoveryWebhookRequestObject{
		Application: requestobject.Application{BaseURL: str.PtrStrToStr(appBaseURL)},
		Headers:     &sync.Map{},
	}

	if webhook.HeaderTemplate != nil {
		log.C(ctx).Infof("Header template found for webhook with ID %s. Will parse the template.", webhook.ID)
		headers, err := ordRequestObject.ParseHeadersTemplate(webhook.HeaderTemplate)
		if err != nil {
			return err
		}

		for key, value := range headers {
			ordRequestObject.Headers.Store(key, value[0])
		}
	}

	if (webhook.Type == model.WebhookTypeOpenResourceDiscovery || webhook.Type == model.WebhookTypeOpenResourceDiscoveryStatic) && webhook.URL != nil {
		documents, webhookBaseURL, err = s.ordClient.FetchOpenResourceDiscoveryDocuments(ctx, resource, webhook, ordWebhookMapping, ordRequestObject)
		if err != nil {
			metricsPusher := metrics.NewAggregationFailurePusher(metricsCfg)
			metricsPusher.ReportAggregationFailureORD(ctx, err.Error())

			return errors.Wrapf(err, "error fetching ORD document for webhook with id %q: %v", webhook.ID, err)
		}
	}

	if len(documents) > 0 {
		log.C(ctx).Infof("Processing ORD documents for resource %s with ID %s", resource.Type, resource.ID)
		var validationError error

		err = s.processDocuments(ctx, resource, webhookBaseURL, ordWebhookMapping.ProxyURL, ordRequestObject, documents, globalResourcesOrdIDs, &validationError)
		if ordValidationError, ok := (validationError).(*ORDDocumentValidationError); ok {
			validationErrors := strings.Split(ordValidationError.Error(), MultiErrorSeparator)

			// the first item in the slice is the message 'invalid documents' for the wrapped errors
			validationErrors = validationErrors[1:]

			metricsPusher := metrics.NewAggregationFailurePusher(metricsCfg)

			for i := range validationErrors {
				validationErrors[i] = strings.TrimSpace(validationErrors[i])
				metricsPusher.ReportAggregationFailureORD(ctx, validationErrors[i])
			}

			log.C(ctx).WithError(ordValidationError.Err).WithField("validation_errors", validationErrors).Error("error validating ORD documents")
		}
		if err != nil {
			metricsPusher := metrics.NewAggregationFailurePusher(metricsCfg)
			metricsPusher.ReportAggregationFailureORD(ctx, err.Error())

			log.C(ctx).WithError(err).Errorf("error processing ORD documents: %v", err)
			return errors.Wrap(err, "error processing ORD documents")
		}

		if validationError != nil {
			return errors.Wrap(err, "error validating ORD documents")
		}

		log.C(ctx).Info("Successfully processed ORD documents")
	}
	return nil
}

func (s *Service) getApplicationsForAppTemplate(ctx context.Context, appTemplateID string) ([]*model.Application, error) {
	tx, err := s.transact.Begin()
	if err != nil {
		return nil, err
	}
	defer s.transact.RollbackUnlessCommitted(ctx, tx)

	ctx = persistence.SaveToContext(ctx, tx)
	apps, err := s.appSvc.ListAllByApplicationTemplateID(ctx, appTemplateID)
	if err != nil {
		return nil, err
	}

	if err := tx.Commit(); err != nil {
		return nil, err
	}

	return apps, err
}

func (s *Service) getUniqueLocalTenantID(documents Documents) string {
	var uniqueLocalTenantIds []string
	localTenants := make(map[string]bool, 0)
	var systemInstanceLocalTenantID *string

	for _, doc := range documents {
		if doc != nil && doc.DescribedSystemInstance != nil {
			systemInstanceLocalTenantID = doc.DescribedSystemInstance.LocalTenantID
			if systemInstanceLocalTenantID != nil {
				if _, exists := localTenants[*systemInstanceLocalTenantID]; !exists {
					localTenants[*systemInstanceLocalTenantID] = true
					uniqueLocalTenantIds = append(uniqueLocalTenantIds, *doc.DescribedSystemInstance.LocalTenantID)
				}
			}
		}
	}
	if len(uniqueLocalTenantIds) == 1 {
		return uniqueLocalTenantIds[0]
	}

	return ""
}

func (s *Service) saveLowestOwnerForAppToContext(ctx context.Context, appID string) (context.Context, error) {
	internalTntID, err := s.tenantSvc.GetLowestOwnerForResource(ctx, directorresource.Application, appID)
	if err != nil {
		return nil, err
	}

	tnt, err := s.tenantSvc.GetTenantByID(ctx, internalTntID)
	if err != nil {
		return nil, err
	}

	ctx = tenant.SaveToContext(ctx, internalTntID, tnt.ExternalTenant)

	return ctx, nil
}

func (s *Service) processApplicationWebhook(ctx context.Context, webhook *model.Webhook, appID string, globalResourcesOrdIDs map[string]bool) error {
	tx, err := s.transact.Begin()
	if err != nil {
		return err
	}
	defer s.transact.RollbackUnlessCommitted(ctx, tx)

	ctx = persistence.SaveToContext(ctx, tx)

	ctx, err = s.saveLowestOwnerForAppToContext(ctx, appID)
	if err != nil {
		return err
	}
	app, err := s.appSvc.Get(ctx, appID)
	if err != nil {
		return errors.Wrapf(err, "error while retrieving app with id %q", appID)
	}

	localTenantID := str.PtrStrToStr(app.LocalTenantID)
	ctx = tenant.SaveLocalTenantIDToContext(ctx, localTenantID)

	ordWebhookMapping, err := s.getORDConfigForApplication(ctx, app.ID)
	if err != nil {
		return err
	}

	if err = tx.Commit(); err != nil {
		return err
	}

	resource := Resource{
		Type:          directorresource.Application,
		ID:            app.ID,
		ParentID:      app.ApplicationTemplateID,
		Name:          app.Name,
		LocalTenantID: app.LocalTenantID,
	}
	if err = s.processWebhookAndDocuments(ctx, webhook, resource, globalResourcesOrdIDs, ordWebhookMapping); err != nil {
		return errors.Wrapf(err, "while processing webhook %s for application %s", webhook.ID, appID)
	}

	return nil
}

func (s *Service) processApplicationTemplateWebhook(ctx context.Context, webhook *model.Webhook, appTemplateID string, globalResourcesOrdIDs map[string]bool) error {
	tx, err := s.transact.Begin()
	if err != nil {
		return err
	}
	defer s.transact.RollbackUnlessCommitted(ctx, tx)

	ctx = persistence.SaveToContext(ctx, tx)

	appTemplate, err := s.appTemplateSvc.Get(ctx, appTemplateID)
	if err != nil {
		return errors.Wrapf(err, "error while retrieving app template with id %q", appTemplateID)
	}

	if err = tx.Commit(); err != nil {
		return err
	}

	ordWebhookMapping := s.getMappingORDConfiguration(appTemplate.Name)

	resource := Resource{
		Type: directorresource.ApplicationTemplate,
		ID:   appTemplate.ID,
		Name: appTemplate.Name,
	}
	if err = s.processWebhookAndDocuments(ctx, webhook, resource, globalResourcesOrdIDs, ordWebhookMapping); err != nil {
		return err
	}

	return nil
}

func (s *Service) getMappingORDConfiguration(applicationType string) application.ORDWebhookMapping {
	for _, wm := range s.ordWebhookMapping {
		if wm.Type == applicationType {
			return wm
		}
	}
	return application.ORDWebhookMapping{}
}

func (s *Service) getORDConfigForApplication(ctx context.Context, appID string) (application.ORDWebhookMapping, error) {
	var ordWebhookMapping application.ORDWebhookMapping

	appTenant, err := tenant.LoadFromContext(ctx)
	if err != nil {
		return application.ORDWebhookMapping{}, errors.Wrapf(err, "while loading tenant from context")
	}

	appTypeLbl, err := s.labelSvc.GetByKey(ctx, appTenant, model.ApplicationLabelableObject, appID, application.ApplicationTypeLabelKey)
	if err != nil {
		if !apperrors.IsNotFoundError(err) {
			return application.ORDWebhookMapping{}, errors.Wrapf(err, "while getting label %q for %s with id %q", application.ApplicationTypeLabelKey, model.ApplicationLabelableObject, appID)
		}

		return application.ORDWebhookMapping{}, nil
	}

	if appTypeLbl != nil {
		ordWebhookMapping = s.getMappingORDConfiguration(appTypeLbl.Value.(string))
	}

	return ordWebhookMapping, nil
}

func excludeUnnecessaryFetchRequests(fetchRequests []*ordFetchRequest, frIdxToExclude []int) []*ordFetchRequest {
	finalFetchRequests := make([]*ordFetchRequest, 0)
	for i := range fetchRequests {
		shouldExclude := false
		for _, idxToExclude := range frIdxToExclude {
			if i == idxToExclude {
				shouldExclude = true
				break
			}
		}

		if !shouldExclude {
			finalFetchRequests = append(finalFetchRequests, fetchRequests[i])
		}
	}

	return finalFetchRequests
}

func hashResources(docs Documents) (map[string]uint64, error) {
	resourceHashes := make(map[string]uint64)

	for _, doc := range docs {
		for _, apiInput := range doc.APIResources {
			normalizedAPIDef, err := normalizeAPIDefinition(apiInput)
			if err != nil {
				return nil, err
			}

			hash, err := HashObject(normalizedAPIDef)
			if err != nil {
				return nil, errors.Wrapf(err, "while hashing api definition with ORD ID: %s", str.PtrStrToStr(normalizedAPIDef.OrdID))
			}

			resourceHashes[str.PtrStrToStr(apiInput.OrdID)] = hash
		}

		for _, eventInput := range doc.EventResources {
			normalizedEventDef, err := normalizeEventDefinition(eventInput)
			if err != nil {
				return nil, err
			}

			hash, err := HashObject(normalizedEventDef)
			if err != nil {
				return nil, errors.Wrapf(err, "while hashing event definition with ORD ID: %s", str.PtrStrToStr(normalizedEventDef.OrdID))
			}

			resourceHashes[str.PtrStrToStr(eventInput.OrdID)] = hash
		}

		for _, entityTypeInput := range doc.EntityTypes {
			normalizedEntityType, err := normalizeEntityType(entityTypeInput)
			if err != nil {
				return nil, err
			}

			hash, err := HashObject(normalizedEntityType)
			if err != nil {
				return nil, errors.Wrapf(err, "while hashing entity type with ORD ID: %s", normalizedEntityType.OrdID)
			}

			resourceHashes[entityTypeInput.OrdID] = hash
		}

		for _, capabilityInput := range doc.Capabilities {
			normalizedCapabilities, err := normalizeCapability(capabilityInput)
			if err != nil {
				return nil, err
			}
			hash, err := HashObject(normalizedCapabilities)
			if err != nil {
				return nil, errors.Wrapf(err, "while hashing capability with ORD ID: %s", str.PtrStrToStr(normalizedCapabilities.OrdID))
			}

			resourceHashes[str.PtrStrToStr(capabilityInput.OrdID)] = hash
		}

		for _, integrationDependencyInput := range doc.IntegrationDependencies {
			normalizedIntegrationDependencies, err := normalizeIntegrationDependency(integrationDependencyInput)
			if err != nil {
				return nil, err
			}

			hash, err := HashObject(normalizedIntegrationDependencies)
			if err != nil {
				return nil, errors.Wrapf(err, "while hashing integration dependency with ORD ID: %s", str.PtrStrToStr(normalizedIntegrationDependencies.OrdID))
			}

			resourceHashes[str.PtrStrToStr(integrationDependencyInput.OrdID)] = hash
		}

		for _, packageInput := range doc.Packages {
			normalizedPkg, err := normalizePackage(packageInput)
			if err != nil {
				return nil, err
			}

			hash, err := HashObject(normalizedPkg)
			if err != nil {
				return nil, errors.Wrapf(err, "while hashing package with ORD ID: %s", normalizedPkg.OrdID)
			}

			resourceHashes[packageInput.OrdID] = hash
		}

		for _, bundleInput := range doc.ConsumptionBundles {
			normalizedBndl, err := normalizeBundle(bundleInput)
			if err != nil {
				return nil, err
			}

			hash, err := HashObject(normalizedBndl)
			if err != nil {
				return nil, errors.Wrapf(err, "while hashing bundle with ORD ID: %v", normalizedBndl.OrdID)
			}

			resourceHashes[str.PtrStrToStr(bundleInput.OrdID)] = hash
		}
	}

	return resourceHashes, nil
}

func bundleUpdateInputFromCreateInput(in model.BundleCreateInput) model.BundleUpdateInput {
	return model.BundleUpdateInput{
		Name:                           in.Name,
		Description:                    in.Description,
		InstanceAuthRequestInputSchema: in.InstanceAuthRequestInputSchema,
		DefaultInstanceAuth:            in.DefaultInstanceAuth,
		OrdID:                          in.OrdID,
		ShortDescription:               in.ShortDescription,
		Links:                          in.Links,
		Labels:                         in.Labels,
		DocumentationLabels:            in.DocumentationLabels,
		CredentialExchangeStrategies:   in.CredentialExchangeStrategies,
		CorrelationIDs:                 in.CorrelationIDs,
	}
}

// extractDefaultConsumptionBundle converts the defaultConsumptionBundle which is bundle ORD_ID into internal bundle_id
func extractDefaultConsumptionBundle(bundlesFromDB []*model.Bundle, defaultConsumptionBundle *string) string {
	var bundleID string
	if defaultConsumptionBundle == nil {
		return bundleID
	}

	for _, bndl := range bundlesFromDB {
		if equalStrings(bndl.OrdID, defaultConsumptionBundle) {
			bundleID = bndl.ID
			break
		}
	}
	return bundleID
}

func extractAllBundleReferencesForAPI(bundlesFromDB []*model.Bundle, api model.APIDefinitionInput) map[string]string {
	defaultTargetURLPerBundle := make(map[string]string)
	lenTargetURLs := len(gjson.ParseBytes(api.TargetURLs).Array())
	for _, br := range api.PartOfConsumptionBundles {
		for _, bndl := range bundlesFromDB {
			if equalStrings(bndl.OrdID, &br.BundleOrdID) {
				if br.DefaultTargetURL == "" && lenTargetURLs == 1 {
					defaultTargetURLPerBundle[bndl.ID] = gjson.ParseBytes(api.TargetURLs).Array()[0].String()
				} else {
					defaultTargetURLPerBundle[bndl.ID] = br.DefaultTargetURL
				}
			}
		}
	}
	return defaultTargetURLPerBundle
}

func extractAllBundleReferencesForCreation(defaultTargetURLPerBundle map[string]string, allBundleIDsForAPI []string) map[string]string {
	defaultTargetURLPerBundleForCreation := make(map[string]string)
	for bndlID, defaultEntryPoint := range defaultTargetURLPerBundle {
		if _, found := searchInSlice(len(allBundleIDsForAPI), func(i int) bool {
			return equalStrings(&allBundleIDsForAPI[i], &bndlID)
		}); !found {
			defaultTargetURLPerBundleForCreation[bndlID] = defaultEntryPoint
			delete(defaultTargetURLPerBundle, bndlID)
		}
	}
	return defaultTargetURLPerBundleForCreation
}

func extractBundleReferencesForDeletion(allBundleIDsForAPI []string, defaultTargetURLPerBundle map[string]string) []string {
	bundleIDsToBeDeleted := make([]string, 0)

	for _, bndlID := range allBundleIDsForAPI {
		if _, ok := defaultTargetURLPerBundle[bndlID]; !ok {
			bundleIDsToBeDeleted = append(bundleIDsToBeDeleted, bndlID)
		}
	}

	return bundleIDsToBeDeleted
}

func equalStrings(first, second *string) bool {
	return first != nil && second != nil && *first == *second
}

func searchInSlice(length int, f func(i int) bool) (int, bool) {
	for i := 0; i < length; i++ {
		if f(i) {
			return i, true
		}
	}
	return -1, false
}

func appendFetchRequests(fetchRequestsSlices ...[]*ordFetchRequest) []*ordFetchRequest {
	result := make([]*ordFetchRequest, 0)
	for _, frSlice := range fetchRequestsSlices {
		result = append(result, frSlice...)
	}

	return result
}

func addFieldToLogger(ctx context.Context, fieldName, fieldValue string) context.Context {
	logger := log.LoggerFromContext(ctx)
	logger = logger.WithField(fieldName, fieldValue)
	return log.ContextWithLogger(ctx, logger)
}

func createWebhookInput(credentialExchangeStrategyJSON gjson.Result, tenantMappingData CredentialExchangeStrategyTenantMapping) *graphql.WebhookInput {
	inputMode := graphql.WebhookMode(tenantMappingData.Mode)
	return &graphql.WebhookInput{
		URL: str.Ptr(credentialExchangeStrategyJSON.Get(callbackURLProperty).String()),
		Auth: &graphql.AuthInput{
			AccessStrategy: str.Ptr(string(accessstrategy.CMPmTLSAccessStrategy)),
		},
		Mode:    &inputMode,
		Version: str.Ptr(tenantMappingData.Version),
	}
}

func isWebhookDataEqual(tenantMappingRelatedWebhooksFromDB, enrichedWhModels []*model.Webhook) (bool, error) {
	appWhsFromDBMarshaled, err := json.Marshal(tenantMappingRelatedWebhooksFromDB)
	if err != nil {
		return false, errors.Wrapf(err, "while marshalling webhooks from DB")
	}

	appWhsFromDBHash, err := HashObject(string(appWhsFromDBMarshaled))
	if err != nil {
		return false, errors.Wrapf(err, "while hashing webhooks from DB")
	}

	enrichedWhsMarshaled, err := json.Marshal(enrichedWhModels)
	if err != nil {
		return false, errors.Wrapf(err, "while marshalling webhooks from DB")
	}

	enrichedHash, err := HashObject(string(enrichedWhsMarshaled))
	if err != nil {
		return false, errors.Wrapf(err, "while hashing webhooks from ORD document")
	}

	if strconv.FormatUint(appWhsFromDBHash, 10) == strconv.FormatUint(enrichedHash, 10) {
		return true, nil
	}

	return false, nil
}

func (s *Service) saveLowestOwnerForAppToContextInTx(ctx context.Context, appID string) (context.Context, error) {
	tx, err := s.transact.Begin()
	if err != nil {
		return nil, err
	}
	defer s.transact.RollbackUnlessCommitted(ctx, tx)

	ctx = persistence.SaveToContext(ctx, tx)
	ctx, err = s.saveLowestOwnerForAppToContext(ctx, appID)
	if err != nil {
		return nil, err
	}

	return ctx, tx.Commit()
}<|MERGE_RESOLUTION|>--- conflicted
+++ resolved
@@ -88,49 +88,28 @@
 
 	transact persistence.Transactioner
 
-<<<<<<< HEAD
 	appSvc                         ApplicationService
 	webhookSvc                     WebhookService
 	bundleSvc                      BundleService
 	bundleReferenceSvc             BundleReferenceService
 	apiSvc                         APIService
 	eventSvc                       EventService
+	entityTypeSvc         		   EntityTypeService
 	capabilitySvc                  CapabilityService
 	integrationDependencySvc       IntegrationDependencyService
-	integrationDependencyProcessor IntegrationDependencyProcessor
 	specSvc                        SpecService
 	fetchReqSvc                    FetchRequestService
 	packageSvc                     PackageService
 	productSvc                     ProductService
 	vendorSvc                      VendorService
 	tombstoneProcessor             TombstoneProcessor
+	entityTypeProcessor   	       EntityTypeProcessor
+	integrationDependencyProcessor IntegrationDependencyProcessor
 	tenantSvc                      TenantService
 	appTemplateVersionSvc          ApplicationTemplateVersionService
 	appTemplateSvc                 ApplicationTemplateService
 	labelSvc                       LabelService
 	opSvc                          operationsmanager.OperationService
-=======
-	appSvc                ApplicationService
-	webhookSvc            WebhookService
-	bundleSvc             BundleService
-	bundleReferenceSvc    BundleReferenceService
-	apiSvc                APIService
-	eventSvc              EventService
-	entityTypeSvc         EntityTypeService
-	capabilitySvc         CapabilityService
-	specSvc               SpecService
-	fetchReqSvc           FetchRequestService
-	packageSvc            PackageService
-	productSvc            ProductService
-	vendorSvc             VendorService
-	tombstoneProcessor    TombstoneProcessor
-	entityTypeProcessor   EntityTypeProcessor
-	tenantSvc             TenantService
-	appTemplateVersionSvc ApplicationTemplateVersionService
-	appTemplateSvc        ApplicationTemplateService
-	labelSvc              LabelService
-	opSvc                 operationsmanager.OperationService
->>>>>>> 3786d600
 
 	ordWebhookMapping []application.ORDWebhookMapping
 
@@ -141,8 +120,7 @@
 }
 
 // NewAggregatorService returns a new object responsible for service-layer ORD operations.
-<<<<<<< HEAD
-func NewAggregatorService(config ServiceConfig, metricsCfg MetricsConfig, transact persistence.Transactioner, appSvc ApplicationService, webhookSvc WebhookService, bundleSvc BundleService, bundleReferenceSvc BundleReferenceService, apiSvc APIService, eventSvc EventService, capabilitySvc CapabilityService, integrationDependencySvc IntegrationDependencyService, integrationDependencyProcessor IntegrationDependencyProcessor, specSvc SpecService, fetchReqSvc FetchRequestService, packageSvc PackageService, productSvc ProductService, vendorSvc VendorService, tombstoneProcessor TombstoneProcessor, tenantSvc TenantService, globalRegistrySvc GlobalRegistryService, client Client, webhookConverter WebhookConverter, appTemplateVersionSvc ApplicationTemplateVersionService, appTemplateSvc ApplicationTemplateService, labelService LabelService, ordWebhookMapping []application.ORDWebhookMapping, opSvc operationsmanager.OperationService) *Service {
+func NewAggregatorService(config ServiceConfig, metricsCfg MetricsConfig, transact persistence.Transactioner, appSvc ApplicationService, webhookSvc WebhookService, bundleSvc BundleService, bundleReferenceSvc BundleReferenceService, apiSvc APIService, eventSvc EventService, entityTypeSvc EntityTypeService, entityTypeProcessor EntityTypeProcessor, capabilitySvc CapabilityService, integrationDependencySvc IntegrationDependencyService, integrationDependencyProcessor IntegrationDependencyProcessor, specSvc SpecService, fetchReqSvc FetchRequestService, packageSvc PackageService, productSvc ProductService, vendorSvc VendorService, tombstoneProcessor TombstoneProcessor, tenantSvc TenantService, globalRegistrySvc GlobalRegistryService, client Client, webhookConverter WebhookConverter, appTemplateVersionSvc ApplicationTemplateVersionService, appTemplateSvc ApplicationTemplateService, labelService LabelService, ordWebhookMapping []application.ORDWebhookMapping, opSvc operationsmanager.OperationService) *Service {
 	return &Service{
 		config:                         config,
 		metricsCfg:                     metricsCfg,
@@ -153,6 +131,8 @@
 		bundleReferenceSvc:             bundleReferenceSvc,
 		apiSvc:                         apiSvc,
 		eventSvc:                       eventSvc,
+		entityTypeSvc:         			entityTypeSvc,
+		entityTypeProcessor:   			entityTypeProcessor,
 		capabilitySvc:                  capabilitySvc,
 		integrationDependencySvc:       integrationDependencySvc,
 		integrationDependencyProcessor: integrationDependencyProcessor,
@@ -171,37 +151,6 @@
 		labelSvc:                       labelService,
 		ordWebhookMapping:              ordWebhookMapping,
 		opSvc:                          opSvc,
-=======
-func NewAggregatorService(config ServiceConfig, metricsCfg MetricsConfig, transact persistence.Transactioner, appSvc ApplicationService, webhookSvc WebhookService, bundleSvc BundleService, bundleReferenceSvc BundleReferenceService, apiSvc APIService, eventSvc EventService, entityTypeSvc EntityTypeService, entityTypeProcessor EntityTypeProcessor, capabilitySvc CapabilityService, specSvc SpecService, fetchReqSvc FetchRequestService, packageSvc PackageService, productSvc ProductService, vendorSvc VendorService, tombstoneProcessor TombstoneProcessor, tenantSvc TenantService, globalRegistrySvc GlobalRegistryService, client Client, webhookConverter WebhookConverter, appTemplateVersionSvc ApplicationTemplateVersionService, appTemplateSvc ApplicationTemplateService, labelService LabelService, ordWebhookMapping []application.ORDWebhookMapping, opSvc operationsmanager.OperationService) *Service {
-	return &Service{
-		config:                config,
-		metricsCfg:            metricsCfg,
-		transact:              transact,
-		appSvc:                appSvc,
-		webhookSvc:            webhookSvc,
-		bundleSvc:             bundleSvc,
-		bundleReferenceSvc:    bundleReferenceSvc,
-		apiSvc:                apiSvc,
-		eventSvc:              eventSvc,
-		entityTypeSvc:         entityTypeSvc,
-		entityTypeProcessor:   entityTypeProcessor,
-		capabilitySvc:         capabilitySvc,
-		specSvc:               specSvc,
-		fetchReqSvc:           fetchReqSvc,
-		packageSvc:            packageSvc,
-		productSvc:            productSvc,
-		vendorSvc:             vendorSvc,
-		tombstoneProcessor:    tombstoneProcessor,
-		tenantSvc:             tenantSvc,
-		globalRegistrySvc:     globalRegistrySvc,
-		ordClient:             client,
-		webhookConverter:      webhookConverter,
-		appTemplateVersionSvc: appTemplateVersionSvc,
-		appTemplateSvc:        appTemplateSvc,
-		labelSvc:              labelService,
-		ordWebhookMapping:     ordWebhookMapping,
-		opSvc:                 opSvc,
->>>>>>> 3786d600
 	}
 }
 
@@ -496,12 +445,7 @@
 
 		fetchRequests := appendFetchRequests(apiFetchRequests, eventFetchRequests, capabilitiesFetchRequests)
 		log.C(ctx).Infof("Starting deleting tombstoned resources for %s with id: %q", resource.Type, resource.ID)
-<<<<<<< HEAD
-		fetchRequests, err = s.deleteTombstonedResources(ctx, resourceToAggregate.Type, vendorsFromDB, productsFromDB, packagesFromDB, bundlesFromDB, apisFromDB, eventsFromDB, capabilitiesFromDB, integrationDependenciesFromDB, tombstonesFromDB, fetchRequests)
-=======
-		fetchRequests, err = s.deleteTombstonedResources(ctx, resourceToAggregate.Type, vendorsFromDB, productsFromDB, packagesFromDB, bundlesFromDB, apisFromDB, eventsFromDB, entityTypesFromDB, capabilitiesFromDB, tombstonesFromDB, fetchRequests)
-
->>>>>>> 3786d600
+		fetchRequests, err = s.deleteTombstonedResources(ctx, resourceToAggregate.Type, vendorsFromDB, productsFromDB, packagesFromDB, bundlesFromDB, apisFromDB, eventsFromDB, entityTypesFromDB, capabilitiesFromDB, integrationDependenciesFromDB, tombstonesFromDB, fetchRequests)
 		if err != nil {
 			return err
 		}
@@ -647,11 +591,7 @@
 	return s.fetchReqSvc.UpdateGlobal(ctx, result.fetchRequest)
 }
 
-<<<<<<< HEAD
-func (s *Service) deleteTombstonedResources(ctx context.Context, resourceType directorresource.Type, vendorsFromDB []*model.Vendor, productsFromDB []*model.Product, packagesFromDB []*model.Package, bundlesFromDB []*model.Bundle, apisFromDB []*model.APIDefinition, eventsFromDB []*model.EventDefinition, capabilitiesFromDB []*model.Capability, integrationDependenciesFromDB []*model.IntegrationDependency, tombstonesFromDB []*model.Tombstone, fetchRequests []*ordFetchRequest) ([]*ordFetchRequest, error) {
-=======
-func (s *Service) deleteTombstonedResources(ctx context.Context, resourceType directorresource.Type, vendorsFromDB []*model.Vendor, productsFromDB []*model.Product, packagesFromDB []*model.Package, bundlesFromDB []*model.Bundle, apisFromDB []*model.APIDefinition, eventsFromDB []*model.EventDefinition, entityTypesFromDB []*model.EntityType, capabilitiesFromDB []*model.Capability, tombstonesFromDB []*model.Tombstone, fetchRequests []*ordFetchRequest) ([]*ordFetchRequest, error) {
->>>>>>> 3786d600
+func (s *Service) deleteTombstonedResources(ctx context.Context, resourceType directorresource.Type, vendorsFromDB []*model.Vendor, productsFromDB []*model.Product, packagesFromDB []*model.Package, bundlesFromDB []*model.Bundle, apisFromDB []*model.APIDefinition, eventsFromDB []*model.EventDefinition, entityTypesFromDB []*model.EntityType, capabilitiesFromDB []*model.Capability, integrationDependenciesFromDB []*model.IntegrationDependency, tombstonesFromDB []*model.Tombstone, fetchRequests []*ordFetchRequest) ([]*ordFetchRequest, error) {
 	tx, err := s.transact.Begin()
 	if err != nil {
 		return nil, err
@@ -1791,7 +1731,6 @@
 	return capabilitiesDataFromDB, nil
 }
 
-<<<<<<< HEAD
 func (s *Service) fetchIntegrationDependenciesFromDB(ctx context.Context, resourceType directorresource.Type, resourceID string) (map[string]*model.IntegrationDependency, error) {
 	var (
 		integrationDependenciesFromDB []*model.IntegrationDependency
@@ -1802,7 +1741,21 @@
 		integrationDependenciesFromDB, err = s.integrationDependencySvc.ListByApplicationTemplateVersionID(ctx, resourceID)
 	} else {
 		integrationDependenciesFromDB, err = s.integrationDependencySvc.ListByApplicationID(ctx, resourceID)
-=======
+	}
+	if err != nil {
+		return nil, err
+	}
+
+	integrationDependenciesDataFromDB := make(map[string]*model.IntegrationDependency, len(integrationDependenciesFromDB))
+
+	for _, integrationDependency := range integrationDependenciesFromDB {
+		integrationDependencyOrdID := str.PtrStrToStr(integrationDependency.OrdID)
+		integrationDependenciesDataFromDB[integrationDependencyOrdID] = integrationDependency
+	}
+
+	return integrationDependenciesDataFromDB, nil
+}
+
 func (s *Service) fetchEntityTypesFromDB(ctx context.Context, resourceType directorresource.Type, resourceID string) (map[string]*model.EntityType, error) {
 	var (
 		entityTypesFromDB []*model.EntityType
@@ -1813,22 +1766,11 @@
 		entityTypesFromDB, err = s.entityTypeSvc.ListByApplicationTemplateVersionID(ctx, resourceID)
 	} else {
 		entityTypesFromDB, err = s.entityTypeSvc.ListByApplicationID(ctx, resourceID)
->>>>>>> 3786d600
-	}
-	if err != nil {
-		return nil, err
-	}
-
-<<<<<<< HEAD
-	integrationDependenciesDataFromDB := make(map[string]*model.IntegrationDependency, len(integrationDependenciesFromDB))
-
-	for _, integrationDependency := range integrationDependenciesFromDB {
-		integrationDependencyOrdID := str.PtrStrToStr(integrationDependency.OrdID)
-		integrationDependenciesDataFromDB[integrationDependencyOrdID] = integrationDependency
-	}
-
-	return integrationDependenciesDataFromDB, nil
-=======
+	}
+	if err != nil {
+		return nil, err
+	}
+
 	entityTypesDataFromDB := make(map[string]*model.EntityType, len(entityTypesFromDB))
 
 	for _, entityType := range entityTypesFromDB {
@@ -1836,7 +1778,6 @@
 	}
 
 	return entityTypesDataFromDB, nil
->>>>>>> 3786d600
 }
 
 func (s *Service) fetchPackagesFromDB(ctx context.Context, resourceType directorresource.Type, resourceID string) (map[string]*model.Package, error) {
@@ -1948,11 +1889,8 @@
 	packageDataFromDB := make(map[string]*model.Package)
 	bundleDataFromDB := make(map[string]*model.Bundle)
 	capabilitiesDataFromDB := make(map[string]*model.Capability)
-<<<<<<< HEAD
 	integrationDependenciesFromDB := make(map[string]*model.IntegrationDependency)
-=======
 	entityTypesDataFromDB := make(map[string]*model.EntityType)
->>>>>>> 3786d600
 
 	for resourceID, resourceType := range resourceIDs {
 		apiData, err := s.fetchAPIDefFromDB(ctx, resourceType, resourceID)
@@ -1980,15 +1918,14 @@
 			return ResourcesFromDB{}, errors.Wrapf(err, "while fetching capabilities for %s with id %s", resourceType, resourceID)
 		}
 
-<<<<<<< HEAD
 		integrationDependencyData, err := s.fetchIntegrationDependenciesFromDB(ctx, resourceType, resourceID)
 		if err != nil {
 			return ResourcesFromDB{}, errors.Wrapf(err, "while fetching integration dependencies for %s with id %s", resourceType, resourceID)
-=======
+		}
+
 		entityTypeData, err := s.fetchEntityTypesFromDB(ctx, resourceType, resourceID)
 		if err != nil {
 			return ResourcesFromDB{}, errors.Wrapf(err, "while fetching entity types for %s with id %s", resourceType, resourceID)
->>>>>>> 3786d600
 		}
 
 		if err = mergo.Merge(&apiDataFromDB, apiData); err != nil {
@@ -2006,31 +1943,22 @@
 		if err = mergo.Merge(&capabilitiesDataFromDB, capabilityData); err != nil {
 			return ResourcesFromDB{}, err
 		}
-<<<<<<< HEAD
 		if err = mergo.Merge(&integrationDependenciesFromDB, integrationDependencyData); err != nil {
-=======
+			return ResourcesFromDB{}, err
+		}
 		if err = mergo.Merge(&entityTypesDataFromDB, entityTypeData); err != nil {
->>>>>>> 3786d600
 			return ResourcesFromDB{}, err
 		}
 	}
 
 	return ResourcesFromDB{
-<<<<<<< HEAD
 		APIs:                    apiDataFromDB,
 		Events:                  eventDataFromDB,
 		Packages:                packageDataFromDB,
 		Bundles:                 bundleDataFromDB,
 		Capabilities:            capabilitiesDataFromDB,
 		IntegrationDependencies: integrationDependenciesFromDB,
-=======
-		APIs:         apiDataFromDB,
-		Events:       eventDataFromDB,
-		Packages:     packageDataFromDB,
-		Bundles:      bundleDataFromDB,
-		Capabilities: capabilitiesDataFromDB,
-		EntityTypes:  entityTypesDataFromDB,
->>>>>>> 3786d600
+		EntityTypes:  			 entityTypesDataFromDB,
 	}, tx.Commit()
 }
 
