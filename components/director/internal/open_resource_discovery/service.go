--- conflicted
+++ resolved
@@ -788,9 +788,6 @@
 	if len(documents) > 0 {
 		log.C(ctx).Info("Processing ORD documents")
 		if err = s.processDocuments(ctx, app.ID, baseURL, documents, globalResourcesOrdIDs); err != nil {
-<<<<<<< HEAD
-			return errors.Wrapf(err, "error processing ORD documents")
-=======
 			if ordValidationError, ok := err.(*ORDDocumentValidationError); ok {
 				validationErrors := strings.Split(ordValidationError.Error(), MultiErrorSeparator)
 
@@ -801,10 +798,7 @@
 			} else {
 				log.C(ctx).WithError(err).Errorf("error processing ORD documents: %v", err)
 			}
-		} else {
-			log.C(ctx).Info("Successfully processed ORD documents")
-			return tx.Commit()
->>>>>>> bd193013
+      return errors.Wrapf(err, "error processing ORD documents")
 		}
 		log.C(ctx).Info("Successfully processed ORD documents")
 	}
