package ord

import (
	"context"
	"encoding/json"
	"strconv"
	"strings"
	"sync"
	"time"

	"github.com/kyma-incubator/compass/components/director/internal/domain/application"
	operationsmanager "github.com/kyma-incubator/compass/components/director/internal/operations_manager"
	requestobject "github.com/kyma-incubator/compass/components/director/pkg/webhook"

	"dario.cat/mergo"
	"github.com/kyma-incubator/compass/components/director/pkg/apperrors"

	"github.com/kyma-incubator/compass/components/director/pkg/accessstrategy"
	"github.com/kyma-incubator/compass/components/director/pkg/graphql"

	"github.com/kyma-incubator/compass/components/director/internal/metrics"
	directorresource "github.com/kyma-incubator/compass/components/director/pkg/resource"

	"github.com/kyma-incubator/compass/components/director/pkg/str"

	"github.com/tidwall/gjson"

	"github.com/kyma-incubator/compass/components/director/internal/domain/tenant"
	"github.com/kyma-incubator/compass/components/director/internal/model"
	"github.com/kyma-incubator/compass/components/director/pkg/log"
	"github.com/kyma-incubator/compass/components/director/pkg/persistence"
	"github.com/pkg/errors"
)

const (
	// MultiErrorSeparator represents the separator for splitting multi error into slice of validation errors
	MultiErrorSeparator string = "* "
	// TenantMappingCustomTypeIdentifier represents an identifier for tenant mapping webhooks in Credential exchange strategies
	TenantMappingCustomTypeIdentifier = "sap.ucl:tenant-mapping"

	customTypeProperty  = "customType"
	callbackURLProperty = "callbackUrl"
)

// ServiceConfig contains configuration for the ORD aggregator service
type ServiceConfig struct {
	maxParallelSpecificationProcessors int

	credentialExchangeStrategyTenantMappings map[string]CredentialExchangeStrategyTenantMapping
}

// CredentialExchangeStrategyTenantMapping contains tenant mappings configuration
type CredentialExchangeStrategyTenantMapping struct {
	Mode    model.WebhookMode
	Version string
}

type ordFetchRequest struct {
	*model.FetchRequest
	refObjectOrdID string
}

type fetchRequestResult struct {
	fetchRequest *model.FetchRequest
	data         *string
	status       *model.FetchRequestStatus
}

// MetricsConfig is the ord aggregator configuration for pushing metrics to Prometheus
type MetricsConfig struct {
	PushEndpoint  string        `envconfig:"optional,APP_METRICS_PUSH_ENDPOINT"`
	ClientTimeout time.Duration `envconfig:"default=60s"`
	JobName       string        `envconfig:"default=compass-ord-aggregator"`
}

// NewServiceConfig creates new ServiceConfig from the supplied parameters
func NewServiceConfig(maxParallelSpecificationProcessors int, credentialExchangeStrategyTenantMappings map[string]CredentialExchangeStrategyTenantMapping) ServiceConfig {
	return ServiceConfig{
		maxParallelSpecificationProcessors:       maxParallelSpecificationProcessors,
		credentialExchangeStrategyTenantMappings: credentialExchangeStrategyTenantMappings,
	}
}

// Service consists of various resource services responsible for service-layer ORD operations.
type Service struct {
	config     ServiceConfig
	metricsCfg MetricsConfig

	transact persistence.Transactioner

	appSvc                         ApplicationService
	webhookSvc                     WebhookService
	bundleSvc                      BundleService
	bundleReferenceSvc             BundleReferenceService
	apiSvc                         APIService
	eventSvc                       EventService
	capabilitySvc                  CapabilityService
	integrationDependencySvc       IntegrationDependencyService
	integrationDependencyProcessor IntegrationDependencyProcessor
	specSvc                        SpecService
	fetchReqSvc                    FetchRequestService
	packageSvc                     PackageService
	productSvc                     ProductService
	vendorSvc                      VendorService
	tombstoneProcessor             TombstoneProcessor
	tenantSvc                      TenantService
	appTemplateVersionSvc          ApplicationTemplateVersionService
	appTemplateSvc                 ApplicationTemplateService
	labelSvc                       LabelService
	opSvc                          operationsmanager.OperationService

	ordWebhookMapping []application.ORDWebhookMapping

	webhookConverter WebhookConverter

	globalRegistrySvc GlobalRegistryService
	ordClient         Client
}

// NewAggregatorService returns a new object responsible for service-layer ORD operations.
func NewAggregatorService(config ServiceConfig, metricsCfg MetricsConfig, transact persistence.Transactioner, appSvc ApplicationService, webhookSvc WebhookService, bundleSvc BundleService, bundleReferenceSvc BundleReferenceService, apiSvc APIService, eventSvc EventService, capabilitySvc CapabilityService, integrationDependencySvc IntegrationDependencyService, integrationDependencyProcessor IntegrationDependencyProcessor, specSvc SpecService, fetchReqSvc FetchRequestService, packageSvc PackageService, productSvc ProductService, vendorSvc VendorService, tombstoneProcessor TombstoneProcessor, tenantSvc TenantService, globalRegistrySvc GlobalRegistryService, client Client, webhookConverter WebhookConverter, appTemplateVersionSvc ApplicationTemplateVersionService, appTemplateSvc ApplicationTemplateService, labelService LabelService, ordWebhookMapping []application.ORDWebhookMapping, opSvc operationsmanager.OperationService) *Service {
	return &Service{
		config:                         config,
		metricsCfg:                     metricsCfg,
		transact:                       transact,
		appSvc:                         appSvc,
		webhookSvc:                     webhookSvc,
		bundleSvc:                      bundleSvc,
		bundleReferenceSvc:             bundleReferenceSvc,
		apiSvc:                         apiSvc,
		eventSvc:                       eventSvc,
		capabilitySvc:                  capabilitySvc,
		integrationDependencySvc:       integrationDependencySvc,
		integrationDependencyProcessor: integrationDependencyProcessor,
		specSvc:                        specSvc,
		fetchReqSvc:                    fetchReqSvc,
		packageSvc:                     packageSvc,
		productSvc:                     productSvc,
		vendorSvc:                      vendorSvc,
		tombstoneProcessor:             tombstoneProcessor,
		tenantSvc:                      tenantSvc,
		globalRegistrySvc:              globalRegistrySvc,
		ordClient:                      client,
		webhookConverter:               webhookConverter,
		appTemplateVersionSvc:          appTemplateVersionSvc,
		appTemplateSvc:                 appTemplateSvc,
		labelSvc:                       labelService,
		ordWebhookMapping:              ordWebhookMapping,
		opSvc:                          opSvc,
	}
}

// ProcessApplication performs resync of ORD information provided via ORD documents for an applications
func (s *Service) ProcessApplication(ctx context.Context, appID string) error {
	ctx, err := s.saveLowestOwnerForAppToContextInTx(ctx, appID)
	if err != nil {
		return err
	}

	webhooks, err := s.getWebhooksForApplication(ctx, appID)
	if err != nil {
		return errors.Wrapf(err, "retrieving of webhooks for application with id %q failed", appID)
	}

	var globalResourcesOrdIDs map[string]bool
	globalResourcesLoaded := false

	for _, wh := range webhooks {
		if wh.Type == model.WebhookTypeOpenResourceDiscovery && wh.URL != nil {
			// lazy loading of global ORD resources on first need
			if !globalResourcesLoaded {
				log.C(ctx).Infof("Retrieving global ORD resources")
				globalResourcesOrdIDs = s.retrieveGlobalResources(ctx)
				globalResourcesLoaded = true
			}
			log.C(ctx).Infof("Process Webhook ID %s for Application with ID %s", wh.ID, appID)
			if err = s.processApplicationWebhook(ctx, wh, appID, globalResourcesOrdIDs); err != nil {
				return errors.Wrapf(err, "processing of ORD webhook for application with id %q failed", appID)
			}
		}
	}
	return nil
}

// ProcessAppInAppTemplateContext performs resync of ORD information provided via ORD documents for an applications in context of application template
func (s *Service) ProcessAppInAppTemplateContext(ctx context.Context, appTemplateID, appID string) error {
	var globalResourcesOrdIDs map[string]bool
	globalResourcesLoaded := false

	webhooks, err := s.getWebhooksForApplicationTemplate(ctx, appTemplateID)
	if err != nil {
		return errors.Wrapf(err, "while retrieving all webhooks for application template with id %q", appTemplateID)
	}

	for _, wh := range webhooks {
		if wh.Type == model.WebhookTypeOpenResourceDiscovery && wh.URL != nil {
			// lazy loading of global ORD resources on first need
			if !globalResourcesLoaded {
				log.C(ctx).Infof("Retrieving global ORD resources")
				globalResourcesOrdIDs = s.retrieveGlobalResources(ctx)
				globalResourcesLoaded = true
			}

			apps, err := s.getApplicationsForAppTemplate(ctx, appTemplateID)
			if err != nil {
				return errors.Wrapf(err, "retrieving of applications for application template with id %q failed", appTemplateID)
			}

			found := false
			for _, app := range apps {
				if app.ID == appID {
					found = true
					break
				}
			}
			if !found {
				return errors.Errorf("cannot find application with id %q for app template with id %q", appID, appTemplateID)
			}

			if err = s.processApplicationWebhook(ctx, wh, appID, globalResourcesOrdIDs); err != nil {
				return errors.Wrapf(err, "processing of ORD webhook for application with id %q failed", appID)
			}
		}
	}
	return nil
}

// ProcessApplicationTemplate performs resync of static ORD information for an application template
func (s *Service) ProcessApplicationTemplate(ctx context.Context, appTemplateID string) error {
	var globalResourcesOrdIDs map[string]bool
	globalResourcesLoaded := false

	webhooks, err := s.getWebhooksForApplicationTemplate(ctx, appTemplateID)
	if err != nil {
		return errors.Wrapf(err, "retrieving of webhooks for application template with id %q failed", appTemplateID)
	}

	for _, wh := range webhooks {
		if wh.Type == model.WebhookTypeOpenResourceDiscoveryStatic && wh.URL != nil {
			// lazy loading of global ORD resources on first need
			if !globalResourcesLoaded {
				log.C(ctx).Infof("Retrieving global ORD resources")
				globalResourcesOrdIDs = s.retrieveGlobalResources(ctx)
				globalResourcesLoaded = true
			}

			log.C(ctx).Infof("Processing Webhook ID %s for Application Tempalate with ID %s", wh.ID, appTemplateID)
			if err = s.processApplicationTemplateWebhook(ctx, wh, appTemplateID, globalResourcesOrdIDs); err != nil {
				return err
			}
		}
	}
	return nil
}

func (s *Service) retrieveGlobalResources(ctx context.Context) map[string]bool {
	globalResourcesOrdIDs, err := s.globalRegistrySvc.SyncGlobalResources(ctx)
	if err != nil {
		log.C(ctx).WithError(err).Errorf("Error while synchronizing global resources: %s. Proceeding with already existing global resources...", err)
		globalResourcesOrdIDs, err = s.globalRegistrySvc.ListGlobalResources(ctx)
		if err != nil {
			log.C(ctx).WithError(err).Errorf("Error while listing existing global resource: %s. Proceeding with empty globalResourceOrdIDs... Validation of Documents relying on global resources might fail.", err)
		}
	}

	if globalResourcesOrdIDs == nil {
		globalResourcesOrdIDs = make(map[string]bool)
	}
	return globalResourcesOrdIDs
}

func (s *Service) getWebhooksForApplicationTemplate(ctx context.Context, appTemplateID string) ([]*model.Webhook, error) {
	tx, err := s.transact.Begin()
	if err != nil {
		return nil, err
	}
	defer s.transact.RollbackUnlessCommitted(ctx, tx)

	ctx = persistence.SaveToContext(ctx, tx)
	webhooks, err := s.webhookSvc.ListForApplicationTemplate(ctx, appTemplateID)
	if err != nil {
		log.C(ctx).WithError(err).Errorf("error while fetching webhooks for application template with id %s", appTemplateID)
		return nil, err
	}

	if err := tx.Commit(); err != nil {
		return nil, err
	}

	return webhooks, nil
}

func (s *Service) getWebhooksForApplication(ctx context.Context, appID string) ([]*model.Webhook, error) {
	tx, err := s.transact.Begin()
	if err != nil {
		return nil, err
	}
	defer s.transact.RollbackUnlessCommitted(ctx, tx)

	ctx = persistence.SaveToContext(ctx, tx)
	webhooks, err := s.webhookSvc.ListForApplication(ctx, appID)
	if err != nil {
		log.C(ctx).WithError(err).Errorf("error while fetching webhooks for application with id %s", appID)
		return nil, err
	}

	if err := tx.Commit(); err != nil {
		return nil, err
	}

	return webhooks, nil
}

func (s *Service) processDocuments(ctx context.Context, resource Resource, webhookBaseURL, webhookBaseProxyURL string, ordRequestObject requestobject.OpenResourceDiscoveryWebhookRequestObject, documents Documents, globalResourcesOrdIDs map[string]bool, validationErrors *error) error {
	if _, err := s.processDescribedSystemVersions(ctx, resource, documents); err != nil {
		return err
	}

	resourcesFromDB, err := s.fetchResources(ctx, resource, documents)
	if err != nil {
		return err
	}

	resourceHashes, err := hashResources(documents)
	if err != nil {
		return err
	}

	validationResult := documents.Validate(webhookBaseURL, resourcesFromDB, resourceHashes, globalResourcesOrdIDs, s.config.credentialExchangeStrategyTenantMappings)
	if validationResult != nil {
		validationResult = &ORDDocumentValidationError{errors.Wrap(validationResult, "invalid documents")}
		*validationErrors = validationResult
	}

	if err := documents.Sanitize(webhookBaseURL, webhookBaseProxyURL); err != nil {
		return errors.Wrap(err, "while sanitizing ORD documents")
	}

	ordLocalID := s.getUniqueLocalTenantID(documents)
	if ordLocalID != "" && resource.LocalTenantID == nil {
		if err := s.appSvc.Update(ctx, resource.ID, model.ApplicationUpdateInput{LocalTenantID: str.Ptr(ordLocalID)}); err != nil {
			return err
		}
	}
	for _, doc := range documents {
		if resource.Type == directorresource.ApplicationTemplate && doc.DescribedSystemVersion == nil {
			continue
		}

		resourceToAggregate := Resource{
			ID:   resource.ID,
			Type: directorresource.Application,
		}

		if doc.DescribedSystemVersion != nil {
			applicationTemplateID := resource.ID
			if resource.Type == directorresource.Application && resource.ParentID != nil {
				applicationTemplateID = *resource.ParentID
			}

			appTemplateVersion, err := s.getApplicationTemplateVersionByAppTemplateIDAndVersionInTx(ctx, applicationTemplateID, doc.DescribedSystemVersion.Version)
			if err != nil {
				return err
			}

			resourceToAggregate = Resource{
				ID:   appTemplateVersion.ID,
				Type: directorresource.ApplicationTemplateVersion,
			}
		}

		log.C(ctx).Infof("Starting processing vendors for %s with id: %q", resource.Type, resource.ID)
		vendorsFromDB, err := s.processVendors(ctx, resourceToAggregate.Type, resourceToAggregate.ID, doc.Vendors)
		if err != nil {
			return err
		}
		log.C(ctx).Infof("Finished processing vendors for %s with id: %q", resource.Type, resource.ID)

		log.C(ctx).Infof("Starting processing products for %s with id: %q", resource.Type, resource.ID)
		productsFromDB, err := s.processProducts(ctx, resourceToAggregate.Type, resourceToAggregate.ID, doc.Products)
		if err != nil {
			return err
		}
		log.C(ctx).Infof("Finished processing products for %s with id: %q", resource.Type, resource.ID)

		log.C(ctx).Infof("Starting processing packages for %s with id: %q", resource.Type, resource.ID)
		packagesFromDB, err := s.processPackages(ctx, resourceToAggregate.Type, resourceToAggregate.ID, doc.Packages, resourceHashes)
		if err != nil {
			return err
		}
		log.C(ctx).Infof("Finished processing packages for %s with id: %q", resource.Type, resource.ID)

		log.C(ctx).Infof("Starting processing bundles for %s with id: %q", resource.Type, resource.ID)
		bundlesFromDB, err := s.processBundles(ctx, resourceToAggregate.Type, resourceToAggregate.ID, doc.ConsumptionBundles, resourceHashes)
		if err != nil {
			return err
		}
		log.C(ctx).Infof("Finished processing bundles for %s with id: %q", resource.Type, resource.ID)

		log.C(ctx).Infof("Starting processing apis for %s with id: %q", resource.Type, resource.ID)
		apisFromDB, apiFetchRequests, err := s.processAPIs(ctx, resourceToAggregate.Type, resourceToAggregate.ID, bundlesFromDB, packagesFromDB, doc.APIResources, resourceHashes)
		if err != nil {
			return err
		}
		log.C(ctx).Infof("Finished processing apis for %s with id: %q", resource.Type, resource.ID)

		log.C(ctx).Infof("Starting processing events for %s with id: %q", resource.Type, resource.ID)
		eventsFromDB, eventFetchRequests, err := s.processEvents(ctx, resourceToAggregate.Type, resourceToAggregate.ID, bundlesFromDB, packagesFromDB, doc.EventResources, resourceHashes)
		if err != nil {
			return err
		}
		log.C(ctx).Infof("Finished processing events for %s with id: %q", resource.Type, resource.ID)

		log.C(ctx).Infof("Starting processing capabilities for %s with id: %q", resource.Type, resource.ID)
		capabilitiesFromDB, capabilitiesFetchRequests, err := s.processCapabilities(ctx, resourceToAggregate.Type, resourceToAggregate.ID, packagesFromDB, doc.Capabilities, resourceHashes)
		if err != nil {
			return err
		}
		log.C(ctx).Infof("Finished processing capabilities for %s with id: %q", resource.Type, resource.ID)

<<<<<<< HEAD
		integrationDependenciesFromDB, err := s.integrationDependencyProcessor.Process(ctx, resourceToAggregate.Type, resourceToAggregate.ID, packagesFromDB, doc.IntegrationDependencies, resourceHashes)
		if err != nil {
			return err
		}

=======
		log.C(ctx).Infof("Starting processing tombstones for %s with id: %q", resource.Type, resource.ID)
>>>>>>> eed94ad4
		tombstonesFromDB, err := s.tombstoneProcessor.Process(ctx, resourceToAggregate.Type, resourceToAggregate.ID, doc.Tombstones)
		if err != nil {
			return err
		}
		log.C(ctx).Infof("Finished processing tombstones for %s with id: %q", resource.Type, resource.ID)

		fetchRequests := appendFetchRequests(apiFetchRequests, eventFetchRequests, capabilitiesFetchRequests)
<<<<<<< HEAD
		fetchRequests, err = s.deleteTombstonedResources(ctx, resourceToAggregate.Type, vendorsFromDB, productsFromDB, packagesFromDB, bundlesFromDB, apisFromDB, eventsFromDB, capabilitiesFromDB, integrationDependenciesFromDB, tombstonesFromDB, fetchRequests)
=======
		log.C(ctx).Infof("Starting deleting tombstoned resources for %s with id: %q", resource.Type, resource.ID)
		fetchRequests, err = s.deleteTombstonedResources(ctx, resourceToAggregate.Type, vendorsFromDB, productsFromDB, packagesFromDB, bundlesFromDB, apisFromDB, eventsFromDB, capabilitiesFromDB, tombstonesFromDB, fetchRequests)
>>>>>>> eed94ad4
		if err != nil {
			return err
		}
		log.C(ctx).Infof("Finished deleting tombstoned resources for %s with id: %q", resource.Type, resource.ID)

		log.C(ctx).Infof("Starting processing specs for %s with id: %q", resource.Type, resource.ID)
		if err := s.processSpecs(ctx, resourceToAggregate.Type, fetchRequests, ordRequestObject); err != nil {
			return err
		}
		log.C(ctx).Infof("Finished processing specs for %s with id: %q", resource.Type, resource.ID)
	}

	return nil
}

func (s *Service) processSpecs(ctx context.Context, resourceType directorresource.Type, ordFetchRequests []*ordFetchRequest, ordRequestObject requestobject.OpenResourceDiscoveryWebhookRequestObject) error {
	queue := make(chan *model.FetchRequest)

	workers := s.config.maxParallelSpecificationProcessors
	wg := &sync.WaitGroup{}
	wg.Add(workers)

	fetchReqMutex := sync.Mutex{}
	fetchRequestResults := make([]*fetchRequestResult, 0)
	log.C(ctx).Infof("Starting %d parallel specification processor workers to process %d fetch requests...", workers, len(ordFetchRequests))
	for i := 0; i < workers; i++ {
		go func() {
			defer wg.Done()

			for fetchRequest := range queue {
				fr := *fetchRequest
				ctx = addFieldToLogger(ctx, "fetch_request_id", fr.ID)
				log.C(ctx).Infof("Will attempt to execute spec fetch request for spec with id %q and spec entity type %q", fr.ObjectID, fr.ObjectType)
				data, status := s.fetchReqSvc.FetchSpec(ctx, &fr, ordRequestObject.Headers)
				log.C(ctx).Infof("Finished executing spec fetch request for spec with id %q and spec entity type %q with result: %s. Adding to result queue...", fr.ObjectID, fr.ObjectType, status.Condition)
				s.addFetchRequestResult(&fetchRequestResults, &fetchRequestResult{
					fetchRequest: &fr,
					data:         data,
					status:       status,
				}, &fetchReqMutex)
			}
		}()
	}

	for _, ordFetchRequest := range ordFetchRequests {
		queue <- ordFetchRequest.FetchRequest
	}
	close(queue)
	wg.Wait()

	if err := s.processFetchRequestResults(ctx, resourceType, fetchRequestResults); err != nil {
		errMsg := "error while processing fetch request results"
		log.C(ctx).WithError(err).Error(errMsg)
		return errors.Errorf(errMsg)
	} else {
		log.C(ctx).Info("Successfully processed fetch request results")
	}

	fetchRequestErrors := 0
	for _, fr := range fetchRequestResults {
		if fr.status.Condition == model.FetchRequestStatusConditionFailed {
			fetchRequestErrors += 1
		}
	}

	if fetchRequestErrors != 0 {
		return errors.Errorf("failed to process %d specification fetch requests", fetchRequestErrors)
	}

	return nil
}

func (s *Service) addFetchRequestResult(fetchReqResults *[]*fetchRequestResult, result *fetchRequestResult, mutex *sync.Mutex) {
	mutex.Lock()
	defer mutex.Unlock()
	*fetchReqResults = append(*fetchReqResults, result)
}

func (s *Service) processFetchRequestResults(ctx context.Context, resourceType directorresource.Type, results []*fetchRequestResult) error {
	tx, err := s.transact.Begin()
	if err != nil {
		log.C(ctx).WithError(err).Errorf("error while opening transaction to process fetch request results")
		return err
	}
	defer s.transact.RollbackUnlessCommitted(ctx, tx)
	ctx = persistence.SaveToContext(ctx, tx)

	for _, result := range results {
		if resourceType.IsTenantIgnorable() {
			err = s.processFetchRequestResultGlobal(ctx, result)
		} else {
			err = s.processFetchRequestResult(ctx, result)
		}
		if err != nil {
			return err
		}
	}

	return tx.Commit()
}

func (s *Service) processFetchRequestResult(ctx context.Context, result *fetchRequestResult) error {
	specReferenceType := model.APISpecReference
	switch result.fetchRequest.ObjectType {
	case model.EventSpecFetchRequestReference:
		specReferenceType = model.EventSpecReference
	case model.CapabilitySpecFetchRequestReference:
		specReferenceType = model.CapabilitySpecReference
	}

	if result.status.Condition == model.FetchRequestStatusConditionSucceeded {
		spec, err := s.specSvc.GetByID(ctx, result.fetchRequest.ObjectID, specReferenceType)
		if err != nil {
			return err
		}

		spec.Data = result.data

		if err = s.specSvc.UpdateSpecOnly(ctx, *spec); err != nil {
			return err
		}
	}

	result.fetchRequest.Status = result.status
	return s.fetchReqSvc.Update(ctx, result.fetchRequest)
}

func (s *Service) processFetchRequestResultGlobal(ctx context.Context, result *fetchRequestResult) error {
	if result.status.Condition == model.FetchRequestStatusConditionSucceeded {
		spec, err := s.specSvc.GetByIDGlobal(ctx, result.fetchRequest.ObjectID)
		if err != nil {
			return err
		}

		spec.Data = result.data

		if err = s.specSvc.UpdateSpecOnlyGlobal(ctx, *spec); err != nil {
			return err
		}
	}

	result.fetchRequest.Status = result.status
	return s.fetchReqSvc.UpdateGlobal(ctx, result.fetchRequest)
}

func (s *Service) deleteTombstonedResources(ctx context.Context, resourceType directorresource.Type, vendorsFromDB []*model.Vendor, productsFromDB []*model.Product, packagesFromDB []*model.Package, bundlesFromDB []*model.Bundle, apisFromDB []*model.APIDefinition, eventsFromDB []*model.EventDefinition, capabilitiesFromDB []*model.Capability, integrationDependenciesFromDB []*model.IntegrationDependency, tombstonesFromDB []*model.Tombstone, fetchRequests []*ordFetchRequest) ([]*ordFetchRequest, error) {
	tx, err := s.transact.Begin()
	if err != nil {
		return nil, err
	}
	defer s.transact.RollbackUnlessCommitted(ctx, tx)

	ctx = persistence.SaveToContext(ctx, tx)

	frIdxToExclude := make([]int, 0)
	for _, ts := range tombstonesFromDB {
		if i, found := searchInSlice(len(packagesFromDB), func(i int) bool {
			return packagesFromDB[i].OrdID == ts.OrdID
		}); found {
			if err := s.packageSvc.Delete(ctx, resourceType, packagesFromDB[i].ID); err != nil {
				return nil, errors.Wrapf(err, "error while deleting resource with ORD ID %q based on its tombstone", ts.OrdID)
			}
		}
		if i, found := searchInSlice(len(apisFromDB), func(i int) bool {
			return equalStrings(apisFromDB[i].OrdID, &ts.OrdID)
		}); found {
			if err := s.apiSvc.Delete(ctx, resourceType, apisFromDB[i].ID); err != nil {
				return nil, errors.Wrapf(err, "error while deleting resource with ORD ID %q based on its tombstone", ts.OrdID)
			}
		}
		if i, found := searchInSlice(len(eventsFromDB), func(i int) bool {
			return equalStrings(eventsFromDB[i].OrdID, &ts.OrdID)
		}); found {
			if err := s.eventSvc.Delete(ctx, resourceType, eventsFromDB[i].ID); err != nil {
				return nil, errors.Wrapf(err, "error while deleting resource with ORD ID %q based on its tombstone", ts.OrdID)
			}
		}
		if i, found := searchInSlice(len(capabilitiesFromDB), func(i int) bool {
			return equalStrings(capabilitiesFromDB[i].OrdID, &ts.OrdID)
		}); found {
			if err := s.capabilitySvc.Delete(ctx, resourceType, capabilitiesFromDB[i].ID); err != nil {
				return nil, errors.Wrapf(err, "error while deleting resource with ORD ID %q based on its tombstone", ts.OrdID)
			}
		}
		if i, found := searchInSlice(len(integrationDependenciesFromDB), func(i int) bool {
			return equalStrings(integrationDependenciesFromDB[i].OrdID, &ts.OrdID)
		}); found {
			if err := s.integrationDependencySvc.Delete(ctx, resourceType, integrationDependenciesFromDB[i].ID); err != nil {
				return nil, errors.Wrapf(err, "error while deleting resource with ORD ID %q based on its tombstone", ts.OrdID)
			}
		}
		if i, found := searchInSlice(len(bundlesFromDB), func(i int) bool {
			return equalStrings(bundlesFromDB[i].OrdID, &ts.OrdID)
		}); found {
			if err := s.bundleSvc.Delete(ctx, resourceType, bundlesFromDB[i].ID); err != nil {
				return nil, errors.Wrapf(err, "error while deleting resource with ORD ID %q based on its tombstone", ts.OrdID)
			}
		}
		if i, found := searchInSlice(len(vendorsFromDB), func(i int) bool {
			return vendorsFromDB[i].OrdID == ts.OrdID
		}); found {
			if err := s.vendorSvc.Delete(ctx, resourceType, vendorsFromDB[i].ID); err != nil {
				return nil, errors.Wrapf(err, "error while deleting resource with ORD ID %q based on its tombstone", ts.OrdID)
			}
		}
		if i, found := searchInSlice(len(productsFromDB), func(i int) bool {
			return productsFromDB[i].OrdID == ts.OrdID
		}); found {
			if err := s.productSvc.Delete(ctx, resourceType, productsFromDB[i].ID); err != nil {
				return nil, errors.Wrapf(err, "error while deleting resource with ORD ID %q based on its tombstone", ts.OrdID)
			}
		}
		for i := range fetchRequests {
			if equalStrings(&fetchRequests[i].refObjectOrdID, &ts.OrdID) {
				frIdxToExclude = append(frIdxToExclude, i)
			}
		}
	}

	return excludeUnnecessaryFetchRequests(fetchRequests, frIdxToExclude), tx.Commit()
}

func (s *Service) processDescribedSystemVersions(ctx context.Context, resource Resource, documents Documents) ([]*model.ApplicationTemplateVersion, error) {
	appTemplateID := resource.ID
	if resource.Type == directorresource.Application && resource.ParentID != nil {
		appTemplateID = *resource.ParentID
	}

	appTemplateVersions, err := s.listApplicationTemplateVersionByAppTemplateIDInTx(ctx, appTemplateID)
	if err != nil && !apperrors.IsNotFoundError(err) {
		return nil, err
	}

	for _, document := range documents {
		if document.DescribedSystemVersion == nil {
			continue
		}

		if err = s.resyncApplicationTemplateVersionInTx(ctx, appTemplateID, appTemplateVersions, document.DescribedSystemVersion); err != nil {
			return nil, err
		}
	}

	return s.listApplicationTemplateVersionByAppTemplateIDInTx(ctx, appTemplateID)
}

func (s *Service) listApplicationTemplateVersionByAppTemplateIDInTx(ctx context.Context, applicationTemplateID string) ([]*model.ApplicationTemplateVersion, error) {
	tx, err := s.transact.Begin()
	if err != nil {
		return nil, err
	}
	defer s.transact.RollbackUnlessCommitted(ctx, tx)
	ctx = persistence.SaveToContext(ctx, tx)

	appTemplateVersions, err := s.appTemplateVersionSvc.ListByAppTemplateID(ctx, applicationTemplateID)
	if err != nil {
		return nil, err
	}

	return appTemplateVersions, tx.Commit()
}

func (s *Service) getApplicationTemplateVersionByAppTemplateIDAndVersionInTx(ctx context.Context, applicationTemplateID, version string) (*model.ApplicationTemplateVersion, error) {
	tx, err := s.transact.Begin()
	if err != nil {
		return nil, err
	}
	defer s.transact.RollbackUnlessCommitted(ctx, tx)
	ctx = persistence.SaveToContext(ctx, tx)

	systemVersion, err := s.appTemplateVersionSvc.GetByAppTemplateIDAndVersion(ctx, applicationTemplateID, version)
	if err != nil {
		return nil, err
	}

	return systemVersion, tx.Commit()
}

func (s *Service) processVendors(ctx context.Context, resourceType directorresource.Type, resourceID string, vendors []*model.VendorInput) ([]*model.Vendor, error) {
	vendorsFromDB, err := s.listVendorsInTx(ctx, resourceType, resourceID)
	if err != nil {
		return nil, err
	}

	for _, vendor := range vendors {
		if err := s.resyncVendorInTx(ctx, resourceType, resourceID, vendorsFromDB, vendor); err != nil {
			return nil, err
		}
	}

	vendorsFromDB, err = s.listVendorsInTx(ctx, resourceType, resourceID)
	if err != nil {
		return nil, err
	}
	return vendorsFromDB, nil
}

func (s *Service) listVendorsInTx(ctx context.Context, resourceType directorresource.Type, resourceID string) ([]*model.Vendor, error) {
	tx, err := s.transact.Begin()
	if err != nil {
		return nil, err
	}
	defer s.transact.RollbackUnlessCommitted(ctx, tx)
	ctx = persistence.SaveToContext(ctx, tx)

	var vendorsFromDB []*model.Vendor
	switch resourceType {
	case directorresource.Application:
		vendorsFromDB, err = s.vendorSvc.ListByApplicationID(ctx, resourceID)
	case directorresource.ApplicationTemplateVersion:
		vendorsFromDB, err = s.vendorSvc.ListByApplicationTemplateVersionID(ctx, resourceID)
	}
	if err != nil {
		return nil, errors.Wrapf(err, "error while listing vendors for %s with id %q", resourceType, resourceID)
	}

	return vendorsFromDB, tx.Commit()
}

func (s *Service) resyncVendorInTx(ctx context.Context, resourceType directorresource.Type, resourceID string, vendorsFromDB []*model.Vendor, vendor *model.VendorInput) error {
	tx, err := s.transact.Begin()
	if err != nil {
		return err
	}
	defer s.transact.RollbackUnlessCommitted(ctx, tx)
	ctx = persistence.SaveToContext(ctx, tx)

	if err := s.resyncVendor(ctx, resourceType, resourceID, vendorsFromDB, *vendor); err != nil {
		return errors.Wrapf(err, "error while resyncing vendor with ORD ID %q", vendor.OrdID)
	}
	return tx.Commit()
}

func (s *Service) resyncApplicationTemplateVersionInTx(ctx context.Context, appTemplateID string, appTemplateVersionsFromDB []*model.ApplicationTemplateVersion, appTemplateVersion *model.ApplicationTemplateVersionInput) error {
	tx, err := s.transact.Begin()
	if err != nil {
		return err
	}
	defer s.transact.RollbackUnlessCommitted(ctx, tx)
	ctx = persistence.SaveToContext(ctx, tx)

	if err = s.resyncAppTemplateVersion(ctx, appTemplateID, appTemplateVersionsFromDB, appTemplateVersion); err != nil {
		return errors.Wrapf(err, "error while resyncing App Template Version for App template %q", appTemplateID)
	}
	return tx.Commit()
}

func (s *Service) processProducts(ctx context.Context, resourceType directorresource.Type, resourceID string, products []*model.ProductInput) ([]*model.Product, error) {
	productsFromDB, err := s.listProductsInTx(ctx, resourceType, resourceID)
	if err != nil {
		return nil, err
	}

	for _, product := range products {
		if err := s.resyncProductInTx(ctx, resourceType, resourceID, productsFromDB, product); err != nil {
			return nil, err
		}
	}

	productsFromDB, err = s.listProductsInTx(ctx, resourceType, resourceID)
	if err != nil {
		return nil, err
	}
	return productsFromDB, nil
}

func (s *Service) listProductsInTx(ctx context.Context, resourceType directorresource.Type, resourceID string) ([]*model.Product, error) {
	tx, err := s.transact.Begin()
	if err != nil {
		return nil, err
	}
	defer s.transact.RollbackUnlessCommitted(ctx, tx)
	ctx = persistence.SaveToContext(ctx, tx)

	var productsFromDB []*model.Product
	switch resourceType {
	case directorresource.Application:
		productsFromDB, err = s.productSvc.ListByApplicationID(ctx, resourceID)
	case directorresource.ApplicationTemplateVersion:
		productsFromDB, err = s.productSvc.ListByApplicationTemplateVersionID(ctx, resourceID)
	}
	if err != nil {
		return nil, errors.Wrapf(err, "error while listing products for %s with id %q", resourceType, resourceID)
	}

	return productsFromDB, tx.Commit()
}

func (s *Service) resyncProductInTx(ctx context.Context, resourceType directorresource.Type, resourceID string, productsFromDB []*model.Product, product *model.ProductInput) error {
	tx, err := s.transact.Begin()
	if err != nil {
		return err
	}
	defer s.transact.RollbackUnlessCommitted(ctx, tx)
	ctx = persistence.SaveToContext(ctx, tx)

	if err := s.resyncProduct(ctx, resourceType, resourceID, productsFromDB, *product); err != nil {
		return errors.Wrapf(err, "error while resyncing product with ORD ID %q", product.OrdID)
	}
	return tx.Commit()
}

func (s *Service) processPackages(ctx context.Context, resourceType directorresource.Type, resourceID string, packages []*model.PackageInput, resourceHashes map[string]uint64) ([]*model.Package, error) {
	packagesFromDB, err := s.listPackagesInTx(ctx, resourceType, resourceID)
	if err != nil {
		return nil, err
	}

	for _, pkg := range packages {
		pkgHash := resourceHashes[pkg.OrdID]
		if err := s.resyncPackageInTx(ctx, resourceType, resourceID, packagesFromDB, pkg, pkgHash); err != nil {
			return nil, err
		}
	}

	packagesFromDB, err = s.listPackagesInTx(ctx, resourceType, resourceID)
	if err != nil {
		return nil, err
	}
	return packagesFromDB, nil
}

func (s *Service) listPackagesInTx(ctx context.Context, resourceType directorresource.Type, resourceID string) ([]*model.Package, error) {
	tx, err := s.transact.Begin()
	if err != nil {
		return nil, err
	}
	defer s.transact.RollbackUnlessCommitted(ctx, tx)
	ctx = persistence.SaveToContext(ctx, tx)

	var packagesFromDB []*model.Package
	switch resourceType {
	case directorresource.Application:
		packagesFromDB, err = s.packageSvc.ListByApplicationID(ctx, resourceID)
	case directorresource.ApplicationTemplateVersion:
		packagesFromDB, err = s.packageSvc.ListByApplicationTemplateVersionID(ctx, resourceID)
	}
	if err != nil {
		return nil, errors.Wrapf(err, "error while listing packages for %s with id %q", resourceType, resourceID)
	}

	return packagesFromDB, tx.Commit()
}

func (s *Service) resyncPackageInTx(ctx context.Context, resourceType directorresource.Type, resourceID string, packagesFromDB []*model.Package, pkg *model.PackageInput, pkgHash uint64) error {
	tx, err := s.transact.Begin()
	if err != nil {
		return err
	}
	defer s.transact.RollbackUnlessCommitted(ctx, tx)
	ctx = persistence.SaveToContext(ctx, tx)

	if err := s.resyncPackage(ctx, resourceType, resourceID, packagesFromDB, *pkg, pkgHash); err != nil {
		return errors.Wrapf(err, "error while resyncing package with ORD ID %q", pkg.OrdID)
	}
	return tx.Commit()
}

func (s *Service) processBundles(ctx context.Context, resourceType directorresource.Type, resourceID string, bundles []*model.BundleCreateInput, resourceHashes map[string]uint64) ([]*model.Bundle, error) {
	bundlesFromDB, err := s.listBundlesInTx(ctx, resourceType, resourceID)
	if err != nil {
		return nil, err
	}

	credentialExchangeStrategyHashCurrent := uint64(0)
	var credentialExchangeStrategyJSON gjson.Result
	for _, bndl := range bundles {
		bndlHash := resourceHashes[str.PtrStrToStr(bndl.OrdID)]
		if err := s.resyncBundleInTx(ctx, resourceType, resourceID, bundlesFromDB, bndl, bndlHash); err != nil {
			return nil, err
		}

		credentialExchangeStrategies, err := bndl.CredentialExchangeStrategies.MarshalJSON()
		if err != nil {
			return nil, errors.Wrapf(err, "while marshalling credential exchange strategies for %s with ID %s", resourceType, resourceID)
		}

		for _, credentialExchangeStrategy := range gjson.ParseBytes(credentialExchangeStrategies).Array() {
			customType := credentialExchangeStrategy.Get(customTypeProperty).String()
			isTenantMappingType := strings.Contains(customType, TenantMappingCustomTypeIdentifier)

			if !isTenantMappingType {
				continue
			}

			currentHash, err := HashObject(credentialExchangeStrategy)
			if err != nil {
				return nil, errors.Wrapf(err, "while hasing credential exchange strategy for application with ID %s", resourceID)
			}

			if credentialExchangeStrategyHashCurrent != 0 && currentHash != credentialExchangeStrategyHashCurrent {
				return nil, errors.Errorf("There are differences in the Credential Exchange Strategies for Tenant Mappings for application with ID %s. They should be the same.", resourceID)
			}

			credentialExchangeStrategyHashCurrent = currentHash
			credentialExchangeStrategyJSON = credentialExchangeStrategy
		}
	}

	if err = s.resyncTenantMappingWebhooksInTx(ctx, credentialExchangeStrategyJSON, resourceID); err != nil {
		return nil, err
	}

	bundlesFromDB, err = s.listBundlesInTx(ctx, resourceType, resourceID)
	if err != nil {
		return nil, err
	}

	return bundlesFromDB, nil
}

func (s *Service) listBundlesInTx(ctx context.Context, resourceType directorresource.Type, resourceID string) ([]*model.Bundle, error) {
	tx, err := s.transact.Begin()
	if err != nil {
		return nil, err
	}
	defer s.transact.RollbackUnlessCommitted(ctx, tx)
	ctx = persistence.SaveToContext(ctx, tx)

	var bundlesFromDB []*model.Bundle
	switch resourceType {
	case directorresource.Application:
		bundlesFromDB, err = s.bundleSvc.ListByApplicationIDNoPaging(ctx, resourceID)
	case directorresource.ApplicationTemplateVersion:
		bundlesFromDB, err = s.bundleSvc.ListByApplicationTemplateVersionIDNoPaging(ctx, resourceID)
	}
	if err != nil {
		return nil, errors.Wrapf(err, "error while listing bundles for %s with id %q", resourceType, resourceID)
	}

	return bundlesFromDB, tx.Commit()
}

func (s *Service) resyncBundleInTx(ctx context.Context, resourceType directorresource.Type, resourceID string, bundlesFromDB []*model.Bundle, bundle *model.BundleCreateInput, bndlHash uint64) error {
	tx, err := s.transact.Begin()
	if err != nil {
		return err
	}
	defer s.transact.RollbackUnlessCommitted(ctx, tx)
	ctx = persistence.SaveToContext(ctx, tx)

	if err := s.resyncBundle(ctx, resourceType, resourceID, bundlesFromDB, *bundle, bndlHash); err != nil {
		return errors.Wrapf(err, "error while resyncing bundle with ORD ID %q", *bundle.OrdID)
	}
	return tx.Commit()
}

func (s *Service) resyncTenantMappingWebhooksInTx(ctx context.Context, credentialExchangeStrategyJSON gjson.Result, appID string) error {
	if !credentialExchangeStrategyJSON.IsObject() {
		log.C(ctx).Debugf("There are no tenant mappings to resync")
		return nil
	}

	tenantMappingData, err := s.getTenantMappingData(credentialExchangeStrategyJSON, appID)
	if err != nil {
		return err
	}

	log.C(ctx).Infof("Enriching tenant mapping webhooks for application with ID %s", appID)

	enrichedWebhooks, err := s.webhookSvc.EnrichWebhooksWithTenantMappingWebhooks([]*graphql.WebhookInput{createWebhookInput(credentialExchangeStrategyJSON, tenantMappingData)})
	if err != nil {
		return errors.Wrapf(err, "while enriching webhooks with tenant mapping webhooks for application with ID %s", appID)
	}

	ctxWithoutTenant := context.Background()
	tx, err := s.transact.Begin()
	if err != nil {
		return err
	}
	defer s.transact.RollbackUnlessCommitted(ctxWithoutTenant, tx)

	ctxWithoutTenant = persistence.SaveToContext(ctxWithoutTenant, tx)
	ctxWithoutTenant = tenant.SaveToContext(ctxWithoutTenant, "", "")

	appWebhooksFromDB, err := s.webhookSvc.ListForApplicationGlobal(ctxWithoutTenant, appID)
	if err != nil {
		return errors.Wrapf(err, "while listing webhooks from application with ID %s", appID)
	}

	tenantMappingRelatedWebhooksFromDB, enrichedWhModels, enrichedWhModelInputs, err := s.processEnrichedWebhooks(enrichedWebhooks, appWebhooksFromDB)
	if err != nil {
		return err
	}

	isEqual, err := isWebhookDataEqual(tenantMappingRelatedWebhooksFromDB, enrichedWhModels)
	if err != nil {
		return err
	}

	if isEqual {
		log.C(ctxWithoutTenant).Infof("There are no differences in tenant mapping webhooks from the DB and the ORD document")
		return tx.Commit()
	}

	log.C(ctxWithoutTenant).Infof("There are differences in tenant mapping webhooks from the DB and the ORD document. Continuing the sync.")

	if err := s.deleteWebhooks(ctxWithoutTenant, tenantMappingRelatedWebhooksFromDB, appID); err != nil {
		return err
	}

	if err := s.createWebhooks(ctxWithoutTenant, enrichedWhModelInputs, appID); err != nil {
		return err
	}

	return tx.Commit()
}

func (s *Service) deleteWebhooks(ctx context.Context, webhooks []*model.Webhook, appID string) error {
	for _, webhook := range webhooks {
		log.C(ctx).Infof("Deleting webhook with ID %s for application %s", webhook.ID, appID)
		if err := s.webhookSvc.Delete(ctx, webhook.ID, webhook.ObjectType); err != nil {
			log.C(ctx).Errorf("error while deleting webhook with ID %s", webhook.ID)
			return errors.Wrapf(err, "while deleting webhook with ID %s", webhook.ID)
		}
	}

	return nil
}

func (s *Service) createWebhooks(ctx context.Context, webhooks []*model.WebhookInput, appID string) error {
	for _, webhook := range webhooks {
		log.C(ctx).Infof("Creating webhook with type %s for application %s", webhook.Type, appID)
		if _, err := s.webhookSvc.Create(ctx, appID, *webhook, model.ApplicationWebhookReference); err != nil {
			log.C(ctx).Errorf("error while creating webhook for app %s with type %s", appID, webhook.Type)
			return errors.Wrapf(err, "error while creating webhook for app %s with type %s", appID, webhook.Type)
		}
	}

	return nil
}

func (s *Service) getTenantMappingData(credentialExchangeStrategyJSON gjson.Result, appID string) (CredentialExchangeStrategyTenantMapping, error) {
	tenantMappingType := credentialExchangeStrategyJSON.Get(customTypeProperty).String()
	tenantMappingData, ok := s.config.credentialExchangeStrategyTenantMappings[tenantMappingType]
	if !ok {
		return CredentialExchangeStrategyTenantMapping{}, errors.Errorf("Credential Exchange Strategy has invalid %s value: %s for application with ID %s", customTypeProperty, tenantMappingType, appID)
	}
	return tenantMappingData, nil
}

func (s *Service) processEnrichedWebhooks(enrichedWebhooks []*graphql.WebhookInput, webhooksFromDB []*model.Webhook) ([]*model.Webhook, []*model.Webhook, []*model.WebhookInput, error) {
	tenantMappingRelatedWebhooksFromDB := make([]*model.Webhook, 0)
	enrichedWebhookModels := make([]*model.Webhook, 0)
	enrichedWebhookModelInputs := make([]*model.WebhookInput, 0)

	for _, wh := range enrichedWebhooks {
		convertedIn, err := s.webhookConverter.InputFromGraphQL(wh)
		if err != nil {
			return nil, nil, nil, errors.Wrap(err, "while converting the WebhookInput")
		}

		enrichedWebhookModelInputs = append(enrichedWebhookModelInputs, convertedIn)

		webhookModel := convertedIn.ToWebhook("", "", "")

		for _, webhookFromDB := range webhooksFromDB {
			if webhookFromDB.Type == convertedIn.Type {
				webhookModel.ID = webhookFromDB.ID
				webhookModel.ObjectType = webhookFromDB.ObjectType
				webhookModel.ObjectID = webhookFromDB.ObjectID
				webhookModel.CreatedAt = webhookFromDB.CreatedAt

				tenantMappingRelatedWebhooksFromDB = append(tenantMappingRelatedWebhooksFromDB, webhookFromDB)
				break
			}
		}

		enrichedWebhookModels = append(enrichedWebhookModels, webhookModel)
	}

	return tenantMappingRelatedWebhooksFromDB, enrichedWebhookModels, enrichedWebhookModelInputs, nil
}

func (s *Service) processAPIs(ctx context.Context, resourceType directorresource.Type, resourceID string, bundlesFromDB []*model.Bundle, packagesFromDB []*model.Package, apis []*model.APIDefinitionInput, resourceHashes map[string]uint64) ([]*model.APIDefinition, []*ordFetchRequest, error) {
	apisFromDB, err := s.listAPIsInTx(ctx, resourceType, resourceID)
	if err != nil {
		return nil, nil, err
	}

	fetchRequests := make([]*ordFetchRequest, 0)
	for _, api := range apis {
		apiHash := resourceHashes[str.PtrStrToStr(api.OrdID)]
		apiFetchRequests, err := s.resyncAPIInTx(ctx, resourceType, resourceID, apisFromDB, bundlesFromDB, packagesFromDB, api, apiHash)
		if err != nil {
			return nil, nil, err
		}

		for i := range apiFetchRequests {
			fetchRequests = append(fetchRequests, &ordFetchRequest{
				FetchRequest:   apiFetchRequests[i],
				refObjectOrdID: *api.OrdID,
			})
		}
	}

	apisFromDB, err = s.listAPIsInTx(ctx, resourceType, resourceID)
	if err != nil {
		return nil, nil, err
	}
	return apisFromDB, fetchRequests, nil
}

func (s *Service) listAPIsInTx(ctx context.Context, resourceType directorresource.Type, resourceID string) ([]*model.APIDefinition, error) {
	tx, err := s.transact.Begin()
	if err != nil {
		return nil, err
	}
	defer s.transact.RollbackUnlessCommitted(ctx, tx)
	ctx = persistence.SaveToContext(ctx, tx)

	var apisFromDB []*model.APIDefinition

	switch resourceType {
	case directorresource.Application:
		apisFromDB, err = s.apiSvc.ListByApplicationID(ctx, resourceID)
	case directorresource.ApplicationTemplateVersion:
		apisFromDB, err = s.apiSvc.ListByApplicationTemplateVersionID(ctx, resourceID)
	}
	if err != nil {
		return nil, errors.Wrapf(err, "error while listing apis for %s with id %q", resourceType, resourceID)
	}

	return apisFromDB, tx.Commit()
}

func (s *Service) resyncAPIInTx(ctx context.Context, resourceType directorresource.Type, resourceID string, apisFromDB []*model.APIDefinition, bundlesFromDB []*model.Bundle, packagesFromDB []*model.Package, api *model.APIDefinitionInput, apiHash uint64) ([]*model.FetchRequest, error) {
	tx, err := s.transact.Begin()
	if err != nil {
		return nil, err
	}
	defer s.transact.RollbackUnlessCommitted(ctx, tx)
	ctx = persistence.SaveToContext(ctx, tx)

	fetchRequests, err := s.resyncAPI(ctx, resourceType, resourceID, apisFromDB, bundlesFromDB, packagesFromDB, *api, apiHash)
	if err != nil {
		return nil, errors.Wrapf(err, "error while resyncing api with ORD ID %q", *api.OrdID)
	}
	return fetchRequests, tx.Commit()
}

func (s *Service) processEvents(ctx context.Context, resourceType directorresource.Type, resourceID string, bundlesFromDB []*model.Bundle, packagesFromDB []*model.Package, events []*model.EventDefinitionInput, resourceHashes map[string]uint64) ([]*model.EventDefinition, []*ordFetchRequest, error) {
	eventsFromDB, err := s.listEventsInTx(ctx, resourceType, resourceID)
	if err != nil {
		return nil, nil, err
	}

	fetchRequests := make([]*ordFetchRequest, 0)
	for _, event := range events {
		eventHash := resourceHashes[str.PtrStrToStr(event.OrdID)]
		eventFetchRequests, err := s.resyncEventInTx(ctx, resourceType, resourceID, eventsFromDB, bundlesFromDB, packagesFromDB, event, eventHash)
		if err != nil {
			return nil, nil, err
		}

		for i := range eventFetchRequests {
			fetchRequests = append(fetchRequests, &ordFetchRequest{
				FetchRequest:   eventFetchRequests[i],
				refObjectOrdID: *event.OrdID,
			})
		}
	}

	eventsFromDB, err = s.listEventsInTx(ctx, resourceType, resourceID)
	if err != nil {
		return nil, nil, err
	}
	return eventsFromDB, fetchRequests, nil
}

func (s *Service) listEventsInTx(ctx context.Context, resourceType directorresource.Type, resourceID string) ([]*model.EventDefinition, error) {
	tx, err := s.transact.Begin()
	if err != nil {
		return nil, err
	}
	defer s.transact.RollbackUnlessCommitted(ctx, tx)
	ctx = persistence.SaveToContext(ctx, tx)

	var eventsFromDB []*model.EventDefinition
	switch resourceType {
	case directorresource.Application:
		eventsFromDB, err = s.eventSvc.ListByApplicationID(ctx, resourceID)
	case directorresource.ApplicationTemplateVersion:
		eventsFromDB, err = s.eventSvc.ListByApplicationTemplateVersionID(ctx, resourceID)
	}
	if err != nil {
		return nil, errors.Wrapf(err, "error while listing events for %s with id %q", resourceType, resourceID)
	}

	return eventsFromDB, tx.Commit()
}

func (s *Service) resyncEventInTx(ctx context.Context, resourceType directorresource.Type, resourceID string, eventsFromDB []*model.EventDefinition, bundlesFromDB []*model.Bundle, packagesFromDB []*model.Package, event *model.EventDefinitionInput, eventHash uint64) ([]*model.FetchRequest, error) {
	tx, err := s.transact.Begin()
	if err != nil {
		return nil, err
	}
	defer s.transact.RollbackUnlessCommitted(ctx, tx)
	ctx = persistence.SaveToContext(ctx, tx)

	fetchRequests, err := s.resyncEvent(ctx, resourceType, resourceID, eventsFromDB, bundlesFromDB, packagesFromDB, *event, eventHash)
	if err != nil {
		return nil, errors.Wrapf(err, "error while resyncing event with ORD ID %q", *event.OrdID)
	}
	return fetchRequests, tx.Commit()
}

func (s *Service) processCapabilities(ctx context.Context, resourceType directorresource.Type, resourceID string, packagesFromDB []*model.Package, capabilities []*model.CapabilityInput, resourceHashes map[string]uint64) ([]*model.Capability, []*ordFetchRequest, error) {
	capabilitiesFromDB, err := s.listCapabilitiesInTx(ctx, resourceType, resourceID)
	if err != nil {
		return nil, nil, err
	}

	fetchRequests := make([]*ordFetchRequest, 0)
	for _, capability := range capabilities {
		capabilityHash := resourceHashes[str.PtrStrToStr(capability.OrdID)]
		capabilityFetchRequests, err := s.resyncCapabilitiesInTx(ctx, resourceType, resourceID, capabilitiesFromDB, packagesFromDB, capability, capabilityHash)
		if err != nil {
			return nil, nil, err
		}

		for i := range capabilityFetchRequests {
			fetchRequests = append(fetchRequests, &ordFetchRequest{
				FetchRequest:   capabilityFetchRequests[i],
				refObjectOrdID: *capability.OrdID,
			})
		}
	}

	capabilitiesFromDB, err = s.listCapabilitiesInTx(ctx, resourceType, resourceID)
	if err != nil {
		return nil, nil, err
	}

	return capabilitiesFromDB, fetchRequests, nil
}

func (s *Service) listCapabilitiesInTx(ctx context.Context, resourceType directorresource.Type, resourceID string) ([]*model.Capability, error) {
	tx, err := s.transact.Begin()
	if err != nil {
		return nil, err
	}

	defer s.transact.RollbackUnlessCommitted(ctx, tx)

	ctx = persistence.SaveToContext(ctx, tx)

	var capabilitiesFromDB []*model.Capability

	switch resourceType {
	case directorresource.Application:
		capabilitiesFromDB, err = s.capabilitySvc.ListByApplicationID(ctx, resourceID)
	case directorresource.ApplicationTemplateVersion:
		capabilitiesFromDB, err = s.capabilitySvc.ListByApplicationTemplateVersionID(ctx, resourceID)
	}
	if err != nil {
		return nil, errors.Wrapf(err, "error while listing capabilities for %s with id %q", resourceType, resourceID)
	}

	return capabilitiesFromDB, nil
}

func (s *Service) resyncCapabilitiesInTx(ctx context.Context, resourceType directorresource.Type, resourceID string, capabilitiesFromDB []*model.Capability, packagesFromDB []*model.Package, capability *model.CapabilityInput, capabilityHash uint64) ([]*model.FetchRequest, error) {
	tx, err := s.transact.Begin()
	if err != nil {
		return nil, err
	}

	defer s.transact.RollbackUnlessCommitted(ctx, tx)

	ctx = persistence.SaveToContext(ctx, tx)

	fetchRequests, err := s.resyncCapability(ctx, resourceType, resourceID, capabilitiesFromDB, packagesFromDB, *capability, capabilityHash)
	if err != nil {
		return nil, errors.Wrapf(err, "error while resyncing capability with ORD ID %q", *capability.OrdID)
	}
	return fetchRequests, tx.Commit()
}

func (s *Service) resyncPackage(ctx context.Context, resourceType directorresource.Type, resourceID string, packagesFromDB []*model.Package, pkg model.PackageInput, pkgHash uint64) error {
	ctx = addFieldToLogger(ctx, "package_ord_id", pkg.OrdID)
	if i, found := searchInSlice(len(packagesFromDB), func(i int) bool {
		return packagesFromDB[i].OrdID == pkg.OrdID
	}); found {
		return s.packageSvc.Update(ctx, resourceType, packagesFromDB[i].ID, pkg, pkgHash)
	}

	_, err := s.packageSvc.Create(ctx, resourceType, resourceID, pkg, pkgHash)
	return err
}

func (s *Service) resyncBundle(ctx context.Context, resourceType directorresource.Type, resourceID string, bundlesFromDB []*model.Bundle, bndl model.BundleCreateInput, bndlHash uint64) error {
	ctx = addFieldToLogger(ctx, "bundle_ord_id", *bndl.OrdID)
	if i, found := searchInSlice(len(bundlesFromDB), func(i int) bool {
		return equalStrings(bundlesFromDB[i].OrdID, bndl.OrdID)
	}); found {
		return s.bundleSvc.UpdateBundle(ctx, resourceType, bundlesFromDB[i].ID, bundleUpdateInputFromCreateInput(bndl), bndlHash)
	}

	_, err := s.bundleSvc.CreateBundle(ctx, resourceType, resourceID, bndl, bndlHash)
	return err
}

func (s *Service) resyncProduct(ctx context.Context, resourceType directorresource.Type, resourceID string, productsFromDB []*model.Product, product model.ProductInput) error {
	ctx = addFieldToLogger(ctx, "product_ord_id", product.OrdID)
	if i, found := searchInSlice(len(productsFromDB), func(i int) bool {
		return productsFromDB[i].OrdID == product.OrdID
	}); found {
		return s.productSvc.Update(ctx, resourceType, productsFromDB[i].ID, product)
	}

	_, err := s.productSvc.Create(ctx, resourceType, resourceID, product)
	return err
}

func (s *Service) resyncVendor(ctx context.Context, resourceType directorresource.Type, resourceID string, vendorsFromDB []*model.Vendor, vendor model.VendorInput) error {
	ctx = addFieldToLogger(ctx, "vendor_ord_id", vendor.OrdID)
	if i, found := searchInSlice(len(vendorsFromDB), func(i int) bool {
		return vendorsFromDB[i].OrdID == vendor.OrdID
	}); found {
		return s.vendorSvc.Update(ctx, resourceType, vendorsFromDB[i].ID, vendor)
	}

	_, err := s.vendorSvc.Create(ctx, resourceType, resourceID, vendor)
	return err
}

func (s *Service) resyncAppTemplateVersion(ctx context.Context, appTemplateID string, appTemplateVersionsFromDB []*model.ApplicationTemplateVersion, appTemplateVersion *model.ApplicationTemplateVersionInput) error {
	ctx = addFieldToLogger(ctx, "app_template_id", appTemplateID)
	if i, found := searchInSlice(len(appTemplateVersionsFromDB), func(i int) bool {
		return appTemplateVersionsFromDB[i].Version == appTemplateVersion.Version
	}); found {
		return s.appTemplateVersionSvc.Update(ctx, appTemplateVersionsFromDB[i].ID, appTemplateID, *appTemplateVersion)
	}

	_, err := s.appTemplateVersionSvc.Create(ctx, appTemplateID, appTemplateVersion)
	return err
}

func (s *Service) resyncAPI(ctx context.Context, resourceType directorresource.Type, resourceID string, apisFromDB []*model.APIDefinition, bundlesFromDB []*model.Bundle, packagesFromDB []*model.Package, api model.APIDefinitionInput, apiHash uint64) ([]*model.FetchRequest, error) {
	ctx = addFieldToLogger(ctx, "api_ord_id", *api.OrdID)
	i, isAPIFound := searchInSlice(len(apisFromDB), func(i int) bool {
		return equalStrings(apisFromDB[i].OrdID, api.OrdID)
	})

	defaultConsumptionBundleID := extractDefaultConsumptionBundle(bundlesFromDB, api.DefaultConsumptionBundle)
	defaultTargetURLPerBundle := extractAllBundleReferencesForAPI(bundlesFromDB, api)

	var packageID *string
	if i, found := searchInSlice(len(packagesFromDB), func(i int) bool {
		return equalStrings(&packagesFromDB[i].OrdID, api.OrdPackageID)
	}); found {
		packageID = &packagesFromDB[i].ID
	}

	specs := make([]*model.SpecInput, 0, len(api.ResourceDefinitions))
	for _, resourceDef := range api.ResourceDefinitions {
		specs = append(specs, resourceDef.ToSpec())
	}

	if !isAPIFound {
		apiID, err := s.apiSvc.Create(ctx, resourceType, resourceID, nil, packageID, api, nil, defaultTargetURLPerBundle, apiHash, defaultConsumptionBundleID)
		if err != nil {
			return nil, err
		}

		fr, err := s.createSpecs(ctx, model.APISpecReference, apiID, specs, resourceType)
		if err != nil {
			return nil, err
		}

		return fr, nil
	}

	allBundleIDsForAPI, err := s.bundleReferenceSvc.GetBundleIDsForObject(ctx, model.BundleAPIReference, &apisFromDB[i].ID)
	if err != nil {
		return nil, err
	}

	// in case of API update, we need to filter which ConsumptionBundleReferences should be deleted - those that are stored in db but not present in the input anymore
	bundleIDsForDeletion := extractBundleReferencesForDeletion(allBundleIDsForAPI, defaultTargetURLPerBundle)

	// in case of API update, we need to filter which ConsumptionBundleReferences should be created - those that are not present in db but are present in the input
	defaultTargetURLPerBundleForCreation := extractAllBundleReferencesForCreation(defaultTargetURLPerBundle, allBundleIDsForAPI)

	if err = s.apiSvc.UpdateInManyBundles(ctx, resourceType, apisFromDB[i].ID, api, nil, defaultTargetURLPerBundle, defaultTargetURLPerBundleForCreation, bundleIDsForDeletion, apiHash, defaultConsumptionBundleID); err != nil {
		return nil, err
	}

	var fetchRequests []*model.FetchRequest

	shouldFetchSpecs, err := checkIfShouldFetchSpecs(api.LastUpdate, apisFromDB[i].LastUpdate)
	if err != nil {
		return nil, err
	}

	if shouldFetchSpecs {
		fetchRequests, err = s.resyncSpecs(ctx, model.APISpecReference, apisFromDB[i].ID, specs, resourceType)
		if err != nil {
			return nil, err
		}
	} else {
		fetchRequests, err = s.refetchFailedSpecs(ctx, resourceType, model.APISpecReference, apisFromDB[i].ID)
		if err != nil {
			return nil, err
		}
	}
	return fetchRequests, nil
}

func (s *Service) resyncEvent(ctx context.Context, resourceType directorresource.Type, resourceID string, eventsFromDB []*model.EventDefinition, bundlesFromDB []*model.Bundle, packagesFromDB []*model.Package, event model.EventDefinitionInput, eventHash uint64) ([]*model.FetchRequest, error) {
	ctx = addFieldToLogger(ctx, "event_ord_id", *event.OrdID)
	i, isEventFound := searchInSlice(len(eventsFromDB), func(i int) bool {
		return equalStrings(eventsFromDB[i].OrdID, event.OrdID)
	})

	defaultConsumptionBundleID := extractDefaultConsumptionBundle(bundlesFromDB, event.DefaultConsumptionBundle)

	bundleIDsFromBundleReference := make([]string, 0)
	for _, br := range event.PartOfConsumptionBundles {
		for _, bndl := range bundlesFromDB {
			if equalStrings(bndl.OrdID, &br.BundleOrdID) {
				bundleIDsFromBundleReference = append(bundleIDsFromBundleReference, bndl.ID)
			}
		}
	}

	var packageID *string
	if i, found := searchInSlice(len(packagesFromDB), func(i int) bool {
		return equalStrings(&packagesFromDB[i].OrdID, event.OrdPackageID)
	}); found {
		packageID = &packagesFromDB[i].ID
	}

	specs := make([]*model.SpecInput, 0, len(event.ResourceDefinitions))
	for _, resourceDef := range event.ResourceDefinitions {
		specs = append(specs, resourceDef.ToSpec())
	}

	if !isEventFound {
		eventID, err := s.eventSvc.Create(ctx, resourceType, resourceID, nil, packageID, event, nil, bundleIDsFromBundleReference, eventHash, defaultConsumptionBundleID)
		if err != nil {
			return nil, err
		}
		return s.createSpecs(ctx, model.EventSpecReference, eventID, specs, resourceType)
	}

	allBundleIDsForEvent, err := s.bundleReferenceSvc.GetBundleIDsForObject(ctx, model.BundleEventReference, &eventsFromDB[i].ID)
	if err != nil {
		return nil, err
	}

	// in case of Event update, we need to filter which ConsumptionBundleReferences(bundle IDs) should be deleted - those that are stored in db but not present in the input anymore
	bundleIDsForDeletion := make([]string, 0)
	for _, id := range allBundleIDsForEvent {
		if _, found := searchInSlice(len(bundleIDsFromBundleReference), func(i int) bool {
			return equalStrings(&bundleIDsFromBundleReference[i], &id)
		}); !found {
			bundleIDsForDeletion = append(bundleIDsForDeletion, id)
		}
	}

	// in case of Event update, we need to filter which ConsumptionBundleReferences should be created - those that are not present in db but are present in the input
	bundleIDsForCreation := make([]string, 0)
	for _, id := range bundleIDsFromBundleReference {
		if _, found := searchInSlice(len(allBundleIDsForEvent), func(i int) bool {
			return equalStrings(&allBundleIDsForEvent[i], &id)
		}); !found {
			bundleIDsForCreation = append(bundleIDsForCreation, id)
		}
	}

	if err = s.eventSvc.UpdateInManyBundles(ctx, resourceType, eventsFromDB[i].ID, event, nil, bundleIDsFromBundleReference, bundleIDsForCreation, bundleIDsForDeletion, eventHash, defaultConsumptionBundleID); err != nil {
		return nil, err
	}

	var fetchRequests []*model.FetchRequest
	shouldFetchSpecs, err := checkIfShouldFetchSpecs(event.LastUpdate, eventsFromDB[i].LastUpdate)
	if err != nil {
		return nil, err
	}

	if shouldFetchSpecs {
		fetchRequests, err = s.resyncSpecs(ctx, model.EventSpecReference, eventsFromDB[i].ID, specs, resourceType)
		if err != nil {
			return nil, err
		}
	} else {
		fetchRequests, err = s.refetchFailedSpecs(ctx, resourceType, model.EventSpecReference, eventsFromDB[i].ID)
		if err != nil {
			return nil, err
		}
	}

	return fetchRequests, nil
}

func (s *Service) resyncCapability(ctx context.Context, resourceType directorresource.Type, resourceID string, capabilitiesFromDB []*model.Capability, packagesFromDB []*model.Package, capability model.CapabilityInput, capabilityHash uint64) ([]*model.FetchRequest, error) {
	ctx = addFieldToLogger(ctx, "capability_ord_id", *capability.OrdID)
	i, isCapabilityFound := searchInSlice(len(capabilitiesFromDB), func(i int) bool {
		return equalStrings(capabilitiesFromDB[i].OrdID, capability.OrdID)
	})

	var packageID *string
	if i, found := searchInSlice(len(packagesFromDB), func(i int) bool {
		return equalStrings(&packagesFromDB[i].OrdID, capability.OrdPackageID)
	}); found {
		packageID = &packagesFromDB[i].ID
	}

	specs := make([]*model.SpecInput, 0, len(capability.CapabilityDefinitions))
	for _, resourceDef := range capability.CapabilityDefinitions {
		specs = append(specs, resourceDef.ToSpec())
	}

	if !isCapabilityFound {
		capabilityID, err := s.capabilitySvc.Create(ctx, resourceType, resourceID, packageID, capability, nil, capabilityHash)
		if err != nil {
			return nil, err
		}

		fetchRequests, err := s.createSpecs(ctx, model.CapabilitySpecReference, capabilityID, specs, resourceType)
		if err != nil {
			return nil, err
		}

		return fetchRequests, nil
	}

	err := s.capabilitySvc.Update(ctx, resourceType, capabilitiesFromDB[i].ID, capability, capabilityHash)
	if err != nil {
		return nil, err
	}

	var fetchRequests []*model.FetchRequest
	shouldFetchSpecs, err := checkIfShouldFetchSpecs(capability.LastUpdate, capabilitiesFromDB[i].LastUpdate)
	if err != nil {
		return nil, err
	}

	if shouldFetchSpecs {
		fetchRequests, err = s.resyncSpecs(ctx, model.CapabilitySpecReference, capabilitiesFromDB[i].ID, specs, resourceType)
		if err != nil {
			return nil, err
		}
	} else {
		fetchRequests, err = s.refetchFailedSpecs(ctx, resourceType, model.CapabilitySpecReference, capabilitiesFromDB[i].ID)
		if err != nil {
			return nil, err
		}
	}
	return fetchRequests, nil
}

func checkIfShouldFetchSpecs(lastUpdateValueFromDoc, lastUpdateValueFromDB *string) (bool, error) {
	if lastUpdateValueFromDoc == nil || lastUpdateValueFromDB == nil {
		return true, nil
	}

	lastUpdateTimeFromDoc, err := time.Parse(time.RFC3339, str.PtrStrToStr(lastUpdateValueFromDoc))
	if err != nil {
		return false, err
	}

	lastUpdateTimeFromDB, err := time.Parse(time.RFC3339, str.PtrStrToStr(lastUpdateValueFromDB))
	if err != nil {
		return false, err
	}

	return lastUpdateTimeFromDoc.After(lastUpdateTimeFromDB), nil
}

func (s *Service) createSpecs(ctx context.Context, objectType model.SpecReferenceObjectType, objectID string, specs []*model.SpecInput, resourceType directorresource.Type) ([]*model.FetchRequest, error) {
	fetchRequests := make([]*model.FetchRequest, 0)
	for _, spec := range specs {
		if spec == nil {
			continue
		}

		_, fr, err := s.specSvc.CreateByReferenceObjectIDWithDelayedFetchRequest(ctx, *spec, resourceType, objectType, objectID)
		if err != nil {
			return nil, err
		}
		fetchRequests = append(fetchRequests, fr)
	}
	return fetchRequests, nil
}

func (s *Service) resyncSpecs(ctx context.Context, objectType model.SpecReferenceObjectType, objectID string, specs []*model.SpecInput, resourceType directorresource.Type) ([]*model.FetchRequest, error) {
	if err := s.specSvc.DeleteByReferenceObjectID(ctx, resourceType, objectType, objectID); err != nil {
		return nil, err
	}
	return s.createSpecs(ctx, objectType, objectID, specs, resourceType)
}

func (s *Service) refetchFailedSpecs(ctx context.Context, resourceType directorresource.Type, objectType model.SpecReferenceObjectType, objectID string) ([]*model.FetchRequest, error) {
	specIDsFromDB, err := s.specSvc.ListIDByReferenceObjectID(ctx, resourceType, objectType, objectID)
	if err != nil {
		return nil, err
	}

	var (
		fetchRequestsFromDB []*model.FetchRequest
		tnt                 string
	)
	if resourceType.IsTenantIgnorable() {
		fetchRequestsFromDB, err = s.specSvc.ListFetchRequestsByReferenceObjectIDsGlobal(ctx, specIDsFromDB, objectType)
	} else {
		tnt, err = tenant.LoadFromContext(ctx)
		if err != nil {
			return nil, err
		}

		fetchRequestsFromDB, err = s.specSvc.ListFetchRequestsByReferenceObjectIDs(ctx, tnt, specIDsFromDB, objectType)
	}
	if err != nil {
		return nil, err
	}

	fetchRequests := make([]*model.FetchRequest, 0)
	for _, fr := range fetchRequestsFromDB {
		if fr.Status != nil && fr.Status.Condition != model.FetchRequestStatusConditionSucceeded {
			fetchRequests = append(fetchRequests, fr)
		}
	}
	return fetchRequests, nil
}

func (s *Service) fetchAPIDefFromDB(ctx context.Context, resourceType directorresource.Type, resourceID string) (map[string]*model.APIDefinition, error) {
	var (
		apisFromDB []*model.APIDefinition
		err        error
	)

	if resourceType == directorresource.ApplicationTemplateVersion {
		apisFromDB, err = s.apiSvc.ListByApplicationTemplateVersionID(ctx, resourceID)
	} else {
		apisFromDB, err = s.apiSvc.ListByApplicationID(ctx, resourceID)
	}
	if err != nil {
		return nil, err
	}

	apiDataFromDB := make(map[string]*model.APIDefinition, len(apisFromDB))

	for _, api := range apisFromDB {
		apiOrdID := str.PtrStrToStr(api.OrdID)
		apiDataFromDB[apiOrdID] = api
	}

	return apiDataFromDB, nil
}

func (s *Service) fetchCapabilitiesFromDB(ctx context.Context, resourceType directorresource.Type, resourceID string) (map[string]*model.Capability, error) {
	var (
		capabilitiesFromDB []*model.Capability
		err                error
	)

	if resourceType == directorresource.ApplicationTemplateVersion {
		capabilitiesFromDB, err = s.capabilitySvc.ListByApplicationTemplateVersionID(ctx, resourceID)
	} else {
		capabilitiesFromDB, err = s.capabilitySvc.ListByApplicationID(ctx, resourceID)
	}
	if err != nil {
		return nil, err
	}

	capabilitiesDataFromDB := make(map[string]*model.Capability, len(capabilitiesFromDB))

	for _, capability := range capabilitiesFromDB {
		capabilityOrdID := str.PtrStrToStr(capability.OrdID)
		capabilitiesDataFromDB[capabilityOrdID] = capability
	}

	return capabilitiesDataFromDB, nil
}

func (s *Service) fetchIntegrationDependenciesFromDB(ctx context.Context, resourceType directorresource.Type, resourceID string) (map[string]*model.IntegrationDependency, error) {
	var (
		integrationDependenciesFromDB []*model.IntegrationDependency
		err                           error
	)

	if resourceType == directorresource.ApplicationTemplateVersion {
		integrationDependenciesFromDB, err = s.integrationDependencySvc.ListByApplicationTemplateVersionID(ctx, resourceID)
	} else {
		integrationDependenciesFromDB, err = s.integrationDependencySvc.ListByApplicationID(ctx, resourceID)
	}
	if err != nil {
		return nil, err
	}

	integrationDependenciesDataFromDB := make(map[string]*model.IntegrationDependency, len(integrationDependenciesFromDB))

	for _, integrationDependency := range integrationDependenciesFromDB {
		integrationDependencyOrdID := str.PtrStrToStr(integrationDependency.OrdID)
		integrationDependenciesDataFromDB[integrationDependencyOrdID] = integrationDependency
	}

	return integrationDependenciesDataFromDB, nil
}

func (s *Service) fetchPackagesFromDB(ctx context.Context, resourceType directorresource.Type, resourceID string) (map[string]*model.Package, error) {
	var (
		packagesFromDB []*model.Package
		err            error
	)

	if resourceType == directorresource.ApplicationTemplateVersion {
		packagesFromDB, err = s.packageSvc.ListByApplicationTemplateVersionID(ctx, resourceID)
	} else {
		packagesFromDB, err = s.packageSvc.ListByApplicationID(ctx, resourceID)
	}
	if err != nil {
		return nil, err
	}

	packageDataFromDB := make(map[string]*model.Package)

	for _, pkg := range packagesFromDB {
		packageDataFromDB[pkg.OrdID] = pkg
	}

	return packageDataFromDB, nil
}

func (s *Service) fetchEventDefFromDB(ctx context.Context, resourceType directorresource.Type, resourceID string) (map[string]*model.EventDefinition, error) {
	var (
		eventsFromDB []*model.EventDefinition
		err          error
	)

	if resourceType == directorresource.ApplicationTemplateVersion {
		eventsFromDB, err = s.eventSvc.ListByApplicationTemplateVersionID(ctx, resourceID)
	} else {
		eventsFromDB, err = s.eventSvc.ListByApplicationID(ctx, resourceID)
	}
	if err != nil {
		return nil, err
	}

	eventDataFromDB := make(map[string]*model.EventDefinition)

	for _, event := range eventsFromDB {
		eventOrdID := str.PtrStrToStr(event.OrdID)
		eventDataFromDB[eventOrdID] = event
	}

	return eventDataFromDB, nil
}

func (s *Service) fetchBundlesFromDB(ctx context.Context, resourceType directorresource.Type, resourceID string) (map[string]*model.Bundle, error) {
	var (
		bundlesFromDB []*model.Bundle
		err           error
	)

	if resourceType == directorresource.ApplicationTemplateVersion {
		bundlesFromDB, err = s.bundleSvc.ListByApplicationTemplateVersionIDNoPaging(ctx, resourceID)
	} else {
		bundlesFromDB, err = s.bundleSvc.ListByApplicationIDNoPaging(ctx, resourceID)
	}
	if err != nil {
		return nil, err
	}

	bundleDataFromDB := make(map[string]*model.Bundle)

	for _, bndl := range bundlesFromDB {
		bndlOrdID := str.PtrStrToStr(bndl.OrdID)
		bundleDataFromDB[bndlOrdID] = bndl
	}

	return bundleDataFromDB, nil
}

func (s *Service) fetchResources(ctx context.Context, resource Resource, documents Documents) (ResourcesFromDB, error) {
	resourceIDs := make(map[string]directorresource.Type, 0)

	if resource.Type == directorresource.Application {
		resourceIDs[resource.ID] = directorresource.Application
	}

	for _, doc := range documents {
		if doc.DescribedSystemVersion != nil {
			appTemplateID := resource.ID
			if resource.Type == directorresource.Application && resource.ParentID != nil {
				appTemplateID = *resource.ParentID
			}

			appTemplateVersion, err := s.getApplicationTemplateVersionByAppTemplateIDAndVersionInTx(ctx, appTemplateID, doc.DescribedSystemVersion.Version)
			if err != nil {
				return ResourcesFromDB{}, err
			}
			resourceIDs[appTemplateVersion.ID] = directorresource.ApplicationTemplateVersion
		}
	}

	tx, err := s.transact.Begin()
	if err != nil {
		return ResourcesFromDB{}, err
	}
	defer s.transact.RollbackUnlessCommitted(ctx, tx)

	ctx = persistence.SaveToContext(ctx, tx)

	apiDataFromDB := make(map[string]*model.APIDefinition)
	eventDataFromDB := make(map[string]*model.EventDefinition)
	packageDataFromDB := make(map[string]*model.Package)
	bundleDataFromDB := make(map[string]*model.Bundle)
	capabilitiesDataFromDB := make(map[string]*model.Capability)
	integrationDependenciesFromDB := make(map[string]*model.IntegrationDependency)

	for resourceID, resourceType := range resourceIDs {
		apiData, err := s.fetchAPIDefFromDB(ctx, resourceType, resourceID)
		if err != nil {
			return ResourcesFromDB{}, errors.Wrapf(err, "while fetching apis for %s with id %s", resourceType, resourceID)
		}

		eventData, err := s.fetchEventDefFromDB(ctx, resourceType, resourceID)
		if err != nil {
			return ResourcesFromDB{}, errors.Wrapf(err, "while fetching events for %s with id %s", resourceType, resourceID)
		}

		packageData, err := s.fetchPackagesFromDB(ctx, resourceType, resourceID)
		if err != nil {
			return ResourcesFromDB{}, errors.Wrapf(err, "while fetching packages for %s with id %s", resourceType, resourceID)
		}

		bundleData, err := s.fetchBundlesFromDB(ctx, resourceType, resourceID)
		if err != nil {
			return ResourcesFromDB{}, errors.Wrapf(err, "while fetching bundles for %s with id %s", resourceType, resourceID)
		}

		capabilityData, err := s.fetchCapabilitiesFromDB(ctx, resourceType, resourceID)
		if err != nil {
			return ResourcesFromDB{}, errors.Wrapf(err, "while fetching capabilities for %s with id %s", resourceType, resourceID)
		}

		integrationDependencyData, err := s.fetchIntegrationDependenciesFromDB(ctx, resourceType, resourceID)
		if err != nil {
			return ResourcesFromDB{}, errors.Wrapf(err, "while fetching integration dependencies for %s with id %s", resourceType, resourceID)
		}

		if err = mergo.Merge(&apiDataFromDB, apiData); err != nil {
			return ResourcesFromDB{}, err
		}
		if err = mergo.Merge(&eventDataFromDB, eventData); err != nil {
			return ResourcesFromDB{}, err
		}
		if err = mergo.Merge(&packageDataFromDB, packageData); err != nil {
			return ResourcesFromDB{}, err
		}
		if err = mergo.Merge(&bundleDataFromDB, bundleData); err != nil {
			return ResourcesFromDB{}, err
		}
		if err = mergo.Merge(&capabilitiesDataFromDB, capabilityData); err != nil {
			return ResourcesFromDB{}, err
		}
		if err = mergo.Merge(&integrationDependenciesFromDB, integrationDependencyData); err != nil {
			return ResourcesFromDB{}, err
		}
	}

	return ResourcesFromDB{
		APIs:                    apiDataFromDB,
		Events:                  eventDataFromDB,
		Packages:                packageDataFromDB,
		Bundles:                 bundleDataFromDB,
		Capabilities:            capabilitiesDataFromDB,
		IntegrationDependencies: integrationDependenciesFromDB,
	}, tx.Commit()
}

func (s *Service) processWebhookAndDocuments(ctx context.Context, webhook *model.Webhook, resource Resource, globalResourcesOrdIDs map[string]bool, ordWebhookMapping application.ORDWebhookMapping) error {
	var (
		documents      Documents
		webhookBaseURL string
		err            error
	)

	metricsCfg := metrics.PusherConfig{
		Enabled:    len(s.metricsCfg.PushEndpoint) > 0,
		Endpoint:   s.metricsCfg.PushEndpoint,
		MetricName: strings.ReplaceAll(strings.ToLower(s.metricsCfg.JobName), "-", "_") + "_job_sync_failure_number",
		Timeout:    s.metricsCfg.ClientTimeout,
		Subsystem:  metrics.OrdAggregatorSubsystem,
		Labels:     []string{metrics.ErrorMetricLabel, metrics.ResourceIDMetricLabel, metrics.ResourceTypeMetricLabel, metrics.CorrelationIDMetricLabel},
	}

	ctx = addFieldToLogger(ctx, "resource_id", resource.ID)
	ctx = addFieldToLogger(ctx, "resource_type", string(resource.Type))

	var appBaseURL *string
	if resource.Type == directorresource.Application {
		tx, err := s.transact.Begin()
		if err != nil {
			return err
		}
		defer s.transact.RollbackUnlessCommitted(ctx, tx)

		ctx = persistence.SaveToContext(ctx, tx)

		ctx, err = s.saveLowestOwnerForAppToContext(ctx, resource.ID)
		if err != nil {
			return err
		}

		app, err := s.appSvc.Get(ctx, resource.ID)
		if err != nil {
			return errors.Wrapf(err, "error while retrieving app with id %q", resource.ID)
		}

		if err = tx.Commit(); err != nil {
			return err
		}

		appBaseURL = app.BaseURL
	}

	ordRequestObject := requestobject.OpenResourceDiscoveryWebhookRequestObject{
		Application: requestobject.Application{BaseURL: str.PtrStrToStr(appBaseURL)},
		Headers:     &sync.Map{},
	}

	if webhook.HeaderTemplate != nil {
		log.C(ctx).Infof("Header template found for webhook with ID %s. Will parse the template.", webhook.ID)
		headers, err := ordRequestObject.ParseHeadersTemplate(webhook.HeaderTemplate)
		if err != nil {
			return err
		}

		for key, value := range headers {
			ordRequestObject.Headers.Store(key, value[0])
		}
	}

	if (webhook.Type == model.WebhookTypeOpenResourceDiscovery || webhook.Type == model.WebhookTypeOpenResourceDiscoveryStatic) && webhook.URL != nil {
		documents, webhookBaseURL, err = s.ordClient.FetchOpenResourceDiscoveryDocuments(ctx, resource, webhook, ordWebhookMapping, ordRequestObject)
		if err != nil {
			metricsPusher := metrics.NewAggregationFailurePusher(metricsCfg)
			metricsPusher.ReportAggregationFailureORD(ctx, err.Error())

			return errors.Wrapf(err, "error fetching ORD document for webhook with id %q: %v", webhook.ID, err)
		}
	}

	if len(documents) > 0 {
		log.C(ctx).Infof("Processing ORD documents for resource %s with ID %s", resource.Type, resource.ID)
		var validationError error

		err = s.processDocuments(ctx, resource, webhookBaseURL, ordWebhookMapping.ProxyURL, ordRequestObject, documents, globalResourcesOrdIDs, &validationError)
		if ordValidationError, ok := (validationError).(*ORDDocumentValidationError); ok {
			validationErrors := strings.Split(ordValidationError.Error(), MultiErrorSeparator)

			// the first item in the slice is the message 'invalid documents' for the wrapped errors
			validationErrors = validationErrors[1:]

			metricsPusher := metrics.NewAggregationFailurePusher(metricsCfg)

			for i := range validationErrors {
				validationErrors[i] = strings.TrimSpace(validationErrors[i])
				metricsPusher.ReportAggregationFailureORD(ctx, validationErrors[i])
			}

			log.C(ctx).WithError(ordValidationError.Err).WithField("validation_errors", validationErrors).Error("error validating ORD documents")
		}
		if err != nil {
			metricsPusher := metrics.NewAggregationFailurePusher(metricsCfg)
			metricsPusher.ReportAggregationFailureORD(ctx, err.Error())

			log.C(ctx).WithError(err).Errorf("error processing ORD documents: %v", err)
			return errors.Wrap(err, "error processing ORD documents")
		}

		if validationError != nil {
			return errors.Wrap(err, "error validating ORD documents")
		}

		log.C(ctx).Info("Successfully processed ORD documents")
	}
	return nil
}

func (s *Service) getApplicationsForAppTemplate(ctx context.Context, appTemplateID string) ([]*model.Application, error) {
	tx, err := s.transact.Begin()
	if err != nil {
		return nil, err
	}
	defer s.transact.RollbackUnlessCommitted(ctx, tx)

	ctx = persistence.SaveToContext(ctx, tx)
	apps, err := s.appSvc.ListAllByApplicationTemplateID(ctx, appTemplateID)
	if err != nil {
		return nil, err
	}

	if err := tx.Commit(); err != nil {
		return nil, err
	}

	return apps, err
}

func (s *Service) getUniqueLocalTenantID(documents Documents) string {
	var uniqueLocalTenantIds []string
	localTenants := make(map[string]bool, 0)
	var systemInstanceLocalTenantID *string

	for _, doc := range documents {
		if doc != nil && doc.DescribedSystemInstance != nil {
			systemInstanceLocalTenantID = doc.DescribedSystemInstance.LocalTenantID
			if systemInstanceLocalTenantID != nil {
				if _, exists := localTenants[*systemInstanceLocalTenantID]; !exists {
					localTenants[*systemInstanceLocalTenantID] = true
					uniqueLocalTenantIds = append(uniqueLocalTenantIds, *doc.DescribedSystemInstance.LocalTenantID)
				}
			}
		}
	}
	if len(uniqueLocalTenantIds) == 1 {
		return uniqueLocalTenantIds[0]
	}

	return ""
}

func (s *Service) saveLowestOwnerForAppToContext(ctx context.Context, appID string) (context.Context, error) {
	internalTntID, err := s.tenantSvc.GetLowestOwnerForResource(ctx, directorresource.Application, appID)
	if err != nil {
		return nil, err
	}

	tnt, err := s.tenantSvc.GetTenantByID(ctx, internalTntID)
	if err != nil {
		return nil, err
	}

	ctx = tenant.SaveToContext(ctx, internalTntID, tnt.ExternalTenant)

	return ctx, nil
}

func (s *Service) processApplicationWebhook(ctx context.Context, webhook *model.Webhook, appID string, globalResourcesOrdIDs map[string]bool) error {
	tx, err := s.transact.Begin()
	if err != nil {
		return err
	}
	defer s.transact.RollbackUnlessCommitted(ctx, tx)

	ctx = persistence.SaveToContext(ctx, tx)

	ctx, err = s.saveLowestOwnerForAppToContext(ctx, appID)
	if err != nil {
		return err
	}
	app, err := s.appSvc.Get(ctx, appID)
	if err != nil {
		return errors.Wrapf(err, "error while retrieving app with id %q", appID)
	}

	localTenantID := str.PtrStrToStr(app.LocalTenantID)
	ctx = tenant.SaveLocalTenantIDToContext(ctx, localTenantID)

	ordWebhookMapping, err := s.getORDConfigForApplication(ctx, app.ID)
	if err != nil {
		return err
	}

	if err = tx.Commit(); err != nil {
		return err
	}

	resource := Resource{
		Type:          directorresource.Application,
		ID:            app.ID,
		ParentID:      app.ApplicationTemplateID,
		Name:          app.Name,
		LocalTenantID: app.LocalTenantID,
	}
	if err = s.processWebhookAndDocuments(ctx, webhook, resource, globalResourcesOrdIDs, ordWebhookMapping); err != nil {
		return errors.Wrapf(err, "while processing webhook %s for application %s", webhook.ID, appID)
	}

	return nil
}

func (s *Service) processApplicationTemplateWebhook(ctx context.Context, webhook *model.Webhook, appTemplateID string, globalResourcesOrdIDs map[string]bool) error {
	tx, err := s.transact.Begin()
	if err != nil {
		return err
	}
	defer s.transact.RollbackUnlessCommitted(ctx, tx)

	ctx = persistence.SaveToContext(ctx, tx)

	appTemplate, err := s.appTemplateSvc.Get(ctx, appTemplateID)
	if err != nil {
		return errors.Wrapf(err, "error while retrieving app template with id %q", appTemplateID)
	}

	if err = tx.Commit(); err != nil {
		return err
	}

	ordWebhookMapping := s.getMappingORDConfiguration(appTemplate.Name)

	resource := Resource{
		Type: directorresource.ApplicationTemplate,
		ID:   appTemplate.ID,
		Name: appTemplate.Name,
	}
	if err = s.processWebhookAndDocuments(ctx, webhook, resource, globalResourcesOrdIDs, ordWebhookMapping); err != nil {
		return err
	}

	return nil
}

func (s *Service) getMappingORDConfiguration(applicationType string) application.ORDWebhookMapping {
	for _, wm := range s.ordWebhookMapping {
		if wm.Type == applicationType {
			return wm
		}
	}
	return application.ORDWebhookMapping{}
}

func (s *Service) getORDConfigForApplication(ctx context.Context, appID string) (application.ORDWebhookMapping, error) {
	var ordWebhookMapping application.ORDWebhookMapping

	appTenant, err := tenant.LoadFromContext(ctx)
	if err != nil {
		return application.ORDWebhookMapping{}, errors.Wrapf(err, "while loading tenant from context")
	}

	appTypeLbl, err := s.labelSvc.GetByKey(ctx, appTenant, model.ApplicationLabelableObject, appID, application.ApplicationTypeLabelKey)
	if err != nil {
		if !apperrors.IsNotFoundError(err) {
			return application.ORDWebhookMapping{}, errors.Wrapf(err, "while getting label %q for %s with id %q", application.ApplicationTypeLabelKey, model.ApplicationLabelableObject, appID)
		}

		return application.ORDWebhookMapping{}, nil
	}

	if appTypeLbl != nil {
		ordWebhookMapping = s.getMappingORDConfiguration(appTypeLbl.Value.(string))
	}

	return ordWebhookMapping, nil
}

func excludeUnnecessaryFetchRequests(fetchRequests []*ordFetchRequest, frIdxToExclude []int) []*ordFetchRequest {
	finalFetchRequests := make([]*ordFetchRequest, 0)
	for i := range fetchRequests {
		shouldExclude := false
		for _, idxToExclude := range frIdxToExclude {
			if i == idxToExclude {
				shouldExclude = true
				break
			}
		}

		if !shouldExclude {
			finalFetchRequests = append(finalFetchRequests, fetchRequests[i])
		}
	}

	return finalFetchRequests
}

func hashResources(docs Documents) (map[string]uint64, error) {
	resourceHashes := make(map[string]uint64)

	for _, doc := range docs {
		for _, apiInput := range doc.APIResources {
			normalizedAPIDef, err := normalizeAPIDefinition(apiInput)
			if err != nil {
				return nil, err
			}

			hash, err := HashObject(normalizedAPIDef)
			if err != nil {
				return nil, errors.Wrapf(err, "while hashing api definition with ORD ID: %s", str.PtrStrToStr(normalizedAPIDef.OrdID))
			}

			resourceHashes[str.PtrStrToStr(apiInput.OrdID)] = hash
		}

		for _, eventInput := range doc.EventResources {
			normalizedEventDef, err := normalizeEventDefinition(eventInput)
			if err != nil {
				return nil, err
			}

			hash, err := HashObject(normalizedEventDef)
			if err != nil {
				return nil, errors.Wrapf(err, "while hashing event definition with ORD ID: %s", str.PtrStrToStr(normalizedEventDef.OrdID))
			}

			resourceHashes[str.PtrStrToStr(eventInput.OrdID)] = hash
		}

		for _, capabilityInput := range doc.Capabilities {
			normalizedCapabilities, err := normalizeCapability(capabilityInput)
			if err != nil {
				return nil, err
			}

			hash, err := HashObject(normalizedCapabilities)
			if err != nil {
				return nil, errors.Wrapf(err, "while hashing capability with ORD ID: %s", str.PtrStrToStr(normalizedCapabilities.OrdID))
			}

			resourceHashes[str.PtrStrToStr(capabilityInput.OrdID)] = hash
		}

		for _, integrationDependencyInput := range doc.IntegrationDependencies {
			normalizedIntegrationDependencies, err := normalizeIntegrationDependency(integrationDependencyInput)
			if err != nil {
				return nil, err
			}

			hash, err := HashObject(normalizedIntegrationDependencies)
			if err != nil {
				return nil, errors.Wrapf(err, "while hashing integration dependency with ORD ID: %s", str.PtrStrToStr(normalizedIntegrationDependencies.OrdID))
			}

			resourceHashes[str.PtrStrToStr(integrationDependencyInput.OrdID)] = hash
		}

		for _, packageInput := range doc.Packages {
			normalizedPkg, err := normalizePackage(packageInput)
			if err != nil {
				return nil, err
			}

			hash, err := HashObject(normalizedPkg)
			if err != nil {
				return nil, errors.Wrapf(err, "while hashing package with ORD ID: %s", normalizedPkg.OrdID)
			}

			resourceHashes[packageInput.OrdID] = hash
		}

		for _, bundleInput := range doc.ConsumptionBundles {
			normalizedBndl, err := normalizeBundle(bundleInput)
			if err != nil {
				return nil, err
			}

			hash, err := HashObject(normalizedBndl)
			if err != nil {
				return nil, errors.Wrapf(err, "while hashing bundle with ORD ID: %v", normalizedBndl.OrdID)
			}

			resourceHashes[str.PtrStrToStr(bundleInput.OrdID)] = hash
		}
	}

	return resourceHashes, nil
}

func bundleUpdateInputFromCreateInput(in model.BundleCreateInput) model.BundleUpdateInput {
	return model.BundleUpdateInput{
		Name:                           in.Name,
		Description:                    in.Description,
		InstanceAuthRequestInputSchema: in.InstanceAuthRequestInputSchema,
		DefaultInstanceAuth:            in.DefaultInstanceAuth,
		OrdID:                          in.OrdID,
		ShortDescription:               in.ShortDescription,
		Links:                          in.Links,
		Labels:                         in.Labels,
		DocumentationLabels:            in.DocumentationLabels,
		CredentialExchangeStrategies:   in.CredentialExchangeStrategies,
		CorrelationIDs:                 in.CorrelationIDs,
	}
}

// extractDefaultConsumptionBundle converts the defaultConsumptionBundle which is bundle ORD_ID into internal bundle_id
func extractDefaultConsumptionBundle(bundlesFromDB []*model.Bundle, defaultConsumptionBundle *string) string {
	var bundleID string
	if defaultConsumptionBundle == nil {
		return bundleID
	}

	for _, bndl := range bundlesFromDB {
		if equalStrings(bndl.OrdID, defaultConsumptionBundle) {
			bundleID = bndl.ID
			break
		}
	}
	return bundleID
}

func extractAllBundleReferencesForAPI(bundlesFromDB []*model.Bundle, api model.APIDefinitionInput) map[string]string {
	defaultTargetURLPerBundle := make(map[string]string)
	lenTargetURLs := len(gjson.ParseBytes(api.TargetURLs).Array())
	for _, br := range api.PartOfConsumptionBundles {
		for _, bndl := range bundlesFromDB {
			if equalStrings(bndl.OrdID, &br.BundleOrdID) {
				if br.DefaultTargetURL == "" && lenTargetURLs == 1 {
					defaultTargetURLPerBundle[bndl.ID] = gjson.ParseBytes(api.TargetURLs).Array()[0].String()
				} else {
					defaultTargetURLPerBundle[bndl.ID] = br.DefaultTargetURL
				}
			}
		}
	}
	return defaultTargetURLPerBundle
}

func extractAllBundleReferencesForCreation(defaultTargetURLPerBundle map[string]string, allBundleIDsForAPI []string) map[string]string {
	defaultTargetURLPerBundleForCreation := make(map[string]string)
	for bndlID, defaultEntryPoint := range defaultTargetURLPerBundle {
		if _, found := searchInSlice(len(allBundleIDsForAPI), func(i int) bool {
			return equalStrings(&allBundleIDsForAPI[i], &bndlID)
		}); !found {
			defaultTargetURLPerBundleForCreation[bndlID] = defaultEntryPoint
			delete(defaultTargetURLPerBundle, bndlID)
		}
	}
	return defaultTargetURLPerBundleForCreation
}

func extractBundleReferencesForDeletion(allBundleIDsForAPI []string, defaultTargetURLPerBundle map[string]string) []string {
	bundleIDsToBeDeleted := make([]string, 0)

	for _, bndlID := range allBundleIDsForAPI {
		if _, ok := defaultTargetURLPerBundle[bndlID]; !ok {
			bundleIDsToBeDeleted = append(bundleIDsToBeDeleted, bndlID)
		}
	}

	return bundleIDsToBeDeleted
}

func equalStrings(first, second *string) bool {
	return first != nil && second != nil && *first == *second
}

func searchInSlice(length int, f func(i int) bool) (int, bool) {
	for i := 0; i < length; i++ {
		if f(i) {
			return i, true
		}
	}
	return -1, false
}

func appendFetchRequests(fetchRequestsSlices ...[]*ordFetchRequest) []*ordFetchRequest {
	result := make([]*ordFetchRequest, 0)
	for _, frSlice := range fetchRequestsSlices {
		result = append(result, frSlice...)
	}

	return result
}

func addFieldToLogger(ctx context.Context, fieldName, fieldValue string) context.Context {
	logger := log.LoggerFromContext(ctx)
	logger = logger.WithField(fieldName, fieldValue)
	return log.ContextWithLogger(ctx, logger)
}

func createWebhookInput(credentialExchangeStrategyJSON gjson.Result, tenantMappingData CredentialExchangeStrategyTenantMapping) *graphql.WebhookInput {
	inputMode := graphql.WebhookMode(tenantMappingData.Mode)
	return &graphql.WebhookInput{
		URL: str.Ptr(credentialExchangeStrategyJSON.Get(callbackURLProperty).String()),
		Auth: &graphql.AuthInput{
			AccessStrategy: str.Ptr(string(accessstrategy.CMPmTLSAccessStrategy)),
		},
		Mode:    &inputMode,
		Version: str.Ptr(tenantMappingData.Version),
	}
}

func isWebhookDataEqual(tenantMappingRelatedWebhooksFromDB, enrichedWhModels []*model.Webhook) (bool, error) {
	appWhsFromDBMarshaled, err := json.Marshal(tenantMappingRelatedWebhooksFromDB)
	if err != nil {
		return false, errors.Wrapf(err, "while marshalling webhooks from DB")
	}

	appWhsFromDBHash, err := HashObject(string(appWhsFromDBMarshaled))
	if err != nil {
		return false, errors.Wrapf(err, "while hashing webhooks from DB")
	}

	enrichedWhsMarshaled, err := json.Marshal(enrichedWhModels)
	if err != nil {
		return false, errors.Wrapf(err, "while marshalling webhooks from DB")
	}

	enrichedHash, err := HashObject(string(enrichedWhsMarshaled))
	if err != nil {
		return false, errors.Wrapf(err, "while hashing webhooks from ORD document")
	}

	if strconv.FormatUint(appWhsFromDBHash, 10) == strconv.FormatUint(enrichedHash, 10) {
		return true, nil
	}

	return false, nil
}

func (s *Service) saveLowestOwnerForAppToContextInTx(ctx context.Context, appID string) (context.Context, error) {
	tx, err := s.transact.Begin()
	if err != nil {
		return nil, err
	}
	defer s.transact.RollbackUnlessCommitted(ctx, tx)

	ctx = persistence.SaveToContext(ctx, tx)
	ctx, err = s.saveLowestOwnerForAppToContext(ctx, appID)
	if err != nil {
		return nil, err
	}

	return ctx, tx.Commit()
}<|MERGE_RESOLUTION|>--- conflicted
+++ resolved
@@ -418,15 +418,12 @@
 		}
 		log.C(ctx).Infof("Finished processing capabilities for %s with id: %q", resource.Type, resource.ID)
 
-<<<<<<< HEAD
 		integrationDependenciesFromDB, err := s.integrationDependencyProcessor.Process(ctx, resourceToAggregate.Type, resourceToAggregate.ID, packagesFromDB, doc.IntegrationDependencies, resourceHashes)
 		if err != nil {
 			return err
 		}
 
-=======
 		log.C(ctx).Infof("Starting processing tombstones for %s with id: %q", resource.Type, resource.ID)
->>>>>>> eed94ad4
 		tombstonesFromDB, err := s.tombstoneProcessor.Process(ctx, resourceToAggregate.Type, resourceToAggregate.ID, doc.Tombstones)
 		if err != nil {
 			return err
@@ -434,12 +431,8 @@
 		log.C(ctx).Infof("Finished processing tombstones for %s with id: %q", resource.Type, resource.ID)
 
 		fetchRequests := appendFetchRequests(apiFetchRequests, eventFetchRequests, capabilitiesFetchRequests)
-<<<<<<< HEAD
+		log.C(ctx).Infof("Starting deleting tombstoned resources for %s with id: %q", resource.Type, resource.ID)
 		fetchRequests, err = s.deleteTombstonedResources(ctx, resourceToAggregate.Type, vendorsFromDB, productsFromDB, packagesFromDB, bundlesFromDB, apisFromDB, eventsFromDB, capabilitiesFromDB, integrationDependenciesFromDB, tombstonesFromDB, fetchRequests)
-=======
-		log.C(ctx).Infof("Starting deleting tombstoned resources for %s with id: %q", resource.Type, resource.ID)
-		fetchRequests, err = s.deleteTombstonedResources(ctx, resourceToAggregate.Type, vendorsFromDB, productsFromDB, packagesFromDB, bundlesFromDB, apisFromDB, eventsFromDB, capabilitiesFromDB, tombstonesFromDB, fetchRequests)
->>>>>>> eed94ad4
 		if err != nil {
 			return err
 		}
