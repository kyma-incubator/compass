package ord

import (
	"context"
	"encoding/json"
	"strconv"
	"strings"
	"sync"
	"time"

	"github.com/kyma-incubator/compass/components/director/internal/open_resource_discovery/processor"

	"github.com/kyma-incubator/compass/components/director/internal/domain/application"
	operationsmanager "github.com/kyma-incubator/compass/components/director/internal/operations_manager"
	requestobject "github.com/kyma-incubator/compass/components/director/pkg/webhook"

	"dario.cat/mergo"
	"github.com/kyma-incubator/compass/components/director/pkg/apperrors"

	"github.com/kyma-incubator/compass/components/director/pkg/accessstrategy"
	"github.com/kyma-incubator/compass/components/director/pkg/graphql"

	"github.com/kyma-incubator/compass/components/director/internal/metrics"
	directorresource "github.com/kyma-incubator/compass/components/director/pkg/resource"

	"github.com/kyma-incubator/compass/components/director/pkg/str"

	"github.com/tidwall/gjson"

	"github.com/kyma-incubator/compass/components/director/internal/domain/tenant"
	"github.com/kyma-incubator/compass/components/director/internal/model"
	"github.com/kyma-incubator/compass/components/director/pkg/log"
	"github.com/kyma-incubator/compass/components/director/pkg/persistence"
	"github.com/pkg/errors"
)

const (
	// MultiErrorSeparator represents the separator for splitting multi error into slice of validation errors
	MultiErrorSeparator string = "* "
	// TenantMappingCustomTypeIdentifier represents an identifier for tenant mapping webhooks in Credential exchange strategies
	TenantMappingCustomTypeIdentifier = "sap.ucl:tenant-mapping"

	customTypeProperty  = "customType"
	callbackURLProperty = "callbackUrl"
)

// ServiceConfig contains configuration for the ORD aggregator service
type ServiceConfig struct {
	maxParallelSpecificationProcessors int

	credentialExchangeStrategyTenantMappings map[string]CredentialExchangeStrategyTenantMapping
}

// CredentialExchangeStrategyTenantMapping contains tenant mappings configuration
type CredentialExchangeStrategyTenantMapping struct {
	Mode    model.WebhookMode
	Version string
}

type fetchRequestResult struct {
	fetchRequest *model.FetchRequest
	data         *string
	status       *model.FetchRequestStatus
}

// MetricsConfig is the ord aggregator configuration for pushing metrics to Prometheus
type MetricsConfig struct {
	PushEndpoint  string        `envconfig:"optional,APP_METRICS_PUSH_ENDPOINT"`
	ClientTimeout time.Duration `envconfig:"default=60s"`
	JobName       string        `envconfig:"default=compass-ord-aggregator"`
}

// NewServiceConfig creates new ServiceConfig from the supplied parameters
func NewServiceConfig(maxParallelSpecificationProcessors int, credentialExchangeStrategyTenantMappings map[string]CredentialExchangeStrategyTenantMapping) ServiceConfig {
	return ServiceConfig{
		maxParallelSpecificationProcessors:       maxParallelSpecificationProcessors,
		credentialExchangeStrategyTenantMappings: credentialExchangeStrategyTenantMappings,
	}
}

// Service consists of various resource services responsible for service-layer ORD operations.
type Service struct {
	config     ServiceConfig
	metricsCfg MetricsConfig

	transact persistence.Transactioner

	appSvc                         ApplicationService
	webhookSvc                     WebhookService
	bundleSvc                      BundleService
	bundleReferenceSvc             BundleReferenceService
	apiSvc                         APIService
	apiProcessor                   APIProcessor
	eventSvc                       EventService
	eventProcessor                 EventProcessor
	entityTypeSvc                  EntityTypeService
	capabilitySvc                  CapabilityService
	capabilityProcessor            CapabilityProcessor
	integrationDependencySvc       IntegrationDependencyService
	dataProductSvc                 DataProductService
	specSvc                        SpecService
	fetchReqSvc                    FetchRequestService
	packageSvc                     PackageService
	packageProcessor               PackageProcessor
	productProcessor               ProductProcessor
	vendorProcessor                VendorProcessor
	tombstoneProcessor             TombstoneProcessor
	entityTypeProcessor            EntityTypeProcessor
	integrationDependencyProcessor IntegrationDependencyProcessor
	dataProductProcessor           DataProductProcessor
	tenantSvc                      TenantService
	appTemplateVersionSvc          ApplicationTemplateVersionService
	appTemplateSvc                 ApplicationTemplateService
	tombstonedResourcesDeleter     TombstonedResourcesDeleter
	labelSvc                       LabelService
	opSvc                          operationsmanager.OperationService

	ordWebhookMapping []application.ORDWebhookMapping

	webhookConverter WebhookConverter

	globalRegistrySvc GlobalRegistryService
	ordClient         Client
}

// NewAggregatorService returns a new object responsible for service-layer ORD operations.
func NewAggregatorService(config ServiceConfig, metricsCfg MetricsConfig, transact persistence.Transactioner, appSvc ApplicationService, webhookSvc WebhookService, bundleSvc BundleService, bundleReferenceSvc BundleReferenceService, apiSvc APIService, apiProcessor APIProcessor, eventSvc EventService, eventProcessor EventProcessor, entityTypeSvc EntityTypeService, entityTypeProcessor EntityTypeProcessor, capabilitySvc CapabilityService, capabilityProcessor CapabilityProcessor, integrationDependencySvc IntegrationDependencyService, integrationDependencyProcessor IntegrationDependencyProcessor, specSvc SpecService, fetchReqSvc FetchRequestService, packageSvc PackageService, packageProcessor PackageProcessor, productProcessor ProductProcessor, vendorProcessor VendorProcessor, tombstoneProcessor TombstoneProcessor, tenantSvc TenantService, globalRegistrySvc GlobalRegistryService, client Client, webhookConverter WebhookConverter, appTemplateVersionSvc ApplicationTemplateVersionService, appTemplateSvc ApplicationTemplateService, tombstonedResourcesDeleter TombstonedResourcesDeleter, labelService LabelService, ordWebhookMapping []application.ORDWebhookMapping, opSvc operationsmanager.OperationService) *Service {
	return &Service{
		config:                         config,
		metricsCfg:                     metricsCfg,
		transact:                       transact,
		appSvc:                         appSvc,
		webhookSvc:                     webhookSvc,
		bundleSvc:                      bundleSvc,
		bundleReferenceSvc:             bundleReferenceSvc,
		apiSvc:                         apiSvc,
		apiProcessor:                   apiProcessor,
		eventSvc:                       eventSvc,
		eventProcessor:                 eventProcessor,
		entityTypeSvc:                  entityTypeSvc,
		entityTypeProcessor:            entityTypeProcessor,
		capabilitySvc:                  capabilitySvc,
		capabilityProcessor:            capabilityProcessor,
		integrationDependencySvc:       integrationDependencySvc,
		integrationDependencyProcessor: integrationDependencyProcessor,
		specSvc:                        specSvc,
		fetchReqSvc:                    fetchReqSvc,
		packageSvc:                     packageSvc,
		packageProcessor:               packageProcessor,
		productProcessor:               productProcessor,
		vendorProcessor:                vendorProcessor,
		tombstoneProcessor:             tombstoneProcessor,
		tenantSvc:                      tenantSvc,
		globalRegistrySvc:              globalRegistrySvc,
		ordClient:                      client,
		webhookConverter:               webhookConverter,
		appTemplateVersionSvc:          appTemplateVersionSvc,
		appTemplateSvc:                 appTemplateSvc,
		tombstonedResourcesDeleter:     tombstonedResourcesDeleter,
		labelSvc:                       labelService,
		ordWebhookMapping:              ordWebhookMapping,
		opSvc:                          opSvc,
	}
}

// ProcessApplication performs resync of ORD information provided via ORD documents for an applications
func (s *Service) ProcessApplication(ctx context.Context, appID string) error {
	ctx, err := s.saveLowestOwnerForAppToContextInTx(ctx, appID)
	if err != nil {
		return err
	}

	webhooks, err := s.getWebhooksForApplication(ctx, appID)
	if err != nil {
		return errors.Wrapf(err, "retrieving of webhooks for application with id %q failed", appID)
	}

	var globalResourcesOrdIDs map[string]bool
	globalResourcesLoaded := false

	for _, wh := range webhooks {
		if wh.Type == model.WebhookTypeOpenResourceDiscovery && wh.URL != nil {
			// lazy loading of global ORD resources on first need
			if !globalResourcesLoaded {
				log.C(ctx).Infof("Retrieving global ORD resources")
				globalResourcesOrdIDs = s.retrieveGlobalResources(ctx)
				globalResourcesLoaded = true
			}
			log.C(ctx).Infof("Process Webhook ID %s for Application with ID %s", wh.ID, appID)
			if err = s.processApplicationWebhook(ctx, wh, appID, globalResourcesOrdIDs); err != nil {
				return errors.Wrapf(err, "processing of ORD webhook for application with id %q failed", appID)
			}
		}
	}
	return nil
}

// ProcessAppInAppTemplateContext performs resync of ORD information provided via ORD documents for an applications in context of application template
func (s *Service) ProcessAppInAppTemplateContext(ctx context.Context, appTemplateID, appID string) error {
	var globalResourcesOrdIDs map[string]bool
	globalResourcesLoaded := false

	webhooks, err := s.getWebhooksForApplicationTemplate(ctx, appTemplateID)
	if err != nil {
		return errors.Wrapf(err, "while retrieving all webhooks for application template with id %q", appTemplateID)
	}

	for _, wh := range webhooks {
		if wh.Type == model.WebhookTypeOpenResourceDiscovery && wh.URL != nil {
			// lazy loading of global ORD resources on first need
			if !globalResourcesLoaded {
				log.C(ctx).Infof("Retrieving global ORD resources")
				globalResourcesOrdIDs = s.retrieveGlobalResources(ctx)
				globalResourcesLoaded = true
			}

			apps, err := s.getApplicationsForAppTemplate(ctx, appTemplateID)
			if err != nil {
				return errors.Wrapf(err, "retrieving of applications for application template with id %q failed", appTemplateID)
			}

			found := false
			for _, app := range apps {
				if app.ID == appID {
					found = true
					break
				}
			}
			if !found {
				return errors.Errorf("cannot find application with id %q for app template with id %q", appID, appTemplateID)
			}

			if err = s.processApplicationWebhook(ctx, wh, appID, globalResourcesOrdIDs); err != nil {
				return errors.Wrapf(err, "processing of ORD webhook for application with id %q failed", appID)
			}
		}
	}
	return nil
}

// ProcessApplicationTemplate performs resync of static ORD information for an application template
func (s *Service) ProcessApplicationTemplate(ctx context.Context, appTemplateID string) error {
	var globalResourcesOrdIDs map[string]bool
	globalResourcesLoaded := false

	webhooks, err := s.getWebhooksForApplicationTemplate(ctx, appTemplateID)
	if err != nil {
		return errors.Wrapf(err, "retrieving of webhooks for application template with id %q failed", appTemplateID)
	}

	for _, wh := range webhooks {
		if wh.Type == model.WebhookTypeOpenResourceDiscoveryStatic && wh.URL != nil {
			// lazy loading of global ORD resources on first need
			if !globalResourcesLoaded {
				log.C(ctx).Infof("Retrieving global ORD resources")
				globalResourcesOrdIDs = s.retrieveGlobalResources(ctx)
				globalResourcesLoaded = true
			}

			log.C(ctx).Infof("Processing Webhook ID %s for Application Tempalate with ID %s", wh.ID, appTemplateID)
			if err = s.processApplicationTemplateWebhook(ctx, wh, appTemplateID, globalResourcesOrdIDs); err != nil {
				return err
			}
		}
	}
	return nil
}

func (s *Service) retrieveGlobalResources(ctx context.Context) map[string]bool {
	globalResourcesOrdIDs, err := s.globalRegistrySvc.SyncGlobalResources(ctx)
	if err != nil {
		log.C(ctx).WithError(err).Errorf("Error while synchronizing global resources: %s. Proceeding with already existing global resources...", err)
		globalResourcesOrdIDs, err = s.globalRegistrySvc.ListGlobalResources(ctx)
		if err != nil {
			log.C(ctx).WithError(err).Errorf("Error while listing existing global resource: %s. Proceeding with empty globalResourceOrdIDs... Validation of Documents relying on global resources might fail.", err)
		}
	}

	if globalResourcesOrdIDs == nil {
		globalResourcesOrdIDs = make(map[string]bool)
	}
	return globalResourcesOrdIDs
}

func (s *Service) getWebhooksForApplicationTemplate(ctx context.Context, appTemplateID string) ([]*model.Webhook, error) {
	tx, err := s.transact.Begin()
	if err != nil {
		return nil, err
	}
	defer s.transact.RollbackUnlessCommitted(ctx, tx)

	ctx = persistence.SaveToContext(ctx, tx)
	webhooks, err := s.webhookSvc.ListForApplicationTemplate(ctx, appTemplateID)
	if err != nil {
		log.C(ctx).WithError(err).Errorf("error while fetching webhooks for application template with id %s", appTemplateID)
		return nil, err
	}

	if err := tx.Commit(); err != nil {
		return nil, err
	}

	return webhooks, nil
}

func (s *Service) getWebhooksForApplication(ctx context.Context, appID string) ([]*model.Webhook, error) {
	tx, err := s.transact.Begin()
	if err != nil {
		return nil, err
	}
	defer s.transact.RollbackUnlessCommitted(ctx, tx)

	ctx = persistence.SaveToContext(ctx, tx)
	webhooks, err := s.webhookSvc.ListForApplication(ctx, appID)
	if err != nil {
		log.C(ctx).WithError(err).Errorf("error while fetching webhooks for application with id %s", appID)
		return nil, err
	}

	if err := tx.Commit(); err != nil {
		return nil, err
	}

	return webhooks, nil
}

func (s *Service) processDocuments(ctx context.Context, resource Resource, webhookBaseURL, webhookBaseProxyURL string, ordRequestObject requestobject.OpenResourceDiscoveryWebhookRequestObject, documents Documents, globalResourcesOrdIDs map[string]bool, validationErrors *error) error {
	if _, err := s.processDescribedSystemVersions(ctx, resource, documents); err != nil {
		return err
	}

	resourcesFromDB, err := s.fetchResources(ctx, resource, documents)
	if err != nil {
		return err
	}

	resourceHashes, err := hashResources(documents)
	if err != nil {
		return err
	}

	validationResult := documents.Validate(webhookBaseURL, resourcesFromDB, resourceHashes, globalResourcesOrdIDs, s.config.credentialExchangeStrategyTenantMappings)
	if validationResult != nil {
		validationResult = &ORDDocumentValidationError{errors.Wrap(validationResult, "invalid documents")}
		*validationErrors = validationResult
	}

	if err := documents.Sanitize(webhookBaseURL, webhookBaseProxyURL); err != nil {
		return errors.Wrap(err, "while sanitizing ORD documents")
	}

	ordLocalTenantID := s.getUniqueLocalTenantID(documents)
	if ordLocalTenantID != "" && resource.LocalTenantID == nil {
		if err := s.appSvc.Update(ctx, resource.ID, model.ApplicationUpdateInput{LocalTenantID: str.Ptr(ordLocalTenantID)}); err != nil {
			return err
		}
	}
	for _, doc := range documents {
		if resource.Type == directorresource.ApplicationTemplate && doc.DescribedSystemVersion == nil {
			continue
		}

		resourceToAggregate := Resource{
			ID:   resource.ID,
			Type: directorresource.Application,
		}

		if doc.DescribedSystemVersion != nil {
			applicationTemplateID := resource.ID
			if resource.Type == directorresource.Application && resource.ParentID != nil {
				applicationTemplateID = *resource.ParentID
			}

			appTemplateVersion, err := s.getApplicationTemplateVersionByAppTemplateIDAndVersionInTx(ctx, applicationTemplateID, doc.DescribedSystemVersion.Version)
			if err != nil {
				return err
			}

			resourceToAggregate = Resource{
				ID:   appTemplateVersion.ID,
				Type: directorresource.ApplicationTemplateVersion,
			}
		}

		log.C(ctx).Infof("Starting processing vendors for %s with id: %q", resource.Type, resource.ID)
		vendorsFromDB, err := s.vendorProcessor.Process(ctx, resourceToAggregate.Type, resourceToAggregate.ID, doc.Vendors)
		if err != nil {
			return err
		}
		log.C(ctx).Infof("Finished processing vendors for %s with id: %q", resource.Type, resource.ID)

		log.C(ctx).Infof("Starting processing products for %s with id: %q", resource.Type, resource.ID)
		productsFromDB, err := s.productProcessor.Process(ctx, resourceToAggregate.Type, resourceToAggregate.ID, doc.Products)
		if err != nil {
			return err
		}
		log.C(ctx).Infof("Finished processing products for %s with id: %q", resource.Type, resource.ID)

		log.C(ctx).Infof("Starting processing packages for %s with id: %q", resource.Type, resource.ID)
		packagesFromDB, err := s.packageProcessor.Process(ctx, resourceToAggregate.Type, resourceToAggregate.ID, doc.Packages, resourceHashes)
		if err != nil {
			return err
		}
		log.C(ctx).Infof("Finished processing packages for %s with id: %q", resource.Type, resource.ID)

		log.C(ctx).Infof("Starting processing bundles for %s with id: %q", resource.Type, resource.ID)
		bundlesFromDB, err := s.processBundles(ctx, resourceToAggregate.Type, resourceToAggregate.ID, doc.ConsumptionBundles, resourceHashes)
		if err != nil {
			return err
		}
		log.C(ctx).Infof("Finished processing bundles for %s with id: %q", resource.Type, resource.ID)

		log.C(ctx).Infof("Starting processing apis for %s with id: %q", resource.Type, resource.ID)
		apisFromDB, apiFetchRequests, err := s.apiProcessor.Process(ctx, resourceToAggregate.Type, resourceToAggregate.ID, bundlesFromDB, packagesFromDB, doc.APIResources, resourceHashes)
		if err != nil {
			return err
		}
		log.C(ctx).Infof("Finished processing apis for %s with id: %q", resource.Type, resource.ID)

		log.C(ctx).Infof("Starting processing events for %s with id: %q", resource.Type, resource.ID)
		eventsFromDB, eventFetchRequests, err := s.eventProcessor.Process(ctx, resourceToAggregate.Type, resourceToAggregate.ID, bundlesFromDB, packagesFromDB, doc.EventResources, resourceHashes)
		if err != nil {
			return err
		}
		log.C(ctx).Infof("Finished processing events for %s with id: %q", resource.Type, resource.ID)

		log.C(ctx).Infof("Starting processing entity types for %s with id: %q", resource.Type, resource.ID)
		entityTypesFromDB, err := s.entityTypeProcessor.Process(ctx, resourceToAggregate.Type, resourceToAggregate.ID, doc.EntityTypes, packagesFromDB, resourceHashes)
		if err != nil {
			return err
		}
		log.C(ctx).Infof("Finished processing entity types for %s with id: %q", resource.Type, resource.ID)

		log.C(ctx).Infof("Starting processing capabilities for %s with id: %q", resource.Type, resource.ID)
		capabilitiesFromDB, capabilitiesFetchRequests, err := s.capabilityProcessor.Process(ctx, resourceToAggregate.Type, resourceToAggregate.ID, packagesFromDB, doc.Capabilities, resourceHashes)
		if err != nil {
			return err
		}
		log.C(ctx).Infof("Finished processing capabilities for %s with id: %q", resource.Type, resource.ID)

		log.C(ctx).Infof("Starting processing integration dependencies for %s with id: %q", resource.Type, resource.ID)
		integrationDependenciesFromDB, err := s.integrationDependencyProcessor.Process(ctx, resourceToAggregate.Type, resourceToAggregate.ID, packagesFromDB, doc.IntegrationDependencies, resourceHashes)
		if err != nil {
			return err
		}
		log.C(ctx).Infof("Finished processing integration dependencies for %s with id: %q", resource.Type, resource.ID)

		log.C(ctx).Infof("Starting processing integration dependencies for %s with id: %q", resource.Type, resource.ID)
		dataProductsFromDB, err := s.dataProductProcessor.Process(ctx, resourceToAggregate.Type, resourceToAggregate.ID, packagesFromDB, doc.DataProducts, resourceHashes)
		if err != nil {
			return err
		}
		log.C(ctx).Infof("Finished processing integration dependencies for %s with id: %q", resource.Type, resource.ID)

		log.C(ctx).Infof("Starting processing tombstones for %s with id: %q", resource.Type, resource.ID)
		tombstonesFromDB, err := s.tombstoneProcessor.Process(ctx, resourceToAggregate.Type, resourceToAggregate.ID, doc.Tombstones)
		if err != nil {
			return err
		}
		log.C(ctx).Infof("Finished processing tombstones for %s with id: %q", resource.Type, resource.ID)

		fetchRequests := appendFetchRequests(apiFetchRequests, eventFetchRequests, capabilitiesFetchRequests)
		log.C(ctx).Infof("Starting deleting tombstoned resources for %s with id: %q", resource.Type, resource.ID)
<<<<<<< HEAD
		fetchRequests, err = s.deleteTombstonedResources(ctx, resourceToAggregate.Type, vendorsFromDB, productsFromDB, packagesFromDB, bundlesFromDB, apisFromDB, eventsFromDB, entityTypesFromDB, capabilitiesFromDB, integrationDependenciesFromDB, dataProductsFromDB, tombstonesFromDB, fetchRequests)
=======
		fetchRequests, err = s.tombstonedResourcesDeleter.Delete(ctx, resourceToAggregate.Type, vendorsFromDB, productsFromDB, packagesFromDB, bundlesFromDB, apisFromDB, eventsFromDB, entityTypesFromDB, capabilitiesFromDB, integrationDependenciesFromDB, tombstonesFromDB, fetchRequests)
>>>>>>> b3ae91d0
		if err != nil {
			return err
		}
		log.C(ctx).Infof("Finished deleting tombstoned resources for %s with id: %q", resource.Type, resource.ID)

		log.C(ctx).Infof("Starting processing specs for %s with id: %q", resource.Type, resource.ID)
		if err := s.processSpecs(ctx, resourceToAggregate.Type, fetchRequests, ordRequestObject); err != nil {
			return err
		}
		log.C(ctx).Infof("Finished processing specs for %s with id: %q", resource.Type, resource.ID)
	}

	return nil
}

func (s *Service) processSpecs(ctx context.Context, resourceType directorresource.Type, ordFetchRequests []*processor.OrdFetchRequest, ordRequestObject requestobject.OpenResourceDiscoveryWebhookRequestObject) error {
	queue := make(chan *model.FetchRequest)

	workers := s.config.maxParallelSpecificationProcessors
	wg := &sync.WaitGroup{}
	wg.Add(workers)

	fetchReqMutex := sync.Mutex{}
	fetchRequestResults := make([]*fetchRequestResult, 0)
	log.C(ctx).Infof("Starting %d parallel specification processor workers to process %d fetch requests...", workers, len(ordFetchRequests))
	for i := 0; i < workers; i++ {
		go func() {
			defer wg.Done()

			for fetchRequest := range queue {
				fr := *fetchRequest
				ctx = addFieldToLogger(ctx, "fetch_request_id", fr.ID)
				log.C(ctx).Infof("Will attempt to execute spec fetch request for spec with id %q and spec entity type %q", fr.ObjectID, fr.ObjectType)
				data, status := s.fetchReqSvc.FetchSpec(ctx, &fr, ordRequestObject.Headers)
				log.C(ctx).Infof("Finished executing spec fetch request for spec with id %q and spec entity type %q with result: %s. Adding to result queue...", fr.ObjectID, fr.ObjectType, status.Condition)
				s.addFetchRequestResult(&fetchRequestResults, &fetchRequestResult{
					fetchRequest: &fr,
					data:         data,
					status:       status,
				}, &fetchReqMutex)
			}
		}()
	}

	for _, ordFetchRequest := range ordFetchRequests {
		queue <- ordFetchRequest.FetchRequest
	}
	close(queue)
	wg.Wait()

	if err := s.processFetchRequestResults(ctx, resourceType, fetchRequestResults); err != nil {
		errMsg := "error while processing fetch request results"
		log.C(ctx).WithError(err).Error(errMsg)
		return errors.Errorf(errMsg)
	} else {
		log.C(ctx).Info("Successfully processed fetch request results")
	}

	fetchRequestErrors := 0
	for _, fr := range fetchRequestResults {
		if fr.status.Condition == model.FetchRequestStatusConditionFailed {
			fetchRequestErrors += 1
		}
	}

	if fetchRequestErrors != 0 {
		return errors.Errorf("failed to process %d specification fetch requests", fetchRequestErrors)
	}

	return nil
}

func (s *Service) addFetchRequestResult(fetchReqResults *[]*fetchRequestResult, result *fetchRequestResult, mutex *sync.Mutex) {
	mutex.Lock()
	defer mutex.Unlock()
	*fetchReqResults = append(*fetchReqResults, result)
}

func (s *Service) processFetchRequestResults(ctx context.Context, resourceType directorresource.Type, results []*fetchRequestResult) error {
	tx, err := s.transact.Begin()
	if err != nil {
		log.C(ctx).WithError(err).Errorf("error while opening transaction to process fetch request results")
		return err
	}
	defer s.transact.RollbackUnlessCommitted(ctx, tx)
	ctx = persistence.SaveToContext(ctx, tx)

	for _, result := range results {
		if resourceType.IsTenantIgnorable() {
			err = s.processFetchRequestResultGlobal(ctx, result)
		} else {
			err = s.processFetchRequestResult(ctx, result)
		}
		if err != nil {
			return err
		}
	}

	return tx.Commit()
}

func (s *Service) processFetchRequestResult(ctx context.Context, result *fetchRequestResult) error {
	specReferenceType := model.APISpecReference
	switch result.fetchRequest.ObjectType {
	case model.EventSpecFetchRequestReference:
		specReferenceType = model.EventSpecReference
	case model.CapabilitySpecFetchRequestReference:
		specReferenceType = model.CapabilitySpecReference
	}

	if result.status.Condition == model.FetchRequestStatusConditionSucceeded {
		spec, err := s.specSvc.GetByID(ctx, result.fetchRequest.ObjectID, specReferenceType)
		if err != nil {
			return err
		}

		spec.Data = result.data

		if err = s.specSvc.UpdateSpecOnly(ctx, *spec); err != nil {
			return err
		}
	}

	result.fetchRequest.Status = result.status
	return s.fetchReqSvc.Update(ctx, result.fetchRequest)
}

func (s *Service) processFetchRequestResultGlobal(ctx context.Context, result *fetchRequestResult) error {
	if result.status.Condition == model.FetchRequestStatusConditionSucceeded {
		spec, err := s.specSvc.GetByIDGlobal(ctx, result.fetchRequest.ObjectID)
		if err != nil {
			return err
		}

		spec.Data = result.data

		if err = s.specSvc.UpdateSpecOnlyGlobal(ctx, *spec); err != nil {
			return err
		}
	}

	result.fetchRequest.Status = result.status
	return s.fetchReqSvc.UpdateGlobal(ctx, result.fetchRequest)
}

<<<<<<< HEAD
func (s *Service) deleteTombstonedResources(ctx context.Context, resourceType directorresource.Type, vendorsFromDB []*model.Vendor, productsFromDB []*model.Product, packagesFromDB []*model.Package, bundlesFromDB []*model.Bundle, apisFromDB []*model.APIDefinition, eventsFromDB []*model.EventDefinition, entityTypesFromDB []*model.EntityType, capabilitiesFromDB []*model.Capability, integrationDependenciesFromDB []*model.IntegrationDependency, dataProductsFromDB []*model.DataProduct, tombstonesFromDB []*model.Tombstone, fetchRequests []*ordFetchRequest) ([]*ordFetchRequest, error) {
	tx, err := s.transact.Begin()
	if err != nil {
		return nil, err
	}
	defer s.transact.RollbackUnlessCommitted(ctx, tx)

	ctx = persistence.SaveToContext(ctx, tx)

	frIdxToExclude := make([]int, 0)
	for _, ts := range tombstonesFromDB {
		if i, found := searchInSlice(len(packagesFromDB), func(i int) bool {
			return packagesFromDB[i].OrdID == ts.OrdID
		}); found {
			if err := s.packageSvc.Delete(ctx, resourceType, packagesFromDB[i].ID); err != nil {
				return nil, errors.Wrapf(err, "error while deleting resource with ORD ID %q based on its tombstone", ts.OrdID)
			}
		}
		if i, found := searchInSlice(len(apisFromDB), func(i int) bool {
			return equalStrings(apisFromDB[i].OrdID, &ts.OrdID)
		}); found {
			if err := s.apiSvc.Delete(ctx, resourceType, apisFromDB[i].ID); err != nil {
				return nil, errors.Wrapf(err, "error while deleting resource with ORD ID %q based on its tombstone", ts.OrdID)
			}
		}
		if i, found := searchInSlice(len(eventsFromDB), func(i int) bool {
			return equalStrings(eventsFromDB[i].OrdID, &ts.OrdID)
		}); found {
			if err := s.eventSvc.Delete(ctx, resourceType, eventsFromDB[i].ID); err != nil {
				return nil, errors.Wrapf(err, "error while deleting resource with ORD ID %q based on its tombstone", ts.OrdID)
			}
		}
		if i, found := searchInSlice(len(entityTypesFromDB), func(i int) bool {
			return equalStrings(&entityTypesFromDB[i].OrdID, &ts.OrdID)
		}); found {
			if err := s.entityTypeSvc.Delete(ctx, resourceType, entityTypesFromDB[i].ID); err != nil {
				return nil, errors.Wrapf(err, "error while deleting resource with ORD ID %q based on its tombstone", ts.OrdID)
			}
		}
		if i, found := searchInSlice(len(capabilitiesFromDB), func(i int) bool {
			return equalStrings(capabilitiesFromDB[i].OrdID, &ts.OrdID)
		}); found {
			if err := s.capabilitySvc.Delete(ctx, resourceType, capabilitiesFromDB[i].ID); err != nil {
				return nil, errors.Wrapf(err, "error while deleting resource with ORD ID %q based on its tombstone", ts.OrdID)
			}
		}
		if i, found := searchInSlice(len(integrationDependenciesFromDB), func(i int) bool {
			return equalStrings(integrationDependenciesFromDB[i].OrdID, &ts.OrdID)
		}); found {
			if err := s.integrationDependencySvc.Delete(ctx, resourceType, integrationDependenciesFromDB[i].ID); err != nil {
				return nil, errors.Wrapf(err, "error while deleting resource with ORD ID %q based on its tombstone", ts.OrdID)
			}
		}
		if i, found := searchInSlice(len(dataProductsFromDB), func(i int) bool {
			return equalStrings(dataProductsFromDB[i].OrdID, &ts.OrdID)
		}); found {
			if err := s.dataProductSvc.Delete(ctx, resourceType, dataProductsFromDB[i].ID); err != nil {
				return nil, errors.Wrapf(err, "error while deleting resource with ORD ID %q based on its tombstone", ts.OrdID)
			}
		}
		if i, found := searchInSlice(len(bundlesFromDB), func(i int) bool {
			return equalStrings(bundlesFromDB[i].OrdID, &ts.OrdID)
		}); found {
			if err := s.bundleSvc.Delete(ctx, resourceType, bundlesFromDB[i].ID); err != nil {
				return nil, errors.Wrapf(err, "error while deleting resource with ORD ID %q based on its tombstone", ts.OrdID)
			}
		}
		if i, found := searchInSlice(len(vendorsFromDB), func(i int) bool {
			return vendorsFromDB[i].OrdID == ts.OrdID
		}); found {
			if err := s.vendorSvc.Delete(ctx, resourceType, vendorsFromDB[i].ID); err != nil {
				return nil, errors.Wrapf(err, "error while deleting resource with ORD ID %q based on its tombstone", ts.OrdID)
			}
		}
		if i, found := searchInSlice(len(productsFromDB), func(i int) bool {
			return productsFromDB[i].OrdID == ts.OrdID
		}); found {
			if err := s.productSvc.Delete(ctx, resourceType, productsFromDB[i].ID); err != nil {
				return nil, errors.Wrapf(err, "error while deleting resource with ORD ID %q based on its tombstone", ts.OrdID)
			}
		}
		for i := range fetchRequests {
			if equalStrings(&fetchRequests[i].refObjectOrdID, &ts.OrdID) {
				frIdxToExclude = append(frIdxToExclude, i)
			}
		}
	}

	return excludeUnnecessaryFetchRequests(fetchRequests, frIdxToExclude), tx.Commit()
}

=======
>>>>>>> b3ae91d0
func (s *Service) processDescribedSystemVersions(ctx context.Context, resource Resource, documents Documents) ([]*model.ApplicationTemplateVersion, error) {
	appTemplateID := resource.ID
	if resource.Type == directorresource.Application && resource.ParentID != nil {
		appTemplateID = *resource.ParentID
	}

	appTemplateVersions, err := s.listApplicationTemplateVersionByAppTemplateIDInTx(ctx, appTemplateID)
	if err != nil && !apperrors.IsNotFoundError(err) {
		return nil, err
	}

	for _, document := range documents {
		if document.DescribedSystemVersion == nil {
			continue
		}

		if err = s.resyncApplicationTemplateVersionInTx(ctx, appTemplateID, appTemplateVersions, document.DescribedSystemVersion); err != nil {
			return nil, err
		}
	}

	return s.listApplicationTemplateVersionByAppTemplateIDInTx(ctx, appTemplateID)
}

func (s *Service) listApplicationTemplateVersionByAppTemplateIDInTx(ctx context.Context, applicationTemplateID string) ([]*model.ApplicationTemplateVersion, error) {
	tx, err := s.transact.Begin()
	if err != nil {
		return nil, err
	}
	defer s.transact.RollbackUnlessCommitted(ctx, tx)
	ctx = persistence.SaveToContext(ctx, tx)

	appTemplateVersions, err := s.appTemplateVersionSvc.ListByAppTemplateID(ctx, applicationTemplateID)
	if err != nil {
		return nil, err
	}

	return appTemplateVersions, tx.Commit()
}

func (s *Service) getApplicationTemplateVersionByAppTemplateIDAndVersionInTx(ctx context.Context, applicationTemplateID, version string) (*model.ApplicationTemplateVersion, error) {
	tx, err := s.transact.Begin()
	if err != nil {
		return nil, err
	}
	defer s.transact.RollbackUnlessCommitted(ctx, tx)
	ctx = persistence.SaveToContext(ctx, tx)

	systemVersion, err := s.appTemplateVersionSvc.GetByAppTemplateIDAndVersion(ctx, applicationTemplateID, version)
	if err != nil {
		return nil, err
	}

	return systemVersion, tx.Commit()
}

func (s *Service) resyncApplicationTemplateVersionInTx(ctx context.Context, appTemplateID string, appTemplateVersionsFromDB []*model.ApplicationTemplateVersion, appTemplateVersion *model.ApplicationTemplateVersionInput) error {
	tx, err := s.transact.Begin()
	if err != nil {
		return err
	}
	defer s.transact.RollbackUnlessCommitted(ctx, tx)
	ctx = persistence.SaveToContext(ctx, tx)

	if err = s.resyncAppTemplateVersion(ctx, appTemplateID, appTemplateVersionsFromDB, appTemplateVersion); err != nil {
		return errors.Wrapf(err, "error while resyncing App Template Version for App template %q", appTemplateID)
	}
	return tx.Commit()
}

func (s *Service) processBundles(ctx context.Context, resourceType directorresource.Type, resourceID string, bundles []*model.BundleCreateInput, resourceHashes map[string]uint64) ([]*model.Bundle, error) {
	bundlesFromDB, err := s.listBundlesInTx(ctx, resourceType, resourceID)
	if err != nil {
		return nil, err
	}

	credentialExchangeStrategyHashCurrent := uint64(0)
	var credentialExchangeStrategyJSON gjson.Result
	for _, bndl := range bundles {
		bndlHash := resourceHashes[str.PtrStrToStr(bndl.OrdID)]
		if err := s.resyncBundleInTx(ctx, resourceType, resourceID, bundlesFromDB, bndl, bndlHash); err != nil {
			return nil, err
		}

		credentialExchangeStrategies, err := bndl.CredentialExchangeStrategies.MarshalJSON()
		if err != nil {
			return nil, errors.Wrapf(err, "while marshalling credential exchange strategies for %s with ID %s", resourceType, resourceID)
		}

		for _, credentialExchangeStrategy := range gjson.ParseBytes(credentialExchangeStrategies).Array() {
			customType := credentialExchangeStrategy.Get(customTypeProperty).String()
			isTenantMappingType := strings.Contains(customType, TenantMappingCustomTypeIdentifier)

			if !isTenantMappingType {
				continue
			}

			currentHash, err := HashObject(credentialExchangeStrategy)
			if err != nil {
				return nil, errors.Wrapf(err, "while hasing credential exchange strategy for application with ID %s", resourceID)
			}

			if credentialExchangeStrategyHashCurrent != 0 && currentHash != credentialExchangeStrategyHashCurrent {
				return nil, errors.Errorf("There are differences in the Credential Exchange Strategies for Tenant Mappings for application with ID %s. They should be the same.", resourceID)
			}

			credentialExchangeStrategyHashCurrent = currentHash
			credentialExchangeStrategyJSON = credentialExchangeStrategy
		}
	}

	if err = s.resyncTenantMappingWebhooksInTx(ctx, credentialExchangeStrategyJSON, resourceID); err != nil {
		return nil, err
	}

	bundlesFromDB, err = s.listBundlesInTx(ctx, resourceType, resourceID)
	if err != nil {
		return nil, err
	}

	return bundlesFromDB, nil
}

func (s *Service) listBundlesInTx(ctx context.Context, resourceType directorresource.Type, resourceID string) ([]*model.Bundle, error) {
	tx, err := s.transact.Begin()
	if err != nil {
		return nil, err
	}
	defer s.transact.RollbackUnlessCommitted(ctx, tx)
	ctx = persistence.SaveToContext(ctx, tx)

	var bundlesFromDB []*model.Bundle
	switch resourceType {
	case directorresource.Application:
		bundlesFromDB, err = s.bundleSvc.ListByApplicationIDNoPaging(ctx, resourceID)
	case directorresource.ApplicationTemplateVersion:
		bundlesFromDB, err = s.bundleSvc.ListByApplicationTemplateVersionIDNoPaging(ctx, resourceID)
	}
	if err != nil {
		return nil, errors.Wrapf(err, "error while listing bundles for %s with id %q", resourceType, resourceID)
	}

	return bundlesFromDB, tx.Commit()
}

func (s *Service) resyncBundleInTx(ctx context.Context, resourceType directorresource.Type, resourceID string, bundlesFromDB []*model.Bundle, bundle *model.BundleCreateInput, bndlHash uint64) error {
	tx, err := s.transact.Begin()
	if err != nil {
		return err
	}
	defer s.transact.RollbackUnlessCommitted(ctx, tx)
	ctx = persistence.SaveToContext(ctx, tx)

	if err := s.resyncBundle(ctx, resourceType, resourceID, bundlesFromDB, *bundle, bndlHash); err != nil {
		return errors.Wrapf(err, "error while resyncing bundle with ORD ID %q", *bundle.OrdID)
	}
	return tx.Commit()
}

func (s *Service) resyncTenantMappingWebhooksInTx(ctx context.Context, credentialExchangeStrategyJSON gjson.Result, appID string) error {
	if !credentialExchangeStrategyJSON.IsObject() {
		log.C(ctx).Debugf("There are no tenant mappings to resync")
		return nil
	}

	tenantMappingData, err := s.getTenantMappingData(credentialExchangeStrategyJSON, appID)
	if err != nil {
		return err
	}

	log.C(ctx).Infof("Enriching tenant mapping webhooks for application with ID %s", appID)

	enrichedWebhooks, err := s.webhookSvc.EnrichWebhooksWithTenantMappingWebhooks([]*graphql.WebhookInput{createWebhookInput(credentialExchangeStrategyJSON, tenantMappingData)})
	if err != nil {
		return errors.Wrapf(err, "while enriching webhooks with tenant mapping webhooks for application with ID %s", appID)
	}

	ctxWithoutTenant := context.Background()
	tx, err := s.transact.Begin()
	if err != nil {
		return err
	}
	defer s.transact.RollbackUnlessCommitted(ctxWithoutTenant, tx)

	ctxWithoutTenant = persistence.SaveToContext(ctxWithoutTenant, tx)
	ctxWithoutTenant = tenant.SaveToContext(ctxWithoutTenant, "", "")

	appWebhooksFromDB, err := s.webhookSvc.ListForApplicationGlobal(ctxWithoutTenant, appID)
	if err != nil {
		return errors.Wrapf(err, "while listing webhooks from application with ID %s", appID)
	}

	tenantMappingRelatedWebhooksFromDB, enrichedWhModels, enrichedWhModelInputs, err := s.processEnrichedWebhooks(enrichedWebhooks, appWebhooksFromDB)
	if err != nil {
		return err
	}

	isEqual, err := isWebhookDataEqual(tenantMappingRelatedWebhooksFromDB, enrichedWhModels)
	if err != nil {
		return err
	}

	if isEqual {
		log.C(ctxWithoutTenant).Infof("There are no differences in tenant mapping webhooks from the DB and the ORD document")
		return tx.Commit()
	}

	log.C(ctxWithoutTenant).Infof("There are differences in tenant mapping webhooks from the DB and the ORD document. Continuing the sync.")

	if err := s.deleteWebhooks(ctxWithoutTenant, tenantMappingRelatedWebhooksFromDB, appID); err != nil {
		return err
	}

	if err := s.createWebhooks(ctxWithoutTenant, enrichedWhModelInputs, appID); err != nil {
		return err
	}

	return tx.Commit()
}

func (s *Service) deleteWebhooks(ctx context.Context, webhooks []*model.Webhook, appID string) error {
	for _, webhook := range webhooks {
		log.C(ctx).Infof("Deleting webhook with ID %s for application %s", webhook.ID, appID)
		if err := s.webhookSvc.Delete(ctx, webhook.ID, webhook.ObjectType); err != nil {
			log.C(ctx).Errorf("error while deleting webhook with ID %s", webhook.ID)
			return errors.Wrapf(err, "while deleting webhook with ID %s", webhook.ID)
		}
	}

	return nil
}

func (s *Service) createWebhooks(ctx context.Context, webhooks []*model.WebhookInput, appID string) error {
	for _, webhook := range webhooks {
		log.C(ctx).Infof("Creating webhook with type %s for application %s", webhook.Type, appID)
		if _, err := s.webhookSvc.Create(ctx, appID, *webhook, model.ApplicationWebhookReference); err != nil {
			log.C(ctx).Errorf("error while creating webhook for app %s with type %s", appID, webhook.Type)
			return errors.Wrapf(err, "error while creating webhook for app %s with type %s", appID, webhook.Type)
		}
	}

	return nil
}

func (s *Service) getTenantMappingData(credentialExchangeStrategyJSON gjson.Result, appID string) (CredentialExchangeStrategyTenantMapping, error) {
	tenantMappingType := credentialExchangeStrategyJSON.Get(customTypeProperty).String()
	tenantMappingData, ok := s.config.credentialExchangeStrategyTenantMappings[tenantMappingType]
	if !ok {
		return CredentialExchangeStrategyTenantMapping{}, errors.Errorf("Credential Exchange Strategy has invalid %s value: %s for application with ID %s", customTypeProperty, tenantMappingType, appID)
	}
	return tenantMappingData, nil
}

func (s *Service) processEnrichedWebhooks(enrichedWebhooks []*graphql.WebhookInput, webhooksFromDB []*model.Webhook) ([]*model.Webhook, []*model.Webhook, []*model.WebhookInput, error) {
	tenantMappingRelatedWebhooksFromDB := make([]*model.Webhook, 0)
	enrichedWebhookModels := make([]*model.Webhook, 0)
	enrichedWebhookModelInputs := make([]*model.WebhookInput, 0)

	for _, wh := range enrichedWebhooks {
		convertedIn, err := s.webhookConverter.InputFromGraphQL(wh)
		if err != nil {
			return nil, nil, nil, errors.Wrap(err, "while converting the WebhookInput")
		}

		enrichedWebhookModelInputs = append(enrichedWebhookModelInputs, convertedIn)

		webhookModel := convertedIn.ToWebhook("", "", "")

		for _, webhookFromDB := range webhooksFromDB {
			if webhookFromDB.Type == convertedIn.Type {
				webhookModel.ID = webhookFromDB.ID
				webhookModel.ObjectType = webhookFromDB.ObjectType
				webhookModel.ObjectID = webhookFromDB.ObjectID
				webhookModel.CreatedAt = webhookFromDB.CreatedAt

				tenantMappingRelatedWebhooksFromDB = append(tenantMappingRelatedWebhooksFromDB, webhookFromDB)
				break
			}
		}

		enrichedWebhookModels = append(enrichedWebhookModels, webhookModel)
	}

	return tenantMappingRelatedWebhooksFromDB, enrichedWebhookModels, enrichedWebhookModelInputs, nil
}

func (s *Service) resyncBundle(ctx context.Context, resourceType directorresource.Type, resourceID string, bundlesFromDB []*model.Bundle, bndl model.BundleCreateInput, bndlHash uint64) error {
	ctx = addFieldToLogger(ctx, "bundle_ord_id", *bndl.OrdID)
	if i, found := searchInSlice(len(bundlesFromDB), func(i int) bool {
		return equalStrings(bundlesFromDB[i].OrdID, bndl.OrdID)
	}); found {
		return s.bundleSvc.UpdateBundle(ctx, resourceType, bundlesFromDB[i].ID, bundleUpdateInputFromCreateInput(bndl), bndlHash)
	}

	_, err := s.bundleSvc.CreateBundle(ctx, resourceType, resourceID, bndl, bndlHash)
	return err
}

func (s *Service) resyncAppTemplateVersion(ctx context.Context, appTemplateID string, appTemplateVersionsFromDB []*model.ApplicationTemplateVersion, appTemplateVersion *model.ApplicationTemplateVersionInput) error {
	ctx = addFieldToLogger(ctx, "app_template_id", appTemplateID)
	if i, found := searchInSlice(len(appTemplateVersionsFromDB), func(i int) bool {
		return appTemplateVersionsFromDB[i].Version == appTemplateVersion.Version
	}); found {
		return s.appTemplateVersionSvc.Update(ctx, appTemplateVersionsFromDB[i].ID, appTemplateID, *appTemplateVersion)
	}

	_, err := s.appTemplateVersionSvc.Create(ctx, appTemplateID, appTemplateVersion)
	return err
}

func (s *Service) fetchAPIDefFromDB(ctx context.Context, resourceType directorresource.Type, resourceID string) (map[string]*model.APIDefinition, error) {
	var (
		apisFromDB []*model.APIDefinition
		err        error
	)

	if resourceType == directorresource.ApplicationTemplateVersion {
		apisFromDB, err = s.apiSvc.ListByApplicationTemplateVersionID(ctx, resourceID)
	} else {
		apisFromDB, err = s.apiSvc.ListByApplicationID(ctx, resourceID)
	}
	if err != nil {
		return nil, err
	}

	apiDataFromDB := make(map[string]*model.APIDefinition, len(apisFromDB))

	for _, api := range apisFromDB {
		apiOrdID := str.PtrStrToStr(api.OrdID)
		apiDataFromDB[apiOrdID] = api
	}

	return apiDataFromDB, nil
}

func (s *Service) fetchCapabilitiesFromDB(ctx context.Context, resourceType directorresource.Type, resourceID string) (map[string]*model.Capability, error) {
	var (
		capabilitiesFromDB []*model.Capability
		err                error
	)

	if resourceType == directorresource.ApplicationTemplateVersion {
		capabilitiesFromDB, err = s.capabilitySvc.ListByApplicationTemplateVersionID(ctx, resourceID)
	} else {
		capabilitiesFromDB, err = s.capabilitySvc.ListByApplicationID(ctx, resourceID)
	}
	if err != nil {
		return nil, err
	}

	capabilitiesDataFromDB := make(map[string]*model.Capability, len(capabilitiesFromDB))

	for _, capability := range capabilitiesFromDB {
		capabilityOrdID := str.PtrStrToStr(capability.OrdID)
		capabilitiesDataFromDB[capabilityOrdID] = capability
	}

	return capabilitiesDataFromDB, nil
}

func (s *Service) fetchIntegrationDependenciesFromDB(ctx context.Context, resourceType directorresource.Type, resourceID string) (map[string]*model.IntegrationDependency, error) {
	var (
		integrationDependenciesFromDB []*model.IntegrationDependency
		err                           error
	)

	if resourceType == directorresource.ApplicationTemplateVersion {
		integrationDependenciesFromDB, err = s.integrationDependencySvc.ListByApplicationTemplateVersionID(ctx, resourceID)
	} else {
		integrationDependenciesFromDB, err = s.integrationDependencySvc.ListByApplicationID(ctx, resourceID)
	}
	if err != nil {
		return nil, err
	}

	integrationDependenciesDataFromDB := make(map[string]*model.IntegrationDependency, len(integrationDependenciesFromDB))

	for _, integrationDependency := range integrationDependenciesFromDB {
		integrationDependencyOrdID := str.PtrStrToStr(integrationDependency.OrdID)
		integrationDependenciesDataFromDB[integrationDependencyOrdID] = integrationDependency
	}

	return integrationDependenciesDataFromDB, nil
}

func (s *Service) fetchEntityTypesFromDB(ctx context.Context, resourceType directorresource.Type, resourceID string) (map[string]*model.EntityType, error) {
	var (
		entityTypesFromDB []*model.EntityType
		err               error
	)

	if resourceType == directorresource.ApplicationTemplateVersion {
		entityTypesFromDB, err = s.entityTypeSvc.ListByApplicationTemplateVersionID(ctx, resourceID)
	} else {
		entityTypesFromDB, err = s.entityTypeSvc.ListByApplicationID(ctx, resourceID)
	}
	if err != nil {
		return nil, err
	}

	entityTypesDataFromDB := make(map[string]*model.EntityType, len(entityTypesFromDB))

	for _, entityType := range entityTypesFromDB {
		entityTypesDataFromDB[entityType.OrdID] = entityType
	}

	return entityTypesDataFromDB, nil
}

func (s *Service) fetchDataProductsFromDB(ctx context.Context, resourceType directorresource.Type, resourceID string) (map[string]*model.DataProduct, error) {
	var (
		dataProductsFromDB []*model.DataProduct
		err                error
	)

	if resourceType == directorresource.ApplicationTemplateVersion {
		dataProductsFromDB, err = s.dataProductSvc.ListByApplicationTemplateVersionID(ctx, resourceID)
	} else {
		dataProductsFromDB, err = s.dataProductSvc.ListByApplicationID(ctx, resourceID)
	}
	if err != nil {
		return nil, err
	}

	dataProductDataFromDB := make(map[string]*model.DataProduct, len(dataProductsFromDB))

	for _, dataProduct := range dataProductsFromDB {
		dataProductOrdID := str.PtrStrToStr(dataProduct.OrdID)
		dataProductDataFromDB[dataProductOrdID] = dataProduct
	}

	return dataProductDataFromDB, nil
}

func (s *Service) fetchPackagesFromDB(ctx context.Context, resourceType directorresource.Type, resourceID string) (map[string]*model.Package, error) {
	var (
		packagesFromDB []*model.Package
		err            error
	)

	if resourceType == directorresource.ApplicationTemplateVersion {
		packagesFromDB, err = s.packageSvc.ListByApplicationTemplateVersionID(ctx, resourceID)
	} else {
		packagesFromDB, err = s.packageSvc.ListByApplicationID(ctx, resourceID)
	}
	if err != nil {
		return nil, err
	}

	packageDataFromDB := make(map[string]*model.Package)

	for _, pkg := range packagesFromDB {
		packageDataFromDB[pkg.OrdID] = pkg
	}

	return packageDataFromDB, nil
}

func (s *Service) fetchEventDefFromDB(ctx context.Context, resourceType directorresource.Type, resourceID string) (map[string]*model.EventDefinition, error) {
	var (
		eventsFromDB []*model.EventDefinition
		err          error
	)

	if resourceType == directorresource.ApplicationTemplateVersion {
		eventsFromDB, err = s.eventSvc.ListByApplicationTemplateVersionID(ctx, resourceID)
	} else {
		eventsFromDB, err = s.eventSvc.ListByApplicationID(ctx, resourceID)
	}
	if err != nil {
		return nil, err
	}

	eventDataFromDB := make(map[string]*model.EventDefinition)

	for _, event := range eventsFromDB {
		eventOrdID := str.PtrStrToStr(event.OrdID)
		eventDataFromDB[eventOrdID] = event
	}

	return eventDataFromDB, nil
}

func (s *Service) fetchBundlesFromDB(ctx context.Context, resourceType directorresource.Type, resourceID string) (map[string]*model.Bundle, error) {
	var (
		bundlesFromDB []*model.Bundle
		err           error
	)

	if resourceType == directorresource.ApplicationTemplateVersion {
		bundlesFromDB, err = s.bundleSvc.ListByApplicationTemplateVersionIDNoPaging(ctx, resourceID)
	} else {
		bundlesFromDB, err = s.bundleSvc.ListByApplicationIDNoPaging(ctx, resourceID)
	}
	if err != nil {
		return nil, err
	}

	bundleDataFromDB := make(map[string]*model.Bundle)

	for _, bndl := range bundlesFromDB {
		bndlOrdID := str.PtrStrToStr(bndl.OrdID)
		bundleDataFromDB[bndlOrdID] = bndl
	}

	return bundleDataFromDB, nil
}

func (s *Service) fetchResources(ctx context.Context, resource Resource, documents Documents) (ResourcesFromDB, error) {
	resourceIDs := make(map[string]directorresource.Type, 0)

	if resource.Type == directorresource.Application {
		resourceIDs[resource.ID] = directorresource.Application
	}

	for _, doc := range documents {
		if doc.DescribedSystemVersion != nil {
			appTemplateID := resource.ID
			if resource.Type == directorresource.Application && resource.ParentID != nil {
				appTemplateID = *resource.ParentID
			}

			appTemplateVersion, err := s.getApplicationTemplateVersionByAppTemplateIDAndVersionInTx(ctx, appTemplateID, doc.DescribedSystemVersion.Version)
			if err != nil {
				return ResourcesFromDB{}, err
			}
			resourceIDs[appTemplateVersion.ID] = directorresource.ApplicationTemplateVersion
		}
	}

	tx, err := s.transact.Begin()
	if err != nil {
		return ResourcesFromDB{}, err
	}
	defer s.transact.RollbackUnlessCommitted(ctx, tx)

	ctx = persistence.SaveToContext(ctx, tx)

	apiDataFromDB := make(map[string]*model.APIDefinition)
	eventDataFromDB := make(map[string]*model.EventDefinition)
	packageDataFromDB := make(map[string]*model.Package)
	bundleDataFromDB := make(map[string]*model.Bundle)
	capabilitiesDataFromDB := make(map[string]*model.Capability)
	integrationDependenciesFromDB := make(map[string]*model.IntegrationDependency)
	entityTypesDataFromDB := make(map[string]*model.EntityType)
	dataProductDataFromDB := make(map[string]*model.DataProduct)

	for resourceID, resourceType := range resourceIDs {
		apiData, err := s.fetchAPIDefFromDB(ctx, resourceType, resourceID)
		if err != nil {
			return ResourcesFromDB{}, errors.Wrapf(err, "while fetching apis for %s with id %s", resourceType, resourceID)
		}

		eventData, err := s.fetchEventDefFromDB(ctx, resourceType, resourceID)
		if err != nil {
			return ResourcesFromDB{}, errors.Wrapf(err, "while fetching events for %s with id %s", resourceType, resourceID)
		}

		packageData, err := s.fetchPackagesFromDB(ctx, resourceType, resourceID)
		if err != nil {
			return ResourcesFromDB{}, errors.Wrapf(err, "while fetching packages for %s with id %s", resourceType, resourceID)
		}

		bundleData, err := s.fetchBundlesFromDB(ctx, resourceType, resourceID)
		if err != nil {
			return ResourcesFromDB{}, errors.Wrapf(err, "while fetching bundles for %s with id %s", resourceType, resourceID)
		}

		capabilityData, err := s.fetchCapabilitiesFromDB(ctx, resourceType, resourceID)
		if err != nil {
			return ResourcesFromDB{}, errors.Wrapf(err, "while fetching capabilities for %s with id %s", resourceType, resourceID)
		}

		integrationDependencyData, err := s.fetchIntegrationDependenciesFromDB(ctx, resourceType, resourceID)
		if err != nil {
			return ResourcesFromDB{}, errors.Wrapf(err, "while fetching integration dependencies for %s with id %s", resourceType, resourceID)
		}

		entityTypeData, err := s.fetchEntityTypesFromDB(ctx, resourceType, resourceID)
		if err != nil {
			return ResourcesFromDB{}, errors.Wrapf(err, "while fetching entity types for %s with id %s", resourceType, resourceID)
		}

		dataProductData, err := s.fetchDataProductsFromDB(ctx, resourceType, resourceID)
		if err != nil {
			return ResourcesFromDB{}, errors.Wrapf(err, "while fetching data products for %s with id %s", resourceType, resourceID)
		}

		if err = mergo.Merge(&apiDataFromDB, apiData); err != nil {
			return ResourcesFromDB{}, err
		}
		if err = mergo.Merge(&eventDataFromDB, eventData); err != nil {
			return ResourcesFromDB{}, err
		}
		if err = mergo.Merge(&packageDataFromDB, packageData); err != nil {
			return ResourcesFromDB{}, err
		}
		if err = mergo.Merge(&bundleDataFromDB, bundleData); err != nil {
			return ResourcesFromDB{}, err
		}
		if err = mergo.Merge(&capabilitiesDataFromDB, capabilityData); err != nil {
			return ResourcesFromDB{}, err
		}
		if err = mergo.Merge(&integrationDependenciesFromDB, integrationDependencyData); err != nil {
			return ResourcesFromDB{}, err
		}
		if err = mergo.Merge(&entityTypesDataFromDB, entityTypeData); err != nil {
			return ResourcesFromDB{}, err
		}
		if err = mergo.Merge(&dataProductDataFromDB, dataProductData); err != nil {
			return ResourcesFromDB{}, err
		}
	}

	return ResourcesFromDB{
		APIs:                    apiDataFromDB,
		Events:                  eventDataFromDB,
		Packages:                packageDataFromDB,
		Bundles:                 bundleDataFromDB,
		Capabilities:            capabilitiesDataFromDB,
		IntegrationDependencies: integrationDependenciesFromDB,
		EntityTypes:             entityTypesDataFromDB,
		DataProducts:            dataProductDataFromDB,
	}, tx.Commit()
}

func (s *Service) processWebhookAndDocuments(ctx context.Context, webhook *model.Webhook, resource Resource, globalResourcesOrdIDs map[string]bool, ordWebhookMapping application.ORDWebhookMapping) error {
	var (
		documents      Documents
		webhookBaseURL string
		err            error
	)

	metricsCfg := metrics.PusherConfig{
		Enabled:    len(s.metricsCfg.PushEndpoint) > 0,
		Endpoint:   s.metricsCfg.PushEndpoint,
		MetricName: strings.ReplaceAll(strings.ToLower(s.metricsCfg.JobName), "-", "_") + "_job_sync_failure_number",
		Timeout:    s.metricsCfg.ClientTimeout,
		Subsystem:  metrics.OrdAggregatorSubsystem,
		Labels:     []string{metrics.ErrorMetricLabel, metrics.ResourceIDMetricLabel, metrics.ResourceTypeMetricLabel, metrics.CorrelationIDMetricLabel},
	}

	ctx = addFieldToLogger(ctx, "resource_id", resource.ID)
	ctx = addFieldToLogger(ctx, "resource_type", string(resource.Type))

	var appBaseURL *string
	if resource.Type == directorresource.Application {
		tx, err := s.transact.Begin()
		if err != nil {
			return err
		}
		defer s.transact.RollbackUnlessCommitted(ctx, tx)

		ctx = persistence.SaveToContext(ctx, tx)

		ctx, err = s.saveLowestOwnerForAppToContext(ctx, resource.ID)
		if err != nil {
			return err
		}

		app, err := s.appSvc.Get(ctx, resource.ID)
		if err != nil {
			return errors.Wrapf(err, "error while retrieving app with id %q", resource.ID)
		}

		if err = tx.Commit(); err != nil {
			return err
		}

		appBaseURL = app.BaseURL
	}

	ordRequestObject := requestobject.OpenResourceDiscoveryWebhookRequestObject{
		Application: requestobject.Application{BaseURL: str.PtrStrToStr(appBaseURL)},
		Headers:     &sync.Map{},
	}

	if webhook.HeaderTemplate != nil {
		log.C(ctx).Infof("Header template found for webhook with ID %s. Will parse the template.", webhook.ID)
		headers, err := ordRequestObject.ParseHeadersTemplate(webhook.HeaderTemplate)
		if err != nil {
			return err
		}

		for key, value := range headers {
			ordRequestObject.Headers.Store(key, value[0])
		}
	}

	if (webhook.Type == model.WebhookTypeOpenResourceDiscovery || webhook.Type == model.WebhookTypeOpenResourceDiscoveryStatic) && webhook.URL != nil {
		documents, webhookBaseURL, err = s.ordClient.FetchOpenResourceDiscoveryDocuments(ctx, resource, webhook, ordWebhookMapping, ordRequestObject)
		if err != nil {
			metricsPusher := metrics.NewAggregationFailurePusher(metricsCfg)
			metricsPusher.ReportAggregationFailureORD(ctx, err.Error())

			return errors.Wrapf(err, "error fetching ORD document for webhook with id %q: %v", webhook.ID, err)
		}
	}

	if len(documents) > 0 {
		log.C(ctx).Infof("Processing ORD documents for resource %s with ID %s", resource.Type, resource.ID)
		var validationError error

		err = s.processDocuments(ctx, resource, webhookBaseURL, ordWebhookMapping.ProxyURL, ordRequestObject, documents, globalResourcesOrdIDs, &validationError)
		if ordValidationError, ok := (validationError).(*ORDDocumentValidationError); ok {
			validationErrors := strings.Split(ordValidationError.Error(), MultiErrorSeparator)

			// the first item in the slice is the message 'invalid documents' for the wrapped errors
			validationErrors = validationErrors[1:]

			metricsPusher := metrics.NewAggregationFailurePusher(metricsCfg)

			for i := range validationErrors {
				validationErrors[i] = strings.TrimSpace(validationErrors[i])
				metricsPusher.ReportAggregationFailureORD(ctx, validationErrors[i])
			}

			log.C(ctx).WithError(ordValidationError.Err).WithField("validation_errors", validationErrors).Error("error validating ORD documents")
		}
		if err != nil {
			metricsPusher := metrics.NewAggregationFailurePusher(metricsCfg)
			metricsPusher.ReportAggregationFailureORD(ctx, err.Error())

			log.C(ctx).WithError(err).Errorf("error processing ORD documents: %v", err)
			return errors.Wrap(err, "error processing ORD documents")
		}

		if validationError != nil {
			return errors.Wrap(err, "error validating ORD documents")
		}

		log.C(ctx).Info("Successfully processed ORD documents")
	}
	return nil
}

func (s *Service) getApplicationsForAppTemplate(ctx context.Context, appTemplateID string) ([]*model.Application, error) {
	tx, err := s.transact.Begin()
	if err != nil {
		return nil, err
	}
	defer s.transact.RollbackUnlessCommitted(ctx, tx)

	ctx = persistence.SaveToContext(ctx, tx)
	apps, err := s.appSvc.ListAllByApplicationTemplateID(ctx, appTemplateID)
	if err != nil {
		return nil, err
	}

	if err := tx.Commit(); err != nil {
		return nil, err
	}

	return apps, err
}

func (s *Service) getUniqueLocalTenantID(documents Documents) string {
	var uniqueLocalTenantIds []string
	localTenants := make(map[string]bool, 0)
	var systemInstanceLocalTenantID *string

	for _, doc := range documents {
		if doc != nil && doc.DescribedSystemInstance != nil {
			systemInstanceLocalTenantID = doc.DescribedSystemInstance.LocalTenantID
			if systemInstanceLocalTenantID != nil {
				if _, exists := localTenants[*systemInstanceLocalTenantID]; !exists {
					localTenants[*systemInstanceLocalTenantID] = true
					uniqueLocalTenantIds = append(uniqueLocalTenantIds, *doc.DescribedSystemInstance.LocalTenantID)
				}
			}
		}
	}
	if len(uniqueLocalTenantIds) == 1 {
		return uniqueLocalTenantIds[0]
	}

	return ""
}

func (s *Service) saveLowestOwnerForAppToContext(ctx context.Context, appID string) (context.Context, error) {
	internalTntID, err := s.tenantSvc.GetLowestOwnerForResource(ctx, directorresource.Application, appID)
	if err != nil {
		return nil, err
	}

	tnt, err := s.tenantSvc.GetTenantByID(ctx, internalTntID)
	if err != nil {
		return nil, err
	}

	ctx = tenant.SaveToContext(ctx, internalTntID, tnt.ExternalTenant)

	return ctx, nil
}

func (s *Service) processApplicationWebhook(ctx context.Context, webhook *model.Webhook, appID string, globalResourcesOrdIDs map[string]bool) error {
	tx, err := s.transact.Begin()
	if err != nil {
		return err
	}
	defer s.transact.RollbackUnlessCommitted(ctx, tx)

	ctx = persistence.SaveToContext(ctx, tx)

	ctx, err = s.saveLowestOwnerForAppToContext(ctx, appID)
	if err != nil {
		return err
	}
	app, err := s.appSvc.Get(ctx, appID)
	if err != nil {
		return errors.Wrapf(err, "error while retrieving app with id %q", appID)
	}

	localTenantID := str.PtrStrToStr(app.LocalTenantID)
	ctx = tenant.SaveLocalTenantIDToContext(ctx, localTenantID)

	ordWebhookMapping, err := s.getORDConfigForApplication(ctx, app.ID)
	if err != nil {
		return err
	}

	if err = tx.Commit(); err != nil {
		return err
	}

	resource := Resource{
		Type:          directorresource.Application,
		ID:            app.ID,
		ParentID:      app.ApplicationTemplateID,
		Name:          app.Name,
		LocalTenantID: app.LocalTenantID,
	}
	if err = s.processWebhookAndDocuments(ctx, webhook, resource, globalResourcesOrdIDs, ordWebhookMapping); err != nil {
		return errors.Wrapf(err, "while processing webhook %s for application %s", webhook.ID, appID)
	}

	return nil
}

func (s *Service) processApplicationTemplateWebhook(ctx context.Context, webhook *model.Webhook, appTemplateID string, globalResourcesOrdIDs map[string]bool) error {
	tx, err := s.transact.Begin()
	if err != nil {
		return err
	}
	defer s.transact.RollbackUnlessCommitted(ctx, tx)

	ctx = persistence.SaveToContext(ctx, tx)

	appTemplate, err := s.appTemplateSvc.Get(ctx, appTemplateID)
	if err != nil {
		return errors.Wrapf(err, "error while retrieving app template with id %q", appTemplateID)
	}

	if err = tx.Commit(); err != nil {
		return err
	}

	ordWebhookMapping := s.getMappingORDConfiguration(appTemplate.Name)

	resource := Resource{
		Type: directorresource.ApplicationTemplate,
		ID:   appTemplate.ID,
		Name: appTemplate.Name,
	}
	if err = s.processWebhookAndDocuments(ctx, webhook, resource, globalResourcesOrdIDs, ordWebhookMapping); err != nil {
		return err
	}

	return nil
}

func (s *Service) getMappingORDConfiguration(applicationType string) application.ORDWebhookMapping {
	for _, wm := range s.ordWebhookMapping {
		if wm.Type == applicationType {
			return wm
		}
	}
	return application.ORDWebhookMapping{}
}

func (s *Service) getORDConfigForApplication(ctx context.Context, appID string) (application.ORDWebhookMapping, error) {
	var ordWebhookMapping application.ORDWebhookMapping

	appTenant, err := tenant.LoadFromContext(ctx)
	if err != nil {
		return application.ORDWebhookMapping{}, errors.Wrapf(err, "while loading tenant from context")
	}

	appTypeLbl, err := s.labelSvc.GetByKey(ctx, appTenant, model.ApplicationLabelableObject, appID, application.ApplicationTypeLabelKey)
	if err != nil {
		if !apperrors.IsNotFoundError(err) {
			return application.ORDWebhookMapping{}, errors.Wrapf(err, "while getting label %q for %s with id %q", application.ApplicationTypeLabelKey, model.ApplicationLabelableObject, appID)
		}

		return application.ORDWebhookMapping{}, nil
	}

	if appTypeLbl != nil {
		ordWebhookMapping = s.getMappingORDConfiguration(appTypeLbl.Value.(string))
	}

	return ordWebhookMapping, nil
}

func hashResources(docs Documents) (map[string]uint64, error) {
	resourceHashes := make(map[string]uint64)

	for _, doc := range docs {
		for _, apiInput := range doc.APIResources {
			normalizedAPIDef, err := normalizeAPIDefinition(apiInput)
			if err != nil {
				return nil, err
			}

			hash, err := HashObject(normalizedAPIDef)
			if err != nil {
				return nil, errors.Wrapf(err, "while hashing api definition with ORD ID: %s", str.PtrStrToStr(normalizedAPIDef.OrdID))
			}

			resourceHashes[str.PtrStrToStr(apiInput.OrdID)] = hash
		}

		for _, eventInput := range doc.EventResources {
			normalizedEventDef, err := normalizeEventDefinition(eventInput)
			if err != nil {
				return nil, err
			}

			hash, err := HashObject(normalizedEventDef)
			if err != nil {
				return nil, errors.Wrapf(err, "while hashing event definition with ORD ID: %s", str.PtrStrToStr(normalizedEventDef.OrdID))
			}

			resourceHashes[str.PtrStrToStr(eventInput.OrdID)] = hash
		}

		for _, entityTypeInput := range doc.EntityTypes {
			normalizedEntityType, err := normalizeEntityType(entityTypeInput)
			if err != nil {
				return nil, err
			}

			hash, err := HashObject(normalizedEntityType)
			if err != nil {
				return nil, errors.Wrapf(err, "while hashing entity type with ORD ID: %s", normalizedEntityType.OrdID)
			}

			resourceHashes[entityTypeInput.OrdID] = hash
		}

		for _, capabilityInput := range doc.Capabilities {
			normalizedCapabilities, err := normalizeCapability(capabilityInput)
			if err != nil {
				return nil, err
			}
			hash, err := HashObject(normalizedCapabilities)
			if err != nil {
				return nil, errors.Wrapf(err, "while hashing capability with ORD ID: %s", str.PtrStrToStr(normalizedCapabilities.OrdID))
			}

			resourceHashes[str.PtrStrToStr(capabilityInput.OrdID)] = hash
		}

		for _, integrationDependencyInput := range doc.IntegrationDependencies {
			normalizedIntegrationDependencies, err := normalizeIntegrationDependency(integrationDependencyInput)
			if err != nil {
				return nil, err
			}

			hash, err := HashObject(normalizedIntegrationDependencies)
			if err != nil {
				return nil, errors.Wrapf(err, "while hashing integration dependency with ORD ID: %s", str.PtrStrToStr(normalizedIntegrationDependencies.OrdID))
			}

			resourceHashes[str.PtrStrToStr(integrationDependencyInput.OrdID)] = hash
		}

		for _, packageInput := range doc.Packages {
			normalizedPkg, err := normalizePackage(packageInput)
			if err != nil {
				return nil, err
			}

			hash, err := HashObject(normalizedPkg)
			if err != nil {
				return nil, errors.Wrapf(err, "while hashing package with ORD ID: %s", normalizedPkg.OrdID)
			}

			resourceHashes[packageInput.OrdID] = hash
		}

		for _, bundleInput := range doc.ConsumptionBundles {
			normalizedBndl, err := normalizeBundle(bundleInput)
			if err != nil {
				return nil, err
			}

			hash, err := HashObject(normalizedBndl)
			if err != nil {
				return nil, errors.Wrapf(err, "while hashing bundle with ORD ID: %v", normalizedBndl.OrdID)
			}

			resourceHashes[str.PtrStrToStr(bundleInput.OrdID)] = hash
		}
	}

	return resourceHashes, nil
}

func bundleUpdateInputFromCreateInput(in model.BundleCreateInput) model.BundleUpdateInput {
	return model.BundleUpdateInput{
		Name:                           in.Name,
		Description:                    in.Description,
		InstanceAuthRequestInputSchema: in.InstanceAuthRequestInputSchema,
		DefaultInstanceAuth:            in.DefaultInstanceAuth,
		OrdID:                          in.OrdID,
		ShortDescription:               in.ShortDescription,
		Links:                          in.Links,
		Labels:                         in.Labels,
		DocumentationLabels:            in.DocumentationLabels,
		CredentialExchangeStrategies:   in.CredentialExchangeStrategies,
		CorrelationIDs:                 in.CorrelationIDs,
	}
}

func equalStrings(first, second *string) bool {
	return first != nil && second != nil && *first == *second
}

func searchInSlice(length int, f func(i int) bool) (int, bool) {
	for i := 0; i < length; i++ {
		if f(i) {
			return i, true
		}
	}
	return -1, false
}

func appendFetchRequests(fetchRequestsSlices ...[]*processor.OrdFetchRequest) []*processor.OrdFetchRequest {
	result := make([]*processor.OrdFetchRequest, 0)
	for _, frSlice := range fetchRequestsSlices {
		result = append(result, frSlice...)
	}

	return result
}

func addFieldToLogger(ctx context.Context, fieldName, fieldValue string) context.Context {
	logger := log.LoggerFromContext(ctx)
	logger = logger.WithField(fieldName, fieldValue)
	return log.ContextWithLogger(ctx, logger)
}

func createWebhookInput(credentialExchangeStrategyJSON gjson.Result, tenantMappingData CredentialExchangeStrategyTenantMapping) *graphql.WebhookInput {
	inputMode := graphql.WebhookMode(tenantMappingData.Mode)
	return &graphql.WebhookInput{
		URL: str.Ptr(credentialExchangeStrategyJSON.Get(callbackURLProperty).String()),
		Auth: &graphql.AuthInput{
			AccessStrategy: str.Ptr(string(accessstrategy.CMPmTLSAccessStrategy)),
		},
		Mode:    &inputMode,
		Version: str.Ptr(tenantMappingData.Version),
	}
}

func isWebhookDataEqual(tenantMappingRelatedWebhooksFromDB, enrichedWhModels []*model.Webhook) (bool, error) {
	appWhsFromDBMarshaled, err := json.Marshal(tenantMappingRelatedWebhooksFromDB)
	if err != nil {
		return false, errors.Wrapf(err, "while marshalling webhooks from DB")
	}

	appWhsFromDBHash, err := HashObject(string(appWhsFromDBMarshaled))
	if err != nil {
		return false, errors.Wrapf(err, "while hashing webhooks from DB")
	}

	enrichedWhsMarshaled, err := json.Marshal(enrichedWhModels)
	if err != nil {
		return false, errors.Wrapf(err, "while marshalling webhooks from DB")
	}

	enrichedHash, err := HashObject(string(enrichedWhsMarshaled))
	if err != nil {
		return false, errors.Wrapf(err, "while hashing webhooks from ORD document")
	}

	if strconv.FormatUint(appWhsFromDBHash, 10) == strconv.FormatUint(enrichedHash, 10) {
		return true, nil
	}

	return false, nil
}

func (s *Service) saveLowestOwnerForAppToContextInTx(ctx context.Context, appID string) (context.Context, error) {
	tx, err := s.transact.Begin()
	if err != nil {
		return nil, err
	}
	defer s.transact.RollbackUnlessCommitted(ctx, tx)

	ctx = persistence.SaveToContext(ctx, tx)
	ctx, err = s.saveLowestOwnerForAppToContext(ctx, appID)
	if err != nil {
		return nil, err
	}

	return ctx, tx.Commit()
}<|MERGE_RESOLUTION|>--- conflicted
+++ resolved
@@ -461,11 +461,8 @@
 
 		fetchRequests := appendFetchRequests(apiFetchRequests, eventFetchRequests, capabilitiesFetchRequests)
 		log.C(ctx).Infof("Starting deleting tombstoned resources for %s with id: %q", resource.Type, resource.ID)
-<<<<<<< HEAD
-		fetchRequests, err = s.deleteTombstonedResources(ctx, resourceToAggregate.Type, vendorsFromDB, productsFromDB, packagesFromDB, bundlesFromDB, apisFromDB, eventsFromDB, entityTypesFromDB, capabilitiesFromDB, integrationDependenciesFromDB, dataProductsFromDB, tombstonesFromDB, fetchRequests)
-=======
-		fetchRequests, err = s.tombstonedResourcesDeleter.Delete(ctx, resourceToAggregate.Type, vendorsFromDB, productsFromDB, packagesFromDB, bundlesFromDB, apisFromDB, eventsFromDB, entityTypesFromDB, capabilitiesFromDB, integrationDependenciesFromDB, tombstonesFromDB, fetchRequests)
->>>>>>> b3ae91d0
+		
+    fetchRequests, err = s.tombstonedResourcesDeleter.Delete(ctx, resourceToAggregate.Type, vendorsFromDB, productsFromDB, packagesFromDB, bundlesFromDB, apisFromDB, eventsFromDB, entityTypesFromDB, capabilitiesFromDB, integrationDependenciesFromDB, dataProductsFromDB, tombstonesFromDB, fetchRequests)
 		if err != nil {
 			return err
 		}
@@ -611,100 +608,6 @@
 	return s.fetchReqSvc.UpdateGlobal(ctx, result.fetchRequest)
 }
 
-<<<<<<< HEAD
-func (s *Service) deleteTombstonedResources(ctx context.Context, resourceType directorresource.Type, vendorsFromDB []*model.Vendor, productsFromDB []*model.Product, packagesFromDB []*model.Package, bundlesFromDB []*model.Bundle, apisFromDB []*model.APIDefinition, eventsFromDB []*model.EventDefinition, entityTypesFromDB []*model.EntityType, capabilitiesFromDB []*model.Capability, integrationDependenciesFromDB []*model.IntegrationDependency, dataProductsFromDB []*model.DataProduct, tombstonesFromDB []*model.Tombstone, fetchRequests []*ordFetchRequest) ([]*ordFetchRequest, error) {
-	tx, err := s.transact.Begin()
-	if err != nil {
-		return nil, err
-	}
-	defer s.transact.RollbackUnlessCommitted(ctx, tx)
-
-	ctx = persistence.SaveToContext(ctx, tx)
-
-	frIdxToExclude := make([]int, 0)
-	for _, ts := range tombstonesFromDB {
-		if i, found := searchInSlice(len(packagesFromDB), func(i int) bool {
-			return packagesFromDB[i].OrdID == ts.OrdID
-		}); found {
-			if err := s.packageSvc.Delete(ctx, resourceType, packagesFromDB[i].ID); err != nil {
-				return nil, errors.Wrapf(err, "error while deleting resource with ORD ID %q based on its tombstone", ts.OrdID)
-			}
-		}
-		if i, found := searchInSlice(len(apisFromDB), func(i int) bool {
-			return equalStrings(apisFromDB[i].OrdID, &ts.OrdID)
-		}); found {
-			if err := s.apiSvc.Delete(ctx, resourceType, apisFromDB[i].ID); err != nil {
-				return nil, errors.Wrapf(err, "error while deleting resource with ORD ID %q based on its tombstone", ts.OrdID)
-			}
-		}
-		if i, found := searchInSlice(len(eventsFromDB), func(i int) bool {
-			return equalStrings(eventsFromDB[i].OrdID, &ts.OrdID)
-		}); found {
-			if err := s.eventSvc.Delete(ctx, resourceType, eventsFromDB[i].ID); err != nil {
-				return nil, errors.Wrapf(err, "error while deleting resource with ORD ID %q based on its tombstone", ts.OrdID)
-			}
-		}
-		if i, found := searchInSlice(len(entityTypesFromDB), func(i int) bool {
-			return equalStrings(&entityTypesFromDB[i].OrdID, &ts.OrdID)
-		}); found {
-			if err := s.entityTypeSvc.Delete(ctx, resourceType, entityTypesFromDB[i].ID); err != nil {
-				return nil, errors.Wrapf(err, "error while deleting resource with ORD ID %q based on its tombstone", ts.OrdID)
-			}
-		}
-		if i, found := searchInSlice(len(capabilitiesFromDB), func(i int) bool {
-			return equalStrings(capabilitiesFromDB[i].OrdID, &ts.OrdID)
-		}); found {
-			if err := s.capabilitySvc.Delete(ctx, resourceType, capabilitiesFromDB[i].ID); err != nil {
-				return nil, errors.Wrapf(err, "error while deleting resource with ORD ID %q based on its tombstone", ts.OrdID)
-			}
-		}
-		if i, found := searchInSlice(len(integrationDependenciesFromDB), func(i int) bool {
-			return equalStrings(integrationDependenciesFromDB[i].OrdID, &ts.OrdID)
-		}); found {
-			if err := s.integrationDependencySvc.Delete(ctx, resourceType, integrationDependenciesFromDB[i].ID); err != nil {
-				return nil, errors.Wrapf(err, "error while deleting resource with ORD ID %q based on its tombstone", ts.OrdID)
-			}
-		}
-		if i, found := searchInSlice(len(dataProductsFromDB), func(i int) bool {
-			return equalStrings(dataProductsFromDB[i].OrdID, &ts.OrdID)
-		}); found {
-			if err := s.dataProductSvc.Delete(ctx, resourceType, dataProductsFromDB[i].ID); err != nil {
-				return nil, errors.Wrapf(err, "error while deleting resource with ORD ID %q based on its tombstone", ts.OrdID)
-			}
-		}
-		if i, found := searchInSlice(len(bundlesFromDB), func(i int) bool {
-			return equalStrings(bundlesFromDB[i].OrdID, &ts.OrdID)
-		}); found {
-			if err := s.bundleSvc.Delete(ctx, resourceType, bundlesFromDB[i].ID); err != nil {
-				return nil, errors.Wrapf(err, "error while deleting resource with ORD ID %q based on its tombstone", ts.OrdID)
-			}
-		}
-		if i, found := searchInSlice(len(vendorsFromDB), func(i int) bool {
-			return vendorsFromDB[i].OrdID == ts.OrdID
-		}); found {
-			if err := s.vendorSvc.Delete(ctx, resourceType, vendorsFromDB[i].ID); err != nil {
-				return nil, errors.Wrapf(err, "error while deleting resource with ORD ID %q based on its tombstone", ts.OrdID)
-			}
-		}
-		if i, found := searchInSlice(len(productsFromDB), func(i int) bool {
-			return productsFromDB[i].OrdID == ts.OrdID
-		}); found {
-			if err := s.productSvc.Delete(ctx, resourceType, productsFromDB[i].ID); err != nil {
-				return nil, errors.Wrapf(err, "error while deleting resource with ORD ID %q based on its tombstone", ts.OrdID)
-			}
-		}
-		for i := range fetchRequests {
-			if equalStrings(&fetchRequests[i].refObjectOrdID, &ts.OrdID) {
-				frIdxToExclude = append(frIdxToExclude, i)
-			}
-		}
-	}
-
-	return excludeUnnecessaryFetchRequests(fetchRequests, frIdxToExclude), tx.Commit()
-}
-
-=======
->>>>>>> b3ae91d0
 func (s *Service) processDescribedSystemVersions(ctx context.Context, resource Resource, documents Documents) ([]*model.ApplicationTemplateVersion, error) {
 	appTemplateID := resource.ID
 	if resource.Type == directorresource.Application && resource.ParentID != nil {
