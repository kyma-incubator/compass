package ord

import (
	"context"
	"encoding/json"
	"strconv"
	"strings"
	"sync"
	"time"

	"github.com/kyma-incubator/compass/components/director/internal/domain/application"
	operationsmanager "github.com/kyma-incubator/compass/components/director/internal/operations_manager"
	requestobject "github.com/kyma-incubator/compass/components/director/pkg/webhook"

	"dario.cat/mergo"
	"github.com/kyma-incubator/compass/components/director/pkg/apperrors"

	"github.com/kyma-incubator/compass/components/director/pkg/accessstrategy"
	"github.com/kyma-incubator/compass/components/director/pkg/graphql"

	"github.com/kyma-incubator/compass/components/director/internal/metrics"
	directorresource "github.com/kyma-incubator/compass/components/director/pkg/resource"

	"github.com/kyma-incubator/compass/components/director/pkg/str"

	"github.com/tidwall/gjson"

	"github.com/kyma-incubator/compass/components/director/internal/domain/tenant"
	"github.com/kyma-incubator/compass/components/director/internal/model"
	"github.com/kyma-incubator/compass/components/director/pkg/log"
	"github.com/kyma-incubator/compass/components/director/pkg/persistence"
	"github.com/pkg/errors"
)

const (
	// MultiErrorSeparator represents the separator for splitting multi error into slice of validation errors
	MultiErrorSeparator string = "* "
	// TenantMappingCustomTypeIdentifier represents an identifier for tenant mapping webhooks in Credential exchange strategies
	TenantMappingCustomTypeIdentifier = "sap.ucl:tenant-mapping"

	customTypeProperty  = "customType"
	callbackURLProperty = "callbackUrl"
)

// ServiceConfig contains configuration for the ORD aggregator service
type ServiceConfig struct {
	maxParallelSpecificationProcessors int

	credentialExchangeStrategyTenantMappings map[string]CredentialExchangeStrategyTenantMapping
}

// CredentialExchangeStrategyTenantMapping contains tenant mappings configuration
type CredentialExchangeStrategyTenantMapping struct {
	Mode    model.WebhookMode
	Version string
}

type ordFetchRequest struct {
	*model.FetchRequest
	refObjectOrdID string
}

type fetchRequestResult struct {
	fetchRequest *model.FetchRequest
	data         *string
	status       *model.FetchRequestStatus
}

// MetricsConfig is the ord aggregator configuration for pushing metrics to Prometheus
type MetricsConfig struct {
	PushEndpoint  string        `envconfig:"optional,APP_METRICS_PUSH_ENDPOINT"`
	ClientTimeout time.Duration `envconfig:"default=60s"`
	JobName       string        `envconfig:"default=compass-ord-aggregator"`
}

// NewServiceConfig creates new ServiceConfig from the supplied parameters
func NewServiceConfig(maxParallelSpecificationProcessors int, credentialExchangeStrategyTenantMappings map[string]CredentialExchangeStrategyTenantMapping) ServiceConfig {
	return ServiceConfig{
		maxParallelSpecificationProcessors:       maxParallelSpecificationProcessors,
		credentialExchangeStrategyTenantMappings: credentialExchangeStrategyTenantMappings,
	}
}

// Service consists of various resource services responsible for service-layer ORD operations.
type Service struct {
	config     ServiceConfig
	metricsCfg MetricsConfig

	transact persistence.Transactioner

	appSvc                ApplicationService
	webhookSvc            WebhookService
	bundleSvc             BundleService
	bundleReferenceSvc    BundleReferenceService
	apiSvc                APIService
	eventSvc              EventService
<<<<<<< HEAD
	entityTypeSvc         EntityTypeService
=======
	capabilitySvc         CapabilityService
>>>>>>> 2dd64966
	specSvc               SpecService
	fetchReqSvc           FetchRequestService
	packageSvc            PackageService
	productSvc            ProductService
	vendorSvc             VendorService
	tombstoneProcessor    TombstoneProcessor
	entityTypeProcessor   EntityTypeProcessor
	tenantSvc             TenantService
	appTemplateVersionSvc ApplicationTemplateVersionService
	appTemplateSvc        ApplicationTemplateService
	labelSvc              LabelService
	opSvc                 operationsmanager.OperationService

	ordWebhookMapping []application.ORDWebhookMapping

	webhookConverter WebhookConverter

	globalRegistrySvc GlobalRegistryService
	ordClient         Client
}

// NewAggregatorService returns a new object responsible for service-layer ORD operations.
<<<<<<< HEAD
func NewAggregatorService(config ServiceConfig, metricsCfg MetricsConfig, transact persistence.Transactioner, appSvc ApplicationService, webhookSvc WebhookService, bundleSvc BundleService, bundleReferenceSvc BundleReferenceService, apiSvc APIService, eventSvc EventService, entityTypeSvc EntityTypeService, entityTypeProcessor EntityTypeProcessor, specSvc SpecService, fetchReqSvc FetchRequestService, packageSvc PackageService, productSvc ProductService, vendorSvc VendorService, tombstoneProcessor TombstoneProcessor, tenantSvc TenantService, globalRegistrySvc GlobalRegistryService, client Client, webhookConverter WebhookConverter, appTemplateVersionSvc ApplicationTemplateVersionService, appTemplateSvc ApplicationTemplateService, labelService LabelService, ordWebhookMapping []application.ORDWebhookMapping, opSvc operationsmanager.OperationService) *Service {
=======
func NewAggregatorService(config ServiceConfig, metricsCfg MetricsConfig, transact persistence.Transactioner, appSvc ApplicationService, webhookSvc WebhookService, bundleSvc BundleService, bundleReferenceSvc BundleReferenceService, apiSvc APIService, eventSvc EventService, capabilitySvc CapabilityService, specSvc SpecService, fetchReqSvc FetchRequestService, packageSvc PackageService, productSvc ProductService, vendorSvc VendorService, tombstoneProcessor TombstoneProcessor, tenantSvc TenantService, globalRegistrySvc GlobalRegistryService, client Client, webhookConverter WebhookConverter, appTemplateVersionSvc ApplicationTemplateVersionService, appTemplateSvc ApplicationTemplateService, labelService LabelService, ordWebhookMapping []application.ORDWebhookMapping, opSvc operationsmanager.OperationService) *Service {
>>>>>>> 2dd64966
	return &Service{
		config:                config,
		metricsCfg:            metricsCfg,
		transact:              transact,
		appSvc:                appSvc,
		webhookSvc:            webhookSvc,
		bundleSvc:             bundleSvc,
		bundleReferenceSvc:    bundleReferenceSvc,
		apiSvc:                apiSvc,
		eventSvc:              eventSvc,
<<<<<<< HEAD
		entityTypeSvc:         entityTypeSvc,
		entityTypeProcessor:   entityTypeProcessor,
=======
		capabilitySvc:         capabilitySvc,
>>>>>>> 2dd64966
		specSvc:               specSvc,
		fetchReqSvc:           fetchReqSvc,
		packageSvc:            packageSvc,
		productSvc:            productSvc,
		vendorSvc:             vendorSvc,
		tombstoneProcessor:    tombstoneProcessor,
		tenantSvc:             tenantSvc,
		globalRegistrySvc:     globalRegistrySvc,
		ordClient:             client,
		webhookConverter:      webhookConverter,
		appTemplateVersionSvc: appTemplateVersionSvc,
		appTemplateSvc:        appTemplateSvc,
		labelSvc:              labelService,
		ordWebhookMapping:     ordWebhookMapping,
		opSvc:                 opSvc,
	}
}

// ProcessApplication performs resync of ORD information provided via ORD documents for an applications
func (s *Service) ProcessApplication(ctx context.Context, appID string) error {
	ctx, err := s.saveLowestOwnerForAppToContextInTx(ctx, appID)
	if err != nil {
		return err
	}

	webhooks, err := s.getWebhooksForApplication(ctx, appID)
	if err != nil {
		return errors.Wrapf(err, "retrieving of webhooks for application with id %q failed", appID)
	}

	var globalResourcesOrdIDs map[string]bool
	globalResourcesLoaded := false

	for _, wh := range webhooks {
		if wh.Type == model.WebhookTypeOpenResourceDiscovery && wh.URL != nil {
			// lazy loading of global ORD resources on first need
			if !globalResourcesLoaded {
				log.C(ctx).Infof("Retrieving global ORD resources")
				globalResourcesOrdIDs = s.retrieveGlobalResources(ctx)
				globalResourcesLoaded = true
			}
			log.C(ctx).Infof("Process Webhook ID %s for Application with ID %s", wh.ID, appID)
			if err = s.processApplicationWebhook(ctx, wh, appID, globalResourcesOrdIDs); err != nil {
				return errors.Wrapf(err, "processing of ORD webhook for application with id %q failed", appID)
			}
		}
	}
	return nil
}

// ProcessAppInAppTemplateContext performs resync of ORD information provided via ORD documents for an applications in context of application template
func (s *Service) ProcessAppInAppTemplateContext(ctx context.Context, appTemplateID, appID string) error {
	var globalResourcesOrdIDs map[string]bool
	globalResourcesLoaded := false

	webhooks, err := s.getWebhooksForApplicationTemplate(ctx, appTemplateID)
	if err != nil {
		return errors.Wrapf(err, "while retrieving all webhooks for application template with id %q", appTemplateID)
	}

	for _, wh := range webhooks {
		if wh.Type == model.WebhookTypeOpenResourceDiscovery && wh.URL != nil {
			// lazy loading of global ORD resources on first need
			if !globalResourcesLoaded {
				log.C(ctx).Infof("Retrieving global ORD resources")
				globalResourcesOrdIDs = s.retrieveGlobalResources(ctx)
				globalResourcesLoaded = true
			}

			apps, err := s.getApplicationsForAppTemplate(ctx, appTemplateID)
			if err != nil {
				return errors.Wrapf(err, "retrieving of applications for application template with id %q failed", appTemplateID)
			}

			found := false
			for _, app := range apps {
				if app.ID == appID {
					found = true
					break
				}
			}
			if !found {
				return errors.Errorf("cannot find application with id %q for app template with id %q", appID, appTemplateID)
			}

			if err = s.processApplicationWebhook(ctx, wh, appID, globalResourcesOrdIDs); err != nil {
				return errors.Wrapf(err, "processing of ORD webhook for application with id %q failed", appID)
			}
		}
	}
	return nil
}

// ProcessApplicationTemplate performs resync of static ORD information for an application template
func (s *Service) ProcessApplicationTemplate(ctx context.Context, appTemplateID string) error {
	var globalResourcesOrdIDs map[string]bool
	globalResourcesLoaded := false

	webhooks, err := s.getWebhooksForApplicationTemplate(ctx, appTemplateID)
	if err != nil {
		return errors.Wrapf(err, "retrieving of webhooks for application template with id %q failed", appTemplateID)
	}

	for _, wh := range webhooks {
		if wh.Type == model.WebhookTypeOpenResourceDiscoveryStatic && wh.URL != nil {
			// lazy loading of global ORD resources on first need
			if !globalResourcesLoaded {
				log.C(ctx).Infof("Retrieving global ORD resources")
				globalResourcesOrdIDs = s.retrieveGlobalResources(ctx)
				globalResourcesLoaded = true
			}

			log.C(ctx).Infof("Processing Webhook ID %s for Application Tempalate with ID %s", wh.ID, appTemplateID)
			if err = s.processApplicationTemplateWebhook(ctx, wh, appTemplateID, globalResourcesOrdIDs); err != nil {
				return err
			}
		}
	}
	return nil
}

func (s *Service) retrieveGlobalResources(ctx context.Context) map[string]bool {
	globalResourcesOrdIDs, err := s.globalRegistrySvc.SyncGlobalResources(ctx)
	if err != nil {
		log.C(ctx).WithError(err).Errorf("Error while synchronizing global resources: %s. Proceeding with already existing global resources...", err)
		globalResourcesOrdIDs, err = s.globalRegistrySvc.ListGlobalResources(ctx)
		if err != nil {
			log.C(ctx).WithError(err).Errorf("Error while listing existing global resource: %s. Proceeding with empty globalResourceOrdIDs... Validation of Documents relying on global resources might fail.", err)
		}
	}

	if globalResourcesOrdIDs == nil {
		globalResourcesOrdIDs = make(map[string]bool)
	}
	return globalResourcesOrdIDs
}

func (s *Service) getWebhooksForApplicationTemplate(ctx context.Context, appTemplateID string) ([]*model.Webhook, error) {
	tx, err := s.transact.Begin()
	if err != nil {
		return nil, err
	}
	defer s.transact.RollbackUnlessCommitted(ctx, tx)

	ctx = persistence.SaveToContext(ctx, tx)
	webhooks, err := s.webhookSvc.ListForApplicationTemplate(ctx, appTemplateID)
	if err != nil {
		log.C(ctx).WithError(err).Errorf("error while fetching webhooks for application template with id %s", appTemplateID)
		return nil, err
	}

	if err := tx.Commit(); err != nil {
		return nil, err
	}

	return webhooks, nil
}

func (s *Service) getWebhooksForApplication(ctx context.Context, appID string) ([]*model.Webhook, error) {
	tx, err := s.transact.Begin()
	if err != nil {
		return nil, err
	}
	defer s.transact.RollbackUnlessCommitted(ctx, tx)

	ctx = persistence.SaveToContext(ctx, tx)
	webhooks, err := s.webhookSvc.ListForApplication(ctx, appID)
	if err != nil {
		log.C(ctx).WithError(err).Errorf("error while fetching webhooks for application with id %s", appID)
		return nil, err
	}

	if err := tx.Commit(); err != nil {
		return nil, err
	}

	return webhooks, nil
}

func (s *Service) processDocuments(ctx context.Context, resource Resource, webhookBaseURL, webhookBaseProxyURL string, ordRequestObject requestobject.OpenResourceDiscoveryWebhookRequestObject, documents Documents, globalResourcesOrdIDs map[string]bool, validationErrors *error) error {
	if _, err := s.processDescribedSystemVersions(ctx, resource, documents); err != nil {
		return err
	}

	resourcesFromDB, err := s.fetchResources(ctx, resource, documents)
	if err != nil {
		return err
	}

	resourceHashes, err := hashResources(documents)
	if err != nil {
		return err
	}

	validationResult := documents.Validate(webhookBaseURL, resourcesFromDB, resourceHashes, globalResourcesOrdIDs, s.config.credentialExchangeStrategyTenantMappings)
	if validationResult != nil {
		validationResult = &ORDDocumentValidationError{errors.Wrap(validationResult, "invalid documents")}
		*validationErrors = validationResult
	}

	if err := documents.Sanitize(webhookBaseURL, webhookBaseProxyURL); err != nil {
		return errors.Wrap(err, "while sanitizing ORD documents")
	}

	ordLocalID := s.getUniqueLocalTenantID(documents)
	if ordLocalID != "" && resource.LocalTenantID == nil {
		if err := s.appSvc.Update(ctx, resource.ID, model.ApplicationUpdateInput{LocalTenantID: str.Ptr(ordLocalID)}); err != nil {
			return err
		}
	}
	for _, doc := range documents {
		if resource.Type == directorresource.ApplicationTemplate && doc.DescribedSystemVersion == nil {
			continue
		}

		resourceToAggregate := Resource{
			ID:   resource.ID,
			Type: directorresource.Application,
		}

		if doc.DescribedSystemVersion != nil {
			applicationTemplateID := resource.ID
			if resource.Type == directorresource.Application && resource.ParentID != nil {
				applicationTemplateID = *resource.ParentID
			}

			appTemplateVersion, err := s.getApplicationTemplateVersionByAppTemplateIDAndVersionInTx(ctx, applicationTemplateID, doc.DescribedSystemVersion.Version)
			if err != nil {
				return err
			}

			resourceToAggregate = Resource{
				ID:   appTemplateVersion.ID,
				Type: directorresource.ApplicationTemplateVersion,
			}
		}

		log.C(ctx).Infof("Starting processing vendors for %s with id: %q", resource.Type, resource.ID)
		vendorsFromDB, err := s.processVendors(ctx, resourceToAggregate.Type, resourceToAggregate.ID, doc.Vendors)
		if err != nil {
			return err
		}
		log.C(ctx).Infof("Finished processing vendors for %s with id: %q", resource.Type, resource.ID)

		log.C(ctx).Infof("Starting processing products for %s with id: %q", resource.Type, resource.ID)
		productsFromDB, err := s.processProducts(ctx, resourceToAggregate.Type, resourceToAggregate.ID, doc.Products)
		if err != nil {
			return err
		}
		log.C(ctx).Infof("Finished processing products for %s with id: %q", resource.Type, resource.ID)

		log.C(ctx).Infof("Starting processing packages for %s with id: %q", resource.Type, resource.ID)
		packagesFromDB, err := s.processPackages(ctx, resourceToAggregate.Type, resourceToAggregate.ID, doc.Packages, resourceHashes)
		if err != nil {
			return err
		}
		log.C(ctx).Infof("Finished processing packages for %s with id: %q", resource.Type, resource.ID)

		log.C(ctx).Infof("Starting processing bundles for %s with id: %q", resource.Type, resource.ID)
		bundlesFromDB, err := s.processBundles(ctx, resourceToAggregate.Type, resourceToAggregate.ID, doc.ConsumptionBundles, resourceHashes)
		if err != nil {
			return err
		}
		log.C(ctx).Infof("Finished processing bundles for %s with id: %q", resource.Type, resource.ID)

		log.C(ctx).Infof("Starting processing apis for %s with id: %q", resource.Type, resource.ID)
		apisFromDB, apiFetchRequests, err := s.processAPIs(ctx, resourceToAggregate.Type, resourceToAggregate.ID, bundlesFromDB, packagesFromDB, doc.APIResources, resourceHashes)
		if err != nil {
			return err
		}
		log.C(ctx).Infof("Finished processing apis for %s with id: %q", resource.Type, resource.ID)

		log.C(ctx).Infof("Starting processing events for %s with id: %q", resource.Type, resource.ID)
		eventsFromDB, eventFetchRequests, err := s.processEvents(ctx, resourceToAggregate.Type, resourceToAggregate.ID, bundlesFromDB, packagesFromDB, doc.EventResources, resourceHashes)
		if err != nil {
			return err
		}
		log.C(ctx).Infof("Finished processing events for %s with id: %q", resource.Type, resource.ID)

<<<<<<< HEAD
		entityTypesFromDB, err := s.entityTypeProcessor.Process(ctx, resourceToAggregate.Type, resourceToAggregate.ID, packagesFromDB, doc.EntityTypes, resourceHashes)
		if err != nil {
			return err
		}

=======
		log.C(ctx).Infof("Starting processing capabilities for %s with id: %q", resource.Type, resource.ID)
		capabilitiesFromDB, capabilitiesFetchRequests, err := s.processCapabilities(ctx, resourceToAggregate.Type, resourceToAggregate.ID, packagesFromDB, doc.Capabilities, resourceHashes)
		if err != nil {
			return err
		}
		log.C(ctx).Infof("Finished processing capabilities for %s with id: %q", resource.Type, resource.ID)

		log.C(ctx).Infof("Starting processing tombstones for %s with id: %q", resource.Type, resource.ID)
>>>>>>> 2dd64966
		tombstonesFromDB, err := s.tombstoneProcessor.Process(ctx, resourceToAggregate.Type, resourceToAggregate.ID, doc.Tombstones)
		if err != nil {
			return err
		}
		log.C(ctx).Infof("Finished processing tombstones for %s with id: %q", resource.Type, resource.ID)

<<<<<<< HEAD
		fetchRequests := append(apiFetchRequests, eventFetchRequests...)
		fetchRequests, err = s.deleteTombstonedResources(ctx, resourceToAggregate.Type, vendorsFromDB, productsFromDB, packagesFromDB, bundlesFromDB, apisFromDB, eventsFromDB, entityTypesFromDB, tombstonesFromDB, fetchRequests)
=======
		fetchRequests := appendFetchRequests(apiFetchRequests, eventFetchRequests, capabilitiesFetchRequests)
		log.C(ctx).Infof("Starting deleting tombstoned resources for %s with id: %q", resource.Type, resource.ID)
		fetchRequests, err = s.deleteTombstonedResources(ctx, resourceToAggregate.Type, vendorsFromDB, productsFromDB, packagesFromDB, bundlesFromDB, apisFromDB, eventsFromDB, capabilitiesFromDB, tombstonesFromDB, fetchRequests)
>>>>>>> 2dd64966
		if err != nil {
			return err
		}
		log.C(ctx).Infof("Finished deleting tombstoned resources for %s with id: %q", resource.Type, resource.ID)

		log.C(ctx).Infof("Starting processing specs for %s with id: %q", resource.Type, resource.ID)
		if err := s.processSpecs(ctx, resourceToAggregate.Type, fetchRequests, ordRequestObject); err != nil {
			return err
		}
		log.C(ctx).Infof("Finished processing specs for %s with id: %q", resource.Type, resource.ID)
	}

	return nil
}

func (s *Service) processSpecs(ctx context.Context, resourceType directorresource.Type, ordFetchRequests []*ordFetchRequest, ordRequestObject requestobject.OpenResourceDiscoveryWebhookRequestObject) error {
	queue := make(chan *model.FetchRequest)

	workers := s.config.maxParallelSpecificationProcessors
	wg := &sync.WaitGroup{}
	wg.Add(workers)

	fetchReqMutex := sync.Mutex{}
	fetchRequestResults := make([]*fetchRequestResult, 0)
	log.C(ctx).Infof("Starting %d parallel specification processor workers to process %d fetch requests...", workers, len(ordFetchRequests))
	for i := 0; i < workers; i++ {
		go func() {
			defer wg.Done()

			for fetchRequest := range queue {
				fr := *fetchRequest
				ctx = addFieldToLogger(ctx, "fetch_request_id", fr.ID)
				log.C(ctx).Infof("Will attempt to execute spec fetch request for spec with id %q and spec entity type %q", fr.ObjectID, fr.ObjectType)
				data, status := s.fetchReqSvc.FetchSpec(ctx, &fr, ordRequestObject.Headers)
				log.C(ctx).Infof("Finished executing spec fetch request for spec with id %q and spec entity type %q with result: %s. Adding to result queue...", fr.ObjectID, fr.ObjectType, status.Condition)
				s.addFetchRequestResult(&fetchRequestResults, &fetchRequestResult{
					fetchRequest: &fr,
					data:         data,
					status:       status,
				}, &fetchReqMutex)
			}
		}()
	}

	for _, ordFetchRequest := range ordFetchRequests {
		queue <- ordFetchRequest.FetchRequest
	}
	close(queue)
	wg.Wait()

	if err := s.processFetchRequestResults(ctx, resourceType, fetchRequestResults); err != nil {
		errMsg := "error while processing fetch request results"
		log.C(ctx).WithError(err).Error(errMsg)
		return errors.Errorf(errMsg)
	} else {
		log.C(ctx).Info("Successfully processed fetch request results")
	}

	fetchRequestErrors := 0
	for _, fr := range fetchRequestResults {
		if fr.status.Condition == model.FetchRequestStatusConditionFailed {
			fetchRequestErrors += 1
		}
	}

	if fetchRequestErrors != 0 {
		return errors.Errorf("failed to process %d specification fetch requests", fetchRequestErrors)
	}

	return nil
}

func (s *Service) addFetchRequestResult(fetchReqResults *[]*fetchRequestResult, result *fetchRequestResult, mutex *sync.Mutex) {
	mutex.Lock()
	defer mutex.Unlock()
	*fetchReqResults = append(*fetchReqResults, result)
}

func (s *Service) processFetchRequestResults(ctx context.Context, resourceType directorresource.Type, results []*fetchRequestResult) error {
	tx, err := s.transact.Begin()
	if err != nil {
		log.C(ctx).WithError(err).Errorf("error while opening transaction to process fetch request results")
		return err
	}
	defer s.transact.RollbackUnlessCommitted(ctx, tx)
	ctx = persistence.SaveToContext(ctx, tx)

	for _, result := range results {
		if resourceType.IsTenantIgnorable() {
			err = s.processFetchRequestResultGlobal(ctx, result)
		} else {
			err = s.processFetchRequestResult(ctx, result)
		}
		if err != nil {
			return err
		}
	}

	return tx.Commit()
}

func (s *Service) processFetchRequestResult(ctx context.Context, result *fetchRequestResult) error {
	specReferenceType := model.APISpecReference
	switch result.fetchRequest.ObjectType {
	case model.EventSpecFetchRequestReference:
		specReferenceType = model.EventSpecReference
	case model.CapabilitySpecFetchRequestReference:
		specReferenceType = model.CapabilitySpecReference
	}

	if result.status.Condition == model.FetchRequestStatusConditionSucceeded {
		spec, err := s.specSvc.GetByID(ctx, result.fetchRequest.ObjectID, specReferenceType)
		if err != nil {
			return err
		}

		spec.Data = result.data

		if err = s.specSvc.UpdateSpecOnly(ctx, *spec); err != nil {
			return err
		}
	}

	result.fetchRequest.Status = result.status
	return s.fetchReqSvc.Update(ctx, result.fetchRequest)
}

func (s *Service) processFetchRequestResultGlobal(ctx context.Context, result *fetchRequestResult) error {
	if result.status.Condition == model.FetchRequestStatusConditionSucceeded {
		spec, err := s.specSvc.GetByIDGlobal(ctx, result.fetchRequest.ObjectID)
		if err != nil {
			return err
		}

		spec.Data = result.data

		if err = s.specSvc.UpdateSpecOnlyGlobal(ctx, *spec); err != nil {
			return err
		}
	}

	result.fetchRequest.Status = result.status
	return s.fetchReqSvc.UpdateGlobal(ctx, result.fetchRequest)
}

<<<<<<< HEAD
func (s *Service) deleteTombstonedResources(ctx context.Context, resourceType directorresource.Type, vendorsFromDB []*model.Vendor, productsFromDB []*model.Product, packagesFromDB []*model.Package, bundlesFromDB []*model.Bundle, apisFromDB []*model.APIDefinition, eventsFromDB []*model.EventDefinition, entityTypesFromDB []*model.EntityType, tombstonesFromDB []*model.Tombstone, fetchRequests []*ordFetchRequest) ([]*ordFetchRequest, error) {
=======
func (s *Service) deleteTombstonedResources(ctx context.Context, resourceType directorresource.Type, vendorsFromDB []*model.Vendor, productsFromDB []*model.Product, packagesFromDB []*model.Package, bundlesFromDB []*model.Bundle, apisFromDB []*model.APIDefinition, eventsFromDB []*model.EventDefinition, capabilitiesFromDB []*model.Capability, tombstonesFromDB []*model.Tombstone, fetchRequests []*ordFetchRequest) ([]*ordFetchRequest, error) {
>>>>>>> 2dd64966
	tx, err := s.transact.Begin()
	if err != nil {
		return nil, err
	}
	defer s.transact.RollbackUnlessCommitted(ctx, tx)

	ctx = persistence.SaveToContext(ctx, tx)

	frIdxToExclude := make([]int, 0)
	for _, ts := range tombstonesFromDB {
		if i, found := searchInSlice(len(packagesFromDB), func(i int) bool {
			return packagesFromDB[i].OrdID == ts.OrdID
		}); found {
			if err := s.packageSvc.Delete(ctx, resourceType, packagesFromDB[i].ID); err != nil {
				return nil, errors.Wrapf(err, "error while deleting resource with ORD ID %q based on its tombstone", ts.OrdID)
			}
		}
		if i, found := searchInSlice(len(apisFromDB), func(i int) bool {
			return equalStrings(apisFromDB[i].OrdID, &ts.OrdID)
		}); found {
			if err := s.apiSvc.Delete(ctx, resourceType, apisFromDB[i].ID); err != nil {
				return nil, errors.Wrapf(err, "error while deleting resource with ORD ID %q based on its tombstone", ts.OrdID)
			}
		}
		if i, found := searchInSlice(len(eventsFromDB), func(i int) bool {
			return equalStrings(eventsFromDB[i].OrdID, &ts.OrdID)
		}); found {
			if err := s.eventSvc.Delete(ctx, resourceType, eventsFromDB[i].ID); err != nil {
				return nil, errors.Wrapf(err, "error while deleting resource with ORD ID %q based on its tombstone", ts.OrdID)
			}
		}
<<<<<<< HEAD
		if i, found := searchInSlice(len(entityTypesFromDB), func(i int) bool {
			return equalStrings(&entityTypesFromDB[i].OrdID, &ts.OrdID)
		}); found {
			if err := s.entityTypeSvc.Delete(ctx, resourceType, eventsFromDB[i].ID); err != nil {
=======
		if i, found := searchInSlice(len(capabilitiesFromDB), func(i int) bool {
			return equalStrings(capabilitiesFromDB[i].OrdID, &ts.OrdID)
		}); found {
			if err := s.capabilitySvc.Delete(ctx, resourceType, capabilitiesFromDB[i].ID); err != nil {
>>>>>>> 2dd64966
				return nil, errors.Wrapf(err, "error while deleting resource with ORD ID %q based on its tombstone", ts.OrdID)
			}
		}
		if i, found := searchInSlice(len(bundlesFromDB), func(i int) bool {
			return equalStrings(bundlesFromDB[i].OrdID, &ts.OrdID)
		}); found {
			if err := s.bundleSvc.Delete(ctx, resourceType, bundlesFromDB[i].ID); err != nil {
				return nil, errors.Wrapf(err, "error while deleting resource with ORD ID %q based on its tombstone", ts.OrdID)
			}
		}
		if i, found := searchInSlice(len(vendorsFromDB), func(i int) bool {
			return vendorsFromDB[i].OrdID == ts.OrdID
		}); found {
			if err := s.vendorSvc.Delete(ctx, resourceType, vendorsFromDB[i].ID); err != nil {
				return nil, errors.Wrapf(err, "error while deleting resource with ORD ID %q based on its tombstone", ts.OrdID)
			}
		}
		if i, found := searchInSlice(len(productsFromDB), func(i int) bool {
			return productsFromDB[i].OrdID == ts.OrdID
		}); found {
			if err := s.productSvc.Delete(ctx, resourceType, productsFromDB[i].ID); err != nil {
				return nil, errors.Wrapf(err, "error while deleting resource with ORD ID %q based on its tombstone", ts.OrdID)
			}
		}
		for i := range fetchRequests {
			if equalStrings(&fetchRequests[i].refObjectOrdID, &ts.OrdID) {
				frIdxToExclude = append(frIdxToExclude, i)
			}
		}
	}

	return excludeUnnecessaryFetchRequests(fetchRequests, frIdxToExclude), tx.Commit()
}

func (s *Service) processDescribedSystemVersions(ctx context.Context, resource Resource, documents Documents) ([]*model.ApplicationTemplateVersion, error) {
	appTemplateID := resource.ID
	if resource.Type == directorresource.Application && resource.ParentID != nil {
		appTemplateID = *resource.ParentID
	}

	appTemplateVersions, err := s.listApplicationTemplateVersionByAppTemplateIDInTx(ctx, appTemplateID)
	if err != nil && !apperrors.IsNotFoundError(err) {
		return nil, err
	}

	for _, document := range documents {
		if document.DescribedSystemVersion == nil {
			continue
		}

		if err = s.resyncApplicationTemplateVersionInTx(ctx, appTemplateID, appTemplateVersions, document.DescribedSystemVersion); err != nil {
			return nil, err
		}
	}

	return s.listApplicationTemplateVersionByAppTemplateIDInTx(ctx, appTemplateID)
}

func (s *Service) listApplicationTemplateVersionByAppTemplateIDInTx(ctx context.Context, applicationTemplateID string) ([]*model.ApplicationTemplateVersion, error) {
	tx, err := s.transact.Begin()
	if err != nil {
		return nil, err
	}
	defer s.transact.RollbackUnlessCommitted(ctx, tx)
	ctx = persistence.SaveToContext(ctx, tx)

	appTemplateVersions, err := s.appTemplateVersionSvc.ListByAppTemplateID(ctx, applicationTemplateID)
	if err != nil {
		return nil, err
	}

	return appTemplateVersions, tx.Commit()
}

func (s *Service) getApplicationTemplateVersionByAppTemplateIDAndVersionInTx(ctx context.Context, applicationTemplateID, version string) (*model.ApplicationTemplateVersion, error) {
	tx, err := s.transact.Begin()
	if err != nil {
		return nil, err
	}
	defer s.transact.RollbackUnlessCommitted(ctx, tx)
	ctx = persistence.SaveToContext(ctx, tx)

	systemVersion, err := s.appTemplateVersionSvc.GetByAppTemplateIDAndVersion(ctx, applicationTemplateID, version)
	if err != nil {
		return nil, err
	}

	return systemVersion, tx.Commit()
}

func (s *Service) processVendors(ctx context.Context, resourceType directorresource.Type, resourceID string, vendors []*model.VendorInput) ([]*model.Vendor, error) {
	vendorsFromDB, err := s.listVendorsInTx(ctx, resourceType, resourceID)
	if err != nil {
		return nil, err
	}

	for _, vendor := range vendors {
		if err := s.resyncVendorInTx(ctx, resourceType, resourceID, vendorsFromDB, vendor); err != nil {
			return nil, err
		}
	}

	vendorsFromDB, err = s.listVendorsInTx(ctx, resourceType, resourceID)
	if err != nil {
		return nil, err
	}
	return vendorsFromDB, nil
}

func (s *Service) listVendorsInTx(ctx context.Context, resourceType directorresource.Type, resourceID string) ([]*model.Vendor, error) {
	tx, err := s.transact.Begin()
	if err != nil {
		return nil, err
	}
	defer s.transact.RollbackUnlessCommitted(ctx, tx)
	ctx = persistence.SaveToContext(ctx, tx)

	var vendorsFromDB []*model.Vendor
	switch resourceType {
	case directorresource.Application:
		vendorsFromDB, err = s.vendorSvc.ListByApplicationID(ctx, resourceID)
	case directorresource.ApplicationTemplateVersion:
		vendorsFromDB, err = s.vendorSvc.ListByApplicationTemplateVersionID(ctx, resourceID)
	}
	if err != nil {
		return nil, errors.Wrapf(err, "error while listing vendors for %s with id %q", resourceType, resourceID)
	}

	return vendorsFromDB, tx.Commit()
}

func (s *Service) resyncVendorInTx(ctx context.Context, resourceType directorresource.Type, resourceID string, vendorsFromDB []*model.Vendor, vendor *model.VendorInput) error {
	tx, err := s.transact.Begin()
	if err != nil {
		return err
	}
	defer s.transact.RollbackUnlessCommitted(ctx, tx)
	ctx = persistence.SaveToContext(ctx, tx)

	if err := s.resyncVendor(ctx, resourceType, resourceID, vendorsFromDB, *vendor); err != nil {
		return errors.Wrapf(err, "error while resyncing vendor with ORD ID %q", vendor.OrdID)
	}
	return tx.Commit()
}

func (s *Service) resyncApplicationTemplateVersionInTx(ctx context.Context, appTemplateID string, appTemplateVersionsFromDB []*model.ApplicationTemplateVersion, appTemplateVersion *model.ApplicationTemplateVersionInput) error {
	tx, err := s.transact.Begin()
	if err != nil {
		return err
	}
	defer s.transact.RollbackUnlessCommitted(ctx, tx)
	ctx = persistence.SaveToContext(ctx, tx)

	if err = s.resyncAppTemplateVersion(ctx, appTemplateID, appTemplateVersionsFromDB, appTemplateVersion); err != nil {
		return errors.Wrapf(err, "error while resyncing App Template Version for App template %q", appTemplateID)
	}
	return tx.Commit()
}

func (s *Service) processProducts(ctx context.Context, resourceType directorresource.Type, resourceID string, products []*model.ProductInput) ([]*model.Product, error) {
	productsFromDB, err := s.listProductsInTx(ctx, resourceType, resourceID)
	if err != nil {
		return nil, err
	}

	for _, product := range products {
		if err := s.resyncProductInTx(ctx, resourceType, resourceID, productsFromDB, product); err != nil {
			return nil, err
		}
	}

	productsFromDB, err = s.listProductsInTx(ctx, resourceType, resourceID)
	if err != nil {
		return nil, err
	}
	return productsFromDB, nil
}

func (s *Service) listProductsInTx(ctx context.Context, resourceType directorresource.Type, resourceID string) ([]*model.Product, error) {
	tx, err := s.transact.Begin()
	if err != nil {
		return nil, err
	}
	defer s.transact.RollbackUnlessCommitted(ctx, tx)
	ctx = persistence.SaveToContext(ctx, tx)

	var productsFromDB []*model.Product
	switch resourceType {
	case directorresource.Application:
		productsFromDB, err = s.productSvc.ListByApplicationID(ctx, resourceID)
	case directorresource.ApplicationTemplateVersion:
		productsFromDB, err = s.productSvc.ListByApplicationTemplateVersionID(ctx, resourceID)
	}
	if err != nil {
		return nil, errors.Wrapf(err, "error while listing products for %s with id %q", resourceType, resourceID)
	}

	return productsFromDB, tx.Commit()
}

func (s *Service) resyncProductInTx(ctx context.Context, resourceType directorresource.Type, resourceID string, productsFromDB []*model.Product, product *model.ProductInput) error {
	tx, err := s.transact.Begin()
	if err != nil {
		return err
	}
	defer s.transact.RollbackUnlessCommitted(ctx, tx)
	ctx = persistence.SaveToContext(ctx, tx)

	if err := s.resyncProduct(ctx, resourceType, resourceID, productsFromDB, *product); err != nil {
		return errors.Wrapf(err, "error while resyncing product with ORD ID %q", product.OrdID)
	}
	return tx.Commit()
}

func (s *Service) processPackages(ctx context.Context, resourceType directorresource.Type, resourceID string, packages []*model.PackageInput, resourceHashes map[string]uint64) ([]*model.Package, error) {
	packagesFromDB, err := s.listPackagesInTx(ctx, resourceType, resourceID)
	if err != nil {
		return nil, err
	}

	for _, pkg := range packages {
		pkgHash := resourceHashes[pkg.OrdID]
		if err := s.resyncPackageInTx(ctx, resourceType, resourceID, packagesFromDB, pkg, pkgHash); err != nil {
			return nil, err
		}
	}

	packagesFromDB, err = s.listPackagesInTx(ctx, resourceType, resourceID)
	if err != nil {
		return nil, err
	}
	return packagesFromDB, nil
}

func (s *Service) listPackagesInTx(ctx context.Context, resourceType directorresource.Type, resourceID string) ([]*model.Package, error) {
	tx, err := s.transact.Begin()
	if err != nil {
		return nil, err
	}
	defer s.transact.RollbackUnlessCommitted(ctx, tx)
	ctx = persistence.SaveToContext(ctx, tx)

	var packagesFromDB []*model.Package
	switch resourceType {
	case directorresource.Application:
		packagesFromDB, err = s.packageSvc.ListByApplicationID(ctx, resourceID)
	case directorresource.ApplicationTemplateVersion:
		packagesFromDB, err = s.packageSvc.ListByApplicationTemplateVersionID(ctx, resourceID)
	}
	if err != nil {
		return nil, errors.Wrapf(err, "error while listing packages for %s with id %q", resourceType, resourceID)
	}

	return packagesFromDB, tx.Commit()
}

func (s *Service) resyncPackageInTx(ctx context.Context, resourceType directorresource.Type, resourceID string, packagesFromDB []*model.Package, pkg *model.PackageInput, pkgHash uint64) error {
	tx, err := s.transact.Begin()
	if err != nil {
		return err
	}
	defer s.transact.RollbackUnlessCommitted(ctx, tx)
	ctx = persistence.SaveToContext(ctx, tx)

	if err := s.resyncPackage(ctx, resourceType, resourceID, packagesFromDB, *pkg, pkgHash); err != nil {
		return errors.Wrapf(err, "error while resyncing package with ORD ID %q", pkg.OrdID)
	}
	return tx.Commit()
}

func (s *Service) processBundles(ctx context.Context, resourceType directorresource.Type, resourceID string, bundles []*model.BundleCreateInput, resourceHashes map[string]uint64) ([]*model.Bundle, error) {
	bundlesFromDB, err := s.listBundlesInTx(ctx, resourceType, resourceID)
	if err != nil {
		return nil, err
	}

	credentialExchangeStrategyHashCurrent := uint64(0)
	var credentialExchangeStrategyJSON gjson.Result
	for _, bndl := range bundles {
		bndlHash := resourceHashes[str.PtrStrToStr(bndl.OrdID)]
		if err := s.resyncBundleInTx(ctx, resourceType, resourceID, bundlesFromDB, bndl, bndlHash); err != nil {
			return nil, err
		}

		credentialExchangeStrategies, err := bndl.CredentialExchangeStrategies.MarshalJSON()
		if err != nil {
			return nil, errors.Wrapf(err, "while marshalling credential exchange strategies for %s with ID %s", resourceType, resourceID)
		}

		for _, credentialExchangeStrategy := range gjson.ParseBytes(credentialExchangeStrategies).Array() {
			customType := credentialExchangeStrategy.Get(customTypeProperty).String()
			isTenantMappingType := strings.Contains(customType, TenantMappingCustomTypeIdentifier)

			if !isTenantMappingType {
				continue
			}

			currentHash, err := HashObject(credentialExchangeStrategy)
			if err != nil {
				return nil, errors.Wrapf(err, "while hasing credential exchange strategy for application with ID %s", resourceID)
			}

			if credentialExchangeStrategyHashCurrent != 0 && currentHash != credentialExchangeStrategyHashCurrent {
				return nil, errors.Errorf("There are differences in the Credential Exchange Strategies for Tenant Mappings for application with ID %s. They should be the same.", resourceID)
			}

			credentialExchangeStrategyHashCurrent = currentHash
			credentialExchangeStrategyJSON = credentialExchangeStrategy
		}
	}

	if err = s.resyncTenantMappingWebhooksInTx(ctx, credentialExchangeStrategyJSON, resourceID); err != nil {
		return nil, err
	}

	bundlesFromDB, err = s.listBundlesInTx(ctx, resourceType, resourceID)
	if err != nil {
		return nil, err
	}

	return bundlesFromDB, nil
}

func (s *Service) listBundlesInTx(ctx context.Context, resourceType directorresource.Type, resourceID string) ([]*model.Bundle, error) {
	tx, err := s.transact.Begin()
	if err != nil {
		return nil, err
	}
	defer s.transact.RollbackUnlessCommitted(ctx, tx)
	ctx = persistence.SaveToContext(ctx, tx)

	var bundlesFromDB []*model.Bundle
	switch resourceType {
	case directorresource.Application:
		bundlesFromDB, err = s.bundleSvc.ListByApplicationIDNoPaging(ctx, resourceID)
	case directorresource.ApplicationTemplateVersion:
		bundlesFromDB, err = s.bundleSvc.ListByApplicationTemplateVersionIDNoPaging(ctx, resourceID)
	}
	if err != nil {
		return nil, errors.Wrapf(err, "error while listing bundles for %s with id %q", resourceType, resourceID)
	}

	return bundlesFromDB, tx.Commit()
}

func (s *Service) resyncBundleInTx(ctx context.Context, resourceType directorresource.Type, resourceID string, bundlesFromDB []*model.Bundle, bundle *model.BundleCreateInput, bndlHash uint64) error {
	tx, err := s.transact.Begin()
	if err != nil {
		return err
	}
	defer s.transact.RollbackUnlessCommitted(ctx, tx)
	ctx = persistence.SaveToContext(ctx, tx)

	if err := s.resyncBundle(ctx, resourceType, resourceID, bundlesFromDB, *bundle, bndlHash); err != nil {
		return errors.Wrapf(err, "error while resyncing bundle with ORD ID %q", *bundle.OrdID)
	}
	return tx.Commit()
}

func (s *Service) resyncTenantMappingWebhooksInTx(ctx context.Context, credentialExchangeStrategyJSON gjson.Result, appID string) error {
	if !credentialExchangeStrategyJSON.IsObject() {
		log.C(ctx).Debugf("There are no tenant mappings to resync")
		return nil
	}

	tenantMappingData, err := s.getTenantMappingData(credentialExchangeStrategyJSON, appID)
	if err != nil {
		return err
	}

	log.C(ctx).Infof("Enriching tenant mapping webhooks for application with ID %s", appID)

	enrichedWebhooks, err := s.webhookSvc.EnrichWebhooksWithTenantMappingWebhooks([]*graphql.WebhookInput{createWebhookInput(credentialExchangeStrategyJSON, tenantMappingData)})
	if err != nil {
		return errors.Wrapf(err, "while enriching webhooks with tenant mapping webhooks for application with ID %s", appID)
	}

	ctxWithoutTenant := context.Background()
	tx, err := s.transact.Begin()
	if err != nil {
		return err
	}
	defer s.transact.RollbackUnlessCommitted(ctxWithoutTenant, tx)

	ctxWithoutTenant = persistence.SaveToContext(ctxWithoutTenant, tx)
	ctxWithoutTenant = tenant.SaveToContext(ctxWithoutTenant, "", "")

	appWebhooksFromDB, err := s.webhookSvc.ListForApplicationGlobal(ctxWithoutTenant, appID)
	if err != nil {
		return errors.Wrapf(err, "while listing webhooks from application with ID %s", appID)
	}

	tenantMappingRelatedWebhooksFromDB, enrichedWhModels, enrichedWhModelInputs, err := s.processEnrichedWebhooks(enrichedWebhooks, appWebhooksFromDB)
	if err != nil {
		return err
	}

	isEqual, err := isWebhookDataEqual(tenantMappingRelatedWebhooksFromDB, enrichedWhModels)
	if err != nil {
		return err
	}

	if isEqual {
		log.C(ctxWithoutTenant).Infof("There are no differences in tenant mapping webhooks from the DB and the ORD document")
		return tx.Commit()
	}

	log.C(ctxWithoutTenant).Infof("There are differences in tenant mapping webhooks from the DB and the ORD document. Continuing the sync.")

	if err := s.deleteWebhooks(ctxWithoutTenant, tenantMappingRelatedWebhooksFromDB, appID); err != nil {
		return err
	}

	if err := s.createWebhooks(ctxWithoutTenant, enrichedWhModelInputs, appID); err != nil {
		return err
	}

	return tx.Commit()
}

func (s *Service) deleteWebhooks(ctx context.Context, webhooks []*model.Webhook, appID string) error {
	for _, webhook := range webhooks {
		log.C(ctx).Infof("Deleting webhook with ID %s for application %s", webhook.ID, appID)
		if err := s.webhookSvc.Delete(ctx, webhook.ID, webhook.ObjectType); err != nil {
			log.C(ctx).Errorf("error while deleting webhook with ID %s", webhook.ID)
			return errors.Wrapf(err, "while deleting webhook with ID %s", webhook.ID)
		}
	}

	return nil
}

func (s *Service) createWebhooks(ctx context.Context, webhooks []*model.WebhookInput, appID string) error {
	for _, webhook := range webhooks {
		log.C(ctx).Infof("Creating webhook with type %s for application %s", webhook.Type, appID)
		if _, err := s.webhookSvc.Create(ctx, appID, *webhook, model.ApplicationWebhookReference); err != nil {
			log.C(ctx).Errorf("error while creating webhook for app %s with type %s", appID, webhook.Type)
			return errors.Wrapf(err, "error while creating webhook for app %s with type %s", appID, webhook.Type)
		}
	}

	return nil
}

func (s *Service) getTenantMappingData(credentialExchangeStrategyJSON gjson.Result, appID string) (CredentialExchangeStrategyTenantMapping, error) {
	tenantMappingType := credentialExchangeStrategyJSON.Get(customTypeProperty).String()
	tenantMappingData, ok := s.config.credentialExchangeStrategyTenantMappings[tenantMappingType]
	if !ok {
		return CredentialExchangeStrategyTenantMapping{}, errors.Errorf("Credential Exchange Strategy has invalid %s value: %s for application with ID %s", customTypeProperty, tenantMappingType, appID)
	}
	return tenantMappingData, nil
}

func (s *Service) processEnrichedWebhooks(enrichedWebhooks []*graphql.WebhookInput, webhooksFromDB []*model.Webhook) ([]*model.Webhook, []*model.Webhook, []*model.WebhookInput, error) {
	tenantMappingRelatedWebhooksFromDB := make([]*model.Webhook, 0)
	enrichedWebhookModels := make([]*model.Webhook, 0)
	enrichedWebhookModelInputs := make([]*model.WebhookInput, 0)

	for _, wh := range enrichedWebhooks {
		convertedIn, err := s.webhookConverter.InputFromGraphQL(wh)
		if err != nil {
			return nil, nil, nil, errors.Wrap(err, "while converting the WebhookInput")
		}

		enrichedWebhookModelInputs = append(enrichedWebhookModelInputs, convertedIn)

		webhookModel := convertedIn.ToWebhook("", "", "")

		for _, webhookFromDB := range webhooksFromDB {
			if webhookFromDB.Type == convertedIn.Type {
				webhookModel.ID = webhookFromDB.ID
				webhookModel.ObjectType = webhookFromDB.ObjectType
				webhookModel.ObjectID = webhookFromDB.ObjectID
				webhookModel.CreatedAt = webhookFromDB.CreatedAt

				tenantMappingRelatedWebhooksFromDB = append(tenantMappingRelatedWebhooksFromDB, webhookFromDB)
				break
			}
		}

		enrichedWebhookModels = append(enrichedWebhookModels, webhookModel)
	}

	return tenantMappingRelatedWebhooksFromDB, enrichedWebhookModels, enrichedWebhookModelInputs, nil
}

func (s *Service) processAPIs(ctx context.Context, resourceType directorresource.Type, resourceID string, bundlesFromDB []*model.Bundle, packagesFromDB []*model.Package, apis []*model.APIDefinitionInput, resourceHashes map[string]uint64) ([]*model.APIDefinition, []*ordFetchRequest, error) {
	apisFromDB, err := s.listAPIsInTx(ctx, resourceType, resourceID)
	if err != nil {
		return nil, nil, err
	}

	fetchRequests := make([]*ordFetchRequest, 0)
	for _, api := range apis {
		apiHash := resourceHashes[str.PtrStrToStr(api.OrdID)]
		apiFetchRequests, err := s.resyncAPIInTx(ctx, resourceType, resourceID, apisFromDB, bundlesFromDB, packagesFromDB, api, apiHash)
		if err != nil {
			return nil, nil, err
		}

		for i := range apiFetchRequests {
			fetchRequests = append(fetchRequests, &ordFetchRequest{
				FetchRequest:   apiFetchRequests[i],
				refObjectOrdID: *api.OrdID,
			})
		}
	}

	apisFromDB, err = s.listAPIsInTx(ctx, resourceType, resourceID)
	if err != nil {
		return nil, nil, err
	}
	return apisFromDB, fetchRequests, nil
}

func (s *Service) listAPIsInTx(ctx context.Context, resourceType directorresource.Type, resourceID string) ([]*model.APIDefinition, error) {
	tx, err := s.transact.Begin()
	if err != nil {
		return nil, err
	}
	defer s.transact.RollbackUnlessCommitted(ctx, tx)
	ctx = persistence.SaveToContext(ctx, tx)

	var apisFromDB []*model.APIDefinition

	switch resourceType {
	case directorresource.Application:
		apisFromDB, err = s.apiSvc.ListByApplicationID(ctx, resourceID)
	case directorresource.ApplicationTemplateVersion:
		apisFromDB, err = s.apiSvc.ListByApplicationTemplateVersionID(ctx, resourceID)
	}
	if err != nil {
		return nil, errors.Wrapf(err, "error while listing apis for %s with id %q", resourceType, resourceID)
	}

	return apisFromDB, tx.Commit()
}

func (s *Service) resyncAPIInTx(ctx context.Context, resourceType directorresource.Type, resourceID string, apisFromDB []*model.APIDefinition, bundlesFromDB []*model.Bundle, packagesFromDB []*model.Package, api *model.APIDefinitionInput, apiHash uint64) ([]*model.FetchRequest, error) {
	tx, err := s.transact.Begin()
	if err != nil {
		return nil, err
	}
	defer s.transact.RollbackUnlessCommitted(ctx, tx)
	ctx = persistence.SaveToContext(ctx, tx)

	fetchRequests, err := s.resyncAPI(ctx, resourceType, resourceID, apisFromDB, bundlesFromDB, packagesFromDB, *api, apiHash)
	if err != nil {
		return nil, errors.Wrapf(err, "error while resyncing api with ORD ID %q", *api.OrdID)
	}
	return fetchRequests, tx.Commit()
}

func (s *Service) processEvents(ctx context.Context, resourceType directorresource.Type, resourceID string, bundlesFromDB []*model.Bundle, packagesFromDB []*model.Package, events []*model.EventDefinitionInput, resourceHashes map[string]uint64) ([]*model.EventDefinition, []*ordFetchRequest, error) {
	eventsFromDB, err := s.listEventsInTx(ctx, resourceType, resourceID)
	if err != nil {
		return nil, nil, err
	}

	fetchRequests := make([]*ordFetchRequest, 0)
	for _, event := range events {
		eventHash := resourceHashes[str.PtrStrToStr(event.OrdID)]
		eventFetchRequests, err := s.resyncEventInTx(ctx, resourceType, resourceID, eventsFromDB, bundlesFromDB, packagesFromDB, event, eventHash)
		if err != nil {
			return nil, nil, err
		}

		for i := range eventFetchRequests {
			fetchRequests = append(fetchRequests, &ordFetchRequest{
				FetchRequest:   eventFetchRequests[i],
				refObjectOrdID: *event.OrdID,
			})
		}
	}

	eventsFromDB, err = s.listEventsInTx(ctx, resourceType, resourceID)
	if err != nil {
		return nil, nil, err
	}
	return eventsFromDB, fetchRequests, nil
}

func (s *Service) listEventsInTx(ctx context.Context, resourceType directorresource.Type, resourceID string) ([]*model.EventDefinition, error) {
	tx, err := s.transact.Begin()
	if err != nil {
		return nil, err
	}
	defer s.transact.RollbackUnlessCommitted(ctx, tx)
	ctx = persistence.SaveToContext(ctx, tx)

	var eventsFromDB []*model.EventDefinition
	switch resourceType {
	case directorresource.Application:
		eventsFromDB, err = s.eventSvc.ListByApplicationID(ctx, resourceID)
	case directorresource.ApplicationTemplateVersion:
		eventsFromDB, err = s.eventSvc.ListByApplicationTemplateVersionID(ctx, resourceID)
	}
	if err != nil {
		return nil, errors.Wrapf(err, "error while listing events for %s with id %q", resourceType, resourceID)
	}

	return eventsFromDB, tx.Commit()
}

func (s *Service) resyncEventInTx(ctx context.Context, resourceType directorresource.Type, resourceID string, eventsFromDB []*model.EventDefinition, bundlesFromDB []*model.Bundle, packagesFromDB []*model.Package, event *model.EventDefinitionInput, eventHash uint64) ([]*model.FetchRequest, error) {
	tx, err := s.transact.Begin()
	if err != nil {
		return nil, err
	}
	defer s.transact.RollbackUnlessCommitted(ctx, tx)
	ctx = persistence.SaveToContext(ctx, tx)

	fetchRequests, err := s.resyncEvent(ctx, resourceType, resourceID, eventsFromDB, bundlesFromDB, packagesFromDB, *event, eventHash)
	if err != nil {
		return nil, errors.Wrapf(err, "error while resyncing event with ORD ID %q", *event.OrdID)
	}
	return fetchRequests, tx.Commit()
}

func (s *Service) processCapabilities(ctx context.Context, resourceType directorresource.Type, resourceID string, packagesFromDB []*model.Package, capabilities []*model.CapabilityInput, resourceHashes map[string]uint64) ([]*model.Capability, []*ordFetchRequest, error) {
	capabilitiesFromDB, err := s.listCapabilitiesInTx(ctx, resourceType, resourceID)
	if err != nil {
		return nil, nil, err
	}

	fetchRequests := make([]*ordFetchRequest, 0)
	for _, capability := range capabilities {
		capabilityHash := resourceHashes[str.PtrStrToStr(capability.OrdID)]
		capabilityFetchRequests, err := s.resyncCapabilitiesInTx(ctx, resourceType, resourceID, capabilitiesFromDB, packagesFromDB, capability, capabilityHash)
		if err != nil {
			return nil, nil, err
		}

		for i := range capabilityFetchRequests {
			fetchRequests = append(fetchRequests, &ordFetchRequest{
				FetchRequest:   capabilityFetchRequests[i],
				refObjectOrdID: *capability.OrdID,
			})
		}
	}

	capabilitiesFromDB, err = s.listCapabilitiesInTx(ctx, resourceType, resourceID)
	if err != nil {
		return nil, nil, err
	}

	return capabilitiesFromDB, fetchRequests, nil
}

func (s *Service) listCapabilitiesInTx(ctx context.Context, resourceType directorresource.Type, resourceID string) ([]*model.Capability, error) {
	tx, err := s.transact.Begin()
	if err != nil {
		return nil, err
	}

	defer s.transact.RollbackUnlessCommitted(ctx, tx)

	ctx = persistence.SaveToContext(ctx, tx)

	var capabilitiesFromDB []*model.Capability

	switch resourceType {
	case directorresource.Application:
		capabilitiesFromDB, err = s.capabilitySvc.ListByApplicationID(ctx, resourceID)
	case directorresource.ApplicationTemplateVersion:
		capabilitiesFromDB, err = s.capabilitySvc.ListByApplicationTemplateVersionID(ctx, resourceID)
	}
	if err != nil {
		return nil, errors.Wrapf(err, "error while listing capabilities for %s with id %q", resourceType, resourceID)
	}

	return capabilitiesFromDB, nil
}

func (s *Service) resyncCapabilitiesInTx(ctx context.Context, resourceType directorresource.Type, resourceID string, capabilitiesFromDB []*model.Capability, packagesFromDB []*model.Package, capability *model.CapabilityInput, capabilityHash uint64) ([]*model.FetchRequest, error) {
	tx, err := s.transact.Begin()
	if err != nil {
		return nil, err
	}

	defer s.transact.RollbackUnlessCommitted(ctx, tx)

	ctx = persistence.SaveToContext(ctx, tx)

	fetchRequests, err := s.resyncCapability(ctx, resourceType, resourceID, capabilitiesFromDB, packagesFromDB, *capability, capabilityHash)
	if err != nil {
		return nil, errors.Wrapf(err, "error while resyncing capability with ORD ID %q", *capability.OrdID)
	}
	return fetchRequests, tx.Commit()
}

func (s *Service) resyncPackage(ctx context.Context, resourceType directorresource.Type, resourceID string, packagesFromDB []*model.Package, pkg model.PackageInput, pkgHash uint64) error {
	ctx = addFieldToLogger(ctx, "package_ord_id", pkg.OrdID)
	if i, found := searchInSlice(len(packagesFromDB), func(i int) bool {
		return packagesFromDB[i].OrdID == pkg.OrdID
	}); found {
		return s.packageSvc.Update(ctx, resourceType, packagesFromDB[i].ID, pkg, pkgHash)
	}

	_, err := s.packageSvc.Create(ctx, resourceType, resourceID, pkg, pkgHash)
	return err
}

func (s *Service) resyncBundle(ctx context.Context, resourceType directorresource.Type, resourceID string, bundlesFromDB []*model.Bundle, bndl model.BundleCreateInput, bndlHash uint64) error {
	ctx = addFieldToLogger(ctx, "bundle_ord_id", *bndl.OrdID)
	if i, found := searchInSlice(len(bundlesFromDB), func(i int) bool {
		return equalStrings(bundlesFromDB[i].OrdID, bndl.OrdID)
	}); found {
		return s.bundleSvc.UpdateBundle(ctx, resourceType, bundlesFromDB[i].ID, bundleUpdateInputFromCreateInput(bndl), bndlHash)
	}

	_, err := s.bundleSvc.CreateBundle(ctx, resourceType, resourceID, bndl, bndlHash)
	return err
}

func (s *Service) resyncProduct(ctx context.Context, resourceType directorresource.Type, resourceID string, productsFromDB []*model.Product, product model.ProductInput) error {
	ctx = addFieldToLogger(ctx, "product_ord_id", product.OrdID)
	if i, found := searchInSlice(len(productsFromDB), func(i int) bool {
		return productsFromDB[i].OrdID == product.OrdID
	}); found {
		return s.productSvc.Update(ctx, resourceType, productsFromDB[i].ID, product)
	}

	_, err := s.productSvc.Create(ctx, resourceType, resourceID, product)
	return err
}

func (s *Service) resyncVendor(ctx context.Context, resourceType directorresource.Type, resourceID string, vendorsFromDB []*model.Vendor, vendor model.VendorInput) error {
	ctx = addFieldToLogger(ctx, "vendor_ord_id", vendor.OrdID)
	if i, found := searchInSlice(len(vendorsFromDB), func(i int) bool {
		return vendorsFromDB[i].OrdID == vendor.OrdID
	}); found {
		return s.vendorSvc.Update(ctx, resourceType, vendorsFromDB[i].ID, vendor)
	}

	_, err := s.vendorSvc.Create(ctx, resourceType, resourceID, vendor)
	return err
}

func (s *Service) resyncAppTemplateVersion(ctx context.Context, appTemplateID string, appTemplateVersionsFromDB []*model.ApplicationTemplateVersion, appTemplateVersion *model.ApplicationTemplateVersionInput) error {
	ctx = addFieldToLogger(ctx, "app_template_id", appTemplateID)
	if i, found := searchInSlice(len(appTemplateVersionsFromDB), func(i int) bool {
		return appTemplateVersionsFromDB[i].Version == appTemplateVersion.Version
	}); found {
		return s.appTemplateVersionSvc.Update(ctx, appTemplateVersionsFromDB[i].ID, appTemplateID, *appTemplateVersion)
	}

	_, err := s.appTemplateVersionSvc.Create(ctx, appTemplateID, appTemplateVersion)
	return err
}

func (s *Service) resyncAPI(ctx context.Context, resourceType directorresource.Type, resourceID string, apisFromDB []*model.APIDefinition, bundlesFromDB []*model.Bundle, packagesFromDB []*model.Package, api model.APIDefinitionInput, apiHash uint64) ([]*model.FetchRequest, error) {
	ctx = addFieldToLogger(ctx, "api_ord_id", *api.OrdID)
	i, isAPIFound := searchInSlice(len(apisFromDB), func(i int) bool {
		return equalStrings(apisFromDB[i].OrdID, api.OrdID)
	})

	defaultConsumptionBundleID := extractDefaultConsumptionBundle(bundlesFromDB, api.DefaultConsumptionBundle)
	defaultTargetURLPerBundle := extractAllBundleReferencesForAPI(bundlesFromDB, api)

	var packageID *string
	if i, found := searchInSlice(len(packagesFromDB), func(i int) bool {
		return equalStrings(&packagesFromDB[i].OrdID, api.OrdPackageID)
	}); found {
		packageID = &packagesFromDB[i].ID
	}

	specs := make([]*model.SpecInput, 0, len(api.ResourceDefinitions))
	for _, resourceDef := range api.ResourceDefinitions {
		specs = append(specs, resourceDef.ToSpec())
	}

	if !isAPIFound {
		apiID, err := s.apiSvc.Create(ctx, resourceType, resourceID, nil, packageID, api, nil, defaultTargetURLPerBundle, apiHash, defaultConsumptionBundleID)
		if err != nil {
			return nil, err
		}

		fr, err := s.createSpecs(ctx, model.APISpecReference, apiID, specs, resourceType)
		if err != nil {
			return nil, err
		}

		return fr, nil
	}

	allBundleIDsForAPI, err := s.bundleReferenceSvc.GetBundleIDsForObject(ctx, model.BundleAPIReference, &apisFromDB[i].ID)
	if err != nil {
		return nil, err
	}

	// in case of API update, we need to filter which ConsumptionBundleReferences should be deleted - those that are stored in db but not present in the input anymore
	bundleIDsForDeletion := extractBundleReferencesForDeletion(allBundleIDsForAPI, defaultTargetURLPerBundle)

	// in case of API update, we need to filter which ConsumptionBundleReferences should be created - those that are not present in db but are present in the input
	defaultTargetURLPerBundleForCreation := extractAllBundleReferencesForCreation(defaultTargetURLPerBundle, allBundleIDsForAPI)

	if err = s.apiSvc.UpdateInManyBundles(ctx, resourceType, apisFromDB[i].ID, api, nil, defaultTargetURLPerBundle, defaultTargetURLPerBundleForCreation, bundleIDsForDeletion, apiHash, defaultConsumptionBundleID); err != nil {
		return nil, err
	}

	var fetchRequests []*model.FetchRequest

	shouldFetchSpecs, err := checkIfShouldFetchSpecs(api.LastUpdate, apisFromDB[i].LastUpdate)
	if err != nil {
		return nil, err
	}

	if shouldFetchSpecs {
		fetchRequests, err = s.resyncSpecs(ctx, model.APISpecReference, apisFromDB[i].ID, specs, resourceType)
		if err != nil {
			return nil, err
		}
	} else {
		fetchRequests, err = s.refetchFailedSpecs(ctx, resourceType, model.APISpecReference, apisFromDB[i].ID)
		if err != nil {
			return nil, err
		}
	}
	return fetchRequests, nil
}

func (s *Service) resyncEvent(ctx context.Context, resourceType directorresource.Type, resourceID string, eventsFromDB []*model.EventDefinition, bundlesFromDB []*model.Bundle, packagesFromDB []*model.Package, event model.EventDefinitionInput, eventHash uint64) ([]*model.FetchRequest, error) {
	ctx = addFieldToLogger(ctx, "event_ord_id", *event.OrdID)
	i, isEventFound := searchInSlice(len(eventsFromDB), func(i int) bool {
		return equalStrings(eventsFromDB[i].OrdID, event.OrdID)
	})

	defaultConsumptionBundleID := extractDefaultConsumptionBundle(bundlesFromDB, event.DefaultConsumptionBundle)

	bundleIDsFromBundleReference := make([]string, 0)
	for _, br := range event.PartOfConsumptionBundles {
		for _, bndl := range bundlesFromDB {
			if equalStrings(bndl.OrdID, &br.BundleOrdID) {
				bundleIDsFromBundleReference = append(bundleIDsFromBundleReference, bndl.ID)
			}
		}
	}

	var packageID *string
	if i, found := searchInSlice(len(packagesFromDB), func(i int) bool {
		return equalStrings(&packagesFromDB[i].OrdID, event.OrdPackageID)
	}); found {
		packageID = &packagesFromDB[i].ID
	}

	specs := make([]*model.SpecInput, 0, len(event.ResourceDefinitions))
	for _, resourceDef := range event.ResourceDefinitions {
		specs = append(specs, resourceDef.ToSpec())
	}

	if !isEventFound {
		eventID, err := s.eventSvc.Create(ctx, resourceType, resourceID, nil, packageID, event, nil, bundleIDsFromBundleReference, eventHash, defaultConsumptionBundleID)
		if err != nil {
			return nil, err
		}
		return s.createSpecs(ctx, model.EventSpecReference, eventID, specs, resourceType)
	}

	allBundleIDsForEvent, err := s.bundleReferenceSvc.GetBundleIDsForObject(ctx, model.BundleEventReference, &eventsFromDB[i].ID)
	if err != nil {
		return nil, err
	}

	// in case of Event update, we need to filter which ConsumptionBundleReferences(bundle IDs) should be deleted - those that are stored in db but not present in the input anymore
	bundleIDsForDeletion := make([]string, 0)
	for _, id := range allBundleIDsForEvent {
		if _, found := searchInSlice(len(bundleIDsFromBundleReference), func(i int) bool {
			return equalStrings(&bundleIDsFromBundleReference[i], &id)
		}); !found {
			bundleIDsForDeletion = append(bundleIDsForDeletion, id)
		}
	}

	// in case of Event update, we need to filter which ConsumptionBundleReferences should be created - those that are not present in db but are present in the input
	bundleIDsForCreation := make([]string, 0)
	for _, id := range bundleIDsFromBundleReference {
		if _, found := searchInSlice(len(allBundleIDsForEvent), func(i int) bool {
			return equalStrings(&allBundleIDsForEvent[i], &id)
		}); !found {
			bundleIDsForCreation = append(bundleIDsForCreation, id)
		}
	}

	if err = s.eventSvc.UpdateInManyBundles(ctx, resourceType, eventsFromDB[i].ID, event, nil, bundleIDsFromBundleReference, bundleIDsForCreation, bundleIDsForDeletion, eventHash, defaultConsumptionBundleID); err != nil {
		return nil, err
	}

	var fetchRequests []*model.FetchRequest
	shouldFetchSpecs, err := checkIfShouldFetchSpecs(event.LastUpdate, eventsFromDB[i].LastUpdate)
	if err != nil {
		return nil, err
	}

	if shouldFetchSpecs {
		fetchRequests, err = s.resyncSpecs(ctx, model.EventSpecReference, eventsFromDB[i].ID, specs, resourceType)
		if err != nil {
			return nil, err
		}
	} else {
		fetchRequests, err = s.refetchFailedSpecs(ctx, resourceType, model.EventSpecReference, eventsFromDB[i].ID)
		if err != nil {
			return nil, err
		}
	}

	return fetchRequests, nil
}

func (s *Service) resyncCapability(ctx context.Context, resourceType directorresource.Type, resourceID string, capabilitiesFromDB []*model.Capability, packagesFromDB []*model.Package, capability model.CapabilityInput, capabilityHash uint64) ([]*model.FetchRequest, error) {
	ctx = addFieldToLogger(ctx, "capability_ord_id", *capability.OrdID)
	i, isCapabilityFound := searchInSlice(len(capabilitiesFromDB), func(i int) bool {
		return equalStrings(capabilitiesFromDB[i].OrdID, capability.OrdID)
	})

	var packageID *string
	if i, found := searchInSlice(len(packagesFromDB), func(i int) bool {
		return equalStrings(&packagesFromDB[i].OrdID, capability.OrdPackageID)
	}); found {
		packageID = &packagesFromDB[i].ID
	}

	specs := make([]*model.SpecInput, 0, len(capability.CapabilityDefinitions))
	for _, resourceDef := range capability.CapabilityDefinitions {
		specs = append(specs, resourceDef.ToSpec())
	}

	if !isCapabilityFound {
		capabilityID, err := s.capabilitySvc.Create(ctx, resourceType, resourceID, packageID, capability, nil, capabilityHash)
		if err != nil {
			return nil, err
		}

		fetchRequests, err := s.createSpecs(ctx, model.CapabilitySpecReference, capabilityID, specs, resourceType)
		if err != nil {
			return nil, err
		}

		return fetchRequests, nil
	}

	err := s.capabilitySvc.Update(ctx, resourceType, capabilitiesFromDB[i].ID, capability, capabilityHash)
	if err != nil {
		return nil, err
	}

	var fetchRequests []*model.FetchRequest
	shouldFetchSpecs, err := checkIfShouldFetchSpecs(capability.LastUpdate, capabilitiesFromDB[i].LastUpdate)
	if err != nil {
		return nil, err
	}

	if shouldFetchSpecs {
		fetchRequests, err = s.resyncSpecs(ctx, model.CapabilitySpecReference, capabilitiesFromDB[i].ID, specs, resourceType)
		if err != nil {
			return nil, err
		}
	} else {
		fetchRequests, err = s.refetchFailedSpecs(ctx, resourceType, model.CapabilitySpecReference, capabilitiesFromDB[i].ID)
		if err != nil {
			return nil, err
		}
	}
	return fetchRequests, nil
}

func checkIfShouldFetchSpecs(lastUpdateValueFromDoc, lastUpdateValueFromDB *string) (bool, error) {
	if lastUpdateValueFromDoc == nil || lastUpdateValueFromDB == nil {
		return true, nil
	}

	lastUpdateTimeFromDoc, err := time.Parse(time.RFC3339, str.PtrStrToStr(lastUpdateValueFromDoc))
	if err != nil {
		return false, err
	}

	lastUpdateTimeFromDB, err := time.Parse(time.RFC3339, str.PtrStrToStr(lastUpdateValueFromDB))
	if err != nil {
		return false, err
	}

	return lastUpdateTimeFromDoc.After(lastUpdateTimeFromDB), nil
}

func (s *Service) createSpecs(ctx context.Context, objectType model.SpecReferenceObjectType, objectID string, specs []*model.SpecInput, resourceType directorresource.Type) ([]*model.FetchRequest, error) {
	fetchRequests := make([]*model.FetchRequest, 0)
	for _, spec := range specs {
		if spec == nil {
			continue
		}

		_, fr, err := s.specSvc.CreateByReferenceObjectIDWithDelayedFetchRequest(ctx, *spec, resourceType, objectType, objectID)
		if err != nil {
			return nil, err
		}
		fetchRequests = append(fetchRequests, fr)
	}
	return fetchRequests, nil
}

func (s *Service) resyncSpecs(ctx context.Context, objectType model.SpecReferenceObjectType, objectID string, specs []*model.SpecInput, resourceType directorresource.Type) ([]*model.FetchRequest, error) {
	if err := s.specSvc.DeleteByReferenceObjectID(ctx, resourceType, objectType, objectID); err != nil {
		return nil, err
	}
	return s.createSpecs(ctx, objectType, objectID, specs, resourceType)
}

func (s *Service) refetchFailedSpecs(ctx context.Context, resourceType directorresource.Type, objectType model.SpecReferenceObjectType, objectID string) ([]*model.FetchRequest, error) {
	specIDsFromDB, err := s.specSvc.ListIDByReferenceObjectID(ctx, resourceType, objectType, objectID)
	if err != nil {
		return nil, err
	}

	var (
		fetchRequestsFromDB []*model.FetchRequest
		tnt                 string
	)
	if resourceType.IsTenantIgnorable() {
		fetchRequestsFromDB, err = s.specSvc.ListFetchRequestsByReferenceObjectIDsGlobal(ctx, specIDsFromDB, objectType)
	} else {
		tnt, err = tenant.LoadFromContext(ctx)
		if err != nil {
			return nil, err
		}

		fetchRequestsFromDB, err = s.specSvc.ListFetchRequestsByReferenceObjectIDs(ctx, tnt, specIDsFromDB, objectType)
	}
	if err != nil {
		return nil, err
	}

	fetchRequests := make([]*model.FetchRequest, 0)
	for _, fr := range fetchRequestsFromDB {
		if fr.Status != nil && fr.Status.Condition != model.FetchRequestStatusConditionSucceeded {
			fetchRequests = append(fetchRequests, fr)
		}
	}
	return fetchRequests, nil
}

func (s *Service) fetchAPIDefFromDB(ctx context.Context, resourceType directorresource.Type, resourceID string) (map[string]*model.APIDefinition, error) {
	var (
		apisFromDB []*model.APIDefinition
		err        error
	)

	if resourceType == directorresource.ApplicationTemplateVersion {
		apisFromDB, err = s.apiSvc.ListByApplicationTemplateVersionID(ctx, resourceID)
	} else {
		apisFromDB, err = s.apiSvc.ListByApplicationID(ctx, resourceID)
	}
	if err != nil {
		return nil, err
	}

	apiDataFromDB := make(map[string]*model.APIDefinition, len(apisFromDB))

	for _, api := range apisFromDB {
		apiOrdID := str.PtrStrToStr(api.OrdID)
		apiDataFromDB[apiOrdID] = api
	}

	return apiDataFromDB, nil
}

func (s *Service) fetchCapabilitiesFromDB(ctx context.Context, resourceType directorresource.Type, resourceID string) (map[string]*model.Capability, error) {
	var (
		capabilitiesFromDB []*model.Capability
		err                error
	)

	if resourceType == directorresource.ApplicationTemplateVersion {
		capabilitiesFromDB, err = s.capabilitySvc.ListByApplicationTemplateVersionID(ctx, resourceID)
	} else {
		capabilitiesFromDB, err = s.capabilitySvc.ListByApplicationID(ctx, resourceID)
	}
	if err != nil {
		return nil, err
	}

	capabilitiesDataFromDB := make(map[string]*model.Capability, len(capabilitiesFromDB))

	for _, capability := range capabilitiesFromDB {
		capabilityOrdID := str.PtrStrToStr(capability.OrdID)
		capabilitiesDataFromDB[capabilityOrdID] = capability
	}

	return capabilitiesDataFromDB, nil
}

func (s *Service) fetchPackagesFromDB(ctx context.Context, resourceType directorresource.Type, resourceID string) (map[string]*model.Package, error) {
	var (
		packagesFromDB []*model.Package
		err            error
	)

	if resourceType == directorresource.ApplicationTemplateVersion {
		packagesFromDB, err = s.packageSvc.ListByApplicationTemplateVersionID(ctx, resourceID)
	} else {
		packagesFromDB, err = s.packageSvc.ListByApplicationID(ctx, resourceID)
	}
	if err != nil {
		return nil, err
	}

	packageDataFromDB := make(map[string]*model.Package)

	for _, pkg := range packagesFromDB {
		packageDataFromDB[pkg.OrdID] = pkg
	}

	return packageDataFromDB, nil
}

func (s *Service) fetchEventDefFromDB(ctx context.Context, resourceType directorresource.Type, resourceID string) (map[string]*model.EventDefinition, error) {
	var (
		eventsFromDB []*model.EventDefinition
		err          error
	)

	if resourceType == directorresource.ApplicationTemplateVersion {
		eventsFromDB, err = s.eventSvc.ListByApplicationTemplateVersionID(ctx, resourceID)
	} else {
		eventsFromDB, err = s.eventSvc.ListByApplicationID(ctx, resourceID)
	}
	if err != nil {
		return nil, err
	}

	eventDataFromDB := make(map[string]*model.EventDefinition)

	for _, event := range eventsFromDB {
		eventOrdID := str.PtrStrToStr(event.OrdID)
		eventDataFromDB[eventOrdID] = event
	}

	return eventDataFromDB, nil
}

func (s *Service) fetchBundlesFromDB(ctx context.Context, resourceType directorresource.Type, resourceID string) (map[string]*model.Bundle, error) {
	var (
		bundlesFromDB []*model.Bundle
		err           error
	)

	if resourceType == directorresource.ApplicationTemplateVersion {
		bundlesFromDB, err = s.bundleSvc.ListByApplicationTemplateVersionIDNoPaging(ctx, resourceID)
	} else {
		bundlesFromDB, err = s.bundleSvc.ListByApplicationIDNoPaging(ctx, resourceID)
	}
	if err != nil {
		return nil, err
	}

	bundleDataFromDB := make(map[string]*model.Bundle)

	for _, bndl := range bundlesFromDB {
		bndlOrdID := str.PtrStrToStr(bndl.OrdID)
		bundleDataFromDB[bndlOrdID] = bndl
	}

	return bundleDataFromDB, nil
}

func (s *Service) fetchResources(ctx context.Context, resource Resource, documents Documents) (ResourcesFromDB, error) {
	resourceIDs := make(map[string]directorresource.Type, 0)

	if resource.Type == directorresource.Application {
		resourceIDs[resource.ID] = directorresource.Application
	}

	for _, doc := range documents {
		if doc.DescribedSystemVersion != nil {
			appTemplateID := resource.ID
			if resource.Type == directorresource.Application && resource.ParentID != nil {
				appTemplateID = *resource.ParentID
			}

			appTemplateVersion, err := s.getApplicationTemplateVersionByAppTemplateIDAndVersionInTx(ctx, appTemplateID, doc.DescribedSystemVersion.Version)
			if err != nil {
				return ResourcesFromDB{}, err
			}
			resourceIDs[appTemplateVersion.ID] = directorresource.ApplicationTemplateVersion
		}
	}

	tx, err := s.transact.Begin()
	if err != nil {
		return ResourcesFromDB{}, err
	}
	defer s.transact.RollbackUnlessCommitted(ctx, tx)

	ctx = persistence.SaveToContext(ctx, tx)

	apiDataFromDB := make(map[string]*model.APIDefinition)
	eventDataFromDB := make(map[string]*model.EventDefinition)
	packageDataFromDB := make(map[string]*model.Package)
	bundleDataFromDB := make(map[string]*model.Bundle)
	capabilitiesDataFromDB := make(map[string]*model.Capability)

	for resourceID, resourceType := range resourceIDs {
		apiData, err := s.fetchAPIDefFromDB(ctx, resourceType, resourceID)
		if err != nil {
			return ResourcesFromDB{}, errors.Wrapf(err, "while fetching apis for %s with id %s", resourceType, resourceID)
		}

		eventData, err := s.fetchEventDefFromDB(ctx, resourceType, resourceID)
		if err != nil {
			return ResourcesFromDB{}, errors.Wrapf(err, "while fetching events for %s with id %s", resourceType, resourceID)
		}

		packageData, err := s.fetchPackagesFromDB(ctx, resourceType, resourceID)
		if err != nil {
			return ResourcesFromDB{}, errors.Wrapf(err, "while fetching packages for %s with id %s", resourceType, resourceID)
		}

		bundleData, err := s.fetchBundlesFromDB(ctx, resourceType, resourceID)
		if err != nil {
			return ResourcesFromDB{}, errors.Wrapf(err, "while fetching bundles for %s with id %s", resourceType, resourceID)
		}

		capabilityData, err := s.fetchCapabilitiesFromDB(ctx, resourceType, resourceID)
		if err != nil {
			return ResourcesFromDB{}, errors.Wrapf(err, "while fetching capabilities for %s with id %s", resourceType, resourceID)
		}

		if err = mergo.Merge(&apiDataFromDB, apiData); err != nil {
			return ResourcesFromDB{}, err
		}
		if err = mergo.Merge(&eventDataFromDB, eventData); err != nil {
			return ResourcesFromDB{}, err
		}
		if err = mergo.Merge(&packageDataFromDB, packageData); err != nil {
			return ResourcesFromDB{}, err
		}
		if err = mergo.Merge(&bundleDataFromDB, bundleData); err != nil {
			return ResourcesFromDB{}, err
		}
		if err = mergo.Merge(&capabilitiesDataFromDB, capabilityData); err != nil {
			return ResourcesFromDB{}, err
		}
	}

	return ResourcesFromDB{
		APIs:         apiDataFromDB,
		Events:       eventDataFromDB,
		Packages:     packageDataFromDB,
		Bundles:      bundleDataFromDB,
		Capabilities: capabilitiesDataFromDB,
	}, tx.Commit()
}

func (s *Service) processWebhookAndDocuments(ctx context.Context, webhook *model.Webhook, resource Resource, globalResourcesOrdIDs map[string]bool, ordWebhookMapping application.ORDWebhookMapping) error {
	var (
		documents      Documents
		webhookBaseURL string
		err            error
	)

	metricsCfg := metrics.PusherConfig{
		Enabled:    len(s.metricsCfg.PushEndpoint) > 0,
		Endpoint:   s.metricsCfg.PushEndpoint,
		MetricName: strings.ReplaceAll(strings.ToLower(s.metricsCfg.JobName), "-", "_") + "_job_sync_failure_number",
		Timeout:    s.metricsCfg.ClientTimeout,
		Subsystem:  metrics.OrdAggregatorSubsystem,
		Labels:     []string{metrics.ErrorMetricLabel, metrics.ResourceIDMetricLabel, metrics.ResourceTypeMetricLabel, metrics.CorrelationIDMetricLabel},
	}

	ctx = addFieldToLogger(ctx, "resource_id", resource.ID)
	ctx = addFieldToLogger(ctx, "resource_type", string(resource.Type))

	var appBaseURL *string
	if resource.Type == directorresource.Application {
		tx, err := s.transact.Begin()
		if err != nil {
			return err
		}
		defer s.transact.RollbackUnlessCommitted(ctx, tx)

		ctx = persistence.SaveToContext(ctx, tx)

		ctx, err = s.saveLowestOwnerForAppToContext(ctx, resource.ID)
		if err != nil {
			return err
		}

		app, err := s.appSvc.Get(ctx, resource.ID)
		if err != nil {
			return errors.Wrapf(err, "error while retrieving app with id %q", resource.ID)
		}

		if err = tx.Commit(); err != nil {
			return err
		}

		appBaseURL = app.BaseURL
	}

	ordRequestObject := requestobject.OpenResourceDiscoveryWebhookRequestObject{
		Application: requestobject.Application{BaseURL: str.PtrStrToStr(appBaseURL)},
		Headers:     &sync.Map{},
	}

	if webhook.HeaderTemplate != nil {
		log.C(ctx).Infof("Header template found for webhook with ID %s. Will parse the template.", webhook.ID)
		headers, err := ordRequestObject.ParseHeadersTemplate(webhook.HeaderTemplate)
		if err != nil {
			return err
		}

		for key, value := range headers {
			ordRequestObject.Headers.Store(key, value[0])
		}
	}

	if (webhook.Type == model.WebhookTypeOpenResourceDiscovery || webhook.Type == model.WebhookTypeOpenResourceDiscoveryStatic) && webhook.URL != nil {
		documents, webhookBaseURL, err = s.ordClient.FetchOpenResourceDiscoveryDocuments(ctx, resource, webhook, ordWebhookMapping, ordRequestObject)
		if err != nil {
			metricsPusher := metrics.NewAggregationFailurePusher(metricsCfg)
			metricsPusher.ReportAggregationFailureORD(ctx, err.Error())

			return errors.Wrapf(err, "error fetching ORD document for webhook with id %q: %v", webhook.ID, err)
		}
	}

	if len(documents) > 0 {
		log.C(ctx).Infof("Processing ORD documents for resource %s with ID %s", resource.Type, resource.ID)
		var validationError error

		err = s.processDocuments(ctx, resource, webhookBaseURL, ordWebhookMapping.ProxyURL, ordRequestObject, documents, globalResourcesOrdIDs, &validationError)
		if ordValidationError, ok := (validationError).(*ORDDocumentValidationError); ok {
			validationErrors := strings.Split(ordValidationError.Error(), MultiErrorSeparator)

			// the first item in the slice is the message 'invalid documents' for the wrapped errors
			validationErrors = validationErrors[1:]

			metricsPusher := metrics.NewAggregationFailurePusher(metricsCfg)

			for i := range validationErrors {
				validationErrors[i] = strings.TrimSpace(validationErrors[i])
				metricsPusher.ReportAggregationFailureORD(ctx, validationErrors[i])
			}

			log.C(ctx).WithError(ordValidationError.Err).WithField("validation_errors", validationErrors).Error("error validating ORD documents")
		}
		if err != nil {
			metricsPusher := metrics.NewAggregationFailurePusher(metricsCfg)
			metricsPusher.ReportAggregationFailureORD(ctx, err.Error())

			log.C(ctx).WithError(err).Errorf("error processing ORD documents: %v", err)
			return errors.Wrap(err, "error processing ORD documents")
		}

		if validationError != nil {
			return errors.Wrap(err, "error validating ORD documents")
		}

		log.C(ctx).Info("Successfully processed ORD documents")
	}
	return nil
}

func (s *Service) getApplicationsForAppTemplate(ctx context.Context, appTemplateID string) ([]*model.Application, error) {
	tx, err := s.transact.Begin()
	if err != nil {
		return nil, err
	}
	defer s.transact.RollbackUnlessCommitted(ctx, tx)

	ctx = persistence.SaveToContext(ctx, tx)
	apps, err := s.appSvc.ListAllByApplicationTemplateID(ctx, appTemplateID)
	if err != nil {
		return nil, err
	}

	if err := tx.Commit(); err != nil {
		return nil, err
	}

	return apps, err
}

func (s *Service) getUniqueLocalTenantID(documents Documents) string {
	var uniqueLocalTenantIds []string
	localTenants := make(map[string]bool, 0)
	var systemInstanceLocalTenantID *string

	for _, doc := range documents {
		if doc != nil && doc.DescribedSystemInstance != nil {
			systemInstanceLocalTenantID = doc.DescribedSystemInstance.LocalTenantID
			if systemInstanceLocalTenantID != nil {
				if _, exists := localTenants[*systemInstanceLocalTenantID]; !exists {
					localTenants[*systemInstanceLocalTenantID] = true
					uniqueLocalTenantIds = append(uniqueLocalTenantIds, *doc.DescribedSystemInstance.LocalTenantID)
				}
			}
		}
	}
	if len(uniqueLocalTenantIds) == 1 {
		return uniqueLocalTenantIds[0]
	}

	return ""
}

func (s *Service) saveLowestOwnerForAppToContext(ctx context.Context, appID string) (context.Context, error) {
	internalTntID, err := s.tenantSvc.GetLowestOwnerForResource(ctx, directorresource.Application, appID)
	if err != nil {
		return nil, err
	}

	tnt, err := s.tenantSvc.GetTenantByID(ctx, internalTntID)
	if err != nil {
		return nil, err
	}

	ctx = tenant.SaveToContext(ctx, internalTntID, tnt.ExternalTenant)

	return ctx, nil
}

func (s *Service) processApplicationWebhook(ctx context.Context, webhook *model.Webhook, appID string, globalResourcesOrdIDs map[string]bool) error {
	tx, err := s.transact.Begin()
	if err != nil {
		return err
	}
	defer s.transact.RollbackUnlessCommitted(ctx, tx)

	ctx = persistence.SaveToContext(ctx, tx)

	ctx, err = s.saveLowestOwnerForAppToContext(ctx, appID)
	if err != nil {
		return err
	}
	app, err := s.appSvc.Get(ctx, appID)
	if err != nil {
		return errors.Wrapf(err, "error while retrieving app with id %q", appID)
	}

	localTenantID := str.PtrStrToStr(app.LocalTenantID)
	ctx = tenant.SaveLocalTenantIDToContext(ctx, localTenantID)

	ordWebhookMapping, err := s.getORDConfigForApplication(ctx, app.ID)
	if err != nil {
		return err
	}

	if err = tx.Commit(); err != nil {
		return err
	}

	resource := Resource{
		Type:          directorresource.Application,
		ID:            app.ID,
		ParentID:      app.ApplicationTemplateID,
		Name:          app.Name,
		LocalTenantID: app.LocalTenantID,
	}
	if err = s.processWebhookAndDocuments(ctx, webhook, resource, globalResourcesOrdIDs, ordWebhookMapping); err != nil {
		return errors.Wrapf(err, "while processing webhook %s for application %s", webhook.ID, appID)
	}

	return nil
}

func (s *Service) processApplicationTemplateWebhook(ctx context.Context, webhook *model.Webhook, appTemplateID string, globalResourcesOrdIDs map[string]bool) error {
	tx, err := s.transact.Begin()
	if err != nil {
		return err
	}
	defer s.transact.RollbackUnlessCommitted(ctx, tx)

	ctx = persistence.SaveToContext(ctx, tx)

	appTemplate, err := s.appTemplateSvc.Get(ctx, appTemplateID)
	if err != nil {
		return errors.Wrapf(err, "error while retrieving app template with id %q", appTemplateID)
	}

	if err = tx.Commit(); err != nil {
		return err
	}

	ordWebhookMapping := s.getMappingORDConfiguration(appTemplate.Name)

	resource := Resource{
		Type: directorresource.ApplicationTemplate,
		ID:   appTemplate.ID,
		Name: appTemplate.Name,
	}
	if err = s.processWebhookAndDocuments(ctx, webhook, resource, globalResourcesOrdIDs, ordWebhookMapping); err != nil {
		return err
	}

	return nil
}

func (s *Service) getMappingORDConfiguration(applicationType string) application.ORDWebhookMapping {
	for _, wm := range s.ordWebhookMapping {
		if wm.Type == applicationType {
			return wm
		}
	}
	return application.ORDWebhookMapping{}
}

func (s *Service) getORDConfigForApplication(ctx context.Context, appID string) (application.ORDWebhookMapping, error) {
	var ordWebhookMapping application.ORDWebhookMapping

	appTenant, err := tenant.LoadFromContext(ctx)
	if err != nil {
		return application.ORDWebhookMapping{}, errors.Wrapf(err, "while loading tenant from context")
	}

	appTypeLbl, err := s.labelSvc.GetByKey(ctx, appTenant, model.ApplicationLabelableObject, appID, application.ApplicationTypeLabelKey)
	if err != nil {
		if !apperrors.IsNotFoundError(err) {
			return application.ORDWebhookMapping{}, errors.Wrapf(err, "while getting label %q for %s with id %q", application.ApplicationTypeLabelKey, model.ApplicationLabelableObject, appID)
		}

		return application.ORDWebhookMapping{}, nil
	}

	if appTypeLbl != nil {
		ordWebhookMapping = s.getMappingORDConfiguration(appTypeLbl.Value.(string))
	}

	return ordWebhookMapping, nil
}

func excludeUnnecessaryFetchRequests(fetchRequests []*ordFetchRequest, frIdxToExclude []int) []*ordFetchRequest {
	finalFetchRequests := make([]*ordFetchRequest, 0)
	for i := range fetchRequests {
		shouldExclude := false
		for _, idxToExclude := range frIdxToExclude {
			if i == idxToExclude {
				shouldExclude = true
				break
			}
		}

		if !shouldExclude {
			finalFetchRequests = append(finalFetchRequests, fetchRequests[i])
		}
	}

	return finalFetchRequests
}

func hashResources(docs Documents) (map[string]uint64, error) {
	resourceHashes := make(map[string]uint64)

	for _, doc := range docs {
		for _, apiInput := range doc.APIResources {
			normalizedAPIDef, err := normalizeAPIDefinition(apiInput)
			if err != nil {
				return nil, err
			}

			hash, err := HashObject(normalizedAPIDef)
			if err != nil {
				return nil, errors.Wrapf(err, "while hashing api definition with ORD ID: %s", str.PtrStrToStr(normalizedAPIDef.OrdID))
			}

			resourceHashes[str.PtrStrToStr(apiInput.OrdID)] = hash
		}

		for _, eventInput := range doc.EventResources {
			normalizedEventDef, err := normalizeEventDefinition(eventInput)
			if err != nil {
				return nil, err
			}

			hash, err := HashObject(normalizedEventDef)
			if err != nil {
				return nil, errors.Wrapf(err, "while hashing event definition with ORD ID: %s", str.PtrStrToStr(normalizedEventDef.OrdID))
			}

			resourceHashes[str.PtrStrToStr(eventInput.OrdID)] = hash
		}

<<<<<<< HEAD
		for _, entityTypeInput := range doc.EntityTypes {
			normalizedEntityType, err := normalizeEntityType(entityTypeInput)
=======
		for _, capabilityInput := range doc.Capabilities {
			normalizedCapabilities, err := normalizeCapability(capabilityInput)
>>>>>>> 2dd64966
			if err != nil {
				return nil, err
			}

<<<<<<< HEAD
			hash, err := HashObject(normalizedEntityType)
			if err != nil {
				return nil, errors.Wrapf(err, "while hashing entity type with ORD ID: %s", normalizedEntityType.OrdID)
			}

			resourceHashes[entityTypeInput.OrdID] = hash
=======
			hash, err := HashObject(normalizedCapabilities)
			if err != nil {
				return nil, errors.Wrapf(err, "while hashing capability with ORD ID: %s", str.PtrStrToStr(normalizedCapabilities.OrdID))
			}

			resourceHashes[str.PtrStrToStr(capabilityInput.OrdID)] = hash
>>>>>>> 2dd64966
		}

		for _, packageInput := range doc.Packages {
			normalizedPkg, err := normalizePackage(packageInput)
			if err != nil {
				return nil, err
			}

			hash, err := HashObject(normalizedPkg)
			if err != nil {
				return nil, errors.Wrapf(err, "while hashing package with ORD ID: %s", normalizedPkg.OrdID)
			}

			resourceHashes[packageInput.OrdID] = hash
		}

		for _, bundleInput := range doc.ConsumptionBundles {
			normalizedBndl, err := normalizeBundle(bundleInput)
			if err != nil {
				return nil, err
			}

			hash, err := HashObject(normalizedBndl)
			if err != nil {
				return nil, errors.Wrapf(err, "while hashing bundle with ORD ID: %v", normalizedBndl.OrdID)
			}

			resourceHashes[str.PtrStrToStr(bundleInput.OrdID)] = hash
		}
	}

	return resourceHashes, nil
}

func bundleUpdateInputFromCreateInput(in model.BundleCreateInput) model.BundleUpdateInput {
	return model.BundleUpdateInput{
		Name:                           in.Name,
		Description:                    in.Description,
		InstanceAuthRequestInputSchema: in.InstanceAuthRequestInputSchema,
		DefaultInstanceAuth:            in.DefaultInstanceAuth,
		OrdID:                          in.OrdID,
		ShortDescription:               in.ShortDescription,
		Links:                          in.Links,
		Labels:                         in.Labels,
		DocumentationLabels:            in.DocumentationLabels,
		CredentialExchangeStrategies:   in.CredentialExchangeStrategies,
		CorrelationIDs:                 in.CorrelationIDs,
	}
}

// extractDefaultConsumptionBundle converts the defaultConsumptionBundle which is bundle ORD_ID into internal bundle_id
func extractDefaultConsumptionBundle(bundlesFromDB []*model.Bundle, defaultConsumptionBundle *string) string {
	var bundleID string
	if defaultConsumptionBundle == nil {
		return bundleID
	}

	for _, bndl := range bundlesFromDB {
		if equalStrings(bndl.OrdID, defaultConsumptionBundle) {
			bundleID = bndl.ID
			break
		}
	}
	return bundleID
}

func extractAllBundleReferencesForAPI(bundlesFromDB []*model.Bundle, api model.APIDefinitionInput) map[string]string {
	defaultTargetURLPerBundle := make(map[string]string)
	lenTargetURLs := len(gjson.ParseBytes(api.TargetURLs).Array())
	for _, br := range api.PartOfConsumptionBundles {
		for _, bndl := range bundlesFromDB {
			if equalStrings(bndl.OrdID, &br.BundleOrdID) {
				if br.DefaultTargetURL == "" && lenTargetURLs == 1 {
					defaultTargetURLPerBundle[bndl.ID] = gjson.ParseBytes(api.TargetURLs).Array()[0].String()
				} else {
					defaultTargetURLPerBundle[bndl.ID] = br.DefaultTargetURL
				}
			}
		}
	}
	return defaultTargetURLPerBundle
}

func extractAllBundleReferencesForCreation(defaultTargetURLPerBundle map[string]string, allBundleIDsForAPI []string) map[string]string {
	defaultTargetURLPerBundleForCreation := make(map[string]string)
	for bndlID, defaultEntryPoint := range defaultTargetURLPerBundle {
		if _, found := searchInSlice(len(allBundleIDsForAPI), func(i int) bool {
			return equalStrings(&allBundleIDsForAPI[i], &bndlID)
		}); !found {
			defaultTargetURLPerBundleForCreation[bndlID] = defaultEntryPoint
			delete(defaultTargetURLPerBundle, bndlID)
		}
	}
	return defaultTargetURLPerBundleForCreation
}

func extractBundleReferencesForDeletion(allBundleIDsForAPI []string, defaultTargetURLPerBundle map[string]string) []string {
	bundleIDsToBeDeleted := make([]string, 0)

	for _, bndlID := range allBundleIDsForAPI {
		if _, ok := defaultTargetURLPerBundle[bndlID]; !ok {
			bundleIDsToBeDeleted = append(bundleIDsToBeDeleted, bndlID)
		}
	}

	return bundleIDsToBeDeleted
}

func equalStrings(first, second *string) bool {
	return first != nil && second != nil && *first == *second
}

func searchInSlice(length int, f func(i int) bool) (int, bool) {
	for i := 0; i < length; i++ {
		if f(i) {
			return i, true
		}
	}
	return -1, false
}

func appendFetchRequests(fetchRequestsSlices ...[]*ordFetchRequest) []*ordFetchRequest {
	result := make([]*ordFetchRequest, 0)
	for _, frSlice := range fetchRequestsSlices {
		result = append(result, frSlice...)
	}

	return result
}

func addFieldToLogger(ctx context.Context, fieldName, fieldValue string) context.Context {
	logger := log.LoggerFromContext(ctx)
	logger = logger.WithField(fieldName, fieldValue)
	return log.ContextWithLogger(ctx, logger)
}

func createWebhookInput(credentialExchangeStrategyJSON gjson.Result, tenantMappingData CredentialExchangeStrategyTenantMapping) *graphql.WebhookInput {
	inputMode := graphql.WebhookMode(tenantMappingData.Mode)
	return &graphql.WebhookInput{
		URL: str.Ptr(credentialExchangeStrategyJSON.Get(callbackURLProperty).String()),
		Auth: &graphql.AuthInput{
			AccessStrategy: str.Ptr(string(accessstrategy.CMPmTLSAccessStrategy)),
		},
		Mode:    &inputMode,
		Version: str.Ptr(tenantMappingData.Version),
	}
}

func isWebhookDataEqual(tenantMappingRelatedWebhooksFromDB, enrichedWhModels []*model.Webhook) (bool, error) {
	appWhsFromDBMarshaled, err := json.Marshal(tenantMappingRelatedWebhooksFromDB)
	if err != nil {
		return false, errors.Wrapf(err, "while marshalling webhooks from DB")
	}

	appWhsFromDBHash, err := HashObject(string(appWhsFromDBMarshaled))
	if err != nil {
		return false, errors.Wrapf(err, "while hashing webhooks from DB")
	}

	enrichedWhsMarshaled, err := json.Marshal(enrichedWhModels)
	if err != nil {
		return false, errors.Wrapf(err, "while marshalling webhooks from DB")
	}

	enrichedHash, err := HashObject(string(enrichedWhsMarshaled))
	if err != nil {
		return false, errors.Wrapf(err, "while hashing webhooks from ORD document")
	}

	if strconv.FormatUint(appWhsFromDBHash, 10) == strconv.FormatUint(enrichedHash, 10) {
		return true, nil
	}

	return false, nil
}

func (s *Service) saveLowestOwnerForAppToContextInTx(ctx context.Context, appID string) (context.Context, error) {
	tx, err := s.transact.Begin()
	if err != nil {
		return nil, err
	}
	defer s.transact.RollbackUnlessCommitted(ctx, tx)

	ctx = persistence.SaveToContext(ctx, tx)
	ctx, err = s.saveLowestOwnerForAppToContext(ctx, appID)
	if err != nil {
		return nil, err
	}

	return ctx, tx.Commit()
}<|MERGE_RESOLUTION|>--- conflicted
+++ resolved
@@ -94,11 +94,8 @@
 	bundleReferenceSvc    BundleReferenceService
 	apiSvc                APIService
 	eventSvc              EventService
-<<<<<<< HEAD
 	entityTypeSvc         EntityTypeService
-=======
 	capabilitySvc         CapabilityService
->>>>>>> 2dd64966
 	specSvc               SpecService
 	fetchReqSvc           FetchRequestService
 	packageSvc            PackageService
@@ -121,11 +118,7 @@
 }
 
 // NewAggregatorService returns a new object responsible for service-layer ORD operations.
-<<<<<<< HEAD
-func NewAggregatorService(config ServiceConfig, metricsCfg MetricsConfig, transact persistence.Transactioner, appSvc ApplicationService, webhookSvc WebhookService, bundleSvc BundleService, bundleReferenceSvc BundleReferenceService, apiSvc APIService, eventSvc EventService, entityTypeSvc EntityTypeService, entityTypeProcessor EntityTypeProcessor, specSvc SpecService, fetchReqSvc FetchRequestService, packageSvc PackageService, productSvc ProductService, vendorSvc VendorService, tombstoneProcessor TombstoneProcessor, tenantSvc TenantService, globalRegistrySvc GlobalRegistryService, client Client, webhookConverter WebhookConverter, appTemplateVersionSvc ApplicationTemplateVersionService, appTemplateSvc ApplicationTemplateService, labelService LabelService, ordWebhookMapping []application.ORDWebhookMapping, opSvc operationsmanager.OperationService) *Service {
-=======
-func NewAggregatorService(config ServiceConfig, metricsCfg MetricsConfig, transact persistence.Transactioner, appSvc ApplicationService, webhookSvc WebhookService, bundleSvc BundleService, bundleReferenceSvc BundleReferenceService, apiSvc APIService, eventSvc EventService, capabilitySvc CapabilityService, specSvc SpecService, fetchReqSvc FetchRequestService, packageSvc PackageService, productSvc ProductService, vendorSvc VendorService, tombstoneProcessor TombstoneProcessor, tenantSvc TenantService, globalRegistrySvc GlobalRegistryService, client Client, webhookConverter WebhookConverter, appTemplateVersionSvc ApplicationTemplateVersionService, appTemplateSvc ApplicationTemplateService, labelService LabelService, ordWebhookMapping []application.ORDWebhookMapping, opSvc operationsmanager.OperationService) *Service {
->>>>>>> 2dd64966
+func NewAggregatorService(config ServiceConfig, metricsCfg MetricsConfig, transact persistence.Transactioner, appSvc ApplicationService, webhookSvc WebhookService, bundleSvc BundleService, bundleReferenceSvc BundleReferenceService, apiSvc APIService, eventSvc EventService, entityTypeSvc EntityTypeService, entityTypeProcessor EntityTypeProcessor, capabilitySvc CapabilityService, specSvc SpecService, fetchReqSvc FetchRequestService, packageSvc PackageService, productSvc ProductService, vendorSvc VendorService, tombstoneProcessor TombstoneProcessor, tenantSvc TenantService, globalRegistrySvc GlobalRegistryService, client Client, webhookConverter WebhookConverter, appTemplateVersionSvc ApplicationTemplateVersionService, appTemplateSvc ApplicationTemplateService, labelService LabelService, ordWebhookMapping []application.ORDWebhookMapping, opSvc operationsmanager.OperationService) *Service {
 	return &Service{
 		config:                config,
 		metricsCfg:            metricsCfg,
@@ -136,12 +129,9 @@
 		bundleReferenceSvc:    bundleReferenceSvc,
 		apiSvc:                apiSvc,
 		eventSvc:              eventSvc,
-<<<<<<< HEAD
 		entityTypeSvc:         entityTypeSvc,
 		entityTypeProcessor:   entityTypeProcessor,
-=======
 		capabilitySvc:         capabilitySvc,
->>>>>>> 2dd64966
 		specSvc:               specSvc,
 		fetchReqSvc:           fetchReqSvc,
 		packageSvc:            packageSvc,
@@ -421,13 +411,11 @@
 		}
 		log.C(ctx).Infof("Finished processing events for %s with id: %q", resource.Type, resource.ID)
 
-<<<<<<< HEAD
 		entityTypesFromDB, err := s.entityTypeProcessor.Process(ctx, resourceToAggregate.Type, resourceToAggregate.ID, packagesFromDB, doc.EntityTypes, resourceHashes)
 		if err != nil {
 			return err
 		}
 
-=======
 		log.C(ctx).Infof("Starting processing capabilities for %s with id: %q", resource.Type, resource.ID)
 		capabilitiesFromDB, capabilitiesFetchRequests, err := s.processCapabilities(ctx, resourceToAggregate.Type, resourceToAggregate.ID, packagesFromDB, doc.Capabilities, resourceHashes)
 		if err != nil {
@@ -436,21 +424,16 @@
 		log.C(ctx).Infof("Finished processing capabilities for %s with id: %q", resource.Type, resource.ID)
 
 		log.C(ctx).Infof("Starting processing tombstones for %s with id: %q", resource.Type, resource.ID)
->>>>>>> 2dd64966
 		tombstonesFromDB, err := s.tombstoneProcessor.Process(ctx, resourceToAggregate.Type, resourceToAggregate.ID, doc.Tombstones)
 		if err != nil {
 			return err
 		}
 		log.C(ctx).Infof("Finished processing tombstones for %s with id: %q", resource.Type, resource.ID)
 
-<<<<<<< HEAD
-		fetchRequests := append(apiFetchRequests, eventFetchRequests...)
-		fetchRequests, err = s.deleteTombstonedResources(ctx, resourceToAggregate.Type, vendorsFromDB, productsFromDB, packagesFromDB, bundlesFromDB, apisFromDB, eventsFromDB, entityTypesFromDB, tombstonesFromDB, fetchRequests)
-=======
 		fetchRequests := appendFetchRequests(apiFetchRequests, eventFetchRequests, capabilitiesFetchRequests)
 		log.C(ctx).Infof("Starting deleting tombstoned resources for %s with id: %q", resource.Type, resource.ID)
 		fetchRequests, err = s.deleteTombstonedResources(ctx, resourceToAggregate.Type, vendorsFromDB, productsFromDB, packagesFromDB, bundlesFromDB, apisFromDB, eventsFromDB, capabilitiesFromDB, tombstonesFromDB, fetchRequests)
->>>>>>> 2dd64966
+
 		if err != nil {
 			return err
 		}
@@ -596,11 +579,7 @@
 	return s.fetchReqSvc.UpdateGlobal(ctx, result.fetchRequest)
 }
 
-<<<<<<< HEAD
-func (s *Service) deleteTombstonedResources(ctx context.Context, resourceType directorresource.Type, vendorsFromDB []*model.Vendor, productsFromDB []*model.Product, packagesFromDB []*model.Package, bundlesFromDB []*model.Bundle, apisFromDB []*model.APIDefinition, eventsFromDB []*model.EventDefinition, entityTypesFromDB []*model.EntityType, tombstonesFromDB []*model.Tombstone, fetchRequests []*ordFetchRequest) ([]*ordFetchRequest, error) {
-=======
-func (s *Service) deleteTombstonedResources(ctx context.Context, resourceType directorresource.Type, vendorsFromDB []*model.Vendor, productsFromDB []*model.Product, packagesFromDB []*model.Package, bundlesFromDB []*model.Bundle, apisFromDB []*model.APIDefinition, eventsFromDB []*model.EventDefinition, capabilitiesFromDB []*model.Capability, tombstonesFromDB []*model.Tombstone, fetchRequests []*ordFetchRequest) ([]*ordFetchRequest, error) {
->>>>>>> 2dd64966
+func (s *Service) deleteTombstonedResources(ctx context.Context, resourceType directorresource.Type, vendorsFromDB []*model.Vendor, productsFromDB []*model.Product, packagesFromDB []*model.Package, bundlesFromDB []*model.Bundle, apisFromDB []*model.APIDefinition, eventsFromDB []*model.EventDefinition, entityTypesFromDB []*model.EntityType, capabilitiesFromDB []*model.Capability, tombstonesFromDB []*model.Tombstone, fetchRequests []*ordFetchRequest) ([]*ordFetchRequest, error) {
 	tx, err := s.transact.Begin()
 	if err != nil {
 		return nil, err
@@ -632,17 +611,17 @@
 				return nil, errors.Wrapf(err, "error while deleting resource with ORD ID %q based on its tombstone", ts.OrdID)
 			}
 		}
-<<<<<<< HEAD
 		if i, found := searchInSlice(len(entityTypesFromDB), func(i int) bool {
 			return equalStrings(&entityTypesFromDB[i].OrdID, &ts.OrdID)
 		}); found {
 			if err := s.entityTypeSvc.Delete(ctx, resourceType, eventsFromDB[i].ID); err != nil {
-=======
+				return nil, errors.Wrapf(err, "error while deleting resource with ORD ID %q based on its tombstone", ts.OrdID)
+			}
+		}
 		if i, found := searchInSlice(len(capabilitiesFromDB), func(i int) bool {
 			return equalStrings(capabilitiesFromDB[i].OrdID, &ts.OrdID)
 		}); found {
 			if err := s.capabilitySvc.Delete(ctx, resourceType, capabilitiesFromDB[i].ID); err != nil {
->>>>>>> 2dd64966
 				return nil, errors.Wrapf(err, "error while deleting resource with ORD ID %q based on its tombstone", ts.OrdID)
 			}
 		}
@@ -2224,32 +2203,31 @@
 			resourceHashes[str.PtrStrToStr(eventInput.OrdID)] = hash
 		}
 
-<<<<<<< HEAD
 		for _, entityTypeInput := range doc.EntityTypes {
 			normalizedEntityType, err := normalizeEntityType(entityTypeInput)
-=======
-		for _, capabilityInput := range doc.Capabilities {
-			normalizedCapabilities, err := normalizeCapability(capabilityInput)
->>>>>>> 2dd64966
 			if err != nil {
 				return nil, err
 			}
 
-<<<<<<< HEAD
 			hash, err := HashObject(normalizedEntityType)
 			if err != nil {
 				return nil, errors.Wrapf(err, "while hashing entity type with ORD ID: %s", normalizedEntityType.OrdID)
 			}
 
 			resourceHashes[entityTypeInput.OrdID] = hash
-=======
+		}
+
+		for _, capabilityInput := range doc.Capabilities {
+			normalizedCapabilities, err := normalizeCapability(capabilityInput)
+			if err != nil {
+				return nil, err
+			}
 			hash, err := HashObject(normalizedCapabilities)
 			if err != nil {
 				return nil, errors.Wrapf(err, "while hashing capability with ORD ID: %s", str.PtrStrToStr(normalizedCapabilities.OrdID))
 			}
 
 			resourceHashes[str.PtrStrToStr(capabilityInput.OrdID)] = hash
->>>>>>> 2dd64966
 		}
 
 		for _, packageInput := range doc.Packages {
