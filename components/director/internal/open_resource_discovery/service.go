--- conflicted
+++ resolved
@@ -116,11 +116,7 @@
 }
 
 // NewAggregatorService returns a new object responsible for service-layer ORD operations.
-<<<<<<< HEAD
-func NewAggregatorService(config ServiceConfig, metricsCfg MetricsConfig, transact persistence.Transactioner, appSvc ApplicationService, webhookSvc WebhookService, bundleSvc BundleService, bundleReferenceSvc BundleReferenceService, apiSvc APIService, eventSvc EventService, capabilitySvc CapabilityService, specSvc SpecService, fetchReqSvc FetchRequestService, packageSvc PackageService, productSvc ProductService, vendorSvc VendorService, tombstoneSvc TombstoneService, tenantSvc TenantService, globalRegistrySvc GlobalRegistryService, client Client, webhookConverter WebhookConverter, appTemplateVersionSvc ApplicationTemplateVersionService, appTemplateSvc ApplicationTemplateService, labelService LabelService, ordWebhookMapping []application.ORDWebhookMapping, opSvc operationsmanager.OperationService) *Service {
-=======
-func NewAggregatorService(config ServiceConfig, metricsCfg MetricsConfig, transact persistence.Transactioner, appSvc ApplicationService, webhookSvc WebhookService, bundleSvc BundleService, bundleReferenceSvc BundleReferenceService, apiSvc APIService, eventSvc EventService, specSvc SpecService, fetchReqSvc FetchRequestService, packageSvc PackageService, productSvc ProductService, vendorSvc VendorService, tombstoneProcessor TombstoneProcessor, tenantSvc TenantService, globalRegistrySvc GlobalRegistryService, client Client, webhookConverter WebhookConverter, appTemplateVersionSvc ApplicationTemplateVersionService, appTemplateSvc ApplicationTemplateService, labelService LabelService, ordWebhookMapping []application.ORDWebhookMapping, opSvc operationsmanager.OperationService) *Service {
->>>>>>> 4d87dbd1
+func NewAggregatorService(config ServiceConfig, metricsCfg MetricsConfig, transact persistence.Transactioner, appSvc ApplicationService, webhookSvc WebhookService, bundleSvc BundleService, bundleReferenceSvc BundleReferenceService, apiSvc APIService, eventSvc EventService, capabilitySvc CapabilityService, specSvc SpecService, fetchReqSvc FetchRequestService, packageSvc PackageService, productSvc ProductService, vendorSvc VendorService, tombstoneProcessor TombstoneProcessor, tenantSvc TenantService, globalRegistrySvc GlobalRegistryService, client Client, webhookConverter WebhookConverter, appTemplateVersionSvc ApplicationTemplateVersionService, appTemplateSvc ApplicationTemplateService, labelService LabelService, ordWebhookMapping []application.ORDWebhookMapping, opSvc operationsmanager.OperationService) *Service {
 	return &Service{
 		config:                config,
 		metricsCfg:            metricsCfg,
@@ -399,16 +395,12 @@
 			return err
 		}
 
-<<<<<<< HEAD
 		capabilitiesFromDB, capabilitiesFetchRequests, err := s.processCapabilities(ctx, resourceToAggregate.Type, resourceToAggregate.ID, packagesFromDB, doc.Capabilities, resourceHashes)
 		if err != nil {
 			return err
 		}
 
-		tombstonesFromDB, err := s.processTombstones(ctx, resourceToAggregate.Type, resourceToAggregate.ID, doc.Tombstones)
-=======
 		tombstonesFromDB, err := s.tombstoneProcessor.Process(ctx, resourceToAggregate.Type, resourceToAggregate.ID, doc.Tombstones)
->>>>>>> 4d87dbd1
 		if err != nil {
 			return err
 		}
@@ -1212,7 +1204,6 @@
 	return fetchRequests, tx.Commit()
 }
 
-<<<<<<< HEAD
 func (s *Service) processCapabilities(ctx context.Context, resourceType directorresource.Type, resourceID string, packagesFromDB []*model.Package, capabilities []*model.CapabilityInput, resourceHashes map[string]uint64) ([]*model.Capability, []*ordFetchRequest, error) {
 	capabilitiesFromDB, err := s.listCapabilitiesInTx(ctx, resourceType, resourceID)
 	if err != nil {
@@ -1285,63 +1276,6 @@
 	return fetchRequests, tx.Commit()
 }
 
-func (s *Service) processTombstones(ctx context.Context, resourceType directorresource.Type, resourceID string, tombstones []*model.TombstoneInput) ([]*model.Tombstone, error) {
-	tombstonesFromDB, err := s.listTombstonesInTx(ctx, resourceType, resourceID)
-	if err != nil {
-		return nil, err
-	}
-
-	for _, tombstone := range tombstones {
-		if err := s.resyncTombstoneInTx(ctx, resourceType, resourceID, tombstonesFromDB, tombstone); err != nil {
-			return nil, err
-		}
-	}
-
-	tombstonesFromDB, err = s.listTombstonesInTx(ctx, resourceType, resourceID)
-	if err != nil {
-		return nil, err
-	}
-	return tombstonesFromDB, nil
-}
-
-func (s *Service) listTombstonesInTx(ctx context.Context, resourceType directorresource.Type, resourceID string) ([]*model.Tombstone, error) {
-	tx, err := s.transact.Begin()
-	if err != nil {
-		return nil, err
-	}
-	defer s.transact.RollbackUnlessCommitted(ctx, tx)
-	ctx = persistence.SaveToContext(ctx, tx)
-
-	var tombstonesFromDB []*model.Tombstone
-	switch resourceType {
-	case directorresource.Application:
-		tombstonesFromDB, err = s.tombstoneSvc.ListByApplicationID(ctx, resourceID)
-	case directorresource.ApplicationTemplateVersion:
-		tombstonesFromDB, err = s.tombstoneSvc.ListByApplicationTemplateVersionID(ctx, resourceID)
-	}
-	if err != nil {
-		return nil, errors.Wrapf(err, "error while listing tombstones for %s with id %q", resourceType, resourceID)
-	}
-
-	return tombstonesFromDB, tx.Commit()
-}
-
-func (s *Service) resyncTombstoneInTx(ctx context.Context, resourceType directorresource.Type, resourceID string, tombstonesFromDB []*model.Tombstone, tombstone *model.TombstoneInput) error {
-	tx, err := s.transact.Begin()
-	if err != nil {
-		return err
-	}
-	defer s.transact.RollbackUnlessCommitted(ctx, tx)
-	ctx = persistence.SaveToContext(ctx, tx)
-
-	if err := s.resyncTombstone(ctx, resourceType, resourceID, tombstonesFromDB, *tombstone); err != nil {
-		return errors.Wrapf(err, "error while resyncing tombstone for resource with ORD ID %q", tombstone.OrdID)
-	}
-	return tx.Commit()
-}
-
-=======
->>>>>>> 4d87dbd1
 func (s *Service) resyncPackage(ctx context.Context, resourceType directorresource.Type, resourceID string, packagesFromDB []*model.Package, pkg model.PackageInput, pkgHash uint64) error {
 	ctx = addFieldToLogger(ctx, "package_ord_id", pkg.OrdID)
 	if i, found := searchInSlice(len(packagesFromDB), func(i int) bool {
