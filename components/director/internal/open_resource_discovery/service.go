--- conflicted
+++ resolved
@@ -557,7 +557,6 @@
 	return err
 }
 
-<<<<<<< HEAD
 func (s *Service) refetchFailedSpecs(ctx context.Context, objectType model.SpecReferenceObjectType, objectID string) error {
 	specsFromDB, err := s.specSvc.ListByReferenceObjectID(ctx, objectType, objectID)
 	if err != nil {
@@ -575,7 +574,8 @@
 		}
 	}
 	return nil
-=======
+}
+
 func (s *Service) fetchAPIDefFromDB(ctx context.Context, appID string) (map[string]*model.APIDefinition, error) {
 	apisFromDB, err := s.apiSvc.ListByApplicationID(ctx, appID)
 	if err != nil {
@@ -690,7 +690,6 @@
 	}
 
 	return resourceHashes, nil
->>>>>>> 155af8ba
 }
 
 func bundleUpdateInputFromCreateInput(in model.BundleCreateInput) model.BundleUpdateInput {
