package ord

import (
	"context"
	"fmt"

	"github.com/kyma-incubator/compass/components/director/pkg/str"

	"github.com/tidwall/gjson"

	"github.com/kyma-incubator/compass/components/director/internal/domain/tenant"
	"github.com/kyma-incubator/compass/components/director/internal/model"
	"github.com/kyma-incubator/compass/components/director/pkg/log"
	"github.com/kyma-incubator/compass/components/director/pkg/persistence"
	"github.com/pkg/errors"
)

<<<<<<< HEAD
const applicationTypeLabel = "applicationType"

// Service missing godoc
=======
// Service consists of various resource services responsible for service-layer ORD operations.
>>>>>>> 2382ccdd
type Service struct {
	transact persistence.Transactioner

	labelRepo LabelRepository

	appSvc             ApplicationService
	webhookSvc         WebhookService
	bundleSvc          BundleService
	bundleReferenceSvc BundleReferenceService
	apiSvc             APIService
	eventSvc           EventService
	specSvc            SpecService
	packageSvc         PackageService
	productSvc         ProductService
	vendorSvc          VendorService
	tombstoneSvc       TombstoneService

	ordClient Client
}

<<<<<<< HEAD
// NewAggregatorService missing godoc
func NewAggregatorService(transact persistence.Transactioner, labelRepo LabelRepository, appSvc ApplicationService, webhookSvc WebhookService, bundleSvc BundleService, bundleReferenceSvc BundleReferenceService, apiSvc APIService, eventSvc EventService, specSvc SpecService, packageSvc PackageService, productSvc ProductService, vendorSvc VendorService, tombstoneSvc TombstoneService, client Client) *Service {
=======
// NewAggregatorService returns a new object responsible for service-layer ORD operations.
func NewAggregatorService(transact persistence.Transactioner, appSvc ApplicationService, webhookSvc WebhookService, bundleSvc BundleService, bundleReferenceSvc BundleReferenceService, apiSvc APIService, eventSvc EventService, specSvc SpecService, packageSvc PackageService, productSvc ProductService, vendorSvc VendorService, tombstoneSvc TombstoneService, client Client) *Service {
>>>>>>> 2382ccdd
	return &Service{
		transact:           transact,
		appSvc:             appSvc,
		labelRepo:          labelRepo,
		webhookSvc:         webhookSvc,
		bundleSvc:          bundleSvc,
		bundleReferenceSvc: bundleReferenceSvc,
		apiSvc:             apiSvc,
		eventSvc:           eventSvc,
		specSvc:            specSvc,
		packageSvc:         packageSvc,
		productSvc:         productSvc,
		vendorSvc:          vendorSvc,
		tombstoneSvc:       tombstoneSvc,
		ordClient:          client,
	}
}

// SyncORDDocuments performs resync of ORD information provided via ORD documents for each application
func (s *Service) SyncORDDocuments(ctx context.Context) error {
	pageCount := 1
	pageSize := 200

	pageCursor := ""
	hasNextPage := true

	for hasNextPage {
		page, err := s.listAppPage(ctx, pageSize, pageCursor)
		if err != nil {
			return errors.Wrapf(err, "error while fetching application page number %d", pageCount)
		}
		for _, app := range page.Data {
			if err := s.processApp(ctx, app); err != nil {
				return errors.Wrapf(err, "error while processing app %q", app.ID)
			}
		}
		pageCursor = page.PageInfo.EndCursor
		hasNextPage = page.PageInfo.HasNextPage
		pageCount++
	}
	return nil
}

func (s *Service) listAppPage(ctx context.Context, pageSize int, cursor string) (*model.ApplicationPage, error) {
	tx, err := s.transact.Begin()
	if err != nil {
		return nil, err
	}
	defer s.transact.RollbackUnlessCommitted(ctx, tx)
	ctx = persistence.SaveToContext(ctx, tx)
	page, err := s.appSvc.ListGlobal(ctx, pageSize, cursor)
	if err != nil {
		return nil, err
	}

	applicationIDs := make([]string, 0, page.TotalCount)
	for _, app := range page.Data {
		applicationIDs = append(applicationIDs, app.ID)
	}

	labels, err := s.labelRepo.ListGlobalByKeyAndObjects(ctx, model.ApplicationLabelableObject, applicationIDs, applicationTypeLabel)
	if err != nil {
		return nil, err
	}

	appLabelsMap := make(map[string]interface{}, page.TotalCount)
	for i := range labels {
		appLabelsMap[labels[i].ObjectID] = labels[i].Value
	}

	for i, _ := range page.Data {
		page.Data[i].Labels = []byte(fmt.Sprintf(`{"%s": "%s"}`, applicationTypeLabel, appLabelsMap[page.Data[i].ID]))
	}

	return page, tx.Commit()
}

func (s *Service) processApp(ctx context.Context, app *model.Application) error {
	tx, err := s.transact.Begin()
	if err != nil {
		return err
	}

	defer s.transact.RollbackUnlessCommitted(ctx, tx)

	ctx = persistence.SaveToContext(ctx, tx)

	ctx = tenant.SaveToContext(ctx, app.Tenant, "")

	webhooks, err := s.webhookSvc.ListForApplication(ctx, app.ID)
	if err != nil {
		return errors.Wrapf(err, "error fetching webhooks for app with id %q", app.ID)
	}
	var documents Documents
	var baseURL string
	for _, wh := range webhooks {
		if wh.Type == model.WebhookTypeOpenResourceDiscovery && wh.URL != nil {
			ctx = addFieldToLogger(ctx, "app_id", app.ID)
			documents, err = s.ordClient.FetchOpenResourceDiscoveryDocuments(ctx, app, wh)
			if err != nil {
				log.C(ctx).WithError(err).Errorf("error fetching ORD document for webhook with id %q: %v", wh.ID, err)
			}
			baseURL, err = stripRelativePathFromURL(*wh.URL)
			if err != nil {
				log.C(ctx).WithError(err).Error(err)
			}
			break
		}
	}
	if len(documents) > 0 {
		log.C(ctx).Info("Processing ORD documents")
		if err := s.processDocuments(ctx, app.ID, baseURL, documents); err != nil {
			log.C(ctx).WithError(err).Errorf("error processing ORD documents: %v", err)
		} else {
			log.C(ctx).Info("Successfully processed ORD documents")
			return tx.Commit()
		}
	}
	return nil
}

func (s *Service) processDocuments(ctx context.Context, appID string, baseURL string, documents Documents) error {
	// TODO: Currently it isn't mandatory Vendor resources to be declared in the Documents because there is a concept of a central registry from where Vendors will be fetched once.
	// However, until this registry concept is production ready, we should make sure that if no SAP Vendor resource is explicitly declared across all Documents of a System Instance to
	// assign it once for it so that all resources referencing that SAP Vendor will not fail.
	// NOTE: to be deleted once the concept of central registry for Vendors fetching is productive
	assignSAPVendor(documents)

	apiDataFromDB, eventDataFromDB, packageDataFromDB, err := s.fetchResources(ctx, appID)
	if err != nil {
		return err
	}

	resourceHashes, err := hashResources(documents)
	if err != nil {
		return err
	}

	if err := documents.Validate(baseURL, apiDataFromDB, eventDataFromDB, packageDataFromDB, resourceHashes); err != nil {
		return errors.Wrap(err, "invalid documents")
	}

	if err := documents.Sanitize(baseURL); err != nil {
		return errors.Wrap(err, "while sanitizing ORD documents")
	}

	vendorsInput := make([]*model.VendorInput, 0)
	productsInput := make([]*model.ProductInput, 0)
	packagesInput := make([]*model.PackageInput, 0)
	bundlesInput := make([]*model.BundleCreateInput, 0)
	apisInput := make([]*model.APIDefinitionInput, 0)
	eventsInput := make([]*model.EventDefinitionInput, 0)
	tombstonesInput := make([]*model.TombstoneInput, 0)
	for _, doc := range documents {
		vendorsInput = append(vendorsInput, doc.Vendors...)
		productsInput = append(productsInput, doc.Products...)
		packagesInput = append(packagesInput, doc.Packages...)
		bundlesInput = append(bundlesInput, doc.ConsumptionBundles...)
		apisInput = append(apisInput, doc.APIResources...)
		eventsInput = append(eventsInput, doc.EventResources...)
		tombstonesInput = append(tombstonesInput, doc.Tombstones...)
	}

	vendorsFromDB, err := s.processVendors(ctx, appID, vendorsInput)
	if err != nil {
		return err
	}

	productsFromDB, err := s.processProducts(ctx, appID, productsInput)
	if err != nil {
		return err
	}

	packagesFromDB, err := s.processPackages(ctx, appID, packagesInput, resourceHashes)
	if err != nil {
		return err
	}

	bundlesFromDB, err := s.processBundles(ctx, appID, bundlesInput)
	if err != nil {
		return err
	}

	apisFromDB, err := s.processAPIs(ctx, appID, bundlesFromDB, packagesFromDB, apisInput, resourceHashes)
	if err != nil {
		return err
	}

	eventsFromDB, err := s.processEvents(ctx, appID, bundlesFromDB, packagesFromDB, eventsInput, resourceHashes)
	if err != nil {
		return err
	}

	tombstonesFromDB, err := s.processTombstones(ctx, appID, tombstonesInput)
	if err != nil {
		return err
	}

	for _, ts := range tombstonesFromDB {
		if i, found := searchInSlice(len(packagesFromDB), func(i int) bool {
			return packagesFromDB[i].OrdID == ts.OrdID
		}); found {
			if err := s.packageSvc.Delete(ctx, packagesFromDB[i].ID); err != nil {
				return errors.Wrapf(err, "error while deleting resource with ORD ID %q based on its tombstone", ts.OrdID)
			}
		}
		if i, found := searchInSlice(len(apisFromDB), func(i int) bool {
			return equalStrings(apisFromDB[i].OrdID, &ts.OrdID)
		}); found {
			if err := s.apiSvc.Delete(ctx, apisFromDB[i].ID); err != nil {
				return errors.Wrapf(err, "error while deleting resource with ORD ID %q based on its tombstone", ts.OrdID)
			}
		}
		if i, found := searchInSlice(len(eventsFromDB), func(i int) bool {
			return equalStrings(eventsFromDB[i].OrdID, &ts.OrdID)
		}); found {
			if err := s.eventSvc.Delete(ctx, eventsFromDB[i].ID); err != nil {
				return errors.Wrapf(err, "error while deleting resource with ORD ID %q based on its tombstone", ts.OrdID)
			}
		}
		if i, found := searchInSlice(len(bundlesFromDB), func(i int) bool {
			return equalStrings(bundlesFromDB[i].OrdID, &ts.OrdID)
		}); found {
			if err := s.bundleSvc.Delete(ctx, bundlesFromDB[i].ID); err != nil {
				return errors.Wrapf(err, "error while deleting resource with ORD ID %q based on its tombstone", ts.OrdID)
			}
		}
		if i, found := searchInSlice(len(vendorsFromDB), func(i int) bool {
			return vendorsFromDB[i].OrdID == ts.OrdID
		}); found {
			if err := s.vendorSvc.Delete(ctx, vendorsFromDB[i].ID); err != nil {
				return errors.Wrapf(err, "error while deleting resource with ORD ID %q based on its tombstone", ts.OrdID)
			}
		}
		if i, found := searchInSlice(len(productsFromDB), func(i int) bool {
			return productsFromDB[i].OrdID == ts.OrdID
		}); found {
			if err := s.productSvc.Delete(ctx, productsFromDB[i].ID); err != nil {
				return errors.Wrapf(err, "error while deleting resource with ORD ID %q based on its tombstone", ts.OrdID)
			}
		}
	}

	return nil
}

func (s *Service) processVendors(ctx context.Context, appID string, vendors []*model.VendorInput) ([]*model.Vendor, error) {
	vendorsFromDB, err := s.vendorSvc.ListByApplicationID(ctx, appID)
	if err != nil {
		return nil, errors.Wrapf(err, "error while listing vendors for app with id %q", appID)
	}

	for _, vendor := range vendors {
		if err := s.resyncVendor(ctx, appID, vendorsFromDB, *vendor); err != nil {
			return nil, errors.Wrapf(err, "error while resyncing vendor with ORD ID %q", vendor.OrdID)
		}
	}

	return s.vendorSvc.ListByApplicationID(ctx, appID)
}

func (s *Service) processProducts(ctx context.Context, appID string, products []*model.ProductInput) ([]*model.Product, error) {
	productsFromDB, err := s.productSvc.ListByApplicationID(ctx, appID)
	if err != nil {
		return nil, errors.Wrapf(err, "error while listing products for app with id %q", appID)
	}

	for _, product := range products {
		if err := s.resyncProduct(ctx, appID, productsFromDB, *product); err != nil {
			return nil, errors.Wrapf(err, "error while resyncing product with ORD ID %q", product.OrdID)
		}
	}
	return s.productSvc.ListByApplicationID(ctx, appID)
}

func (s *Service) processPackages(ctx context.Context, appID string, packages []*model.PackageInput, resourceHashes map[string]uint64) ([]*model.Package, error) {
	packagesFromDB, err := s.packageSvc.ListByApplicationID(ctx, appID)
	if err != nil {
		return nil, errors.Wrapf(err, "error while listing packages for app with id %q", appID)
	}

	for _, pkg := range packages {
		pkgHash := resourceHashes[pkg.OrdID]
		if err := s.resyncPackage(ctx, appID, packagesFromDB, *pkg, pkgHash); err != nil {
			return nil, errors.Wrapf(err, "error while resyncing package with ORD ID %q", pkg.OrdID)
		}
	}

	return s.packageSvc.ListByApplicationID(ctx, appID)
}

func (s *Service) processBundles(ctx context.Context, appID string, bundles []*model.BundleCreateInput) ([]*model.Bundle, error) {
	bundlesFromDB, err := s.bundleSvc.ListByApplicationIDNoPaging(ctx, appID)
	if err != nil {
		return nil, errors.Wrapf(err, "error while listing bundles for app with id %q", appID)
	}

	for _, bndl := range bundles {
		if err := s.resyncBundle(ctx, appID, bundlesFromDB, *bndl); err != nil {
			return nil, errors.Wrapf(err, "error while resyncing bundle with ORD ID %q", *bndl.OrdID)
		}
	}

	return s.bundleSvc.ListByApplicationIDNoPaging(ctx, appID)
}

func (s *Service) processAPIs(ctx context.Context, appID string, bundlesFromDB []*model.Bundle, packagesFromDB []*model.Package, apis []*model.APIDefinitionInput, resourceHashes map[string]uint64) ([]*model.APIDefinition, error) {
	apisFromDB, err := s.apiSvc.ListByApplicationID(ctx, appID)
	if err != nil {
		return nil, errors.Wrapf(err, "error while listing apis for app with id %q", appID)
	}

	for _, api := range apis {
		apiHash := resourceHashes[str.PtrStrToStr(api.OrdID)]
		if err := s.resyncAPI(ctx, appID, apisFromDB, bundlesFromDB, packagesFromDB, *api, apiHash); err != nil {
			return nil, errors.Wrapf(err, "error while resyncing api with ORD ID %q", *api.OrdID)
		}
	}

	return s.apiSvc.ListByApplicationID(ctx, appID)
}

func (s *Service) processEvents(ctx context.Context, appID string, bundlesFromDB []*model.Bundle, packagesFromDB []*model.Package, events []*model.EventDefinitionInput, resourceHashes map[string]uint64) ([]*model.EventDefinition, error) {
	eventsFromDB, err := s.eventSvc.ListByApplicationID(ctx, appID)
	if err != nil {
		return nil, errors.Wrapf(err, "error while listing events for app with id %q", appID)
	}

	for _, event := range events {
		eventHash := resourceHashes[str.PtrStrToStr(event.OrdID)]
		if err := s.resyncEvent(ctx, appID, eventsFromDB, bundlesFromDB, packagesFromDB, *event, eventHash); err != nil {
			return nil, errors.Wrapf(err, "error while resyncing event with ORD ID %q", *event.OrdID)
		}
	}

	return s.eventSvc.ListByApplicationID(ctx, appID)
}

func (s *Service) processTombstones(ctx context.Context, appID string, tombstones []*model.TombstoneInput) ([]*model.Tombstone, error) {
	tombstonesFromDB, err := s.tombstoneSvc.ListByApplicationID(ctx, appID)
	if err != nil {
		return nil, errors.Wrapf(err, "error while listing tombstones for app with id %q", appID)
	}

	for _, tombstone := range tombstones {
		if err := s.resyncTombstone(ctx, appID, tombstonesFromDB, *tombstone); err != nil {
			return nil, errors.Wrapf(err, "error while resyncing tombstone for resource with ORD ID %q", tombstone.OrdID)
		}
	}

	return s.tombstoneSvc.ListByApplicationID(ctx, appID)
}

func (s *Service) resyncPackage(ctx context.Context, appID string, packagesFromDB []*model.Package, pkg model.PackageInput, pkgHash uint64) error {
	ctx = addFieldToLogger(ctx, "package_ord_id", pkg.OrdID)
	if i, found := searchInSlice(len(packagesFromDB), func(i int) bool {
		return packagesFromDB[i].OrdID == pkg.OrdID
	}); found {
		return s.packageSvc.Update(ctx, packagesFromDB[i].ID, pkg, pkgHash)
	}
	_, err := s.packageSvc.Create(ctx, appID, pkg, pkgHash)
	return err
}

func (s *Service) resyncBundle(ctx context.Context, appID string, bundlesFromDB []*model.Bundle, bndl model.BundleCreateInput) error {
	ctx = addFieldToLogger(ctx, "bundle_ord_id", *bndl.OrdID)
	if i, found := searchInSlice(len(bundlesFromDB), func(i int) bool {
		return equalStrings(bundlesFromDB[i].OrdID, bndl.OrdID)
	}); found {
		return s.bundleSvc.Update(ctx, bundlesFromDB[i].ID, bundleUpdateInputFromCreateInput(bndl))
	}
	_, err := s.bundleSvc.Create(ctx, appID, bndl)
	return err
}

func (s *Service) resyncProduct(ctx context.Context, appID string, productsFromDB []*model.Product, product model.ProductInput) error {
	ctx = addFieldToLogger(ctx, "product_ord_id", product.OrdID)
	if i, found := searchInSlice(len(productsFromDB), func(i int) bool {
		return productsFromDB[i].OrdID == product.OrdID
	}); found {
		return s.productSvc.Update(ctx, productsFromDB[i].ID, product)
	}
	_, err := s.productSvc.Create(ctx, appID, product)
	return err
}

func (s *Service) resyncVendor(ctx context.Context, appID string, vendorsFromDB []*model.Vendor, vendor model.VendorInput) error {
	ctx = addFieldToLogger(ctx, "vendor_ord_id", vendor.OrdID)
	if i, found := searchInSlice(len(vendorsFromDB), func(i int) bool {
		return vendorsFromDB[i].OrdID == vendor.OrdID
	}); found {
		return s.vendorSvc.Update(ctx, vendorsFromDB[i].ID, vendor)
	}
	_, err := s.vendorSvc.Create(ctx, appID, vendor)
	return err
}

func (s *Service) resyncAPI(ctx context.Context, appID string, apisFromDB []*model.APIDefinition, bundlesFromDB []*model.Bundle, packagesFromDB []*model.Package, api model.APIDefinitionInput, apiHash uint64) error {
	ctx = addFieldToLogger(ctx, "api_ord_id", *api.OrdID)
	i, isAPIFound := searchInSlice(len(apisFromDB), func(i int) bool {
		return equalStrings(apisFromDB[i].OrdID, api.OrdID)
	})

	defaultTargetURLPerBundle := extractAllBundleReferencesForAPI(bundlesFromDB, api)

	var packageID *string
	if i, found := searchInSlice(len(packagesFromDB), func(i int) bool {
		return equalStrings(&packagesFromDB[i].OrdID, api.OrdPackageID)
	}); found {
		packageID = &packagesFromDB[i].ID
	}

	specs := make([]*model.SpecInput, 0, len(api.ResourceDefinitions))
	for _, resourceDef := range api.ResourceDefinitions {
		specs = append(specs, resourceDef.ToSpec())
	}

	if !isAPIFound {
		_, err := s.apiSvc.Create(ctx, appID, nil, packageID, api, specs, defaultTargetURLPerBundle, apiHash)
		return err
	}

	allBundleIDsForAPI, err := s.bundleReferenceSvc.GetBundleIDsForObject(ctx, model.BundleAPIReference, &apisFromDB[i].ID)
	if err != nil {
		return err
	}

	// in case of API update, we need to filter which ConsumptionBundleReferences should be deleted - those that are stored in db but not present in the input anymore
	bundleIDsForDeletion := extractBundleReferencesForDeletion(allBundleIDsForAPI, defaultTargetURLPerBundle)

	// in case of API update, we need to filter which ConsumptionBundleReferences should be created - those that are not present in db but are present in the input
	defaultTargetURLPerBundleForCreation := extractAllBundleReferencesForCreation(defaultTargetURLPerBundle, allBundleIDsForAPI)

	if err := s.apiSvc.UpdateInManyBundles(ctx, apisFromDB[i].ID, api, nil, defaultTargetURLPerBundle, defaultTargetURLPerBundleForCreation, bundleIDsForDeletion, apiHash); err != nil {
		return err
	}
	if api.VersionInput.Value != apisFromDB[i].Version.Value {
		if err := s.resyncSpecs(ctx, model.APISpecReference, apisFromDB[i].ID, specs); err != nil {
			return err
		}
	} else {
		if err := s.refetchFailedSpecs(ctx, model.APISpecReference, apisFromDB[i].ID); err != nil {
			return err
		}
	}
	return nil
}

func (s *Service) resyncEvent(ctx context.Context, appID string, eventsFromDB []*model.EventDefinition, bundlesFromDB []*model.Bundle, packagesFromDB []*model.Package, event model.EventDefinitionInput, eventHash uint64) error {
	ctx = addFieldToLogger(ctx, "event_ord_id", *event.OrdID)
	i, isEventFound := searchInSlice(len(eventsFromDB), func(i int) bool {
		return equalStrings(eventsFromDB[i].OrdID, event.OrdID)
	})

	bundleIDsFromBundleReference := make([]string, 0)
	for _, br := range event.PartOfConsumptionBundles {
		for _, bndl := range bundlesFromDB {
			if equalStrings(bndl.OrdID, &br.BundleOrdID) {
				bundleIDsFromBundleReference = append(bundleIDsFromBundleReference, bndl.ID)
			}
		}
	}

	var packageID *string
	if i, found := searchInSlice(len(packagesFromDB), func(i int) bool {
		return equalStrings(&packagesFromDB[i].OrdID, event.OrdPackageID)
	}); found {
		packageID = &packagesFromDB[i].ID
	}

	specs := make([]*model.SpecInput, 0, len(event.ResourceDefinitions))
	for _, resourceDef := range event.ResourceDefinitions {
		specs = append(specs, resourceDef.ToSpec())
	}

	if !isEventFound {
		_, err := s.eventSvc.Create(ctx, appID, nil, packageID, event, specs, bundleIDsFromBundleReference, eventHash)
		return err
	}

	allBundleIDsForEvent, err := s.bundleReferenceSvc.GetBundleIDsForObject(ctx, model.BundleEventReference, &eventsFromDB[i].ID)
	if err != nil {
		return err
	}

	// in case of Event update, we need to filter which ConsumptionBundleReferences(bundle IDs) should be deleted - those that are stored in db but not present in the input anymore
	bundleIDsForDeletion := make([]string, 0)
	for _, id := range allBundleIDsForEvent {
		if _, found := searchInSlice(len(bundleIDsFromBundleReference), func(i int) bool {
			return equalStrings(&bundleIDsFromBundleReference[i], &id)
		}); !found {
			bundleIDsForDeletion = append(bundleIDsForDeletion, id)
		}
	}

	// in case of Event update, we need to filter which ConsumptionBundleReferences should be created - those that are not present in db but are present in the input
	bundleIDsForCreation := make([]string, 0)
	for _, id := range bundleIDsFromBundleReference {
		if _, found := searchInSlice(len(allBundleIDsForEvent), func(i int) bool {
			return equalStrings(&allBundleIDsForEvent[i], &id)
		}); !found {
			bundleIDsForCreation = append(bundleIDsForCreation, id)
		}
	}

	if err := s.eventSvc.UpdateInManyBundles(ctx, eventsFromDB[i].ID, event, nil, bundleIDsForCreation, bundleIDsForDeletion, eventHash); err != nil {
		return err
	}
	if event.VersionInput.Value != eventsFromDB[i].Version.Value {
		if err := s.resyncSpecs(ctx, model.EventSpecReference, eventsFromDB[i].ID, specs); err != nil {
			return err
		}
	} else {
		if err := s.refetchFailedSpecs(ctx, model.EventSpecReference, eventsFromDB[i].ID); err != nil {
			return err
		}
	}
	return nil
}

func (s *Service) resyncSpecs(ctx context.Context, objectType model.SpecReferenceObjectType, objectID string, specs []*model.SpecInput) error {
	if err := s.specSvc.DeleteByReferenceObjectID(ctx, objectType, objectID); err != nil {
		return err
	}
	for _, spec := range specs {
		if spec == nil {
			continue
		}
		if _, err := s.specSvc.CreateByReferenceObjectID(ctx, *spec, objectType, objectID); err != nil {
			return err
		}
	}
	return nil
}

func (s *Service) resyncTombstone(ctx context.Context, appID string, tombstonesFromDB []*model.Tombstone, tombstone model.TombstoneInput) error {
	if i, found := searchInSlice(len(tombstonesFromDB), func(i int) bool {
		return tombstonesFromDB[i].OrdID == tombstone.OrdID
	}); found {
		return s.tombstoneSvc.Update(ctx, tombstonesFromDB[i].ID, tombstone)
	}
	_, err := s.tombstoneSvc.Create(ctx, appID, tombstone)
	return err
}

func (s *Service) refetchFailedSpecs(ctx context.Context, objectType model.SpecReferenceObjectType, objectID string) error {
	specsFromDB, err := s.specSvc.ListByReferenceObjectID(ctx, objectType, objectID)
	if err != nil {
		return err
	}
	for _, spec := range specsFromDB {
		fr, err := s.specSvc.GetFetchRequest(ctx, spec.ID)
		if err != nil {
			return err
		}
		if fr.Status != nil && fr.Status.Condition == model.FetchRequestStatusConditionFailed {
			if _, err := s.specSvc.RefetchSpec(ctx, spec.ID); err != nil {
				return errors.Wrapf(err, "while refetching spec %s", spec.ID)
			}
		}
	}
	return nil
}

func (s *Service) fetchAPIDefFromDB(ctx context.Context, appID string) (map[string]*model.APIDefinition, error) {
	apisFromDB, err := s.apiSvc.ListByApplicationID(ctx, appID)
	if err != nil {
		return nil, errors.Wrapf(err, "while listing apis for app with id %s", appID)
	}

	apiDataFromDB := make(map[string]*model.APIDefinition, len(apisFromDB))

	for _, api := range apisFromDB {
		apiOrdID := str.PtrStrToStr(api.OrdID)
		apiDataFromDB[apiOrdID] = api
	}

	return apiDataFromDB, nil
}

func (s *Service) fetchPackagesFromDB(ctx context.Context, appID string) (map[string]*model.Package, error) {
	packagesFromDB, err := s.packageSvc.ListByApplicationID(ctx, appID)
	if err != nil {
		return nil, errors.Wrapf(err, "while listing packages for app with id %s", appID)
	}

	packageDataFromDB := make(map[string]*model.Package)

	for _, pkg := range packagesFromDB {
		packageDataFromDB[pkg.OrdID] = pkg
	}

	return packageDataFromDB, nil
}

func (s *Service) fetchEventDefFromDB(ctx context.Context, appID string) (map[string]*model.EventDefinition, error) {
	eventsFromDB, err := s.eventSvc.ListByApplicationID(ctx, appID)
	if err != nil {
		return nil, errors.Wrapf(err, "while listing events for app with id %s", appID)
	}

	eventDataFromDB := make(map[string]*model.EventDefinition)

	for _, event := range eventsFromDB {
		eventOrdID := str.PtrStrToStr(event.OrdID)
		eventDataFromDB[eventOrdID] = event
	}

	return eventDataFromDB, nil
}

func (s *Service) fetchResources(ctx context.Context, appID string) (map[string]*model.APIDefinition, map[string]*model.EventDefinition, map[string]*model.Package, error) {
	apiDataFromDB, err := s.fetchAPIDefFromDB(ctx, appID)
	if err != nil {
		return nil, nil, nil, errors.Wrapf(err, "while fetching apis for app with id %s", appID)
	}

	eventDataFromDB, err := s.fetchEventDefFromDB(ctx, appID)
	if err != nil {
		return nil, nil, nil, errors.Wrapf(err, "while fetching events for app with id %s", appID)
	}

	packageDataFromDB, err := s.fetchPackagesFromDB(ctx, appID)
	if err != nil {
		return nil, nil, nil, errors.Wrapf(err, "while fetching packages for app with id %s", appID)
	}

	return apiDataFromDB, eventDataFromDB, packageDataFromDB, nil
}

func hashResources(docs Documents) (map[string]uint64, error) {
	resourceHashes := make(map[string]uint64)

	for _, doc := range docs {
		for _, apiInput := range doc.APIResources {
			normalizedAPIDef, err := normalizeAPIDefinition(apiInput)
			if err != nil {
				return nil, err
			}

			hash, err := HashObject(normalizedAPIDef)
			if err != nil {
				return nil, errors.Wrapf(err, "while hashing api definition with ORD ID: %s", str.PtrStrToStr(normalizedAPIDef.OrdID))
			}

			resourceHashes[str.PtrStrToStr(apiInput.OrdID)] = hash
		}

		for _, eventInput := range doc.EventResources {
			normalizedEventDef, err := normalizeEventDefinition(eventInput)
			if err != nil {
				return nil, err
			}

			hash, err := HashObject(normalizedEventDef)
			if err != nil {
				return nil, errors.Wrapf(err, "while hashing event definition with ORD ID: %s", str.PtrStrToStr(normalizedEventDef.OrdID))
			}

			resourceHashes[str.PtrStrToStr(eventInput.OrdID)] = hash
		}

		for _, packageInput := range doc.Packages {
			normalizedPkg, err := normalizePackage(packageInput)
			if err != nil {
				return nil, err
			}

			hash, err := HashObject(normalizedPkg)
			if err != nil {
				return nil, errors.Wrapf(err, "while hashing package with ORD ID: %s", normalizedPkg.OrdID)
			}

			resourceHashes[packageInput.OrdID] = hash
		}
	}

	return resourceHashes, nil
}

func bundleUpdateInputFromCreateInput(in model.BundleCreateInput) model.BundleUpdateInput {
	return model.BundleUpdateInput{
		Name:                           in.Name,
		Description:                    in.Description,
		InstanceAuthRequestInputSchema: in.InstanceAuthRequestInputSchema,
		DefaultInstanceAuth:            in.DefaultInstanceAuth,
		OrdID:                          in.OrdID,
		ShortDescription:               in.ShortDescription,
		Links:                          in.Links,
		Labels:                         in.Labels,
		CredentialExchangeStrategies:   in.CredentialExchangeStrategies,
	}
}

func extractAllBundleReferencesForAPI(bundlesFromDB []*model.Bundle, api model.APIDefinitionInput) map[string]string {
	defaultTargetURLPerBundle := make(map[string]string)
	lenTargetURLs := len(gjson.ParseBytes(api.TargetURLs).Array())
	for _, br := range api.PartOfConsumptionBundles {
		for _, bndl := range bundlesFromDB {
			if equalStrings(bndl.OrdID, &br.BundleOrdID) {
				if br.DefaultTargetURL == "" && lenTargetURLs == 1 {
					defaultTargetURLPerBundle[bndl.ID] = gjson.ParseBytes(api.TargetURLs).Array()[0].String()
				} else {
					defaultTargetURLPerBundle[bndl.ID] = br.DefaultTargetURL
				}
			}
		}
	}
	return defaultTargetURLPerBundle
}

func extractAllBundleReferencesForCreation(defaultTargetURLPerBundle map[string]string, allBundleIDsForAPI []string) map[string]string {
	defaultTargetURLPerBundleForCreation := make(map[string]string)
	for bndlID, defaultEntryPoint := range defaultTargetURLPerBundle {
		if _, found := searchInSlice(len(allBundleIDsForAPI), func(i int) bool {
			return equalStrings(&allBundleIDsForAPI[i], &bndlID)
		}); !found {
			defaultTargetURLPerBundleForCreation[bndlID] = defaultEntryPoint
			delete(defaultTargetURLPerBundle, bndlID)
		}
	}
	return defaultTargetURLPerBundleForCreation
}

func extractBundleReferencesForDeletion(allBundleIDsForAPI []string, defaultTargetURLPerBundle map[string]string) []string {
	bundleIDsToBeDeleted := make([]string, 0)

	for _, bndlID := range allBundleIDsForAPI {
		if _, ok := defaultTargetURLPerBundle[bndlID]; !ok {
			bundleIDsToBeDeleted = append(bundleIDsToBeDeleted, bndlID)
		}
	}

	return bundleIDsToBeDeleted
}

func assignSAPVendor(documents Documents) {
	for _, doc := range documents {
		for _, vendor := range doc.Vendors {
			if vendor.OrdID == SapVendor {
				return
			}
		}
	}

	sapVendor := model.VendorInput{
		OrdID: SapVendor,
		Title: SapTitle,
	}
	documents[0].Vendors = append(documents[0].Vendors, &sapVendor)
}

func equalStrings(first, second *string) bool {
	return first != nil && second != nil && *first == *second
}

func searchInSlice(length int, f func(i int) bool) (int, bool) {
	for i := 0; i < length; i++ {
		if f(i) {
			return i, true
		}
	}
	return -1, false
}

func addFieldToLogger(ctx context.Context, fieldName, fieldValue string) context.Context {
	logger := log.LoggerFromContext(ctx)
	logger = logger.WithField(fieldName, fieldValue)
	return log.ContextWithLogger(ctx, logger)
}<|MERGE_RESOLUTION|>--- conflicted
+++ resolved
@@ -15,13 +15,9 @@
 	"github.com/pkg/errors"
 )
 
-<<<<<<< HEAD
 const applicationTypeLabel = "applicationType"
 
-// Service missing godoc
-=======
 // Service consists of various resource services responsible for service-layer ORD operations.
->>>>>>> 2382ccdd
 type Service struct {
 	transact persistence.Transactioner
 
@@ -42,13 +38,8 @@
 	ordClient Client
 }
 
-<<<<<<< HEAD
-// NewAggregatorService missing godoc
+// NewAggregatorService returns a new object responsible for service-layer ORD operations.
 func NewAggregatorService(transact persistence.Transactioner, labelRepo LabelRepository, appSvc ApplicationService, webhookSvc WebhookService, bundleSvc BundleService, bundleReferenceSvc BundleReferenceService, apiSvc APIService, eventSvc EventService, specSvc SpecService, packageSvc PackageService, productSvc ProductService, vendorSvc VendorService, tombstoneSvc TombstoneService, client Client) *Service {
-=======
-// NewAggregatorService returns a new object responsible for service-layer ORD operations.
-func NewAggregatorService(transact persistence.Transactioner, appSvc ApplicationService, webhookSvc WebhookService, bundleSvc BundleService, bundleReferenceSvc BundleReferenceService, apiSvc APIService, eventSvc EventService, specSvc SpecService, packageSvc PackageService, productSvc ProductService, vendorSvc VendorService, tombstoneSvc TombstoneService, client Client) *Service {
->>>>>>> 2382ccdd
 	return &Service{
 		transact:           transact,
 		appSvc:             appSvc,
