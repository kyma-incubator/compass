package processor

import (
	"context"

	"github.com/kyma-incubator/compass/components/director/internal/model"
	"github.com/kyma-incubator/compass/components/director/pkg/persistence"
	"github.com/kyma-incubator/compass/components/director/pkg/resource"
	"github.com/pkg/errors"
)

// EntityTypeService is responsible for the service-layer Entity Type operations.
//
//go:generate mockery --name=EntityTypeService --output=automock --outpkg=automock --case=underscore --disable-version-string
type EntityTypeService interface {
	Create(ctx context.Context, resourceType resource.Type, resourceID string, packageID string, in model.EntityTypeInput, entityTypeHash uint64) (string, error)
	Update(ctx context.Context, resourceType resource.Type, id string, packageID string, in model.EntityTypeInput, entityTypeHash uint64) error
	Delete(ctx context.Context, resourceType resource.Type, id string) error
	ListByApplicationID(ctx context.Context, appID string) ([]*model.EntityType, error)
	ListByApplicationTemplateVersionID(ctx context.Context, appTemplateVersionID string) ([]*model.EntityType, error)
}

// EntityTypeProcessor defines entity type processor
type EntityTypeProcessor struct {
	transact      persistence.Transactioner
	entityTypeSvc EntityTypeService
}

// NewEntityTypeProcessor creates new instance of EntityTypeProcessor
func NewEntityTypeProcessor(transact persistence.Transactioner, entityTypeSvc EntityTypeService) *EntityTypeProcessor {
	return &EntityTypeProcessor{
		transact:      transact,
		entityTypeSvc: entityTypeSvc,
	}
}

// Process re-syncs the entity types passed as an argument.
func (ep *EntityTypeProcessor) Process(ctx context.Context, resourceType resource.Type, resourceID string, entityTypes []*model.EntityTypeInput, packagesFromDB []*model.Package, resourceHashes map[string]uint64) ([]*model.EntityType, error) {
	entityTypesFromDB, err := ep.listEntityTypesInTx(ctx, resourceType, resourceID)
	if err != nil {
		return nil, err
	}

	for _, entityType := range entityTypes {
		entityTypeHash := resourceHashes[entityType.OrdID]
		err := ep.resyncEntityTypeInTx(ctx, resourceType, resourceID, entityTypesFromDB, packagesFromDB, entityType, entityTypeHash)
		if err != nil {
			return nil, err
		}
	}

	entityTypesFromDB, err = ep.listEntityTypesInTx(ctx, resourceType, resourceID)
	if err != nil {
		return nil, err
	}
	return entityTypesFromDB, nil
}

func (ep *EntityTypeProcessor) listEntityTypesInTx(ctx context.Context, resourceType resource.Type, resourceID string) ([]*model.EntityType, error) {
	tx, err := ep.transact.Begin()
	if err != nil {
		return nil, err
	}
	defer ep.transact.RollbackUnlessCommitted(ctx, tx)
	ctx = persistence.SaveToContext(ctx, tx)

	var entityTypesFromDB []*model.EntityType
	switch resourceType {
	case resource.Application:
		entityTypesFromDB, err = ep.entityTypeSvc.ListByApplicationID(ctx, resourceID)
	case resource.ApplicationTemplateVersion:
		entityTypesFromDB, err = ep.entityTypeSvc.ListByApplicationTemplateVersionID(ctx, resourceID)
	}
	if err != nil {
		return nil, errors.Wrapf(err, "error while listing entity types for %s with id %q", resourceType, resourceID)
	}

	return entityTypesFromDB, tx.Commit()
}

func (ep *EntityTypeProcessor) resyncEntityTypeInTx(ctx context.Context, resourceType resource.Type, resourceID string, entityTypesFromDB []*model.EntityType, packagesFromDB []*model.Package, entityType *model.EntityTypeInput, entityTypeHash uint64) error {
	tx, err := ep.transact.Begin()
	if err != nil {
		return err
	}
	defer ep.transact.RollbackUnlessCommitted(ctx, tx)
	ctx = persistence.SaveToContext(ctx, tx)

	err = ep.resyncEntityType(ctx, resourceType, resourceID, entityTypesFromDB, packagesFromDB, *entityType, entityTypeHash)
	if err != nil {
		return errors.Wrapf(err, "error while resyncing entity type with ORD ID %q", entityType.OrdID)
	}
	return tx.Commit()
}

func (ep *EntityTypeProcessor) resyncEntityType(ctx context.Context, resourceType resource.Type, resourceID string, entityTypesFromDB []*model.EntityType, packagesFromDB []*model.Package, entityType model.EntityTypeInput, entityTypeHash uint64) error {
	ctx = addFieldToLogger(ctx, "entity_type_ord_id", entityType.OrdID)
	i, isEntityTypeFound := searchInSlice(len(entityTypesFromDB), func(i int) bool {
		return equalStrings(&entityTypesFromDB[i].OrdID, &entityType.OrdID)
	})

	var packageID string
	if i, found := searchInSlice(len(packagesFromDB), func(i int) bool {
		return equalStrings(&packagesFromDB[i].OrdID, &entityType.OrdPackageID)
	}); found {
		packageID = packagesFromDB[i].ID
	}

	if !isEntityTypeFound {
		_, err := ep.entityTypeSvc.Create(ctx, resourceType, resourceID, packageID, entityType, entityTypeHash)
		if err != nil {
			return err
		}
	} else {
<<<<<<< HEAD
		err := ep.entityTypeSvc.Update(ctx, resourceType, resourceID, packageID, entityType, entityTypeHash)
=======
		err := ep.entityTypeSvc.Update(ctx, resourceType, entityTypesFromDB[i].ID, entityType, entityTypeHash)
>>>>>>> 1f32944c
		if err != nil {
			return err
		}
	}
	return nil
}<|MERGE_RESOLUTION|>--- conflicted
+++ resolved
@@ -112,11 +112,7 @@
 			return err
 		}
 	} else {
-<<<<<<< HEAD
 		err := ep.entityTypeSvc.Update(ctx, resourceType, resourceID, packageID, entityType, entityTypeHash)
-=======
-		err := ep.entityTypeSvc.Update(ctx, resourceType, entityTypesFromDB[i].ID, entityType, entityTypeHash)
->>>>>>> 1f32944c
 		if err != nil {
 			return err
 		}
