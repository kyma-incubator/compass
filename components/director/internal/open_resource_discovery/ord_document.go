--- conflicted
+++ resolved
@@ -73,27 +73,16 @@
 	PolicyLevel       *string `json:"policyLevel"`
 	CustomPolicyLevel *string `json:"customPolicyLevel"`
 
-<<<<<<< HEAD
 	Packages                []*model.PackageInput               `json:"packages"`
 	ConsumptionBundles      []*model.BundleCreateInput          `json:"consumptionBundles"`
 	Products                []*model.ProductInput               `json:"products"`
 	APIResources            []*model.APIDefinitionInput         `json:"apiResources"`
 	EventResources          []*model.EventDefinitionInput       `json:"eventResources"`
+	EntityTypes        		[]*model.EntityTypeInput      `json:"entityTypes"`
 	Tombstones              []*model.TombstoneInput             `json:"tombstones"`
 	Vendors                 []*model.VendorInput                `json:"vendors"`
 	Capabilities            []*model.CapabilityInput            `json:"capabilities"`
 	IntegrationDependencies []*model.IntegrationDependencyInput `json:"integrationDependencies"`
-=======
-	Packages           []*model.PackageInput         `json:"packages"`
-	ConsumptionBundles []*model.BundleCreateInput    `json:"consumptionBundles"`
-	Products           []*model.ProductInput         `json:"products"`
-	APIResources       []*model.APIDefinitionInput   `json:"apiResources"`
-	EventResources     []*model.EventDefinitionInput `json:"eventResources"`
-	EntityTypes        []*model.EntityTypeInput      `json:"entityTypes"`
-	Tombstones         []*model.TombstoneInput       `json:"tombstones"`
-	Vendors            []*model.VendorInput          `json:"vendors"`
-	Capabilities       []*model.CapabilityInput      `json:"capabilities"`
->>>>>>> 3786d600
 }
 
 // Validate validates if the Config object complies with the spec requirements
@@ -129,46 +118,27 @@
 
 // ResourcesFromDB holds some of the ORD data from the database
 type ResourcesFromDB struct {
-<<<<<<< HEAD
 	APIs                    map[string]*model.APIDefinition
 	Events                  map[string]*model.EventDefinition
+	EntityTypes  			map[string]*model.EntityType
 	Packages                map[string]*model.Package
 	Bundles                 map[string]*model.Bundle
 	Capabilities            map[string]*model.Capability
 	IntegrationDependencies map[string]*model.IntegrationDependency
-=======
-	APIs         map[string]*model.APIDefinition
-	Events       map[string]*model.EventDefinition
-	EntityTypes  map[string]*model.EntityType
-	Packages     map[string]*model.Package
-	Bundles      map[string]*model.Bundle
-	Capabilities map[string]*model.Capability
->>>>>>> 3786d600
 }
 
 // ResourceIDs holds some of the ORD entities' IDs
 type ResourceIDs struct {
-<<<<<<< HEAD
 	PackageIDs               map[string]bool
 	PackagePolicyLevels      map[string]string
 	BundleIDs                map[string]bool
 	ProductIDs               map[string]bool
 	APIIDs                   map[string]bool
 	EventIDs                 map[string]bool
+	EntityTypeIDs       	 map[string]bool
 	VendorIDs                map[string]bool
 	CapabilityIDs            map[string]bool
 	IntegrationDependencyIDs map[string]bool
-=======
-	PackageIDs          map[string]bool
-	PackagePolicyLevels map[string]string
-	BundleIDs           map[string]bool
-	ProductIDs          map[string]bool
-	APIIDs              map[string]bool
-	EventIDs            map[string]bool
-	EntityTypeIDs       map[string]bool
-	VendorIDs           map[string]bool
-	CapabilityIDs       map[string]bool
->>>>>>> 3786d600
 }
 
 // Validate validates all the documents for a system instance
@@ -206,26 +176,16 @@
 	}
 
 	resourceIDs := ResourceIDs{
-<<<<<<< HEAD
 		PackageIDs:               make(map[string]bool),
 		PackagePolicyLevels:      make(map[string]string),
 		BundleIDs:                make(map[string]bool),
 		ProductIDs:               make(map[string]bool),
 		APIIDs:                   make(map[string]bool),
 		EventIDs:                 make(map[string]bool),
+		EntityTypeIDs:       	  make(map[string]bool),
 		VendorIDs:                make(map[string]bool),
 		CapabilityIDs:            make(map[string]bool),
 		IntegrationDependencyIDs: make(map[string]bool),
-=======
-		PackageIDs:          make(map[string]bool),
-		PackagePolicyLevels: make(map[string]string),
-		BundleIDs:           make(map[string]bool),
-		ProductIDs:          make(map[string]bool),
-		APIIDs:              make(map[string]bool),
-		EventIDs:            make(map[string]bool),
-		EntityTypeIDs:       make(map[string]bool),
-		VendorIDs:           make(map[string]bool),
->>>>>>> 3786d600
 	}
 
 	for _, doc := range docs {
@@ -370,27 +330,16 @@
 	errs := &multierror.Error{}
 
 	resourceIDs := ResourceIDs{
-<<<<<<< HEAD
 		PackageIDs:               make(map[string]bool),
 		PackagePolicyLevels:      resourceID.PackagePolicyLevels,
 		BundleIDs:                make(map[string]bool),
 		ProductIDs:               make(map[string]bool),
 		APIIDs:                   make(map[string]bool),
 		EventIDs:                 make(map[string]bool),
+		EntityTypeIDs:       	  make(map[string]bool),
 		VendorIDs:                make(map[string]bool),
 		CapabilityIDs:            make(map[string]bool),
 		IntegrationDependencyIDs: make(map[string]bool),
-=======
-		PackageIDs:          make(map[string]bool),
-		PackagePolicyLevels: resourceID.PackagePolicyLevels,
-		BundleIDs:           make(map[string]bool),
-		ProductIDs:          make(map[string]bool),
-		APIIDs:              make(map[string]bool),
-		EventIDs:            make(map[string]bool),
-		EntityTypeIDs:       make(map[string]bool),
-		VendorIDs:           make(map[string]bool),
-		CapabilityIDs:       make(map[string]bool),
->>>>>>> 3786d600
 	}
 	for _, doc := range docs {
 		if doc.Perspective == perspectiveConstraint {
@@ -570,27 +519,16 @@
 	}
 
 	return ResourceIDs{
-<<<<<<< HEAD
 		PackageIDs:               resourceIDs.PackageIDs,
 		ProductIDs:               resourceIDs.ProductIDs,
 		APIIDs:                   resourceIDs.APIIDs,
 		EventIDs:                 resourceIDs.EventIDs,
+		EntityTypeIDs:       	  resourceIDs.EntityTypeIDs,
 		VendorIDs:                resourceIDs.VendorIDs,
 		BundleIDs:                resourceIDs.BundleIDs,
 		PackagePolicyLevels:      resourceIDs.PackagePolicyLevels,
 		CapabilityIDs:            resourceIDs.CapabilityIDs,
 		IntegrationDependencyIDs: resourceIDs.IntegrationDependencyIDs,
-=======
-		PackageIDs:          resourceIDs.PackageIDs,
-		ProductIDs:          resourceIDs.ProductIDs,
-		APIIDs:              resourceIDs.APIIDs,
-		EventIDs:            resourceIDs.EventIDs,
-		EntityTypeIDs:       resourceIDs.EntityTypeIDs,
-		VendorIDs:           resourceIDs.VendorIDs,
-		BundleIDs:           resourceIDs.BundleIDs,
-		PackagePolicyLevels: resourceIDs.PackagePolicyLevels,
-		CapabilityIDs:       resourceIDs.CapabilityIDs,
->>>>>>> 3786d600
 	}, errs
 }
 
