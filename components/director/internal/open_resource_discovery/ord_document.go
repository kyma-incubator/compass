package ord

import (
	"encoding/json"
	"net/url"
	"path"
	"regexp"

	"dario.cat/mergo"

	"github.com/hashicorp/go-multierror"

	"github.com/kyma-incubator/compass/components/director/pkg/accessstrategy"

	validation "github.com/go-ozzo/ozzo-validation/v4"

	"github.com/kyma-incubator/compass/components/director/internal/model"
	"github.com/pkg/errors"
	"github.com/tidwall/gjson"
	"github.com/tidwall/sjson"
)

// WellKnownEndpoint is the single entry point for the discovery.
const WellKnownEndpoint = "/.well-known/open-resource-discovery"

// DocumentPerspective represents the perspective of the document
type DocumentPerspective string

const (
	// SystemVersionPerspective represents a dynamic document
	SystemVersionPerspective DocumentPerspective = "system-version"
	// SystemInstancePerspective represents a static document
	SystemInstancePerspective DocumentPerspective = "system-instance"
)

// WellKnownConfig represents the whole config object
type WellKnownConfig struct {
	Schema                  string                  `json:"$schema"`
	BaseURL                 string                  `json:"baseUrl"`
	OpenResourceDiscoveryV1 OpenResourceDiscoveryV1 `json:"openResourceDiscoveryV1"`
}

// OpenResourceDiscoveryV1 contains all Documents' details
type OpenResourceDiscoveryV1 struct {
	Documents []DocumentDetails `json:"documents"`
}

// DocumentDetails contains fields related to the fetching of each Document
type DocumentDetails struct {
	URL string `json:"url"`
	// TODO: Currently we cannot differentiate between system instance types reliably, therefore we cannot make use of the systemInstanceAware optimization (store it once per system type and reuse it for each system instance of that type).
	//  Once we have system landscape discovery and stable system types we can make use of this optimization. Until then we store all the information for a system instance as it is provided in the documents.
	//  Therefore we treat every resource as SystemInstanceAware = true
	SystemInstanceAware bool                            `json:"systemInstanceAware"`
	AccessStrategies    accessstrategy.AccessStrategies `json:"accessStrategies"`
	Perspective         DocumentPerspective             `json:"perspective"`
}

// Document represents an ORD Document
type Document struct {
	Schema                string `json:"$schema"`
	OpenResourceDiscovery string `json:"openResourceDiscovery"`
	Description           string `json:"description"`

	// TODO: In the current state of ORD and it's implementation we are missing system landscape discovery and an id correlation in the system instances. Because of that in the first phase we will rely on:
	//  - DescribedSystemInstance is the application in our DB and it's baseURL should match with the one in the webhook.
	DescribedSystemInstance *model.Application `json:"describedSystemInstance"`

	DescribedSystemVersion *model.ApplicationTemplateVersionInput `json:"describedSystemVersion"`

	Perspective DocumentPerspective `json:"-"`

	PolicyLevel       *string `json:"policyLevel"`
	CustomPolicyLevel *string `json:"customPolicyLevel"`

	Packages           []*model.PackageInput         `json:"packages"`
	ConsumptionBundles []*model.BundleCreateInput    `json:"consumptionBundles"`
	Products           []*model.ProductInput         `json:"products"`
	APIResources       []*model.APIDefinitionInput   `json:"apiResources"`
	EventResources     []*model.EventDefinitionInput `json:"eventResources"`
	EntityTypes        []*model.EntityTypeInput      `json:"entityTypes"`
	Tombstones         []*model.TombstoneInput       `json:"tombstones"`
	Vendors            []*model.VendorInput          `json:"vendors"`
	Capabilities       []*model.CapabilityInput      `json:"capabilities"`
}

// Validate validates if the Config object complies with the spec requirements
func (c WellKnownConfig) Validate(baseURL string) error {
	if err := validation.Validate(c.BaseURL, validation.Match(regexp.MustCompile(ConfigBaseURLRegex))); err != nil {
		return err
	}

	if err := validation.Validate(c.OpenResourceDiscoveryV1.Documents, validation.Required); err != nil {
		return err
	}

	for _, docDetails := range c.OpenResourceDiscoveryV1.Documents {
		if err := validateDocDetails(docDetails); err != nil {
			return err
		}
	}

	areDocsWithRelativeURLs, err := checkForRelativeDocURLs(c.OpenResourceDiscoveryV1.Documents)
	if err != nil {
		return err
	}

	if baseURL == "" && areDocsWithRelativeURLs {
		return errors.New("there are relative document URls but no baseURL provided neither in config nor through /well-known endpoint")
	}

	return nil
}

// Documents is a slice of Document objects
type Documents []*Document

// ResourcesFromDB holds some of the ORD data from the database
type ResourcesFromDB struct {
<<<<<<< HEAD
	APIs        map[string]*model.APIDefinition
	Events      map[string]*model.EventDefinition
	EntityTypes map[string]*model.EntityType
	Packages    map[string]*model.Package
	Bundles     map[string]*model.Bundle
=======
	APIs         map[string]*model.APIDefinition
	Events       map[string]*model.EventDefinition
	Packages     map[string]*model.Package
	Bundles      map[string]*model.Bundle
	Capabilities map[string]*model.Capability
>>>>>>> 2dd64966
}

// ResourceIDs holds some of the ORD entities' IDs
type ResourceIDs struct {
	PackageIDs          map[string]bool
	PackagePolicyLevels map[string]string
	BundleIDs           map[string]bool
	ProductIDs          map[string]bool
	APIIDs              map[string]bool
	EventIDs            map[string]bool
	EntityTypeIDs       map[string]bool
	VendorIDs           map[string]bool
	CapabilityIDs       map[string]bool
}

// Validate validates all the documents for a system instance
func (docs Documents) Validate(calculatedBaseURL string, resourcesFromDB ResourcesFromDB, resourceHashes map[string]uint64, globalResourcesOrdIDs map[string]bool, credentialExchangeStrategyTenantMappings map[string]CredentialExchangeStrategyTenantMapping) error {
	var (
		errs                *multierror.Error
		baseURL             = calculatedBaseURL
		isBaseURLConfigured = len(calculatedBaseURL) > 0
	)

	for _, doc := range docs {
		if !isBaseURLConfigured && (doc.DescribedSystemInstance == nil || doc.DescribedSystemInstance.BaseURL == nil) {
			errs = multierror.Append(errs, errors.New("no baseURL was provided neither from /well-known URL, nor from config, nor from describedSystemInstance"))
			continue
		}

		if len(baseURL) == 0 {
			baseURL = *doc.DescribedSystemInstance.BaseURL
		}

		if doc.DescribedSystemInstance != nil {
			if err := ValidateSystemInstanceInput(doc.DescribedSystemInstance); err != nil {
				errs = multierror.Append(errs, errors.Wrap(err, "error validating system instance"))
			}
		}

		if doc.DescribedSystemVersion != nil {
			if err := ValidateSystemVersionInput(doc.DescribedSystemVersion); err != nil {
				errs = multierror.Append(errs, errors.Wrapf(err, "error validating system version"))
			}
		}
		if doc.DescribedSystemInstance != nil && doc.DescribedSystemInstance.BaseURL != nil && *doc.DescribedSystemInstance.BaseURL != baseURL {
			errs = multierror.Append(errs, errors.Errorf("describedSystemInstance should be the same as the one providing the documents - %s : %s", *doc.DescribedSystemInstance.BaseURL, baseURL))
		}
	}

	resourceIDs := ResourceIDs{
		PackageIDs:          make(map[string]bool),
		PackagePolicyLevels: make(map[string]string),
		BundleIDs:           make(map[string]bool),
		ProductIDs:          make(map[string]bool),
		APIIDs:              make(map[string]bool),
		EventIDs:            make(map[string]bool),
		EntityTypeIDs:       make(map[string]bool),
		VendorIDs:           make(map[string]bool),
	}

	for _, doc := range docs {
		for _, pkg := range doc.Packages {
			if _, ok := resourceIDs.PackageIDs[pkg.OrdID]; ok {
				errs = multierror.Append(errs, errors.Errorf("found duplicate package with ord id %q", pkg.OrdID))
				continue
			}
			resourceIDs.PackageIDs[pkg.OrdID] = true
			if pkg.PolicyLevel != nil {
				resourceIDs.PackagePolicyLevels[pkg.OrdID] = *pkg.PolicyLevel
			}
		}
	}

	invalidApisIndices := make([]int, 0)
	invalidEventsIndices := make([]int, 0)
<<<<<<< HEAD
	invalidEntityTypesIndices := make([]int, 0)
=======
	invalidCapabilitiesIndices := make([]int, 0)
>>>>>>> 2dd64966

	r1, e1 := docs.validateAndCheckForDuplications(SystemVersionPerspective, true, resourcesFromDB, resourceIDs, resourceHashes, credentialExchangeStrategyTenantMappings)
	r2, e2 := docs.validateAndCheckForDuplications(SystemInstancePerspective, true, resourcesFromDB, resourceIDs, resourceHashes, credentialExchangeStrategyTenantMappings)
	r3, e3 := docs.validateAndCheckForDuplications("", false, resourcesFromDB, resourceIDs, resourceHashes, credentialExchangeStrategyTenantMappings)
	errs = multierror.Append(errs, e1)
	errs = multierror.Append(errs, e2)
	errs = multierror.Append(errs, e3)

	if err := mergo.Merge(&resourceIDs, r1); err != nil {
		return err
	}
	if err := mergo.Merge(&resourceIDs, r2); err != nil {
		return err
	}
	if err := mergo.Merge(&resourceIDs, r3); err != nil {
		return err
	}

	// Validate entity relations
	for _, doc := range docs {
		for _, pkg := range doc.Packages {
			if pkg.Vendor != nil && !resourceIDs.VendorIDs[*pkg.Vendor] && !globalResourcesOrdIDs[*pkg.Vendor] {
				errs = multierror.Append(errs, errors.Errorf("package with id %q has a reference to unknown vendor %q", pkg.OrdID, *pkg.Vendor))
			}
			ordIDs := gjson.ParseBytes(pkg.PartOfProducts).Array()
			for _, productID := range ordIDs {
				if !resourceIDs.ProductIDs[productID.String()] && !globalResourcesOrdIDs[productID.String()] {
					errs = multierror.Append(errs, errors.Errorf("package with id %q has a reference to unknown product %q", pkg.OrdID, productID.String()))
				}
			}
		}
		for _, product := range doc.Products {
			if !resourceIDs.VendorIDs[product.Vendor] && !globalResourcesOrdIDs[product.Vendor] {
				errs = multierror.Append(errs, errors.Errorf("product with id %q has a reference to unknown vendor %q", product.OrdID, product.Vendor))
			}
		}
		for i, api := range doc.APIResources {
			if api.OrdPackageID != nil && !resourceIDs.PackageIDs[*api.OrdPackageID] {
				errs = multierror.Append(errs, errors.Errorf("api with id %q has a reference to unknown package %q", *api.OrdID, *api.OrdPackageID))
				invalidApisIndices = append(invalidApisIndices, i)
			}
			if api.PartOfConsumptionBundles != nil {
				for _, apiBndlRef := range api.PartOfConsumptionBundles {
					if !resourceIDs.BundleIDs[apiBndlRef.BundleOrdID] {
						errs = multierror.Append(errs, errors.Errorf("api with id %q has a reference to unknown bundle %q", *api.OrdID, apiBndlRef.BundleOrdID))
					}
				}
			}

			ordIDs := gjson.ParseBytes(api.PartOfProducts).Array()
			for _, productID := range ordIDs {
				if !resourceIDs.ProductIDs[productID.String()] && !globalResourcesOrdIDs[productID.String()] {
					errs = multierror.Append(errs, errors.Errorf("api with id %q has a reference to unknown product %q", *api.OrdID, productID.String()))
				}
			}
		}

		for i, event := range doc.EventResources {
			if event.OrdPackageID != nil && !resourceIDs.PackageIDs[*event.OrdPackageID] {
				errs = multierror.Append(errs, errors.Errorf("event with id %q has a reference to unknown package %q", *event.OrdID, *event.OrdPackageID))
				invalidEventsIndices = append(invalidEventsIndices, i)
			}
			if event.PartOfConsumptionBundles != nil {
				for _, eventBndlRef := range event.PartOfConsumptionBundles {
					if !resourceIDs.BundleIDs[eventBndlRef.BundleOrdID] {
						errs = multierror.Append(errs, errors.Errorf("event with id %q has a reference to unknown bundle %q", *event.OrdID, eventBndlRef.BundleOrdID))
					}
				}
			}

			ordIDs := gjson.ParseBytes(event.PartOfProducts).Array()
			for _, productID := range ordIDs {
				if !resourceIDs.ProductIDs[productID.String()] && !globalResourcesOrdIDs[productID.String()] {
					errs = multierror.Append(errs, errors.Errorf("event with id %q has a reference to unknown product %q", *event.OrdID, productID.String()))
				}
			}
		}

<<<<<<< HEAD
		for i, entityType := range doc.EntityTypes {
			if !resourceIDs.PackageIDs[entityType.OrdPackageID] {
				errs = multierror.Append(errs, errors.Errorf("entity type with id %q has a reference to unknown package %q", entityType.OrdID, entityType.OrdPackageID))
				invalidEntityTypesIndices = append(invalidEntityTypesIndices, i)
			}

			ordIDs := gjson.ParseBytes(entityType.PartOfProducts).Array()
			for _, productID := range ordIDs {
				if !resourceIDs.ProductIDs[productID.String()] && !globalResourcesOrdIDs[productID.String()] {
					errs = multierror.Append(errs, errors.Errorf("entity type with id %q has a reference to unknown product %q", entityType.OrdID, productID.String()))
				}
=======
		for i, capability := range doc.Capabilities {
			if capability.OrdPackageID != nil && !resourceIDs.PackageIDs[*capability.OrdPackageID] {
				errs = multierror.Append(errs, errors.Errorf("capability with id %q has a reference to unknown package %q", *capability.OrdID, *capability.OrdPackageID))
				invalidCapabilitiesIndices = append(invalidCapabilitiesIndices, i)
>>>>>>> 2dd64966
			}
		}

		doc.APIResources = deleteInvalidInputObjects(invalidApisIndices, doc.APIResources)
		doc.EventResources = deleteInvalidInputObjects(invalidEventsIndices, doc.EventResources)
<<<<<<< HEAD
		doc.EntityTypes = deleteInvalidInputObjects(invalidEntityTypesIndices, doc.EntityTypes)
=======
		doc.Capabilities = deleteInvalidInputObjects(invalidCapabilitiesIndices, doc.Capabilities)
>>>>>>> 2dd64966
		invalidApisIndices = nil
		invalidEventsIndices = nil
		invalidCapabilitiesIndices = nil
	}

	return errs.ErrorOrNil()
}

func (docs Documents) validateAndCheckForDuplications(perspectiveConstraint DocumentPerspective, forbidDuplications bool, resourcesFromDB ResourcesFromDB, resourceID ResourceIDs, resourceHashes map[string]uint64, credentialExchangeStrategyTenantMappings map[string]CredentialExchangeStrategyTenantMapping) (ResourceIDs, *multierror.Error) {
	errs := &multierror.Error{}

	resourceIDs := ResourceIDs{
		PackageIDs:          make(map[string]bool),
		PackagePolicyLevels: resourceID.PackagePolicyLevels,
		BundleIDs:           make(map[string]bool),
		ProductIDs:          make(map[string]bool),
		APIIDs:              make(map[string]bool),
		EventIDs:            make(map[string]bool),
		EntityTypeIDs:       make(map[string]bool),
		VendorIDs:           make(map[string]bool),
		CapabilityIDs:       make(map[string]bool),
	}
	for _, doc := range docs {
		if doc.Perspective == perspectiveConstraint {
			continue
		}
		invalidPackagesIndices := make([]int, 0)
		invalidBundlesIndices := make([]int, 0)
		invalidProductsIndices := make([]int, 0)
		invalidVendorsIndices := make([]int, 0)
		invalidTombstonesIndices := make([]int, 0)
		invalidApisIndices := make([]int, 0)
		invalidEventsIndices := make([]int, 0)
<<<<<<< HEAD
		invalidEntityTypesIndices := make([]int, 0)
=======
		invalidCapabilitiesIndices := make([]int, 0)
>>>>>>> 2dd64966

		if err := validateDocumentInput(doc); err != nil {
			errs = multierror.Append(errs, errors.Wrap(err, "error validating document"))
		}

		for i, pkg := range doc.Packages {
			if err := validatePackageInputWithSuppressedErrors(pkg, resourcesFromDB.Packages, resourceHashes); err != nil {
				errs = multierror.Append(errs, errors.Wrapf(err, "suppressed errors validating package with ord id %q", pkg.OrdID))
			}
			if err := validatePackageInput(pkg, doc.PolicyLevel); err != nil {
				errs = multierror.Append(errs, errors.Wrapf(err, "error validating package with ord id %q", pkg.OrdID))
				invalidPackagesIndices = append(invalidPackagesIndices, i)
				resourceIDs.PackageIDs[pkg.OrdID] = false
			}
		}

		for i, bndl := range doc.ConsumptionBundles {
			if err := validateBundleInputWithSuppressedErrors(bndl, resourcesFromDB.Bundles, resourceHashes); err != nil {
				errs = multierror.Append(errs, errors.Wrapf(err, "suppressed errors validating bundle with ord id %q", stringPtrToString(bndl.OrdID)))
			}
			if err := validateBundleInput(bndl, credentialExchangeStrategyTenantMappings); err != nil {
				errs = multierror.Append(errs, errors.Wrapf(err, "error validating bundle with ord id %q", stringPtrToString(bndl.OrdID)))
				invalidBundlesIndices = append(invalidBundlesIndices, i)
				continue
			}
			if bndl.OrdID != nil {
				if _, ok := resourceIDs.BundleIDs[*bndl.OrdID]; ok && forbidDuplications {
					errs = multierror.Append(errs, errors.Errorf("found duplicate bundle with ord id %q", *bndl.OrdID))
				}
				resourceIDs.BundleIDs[*bndl.OrdID] = true
			}
		}

		for i, product := range doc.Products {
			if err := validateProductInput(product); err != nil {
				errs = multierror.Append(errs, errors.Wrapf(err, "error validating product with ord id %q", product.OrdID))
				invalidProductsIndices = append(invalidProductsIndices, i)
				continue
			}
			if _, ok := resourceIDs.ProductIDs[product.OrdID]; ok && forbidDuplications {
				errs = multierror.Append(errs, errors.Errorf("found duplicate product with ord id %q", product.OrdID))
			}
			resourceIDs.ProductIDs[product.OrdID] = true
		}

		for i, api := range doc.APIResources {
			if err := validateAPIInputWithSuppressedErrors(api, resourcesFromDB.APIs, resourceHashes); err != nil {
				errs = multierror.Append(errs, errors.Wrapf(err, "suppressed errors validating api with ord id %q", stringPtrToString(api.OrdID)))
			}
			if err := validateAPIInput(api, doc.PolicyLevel); err != nil {
				errs = multierror.Append(errs, errors.Wrapf(err, "error validating api with ord id %q", stringPtrToString(api.OrdID)))
				invalidApisIndices = append(invalidApisIndices, i)
				continue
			}
			if api.OrdID != nil {
				if _, ok := resourceIDs.APIIDs[*api.OrdID]; ok && forbidDuplications {
					errs = multierror.Append(errs, errors.Errorf("found duplicate api with ord id %q", *api.OrdID))
				}
				resourceIDs.APIIDs[*api.OrdID] = true
			}
		}

		for i, event := range doc.EventResources {
			if err := validateEventInputWithSuppressedErrors(event, resourcesFromDB.Events, resourceHashes); err != nil {
				errs = multierror.Append(errs, errors.Wrapf(err, "suppressed errors validating event with ord id %q", stringPtrToString(event.OrdID)))
			}
			if err := validateEventInput(event, doc.PolicyLevel); err != nil {
				errs = multierror.Append(errs, errors.Wrapf(err, "error validating event with ord id %q", stringPtrToString(event.OrdID)))
				invalidEventsIndices = append(invalidEventsIndices, i)
				continue
			}

			if event.OrdID != nil {
				if _, ok := resourceIDs.EventIDs[*event.OrdID]; ok && forbidDuplications {
					errs = multierror.Append(errs, errors.Errorf("found duplicate event with ord id %q", *event.OrdID))
				}

				resourceIDs.EventIDs[*event.OrdID] = true
			}
		}

<<<<<<< HEAD
		for i, entityType := range doc.EntityTypes {
			if err := validateEntityTypeInputWithSuppressedErrors(entityType, resourcesFromDB.EntityTypes, resourceHashes); err != nil {
				errs = multierror.Append(errs, errors.Wrapf(err, "suppressed errors validating entity type with ord id %q", entityType.OrdID))
			}
			if err := validateEntityTypeInput(entityType, doc.PolicyLevel); err != nil {
				errs = multierror.Append(errs, errors.Wrapf(err, "error validating entity type with ord id %q", entityType.OrdID))
				invalidEntityTypesIndices = append(invalidEntityTypesIndices, i)
				continue
			}

			if _, ok := resourceIDs.EventIDs[entityType.OrdID]; ok && forbidDuplications {
				errs = multierror.Append(errs, errors.Errorf("found duplicate event with ord id %q", entityType.OrdID))
			}

			resourceIDs.EventIDs[entityType.OrdID] = true
=======
		for i, capability := range doc.Capabilities {
			if err := validateCapabilityInputWithSuppressedErrors(capability, resourcesFromDB.Capabilities, resourceHashes); err != nil {
				errs = multierror.Append(errs, errors.Wrapf(err, "suppressed errors validating capability with ord id %q", stringPtrToString(capability.OrdID)))
			}
			if err := validateCapabilityInput(capability); err != nil {
				errs = multierror.Append(errs, errors.Wrapf(err, "error validating capability with ord id %q", stringPtrToString(capability.OrdID)))
				invalidCapabilitiesIndices = append(invalidCapabilitiesIndices, i)
				continue
			}
			if capability.OrdID != nil {
				if _, ok := resourceIDs.CapabilityIDs[*capability.OrdID]; ok && forbidDuplications {
					errs = multierror.Append(errs, errors.Errorf("found duplicate capability with ord id %q", *capability.OrdID))
				}
				resourceIDs.CapabilityIDs[*capability.OrdID] = true
			}
>>>>>>> 2dd64966
		}

		for i, vendor := range doc.Vendors {
			if err := validateVendorInput(vendor); err != nil {
				errs = multierror.Append(errs, errors.Wrapf(err, "error validating vendor with ord id %q", vendor.OrdID))
				invalidVendorsIndices = append(invalidVendorsIndices, i)
				continue
			}
			if _, ok := resourceIDs.VendorIDs[vendor.OrdID]; ok && forbidDuplications {
				errs = multierror.Append(errs, errors.Errorf("found duplicate vendor with ord id %q", vendor.OrdID))
			}
			resourceIDs.VendorIDs[vendor.OrdID] = true
		}

		for i, tombstone := range doc.Tombstones {
			if err := validateTombstoneInput(tombstone); err != nil {
				errs = multierror.Append(errs, errors.Wrapf(err, "error validating tombstone with ord id %q", tombstone.OrdID))
				invalidTombstonesIndices = append(invalidTombstonesIndices, i)
			}
		}

		doc.Packages = deleteInvalidInputObjects(invalidPackagesIndices, doc.Packages)
		doc.ConsumptionBundles = deleteInvalidInputObjects(invalidBundlesIndices, doc.ConsumptionBundles)
		doc.Products = deleteInvalidInputObjects(invalidProductsIndices, doc.Products)
		doc.APIResources = deleteInvalidInputObjects(invalidApisIndices, doc.APIResources)
		doc.EventResources = deleteInvalidInputObjects(invalidEventsIndices, doc.EventResources)
		doc.EntityTypes = deleteInvalidInputObjects(invalidEntityTypesIndices, doc.EntityTypes)
		doc.Vendors = deleteInvalidInputObjects(invalidVendorsIndices, doc.Vendors)
		doc.Tombstones = deleteInvalidInputObjects(invalidTombstonesIndices, doc.Tombstones)
		doc.Capabilities = deleteInvalidInputObjects(invalidCapabilitiesIndices, doc.Capabilities)
	}

	return ResourceIDs{
		PackageIDs:          resourceIDs.PackageIDs,
		ProductIDs:          resourceIDs.ProductIDs,
		APIIDs:              resourceIDs.APIIDs,
		EventIDs:            resourceIDs.EventIDs,
		EntityTypeIDs:       resourceIDs.EntityTypeIDs,
		VendorIDs:           resourceIDs.VendorIDs,
		BundleIDs:           resourceIDs.BundleIDs,
		PackagePolicyLevels: resourceIDs.PackagePolicyLevels,
		CapabilityIDs:       resourceIDs.CapabilityIDs,
	}, errs
}

// Sanitize performs all the merging and rewriting rules defined in ORD. This method should be invoked after Documents are validated with the Validate method.
//   - Rewrite all relative URIs using the baseURL from the Described System Instance. If the Described System Instance baseURL is missing the provider baseURL (from the webhook) is used.
//   - Package's partOfProducts, tags, countries, industry, lineOfBusiness, labels are inherited by the resources in the package.
//   - Ensure to assign `defaultEntryPoint` if missing and there are available `entryPoints` to API's `PartOfConsumptionBundles`
//   - If some resource(Package, API or Event) doesn't have provided `policyLevel` and `customPolicyLevel`, these are inherited from the document
func (docs Documents) Sanitize(webhookBaseURL, webhookBaseProxyURL string) error {
	var err error

	// Use the ProxyURL for all relative link substitution except for the API's TargetURLs.
	// They are externally consumable and we should not expose those URLs through the Proxy but rather from webhook's BaseURL
	url := webhookBaseURL
	if webhookBaseProxyURL != "" {
		url = webhookBaseProxyURL
	}

	// Rewrite relative URIs
	for _, doc := range docs {
		for _, pkg := range doc.Packages {
			if pkg.PackageLinks, err = rewriteRelativeURIsInJSON(pkg.PackageLinks, url, "url"); err != nil {
				return err
			}
			if pkg.Links, err = rewriteRelativeURIsInJSON(pkg.Links, url, "url"); err != nil {
				return err
			}
		}

		for _, bndl := range doc.ConsumptionBundles {
			if bndl.Links, err = rewriteRelativeURIsInJSON(bndl.Links, url, "url"); err != nil {
				return err
			}
			if bndl.CredentialExchangeStrategies, err = rewriteRelativeURIsInJSON(bndl.CredentialExchangeStrategies, url, "callbackUrl"); err != nil {
				return err
			}
		}

		for _, api := range doc.APIResources {
			for _, definition := range api.ResourceDefinitions {
				if !isAbsoluteURL(definition.URL) {
					definition.URL = url + definition.URL
				}
			}
			if api.APIResourceLinks, err = rewriteRelativeURIsInJSON(api.APIResourceLinks, url, "url"); err != nil {
				return err
			}
			if api.Links, err = rewriteRelativeURIsInJSON(api.Links, url, "url"); err != nil {
				return err
			}
			if api.ChangeLogEntries, err = rewriteRelativeURIsInJSON(api.ChangeLogEntries, url, "url"); err != nil {
				return err
			}
			if api.TargetURLs, err = rewriteRelativeURIsInJSONArray(api.TargetURLs, webhookBaseURL); err != nil {
				return err
			}
			rewriteDefaultTargetURL(api.PartOfConsumptionBundles, url)
		}

		for _, event := range doc.EventResources {
			if event.ChangeLogEntries, err = rewriteRelativeURIsInJSON(event.ChangeLogEntries, url, "url"); err != nil {
				return err
			}
			if event.Links, err = rewriteRelativeURIsInJSON(event.Links, url, "url"); err != nil {
				return err
			}
			for _, definition := range event.ResourceDefinitions {
				if !isAbsoluteURL(definition.URL) {
					definition.URL = url + definition.URL
				}
			}
		}

		for _, capability := range doc.Capabilities {
			for _, definition := range capability.CapabilityDefinitions {
				if !isAbsoluteURL(definition.URL) {
					definition.URL = url + definition.URL
				}
			}

			if capability.Links, err = rewriteRelativeURIsInJSON(capability.Links, url, "url"); err != nil {
				return err
			}
		}
	}

	// Package properties inheritance
	packages := make(map[string]*model.PackageInput)
	for _, doc := range docs {
		for _, pkg := range doc.Packages {
			packages[pkg.OrdID] = pkg
			if pkg.PolicyLevel == nil {
				pkg.PolicyLevel = doc.PolicyLevel
				pkg.CustomPolicyLevel = doc.CustomPolicyLevel
			}
		}
	}

	for _, doc := range docs {
		for _, api := range doc.APIResources {
			if api.PolicyLevel == nil {
				api.PolicyLevel = doc.PolicyLevel
				api.CustomPolicyLevel = doc.CustomPolicyLevel
			}

			referredPkg, ok := packages[*api.OrdPackageID]
			if !ok {
				return errors.Errorf("api with ord id %q has a reference to unknown package %q", *api.OrdID, *api.OrdPackageID)
			}
			if api.PartOfProducts, err = mergeJSONArraysOfStrings(referredPkg.PartOfProducts, api.PartOfProducts); err != nil {
				return errors.Wrapf(err, "error while merging partOfProducts for api with ord id %q", *api.OrdID)
			}
			if api.Tags, err = mergeJSONArraysOfStrings(referredPkg.Tags, api.Tags); err != nil {
				return errors.Wrapf(err, "error while merging tags for api with ord id %q", *api.OrdID)
			}
			if api.Countries, err = mergeJSONArraysOfStrings(referredPkg.Countries, api.Countries); err != nil {
				return errors.Wrapf(err, "error while merging countries for api with ord id %q", *api.OrdID)
			}
			if api.Industry, err = mergeJSONArraysOfStrings(referredPkg.Industry, api.Industry); err != nil {
				return errors.Wrapf(err, "error while merging industry for api with ord id %q", *api.OrdID)
			}
			if api.LineOfBusiness, err = mergeJSONArraysOfStrings(referredPkg.LineOfBusiness, api.LineOfBusiness); err != nil {
				return errors.Wrapf(err, "error while merging lineOfBusiness for api with ord id %q", *api.OrdID)
			}
			if api.Labels, err = mergeORDLabels(referredPkg.Labels, api.Labels); err != nil {
				return errors.Wrapf(err, "error while merging labels for api with ord id %q", *api.OrdID)
			}
			assignDefaultEntryPointIfNeeded(api.PartOfConsumptionBundles, api.TargetURLs)
		}
		for _, event := range doc.EventResources {
			if event.PolicyLevel == nil {
				event.PolicyLevel = doc.PolicyLevel
				event.CustomPolicyLevel = doc.CustomPolicyLevel
			}

			referredPkg, ok := packages[*event.OrdPackageID]
			if !ok {
				return errors.Errorf("event with ord id %q has a reference to unknown package %q", *event.OrdID, *event.OrdPackageID)
			}
			if event.PartOfProducts, err = mergeJSONArraysOfStrings(referredPkg.PartOfProducts, event.PartOfProducts); err != nil {
				return errors.Wrapf(err, "error while merging partOfProducts for event with ord id %q", *event.OrdID)
			}
			if event.Tags, err = mergeJSONArraysOfStrings(referredPkg.Tags, event.Tags); err != nil {
				return errors.Wrapf(err, "error while merging tags for event with ord id %q", *event.OrdID)
			}
			if event.Countries, err = mergeJSONArraysOfStrings(referredPkg.Countries, event.Countries); err != nil {
				return errors.Wrapf(err, "error while merging countries for event with ord id %q", *event.OrdID)
			}
			if event.Industry, err = mergeJSONArraysOfStrings(referredPkg.Industry, event.Industry); err != nil {
				return errors.Wrapf(err, "error while merging industry for event with ord id %q", *event.OrdID)
			}
			if event.LineOfBusiness, err = mergeJSONArraysOfStrings(referredPkg.LineOfBusiness, event.LineOfBusiness); err != nil {
				return errors.Wrapf(err, "error while merging lineOfBusiness for event with ord id %q", *event.OrdID)
			}
			if event.Labels, err = mergeORDLabels(referredPkg.Labels, event.Labels); err != nil {
				return errors.Wrapf(err, "error while merging labels for event with ord id %q", *event.OrdID)
			}
		}
<<<<<<< HEAD
		for _, entityType := range doc.EntityTypes {
			if entityType.PolicyLevel == nil {
				entityType.PolicyLevel = doc.PolicyLevel
				entityType.CustomPolicyLevel = doc.CustomPolicyLevel
			}

			referredPkg, ok := packages[entityType.OrdPackageID]
			if !ok {
				return errors.Errorf("entity type with ord id %q has a reference to unknown package %q", entityType.OrdID, entityType.OrdPackageID)
			}
			if entityType.PartOfProducts, err = mergeJSONArraysOfStrings(referredPkg.PartOfProducts, entityType.PartOfProducts); err != nil {
				return errors.Wrapf(err, "error while merging partOfProducts for entity type with ord id %q", entityType.OrdID)
			}
			if entityType.Tags, err = mergeJSONArraysOfStrings(referredPkg.Tags, entityType.Tags); err != nil {
				return errors.Wrapf(err, "error while merging tags for entity type with ord id %q", entityType.OrdID)
			}
			if entityType.Labels, err = mergeORDLabels(referredPkg.Labels, entityType.Labels); err != nil {
				return errors.Wrapf(err, "error while merging labels for entity type with ord id %q", entityType.OrdID)
=======
		for _, capability := range doc.Capabilities {
			referredPkg, ok := packages[*capability.OrdPackageID]
			if !ok {
				return errors.Errorf("capability with ord id %q has a reference to unknown package %q", *capability.OrdID, *capability.OrdPackageID)
			}
			if capability.Tags, err = mergeJSONArraysOfStrings(referredPkg.Tags, capability.Tags); err != nil {
				return errors.Wrapf(err, "error while merging tags for capability with ord id %q", *capability.OrdID)
			}
			if capability.Labels, err = mergeORDLabels(referredPkg.Labels, capability.Labels); err != nil {
				return errors.Wrapf(err, "error while merging labels for capability with ord id %q", *capability.OrdID)
>>>>>>> 2dd64966
			}
		}
	}

	return err
}

// mergeORDLabels merges labels2 into labels1
func mergeORDLabels(labels1, labels2 json.RawMessage) (json.RawMessage, error) {
	if len(labels2) == 0 {
		return labels1, nil
	}
	parsedLabels1 := gjson.ParseBytes(labels1)
	parsedLabels2 := gjson.ParseBytes(labels2)
	if !parsedLabels1.IsObject() || !parsedLabels2.IsObject() {
		return nil, errors.New("invalid arguments: expected two json objects")
	}

	labels1Map := parsedLabels1.Map()
	labels2Map := parsedLabels2.Map()

	for k, v := range labels1Map {
		if v2, ok := labels2Map[k]; ok {
			mergedValues, err := mergeJSONArraysOfStrings(json.RawMessage(v.Raw), json.RawMessage(v2.Raw))
			if err != nil {
				return nil, errors.Wrapf(err, "while merging values for key %q", k)
			}
			labels1Map[k] = gjson.ParseBytes(mergedValues)
			delete(labels2Map, k)
		}
	}

	for k, v := range labels2Map {
		labels1Map[k] = v
	}

	result := make(map[string]interface{}, len(labels1Map))
	for k, v := range labels1Map {
		result[k] = v.Value()
	}

	return json.Marshal(result)
}

// mergeJSONArraysOfStrings merges arr2 in arr1
func mergeJSONArraysOfStrings(arr1, arr2 json.RawMessage) (json.RawMessage, error) {
	if len(arr2) == 0 {
		return arr1, nil
	}
	parsedArr1 := gjson.ParseBytes(arr1)
	parsedArr2 := gjson.ParseBytes(arr2)
	if !parsedArr1.IsArray() || !parsedArr2.IsArray() {
		return nil, errors.New("invalid arguments: expected two json arrays")
	}
	resultJSONArr := append(parsedArr1.Array(), parsedArr2.Array()...)
	result := make([]string, 0, len(resultJSONArr))
	for _, el := range resultJSONArr {
		if el.Type != gjson.String {
			return nil, errors.New("invalid arguments: expected json array of strings")
		}
		result = append(result, el.String())
	}
	result = deduplicate(result)
	return json.Marshal(result)
}

func validateDocDetails(docDetails DocumentDetails) error {
	if err := validation.Validate(docDetails.URL, validation.Required); err != nil {
		return err
	}

	if err := validation.Validate(docDetails.AccessStrategies, validation.Required); err != nil {
		return err
	}

	for _, as := range docDetails.AccessStrategies {
		if err := as.Validate(); err != nil {
			return err
		}
	}

	return nil
}

func checkForRelativeDocURLs(docs []DocumentDetails) (bool, error) {
	for _, doc := range docs {
		parsedDocURL, err := url.ParseRequestURI(doc.URL)
		if err != nil {
			return false, errors.New("error while parsing document url")
		}

		if parsedDocURL.Host == "" {
			return true, nil
		}
	}
	return false, nil
}

func deduplicate(s []string) []string {
	if len(s) <= 1 {
		return s
	}

	result := make([]string, 0, len(s))
	seen := make(map[string]bool)
	for _, val := range s {
		if !seen[val] {
			result = append(result, val)
			seen[val] = true
		}
	}
	return result
}

func rewriteRelativeURIsInJSONArray(j json.RawMessage, baseURL string) (json.RawMessage, error) {
	parsedJSON := gjson.ParseBytes(j)

	items := make([]interface{}, 0)
	for _, crrURI := range parsedJSON.Array() {
		if !isAbsoluteURL(crrURI.String()) {
			rewrittenURI := baseURL + crrURI.String()

			items = append(items, rewrittenURI)
		} else {
			items = append(items, crrURI.String())
		}
	}

	rewrittenJSON, err := json.Marshal(items)
	if err != nil {
		return nil, err
	}

	return rewrittenJSON, nil
}

func rewriteDefaultTargetURL(bundleRefs []*model.ConsumptionBundleReference, baseURL string) {
	for _, br := range bundleRefs {
		if br.DefaultTargetURL != "" && !isAbsoluteURL(br.DefaultTargetURL) {
			br.DefaultTargetURL = baseURL + br.DefaultTargetURL
		}
	}
}

func rewriteRelativeURIsInJSON(j json.RawMessage, baseURL, jsonPath string) (json.RawMessage, error) {
	parsedJSON := gjson.ParseBytes(j)
	if parsedJSON.IsArray() {
		items := make([]interface{}, 0)
		for _, jsonElement := range parsedJSON.Array() {
			rewrittenElement, err := rewriteRelativeURIsInJSON(json.RawMessage(jsonElement.Raw), baseURL, jsonPath)
			if err != nil {
				return nil, err
			}
			items = append(items, gjson.ParseBytes(rewrittenElement).Value())
		}
		return json.Marshal(items)
	} else if parsedJSON.IsObject() {
		uriProperty := gjson.GetBytes(j, jsonPath)
		if uriProperty.Exists() && !isAbsoluteURL(uriProperty.String()) {
			u, err := url.Parse(baseURL)
			if err != nil {
				return nil, err
			}
			u.Path = path.Join(u.Path, uriProperty.String())
			return sjson.SetBytes(j, jsonPath, u.String())
		}
	}
	return j, nil
}

func assignDefaultEntryPointIfNeeded(bundleReferences []*model.ConsumptionBundleReference, targetURLs json.RawMessage) {
	lenTargetURLs := len(gjson.ParseBytes(targetURLs).Array())
	for _, br := range bundleReferences {
		if br.DefaultTargetURL == "" && lenTargetURLs > 1 {
			br.DefaultTargetURL = gjson.ParseBytes(targetURLs).Array()[0].String()
		}
	}
}

func isAbsoluteURL(str string) bool {
	u, err := url.Parse(str)
	return err == nil && u.Scheme != "" && u.Host != ""
}

func stringPtrToString(p *string) string {
	if p != nil {
		return *p
	}
	return ""
}

func deleteInvalidInputObjects[T any](invalidObjectsIndices []int, objects []T) []T {
	decreaseIndexForDeleting := 0
	for _, invalidObjectIndex := range invalidObjectsIndices {
		deleteIndex := invalidObjectIndex - decreaseIndexForDeleting
		objects = append(objects[:deleteIndex], objects[deleteIndex+1:]...)
		decreaseIndexForDeleting++
	}

	return objects
}<|MERGE_RESOLUTION|>--- conflicted
+++ resolved
@@ -117,19 +117,12 @@
 
 // ResourcesFromDB holds some of the ORD data from the database
 type ResourcesFromDB struct {
-<<<<<<< HEAD
-	APIs        map[string]*model.APIDefinition
-	Events      map[string]*model.EventDefinition
-	EntityTypes map[string]*model.EntityType
-	Packages    map[string]*model.Package
-	Bundles     map[string]*model.Bundle
-=======
 	APIs         map[string]*model.APIDefinition
 	Events       map[string]*model.EventDefinition
+	EntityTypes  map[string]*model.EntityType
 	Packages     map[string]*model.Package
 	Bundles      map[string]*model.Bundle
 	Capabilities map[string]*model.Capability
->>>>>>> 2dd64966
 }
 
 // ResourceIDs holds some of the ORD entities' IDs
@@ -205,11 +198,8 @@
 
 	invalidApisIndices := make([]int, 0)
 	invalidEventsIndices := make([]int, 0)
-<<<<<<< HEAD
 	invalidEntityTypesIndices := make([]int, 0)
-=======
 	invalidCapabilitiesIndices := make([]int, 0)
->>>>>>> 2dd64966
 
 	r1, e1 := docs.validateAndCheckForDuplications(SystemVersionPerspective, true, resourcesFromDB, resourceIDs, resourceHashes, credentialExchangeStrategyTenantMappings)
 	r2, e2 := docs.validateAndCheckForDuplications(SystemInstancePerspective, true, resourcesFromDB, resourceIDs, resourceHashes, credentialExchangeStrategyTenantMappings)
@@ -288,7 +278,6 @@
 			}
 		}
 
-<<<<<<< HEAD
 		for i, entityType := range doc.EntityTypes {
 			if !resourceIDs.PackageIDs[entityType.OrdPackageID] {
 				errs = multierror.Append(errs, errors.Errorf("entity type with id %q has a reference to unknown package %q", entityType.OrdID, entityType.OrdPackageID))
@@ -300,22 +289,20 @@
 				if !resourceIDs.ProductIDs[productID.String()] && !globalResourcesOrdIDs[productID.String()] {
 					errs = multierror.Append(errs, errors.Errorf("entity type with id %q has a reference to unknown product %q", entityType.OrdID, productID.String()))
 				}
-=======
+			}
+		}
+
 		for i, capability := range doc.Capabilities {
 			if capability.OrdPackageID != nil && !resourceIDs.PackageIDs[*capability.OrdPackageID] {
 				errs = multierror.Append(errs, errors.Errorf("capability with id %q has a reference to unknown package %q", *capability.OrdID, *capability.OrdPackageID))
 				invalidCapabilitiesIndices = append(invalidCapabilitiesIndices, i)
->>>>>>> 2dd64966
 			}
 		}
 
 		doc.APIResources = deleteInvalidInputObjects(invalidApisIndices, doc.APIResources)
 		doc.EventResources = deleteInvalidInputObjects(invalidEventsIndices, doc.EventResources)
-<<<<<<< HEAD
 		doc.EntityTypes = deleteInvalidInputObjects(invalidEntityTypesIndices, doc.EntityTypes)
-=======
 		doc.Capabilities = deleteInvalidInputObjects(invalidCapabilitiesIndices, doc.Capabilities)
->>>>>>> 2dd64966
 		invalidApisIndices = nil
 		invalidEventsIndices = nil
 		invalidCapabilitiesIndices = nil
@@ -349,11 +336,8 @@
 		invalidTombstonesIndices := make([]int, 0)
 		invalidApisIndices := make([]int, 0)
 		invalidEventsIndices := make([]int, 0)
-<<<<<<< HEAD
 		invalidEntityTypesIndices := make([]int, 0)
-=======
 		invalidCapabilitiesIndices := make([]int, 0)
->>>>>>> 2dd64966
 
 		if err := validateDocumentInput(doc); err != nil {
 			errs = multierror.Append(errs, errors.Wrap(err, "error validating document"))
@@ -435,7 +419,6 @@
 			}
 		}
 
-<<<<<<< HEAD
 		for i, entityType := range doc.EntityTypes {
 			if err := validateEntityTypeInputWithSuppressedErrors(entityType, resourcesFromDB.EntityTypes, resourceHashes); err != nil {
 				errs = multierror.Append(errs, errors.Wrapf(err, "suppressed errors validating entity type with ord id %q", entityType.OrdID))
@@ -451,7 +434,8 @@
 			}
 
 			resourceIDs.EventIDs[entityType.OrdID] = true
-=======
+		}
+
 		for i, capability := range doc.Capabilities {
 			if err := validateCapabilityInputWithSuppressedErrors(capability, resourcesFromDB.Capabilities, resourceHashes); err != nil {
 				errs = multierror.Append(errs, errors.Wrapf(err, "suppressed errors validating capability with ord id %q", stringPtrToString(capability.OrdID)))
@@ -467,7 +451,6 @@
 				}
 				resourceIDs.CapabilityIDs[*capability.OrdID] = true
 			}
->>>>>>> 2dd64966
 		}
 
 		for i, vendor := range doc.Vendors {
@@ -668,7 +651,7 @@
 				return errors.Wrapf(err, "error while merging labels for event with ord id %q", *event.OrdID)
 			}
 		}
-<<<<<<< HEAD
+
 		for _, entityType := range doc.EntityTypes {
 			if entityType.PolicyLevel == nil {
 				entityType.PolicyLevel = doc.PolicyLevel
@@ -687,7 +670,9 @@
 			}
 			if entityType.Labels, err = mergeORDLabels(referredPkg.Labels, entityType.Labels); err != nil {
 				return errors.Wrapf(err, "error while merging labels for entity type with ord id %q", entityType.OrdID)
-=======
+			}
+		}
+
 		for _, capability := range doc.Capabilities {
 			referredPkg, ok := packages[*capability.OrdPackageID]
 			if !ok {
@@ -698,7 +683,6 @@
 			}
 			if capability.Labels, err = mergeORDLabels(referredPkg.Labels, capability.Labels); err != nil {
 				return errors.Wrapf(err, "error while merging labels for capability with ord id %q", *capability.OrdID)
->>>>>>> 2dd64966
 			}
 		}
 	}
