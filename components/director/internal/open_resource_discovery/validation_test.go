package ord_test

import (
	"encoding/json"
	"fmt"
	"strings"
	"testing"

	"github.com/kyma-incubator/compass/components/director/pkg/accessstrategy"

	"github.com/kyma-incubator/compass/components/director/internal/model"

	ord "github.com/kyma-incubator/compass/components/director/internal/open_resource_discovery"
	"github.com/kyma-incubator/compass/components/director/pkg/str"
	"github.com/stretchr/testify/require"
)

const (
<<<<<<< HEAD
	invalidOpenResourceDiscovery  = "invalidOpenResourceDiscovery"
	invalidURL                    = "invalidURL"
	invalidOrdID                  = "invalidOrdId"
	validOrdIDWithVersion         = "sap.xref:package:SomePackage:v1"
	validOrdIDNoVersion           = "sap.xref:package:SomePackage:"
	invalidShortDescriptionLength = 257 // max allowed: 256
	invalidTitleLength            = 256 // max allowed: 255
	invalidLocalTenantIDLength    = 256 //max allowed: 255
	maxDescriptionLength          = 5000
	invalidVersion                = "invalidVersion"
	invalidPolicyLevel            = "invalidPolicyLevel"
	invalidVendor                 = "wrongVendor!"
	invalidType                   = "invalidType"
	custom                        = "custom"
	invalidCustomType             = "wrongCustomType"
	invalidMediaType              = "invalid/type"
	invalidBundleOrdID            = "ns:wrongConsumptionBundle:v1"
	invalidShortDescSapCore       = "no:colons:no&special%chars"
=======
	invalidOpenResourceDiscovery               = "invalidOpenResourceDiscovery"
	invalidURL                                 = "invalidURL"
	invalidOrdID                               = "invalidOrdId"
	invalidPartOfPackageLength                 = 256 // max allowed: 255
	invalidShortDescriptionLength              = 257 // max allowed: 256
	invalidShortDescriptionLengthSapCorePolicy = 181 // max allowed: 180
	invalidTitleLength                         = 256 // max allowed: 255
	invalidTitleLengthSapCorePolicy            = 121 // max allowed: 120
	invalidOrdIDLength                         = 256 // max allowed: 255
	invalidLocalTenantIDLength                 = 256 //max allowed: 255
	invalidLocalIDLength                       = 256 //max allowed: 255
	maxDescriptionLength                       = 5000
	invalidVersion                             = "invalidVersion"
	invalidPolicyLevel                         = "invalidPolicyLevel"
	invalidVendor                              = "wrongVendor!"
	invalidType                                = "invalidType"
	custom                                     = "custom"
	invalidCustomType                          = "wrongCustomType"
	invalidMediaType                           = "invalid/type"
	invalidBundleOrdID                         = "ns:wrongConsumptionBundle:v1"
	invalidShortDescSapCore                    = "no:colons:no&special%chars"
>>>>>>> af7a300a

	unknownVendorOrdID  = "nsUNKNOWN:vendor:id:"
	unknownProductOrdID = "nsUNKNOWN:product:id:"
	unknownPackageOrdID = "ns:package:UNKNOWN_PACKAGE_ID:v1"
	unknownBundleOrdID  = "ns:consumptionBundle:UNKNOWN_BUNDLE_ID:v1"
)

var (
	invalidJSON = `[
        {
          foo: bar,
        }
      ]`

	invalidPackageLinkDueToMissingType = `[
        {
          "url": "https://example.com/en/legal/terms-of-use.html"
        },
        {
          "type": "client-registration",
          "url": "https://example2.com/en/legal/terms-of-use.html"
        }
      ]`

	invalidPackageLinkDueToWrongType = `[
        {
          "type": "wrongType",
          "url": "https://example.com/en/legal/terms-of-use.html"
        },
        {
          "type": "client-registration",
          "url": "https://example2.com/en/legal/terms-of-use.html"
        }
      ]`

	invalidPackageLinkDueToMissingURL = `[
        {
          "type": "payment"
        },
        {
          "type": "client-registration",
          "url": "https://example2.com/en/legal/terms-of-use.html"
        }
      ]`

	invalidPackageLinkDueToWrongURL = `[
        {
          "type": "payment",
          "url": "wrongUrl"
        },
        {
          "type": "client-registration",
          "url": "https://example2.com/en/legal/terms-of-use.html"
        }
      ]`

	invalidPackageLinkDueToWrongFormatOfCustomType = `[
		{
		  "type": "custom",
		  "url": "https://example2.com/en/legal/terms-of-use.html",
		  "customType": "%^&wrong:{}"
		}
	  ]`

	validPackageLinkCorrectFormatOfCustomType = `[
		{
		  "type": "custom",
		  "url": "https://example2.com/en/legal/terms-of-use.html",
		  "customType": "name.sap.com:spec.id:v1"
		}
	  ]`

	invalidPackageLinkTypeWhenProvidedCustomType = `[
        {
          "type": "payment",
          "url": "https://example2.com/en/legal/terms-of-use.html",
          "customType": "myCustomType"
        }
      ]`

	invalidPackageLinkCustomTypeWhenCustomTypeNotProvided = `[
        {
          "type": "custom",
          "url": "https://example2.com/en/legal/terms-of-use.html",
        }
      ]`

	invalidPackageLinksDueToDuplicateTitles = `[
        {
		  "title": "link title",
          "type": "payment",
          "url": "https://example.com/en/legal/terms-of-use.html"
        },
        {
		  "title": "link title",
          "type": "client-registration",
          "url": "https://example2.com/en/legal/terms-of-use.html"
        }
      ]`

	invalidLinkDueToMissingTitle = `[
        {
          "url": "https://example2.com/en/legal/terms-of-use.html",
          "description": "foo bar"
        }
      ]`
	invalidLinkDueToMissingURL = `[
        {
          "title": "myTitle"
        }
      ]`
	invalidLinkDueToWrongURL = `[
        {
          "url": "wrongURL",
          "title": "myTitle"
        }
      ]`
	invalidLinkDueToInvalidLengthOfDescription = `[
        {
          "title": "myTitle",
          "url": "https://example2.com/en/legal/terms-of-use.html",
          "description": "%s"
        }
      ]`

	invalidPartOfProductsElement = `["invalidValue"]`

	invalidPartOfProductsIntegerElement = `["sap:S4HANA_OD", 992]`

	invalidTagsValue = `["invalid!@#"]`

	invalidTagsValueIntegerElement = `["storage", 992]`

	invalidRelatedEntityTypesValue = `["invalid!@#"]`

	invalidRelatedEntityTypesValueIntegerElement = `["some-value", 992]`

	invalidSupportedUseCasesValue = `["some-value"]`

	validSupportedUseCasesValue = `["mass-extraction"]`

	invalidLabelsWhenValueIsNotArray = `{
  		"label-key-1": "label-value-1"
		}`

	invalidLabelsWhenValuesAreNotArrayOfStrings = `{
  		"label-key-1": [
    	  "label-value-1",
    	  992
  		]
	}`

	invalidLabelsWhenKeyIsWrong = `{
  		"invalidKey!@#": [
    	  "label-value-1",
    	  "label-value-2"
  		]
	}`

	invalidPartnersWhenValueIsNotArray = `{
  		"partner-key-1": "partner-value-1"
	}`

	invalidPartnersWhenValuesAreNotArrayOfStrings = `[
    	  "microsoft:vendor:Microsoft",
    	  112
	]`

	invalidPartnersWhenValuesDoNotSatisfyRegex = `[
		"partner:partner:partner",
	]`

	invalidCountriesElement          = `["DE", "wrongCountry"]`
	invalidCountriesNonStringElement = `["DE", 992]`

	invalidLineOfBusinessElement          = `["sales", "wrongLineOfBusiness!@#"]`
	invalidLineOfBusinessNonStringElement = `["sales", 992]`

	invalidIndustryElement          = `["banking", "wrongIndustry!@#"]`
	invalidIndustryNonStringElement = `["banking", 992]`

	invalidBundleLinksDueToMissingTitle = `[
        {
		  "description": "foo bar",
          "url": "https://example.com/2018/04/11/testing/"
        }
      ]`

	invalidBundleLinksDueToMissingURL = `[
        {
		  "description": "foo bar",
		  "title": "myTitle"
        }
      ]`
	invalidBundleLinksDueToWrongURL = `[
        {
		  "description": "foo bar",
		  "title": "myTitle",
          "url": "wrongURL"
        }
      ]`

	invalidCredentialsExchangeStrategyDueToMissingType = `[
        {
		  "callbackUrl": "http://localhost:8080/credentials/relative"
        }
      ]`
	invalidCredentialsExchangeStrategyDueToWrongType = `[
        {
          "type": "wrongType",
		  "callbackUrl": "http://localhost:8080/credentials/relative"
        }
      ]`
	invalidCredentialsExchangeStrategyDueToMissingCustomType = `[
        {
          "type": "wrongType",
		  "customType": "ns:credential-exchange:v1",
		  "customDescription": "foo bar"
        }
      ]`
	invalidCredentialsExchangeStrategyDueToInvalidLenOfCustomDescription = `[
        {
		  "type": "custom",
		  "customType": "ns:credential-exchange:v1",
		  "customDescription": "%s"
        }
      ]`
	invalidCredentialsExchangeStrategyDueToWrongCustomType = `[
        {
          "type": "custom",
		  "customType": "wrongCustomType"
        }
      ]`
	invalidCredentialsExchangeStrategyDueToWrongTenantMappingCustomType = `[
        {
          "type": "custom",
		  "customType": "%s.v1000"
        }
      ]`
	invalidCredentialsExchangeStrategyDueToWrongCallbackURL = `[
        {
          "type": "custom",
		  "callbackUrl": "wrongURL"		  
        }
      ]`

	invalidResourceLinksDueToMissingType = `[
        {
          "url": "https://example.com/shell/discover"
        },
		{
          "type": "console",
          "url": "%s/shell/discover/relative"
        }
      ]`
	invalidResourceLinksDueToWrongType = `[
        {
          "type": "wrongType",
          "url": "https://example.com/shell/discover"
        }
      ]`
	invalidResourceLinksDueToMissingCustomValueOfType = `[
        {
          "type": "console",
          "customType": "foo",
          "url": "https://example.com/shell/discover"
        }
      ]`
	invalidResourceLinksCustomFieldDueWrongFormat = `[
		{
		  "type": "custom",
		  "customType": "%^&wrong:{}",
		  "url": "https://example.com/shell/discover"
		}
	  ]`
	validResourceLinksCustomField = `[
		{
		  "type": "custom",
		  "customType": "name.sap.com:spec.id:v1",
		  "url": "https://example.com/shell/discover"
		}
	  ]`
	invalidResourceLinksDueToMissingURL = `[
        {
          "type": "console"
        }
      ]`
	invalidResourceLinksDueToWrongURL = `[
        {
          "type": "console",
          "url": "wrongURL"
        }
      ]`

	invalidChangeLogEntriesDueToMissingVersion = `[
        {
		  "date": "2020-04-29",
		  "description": "lorem ipsum dolor sit amet",
		  "releaseStatus": "active",
		  "url": "https://example.com/changelog/v1"
        }
      ]`
	invalidChangeLogEntriesDueToWrongVersion = `[
        {
		  "date": "2020-04-29",
		  "description": "lorem ipsum dolor sit amet",
		  "releaseStatus": "active",
		  "url": "https://example.com/changelog/v1",
          "version": "wrongValue"
        }
      ]`
	invalidChangeLogEntriesDueToMissingReleaseStatus = `[
        {
		  "date": "2020-04-29",
		  "description": "lorem ipsum dolor sit amet",
		  "url": "https://example.com/changelog/v1",
          "version": "1.0.0"
        }
      ]`
	invalidChangeLogEntriesDueToWrongReleaseStatus = `[
        {
		  "date": "2020-04-29",
		  "description": "lorem ipsum dolor sit amet",
		  "releaseStatus": "wrongValue",
		  "url": "https://example.com/changelog/v1",
          "version": "1.0.0"
        }
      ]`
	invalidChangeLogEntriesDueToMissingDate = `[
        {
		  "description": "lorem ipsum dolor sit amet",
		  "releaseStatus": "active",
		  "url": "https://example.com/changelog/v1",
          "version": "1.0.0"
        }
      ]`
	invalidChangeLogEntriesDueToWrongDate = `[
        {
		  "date": "0000-00-00",
		  "description": "lorem ipsum dolor sit amet",
		  "releaseStatus": "active",
		  "url": "https://example.com/changelog/v1",
          "version": "1.0.0"
        }
      ]`
	invalidChangeLogEntriesDueToWrongURL = `[
        {
		  "date": "2020-04-29",
		  "description": "lorem ipsum dolor sit amet",
		  "releaseStatus": "active",
		  "url": "wrongValue",
          "version": "1.0.0"
        }
      ]`
	invalidChangeLogEntriesDueToInvalidLengthOfDescription = `[
        {
		  "date": "2020-04-29",
		  "description": "%s",
		  "releaseStatus": "active",
		  "url": "https://example.com/changelog/v1",
		  "version": "1.0.0"
        }
      ]`

	invalidAPIModelSelectorsWrongType = `[
		{
		  "type": "unknown",
		  "jsonPointer": "#/objects/schemas/WorkForcePersonRead"
		}
	  ]`
	invalidAPIModelSelectorsWrongRelations = `[
		{
		  "type": "odata",
		  "jsonPointer": "#/objects/schemas/WorkForcePersonRead"
		}
	  ]`
	invalidEntityTypeTargetsWrongRelations = `[
		{
		  "ordId": "sap.odm:entityType:CostCenter:v1",
		  "correlationId": "sap.s4:csnEntity:CostCenter_v1"
		}
	  ]`
	invalidEntityTypeTargetsWrongORDID = `[
		{
		  "ordId": "something",
		}
	  ]`
	invalidEntityTypeTargetsWrongCorrelationID = `[
		{
			"correlationId": "something"
		}
	  ]`

	validNamespace   = `foo.bar.baz`
	invalidNamespace = `.foo.bar.baz`

	invalidCorrelationIDsElement          = `["foo.bar.baz:123456", "wrongID"]`
	invalidCorrelationIDsNonStringElement = `["foo.bar.baz:123456", 992]`

	invalidEntryPointURI               = `["invalidUrl"]`
	invalidEntryPointsDueToDuplicates  = `["/test/v1", "/test/v1"]`
	invalidEntryPointsNonStringElement = `["/test/v1", 992]`

	invalidExtensibleDueToInvalidJSON                                 = `{invalid}`
	invalidExtensibleDueToInvalidSupportedType                        = `{"supported":true}`
	invalidExtensibleDueToNoSupportedProperty                         = `{"description":"Please find the extensibility documentation"}`
	invalidExtensibleDueToInvalidSupportedValue                       = `{"supported":"invalid"}`
	invalidExtensibleDueToSupportedAutomaticAndNoDescriptionProperty  = `{"supported":"automatic"}`
	invalidExtensibleDueToSupportedManualAndNoDescriptionProperty     = `{"supported":"manual"}`
	invalidExtensibleDueToCorrectSupportedButInvalidDescriptionLength = `{"supported":"%s", "description": "%s"}`

	invalidDescriptionFieldWithExceedingMaxLength = strings.Repeat("a", maxDescriptionLength+1)

	invalidSuccessorsElement          = `["foo.bar.baz:123456", "invalidValue"]`
	invalidSuccessorsNonStringElement = `["foo.bar.baz:123456", 992]`

	validAPIResourceMissingMinVersion        = `[{"ordId":"sap.s4:apiResource:FOO:v1"}]`
	validEventResourceMissingMinVersion      = `[{"ordId":"sap.billing.sb:eventResource:FOO:v1"}]`
	validEventResourceMissingSubset          = `[{"ordId":"sap.billing.sb:eventResource:FOO:v1", "minVersion":"1.1.1"}]`
	invalidAPIEventResourcesMissingOrdID     = `[{"minVersion":"1.1.1"}]`
	invalidAPIEventResourcesOrdIDTemplate    = `[{"ordId":"%s"}]`
	invalidEventResourceMissingEventType     = `[{"ordId":"sap.billing.sb:eventResource:FOO:v1","subset":[{"eventType":""}]}]`
	invalidEventResourceEventTypeWrongFormat = `[{"ordId":"sap.billing.sb:eventResource:FOO:v1","subset":[{"eventType":"invalid-format"}]}]`
	invalidAPIResourceMinVersion             = `[{"ordId":"sap.s4:apiResource:FOO:v1","minVersion":"invalid-version"}]`
	invalidEventResourceMinVersion           = `[{"ordId":"sap.billing.sb:eventResource:FOO:v1","minVersion":"invalid-version"}]`

	invalidRelatedIntegrationDependenciesValue               = `["invalid-value"]`
	invalidRelatedIntegrationDependenciesValueIntegerElement = `[10,"string"]`
)

func TestConfig_ValidateConfig(t *testing.T) {
	var tests = []struct {
		Name              string
		ConfigProvider    func() ord.WellKnownConfig
		BaseURL           string
		ExpectedToBeValid bool
	}{
		{
			Name: "Invalid 'baseURL' field for config",
			ConfigProvider: func() ord.WellKnownConfig {
				config := fixWellKnownConfig()
				config.BaseURL = baseURL + "/full/path"
				return *config
			},
		},
		{
			Name: "Missing 'OpenResourceDiscoveryV1' field for config",
			ConfigProvider: func() ord.WellKnownConfig {
				config := fixWellKnownConfig()
				config.OpenResourceDiscoveryV1 = ord.OpenResourceDiscoveryV1{}
				return *config
			},
		},
		{
			Name: "Missing 'url' field for document for config",
			ConfigProvider: func() ord.WellKnownConfig {
				config := fixWellKnownConfig()
				config.OpenResourceDiscoveryV1.Documents[0].URL = ""
				return *config
			},
		},
		{
			Name: "Missing 'accessStrategies' field for document for config",
			ConfigProvider: func() ord.WellKnownConfig {
				config := fixWellKnownConfig()
				config.OpenResourceDiscoveryV1.Documents[0].AccessStrategies = nil
				return *config
			},
		},
		{
			Name: "Missing 'type' field for 'accessStrategies' field of document for config",
			ConfigProvider: func() ord.WellKnownConfig {
				config := fixWellKnownConfig()
				config.OpenResourceDiscoveryV1.Documents[0].AccessStrategies[0].Type = ""
				return *config
			},
		},
		{
			Name: "Invalid field `type` for `accessStrategies` field of document for config",
			ConfigProvider: func() ord.WellKnownConfig {
				config := fixWellKnownConfig()
				config.OpenResourceDiscoveryV1.Documents[0].AccessStrategies[0].Type = invalidType
				return *config
			},
		},
		{
			Name: "Invalid field `customType` when field `type` is not `custom` for `accessStrategies` field of document for config",
			ConfigProvider: func() ord.WellKnownConfig {
				config := fixWellKnownConfig()
				config.OpenResourceDiscoveryV1.Documents[0].AccessStrategies[0].Type = accessstrategy.OpenAccessStrategy
				config.OpenResourceDiscoveryV1.Documents[0].AccessStrategies[0].CustomType = "foo"

				return *config
			},
		},
		{
			Name: "Invalid field `customType` when field `type` is `custom` for `accessStrategies` field of document for config",
			ConfigProvider: func() ord.WellKnownConfig {
				config := fixWellKnownConfig()
				config.OpenResourceDiscoveryV1.Documents[0].AccessStrategies[0].Type = accessstrategy.CustomAccessStrategy
				config.OpenResourceDiscoveryV1.Documents[0].AccessStrategies[0].CustomType = invalidCustomType

				return *config
			},
		},
		{
			Name: "Field `type` is not `custom` when `customType` is valid for `accessStrategies` field of document for config",
			ConfigProvider: func() ord.WellKnownConfig {
				config := fixWellKnownConfig()
				config.OpenResourceDiscoveryV1.Documents[0].AccessStrategies[0].Type = accessstrategy.OpenAccessStrategy
				config.OpenResourceDiscoveryV1.Documents[0].AccessStrategies[0].CustomType = "sap:custom-definition-format:v1"

				return *config
			},
		},
		{
			Name: "Invalid field `customDescription` when field `type` is not `custom` for `accessStrategies` field of document for config",
			ConfigProvider: func() ord.WellKnownConfig {
				config := fixWellKnownConfig()
				config.OpenResourceDiscoveryV1.Documents[0].AccessStrategies[0].Type = accessstrategy.OpenAccessStrategy
				config.OpenResourceDiscoveryV1.Documents[0].AccessStrategies[0].CustomDescription = "foo"

				return *config
			},
		},
		{
			Name: "Invalid when webhookURL is not /well-known, no config baseURL is set => empty baseURL and documents have relative URLs",
			ConfigProvider: func() ord.WellKnownConfig {
				config := fixWellKnownConfig()
				config.BaseURL = ""

				return *config
			},
			BaseURL: "",
		},
	}

	for _, test := range tests {
		t.Run(test.Name, func(t *testing.T) {
			cfg := test.ConfigProvider()
			err := cfg.Validate(test.BaseURL)
			if test.ExpectedToBeValid {
				require.NoError(t, err)
			} else {
				require.Error(t, err)
			}
		})
	}
}

func TestDocuments_ValidateSystemInstance(t *testing.T) {
	var tests = []struct {
		Name              string
		DocumentProvider  func() []*ord.Document
		CalculatedBaseURL *string
		ExpectedToBeValid bool
	}{
		{
			Name: "Invalid value for `correlationIds` field for SystemInstance",
			DocumentProvider: func() []*ord.Document {
				doc := fixORDDocument()
				doc.DescribedSystemInstance.CorrelationIDs = json.RawMessage(invalidCorrelationIDsElement)

				return []*ord.Document{doc}
			},
		}, {
			Name: "Invalid `correlationIds` field when it is invalid JSON for SystemInstance",
			DocumentProvider: func() []*ord.Document {
				doc := fixORDDocument()
				doc.DescribedSystemInstance.CorrelationIDs = json.RawMessage(invalidJSON)

				return []*ord.Document{doc}
			},
		}, {
			Name: "Invalid `correlationIds` field when it isn't a JSON array for SystemInstance",
			DocumentProvider: func() []*ord.Document {
				doc := fixORDDocument()
				doc.DescribedSystemInstance.CorrelationIDs = json.RawMessage("{}")

				return []*ord.Document{doc}
			},
		}, {
			Name: "Valid `correlationIds` field when the JSON array is empty for SystemInstance",
			DocumentProvider: func() []*ord.Document {
				doc := fixORDDocument()
				doc.DescribedSystemInstance.CorrelationIDs = json.RawMessage("[]")

				return []*ord.Document{doc}
			},
			ExpectedToBeValid: true,
		}, {
			Name: "Invalid `correlationIds` field when it contains non string value for SystemInstance",
			DocumentProvider: func() []*ord.Document {
				doc := fixORDDocument()
				doc.DescribedSystemInstance.CorrelationIDs = json.RawMessage(invalidCorrelationIDsNonStringElement)

				return []*ord.Document{doc}
			},
		}, {
			Name: "Invalid `baseUrl` for SystemInstance",
			DocumentProvider: func() []*ord.Document {
				doc := fixORDDocument()
				doc.DescribedSystemInstance.BaseURL = str.Ptr("http://test.com/test/v1")

				return []*ord.Document{doc}
			},
		}, {
			Name: "`baseUrl` of `DescribedSystemInstance` does not match the calculated baseURL",
			DocumentProvider: func() []*ord.Document {
				doc := fixORDDocument()
				doc.DescribedSystemInstance.BaseURL = str.Ptr(baseURL2)

				return []*ord.Document{doc}
			},
		}, {
			Name: "No `baseUrl` of `DescribedSystemInstance` is provided when the calculated baseURL is empty",
			DocumentProvider: func() []*ord.Document {
				doc := fixORDDocument()
				doc.DescribedSystemInstance = nil

				return []*ord.Document{doc}
			},
			CalculatedBaseURL: str.Ptr(""),
		}, {
			Name: "`baseUrl` of `DescribedSystemInstance` is different for each document when the calculated baseURL is empty",
			DocumentProvider: func() []*ord.Document {
				doc := fixORDDocument()
				doc2 := fixORDDocument()
				doc2.DescribedSystemInstance.BaseURL = str.Ptr(baseURL2)

				return []*ord.Document{doc, doc2}
			},
			CalculatedBaseURL: str.Ptr(""),
		}, {
			Name: "Invalid JSON `Labels` field for SystemInstance",
			DocumentProvider: func() []*ord.Document {
				doc := fixORDDocument()
				doc.DescribedSystemInstance.OrdLabels = json.RawMessage(invalidJSON)

				return []*ord.Document{doc}
			},
		}, {
			Name: "Invalid JSON object `Labels` field for SystemInstance",
			DocumentProvider: func() []*ord.Document {
				doc := fixORDDocument()
				doc.DescribedSystemInstance.OrdLabels = json.RawMessage(`[]`)

				return []*ord.Document{doc}
			},
		}, {
			Name: "`Labels` values are not array for SystemInstance",
			DocumentProvider: func() []*ord.Document {
				doc := fixORDDocument()
				doc.DescribedSystemInstance.OrdLabels = json.RawMessage(invalidLabelsWhenValueIsNotArray)

				return []*ord.Document{doc}
			},
		}, {
			Name: "`Labels` values are not array of strings for SystemInstance",
			DocumentProvider: func() []*ord.Document {
				doc := fixORDDocument()
				doc.DescribedSystemInstance.OrdLabels = json.RawMessage(invalidLabelsWhenValuesAreNotArrayOfStrings)

				return []*ord.Document{doc}
			},
		}, {
			Name: "Invalid key for JSON `Labels` field for SystemInstance",
			DocumentProvider: func() []*ord.Document {
				doc := fixORDDocument()
				doc.DescribedSystemInstance.OrdLabels = json.RawMessage(invalidLabelsWhenKeyIsWrong)

				return []*ord.Document{doc}
			},
		}, {
			Name: "Invalid JSON `DocumentationLabels` field for SystemInstance",
			DocumentProvider: func() []*ord.Document {
				doc := fixORDDocument()
				doc.DescribedSystemInstance.DocumentationLabels = json.RawMessage(invalidJSON)

				return []*ord.Document{doc}
			},
		}, {
			Name: "Invalid JSON object `DocumentationLabels` field for SystemInstance",
			DocumentProvider: func() []*ord.Document {
				doc := fixORDDocument()
				doc.DescribedSystemInstance.DocumentationLabels = json.RawMessage(`[]`)

				return []*ord.Document{doc}
			},
		}, {
			Name: "`DocumentationLabels` values are not array for SystemInstance",
			DocumentProvider: func() []*ord.Document {
				doc := fixORDDocument()
				doc.DescribedSystemInstance.DocumentationLabels = json.RawMessage(invalidLabelsWhenValueIsNotArray)

				return []*ord.Document{doc}
			},
		}, {
			Name: "`DocumentationLabels` values are not array of strings for SystemInstance",
			DocumentProvider: func() []*ord.Document {
				doc := fixORDDocument()
				doc.DescribedSystemInstance.DocumentationLabels = json.RawMessage(invalidLabelsWhenValuesAreNotArrayOfStrings)

				return []*ord.Document{doc}
			},
		}, {
			Name: "Invalid `tags` field element for SystemInstance",
			DocumentProvider: func() []*ord.Document {
				doc := fixORDDocument()
				doc.DescribedSystemInstance.Tags = json.RawMessage(invalidTagsValue)

				return []*ord.Document{doc}
			},
		}, {
			Name: "Invalid `tags` field when it is invalid JSON for SystemInstance",
			DocumentProvider: func() []*ord.Document {
				doc := fixORDDocument()
				doc.DescribedSystemInstance.Tags = json.RawMessage(invalidJSON)

				return []*ord.Document{doc}
			},
		}, {
			Name: "Invalid `tags` field when it isn't a JSON array for SystemInstance",
			DocumentProvider: func() []*ord.Document {
				doc := fixORDDocument()
				doc.DescribedSystemInstance.Tags = json.RawMessage("{}")

				return []*ord.Document{doc}
			},
		}, {
			Name: "Valid `tags` field when the JSON array is empty",
			DocumentProvider: func() []*ord.Document {
				doc := fixORDDocument()
				doc.DescribedSystemInstance.Tags = json.RawMessage("[]")

				return []*ord.Document{doc}
			},
			ExpectedToBeValid: true,
		}, {
			Name: "Invalid `tags` field when it contains non string value",
			DocumentProvider: func() []*ord.Document {
				doc := fixORDDocument()
				doc.DescribedSystemInstance.Tags = json.RawMessage(invalidTagsValueIntegerElement)

				return []*ord.Document{doc}
			},
		}, {
			Name: "Valid missing `localTenantID` field for SystemInstance",
			DocumentProvider: func() []*ord.Document {
				doc := fixORDDocument()
				doc.ConsumptionBundles[0].LocalTenantID = nil

				return []*ord.Document{doc}
			},
			ExpectedToBeValid: true,
		},
		{
			Name: "Exceeded length of `localTenantID` field for SystemInstance",
			DocumentProvider: func() []*ord.Document {
				doc := fixORDDocument()
				doc.ConsumptionBundles[0].LocalTenantID = str.Ptr(strings.Repeat("a", invalidLocalTenantIDLength))

				return []*ord.Document{doc}
			},
		},
		{
			Name: "Invalid empty `localTenantID` field for SystemInstance",
			DocumentProvider: func() []*ord.Document {
				doc := fixORDDocument()
				doc.ConsumptionBundles[0].LocalTenantID = str.Ptr("")

				return []*ord.Document{doc}
			},
		},
	}

	for _, test := range tests {
		t.Run(test.Name, func(t *testing.T) {
			var docs ord.Documents
			if len(test.DocumentProvider()) == 0 {
				docs = ord.Documents{test.DocumentProvider()[0]}
			} else {
				docs = test.DocumentProvider()
			}

			var url string
			if test.CalculatedBaseURL != nil {
				url = *test.CalculatedBaseURL
			} else {
				url = baseURL
			}

			resourcesFromDB := ord.ResourcesFromDB{
				APIs:     apisFromDB,
				Events:   eventsFromDB,
				Packages: pkgsFromDB,
				Bundles:  bndlsFromDB,
			}
			err := docs.Validate(url, resourcesFromDB, resourceHashes, nil, credentialExchangeStrategyTenantMappings)
			if test.ExpectedToBeValid {
				require.NoError(t, err)
			} else {
				require.Error(t, err)
			}
		})
	}
}

func TestDocuments_ValidateDocument(t *testing.T) {
	var tests = []struct {
		Name              string
		DocumentProvider  func() []*ord.Document
		ExpectedToBeValid bool
	}{
		{
			Name: "Valid `OpenResourceDiscovery` field with value 1.x",
			DocumentProvider: func() []*ord.Document {
				doc := fixORDDocument()
				doc.OpenResourceDiscovery = "1.3"

				return []*ord.Document{doc}
			},
			ExpectedToBeValid: true,
		},
		{
			Name: "Missing `OpenResourceDiscovery` field for Document",
			DocumentProvider: func() []*ord.Document {
				doc := fixORDDocument()
				doc.OpenResourceDiscovery = ""

				return []*ord.Document{doc}
			},
		}, {
			Name: "Invalid `OpenResourceDiscovery` field for Document",
			DocumentProvider: func() []*ord.Document {
				doc := fixORDDocument()
				doc.OpenResourceDiscovery = "wrongValue"

				return []*ord.Document{doc}
			},
		},
		{
			Name: "Only major version is checked for `OpenResourceDiscovery` field for Document",
			DocumentProvider: func() []*ord.Document {
				doc := fixORDDocument()
				doc.OpenResourceDiscovery = "1.4"

				return []*ord.Document{doc}
			},
			ExpectedToBeValid: true,
		}, {
			Name: "Missing `policyLevel` field value is valid for Document",
			DocumentProvider: func() []*ord.Document {
				doc := fixORDDocument()
				doc.PolicyLevel = nil

				return []*ord.Document{doc}
			},
			ExpectedToBeValid: true,
		}, {
			Name: "Invalid `policyLevel` field value for Document",
			DocumentProvider: func() []*ord.Document {
				doc := fixORDDocument()
				doc.PolicyLevel = str.Ptr(invalidPolicyLevel)

				return []*ord.Document{doc}
			},
		}, {
			Name: "`policyLevel` field for Document is not of type `custom` when `customPolicyLevel` is set",
			DocumentProvider: func() []*ord.Document {
				doc := fixORDDocument()
				doc.CustomPolicyLevel = str.Ptr("myCustomPolicyLevel")
				doc.PolicyLevel = str.Ptr(policyLevel)

				return []*ord.Document{doc}
			},
		}, {
			Name: "Invalid `customPolicyLevel` field value for Document when `policyLevel` is set to `custom`",
			DocumentProvider: func() []*ord.Document {
				doc := fixORDDocument()
				doc.CustomPolicyLevel = str.Ptr("invalid-value")
				doc.PolicyLevel = str.Ptr(custom)

				return []*ord.Document{doc}
			},
		},
	}

	for _, test := range tests {
		t.Run(test.Name, func(t *testing.T) {
			docs := ord.Documents{test.DocumentProvider()[0]}
			resourcesFromDB := ord.ResourcesFromDB{
				APIs:     apisFromDB,
				Events:   eventsFromDB,
				Packages: pkgsFromDB,
				Bundles:  bndlsFromDB,
			}
			err := docs.Validate(baseURL, resourcesFromDB, resourceHashes, nil, credentialExchangeStrategyTenantMappings)
			if test.ExpectedToBeValid {
				require.NoError(t, err)
			} else {
				require.Error(t, err)
			}
		})
	}
}

func TestDocuments_ValidatePackage(t *testing.T) {
	var tests = []struct {
		Name              string
		DocumentProvider  func() []*ord.Document
		ExpectedToBeValid bool
		AfterTest         func()
	}{
		{
			Name: "Valid document",
			DocumentProvider: func() []*ord.Document {
				return []*ord.Document{fixORDDocument()}
			},
			ExpectedToBeValid: true,
		}, {
			Name: "Missing `openResourceDiscovery` field for a Document",
			DocumentProvider: func() []*ord.Document {
				doc := fixORDDocument()
				doc.OpenResourceDiscovery = ""

				return []*ord.Document{doc}
			},
		}, {
			Name: "Invalid `openResourceDiscovery` field for a Document",
			DocumentProvider: func() []*ord.Document {
				doc := fixORDDocument()
				doc.OpenResourceDiscovery = invalidOpenResourceDiscovery

				return []*ord.Document{doc}
			},
		}, {
			Name: "Invalid `baseUrl` of describedSystemInstance Document field",
			DocumentProvider: func() []*ord.Document {
				doc := fixORDDocument()
				doc.DescribedSystemInstance.BaseURL = str.Ptr(invalidURL)

				return []*ord.Document{doc}
			},
		}, {
			Name: "Missing `ordID` field for Package",
			DocumentProvider: func() []*ord.Document {
				doc := fixORDDocument()
				doc.Packages[0].OrdID = ""

				return []*ord.Document{doc}
			},
		}, {
			Name: "Invalid `ordID` field for Package",
			DocumentProvider: func() []*ord.Document {
				doc := fixORDDocument()
				doc.Packages[0].OrdID = invalidOrdID

				return []*ord.Document{doc}
			},
		}, {
			Name: "Exceeded length of `ordID` field for Package",
			DocumentProvider: func() []*ord.Document {
				doc := fixORDDocument()
				doc.Packages[0].OrdID = strings.Repeat("a", invalidOrdIDLength)

				return []*ord.Document{doc}
			},
		}, {
			Name: "Missing `title` field for Package",
			DocumentProvider: func() []*ord.Document {
				doc := fixORDDocument()
				doc.Packages[0].Title = ""

				return []*ord.Document{doc}
			},
		}, {
			Name: "Exceeded length of `title ` field for Package",
			DocumentProvider: func() []*ord.Document {
				doc := fixORDDocument()
				doc.Packages[0].Title = strings.Repeat("a", invalidTitleLength)

				return []*ord.Document{doc}
			},
		}, {
			Name: "Containing not valid terms in `title ` field for Package",
			DocumentProvider: func() []*ord.Document {
				doc := fixORDDocument()
				doc.Packages[0].Title = "This title is deprecated or decommissioned"

				return []*ord.Document{doc}
			},
		}, {
			Name: "Missing `shortDescription` field for Package",
			DocumentProvider: func() []*ord.Document {
				doc := fixORDDocument()
				doc.Packages[0].ShortDescription = ""

				return []*ord.Document{doc}
			},
		}, {
			Name: "Exceeded length of `shortDescription` field for Package",
			DocumentProvider: func() []*ord.Document {
				doc := fixORDDocument()
				doc.Packages[0].ShortDescription = strings.Repeat("a", invalidShortDescriptionLength)

				return []*ord.Document{doc}
			},
		}, {
			Name: "Invalid empty `shortDescription` field for Package",
			DocumentProvider: func() []*ord.Document {
				doc := fixORDDocument()
				doc.Packages[0].ShortDescription = ""

				return []*ord.Document{doc}
			},
		}, {
			Name: "New lines in `shortDescription` field for Package",
			DocumentProvider: func() []*ord.Document {
				doc := fixORDDocument()
				doc.Packages[0].ShortDescription = `newLine\n`

				return []*ord.Document{doc}
			},
		}, {
			Name: "Missing `description` filed for Package",
			DocumentProvider: func() []*ord.Document {
				doc := fixORDDocument()
				doc.Packages[0].Description = ""

				return []*ord.Document{doc}
			},
		}, {
			Name: "Exceeded length of `description` field for Package",
			DocumentProvider: func() []*ord.Document {
				doc := fixORDDocument()
				doc.Packages[0].Description = invalidDescriptionFieldWithExceedingMaxLength

				return []*ord.Document{doc}
			},
		}, {
			Name: "Missing `version` field for Package",
			DocumentProvider: func() []*ord.Document {
				doc := fixORDDocument()
				doc.Packages[0].Version = ""

				return []*ord.Document{doc}
			},
		}, {
			Name: "Invalid `version` field for Package",
			DocumentProvider: func() []*ord.Document {
				doc := fixORDDocument()
				doc.Packages[0].Version = invalidVersion

				return []*ord.Document{doc}
			},
		},
		{
			Name: "Not incremented `version` field when Package has been changed",
			DocumentProvider: func() []*ord.Document {
				doc := fixORDDocument()
				doc.Packages[0].Industry = json.RawMessage(`["Mining"]`)

				newHash, err := ord.HashObject(doc.Packages[0])
				require.NoError(t, err)

				resourceHashes[packageORDID] = newHash

				return []*ord.Document{doc}
			},
			AfterTest: func() {
				resourceHashes = fixResourceHashes()
			},
		},
		{
			Name: "Valid incremented `version` field when package has changed",
			DocumentProvider: func() []*ord.Document {
				doc := fixORDDocument()
				doc.Packages[0].Industry = json.RawMessage(`["Utilities"]`)
				doc.Packages[0].Version = "2.1.4"

				hash, err := ord.HashObject(doc.Packages[0])
				require.NoError(t, err)

				resourceHashes[packageORDID] = hash

				return []*ord.Document{doc}
			},
			AfterTest: func() {
				resourceHashes = fixResourceHashes()
			},
			ExpectedToBeValid: true,
		}, {
			Name: "Missing `policyLevel` field value is valid for Package",
			DocumentProvider: func() []*ord.Document {
				doc := fixORDDocument()
				doc.Packages[0].PolicyLevel = nil

				return []*ord.Document{doc}
			},
			ExpectedToBeValid: true,
		}, {
			Name: "Invalid `policyLevel` field for Package",
			DocumentProvider: func() []*ord.Document {
				doc := fixORDDocument()
				doc.Packages[0].PolicyLevel = str.Ptr(invalidPolicyLevel)

				return []*ord.Document{doc}
			},
		}, {
			Name: "`policyLevel` field for Package is not of type `custom` when `customPolicyLevel` is set",
			DocumentProvider: func() []*ord.Document {
				doc := fixORDDocument()
				doc.Packages[0].CustomPolicyLevel = str.Ptr("myCustomPolicyLevel")
				doc.Packages[0].PolicyLevel = str.Ptr(policyLevel)

				return []*ord.Document{doc}
			},
		}, {
			Name: "Invalid `CustomPolicyLevel` field value for Package when `PolicyLevel` is set to `custom`",
			DocumentProvider: func() []*ord.Document {
				doc := fixORDDocument()
				doc.Packages[0].CustomPolicyLevel = str.Ptr("invalid-value")
				doc.Packages[0].PolicyLevel = str.Ptr(custom)

				return []*ord.Document{doc}
			},
		},
		{
			Name: "Missing `type` from `PackageLinks` for Package",
			DocumentProvider: func() []*ord.Document {
				doc := fixORDDocument()
				doc.Packages[0].PackageLinks = json.RawMessage(invalidPackageLinkDueToMissingType)

				return []*ord.Document{doc}
			},
		}, {
			Name: "Invalid `type` key in `PackageLinks` for Package",
			DocumentProvider: func() []*ord.Document {
				doc := fixORDDocument()
				doc.Packages[0].PackageLinks = json.RawMessage(invalidPackageLinkDueToWrongType)

				return []*ord.Document{doc}
			},
		}, {
			Name: "Missing `url` from `PackageLinks` for Package",
			DocumentProvider: func() []*ord.Document {
				doc := fixORDDocument()
				doc.Packages[0].PackageLinks = json.RawMessage(invalidPackageLinkDueToMissingURL)

				return []*ord.Document{doc}
			},
		}, {
			Name: "Invalid `url` key in `PackageLinks` for Package",
			DocumentProvider: func() []*ord.Document {
				doc := fixORDDocument()
				doc.Packages[0].PackageLinks = json.RawMessage(invalidPackageLinkDueToWrongURL)

				return []*ord.Document{doc}
			},
		}, {
			Name: "Invalid `customType` key in `PackageLinks` for Package",
			DocumentProvider: func() []*ord.Document {
				doc := fixORDDocument()
				doc.Packages[0].PackageLinks = json.RawMessage(invalidPackageLinkDueToWrongFormatOfCustomType)

				return []*ord.Document{doc}
			},
		}, {
			Name: "Valid `customType` key in `PackageLinks` for Package",
			DocumentProvider: func() []*ord.Document {
				doc := fixORDDocument()
				doc.Packages[0].PackageLinks = json.RawMessage(validPackageLinkCorrectFormatOfCustomType)

				return []*ord.Document{doc}
			},
			ExpectedToBeValid: true,
		}, {
			Name: "Field `type` in `PackageLinks` is not set to `custom` when `customType` field is provided",
			DocumentProvider: func() []*ord.Document {
				doc := fixORDDocument()
				doc.Packages[0].PackageLinks = json.RawMessage(invalidPackageLinkTypeWhenProvidedCustomType)

				return []*ord.Document{doc}
			},
		}, {
			Name: "Invalid `type` set to `custom` in `PackageLinks` when `customType` field is not provided",
			DocumentProvider: func() []*ord.Document {
				doc := fixORDDocument()
				doc.Packages[0].PackageLinks = json.RawMessage(invalidPackageLinkCustomTypeWhenCustomTypeNotProvided)

				return []*ord.Document{doc}
			},
		}, {
			Name: "Invalid `PackageLinks` field when it is invalid JSON for Package",
			DocumentProvider: func() []*ord.Document {
				doc := fixORDDocument()
				doc.Packages[0].PackageLinks = json.RawMessage(invalidJSON)

				return []*ord.Document{doc}
			},
		}, {
			Name: "Invalid `PackageLinks` field when it isn't a JSON array for Package",
			DocumentProvider: func() []*ord.Document {
				doc := fixORDDocument()
				doc.Packages[0].PackageLinks = json.RawMessage("{}")

				return []*ord.Document{doc}
			},
		}, {
			Name: "Valid `PackageLinks` field when it is an empty JSON array for Package",
			DocumentProvider: func() []*ord.Document {
				doc := fixORDDocument()
				doc.Packages[0].PackageLinks = json.RawMessage("[]")

				return []*ord.Document{doc}
			},
			ExpectedToBeValid: true,
		}, {
			Name: "Missing `title` field in `Links` for Package",
			DocumentProvider: func() []*ord.Document {
				doc := fixORDDocument()
				doc.Packages[0].Links = json.RawMessage(invalidLinkDueToMissingTitle)

				return []*ord.Document{doc}
			},
		}, {
			Name: "Missing `url` field in `Links` for Package",
			DocumentProvider: func() []*ord.Document {
				doc := fixORDDocument()
				doc.Packages[0].Links = json.RawMessage(invalidLinkDueToMissingURL)

				return []*ord.Document{doc}
			},
		}, {
			Name: "Invalid `links` field when it is invalid JSON for Package",
			DocumentProvider: func() []*ord.Document {
				doc := fixORDDocument()
				doc.Packages[0].Links = json.RawMessage(invalidJSON)

				return []*ord.Document{doc}
			},
		}, {
			Name: "Invalid `links` field when it isn't a JSON array for Package",
			DocumentProvider: func() []*ord.Document {
				doc := fixORDDocument()
				doc.Packages[0].Links = json.RawMessage("{}")

				return []*ord.Document{doc}
			},
		}, {
			Name: "Valid `links` field when it is an empty JSON array for Package",
			DocumentProvider: func() []*ord.Document {
				doc := fixORDDocument()
				doc.Packages[0].Links = json.RawMessage("[]")

				return []*ord.Document{doc}
			},
			ExpectedToBeValid: true,
		}, {
			Name: "Invalid `url` field in `Links` for Package",
			DocumentProvider: func() []*ord.Document {
				doc := fixORDDocument()
				doc.Packages[0].Links = json.RawMessage(invalidLinkDueToWrongURL)

				return []*ord.Document{doc}
			},
		}, {
			Name: "Invalid `description` field with exceeding length in `Links` for Package",
			DocumentProvider: func() []*ord.Document {
				doc := fixORDDocument()
				doc.Packages[0].Links = json.RawMessage(fmt.Sprintf(invalidLinkDueToInvalidLengthOfDescription, invalidDescriptionFieldWithExceedingMaxLength))

				return []*ord.Document{doc}
			},
		}, {
			Name: "Invalid empty `description` field in `Links` for Package",
			DocumentProvider: func() []*ord.Document {
				doc := fixORDDocument()
				doc.Packages[0].Links = json.RawMessage(fmt.Sprintf(invalidLinkDueToInvalidLengthOfDescription, ""))

				return []*ord.Document{doc}
			},
		}, {
			Name: "Invalid `Links` field due to duplicate titles for Package",
			DocumentProvider: func() []*ord.Document {
				doc := fixORDDocument()
				doc.Packages[0].Links = json.RawMessage(invalidPackageLinksDueToDuplicateTitles)

				return []*ord.Document{doc}
			},
		}, {
			Name: "Missing `vendor` field for Package",
			DocumentProvider: func() []*ord.Document {
				doc := fixORDDocument()
				doc.Packages[0].Vendor = nil

				return []*ord.Document{doc}
			},
		}, {
			Name: "Invalid `vendor` field for Package",
			DocumentProvider: func() []*ord.Document {
				doc := fixORDDocument()
				doc.Packages[0].Vendor = str.Ptr(invalidVendor)

				return []*ord.Document{doc}
			},
		}, {
			Name: "Invalid `vendor` field for Package when `policyLevel` is sap-partner",
			DocumentProvider: func() []*ord.Document {
				doc := fixORDDocument()
				doc.Packages[0].PolicyLevel = str.Ptr(ord.PolicyLevelSapPartner)
				doc.Packages[0].Vendor = str.Ptr(ord.SapVendor)

				return []*ord.Document{doc}
			},
		}, {
			Name: "Invalid `vendor` field for Package when `policyLevel` is sap",
			DocumentProvider: func() []*ord.Document {
				doc := fixORDDocument()
				doc.Packages[0].PolicyLevel = str.Ptr(ord.PolicyLevelSap)
				doc.Packages[0].Vendor = str.Ptr(ord.PartnerVendor)

				return []*ord.Document{doc}
			},
		}, {
			Name: "Missing `partOfProducts` field for Package",
			DocumentProvider: func() []*ord.Document {
				doc := fixORDDocument()
				doc.Packages[0].PartOfProducts = nil

				return []*ord.Document{doc}
			},
			ExpectedToBeValid: true,
		}, {
			Name: "Valid `partOfProducts` field when the JSON array is empty",
			DocumentProvider: func() []*ord.Document {
				doc := fixORDDocument()
				doc.Packages[0].PartOfProducts = json.RawMessage("[]")

				return []*ord.Document{doc}
			},
			ExpectedToBeValid: true,
		}, {
			Name: "Invalid element of `partOfProducts` array field for Package",
			DocumentProvider: func() []*ord.Document {
				doc := fixORDDocument()
				doc.Packages[0].PartOfProducts = json.RawMessage(invalidPartOfProductsElement)

				return []*ord.Document{doc}
			},
		}, {
			Name: "Invalid `partOfProducts` field when it is invalid JSON for Package",
			DocumentProvider: func() []*ord.Document {
				doc := fixORDDocument()
				doc.Packages[0].PartOfProducts = json.RawMessage(invalidJSON)

				return []*ord.Document{doc}
			},
		}, {
			Name: "Invalid `partOfProducts` field when it isn't a JSON array for Package",
			DocumentProvider: func() []*ord.Document {
				doc := fixORDDocument()
				doc.Packages[0].PartOfProducts = json.RawMessage("{}")

				return []*ord.Document{doc}
			},
		}, {
			Name: "Invalid `partOfProducts` field when it contains non string value",
			DocumentProvider: func() []*ord.Document {
				doc := fixORDDocument()
				doc.Packages[0].PartOfProducts = json.RawMessage(invalidPartOfProductsIntegerElement)

				return []*ord.Document{doc}
			},
		}, {
			Name: "Invalid `tags` field element for Package",
			DocumentProvider: func() []*ord.Document {
				doc := fixORDDocument()
				doc.Packages[0].Tags = json.RawMessage(invalidTagsValue)

				return []*ord.Document{doc}
			},
		}, {
			Name: "Invalid `tags` field when it is invalid JSON for Package",
			DocumentProvider: func() []*ord.Document {
				doc := fixORDDocument()
				doc.Packages[0].Tags = json.RawMessage(invalidJSON)

				return []*ord.Document{doc}
			},
		}, {
			Name: "Invalid `tags` field when it isn't a JSON array for Package",
			DocumentProvider: func() []*ord.Document {
				doc := fixORDDocument()
				doc.Packages[0].Tags = json.RawMessage("{}")

				return []*ord.Document{doc}
			},
		}, {
			Name: "Valid `tags` field when the JSON array is empty",
			DocumentProvider: func() []*ord.Document {
				doc := fixORDDocument()
				doc.Packages[0].Tags = json.RawMessage("[]")

				return []*ord.Document{doc}
			},
			ExpectedToBeValid: true,
		}, {
			Name: "Invalid `tags` field when it contains non string value",
			DocumentProvider: func() []*ord.Document {
				doc := fixORDDocument()
				doc.Packages[0].Tags = json.RawMessage(invalidTagsValueIntegerElement)

				return []*ord.Document{doc}
			},
		}, {
			Name: "Invalid JSON `Labels` field for Package",
			DocumentProvider: func() []*ord.Document {
				doc := fixORDDocument()
				doc.Packages[0].Labels = json.RawMessage(invalidJSON)

				return []*ord.Document{doc}
			},
		}, {
			Name: "Invalid JSON object `Labels` field for Package",
			DocumentProvider: func() []*ord.Document {
				doc := fixORDDocument()
				doc.Packages[0].Labels = json.RawMessage(`[]`)

				return []*ord.Document{doc}
			},
		}, {
			Name: "`Labels` values are not array for Package",
			DocumentProvider: func() []*ord.Document {
				doc := fixORDDocument()
				doc.Packages[0].Labels = json.RawMessage(invalidLabelsWhenValueIsNotArray)

				return []*ord.Document{doc}
			},
		}, {
			Name: "`Labels` values are not array of strings for Package",
			DocumentProvider: func() []*ord.Document {
				doc := fixORDDocument()
				doc.Packages[0].Labels = json.RawMessage(invalidLabelsWhenValuesAreNotArrayOfStrings)

				return []*ord.Document{doc}
			},
		}, {
			Name: "Invalid key for JSON `Labels` field for Package",
			DocumentProvider: func() []*ord.Document {
				doc := fixORDDocument()
				doc.Packages[0].Labels = json.RawMessage(invalidLabelsWhenKeyIsWrong)

				return []*ord.Document{doc}
			},
		}, {
			Name: "Invalid JSON object `DocumentationLabels` field for Package",
			DocumentProvider: func() []*ord.Document {
				doc := fixORDDocument()
				doc.Packages[0].DocumentationLabels = json.RawMessage(`[]`)

				return []*ord.Document{doc}
			},
		}, {
			Name: "`DocumentationLabels` values are not array for Package",
			DocumentProvider: func() []*ord.Document {
				doc := fixORDDocument()
				doc.Packages[0].DocumentationLabels = json.RawMessage(invalidLabelsWhenValueIsNotArray)

				return []*ord.Document{doc}
			},
		}, {
			Name: "`DocumentationLabels` values are not array of strings for Package",
			DocumentProvider: func() []*ord.Document {
				doc := fixORDDocument()
				doc.Packages[0].DocumentationLabels = json.RawMessage(invalidLabelsWhenValuesAreNotArrayOfStrings)

				return []*ord.Document{doc}
			},
		}, {
			Name: "Invalid `countries` field element for Package",
			DocumentProvider: func() []*ord.Document {
				doc := fixORDDocument()
				doc.Packages[0].Countries = json.RawMessage(invalidCountriesElement)

				return []*ord.Document{doc}
			},
		}, {
			Name: "Invalid `countries` field when JSON array contains non string element for Package",
			DocumentProvider: func() []*ord.Document {
				doc := fixORDDocument()
				doc.Packages[0].Countries = json.RawMessage(invalidCountriesNonStringElement)

				return []*ord.Document{doc}
			},
		}, {
			Name: "Invalid `countries` field when it is invalid JSON for Package",
			DocumentProvider: func() []*ord.Document {
				doc := fixORDDocument()
				doc.Packages[0].Countries = json.RawMessage(invalidJSON)

				return []*ord.Document{doc}
			},
		}, {
			Name: "Invalid `countries` field when it isn't a JSON array for Package",
			DocumentProvider: func() []*ord.Document {
				doc := fixORDDocument()
				doc.Packages[0].Countries = json.RawMessage("{}")

				return []*ord.Document{doc}
			},
		}, {
			Name: "Valid `countries` field when the JSON array is empty",
			DocumentProvider: func() []*ord.Document {
				doc := fixORDDocument()
				doc.Packages[0].Countries = json.RawMessage("[]")

				return []*ord.Document{doc}
			},
			ExpectedToBeValid: true,
		},
		{
			Name: "Invalid `lineOfBusiness` field element for Package",
			DocumentProvider: func() []*ord.Document {
				doc := fixORDDocument()
				doc.Packages[0].LineOfBusiness = json.RawMessage(invalidLineOfBusinessElement)

				return []*ord.Document{doc}
			},
		}, {
			Name: "Invalid `lineOfBusiness` field when JSON array contains non string element for Package",
			DocumentProvider: func() []*ord.Document {
				doc := fixORDDocument()
				doc.Packages[0].LineOfBusiness = json.RawMessage(invalidLineOfBusinessNonStringElement)

				return []*ord.Document{doc}
			},
		}, {
			Name: "Invalid `lineOfBusiness` field when it is invalid JSON for Package",
			DocumentProvider: func() []*ord.Document {
				doc := fixORDDocument()
				doc.Packages[0].LineOfBusiness = json.RawMessage(invalidJSON)

				return []*ord.Document{doc}
			},
		}, {
			Name: "Invalid `lineOfBusiness` field when it isn't a JSON array for Package",
			DocumentProvider: func() []*ord.Document {
				doc := fixORDDocument()
				doc.Packages[0].LineOfBusiness = json.RawMessage("{}")

				return []*ord.Document{doc}
			},
		}, {
			Name: "Valid `lineOfBusiness` field when the JSON array is empty",
			DocumentProvider: func() []*ord.Document {
				doc := fixORDDocument()
				doc.Packages[0].LineOfBusiness = json.RawMessage("[]")

				return []*ord.Document{doc}
			},
			ExpectedToBeValid: true,
		}, {
			Name: "Invalid `lineOfBusiness` field when `policyLevel` is `sap`",
			DocumentProvider: func() []*ord.Document {
				doc := fixORDDocument()
				doc.Packages[0].LineOfBusiness = json.RawMessage(`["LoB"]`)
				doc.Packages[0].PolicyLevel = str.Ptr(ord.PolicyLevelSap)

				return []*ord.Document{doc}
			},
		}, {
			Name:              "Valid `lineOfBusiness` field when `policyLevel` is `sap partner`",
			ExpectedToBeValid: true,
			DocumentProvider: func() []*ord.Document {
				doc := fixORDDocument()
				doc.Packages[0].LineOfBusiness = json.RawMessage(`["LoB"]`)
				doc.Packages[0].PolicyLevel = str.Ptr(ord.PolicyLevelSapPartner)
				doc.Packages[0].Vendor = str.Ptr(ord.PartnerVendor)

				return []*ord.Document{doc}
			},
		}, {
			Name:              "Valid `lineOfBusiness` field when `policyLevel` is `custom`",
			ExpectedToBeValid: true,
			DocumentProvider: func() []*ord.Document {
				doc := fixORDDocument()
				doc.Packages[0].LineOfBusiness = json.RawMessage(`["LoB"]`)
				doc.Packages[0].PolicyLevel = str.Ptr(ord.PolicyLevelCustom)

				return []*ord.Document{doc}
			},
		}, {
			Name:              "Valid `lineOfBusiness` field when `policyLevel` is `none`",
			ExpectedToBeValid: true,
			DocumentProvider: func() []*ord.Document {
				doc := fixORDDocument()
				doc.Packages[0].LineOfBusiness = json.RawMessage(`["LoB"]`)
				doc.Packages[0].PolicyLevel = str.Ptr(ord.PolicyLevelNone)

				return []*ord.Document{doc}
			},
		}, {
			Name: "Invalid `industry` field element for Package",
			DocumentProvider: func() []*ord.Document {
				doc := fixORDDocument()
				doc.Packages[0].Industry = json.RawMessage(invalidIndustryElement)

				return []*ord.Document{doc}
			},
		}, {
			Name: "Invalid `industry` field when JSON array contains non string element for Package",
			DocumentProvider: func() []*ord.Document {
				doc := fixORDDocument()
				doc.Packages[0].Industry = json.RawMessage(invalidIndustryNonStringElement)

				return []*ord.Document{doc}
			},
		}, {
			Name: "Invalid `industry` field when it is invalid JSON for Package",
			DocumentProvider: func() []*ord.Document {
				doc := fixORDDocument()
				doc.Packages[0].Industry = json.RawMessage(invalidJSON)

				return []*ord.Document{doc}
			},
		}, {
			Name: "Invalid `industry` field when it isn't a JSON array for Package",
			DocumentProvider: func() []*ord.Document {
				doc := fixORDDocument()
				doc.Packages[0].Industry = json.RawMessage("{}")

				return []*ord.Document{doc}
			},
		}, {
			Name: "Valid `industry` field when the JSON array is empty",
			DocumentProvider: func() []*ord.Document {
				doc := fixORDDocument()
				doc.Packages[0].Industry = json.RawMessage("[]")

				return []*ord.Document{doc}
			},
			ExpectedToBeValid: true,
		}, {
			Name: "Invalid `industry` field when `policyLevel` is `sap`",
			DocumentProvider: func() []*ord.Document {
				doc := fixORDDocument()
				doc.Packages[0].Industry = json.RawMessage(`["SomeIndustry"]`)
				doc.Packages[0].PolicyLevel = str.Ptr(ord.PolicyLevelSap)

				return []*ord.Document{doc}
			},
		}, {
			Name:              "Valid `industry` field when `policyLevel` is `sap partner`",
			ExpectedToBeValid: true,
			DocumentProvider: func() []*ord.Document {
				doc := fixORDDocument()
				doc.Packages[0].Industry = json.RawMessage(`["SomeIndustry"]`)
				doc.Packages[0].PolicyLevel = str.Ptr(ord.PolicyLevelSapPartner)
				doc.Packages[0].Vendor = str.Ptr(ord.PartnerVendor)

				return []*ord.Document{doc}
			},
		}, {
			Name:              "Valid `industry` field when `policyLevel` is `custom`",
			ExpectedToBeValid: true,
			DocumentProvider: func() []*ord.Document {
				doc := fixORDDocument()
				doc.Packages[0].Industry = json.RawMessage(`["SomeIndustry"]`)
				doc.Packages[0].PolicyLevel = str.Ptr(ord.PolicyLevelCustom)

				return []*ord.Document{doc}
			},
		}, {
			Name:              "Valid `industry` field when `policyLevel` is `none`",
			ExpectedToBeValid: true,
			DocumentProvider: func() []*ord.Document {
				doc := fixORDDocument()
				doc.Packages[0].Industry = json.RawMessage(`["SomeIndustry"]`)
				doc.Packages[0].PolicyLevel = str.Ptr(ord.PolicyLevelNone)

				return []*ord.Document{doc}
			},
		},
		{
			Name: "Invalid empty `supportInfo` field for Package",
			DocumentProvider: func() []*ord.Document {
				doc := fixORDDocument()
				emptyStr := ""
				doc.Packages[0].SupportInfo = &emptyStr

				return []*ord.Document{doc}
			},
		},

		// Test invalid entity relations

		{
			Name: "Package has a reference to unknown Vendor",
			DocumentProvider: func() []*ord.Document {
				doc := fixORDDocument()
				doc.Packages[0].Vendor = str.Ptr(unknownVendorOrdID)

				return []*ord.Document{doc}
			},
		}, {
			Name: "Package has a reference to unknown Product",
			DocumentProvider: func() []*ord.Document {
				doc := fixORDDocument()
				doc.Packages[0].PartOfProducts = json.RawMessage(fmt.Sprintf(`["%s"]`, unknownProductOrdID))

				return []*ord.Document{doc}
			},
		},
	}

	for _, test := range tests {
		t.Run(test.Name, func(t *testing.T) {
			docs := ord.Documents{test.DocumentProvider()[0]}
			resourcesFromDB := ord.ResourcesFromDB{
				APIs:     apisFromDB,
				Events:   eventsFromDB,
				Packages: pkgsFromDB,
				Bundles:  bndlsFromDB,
			}
			err := docs.Validate(baseURL, resourcesFromDB, resourceHashes, nil, credentialExchangeStrategyTenantMappings)

			if test.AfterTest != nil {
				test.AfterTest()
			}

			if test.ExpectedToBeValid {
				require.NoError(t, err)
			} else {
				require.Error(t, err)
			}
		})
	}
}

func TestDocuments_ValidateBundle(t *testing.T) {
	var tests = []struct {
		Name              string
		DocumentProvider  func() []*ord.Document
		ExpectedToBeValid bool
	}{
		{
			Name: "Missing `ordID` field for Bundle",
			DocumentProvider: func() []*ord.Document {
				doc := fixORDDocument()
				doc.ConsumptionBundles[0].OrdID = nil

				return []*ord.Document{doc}
			},
		},
		{
			Name: "Invalid `ordID` field for Bundle",
			DocumentProvider: func() []*ord.Document {
				doc := fixORDDocument()
				doc.ConsumptionBundles[0].OrdID = str.Ptr(invalidOrdID)

				return []*ord.Document{doc}
			},
		}, {
			Name: "Exceeded length of `ordID` field for Bundle",
			DocumentProvider: func() []*ord.Document {
				doc := fixORDDocument()
				doc.ConsumptionBundles[0].OrdID = str.Ptr(strings.Repeat("a", invalidOrdIDLength))

				return []*ord.Document{doc}
			},
		},
		{
			Name: "Missing `title` field for Bundle",
			DocumentProvider: func() []*ord.Document {
				doc := fixORDDocument()
				doc.ConsumptionBundles[0].Name = ""

				return []*ord.Document{doc}
			},
		},
		{
			Name: "Valid missing `localTenantID` field for Bundle",
			DocumentProvider: func() []*ord.Document {
				doc := fixORDDocument()
				doc.ConsumptionBundles[0].LocalTenantID = nil

				return []*ord.Document{doc}
			},
			ExpectedToBeValid: true,
		},
		{
			Name: "Exceeded length of `localTenantID` field for Bundle",
			DocumentProvider: func() []*ord.Document {
				doc := fixORDDocument()
				doc.ConsumptionBundles[0].LocalTenantID = str.Ptr(strings.Repeat("a", invalidLocalTenantIDLength))

				return []*ord.Document{doc}
			},
		},
		{
			Name: "Invalid empty `localTenantID` field for Bundle",
			DocumentProvider: func() []*ord.Document {
				doc := fixORDDocument()
				doc.ConsumptionBundles[0].LocalTenantID = str.Ptr("")

				return []*ord.Document{doc}
			},
		}, {
			Name: "Missing `version` field for Bundle",
			DocumentProvider: func() []*ord.Document {
				doc := fixORDDocument()
				doc.ConsumptionBundles[0].Version = nil

				return []*ord.Document{doc}
			},
		}, {
			Name: "Invalid `version` field for Bundle",
			DocumentProvider: func() []*ord.Document {
				doc := fixORDDocument()
				doc.ConsumptionBundles[0].Version = str.Ptr(invalidVersion)

				return []*ord.Document{doc}
			},
		},
		{
			Name: "Valid missing `shortDescription` field for Bundle",
			DocumentProvider: func() []*ord.Document {
				doc := fixORDDocument()
				doc.ConsumptionBundles[0].ShortDescription = nil

				return []*ord.Document{doc}
			},
			ExpectedToBeValid: true,
		}, {
			Name: "Exceeded length of `shortDescription` field for Bundle",
			DocumentProvider: func() []*ord.Document {
				doc := fixORDDocument()
				doc.ConsumptionBundles[0].ShortDescription = str.Ptr(strings.Repeat("a", invalidShortDescriptionLength))

				return []*ord.Document{doc}
			},
		}, {
			Name: "Exceeded length of `shortDescription` field for Bundle when it has special characters",
			DocumentProvider: func() []*ord.Document {
				doc := fixORDDocument()
				doc.ConsumptionBundles[0].ShortDescription = str.Ptr(strings.Repeat("’", invalidShortDescriptionLength))

				return []*ord.Document{doc}
			},
		}, {
			Name: "Not exceeded length of `shortDescription` field for Bundle when it has special characters",
			DocumentProvider: func() []*ord.Document {
				doc := fixORDDocument()
				doc.ConsumptionBundles[0].ShortDescription = str.Ptr(strings.Repeat("’", invalidShortDescriptionLength-1))

				return []*ord.Document{doc}
			},
			ExpectedToBeValid: true,
		},
		{
			Name: "Invalid empty `shortDescription` field for Bundle",
			DocumentProvider: func() []*ord.Document {
				doc := fixORDDocument()
				doc.ConsumptionBundles[0].ShortDescription = str.Ptr("")

				return []*ord.Document{doc}
			},
		},
		{
			Name: "New lines in `shortDescription` field for Bundle",
			DocumentProvider: func() []*ord.Document {
				doc := fixORDDocument()
				doc.ConsumptionBundles[0].ShortDescription = str.Ptr(`newLine\n`)

				return []*ord.Document{doc}
			},
		},
		{
			Name: "Valid missing `description` field for Bundle",
			DocumentProvider: func() []*ord.Document {
				doc := fixORDDocument()
				doc.ConsumptionBundles[0].Description = nil

				return []*ord.Document{doc}
			},
			ExpectedToBeValid: true,
		},
		{
			Name: "Exceeded length of `description` field for Bundle",
			DocumentProvider: func() []*ord.Document {
				doc := fixORDDocument()
				doc.ConsumptionBundles[0].Description = str.Ptr(invalidDescriptionFieldWithExceedingMaxLength)

				return []*ord.Document{doc}
			},
		},
		{
			Name: "Invalid empty `description` field for Bundle",
			DocumentProvider: func() []*ord.Document {
				doc := fixORDDocument()
				doc.ConsumptionBundles[0].Description = str.Ptr("")

				return []*ord.Document{doc}
			},
		},
		{
			Name: "Missing `title` field in `Links` field for Bundle",
			DocumentProvider: func() []*ord.Document {
				doc := fixORDDocument()
				doc.ConsumptionBundles[0].Links = json.RawMessage(invalidBundleLinksDueToMissingTitle)

				return []*ord.Document{doc}
			},
		},
		{
			Name: "Missing `url` field in `Links` field for Bundle",
			DocumentProvider: func() []*ord.Document {
				doc := fixORDDocument()
				doc.ConsumptionBundles[0].Links = json.RawMessage(invalidBundleLinksDueToMissingURL)

				return []*ord.Document{doc}
			},
		},
		{
			Name: "Invalid `url` field in `Links` field for Bundle",
			DocumentProvider: func() []*ord.Document {
				doc := fixORDDocument()
				doc.ConsumptionBundles[0].Links = json.RawMessage(invalidBundleLinksDueToWrongURL)

				return []*ord.Document{doc}
			},
		},
		{
			Name: "Invalid `description` field with exceeding length in `Links` for Bundle",
			DocumentProvider: func() []*ord.Document {
				doc := fixORDDocument()
				doc.ConsumptionBundles[0].Links = json.RawMessage(fmt.Sprintf(invalidLinkDueToInvalidLengthOfDescription, invalidDescriptionFieldWithExceedingMaxLength))

				return []*ord.Document{doc}
			},
		},
		{
			Name: "Invalid empty `description` field in `Links` for Bundle",
			DocumentProvider: func() []*ord.Document {
				doc := fixORDDocument()
				doc.ConsumptionBundles[0].Links = json.RawMessage(fmt.Sprintf(invalidLinkDueToInvalidLengthOfDescription, ""))

				return []*ord.Document{doc}
			},
		},
		{
			Name: "Invalid `Links` field when it is invalid JSON for Bundle",
			DocumentProvider: func() []*ord.Document {
				doc := fixORDDocument()
				doc.ConsumptionBundles[0].Links = json.RawMessage(invalidJSON)

				return []*ord.Document{doc}
			},
		},
		{
			Name: "Invalid `Links` field when it isn't a JSON array for Bundle",
			DocumentProvider: func() []*ord.Document {
				doc := fixORDDocument()
				doc.ConsumptionBundles[0].Links = json.RawMessage("{}")

				return []*ord.Document{doc}
			},
		},
		{
			Name: "Valid `Links` field when it is an empty JSON array for Bundle",
			DocumentProvider: func() []*ord.Document {
				doc := fixORDDocument()
				doc.ConsumptionBundles[0].Links = json.RawMessage("[]")

				return []*ord.Document{doc}
			},
			ExpectedToBeValid: true,
		},
		{
			Name: "Invalid JSON `Labels` field for Bundle",
			DocumentProvider: func() []*ord.Document {
				doc := fixORDDocument()
				doc.ConsumptionBundles[0].Labels = json.RawMessage(invalidJSON)

				return []*ord.Document{doc}
			},
		},
		{
			Name: "Invalid JSON object `Labels` field for Bundle",
			DocumentProvider: func() []*ord.Document {
				doc := fixORDDocument()
				doc.ConsumptionBundles[0].Labels = json.RawMessage(`[]`)

				return []*ord.Document{doc}
			},
		},
		{
			Name: "`Labels` values are not array for Bundle",
			DocumentProvider: func() []*ord.Document {
				doc := fixORDDocument()
				doc.ConsumptionBundles[0].Labels = json.RawMessage(invalidLabelsWhenValueIsNotArray)

				return []*ord.Document{doc}
			},
		},
		{
			Name: "`Labels` values are not array of strings for Bundle",
			DocumentProvider: func() []*ord.Document {
				doc := fixORDDocument()
				doc.ConsumptionBundles[0].Labels = json.RawMessage(invalidLabelsWhenValuesAreNotArrayOfStrings)

				return []*ord.Document{doc}
			},
		},
		{
			Name: "Invalid key for JSON `Labels` field for Bundle",
			DocumentProvider: func() []*ord.Document {
				doc := fixORDDocument()
				doc.ConsumptionBundles[0].Labels = json.RawMessage(invalidLabelsWhenKeyIsWrong)

				return []*ord.Document{doc}
			},
		},
		{
			Name: "Invalid JSON `DocumentationLabels` field for Bundle",
			DocumentProvider: func() []*ord.Document {
				doc := fixORDDocument()
				doc.ConsumptionBundles[0].DocumentationLabels = json.RawMessage(invalidJSON)

				return []*ord.Document{doc}
			},
		},
		{
			Name: "Invalid JSON object `DocumentationLabels` field for Bundle",
			DocumentProvider: func() []*ord.Document {
				doc := fixORDDocument()
				doc.ConsumptionBundles[0].DocumentationLabels = json.RawMessage(`[]`)

				return []*ord.Document{doc}
			},
		},
		{
			Name: "`DocumentationLabels` values are not array for Bundle",
			DocumentProvider: func() []*ord.Document {
				doc := fixORDDocument()
				doc.ConsumptionBundles[0].DocumentationLabels = json.RawMessage(invalidLabelsWhenValueIsNotArray)

				return []*ord.Document{doc}
			},
		},
		{
			Name: "`DocumentationLabels` values are not array of strings for Bundle",
			DocumentProvider: func() []*ord.Document {
				doc := fixORDDocument()
				doc.ConsumptionBundles[0].DocumentationLabels = json.RawMessage(invalidLabelsWhenValuesAreNotArrayOfStrings)

				return []*ord.Document{doc}
			},
		},
		{
			Name: "Missing `type` field of `CredentialExchangeStrategies` field for Bundle",
			DocumentProvider: func() []*ord.Document {
				doc := fixORDDocument()
				doc.ConsumptionBundles[0].CredentialExchangeStrategies = json.RawMessage(invalidCredentialsExchangeStrategyDueToMissingType)

				return []*ord.Document{doc}
			},
		},
		{
			Name: "Invalid `type` field of `CredentialExchangeStrategies` field for Bundle",
			DocumentProvider: func() []*ord.Document {
				doc := fixORDDocument()
				doc.ConsumptionBundles[0].CredentialExchangeStrategies = json.RawMessage(invalidCredentialsExchangeStrategyDueToWrongType)

				return []*ord.Document{doc}
			},
		},
		{
			Name: "`type` field is not with value `custom` when `customType` field is provided for `CredentialExchangeStrategies` field for Bundle",
			DocumentProvider: func() []*ord.Document {
				doc := fixORDDocument()
				doc.ConsumptionBundles[0].CredentialExchangeStrategies = json.RawMessage(invalidCredentialsExchangeStrategyDueToWrongCustomType)

				return []*ord.Document{doc}
			},
		},
		{
			Name: "Invalid `customType` field when `type` field is set to `custom` for `CredentialExchangeStrategies` field for Bundle",
			DocumentProvider: func() []*ord.Document {
				doc := fixORDDocument()
				doc.ConsumptionBundles[0].CredentialExchangeStrategies = json.RawMessage(fmt.Sprintf(invalidCredentialsExchangeStrategyDueToWrongTenantMappingCustomType, ord.TenantMappingCustomTypeIdentifier))

				return []*ord.Document{doc}
			},
		},
		{
			Name: "Invalid `customType` tenant mapping field when `type` field is set to `custom` for `CredentialExchangeStrategies` field for Bundle",
			DocumentProvider: func() []*ord.Document {
				doc := fixORDDocument()
				doc.ConsumptionBundles[0].CredentialExchangeStrategies = json.RawMessage(invalidCredentialsExchangeStrategyDueToWrongCustomType)

				return []*ord.Document{doc}
			},
		},
		{
			Name: "`type` field is not with value `custom` when `customDescription` field is provided for `CredentialExchangeStrategies` field for Bundle",
			DocumentProvider: func() []*ord.Document {
				doc := fixORDDocument()
				doc.ConsumptionBundles[0].CredentialExchangeStrategies = json.RawMessage(invalidCredentialsExchangeStrategyDueToMissingCustomType)

				return []*ord.Document{doc}
			},
		},
		{
			Name: "`type` field is with value `custom` but `customDescription` field is empty for `CredentialExchangeStrategies` field for Bundle",
			DocumentProvider: func() []*ord.Document {
				doc := fixORDDocument()
				doc.ConsumptionBundles[0].CredentialExchangeStrategies = json.RawMessage(fmt.Sprintf(invalidCredentialsExchangeStrategyDueToInvalidLenOfCustomDescription, ""))

				return []*ord.Document{doc}
			},
		},
		{
			Name: "`type` field is with value `custom` but `customDescription` field is with exceeding length for `CredentialExchangeStrategies` field for Bundle",
			DocumentProvider: func() []*ord.Document {
				doc := fixORDDocument()
				doc.ConsumptionBundles[0].CredentialExchangeStrategies = json.RawMessage(fmt.Sprintf(invalidCredentialsExchangeStrategyDueToInvalidLenOfCustomDescription, invalidDescriptionFieldWithExceedingMaxLength))

				return []*ord.Document{doc}
			},
		},
		{
			Name: "Invalid `callbackURL` field of `CredentialExchangeStrategies` field for Bundle",
			DocumentProvider: func() []*ord.Document {
				doc := fixORDDocument()
				doc.ConsumptionBundles[0].CredentialExchangeStrategies = json.RawMessage(invalidCredentialsExchangeStrategyDueToWrongCallbackURL)

				return []*ord.Document{doc}
			},
		},
		{
			Name: "Invalid `CredentialExchangeStrategies` field when it is invalid JSON for Bundle",
			DocumentProvider: func() []*ord.Document {
				doc := fixORDDocument()
				doc.ConsumptionBundles[0].CredentialExchangeStrategies = json.RawMessage(invalidJSON)

				return []*ord.Document{doc}
			},
		},
		{
			Name: "Invalid `CredentialExchangeStrategies` field when it isn't a JSON array for Bundle",
			DocumentProvider: func() []*ord.Document {
				doc := fixORDDocument()
				doc.ConsumptionBundles[0].CredentialExchangeStrategies = json.RawMessage("{}")

				return []*ord.Document{doc}
			},
		},
		{
			Name: "Valid `CredentialExchangeStrategies` field when it is an empty JSON array for Bundle",
			DocumentProvider: func() []*ord.Document {
				doc := fixORDDocument()
				doc.ConsumptionBundles[0].CredentialExchangeStrategies = json.RawMessage("[]")

				return []*ord.Document{doc}
			},
			ExpectedToBeValid: true,
		},
		{
			Name: "Invalid `correlationIds` field when it is invalid JSON for Bundle",
			DocumentProvider: func() []*ord.Document {
				doc := fixORDDocument()
				doc.ConsumptionBundles[0].CorrelationIDs = json.RawMessage(invalidJSON)

				return []*ord.Document{doc}
			},
		},
		{
			Name: "Invalid `correlationIds` field when it isn't a JSON array for Bundle",
			DocumentProvider: func() []*ord.Document {
				doc := fixORDDocument()
				doc.ConsumptionBundles[0].CorrelationIDs = json.RawMessage("{}")

				return []*ord.Document{doc}
			},
		},
		{
			Name: "Valid `correlationIds` field when it is an empty JSON array for Bundle",
			DocumentProvider: func() []*ord.Document {
				doc := fixORDDocument()
				doc.ConsumptionBundles[0].CorrelationIDs = json.RawMessage("[]")

				return []*ord.Document{doc}
			},
			ExpectedToBeValid: true,
		},
		{
			Name: "Invalid `correlationIds` field when it contains non string value for Bundle",
			DocumentProvider: func() []*ord.Document {
				doc := fixORDDocument()
				doc.ConsumptionBundles[0].CorrelationIDs = json.RawMessage(invalidCorrelationIDsNonStringElement)

				return []*ord.Document{doc}
			},
		},
		{
			Name: "Invalid value for `correlationIds` field for Bundle",
			DocumentProvider: func() []*ord.Document {
				doc := fixORDDocument()
				doc.ConsumptionBundles[0].CorrelationIDs = json.RawMessage(invalidCorrelationIDsElement)

				return []*ord.Document{doc}
			},
		},
		{
			Name: "Success when `correlationIds` are valid",
			DocumentProvider: func() []*ord.Document {
				return []*ord.Document{fixORDDocument()}
			},
			ExpectedToBeValid: true,
		},
	}

	for _, test := range tests {
		t.Run(test.Name, func(t *testing.T) {
			docs := ord.Documents{test.DocumentProvider()[0]}
			resourcesFromDB := ord.ResourcesFromDB{
				APIs:     apisFromDB,
				Events:   eventsFromDB,
				Packages: pkgsFromDB,
				Bundles:  bndlsFromDB,
			}
			err := docs.Validate(baseURL, resourcesFromDB, resourceHashes, nil, credentialExchangeStrategyTenantMappings)
			if test.ExpectedToBeValid {
				require.NoError(t, err)
			} else {
				require.Error(t, err)
			}
		})
	}
}

func TestDocuments_ValidateAPI(t *testing.T) {
	var tests = []struct {
		Name              string
		DocumentProvider  func() []*ord.Document
		ExpectedToBeValid bool
		AfterTest         func()
	}{
		{
			Name: "Missing `ordID` field for API",
			DocumentProvider: func() []*ord.Document {
				doc := fixORDDocument()
				doc.APIResources[0].OrdID = nil

				return []*ord.Document{doc}
			},
		}, {
			Name: "Invalid `ordID` field for API",
			DocumentProvider: func() []*ord.Document {
				doc := fixORDDocument()
				doc.APIResources[0].OrdID = str.Ptr(invalidOrdID)

				return []*ord.Document{doc}
			},
		}, {
			Name: "Exceeded length of `ordID` field for API",
			DocumentProvider: func() []*ord.Document {
				doc := fixORDDocument()
				doc.APIResources[0].OrdID = str.Ptr(strings.Repeat("a", invalidOrdIDLength))

				return []*ord.Document{doc}
			},
		}, {
			Name: "Missing `title` field for API",
			DocumentProvider: func() []*ord.Document {
				doc := fixORDDocument()
				doc.APIResources[0].Name = ""

				return []*ord.Document{doc}
			},
		}, {
			Name: "Missing `localTenantID` field for API",
			DocumentProvider: func() []*ord.Document {
				doc := fixORDDocument()
				doc.APIResources[0].LocalTenantID = nil

				return []*ord.Document{doc}
			},
			ExpectedToBeValid: true,
		}, {
			Name: "Exceeded length of `localTenantID` field for API",
			DocumentProvider: func() []*ord.Document {
				doc := fixORDDocument()
				doc.APIResources[0].LocalTenantID = str.Ptr(strings.Repeat("a", invalidLocalTenantIDLength))

				return []*ord.Document{doc}
			},
		}, {
			Name: "Invalid empty `localTenantID` field for API",
			DocumentProvider: func() []*ord.Document {
				doc := fixORDDocument()
				doc.APIResources[0].LocalTenantID = str.Ptr("")
				return []*ord.Document{doc}
			},
		}, {
			Name: "Missing `shortDescription` field for API",
			DocumentProvider: func() []*ord.Document {
				doc := fixORDDocument()
				doc.APIResources[0].ShortDescription = nil

				return []*ord.Document{doc}
			},
		}, {
			Name: "Exceeded length of `shortDescription` field for API",
			DocumentProvider: func() []*ord.Document {
				doc := fixORDDocument()
				doc.APIResources[0].ShortDescription = str.Ptr(strings.Repeat("a", invalidShortDescriptionLength))

				return []*ord.Document{doc}
			},
		}, {
			Name: "Invalid empty `shortDescription` field for API",
			DocumentProvider: func() []*ord.Document {
				doc := fixORDDocument()
				doc.APIResources[0].ShortDescription = str.Ptr("")
				return []*ord.Document{doc}
			},
		}, {
			Name: "New lines in `shortDescription` field for API",
			DocumentProvider: func() []*ord.Document {
				doc := fixORDDocument()
				doc.APIResources[0].ShortDescription = str.Ptr(`newLine\n`)

				return []*ord.Document{doc}
			},
		}, {
			Name: "Invalid `shortDescription` field when containing `name` field for API and policy level is sap core",
			DocumentProvider: func() []*ord.Document {
				doc := fixORDDocument()
				doc.PolicyLevel = str.Ptr(policyLevel)
				doc.APIResources[0].Name = "lorem ipsum"
				doc.APIResources[0].ShortDescription = str.Ptr("lorem ipsum dolor nsq sme")

				return []*ord.Document{doc}
			},
		}, {
			Name: "Invalid `shortDescription` field when exceeding max length for API and policy level is sap core",
			DocumentProvider: func() []*ord.Document {
				doc := fixORDDocument()
				doc.PolicyLevel = str.Ptr(policyLevel)
				doc.APIResources[0].ShortDescription = str.Ptr(strings.Repeat("a", invalidShortDescriptionLengthSapCorePolicy))

				return []*ord.Document{doc}
			},
		}, {
			Name: "Invalid `shortDescription` field when doesn't match regex for API and policy level is sap core",
			DocumentProvider: func() []*ord.Document {
				doc := fixORDDocument()
				doc.PolicyLevel = str.Ptr(policyLevel)
				doc.APIResources[0].ShortDescription = str.Ptr(invalidShortDescSapCore)

				return []*ord.Document{doc}
			},
		}, {
			Name: "Missing `description` field for API",
			DocumentProvider: func() []*ord.Document {
				doc := fixORDDocument()
				doc.APIResources[0].Description = nil

				return []*ord.Document{doc}
			},
		}, {
			Name: "Invalid `description` field with exceeding max length for API",
			DocumentProvider: func() []*ord.Document {
				doc := fixORDDocument()
				doc.APIResources[0].Description = str.Ptr(invalidDescriptionFieldWithExceedingMaxLength)

				return []*ord.Document{doc}
			},
		}, {
			Name: "Invalid `description` field when containing `shortDescription` field for API and policy level is sap core",
			DocumentProvider: func() []*ord.Document {
				doc := fixORDDocument()
				doc.PolicyLevel = str.Ptr(policyLevel)
				doc.APIResources[0].Description = str.Ptr("lorem ipsum dolor nsq sme")
				doc.APIResources[0].ShortDescription = str.Ptr("lorem ipsum")

				return []*ord.Document{doc}
			},
		}, {
			Name: "Missing `version` field for API",
			DocumentProvider: func() []*ord.Document {
				doc := fixORDDocument()
				doc.APIResources[0].VersionInput.Value = ""

				return []*ord.Document{doc}
			},
		}, {
			Name: "Invalid `version` field for API",
			DocumentProvider: func() []*ord.Document {
				doc := fixORDDocument()
				doc.APIResources[0].VersionInput.Value = invalidVersion

				return []*ord.Document{doc}
			},
		}, {
			Name: "Not incremented `version` field when resource definition's URL has changed for API",
			DocumentProvider: func() []*ord.Document {
				doc := fixORDDocument()
				doc.APIResources[0].ResourceDefinitions[0].URL = "http://newurl.com/odata/$metadata"

				newHash, err := ord.HashObject(doc.APIResources[0])
				require.NoError(t, err)

				resourceHashes[api1ORDID] = newHash

				return []*ord.Document{doc}
			},
			AfterTest: func() {
				resourceHashes = fixResourceHashes()
			},
		}, {
			Name: "Not incremented `version` field when resource definition's MediaType has changed for API",
			DocumentProvider: func() []*ord.Document {
				doc := fixORDDocument()
				doc.APIResources[0].ResourceDefinitions[0].MediaType = model.SpecFormatTextYAML

				newHash, err := ord.HashObject(doc.APIResources[0])
				require.NoError(t, err)

				resourceHashes[api1ORDID] = newHash

				return []*ord.Document{doc}
			},
			AfterTest: func() {
				resourceHashes = fixResourceHashes()
			},
		}, {
			Name: "Not incremented `version` field when resource definition's Type has changed for API",
			DocumentProvider: func() []*ord.Document {
				doc := fixORDDocument()
				doc.APIResources[0].ResourceDefinitions[0].Type = model.APISpecTypeOpenAPIV2

				newHash, err := ord.HashObject(doc.APIResources[0])
				require.NoError(t, err)

				resourceHashes[api1ORDID] = newHash

				return []*ord.Document{doc}
			},
			AfterTest: func() {
				resourceHashes = fixResourceHashes()
			},
		}, {
			Name: "Not incremented `version` field when resource definition's CustomType has changed for API",
			DocumentProvider: func() []*ord.Document {
				doc := fixORDDocument()
				doc.APIResources[0].ResourceDefinitions[0].Type = model.APISpecTypeCustom
				doc.APIResources[0].ResourceDefinitions[0].CustomType = "sap:custom-definition-format:v1"

				newHash, err := ord.HashObject(doc.APIResources[0])
				require.NoError(t, err)

				resourceHashes[api1ORDID] = newHash

				return []*ord.Document{doc}
			},
			AfterTest: func() {
				resourceHashes = fixResourceHashes()
			},
		}, {
			Name: "Not incremented `version` field when resource has changed for API",
			DocumentProvider: func() []*ord.Document {
				doc := fixORDDocument()
				doc.APIResources[0].Industry = json.RawMessage(`["Utilities"]`)

				newHash, err := ord.HashObject(doc.APIResources[0])
				require.NoError(t, err)

				resourceHashes[api1ORDID] = newHash

				return []*ord.Document{doc}
			},
			AfterTest: func() {
				resourceHashes = fixResourceHashes()
			},
		}, {
			Name: "Valid incremented `version` field when resource definition has changed for API",
			DocumentProvider: func() []*ord.Document {
				doc := fixORDDocument()
				doc.APIResources[0].ResourceDefinitions[0].Type = model.APISpecTypeCustom
				doc.APIResources[0].ResourceDefinitions[0].CustomType = "sap:custom-definition-format:v1"
				doc.APIResources[0].VersionInput.Value = "2.1.4"

				newHash, err := ord.HashObject(doc.APIResources[0])
				require.NoError(t, err)

				resourceHashes[api1ORDID] = newHash

				return []*ord.Document{doc}
			},
			AfterTest: func() {
				resourceHashes = fixResourceHashes()
			},
			ExpectedToBeValid: true,
		}, {
			Name: "Missing `partOfPackage` field for API",
			DocumentProvider: func() []*ord.Document {
				doc := fixORDDocument()
				doc.APIResources[0].OrdPackageID = nil

				return []*ord.Document{doc}
			},
		}, {
			Name: "Invalid `partOfPackage` field for API",
			DocumentProvider: func() []*ord.Document {
				doc := fixORDDocument()
				doc.APIResources[0].OrdPackageID = str.Ptr(invalidOrdID)

				return []*ord.Document{doc}
			},
		}, {
			Name: "Exceeded length of `partOfPackage` field for API",
			DocumentProvider: func() []*ord.Document {
				doc := fixORDDocument()
				doc.APIResources[0].OrdPackageID = str.Ptr(strings.Repeat("a", invalidPartOfPackageLength))

				return []*ord.Document{doc}
			},
		}, {
			Name: "Missing `apiProtocol` field for API",
			DocumentProvider: func() []*ord.Document {
				doc := fixORDDocument()
				doc.APIResources[0].APIProtocol = nil

				return []*ord.Document{doc}
			},
		}, {
			Name: "Invalid `apiProtocol` field for API",
			DocumentProvider: func() []*ord.Document {
				doc := fixORDDocument()
				doc.APIResources[0].APIProtocol = str.Ptr("wrongAPIProtocol")

				return []*ord.Document{doc}
			},
		}, {
			Name: "Missing `visibility` field for API",
			DocumentProvider: func() []*ord.Document {
				doc := fixORDDocument()
				doc.APIResources[0].Visibility = nil

				return []*ord.Document{doc}
			},
		}, {
			Name: "Invalid `visibility` field for API",
			DocumentProvider: func() []*ord.Document {
				doc := fixORDDocument()
				doc.APIResources[0].Visibility = str.Ptr("wrongVisibility")

				return []*ord.Document{doc}
			},
		}, {
			Name: "Invalid element of `partOfProducts` array field for API",
			DocumentProvider: func() []*ord.Document {
				doc := fixORDDocument()
				doc.APIResources[0].PartOfProducts = json.RawMessage(invalidPartOfProductsElement)

				return []*ord.Document{doc}
			},
		}, {
			Name: "Valid `partOfProducts` field when the JSON array is empty for API",
			DocumentProvider: func() []*ord.Document {
				doc := fixORDDocument()
				doc.APIResources[0].PartOfProducts = json.RawMessage("[]")

				return []*ord.Document{doc}
			},
			ExpectedToBeValid: true,
		}, {
			Name: "Invalid `partOfProducts` field when it is invalid JSON for API",
			DocumentProvider: func() []*ord.Document {
				doc := fixORDDocument()
				doc.APIResources[0].PartOfProducts = json.RawMessage(invalidJSON)

				return []*ord.Document{doc}
			},
		}, {
			Name: "Invalid `partOfProducts` field when it isn't a JSON array for API",
			DocumentProvider: func() []*ord.Document {
				doc := fixORDDocument()
				doc.APIResources[0].PartOfProducts = json.RawMessage("{}")

				return []*ord.Document{doc}
			},
		}, {
			Name: "Invalid `partOfProducts` field when it contains non string value for API",
			DocumentProvider: func() []*ord.Document {
				doc := fixORDDocument()
				doc.APIResources[0].PartOfProducts = json.RawMessage(invalidPartOfProductsIntegerElement)

				return []*ord.Document{doc}
			},
		}, {
			Name: "Invalid value for `tags` field for API",
			DocumentProvider: func() []*ord.Document {
				doc := fixORDDocument()
				doc.APIResources[0].Tags = json.RawMessage(invalidTagsValue)

				return []*ord.Document{doc}
			},
		}, {
			Name: "Invalid `tags` field when it is invalid JSON for API",
			DocumentProvider: func() []*ord.Document {
				doc := fixORDDocument()
				doc.APIResources[0].Tags = json.RawMessage(invalidJSON)

				return []*ord.Document{doc}
			},
		}, {
			Name: "Invalid `tags` field when it isn't a JSON array for API",
			DocumentProvider: func() []*ord.Document {
				doc := fixORDDocument()
				doc.APIResources[0].Tags = json.RawMessage("{}")

				return []*ord.Document{doc}
			},
		}, {
			Name: "Valid `tags` field when the JSON array is empty for API",
			DocumentProvider: func() []*ord.Document {
				doc := fixORDDocument()
				doc.APIResources[0].Tags = json.RawMessage("[]")

				return []*ord.Document{doc}
			},
			ExpectedToBeValid: true,
		}, {
			Name: "Invalid `tags` field when it contains non string value for API",
			DocumentProvider: func() []*ord.Document {
				doc := fixORDDocument()
				doc.APIResources[0].Tags = json.RawMessage(invalidTagsValueIntegerElement)

				return []*ord.Document{doc}
			},
		}, {
			Name: "Invalid value for `supportedUseCases` field for API",
			DocumentProvider: func() []*ord.Document {
				doc := fixORDDocument()
				doc.APIResources[0].SupportedUseCases = json.RawMessage(invalidSupportedUseCasesValue)

				return []*ord.Document{doc}
			},
		}, {
			Name: "Invalid `supportedUseCases` field when it is invalid JSON for API",
			DocumentProvider: func() []*ord.Document {
				doc := fixORDDocument()
				doc.APIResources[0].SupportedUseCases = json.RawMessage(invalidJSON)

				return []*ord.Document{doc}
			},
		}, {
			Name: "Invalid `supportedUseCases` field when it isn't a JSON array for API",
			DocumentProvider: func() []*ord.Document {
				doc := fixORDDocument()
				doc.APIResources[0].SupportedUseCases = json.RawMessage("{}")

				return []*ord.Document{doc}
			},
		}, {
			Name: "Valid `supportedUseCases` field when the JSON array is empty for API",
			DocumentProvider: func() []*ord.Document {
				doc := fixORDDocument()
				doc.APIResources[0].SupportedUseCases = json.RawMessage("[]")

				return []*ord.Document{doc}
			},
			ExpectedToBeValid: true,
		}, {
			Name: "Valid `supportedUseCases` field when the JSON array is one of enumerated values for API",
			DocumentProvider: func() []*ord.Document {
				doc := fixORDDocument()
				doc.APIResources[0].SupportedUseCases = json.RawMessage(validSupportedUseCasesValue)

				return []*ord.Document{doc}
			},
			ExpectedToBeValid: true,
		}, {
			Name: "Invalid value for `countries` field for API",
			DocumentProvider: func() []*ord.Document {
				doc := fixORDDocument()
				doc.APIResources[0].Countries = json.RawMessage(invalidCountriesElement)

				return []*ord.Document{doc}
			},
		}, {
			Name: "Invalid `countries` field when it is invalid JSON for API",
			DocumentProvider: func() []*ord.Document {
				doc := fixORDDocument()
				doc.APIResources[0].Countries = json.RawMessage(invalidJSON)

				return []*ord.Document{doc}
			},
		}, {
			Name: "Invalid `countries` field when it isn't a JSON array for API",
			DocumentProvider: func() []*ord.Document {
				doc := fixORDDocument()
				doc.APIResources[0].Countries = json.RawMessage("{}")

				return []*ord.Document{doc}
			},
		}, {
			Name: "Valid `countries` field when the JSON array is empty for API",
			DocumentProvider: func() []*ord.Document {
				doc := fixORDDocument()
				doc.APIResources[0].Countries = json.RawMessage("[]")

				return []*ord.Document{doc}
			},
			ExpectedToBeValid: true,
		}, {
			Name: "Invalid `countries` field when it contains non string value for API",
			DocumentProvider: func() []*ord.Document {
				doc := fixORDDocument()
				doc.APIResources[0].Countries = json.RawMessage(invalidCountriesNonStringElement)

				return []*ord.Document{doc}
			},
		}, {
			Name: "Invalid value for `lineOfBusiness` field for API",
			DocumentProvider: func() []*ord.Document {
				doc := fixORDDocument()
				doc.APIResources[0].LineOfBusiness = json.RawMessage(invalidLineOfBusinessElement)

				return []*ord.Document{doc}
			},
		}, {
			Name: "Invalid `lineOfBusiness` field when it is invalid JSON for API",
			DocumentProvider: func() []*ord.Document {
				doc := fixORDDocument()
				doc.APIResources[0].LineOfBusiness = json.RawMessage(invalidJSON)

				return []*ord.Document{doc}
			},
		}, {
			Name: "Invalid `lineOfBusiness` field when it isn't a JSON array for API",
			DocumentProvider: func() []*ord.Document {
				doc := fixORDDocument()
				doc.APIResources[0].LineOfBusiness = json.RawMessage("{}")

				return []*ord.Document{doc}
			},
		}, {
			Name: "Valid `lineOfBusiness` field when the JSON array is empty for API",
			DocumentProvider: func() []*ord.Document {
				doc := fixORDDocument()
				doc.APIResources[0].LineOfBusiness = json.RawMessage("[]")

				return []*ord.Document{doc}
			},
			ExpectedToBeValid: true,
		}, {
			Name: "Invalid `lineOfBusiness` field when it contains non string value for API",
			DocumentProvider: func() []*ord.Document {
				doc := fixORDDocument()
				doc.APIResources[0].LineOfBusiness = json.RawMessage(invalidCountriesNonStringElement)

				return []*ord.Document{doc}
			},
		}, {
			Name: "Invalid `lineOfBusiness` field when `policyLevel` is `sap` for API",
			DocumentProvider: func() []*ord.Document {
				doc := fixORDDocument()
				doc.APIResources[0].LineOfBusiness = json.RawMessage(`["LoB"]`)
				doc.PolicyLevel = str.Ptr(ord.PolicyLevelSap)

				return []*ord.Document{doc}
			},
		}, {
			Name:              "Valid `lineOfBusiness` field when `policyLevel` is `sap partner` for API",
			ExpectedToBeValid: true,
			DocumentProvider: func() []*ord.Document {
				doc := fixORDDocument()
				doc.APIResources[0].LineOfBusiness = json.RawMessage(`["LoB"]`)
				doc.PolicyLevel = str.Ptr(ord.PolicyLevelSapPartner)
				doc.Packages[0].Vendor = str.Ptr(ord.PartnerVendor)

				return []*ord.Document{doc}
			},
		}, {
			Name:              "Valid `lineOfBusiness` field when `policyLevel` is `custom` for API",
			ExpectedToBeValid: true,
			DocumentProvider: func() []*ord.Document {
				doc := fixORDDocument()
				doc.APIResources[0].LineOfBusiness = json.RawMessage(`["LoB"]`)
				doc.PolicyLevel = str.Ptr(ord.PolicyLevelCustom)

				return []*ord.Document{doc}
			},
		}, {
			Name:              "Valid `lineOfBusiness` field when `policyLevel` is `none` for API",
			ExpectedToBeValid: true,
			DocumentProvider: func() []*ord.Document {
				doc := fixORDDocument()
				doc.APIResources[0].LineOfBusiness = json.RawMessage(`["LoB"]`)
				doc.PolicyLevel = str.Ptr(ord.PolicyLevelNone)

				return []*ord.Document{doc}
			},
		}, {
			Name: "Invalid value for `industry` field for API",
			DocumentProvider: func() []*ord.Document {
				doc := fixORDDocument()
				doc.APIResources[0].Industry = json.RawMessage(invalidIndustryElement)

				return []*ord.Document{doc}
			},
		}, {
			Name: "Invalid `industry` field when it is invalid JSON for API",
			DocumentProvider: func() []*ord.Document {
				doc := fixORDDocument()
				doc.APIResources[0].Industry = json.RawMessage(invalidJSON)

				return []*ord.Document{doc}
			},
		}, {
			Name: "Invalid `industry` field when it isn't a JSON array for API",
			DocumentProvider: func() []*ord.Document {
				doc := fixORDDocument()
				doc.APIResources[0].Industry = json.RawMessage("{}")

				return []*ord.Document{doc}
			},
		}, {
			Name: "Valid `industry` field when the JSON array is empty for API",
			DocumentProvider: func() []*ord.Document {
				doc := fixORDDocument()
				doc.APIResources[0].Industry = json.RawMessage("[]")

				return []*ord.Document{doc}
			},
			ExpectedToBeValid: true,
		}, {
			Name: "Invalid `industry` field when it contains non string value for API",
			DocumentProvider: func() []*ord.Document {
				doc := fixORDDocument()
				doc.APIResources[0].Industry = json.RawMessage(invalidIndustryNonStringElement)

				return []*ord.Document{doc}
			},
		}, {
			Name: "Invalid `industry` field when `policyLevel` is `sap` for API",
			DocumentProvider: func() []*ord.Document {
				doc := fixORDDocument()
				doc.APIResources[0].Industry = json.RawMessage(`["SomeIndustry"]`)
				doc.PolicyLevel = str.Ptr(ord.PolicyLevelSap)

				return []*ord.Document{doc}
			},
		}, {
			Name:              "Valid `industry` field when `policyLevel` is `sap partner` for API",
			ExpectedToBeValid: true,
			DocumentProvider: func() []*ord.Document {
				doc := fixORDDocument()
				doc.APIResources[0].Industry = json.RawMessage(`["SomeIndustry"]`)
				doc.PolicyLevel = str.Ptr(ord.PolicyLevelSapPartner)
				doc.Packages[0].Vendor = str.Ptr(ord.PartnerVendor)

				return []*ord.Document{doc}
			},
		}, {
			Name:              "Valid `industry` field when `policyLevel` is `custom`",
			ExpectedToBeValid: true,
			DocumentProvider: func() []*ord.Document {
				doc := fixORDDocument()
				doc.APIResources[0].Industry = json.RawMessage(`["SomeIndustry"]`)
				doc.PolicyLevel = str.Ptr(ord.PolicyLevelCustom)

				return []*ord.Document{doc}
			},
		}, {
			Name:              "Valid `industry` field when `policyLevel` is `none`",
			ExpectedToBeValid: true,
			DocumentProvider: func() []*ord.Document {
				doc := fixORDDocument()
				doc.APIResources[0].Industry = json.RawMessage(`["SomeIndustry"]`)
				doc.PolicyLevel = str.Ptr(ord.PolicyLevelNone)

				return []*ord.Document{doc}
			},
		}, {
			Name: "Missing `resourceDefinitions` field for API",
			DocumentProvider: func() []*ord.Document {
				doc := fixORDDocument()
				doc.APIResources[0].ResourceDefinitions = nil

				return []*ord.Document{doc}
			},
		}, {
			Name: "Valid missing `resourceDefinitions` field for API when `policyLevel` is sap and `visibility` is private",
			DocumentProvider: func() []*ord.Document {
				doc := fixORDDocument()
				doc.APIResources[0].ResourceDefinitions = nil
				doc.APIResources[0].Visibility = str.Ptr(ord.APIVisibilityPrivate)
				doc.APIResources[0].PolicyLevel = str.Ptr(policyLevel)

				return []*ord.Document{doc}
			},
			ExpectedToBeValid: true,
		}, {
			Name: "Missing field `type` of `resourceDefinitions` field for API",
			DocumentProvider: func() []*ord.Document {
				doc := fixORDDocument()
				doc.APIResources[0].ResourceDefinitions[0].Type = ""

				return []*ord.Document{doc}
			},
		}, {
			Name: "Invalid field `type` of `resourceDefinitions` field for API",
			DocumentProvider: func() []*ord.Document {
				doc := fixORDDocument()
				doc.APIResources[0].ResourceDefinitions[0].Type = invalidType

				return []*ord.Document{doc}
			},
		}, {
			Name: "Field `type` value is not `custom` when field `customType` is provided for `resourceDefinitions` field for API",
			DocumentProvider: func() []*ord.Document {
				doc := fixORDDocument()
				doc.APIResources[0].ResourceDefinitions[0].CustomType = "test:test:v1"

				return []*ord.Document{doc}
			},
		}, {
			Name: "Invalid `customType` value when field `type` has value `custom`for `resourceDefinitions` field for API",
			DocumentProvider: func() []*ord.Document {
				doc := fixORDDocument()
				doc.APIResources[0].ResourceDefinitions[0].Type = custom
				doc.APIResources[0].ResourceDefinitions[0].CustomType = invalidCustomType

				return []*ord.Document{doc}
			},
		}, {
			Name: "Missing field `mediaType` of `resourceDefinitions` field for API",
			DocumentProvider: func() []*ord.Document {
				doc := fixORDDocument()
				doc.APIResources[0].ResourceDefinitions[0].MediaType = ""

				return []*ord.Document{doc}
			},
		}, {
			Name: "Invalid field `mediaType` of `resourceDefinitions` field for API",
			DocumentProvider: func() []*ord.Document {
				doc := fixORDDocument()
				doc.APIResources[0].ResourceDefinitions[0].MediaType = invalidMediaType

				return []*ord.Document{doc}
			},
		}, {
			Name: "Invalid field `mediaType` when field `type` has value `openapi-v2` for API",
			DocumentProvider: func() []*ord.Document {
				doc := fixORDDocument()
				doc.APIResources[0].ResourceDefinitions[0].Type = "openapi-v2"
				doc.APIResources[0].ResourceDefinitions[0].MediaType = "application/xml"

				return []*ord.Document{doc}
			},
		}, {
			Name: "Invalid field `mediaType` when field `type` has value `openapi-v3` for API",
			DocumentProvider: func() []*ord.Document {
				doc := fixORDDocument()
				doc.APIResources[0].ResourceDefinitions[0].Type = "openapi-v3"
				doc.APIResources[0].ResourceDefinitions[0].MediaType = "application/xml"

				return []*ord.Document{doc}
			},
		}, {
			Name: "Invalid field `mediaType` when field `type` has value `raml-v1` for API",
			DocumentProvider: func() []*ord.Document {
				doc := fixORDDocument()
				doc.APIResources[0].ResourceDefinitions[0].Type = "raml-v1"
				doc.APIResources[0].ResourceDefinitions[0].MediaType = "application/xml"

				return []*ord.Document{doc}
			},
		}, {
			Name: "Invalid field `mediaType` when field `type` has value `edmx` for API",
			DocumentProvider: func() []*ord.Document {
				doc := fixORDDocument()
				doc.APIResources[0].ResourceDefinitions[0].Type = "edmx"
				doc.APIResources[0].ResourceDefinitions[0].MediaType = "application/json"

				return []*ord.Document{doc}
			},
		}, {
			Name: "Invalid field `mediaType` when field `type` has value `csdl-json` for API",
			DocumentProvider: func() []*ord.Document {
				doc := fixORDDocument()
				doc.APIResources[0].ResourceDefinitions[0].Type = "csdl-json"
				doc.APIResources[0].ResourceDefinitions[0].MediaType = "application/xml"

				return []*ord.Document{doc}
			},
		}, {
			Name: "Invalid field `mediaType` when field `type` has value `wsdl-v1` for API",
			DocumentProvider: func() []*ord.Document {
				doc := fixORDDocument()
				doc.APIResources[0].ResourceDefinitions[0].Type = "wsdl-v1"
				doc.APIResources[0].ResourceDefinitions[0].MediaType = "application/json"

				return []*ord.Document{doc}
			},
		}, {
			Name: "Invalid field `mediaType` when field `type` has value `wsdl-v2` for API",
			DocumentProvider: func() []*ord.Document {
				doc := fixORDDocument()
				doc.APIResources[0].ResourceDefinitions[0].Type = "wsdl-v2"
				doc.APIResources[0].ResourceDefinitions[0].MediaType = "application/json"

				return []*ord.Document{doc}
			},
		}, {
			Name: "Invalid field `mediaType` when field `type` has value `sap-rfc-metadata-v1` for API",
			DocumentProvider: func() []*ord.Document {
				doc := fixORDDocument()
				doc.APIResources[0].ResourceDefinitions[0].Type = "sap-rfc-metadata-v1"
				doc.APIResources[0].ResourceDefinitions[0].MediaType = "application/json"

				return []*ord.Document{doc}
			},
		}, {
			Name: "Missing field `url` of `resourceDefinitions` field for API",
			DocumentProvider: func() []*ord.Document {
				doc := fixORDDocument()
				doc.APIResources[0].ResourceDefinitions[0].URL = ""

				return []*ord.Document{doc}
			},
		}, {
			Name: "Invalid field `url` of `resourceDefinitions` field for API",
			DocumentProvider: func() []*ord.Document {
				doc := fixORDDocument()
				doc.APIResources[0].ResourceDefinitions[0].URL = invalidURL

				return []*ord.Document{doc}
			},
		}, {
			Name: "Missing field `accessStrategies` of `resourceDefinitions` field for API",
			DocumentProvider: func() []*ord.Document {
				doc := fixORDDocument()
				doc.APIResources[0].ResourceDefinitions[0].AccessStrategy = nil

				return []*ord.Document{doc}
			},
		}, {
			Name: "Missing field `type` for `accessStrategies` of `resourceDefinitions` field for API",
			DocumentProvider: func() []*ord.Document {
				doc := fixORDDocument()
				doc.APIResources[0].ResourceDefinitions[0].AccessStrategy[0].Type = ""

				return []*ord.Document{doc}
			},
		}, {
			Name: "Invalid field `type` for `accessStrategies` of `resourceDefinitions` field for API",
			DocumentProvider: func() []*ord.Document {
				doc := fixORDDocument()
				doc.APIResources[0].ResourceDefinitions[0].AccessStrategy[0].Type = invalidType

				return []*ord.Document{doc}
			},
		}, {
			Name: "Invalid field `customType` when field `type` is not `custom` for `accessStrategies` of `resourceDefinitions` field for API",
			DocumentProvider: func() []*ord.Document {
				doc := fixORDDocument()
				doc.APIResources[0].ResourceDefinitions[0].AccessStrategy[0].Type = "open"
				doc.APIResources[0].ResourceDefinitions[0].AccessStrategy[0].CustomType = "foo"

				return []*ord.Document{doc}
			},
		}, {
			Name: "Invalid field `customType` when field `type` is `custom` for `accessStrategies` of `resourceDefinitions` field for API",
			DocumentProvider: func() []*ord.Document {
				doc := fixORDDocument()
				doc.APIResources[0].ResourceDefinitions[0].AccessStrategy[0].Type = custom
				doc.APIResources[0].ResourceDefinitions[0].AccessStrategy[0].CustomType = invalidCustomType

				return []*ord.Document{doc}
			},
		}, {
			Name: "Field `type` is not `custom` when `customType` is valid for `accessStrategies` of `resourceDefinitions` field for API",
			DocumentProvider: func() []*ord.Document {
				doc := fixORDDocument()
				doc.APIResources[0].ResourceDefinitions[0].AccessStrategy[0].Type = "open"
				doc.APIResources[0].ResourceDefinitions[0].AccessStrategy[0].CustomType = "sap:custom-definition-format:v1"

				return []*ord.Document{doc}
			},
		}, {
			Name: "Invalid `customType` value when field `type` has value `custom` for `accessStrategies` field for API",
			DocumentProvider: func() []*ord.Document {
				doc := fixORDDocument()
				doc.APIResources[0].ResourceDefinitions[0].Type = custom
				doc.APIResources[0].ResourceDefinitions[0].CustomType = invalidCustomType

				return []*ord.Document{doc}
			},
		}, {
			Name: "Invalid field `customDescription` when field `type` is not `custom` for `accessStrategies` of `resourceDefinitions` field for API",
			DocumentProvider: func() []*ord.Document {
				doc := fixORDDocument()
				doc.APIResources[0].ResourceDefinitions[0].AccessStrategy[0].Type = "open"
				doc.APIResources[0].ResourceDefinitions[0].AccessStrategy[0].CustomDescription = "foo"

				return []*ord.Document{doc}
			},
		}, {
			Name: "Invalid field `customDescription` with exceeding length when field `type` is `custom` for `accessStrategies` of `resourceDefinitions` field for API",
			DocumentProvider: func() []*ord.Document {
				doc := fixORDDocument()
				doc.APIResources[0].ResourceDefinitions[0].AccessStrategy[0].Type = custom
				doc.APIResources[0].ResourceDefinitions[0].AccessStrategy[0].CustomDescription = invalidDescriptionFieldWithExceedingMaxLength

				return []*ord.Document{doc}
			},
		}, {
			Name: "Missing `type` field for `apiResourceLink` field for API",
			DocumentProvider: func() []*ord.Document {
				doc := fixORDDocument()
				doc.APIResources[0].APIResourceLinks = json.RawMessage(invalidResourceLinksDueToMissingType)

				return []*ord.Document{doc}
			},
		}, {
			Name: "Invalid `type` field for `apiResourceLink` field for API",
			DocumentProvider: func() []*ord.Document {
				doc := fixORDDocument()
				doc.APIResources[0].APIResourceLinks = json.RawMessage(invalidResourceLinksDueToWrongType)

				return []*ord.Document{doc}
			},
		}, {
			Name: "Invalid field `customType` when field `type` is not `custom` for `apiResourceLink` field for API",
			DocumentProvider: func() []*ord.Document {
				doc := fixORDDocument()
				doc.APIResources[0].APIResourceLinks = json.RawMessage(invalidResourceLinksDueToMissingCustomValueOfType)

				return []*ord.Document{doc}
			},
		}, {
			Name: "Invalid field `customType` with format is wrong for API",
			DocumentProvider: func() []*ord.Document {
				doc := fixORDDocument()
				doc.APIResources[0].APIResourceLinks = json.RawMessage(invalidResourceLinksCustomFieldDueWrongFormat)

				return []*ord.Document{doc}
			},
		}, {
			Name: "Valid field `customType` for API",
			DocumentProvider: func() []*ord.Document {
				doc := fixORDDocument()
				doc.APIResources[0].APIResourceLinks = json.RawMessage(validResourceLinksCustomField)

				return []*ord.Document{doc}
			},
			ExpectedToBeValid: true,
		}, {
			Name: "Missing `url` field for `apiResourceLink` field for API",
			DocumentProvider: func() []*ord.Document {
				doc := fixORDDocument()
				doc.APIResources[0].APIResourceLinks = json.RawMessage(invalidResourceLinksDueToMissingURL)

				return []*ord.Document{doc}
			},
		}, {
			Name: "Invalid `url` field for `apiResourceLink` field for API",
			DocumentProvider: func() []*ord.Document {
				doc := fixORDDocument()
				doc.APIResources[0].APIResourceLinks = json.RawMessage(invalidResourceLinksDueToWrongURL)

				return []*ord.Document{doc}
			},
		}, {
			Name: "Invalid `apiResourceLink` field when it is invalid JSON for API",
			DocumentProvider: func() []*ord.Document {
				doc := fixORDDocument()
				doc.APIResources[0].APIResourceLinks = json.RawMessage(invalidJSON)

				return []*ord.Document{doc}
			},
		}, {
			Name: "Invalid `apiResourceLink` field when it isn't a JSON array for API",
			DocumentProvider: func() []*ord.Document {
				doc := fixORDDocument()
				doc.APIResources[0].APIResourceLinks = json.RawMessage("{}")

				return []*ord.Document{doc}
			},
		}, {
			Name: "Valid `apiResourceLink` field when it is an empty JSON array for API",
			DocumentProvider: func() []*ord.Document {
				doc := fixORDDocument()
				doc.APIResources[0].APIResourceLinks = json.RawMessage("[]")

				return []*ord.Document{doc}
			},
			ExpectedToBeValid: true,
		}, {
			Name: "Missing `title` field in `Links` for API",
			DocumentProvider: func() []*ord.Document {
				doc := fixORDDocument()
				doc.APIResources[0].Links = json.RawMessage(invalidLinkDueToMissingTitle)

				return []*ord.Document{doc}
			},
		}, {
			Name: "Missing `url` field in `Links` for API",
			DocumentProvider: func() []*ord.Document {
				doc := fixORDDocument()
				doc.APIResources[0].Links = json.RawMessage(invalidLinkDueToMissingURL)

				return []*ord.Document{doc}
			},
		}, {
			Name: "Invalid `url` field in `Links` for API",
			DocumentProvider: func() []*ord.Document {
				doc := fixORDDocument()
				doc.APIResources[0].Links = json.RawMessage(invalidLinkDueToWrongURL)

				return []*ord.Document{doc}
			},
		}, {
			Name: "Invalid `description` field with exceeding length in `Links` for API",
			DocumentProvider: func() []*ord.Document {
				doc := fixORDDocument()
				doc.APIResources[0].Links = json.RawMessage(fmt.Sprintf(invalidLinkDueToInvalidLengthOfDescription, invalidDescriptionFieldWithExceedingMaxLength))

				return []*ord.Document{doc}
			},
		}, {
			Name: "Invalid empty `description` field in `Links` for API",
			DocumentProvider: func() []*ord.Document {
				doc := fixORDDocument()
				doc.APIResources[0].Links = json.RawMessage(fmt.Sprintf(invalidLinkDueToInvalidLengthOfDescription, ""))

				return []*ord.Document{doc}
			},
		}, {
			Name: "Invalid `links` field when it is invalid JSON for API",
			DocumentProvider: func() []*ord.Document {
				doc := fixORDDocument()
				doc.APIResources[0].Links = json.RawMessage(invalidJSON)

				return []*ord.Document{doc}
			},
		}, {
			Name: "Invalid `links` field when it isn't a JSON array for API",
			DocumentProvider: func() []*ord.Document {
				doc := fixORDDocument()
				doc.APIResources[0].Links = json.RawMessage("{}")

				return []*ord.Document{doc}
			},
		}, {
			Name: "Valid `links` field when it is an empty JSON array for API",
			DocumentProvider: func() []*ord.Document {
				doc := fixORDDocument()
				doc.APIResources[0].Links = json.RawMessage("[]")

				return []*ord.Document{doc}
			},
			ExpectedToBeValid: true,
		}, {
			Name: "Invalid value for `correlationIds` field for API",
			DocumentProvider: func() []*ord.Document {
				doc := fixORDDocument()
				doc.APIResources[0].CorrelationIDs = json.RawMessage(invalidCorrelationIDsElement)

				return []*ord.Document{doc}
			},
		}, {
			Name: "Invalid `correlationIds` field when it is invalid JSON for API",
			DocumentProvider: func() []*ord.Document {
				doc := fixORDDocument()
				doc.APIResources[0].CorrelationIDs = json.RawMessage(invalidJSON)

				return []*ord.Document{doc}
			},
		}, {
			Name: "Invalid `correlationIds` field when it isn't a JSON array for API",
			DocumentProvider: func() []*ord.Document {
				doc := fixORDDocument()
				doc.APIResources[0].CorrelationIDs = json.RawMessage("{}")

				return []*ord.Document{doc}
			},
		}, {
			Name: "Valid `correlationIds` field when the JSON array is empty for API",
			DocumentProvider: func() []*ord.Document {
				doc := fixORDDocument()
				doc.APIResources[0].CorrelationIDs = json.RawMessage("[]")

				return []*ord.Document{doc}
			},
			ExpectedToBeValid: true,
		}, {
			Name: "Invalid `correlationIds` field when it contains non string value for API",
			DocumentProvider: func() []*ord.Document {
				doc := fixORDDocument()
				doc.APIResources[0].CorrelationIDs = json.RawMessage(invalidCorrelationIDsNonStringElement)

				return []*ord.Document{doc}
			},
		}, {
			Name: "Missing `releaseStatus` field for API",
			DocumentProvider: func() []*ord.Document {
				doc := fixORDDocument()
				doc.APIResources[0].ReleaseStatus = str.Ptr("")

				return []*ord.Document{doc}
			},
		}, {
			Name: "Invalid `releaseStatus` field for API",
			DocumentProvider: func() []*ord.Document {
				doc := fixORDDocument()
				doc.APIResources[0].ReleaseStatus = str.Ptr("wrongValue")

				return []*ord.Document{doc}
			},
		}, {
			Name: "Missing `sunsetDate` field when `releaseStatus` field has value `deprecated` for API",
			DocumentProvider: func() []*ord.Document {
				doc := fixORDDocument()
				doc.APIResources[0].ReleaseStatus = str.Ptr("deprecated")

				return []*ord.Document{doc}
			},
		}, {
			Name: "Invalid `sunsetDate` field for API",
			DocumentProvider: func() []*ord.Document {
				doc := fixORDDocument()
				doc.APIResources[0].ReleaseStatus = str.Ptr("deprecated")
				doc.APIResources[0].SunsetDate = str.Ptr("0000-00-00T09:35:30+0000")
				doc.APIResources[0].Successors = json.RawMessage(fmt.Sprintf(`["%s"]`, api2ORDID))

				return []*ord.Document{doc}
			},
		}, {
			Name: "Invalid value for `successors` field for API",
			DocumentProvider: func() []*ord.Document {
				doc := fixORDDocument()
				doc.APIResources[0].Successors = json.RawMessage(invalidSuccessorsElement)

				return []*ord.Document{doc}
			},
		}, {
			Name: "Invalid `successors` field when it is invalid JSON for API",
			DocumentProvider: func() []*ord.Document {
				doc := fixORDDocument()
				doc.APIResources[0].Successors = json.RawMessage(invalidJSON)

				return []*ord.Document{doc}
			},
		}, {
			Name: "Invalid `successors` field when it isn't a JSON array for API",
			DocumentProvider: func() []*ord.Document {
				doc := fixORDDocument()
				doc.APIResources[0].Successors = json.RawMessage("{}")

				return []*ord.Document{doc}
			},
		}, {
			Name: "Valid `successors` field when the JSON array is empty for API",
			DocumentProvider: func() []*ord.Document {
				doc := fixORDDocument()
				doc.APIResources[0].Successors = json.RawMessage("[]")

				return []*ord.Document{doc}
			},
			ExpectedToBeValid: true,
		}, {
			Name: "Invalid `successors` field when it contains non string value for API",
			DocumentProvider: func() []*ord.Document {
				doc := fixORDDocument()
				doc.APIResources[0].Successors = json.RawMessage(invalidSuccessorsNonStringElement)

				return []*ord.Document{doc}
			},
		}, {
			Name: "Missing field `version` of field `changeLogEntries` for API",
			DocumentProvider: func() []*ord.Document {
				doc := fixORDDocument()
				doc.APIResources[0].ChangeLogEntries = json.RawMessage(invalidChangeLogEntriesDueToMissingVersion)

				return []*ord.Document{doc}
			},
		}, {
			Name: "Invalid field `version` of field `changeLogEntries` for API",
			DocumentProvider: func() []*ord.Document {
				doc := fixORDDocument()
				doc.APIResources[0].ChangeLogEntries = json.RawMessage(invalidChangeLogEntriesDueToWrongVersion)

				return []*ord.Document{doc}
			},
		}, {
			Name: "Missing field `releaseStatus` of field `changeLogEntries` for API",
			DocumentProvider: func() []*ord.Document {
				doc := fixORDDocument()
				doc.APIResources[0].ChangeLogEntries = json.RawMessage(invalidChangeLogEntriesDueToMissingReleaseStatus)

				return []*ord.Document{doc}
			},
		}, {
			Name: "Invalid field `releaseStatus` of field `changeLogEntries` for API",
			DocumentProvider: func() []*ord.Document {
				doc := fixORDDocument()
				doc.APIResources[0].ChangeLogEntries = json.RawMessage(invalidChangeLogEntriesDueToWrongReleaseStatus)

				return []*ord.Document{doc}
			},
		}, {
			Name: "Missing field `date` of field `changeLogEntries` for API",
			DocumentProvider: func() []*ord.Document {
				doc := fixORDDocument()
				doc.APIResources[0].ChangeLogEntries = json.RawMessage(invalidChangeLogEntriesDueToMissingDate)

				return []*ord.Document{doc}
			},
		}, {
			Name: "Invalid field `date` of field `changeLogEntries` for API",
			DocumentProvider: func() []*ord.Document {
				doc := fixORDDocument()
				doc.APIResources[0].ChangeLogEntries = json.RawMessage(invalidChangeLogEntriesDueToWrongDate)

				return []*ord.Document{doc}
			},
		}, {
			Name: "Invalid field `url` of field `changeLogEntries` for API",
			DocumentProvider: func() []*ord.Document {
				doc := fixORDDocument()
				doc.APIResources[0].ChangeLogEntries = json.RawMessage(invalidChangeLogEntriesDueToWrongURL)

				return []*ord.Document{doc}
			},
		}, {
			Name: "Invalid empty field `description` of field `changeLogEntries` for API",
			DocumentProvider: func() []*ord.Document {
				doc := fixORDDocument()
				doc.APIResources[0].ChangeLogEntries = json.RawMessage(fmt.Sprintf(invalidChangeLogEntriesDueToInvalidLengthOfDescription, ""))

				return []*ord.Document{doc}
			},
		}, {
			Name: "Invalid field `description` with exceeding length of field `changeLogEntries` for API",
			DocumentProvider: func() []*ord.Document {
				doc := fixORDDocument()
				doc.APIResources[0].ChangeLogEntries = json.RawMessage(fmt.Sprintf(invalidChangeLogEntriesDueToInvalidLengthOfDescription, invalidDescriptionFieldWithExceedingMaxLength))

				return []*ord.Document{doc}
			},
		}, {
			Name: "Invalid `changeLogEntries` field when it is invalid JSON for API",
			DocumentProvider: func() []*ord.Document {
				doc := fixORDDocument()
				doc.APIResources[0].ChangeLogEntries = json.RawMessage(invalidJSON)

				return []*ord.Document{doc}
			},
		}, {
			Name: "Invalid `changeLogEntries` field when it isn't a JSON array for API",
			DocumentProvider: func() []*ord.Document {
				doc := fixORDDocument()
				doc.APIResources[0].ChangeLogEntries = json.RawMessage("{}")

				return []*ord.Document{doc}
			},
		}, {
			Name: "Valid `changeLogEntries` field when it is an empty JSON array for API",
			DocumentProvider: func() []*ord.Document {
				doc := fixORDDocument()
				doc.APIResources[0].ChangeLogEntries = json.RawMessage("[]")

				return []*ord.Document{doc}
			},
			ExpectedToBeValid: true,
		}, {
			Name: "Invalid when `entryPoints` field is empty but `PartOfConsumptionBundles` field is not for API",
			DocumentProvider: func() []*ord.Document {
				doc := fixORDDocument()
				doc.APIResources[0].TargetURLs = nil

				return []*ord.Document{doc}
			},
		}, {
			Name: "Valid when `entryPoints` field is empty and `PartOfConsumptionBundles` field is empty for API",
			DocumentProvider: func() []*ord.Document {
				doc := fixORDDocument()
				doc.APIResources[0].TargetURLs = nil
				doc.APIResources[0].PartOfConsumptionBundles = nil

				return []*ord.Document{doc}
			},
			ExpectedToBeValid: true,
		}, {
			Name: "Invalid when `defaultConsumptionBundle` field doesn't match the required regex for API",
			DocumentProvider: func() []*ord.Document {
				doc := fixORDDocument()
				doc.APIResources[0].DefaultConsumptionBundle = str.Ptr(invalidBundleOrdID)
				return []*ord.Document{doc}
			},
		}, {
			Name: "Invalid when `defaultConsumptionBundle` field is not part of any bundles in the `partOfConsumptionBundles` field for API",
			DocumentProvider: func() []*ord.Document {
				doc := fixORDDocument()
				doc.APIResources[0].DefaultConsumptionBundle = str.Ptr(secondBundleORDID)
				return []*ord.Document{doc}
			},
		}, {
			Name: "Invalid field `entryPoints` when containing invalid URI for API",
			DocumentProvider: func() []*ord.Document {
				doc := fixORDDocument()
				doc.APIResources[0].TargetURLs = json.RawMessage(invalidEntryPointURI)

				return []*ord.Document{doc}
			},
		}, {
			Name: "Invalid field `entryPoints` when containing duplicate URIs for API",
			DocumentProvider: func() []*ord.Document {
				doc := fixORDDocument()
				doc.APIResources[0].TargetURLs = json.RawMessage(invalidEntryPointsDueToDuplicates)

				return []*ord.Document{doc}
			},
		}, {
			Name: "Invalid `entryPoints` field when it is invalid JSON for API",
			DocumentProvider: func() []*ord.Document {
				doc := fixORDDocument()
				doc.APIResources[0].TargetURLs = json.RawMessage(invalidJSON)

				return []*ord.Document{doc}
			},
		}, {
			Name: "Invalid `entryPoints` field when it isn't a JSON array for API",
			DocumentProvider: func() []*ord.Document {
				doc := fixORDDocument()
				doc.APIResources[0].TargetURLs = json.RawMessage("{}")

				return []*ord.Document{doc}
			},
		}, {
			Name: "Invalid `entryPoints` field when the JSON array is empty for API",
			DocumentProvider: func() []*ord.Document {
				doc := fixORDDocument()
				doc.APIResources[0].TargetURLs = json.RawMessage("[]")

				return []*ord.Document{doc}
			},
		}, {
			Name: "Invalid `entryPoints` field when it contains non string value for API",
			DocumentProvider: func() []*ord.Document {
				doc := fixORDDocument()
				doc.APIResources[0].TargetURLs = json.RawMessage(invalidEntryPointsNonStringElement)

				return []*ord.Document{doc}
			},
		}, {
			Name: "Invalid JSON `Labels` field for API",
			DocumentProvider: func() []*ord.Document {
				doc := fixORDDocument()
				doc.APIResources[0].Labels = json.RawMessage(invalidJSON)

				return []*ord.Document{doc}
			},
		}, {
			Name: "Invalid JSON object `Labels` field for API",
			DocumentProvider: func() []*ord.Document {
				doc := fixORDDocument()
				doc.APIResources[0].Labels = json.RawMessage(`[]`)

				return []*ord.Document{doc}
			},
		}, {
			Name: "`Labels` values are not array for API",
			DocumentProvider: func() []*ord.Document {
				doc := fixORDDocument()
				doc.APIResources[0].Labels = json.RawMessage(invalidLabelsWhenValueIsNotArray)

				return []*ord.Document{doc}
			},
		}, {
			Name: "`Labels` values are not array of strings for API",
			DocumentProvider: func() []*ord.Document {
				doc := fixORDDocument()
				doc.APIResources[0].Labels = json.RawMessage(invalidLabelsWhenValuesAreNotArrayOfStrings)

				return []*ord.Document{doc}
			},
		}, {
			Name: "Invalid key for JSON `Labels` field for API",
			DocumentProvider: func() []*ord.Document {
				doc := fixORDDocument()
				doc.APIResources[0].Labels = json.RawMessage(invalidLabelsWhenKeyIsWrong)

				return []*ord.Document{doc}
			},
		}, {
			Name: "Invalid JSON `DocumentationLabels` field for API",
			DocumentProvider: func() []*ord.Document {
				doc := fixORDDocument()
				doc.APIResources[0].DocumentationLabels = json.RawMessage(invalidJSON)

				return []*ord.Document{doc}
			},
		}, {
			Name: "Invalid JSON object `DocumentationLabels` field for API",
			DocumentProvider: func() []*ord.Document {
				doc := fixORDDocument()
				doc.APIResources[0].DocumentationLabels = json.RawMessage(`[]`)

				return []*ord.Document{doc}
			},
		}, {
			Name: "`DocumentationLabels` values are not array for API",
			DocumentProvider: func() []*ord.Document {
				doc := fixORDDocument()
				doc.APIResources[0].DocumentationLabels = json.RawMessage(invalidLabelsWhenValueIsNotArray)

				return []*ord.Document{doc}
			},
		}, {
			Name: "`DocumentationLabels` values are not array of strings for API",
			DocumentProvider: func() []*ord.Document {
				doc := fixORDDocument()
				doc.APIResources[0].DocumentationLabels = json.RawMessage(invalidLabelsWhenValuesAreNotArrayOfStrings)

				return []*ord.Document{doc}
			},
		}, {
			Name: "Invalid `implementationStandard` field for API",
			DocumentProvider: func() []*ord.Document {
				doc := fixORDDocument()
				doc.APIResources[0].ImplementationStandard = str.Ptr(invalidType)

				return []*ord.Document{doc}
			},
		}, {
			Name: "Invalid when `customImplementationStandard` field is valid but `implementationStandard` field is missing for API",
			DocumentProvider: func() []*ord.Document {
				doc := fixORDDocument()
				doc.APIResources[0].ImplementationStandard = nil
				doc.APIResources[0].CustomImplementationStandard = str.Ptr("sap.s4:ATTACHMENT_SRV:v1")

				return []*ord.Document{doc}
			},
		}, {
			Name: "Invalid when `customImplementationStandard` field is valid but `implementationStandard` field is not set to `custom` for API",
			DocumentProvider: func() []*ord.Document {
				doc := fixORDDocument()
				doc.APIResources[0].CustomImplementationStandard = str.Ptr("sap.s4:ATTACHMENT_SRV:v1")

				return []*ord.Document{doc}
			},
		}, {
			Name: "Invalid `customImplementationStandard` field when `implementationStandard` field is set to `custom` for API",
			DocumentProvider: func() []*ord.Document {
				doc := fixORDDocument()
				doc.APIResources[0].ImplementationStandard = str.Ptr(custom)
				doc.APIResources[0].CustomImplementationStandard = str.Ptr(invalidType)

				return []*ord.Document{doc}
			},
		}, {
			Name: "Missing `customImplementationStandard` field when `implementationStandard` field is set to `custom` for API",
			DocumentProvider: func() []*ord.Document {
				doc := fixORDDocument()
				doc.APIResources[0].ImplementationStandard = str.Ptr(custom)
				doc.APIResources[0].CustomImplementationStandardDescription = str.Ptr("description")

				return []*ord.Document{doc}
			},
		}, {
			Name: "Invalid when `customImplementationStandardDescription` is set but `implementationStandard` field is missing for API",
			DocumentProvider: func() []*ord.Document {
				doc := fixORDDocument()
				doc.APIResources[0].ImplementationStandard = nil
				doc.APIResources[0].CustomImplementationStandardDescription = str.Ptr("description")

				return []*ord.Document{doc}
			},
		}, {
			Name: "Invalid when `customImplementationStandardDescription` is set but `implementationStandard` field is not `custom` for API",
			DocumentProvider: func() []*ord.Document {
				doc := fixORDDocument()
				doc.APIResources[0].CustomImplementationStandardDescription = str.Ptr("description")

				return []*ord.Document{doc}
			},
		}, {
			Name: "Missing `customImplementationStandardDescription` field when `implementationStandard` field is set to `custom` for API",
			DocumentProvider: func() []*ord.Document {
				doc := fixORDDocument()
				doc.APIResources[0].ImplementationStandard = str.Ptr(custom)
				doc.APIResources[0].CustomImplementationStandard = str.Ptr("sap.s4:ATTACHMENT_SRV:v1")

				return []*ord.Document{doc}
			},
		}, {
			Name: "Missing `ordId` field in `PartOfConsumptionBundles` field for API",
			DocumentProvider: func() []*ord.Document {
				doc := fixORDDocument()
				doc.APIResources[0].PartOfConsumptionBundles[0].BundleOrdID = ""

				return []*ord.Document{doc}
			},
		}, {
			Name: "Invalid `ordId` field in `PartOfConsumptionBundles` field for API",
			DocumentProvider: func() []*ord.Document {
				doc := fixORDDocument()
				doc.APIResources[0].PartOfConsumptionBundles[0].BundleOrdID = invalidBundleOrdID

				return []*ord.Document{doc}
			},
		}, {
			Name: "Duplicate `ordId` field in `PartOfConsumptionBundles` field for API",
			DocumentProvider: func() []*ord.Document {
				doc := fixORDDocument()
				doc.APIResources[0].PartOfConsumptionBundles = append(doc.APIResources[0].PartOfConsumptionBundles, &model.ConsumptionBundleReference{BundleOrdID: bundleORDID})

				return []*ord.Document{doc}
			},
		}, {
			Name: "Invalid `defaultEntryPoint` field in `PartOfConsumptionBundles` field for API",
			DocumentProvider: func() []*ord.Document {
				doc := fixORDDocument()
				doc.APIResources[0].PartOfConsumptionBundles[0].DefaultTargetURL = invalidURL

				return []*ord.Document{doc}
			},
		}, {
			Name: "Missing `defaultEntryPoint` field from `entryPoints` field for API",
			DocumentProvider: func() []*ord.Document {
				doc := fixORDDocument()
				doc.APIResources[0].PartOfConsumptionBundles[0].DefaultTargetURL = "https://exmaple.com/test/v3"

				return []*ord.Document{doc}
			},
		}, {
			Name: "Present `defaultEntryPoint` field even though there is a single element in `entryPoints` field for API",
			DocumentProvider: func() []*ord.Document {
				doc := fixORDDocument()
				doc.APIResources[1].PartOfConsumptionBundles[0].DefaultTargetURL = "https://exmaple.com/test/v3"

				return []*ord.Document{doc}
			},
		}, {
			Name: "Empty `PartOfConsumptionBundles` field for API",
			DocumentProvider: func() []*ord.Document {
				doc := fixORDDocument()
				doc.APIResources[0].PartOfConsumptionBundles = []*model.ConsumptionBundleReference{}

				return []*ord.Document{doc}
			},
		}, {
			Name: "Empty `EntityTypeMappings` field for API",
			DocumentProvider: func() []*ord.Document {
				doc := fixORDDocument()
				doc.APIResources[0].EntityTypeMappings = []*model.EntityTypeMappingInput{}

				return []*ord.Document{doc}
			},
		}, {
			Name: "Invalid Type in APIModelSelectors in `EntityTypeMappings` field for API",
			DocumentProvider: func() []*ord.Document {
				doc := fixORDDocument()
				doc.APIResources[0].EntityTypeMappings[0].APIModelSelectors = json.RawMessage(invalidAPIModelSelectorsWrongType)

				return []*ord.Document{doc}
			},
		}, {
			Name: "Invalid Structure for APIModelSelectors in `EntityTypeMappings` field for API",
			DocumentProvider: func() []*ord.Document {
				doc := fixORDDocument()
				doc.APIResources[0].EntityTypeMappings[0].APIModelSelectors = json.RawMessage("something")

				return []*ord.Document{doc}
			},
		}, {
			Name: "Invalid Relations for APIModelSelectors in `EntityTypeMappings` field for API",
			DocumentProvider: func() []*ord.Document {
				doc := fixORDDocument()
				doc.APIResources[0].EntityTypeMappings[0].APIModelSelectors = json.RawMessage(invalidAPIModelSelectorsWrongRelations)

				return []*ord.Document{doc}
			},
		}, {
			Name: "Invalid Structure for EntityTypeTargets in `EntityTypeMappings` field for API",
			DocumentProvider: func() []*ord.Document {
				doc := fixORDDocument()
				doc.APIResources[0].EntityTypeMappings[0].EntityTypeTargets = json.RawMessage("something")

				return []*ord.Document{doc}
			},
		}, {
			Name: "Invalid Relations for EntityTypeTargets in `EntityTypeMappings` field for API",
			DocumentProvider: func() []*ord.Document {
				doc := fixORDDocument()
				doc.APIResources[0].EntityTypeMappings[0].EntityTypeTargets = json.RawMessage(invalidEntityTypeTargetsWrongRelations)

				return []*ord.Document{doc}
			},
		}, {
			Name: "Invalid ORDID for EntityTypeTargets in `EntityTypeMappings` field for API",
			DocumentProvider: func() []*ord.Document {
				doc := fixORDDocument()
				doc.APIResources[0].EntityTypeMappings[0].EntityTypeTargets = json.RawMessage(invalidEntityTypeTargetsWrongORDID)

				return []*ord.Document{doc}
			},
		}, {
			Name: "Invalid CorrelationID for EntityTypeTargets in `EntityTypeMappings` field for API",
			DocumentProvider: func() []*ord.Document {
				doc := fixORDDocument()
				doc.APIResources[0].EntityTypeMappings[0].EntityTypeTargets = json.RawMessage(invalidEntityTypeTargetsWrongCorrelationID)

				return []*ord.Document{doc}
			},
		}, {
			Name: "Empty EntityTypeTargets in `EntityTypeMappings` field for API",
			DocumentProvider: func() []*ord.Document {
				doc := fixORDDocument()
				doc.APIResources[0].EntityTypeMappings[0].EntityTypeTargets = json.RawMessage(`[]`)

				return []*ord.Document{doc}
			},
		}, {
			Name: "Missing `Extensible` field when `policyLevel` is sap for API",
			DocumentProvider: func() []*ord.Document {
				doc := fixORDDocument()
				doc.APIResources[0].Extensible = nil
				doc.PolicyLevel = str.Ptr(ord.PolicyLevelSap)

				return []*ord.Document{doc}
			},
		}, {
			Name: "Missing `Extensible` field when `policyLevel` is sap partner for API",
			DocumentProvider: func() []*ord.Document {
				doc := fixORDDocument()
				doc.APIResources[0].Extensible = nil
				doc.PolicyLevel = str.Ptr(ord.PolicyLevelSapPartner)
				doc.Packages[0].Vendor = str.Ptr(ord.PartnerVendor)

				return []*ord.Document{doc}
			},
		}, {
			Name: "Invalid `Extensible` field due to empty json object for API",
			DocumentProvider: func() []*ord.Document {
				doc := fixORDDocument()
				doc.APIResources[0].Extensible = json.RawMessage(`{}`)

				return []*ord.Document{doc}
			},
		}, {
			Name: "Invalid `Extensible` field due to invalid json for API",
			DocumentProvider: func() []*ord.Document {
				doc := fixORDDocument()
				doc.APIResources[0].Extensible = json.RawMessage(invalidExtensibleDueToInvalidJSON)

				return []*ord.Document{doc}
			},
		}, {
			Name: "Missing `supported` field in the `extensible` object for API",
			DocumentProvider: func() []*ord.Document {
				doc := fixORDDocument()
				doc.APIResources[0].Extensible = json.RawMessage(invalidExtensibleDueToNoSupportedProperty)

				return []*ord.Document{doc}
			},
		}, {
			Name: "Invalid `supported` field type in the `extensible` object for API",
			DocumentProvider: func() []*ord.Document {
				doc := fixORDDocument()
				doc.APIResources[0].Extensible = json.RawMessage(invalidExtensibleDueToInvalidSupportedType)

				return []*ord.Document{doc}
			},
		}, {
			Name: "Invalid `supported` field value in the `extensible` object for API",
			DocumentProvider: func() []*ord.Document {
				doc := fixORDDocument()
				doc.APIResources[0].Extensible = json.RawMessage(invalidExtensibleDueToInvalidSupportedValue)

				return []*ord.Document{doc}
			},
		}, {
			Name: "Missing `description` field when `supported` has an `automatic` value for API",
			DocumentProvider: func() []*ord.Document {
				doc := fixORDDocument()
				doc.APIResources[0].Extensible = json.RawMessage(invalidExtensibleDueToSupportedAutomaticAndNoDescriptionProperty)

				return []*ord.Document{doc}
			},
		}, {
			Name: "Missing `description` field when `supported` has a `manual` value for API",
			DocumentProvider: func() []*ord.Document {
				doc := fixORDDocument()
				doc.APIResources[0].Extensible = json.RawMessage(invalidExtensibleDueToSupportedManualAndNoDescriptionProperty)

				return []*ord.Document{doc}
			},
		}, {
			Name: "Empty `description` field when `supported` has a `manual` value for API",
			DocumentProvider: func() []*ord.Document {
				doc := fixORDDocument()
				doc.APIResources[0].Extensible = json.RawMessage(fmt.Sprintf(invalidExtensibleDueToCorrectSupportedButInvalidDescriptionLength, "manual", ""))

				return []*ord.Document{doc}
			},
		}, {
			Name: "Empty `description` field when `supported` has a `automatic` value for API",
			DocumentProvider: func() []*ord.Document {
				doc := fixORDDocument()
				doc.APIResources[0].Extensible = json.RawMessage(fmt.Sprintf(invalidExtensibleDueToCorrectSupportedButInvalidDescriptionLength, "automatic", ""))

				return []*ord.Document{doc}
			},
		}, {
			Name: "Invalid `description` field with exceeding length when `supported` has a `manual` value for API",
			DocumentProvider: func() []*ord.Document {
				doc := fixORDDocument()
				doc.APIResources[0].Extensible = json.RawMessage(fmt.Sprintf(invalidExtensibleDueToCorrectSupportedButInvalidDescriptionLength, "manual", invalidDescriptionFieldWithExceedingMaxLength))

				return []*ord.Document{doc}
			},
		}, {
			Name: "Invalid `description` field with exceeding length when `supported` has a `automatic` value for API",
			DocumentProvider: func() []*ord.Document {
				doc := fixORDDocument()
				doc.APIResources[0].Extensible = json.RawMessage(fmt.Sprintf(invalidExtensibleDueToCorrectSupportedButInvalidDescriptionLength, "automatic", invalidDescriptionFieldWithExceedingMaxLength))

				return []*ord.Document{doc}
			},
		}, {
			Name: "Valid `WSDL V1` and `WSDL V2` definitions when APIResources has policyLevel `sap` and apiProtocol is `soap-inbound`",
			DocumentProvider: func() []*ord.Document {
				doc := fixORDDocument()
				doc.PolicyLevel = str.Ptr(ord.PolicyLevelSap)
				*doc.APIResources[0].APIProtocol = ord.APIProtocolSoapInbound
				*doc.APIResources[1].APIProtocol = ord.APIProtocolSoapInbound
				doc.APIResources[0].ResourceDefinitions[0].Type = model.APISpecTypeWsdlV1
				doc.APIResources[0].ResourceDefinitions[0].MediaType = model.SpecFormatApplicationXML
				doc.APIResources[0].ResourceDefinitions[1].Type = model.APISpecTypeWsdlV1
				doc.APIResources[0].ResourceDefinitions[1].MediaType = model.SpecFormatApplicationXML
				doc.APIResources[1].ResourceDefinitions[0].Type = model.APISpecTypeWsdlV2
				doc.APIResources[1].ResourceDefinitions[0].MediaType = model.SpecFormatApplicationXML

				return []*ord.Document{doc}
			},
			ExpectedToBeValid: true,
		}, {
			Name: "Valid `WSDL V1` and `WSDL V2` definitions when APIResources has policyLevel `sap-partner` and apiProtocol is `soap-inbound`",
			DocumentProvider: func() []*ord.Document {
				doc := fixORDDocument()
				doc.PolicyLevel = str.Ptr(ord.PolicyLevelSapPartner)
				*doc.APIResources[0].APIProtocol = ord.APIProtocolSoapInbound
				*doc.APIResources[1].APIProtocol = ord.APIProtocolSoapInbound
				doc.Packages[0].Vendor = str.Ptr(ord.PartnerVendor)
				doc.APIResources[0].ResourceDefinitions[0].Type = model.APISpecTypeWsdlV1
				doc.APIResources[0].ResourceDefinitions[0].MediaType = model.SpecFormatApplicationXML
				doc.APIResources[0].ResourceDefinitions[1].Type = model.APISpecTypeWsdlV1
				doc.APIResources[0].ResourceDefinitions[1].MediaType = model.SpecFormatApplicationXML
				doc.APIResources[1].ResourceDefinitions[0].Type = model.APISpecTypeWsdlV2
				doc.APIResources[1].ResourceDefinitions[0].MediaType = model.SpecFormatApplicationXML

				return []*ord.Document{doc}
			},
			ExpectedToBeValid: true,
		}, {
			Name: "Valid `WSDL V1` and `WSDL V2` definitions when APIResources has policyLevel `sap` and apiProtocol is `soap-outbound`",
			DocumentProvider: func() []*ord.Document {
				doc := fixORDDocument()
				doc.PolicyLevel = str.Ptr(ord.PolicyLevelSap)
				*doc.APIResources[0].APIProtocol = ord.APIProtocolSoapOutbound
				*doc.APIResources[1].APIProtocol = ord.APIProtocolSoapOutbound
				doc.APIResources[0].ResourceDefinitions[0].Type = model.APISpecTypeWsdlV1
				doc.APIResources[0].ResourceDefinitions[0].MediaType = model.SpecFormatApplicationXML
				doc.APIResources[0].ResourceDefinitions[1].Type = model.APISpecTypeWsdlV1
				doc.APIResources[0].ResourceDefinitions[1].MediaType = model.SpecFormatApplicationXML
				doc.APIResources[1].ResourceDefinitions[0].Type = model.APISpecTypeWsdlV2
				doc.APIResources[1].ResourceDefinitions[0].MediaType = model.SpecFormatApplicationXML

				return []*ord.Document{doc}
			},
			ExpectedToBeValid: true,
		}, {
			Name: "Valid `SAP RFC Metadata` definitions when APIResources has policyLevel `sap` and apiProtocol is `sap-rfc`",
			DocumentProvider: func() []*ord.Document {
				doc := fixORDDocument()
				doc.PolicyLevel = str.Ptr(ord.PolicyLevelSap)
				*doc.APIResources[0].APIProtocol = ord.APIProtocolSapRfc
				doc.APIResources[0].ResourceDefinitions[0].Type = model.APISpecTypeRfcMetadata
				doc.APIResources[0].ResourceDefinitions[0].MediaType = model.SpecFormatApplicationXML

				return []*ord.Document{doc}
			},
			ExpectedToBeValid: true,
		}, {
			Name: "Valid `SAP RFC Metadata` definitions when APIResources has policyLevel `sap-partner` and apiProtocol is `sap-rfc`",
			DocumentProvider: func() []*ord.Document {
				doc := fixORDDocument()
				doc.PolicyLevel = str.Ptr(ord.PolicyLevelSapPartner)
				doc.Packages[0].Vendor = str.Ptr(ord.PartnerVendor)
				*doc.APIResources[0].APIProtocol = ord.APIProtocolSapRfc
				doc.APIResources[0].ResourceDefinitions[0].Type = model.APISpecTypeRfcMetadata
				doc.APIResources[0].ResourceDefinitions[0].MediaType = model.SpecFormatApplicationXML

				return []*ord.Document{doc}
			},
			ExpectedToBeValid: true,
		}, {
			Name: "Missing `WSDL V1` or `WSDL V2` definition when APIResources has policyLevel `sap` and apiProtocol is `soap-inbound`",
			DocumentProvider: func() []*ord.Document {
				doc := fixORDDocument()
				doc.APIResources[0].PolicyLevel = str.Ptr(ord.PolicyLevelSap)
				*doc.APIResources[0].APIProtocol = ord.APIProtocolSoapInbound
				*doc.APIResources[1].APIProtocol = ord.APIProtocolSoapInbound
				doc.APIResources[0].ResourceDefinitions[0].Type = model.APISpecTypeOpenAPIV2
				doc.APIResources[0].ResourceDefinitions[0].MediaType = model.SpecFormatApplicationJSON
				doc.APIResources[0].ResourceDefinitions[1].Type = model.APISpecTypeRaml
				doc.APIResources[0].ResourceDefinitions[1].MediaType = model.SpecFormatTextYAML
				doc.APIResources[1].ResourceDefinitions[0].Type = model.APISpecTypeEDMX
				doc.APIResources[1].ResourceDefinitions[0].MediaType = model.SpecFormatApplicationXML
				return []*ord.Document{doc}
			},
		}, {
			Name: "Missing `WSDL V1` or `WSDL V2` definition when APIResources has policyLevel `sap-partner` and apiProtocol is `soap-inbound`",
			DocumentProvider: func() []*ord.Document {
				doc := fixORDDocument()
				doc.APIResources[0].PolicyLevel = str.Ptr(ord.PolicyLevelSapPartner)
				doc.Packages[0].Vendor = str.Ptr(ord.PartnerVendor)
				*doc.APIResources[0].APIProtocol = ord.APIProtocolSoapInbound
				*doc.APIResources[1].APIProtocol = ord.APIProtocolSoapInbound
				doc.APIResources[0].ResourceDefinitions[0].Type = model.APISpecTypeOpenAPIV2
				doc.APIResources[0].ResourceDefinitions[0].MediaType = model.SpecFormatApplicationJSON
				doc.APIResources[0].ResourceDefinitions[1].Type = model.APISpecTypeRaml
				doc.APIResources[0].ResourceDefinitions[1].MediaType = model.SpecFormatTextYAML
				doc.APIResources[1].ResourceDefinitions[0].Type = model.APISpecTypeEDMX
				doc.APIResources[1].ResourceDefinitions[0].MediaType = model.SpecFormatApplicationXML
				return []*ord.Document{doc}
			},
		}, {
			Name: "Missing `WSDL V1` or `WSDL V2` definition when APIResources has policyLevel `sap` and apiProtocol is `soap-outbound`",
			DocumentProvider: func() []*ord.Document {
				doc := fixORDDocument()
				doc.APIResources[0].PolicyLevel = str.Ptr(ord.PolicyLevelSap)
				*doc.APIResources[0].APIProtocol = ord.APIProtocolSoapOutbound
				*doc.APIResources[1].APIProtocol = ord.APIProtocolSoapOutbound
				doc.APIResources[0].ResourceDefinitions[0].Type = model.APISpecTypeOpenAPIV2
				doc.APIResources[0].ResourceDefinitions[0].MediaType = model.SpecFormatApplicationJSON
				doc.APIResources[0].ResourceDefinitions[1].Type = model.APISpecTypeRaml
				doc.APIResources[0].ResourceDefinitions[1].MediaType = model.SpecFormatTextYAML
				doc.APIResources[1].ResourceDefinitions[0].Type = model.APISpecTypeEDMX
				doc.APIResources[1].ResourceDefinitions[0].MediaType = model.SpecFormatApplicationXML
				return []*ord.Document{doc}
			},
		}, {
			Name: "Missing `WSDL V1` or `WSDL V2` definition when APIResources has policyLevel `sap-partner` and apiProtocol is `soap-outbound`",
			DocumentProvider: func() []*ord.Document {
				doc := fixORDDocument()
				doc.APIResources[0].PolicyLevel = str.Ptr(ord.PolicyLevelSapPartner)
				doc.Packages[0].Vendor = str.Ptr(ord.PartnerVendor)
				*doc.APIResources[0].APIProtocol = ord.APIProtocolSoapOutbound
				*doc.APIResources[1].APIProtocol = ord.APIProtocolSoapOutbound
				doc.APIResources[0].ResourceDefinitions[0].Type = model.APISpecTypeOpenAPIV2
				doc.APIResources[0].ResourceDefinitions[0].MediaType = model.SpecFormatApplicationJSON
				doc.APIResources[0].ResourceDefinitions[1].Type = model.APISpecTypeRaml
				doc.APIResources[0].ResourceDefinitions[1].MediaType = model.SpecFormatTextYAML
				doc.APIResources[1].ResourceDefinitions[0].Type = model.APISpecTypeEDMX
				doc.APIResources[1].ResourceDefinitions[0].MediaType = model.SpecFormatApplicationXML
				return []*ord.Document{doc}
			},
		}, {
			Name: "Missing `OpenAPI` and `EDMX` definitions when APIResources has policyLevel `sap` and apiProtocol is `odata-v2`",
			DocumentProvider: func() []*ord.Document {
				doc := fixORDDocument()
				doc.PolicyLevel = str.Ptr(ord.PolicyLevelSap)
				*doc.APIResources[0].APIProtocol = ord.APIProtocolODataV2
				doc.APIResources[0].ResourceDefinitions[0].Type = model.APISpecTypeOpenAPIV2
				doc.APIResources[0].ResourceDefinitions[0].MediaType = model.SpecFormatApplicationJSON
				doc.APIResources[0].ResourceDefinitions[1].Type = model.APISpecTypeRaml
				doc.APIResources[0].ResourceDefinitions[1].MediaType = model.SpecFormatTextYAML
				doc.APIResources[0].ResourceDefinitions[2] = &model.APIResourceDefinition{}
				return []*ord.Document{doc}
			},
		}, {
			Name: "Missing `OpenAPI` and `EDMX` definitions when APIResources has policyLevel `sap-partner` and apiProtocol is `odata-v2`",
			DocumentProvider: func() []*ord.Document {
				doc := fixORDDocument()
				doc.PolicyLevel = str.Ptr(ord.PolicyLevelSapPartner)
				doc.Packages[0].Vendor = str.Ptr(ord.PartnerVendor)
				*doc.APIResources[0].APIProtocol = ord.APIProtocolODataV2
				doc.APIResources[0].ResourceDefinitions[0].Type = model.APISpecTypeOpenAPIV2
				doc.APIResources[0].ResourceDefinitions[0].MediaType = model.SpecFormatApplicationJSON
				doc.APIResources[0].ResourceDefinitions[1].Type = model.APISpecTypeRaml
				doc.APIResources[0].ResourceDefinitions[1].MediaType = model.SpecFormatTextYAML
				doc.APIResources[0].ResourceDefinitions[2] = &model.APIResourceDefinition{}
				return []*ord.Document{doc}
			},
		}, {
			Name: "Missing `OpenAPI` and `EDMX` definitions when APIResources has policyLevel `sap` and apiProtocol is `odata-v4`",
			DocumentProvider: func() []*ord.Document {
				doc := fixORDDocument()
				doc.PolicyLevel = str.Ptr(ord.PolicyLevelSap)
				*doc.APIResources[0].APIProtocol = ord.APIProtocolODataV4
				doc.APIResources[0].ResourceDefinitions[0].Type = model.APISpecTypeOpenAPIV2
				doc.APIResources[0].ResourceDefinitions[0].MediaType = model.SpecFormatApplicationJSON
				doc.APIResources[0].ResourceDefinitions[1].Type = model.APISpecTypeRaml
				doc.APIResources[0].ResourceDefinitions[1].MediaType = model.SpecFormatTextYAML
				doc.APIResources[0].ResourceDefinitions[2] = &model.APIResourceDefinition{}
				return []*ord.Document{doc}
			},
		}, {
			Name: "Missing `OpenAPI` and `EDMX` definitions when APIResources has policyLevel `sap-partner` and apiProtocol is `odata-v4`",
			DocumentProvider: func() []*ord.Document {
				doc := fixORDDocument()
				doc.PolicyLevel = str.Ptr(ord.PolicyLevelSapPartner)
				doc.Packages[0].Vendor = str.Ptr(ord.PartnerVendor)
				*doc.APIResources[0].APIProtocol = ord.APIProtocolODataV4
				doc.APIResources[0].ResourceDefinitions[0].Type = model.APISpecTypeOpenAPIV2
				doc.APIResources[0].ResourceDefinitions[0].MediaType = model.SpecFormatApplicationJSON
				doc.APIResources[0].ResourceDefinitions[1].Type = model.APISpecTypeRaml
				doc.APIResources[0].ResourceDefinitions[1].MediaType = model.SpecFormatTextYAML
				doc.APIResources[0].ResourceDefinitions[2] = &model.APIResourceDefinition{}
				return []*ord.Document{doc}
			},
		}, {
			Name: "Missing `OpenAPI` definitions when APIResources has policyLevel `sap` and apiProtocol is `rest`",
			DocumentProvider: func() []*ord.Document {
				doc := fixORDDocument()
				doc.PolicyLevel = str.Ptr(ord.PolicyLevelSap)
				*doc.APIResources[0].APIProtocol = ord.APIProtocolRest
				doc.APIResources[0].ResourceDefinitions[0].Type = model.APISpecTypeRaml
				doc.APIResources[0].ResourceDefinitions[0].MediaType = model.SpecFormatTextYAML
				doc.APIResources[0].ResourceDefinitions[1].Type = model.APISpecTypeRaml
				doc.APIResources[0].ResourceDefinitions[1].MediaType = model.SpecFormatTextYAML
				doc.APIResources[0].ResourceDefinitions[2] = &model.APIResourceDefinition{}
				return []*ord.Document{doc}
			},
		}, {
			Name: "Missing `OpenAPI` definitions when APIResources has policyLevel `sap-partner` and apiProtocol is `rest`",
			DocumentProvider: func() []*ord.Document {
				doc := fixORDDocument()
				doc.PolicyLevel = str.Ptr(ord.PolicyLevelSapPartner)
				doc.Packages[0].Vendor = str.Ptr(ord.PartnerVendor)
				*doc.APIResources[0].APIProtocol = ord.APIProtocolRest
				doc.APIResources[0].ResourceDefinitions[0].Type = model.APISpecTypeRaml
				doc.APIResources[0].ResourceDefinitions[0].MediaType = model.SpecFormatTextYAML
				doc.APIResources[0].ResourceDefinitions[1].Type = model.APISpecTypeRaml
				doc.APIResources[0].ResourceDefinitions[1].MediaType = model.SpecFormatTextYAML
				doc.APIResources[0].ResourceDefinitions[2] = &model.APIResourceDefinition{}
				return []*ord.Document{doc}
			},
		}, {
			Name: "Missing `SAP RFC` definitions when APIResources has policyLevel `sap` and apiProtocol is `sap-rfc-metadata-v1`",
			DocumentProvider: func() []*ord.Document {
				doc := fixORDDocument()
				doc.PolicyLevel = str.Ptr(ord.PolicyLevelSap)
				*doc.APIResources[0].APIProtocol = ord.APIProtocolSapRfc
				doc.APIResources[0].ResourceDefinitions[0].Type = model.APISpecTypeRaml
				doc.APIResources[0].ResourceDefinitions[0].MediaType = model.SpecFormatTextYAML
				doc.APIResources[0].ResourceDefinitions[1].Type = model.APISpecTypeRaml
				doc.APIResources[0].ResourceDefinitions[1].MediaType = model.SpecFormatTextYAML
				doc.APIResources[0].ResourceDefinitions[2] = &model.APIResourceDefinition{}
				return []*ord.Document{doc}
			},
		}, {
			Name: "Missing `SAP RFC` definitions when APIResources has policyLevel `sap-partner` and apiProtocol is `sap-rfc-metadata-v1`",
			DocumentProvider: func() []*ord.Document {
				doc := fixORDDocument()
				doc.PolicyLevel = str.Ptr(ord.PolicyLevelSapPartner)
				doc.Packages[0].Vendor = str.Ptr(ord.PartnerVendor)
				*doc.APIResources[0].APIProtocol = ord.APIProtocolSapRfc
				doc.APIResources[0].ResourceDefinitions[0].Type = model.APISpecTypeRaml
				doc.APIResources[0].ResourceDefinitions[0].MediaType = model.SpecFormatTextYAML
				doc.APIResources[0].ResourceDefinitions[1].Type = model.APISpecTypeRaml
				doc.APIResources[0].ResourceDefinitions[1].MediaType = model.SpecFormatTextYAML
				doc.APIResources[0].ResourceDefinitions[2] = &model.APIResourceDefinition{}
				return []*ord.Document{doc}
			},
		}, {
			Name: "Missing `implementationStandard`  when APIResources has apiProtocol `websocket`",
			DocumentProvider: func() []*ord.Document {
				doc := fixORDDocument()
				doc.PolicyLevel = str.Ptr(ord.PolicyLevelSapPartner)
				doc.Packages[0].Vendor = str.Ptr(ord.PartnerVendor)
				*doc.APIResources[0].APIProtocol = ord.APIProtocolWebsocket
				doc.APIResources[0].ImplementationStandard = nil
				doc.APIResources[0].ResourceDefinitions[0].Type = model.APISpecTypeCustom
				doc.APIResources[0].ResourceDefinitions[1].Type = model.APISpecTypeCustom
				return []*ord.Document{doc}
			},
		}, {
			Name: "Wrong `type` when APIResources has apiProtocol `websocket`",
			DocumentProvider: func() []*ord.Document {
				doc := fixORDDocument()
				doc.PolicyLevel = str.Ptr(ord.PolicyLevelSapPartner)
				doc.Packages[0].Vendor = str.Ptr(ord.PartnerVendor)
				*doc.APIResources[0].APIProtocol = ord.APIProtocolWebsocket
				doc.APIResources[0].ImplementationStandard = str.Ptr("sap:cdi-api:v1")
				doc.APIResources[0].ResourceDefinitions[0].Type = model.APISpecTypeOpenAPI
				doc.APIResources[0].ResourceDefinitions[1].Type = model.APISpecTypeOpenAPI
				return []*ord.Document{doc}
			},
		}, {
			Name: "Correct `type` when APIResources has apiProtocol `websocket`",
			DocumentProvider: func() []*ord.Document {
				doc := fixORDDocument()
				doc.PolicyLevel = str.Ptr(ord.PolicyLevelSapPartner)
				doc.Packages[0].Vendor = str.Ptr(ord.PartnerVendor)
				*doc.APIResources[0].APIProtocol = ord.APIProtocolWebsocket
				doc.APIResources[0].ImplementationStandard = str.Ptr("sap:cdi-api:v1")
				doc.APIResources[0].ResourceDefinitions[0].Type = model.APISpecTypeCustom
				doc.APIResources[0].ResourceDefinitions[1].Type = model.APISpecTypeCustom
				return []*ord.Document{doc}
			},
			ExpectedToBeValid: true,
		}, {
			Name: "Wrong `type` in one of the ResourceDefinitions when APIResources has apiProtocol `websocket`",
			DocumentProvider: func() []*ord.Document {
				doc := fixORDDocument()
				doc.PolicyLevel = str.Ptr(ord.PolicyLevelSapPartner)
				doc.Packages[0].Vendor = str.Ptr(ord.PartnerVendor)
				*doc.APIResources[0].APIProtocol = ord.APIProtocolWebsocket
				doc.APIResources[0].ImplementationStandard = str.Ptr("sap:cdi-api:v1")
				doc.APIResources[0].ResourceDefinitions[0].Type = model.APISpecTypeCustom
				doc.APIResources[0].ResourceDefinitions[1].Type = model.APISpecTypeOpenAPI
				return []*ord.Document{doc}
			},
		}, {
			Name: "Correct `type` when APIResources has apiProtocol `sap-sql-api-v1`",
			DocumentProvider: func() []*ord.Document {
				doc := fixORDDocument()
				doc.PolicyLevel = str.Ptr(ord.PolicyLevelSapPartner)
				doc.Packages[0].Vendor = str.Ptr(ord.PartnerVendor)
				*doc.APIResources[0].APIProtocol = ord.APIProtocolSAPSQLAPIV1
				doc.APIResources[0].ResourceDefinitions[0].Type = model.APISpecTypeCustom
				doc.APIResources[0].ResourceDefinitions[0].MediaType = model.SpecFormatTextYAML
				doc.APIResources[0].ResourceDefinitions[1].Type = model.APISpecTypeSQLAPIDefinitionV1
				doc.APIResources[0].ResourceDefinitions[1].MediaType = model.SpecFormatApplicationJSON
				return []*ord.Document{doc}
			},
			ExpectedToBeValid: true,
		}, {
			Name: "Wrong `type` when APIResources has apiProtocol `sap-sql-api-v1`",
			DocumentProvider: func() []*ord.Document {
				doc := fixORDDocument()
				doc.PolicyLevel = str.Ptr(ord.PolicyLevelSapPartner)
				doc.Packages[0].Vendor = str.Ptr(ord.PartnerVendor)
				*doc.APIResources[0].APIProtocol = ord.APIProtocolSAPSQLAPIV1
				doc.APIResources[0].ResourceDefinitions[0].Type = model.APISpecTypeCsdl
				doc.APIResources[0].ResourceDefinitions[0].MediaType = model.SpecFormatTextYAML
				doc.APIResources[0].ResourceDefinitions[1].Type = model.APISpecTypeSQLAPIDefinitionV1
				doc.APIResources[0].ResourceDefinitions[1].MediaType = model.SpecFormatApplicationJSON
				return []*ord.Document{doc}
			},
		}, {
			Name: "Missing `Graphql-sdl` definitions when APIResources has policyLevel `sap-core` and apiProtocol is `graphql`",
			DocumentProvider: func() []*ord.Document {
				doc := fixORDDocument()
				doc.PolicyLevel = str.Ptr(ord.PolicyLevelSap)
				*doc.APIResources[0].APIProtocol = ord.APIProtocolGraphql
				doc.APIResources[0].ResourceDefinitions[0].Type = model.APISpecTypeRaml
				doc.APIResources[0].ResourceDefinitions[0].MediaType = model.SpecFormatTextYAML
				doc.APIResources[0].ResourceDefinitions[1].Type = model.APISpecTypeRaml
				doc.APIResources[0].ResourceDefinitions[1].MediaType = model.SpecFormatTextYAML
				doc.APIResources[0].ResourceDefinitions[2] = &model.APIResourceDefinition{}
				return []*ord.Document{doc}
			},
		}, {
			Name: "Invalid type of `direction` field for API",
			DocumentProvider: func() []*ord.Document {
				doc := fixORDDocument()
				doc.APIResources[0].Direction = str.Ptr(invalidType)

				return []*ord.Document{doc}
			},
		}, {
			Name: "Invalid format of `lastUpdate` field for API",
			DocumentProvider: func() []*ord.Document {
				doc := fixORDDocument()
				doc.APIResources[0].LastUpdate = str.Ptr("0000-00-00T09:35:30+0000")

				return []*ord.Document{doc}
			},
		}, {
			Name: "Invalid `lastUpdate` field value for API",
			DocumentProvider: func() []*ord.Document {
				doc := fixORDDocument()
				doc.APIResources[0].LastUpdate = str.Ptr("string value")

				return []*ord.Document{doc}
			},
		},
		{
			Name: "Invalid format of `deprecationDate` field for API",
			DocumentProvider: func() []*ord.Document {
				doc := fixORDDocument()
				doc.APIResources[0].DeprecationDate = str.Ptr("0000-00-00T09:35:30+0000")

				return []*ord.Document{doc}
			},
		}, {
			Name: "Invalid `deprecationDate` field value for API",
			DocumentProvider: func() []*ord.Document {
				doc := fixORDDocument()
				doc.APIResources[0].DeprecationDate = str.Ptr("string value")

				return []*ord.Document{doc}
			},
		},
		// Test invalid entity relations

		{
			Name: "API has a reference to an unknown Package",
			DocumentProvider: func() []*ord.Document {
				doc := fixORDDocument()
				doc.APIResources[0].OrdPackageID = str.Ptr(unknownPackageOrdID)

				return []*ord.Document{doc}
			},
		}, {
			Name: "API has a reference to an unknown Bundle",
			DocumentProvider: func() []*ord.Document {
				doc := fixORDDocument()
				doc.ConsumptionBundles = fixBundleCreateInput()
				doc.APIResources[0].PartOfConsumptionBundles = fixAPIPartOfConsumptionBundles()
				doc.APIResources[0].PartOfConsumptionBundles[0].BundleOrdID = unknownBundleOrdID

				return []*ord.Document{doc}
			},
		}, {
			Name: "API has a reference to an unknown Product",
			DocumentProvider: func() []*ord.Document {
				doc := fixORDDocument()
				doc.APIResources[0].PartOfProducts = json.RawMessage(fmt.Sprintf(`["%s"]`, unknownProductOrdID))

				return []*ord.Document{doc}
			},
		},
	}

	for _, test := range tests {
		t.Run(test.Name, func(t *testing.T) {
			docs := ord.Documents{test.DocumentProvider()[0]}
			resourcesFromDB := ord.ResourcesFromDB{
				APIs:     apisFromDB,
				Events:   eventsFromDB,
				Packages: pkgsFromDB,
				Bundles:  bndlsFromDB,
			}

			err := docs.Validate(baseURL, resourcesFromDB, resourceHashes, nil, credentialExchangeStrategyTenantMappings)

			if test.AfterTest != nil {
				test.AfterTest()
			}

			if test.ExpectedToBeValid {
				require.NoError(t, err)
			} else {
				require.Error(t, err)
			}
		})
	}
}

func TestDocument_ValidateCapability(t *testing.T) {
	var tests = []struct {
		Name              string
		DocumentProvider  func() []*ord.Document
		ExpectedToBeValid bool
		AfterTest         func()
	}{
		{
			Name: "Missing `partOfPackage` field for Capability",
			DocumentProvider: func() []*ord.Document {
				doc := fixORDDocument()
				doc.Capabilities[0].OrdPackageID = nil

				return []*ord.Document{doc}
			},
		}, {
			Name: "Invalid `partOfPackage` field for Capability",
			DocumentProvider: func() []*ord.Document {
				doc := fixORDDocument()
				doc.Capabilities[0].OrdPackageID = str.Ptr(invalidOrdID)

				return []*ord.Document{doc}
			},
		}, {
			Name: "Exceeded length of `partOfPackage` field for Capability",
			DocumentProvider: func() []*ord.Document {
				doc := fixORDDocument()
				doc.Capabilities[0].OrdPackageID = str.Ptr(strings.Repeat("a", invalidPartOfPackageLength))

				return []*ord.Document{doc}
			},
		}, {
			Name: "Missing `title` field for Capability",
			DocumentProvider: func() []*ord.Document {
				doc := fixORDDocument()
				doc.Capabilities[0].Name = ""

				return []*ord.Document{doc}
			},
		}, {
			Name: "Missing `description` field for Capability",
			DocumentProvider: func() []*ord.Document {
				doc := fixORDDocument()
				doc.Capabilities[0].Description = nil

				return []*ord.Document{doc}
			},
			ExpectedToBeValid: true,
		}, {
			Name: "Invalid `description` field with exceeding max length for Capability",
			DocumentProvider: func() []*ord.Document {
				doc := fixORDDocument()
				doc.Capabilities[0].Description = str.Ptr(invalidDescriptionFieldWithExceedingMaxLength)

				return []*ord.Document{doc}
			},
		}, {
			Name: "Missing `ordID` field for Capability",
			DocumentProvider: func() []*ord.Document {
				doc := fixORDDocument()
				doc.Capabilities[0].OrdID = nil

				return []*ord.Document{doc}
			},
		}, {
			Name: "Invalid `ordID` field for Capability",
			DocumentProvider: func() []*ord.Document {
				doc := fixORDDocument()
				doc.Capabilities[0].OrdID = str.Ptr(invalidOrdID)

				return []*ord.Document{doc}
			},
		}, {
			Name: "Exceeded length of `ordID` field for Capability",
			DocumentProvider: func() []*ord.Document {
				doc := fixORDDocument()
				doc.Capabilities[0].OrdID = str.Ptr(strings.Repeat("a", invalidOrdIDLength))

				return []*ord.Document{doc}
			},
		}, {
			Name: "Missing `type` field for Capability",
			DocumentProvider: func() []*ord.Document {
				doc := fixORDDocument()
				doc.Capabilities[0].Type = ""

				return []*ord.Document{doc}
			},
		}, {
			Name: "Invalid `type` field for Capability",
			DocumentProvider: func() []*ord.Document {
				doc := fixORDDocument()
				doc.Capabilities[0].Type = invalidType

				return []*ord.Document{doc}
			},
		}, {
			Name: "Field `type` value is not `custom` when field `customType` is provided for Capability",
			DocumentProvider: func() []*ord.Document {
				doc := fixORDDocument()
				doc.Capabilities[0].CustomType = str.Ptr("test type")

				return []*ord.Document{doc}
			},
		}, {
			Name: "Invalid `customType` value when field `type` has value `custom` field for Capability",
			DocumentProvider: func() []*ord.Document {
				doc := fixORDDocument()
				doc.Capabilities[0].Type = custom
				doc.Capabilities[0].CustomType = str.Ptr(invalidCustomType)

				return []*ord.Document{doc}
			},
		}, {
			Name: "Missing `localTenantID` field for Capability",
			DocumentProvider: func() []*ord.Document {
				doc := fixORDDocument()
				doc.Capabilities[0].LocalTenantID = nil

				return []*ord.Document{doc}
			},
			ExpectedToBeValid: true,
		}, {
			Name: "Exceeded length of `localTenantID` field for Capability",
			DocumentProvider: func() []*ord.Document {
				doc := fixORDDocument()
				doc.Capabilities[0].LocalTenantID = str.Ptr(strings.Repeat("a", invalidLocalTenantIDLength))

				return []*ord.Document{doc}
			},
		}, {
			Name: "Invalid empty `localTenantID` field for Capability",
			DocumentProvider: func() []*ord.Document {
				doc := fixORDDocument()
				doc.Capabilities[0].LocalTenantID = str.Ptr("")
				return []*ord.Document{doc}
			},
		}, {
			Name: "Missing `shortDescription` field for Capability",
			DocumentProvider: func() []*ord.Document {
				doc := fixORDDocument()
				doc.Capabilities[0].ShortDescription = nil

				return []*ord.Document{doc}
			},
			ExpectedToBeValid: true,
		}, {
			Name: "Exceeded length of `shortDescription` field for Capability",
			DocumentProvider: func() []*ord.Document {
				doc := fixORDDocument()
				doc.Capabilities[0].ShortDescription = str.Ptr(strings.Repeat("a", invalidShortDescriptionLength))

				return []*ord.Document{doc}
			},
		}, {
			Name: "Invalid empty `shortDescription` field for Capability",
			DocumentProvider: func() []*ord.Document {
				doc := fixORDDocument()
				doc.Capabilities[0].ShortDescription = str.Ptr("")

				return []*ord.Document{doc}
			},
		}, {
			Name: "New lines in `shortDescription` field for Capability",
			DocumentProvider: func() []*ord.Document {
				doc := fixORDDocument()
				doc.Capabilities[0].ShortDescription = str.Ptr(`newLine\n`)

				return []*ord.Document{doc}
			},
		}, {
			Name: "Invalid value for `tags` field for Capability",
			DocumentProvider: func() []*ord.Document {
				doc := fixORDDocument()
				doc.Capabilities[0].Tags = json.RawMessage(invalidTagsValue)

				return []*ord.Document{doc}
			},
		}, {
			Name: "Invalid `tags` field when it is invalid JSON for Capability",
			DocumentProvider: func() []*ord.Document {
				doc := fixORDDocument()
				doc.Capabilities[0].Tags = json.RawMessage(invalidJSON)

				return []*ord.Document{doc}
			},
		}, {
			Name: "Invalid `tags` field when it isn't a JSON array for Capability",
			DocumentProvider: func() []*ord.Document {
				doc := fixORDDocument()
				doc.Capabilities[0].Tags = json.RawMessage("{}")

				return []*ord.Document{doc}
			},
		}, {
			Name: "Valid `tags` field when the JSON array is empty for Capability",
			DocumentProvider: func() []*ord.Document {
				doc := fixORDDocument()
				doc.Capabilities[0].Tags = json.RawMessage("[]")

				return []*ord.Document{doc}
			},
			ExpectedToBeValid: true,
		}, {
			Name: "Invalid `tags` field when it contains non string value for Capability",
			DocumentProvider: func() []*ord.Document {
				doc := fixORDDocument()
				doc.Capabilities[0].Tags = json.RawMessage(invalidTagsValueIntegerElement)

				return []*ord.Document{doc}
			},
		}, {
			Name: "Invalid value for `related_entity_types` field for Capability",
			DocumentProvider: func() []*ord.Document {
				doc := fixORDDocument()
				doc.Capabilities[0].RelatedEntityTypes = json.RawMessage(invalidRelatedEntityTypesValue)

				return []*ord.Document{doc}
			},
		}, {
			Name: "Invalid `related_entity_types` field when it is invalid JSON for Capability",
			DocumentProvider: func() []*ord.Document {
				doc := fixORDDocument()
				doc.Capabilities[0].RelatedEntityTypes = json.RawMessage(invalidJSON)

				return []*ord.Document{doc}
			},
		}, {
			Name: "Invalid `related_entity_types` field when it isn't a JSON array for Capability",
			DocumentProvider: func() []*ord.Document {
				doc := fixORDDocument()
				doc.Capabilities[0].RelatedEntityTypes = json.RawMessage("{}")

				return []*ord.Document{doc}
			},
		}, {
			Name: "Valid `related_entity_types` field when the JSON array is empty for Capability",
			DocumentProvider: func() []*ord.Document {
				doc := fixORDDocument()
				doc.Capabilities[0].RelatedEntityTypes = json.RawMessage("[]")

				return []*ord.Document{doc}
			},
			ExpectedToBeValid: true,
		}, {
			Name: "Invalid `related_entity_types` field when it contains non string value for Capability",
			DocumentProvider: func() []*ord.Document {
				doc := fixORDDocument()
				doc.Capabilities[0].RelatedEntityTypes = json.RawMessage(invalidRelatedEntityTypesValueIntegerElement)

				return []*ord.Document{doc}
			},
		}, {
			Name: "Missing `title` field in `links` for Capability",
			DocumentProvider: func() []*ord.Document {
				doc := fixORDDocument()
				doc.Capabilities[0].Links = json.RawMessage(invalidLinkDueToMissingTitle)

				return []*ord.Document{doc}
			},
		}, {
			Name: "Missing `url` field in `links` for Capability",
			DocumentProvider: func() []*ord.Document {
				doc := fixORDDocument()
				doc.Capabilities[0].Links = json.RawMessage(invalidLinkDueToMissingURL)

				return []*ord.Document{doc}
			},
		}, {
			Name: "Invalid `url` field in `links` for Capability",
			DocumentProvider: func() []*ord.Document {
				doc := fixORDDocument()
				doc.Capabilities[0].Links = json.RawMessage(invalidLinkDueToWrongURL)

				return []*ord.Document{doc}
			},
		}, {
			Name: "Invalid `description` field with exceeding length in `links` for Capability",
			DocumentProvider: func() []*ord.Document {
				doc := fixORDDocument()
				doc.Capabilities[0].Links = json.RawMessage(fmt.Sprintf(invalidLinkDueToInvalidLengthOfDescription, invalidDescriptionFieldWithExceedingMaxLength))

				return []*ord.Document{doc}
			},
		}, {
			Name: "Invalid empty `description` field in `links` for Capability",
			DocumentProvider: func() []*ord.Document {
				doc := fixORDDocument()
				doc.Capabilities[0].Links = json.RawMessage(fmt.Sprintf(invalidLinkDueToInvalidLengthOfDescription, ""))

				return []*ord.Document{doc}
			},
		}, {
			Name: "Invalid `links` field when it is invalid JSON for Capability",
			DocumentProvider: func() []*ord.Document {
				doc := fixORDDocument()
				doc.Capabilities[0].Links = json.RawMessage(invalidJSON)

				return []*ord.Document{doc}
			},
		}, {
			Name: "Invalid `links` field when it isn't a JSON array for Capability",
			DocumentProvider: func() []*ord.Document {
				doc := fixORDDocument()
				doc.Capabilities[0].Links = json.RawMessage("{}")

				return []*ord.Document{doc}
			},
		}, {
			Name: "Valid `links` field when it is an empty JSON array for Capability",
			DocumentProvider: func() []*ord.Document {
				doc := fixORDDocument()
				doc.Capabilities[0].Links = json.RawMessage("[]")

				return []*ord.Document{doc}
			},
			ExpectedToBeValid: true,
		}, {
			Name: "Missing `releaseStatus` field for Capability",
			DocumentProvider: func() []*ord.Document {
				doc := fixORDDocument()
				doc.Capabilities[0].ReleaseStatus = str.Ptr("")

				return []*ord.Document{doc}
			},
		}, {
			Name: "Invalid `releaseStatus` field for Capability",
			DocumentProvider: func() []*ord.Document {
				doc := fixORDDocument()
				doc.Capabilities[0].ReleaseStatus = str.Ptr("wrongValue")

				return []*ord.Document{doc}
			},
		}, {
			Name: "Invalid JSON `labels` field for Capability",
			DocumentProvider: func() []*ord.Document {
				doc := fixORDDocument()
				doc.Capabilities[0].Labels = json.RawMessage(invalidJSON)

				return []*ord.Document{doc}
			},
		}, {
			Name: "Invalid JSON object `labels` field for Capability",
			DocumentProvider: func() []*ord.Document {
				doc := fixORDDocument()
				doc.Capabilities[0].Labels = json.RawMessage(`[]`)

				return []*ord.Document{doc}
			},
		}, {
			Name: "Invalid `labels` field when it isn't a JSON array for Capability",
			DocumentProvider: func() []*ord.Document {
				doc := fixORDDocument()
				doc.Capabilities[0].Labels = json.RawMessage(invalidLabelsWhenValueIsNotArray)

				return []*ord.Document{doc}
			},
		}, {
			Name: "Invalid `labels` field when it contains non string value for Capability",
			DocumentProvider: func() []*ord.Document {
				doc := fixORDDocument()
				doc.Capabilities[0].Labels = json.RawMessage(invalidLabelsWhenValuesAreNotArrayOfStrings)

				return []*ord.Document{doc}
			},
		}, {
			Name: "Invalid key for JSON `labels` field for Capability",
			DocumentProvider: func() []*ord.Document {
				doc := fixORDDocument()
				doc.Capabilities[0].Labels = json.RawMessage(invalidLabelsWhenKeyIsWrong)

				return []*ord.Document{doc}
			},
		}, {
			Name: "Missing `visibility` field for Capability",
			DocumentProvider: func() []*ord.Document {
				doc := fixORDDocument()
				doc.Capabilities[0].Visibility = nil

				return []*ord.Document{doc}
			},
		}, {
			Name: "Valid missing `capabilityDefinitions` field for Capability when `visibility` is private",
			DocumentProvider: func() []*ord.Document {
				doc := fixORDDocument()
				doc.Capabilities[0].CapabilityDefinitions = nil
				doc.Capabilities[0].Visibility = str.Ptr(ord.CapabilityVisibilityPrivate)

				return []*ord.Document{doc}
			},
			ExpectedToBeValid: true,
		}, {
			Name: "Missing field `type` of `capabilityDefinitions` field for Capability",
			DocumentProvider: func() []*ord.Document {
				doc := fixORDDocument()
				doc.Capabilities[0].CapabilityDefinitions[0].Type = ""

				return []*ord.Document{doc}
			},
		}, {
			Name: "Invalid field `type` of `capabilityDefinitions` field for Capability",
			DocumentProvider: func() []*ord.Document {
				doc := fixORDDocument()
				doc.Capabilities[0].CapabilityDefinitions[0].Type = invalidType

				return []*ord.Document{doc}
			},
		}, {
			Name: "Field `type` value is not `custom` when field `customType` is provided for `resourceDefinitions` field for Capability",
			DocumentProvider: func() []*ord.Document {
				doc := fixORDDocument()
				doc.Capabilities[0].CapabilityDefinitions[0].CustomType = "test:test:v1"

				return []*ord.Document{doc}
			},
		}, {
			Name: "Invalid `customType` value when field `type` has value `custom`for `capabilityDefinitions` field for Capability",
			DocumentProvider: func() []*ord.Document {
				doc := fixORDDocument()
				doc.Capabilities[0].CapabilityDefinitions[0].Type = custom
				doc.Capabilities[0].CapabilityDefinitions[0].CustomType = invalidCustomType

				return []*ord.Document{doc}
			},
		}, {
			Name: "Missing field `mediaType` of `capabilityDefinitions` field for Capability",
			DocumentProvider: func() []*ord.Document {
				doc := fixORDDocument()
				doc.Capabilities[0].CapabilityDefinitions[0].MediaType = ""

				return []*ord.Document{doc}
			},
		}, {
			Name: "Invalid field `mediaType` of `capabilityDefinitions` field for Capability",
			DocumentProvider: func() []*ord.Document {
				doc := fixORDDocument()
				doc.Capabilities[0].CapabilityDefinitions[0].MediaType = invalidMediaType

				return []*ord.Document{doc}
			},
		}, {
			Name: "Invalid field `mediaType` when field `type` has value `sap.mdo:mdi-capability-definition:v1` for Capability",
			DocumentProvider: func() []*ord.Document {
				doc := fixORDDocument()
				doc.Capabilities[0].CapabilityDefinitions[0].Type = "sap.mdo:mdi-capability-definition:v12"
				doc.Capabilities[0].CapabilityDefinitions[0].MediaType = "application/xml"

				return []*ord.Document{doc}
			},
		}, {
			Name: "Missing field `url` of `capabilityDefinitions` field for Capability",
			DocumentProvider: func() []*ord.Document {
				doc := fixORDDocument()
				doc.Capabilities[0].CapabilityDefinitions[0].URL = ""

				return []*ord.Document{doc}
			},
		}, {
			Name: "Invalid field `url` of `capabilityDefinitions` field for Capability",
			DocumentProvider: func() []*ord.Document {
				doc := fixORDDocument()
				doc.Capabilities[0].CapabilityDefinitions[0].URL = invalidURL

				return []*ord.Document{doc}
			},
		}, {
			Name: "Missing field `accessStrategies` of `capabilityDefinitions` field for Capability",
			DocumentProvider: func() []*ord.Document {
				doc := fixORDDocument()
				doc.Capabilities[0].CapabilityDefinitions[0].AccessStrategy = nil

				return []*ord.Document{doc}
			},
		}, {
			Name: "Missing field `type` for `accessStrategies` of `capabilityDefinitions` field for Capability",
			DocumentProvider: func() []*ord.Document {
				doc := fixORDDocument()
				doc.Capabilities[0].CapabilityDefinitions[0].AccessStrategy[0].Type = ""

				return []*ord.Document{doc}
			},
		}, {
			Name: "Invalid field `type` for `accessStrategies` of `capabilityDefinitions` field for Capability",
			DocumentProvider: func() []*ord.Document {
				doc := fixORDDocument()
				doc.Capabilities[0].CapabilityDefinitions[0].AccessStrategy[0].Type = invalidType

				return []*ord.Document{doc}
			},
		}, {
			Name: "Invalid JSON `documentationLabels` field for Capability",
			DocumentProvider: func() []*ord.Document {
				doc := fixORDDocument()
				doc.Capabilities[0].DocumentationLabels = json.RawMessage(invalidJSON)

				return []*ord.Document{doc}
			},
		}, {
			Name: "Invalid JSON object `documentationLabels` field for Capability",
			DocumentProvider: func() []*ord.Document {
				doc := fixORDDocument()
				doc.Capabilities[0].DocumentationLabels = json.RawMessage(`[]`)

				return []*ord.Document{doc}
			},
		}, {
			Name: "Invalid `documentationLabels` field when it isn't a JSON array for Capability",
			DocumentProvider: func() []*ord.Document {
				doc := fixORDDocument()
				doc.Capabilities[0].DocumentationLabels = json.RawMessage(invalidLabelsWhenValueIsNotArray)

				return []*ord.Document{doc}
			},
		}, {
			Name: "Invalid `documentationLabels` field when it contains non string value for Capability",
			DocumentProvider: func() []*ord.Document {
				doc := fixORDDocument()
				doc.Capabilities[0].DocumentationLabels = json.RawMessage(invalidLabelsWhenValuesAreNotArrayOfStrings)

				return []*ord.Document{doc}
			},
		},
		{
			Name: "Invalid value for `correlationIDs` field for Capability",
			DocumentProvider: func() []*ord.Document {
				doc := fixORDDocument()
				doc.Capabilities[0].CorrelationIDs = json.RawMessage(invalidTagsValue)

				return []*ord.Document{doc}
			},
		}, {
			Name: "Invalid `tags` field when it is invalid JSON for Capability",
			DocumentProvider: func() []*ord.Document {
				doc := fixORDDocument()
				doc.Capabilities[0].Tags = json.RawMessage(invalidJSON)

				return []*ord.Document{doc}
			},
		}, {
			Name: "Invalid `tags` field when it isn't a JSON array for Capability",
			DocumentProvider: func() []*ord.Document {
				doc := fixORDDocument()
				doc.Capabilities[0].Tags = json.RawMessage("{}")

				return []*ord.Document{doc}
			},
		}, {
			Name: "Valid `tags` field when the JSON array is empty for Capability",
			DocumentProvider: func() []*ord.Document {
				doc := fixORDDocument()
				doc.Capabilities[0].Tags = json.RawMessage("[]")

				return []*ord.Document{doc}
			},
			ExpectedToBeValid: true,
		}, {
			Name: "Invalid `tags` field when it contains non string value for Capability",
			DocumentProvider: func() []*ord.Document {
				doc := fixORDDocument()
				doc.Capabilities[0].Tags = json.RawMessage(invalidTagsValueIntegerElement)

				return []*ord.Document{doc}
			},
		}, {
			Name: "Invalid format of `lastUpdate` field for Capability",
			DocumentProvider: func() []*ord.Document {
				doc := fixORDDocument()
				doc.Capabilities[0].LastUpdate = str.Ptr("0000-00-00T09:35:30+0000")

				return []*ord.Document{doc}
			},
		}, {
			Name: "Invalid `lastUpdate` field value for Capability",
			DocumentProvider: func() []*ord.Document {
				doc := fixORDDocument()
				doc.Capabilities[0].LastUpdate = str.Ptr("string value")

				return []*ord.Document{doc}
			},
		}, {
			Name: "Missing `version` field for Capability",
			DocumentProvider: func() []*ord.Document {
				doc := fixORDDocument()
				doc.Capabilities[0].VersionInput.Value = ""

				return []*ord.Document{doc}
			},
		}, {
			Name: "Invalid `version` field for Capability",
			DocumentProvider: func() []*ord.Document {
				doc := fixORDDocument()
				doc.Capabilities[0].VersionInput.Value = invalidVersion

				return []*ord.Document{doc}
			},
		}, {
			Name: "Not incremented `version` field when resource definition's URL has changed for Capability",
			DocumentProvider: func() []*ord.Document {
				doc := fixORDDocument()
				doc.Capabilities[0].CapabilityDefinitions[0].URL = "http://newurl.com/odata/$metadata"

				newHash, err := ord.HashObject(doc.Capabilities[0])
				require.NoError(t, err)

				resourceHashes[capability1ORDID] = newHash

				return []*ord.Document{doc}
			},
			AfterTest: func() {
				resourceHashes = fixResourceHashes()
			},
		}, {
			Name: "Not incremented `version` field when resource definition's MediaType has changed for Capability",
			DocumentProvider: func() []*ord.Document {
				doc := fixORDDocument()
				doc.Capabilities[0].CapabilityDefinitions[0].MediaType = model.SpecFormatTextYAML

				newHash, err := ord.HashObject(doc.Capabilities[0])
				require.NoError(t, err)

				resourceHashes[capability1ORDID] = newHash

				return []*ord.Document{doc}
			},
			AfterTest: func() {
				resourceHashes = fixResourceHashes()
			},
		}, {
			Name: "Not incremented `version` field when resource definition's CustomType has changed for Capability",
			DocumentProvider: func() []*ord.Document {
				doc := fixORDDocument()
				doc.Capabilities[0].CapabilityDefinitions[0].Type = model.CapabilitySpecTypeCustom
				doc.Capabilities[0].CapabilityDefinitions[0].CustomType = "sap:custom-definition-format:v1"

				newHash, err := ord.HashObject(doc.Capabilities[0])
				require.NoError(t, err)

				resourceHashes[capability1ORDID] = newHash

				return []*ord.Document{doc}
			},
			AfterTest: func() {
				resourceHashes = fixResourceHashes()
			},
		}, {
			Name: "Valid incremented `version` field when resource definition has changed for Capability",
			DocumentProvider: func() []*ord.Document {
				doc := fixORDDocument()
				doc.Capabilities[0].CapabilityDefinitions[0].Type = model.CapabilitySpecTypeCustom
				doc.Capabilities[0].CapabilityDefinitions[0].CustomType = "sap:custom-definition-format:v1"
				doc.Capabilities[0].VersionInput.Value = "2.1.4"

				newHash, err := ord.HashObject(doc.Capabilities[0])
				require.NoError(t, err)

				resourceHashes[capability1ORDID] = newHash

				return []*ord.Document{doc}
			},
			AfterTest: func() {
				resourceHashes = fixResourceHashes()
			},
			ExpectedToBeValid: true,
		},
	}

	for _, test := range tests {
		t.Run(test.Name, func(t *testing.T) {
			docs := ord.Documents{test.DocumentProvider()[0]}
			resourcesFromDB := ord.ResourcesFromDB{
				APIs:         apisFromDB,
				Events:       eventsFromDB,
				Capabilities: capabilitiesFromDB,
				Packages:     pkgsFromDB,
				Bundles:      bndlsFromDB,
			}

			err := docs.Validate(baseURL, resourcesFromDB, resourceHashes, nil, credentialExchangeStrategyTenantMappings)

			if test.AfterTest != nil {
				test.AfterTest()
			}

			if test.ExpectedToBeValid {
				require.NoError(t, err)
			} else {
				require.Error(t, err)
			}
		})
	}
}

func TestDocuments_ValidateEvent(t *testing.T) {
	var tests = []struct {
		Name              string
		DocumentProvider  func() []*ord.Document
		ExpectedToBeValid bool
		AfterTest         func()
	}{
		{
			Name: "Missing `ordID` field for Event",
			DocumentProvider: func() []*ord.Document {
				doc := fixORDDocument()
				doc.EventResources[0].OrdID = nil

				return []*ord.Document{doc}
			},
		}, {
			Name: "Invalid `ordID` field for Event",
			DocumentProvider: func() []*ord.Document {
				doc := fixORDDocument()
				doc.EventResources[0].OrdID = str.Ptr(invalidOrdID)

				return []*ord.Document{doc}
			},
		}, {
			Name: "Exceeded length of `ordID` field for Event",
			DocumentProvider: func() []*ord.Document {
				doc := fixORDDocument()
				doc.EventResources[0].OrdID = str.Ptr(strings.Repeat("a", invalidOrdIDLength))

				return []*ord.Document{doc}
			},
		}, {
			Name: "Missing `title` field for Event",
			DocumentProvider: func() []*ord.Document {
				doc := fixORDDocument()
				doc.EventResources[0].Name = ""

				return []*ord.Document{doc}
			},
		}, {
			Name: "Missing `localTenantID` field for Event",
			DocumentProvider: func() []*ord.Document {
				doc := fixORDDocument()
				doc.EventResources[0].LocalTenantID = nil

				return []*ord.Document{doc}
			},
			ExpectedToBeValid: true,
		}, {
			Name: "Exceeded length of `localTenantID` field for Event",
			DocumentProvider: func() []*ord.Document {
				doc := fixORDDocument()
				doc.EventResources[0].LocalTenantID = str.Ptr(strings.Repeat("a", invalidLocalTenantIDLength))

				return []*ord.Document{doc}
			},
		}, {
			Name: "Invalid empty `localTenantID` field for Event",
			DocumentProvider: func() []*ord.Document {
				doc := fixORDDocument()
				doc.EventResources[0].LocalTenantID = str.Ptr("")

				return []*ord.Document{doc}
			},
		}, {
			Name: "Missing `shortDescription` field for Event",
			DocumentProvider: func() []*ord.Document {
				doc := fixORDDocument()
				doc.EventResources[0].ShortDescription = nil

				return []*ord.Document{doc}
			},
		}, {
			Name: "Exceeded length of `shortDescription` field for Event",
			DocumentProvider: func() []*ord.Document {
				doc := fixORDDocument()
				doc.EventResources[0].ShortDescription = str.Ptr(strings.Repeat("a", invalidShortDescriptionLength))

				return []*ord.Document{doc}
			},
		}, {
			Name: "Invalid empty `shortDescription` field for Event",
			DocumentProvider: func() []*ord.Document {
				doc := fixORDDocument()
				doc.EventResources[0].ShortDescription = str.Ptr("")

				return []*ord.Document{doc}
			},
		}, {
			Name: "New lines in `shortDescription` field for Event",
			DocumentProvider: func() []*ord.Document {
				doc := fixORDDocument()
				doc.EventResources[0].ShortDescription = str.Ptr(`newLine\n`)

				return []*ord.Document{doc}
			},
		}, {
			Name: "Missing `description` field for Event",
			DocumentProvider: func() []*ord.Document {
				doc := fixORDDocument()
				doc.EventResources[0].Description = nil

				return []*ord.Document{doc}
			},
		}, {
			Name: "Invalid `description` field with exceeding length for Event",
			DocumentProvider: func() []*ord.Document {
				doc := fixORDDocument()
				doc.EventResources[0].Description = str.Ptr(invalidDescriptionFieldWithExceedingMaxLength)

				return []*ord.Document{doc}
			},
		}, {
			Name: "Missing `version` field for Event",
			DocumentProvider: func() []*ord.Document {
				doc := fixORDDocument()
				doc.EventResources[0].VersionInput.Value = ""

				return []*ord.Document{doc}
			},
		}, {
			Name: "Not incremented `version` field when resource definition's URL has changed for Event",
			DocumentProvider: func() []*ord.Document {
				doc := fixORDDocument()
				doc.EventResources[0].ResourceDefinitions[0].URL = "http://newurl.com/odata/$metadata"

				newHash, err := ord.HashObject(doc.EventResources[0])
				require.NoError(t, err)

				resourceHashes[event1ORDID] = newHash

				return []*ord.Document{doc}
			},
			AfterTest: func() {
				resourceHashes = fixResourceHashes()
			},
		}, {
			Name: "Not incremented `version` field when resource definition's MediaType has changed for Event",
			DocumentProvider: func() []*ord.Document {
				doc := fixORDDocument()
				doc.EventResources[0].ResourceDefinitions[0].MediaType = model.SpecFormatTextYAML

				newHash, err := ord.HashObject(doc.EventResources[0])
				require.NoError(t, err)

				resourceHashes[event1ORDID] = newHash

				return []*ord.Document{doc}
			},
			AfterTest: func() {
				resourceHashes = fixResourceHashes()
			},
		}, {
			Name: "Not incremented `version` field when resource definition's Type has changed for Event",
			DocumentProvider: func() []*ord.Document {
				doc := fixORDDocument()
				doc.EventResources[0].ResourceDefinitions[0].Type = model.EventSpecTypeCustom
				doc.EventResources[0].ResourceDefinitions[0].CustomType = "sap:custom-definition-format:v1"

				newHash, err := ord.HashObject(doc.EventResources[0])
				require.NoError(t, err)

				resourceHashes[event1ORDID] = newHash

				return []*ord.Document{doc}
			},
			AfterTest: func() {
				resourceHashes = fixResourceHashes()
			},
		}, {
			Name: "Not incremented `version` field when resource has changed for Event",
			DocumentProvider: func() []*ord.Document {
				doc := fixORDDocument()
				doc.EventResources[0].Industry = json.RawMessage(`["Utilities"]`)

				newHash, err := ord.HashObject(doc.EventResources[0])
				require.NoError(t, err)

				resourceHashes[event1ORDID] = newHash

				return []*ord.Document{doc}
			},
			AfterTest: func() {
				resourceHashes = fixResourceHashes()
			},
		}, {
			Name: "Valid incremented `version` field when resource definition has changed for Event",
			DocumentProvider: func() []*ord.Document {
				doc := fixORDDocument()
				doc.EventResources[0].ResourceDefinitions[0].Type = model.EventSpecTypeCustom
				doc.EventResources[0].ResourceDefinitions[0].CustomType = "sap:custom-definition-format:v1"
				doc.EventResources[0].VersionInput.Value = "2.1.4"

				hash, err := ord.HashObject(doc.EventResources[0])
				require.NoError(t, err)

				resourceHashes[event1ORDID] = hash

				return []*ord.Document{doc}
			},
			AfterTest: func() {
				resourceHashes = fixResourceHashes()
			},
			ExpectedToBeValid: true,
		}, {
			Name: "Invalid `version` field for Event",
			DocumentProvider: func() []*ord.Document {
				doc := fixORDDocument()
				doc.EventResources[0].VersionInput.Value = invalidVersion

				return []*ord.Document{doc}
			},
		}, {
			Name: "Missing field `version` of field `changeLogEntries` for Event",
			DocumentProvider: func() []*ord.Document {
				doc := fixORDDocument()
				doc.EventResources[0].ChangeLogEntries = json.RawMessage(invalidChangeLogEntriesDueToMissingVersion)

				return []*ord.Document{doc}
			},
		}, {
			Name: "Invalid field `version` of field `changeLogEntries` for Event",
			DocumentProvider: func() []*ord.Document {
				doc := fixORDDocument()
				doc.EventResources[0].ChangeLogEntries = json.RawMessage(invalidChangeLogEntriesDueToWrongVersion)

				return []*ord.Document{doc}
			},
		}, {
			Name: "Missing field `releaseStatus` of field `changeLogEntries` for Event",
			DocumentProvider: func() []*ord.Document {
				doc := fixORDDocument()
				doc.EventResources[0].ChangeLogEntries = json.RawMessage(invalidChangeLogEntriesDueToMissingReleaseStatus)

				return []*ord.Document{doc}
			},
		}, {
			Name: "Invalid field `releaseStatus` of field `changeLogEntries` for Event",
			DocumentProvider: func() []*ord.Document {
				doc := fixORDDocument()
				doc.EventResources[0].ChangeLogEntries = json.RawMessage(invalidChangeLogEntriesDueToWrongReleaseStatus)

				return []*ord.Document{doc}
			},
		}, {
			Name: "Missing field `date` of field `changeLogEntries` for Event",
			DocumentProvider: func() []*ord.Document {
				doc := fixORDDocument()
				doc.EventResources[0].ChangeLogEntries = json.RawMessage(invalidChangeLogEntriesDueToMissingDate)

				return []*ord.Document{doc}
			},
		}, {
			Name: "Invalid field `date` of field `changeLogEntries` for Event",
			DocumentProvider: func() []*ord.Document {
				doc := fixORDDocument()
				doc.EventResources[0].ChangeLogEntries = json.RawMessage(invalidChangeLogEntriesDueToWrongDate)

				return []*ord.Document{doc}
			},
		}, {
			Name: "Invalid field `url` of field `changeLogEntries` for Event",
			DocumentProvider: func() []*ord.Document {
				doc := fixORDDocument()
				doc.EventResources[0].ChangeLogEntries = json.RawMessage(invalidChangeLogEntriesDueToWrongURL)

				return []*ord.Document{doc}
			},
		}, {
			Name: "Invalid empty field `description` of field `changeLogEntries` for Event",
			DocumentProvider: func() []*ord.Document {
				doc := fixORDDocument()
				doc.EventResources[0].ChangeLogEntries = json.RawMessage(fmt.Sprintf(invalidChangeLogEntriesDueToInvalidLengthOfDescription, ""))

				return []*ord.Document{doc}
			},
		}, {
			Name: "Invalid field `description` with exceeding length of field `changeLogEntries` for Event",
			DocumentProvider: func() []*ord.Document {
				doc := fixORDDocument()
				doc.EventResources[0].ChangeLogEntries = json.RawMessage(fmt.Sprintf(invalidChangeLogEntriesDueToInvalidLengthOfDescription, invalidDescriptionFieldWithExceedingMaxLength))

				return []*ord.Document{doc}
			},
		}, {
			Name: "Invalid `changeLogEntries` field when it is invalid JSON for Event",
			DocumentProvider: func() []*ord.Document {
				doc := fixORDDocument()
				doc.EventResources[0].ChangeLogEntries = json.RawMessage(invalidJSON)

				return []*ord.Document{doc}
			},
		}, {
			Name: "Invalid `changeLogEntries` field when it isn't a JSON array for Event",
			DocumentProvider: func() []*ord.Document {
				doc := fixORDDocument()
				doc.EventResources[0].ChangeLogEntries = json.RawMessage("{}")

				return []*ord.Document{doc}
			},
		}, {
			Name: "Valid `changeLogEntries` field when it is an empty JSON array for Event",
			DocumentProvider: func() []*ord.Document {
				doc := fixORDDocument()
				doc.EventResources[0].ChangeLogEntries = json.RawMessage("[]")

				return []*ord.Document{doc}
			},
			ExpectedToBeValid: true,
		}, {
			Name: "Missing `partOfPackage` field for Event",
			DocumentProvider: func() []*ord.Document {
				doc := fixORDDocument()
				doc.EventResources[0].OrdPackageID = nil

				return []*ord.Document{doc}
			},
		}, {
			Name: "Invalid `partOfPackage` field for Event",
			DocumentProvider: func() []*ord.Document {
				doc := fixORDDocument()
				doc.EventResources[0].OrdPackageID = str.Ptr(invalidOrdID)

				return []*ord.Document{doc}
			},
		}, {
			Name: "Exceeded length of `partOfPackage` field for Event",
			DocumentProvider: func() []*ord.Document {
				doc := fixORDDocument()
				doc.EventResources[0].OrdPackageID = str.Ptr(strings.Repeat("a", invalidPartOfPackageLength))

				return []*ord.Document{doc}
			},
		}, {
			Name: "Missing `visibility` field for Event",
			DocumentProvider: func() []*ord.Document {
				doc := fixORDDocument()
				doc.EventResources[0].Visibility = nil

				return []*ord.Document{doc}
			},
		}, {
			Name: "Invalid `visibility` field for Event",
			DocumentProvider: func() []*ord.Document {
				doc := fixORDDocument()
				doc.EventResources[0].Visibility = str.Ptr("wrongVisibility")

				return []*ord.Document{doc}
			},
		}, {
			Name: "Missing `title` field in `Links` for Event",
			DocumentProvider: func() []*ord.Document {
				doc := fixORDDocument()
				doc.EventResources[0].Links = json.RawMessage(invalidLinkDueToMissingTitle)

				return []*ord.Document{doc}
			},
		}, {
			Name: "Missing `url` field in `Links` for Event",
			DocumentProvider: func() []*ord.Document {
				doc := fixORDDocument()
				doc.EventResources[0].Links = json.RawMessage(invalidLinkDueToMissingURL)

				return []*ord.Document{doc}
			},
		}, {
			Name: "Invalid `url` field in `Links` for Event",
			DocumentProvider: func() []*ord.Document {
				doc := fixORDDocument()
				doc.EventResources[0].Links = json.RawMessage(invalidLinkDueToWrongURL)

				return []*ord.Document{doc}
			},
		}, {
			Name: "Invalid `description` field with exceeding length in `Links` for Event",
			DocumentProvider: func() []*ord.Document {
				doc := fixORDDocument()
				doc.EventResources[0].Links = json.RawMessage(fmt.Sprintf(invalidLinkDueToInvalidLengthOfDescription, invalidDescriptionFieldWithExceedingMaxLength))

				return []*ord.Document{doc}
			},
		}, {
			Name: "Invalid empty `description` field in `Links` for Event",
			DocumentProvider: func() []*ord.Document {
				doc := fixORDDocument()
				doc.EventResources[0].Links = json.RawMessage(fmt.Sprintf(invalidLinkDueToInvalidLengthOfDescription, ""))

				return []*ord.Document{doc}
			},
		}, {
			Name: "Invalid `links` field when it is invalid JSON for Event",
			DocumentProvider: func() []*ord.Document {
				doc := fixORDDocument()
				doc.EventResources[0].Links = json.RawMessage(invalidJSON)

				return []*ord.Document{doc}
			},
		}, {
			Name: "Invalid `links` field when it isn't a JSON array for Event",
			DocumentProvider: func() []*ord.Document {
				doc := fixORDDocument()
				doc.EventResources[0].Links = json.RawMessage("{}")

				return []*ord.Document{doc}
			},
		}, {
			Name: "Valid `links` field when it is an empty JSON array for Event",
			DocumentProvider: func() []*ord.Document {
				doc := fixORDDocument()
				doc.EventResources[0].Links = json.RawMessage("[]")

				return []*ord.Document{doc}
			},
			ExpectedToBeValid: true,
		}, {
			Name: "Missing `type` field for `eventResourceLinks` field for Event",
			DocumentProvider: func() []*ord.Document {
				doc := fixORDDocument()
				doc.EventResources[0].EventResourceLinks = json.RawMessage(invalidResourceLinksDueToMissingType)

				return []*ord.Document{doc}
			},
		}, {
			Name: "Invalid `type` field for `eventResourceLinks` field for Event",
			DocumentProvider: func() []*ord.Document {
				doc := fixORDDocument()
				doc.EventResources[0].EventResourceLinks = json.RawMessage(invalidResourceLinksDueToWrongType)

				return []*ord.Document{doc}
			},
		}, {
			Name: "Invalid field `customType` when field `type` is not `custom` for `eventResourceLink` field for Event",
			DocumentProvider: func() []*ord.Document {
				doc := fixORDDocument()
				doc.EventResources[0].EventResourceLinks = json.RawMessage(invalidResourceLinksDueToMissingCustomValueOfType)

				return []*ord.Document{doc}
			},
		}, {
			Name: "Invalid field `customType` with format is wrong for Event",
			DocumentProvider: func() []*ord.Document {
				doc := fixORDDocument()
				doc.EventResources[0].EventResourceLinks = json.RawMessage(invalidResourceLinksCustomFieldDueWrongFormat)

				return []*ord.Document{doc}
			},
		}, {
			Name: "Valid `customType` field for `eventResourceLinks` field for Event",
			DocumentProvider: func() []*ord.Document {
				doc := fixORDDocument()
				doc.EventResources[0].EventResourceLinks = json.RawMessage(validResourceLinksCustomField)

				return []*ord.Document{doc}
			},
			ExpectedToBeValid: true,
		}, {
			Name: "Missing `url` field for `eventResourceLinks` field for Event",
			DocumentProvider: func() []*ord.Document {
				doc := fixORDDocument()
				doc.EventResources[0].EventResourceLinks = json.RawMessage(invalidResourceLinksDueToMissingURL)

				return []*ord.Document{doc}
			},
		}, {
			Name: "Invalid `url` field for `eventResourceLinks` field for Event",
			DocumentProvider: func() []*ord.Document {
				doc := fixORDDocument()
				doc.EventResources[0].EventResourceLinks = json.RawMessage(invalidResourceLinksDueToWrongURL)

				return []*ord.Document{doc}
			},
		}, {
			Name: "Invalid `eventResourceLinks` field when it is invalid JSON for Event",
			DocumentProvider: func() []*ord.Document {
				doc := fixORDDocument()
				doc.EventResources[0].EventResourceLinks = json.RawMessage(invalidJSON)

				return []*ord.Document{doc}
			},
		}, {
			Name: "Invalid `eventResourceLinks` field when it isn't a JSON array for Event",
			DocumentProvider: func() []*ord.Document {
				doc := fixORDDocument()
				doc.EventResources[0].EventResourceLinks = json.RawMessage("{}")

				return []*ord.Document{doc}
			},
		}, {
			Name: "Valid `eventResourceLinks` field when it is an empty JSON array for Event",
			DocumentProvider: func() []*ord.Document {
				doc := fixORDDocument()
				doc.EventResources[0].EventResourceLinks = json.RawMessage("[]")

				return []*ord.Document{doc}
			},
			ExpectedToBeValid: true,
		}, {
			Name: "Invalid element of `partOfProducts` array field for Event",
			DocumentProvider: func() []*ord.Document {
				doc := fixORDDocument()
				doc.EventResources[0].PartOfProducts = json.RawMessage(invalidPartOfProductsElement)

				return []*ord.Document{doc}
			},
		}, {
			Name: "Valid `partOfProducts` field when the JSON array is empty for Event",
			DocumentProvider: func() []*ord.Document {
				doc := fixORDDocument()
				doc.EventResources[0].PartOfProducts = json.RawMessage("[]")

				return []*ord.Document{doc}
			},
			ExpectedToBeValid: true,
		}, {
			Name: "Invalid `partOfProducts` field when it is invalid JSON for Event",
			DocumentProvider: func() []*ord.Document {
				doc := fixORDDocument()
				doc.EventResources[0].PartOfProducts = json.RawMessage(invalidJSON)

				return []*ord.Document{doc}
			},
		}, {
			Name: "Invalid `partOfProducts` field when it isn't a JSON array for Event",
			DocumentProvider: func() []*ord.Document {
				doc := fixORDDocument()
				doc.EventResources[0].PartOfProducts = json.RawMessage("{}")

				return []*ord.Document{doc}
			},
		}, {
			Name: "Invalid `partOfProducts` field when it contains non string value for Event",
			DocumentProvider: func() []*ord.Document {
				doc := fixORDDocument()
				doc.EventResources[0].PartOfProducts = json.RawMessage(invalidPartOfProductsIntegerElement)

				return []*ord.Document{doc}
			},
		}, {
			Name: "Valid missing `resourceDefinitions` field for Event when `policyLevel` is sap and `visibility` is private",
			DocumentProvider: func() []*ord.Document {
				doc := fixORDDocument()
				doc.EventResources[0].ResourceDefinitions = nil
				doc.EventResources[0].Visibility = str.Ptr(ord.APIVisibilityPrivate)
				doc.Packages[0].PolicyLevel = str.Ptr(policyLevel)

				return []*ord.Document{doc}
			},
			ExpectedToBeValid: true,
		}, {
			Name: "Missing `resourceDefinitions` field for Event",
			DocumentProvider: func() []*ord.Document {
				doc := fixORDDocument()
				doc.EventResources[0].ResourceDefinitions = nil

				return []*ord.Document{doc}
			},
		}, {
			Name: "Missing field `type` of `resourceDefinitions` field for Event",
			DocumentProvider: func() []*ord.Document {
				doc := fixORDDocument()
				doc.EventResources[0].ResourceDefinitions[0].Type = ""

				return []*ord.Document{doc}
			},
		}, {
			Name: "Invalid field `type` of `resourceDefinitions` field for Event",
			DocumentProvider: func() []*ord.Document {
				doc := fixORDDocument()
				doc.EventResources[0].ResourceDefinitions[0].Type = invalidType

				return []*ord.Document{doc}
			},
		}, {
			Name: "Field `type` value is not `custom` when field `customType` is provided for `resourceDefinitions` field for Event",
			DocumentProvider: func() []*ord.Document {
				doc := fixORDDocument()
				doc.EventResources[0].ResourceDefinitions[0].CustomType = "test:test:v1"

				return []*ord.Document{doc}
			},
		}, {
			Name: "Invalid `customType` value when field `type` has value `custom`for `resourceDefinitions` field for Event",
			DocumentProvider: func() []*ord.Document {
				doc := fixORDDocument()
				doc.EventResources[0].ResourceDefinitions[0].Type = custom
				doc.EventResources[0].ResourceDefinitions[0].CustomType = invalidCustomType

				return []*ord.Document{doc}
			},
		}, {
			Name: "Missing field `mediaType` of `resourceDefinitions` field for Event",
			DocumentProvider: func() []*ord.Document {
				doc := fixORDDocument()
				doc.EventResources[0].ResourceDefinitions[0].MediaType = ""

				return []*ord.Document{doc}
			},
		}, {
			Name: "Invalid field `mediaType` of `resourceDefinitions` field for Event",
			DocumentProvider: func() []*ord.Document {
				doc := fixORDDocument()
				doc.EventResources[0].ResourceDefinitions[0].MediaType = invalidMediaType

				return []*ord.Document{doc}
			},
		}, {
			Name: "Missing field `url` of `resourceDefinitions` field for Event",
			DocumentProvider: func() []*ord.Document {
				doc := fixORDDocument()
				doc.EventResources[0].ResourceDefinitions[0].URL = ""

				return []*ord.Document{doc}
			},
		}, {
			Name: "Invalid field `url` of `resourceDefinitions` field for Event",
			DocumentProvider: func() []*ord.Document {
				doc := fixORDDocument()
				doc.EventResources[0].ResourceDefinitions[0].URL = invalidURL

				return []*ord.Document{doc}
			},
		}, {
			Name: "Missing field `accessStrategies` of `resourceDefinitions` field for Event",
			DocumentProvider: func() []*ord.Document {
				doc := fixORDDocument()
				doc.EventResources[0].ResourceDefinitions[0].AccessStrategy = nil

				return []*ord.Document{doc}
			},
		}, {
			Name: "Missing field `type` for `accessStrategies` of `resourceDefinitions` field for Event",
			DocumentProvider: func() []*ord.Document {
				doc := fixORDDocument()
				doc.EventResources[0].ResourceDefinitions[0].AccessStrategy[0].Type = ""

				return []*ord.Document{doc}
			},
		}, {
			Name: "Invalid field `type` for `accessStrategies` of `resourceDefinitions` field for Event",
			DocumentProvider: func() []*ord.Document {
				doc := fixORDDocument()
				doc.EventResources[0].ResourceDefinitions[0].AccessStrategy[0].Type = invalidType

				return []*ord.Document{doc}
			},
		}, {
			Name: "Invalid field `customType` when field `type` is not `custom` for `accessStrategies` of `resourceDefinitions` field for Event",
			DocumentProvider: func() []*ord.Document {
				doc := fixORDDocument()
				doc.EventResources[0].ResourceDefinitions[0].AccessStrategy[0].Type = "open"
				doc.EventResources[0].ResourceDefinitions[0].AccessStrategy[0].CustomType = "foo"

				return []*ord.Document{doc}
			},
		}, {
			Name: "Invalid field `customType` when field `type` is `custom` for `accessStrategies` of `resourceDefinitions` field for Event",
			DocumentProvider: func() []*ord.Document {
				doc := fixORDDocument()
				doc.EventResources[0].ResourceDefinitions[0].AccessStrategy[0].Type = custom
				doc.EventResources[0].ResourceDefinitions[0].AccessStrategy[0].CustomType = invalidCustomType

				return []*ord.Document{doc}
			},
		}, {
			Name: "Field `type` is not `custom` when `customType` is valid for `accessStrategies` of `resourceDefinitions` field for Event",
			DocumentProvider: func() []*ord.Document {
				doc := fixORDDocument()
				doc.EventResources[0].ResourceDefinitions[0].AccessStrategy[0].Type = "open"
				doc.EventResources[0].ResourceDefinitions[0].AccessStrategy[0].CustomType = "sap:custom-definition-format:v1"

				return []*ord.Document{doc}
			},
		}, {
			Name: "Invalid field `customDescription` when field `type` is not `custom` for `accessStrategies` of `resourceDefinitions` field for Event",
			DocumentProvider: func() []*ord.Document {
				doc := fixORDDocument()
				doc.EventResources[0].ResourceDefinitions[0].AccessStrategy[0].Type = "open"
				doc.EventResources[0].ResourceDefinitions[0].AccessStrategy[0].CustomDescription = "foo"

				return []*ord.Document{doc}
			},
		}, {
			Name: "Invalid field `customDescription` with exceeding length when field `type` is `custom` for `accessStrategies` of `resourceDefinitions` field for Event",
			DocumentProvider: func() []*ord.Document {
				doc := fixORDDocument()
				doc.EventResources[0].ResourceDefinitions[0].AccessStrategy[0].Type = custom
				doc.EventResources[0].ResourceDefinitions[0].AccessStrategy[0].CustomDescription = invalidDescriptionFieldWithExceedingMaxLength

				return []*ord.Document{doc}
			},
		}, {
			Name: "Invalid value for `tags` field for Event",
			DocumentProvider: func() []*ord.Document {
				doc := fixORDDocument()
				doc.EventResources[0].Tags = json.RawMessage(invalidTagsValue)

				return []*ord.Document{doc}
			},
		}, {
			Name: "Invalid `tags` field when it is invalid JSON for Event",
			DocumentProvider: func() []*ord.Document {
				doc := fixORDDocument()
				doc.EventResources[0].Tags = json.RawMessage(invalidJSON)

				return []*ord.Document{doc}
			},
		}, {
			Name: "Invalid `tags` field when it isn't a JSON array for Event",
			DocumentProvider: func() []*ord.Document {
				doc := fixORDDocument()
				doc.EventResources[0].Tags = json.RawMessage("{}")

				return []*ord.Document{doc}
			},
		}, {
			Name: "Valid `tags` field when the JSON array is empty for Event",
			DocumentProvider: func() []*ord.Document {
				doc := fixORDDocument()
				doc.EventResources[0].Tags = json.RawMessage("[]")

				return []*ord.Document{doc}
			},
			ExpectedToBeValid: true,
		}, {
			Name: "Invalid `tags` field when it contains non string value for Event",
			DocumentProvider: func() []*ord.Document {
				doc := fixORDDocument()
				doc.EventResources[0].Tags = json.RawMessage(invalidTagsValueIntegerElement)

				return []*ord.Document{doc}
			},
		}, {
			Name: "Invalid JSON `Labels` field for Event",
			DocumentProvider: func() []*ord.Document {
				doc := fixORDDocument()
				doc.EventResources[0].Labels = json.RawMessage(invalidJSON)

				return []*ord.Document{doc}
			},
		}, {
			Name: "Invalid JSON object `Labels` field for Event",
			DocumentProvider: func() []*ord.Document {
				doc := fixORDDocument()
				doc.EventResources[0].Labels = json.RawMessage(`[]`)

				return []*ord.Document{doc}
			},
		}, {
			Name: "`Labels` values are not array for Event",
			DocumentProvider: func() []*ord.Document {
				doc := fixORDDocument()
				doc.EventResources[0].Labels = json.RawMessage(invalidLabelsWhenValueIsNotArray)

				return []*ord.Document{doc}
			},
		}, {
			Name: "`Labels` values are not array of strings for Event",
			DocumentProvider: func() []*ord.Document {
				doc := fixORDDocument()
				doc.EventResources[0].Labels = json.RawMessage(invalidLabelsWhenValuesAreNotArrayOfStrings)

				return []*ord.Document{doc}
			},
		}, {
			Name: "Invalid key for JSON `Labels` field for Event",
			DocumentProvider: func() []*ord.Document {
				doc := fixORDDocument()
				doc.EventResources[0].Labels = json.RawMessage(invalidLabelsWhenKeyIsWrong)

				return []*ord.Document{doc}
			},
		}, {
			Name: "Invalid JSON object `DocumentationLabels` field for Event",
			DocumentProvider: func() []*ord.Document {
				doc := fixORDDocument()
				doc.EventResources[0].DocumentationLabels = json.RawMessage(`[]`)

				return []*ord.Document{doc}
			},
		}, {
			Name: "`DocumentationLabels` values are not array for Event",
			DocumentProvider: func() []*ord.Document {
				doc := fixORDDocument()
				doc.EventResources[0].DocumentationLabels = json.RawMessage(invalidLabelsWhenValueIsNotArray)

				return []*ord.Document{doc}
			},
		}, {
			Name: "`DocumentationLabels` values are not array of strings for Event",
			DocumentProvider: func() []*ord.Document {
				doc := fixORDDocument()
				doc.EventResources[0].DocumentationLabels = json.RawMessage(invalidLabelsWhenValuesAreNotArrayOfStrings)

				return []*ord.Document{doc}
			},
		}, {
			Name: "Invalid value for `countries` field for Event",
			DocumentProvider: func() []*ord.Document {
				doc := fixORDDocument()
				doc.EventResources[0].Countries = json.RawMessage(invalidCountriesElement)

				return []*ord.Document{doc}
			},
		}, {
			Name: "Invalid `countries` field when it is invalid JSON for Event",
			DocumentProvider: func() []*ord.Document {
				doc := fixORDDocument()
				doc.EventResources[0].Countries = json.RawMessage(invalidJSON)

				return []*ord.Document{doc}
			},
		}, {
			Name: "Invalid `countries` field when it isn't a JSON array for Event",
			DocumentProvider: func() []*ord.Document {
				doc := fixORDDocument()
				doc.EventResources[0].Countries = json.RawMessage("{}")

				return []*ord.Document{doc}
			},
		}, {
			Name: "Valid `countries` field when the JSON array is empty for Event",
			DocumentProvider: func() []*ord.Document {
				doc := fixORDDocument()
				doc.EventResources[0].Countries = json.RawMessage("[]")

				return []*ord.Document{doc}
			},
			ExpectedToBeValid: true,
		}, {
			Name: "Invalid `countries` field when it contains non string value for Event",
			DocumentProvider: func() []*ord.Document {
				doc := fixORDDocument()
				doc.EventResources[0].Countries = json.RawMessage(invalidCountriesNonStringElement)

				return []*ord.Document{doc}
			},
		}, {
			Name: "Invalid value for `lineOfBusiness` field for Event",
			DocumentProvider: func() []*ord.Document {
				doc := fixORDDocument()
				doc.EventResources[0].LineOfBusiness = json.RawMessage(invalidLineOfBusinessElement)

				return []*ord.Document{doc}
			},
		}, {
			Name: "Invalid `lineOfBusiness` field when it is invalid JSON for Event",
			DocumentProvider: func() []*ord.Document {
				doc := fixORDDocument()
				doc.EventResources[0].LineOfBusiness = json.RawMessage(invalidJSON)

				return []*ord.Document{doc}
			},
		}, {
			Name: "Invalid `lineOfBusiness` field when it isn't a JSON array for Event",
			DocumentProvider: func() []*ord.Document {
				doc := fixORDDocument()
				doc.EventResources[0].LineOfBusiness = json.RawMessage("{}")

				return []*ord.Document{doc}
			},
		}, {
			Name: "Valid `lineOfBusiness` field when the JSON array is empty for Event",
			DocumentProvider: func() []*ord.Document {
				doc := fixORDDocument()
				doc.EventResources[0].LineOfBusiness = json.RawMessage("[]")

				return []*ord.Document{doc}
			},
			ExpectedToBeValid: true,
		}, {
			Name: "Invalid `lineOfBusiness` field when it contains non string value for Event",
			DocumentProvider: func() []*ord.Document {
				doc := fixORDDocument()
				doc.EventResources[0].LineOfBusiness = json.RawMessage(invalidCountriesNonStringElement)

				return []*ord.Document{doc}
			},
		}, {
			Name: "Invalid `lineOfBusiness` field when `policyLevel` is `sap` for Event",
			DocumentProvider: func() []*ord.Document {
				doc := fixORDDocument()
				doc.EventResources[0].LineOfBusiness = json.RawMessage(`["LoB"]`)
				doc.Packages[0].PolicyLevel = str.Ptr(ord.PolicyLevelSap)

				return []*ord.Document{doc}
			},
		}, {
			Name:              "Valid `lineOfBusiness` field when `policyLevel` is `sap partner` for Event",
			ExpectedToBeValid: true,
			DocumentProvider: func() []*ord.Document {
				doc := fixORDDocument()
				doc.EventResources[0].LineOfBusiness = json.RawMessage(`["LoB"]`)
				doc.PolicyLevel = str.Ptr(ord.PolicyLevelSapPartner)
				doc.Packages[0].Vendor = str.Ptr(ord.PartnerVendor)

				return []*ord.Document{doc}
			},
		}, {
			Name:              "Valid `lineOfBusiness` field when `policyLevel` is `custom`",
			ExpectedToBeValid: true,
			DocumentProvider: func() []*ord.Document {
				doc := fixORDDocument()
				doc.EventResources[0].LineOfBusiness = json.RawMessage(`["LoB"]`)
				doc.PolicyLevel = str.Ptr(ord.PolicyLevelCustom)

				return []*ord.Document{doc}
			},
		}, {
			Name:              "Valid `lineOfBusiness` field when `policyLevel` is `none`",
			ExpectedToBeValid: true,
			DocumentProvider: func() []*ord.Document {
				doc := fixORDDocument()
				doc.EventResources[0].LineOfBusiness = json.RawMessage(`["LoB"]`)
				doc.PolicyLevel = str.Ptr(ord.PolicyLevelNone)

				return []*ord.Document{doc}
			},
		}, {
			Name: "Invalid value for `industry` field for Event",
			DocumentProvider: func() []*ord.Document {
				doc := fixORDDocument()
				doc.EventResources[0].Industry = json.RawMessage(invalidIndustryElement)

				return []*ord.Document{doc}
			},
		}, {
			Name: "Invalid `industry` field when it is invalid JSON for Event",
			DocumentProvider: func() []*ord.Document {
				doc := fixORDDocument()
				doc.EventResources[0].Industry = json.RawMessage(invalidJSON)

				return []*ord.Document{doc}
			},
		}, {
			Name: "Invalid `industry` field when it isn't a JSON array for Event",
			DocumentProvider: func() []*ord.Document {
				doc := fixORDDocument()
				doc.EventResources[0].Industry = json.RawMessage("{}")

				return []*ord.Document{doc}
			},
		}, {
			Name: "Valid `industry` field when the JSON array is empty for Event",
			DocumentProvider: func() []*ord.Document {
				doc := fixORDDocument()
				doc.EventResources[0].Industry = json.RawMessage("[]")

				return []*ord.Document{doc}
			},
			ExpectedToBeValid: true,
		}, {
			Name: "Invalid `industry` field when it contains non string value for Event",
			DocumentProvider: func() []*ord.Document {
				doc := fixORDDocument()
				doc.EventResources[0].Industry = json.RawMessage(invalidIndustryNonStringElement)

				return []*ord.Document{doc}
			},
		}, {
			Name: "Invalid `industry` field when `policyLevel` is `sap` for Event",
			DocumentProvider: func() []*ord.Document {
				doc := fixORDDocument()
				doc.EventResources[0].Industry = json.RawMessage(`["SomeIndustry"]`)
				doc.Packages[0].PolicyLevel = str.Ptr(ord.PolicyLevelSap)

				return []*ord.Document{doc}
			},
		}, {
			Name:              "Valid `industry` field when `policyLevel` is `sap partner` for Event",
			ExpectedToBeValid: true,
			DocumentProvider: func() []*ord.Document {
				doc := fixORDDocument()
				doc.EventResources[0].Industry = json.RawMessage(`["SomeIndustry"]`)
				doc.PolicyLevel = str.Ptr(ord.PolicyLevelSapPartner)
				doc.Packages[0].Vendor = str.Ptr(ord.PartnerVendor)

				return []*ord.Document{doc}
			},
		}, {
			Name:              "Valid `industry` field when `policyLevel` is `custom` when `policyLevel` is inherited from Document",
			ExpectedToBeValid: true,
			DocumentProvider: func() []*ord.Document {
				doc := fixORDDocument()
				doc.EventResources[0].Industry = json.RawMessage(`["SomeIndustry"]`)
				doc.PolicyLevel = str.Ptr(ord.PolicyLevelCustom)

				return []*ord.Document{doc}
			},
		}, {
			Name:              "Valid `industry` field when `policyLevel` is `custom` when `policyLevel` is defined in Event",
			ExpectedToBeValid: true,
			DocumentProvider: func() []*ord.Document {
				doc := fixORDDocument()
				doc.EventResources[0].Industry = json.RawMessage(`["SomeIndustry"]`)
				doc.EventResources[0].PolicyLevel = str.Ptr(ord.PolicyLevelCustom)

				return []*ord.Document{doc}
			},
		}, {
			Name:              "Valid `industry` field when `policyLevel` is `none`",
			ExpectedToBeValid: true,
			DocumentProvider: func() []*ord.Document {
				doc := fixORDDocument()
				doc.EventResources[0].Industry = json.RawMessage(`["SomeIndustry"]`)
				doc.PolicyLevel = str.Ptr(ord.PolicyLevelNone)

				return []*ord.Document{doc}
			},
		}, {
			Name: "Invalid value for `correlationIds` field for Event",
			DocumentProvider: func() []*ord.Document {
				doc := fixORDDocument()
				doc.EventResources[0].CorrelationIDs = json.RawMessage(invalidCorrelationIDsElement)

				return []*ord.Document{doc}
			},
		}, {
			Name: "Invalid `correlationIds` field when it is invalid JSON for Event",
			DocumentProvider: func() []*ord.Document {
				doc := fixORDDocument()
				doc.EventResources[0].CorrelationIDs = json.RawMessage(invalidJSON)

				return []*ord.Document{doc}
			},
		}, {
			Name: "Invalid `correlationIds` field when it isn't a JSON array for Event",
			DocumentProvider: func() []*ord.Document {
				doc := fixORDDocument()
				doc.EventResources[0].CorrelationIDs = json.RawMessage("{}")

				return []*ord.Document{doc}
			},
		}, {
			Name: "Valid `correlationIds` field when the JSON array is empty for Event",
			DocumentProvider: func() []*ord.Document {
				doc := fixORDDocument()
				doc.EventResources[0].CorrelationIDs = json.RawMessage("[]")

				return []*ord.Document{doc}
			},
			ExpectedToBeValid: true,
		}, {
			Name: "Invalid `correlationIds` field when it contains non string value for Event",
			DocumentProvider: func() []*ord.Document {
				doc := fixORDDocument()
				doc.EventResources[0].CorrelationIDs = json.RawMessage(invalidCorrelationIDsNonStringElement)

				return []*ord.Document{doc}
			},
		}, {
			Name: "Missing `releaseStatus` field for Event",
			DocumentProvider: func() []*ord.Document {
				doc := fixORDDocument()
				doc.EventResources[0].ReleaseStatus = str.Ptr("")

				return []*ord.Document{doc}
			},
		}, {
			Name: "Invalid `releaseStatus` field for Event",
			DocumentProvider: func() []*ord.Document {
				doc := fixORDDocument()
				doc.EventResources[0].ReleaseStatus = str.Ptr("wrongValue")

				return []*ord.Document{doc}
			},
		}, {
			Name: "Missing `sunsetDate` field when `releaseStatus` field has value `deprecated` for Event",
			DocumentProvider: func() []*ord.Document {
				doc := fixORDDocument()
				doc.EventResources[0].ReleaseStatus = str.Ptr("deprecated")
				doc.EventResources[0].Successors = json.RawMessage(fmt.Sprintf(`["%s"]`, event2ORDID))

				return []*ord.Document{doc}
			},
		}, {
			Name: "Invalid `sunsetDate` field for Event",
			DocumentProvider: func() []*ord.Document {
				doc := fixORDDocument()
				doc.EventResources[0].ReleaseStatus = str.Ptr("deprecated")
				doc.EventResources[0].SunsetDate = str.Ptr("0000-00-00T09:35:30+0000")
				doc.EventResources[0].Successors = json.RawMessage(fmt.Sprintf(`["%s"]`, event2ORDID))

				return []*ord.Document{doc}
			},
		}, {
			Name: "Invalid value for `successors` field for Event",
			DocumentProvider: func() []*ord.Document {
				doc := fixORDDocument()
				doc.EventResources[0].Successors = json.RawMessage(invalidSuccessorsElement)

				return []*ord.Document{doc}
			},
		}, {
			Name: "Invalid `successors` field when it is invalid JSON for Event",
			DocumentProvider: func() []*ord.Document {
				doc := fixORDDocument()
				doc.EventResources[0].Successors = json.RawMessage(invalidJSON)

				return []*ord.Document{doc}
			},
		}, {
			Name: "Invalid `successors` field when it isn't a JSON array for Event",
			DocumentProvider: func() []*ord.Document {
				doc := fixORDDocument()
				doc.EventResources[0].Successors = json.RawMessage("{}")

				return []*ord.Document{doc}
			},
		}, {
			Name: "Valid `successors` field when the JSON array is empty for Event",
			DocumentProvider: func() []*ord.Document {
				doc := fixORDDocument()
				doc.EventResources[0].Successors = json.RawMessage("[]")

				return []*ord.Document{doc}
			},
			ExpectedToBeValid: true,
		}, {
			Name: "Invalid `successors` field when it contains non string value for Event",
			DocumentProvider: func() []*ord.Document {
				doc := fixORDDocument()
				doc.EventResources[0].Successors = json.RawMessage(invalidSuccessorsNonStringElement)

				return []*ord.Document{doc}
			},
		}, {
			Name: "Missing `successors` field when `releaseStatus` field has value `deprecated` for Event",
			DocumentProvider: func() []*ord.Document {
				doc := fixORDDocument()
				doc.EventResources[0].ReleaseStatus = str.Ptr("deprecated")

				return []*ord.Document{doc}
			},
		}, {
			Name: "Missing `ordId` field in `PartOfConsumptionBundles` field for Event",
			DocumentProvider: func() []*ord.Document {
				doc := fixORDDocument()
				doc.EventResources[0].PartOfConsumptionBundles[0].BundleOrdID = ""

				return []*ord.Document{doc}
			},
		}, {
			Name: "Invalid `ordId` field in `PartOfConsumptionBundles` field for Event",
			DocumentProvider: func() []*ord.Document {
				doc := fixORDDocument()
				doc.EventResources[0].PartOfConsumptionBundles[0].BundleOrdID = invalidBundleOrdID

				return []*ord.Document{doc}
			},
		}, {
			Name: "Duplicate `ordId` field in `PartOfConsumptionBundles` field for Event",
			DocumentProvider: func() []*ord.Document {
				doc := fixORDDocument()
				doc.EventResources[0].PartOfConsumptionBundles = append(doc.EventResources[0].PartOfConsumptionBundles, &model.ConsumptionBundleReference{BundleOrdID: bundleORDID})

				return []*ord.Document{doc}
			},
		}, {
			Name: "Present `defaultEntryPoint` field in `PartOfConsumptionBundles` field for Event",
			DocumentProvider: func() []*ord.Document {
				doc := fixORDDocument()
				doc.EventResources[0].PartOfConsumptionBundles[0].DefaultTargetURL = "https://exmaple.com/test/v3"

				return []*ord.Document{doc}
			},
		}, {
			Name: "Empty `PartOfConsumptionBundle` field for Event",
			DocumentProvider: func() []*ord.Document {
				doc := fixORDDocument()
				doc.EventResources[0].PartOfConsumptionBundles = []*model.ConsumptionBundleReference{}

				return []*ord.Document{doc}
			},
		},
		{
			Name: "Invalid when `defaultConsumptionBundle` field doesn't match the required regex for Event",
			DocumentProvider: func() []*ord.Document {
				doc := fixORDDocument()
				doc.EventResources[0].DefaultConsumptionBundle = str.Ptr(invalidBundleOrdID)
				return []*ord.Document{doc}
			},
		}, {
			Name: "Invalid when `defaultConsumptionBundle` field is not part of any bundles in the `partOfConsumptionBundles` field for Event",
			DocumentProvider: func() []*ord.Document {
				doc := fixORDDocument()
				doc.EventResources[0].DefaultConsumptionBundle = str.Ptr(secondBundleORDID)
				return []*ord.Document{doc}
			},
		}, {
			Name: "Empty `EntityTypeMappings` field for Event",
			DocumentProvider: func() []*ord.Document {
				doc := fixORDDocument()
				doc.EventResources[0].EntityTypeMappings = []*model.EntityTypeMappingInput{}

				return []*ord.Document{doc}
			},
		}, {
			Name: "Invalid Type in APIModelSelectors in `EntityTypeMappings` field for Event",
			DocumentProvider: func() []*ord.Document {
				doc := fixORDDocument()
				doc.EventResources[0].EntityTypeMappings[0].APIModelSelectors = json.RawMessage(invalidAPIModelSelectorsWrongType)

				return []*ord.Document{doc}
			},
		}, {
			Name: "Invalid Structure for APIModelSelectors in `EntityTypeMappings` field for Event",
			DocumentProvider: func() []*ord.Document {
				doc := fixORDDocument()
				doc.EventResources[0].EntityTypeMappings[0].APIModelSelectors = json.RawMessage("something")

				return []*ord.Document{doc}
			},
		}, {
			Name: "Invalid Relations for APIModelSelectors in `EntityTypeMappings` field for Event",
			DocumentProvider: func() []*ord.Document {
				doc := fixORDDocument()
				doc.EventResources[0].EntityTypeMappings[0].APIModelSelectors = json.RawMessage(invalidAPIModelSelectorsWrongRelations)

				return []*ord.Document{doc}
			},
		}, {
			Name: "Invalid Structure for EntityTypeTargets in `EntityTypeMappings` field for Event",
			DocumentProvider: func() []*ord.Document {
				doc := fixORDDocument()
				doc.EventResources[0].EntityTypeMappings[0].EntityTypeTargets = json.RawMessage("something")

				return []*ord.Document{doc}
			},
		}, {
			Name: "Invalid Relations for EntityTypeTargets in `EntityTypeMappings` field for Event",
			DocumentProvider: func() []*ord.Document {
				doc := fixORDDocument()
				doc.EventResources[0].EntityTypeMappings[0].EntityTypeTargets = json.RawMessage(invalidEntityTypeTargetsWrongRelations)

				return []*ord.Document{doc}
			},
		}, {
			Name: "Invalid ORDID for EntityTypeTargets in `EntityTypeMappings` field for Event",
			DocumentProvider: func() []*ord.Document {
				doc := fixORDDocument()
				doc.EventResources[0].EntityTypeMappings[0].EntityTypeTargets = json.RawMessage(invalidEntityTypeTargetsWrongORDID)

				return []*ord.Document{doc}
			},
		}, {
			Name: "Invalid CorrelationID for EntityTypeTargets in `EntityTypeMappings` field for Event",
			DocumentProvider: func() []*ord.Document {
				doc := fixORDDocument()
				doc.EventResources[0].EntityTypeMappings[0].EntityTypeTargets = json.RawMessage(invalidEntityTypeTargetsWrongCorrelationID)

				return []*ord.Document{doc}
			},
		}, {
			Name: "Empty EntityTypeTargets in `EntityTypeMappings` field for Event",
			DocumentProvider: func() []*ord.Document {
				doc := fixORDDocument()
				doc.EventResources[0].EntityTypeMappings[0].EntityTypeTargets = json.RawMessage(`[]`)

				return []*ord.Document{doc}
			},
		},
		{
			Name: "Missing `Extensible` field when `policyLevel` is sap",
			DocumentProvider: func() []*ord.Document {
				doc := fixORDDocument()
				doc.EventResources[0].Extensible = nil
				doc.Packages[0].PolicyLevel = str.Ptr(ord.PolicyLevelSap)

				return []*ord.Document{doc}
			},
		},
		{
			Name: "Missing `Extensible` field when `policyLevel` is sap partner",
			DocumentProvider: func() []*ord.Document {
				doc := fixORDDocument()
				doc.EventResources[0].Extensible = nil
				doc.Packages[0].PolicyLevel = str.Ptr(ord.PolicyLevelSapPartner)
				doc.Packages[0].Vendor = str.Ptr(ord.PartnerVendor)

				return []*ord.Document{doc}
			},
		},
		{
			Name: "Invalid `Extensible` field due to empty json object",
			DocumentProvider: func() []*ord.Document {
				doc := fixORDDocument()
				doc.EventResources[0].Extensible = json.RawMessage(`{}`)

				return []*ord.Document{doc}
			},
		},
		{
			Name: "Invalid `Extensible` field due to invalid json",
			DocumentProvider: func() []*ord.Document {
				doc := fixORDDocument()
				doc.EventResources[0].Extensible = json.RawMessage(invalidExtensibleDueToInvalidJSON)

				return []*ord.Document{doc}
			},
		},
		{
			Name: "Missing `supported` field in the `extensible` object for Event",
			DocumentProvider: func() []*ord.Document {
				doc := fixORDDocument()
				doc.EventResources[0].Extensible = json.RawMessage(invalidExtensibleDueToNoSupportedProperty)

				return []*ord.Document{doc}
			},
		},
		{
			Name: "Invalid `supported` field type in the `extensible` object for Event",
			DocumentProvider: func() []*ord.Document {
				doc := fixORDDocument()
				doc.EventResources[0].Extensible = json.RawMessage(invalidExtensibleDueToInvalidSupportedType)

				return []*ord.Document{doc}
			},
		},
		{
			Name: "Invalid `supported` field value in the `extensible` object for Event",
			DocumentProvider: func() []*ord.Document {
				doc := fixORDDocument()
				doc.EventResources[0].Extensible = json.RawMessage(invalidExtensibleDueToInvalidSupportedValue)

				return []*ord.Document{doc}
			},
		},
		{
			Name: "Missing `description` field when `supported` has an `automatic` value for Event",
			DocumentProvider: func() []*ord.Document {
				doc := fixORDDocument()
				doc.EventResources[0].Extensible = json.RawMessage(invalidExtensibleDueToSupportedAutomaticAndNoDescriptionProperty)

				return []*ord.Document{doc}
			},
		},
		{
			Name: "Missing `description` field when `supported` has a `manual` value for Event",
			DocumentProvider: func() []*ord.Document {
				doc := fixORDDocument()
				doc.EventResources[0].Extensible = json.RawMessage(invalidExtensibleDueToSupportedManualAndNoDescriptionProperty)

				return []*ord.Document{doc}
			},
		},
		{
			Name: "Empty `description` field when `supported` has a `manual` value for Event",
			DocumentProvider: func() []*ord.Document {
				doc := fixORDDocument()
				doc.EventResources[0].Extensible = json.RawMessage(fmt.Sprintf(invalidExtensibleDueToCorrectSupportedButInvalidDescriptionLength, "manual", ""))

				return []*ord.Document{doc}
			},
		},
		{
			Name: "Empty `description` field when `supported` has a `automatic` value for Event",
			DocumentProvider: func() []*ord.Document {
				doc := fixORDDocument()
				doc.EventResources[0].Extensible = json.RawMessage(fmt.Sprintf(invalidExtensibleDueToCorrectSupportedButInvalidDescriptionLength, "automatic", ""))

				return []*ord.Document{doc}
			},
		},
		{
			Name: "Invalid `description` field with exceeding length when `supported` has a `manual` value for Event",
			DocumentProvider: func() []*ord.Document {
				doc := fixORDDocument()
				doc.EventResources[0].Extensible = json.RawMessage(fmt.Sprintf(invalidExtensibleDueToCorrectSupportedButInvalidDescriptionLength, "manual", invalidDescriptionFieldWithExceedingMaxLength))

				return []*ord.Document{doc}
			},
		},
		{
			Name: "Invalid `description` field with exceeding length when `supported` has a `automatic` value for Event",
			DocumentProvider: func() []*ord.Document {
				doc := fixORDDocument()
				doc.EventResources[0].Extensible = json.RawMessage(fmt.Sprintf(invalidExtensibleDueToCorrectSupportedButInvalidDescriptionLength, "automatic", invalidDescriptionFieldWithExceedingMaxLength))

				return []*ord.Document{doc}
			},
		}, {
			Name: "Invalid `implementationStandard` field for Event",
			DocumentProvider: func() []*ord.Document {
				doc := fixORDDocument()
				doc.EventResources[0].ImplementationStandard = str.Ptr(invalidType)

				return []*ord.Document{doc}
			},
		}, {
			Name: "Invalid when `customImplementationStandard` field is valid but `implementationStandard` field is missing for Event",
			DocumentProvider: func() []*ord.Document {
				doc := fixORDDocument()
				doc.EventResources[0].ImplementationStandard = nil

				return []*ord.Document{doc}
			},
		}, {
			Name: "Invalid when `customImplementationStandard` field is valid but `implementationStandard` field is not set to `custom` for Event",
			DocumentProvider: func() []*ord.Document {
				doc := fixORDDocument()
				doc.EventResources[0].ImplementationStandard = str.Ptr(invalidType)

				return []*ord.Document{doc}
			},
		}, {
			Name: "Invalid `customImplementationStandard` field when `implementationStandard` field is set to `custom` for Event",
			DocumentProvider: func() []*ord.Document {
				doc := fixORDDocument()
				doc.EventResources[0].ImplementationStandard = str.Ptr(custom)
				doc.EventResources[0].CustomImplementationStandard = str.Ptr(invalidType)

				return []*ord.Document{doc}
			},
		}, {
			Name: "Missing `customImplementationStandard` field when `implementationStandard` field is set to `custom` for Event",
			DocumentProvider: func() []*ord.Document {
				doc := fixORDDocument()
				doc.EventResources[0].CustomImplementationStandard = nil

				return []*ord.Document{doc}
			},
		}, {
			Name: "Invalid when `customImplementationStandardDescription` is set but `implementationStandard` field is missing for Event",
			DocumentProvider: func() []*ord.Document {
				doc := fixORDDocument()
				doc.EventResources[0].ImplementationStandard = nil

				return []*ord.Document{doc}
			},
		}, {
			Name: "Invalid when `customImplementationStandardDescription` is set but `implementationStandard` field is not `custom` for Event",
			DocumentProvider: func() []*ord.Document {
				doc := fixORDDocument()
				doc.EventResources[0].ImplementationStandard = str.Ptr(invalidType)

				return []*ord.Document{doc}
			},
		}, {
			Name: "Missing `customImplementationStandardDescription` field when `implementationStandard` field is set to `custom` for Event",
			DocumentProvider: func() []*ord.Document {
				doc := fixORDDocument()
				doc.EventResources[0].CustomImplementationStandardDescription = nil

				return []*ord.Document{doc}
			},
		}, {
			Name: "Invalid format of `lastUpdate` field for Event",
			DocumentProvider: func() []*ord.Document {
				doc := fixORDDocument()
				doc.EventResources[0].LastUpdate = str.Ptr("0000-00-00T09:35:30+0000")

				return []*ord.Document{doc}
			},
		}, {
			Name: "Invalid `lastUpdate` field value for Event",
			DocumentProvider: func() []*ord.Document {
				doc := fixORDDocument()
				doc.EventResources[0].LastUpdate = str.Ptr("string value")

				return []*ord.Document{doc}
			},
		}, {
			Name: "Invalid format of `deprecationDate` field for Event",
			DocumentProvider: func() []*ord.Document {
				doc := fixORDDocument()
				doc.EventResources[0].DeprecationDate = str.Ptr("0000-00-00T09:35:30+0000")

				return []*ord.Document{doc}
			},
		}, {
			Name: "Invalid `deprecationDate` field value for Event",
			DocumentProvider: func() []*ord.Document {
				doc := fixORDDocument()
				doc.EventResources[0].DeprecationDate = str.Ptr("string value")

				return []*ord.Document{doc}
			},
		},

		// Test invalid entity relations

		{
			Name: "Event has a reference to unknown Package",
			DocumentProvider: func() []*ord.Document {
				doc := fixORDDocument()
				doc.EventResources[0].OrdPackageID = str.Ptr(unknownPackageOrdID)

				return []*ord.Document{doc}
			},
		}, {
			Name: "Event has a reference to unknown Bundle",
			DocumentProvider: func() []*ord.Document {
				doc := fixORDDocument()
				doc.ConsumptionBundles = fixBundleCreateInput()
				doc.EventResources[0].PartOfConsumptionBundles = fixEventPartOfConsumptionBundles()
				doc.EventResources[0].PartOfConsumptionBundles[0].BundleOrdID = unknownBundleOrdID

				return []*ord.Document{doc}
			},
		}, {
			Name: "Event has a reference to unknown Product",
			DocumentProvider: func() []*ord.Document {
				doc := fixORDDocument()
				doc.EventResources[0].PartOfProducts = json.RawMessage(fmt.Sprintf(`["%s"]`, unknownProductOrdID))

				return []*ord.Document{doc}
			},
		},
	}

	for _, test := range tests {
		t.Run(test.Name, func(t *testing.T) {
			docs := ord.Documents{test.DocumentProvider()[0]}
			resourcesFromDB := ord.ResourcesFromDB{
				APIs:     apisFromDB,
				Events:   eventsFromDB,
				Packages: pkgsFromDB,
				Bundles:  bndlsFromDB,
			}
			err := docs.Validate(baseURL, resourcesFromDB, resourceHashes, nil, credentialExchangeStrategyTenantMappings)

			if test.AfterTest != nil {
				test.AfterTest()
			}

			if test.ExpectedToBeValid {
				require.NoError(t, err)
			} else {
				require.Error(t, err)
			}
		})
	}
}

func TestDocuments_ValidateEntityType(t *testing.T) {
	var tests = []struct {
		Name              string
		DocumentProvider  func() []*ord.Document
		ExpectedToBeValid bool
		AfterTest         func()
	}{
		{
			Name: "Missing `ordID` field for Entity Type",
			DocumentProvider: func() []*ord.Document {
				doc := fixORDDocument()
				doc.EntityTypes[0].OrdID = ""

				return []*ord.Document{doc}
			},
		}, {
			Name: "Invalid `ordID` field for Entity Type",
			DocumentProvider: func() []*ord.Document {
				doc := fixORDDocument()
				doc.EntityTypes[0].OrdID = invalidOrdID

				return []*ord.Document{doc}
			},
		}, {
			Name: "Exceeded length of `ordID` field for Entity Type",
			DocumentProvider: func() []*ord.Document {
				doc := fixORDDocument()
				doc.EntityTypes[0].OrdID = strings.Repeat("a", invalidOrdIDLength)

				return []*ord.Document{doc}
			},
		}, {
			Name: "Exceeded length of `localID` field for Entity Type",
			DocumentProvider: func() []*ord.Document {
				doc := fixORDDocument()
				doc.EntityTypes[0].LocalTenantID = strings.Repeat("a", invalidLocalTenantIDLength)

				return []*ord.Document{doc}
			},
		}, {
			Name: "Invalid empty `localID` field for Entity Type",
			DocumentProvider: func() []*ord.Document {
				doc := fixORDDocument()
				doc.EntityTypes[0].LocalTenantID = ""

				return []*ord.Document{doc}
			},
		}, {
			Name: "Invalid value for `correlationIds` field for Entity Type",
			DocumentProvider: func() []*ord.Document {
				doc := fixORDDocument()
				doc.EntityTypes[0].CorrelationIDs = json.RawMessage(invalidCorrelationIDsElement)

				return []*ord.Document{doc}
			},
		}, {
			Name: "Missing `title` field for Entity Type",
			DocumentProvider: func() []*ord.Document {
				doc := fixORDDocument()
				doc.EntityTypes[0].Title = ""

				return []*ord.Document{doc}
			},
		}, {
			Name: "Missing `shortDescription` field for Entity Type",
			DocumentProvider: func() []*ord.Document {
				doc := fixORDDocument()
				doc.EntityTypes[0].ShortDescription = nil

				return []*ord.Document{doc}
			},
		}, {
			Name: "Exceeded length of `shortDescription` field for Entity Type",
			DocumentProvider: func() []*ord.Document {
				doc := fixORDDocument()
				doc.EntityTypes[0].ShortDescription = str.Ptr(strings.Repeat("a", invalidShortDescriptionLength))

				return []*ord.Document{doc}
			},
		}, {
			Name: "Invalid empty `shortDescription` field for Entity Type",
			DocumentProvider: func() []*ord.Document {
				doc := fixORDDocument()
				doc.EntityTypes[0].ShortDescription = str.Ptr("")

				return []*ord.Document{doc}
			},
		}, {
			Name: "New lines in `shortDescription` field for Event",
			DocumentProvider: func() []*ord.Document {
				doc := fixORDDocument()
				doc.EntityTypes[0].ShortDescription = str.Ptr(`newLine\n`)

				return []*ord.Document{doc}
			},
		}, {
			Name: "Missing `description` field for Event",
			DocumentProvider: func() []*ord.Document {
				doc := fixORDDocument()
				doc.EntityTypes[0].Description = nil

				return []*ord.Document{doc}
			},
		}, {
			Name: "Invalid `description` field with exceeding length for Entity Type",
			DocumentProvider: func() []*ord.Document {
				doc := fixORDDocument()
				doc.EntityTypes[0].Description = str.Ptr(invalidDescriptionFieldWithExceedingMaxLength)

				return []*ord.Document{doc}
			},
		}, {
			Name: "Missing `version` field for Entity Type",
			DocumentProvider: func() []*ord.Document {
				doc := fixORDDocument()
				doc.EntityTypes[0].VersionInput.Value = ""

				return []*ord.Document{doc}
			},
		}, {
			Name: "Invalid `version` field for Entity Type",
			DocumentProvider: func() []*ord.Document {
				doc := fixORDDocument()
				doc.EntityTypes[0].VersionInput.Value = invalidVersion

				return []*ord.Document{doc}
			},
		}, {
			Name: "Missing field `version` of field `changeLogEntries` for Entity Type",
			DocumentProvider: func() []*ord.Document {
				doc := fixORDDocument()
				doc.EntityTypes[0].ChangeLogEntries = json.RawMessage(invalidChangeLogEntriesDueToMissingVersion)

				return []*ord.Document{doc}
			},
		}, {
			Name: "Invalid field `version` of field `changeLogEntries` for Entity Type",
			DocumentProvider: func() []*ord.Document {
				doc := fixORDDocument()
				doc.EntityTypes[0].ChangeLogEntries = json.RawMessage(invalidChangeLogEntriesDueToWrongVersion)

				return []*ord.Document{doc}
			},
		}, {
			Name: "Missing field `releaseStatus` of field `changeLogEntries` for Entity Type",
			DocumentProvider: func() []*ord.Document {
				doc := fixORDDocument()
				doc.EntityTypes[0].ChangeLogEntries = json.RawMessage(invalidChangeLogEntriesDueToMissingReleaseStatus)

				return []*ord.Document{doc}
			},
		}, {
			Name: "Invalid field `releaseStatus` of field `changeLogEntries` for Entity Type",
			DocumentProvider: func() []*ord.Document {
				doc := fixORDDocument()
				doc.EntityTypes[0].ChangeLogEntries = json.RawMessage(invalidChangeLogEntriesDueToWrongReleaseStatus)

				return []*ord.Document{doc}
			},
		}, {
			Name: "Missing field `date` of field `changeLogEntries` for Entity Type",
			DocumentProvider: func() []*ord.Document {
				doc := fixORDDocument()
				doc.EntityTypes[0].ChangeLogEntries = json.RawMessage(invalidChangeLogEntriesDueToMissingDate)

				return []*ord.Document{doc}
			},
		}, {
			Name: "Invalid field `date` of field `changeLogEntries` for Entity Type",
			DocumentProvider: func() []*ord.Document {
				doc := fixORDDocument()
				doc.EntityTypes[0].ChangeLogEntries = json.RawMessage(invalidChangeLogEntriesDueToWrongDate)

				return []*ord.Document{doc}
			},
		}, {
			Name: "Invalid field `url` of field `changeLogEntries` for Entity Type",
			DocumentProvider: func() []*ord.Document {
				doc := fixORDDocument()
				doc.EntityTypes[0].ChangeLogEntries = json.RawMessage(invalidChangeLogEntriesDueToWrongURL)

				return []*ord.Document{doc}
			},
		}, {
			Name: "Invalid empty field `description` of field `changeLogEntries` for Entity Type",
			DocumentProvider: func() []*ord.Document {
				doc := fixORDDocument()
				doc.EntityTypes[0].ChangeLogEntries = json.RawMessage(fmt.Sprintf(invalidChangeLogEntriesDueToInvalidLengthOfDescription, ""))

				return []*ord.Document{doc}
			},
		}, {
			Name: "Invalid field `description` with exceeding length of field `changeLogEntries` for Entity Type",
			DocumentProvider: func() []*ord.Document {
				doc := fixORDDocument()
				doc.EntityTypes[0].ChangeLogEntries = json.RawMessage(fmt.Sprintf(invalidChangeLogEntriesDueToInvalidLengthOfDescription, invalidDescriptionFieldWithExceedingMaxLength))

				return []*ord.Document{doc}
			},
		}, {
			Name: "Invalid `changeLogEntries` field when it is invalid JSON for Entity Type",
			DocumentProvider: func() []*ord.Document {
				doc := fixORDDocument()
				doc.EntityTypes[0].ChangeLogEntries = json.RawMessage(invalidJSON)

				return []*ord.Document{doc}
			},
		}, {
			Name: "Invalid `changeLogEntries` field when it isn't a JSON array for Entity Type",
			DocumentProvider: func() []*ord.Document {
				doc := fixORDDocument()
				doc.EntityTypes[0].ChangeLogEntries = json.RawMessage("{}")

				return []*ord.Document{doc}
			},
		}, {
			Name: "Valid `changeLogEntries` field when it is an empty JSON array for Entity Type",
			DocumentProvider: func() []*ord.Document {
				doc := fixORDDocument()
				doc.EntityTypes[0].ChangeLogEntries = json.RawMessage("[]")

				return []*ord.Document{doc}
			},
			ExpectedToBeValid: true,
		}, {
			Name: "Missing `partOfPackage` field for Entity Type",
			DocumentProvider: func() []*ord.Document {
				doc := fixORDDocument()
				doc.EntityTypes[0].OrdPackageID = ""

				return []*ord.Document{doc}
			},
		}, {
			Name: "Invalid `partOfPackage` field for Entity Type",
			DocumentProvider: func() []*ord.Document {
				doc := fixORDDocument()
				doc.EntityTypes[0].OrdPackageID = invalidOrdID

				return []*ord.Document{doc}
			},
		}, {
			Name: "Exceeded length of `partOfPackage` field for Entity Type",
			DocumentProvider: func() []*ord.Document {
				doc := fixORDDocument()
				doc.EntityTypes[0].OrdPackageID = strings.Repeat("a", invalidPartOfPackageLength)

				return []*ord.Document{doc}
			},
		}, {
			Name: "Missing `visibility` field for Entity Type",
			DocumentProvider: func() []*ord.Document {
				doc := fixORDDocument()
				doc.EntityTypes[0].Visibility = ""

				return []*ord.Document{doc}
			},
		}, {
			Name: "Invalid `visibility` field for Entity Type",
			DocumentProvider: func() []*ord.Document {
				doc := fixORDDocument()
				doc.EntityTypes[0].Visibility = "wrongVisibility"

				return []*ord.Document{doc}
			},
		}, {
			Name: "Missing `title` field in `Links` for Entity Type",
			DocumentProvider: func() []*ord.Document {
				doc := fixORDDocument()
				doc.EntityTypes[0].Links = json.RawMessage(invalidLinkDueToMissingTitle)

				return []*ord.Document{doc}
			},
		}, {
			Name: "Missing `url` field in `Links` for Entity Type",
			DocumentProvider: func() []*ord.Document {
				doc := fixORDDocument()
				doc.EntityTypes[0].Links = json.RawMessage(invalidLinkDueToMissingURL)

				return []*ord.Document{doc}
			},
		}, {
			Name: "Invalid `url` field in `Links` for Entity Type",
			DocumentProvider: func() []*ord.Document {
				doc := fixORDDocument()
				doc.EntityTypes[0].Links = json.RawMessage(invalidLinkDueToWrongURL)

				return []*ord.Document{doc}
			},
		}, {
			Name: "Invalid `description` field with exceeding length in `Links` for Entity Type",
			DocumentProvider: func() []*ord.Document {
				doc := fixORDDocument()
				doc.EntityTypes[0].Links = json.RawMessage(fmt.Sprintf(invalidLinkDueToInvalidLengthOfDescription, invalidDescriptionFieldWithExceedingMaxLength))

				return []*ord.Document{doc}
			},
		}, {
			Name: "Invalid empty `description` field in `Links` for Entity Type",
			DocumentProvider: func() []*ord.Document {
				doc := fixORDDocument()
				doc.EntityTypes[0].Links = json.RawMessage(fmt.Sprintf(invalidLinkDueToInvalidLengthOfDescription, ""))

				return []*ord.Document{doc}
			},
		}, {
			Name: "Invalid `links` field when it is invalid JSON for Entity Type",
			DocumentProvider: func() []*ord.Document {
				doc := fixORDDocument()
				doc.EntityTypes[0].Links = json.RawMessage(invalidJSON)

				return []*ord.Document{doc}
			},
		}, {
			Name: "Invalid `links` field when it isn't a JSON array for Entity Type",
			DocumentProvider: func() []*ord.Document {
				doc := fixORDDocument()
				doc.EntityTypes[0].Links = json.RawMessage("{}")

				return []*ord.Document{doc}
			},
		}, {
			Name: "Valid `links` field when it is an empty JSON array for Entity Type",
			DocumentProvider: func() []*ord.Document {
				doc := fixORDDocument()
				doc.EntityTypes[0].Links = json.RawMessage("[]")

				return []*ord.Document{doc}
			},
			ExpectedToBeValid: true,
		}, {
			Name: "Invalid element of `partOfProducts` array field for Entity Type",
			DocumentProvider: func() []*ord.Document {
				doc := fixORDDocument()
				doc.EntityTypes[0].PartOfProducts = json.RawMessage(invalidPartOfProductsElement)

				return []*ord.Document{doc}
			},
		}, {
			Name: "Valid `partOfProducts` field when the JSON array is empty for Entity Type",
			DocumentProvider: func() []*ord.Document {
				doc := fixORDDocument()
				doc.EntityTypes[0].PartOfProducts = json.RawMessage("[]")

				return []*ord.Document{doc}
			},
			ExpectedToBeValid: true,
		}, {
			Name: "Invalid `partOfProducts` field when it is invalid JSON for Entity Type",
			DocumentProvider: func() []*ord.Document {
				doc := fixORDDocument()
				doc.EntityTypes[0].PartOfProducts = json.RawMessage(invalidJSON)

				return []*ord.Document{doc}
			},
		}, {
			Name: "Invalid `partOfProducts` field when it isn't a JSON array for Entity Type",
			DocumentProvider: func() []*ord.Document {
				doc := fixORDDocument()
				doc.EntityTypes[0].PartOfProducts = json.RawMessage("{}")

				return []*ord.Document{doc}
			},
		}, {
			Name: "Invalid `partOfProducts` field when it contains non string value for Entity Type",
			DocumentProvider: func() []*ord.Document {
				doc := fixORDDocument()
				doc.EntityTypes[0].PartOfProducts = json.RawMessage(invalidPartOfProductsIntegerElement)

				return []*ord.Document{doc}
			},
		}, {
			Name: "Invalid value for `tags` field for Entity Type",
			DocumentProvider: func() []*ord.Document {
				doc := fixORDDocument()
				doc.EntityTypes[0].Tags = json.RawMessage(invalidTagsValue)

				return []*ord.Document{doc}
			},
		}, {
			Name: "Invalid `tags` field when it is invalid JSON for Entity Type",
			DocumentProvider: func() []*ord.Document {
				doc := fixORDDocument()
				doc.EntityTypes[0].Tags = json.RawMessage(invalidJSON)

				return []*ord.Document{doc}
			},
		}, {
			Name: "Invalid `tags` field when it isn't a JSON array for Entity Type",
			DocumentProvider: func() []*ord.Document {
				doc := fixORDDocument()
				doc.EntityTypes[0].Tags = json.RawMessage("{}")

				return []*ord.Document{doc}
			},
		}, {
			Name: "Valid `tags` field when the JSON array is empty for Entity Type",
			DocumentProvider: func() []*ord.Document {
				doc := fixORDDocument()
				doc.EntityTypes[0].Tags = json.RawMessage("[]")

				return []*ord.Document{doc}
			},
			ExpectedToBeValid: true,
		}, {
			Name: "Invalid `tags` field when it contains non string value for Entity Type",
			DocumentProvider: func() []*ord.Document {
				doc := fixORDDocument()
				doc.EntityTypes[0].Tags = json.RawMessage(invalidTagsValueIntegerElement)

				return []*ord.Document{doc}
			},
		}, {
			Name: "Invalid JSON `Labels` field for Entity Type",
			DocumentProvider: func() []*ord.Document {
				doc := fixORDDocument()
				doc.EntityTypes[0].Labels = json.RawMessage(invalidJSON)

				return []*ord.Document{doc}
			},
		}, {
			Name: "Invalid JSON object `Labels` field for Entity Type",
			DocumentProvider: func() []*ord.Document {
				doc := fixORDDocument()
				doc.EntityTypes[0].Labels = json.RawMessage(`[]`)

				return []*ord.Document{doc}
			},
		}, {
			Name: "`Labels` values are not array for Entity Type",
			DocumentProvider: func() []*ord.Document {
				doc := fixORDDocument()
				doc.EntityTypes[0].Labels = json.RawMessage(invalidLabelsWhenValueIsNotArray)

				return []*ord.Document{doc}
			},
		}, {
			Name: "`Labels` values are not array of strings for Entity Type",
			DocumentProvider: func() []*ord.Document {
				doc := fixORDDocument()
				doc.EntityTypes[0].Labels = json.RawMessage(invalidLabelsWhenValuesAreNotArrayOfStrings)

				return []*ord.Document{doc}
			},
		}, {
			Name: "Invalid key for JSON `Labels` field for Entity Type",
			DocumentProvider: func() []*ord.Document {
				doc := fixORDDocument()
				doc.EntityTypes[0].Labels = json.RawMessage(invalidLabelsWhenKeyIsWrong)

				return []*ord.Document{doc}
			},
		}, {
			Name: "Invalid JSON object `DocumentationLabels` field for Entity Type",
			DocumentProvider: func() []*ord.Document {
				doc := fixORDDocument()
				doc.EntityTypes[0].DocumentationLabels = json.RawMessage(`[]`)

				return []*ord.Document{doc}
			},
		}, {
			Name: "`DocumentationLabels` values are not array for Entity Type",
			DocumentProvider: func() []*ord.Document {
				doc := fixORDDocument()
				doc.EntityTypes[0].DocumentationLabels = json.RawMessage(invalidLabelsWhenValueIsNotArray)

				return []*ord.Document{doc}
			},
		}, {
			Name: "`DocumentationLabels` values are not array of strings for Entity Type",
			DocumentProvider: func() []*ord.Document {
				doc := fixORDDocument()
				doc.EntityTypes[0].DocumentationLabels = json.RawMessage(invalidLabelsWhenValuesAreNotArrayOfStrings)

				return []*ord.Document{doc}
			},
		}, {
			Name: "Missing `releaseStatus` field for Entity Type",
			DocumentProvider: func() []*ord.Document {
				doc := fixORDDocument()
				doc.EntityTypes[0].ReleaseStatus = ""

				return []*ord.Document{doc}
			},
		}, {
			Name: "Invalid `releaseStatus` field for Entity Type",
			DocumentProvider: func() []*ord.Document {
				doc := fixORDDocument()
				doc.EntityTypes[0].ReleaseStatus = "wrongValue"

				return []*ord.Document{doc}
			},
		}, {
			Name: "Missing `sunsetDate` field when `releaseStatus` field has value `deprecated` for Entity Type",
			DocumentProvider: func() []*ord.Document {
				doc := fixORDDocument()
				doc.EntityTypes[0].ReleaseStatus = "deprecated"
				doc.EntityTypes[0].Successors = json.RawMessage(fmt.Sprintf(`["%s"]`, entityType2ORDID))

				return []*ord.Document{doc}
			},
		}, {
			Name: "Invalid `sunsetDate` field for Entity Type",
			DocumentProvider: func() []*ord.Document {
				doc := fixORDDocument()
				doc.EntityTypes[0].ReleaseStatus = "deprecated"
				doc.EntityTypes[0].SunsetDate = str.Ptr("0000-00-00T09:35:30+0000")
				doc.EntityTypes[0].Successors = json.RawMessage(fmt.Sprintf(`["%s"]`, entityType2ORDID))

				return []*ord.Document{doc}
			},
		}, {
			Name: "Invalid format of `deprecationDate` field for Entity Type",
			DocumentProvider: func() []*ord.Document {
				doc := fixORDDocument()
				doc.EntityTypes[0].DeprecationDate = str.Ptr("0000-00-00T09:35:30+0000")

				return []*ord.Document{doc}
			},
		}, {
			Name: "Invalid `deprecationDate` field value for Entity Type",
			DocumentProvider: func() []*ord.Document {
				doc := fixORDDocument()
				doc.EntityTypes[0].DeprecationDate = str.Ptr("string value")

				return []*ord.Document{doc}
			},
		}, {
			Name: "Invalid `lastUpdate` field for Entity Type",
			DocumentProvider: func() []*ord.Document {
				doc := fixORDDocument()
				doc.EntityTypes[0].LastUpdate = str.Ptr("wrong date format")

				return []*ord.Document{doc}
			},
		}, {
			Name: "Missing `successors` field when `releaseStatus` field has value `deprecated` for Entity Type",
			DocumentProvider: func() []*ord.Document {
				doc := fixORDDocument()
				doc.EntityTypes[0].ReleaseStatus = "deprecated"

				return []*ord.Document{doc}
			},
		}, {
			Name: "Missing `Extensible` field when `policyLevel` is sap",
			DocumentProvider: func() []*ord.Document {
				doc := fixORDDocument()
				doc.EntityTypes[0].Extensible = nil
				doc.Packages[0].PolicyLevel = str.Ptr(ord.PolicyLevelSap)

				return []*ord.Document{doc}
			},
		},
		{
			Name: "Missing `Extensible` field when `policyLevel` is sap partner",
			DocumentProvider: func() []*ord.Document {
				doc := fixORDDocument()
				doc.EntityTypes[0].Extensible = nil
				doc.Packages[0].PolicyLevel = str.Ptr(ord.PolicyLevelSapPartner)
				doc.Packages[0].Vendor = str.Ptr(ord.PartnerVendor)

				return []*ord.Document{doc}
			},
		},
		{
			Name: "Invalid `Extensible` field due to empty json object",
			DocumentProvider: func() []*ord.Document {
				doc := fixORDDocument()
				doc.EntityTypes[0].Extensible = json.RawMessage(`{}`)

				return []*ord.Document{doc}
			},
		},
		{
			Name: "Invalid `Extensible` field due to invalid json",
			DocumentProvider: func() []*ord.Document {
				doc := fixORDDocument()
				doc.EntityTypes[0].Extensible = json.RawMessage(invalidExtensibleDueToInvalidJSON)

				return []*ord.Document{doc}
			},
		},
		{
			Name: "Missing `supported` field in the `extensible` object for Entity Type",
			DocumentProvider: func() []*ord.Document {
				doc := fixORDDocument()
				doc.EntityTypes[0].Extensible = json.RawMessage(invalidExtensibleDueToNoSupportedProperty)

				return []*ord.Document{doc}
			},
		},
		{
			Name: "Invalid `supported` field type in the `extensible` object for Entity Type",
			DocumentProvider: func() []*ord.Document {
				doc := fixORDDocument()
				doc.EntityTypes[0].Extensible = json.RawMessage(invalidExtensibleDueToInvalidSupportedType)

				return []*ord.Document{doc}
			},
		},
		{
			Name: "Invalid `supported` field value in the `extensible` object for Entity Type",
			DocumentProvider: func() []*ord.Document {
				doc := fixORDDocument()
				doc.EntityTypes[0].Extensible = json.RawMessage(invalidExtensibleDueToInvalidSupportedValue)

				return []*ord.Document{doc}
			},
		},
		{
			Name: "Missing `description` field when `supported` has an `automatic` value for Entity Type",
			DocumentProvider: func() []*ord.Document {
				doc := fixORDDocument()
				doc.EntityTypes[0].Extensible = json.RawMessage(invalidExtensibleDueToSupportedAutomaticAndNoDescriptionProperty)

				return []*ord.Document{doc}
			},
		},
		{
			Name: "Missing `description` field when `supported` has a `manual` value for Entity Type",
			DocumentProvider: func() []*ord.Document {
				doc := fixORDDocument()
				doc.EntityTypes[0].Extensible = json.RawMessage(invalidExtensibleDueToSupportedManualAndNoDescriptionProperty)

				return []*ord.Document{doc}
			},
		},
		{
			Name: "Empty `description` field when `supported` has a `manual` value for Entity Type",
			DocumentProvider: func() []*ord.Document {
				doc := fixORDDocument()
				doc.EntityTypes[0].Extensible = json.RawMessage(fmt.Sprintf(invalidExtensibleDueToCorrectSupportedButInvalidDescriptionLength, "manual", ""))

				return []*ord.Document{doc}
			},
		},
		{
			Name: "Empty `description` field when `supported` has a `automatic` value for Entity Type",
			DocumentProvider: func() []*ord.Document {
				doc := fixORDDocument()
				doc.EntityTypes[0].Extensible = json.RawMessage(fmt.Sprintf(invalidExtensibleDueToCorrectSupportedButInvalidDescriptionLength, "automatic", ""))

				return []*ord.Document{doc}
			},
		},
		{
			Name: "Invalid `description` field with exceeding length when `supported` has a `manual` value for Entity Type",
			DocumentProvider: func() []*ord.Document {
				doc := fixORDDocument()
				doc.EntityTypes[0].Extensible = json.RawMessage(fmt.Sprintf(invalidExtensibleDueToCorrectSupportedButInvalidDescriptionLength, "manual", invalidDescriptionFieldWithExceedingMaxLength))

				return []*ord.Document{doc}
			},
		},
		{
			Name: "Invalid `description` field with exceeding length when `supported` has a `automatic` value for Entity Type",
			DocumentProvider: func() []*ord.Document {
				doc := fixORDDocument()
				doc.EntityTypes[0].Extensible = json.RawMessage(fmt.Sprintf(invalidExtensibleDueToCorrectSupportedButInvalidDescriptionLength, "automatic", invalidDescriptionFieldWithExceedingMaxLength))

				return []*ord.Document{doc}
			},
		},

		// Test invalid entity relations

		{
			Name: "Entity Type has a reference to unknown Package",
			DocumentProvider: func() []*ord.Document {
				doc := fixORDDocument()
				doc.EntityTypes[0].OrdPackageID = unknownPackageOrdID

				return []*ord.Document{doc}
			},
		}, {
			Name: "Entity Type has a reference to unknown Product",
			DocumentProvider: func() []*ord.Document {
				doc := fixORDDocument()
				doc.EntityTypes[0].PartOfProducts = json.RawMessage(fmt.Sprintf(`["%s"]`, unknownProductOrdID))

				return []*ord.Document{doc}
			},
		},
	}

	for _, test := range tests {
		t.Run(test.Name, func(t *testing.T) {
			docs := ord.Documents{test.DocumentProvider()[0]}
			resourcesFromDB := ord.ResourcesFromDB{
				APIs:     apisFromDB,
				Events:   eventsFromDB,
				Packages: pkgsFromDB,
				Bundles:  bndlsFromDB,
			}
			err := docs.Validate(baseURL, resourcesFromDB, resourceHashes, nil, credentialExchangeStrategyTenantMappings)

			if test.AfterTest != nil {
				test.AfterTest()
			}

			if test.ExpectedToBeValid {
				require.NoError(t, err)
			} else {
				require.Error(t, err)
			}
		})
	}
}

func TestDocuments_ValidateIntegrationDependency(t *testing.T) {
	var tests = []struct {
		Name              string
		DocumentProvider  func() []*ord.Document
		ExpectedToBeValid bool
		AfterTest         func()
	}{
		{
			Name: "Missing `ordID` field for Integration Dependency",
			DocumentProvider: func() []*ord.Document {
				doc := fixORDDocument()
				doc.IntegrationDependencies[0].OrdID = nil

				return []*ord.Document{doc}
			},
		}, {
			Name: "Invalid `ordID` field for Integration Dependency",
			DocumentProvider: func() []*ord.Document {
				doc := fixORDDocument()
				doc.IntegrationDependencies[0].OrdID = str.Ptr(invalidOrdID)

				return []*ord.Document{doc}
			},
		}, {
			Name: "Exceeded length of `ordID` field for Integration Dependency",
			DocumentProvider: func() []*ord.Document {
				doc := fixORDDocument()
				doc.IntegrationDependencies[0].OrdID = str.Ptr(strings.Repeat("a", invalidOrdIDLength))

				return []*ord.Document{doc}
			},
		}, {
			Name: "Missing `localTenantID` field for Integration Dependency",
			DocumentProvider: func() []*ord.Document {
				doc := fixORDDocument()
				doc.IntegrationDependencies[0].LocalTenantID = nil

				return []*ord.Document{doc}
			},
			ExpectedToBeValid: true,
		}, {
			Name: "Exceeded length of `localTenantID` field for Integration Dependency",
			DocumentProvider: func() []*ord.Document {
				doc := fixORDDocument()
				doc.IntegrationDependencies[0].LocalTenantID = str.Ptr(strings.Repeat("a", invalidLocalTenantIDLength))

				return []*ord.Document{doc}
			},
		}, {
			Name: "Invalid empty `localTenantID` field for Integration Dependency",
			DocumentProvider: func() []*ord.Document {
				doc := fixORDDocument()
				doc.IntegrationDependencies[0].LocalTenantID = str.Ptr("")

				return []*ord.Document{doc}
			},
		}, {
			Name: "Invalid `correlationIds` field when it is invalid JSON for Integration Dependency",
			DocumentProvider: func() []*ord.Document {
				doc := fixORDDocument()
				doc.IntegrationDependencies[0].CorrelationIDs = json.RawMessage(invalidJSON)

				return []*ord.Document{doc}
			},
		}, {
			Name: "Invalid `correlationIds` field when it isn't a JSON array for Integration Dependency",
			DocumentProvider: func() []*ord.Document {
				doc := fixORDDocument()
				doc.IntegrationDependencies[0].CorrelationIDs = json.RawMessage("{}")

				return []*ord.Document{doc}
			},
		}, {
			Name: "Valid `correlationIds` field when the JSON array is empty for Integration Dependency",
			DocumentProvider: func() []*ord.Document {
				doc := fixORDDocument()
				doc.IntegrationDependencies[0].CorrelationIDs = json.RawMessage("[]")

				return []*ord.Document{doc}
			},
			ExpectedToBeValid: true,
		}, {
			Name: "Invalid `correlationIds` field when it contains non string value for Integration Dependency",
			DocumentProvider: func() []*ord.Document {
				doc := fixORDDocument()
				doc.IntegrationDependencies[0].CorrelationIDs = json.RawMessage(invalidCorrelationIDsNonStringElement)

				return []*ord.Document{doc}
			},
		}, {
			Name: "Missing `title` field for Integration Dependency",
			DocumentProvider: func() []*ord.Document {
				doc := fixORDDocument()
				doc.IntegrationDependencies[0].Title = ""

				return []*ord.Document{doc}
			},
		}, {
			Name: "Exceed length of `title` field for Integration Dependency",
			DocumentProvider: func() []*ord.Document {
				doc := fixORDDocument()
				doc.PolicyLevel = nil
				doc.IntegrationDependencies[0].Title = strings.Repeat("a", invalidTitleLength)

				return []*ord.Document{doc}
			},
		}, {
			Name: "Invalid `title` field contains new lines for Integration Dependency",
			DocumentProvider: func() []*ord.Document {
				doc := fixORDDocument()
				doc.IntegrationDependencies[0].Title = `invalid name\n new line`

				return []*ord.Document{doc}
			},
		}, {
			Name: "Invalid `title` field contains terms when document policy is sap:core:v1 for Integration Dependency",
			DocumentProvider: func() []*ord.Document {
				doc := fixORDDocument()
				doc.PolicyLevel = str.Ptr(policyLevel)
				doc.IntegrationDependencies[0].Title = "name contains deprecated"

				return []*ord.Document{doc}
			},
		}, {
			Name: "Exceed length of `title` field when document policy is sap:core:v1 for Integration Dependency",
			DocumentProvider: func() []*ord.Document {
				doc := fixORDDocument()
				doc.PolicyLevel = str.Ptr(policyLevel)
				doc.IntegrationDependencies[0].Title = strings.Repeat("a", invalidTitleLengthSapCorePolicy)

				return []*ord.Document{doc}
			},
		}, {
			Name: "Valid missing `shortDescription` field for Integration Dependency",
			DocumentProvider: func() []*ord.Document {
				doc := fixORDDocument()
				doc.PolicyLevel = nil
				doc.IntegrationDependencies[0].ShortDescription = nil

				return []*ord.Document{doc}
			},
			ExpectedToBeValid: true,
		}, {
			Name: "Exceeded length of `shortDescription` field for Integration Dependency",
			DocumentProvider: func() []*ord.Document {
				doc := fixORDDocument()
				doc.PolicyLevel = nil
				doc.IntegrationDependencies[0].ShortDescription = str.Ptr(strings.Repeat("a", invalidShortDescriptionLength))

				return []*ord.Document{doc}
			},
		}, {
			Name: "Invalid empty `shortDescription` field for Integration Dependency",
			DocumentProvider: func() []*ord.Document {
				doc := fixORDDocument()
				doc.PolicyLevel = nil
				doc.IntegrationDependencies[0].ShortDescription = str.Ptr("")

				return []*ord.Document{doc}
			},
		}, {
			Name: "Invalid `shortDescription` field contains new lines for Integration Dependency",
			DocumentProvider: func() []*ord.Document {
				doc := fixORDDocument()
				doc.PolicyLevel = nil
				doc.IntegrationDependencies[0].ShortDescription = str.Ptr(`newLine\n`)

				return []*ord.Document{doc}
			},
		}, {
			Name: "Invalid `shortDescription` field when containing `name` field for Integration Dependency and document policy level is sap:core:v1",
			DocumentProvider: func() []*ord.Document {
				doc := fixORDDocument()
				doc.PolicyLevel = str.Ptr(policyLevel)
				doc.IntegrationDependencies[0].Title = "Test name"
				doc.IntegrationDependencies[0].ShortDescription = str.Ptr("Test name inside short description")

				return []*ord.Document{doc}
			},
		}, {
			Name: "Exceeded length of `shortDescription` field when document policy level is sap:core:v1 for Integration Dependency",
			DocumentProvider: func() []*ord.Document {
				doc := fixORDDocument()
				doc.PolicyLevel = str.Ptr(policyLevel)
				doc.IntegrationDependencies[0].ShortDescription = str.Ptr(strings.Repeat("a", invalidShortDescriptionLengthSapCorePolicy))

				return []*ord.Document{doc}
			},
		}, {
			Name: "Invalid `shortDescription` field when doesn't match regex for Integration Dependency and document policy level is sap:core:v1",
			DocumentProvider: func() []*ord.Document {
				doc := fixORDDocument()
				doc.PolicyLevel = str.Ptr(policyLevel)
				doc.IntegrationDependencies[0].ShortDescription = str.Ptr(invalidShortDescSapCore)

				return []*ord.Document{doc}
			},
		}, {
			Name: "Valid missing `description` field for Integration Dependency",
			DocumentProvider: func() []*ord.Document {
				doc := fixORDDocument()
				doc.IntegrationDependencies[0].Description = nil

				return []*ord.Document{doc}
			},
			ExpectedToBeValid: true,
		}, {
			Name: "Invalid `description` field with exceeding max length for Integration Dependency",
			DocumentProvider: func() []*ord.Document {
				doc := fixORDDocument()
				doc.IntegrationDependencies[0].Description = str.Ptr(invalidDescriptionFieldWithExceedingMaxLength)

				return []*ord.Document{doc}
			},
		}, {
			Name: "Invalid `description` field when containing `shortDescription` field for Integration Dependency and document policy level is sap:core:v1",
			DocumentProvider: func() []*ord.Document {
				doc := fixORDDocument()
				doc.PolicyLevel = str.Ptr(policyLevel)
				doc.IntegrationDependencies[0].Description = str.Ptr("description contains test short description")
				doc.IntegrationDependencies[0].ShortDescription = str.Ptr("test short description")

				return []*ord.Document{doc}
			},
		}, {
			Name: "Missing `partOfPackage` field for Integration Dependency",
			DocumentProvider: func() []*ord.Document {
				doc := fixORDDocument()
				doc.IntegrationDependencies[0].OrdPackageID = nil

				return []*ord.Document{doc}
			},
		}, {
			Name: "Invalid `partOfPackage` field for Integration Dependency",
			DocumentProvider: func() []*ord.Document {
				doc := fixORDDocument()
				doc.IntegrationDependencies[0].OrdPackageID = str.Ptr(invalidOrdID)

				return []*ord.Document{doc}
			},
		}, {
			Name: "Exceeded length of `partOfPackage` field for Integration Dependency",
			DocumentProvider: func() []*ord.Document {
				doc := fixORDDocument()
				doc.IntegrationDependencies[0].OrdPackageID = str.Ptr(strings.Repeat("a", invalidPartOfPackageLength))

				return []*ord.Document{doc}
			},
		}, {
			Name: "Invalid format of `lastUpdate` field for Integration Dependency",
			DocumentProvider: func() []*ord.Document {
				doc := fixORDDocument()
				doc.IntegrationDependencies[0].LastUpdate = str.Ptr("0000-00-00T09:35:30+0000")

				return []*ord.Document{doc}
			},
		}, {
			Name: "Invalid `lastUpdate` field value for Integration Dependency",
			DocumentProvider: func() []*ord.Document {
				doc := fixORDDocument()
				doc.IntegrationDependencies[0].LastUpdate = str.Ptr("string value")

				return []*ord.Document{doc}
			},
		}, {
			Name: "Missing `visibility` field for Integration Dependency",
			DocumentProvider: func() []*ord.Document {
				doc := fixORDDocument()
				doc.IntegrationDependencies[0].Visibility = ""

				return []*ord.Document{doc}
			},
		}, {
			Name: "Invalid `visibility` field for Integration Dependency",
			DocumentProvider: func() []*ord.Document {
				doc := fixORDDocument()
				doc.IntegrationDependencies[0].Visibility = "wrongVisibility"

				return []*ord.Document{doc}
			},
		}, {
			Name: "Missing `releaseStatus` field for Integration Dependency",
			DocumentProvider: func() []*ord.Document {
				doc := fixORDDocument()
				doc.IntegrationDependencies[0].ReleaseStatus = str.Ptr("")

				return []*ord.Document{doc}
			},
		}, {
			Name: "Invalid `releaseStatus` field for Integration Dependency",
			DocumentProvider: func() []*ord.Document {
				doc := fixORDDocument()
				doc.IntegrationDependencies[0].ReleaseStatus = str.Ptr("wrongValue")

				return []*ord.Document{doc}
			},
		}, {
			Name: "Missing `sunsetDate` field when `releaseStatus` field has value `deprecated` for Integration Dependency",
			DocumentProvider: func() []*ord.Document {
				doc := fixORDDocument()
				doc.IntegrationDependencies[0].ReleaseStatus = str.Ptr("deprecated")

				return []*ord.Document{doc}
			},
		}, {
			Name: "Invalid `sunsetDate` field for Integration Dependency",
			DocumentProvider: func() []*ord.Document {
				doc := fixORDDocument()
				doc.IntegrationDependencies[0].ReleaseStatus = str.Ptr("deprecated")
				doc.IntegrationDependencies[0].SunsetDate = str.Ptr("0000-00-00T09:35:30+0000")

				return []*ord.Document{doc}
			},
		}, {
			Name: "Invalid value for `successors` field for Integration Dependency",
			DocumentProvider: func() []*ord.Document {
				doc := fixORDDocument()
				doc.IntegrationDependencies[0].Successors = json.RawMessage(invalidSuccessorsElement)

				return []*ord.Document{doc}
			},
		}, {
			Name: "Invalid `successors` field when it is invalid JSON for Integration Dependency",
			DocumentProvider: func() []*ord.Document {
				doc := fixORDDocument()
				doc.IntegrationDependencies[0].Successors = json.RawMessage(invalidJSON)

				return []*ord.Document{doc}
			},
		}, {
			Name: "Invalid `successors` field when it isn't a JSON array for Integration Dependency",
			DocumentProvider: func() []*ord.Document {
				doc := fixORDDocument()
				doc.IntegrationDependencies[0].Successors = json.RawMessage("{}")

				return []*ord.Document{doc}
			},
		}, {
			Name: "Valid `successors` field when the JSON array is empty for Integration Dependency",
			DocumentProvider: func() []*ord.Document {
				doc := fixORDDocument()
				doc.IntegrationDependencies[0].Successors = json.RawMessage("[]")

				return []*ord.Document{doc}
			},
			ExpectedToBeValid: true,
		}, {
			Name: "Invalid `successors` field when it contains non string value for Integration Dependency",
			DocumentProvider: func() []*ord.Document {
				doc := fixORDDocument()
				doc.IntegrationDependencies[0].Successors = json.RawMessage(invalidSuccessorsNonStringElement)

				return []*ord.Document{doc}
			},
		}, {
			Name: "Missing `mandatory` field for Integration Dependency",
			DocumentProvider: func() []*ord.Document {
				doc := fixORDDocument()
				doc.IntegrationDependencies[0].Mandatory = nil

				return []*ord.Document{doc}
			},
		}, {
			Name: "Missing `title` field for Aspect of Integration Dependency",
			DocumentProvider: func() []*ord.Document {
				doc := fixORDDocument()
				doc.IntegrationDependencies[0].Aspects[0].Title = ""

				return []*ord.Document{doc}
			},
		}, {
			Name: "Exceeded length of `title` field for Aspect of Integration Dependency",
			DocumentProvider: func() []*ord.Document {
				doc := fixORDDocument()
				doc.IntegrationDependencies[0].Aspects[0].Title = strings.Repeat("a", invalidTitleLength)

				return []*ord.Document{doc}
			},
		}, {
			Name: "Invalid `title` field contains new line for Aspect of Integration Dependency",
			DocumentProvider: func() []*ord.Document {
				doc := fixORDDocument()
				doc.IntegrationDependencies[0].Aspects[0].Title = `newline\n in title`

				return []*ord.Document{doc}
			},
		}, {
			Name: "Valid missing `description` field for Aspect of Integration Dependency",
			DocumentProvider: func() []*ord.Document {
				doc := fixORDDocument()
				doc.IntegrationDependencies[0].Aspects[0].Description = nil

				return []*ord.Document{doc}
			},
			ExpectedToBeValid: true,
		}, {
			Name: "Exceeded length of `description` field for Aspect of Integration Dependency",
			DocumentProvider: func() []*ord.Document {
				doc := fixORDDocument()
				doc.IntegrationDependencies[0].Aspects[0].Description = str.Ptr(invalidDescriptionFieldWithExceedingMaxLength)

				return []*ord.Document{doc}
			},
		}, {
			Name: "Missing `mandatory` field for Aspect of Integration Dependency",
			DocumentProvider: func() []*ord.Document {
				doc := fixORDDocument()
				doc.IntegrationDependencies[0].Aspects[0].Mandatory = nil

				return []*ord.Document{doc}
			},
		}, {
			Name: "Valid missing `apiResources` field Aspect of Integration Dependency",
			DocumentProvider: func() []*ord.Document {
				doc := fixORDDocument()
				doc.IntegrationDependencies[0].Aspects[0].APIResources = nil

				return []*ord.Document{doc}
			},
			ExpectedToBeValid: true,
		}, {
			Name: "Missing `ordId` field in `apiResources` in Aspect",
			DocumentProvider: func() []*ord.Document {
				doc := fixORDDocument()
				doc.IntegrationDependencies[0].Aspects[0].APIResources = json.RawMessage(invalidAPIEventResourcesMissingOrdID)

				return []*ord.Document{doc}
			},
		}, {
			Name: "Exceeded length of `ordId` field in `apiResources` in Aspect",
			DocumentProvider: func() []*ord.Document {
				doc := fixORDDocument()
				doc.IntegrationDependencies[0].Aspects[0].APIResources = json.RawMessage(fmt.Sprintf(invalidAPIEventResourcesOrdIDTemplate, strings.Repeat("a", invalidOrdIDLength)))

				return []*ord.Document{doc}
			},
		}, {
			Name: "Invalid format of `ordId` field in `apiResources` in Aspect",
			DocumentProvider: func() []*ord.Document {
				doc := fixORDDocument()
				doc.IntegrationDependencies[0].Aspects[0].APIResources = json.RawMessage(fmt.Sprintf(invalidAPIEventResourcesOrdIDTemplate, invalidOrdID))

				return []*ord.Document{doc}
			},
		}, {
			Name: "Valid missing `minVersion` field in `apiResources` in Aspect",
			DocumentProvider: func() []*ord.Document {
				doc := fixORDDocument()
				doc.IntegrationDependencies[0].Aspects[0].APIResources = json.RawMessage(validAPIResourceMissingMinVersion)

				return []*ord.Document{doc}
			},
			ExpectedToBeValid: true,
		}, {
			Name: "Invalid `minVersion` field in `apiResources` in Aspect",
			DocumentProvider: func() []*ord.Document {
				doc := fixORDDocument()
				doc.IntegrationDependencies[0].Aspects[0].APIResources = json.RawMessage(invalidAPIResourceMinVersion)

				return []*ord.Document{doc}
			},
		}, {
			Name: "Valid missing `eventResources` field Aspect of Integration Dependency",
			DocumentProvider: func() []*ord.Document {
				doc := fixORDDocument()
				doc.IntegrationDependencies[0].Aspects[0].EventResources = nil

				return []*ord.Document{doc}
			},
			ExpectedToBeValid: true,
		}, {
			Name: "Missing `ordId` field in `eventResources` in Aspect",
			DocumentProvider: func() []*ord.Document {
				doc := fixORDDocument()
				doc.IntegrationDependencies[0].Aspects[0].EventResources = json.RawMessage(invalidAPIEventResourcesMissingOrdID)

				return []*ord.Document{doc}
			},
		}, {
			Name: "Exceeded length of `ordId` field in `eventResources` in Aspect",
			DocumentProvider: func() []*ord.Document {
				doc := fixORDDocument()
				doc.IntegrationDependencies[0].Aspects[0].EventResources = json.RawMessage(fmt.Sprintf(invalidAPIEventResourcesOrdIDTemplate, strings.Repeat("a", invalidOrdIDLength)))

				return []*ord.Document{doc}
			},
		}, {
			Name: "Invalid format of `ordId` field in `eventResources` in Aspect",
			DocumentProvider: func() []*ord.Document {
				doc := fixORDDocument()
				doc.IntegrationDependencies[0].Aspects[0].EventResources = json.RawMessage(fmt.Sprintf(invalidAPIEventResourcesOrdIDTemplate, invalidOrdID))

				return []*ord.Document{doc}
			},
		}, {
			Name: "Valid missing `minVersion` field in `eventResources` in Aspect",
			DocumentProvider: func() []*ord.Document {
				doc := fixORDDocument()
				doc.IntegrationDependencies[0].Aspects[0].EventResources = json.RawMessage(validEventResourceMissingMinVersion)

				return []*ord.Document{doc}
			},
			ExpectedToBeValid: true,
		}, {
			Name: "Invalid `minVersion` field in `eventResources` in Aspect",
			DocumentProvider: func() []*ord.Document {
				doc := fixORDDocument()
				doc.IntegrationDependencies[0].Aspects[0].EventResources = json.RawMessage(invalidEventResourceMinVersion)

				return []*ord.Document{doc}
			},
		}, {
			Name: "Valid missing `subset` field in `eventResources` in Aspect",
			DocumentProvider: func() []*ord.Document {
				doc := fixORDDocument()
				doc.IntegrationDependencies[0].Aspects[0].EventResources = json.RawMessage(validEventResourceMissingSubset)

				return []*ord.Document{doc}
			},
			ExpectedToBeValid: true,
		}, {
			Name: "Missing `eventType` for `subset` field in `eventResources` in Aspect",
			DocumentProvider: func() []*ord.Document {
				doc := fixORDDocument()
				doc.IntegrationDependencies[0].Aspects[0].EventResources = json.RawMessage(invalidEventResourceMissingEventType)

				return []*ord.Document{doc}
			},
		}, {
			Name: "Invalid `eventType` format for `subset` field in `eventResources` in Aspect",
			DocumentProvider: func() []*ord.Document {
				doc := fixORDDocument()
				doc.IntegrationDependencies[0].Aspects[0].EventResources = json.RawMessage(invalidEventResourceEventTypeWrongFormat)

				return []*ord.Document{doc}
			},
		}, {
			Name: "Invalid value for `relatedIntegrationDependencies` field for Integration Dependency",
			DocumentProvider: func() []*ord.Document {
				doc := fixORDDocument()
				doc.IntegrationDependencies[0].RelatedIntegrationDependencies = json.RawMessage(invalidRelatedIntegrationDependenciesValue)

				return []*ord.Document{doc}
			},
		}, {
			Name: "Invalid `relatedIntegrationDependencies` field when it is invalid JSON for Integration Dependency",
			DocumentProvider: func() []*ord.Document {
				doc := fixORDDocument()
				doc.IntegrationDependencies[0].RelatedIntegrationDependencies = json.RawMessage(invalidJSON)

				return []*ord.Document{doc}
			},
		}, {
			Name: "Invalid `relatedIntegrationDependencies` field when it isn't a JSON array for Integration Dependency",
			DocumentProvider: func() []*ord.Document {
				doc := fixORDDocument()
				doc.IntegrationDependencies[0].RelatedIntegrationDependencies = json.RawMessage("{}")

				return []*ord.Document{doc}
			},
		}, {
			Name: "Valid `relatedIntegrationDependencies` field when the JSON array is empty for Integration Dependency",
			DocumentProvider: func() []*ord.Document {
				doc := fixORDDocument()
				doc.IntegrationDependencies[0].RelatedIntegrationDependencies = json.RawMessage("[]")

				return []*ord.Document{doc}
			},
			ExpectedToBeValid: true,
		}, {
			Name: "Invalid `relatedIntegrationDependencies` field when it contains non string value for Integration Dependency",
			DocumentProvider: func() []*ord.Document {
				doc := fixORDDocument()
				doc.IntegrationDependencies[0].RelatedIntegrationDependencies = json.RawMessage(invalidRelatedIntegrationDependenciesValueIntegerElement)

				return []*ord.Document{doc}
			},
		}, {
			Name: "Missing `title` field in `links` for Integration Dependency",
			DocumentProvider: func() []*ord.Document {
				doc := fixORDDocument()
				doc.IntegrationDependencies[0].Links = json.RawMessage(invalidLinkDueToMissingTitle)

				return []*ord.Document{doc}
			},
		}, {
			Name: "Missing `url` field in `links` for Integration Dependency",
			DocumentProvider: func() []*ord.Document {
				doc := fixORDDocument()
				doc.IntegrationDependencies[0].Links = json.RawMessage(invalidLinkDueToMissingURL)

				return []*ord.Document{doc}
			},
		}, {
			Name: "Invalid `url` field in `links` for Integration Dependency",
			DocumentProvider: func() []*ord.Document {
				doc := fixORDDocument()
				doc.IntegrationDependencies[0].Links = json.RawMessage(invalidLinkDueToWrongURL)

				return []*ord.Document{doc}
			},
		}, {
			Name: "Invalid `description` field with exceeding length in `links` for Integration Dependency",
			DocumentProvider: func() []*ord.Document {
				doc := fixORDDocument()
				doc.IntegrationDependencies[0].Links = json.RawMessage(fmt.Sprintf(invalidLinkDueToInvalidLengthOfDescription, invalidDescriptionFieldWithExceedingMaxLength))

				return []*ord.Document{doc}
			},
		}, {
			Name: "Invalid empty `description` field in `links` for Integration Dependency",
			DocumentProvider: func() []*ord.Document {
				doc := fixORDDocument()
				doc.IntegrationDependencies[0].Links = json.RawMessage(fmt.Sprintf(invalidLinkDueToInvalidLengthOfDescription, ""))

				return []*ord.Document{doc}
			},
		}, {
			Name: "Invalid `links` field when it is invalid JSON for Integration Dependency",
			DocumentProvider: func() []*ord.Document {
				doc := fixORDDocument()
				doc.IntegrationDependencies[0].Links = json.RawMessage(invalidJSON)

				return []*ord.Document{doc}
			},
		}, {
			Name: "Invalid `links` field when it isn't a JSON array for Integration Dependency",
			DocumentProvider: func() []*ord.Document {
				doc := fixORDDocument()
				doc.IntegrationDependencies[0].Links = json.RawMessage("{}")

				return []*ord.Document{doc}
			},
		}, {
			Name: "Valid `links` field when it is an empty JSON array for Integration Dependency",
			DocumentProvider: func() []*ord.Document {
				doc := fixORDDocument()
				doc.IntegrationDependencies[0].Links = json.RawMessage("[]")

				return []*ord.Document{doc}
			},
			ExpectedToBeValid: true,
		}, {
			Name: "Invalid value for `tags` field for Integration Dependency",
			DocumentProvider: func() []*ord.Document {
				doc := fixORDDocument()
				doc.IntegrationDependencies[0].Tags = json.RawMessage(invalidTagsValue)

				return []*ord.Document{doc}
			},
		}, {
			Name: "Invalid `tags` field when it is invalid JSON for Integration Dependency",
			DocumentProvider: func() []*ord.Document {
				doc := fixORDDocument()
				doc.IntegrationDependencies[0].Tags = json.RawMessage(invalidJSON)

				return []*ord.Document{doc}
			},
		}, {
			Name: "Invalid `tags` field when it isn't a JSON array for Integration Dependency",
			DocumentProvider: func() []*ord.Document {
				doc := fixORDDocument()
				doc.IntegrationDependencies[0].Tags = json.RawMessage("{}")

				return []*ord.Document{doc}
			},
		}, {
			Name: "Valid `tags` field when the JSON array is empty for Integration Dependency",
			DocumentProvider: func() []*ord.Document {
				doc := fixORDDocument()
				doc.IntegrationDependencies[0].Tags = json.RawMessage("[]")

				return []*ord.Document{doc}
			},
			ExpectedToBeValid: true,
		}, {
			Name: "Invalid `tags` field when it contains non string value for Integration Dependency",
			DocumentProvider: func() []*ord.Document {
				doc := fixORDDocument()
				doc.IntegrationDependencies[0].Tags = json.RawMessage(invalidTagsValueIntegerElement)

				return []*ord.Document{doc}
			},
		}, {
			Name: "Invalid JSON `labels` field for Integration Dependency",
			DocumentProvider: func() []*ord.Document {
				doc := fixORDDocument()
				doc.IntegrationDependencies[0].Labels = json.RawMessage(invalidJSON)

				return []*ord.Document{doc}
			},
		}, {
			Name: "Invalid JSON object `labels` field for Integration Dependency",
			DocumentProvider: func() []*ord.Document {
				doc := fixORDDocument()
				doc.IntegrationDependencies[0].Labels = json.RawMessage(`[]`)

				return []*ord.Document{doc}
			},
		}, {
			Name: "Invalid `labels` field when it isn't a JSON array for Integration Dependency",
			DocumentProvider: func() []*ord.Document {
				doc := fixORDDocument()
				doc.IntegrationDependencies[0].Labels = json.RawMessage(invalidLabelsWhenValueIsNotArray)

				return []*ord.Document{doc}
			},
		}, {
			Name: "Invalid `labels` field when it contains non string value for Integration Dependency",
			DocumentProvider: func() []*ord.Document {
				doc := fixORDDocument()
				doc.IntegrationDependencies[0].Labels = json.RawMessage(invalidLabelsWhenValuesAreNotArrayOfStrings)

				return []*ord.Document{doc}
			},
		}, {
			Name: "Invalid key for JSON `labels` field for Integration Dependency",
			DocumentProvider: func() []*ord.Document {
				doc := fixORDDocument()
				doc.IntegrationDependencies[0].Labels = json.RawMessage(invalidLabelsWhenKeyIsWrong)

				return []*ord.Document{doc}
			},
		}, {
			Name: "Invalid JSON `documentationLabels` field for Integration Dependency",
			DocumentProvider: func() []*ord.Document {
				doc := fixORDDocument()
				doc.IntegrationDependencies[0].DocumentationLabels = json.RawMessage(invalidJSON)

				return []*ord.Document{doc}
			},
		}, {
			Name: "Invalid JSON object `documentationLabels` field for Integration Dependency",
			DocumentProvider: func() []*ord.Document {
				doc := fixORDDocument()
				doc.IntegrationDependencies[0].DocumentationLabels = json.RawMessage(`[]`)

				return []*ord.Document{doc}
			},
		}, {
			Name: "Invalid `documentationLabels` field when it isn't a JSON array for Integration Dependency",
			DocumentProvider: func() []*ord.Document {
				doc := fixORDDocument()
				doc.IntegrationDependencies[0].DocumentationLabels = json.RawMessage(invalidLabelsWhenValueIsNotArray)

				return []*ord.Document{doc}
			},
		}, {
			Name: "`Invalid `documentationLabels` field when it contains non string value for Integration Dependency",
			DocumentProvider: func() []*ord.Document {
				doc := fixORDDocument()
				doc.IntegrationDependencies[0].DocumentationLabels = json.RawMessage(invalidLabelsWhenValuesAreNotArrayOfStrings)

				return []*ord.Document{doc}
			},
		},

		// Test invalid entity relations
		{
			Name: "Integration Dependency has a reference to an unknown Package",
			DocumentProvider: func() []*ord.Document {
				doc := fixORDDocument()
				doc.IntegrationDependencies[0].OrdPackageID = str.Ptr(unknownPackageOrdID)

				return []*ord.Document{doc}
			},
		},
	}

	for _, test := range tests {
		t.Run(test.Name, func(t *testing.T) {
			docs := ord.Documents{test.DocumentProvider()[0]}
			resourcesFromDB := ord.ResourcesFromDB{
				APIs:                    apisFromDB,
				Events:                  eventsFromDB,
				IntegrationDependencies: integrationDependenciesFromDB,
				Packages:                pkgsFromDB,
				Bundles:                 bndlsFromDB,
			}

			err := docs.Validate(baseURL, resourcesFromDB, resourceHashes, nil, credentialExchangeStrategyTenantMappings)

			if test.AfterTest != nil {
				test.AfterTest()
			}
			if test.ExpectedToBeValid {
				require.NoError(t, err)
			} else {
				require.Error(t, err)
			}
		})
	}
}

func TestDocuments_ValidateProduct(t *testing.T) {
	var tests = []struct {
		Name              string
		DocumentProvider  func() []*ord.Document
		ExpectedToBeValid bool
	}{
		{
			Name:              "Valid `id` field for Product",
			ExpectedToBeValid: true,
			DocumentProvider: func() []*ord.Document {
				doc := fixORDDocument()
				doc.Products = append(doc.Products, &model.ProductInput{
					OrdID:            "sap:product:test:",
					Title:            "title",
					ShortDescription: "short desc",
					Description:      str.Ptr("long desc"),
					Vendor:           ord.SapVendor,
					Parent:           nil,
					CorrelationIDs:   nil,
					Labels:           nil,
				})

				return []*ord.Document{doc}
			},
		}, {
			Name: "Missing `id` field for Product",
			DocumentProvider: func() []*ord.Document {
				doc := fixORDDocument()
				doc.Products[0].OrdID = ""

				return []*ord.Document{doc}
			},
		}, {
			Name: "Invalid `id` field for Product",
			DocumentProvider: func() []*ord.Document {
				doc := fixORDDocument()
				doc.Products[0].OrdID = invalidOrdID

				return []*ord.Document{doc}
			},
		}, {
			Name: "Exceeded length of `ordID` field for Product",
			DocumentProvider: func() []*ord.Document {
				doc := fixORDDocument()
				doc.Products[0].OrdID = strings.Repeat("a", invalidOrdIDLength)

				return []*ord.Document{doc}
			},
		}, {
			Name: "Missing `title` field for Product",
			DocumentProvider: func() []*ord.Document {
				doc := fixORDDocument()
				doc.Products[0].Title = ""

				return []*ord.Document{doc}
			},
		}, {
			Name: "Exceeded length of `title ` field for Product",
			DocumentProvider: func() []*ord.Document {
				doc := fixORDDocument()
				doc.Products[0].Title = strings.Repeat("a", invalidTitleLength)

				return []*ord.Document{doc}
			},
		}, {
			Name: "Missing `shortDescription` field for Product",
			DocumentProvider: func() []*ord.Document {
				doc := fixORDDocument()
				doc.Products[0].ShortDescription = ""

				return []*ord.Document{doc}
			},
		}, {
			Name: "Exceeded length of `shortDescription` field for Product",
			DocumentProvider: func() []*ord.Document {
				doc := fixORDDocument()
				doc.Products[0].ShortDescription = strings.Repeat("a", invalidShortDescriptionLength)

				return []*ord.Document{doc}
			},
		}, {
			Name: "New lines in `shortDescription` field for Product",
			DocumentProvider: func() []*ord.Document {
				doc := fixORDDocument()
				doc.Products[0].ShortDescription = `newLine\n`

				return []*ord.Document{doc}
			},
		}, {
			Name: "Exceeded length of `description` field for Product",
			DocumentProvider: func() []*ord.Document {
				doc := fixORDDocument()
				doc.Products[0].Description = str.Ptr(strings.Repeat("a", maxDescriptionLength+1))

				return []*ord.Document{doc}
			},
		}, {
			Name: "Missing `vendor` field for Product",
			DocumentProvider: func() []*ord.Document {
				doc := fixORDDocument()
				doc.Products[0].Vendor = ""

				return []*ord.Document{doc}
			},
		}, {
			Name: "Invalid `vendor` field for Product",
			DocumentProvider: func() []*ord.Document {
				doc := fixORDDocument()
				doc.Products[0].Vendor = invalidOrdID

				return []*ord.Document{doc}
			},
		}, {
			Name: "Invalid `vendor` field when namespace in the `id` is `sap` for Product",
			DocumentProvider: func() []*ord.Document {
				doc := fixORDDocument()
				doc.Products[0].OrdID = "sap:product:S4HANA_OD:"
				doc.Products[0].Vendor = vendor2ORDID

				return []*ord.Document{doc}
			},
		}, {
			Name: "Invalid `vendor` field when namespace in the `id` is not `sap` for Product",
			DocumentProvider: func() []*ord.Document {
				doc := fixORDDocument()
				doc.Products[0].OrdID = "strange:product:S4HANA_OD:"
				doc.Products[0].Vendor = vendorORDID

				return []*ord.Document{doc}
			},
		}, {
			Name: "Invalid `parent` field for Product",
			DocumentProvider: func() []*ord.Document {
				doc := fixORDDocument()
				doc.Products[0].Parent = str.Ptr(invalidType)

				return []*ord.Document{doc}
			},
		}, {
			Name: "Invalid value for `correlationIds` field for Product",
			DocumentProvider: func() []*ord.Document {
				doc := fixORDDocument()
				doc.Products[0].CorrelationIDs = json.RawMessage(invalidCorrelationIDsElement)

				return []*ord.Document{doc}
			},
		}, {
			Name: "Invalid `correlationIds` field when it is invalid JSON for Product",
			DocumentProvider: func() []*ord.Document {
				doc := fixORDDocument()
				doc.Products[0].CorrelationIDs = json.RawMessage(invalidJSON)

				return []*ord.Document{doc}
			},
		}, {
			Name: "Invalid `correlationIds` field when it isn't a JSON array for Product",
			DocumentProvider: func() []*ord.Document {
				doc := fixORDDocument()
				doc.Products[0].CorrelationIDs = json.RawMessage("{}")

				return []*ord.Document{doc}
			},
		}, {
			Name: "Valid `correlationIds` field when the JSON array is empty for Product",
			DocumentProvider: func() []*ord.Document {
				doc := fixORDDocument()
				doc.Products[0].CorrelationIDs = json.RawMessage("[]")

				return []*ord.Document{doc}
			},
			ExpectedToBeValid: true,
		}, {
			Name: "Invalid `correlationIds` field when it contains non string value for Product",
			DocumentProvider: func() []*ord.Document {
				doc := fixORDDocument()
				doc.Products[0].CorrelationIDs = json.RawMessage(invalidCorrelationIDsNonStringElement)

				return []*ord.Document{doc}
			},
		}, {
			Name: "Invalid JSON `Labels` field for Product",
			DocumentProvider: func() []*ord.Document {
				doc := fixORDDocument()
				doc.Products[0].Labels = json.RawMessage(invalidJSON)

				return []*ord.Document{doc}
			},
		}, {
			Name: "Invalid JSON object `Labels` field for Product",
			DocumentProvider: func() []*ord.Document {
				doc := fixORDDocument()
				doc.Products[0].Labels = json.RawMessage(`[]`)

				return []*ord.Document{doc}
			},
		}, {
			Name: "`Labels` values are not array for Product",
			DocumentProvider: func() []*ord.Document {
				doc := fixORDDocument()
				doc.Products[0].Labels = json.RawMessage(invalidLabelsWhenValueIsNotArray)

				return []*ord.Document{doc}
			},
		}, {
			Name: "`Labels` values are not array of strings for Product",
			DocumentProvider: func() []*ord.Document {
				doc := fixORDDocument()
				doc.Products[0].Labels = json.RawMessage(invalidLabelsWhenValuesAreNotArrayOfStrings)

				return []*ord.Document{doc}
			},
		}, {
			Name: "Invalid key for JSON `Labels` field for Product",
			DocumentProvider: func() []*ord.Document {
				doc := fixORDDocument()
				doc.Products[0].Labels = json.RawMessage(invalidLabelsWhenKeyIsWrong)

				return []*ord.Document{doc}
			},
		}, {
			Name: "Invalid JSON `DocumentationLabels` field for Product",
			DocumentProvider: func() []*ord.Document {
				doc := fixORDDocument()
				doc.Products[0].DocumentationLabels = json.RawMessage(invalidJSON)

				return []*ord.Document{doc}
			},
		}, {
			Name: "Invalid JSON object `DocumentationLabels` field for Product",
			DocumentProvider: func() []*ord.Document {
				doc := fixORDDocument()
				doc.Products[0].DocumentationLabels = json.RawMessage(`[]`)

				return []*ord.Document{doc}
			},
		}, {
			Name: "`DocumentationLabels` values are not array for Product",
			DocumentProvider: func() []*ord.Document {
				doc := fixORDDocument()
				doc.Products[0].DocumentationLabels = json.RawMessage(invalidLabelsWhenValueIsNotArray)

				return []*ord.Document{doc}
			},
		}, {
			Name: "`DocumentationLabels` values are not array of strings for Product",
			DocumentProvider: func() []*ord.Document {
				doc := fixORDDocument()
				doc.Products[0].DocumentationLabels = json.RawMessage(invalidLabelsWhenValuesAreNotArrayOfStrings)

				return []*ord.Document{doc}
			},
		},

		// Test invalid entity relations

		{
			Name: "Product has a reference to unknown Vendor",
			DocumentProvider: func() []*ord.Document {
				doc := fixORDDocument()
				doc.Products[0].Vendor = unknownVendorOrdID

				return []*ord.Document{doc}
			},
		},
	}

	for _, test := range tests {
		t.Run(test.Name, func(t *testing.T) {
			docs := ord.Documents{test.DocumentProvider()[0]}
			resourcesFromDB := ord.ResourcesFromDB{
				APIs:     apisFromDB,
				Events:   eventsFromDB,
				Packages: pkgsFromDB,
				Bundles:  bndlsFromDB,
			}
			err := docs.Validate(baseURL, resourcesFromDB, resourceHashes, nil, credentialExchangeStrategyTenantMappings)
			if test.ExpectedToBeValid {
				require.NoError(t, err)
			} else {
				require.Error(t, err)
			}
		})
	}
}

func TestDocuments_ValidateVendor(t *testing.T) {
	var tests = []struct {
		Name              string
		DocumentProvider  func() []*ord.Document
		ExpectedToBeValid bool
	}{
		{
			Name: "Missing `id` field for Vendor",
			DocumentProvider: func() []*ord.Document {
				doc := fixORDDocument()
				doc.Vendors[0].OrdID = ""

				return []*ord.Document{doc}
			},
		}, {
			Name: "Invalid `id` field for Vendor",
			DocumentProvider: func() []*ord.Document {
				doc := fixORDDocument()
				doc.Vendors[0].OrdID = invalidOrdID

				return []*ord.Document{doc}
			},
		}, {
			Name: "Exceeded length of `ordID` field for Vendor",
			DocumentProvider: func() []*ord.Document {
				doc := fixORDDocument()
				doc.Vendors[0].OrdID = strings.Repeat("a", invalidOrdIDLength)

				return []*ord.Document{doc}
			},
		}, {
			Name: "Missing `title` field for Vendor",
			DocumentProvider: func() []*ord.Document {
				doc := fixORDDocument()
				doc.Vendors[0].Title = ""

				return []*ord.Document{doc}
			},
		}, {
			Name: "Exceeded length of `title ` field for Vendor",
			DocumentProvider: func() []*ord.Document {
				doc := fixORDDocument()
				doc.Vendors[0].Title = strings.Repeat("a", invalidTitleLength)

				return []*ord.Document{doc}
			},
		}, {
			Name: "Invalid JSON `Labels` field for Vendor",
			DocumentProvider: func() []*ord.Document {
				doc := fixORDDocument()
				doc.Vendors[0].Labels = json.RawMessage(invalidJSON)

				return []*ord.Document{doc}
			},
		}, {
			Name: "Invalid JSON object `Labels` field for Vendor",
			DocumentProvider: func() []*ord.Document {
				doc := fixORDDocument()
				doc.Vendors[0].Labels = json.RawMessage(`[]`)

				return []*ord.Document{doc}
			},
		}, {
			Name: "`Labels` values are not array for Vendor",
			DocumentProvider: func() []*ord.Document {
				doc := fixORDDocument()
				doc.Vendors[0].Labels = json.RawMessage(invalidLabelsWhenValueIsNotArray)

				return []*ord.Document{doc}
			},
		}, {
			Name: "`Labels` values are not array of strings for Vendor",
			DocumentProvider: func() []*ord.Document {
				doc := fixORDDocument()
				doc.Vendors[0].Labels = json.RawMessage(invalidLabelsWhenValuesAreNotArrayOfStrings)

				return []*ord.Document{doc}
			},
		}, {
			Name: "Invalid key for JSON `Labels` field for Vendor",
			DocumentProvider: func() []*ord.Document {
				doc := fixORDDocument()
				doc.Vendors[0].Labels = json.RawMessage(invalidLabelsWhenKeyIsWrong)

				return []*ord.Document{doc}
			},
		}, {
			Name: "Invalid JSON `DocumentationLabels` field for Vendor",
			DocumentProvider: func() []*ord.Document {
				doc := fixORDDocument()
				doc.Vendors[0].DocumentationLabels = json.RawMessage(invalidJSON)

				return []*ord.Document{doc}
			},
		}, {
			Name: "Invalid JSON object `DocumentationLabels` field for Vendor",
			DocumentProvider: func() []*ord.Document {
				doc := fixORDDocument()
				doc.Vendors[0].DocumentationLabels = json.RawMessage(`[]`)

				return []*ord.Document{doc}
			},
		}, {
			Name: "`DocumentationLabels` values are not array for Vendor",
			DocumentProvider: func() []*ord.Document {
				doc := fixORDDocument()
				doc.Vendors[0].DocumentationLabels = json.RawMessage(invalidLabelsWhenValueIsNotArray)

				return []*ord.Document{doc}
			},
		}, {
			Name: "`DocumentationLabels` values are not array of strings for Vendor",
			DocumentProvider: func() []*ord.Document {
				doc := fixORDDocument()
				doc.Vendors[0].DocumentationLabels = json.RawMessage(invalidLabelsWhenValuesAreNotArrayOfStrings)

				return []*ord.Document{doc}
			},
		}, {
			Name: "Invalid JSON object `Partners` field for Vendor",
			DocumentProvider: func() []*ord.Document {
				doc := fixORDDocument()
				doc.Vendors[0].Partners = json.RawMessage(invalidJSON)

				return []*ord.Document{doc}
			},
		}, {
			Name: "`Partners` values are not array for Vendor",
			DocumentProvider: func() []*ord.Document {
				doc := fixORDDocument()
				doc.Vendors[0].Partners = json.RawMessage(invalidPartnersWhenValueIsNotArray)

				return []*ord.Document{doc}
			},
		}, {
			Name: "`Partners` values are not array of strings for Vendor",
			DocumentProvider: func() []*ord.Document {
				doc := fixORDDocument()
				doc.Vendors[0].Partners = json.RawMessage(invalidPartnersWhenValuesAreNotArrayOfStrings)

				return []*ord.Document{doc}
			},
		}, {
			Name: "`Partners` values do not match the regex rule",
			DocumentProvider: func() []*ord.Document {
				doc := fixORDDocument()
				doc.Vendors[0].Partners = json.RawMessage(invalidPartnersWhenValuesDoNotSatisfyRegex)

				return []*ord.Document{doc}
			},
		}, {
			Name: "Valid `Partners` field when the JSON array is empty",
			DocumentProvider: func() []*ord.Document {
				doc := fixORDDocument()
				doc.Vendors[0].Partners = json.RawMessage(`[]`)

				return []*ord.Document{doc}
			},
			ExpectedToBeValid: true,
		},
	}

	for _, test := range tests {
		t.Run(test.Name, func(t *testing.T) {
			docs := ord.Documents{test.DocumentProvider()[0]}
			resourcesFromDB := ord.ResourcesFromDB{
				APIs:     apisFromDB,
				Events:   eventsFromDB,
				Packages: pkgsFromDB,
				Bundles:  bndlsFromDB,
			}
			err := docs.Validate(baseURL, resourcesFromDB, resourceHashes, nil, credentialExchangeStrategyTenantMappings)
			if test.ExpectedToBeValid {
				require.NoError(t, err)
			} else {
				require.Error(t, err)
			}
		})
	}
}

func TestDocuments_ValidateTombstone(t *testing.T) {
	var tests = []struct {
		Name              string
		DocumentProvider  func() []*ord.Document
		ExpectedToBeValid bool
	}{
		{
			Name: "Missing `ordId` field for Tombstone",
			DocumentProvider: func() []*ord.Document {
				doc := fixORDDocument()
				doc.Tombstones[0].OrdID = ""

				return []*ord.Document{doc}
			},
		}, {
			Name: "Invalid `ordId` field for Tombstone",
			DocumentProvider: func() []*ord.Document {
				doc := fixORDDocument()
				doc.Tombstones[0].OrdID = invalidOrdID

				return []*ord.Document{doc}
			},
		}, {
			Name: "Exceeded length of `ordID` field for Tombstone",
			DocumentProvider: func() []*ord.Document {
				doc := fixORDDocument()
				doc.Tombstones[0].OrdID = strings.Repeat("a", invalidOrdIDLength)

				return []*ord.Document{doc}
			},
		}, {
			Name: "Valid `ordId` field for Tombstone - with version",
			DocumentProvider: func() []*ord.Document {
				doc := fixORDDocument()
				doc.Tombstones[0].OrdID = validOrdIDWithVersion

				return []*ord.Document{doc}
			},
			ExpectedToBeValid: true,
		}, {
			Name: "Valid `ordId` field for Tombstone - no version",
			DocumentProvider: func() []*ord.Document {
				doc := fixORDDocument()
				doc.Tombstones[0].OrdID = validOrdIDNoVersion

				return []*ord.Document{doc}
			},
			ExpectedToBeValid: true,
		}, {
			Name: "Missing `removalDate` field for Tombstone",
			DocumentProvider: func() []*ord.Document {
				doc := fixORDDocument()
				doc.Tombstones[0].RemovalDate = ""

				return []*ord.Document{doc}
			},
		}, {
			Name: "Invalid `removalDate` field for Tombstone",
			DocumentProvider: func() []*ord.Document {
				doc := fixORDDocument()
				doc.Tombstones[0].RemovalDate = "0000-00-00T15:04:05Z"

				return []*ord.Document{doc}
			},
		}, {
			Name: "Exceeded length of `description` field for Tombstone",
			DocumentProvider: func() []*ord.Document {
				doc := fixORDDocument()
				doc.Tombstones[0].Description = str.Ptr(strings.Repeat("a", maxDescriptionLength+1))

				return []*ord.Document{doc}
			},
		},
	}

	for _, test := range tests {
		t.Run(test.Name, func(t *testing.T) {
			docs := ord.Documents{test.DocumentProvider()[0]}
			resourcesFromDB := ord.ResourcesFromDB{
				APIs:     apisFromDB,
				Events:   eventsFromDB,
				Packages: pkgsFromDB,
				Bundles:  bndlsFromDB,
			}
			err := docs.Validate(baseURL, resourcesFromDB, resourceHashes, nil, credentialExchangeStrategyTenantMappings)
			if test.ExpectedToBeValid {
				require.NoError(t, err)
			} else {
				require.Error(t, err)
			}
		})
	}
}

func TestDocuments_ValidateMultipleErrors(t *testing.T) {
	var tests = []struct {
		Name                   string
		DocumentProvider       func() []*ord.Document
		ExpectedStringsInError []string
	}{
		{
			Name: "Invalid value for `correlationIds` field for SystemInstance and invalid `baseUrl` for SystemInstance in one document",
			DocumentProvider: func() []*ord.Document {
				doc := fixORDDocument()
				doc.DescribedSystemInstance.CorrelationIDs = json.RawMessage(invalidCorrelationIDsElement)
				doc.DescribedSystemInstance.BaseURL = str.Ptr("http://test.com/test/v1+")

				return []*ord.Document{doc}
			},
			ExpectedStringsInError: []string{"baseUrl", "correlationIds"},
		},
		{
			Name: "Invalid value for `correlationIds` field for SystemInstance in first doc and invalid `baseUrl` for SystemInstance in second doc",
			DocumentProvider: func() []*ord.Document {
				doc1 := fixORDDocument()
				doc1.DescribedSystemInstance.CorrelationIDs = json.RawMessage(invalidCorrelationIDsElement)
				doc2 := fixORDDocument()
				doc2.DescribedSystemInstance.BaseURL = str.Ptr("http://test.com/test/v1+")

				return []*ord.Document{doc1, doc2}
			},
			ExpectedStringsInError: []string{"baseUrl", "correlationIds"},
		},
	}

	for _, test := range tests {
		t.Run(test.Name, func(t *testing.T) {
			docs := ord.Documents(test.DocumentProvider())
			resourcesFromDB := ord.ResourcesFromDB{
				APIs:     apisFromDB,
				Events:   eventsFromDB,
				Packages: pkgsFromDB,
				Bundles:  bndlsFromDB,
			}
			err := docs.Validate(baseURL, resourcesFromDB, resourceHashes, map[string]bool{}, credentialExchangeStrategyTenantMappings)
			if len(test.ExpectedStringsInError) != 0 {
				require.Error(t, err)
				for _, expectedStr := range test.ExpectedStringsInError {
					require.Contains(t, err.Error(), expectedStr)
				}
			} else {
				require.NoError(t, err)
			}
		})
	}
}<|MERGE_RESOLUTION|>--- conflicted
+++ resolved
@@ -16,29 +16,11 @@
 )
 
 const (
-<<<<<<< HEAD
-	invalidOpenResourceDiscovery  = "invalidOpenResourceDiscovery"
-	invalidURL                    = "invalidURL"
-	invalidOrdID                  = "invalidOrdId"
-	validOrdIDWithVersion         = "sap.xref:package:SomePackage:v1"
-	validOrdIDNoVersion           = "sap.xref:package:SomePackage:"
-	invalidShortDescriptionLength = 257 // max allowed: 256
-	invalidTitleLength            = 256 // max allowed: 255
-	invalidLocalTenantIDLength    = 256 //max allowed: 255
-	maxDescriptionLength          = 5000
-	invalidVersion                = "invalidVersion"
-	invalidPolicyLevel            = "invalidPolicyLevel"
-	invalidVendor                 = "wrongVendor!"
-	invalidType                   = "invalidType"
-	custom                        = "custom"
-	invalidCustomType             = "wrongCustomType"
-	invalidMediaType              = "invalid/type"
-	invalidBundleOrdID            = "ns:wrongConsumptionBundle:v1"
-	invalidShortDescSapCore       = "no:colons:no&special%chars"
-=======
 	invalidOpenResourceDiscovery               = "invalidOpenResourceDiscovery"
 	invalidURL                                 = "invalidURL"
 	invalidOrdID                               = "invalidOrdId"
+	validOrdIDWithVersion         = "sap.xref:package:SomePackage:v1"
+	validOrdIDNoVersion           = "sap.xref:package:SomePackage:"
 	invalidPartOfPackageLength                 = 256 // max allowed: 255
 	invalidShortDescriptionLength              = 257 // max allowed: 256
 	invalidShortDescriptionLengthSapCorePolicy = 181 // max allowed: 180
@@ -57,7 +39,6 @@
 	invalidMediaType                           = "invalid/type"
 	invalidBundleOrdID                         = "ns:wrongConsumptionBundle:v1"
 	invalidShortDescSapCore                    = "no:colons:no&special%chars"
->>>>>>> af7a300a
 
 	unknownVendorOrdID  = "nsUNKNOWN:vendor:id:"
 	unknownProductOrdID = "nsUNKNOWN:product:id:"
