--- conflicted
+++ resolved
@@ -16,36 +16,6 @@
 )
 
 const (
-<<<<<<< HEAD
-	invalidOpenResourceDiscovery               = "invalidOpenResourceDiscovery"
-	invalidURL                                 = "invalidURL"
-	invalidOrdID                               = "invalidOrdId"
-	validOrdIDWithVersion                      = "sap.xref:package:SomePackage:v1"
-	validOrdIDNoVersion                        = "sap.xref:package:SomePackage:"
-	invalidPartOfPackageLength                 = 256 // max allowed: 255
-	invalidShortDescriptionLength              = 257 // max allowed: 256
-	invalidShortDescriptionLengthSapCorePolicy = 181 // max allowed: 180
-	invalidTitleLength                         = 256 // max allowed: 255
-	invalidTitleLengthSapCorePolicy            = 121 // max allowed: 120
-	invalidOrdIDLength                         = 256 // max allowed: 255
-	invalidLocalTenantIDLength                 = 256 //max allowed: 255
-	invalidResponsibleLength                   = 256 //max allowed 255
-	maxDescriptionLength                       = 5000
-	invalidVersion                             = "invalidVersion"
-	invalidPolicyLevel                         = "invalidPolicyLevel"
-	invalidVendor                              = "wrongVendor!"
-	invalidType                                = "invalidType"
-	custom                                     = "custom"
-	invalidCustomType                          = "wrongCustomType"
-	invalidMediaType                           = "invalid/type"
-	invalidBundleOrdID                         = "ns:wrongConsumptionBundle:v1"
-	invalidShortDescSapCore                    = "no:colons:no&special%chars"
-	invalidRuntimeRestriction                  = "wrongRuntimeRestriction"
-	unknownVendorOrdID                         = "nsUNKNOWN:vendor:id:"
-	unknownProductOrdID                        = "nsUNKNOWN:product:id:"
-	unknownPackageOrdID                        = "ns:package:UNKNOWN_PACKAGE_ID:v1"
-	unknownBundleOrdID                         = "ns:consumptionBundle:UNKNOWN_BUNDLE_ID:v1"
-=======
 	invalidOpenResourceDiscovery                = "invalidOpenResourceDiscovery"
 	invalidURL                                  = "invalidURL"
 	invalidOrdID                                = "invalidOrdId"
@@ -69,12 +39,12 @@
 	invalidMediaType                            = "invalid/type"
 	invalidBundleOrdID                          = "ns:wrongConsumptionBundle:v1"
 	invalidShortDescSapCore                     = "no:colons:no&special%chars"
+  invalidRuntimeRestriction                  = "wrongRuntimeRestriction"
 
 	unknownVendorOrdID  = "nsUNKNOWN:vendor:id:"
 	unknownProductOrdID = "nsUNKNOWN:product:id:"
 	unknownPackageOrdID = "ns:package:UNKNOWN_PACKAGE_ID:v1"
 	unknownBundleOrdID  = "ns:consumptionBundle:UNKNOWN_BUNDLE_ID:v1"
->>>>>>> b3ae91d0
 )
 
 var (
