package open_resource_discovery_test

import (
	"encoding/json"
	"fmt"
	"strings"
	"testing"

	"github.com/kyma-incubator/compass/components/director/internal/model"

	"github.com/kyma-incubator/compass/components/director/internal/open_resource_discovery"
	"github.com/kyma-incubator/compass/components/director/pkg/str"
	"github.com/stretchr/testify/require"
)

const (
	invalidOpenResourceDiscovery = "invalidOpenResourceDiscovery"
	invalidUrl                   = "invalidUrl"
	invalidOrdID                 = "invalidOrdId"
	invalidDescriptionLength     = 256
	invalidVersion               = "invalidVersion"
	invalidPolicyLevel           = "invalidPolicyLevel"
	invalidVendor                = "wrongVendor!"
	invalidType                  = "invalidType"
	invalidCustomType            = "wrongCustomType"
	invalidMediaType             = "invalid/type"
	invalidBundleOrdID           = "ns:wrongConsumptionBundle:v1"

	unknownVendorOrdID  = "nsUNKNOWN:vendor:id:"
	unknownProductOrdID = "nsUNKNOWN:product:id:"
	unknownPackageOrdID = "ns:package:UNKNOWN_PACKAGE_ID:v1"
	unknownBundleOrdID  = "ns:consumptionBundle:UNKNOWN_BUNDLE_ID:v1"
)

var (
	invalidJson = `[
        {
          foo: bar,
        }
      ]`

	invalidPackageLinkDueToMissingType = `[
        {
          "url": "https://example.com/en/legal/terms-of-use.html"
        },
        {
          "type": "client-registration",
          "url": "https://example2.com/en/legal/terms-of-use.html"
        }
      ]`

	invalidPackageLinkDueToWrongType = `[
        {
          "type": "wrongType",
          "url": "https://example.com/en/legal/terms-of-use.html"
        },
        {
          "type": "client-registration",
          "url": "https://example2.com/en/legal/terms-of-use.html"
        }
      ]`

	invalidPackageLinkDueToMissingURL = `[
        {
          "type": "payment"
        },
        {
          "type": "client-registration",
          "url": "https://example2.com/en/legal/terms-of-use.html"
        }
      ]`

	invalidPackageLinkDueToWrongURL = `[
        {
          "type": "payment",
          "url": "wrongUrl"
        },
        {
          "type": "client-registration",
          "url": "https://example2.com/en/legal/terms-of-use.html"
        }
      ]`

	invalidPackageLinkTypeWhenProvidedCustomType = `[
        {
          "type": "payment",
          "url": "https://example2.com/en/legal/terms-of-use.html",
          "customType": "myCustomType"
        }
      ]`

	invalidPackageLinkCustomTypeWhenCustomTypeNotProvided = `[
        {
          "type": "custom",
          "url": "https://example2.com/en/legal/terms-of-use.html",
        }
      ]`

	invalidLinkDueToMissingTitle = `[
        {
          "url": "https://example2.com/en/legal/terms-of-use.html",
          "description": "foo bar"
        }
      ]`
	invalidLinkDueToMissingURL = `[
        {
          "title": "myTitle"
        }
      ]`
	invalidLinkDueToWrongURL = `[
        {
          "url": "wrongURL",
          "title": "myTitle"
        }
      ]`

	invalidPartOfProductsElement = `["invalidValue"]`

	invalidPartOfProductsIntegerElement = `["sap:S4HANA_OD", 992]`

	invalidTagsValue = `["invalid!@#"]`

	invalidTagsValueIntegerElement = `["storage", 992]`

	invalidLabelsWhenValueIsNotArray = `{
  		"label-key-1": "label-value-1"
		}`

	invalidLabelsWhenValuesAreNotArrayOfStrings = `{
  		"label-key-1": [
    	  "label-value-1",
    	  992
  		]
	}`

	invalidLabelsWhenKeyIsWrong = `{
  		"invalidKey!@#": [
    	  "label-value-1",
    	  "label-value-2"
  		]
	}`

	invalidPartnersWhenValueIsNotArray = `{
  		"partner-key-1": "partner-value-1"
	}`

	invalidPartnersWhenValuesAreNotArrayOfStrings = `[
    	  "microsoft:vendor:Microsoft",
    	  112
	]`

	invalidPartnersWhenValuesDoNotSatisfyRegex = `[
		"partner:partner:partner",
	]`

	invalidCountriesElement          = `["DE", "wrongCountry"]`
	invalidCountriesNonStringElement = `["DE", 992]`

	invalidLineOfBusinessElement          = `["sales", "wrongLineOfBusiness!@#"]`
	invalidLineOfBusinessNonStringElement = `["sales", 992]`

	invalidIndustryElement          = `["banking", "wrongIndustry!@#"]`
	invalidIndustryNonStringElement = `["banking", 992]`

	invalidBundleLinksDueToMissingTitle = `[
        {
		  "description": "foo bar",
          "url": "https://example.com/2018/04/11/testing/"
        }
      ]`

	invalidBundleLinksDueToMissingURL = `[
        {
		  "description": "foo bar",
		  "title": "myTitle"
        }
      ]`
	invalidBundleLinksDueToWrongURL = `[
        {
		  "description": "foo bar",
		  "title": "myTitle",
          "url": "wrongURL"
        }
      ]`

	invalidCredentialsExchangeStrategyDueToMissingType = `[
        {
		  "callbackUrl": "http://localhost:8080/credentials/relative"
        }
      ]`
	invalidCredentialsExchangeStrategyDueToWrongType = `[
        {
          "type": "wrongType",
		  "callbackUrl": "http://localhost:8080/credentials/relative"
        }
      ]`
	invalidCredentialsExchangeStrategyDueToMissingCustomType = `[
        {
          "type": "wrongType",
		  "customType": "ns:credential-exchange:v1",
		  "customDescription": "foo bar"
        }
      ]`
	invalidCredentialsExchangeStrategyDueToWrongCustomType = `[
        {
          "type": "custom",
		  "customType": "wrongCustomType"
        }
      ]`
	invalidCredentialsExchangeStrategyDueToWrongCallbackURL = `[
        {
          "type": "custom",
		  "callbackUrl": "wrongURL"		  
        }
      ]`

	invalidApiResourceLinksDueToMissingType = `[
        {
          "url": "https://example.com/shell/discover"
        },
		{
          "type": "console",
          "url": "%s/shell/discover/relative"
        }
      ]`
	invalidApiResourceLinksDueToWrongType = `[
        {
          "type": "wrongType",
          "url": "https://example.com/shell/discover"
        }
      ]`
	invalidApiResourceLinksDueToMissingCustomValueOfType = `[
        {
          "type": "console",
          "customType": "foo",
          "url": "https://example.com/shell/discover"
        }
      ]`
	invalidApiResourceLinksDueToMissingURL = `[
        {
          "type": "console"
        }
      ]`
	invalidApiResourceLinksDueToWrongURL = `[
        {
          "type": "console",
          "url": "wrongURL"
        }
      ]`

	invalidChangeLogEntriesDueToMissingVersion = `[
        {
		  "date": "2020-04-29",
		  "description": "lorem ipsum dolor sit amet",
		  "releaseStatus": "active",
		  "url": "https://example.com/changelog/v1"
        }
      ]`
	invalidChangeLogEntriesDueToWrongVersion = `[
        {
		  "date": "2020-04-29",
		  "description": "lorem ipsum dolor sit amet",
		  "releaseStatus": "active",
		  "url": "https://example.com/changelog/v1",
          "version": "wrongValue"
        }
      ]`
	invalidChangeLogEntriesDueToMissingReleaseStatus = `[
        {
		  "date": "2020-04-29",
		  "description": "lorem ipsum dolor sit amet",
		  "url": "https://example.com/changelog/v1",
          "version": "1.0.0"
        }
      ]`
	invalidChangeLogEntriesDueToWrongReleaseStatus = `[
        {
		  "date": "2020-04-29",
		  "description": "lorem ipsum dolor sit amet",
		  "releaseStatus": "wrongValue",
		  "url": "https://example.com/changelog/v1",
          "version": "1.0.0"
        }
      ]`
	invalidChangeLogEntriesDueToMissingDate = `[
        {
		  "description": "lorem ipsum dolor sit amet",
		  "releaseStatus": "active",
		  "url": "https://example.com/changelog/v1",
          "version": "1.0.0"
        }
      ]`
	invalidChangeLogEntriesDueToWrongDate = `[
        {
		  "date": "0000-00-00",
		  "description": "lorem ipsum dolor sit amet",
		  "releaseStatus": "active",
		  "url": "https://example.com/changelog/v1",
          "version": "1.0.0"
        }
      ]`
	invalidChangeLogEntriesDueToWrongURL = `[
        {
		  "date": "2020-04-29",
		  "description": "lorem ipsum dolor sit amet",
		  "releaseStatus": "active",
		  "url": "wrongValue",
          "version": "1.0.0"
        }
      ]`

	invalidCorrelationIdsElement          = `["foo.bar.baz:123456", "wrongID"]`
	invalidCorrelationIdsNonStringElement = `["foo.bar.baz:123456", 992]`

	invalidEntryPointURI               = `["invalidUrl"]`
	invalidEntryPointsDueToDuplicates  = `["/test/v1", "/test/v1"]`
	invalidEntryPointsNonStringElement = `["/test/v1", 992]`

	invalidExtensibleDueToInvalidJson                                = `{invalid}`
	invalidExtensibleDueToInvalidSupportedType                       = `{"supported":true}`
	invalidExtensibleDueToNoSupportedProperty                        = `{"description":"Please find the extensibility documentation"}`
	invalidExtensibleDueToInvalidSupportedValue                      = `{"supported":"invalid"}`
	invalidExtensibleDueToSupportedAutomaticAndNoDescriptionProperty = `{"supported":"automatic"}`
	invalidExtensibleDueToSupportedManualAndNoDescriptionProperty    = `{"supported":"manual"}`

	invalidSuccessorsDueToInvalidApiRegex   = `["sap.s4:apiResource:API_BILL_OF_MATERIAL_SRV:v2", "invalid-api-successor"]`
	invalidSuccessorsDueToInvalidEventRegex = `["sap.billing.sb:eventResource:BusinessEvents_SubscriptionEvents:v1", "invalid-event-successor"]`
)

func TestDocuments_ValidateSystemInstance(t *testing.T) {
	var tests = []struct {
		Name                   string
		SystemInstanceProvider func() *model.Application
		ExpectedToBeValid      bool
	}{
		{
			Name: "Invalid value for `correlationIds` field for SystemInstance",
			SystemInstanceProvider: func() *model.Application {
				sysInst := fixSystemInstance()
				sysInst.CorrelationIds = json.RawMessage(invalidCorrelationIdsElement)

				return sysInst
			},
		}, {
			Name: "Invalid `correlationIds` field when it is invalid JSON for SystemInstance",
			SystemInstanceProvider: func() *model.Application {
				sysInst := fixSystemInstance()
				sysInst.CorrelationIds = json.RawMessage(invalidJson)

				return sysInst
			},
		}, {
			Name: "Invalid `correlationIds` field when it isn't a JSON array for SystemInstance",
			SystemInstanceProvider: func() *model.Application {
				sysInst := fixSystemInstance()
				sysInst.CorrelationIds = json.RawMessage("{}")

				return sysInst
			},
		}, {
			Name: "Invalid `correlationIds` field when the JSON array is empty for SystemInstance",
			SystemInstanceProvider: func() *model.Application {
				sysInst := fixSystemInstance()
				sysInst.CorrelationIds = json.RawMessage("[]")

				return sysInst
			},
		}, {
			Name: "Invalid `correlationIds` field when it contains non string value for SystemInstance",
			SystemInstanceProvider: func() *model.Application {
				sysInst := fixSystemInstance()
				sysInst.CorrelationIds = json.RawMessage(invalidCorrelationIdsNonStringElement)

				return sysInst
			},
		}, {
			Name: "Invalid `baseUrl` for SystemInstance",
			SystemInstanceProvider: func() *model.Application {
				sysInst := fixSystemInstance()
				sysInst.BaseURL = str.Ptr("http://test.com/test/v1")

				return sysInst
			},
		}, {
			Name: "Invalid JSON `Labels` field for SystemInstance",
			SystemInstanceProvider: func() *model.Application {
				sysInst := fixSystemInstance()
				sysInst.Labels = json.RawMessage(invalidJson)

				return sysInst
			},
		}, {
			Name: "Invalid JSON object `Labels` field for SystemInstance",
			SystemInstanceProvider: func() *model.Application {
				sysInst := fixSystemInstance()
				sysInst.Labels = json.RawMessage(`[]`)

				return sysInst
			},
		}, {
			Name: "`Labels` values are not array for SystemInstance",
			SystemInstanceProvider: func() *model.Application {
				sysInst := fixSystemInstance()
				sysInst.Labels = json.RawMessage(invalidLabelsWhenValueIsNotArray)

				return sysInst
			},
		}, {
			Name: "`Labels` values are not array of strings for SystemInstance",
			SystemInstanceProvider: func() *model.Application {
				sysInst := fixSystemInstance()
				sysInst.Labels = json.RawMessage(invalidLabelsWhenValuesAreNotArrayOfStrings)

				return sysInst
			},
		}, {
			Name: "Invalid key for JSON `Labels` field for SystemInstance",
			SystemInstanceProvider: func() *model.Application {
				sysInst := fixSystemInstance()
				sysInst.Labels = json.RawMessage(invalidLabelsWhenKeyIsWrong)

				return sysInst
			},
		},
	}

	for _, test := range tests {
		t.Run(test.Name, func(t *testing.T) {
			systemInstance := test.SystemInstanceProvider
			err := open_resource_discovery.ValidateSystemInstanceInput(systemInstance())
			if test.ExpectedToBeValid {
				require.NoError(t, err)
			} else {
				require.Error(t, err)
			}
		})
	}
}

func TestDocuments_ValidateDocument(t *testing.T) {
	var tests = []struct {
		Name              string
		DocumentProvider  func() []*open_resource_discovery.Document
		ExpectedToBeValid bool
	}{
		{
			Name: "Missing `OpenResourceDiscovery` field for Document",
			DocumentProvider: func() []*open_resource_discovery.Document {
				doc := fixORDDocument()
				doc.OpenResourceDiscovery = ""

				return []*open_resource_discovery.Document{doc}
			},
		}, {
			Name: "Invalid `OpenResourceDiscovery` field for Document",
			DocumentProvider: func() []*open_resource_discovery.Document {
				doc := fixORDDocument()
				doc.OpenResourceDiscovery = "wrongValue"

				return []*open_resource_discovery.Document{doc}
			},
		},
	}

	for _, test := range tests {
		t.Run(test.Name, func(t *testing.T) {
			docs := open_resource_discovery.Documents{test.DocumentProvider()[0]}
			err := docs.Validate(baseURL)
			if test.ExpectedToBeValid {
				require.NoError(t, err)
			} else {
				require.Error(t, err)
			}
		})
	}
}

func TestDocuments_ValidatePackage(t *testing.T) {
	var tests = []struct {
		Name              string
		DocumentProvider  func() []*open_resource_discovery.Document
		ExpectedToBeValid bool
	}{
		{
			Name: "Valid document",
			DocumentProvider: func() []*open_resource_discovery.Document {
				return []*open_resource_discovery.Document{fixORDDocument()}
			},
			ExpectedToBeValid: true,
		}, {
			Name: "Missing `openResourceDiscovery` field for a Document",
			DocumentProvider: func() []*open_resource_discovery.Document {
				doc := fixORDDocument()
				doc.OpenResourceDiscovery = ""

				return []*open_resource_discovery.Document{doc}
			},
		}, {
			Name: "Invalid `openResourceDiscovery` field for a Document",
			DocumentProvider: func() []*open_resource_discovery.Document {
				doc := fixORDDocument()
				doc.OpenResourceDiscovery = invalidOpenResourceDiscovery

				return []*open_resource_discovery.Document{doc}
			},
		}, {
			Name: "Invalid `baseUrl` of describedSystemInstance Document field",
			DocumentProvider: func() []*open_resource_discovery.Document {
				doc := fixORDDocument()
				doc.DescribedSystemInstance.BaseURL = str.Ptr(invalidUrl)

				return []*open_resource_discovery.Document{doc}
			},
		}, {
			Name: "Missing `ordID` field for Package",
			DocumentProvider: func() []*open_resource_discovery.Document {
				doc := fixORDDocument()
				doc.Packages[0].OrdID = ""

				return []*open_resource_discovery.Document{doc}
			},
		}, {
			Name: "Invalid `ordID` field for Package",
			DocumentProvider: func() []*open_resource_discovery.Document {
				doc := fixORDDocument()
				doc.Packages[0].OrdID = invalidOrdID

				return []*open_resource_discovery.Document{doc}
			},
		}, {
			Name: "Missing `title` field for Package",
			DocumentProvider: func() []*open_resource_discovery.Document {
				doc := fixORDDocument()
				doc.Packages[0].Title = ""

				return []*open_resource_discovery.Document{doc}
			},
		}, {
			Name: "Missing `shortDescription` field for Package",
			DocumentProvider: func() []*open_resource_discovery.Document {
				doc := fixORDDocument()
				doc.Packages[0].ShortDescription = ""

				return []*open_resource_discovery.Document{doc}
			},
		}, {
			Name: "Exceeded length of `shortDescription` field for Package",
			DocumentProvider: func() []*open_resource_discovery.Document {
				doc := fixORDDocument()
				doc.Packages[0].ShortDescription = strings.Repeat("a", invalidDescriptionLength)

				return []*open_resource_discovery.Document{doc}
			},
		}, {
			Name: "Invalid empty `shortDescription` field for Package",
			DocumentProvider: func() []*open_resource_discovery.Document {
				doc := fixORDDocument()
				doc.Packages[0].ShortDescription = ""

				return []*open_resource_discovery.Document{doc}
			},
		}, {
			Name: "New lines in `shortDescription` field for Package",
			DocumentProvider: func() []*open_resource_discovery.Document {
				doc := fixORDDocument()
				doc.Packages[0].ShortDescription = `newLine\n`

				return []*open_resource_discovery.Document{doc}
			},
		}, {
			Name: "Missing `description` filed for Package",
			DocumentProvider: func() []*open_resource_discovery.Document {
				doc := fixORDDocument()
				doc.Packages[0].Description = ""

				return []*open_resource_discovery.Document{doc}
			},
		}, {
			Name: "Missing `version` field for Package",
			DocumentProvider: func() []*open_resource_discovery.Document {
				doc := fixORDDocument()
				doc.Packages[0].Version = ""

				return []*open_resource_discovery.Document{doc}
			},
		}, {
			Name: "Invalid `version` field for Package",
			DocumentProvider: func() []*open_resource_discovery.Document {
				doc := fixORDDocument()
				doc.Packages[0].Version = invalidVersion

				return []*open_resource_discovery.Document{doc}
			},
		}, {
			Name: "Missing `policyLevel` field for Package",
			DocumentProvider: func() []*open_resource_discovery.Document {
				doc := fixORDDocument()
				doc.Packages[0].PolicyLevel = ""

				return []*open_resource_discovery.Document{doc}
			},
		}, {
			Name: "Invalid `policyLevel` field for Package",
			DocumentProvider: func() []*open_resource_discovery.Document {
				doc := fixORDDocument()
				doc.Packages[0].PolicyLevel = invalidPolicyLevel

				return []*open_resource_discovery.Document{doc}
			},
		}, {
			Name: "`policyLevel` field for Package is not of type `custom` when `customPolicyLevel` is set",
			DocumentProvider: func() []*open_resource_discovery.Document {
				doc := fixORDDocument()
				doc.Packages[0].CustomPolicyLevel = str.Ptr("myCustomPolicyLevel")
				doc.Packages[0].PolicyLevel = policyLevel

				return []*open_resource_discovery.Document{doc}
			},
		}, {
			Name: "Invalid `CustomPolicyLevel` field value for Package when `PolicyLevel` is set to `custom`",
			DocumentProvider: func() []*open_resource_discovery.Document {
				doc := fixORDDocument()
				doc.Packages[0].CustomPolicyLevel = str.Ptr("invalid-value")
				doc.Packages[0].PolicyLevel = "custom"

				return []*open_resource_discovery.Document{doc}
			},
		},
		{
			Name: "Missing `type` from `PackageLinks` for Package",
			DocumentProvider: func() []*open_resource_discovery.Document {
				doc := fixORDDocument()
				doc.Packages[0].PackageLinks = json.RawMessage(invalidPackageLinkDueToMissingType)

				return []*open_resource_discovery.Document{doc}
			},
		}, {
			Name: "Invalid `type` key in `PackageLinks` for Package",
			DocumentProvider: func() []*open_resource_discovery.Document {
				doc := fixORDDocument()
				doc.Packages[0].PackageLinks = json.RawMessage(invalidPackageLinkDueToWrongType)

				return []*open_resource_discovery.Document{doc}
			},
		}, {
			Name: "Missing `url` from `PackageLinks` for Package",
			DocumentProvider: func() []*open_resource_discovery.Document {
				doc := fixORDDocument()
				doc.Packages[0].PackageLinks = json.RawMessage(invalidPackageLinkDueToMissingURL)

				return []*open_resource_discovery.Document{doc}
			},
		}, {
			Name: "Invalid `url` key in `PackageLinks` for Package",
			DocumentProvider: func() []*open_resource_discovery.Document {
				doc := fixORDDocument()
				doc.Packages[0].PackageLinks = json.RawMessage(invalidPackageLinkDueToWrongURL)

				return []*open_resource_discovery.Document{doc}
			},
		}, {
			Name: "Field `type` in `PackageLinks` is not set to `custom` when `customType` field is provided",
			DocumentProvider: func() []*open_resource_discovery.Document {
				doc := fixORDDocument()
				doc.Packages[0].PackageLinks = json.RawMessage(invalidPackageLinkTypeWhenProvidedCustomType)

				return []*open_resource_discovery.Document{doc}
			},
		}, {
			Name: "Invalid `type` set to `custom` in `PackageLinks` when `customType` field is not provided",
			DocumentProvider: func() []*open_resource_discovery.Document {
				doc := fixORDDocument()
				doc.Packages[0].PackageLinks = json.RawMessage(invalidPackageLinkCustomTypeWhenCustomTypeNotProvided)

				return []*open_resource_discovery.Document{doc}
			},
		}, {
			Name: "Invalid `PackageLinks` field when it is invalid JSON for Package",
			DocumentProvider: func() []*open_resource_discovery.Document {
				doc := fixORDDocument()
				doc.Packages[0].PackageLinks = json.RawMessage(invalidJson)

				return []*open_resource_discovery.Document{doc}
			},
		}, {
			Name: "Invalid `PackageLinks` field when it isn't a JSON array for Package",
			DocumentProvider: func() []*open_resource_discovery.Document {
				doc := fixORDDocument()
				doc.Packages[0].PackageLinks = json.RawMessage("{}")

				return []*open_resource_discovery.Document{doc}
			},
		},
		{
			Name: "Invalid `PackageLinks` field when it is an empty JSON array for Package",
			DocumentProvider: func() []*open_resource_discovery.Document {
				doc := fixORDDocument()
				doc.Packages[0].PackageLinks = json.RawMessage("[]")

				return []*open_resource_discovery.Document{doc}
			},
		}, {
			Name: "Missing `title` field in `Links` for Package",
			DocumentProvider: func() []*open_resource_discovery.Document {
				doc := fixORDDocument()
				doc.Packages[0].Links = json.RawMessage(invalidLinkDueToMissingTitle)

				return []*open_resource_discovery.Document{doc}
			},
		}, {
			Name: "Missing `url` field in `Links` for Package",
			DocumentProvider: func() []*open_resource_discovery.Document {
				doc := fixORDDocument()
				doc.Packages[0].Links = json.RawMessage(invalidLinkDueToMissingURL)

				return []*open_resource_discovery.Document{doc}
			},
		}, {
			Name: "Invalid `links` field when it is invalid JSON for Package",
			DocumentProvider: func() []*open_resource_discovery.Document {
				doc := fixORDDocument()
				doc.Packages[0].Links = json.RawMessage(invalidJson)

				return []*open_resource_discovery.Document{doc}
			},
		}, {
			Name: "Invalid `links` field when it isn't a JSON array for Package",
			DocumentProvider: func() []*open_resource_discovery.Document {
				doc := fixORDDocument()
				doc.Packages[0].Links = json.RawMessage("{}")

				return []*open_resource_discovery.Document{doc}
			},
		}, {
			Name: "Invalid `links` field when it is an empty JSON array for Package",
			DocumentProvider: func() []*open_resource_discovery.Document {
				doc := fixORDDocument()
				doc.Packages[0].Links = json.RawMessage("[]")

				return []*open_resource_discovery.Document{doc}
			},
		}, {
			Name: "Invalid `url` field in `Links` for Package",
			DocumentProvider: func() []*open_resource_discovery.Document {
				doc := fixORDDocument()
				doc.Packages[0].Links = json.RawMessage(invalidLinkDueToWrongURL)

				return []*open_resource_discovery.Document{doc}
			},
		}, {
			Name: "Missing `vendor` field for Package",
			DocumentProvider: func() []*open_resource_discovery.Document {
				doc := fixORDDocument()
				doc.Packages[0].Vendor = nil

				return []*open_resource_discovery.Document{doc}
			},
		}, {
			Name: "Invalid `vendor` field for Package",
			DocumentProvider: func() []*open_resource_discovery.Document {
				doc := fixORDDocument()
				doc.Packages[0].Vendor = str.Ptr(invalidVendor)

				return []*open_resource_discovery.Document{doc}
			},
		}, {
			Name: "Invalid `vendor` field for Package when `policyLevel` is sap-partner",
			DocumentProvider: func() []*open_resource_discovery.Document {
				doc := fixORDDocument()
				doc.Packages[0].PolicyLevel = open_resource_discovery.PolicyLevelSapPartner
				doc.Packages[0].Vendor = str.Ptr(open_resource_discovery.SapVendor)

				return []*open_resource_discovery.Document{doc}
			},
		}, {
			Name: "Invalid `vendor` field for Package when `policyLevel` is sap",
			DocumentProvider: func() []*open_resource_discovery.Document {
				doc := fixORDDocument()
				doc.Packages[0].PolicyLevel = open_resource_discovery.PolicyLevelSap
				doc.Packages[0].Vendor = str.Ptr(open_resource_discovery.PartnerVendor)

				return []*open_resource_discovery.Document{doc}
			},
		}, {
			Name: "Missing `partOfProducts` field for Package",
			DocumentProvider: func() []*open_resource_discovery.Document {
				doc := fixORDDocument()
				doc.Packages[0].PartOfProducts = nil

				return []*open_resource_discovery.Document{doc}
			},
		}, {
			Name: "Invalid `partOfProducts` field when the JSON array is empty",
			DocumentProvider: func() []*open_resource_discovery.Document {
				doc := fixORDDocument()
				doc.Packages[0].PartOfProducts = json.RawMessage("[]")

				return []*open_resource_discovery.Document{doc}
			},
		}, {
			Name: "Invalid element of `partOfProducts` array field for Package",
			DocumentProvider: func() []*open_resource_discovery.Document {
				doc := fixORDDocument()
				doc.Packages[0].PartOfProducts = json.RawMessage(invalidPartOfProductsElement)

				return []*open_resource_discovery.Document{doc}
			},
		}, {
			Name: "Invalid `partOfProducts` field when it is invalid JSON for Package",
			DocumentProvider: func() []*open_resource_discovery.Document {
				doc := fixORDDocument()
				doc.Packages[0].PartOfProducts = json.RawMessage(invalidJson)

				return []*open_resource_discovery.Document{doc}
			},
		}, {
			Name: "Invalid `partOfProducts` field when it isn't a JSON array for Package",
			DocumentProvider: func() []*open_resource_discovery.Document {
				doc := fixORDDocument()
				doc.Packages[0].PartOfProducts = json.RawMessage("{}")

				return []*open_resource_discovery.Document{doc}
			},
		}, {
			Name: "Invalid `partOfProducts` field when it contains non string value",
			DocumentProvider: func() []*open_resource_discovery.Document {
				doc := fixORDDocument()
				doc.Packages[0].PartOfProducts = json.RawMessage(invalidPartOfProductsIntegerElement)

				return []*open_resource_discovery.Document{doc}
			},
		}, {
			Name: "Invalid `tags` field element for Package",
			DocumentProvider: func() []*open_resource_discovery.Document {
				doc := fixORDDocument()
				doc.Packages[0].Tags = json.RawMessage(invalidTagsValue)

				return []*open_resource_discovery.Document{doc}
			},
		}, {
			Name: "Invalid `tags` field when it is invalid JSON for Package",
			DocumentProvider: func() []*open_resource_discovery.Document {
				doc := fixORDDocument()
				doc.Packages[0].Tags = json.RawMessage(invalidJson)

				return []*open_resource_discovery.Document{doc}
			},
		}, {
			Name: "Invalid `tags` field when it isn't a JSON array for Package",
			DocumentProvider: func() []*open_resource_discovery.Document {
				doc := fixORDDocument()
				doc.Packages[0].Tags = json.RawMessage("{}")

				return []*open_resource_discovery.Document{doc}
			},
		}, {
			Name: "Invalid `tags` field when the JSON array is empty",
			DocumentProvider: func() []*open_resource_discovery.Document {
				doc := fixORDDocument()
				doc.Packages[0].Tags = json.RawMessage("[]")

				return []*open_resource_discovery.Document{doc}
			},
		}, {
			Name: "Invalid `tags` field when it contains non string value",
			DocumentProvider: func() []*open_resource_discovery.Document {
				doc := fixORDDocument()
				doc.Packages[0].Tags = json.RawMessage(invalidTagsValueIntegerElement)

				return []*open_resource_discovery.Document{doc}
			},
		}, {
			Name: "Invalid JSON `Labels` field for Package",
			DocumentProvider: func() []*open_resource_discovery.Document {
				doc := fixORDDocument()
				doc.Packages[0].Labels = json.RawMessage(invalidJson)

				return []*open_resource_discovery.Document{doc}
			},
		}, {
			Name: "Invalid JSON object `Labels` field for Package",
			DocumentProvider: func() []*open_resource_discovery.Document {
				doc := fixORDDocument()
				doc.Packages[0].Labels = json.RawMessage(`[]`)

				return []*open_resource_discovery.Document{doc}
			},
		}, {
			Name: "`Labels` values are not array for Package",
			DocumentProvider: func() []*open_resource_discovery.Document {
				doc := fixORDDocument()
				doc.Packages[0].Labels = json.RawMessage(invalidLabelsWhenValueIsNotArray)

				return []*open_resource_discovery.Document{doc}
			},
		}, {
			Name: "`Labels` values are not array of strings for Package",
			DocumentProvider: func() []*open_resource_discovery.Document {
				doc := fixORDDocument()
				doc.Packages[0].Labels = json.RawMessage(invalidLabelsWhenValuesAreNotArrayOfStrings)

				return []*open_resource_discovery.Document{doc}
			},
		}, {
			Name: "Invalid key for JSON `Labels` field for Package",
			DocumentProvider: func() []*open_resource_discovery.Document {
				doc := fixORDDocument()
				doc.Packages[0].Labels = json.RawMessage(invalidLabelsWhenKeyIsWrong)

				return []*open_resource_discovery.Document{doc}
			},
		}, {
			Name: "Invalid `countries` field element for Package",
			DocumentProvider: func() []*open_resource_discovery.Document {
				doc := fixORDDocument()
				doc.Packages[0].Countries = json.RawMessage(invalidCountriesElement)

				return []*open_resource_discovery.Document{doc}
			},
		}, {
			Name: "Invalid `countries` field when JSON array contains non string element for Package",
			DocumentProvider: func() []*open_resource_discovery.Document {
				doc := fixORDDocument()
				doc.Packages[0].Countries = json.RawMessage(invalidCountriesNonStringElement)

				return []*open_resource_discovery.Document{doc}
			},
		}, {
			Name: "Invalid `countries` field when it is invalid JSON for Package",
			DocumentProvider: func() []*open_resource_discovery.Document {
				doc := fixORDDocument()
				doc.Packages[0].Countries = json.RawMessage(invalidJson)

				return []*open_resource_discovery.Document{doc}
			},
		}, {
			Name: "Invalid `countries` field when it isn't a JSON array for Package",
			DocumentProvider: func() []*open_resource_discovery.Document {
				doc := fixORDDocument()
				doc.Packages[0].Countries = json.RawMessage("{}")

				return []*open_resource_discovery.Document{doc}
			},
		}, {
			Name: "Invalid `countries` field when the JSON array is empty",
			DocumentProvider: func() []*open_resource_discovery.Document {
				doc := fixORDDocument()
				doc.Packages[0].Countries = json.RawMessage("[]")

				return []*open_resource_discovery.Document{doc}
			},
		},
		{
			Name: "Invalid `lineOfBusiness` field element for Package",
			DocumentProvider: func() []*open_resource_discovery.Document {
				doc := fixORDDocument()
				doc.Packages[0].LineOfBusiness = json.RawMessage(invalidLineOfBusinessElement)

				return []*open_resource_discovery.Document{doc}
			},
		}, {
			Name: "Invalid `lineOfBusiness` field when JSON array contains non string element for Package",
			DocumentProvider: func() []*open_resource_discovery.Document {
				doc := fixORDDocument()
				doc.Packages[0].LineOfBusiness = json.RawMessage(invalidLineOfBusinessNonStringElement)

				return []*open_resource_discovery.Document{doc}
			},
		}, {
			Name: "Invalid `lineOfBusiness` field when it is invalid JSON for Package",
			DocumentProvider: func() []*open_resource_discovery.Document {
				doc := fixORDDocument()
				doc.Packages[0].LineOfBusiness = json.RawMessage(invalidJson)

				return []*open_resource_discovery.Document{doc}
			},
		}, {
			Name: "Invalid `lineOfBusiness` field when it isn't a JSON array for Package",
			DocumentProvider: func() []*open_resource_discovery.Document {
				doc := fixORDDocument()
				doc.Packages[0].LineOfBusiness = json.RawMessage("{}")

				return []*open_resource_discovery.Document{doc}
			},
		}, {
			Name: "Invalid `lineOfBusiness` field when the JSON array is empty",
			DocumentProvider: func() []*open_resource_discovery.Document {
				doc := fixORDDocument()
				doc.Packages[0].LineOfBusiness = json.RawMessage("[]")

				return []*open_resource_discovery.Document{doc}
			},
		}, {
			Name: "Invalid `lineOfBusiness` field when `policyLevel` is `sap`",
			DocumentProvider: func() []*open_resource_discovery.Document {
				doc := fixORDDocument()
				doc.Packages[0].LineOfBusiness = json.RawMessage(`["LoB"]`)
				doc.Packages[0].PolicyLevel = open_resource_discovery.PolicyLevelSap

				return []*open_resource_discovery.Document{doc}
			},
		}, {
			Name: "Invalid `lineOfBusiness` field when `policyLevel` is `sap partner`",
			DocumentProvider: func() []*open_resource_discovery.Document {
				doc := fixORDDocument()
				doc.Packages[0].LineOfBusiness = json.RawMessage(`["LoB"]`)
				doc.Packages[0].PolicyLevel = open_resource_discovery.PolicyLevelSapPartner
				doc.Packages[0].Vendor = str.Ptr(open_resource_discovery.PartnerVendor)

				return []*open_resource_discovery.Document{doc}
			},
		}, {
			Name:              "Valid `lineOfBusiness` field when `policyLevel` is `custom`",
			ExpectedToBeValid: true,
			DocumentProvider: func() []*open_resource_discovery.Document {
				doc := fixORDDocument()
				doc.Packages[0].LineOfBusiness = json.RawMessage(`["LoB"]`)
				doc.Packages[0].PolicyLevel = open_resource_discovery.PolicyLevelCustom

				return []*open_resource_discovery.Document{doc}
			},
		}, {
			Name: "Invalid `industry` field element for Package",
			DocumentProvider: func() []*open_resource_discovery.Document {
				doc := fixORDDocument()
				doc.Packages[0].Industry = json.RawMessage(invalidIndustryElement)

				return []*open_resource_discovery.Document{doc}
			},
		}, {
			Name: "Invalid `industry` field when JSON array contains non string element for Package",
			DocumentProvider: func() []*open_resource_discovery.Document {
				doc := fixORDDocument()
				doc.Packages[0].Industry = json.RawMessage(invalidIndustryNonStringElement)

				return []*open_resource_discovery.Document{doc}
			},
		}, {
			Name: "Invalid `industry` field when it is invalid JSON for Package",
			DocumentProvider: func() []*open_resource_discovery.Document {
				doc := fixORDDocument()
				doc.Packages[0].Industry = json.RawMessage(invalidJson)

				return []*open_resource_discovery.Document{doc}
			},
		}, {
			Name: "Invalid `industry` field when it isn't a JSON array for Package",
			DocumentProvider: func() []*open_resource_discovery.Document {
				doc := fixORDDocument()
				doc.Packages[0].Industry = json.RawMessage("{}")

				return []*open_resource_discovery.Document{doc}
			},
		}, {
			Name: "Invalid `industry` field when the JSON array is empty",
			DocumentProvider: func() []*open_resource_discovery.Document {
				doc := fixORDDocument()
				doc.Packages[0].Industry = json.RawMessage("[]")

				return []*open_resource_discovery.Document{doc}
			},
		}, {
			Name: "Invalid `industry` field when `policyLevel` is `sap`",
			DocumentProvider: func() []*open_resource_discovery.Document {
				doc := fixORDDocument()
				doc.Packages[0].Industry = json.RawMessage(`["SomeIndustry"]`)
				doc.Packages[0].PolicyLevel = open_resource_discovery.PolicyLevelSap

				return []*open_resource_discovery.Document{doc}
			},
		}, {
			Name: "Invalid `industry` field when `policyLevel` is `sap partner`",
			DocumentProvider: func() []*open_resource_discovery.Document {
				doc := fixORDDocument()
				doc.Packages[0].Industry = json.RawMessage(`["SomeIndustry"]`)
				doc.Packages[0].PolicyLevel = open_resource_discovery.PolicyLevelSapPartner
				doc.Packages[0].Vendor = str.Ptr(open_resource_discovery.PartnerVendor)

				return []*open_resource_discovery.Document{doc}
			},
		}, {
			Name:              "Valid `industry` field when `policyLevel` is `custom`",
			ExpectedToBeValid: true,
			DocumentProvider: func() []*open_resource_discovery.Document {
				doc := fixORDDocument()
				doc.Packages[0].Industry = json.RawMessage(`["SomeIndustry"]`)
				doc.Packages[0].PolicyLevel = open_resource_discovery.PolicyLevelCustom

				return []*open_resource_discovery.Document{doc}
			},
		},

		// Test invalid entity relations

		{
			Name: "Package has a reference to unknown Vendor",
			DocumentProvider: func() []*open_resource_discovery.Document {
				doc := fixORDDocument()
				doc.Packages[0].Vendor = str.Ptr(unknownVendorOrdID)

				return []*open_resource_discovery.Document{doc}
			},
		}, {
			Name: "Package has a reference to unknown Product",
			DocumentProvider: func() []*open_resource_discovery.Document {
				doc := fixORDDocument()
				doc.Packages[0].PartOfProducts = json.RawMessage(fmt.Sprintf(`["%s"]`, unknownProductOrdID))

				return []*open_resource_discovery.Document{doc}
			},
		},
	}

	for _, test := range tests {
		t.Run(test.Name, func(t *testing.T) {
			docs := open_resource_discovery.Documents{test.DocumentProvider()[0]}
			err := docs.Validate(baseURL)
			if test.ExpectedToBeValid {
				require.NoError(t, err)
			} else {
				require.Error(t, err)
			}
		})
	}
}

func TestDocuments_ValidateBundle(t *testing.T) {
	var tests = []struct {
		Name              string
		DocumentProvider  func() []*open_resource_discovery.Document
		ExpectedToBeValid bool
	}{
		{
			Name: "Missing `ordID` field for Bundle",
			DocumentProvider: func() []*open_resource_discovery.Document {
				doc := fixORDDocument()
				doc.ConsumptionBundles[0].OrdID = nil

				return []*open_resource_discovery.Document{doc}
			},
		}, {
			Name: "Invalid `ordID` field for Bundle",
			DocumentProvider: func() []*open_resource_discovery.Document {
				doc := fixORDDocument()
				doc.ConsumptionBundles[0].OrdID = str.Ptr(invalidOrdID)

				return []*open_resource_discovery.Document{doc}
			},
		}, {
			Name: "Missing `title` field for Bundle",
			DocumentProvider: func() []*open_resource_discovery.Document {
				doc := fixORDDocument()
				doc.ConsumptionBundles[0].Name = ""

				return []*open_resource_discovery.Document{doc}
			},
		},
		{
			Name: "Missing `shortDescription` field for Bundle",
			DocumentProvider: func() []*open_resource_discovery.Document {
				doc := fixORDDocument()
				doc.ConsumptionBundles[0].ShortDescription = nil

				return []*open_resource_discovery.Document{doc}
			},
		}, {
			Name: "Exceeded length of `shortDescription` field for Bundle",
			DocumentProvider: func() []*open_resource_discovery.Document {
				doc := fixORDDocument()
				doc.ConsumptionBundles[0].ShortDescription = str.Ptr(strings.Repeat("a", invalidDescriptionLength))

				return []*open_resource_discovery.Document{doc}
			},
		}, {
			Name: "Invalid empty `shortDescription` field for Bundle",
			DocumentProvider: func() []*open_resource_discovery.Document {
				doc := fixORDDocument()
				doc.ConsumptionBundles[0].ShortDescription = str.Ptr("")

				return []*open_resource_discovery.Document{doc}
			},
		}, {
			Name: "New lines in `shortDescription` field for Bundle",
			DocumentProvider: func() []*open_resource_discovery.Document {
				doc := fixORDDocument()
				doc.ConsumptionBundles[0].ShortDescription = str.Ptr(`newLine\n`)

				return []*open_resource_discovery.Document{doc}
			},
		},
		{
			Name: "Missing `description` field for Bundle",
			DocumentProvider: func() []*open_resource_discovery.Document {
				doc := fixORDDocument()
				doc.ConsumptionBundles[0].Description = nil

				return []*open_resource_discovery.Document{doc}
			},
		}, {
			Name: "Exceeded length of `description` field for Bundle",
			DocumentProvider: func() []*open_resource_discovery.Document {
				doc := fixORDDocument()
				doc.ConsumptionBundles[0].Description = str.Ptr(strings.Repeat("a", invalidDescriptionLength))

				return []*open_resource_discovery.Document{doc}
			},
		}, {
			Name: "Invalid empty `description` field for Bundle",
			DocumentProvider: func() []*open_resource_discovery.Document {
				doc := fixORDDocument()
				doc.ConsumptionBundles[0].Description = str.Ptr("")

				return []*open_resource_discovery.Document{doc}
			},
		}, {
			Name: "New lines in `description` field for Bundle",
			DocumentProvider: func() []*open_resource_discovery.Document {
				doc := fixORDDocument()
				doc.ConsumptionBundles[0].Description = str.Ptr(`newLine\n`)

				return []*open_resource_discovery.Document{doc}
			},
		}, {
			Name: "Missing `title` field in `Links` field for Bundle",
			DocumentProvider: func() []*open_resource_discovery.Document {
				doc := fixORDDocument()
				doc.ConsumptionBundles[0].Links = json.RawMessage(invalidBundleLinksDueToMissingTitle)

				return []*open_resource_discovery.Document{doc}
			},
		}, {
			Name: "Missing `url` field in `Links` field for Bundle",
			DocumentProvider: func() []*open_resource_discovery.Document {
				doc := fixORDDocument()
				doc.ConsumptionBundles[0].Links = json.RawMessage(invalidBundleLinksDueToMissingURL)

				return []*open_resource_discovery.Document{doc}
			},
		}, {
			Name: "Invalid `url` field in `Links` field for Bundle",
			DocumentProvider: func() []*open_resource_discovery.Document {
				doc := fixORDDocument()
				doc.ConsumptionBundles[0].Links = json.RawMessage(invalidBundleLinksDueToWrongURL)

				return []*open_resource_discovery.Document{doc}
			},
		}, {
			Name: "Invalid `Links` field when it is invalid JSON for Bundle",
			DocumentProvider: func() []*open_resource_discovery.Document {
				doc := fixORDDocument()
				doc.ConsumptionBundles[0].Links = json.RawMessage(invalidJson)

				return []*open_resource_discovery.Document{doc}
			},
		}, {
			Name: "Invalid `Links` field when it isn't a JSON array for Bundle",
			DocumentProvider: func() []*open_resource_discovery.Document {
				doc := fixORDDocument()
				doc.ConsumptionBundles[0].Links = json.RawMessage("{}")

				return []*open_resource_discovery.Document{doc}
			},
		},
		{
			Name: "Invalid `Links` field when it is an empty JSON array for Bundle",
			DocumentProvider: func() []*open_resource_discovery.Document {
				doc := fixORDDocument()
				doc.ConsumptionBundles[0].Links = json.RawMessage("[]")

				return []*open_resource_discovery.Document{doc}
			},
		},
		{
			Name: "Invalid JSON `Labels` field for Bundle",
			DocumentProvider: func() []*open_resource_discovery.Document {
				doc := fixORDDocument()
				doc.ConsumptionBundles[0].Labels = json.RawMessage(invalidJson)

				return []*open_resource_discovery.Document{doc}
			},
		}, {
			Name: "Invalid JSON object `Labels` field for Bundle",
			DocumentProvider: func() []*open_resource_discovery.Document {
				doc := fixORDDocument()
				doc.ConsumptionBundles[0].Labels = json.RawMessage(`[]`)

				return []*open_resource_discovery.Document{doc}
			},
		}, {
			Name: "`Labels` values are not array for Bundle",
			DocumentProvider: func() []*open_resource_discovery.Document {
				doc := fixORDDocument()
				doc.ConsumptionBundles[0].Labels = json.RawMessage(invalidLabelsWhenValueIsNotArray)

				return []*open_resource_discovery.Document{doc}
			},
		}, {
			Name: "`Labels` values are not array of strings for Bundle",
			DocumentProvider: func() []*open_resource_discovery.Document {
				doc := fixORDDocument()
				doc.ConsumptionBundles[0].Labels = json.RawMessage(invalidLabelsWhenValuesAreNotArrayOfStrings)

				return []*open_resource_discovery.Document{doc}
			},
		}, {
			Name: "Invalid key for JSON `Labels` field for Bundle",
			DocumentProvider: func() []*open_resource_discovery.Document {
				doc := fixORDDocument()
				doc.ConsumptionBundles[0].Labels = json.RawMessage(invalidLabelsWhenKeyIsWrong)

				return []*open_resource_discovery.Document{doc}
			},
		}, {
			Name: "Missing `type` field of `CredentialExchangeStrategies` field for Bundle",
			DocumentProvider: func() []*open_resource_discovery.Document {
				doc := fixORDDocument()
				doc.ConsumptionBundles[0].CredentialExchangeStrategies = json.RawMessage(invalidCredentialsExchangeStrategyDueToMissingType)

				return []*open_resource_discovery.Document{doc}
			},
		}, {
			Name: "Invalid `type` field of `CredentialExchangeStrategies` field for Bundle",
			DocumentProvider: func() []*open_resource_discovery.Document {
				doc := fixORDDocument()
				doc.ConsumptionBundles[0].CredentialExchangeStrategies = json.RawMessage(invalidCredentialsExchangeStrategyDueToWrongType)

				return []*open_resource_discovery.Document{doc}
			},
		}, {
			Name: "`type` field is not with value `custom` when `customType` field is provided for `CredentialExchangeStrategies` field for Bundle",
			DocumentProvider: func() []*open_resource_discovery.Document {
				doc := fixORDDocument()
				doc.ConsumptionBundles[0].CredentialExchangeStrategies = json.RawMessage(invalidCredentialsExchangeStrategyDueToWrongCustomType)

				return []*open_resource_discovery.Document{doc}
			},
		}, {
			Name: "Invalid `customType` field when `type` field is set to `custom` for `CredentialExchangeStrategies` field for Bundle",
			DocumentProvider: func() []*open_resource_discovery.Document {
				doc := fixORDDocument()
				doc.ConsumptionBundles[0].CredentialExchangeStrategies = json.RawMessage(invalidCredentialsExchangeStrategyDueToWrongCustomType)

				return []*open_resource_discovery.Document{doc}
			},
		}, {
			Name: "`type` field is not with value `custom` when `customDescription` field is provided for `CredentialExchangeStrategies` field for Bundle",
			DocumentProvider: func() []*open_resource_discovery.Document {
				doc := fixORDDocument()
				doc.ConsumptionBundles[0].CredentialExchangeStrategies = json.RawMessage(invalidCredentialsExchangeStrategyDueToMissingCustomType)

				return []*open_resource_discovery.Document{doc}
			},
		}, {
			Name: "Invalid `callbackURL` field of `CredentialExchangeStrategies` field for Bundle",
			DocumentProvider: func() []*open_resource_discovery.Document {
				doc := fixORDDocument()
				doc.ConsumptionBundles[0].CredentialExchangeStrategies = json.RawMessage(invalidCredentialsExchangeStrategyDueToWrongCallbackURL)

				return []*open_resource_discovery.Document{doc}
			},
		}, {
			Name: "Invalid `CredentialExchangeStrategies` field when it is invalid JSON for Bundle",
			DocumentProvider: func() []*open_resource_discovery.Document {
				doc := fixORDDocument()
				doc.ConsumptionBundles[0].CredentialExchangeStrategies = json.RawMessage(invalidJson)

				return []*open_resource_discovery.Document{doc}
			},
		}, {
			Name: "Invalid `CredentialExchangeStrategies` field when it isn't a JSON array for Bundle",
			DocumentProvider: func() []*open_resource_discovery.Document {
				doc := fixORDDocument()
				doc.ConsumptionBundles[0].CredentialExchangeStrategies = json.RawMessage("{}")

				return []*open_resource_discovery.Document{doc}
			},
		},
		{
			Name: "Invalid `CredentialExchangeStrategies` field when it is an empty JSON array for Bundle",
			DocumentProvider: func() []*open_resource_discovery.Document {
				doc := fixORDDocument()
				doc.ConsumptionBundles[0].CredentialExchangeStrategies = json.RawMessage("[]")

				return []*open_resource_discovery.Document{doc}
			},
		},
	}

	for _, test := range tests {
		t.Run(test.Name, func(t *testing.T) {
			docs := open_resource_discovery.Documents{test.DocumentProvider()[0]}
			err := docs.Validate(baseURL)
			if test.ExpectedToBeValid {
				require.NoError(t, err)
			} else {
				require.Error(t, err)
			}
		})
	}
}

func TestDocuments_ValidateAPI(t *testing.T) {
	var tests = []struct {
		Name              string
		DocumentProvider  func() []*open_resource_discovery.Document
		ExpectedToBeValid bool
	}{
		{
			Name: "Missing `ordID` field for API",
			DocumentProvider: func() []*open_resource_discovery.Document {
				doc := fixORDDocument()
				doc.APIResources[0].OrdID = nil

				return []*open_resource_discovery.Document{doc}
			},
		}, {
			Name: "Invalid `ordID` field for API",
			DocumentProvider: func() []*open_resource_discovery.Document {
				doc := fixORDDocument()
				doc.APIResources[0].OrdID = str.Ptr(invalidOrdID)

				return []*open_resource_discovery.Document{doc}
			},
		}, {
			Name: "Missing `title` field for API",
			DocumentProvider: func() []*open_resource_discovery.Document {
				doc := fixORDDocument()
				doc.APIResources[0].Name = ""

				return []*open_resource_discovery.Document{doc}
			},
		}, {
			Name: "Missing `shortDescription` field for API",
			DocumentProvider: func() []*open_resource_discovery.Document {
				doc := fixORDDocument()
				doc.APIResources[0].ShortDescription = nil

				return []*open_resource_discovery.Document{doc}
			},
		}, {
			Name: "Exceeded length of `shortDescription` field for API",
			DocumentProvider: func() []*open_resource_discovery.Document {
				doc := fixORDDocument()
				doc.APIResources[0].ShortDescription = str.Ptr(strings.Repeat("a", invalidDescriptionLength))

				return []*open_resource_discovery.Document{doc}
			},
		}, {
			Name: "Invalid empty `shortDescription` field for API",
			DocumentProvider: func() []*open_resource_discovery.Document {
				doc := fixORDDocument()
				doc.APIResources[0].ShortDescription = str.Ptr("")

				return []*open_resource_discovery.Document{doc}
			},
		}, {
			Name: "New lines in `shortDescription` field for API",
			DocumentProvider: func() []*open_resource_discovery.Document {
				doc := fixORDDocument()
				doc.APIResources[0].ShortDescription = str.Ptr(`newLine\n`)

				return []*open_resource_discovery.Document{doc}
			},
		}, {
			Name: "Missing `description` field for API",
			DocumentProvider: func() []*open_resource_discovery.Document {
				doc := fixORDDocument()
				doc.APIResources[0].Description = nil

				return []*open_resource_discovery.Document{doc}
			},
		}, {
			Name: "Missing `version` field for API",
			DocumentProvider: func() []*open_resource_discovery.Document {
				doc := fixORDDocument()
				doc.APIResources[0].VersionInput.Value = ""

				return []*open_resource_discovery.Document{doc}
			},
		}, {
			Name: "Invalid `version` field for API",
			DocumentProvider: func() []*open_resource_discovery.Document {
				doc := fixORDDocument()
				doc.APIResources[0].VersionInput.Value = invalidVersion

				return []*open_resource_discovery.Document{doc}
			},
		}, {
			Name: "Missing `partOfPackage` field for API",
			DocumentProvider: func() []*open_resource_discovery.Document {
				doc := fixORDDocument()
				doc.APIResources[0].OrdPackageID = nil

				return []*open_resource_discovery.Document{doc}
			},
		}, {
			Name: "Invalid `partOfPackage` field for API",
			DocumentProvider: func() []*open_resource_discovery.Document {
				doc := fixORDDocument()
				doc.APIResources[0].OrdPackageID = str.Ptr(invalidOrdID)

				return []*open_resource_discovery.Document{doc}
			},
		}, {
			Name: "Missing `apiProtocol` field for API",
			DocumentProvider: func() []*open_resource_discovery.Document {
				doc := fixORDDocument()
				doc.APIResources[0].ApiProtocol = nil

				return []*open_resource_discovery.Document{doc}
			},
		}, {
			Name: "Invalid `apiProtocol` field for API",
			DocumentProvider: func() []*open_resource_discovery.Document {
				doc := fixORDDocument()
				doc.APIResources[0].ApiProtocol = str.Ptr("wrongApiProtocol")

				return []*open_resource_discovery.Document{doc}
			},
		}, {
			Name: "Missing `visibility` field for API",
			DocumentProvider: func() []*open_resource_discovery.Document {
				doc := fixORDDocument()
				doc.APIResources[0].Visibility = nil

				return []*open_resource_discovery.Document{doc}
			},
		}, {
			Name: "Invalid `visibility` field for API",
			DocumentProvider: func() []*open_resource_discovery.Document {
				doc := fixORDDocument()
				doc.APIResources[0].Visibility = str.Ptr("wrongVisibility")

				return []*open_resource_discovery.Document{doc}
			},
		}, {
			Name: "Invalid element of `partOfProducts` array field for API",
			DocumentProvider: func() []*open_resource_discovery.Document {
				doc := fixORDDocument()
				doc.APIResources[0].PartOfProducts = json.RawMessage(invalidPartOfProductsElement)

				return []*open_resource_discovery.Document{doc}
			},
		}, {
			Name: "Invalid `partOfProducts` field when the JSON array is empty for API",
			DocumentProvider: func() []*open_resource_discovery.Document {
				doc := fixORDDocument()
				doc.APIResources[0].PartOfProducts = json.RawMessage("[]")

				return []*open_resource_discovery.Document{doc}
			},
		}, {
			Name: "Invalid `partOfProducts` field when it is invalid JSON for API",
			DocumentProvider: func() []*open_resource_discovery.Document {
				doc := fixORDDocument()
				doc.APIResources[0].PartOfProducts = json.RawMessage(invalidJson)

				return []*open_resource_discovery.Document{doc}
			},
		}, {
			Name: "Invalid `partOfProducts` field when it isn't a JSON array for API",
			DocumentProvider: func() []*open_resource_discovery.Document {
				doc := fixORDDocument()
				doc.APIResources[0].PartOfProducts = json.RawMessage("{}")

				return []*open_resource_discovery.Document{doc}
			},
		}, {
			Name: "Invalid `partOfProducts` field when it contains non string value for API",
			DocumentProvider: func() []*open_resource_discovery.Document {
				doc := fixORDDocument()
				doc.APIResources[0].PartOfProducts = json.RawMessage(invalidPartOfProductsIntegerElement)

				return []*open_resource_discovery.Document{doc}
			},
		}, {
			Name: "Invalid value for `tags` field for API",
			DocumentProvider: func() []*open_resource_discovery.Document {
				doc := fixORDDocument()
				doc.APIResources[0].Tags = json.RawMessage(invalidTagsValue)

				return []*open_resource_discovery.Document{doc}
			},
		}, {
			Name: "Invalid `tags` field when it is invalid JSON for API",
			DocumentProvider: func() []*open_resource_discovery.Document {
				doc := fixORDDocument()
				doc.APIResources[0].Tags = json.RawMessage(invalidJson)

				return []*open_resource_discovery.Document{doc}
			},
		}, {
			Name: "Invalid `tags` field when it isn't a JSON array for API",
			DocumentProvider: func() []*open_resource_discovery.Document {
				doc := fixORDDocument()
				doc.APIResources[0].Tags = json.RawMessage("{}")

				return []*open_resource_discovery.Document{doc}
			},
		}, {
			Name: "Invalid `tags` field when the JSON array is empty for API",
			DocumentProvider: func() []*open_resource_discovery.Document {
				doc := fixORDDocument()
				doc.APIResources[0].Tags = json.RawMessage("[]")

				return []*open_resource_discovery.Document{doc}
			},
		}, {
			Name: "Invalid `tags` field when it contains non string value for API",
			DocumentProvider: func() []*open_resource_discovery.Document {
				doc := fixORDDocument()
				doc.APIResources[0].Tags = json.RawMessage(invalidTagsValueIntegerElement)

				return []*open_resource_discovery.Document{doc}
			},
		}, {
			Name: "Invalid value for `countries` field for API",
			DocumentProvider: func() []*open_resource_discovery.Document {
				doc := fixORDDocument()
				doc.APIResources[0].Countries = json.RawMessage(invalidCountriesElement)

				return []*open_resource_discovery.Document{doc}
			},
		}, {
			Name: "Invalid `countries` field when it is invalid JSON for API",
			DocumentProvider: func() []*open_resource_discovery.Document {
				doc := fixORDDocument()
				doc.APIResources[0].Countries = json.RawMessage(invalidJson)

				return []*open_resource_discovery.Document{doc}
			},
		}, {
			Name: "Invalid `countries` field when it isn't a JSON array for API",
			DocumentProvider: func() []*open_resource_discovery.Document {
				doc := fixORDDocument()
				doc.APIResources[0].Countries = json.RawMessage("{}")

				return []*open_resource_discovery.Document{doc}
			},
		}, {
			Name: "Invalid `countries` field when the JSON array is empty for API",
			DocumentProvider: func() []*open_resource_discovery.Document {
				doc := fixORDDocument()
				doc.APIResources[0].Countries = json.RawMessage("[]")

				return []*open_resource_discovery.Document{doc}
			},
		}, {
			Name: "Invalid `countries` field when it contains non string value for API",
			DocumentProvider: func() []*open_resource_discovery.Document {
				doc := fixORDDocument()
				doc.APIResources[0].Countries = json.RawMessage(invalidCountriesNonStringElement)

				return []*open_resource_discovery.Document{doc}
			},
		}, {
			Name: "Invalid value for `lineOfBusiness` field for API",
			DocumentProvider: func() []*open_resource_discovery.Document {
				doc := fixORDDocument()
				doc.APIResources[0].LineOfBusiness = json.RawMessage(invalidLineOfBusinessElement)

				return []*open_resource_discovery.Document{doc}
			},
		}, {
			Name: "Invalid `lineOfBusiness` field when it is invalid JSON for API",
			DocumentProvider: func() []*open_resource_discovery.Document {
				doc := fixORDDocument()
				doc.APIResources[0].LineOfBusiness = json.RawMessage(invalidJson)

				return []*open_resource_discovery.Document{doc}
			},
		}, {
			Name: "Invalid `lineOfBusiness` field when it isn't a JSON array for API",
			DocumentProvider: func() []*open_resource_discovery.Document {
				doc := fixORDDocument()
				doc.APIResources[0].LineOfBusiness = json.RawMessage("{}")

				return []*open_resource_discovery.Document{doc}
			},
		}, {
			Name: "Invalid `lineOfBusiness` field when the JSON array is empty for API",
			DocumentProvider: func() []*open_resource_discovery.Document {
				doc := fixORDDocument()
				doc.APIResources[0].LineOfBusiness = json.RawMessage("[]")

				return []*open_resource_discovery.Document{doc}
			},
		}, {
			Name: "Invalid `lineOfBusiness` field when it contains non string value for API",
			DocumentProvider: func() []*open_resource_discovery.Document {
				doc := fixORDDocument()
				doc.APIResources[0].LineOfBusiness = json.RawMessage(invalidCountriesNonStringElement)

				return []*open_resource_discovery.Document{doc}
			},
		}, {
			Name: "Invalid `lineOfBusiness` field when `policyLevel` is `sap` for API",
			DocumentProvider: func() []*open_resource_discovery.Document {
				doc := fixORDDocument()
				doc.APIResources[0].LineOfBusiness = json.RawMessage(`["LoB"]`)
				doc.Packages[0].PolicyLevel = open_resource_discovery.PolicyLevelSap

				return []*open_resource_discovery.Document{doc}
			},
		}, {
			Name: "Invalid `lineOfBusiness` field when `policyLevel` is `sap partner` for API",
			DocumentProvider: func() []*open_resource_discovery.Document {
				doc := fixORDDocument()
				doc.APIResources[0].LineOfBusiness = json.RawMessage(`["LoB"]`)
				doc.Packages[0].PolicyLevel = open_resource_discovery.PolicyLevelSapPartner
				doc.Packages[0].Vendor = str.Ptr(open_resource_discovery.PartnerVendor)

				return []*open_resource_discovery.Document{doc}
			},
		}, {
			Name:              "Valid `lineOfBusiness` field when `policyLevel` is `custom` for API",
			ExpectedToBeValid: true,
			DocumentProvider: func() []*open_resource_discovery.Document {
				doc := fixORDDocument()
				doc.APIResources[0].LineOfBusiness = json.RawMessage(`["LoB"]`)
				doc.Packages[0].PolicyLevel = open_resource_discovery.PolicyLevelCustom

				return []*open_resource_discovery.Document{doc}
			},
		}, {
			Name: "Invalid value for `industry` field for API",
			DocumentProvider: func() []*open_resource_discovery.Document {
				doc := fixORDDocument()
				doc.APIResources[0].Industry = json.RawMessage(invalidIndustryElement)

				return []*open_resource_discovery.Document{doc}
			},
		}, {
			Name: "Invalid `industry` field when it is invalid JSON for API",
			DocumentProvider: func() []*open_resource_discovery.Document {
				doc := fixORDDocument()
				doc.APIResources[0].Industry = json.RawMessage(invalidJson)

				return []*open_resource_discovery.Document{doc}
			},
		}, {
			Name: "Invalid `industry` field when it isn't a JSON array for API",
			DocumentProvider: func() []*open_resource_discovery.Document {
				doc := fixORDDocument()
				doc.APIResources[0].Industry = json.RawMessage("{}")

				return []*open_resource_discovery.Document{doc}
			},
		}, {
			Name: "Invalid `industry` field when the JSON array is empty for API",
			DocumentProvider: func() []*open_resource_discovery.Document {
				doc := fixORDDocument()
				doc.APIResources[0].Industry = json.RawMessage("[]")

				return []*open_resource_discovery.Document{doc}
			},
		}, {
			Name: "Invalid `industry` field when it contains non string value for API",
			DocumentProvider: func() []*open_resource_discovery.Document {
				doc := fixORDDocument()
				doc.APIResources[0].Industry = json.RawMessage(invalidIndustryNonStringElement)

				return []*open_resource_discovery.Document{doc}
			},
		}, {
			Name: "Invalid `industry` field when `policyLevel` is `sap` for API",
			DocumentProvider: func() []*open_resource_discovery.Document {
				doc := fixORDDocument()
				doc.APIResources[0].Industry = json.RawMessage(`["SomeIndustry"]`)
				doc.Packages[0].PolicyLevel = open_resource_discovery.PolicyLevelSap

				return []*open_resource_discovery.Document{doc}
			},
		}, {
			Name: "Invalid `industry` field when `policyLevel` is `sap partner` for API",
			DocumentProvider: func() []*open_resource_discovery.Document {
				doc := fixORDDocument()
				doc.APIResources[0].Industry = json.RawMessage(`["SomeIndustry"]`)
				doc.Packages[0].PolicyLevel = open_resource_discovery.PolicyLevelSapPartner
				doc.Packages[0].Vendor = str.Ptr(open_resource_discovery.PartnerVendor)

				return []*open_resource_discovery.Document{doc}
			},
		}, {
			Name:              "Valid `industry` field when `policyLevel` is `custom`",
			ExpectedToBeValid: true,
			DocumentProvider: func() []*open_resource_discovery.Document {
				doc := fixORDDocument()
				doc.APIResources[0].Industry = json.RawMessage(`["SomeIndustry"]`)
				doc.Packages[0].PolicyLevel = open_resource_discovery.PolicyLevelCustom

				return []*open_resource_discovery.Document{doc}
			},
		}, {
			Name: "Missing `resourceDefinitions` field for API",
			DocumentProvider: func() []*open_resource_discovery.Document {
				doc := fixORDDocument()
				doc.APIResources[0].ResourceDefinitions = nil

				return []*open_resource_discovery.Document{doc}
			},
		}, {
			Name: "Valid missing `resourceDefinitions` field for API when `policyLevel` is sap and `visibility` is private",
			DocumentProvider: func() []*open_resource_discovery.Document {
				doc := fixORDDocument()
				doc.APIResources[0].ResourceDefinitions = nil
				doc.APIResources[0].Visibility = str.Ptr(open_resource_discovery.ApiVisibilityPrivate)
				doc.Packages[0].PolicyLevel = policyLevel

				return []*open_resource_discovery.Document{doc}
			},
			ExpectedToBeValid: true,
		}, {
			Name: "Missing field `type` of `resourceDefinitions` field for API",
			DocumentProvider: func() []*open_resource_discovery.Document {
				doc := fixORDDocument()
				doc.APIResources[0].ResourceDefinitions[0].Type = ""

				return []*open_resource_discovery.Document{doc}
			},
		}, {
			Name: "Invalid field `type` of `resourceDefinitions` field for API",
			DocumentProvider: func() []*open_resource_discovery.Document {
				doc := fixORDDocument()
				doc.APIResources[0].ResourceDefinitions[0].Type = invalidType

				return []*open_resource_discovery.Document{doc}
			},
		}, {
			Name: "Field `type` value is not `custom` when field `customType` is provided for `resourceDefinitions` field for API",
			DocumentProvider: func() []*open_resource_discovery.Document {
				doc := fixORDDocument()
				doc.APIResources[0].ResourceDefinitions[0].CustomType = "test:test:v1"

				return []*open_resource_discovery.Document{doc}
			},
		}, {
			Name: "Invalid `customType` value when field `type` has value `custom`for `resourceDefinitions` field for API",
			DocumentProvider: func() []*open_resource_discovery.Document {
				doc := fixORDDocument()
				doc.APIResources[0].ResourceDefinitions[0].Type = "custom"
				doc.APIResources[0].ResourceDefinitions[0].CustomType = invalidCustomType

				return []*open_resource_discovery.Document{doc}
			},
		}, {
			Name: "Missing field `mediaType` of `resourceDefinitions` field for API",
			DocumentProvider: func() []*open_resource_discovery.Document {
				doc := fixORDDocument()
				doc.APIResources[0].ResourceDefinitions[0].MediaType = ""

				return []*open_resource_discovery.Document{doc}
			},
		}, {
			Name: "Invalid field `mediaType` of `resourceDefinitions` field for API",
			DocumentProvider: func() []*open_resource_discovery.Document {
				doc := fixORDDocument()
				doc.APIResources[0].ResourceDefinitions[0].MediaType = invalidMediaType

				return []*open_resource_discovery.Document{doc}
			},
		}, {
			Name: "Invalid field `mediaType` when field `type` has value `openapi-v2` for API",
			DocumentProvider: func() []*open_resource_discovery.Document {
				doc := fixORDDocument()
				doc.APIResources[0].ResourceDefinitions[0].Type = "openapi-v2"
				doc.APIResources[0].ResourceDefinitions[0].MediaType = "application/xml"

				return []*open_resource_discovery.Document{doc}
			},
		}, {
			Name: "Invalid field `mediaType` when field `type` has value `openapi-v3` for API",
			DocumentProvider: func() []*open_resource_discovery.Document {
				doc := fixORDDocument()
				doc.APIResources[0].ResourceDefinitions[0].Type = "openapi-v3"
				doc.APIResources[0].ResourceDefinitions[0].MediaType = "application/xml"

				return []*open_resource_discovery.Document{doc}
			},
		}, {
			Name: "Invalid field `mediaType` when field `type` has value `raml-v1` for API",
			DocumentProvider: func() []*open_resource_discovery.Document {
				doc := fixORDDocument()
				doc.APIResources[0].ResourceDefinitions[0].Type = "raml-v1"
				doc.APIResources[0].ResourceDefinitions[0].MediaType = "application/xml"

				return []*open_resource_discovery.Document{doc}
			},
		}, {
			Name: "Invalid field `mediaType` when field `type` has value `edmx` for API",
			DocumentProvider: func() []*open_resource_discovery.Document {
				doc := fixORDDocument()
				doc.APIResources[0].ResourceDefinitions[0].Type = "edmx"
				doc.APIResources[0].ResourceDefinitions[0].MediaType = "application/json"

				return []*open_resource_discovery.Document{doc}
			},
		}, {
			Name: "Invalid field `mediaType` when field `type` has value `csdl-json` for API",
			DocumentProvider: func() []*open_resource_discovery.Document {
				doc := fixORDDocument()
				doc.APIResources[0].ResourceDefinitions[0].Type = "csdl-json"
				doc.APIResources[0].ResourceDefinitions[0].MediaType = "application/xml"

				return []*open_resource_discovery.Document{doc}
			},
		}, {
			Name: "Invalid field `mediaType` when field `type` has value `wsdl-v1` for API",
			DocumentProvider: func() []*open_resource_discovery.Document {
				doc := fixORDDocument()
				doc.APIResources[0].ResourceDefinitions[0].Type = "wsdl-v1"
				doc.APIResources[0].ResourceDefinitions[0].MediaType = "application/json"

				return []*open_resource_discovery.Document{doc}
			},
		}, {
			Name: "Invalid field `mediaType` when field `type` has value `wsdl-v2` for API",
			DocumentProvider: func() []*open_resource_discovery.Document {
				doc := fixORDDocument()
				doc.APIResources[0].ResourceDefinitions[0].Type = "wsdl-v2"
				doc.APIResources[0].ResourceDefinitions[0].MediaType = "application/json"

				return []*open_resource_discovery.Document{doc}
			},
		}, {
			Name: "Invalid field `mediaType` when field `type` has value `sap-rfc-metadata-v1` for API",
			DocumentProvider: func() []*open_resource_discovery.Document {
				doc := fixORDDocument()
				doc.APIResources[0].ResourceDefinitions[0].Type = "sap-rfc-metadata-v1"
				doc.APIResources[0].ResourceDefinitions[0].MediaType = "application/json"

				return []*open_resource_discovery.Document{doc}
			},
		}, {
			Name: "Missing field `url` of `resourceDefinitions` field for API",
			DocumentProvider: func() []*open_resource_discovery.Document {
				doc := fixORDDocument()
				doc.APIResources[0].ResourceDefinitions[0].URL = ""

				return []*open_resource_discovery.Document{doc}
			},
		}, {
			Name: "Invalid field `url` of `resourceDefinitions` field for API",
			DocumentProvider: func() []*open_resource_discovery.Document {
				doc := fixORDDocument()
				doc.APIResources[0].ResourceDefinitions[0].URL = invalidUrl

				return []*open_resource_discovery.Document{doc}
			},
		}, {
			Name: "Missing field `accessStrategies` of `resourceDefinitions` field for API",
			DocumentProvider: func() []*open_resource_discovery.Document {
				doc := fixORDDocument()
				doc.APIResources[0].ResourceDefinitions[0].AccessStrategy = nil

				return []*open_resource_discovery.Document{doc}
			},
		}, {
			Name: "Missing field `type` for `accessStrategies` of `resourceDefinitions` field for API",
			DocumentProvider: func() []*open_resource_discovery.Document {
				doc := fixORDDocument()
				doc.APIResources[0].ResourceDefinitions[0].AccessStrategy[0].Type = ""

				return []*open_resource_discovery.Document{doc}
			},
		}, {
			Name: "Invalid field `type` for `accessStrategies` of `resourceDefinitions` field for API",
			DocumentProvider: func() []*open_resource_discovery.Document {
				doc := fixORDDocument()
				doc.APIResources[0].ResourceDefinitions[0].AccessStrategy[0].Type = invalidType

				return []*open_resource_discovery.Document{doc}
			},
		}, {
			Name: "Invalid field `customType` when field `type` is not `custom` for `accessStrategies` of `resourceDefinitions` field for API",
			DocumentProvider: func() []*open_resource_discovery.Document {
				doc := fixORDDocument()
				doc.APIResources[0].ResourceDefinitions[0].AccessStrategy[0].Type = "open"
				doc.APIResources[0].ResourceDefinitions[0].AccessStrategy[0].CustomType = "foo"

				return []*open_resource_discovery.Document{doc}
			},
		}, {
			Name: "Invalid field `customDescription` when field `type` is not `custom` for `accessStrategies` of `resourceDefinitions` field for API",
			DocumentProvider: func() []*open_resource_discovery.Document {
				doc := fixORDDocument()
				doc.APIResources[0].ResourceDefinitions[0].AccessStrategy[0].Type = "open"
				doc.APIResources[0].ResourceDefinitions[0].AccessStrategy[0].CustomDescription = "foo"

				return []*open_resource_discovery.Document{doc}
			},
		}, {
			Name: "Missing `type` field for `apiResourceLink` field for API",
			DocumentProvider: func() []*open_resource_discovery.Document {
				doc := fixORDDocument()
				doc.APIResources[0].APIResourceLinks = json.RawMessage(invalidApiResourceLinksDueToMissingType)

				return []*open_resource_discovery.Document{doc}
			},
		}, {
			Name: "Invalid `type` field for `apiResourceLink` field for API",
			DocumentProvider: func() []*open_resource_discovery.Document {
				doc := fixORDDocument()
				doc.APIResources[0].APIResourceLinks = json.RawMessage(invalidApiResourceLinksDueToWrongType)

				return []*open_resource_discovery.Document{doc}
			},
		}, {
			Name: "Invalid field `customType` when field `type` is not `custom` for `apiResourceLink` field for API",
			DocumentProvider: func() []*open_resource_discovery.Document {
				doc := fixORDDocument()
				doc.APIResources[0].APIResourceLinks = json.RawMessage(invalidApiResourceLinksDueToMissingCustomValueOfType)

				return []*open_resource_discovery.Document{doc}
			},
		}, {
			Name: "Missing `url` field for `apiResourceLink` field for API",
			DocumentProvider: func() []*open_resource_discovery.Document {
				doc := fixORDDocument()
				doc.APIResources[0].APIResourceLinks = json.RawMessage(invalidApiResourceLinksDueToMissingURL)

				return []*open_resource_discovery.Document{doc}
			},
		}, {
			Name: "Invalid `url` field for `apiResourceLink` field for API",
			DocumentProvider: func() []*open_resource_discovery.Document {
				doc := fixORDDocument()
				doc.APIResources[0].APIResourceLinks = json.RawMessage(invalidApiResourceLinksDueToWrongURL)

				return []*open_resource_discovery.Document{doc}
			},
		}, {
			Name: "Invalid `apiResourceLink` field when it is invalid JSON for API",
			DocumentProvider: func() []*open_resource_discovery.Document {
				doc := fixORDDocument()
				doc.APIResources[0].APIResourceLinks = json.RawMessage(invalidJson)

				return []*open_resource_discovery.Document{doc}
			},
		}, {
			Name: "Invalid `apiResourceLink` field when it isn't a JSON array for API",
			DocumentProvider: func() []*open_resource_discovery.Document {
				doc := fixORDDocument()
				doc.APIResources[0].APIResourceLinks = json.RawMessage("{}")

				return []*open_resource_discovery.Document{doc}
			},
		}, {
			Name: "Invalid `apiResourceLink` field when it is an empty JSON array for API",
			DocumentProvider: func() []*open_resource_discovery.Document {
				doc := fixORDDocument()
				doc.APIResources[0].APIResourceLinks = json.RawMessage("[]")

				return []*open_resource_discovery.Document{doc}
			},
		}, {
			Name: "Missing `title` field in `Links` for API",
			DocumentProvider: func() []*open_resource_discovery.Document {
				doc := fixORDDocument()
				doc.APIResources[0].Links = json.RawMessage(invalidLinkDueToMissingTitle)

				return []*open_resource_discovery.Document{doc}
			},
		}, {
			Name: "Missing `url` field in `Links` for API",
			DocumentProvider: func() []*open_resource_discovery.Document {
				doc := fixORDDocument()
				doc.APIResources[0].Links = json.RawMessage(invalidLinkDueToMissingURL)

				return []*open_resource_discovery.Document{doc}
			},
		}, {
			Name: "Invalid `url` field in `Links` for API",
			DocumentProvider: func() []*open_resource_discovery.Document {
				doc := fixORDDocument()
				doc.APIResources[0].Links = json.RawMessage(invalidLinkDueToWrongURL)

				return []*open_resource_discovery.Document{doc}
			},
		}, {
			Name: "Invalid `links` field when it is invalid JSON for API",
			DocumentProvider: func() []*open_resource_discovery.Document {
				doc := fixORDDocument()
				doc.APIResources[0].Links = json.RawMessage(invalidJson)

				return []*open_resource_discovery.Document{doc}
			},
		}, {
			Name: "Invalid `links` field when it isn't a JSON array for API",
			DocumentProvider: func() []*open_resource_discovery.Document {
				doc := fixORDDocument()
				doc.APIResources[0].Links = json.RawMessage("{}")

				return []*open_resource_discovery.Document{doc}
			},
		}, {
			Name: "Invalid `links` field when it is an empty JSON array for API",
			DocumentProvider: func() []*open_resource_discovery.Document {
				doc := fixORDDocument()
				doc.APIResources[0].Links = json.RawMessage("[]")

				return []*open_resource_discovery.Document{doc}
			},
		}, {
			Name: "Missing `releaseStatus` field for API",
			DocumentProvider: func() []*open_resource_discovery.Document {
				doc := fixORDDocument()
				doc.APIResources[0].ReleaseStatus = str.Ptr("")

				return []*open_resource_discovery.Document{doc}
			},
		}, {
			Name: "Invalid `releaseStatus` field for API",
			DocumentProvider: func() []*open_resource_discovery.Document {
				doc := fixORDDocument()
				doc.APIResources[0].ReleaseStatus = str.Ptr("wrongValue")

				return []*open_resource_discovery.Document{doc}
			},
		}, {
			Name: "Missing `sunsetDate` field when `releaseStatus` field has value `deprecated` for API",
			DocumentProvider: func() []*open_resource_discovery.Document {
				doc := fixORDDocument()
				doc.APIResources[0].ReleaseStatus = str.Ptr("deprecated")

				return []*open_resource_discovery.Document{doc}
			},
		}, {
			Name: "Invalid `sunsetDate` field for API",
			DocumentProvider: func() []*open_resource_discovery.Document {
				doc := fixORDDocument()
				doc.APIResources[0].ReleaseStatus = str.Ptr("deprecated")
				doc.APIResources[0].SunsetDate = str.Ptr("0000-00-00T09:35:30+0000")
				doc.APIResources[0].Successors = json.RawMessage(fmt.Sprintf(`[%s]`, api2ORDID))

				return []*open_resource_discovery.Document{doc}
			},
		}, {
			Name: "Missing `successors` field when `releaseStatus` field has value `deprecated` for API",
			DocumentProvider: func() []*open_resource_discovery.Document {
				doc := fixORDDocument()
				doc.APIResources[0].ReleaseStatus = str.Ptr("deprecated")

				return []*open_resource_discovery.Document{doc}
			},
		}, {
			Name: "Invalid `successors` field for API",
			DocumentProvider: func() []*open_resource_discovery.Document {
				doc := fixORDDocument()
				doc.APIResources[0].Successors = json.RawMessage(invalidJson)

				return []*open_resource_discovery.Document{doc}
			},
		}, {
			Name: "Invalid `successors` when values do not match the regex for API",
			DocumentProvider: func() []*open_resource_discovery.Document {
				doc := fixORDDocument()
				doc.APIResources[0].Successors = json.RawMessage(invalidSuccessorsDueToInvalidApiRegex)

				return []*open_resource_discovery.Document{doc}
			},
		}, {
			Name: "Missing field `version` of field `changeLogEntries` for API",
			DocumentProvider: func() []*open_resource_discovery.Document {
				doc := fixORDDocument()
				doc.APIResources[0].ChangeLogEntries = json.RawMessage(invalidChangeLogEntriesDueToMissingVersion)

				return []*open_resource_discovery.Document{doc}
			},
		}, {
			Name: "Invalid field `version` of field `changeLogEntries` for API",
			DocumentProvider: func() []*open_resource_discovery.Document {
				doc := fixORDDocument()
				doc.APIResources[0].ChangeLogEntries = json.RawMessage(invalidChangeLogEntriesDueToWrongVersion)

				return []*open_resource_discovery.Document{doc}
			},
		}, {
			Name: "Missing field `releaseStatus` of field `changeLogEntries` for API",
			DocumentProvider: func() []*open_resource_discovery.Document {
				doc := fixORDDocument()
				doc.APIResources[0].ChangeLogEntries = json.RawMessage(invalidChangeLogEntriesDueToMissingReleaseStatus)

				return []*open_resource_discovery.Document{doc}
			},
		}, {
			Name: "Invalid field `releaseStatus` of field `changeLogEntries` for API",
			DocumentProvider: func() []*open_resource_discovery.Document {
				doc := fixORDDocument()
				doc.APIResources[0].ChangeLogEntries = json.RawMessage(invalidChangeLogEntriesDueToWrongReleaseStatus)

				return []*open_resource_discovery.Document{doc}
			},
		}, {
			Name: "Missing field `date` of field `changeLogEntries` for API",
			DocumentProvider: func() []*open_resource_discovery.Document {
				doc := fixORDDocument()
				doc.APIResources[0].ChangeLogEntries = json.RawMessage(invalidChangeLogEntriesDueToMissingDate)

				return []*open_resource_discovery.Document{doc}
			},
		}, {
			Name: "Invalid field `date` of field `changeLogEntries` for API",
			DocumentProvider: func() []*open_resource_discovery.Document {
				doc := fixORDDocument()
				doc.APIResources[0].ChangeLogEntries = json.RawMessage(invalidChangeLogEntriesDueToWrongDate)

				return []*open_resource_discovery.Document{doc}
			},
		}, {
			Name: "Invalid field `url` of field `changeLogEntries` for API",
			DocumentProvider: func() []*open_resource_discovery.Document {
				doc := fixORDDocument()
				doc.APIResources[0].ChangeLogEntries = json.RawMessage(invalidChangeLogEntriesDueToWrongURL)

				return []*open_resource_discovery.Document{doc}
			},
		}, {
			Name: "Invalid `changeLogEntries` field when it is invalid JSON for API",
			DocumentProvider: func() []*open_resource_discovery.Document {
				doc := fixORDDocument()
				doc.APIResources[0].ChangeLogEntries = json.RawMessage(invalidJson)

				return []*open_resource_discovery.Document{doc}
			},
		}, {
			Name: "Invalid `changeLogEntries` field when it isn't a JSON array for API",
			DocumentProvider: func() []*open_resource_discovery.Document {
				doc := fixORDDocument()
				doc.APIResources[0].ChangeLogEntries = json.RawMessage("{}")

				return []*open_resource_discovery.Document{doc}
			},
		}, {
			Name: "Invalid `changeLogEntries` field when it is an empty JSON array for API",
			DocumentProvider: func() []*open_resource_discovery.Document {
				doc := fixORDDocument()
				doc.APIResources[0].ChangeLogEntries = json.RawMessage("[]")

				return []*open_resource_discovery.Document{doc}
			},
		}, {
			Name: "Invalid when `entryPoints` field is empty but `PartOfConsumptionBundles` field is not for API",
			DocumentProvider: func() []*open_resource_discovery.Document {
				doc := fixORDDocument()
				doc.APIResources[0].TargetURLs = nil

				return []*open_resource_discovery.Document{doc}
			},
		}, {
			Name: "Valid when `entryPoints` field is empty and `PartOfConsumptionBundles` field is empty for API",
			DocumentProvider: func() []*open_resource_discovery.Document {
				doc := fixORDDocument()
				doc.APIResources[0].TargetURLs = nil
				doc.APIResources[0].PartOfConsumptionBundles = nil

				return []*open_resource_discovery.Document{doc}
			},
			ExpectedToBeValid: true,
		}, {
			Name: "Invalid field `entryPoints` when containing invalid URI for API",
			DocumentProvider: func() []*open_resource_discovery.Document {
				doc := fixORDDocument()
				doc.APIResources[0].TargetURLs = json.RawMessage(invalidEntryPointURI)

				return []*open_resource_discovery.Document{doc}
			},
		}, {
			Name: "Invalid field `entryPoints` when containing duplicate URIs for API",
			DocumentProvider: func() []*open_resource_discovery.Document {
				doc := fixORDDocument()
				doc.APIResources[0].TargetURLs = json.RawMessage(invalidEntryPointsDueToDuplicates)

				return []*open_resource_discovery.Document{doc}
			},
		}, {
			Name: "Invalid `entryPoints` field when it is invalid JSON for API",
			DocumentProvider: func() []*open_resource_discovery.Document {
				doc := fixORDDocument()
				doc.APIResources[0].TargetURLs = json.RawMessage(invalidJson)

				return []*open_resource_discovery.Document{doc}
			},
		}, {
			Name: "Invalid `entryPoints` field when it isn't a JSON array for API",
			DocumentProvider: func() []*open_resource_discovery.Document {
				doc := fixORDDocument()
				doc.APIResources[0].TargetURLs = json.RawMessage("{}")

				return []*open_resource_discovery.Document{doc}
			},
		}, {
			Name: "Invalid `entryPoints` field when the JSON array is empty for API",
			DocumentProvider: func() []*open_resource_discovery.Document {
				doc := fixORDDocument()
				doc.APIResources[0].TargetURLs = json.RawMessage("[]")

				return []*open_resource_discovery.Document{doc}
			},
		}, {
			Name: "Invalid `entryPoints` field when it contains non string value for API",
			DocumentProvider: func() []*open_resource_discovery.Document {
				doc := fixORDDocument()
				doc.APIResources[0].TargetURLs = json.RawMessage(invalidEntryPointsNonStringElement)

				return []*open_resource_discovery.Document{doc}
			},
		}, {
			Name: "Invalid JSON `Labels` field for API",
			DocumentProvider: func() []*open_resource_discovery.Document {
				doc := fixORDDocument()
				doc.APIResources[0].Labels = json.RawMessage(invalidJson)

				return []*open_resource_discovery.Document{doc}
			},
		}, {
			Name: "Invalid JSON object `Labels` field for API",
			DocumentProvider: func() []*open_resource_discovery.Document {
				doc := fixORDDocument()
				doc.APIResources[0].Labels = json.RawMessage(`[]`)

				return []*open_resource_discovery.Document{doc}
			},
		}, {
			Name: "`Labels` values are not array for API",
			DocumentProvider: func() []*open_resource_discovery.Document {
				doc := fixORDDocument()
				doc.APIResources[0].Labels = json.RawMessage(invalidLabelsWhenValueIsNotArray)

				return []*open_resource_discovery.Document{doc}
			},
		}, {
			Name: "`Labels` values are not array of strings for API",
			DocumentProvider: func() []*open_resource_discovery.Document {
				doc := fixORDDocument()
				doc.APIResources[0].Labels = json.RawMessage(invalidLabelsWhenValuesAreNotArrayOfStrings)

				return []*open_resource_discovery.Document{doc}
			},
		}, {
			Name: "Invalid key for JSON `Labels` field for API",
			DocumentProvider: func() []*open_resource_discovery.Document {
				doc := fixORDDocument()
				doc.APIResources[0].Labels = json.RawMessage(invalidLabelsWhenKeyIsWrong)

				return []*open_resource_discovery.Document{doc}
			},
		}, {
			Name: "Invalid `implementationStandard` field for API",
			DocumentProvider: func() []*open_resource_discovery.Document {
				doc := fixORDDocument()
				doc.APIResources[0].ImplementationStandard = str.Ptr(invalidType)

				return []*open_resource_discovery.Document{doc}
			},
		}, {
			Name: "Invalid when `customImplementationStandard` field is valid but `implementationStandard` field is missing for API",
			DocumentProvider: func() []*open_resource_discovery.Document {
				doc := fixORDDocument()
				doc.APIResources[0].ImplementationStandard = nil
				doc.APIResources[0].CustomImplementationStandard = str.Ptr("sap.s4:ATTACHMENT_SRV:v1")

				return []*open_resource_discovery.Document{doc}
			},
		}, {
			Name: "Invalid when `customImplementationStandard` field is valid but `implementationStandard` field is not set to `custom` for API",
			DocumentProvider: func() []*open_resource_discovery.Document {
				doc := fixORDDocument()
				doc.APIResources[0].CustomImplementationStandard = str.Ptr("sap.s4:ATTACHMENT_SRV:v1")

				return []*open_resource_discovery.Document{doc}
			},
		}, {
			Name: "Invalid `customImplementationStandard` field when `implementationStandard` field is set to `custom` for API",
			DocumentProvider: func() []*open_resource_discovery.Document {
				doc := fixORDDocument()
				doc.APIResources[0].ImplementationStandard = str.Ptr("custom")
				doc.APIResources[0].CustomImplementationStandard = str.Ptr(invalidType)

				return []*open_resource_discovery.Document{doc}
			},
		}, {
			Name: "Missing `customImplementationStandard` field when `implementationStandard` field is set to `custom` for API",
			DocumentProvider: func() []*open_resource_discovery.Document {
				doc := fixORDDocument()
				doc.APIResources[0].ImplementationStandard = str.Ptr("custom")
				doc.APIResources[0].CustomImplementationStandardDescription = str.Ptr("description")

				return []*open_resource_discovery.Document{doc}
			},
		}, {
			Name: "Invalid when `customImplementationStandardDescription` is set but `implementationStandard` field is missing for API",
			DocumentProvider: func() []*open_resource_discovery.Document {
				doc := fixORDDocument()
				doc.APIResources[0].ImplementationStandard = nil
				doc.APIResources[0].CustomImplementationStandardDescription = str.Ptr("description")

				return []*open_resource_discovery.Document{doc}
			},
		}, {
			Name: "Invalid when `customImplementationStandardDescription` is set but `implementationStandard` field is not `custom` for API",
			DocumentProvider: func() []*open_resource_discovery.Document {
				doc := fixORDDocument()
				doc.APIResources[0].CustomImplementationStandardDescription = str.Ptr("description")

				return []*open_resource_discovery.Document{doc}
			},
		}, {
			Name: "Invalid when `customImplementationStandardDescription` is set but `implementationStandard` field is not `custom` for API",
			DocumentProvider: func() []*open_resource_discovery.Document {
				doc := fixORDDocument()
				doc.APIResources[0].CustomImplementationStandardDescription = str.Ptr("description")

				return []*open_resource_discovery.Document{doc}
			},
		}, {
			Name: "Missing `customImplementationStandardDescription` field when `implementationStandard` field is set to `custom` for API",
			DocumentProvider: func() []*open_resource_discovery.Document {
				doc := fixORDDocument()
				doc.APIResources[0].ImplementationStandard = str.Ptr("custom")
				doc.APIResources[0].CustomImplementationStandard = str.Ptr("sap.s4:ATTACHMENT_SRV:v1")

				return []*open_resource_discovery.Document{doc}
			},
		}, {
			Name: "Missing `ordId` field in `PartOfConsumptionBundles` field for API",
			DocumentProvider: func() []*open_resource_discovery.Document {
				doc := fixORDDocument()
				doc.APIResources[0].PartOfConsumptionBundles[0].BundleOrdID = ""

				return []*open_resource_discovery.Document{doc}
			},
		}, {
			Name: "Invalid `ordId` field in `PartOfConsumptionBundles` field for API",
			DocumentProvider: func() []*open_resource_discovery.Document {
				doc := fixORDDocument()
				doc.APIResources[0].PartOfConsumptionBundles[0].BundleOrdID = invalidBundleOrdID

				return []*open_resource_discovery.Document{doc}
			},
		}, {
			Name: "Duplicate `ordId` field in `PartOfConsumptionBundles` field for API",
			DocumentProvider: func() []*open_resource_discovery.Document {
				doc := fixORDDocument()
				doc.APIResources[0].PartOfConsumptionBundles = append(doc.APIResources[0].PartOfConsumptionBundles, &model.ConsumptionBundleReference{BundleOrdID: bundleORDID})

				return []*open_resource_discovery.Document{doc}
			},
		}, {
			Name: "Invalid `defaultEntryPoint` field in `PartOfConsumptionBundles` field for API",
			DocumentProvider: func() []*open_resource_discovery.Document {
				doc := fixORDDocument()
				doc.APIResources[0].PartOfConsumptionBundles[0].DefaultTargetURL = invalidUrl

				return []*open_resource_discovery.Document{doc}
			},
		}, {
			Name: "Missing `defaultEntryPoint` field from `entryPoints` field for API",
			DocumentProvider: func() []*open_resource_discovery.Document {
				doc := fixORDDocument()
				doc.APIResources[0].PartOfConsumptionBundles[0].DefaultTargetURL = "https://exmaple.com/test/v3"

				return []*open_resource_discovery.Document{doc}
			},
		}, {
			Name: "Present `defaultEntryPoint` field even though there is a single element in `entryPoints` field for API",
			DocumentProvider: func() []*open_resource_discovery.Document {
				doc := fixORDDocument()
				doc.APIResources[1].PartOfConsumptionBundles[0].DefaultTargetURL = "https://exmaple.com/test/v3"

				return []*open_resource_discovery.Document{doc}
			},
		}, {
<<<<<<< HEAD
			Name: "Empty `PartOfConsumptionBundles` field for API",
			DocumentProvider: func() []*open_resource_discovery.Document {
				doc := fixORDDocument()
				doc.APIResources[0].PartOfConsumptionBundles = []*model.ConsumptionBundleReference{}

				return []*open_resource_discovery.Document{doc}
			},
		},
		{
=======
			Name: "Missing `Extensible` field when `policyLevel` is sap",
			DocumentProvider: func() []*open_resource_discovery.Document {
				doc := fixORDDocument()
				doc.APIResources[0].Extensible = nil
				doc.Packages[0].PolicyLevel = open_resource_discovery.PolicyLevelSap

				return []*open_resource_discovery.Document{doc}
			},
		}, {
			Name: "Missing `Extensible` field when `policyLevel` is sap partner",
			DocumentProvider: func() []*open_resource_discovery.Document {
				doc := fixORDDocument()
				doc.APIResources[0].Extensible = nil
				doc.Packages[0].PolicyLevel = open_resource_discovery.PolicyLevelSapPartner
				doc.Packages[0].Vendor = str.Ptr(open_resource_discovery.PartnerVendor)

				return []*open_resource_discovery.Document{doc}
			},
		}, {
>>>>>>> becf8f99
			Name: "Invalid `Extensible` field due to empty json object",
			DocumentProvider: func() []*open_resource_discovery.Document {
				doc := fixORDDocument()
				doc.APIResources[0].Extensible = json.RawMessage(`{}`)

				return []*open_resource_discovery.Document{doc}
			},
		}, {
			Name: "Invalid `Extensible` field due to invalid json",
			DocumentProvider: func() []*open_resource_discovery.Document {
				doc := fixORDDocument()
				doc.APIResources[0].Extensible = json.RawMessage(invalidExtensibleDueToInvalidJson)

				return []*open_resource_discovery.Document{doc}
			},
		}, {
			Name: "Missing `supported` field in the `extensible` object for API",
			DocumentProvider: func() []*open_resource_discovery.Document {
				doc := fixORDDocument()
				doc.APIResources[0].Extensible = json.RawMessage(invalidExtensibleDueToNoSupportedProperty)

				return []*open_resource_discovery.Document{doc}
			},
		}, {
			Name: "Invalid `supported` field type in the `extensible` object for API",
			DocumentProvider: func() []*open_resource_discovery.Document {
				doc := fixORDDocument()
				doc.APIResources[0].Extensible = json.RawMessage(invalidExtensibleDueToInvalidSupportedType)

				return []*open_resource_discovery.Document{doc}
			},
		}, {
			Name: "Invalid `supported` field value in the `extensible` object for API",
			DocumentProvider: func() []*open_resource_discovery.Document {
				doc := fixORDDocument()
				doc.APIResources[0].Extensible = json.RawMessage(invalidExtensibleDueToInvalidSupportedValue)

				return []*open_resource_discovery.Document{doc}
			},
		}, {
			Name: "Missing `description` field when `supported` has an `automatic` value",
			DocumentProvider: func() []*open_resource_discovery.Document {
				doc := fixORDDocument()
				doc.APIResources[0].Extensible = json.RawMessage(invalidExtensibleDueToSupportedAutomaticAndNoDescriptionProperty)

				return []*open_resource_discovery.Document{doc}
			},
		}, {
			Name: "Missing `description` field when `supported` has a `manual` value",
			DocumentProvider: func() []*open_resource_discovery.Document {
				doc := fixORDDocument()
				doc.APIResources[0].Extensible = json.RawMessage(invalidExtensibleDueToSupportedManualAndNoDescriptionProperty)

				return []*open_resource_discovery.Document{doc}
			},
		}, {
			Name: "Valid `WSDL V1` and `WSDL V2` definitions when APIResources has policyLevel `sap` and apiProtocol is `soap-inbound`",
			DocumentProvider: func() []*open_resource_discovery.Document {
				doc := fixORDDocument()
				doc.Packages[0].PolicyLevel = open_resource_discovery.PolicyLevelSap
				*doc.APIResources[0].ApiProtocol = open_resource_discovery.ApiProtocolSoapInbound
				*doc.APIResources[1].ApiProtocol = open_resource_discovery.ApiProtocolSoapInbound
				doc.APIResources[0].ResourceDefinitions[0].Type = model.APISpecTypeWsdlV1
				doc.APIResources[0].ResourceDefinitions[0].MediaType = model.SpecFormatApplicationXML
				doc.APIResources[0].ResourceDefinitions[1].Type = model.APISpecTypeWsdlV1
				doc.APIResources[0].ResourceDefinitions[1].MediaType = model.SpecFormatApplicationXML
				doc.APIResources[1].ResourceDefinitions[0].Type = model.APISpecTypeWsdlV2
				doc.APIResources[1].ResourceDefinitions[0].MediaType = model.SpecFormatApplicationXML
				return []*open_resource_discovery.Document{doc}
			},
			ExpectedToBeValid: true,
		}, {
			Name: "Valid `WSDL V1` and `WSDL V2` definitions when APIResources has policyLevel `sap-partner` and apiProtocol is `soap-inbound`",
			DocumentProvider: func() []*open_resource_discovery.Document {
				doc := fixORDDocument()
				doc.Packages[0].PolicyLevel = open_resource_discovery.PolicyLevelSapPartner
				*doc.APIResources[0].ApiProtocol = open_resource_discovery.ApiProtocolSoapInbound
				*doc.APIResources[1].ApiProtocol = open_resource_discovery.ApiProtocolSoapInbound
				doc.Packages[0].Vendor = str.Ptr(open_resource_discovery.PartnerVendor)
				doc.APIResources[0].ResourceDefinitions[0].Type = model.APISpecTypeWsdlV1
				doc.APIResources[0].ResourceDefinitions[0].MediaType = model.SpecFormatApplicationXML
				doc.APIResources[0].ResourceDefinitions[1].Type = model.APISpecTypeWsdlV1
				doc.APIResources[0].ResourceDefinitions[1].MediaType = model.SpecFormatApplicationXML
				doc.APIResources[1].ResourceDefinitions[0].Type = model.APISpecTypeWsdlV2
				doc.APIResources[1].ResourceDefinitions[0].MediaType = model.SpecFormatApplicationXML
				return []*open_resource_discovery.Document{doc}
			},
			ExpectedToBeValid: true,
		}, {
			Name: "Valid `WSDL V1` and `WSDL V2` definitions when APIResources has policyLevel `sap` and apiProtocol is `soap-outbound`",
			DocumentProvider: func() []*open_resource_discovery.Document {
				doc := fixORDDocument()
				doc.Packages[0].PolicyLevel = open_resource_discovery.PolicyLevelSap
				*doc.APIResources[0].ApiProtocol = open_resource_discovery.ApiProtocolSoapOutbound
				*doc.APIResources[1].ApiProtocol = open_resource_discovery.ApiProtocolSoapOutbound
				doc.APIResources[0].ResourceDefinitions[0].Type = model.APISpecTypeWsdlV1
				doc.APIResources[0].ResourceDefinitions[0].MediaType = model.SpecFormatApplicationXML
				doc.APIResources[0].ResourceDefinitions[1].Type = model.APISpecTypeWsdlV1
				doc.APIResources[0].ResourceDefinitions[1].MediaType = model.SpecFormatApplicationXML
				doc.APIResources[1].ResourceDefinitions[0].Type = model.APISpecTypeWsdlV2
				doc.APIResources[1].ResourceDefinitions[0].MediaType = model.SpecFormatApplicationXML
				return []*open_resource_discovery.Document{doc}
			},
			ExpectedToBeValid: true,
		}, {
			Name: "Valid `SAP RFC Metadata` definitions when APIResources has policyLevel `sap` and apiProtocol is `sap-rfc`",
			DocumentProvider: func() []*open_resource_discovery.Document {
				doc := fixORDDocument()
				doc.Packages[0].PolicyLevel = open_resource_discovery.PolicyLevelSap
				*doc.APIResources[0].ApiProtocol = open_resource_discovery.ApiProtocolSapRfc
				doc.APIResources[0].ResourceDefinitions[0].Type = model.APISpecTypeRfcMetadata
				doc.APIResources[0].ResourceDefinitions[0].MediaType = model.SpecFormatApplicationXML
				return []*open_resource_discovery.Document{doc}
			},
			ExpectedToBeValid: true,
		}, {
			Name: "Valid `SAP RFC Metadata` definitions when APIResources has policyLevel `sap-partner` and apiProtocol is `sap-rfc`",
			DocumentProvider: func() []*open_resource_discovery.Document {
				doc := fixORDDocument()
				doc.Packages[0].PolicyLevel = open_resource_discovery.PolicyLevelSapPartner
				doc.Packages[0].Vendor = str.Ptr(open_resource_discovery.PartnerVendor)
				*doc.APIResources[0].ApiProtocol = open_resource_discovery.ApiProtocolSapRfc
				doc.APIResources[0].ResourceDefinitions[0].Type = model.APISpecTypeRfcMetadata
				doc.APIResources[0].ResourceDefinitions[0].MediaType = model.SpecFormatApplicationXML
				return []*open_resource_discovery.Document{doc}
			},
			ExpectedToBeValid: true,
		}, {
			Name: "Missing `WSDL V1` or `WSDL V2` definition when APIResources has policyLevel `sap` and apiProtocol is `soap-inbound`",
			DocumentProvider: func() []*open_resource_discovery.Document {
				doc := fixORDDocument()
				doc.Packages[0].PolicyLevel = open_resource_discovery.PolicyLevelSap
				*doc.APIResources[0].ApiProtocol = open_resource_discovery.ApiProtocolSoapInbound
				*doc.APIResources[1].ApiProtocol = open_resource_discovery.ApiProtocolSoapInbound
				doc.APIResources[0].ResourceDefinitions[0].Type = model.APISpecTypeOpenAPIV2
				doc.APIResources[0].ResourceDefinitions[0].MediaType = model.SpecFormatApplicationJSON
				doc.APIResources[0].ResourceDefinitions[1].Type = model.APISpecTypeRaml
				doc.APIResources[0].ResourceDefinitions[1].MediaType = model.SpecFormatTextYAML
				doc.APIResources[1].ResourceDefinitions[0].Type = model.APISpecTypeEDMX
				doc.APIResources[1].ResourceDefinitions[0].MediaType = model.SpecFormatApplicationXML
				return []*open_resource_discovery.Document{doc}
			},
		}, {
			Name: "Missing `WSDL V1` or `WSDL V2` definition when APIResources has policyLevel `sap-partner` and apiProtocol is `soap-inbound`",
			DocumentProvider: func() []*open_resource_discovery.Document {
				doc := fixORDDocument()
				doc.Packages[0].PolicyLevel = open_resource_discovery.PolicyLevelSapPartner
				doc.Packages[0].Vendor = str.Ptr(open_resource_discovery.PartnerVendor)
				*doc.APIResources[0].ApiProtocol = open_resource_discovery.ApiProtocolSoapInbound
				*doc.APIResources[1].ApiProtocol = open_resource_discovery.ApiProtocolSoapInbound
				doc.APIResources[0].ResourceDefinitions[0].Type = model.APISpecTypeOpenAPIV2
				doc.APIResources[0].ResourceDefinitions[0].MediaType = model.SpecFormatApplicationJSON
				doc.APIResources[0].ResourceDefinitions[1].Type = model.APISpecTypeRaml
				doc.APIResources[0].ResourceDefinitions[1].MediaType = model.SpecFormatTextYAML
				doc.APIResources[1].ResourceDefinitions[0].Type = model.APISpecTypeEDMX
				doc.APIResources[1].ResourceDefinitions[0].MediaType = model.SpecFormatApplicationXML
				return []*open_resource_discovery.Document{doc}
			},
		}, {
			Name: "Missing `WSDL V1` or `WSDL V2` definition when APIResources has policyLevel `sap` and apiProtocol is `soap-outbound`",
			DocumentProvider: func() []*open_resource_discovery.Document {
				doc := fixORDDocument()
				doc.Packages[0].PolicyLevel = open_resource_discovery.PolicyLevelSap
				*doc.APIResources[0].ApiProtocol = open_resource_discovery.ApiProtocolSoapOutbound
				*doc.APIResources[1].ApiProtocol = open_resource_discovery.ApiProtocolSoapOutbound
				doc.APIResources[0].ResourceDefinitions[0].Type = model.APISpecTypeOpenAPIV2
				doc.APIResources[0].ResourceDefinitions[0].MediaType = model.SpecFormatApplicationJSON
				doc.APIResources[0].ResourceDefinitions[1].Type = model.APISpecTypeRaml
				doc.APIResources[0].ResourceDefinitions[1].MediaType = model.SpecFormatTextYAML
				doc.APIResources[1].ResourceDefinitions[0].Type = model.APISpecTypeEDMX
				doc.APIResources[1].ResourceDefinitions[0].MediaType = model.SpecFormatApplicationXML
				return []*open_resource_discovery.Document{doc}
			},
		}, {
			Name: "Missing `WSDL V1` or `WSDL V2` definition when APIResources has policyLevel `sap-partner` and apiProtocol is `soap-outbound`",
			DocumentProvider: func() []*open_resource_discovery.Document {
				doc := fixORDDocument()
				doc.Packages[0].PolicyLevel = open_resource_discovery.PolicyLevelSapPartner
				doc.Packages[0].Vendor = str.Ptr(open_resource_discovery.PartnerVendor)
				*doc.APIResources[0].ApiProtocol = open_resource_discovery.ApiProtocolSoapOutbound
				*doc.APIResources[1].ApiProtocol = open_resource_discovery.ApiProtocolSoapOutbound
				doc.APIResources[0].ResourceDefinitions[0].Type = model.APISpecTypeOpenAPIV2
				doc.APIResources[0].ResourceDefinitions[0].MediaType = model.SpecFormatApplicationJSON
				doc.APIResources[0].ResourceDefinitions[1].Type = model.APISpecTypeRaml
				doc.APIResources[0].ResourceDefinitions[1].MediaType = model.SpecFormatTextYAML
				doc.APIResources[1].ResourceDefinitions[0].Type = model.APISpecTypeEDMX
				doc.APIResources[1].ResourceDefinitions[0].MediaType = model.SpecFormatApplicationXML
				return []*open_resource_discovery.Document{doc}
			},
		}, {
			Name: "Missing `OpenAPI` and `EDMX` definitions when APIResources has policyLevel `sap` and apiProtocol is `odata-v2`",
			DocumentProvider: func() []*open_resource_discovery.Document {
				doc := fixORDDocument()
				doc.Packages[0].PolicyLevel = open_resource_discovery.PolicyLevelSap
				*doc.APIResources[0].ApiProtocol = open_resource_discovery.ApiProtocolODataV2
				doc.APIResources[0].ResourceDefinitions[0].Type = model.APISpecTypeOpenAPIV2
				doc.APIResources[0].ResourceDefinitions[0].MediaType = model.SpecFormatApplicationJSON
				doc.APIResources[0].ResourceDefinitions[1].Type = model.APISpecTypeRaml
				doc.APIResources[0].ResourceDefinitions[1].MediaType = model.SpecFormatTextYAML
				doc.APIResources[0].ResourceDefinitions[2] = &model.APIResourceDefinition{}
				return []*open_resource_discovery.Document{doc}
			},
		}, {
			Name: "Missing `OpenAPI` and `EDMX` definitions when APIResources has policyLevel `sap-partner` and apiProtocol is `odata-v2`",
			DocumentProvider: func() []*open_resource_discovery.Document {
				doc := fixORDDocument()
				doc.Packages[0].PolicyLevel = open_resource_discovery.PolicyLevelSapPartner
				doc.Packages[0].Vendor = str.Ptr(open_resource_discovery.PartnerVendor)
				*doc.APIResources[0].ApiProtocol = open_resource_discovery.ApiProtocolODataV2
				doc.APIResources[0].ResourceDefinitions[0].Type = model.APISpecTypeOpenAPIV2
				doc.APIResources[0].ResourceDefinitions[0].MediaType = model.SpecFormatApplicationJSON
				doc.APIResources[0].ResourceDefinitions[1].Type = model.APISpecTypeRaml
				doc.APIResources[0].ResourceDefinitions[1].MediaType = model.SpecFormatTextYAML
				doc.APIResources[0].ResourceDefinitions[2] = &model.APIResourceDefinition{}
				return []*open_resource_discovery.Document{doc}
			},
		}, {
			Name: "Missing `OpenAPI` and `EDMX` definitions when APIResources has policyLevel `sap` and apiProtocol is `odata-v4`",
			DocumentProvider: func() []*open_resource_discovery.Document {
				doc := fixORDDocument()
				doc.Packages[0].PolicyLevel = open_resource_discovery.PolicyLevelSap
				*doc.APIResources[0].ApiProtocol = open_resource_discovery.ApiProtocolODataV4
				doc.APIResources[0].ResourceDefinitions[0].Type = model.APISpecTypeOpenAPIV2
				doc.APIResources[0].ResourceDefinitions[0].MediaType = model.SpecFormatApplicationJSON
				doc.APIResources[0].ResourceDefinitions[1].Type = model.APISpecTypeRaml
				doc.APIResources[0].ResourceDefinitions[1].MediaType = model.SpecFormatTextYAML
				doc.APIResources[0].ResourceDefinitions[2] = &model.APIResourceDefinition{}
				return []*open_resource_discovery.Document{doc}
			},
		}, {
			Name: "Missing `OpenAPI` and `EDMX` definitions when APIResources has policyLevel `sap-partner` and apiProtocol is `odata-v4`",
			DocumentProvider: func() []*open_resource_discovery.Document {
				doc := fixORDDocument()
				doc.Packages[0].PolicyLevel = open_resource_discovery.PolicyLevelSapPartner
				doc.Packages[0].Vendor = str.Ptr(open_resource_discovery.PartnerVendor)
				*doc.APIResources[0].ApiProtocol = open_resource_discovery.ApiProtocolODataV4
				doc.APIResources[0].ResourceDefinitions[0].Type = model.APISpecTypeOpenAPIV2
				doc.APIResources[0].ResourceDefinitions[0].MediaType = model.SpecFormatApplicationJSON
				doc.APIResources[0].ResourceDefinitions[1].Type = model.APISpecTypeRaml
				doc.APIResources[0].ResourceDefinitions[1].MediaType = model.SpecFormatTextYAML
				doc.APIResources[0].ResourceDefinitions[2] = &model.APIResourceDefinition{}
				return []*open_resource_discovery.Document{doc}
			},
		}, {
			Name: "Missing `OpenAPI` definitions when APIResources has policyLevel `sap` and apiProtocol is `rest`",
			DocumentProvider: func() []*open_resource_discovery.Document {
				doc := fixORDDocument()
				doc.Packages[0].PolicyLevel = open_resource_discovery.PolicyLevelSap
				*doc.APIResources[0].ApiProtocol = open_resource_discovery.ApiProtocolRest
				doc.APIResources[0].ResourceDefinitions[0].Type = model.APISpecTypeRaml
				doc.APIResources[0].ResourceDefinitions[0].MediaType = model.SpecFormatTextYAML
				doc.APIResources[0].ResourceDefinitions[1].Type = model.APISpecTypeRaml
				doc.APIResources[0].ResourceDefinitions[1].MediaType = model.SpecFormatTextYAML
				doc.APIResources[0].ResourceDefinitions[2] = &model.APIResourceDefinition{}
				return []*open_resource_discovery.Document{doc}
			},
		}, {
			Name: "Missing `OpenAPI` definitions when APIResources has policyLevel `sap-partner` and apiProtocol is `rest`",
			DocumentProvider: func() []*open_resource_discovery.Document {
				doc := fixORDDocument()
				doc.Packages[0].PolicyLevel = open_resource_discovery.PolicyLevelSapPartner
				doc.Packages[0].Vendor = str.Ptr(open_resource_discovery.PartnerVendor)
				*doc.APIResources[0].ApiProtocol = open_resource_discovery.ApiProtocolRest
				doc.APIResources[0].ResourceDefinitions[0].Type = model.APISpecTypeRaml
				doc.APIResources[0].ResourceDefinitions[0].MediaType = model.SpecFormatTextYAML
				doc.APIResources[0].ResourceDefinitions[1].Type = model.APISpecTypeRaml
				doc.APIResources[0].ResourceDefinitions[1].MediaType = model.SpecFormatTextYAML
				doc.APIResources[0].ResourceDefinitions[2] = &model.APIResourceDefinition{}
				return []*open_resource_discovery.Document{doc}
			},
		}, {
			Name: "Missing `SAP RFC` definitions when APIResources has policyLevel `sap` and apiProtocol is `sap-rfc-metadata-v1`",
			DocumentProvider: func() []*open_resource_discovery.Document {
				doc := fixORDDocument()
				doc.Packages[0].PolicyLevel = open_resource_discovery.PolicyLevelSap
				*doc.APIResources[0].ApiProtocol = open_resource_discovery.ApiProtocolSapRfc
				doc.APIResources[0].ResourceDefinitions[0].Type = model.APISpecTypeRaml
				doc.APIResources[0].ResourceDefinitions[0].MediaType = model.SpecFormatTextYAML
				doc.APIResources[0].ResourceDefinitions[1].Type = model.APISpecTypeRaml
				doc.APIResources[0].ResourceDefinitions[1].MediaType = model.SpecFormatTextYAML
				doc.APIResources[0].ResourceDefinitions[2] = &model.APIResourceDefinition{}
				return []*open_resource_discovery.Document{doc}
			},
		}, {
			Name: "Missing `SAP RFC` definitions when APIResources has policyLevel `sap-partner` and apiProtocol is `sap-rfc-metadata-v1`",
			DocumentProvider: func() []*open_resource_discovery.Document {
				doc := fixORDDocument()
				doc.Packages[0].PolicyLevel = open_resource_discovery.PolicyLevelSapPartner
				doc.Packages[0].Vendor = str.Ptr(open_resource_discovery.PartnerVendor)
				*doc.APIResources[0].ApiProtocol = open_resource_discovery.ApiProtocolSapRfc
				doc.APIResources[0].ResourceDefinitions[0].Type = model.APISpecTypeRaml
				doc.APIResources[0].ResourceDefinitions[0].MediaType = model.SpecFormatTextYAML
				doc.APIResources[0].ResourceDefinitions[1].Type = model.APISpecTypeRaml
				doc.APIResources[0].ResourceDefinitions[1].MediaType = model.SpecFormatTextYAML
				doc.APIResources[0].ResourceDefinitions[2] = &model.APIResourceDefinition{}
				return []*open_resource_discovery.Document{doc}
			},
		},
		// Test invalid entity relations

		{
			Name: "API has a reference to an unknown Package",
			DocumentProvider: func() []*open_resource_discovery.Document {
				doc := fixORDDocument()
				doc.APIResources[0].OrdPackageID = str.Ptr(unknownPackageOrdID)

				return []*open_resource_discovery.Document{doc}
			},
		}, {
			Name: "API has a reference to an unknown Bundle",
			DocumentProvider: func() []*open_resource_discovery.Document {
				doc := fixORDDocument()
				doc.ConsumptionBundles = fixBundleCreateInput()
				doc.APIResources[0].PartOfConsumptionBundles = fixAPIPartOfConsumptionBundles()
				doc.APIResources[0].PartOfConsumptionBundles[0].BundleOrdID = unknownBundleOrdID

				return []*open_resource_discovery.Document{doc}
			},
		}, {
			Name: "API has a reference to an unknown Product",
			DocumentProvider: func() []*open_resource_discovery.Document {
				doc := fixORDDocument()
				doc.APIResources[0].PartOfProducts = json.RawMessage(fmt.Sprintf(`["%s"]`, unknownProductOrdID))

				return []*open_resource_discovery.Document{doc}
			},
		},
	}

	for _, test := range tests {
		t.Run(test.Name, func(t *testing.T) {
			docs := open_resource_discovery.Documents{test.DocumentProvider()[0]}
			err := docs.Validate(baseURL)
			if test.ExpectedToBeValid {
				require.NoError(t, err)
			} else {
				require.Error(t, err)
			}
		})
	}
}

func TestDocuments_ValidateEvent(t *testing.T) {
	var tests = []struct {
		Name              string
		DocumentProvider  func() []*open_resource_discovery.Document
		ExpectedToBeValid bool
	}{
		{
			Name: "Missing `ordID` field for Event",
			DocumentProvider: func() []*open_resource_discovery.Document {
				doc := fixORDDocument()
				doc.EventResources[0].OrdID = nil

				return []*open_resource_discovery.Document{doc}
			},
		}, {
			Name: "Invalid `ordID` field for Event",
			DocumentProvider: func() []*open_resource_discovery.Document {
				doc := fixORDDocument()
				doc.EventResources[0].OrdID = str.Ptr(invalidOrdID)

				return []*open_resource_discovery.Document{doc}
			},
		}, {
			Name: "Missing `title` field for Event",
			DocumentProvider: func() []*open_resource_discovery.Document {
				doc := fixORDDocument()
				doc.EventResources[0].Name = ""

				return []*open_resource_discovery.Document{doc}
			},
		}, {
			Name: "Missing `shortDescription` field for Event",
			DocumentProvider: func() []*open_resource_discovery.Document {
				doc := fixORDDocument()
				doc.EventResources[0].ShortDescription = nil

				return []*open_resource_discovery.Document{doc}
			},
		}, {
			Name: "Exceeded length of `shortDescription` field for Event",
			DocumentProvider: func() []*open_resource_discovery.Document {
				doc := fixORDDocument()
				doc.EventResources[0].ShortDescription = str.Ptr(strings.Repeat("a", invalidDescriptionLength))

				return []*open_resource_discovery.Document{doc}
			},
		}, {
			Name: "Invalid empty `shortDescription` field for Event",
			DocumentProvider: func() []*open_resource_discovery.Document {
				doc := fixORDDocument()
				doc.EventResources[0].ShortDescription = str.Ptr("")

				return []*open_resource_discovery.Document{doc}
			},
		}, {
			Name: "New lines in `shortDescription` field for Event",
			DocumentProvider: func() []*open_resource_discovery.Document {
				doc := fixORDDocument()
				doc.EventResources[0].ShortDescription = str.Ptr(`newLine\n`)

				return []*open_resource_discovery.Document{doc}
			},
		}, {
			Name: "Missing `description` field for Event",
			DocumentProvider: func() []*open_resource_discovery.Document {
				doc := fixORDDocument()
				doc.EventResources[0].Description = nil

				return []*open_resource_discovery.Document{doc}
			},
		}, {
			Name: "Missing `version` field for Event",
			DocumentProvider: func() []*open_resource_discovery.Document {
				doc := fixORDDocument()
				doc.EventResources[0].VersionInput.Value = ""

				return []*open_resource_discovery.Document{doc}
			},
		}, {
			Name: "Invalid `version` field for Event",
			DocumentProvider: func() []*open_resource_discovery.Document {
				doc := fixORDDocument()
				doc.EventResources[0].VersionInput.Value = invalidVersion

				return []*open_resource_discovery.Document{doc}
			},
		}, {
			Name: "Missing field `version` of field `changeLogEntries` for Event",
			DocumentProvider: func() []*open_resource_discovery.Document {
				doc := fixORDDocument()
				doc.EventResources[0].ChangeLogEntries = json.RawMessage(invalidChangeLogEntriesDueToMissingVersion)

				return []*open_resource_discovery.Document{doc}
			},
		}, {
			Name: "Invalid field `version` of field `changeLogEntries` for Event",
			DocumentProvider: func() []*open_resource_discovery.Document {
				doc := fixORDDocument()
				doc.EventResources[0].ChangeLogEntries = json.RawMessage(invalidChangeLogEntriesDueToWrongVersion)

				return []*open_resource_discovery.Document{doc}
			},
		}, {
			Name: "Missing field `releaseStatus` of field `changeLogEntries` for Event",
			DocumentProvider: func() []*open_resource_discovery.Document {
				doc := fixORDDocument()
				doc.EventResources[0].ChangeLogEntries = json.RawMessage(invalidChangeLogEntriesDueToMissingReleaseStatus)

				return []*open_resource_discovery.Document{doc}
			},
		}, {
			Name: "Invalid field `releaseStatus` of field `changeLogEntries` for Event",
			DocumentProvider: func() []*open_resource_discovery.Document {
				doc := fixORDDocument()
				doc.EventResources[0].ChangeLogEntries = json.RawMessage(invalidChangeLogEntriesDueToWrongReleaseStatus)

				return []*open_resource_discovery.Document{doc}
			},
		}, {
			Name: "Missing field `date` of field `changeLogEntries` for Event",
			DocumentProvider: func() []*open_resource_discovery.Document {
				doc := fixORDDocument()
				doc.EventResources[0].ChangeLogEntries = json.RawMessage(invalidChangeLogEntriesDueToMissingDate)

				return []*open_resource_discovery.Document{doc}
			},
		}, {
			Name: "Invalid field `date` of field `changeLogEntries` for Event",
			DocumentProvider: func() []*open_resource_discovery.Document {
				doc := fixORDDocument()
				doc.EventResources[0].ChangeLogEntries = json.RawMessage(invalidChangeLogEntriesDueToWrongDate)

				return []*open_resource_discovery.Document{doc}
			},
		}, {
			Name: "Invalid field `url` of field `changeLogEntries` for Event",
			DocumentProvider: func() []*open_resource_discovery.Document {
				doc := fixORDDocument()
				doc.EventResources[0].ChangeLogEntries = json.RawMessage(invalidChangeLogEntriesDueToWrongURL)

				return []*open_resource_discovery.Document{doc}
			},
		}, {
			Name: "Invalid `changeLogEntries` field when it is invalid JSON for Event",
			DocumentProvider: func() []*open_resource_discovery.Document {
				doc := fixORDDocument()
				doc.EventResources[0].ChangeLogEntries = json.RawMessage(invalidJson)

				return []*open_resource_discovery.Document{doc}
			},
		}, {
			Name: "Invalid `changeLogEntries` field when it isn't a JSON array for Event",
			DocumentProvider: func() []*open_resource_discovery.Document {
				doc := fixORDDocument()
				doc.EventResources[0].ChangeLogEntries = json.RawMessage("{}")

				return []*open_resource_discovery.Document{doc}
			},
		}, {
			Name: "Invalid `changeLogEntries` field when it is an empty JSON array for Event",
			DocumentProvider: func() []*open_resource_discovery.Document {
				doc := fixORDDocument()
				doc.EventResources[0].ChangeLogEntries = json.RawMessage("[]")

				return []*open_resource_discovery.Document{doc}
			},
		}, {
			Name: "Missing `partOfPackage` field for Event",
			DocumentProvider: func() []*open_resource_discovery.Document {
				doc := fixORDDocument()
				doc.EventResources[0].OrdPackageID = nil

				return []*open_resource_discovery.Document{doc}
			},
		}, {
			Name: "Invalid `partOfPackage` field for Event",
			DocumentProvider: func() []*open_resource_discovery.Document {
				doc := fixORDDocument()
				doc.EventResources[0].OrdPackageID = str.Ptr(invalidOrdID)

				return []*open_resource_discovery.Document{doc}
			},
		}, {
			Name: "Missing `visibility` field for Event",
			DocumentProvider: func() []*open_resource_discovery.Document {
				doc := fixORDDocument()
				doc.EventResources[0].Visibility = nil

				return []*open_resource_discovery.Document{doc}
			},
		}, {
			Name: "Invalid `visibility` field for Event",
			DocumentProvider: func() []*open_resource_discovery.Document {
				doc := fixORDDocument()
				doc.EventResources[0].Visibility = str.Ptr("wrongVisibility")

				return []*open_resource_discovery.Document{doc}
			},
		}, {
			Name: "Missing `title` field in `Links` for Event",
			DocumentProvider: func() []*open_resource_discovery.Document {
				doc := fixORDDocument()
				doc.EventResources[0].Links = json.RawMessage(invalidLinkDueToMissingTitle)

				return []*open_resource_discovery.Document{doc}
			},
		}, {
			Name: "Missing `url` field in `Links` for Event",
			DocumentProvider: func() []*open_resource_discovery.Document {
				doc := fixORDDocument()
				doc.EventResources[0].Links = json.RawMessage(invalidLinkDueToMissingURL)

				return []*open_resource_discovery.Document{doc}
			},
		}, {
			Name: "Invalid `url` field in `Links` for Event",
			DocumentProvider: func() []*open_resource_discovery.Document {
				doc := fixORDDocument()
				doc.EventResources[0].Links = json.RawMessage(invalidLinkDueToWrongURL)

				return []*open_resource_discovery.Document{doc}
			},
		}, {
			Name: "Invalid `links` field when it is invalid JSON for Event",
			DocumentProvider: func() []*open_resource_discovery.Document {
				doc := fixORDDocument()
				doc.EventResources[0].Links = json.RawMessage(invalidJson)

				return []*open_resource_discovery.Document{doc}
			},
		}, {
			Name: "Invalid `links` field when it isn't a JSON array for Event",
			DocumentProvider: func() []*open_resource_discovery.Document {
				doc := fixORDDocument()
				doc.EventResources[0].Links = json.RawMessage("{}")

				return []*open_resource_discovery.Document{doc}
			},
		}, {
			Name: "Invalid `links` field when it is an empty JSON array for Event",
			DocumentProvider: func() []*open_resource_discovery.Document {
				doc := fixORDDocument()
				doc.EventResources[0].Links = json.RawMessage("[]")

				return []*open_resource_discovery.Document{doc}
			},
		}, {
			Name: "Invalid element of `partOfProducts` array field for Event",
			DocumentProvider: func() []*open_resource_discovery.Document {
				doc := fixORDDocument()
				doc.EventResources[0].PartOfProducts = json.RawMessage(invalidPartOfProductsElement)

				return []*open_resource_discovery.Document{doc}
			},
		}, {
			Name: "Invalid `partOfProducts` field when the JSON array is empty for Event",
			DocumentProvider: func() []*open_resource_discovery.Document {
				doc := fixORDDocument()
				doc.EventResources[0].PartOfProducts = json.RawMessage("[]")

				return []*open_resource_discovery.Document{doc}
			},
		}, {
			Name: "Invalid `partOfProducts` field when it is invalid JSON for Event",
			DocumentProvider: func() []*open_resource_discovery.Document {
				doc := fixORDDocument()
				doc.EventResources[0].PartOfProducts = json.RawMessage(invalidJson)

				return []*open_resource_discovery.Document{doc}
			},
		}, {
			Name: "Invalid `partOfProducts` field when it isn't a JSON array for Event",
			DocumentProvider: func() []*open_resource_discovery.Document {
				doc := fixORDDocument()
				doc.EventResources[0].PartOfProducts = json.RawMessage("{}")

				return []*open_resource_discovery.Document{doc}
			},
		}, {
			Name: "Invalid `partOfProducts` field when it contains non string value for Event",
			DocumentProvider: func() []*open_resource_discovery.Document {
				doc := fixORDDocument()
				doc.EventResources[0].PartOfProducts = json.RawMessage(invalidPartOfProductsIntegerElement)

				return []*open_resource_discovery.Document{doc}
			},
		}, {
			Name: "Valid missing `resourceDefinitions` field for Event when `policyLevel` is sap and `visibility` is private",
			DocumentProvider: func() []*open_resource_discovery.Document {
				doc := fixORDDocument()
				doc.EventResources[0].ResourceDefinitions = nil
				doc.EventResources[0].Visibility = str.Ptr(open_resource_discovery.ApiVisibilityPrivate)
				doc.Packages[0].PolicyLevel = policyLevel

				return []*open_resource_discovery.Document{doc}
			},
			ExpectedToBeValid: true,
		}, {
			Name: "Missing `resourceDefinitions` field for Event",
			DocumentProvider: func() []*open_resource_discovery.Document {
				doc := fixORDDocument()
				doc.EventResources[0].ResourceDefinitions = nil

				return []*open_resource_discovery.Document{doc}
			},
		}, {
			Name: "Missing field `type` of `resourceDefinitions` field for Event",
			DocumentProvider: func() []*open_resource_discovery.Document {
				doc := fixORDDocument()
				doc.EventResources[0].ResourceDefinitions[0].Type = ""

				return []*open_resource_discovery.Document{doc}
			},
		}, {
			Name: "Invalid field `type` of `resourceDefinitions` field for Event",
			DocumentProvider: func() []*open_resource_discovery.Document {
				doc := fixORDDocument()
				doc.EventResources[0].ResourceDefinitions[0].Type = invalidType

				return []*open_resource_discovery.Document{doc}
			},
		}, {
			Name: "Field `type` value is not `custom` when field `customType` is provided for `resourceDefinitions` field for Event",
			DocumentProvider: func() []*open_resource_discovery.Document {
				doc := fixORDDocument()
				doc.EventResources[0].ResourceDefinitions[0].CustomType = "test:test:v1"

				return []*open_resource_discovery.Document{doc}
			},
		}, {
			Name: "Invalid `customType` value when field `type` has value `custom`for `resourceDefinitions` field for Event",
			DocumentProvider: func() []*open_resource_discovery.Document {
				doc := fixORDDocument()
				doc.EventResources[0].ResourceDefinitions[0].Type = "custom"
				doc.EventResources[0].ResourceDefinitions[0].CustomType = invalidCustomType

				return []*open_resource_discovery.Document{doc}
			},
		}, {
			Name: "Missing field `mediaType` of `resourceDefinitions` field for Event",
			DocumentProvider: func() []*open_resource_discovery.Document {
				doc := fixORDDocument()
				doc.EventResources[0].ResourceDefinitions[0].MediaType = ""

				return []*open_resource_discovery.Document{doc}
			},
		}, {
			Name: "Invalid field `mediaType` of `resourceDefinitions` field for Event",
			DocumentProvider: func() []*open_resource_discovery.Document {
				doc := fixORDDocument()
				doc.EventResources[0].ResourceDefinitions[0].MediaType = invalidMediaType

				return []*open_resource_discovery.Document{doc}
			},
		}, {
			Name: "Missing field `url` of `resourceDefinitions` field for Event",
			DocumentProvider: func() []*open_resource_discovery.Document {
				doc := fixORDDocument()
				doc.EventResources[0].ResourceDefinitions[0].URL = ""

				return []*open_resource_discovery.Document{doc}
			},
		}, {
			Name: "Invalid field `url` of `resourceDefinitions` field for Event",
			DocumentProvider: func() []*open_resource_discovery.Document {
				doc := fixORDDocument()
				doc.EventResources[0].ResourceDefinitions[0].URL = invalidUrl

				return []*open_resource_discovery.Document{doc}
			},
		}, {
			Name: "Missing field `accessStrategies` of `resourceDefinitions` field for Event",
			DocumentProvider: func() []*open_resource_discovery.Document {
				doc := fixORDDocument()
				doc.EventResources[0].ResourceDefinitions[0].AccessStrategy = nil

				return []*open_resource_discovery.Document{doc}
			},
		}, {
			Name: "Missing field `type` for `accessStrategies` of `resourceDefinitions` field for Event",
			DocumentProvider: func() []*open_resource_discovery.Document {
				doc := fixORDDocument()
				doc.EventResources[0].ResourceDefinitions[0].AccessStrategy[0].Type = ""

				return []*open_resource_discovery.Document{doc}
			},
		}, {
			Name: "Invalid field `type` for `accessStrategies` of `resourceDefinitions` field for Event",
			DocumentProvider: func() []*open_resource_discovery.Document {
				doc := fixORDDocument()
				doc.EventResources[0].ResourceDefinitions[0].AccessStrategy[0].Type = invalidType

				return []*open_resource_discovery.Document{doc}
			},
		}, {
			Name: "Invalid field `customType` when field `type` is not `custom` for `accessStrategies` of `resourceDefinitions` field for Event",
			DocumentProvider: func() []*open_resource_discovery.Document {
				doc := fixORDDocument()
				doc.EventResources[0].ResourceDefinitions[0].AccessStrategy[0].Type = "open"
				doc.EventResources[0].ResourceDefinitions[0].AccessStrategy[0].CustomType = "foo"

				return []*open_resource_discovery.Document{doc}
			},
		}, {
			Name: "Invalid field `customDescription` when field `type` is not `custom` for `accessStrategies` of `resourceDefinitions` field for Event",
			DocumentProvider: func() []*open_resource_discovery.Document {
				doc := fixORDDocument()
				doc.EventResources[0].ResourceDefinitions[0].AccessStrategy[0].Type = "open"
				doc.EventResources[0].ResourceDefinitions[0].AccessStrategy[0].CustomDescription = "foo"

				return []*open_resource_discovery.Document{doc}
			},
		}, {
			Name: "Invalid value for `tags` field for Event",
			DocumentProvider: func() []*open_resource_discovery.Document {
				doc := fixORDDocument()
				doc.EventResources[0].Tags = json.RawMessage(invalidTagsValue)

				return []*open_resource_discovery.Document{doc}
			},
		}, {
			Name: "Invalid `tags` field when it is invalid JSON for Event",
			DocumentProvider: func() []*open_resource_discovery.Document {
				doc := fixORDDocument()
				doc.EventResources[0].Tags = json.RawMessage(invalidJson)

				return []*open_resource_discovery.Document{doc}
			},
		}, {
			Name: "Invalid `tags` field when it isn't a JSON array for Event",
			DocumentProvider: func() []*open_resource_discovery.Document {
				doc := fixORDDocument()
				doc.EventResources[0].Tags = json.RawMessage("{}")

				return []*open_resource_discovery.Document{doc}
			},
		}, {
			Name: "Invalid `tags` field when the JSON array is empty for Event",
			DocumentProvider: func() []*open_resource_discovery.Document {
				doc := fixORDDocument()
				doc.EventResources[0].Tags = json.RawMessage("[]")

				return []*open_resource_discovery.Document{doc}
			},
		}, {
			Name: "Invalid `tags` field when it contains non string value for Event",
			DocumentProvider: func() []*open_resource_discovery.Document {
				doc := fixORDDocument()
				doc.EventResources[0].Tags = json.RawMessage(invalidTagsValueIntegerElement)

				return []*open_resource_discovery.Document{doc}
			},
		}, {
			Name: "Invalid JSON `Labels` field for Event",
			DocumentProvider: func() []*open_resource_discovery.Document {
				doc := fixORDDocument()
				doc.EventResources[0].Labels = json.RawMessage(invalidJson)

				return []*open_resource_discovery.Document{doc}
			},
		}, {
			Name: "Invalid JSON object `Labels` field for Event",
			DocumentProvider: func() []*open_resource_discovery.Document {
				doc := fixORDDocument()
				doc.EventResources[0].Labels = json.RawMessage(`[]`)

				return []*open_resource_discovery.Document{doc}
			},
		}, {
			Name: "`Labels` values are not array for Event",
			DocumentProvider: func() []*open_resource_discovery.Document {
				doc := fixORDDocument()
				doc.EventResources[0].Labels = json.RawMessage(invalidLabelsWhenValueIsNotArray)

				return []*open_resource_discovery.Document{doc}
			},
		}, {
			Name: "`Labels` values are not array of strings for Event",
			DocumentProvider: func() []*open_resource_discovery.Document {
				doc := fixORDDocument()
				doc.EventResources[0].Labels = json.RawMessage(invalidLabelsWhenValuesAreNotArrayOfStrings)

				return []*open_resource_discovery.Document{doc}
			},
		}, {
			Name: "Invalid key for JSON `Labels` field for Event",
			DocumentProvider: func() []*open_resource_discovery.Document {
				doc := fixORDDocument()
				doc.EventResources[0].Labels = json.RawMessage(invalidLabelsWhenKeyIsWrong)

				return []*open_resource_discovery.Document{doc}
			},
		}, {
			Name: "Invalid value for `countries` field for Event",
			DocumentProvider: func() []*open_resource_discovery.Document {
				doc := fixORDDocument()
				doc.EventResources[0].Countries = json.RawMessage(invalidCountriesElement)

				return []*open_resource_discovery.Document{doc}
			},
		}, {
			Name: "Invalid `countries` field when it is invalid JSON for Event",
			DocumentProvider: func() []*open_resource_discovery.Document {
				doc := fixORDDocument()
				doc.EventResources[0].Countries = json.RawMessage(invalidJson)

				return []*open_resource_discovery.Document{doc}
			},
		}, {
			Name: "Invalid `countries` field when it isn't a JSON array for Event",
			DocumentProvider: func() []*open_resource_discovery.Document {
				doc := fixORDDocument()
				doc.EventResources[0].Countries = json.RawMessage("{}")

				return []*open_resource_discovery.Document{doc}
			},
		}, {
			Name: "Invalid `countries` field when the JSON array is empty for Event",
			DocumentProvider: func() []*open_resource_discovery.Document {
				doc := fixORDDocument()
				doc.EventResources[0].Countries = json.RawMessage("[]")

				return []*open_resource_discovery.Document{doc}
			},
		}, {
			Name: "Invalid `countries` field when it contains non string value for Event",
			DocumentProvider: func() []*open_resource_discovery.Document {
				doc := fixORDDocument()
				doc.EventResources[0].Countries = json.RawMessage(invalidCountriesNonStringElement)

				return []*open_resource_discovery.Document{doc}
			},
		}, {
			Name: "Invalid value for `lineOfBusiness` field for Event",
			DocumentProvider: func() []*open_resource_discovery.Document {
				doc := fixORDDocument()
				doc.EventResources[0].LineOfBusiness = json.RawMessage(invalidLineOfBusinessElement)

				return []*open_resource_discovery.Document{doc}
			},
		}, {
			Name: "Invalid `lineOfBusiness` field when it is invalid JSON for Event",
			DocumentProvider: func() []*open_resource_discovery.Document {
				doc := fixORDDocument()
				doc.EventResources[0].LineOfBusiness = json.RawMessage(invalidJson)

				return []*open_resource_discovery.Document{doc}
			},
		}, {
			Name: "Invalid `lineOfBusiness` field when it isn't a JSON array for Event",
			DocumentProvider: func() []*open_resource_discovery.Document {
				doc := fixORDDocument()
				doc.EventResources[0].LineOfBusiness = json.RawMessage("{}")

				return []*open_resource_discovery.Document{doc}
			},
		}, {
			Name: "Invalid `lineOfBusiness` field when the JSON array is empty for Event",
			DocumentProvider: func() []*open_resource_discovery.Document {
				doc := fixORDDocument()
				doc.EventResources[0].LineOfBusiness = json.RawMessage("[]")

				return []*open_resource_discovery.Document{doc}
			},
		}, {
			Name: "Invalid `lineOfBusiness` field when it contains non string value for Event",
			DocumentProvider: func() []*open_resource_discovery.Document {
				doc := fixORDDocument()
				doc.EventResources[0].LineOfBusiness = json.RawMessage(invalidCountriesNonStringElement)

				return []*open_resource_discovery.Document{doc}
			},
		}, {
			Name: "Invalid `lineOfBusiness` field when `policyLevel` is `sap` for Event",
			DocumentProvider: func() []*open_resource_discovery.Document {
				doc := fixORDDocument()
				doc.EventResources[0].LineOfBusiness = json.RawMessage(`["LoB"]`)
				doc.Packages[0].PolicyLevel = open_resource_discovery.PolicyLevelSap

				return []*open_resource_discovery.Document{doc}
			},
		}, {
			Name: "Invalid `lineOfBusiness` field when `policyLevel` is `sap partner` for Event",
			DocumentProvider: func() []*open_resource_discovery.Document {
				doc := fixORDDocument()
				doc.EventResources[0].LineOfBusiness = json.RawMessage(`["LoB"]`)
				doc.Packages[0].PolicyLevel = open_resource_discovery.PolicyLevelSapPartner
				doc.Packages[0].Vendor = str.Ptr(open_resource_discovery.PartnerVendor)

				return []*open_resource_discovery.Document{doc}
			},
		}, {
			Name:              "Valid `lineOfBusiness` field when `policyLevel` is `custom`",
			ExpectedToBeValid: true,
			DocumentProvider: func() []*open_resource_discovery.Document {
				doc := fixORDDocument()
				doc.EventResources[0].LineOfBusiness = json.RawMessage(`["LoB"]`)
				doc.Packages[0].PolicyLevel = open_resource_discovery.PolicyLevelCustom

				return []*open_resource_discovery.Document{doc}
			},
		}, {
			Name: "Invalid value for `industry` field for Event",
			DocumentProvider: func() []*open_resource_discovery.Document {
				doc := fixORDDocument()
				doc.EventResources[0].Industry = json.RawMessage(invalidIndustryElement)

				return []*open_resource_discovery.Document{doc}
			},
		}, {
			Name: "Invalid `industry` field when it is invalid JSON for Event",
			DocumentProvider: func() []*open_resource_discovery.Document {
				doc := fixORDDocument()
				doc.EventResources[0].Industry = json.RawMessage(invalidJson)

				return []*open_resource_discovery.Document{doc}
			},
		}, {
			Name: "Invalid `industry` field when it isn't a JSON array for Event",
			DocumentProvider: func() []*open_resource_discovery.Document {
				doc := fixORDDocument()
				doc.EventResources[0].Industry = json.RawMessage("{}")

				return []*open_resource_discovery.Document{doc}
			},
		}, {
			Name: "Invalid `industry` field when the JSON array is empty for Event",
			DocumentProvider: func() []*open_resource_discovery.Document {
				doc := fixORDDocument()
				doc.EventResources[0].Industry = json.RawMessage("[]")

				return []*open_resource_discovery.Document{doc}
			},
		}, {
			Name: "Invalid `industry` field when it contains non string value for Event",
			DocumentProvider: func() []*open_resource_discovery.Document {
				doc := fixORDDocument()
				doc.EventResources[0].Industry = json.RawMessage(invalidIndustryNonStringElement)

				return []*open_resource_discovery.Document{doc}
			},
		}, {
			Name: "Invalid `industry` field when `policyLevel` is `sap` for Event",
			DocumentProvider: func() []*open_resource_discovery.Document {
				doc := fixORDDocument()
				doc.EventResources[0].Industry = json.RawMessage(`["SomeIndustry"]`)
				doc.Packages[0].PolicyLevel = open_resource_discovery.PolicyLevelSap

				return []*open_resource_discovery.Document{doc}
			},
		}, {
			Name: "Invalid `industry` field when `policyLevel` is `sap partner` for Event",
			DocumentProvider: func() []*open_resource_discovery.Document {
				doc := fixORDDocument()
				doc.EventResources[0].Industry = json.RawMessage(`["SomeIndustry"]`)
				doc.Packages[0].PolicyLevel = open_resource_discovery.PolicyLevelSapPartner
				doc.Packages[0].Vendor = str.Ptr(open_resource_discovery.PartnerVendor)

				return []*open_resource_discovery.Document{doc}
			},
		}, {
			Name:              "Valid `industry` field when `policyLevel` is `custom`",
			ExpectedToBeValid: true,
			DocumentProvider: func() []*open_resource_discovery.Document {
				doc := fixORDDocument()
				doc.EventResources[0].Industry = json.RawMessage(`["SomeIndustry"]`)
				doc.Packages[0].PolicyLevel = open_resource_discovery.PolicyLevelCustom

				return []*open_resource_discovery.Document{doc}
			},
		}, {
			Name: "Missing `releaseStatus` field for Event",
			DocumentProvider: func() []*open_resource_discovery.Document {
				doc := fixORDDocument()
				doc.EventResources[0].ReleaseStatus = str.Ptr("")

				return []*open_resource_discovery.Document{doc}
			},
		}, {
			Name: "Invalid `releaseStatus` field for Event",
			DocumentProvider: func() []*open_resource_discovery.Document {
				doc := fixORDDocument()
				doc.EventResources[0].ReleaseStatus = str.Ptr("wrongValue")

				return []*open_resource_discovery.Document{doc}
			},
		}, {
			Name: "Missing `sunsetDate` field when `releaseStatus` field has value `deprecated` for Event",
			DocumentProvider: func() []*open_resource_discovery.Document {
				doc := fixORDDocument()
				doc.EventResources[0].ReleaseStatus = str.Ptr("deprecated")

				return []*open_resource_discovery.Document{doc}
			},
		}, {
			Name: "Invalid `sunsetDate` field for Event",
			DocumentProvider: func() []*open_resource_discovery.Document {
				doc := fixORDDocument()
				doc.EventResources[0].ReleaseStatus = str.Ptr("deprecated")
				doc.EventResources[0].SunsetDate = str.Ptr("0000-00-00T09:35:30+0000")
				doc.EventResources[0].Successors = json.RawMessage(fmt.Sprintf(`[%s]`, event2ORDID))

				return []*open_resource_discovery.Document{doc}
			},
		}, {
			Name: "Missing `successors` field when `releaseStatus` field has value `deprecated` for Event",
			DocumentProvider: func() []*open_resource_discovery.Document {
				doc := fixORDDocument()
				doc.EventResources[0].ReleaseStatus = str.Ptr("deprecated")

				return []*open_resource_discovery.Document{doc}
			},
		}, {
			Name: "Invalid json field `successors` field for Event",
			DocumentProvider: func() []*open_resource_discovery.Document {
				doc := fixORDDocument()
				doc.EventResources[0].Successors = json.RawMessage(invalidJson)

				return []*open_resource_discovery.Document{doc}
			},
		}, {
			Name: "Invalid `successors` when values do not match the regex for Event",
			DocumentProvider: func() []*open_resource_discovery.Document {
				doc := fixORDDocument()
				doc.EventResources[0].Successors = json.RawMessage(invalidSuccessorsDueToInvalidEventRegex)

				return []*open_resource_discovery.Document{doc}
			},
		}, {
			Name: "Missing `ordId` field in `PartOfConsumptionBundles` field for Event",
			DocumentProvider: func() []*open_resource_discovery.Document {
				doc := fixORDDocument()
				doc.EventResources[0].PartOfConsumptionBundles[0].BundleOrdID = ""

				return []*open_resource_discovery.Document{doc}
			},
		}, {
			Name: "Invalid `ordId` field in `PartOfConsumptionBundles` field for Event",
			DocumentProvider: func() []*open_resource_discovery.Document {
				doc := fixORDDocument()
				doc.EventResources[0].PartOfConsumptionBundles[0].BundleOrdID = invalidBundleOrdID

				return []*open_resource_discovery.Document{doc}
			},
		}, {
			Name: "Duplicate `ordId` field in `PartOfConsumptionBundles` field for Event",
			DocumentProvider: func() []*open_resource_discovery.Document {
				doc := fixORDDocument()
				doc.EventResources[0].PartOfConsumptionBundles = append(doc.EventResources[0].PartOfConsumptionBundles, &model.ConsumptionBundleReference{BundleOrdID: bundleORDID})

				return []*open_resource_discovery.Document{doc}
			},
		}, {
			Name: "Present `defaultEntryPoint` field in `PartOfConsumptionBundles` field for Event",
			DocumentProvider: func() []*open_resource_discovery.Document {
				doc := fixORDDocument()
				doc.EventResources[0].PartOfConsumptionBundles[0].DefaultTargetURL = "https://exmaple.com/test/v3"

				return []*open_resource_discovery.Document{doc}
			},
		}, {
			Name: "Empty `PartOfConsumptionBundle` field for Event",
			DocumentProvider: func() []*open_resource_discovery.Document {
				doc := fixORDDocument()
				doc.EventResources[0].PartOfConsumptionBundles = []*model.ConsumptionBundleReference{}

				return []*open_resource_discovery.Document{doc}
			},
		},
		{
			Name: "Missing `Extensible` field when `policyLevel` is sap",
			DocumentProvider: func() []*open_resource_discovery.Document {
				doc := fixORDDocument()
				doc.EventResources[0].Extensible = nil
				doc.Packages[0].PolicyLevel = open_resource_discovery.PolicyLevelSap

				return []*open_resource_discovery.Document{doc}
			},
		},
		{
			Name: "Missing `Extensible` field when `policyLevel` is sap partner",
			DocumentProvider: func() []*open_resource_discovery.Document {
				doc := fixORDDocument()
				doc.EventResources[0].Extensible = nil
				doc.Packages[0].PolicyLevel = open_resource_discovery.PolicyLevelSapPartner
				doc.Packages[0].Vendor = str.Ptr(open_resource_discovery.PartnerVendor)

				return []*open_resource_discovery.Document{doc}
			},
		},
		{
			Name: "Invalid `Extensible` field due to empty json object",
			DocumentProvider: func() []*open_resource_discovery.Document {
				doc := fixORDDocument()
				doc.EventResources[0].Extensible = json.RawMessage(`{}`)

				return []*open_resource_discovery.Document{doc}
			},
		},
		{
			Name: "Invalid `Extensible` field due to invalid json",
			DocumentProvider: func() []*open_resource_discovery.Document {
				doc := fixORDDocument()
				doc.EventResources[0].Extensible = json.RawMessage(invalidExtensibleDueToInvalidJson)

				return []*open_resource_discovery.Document{doc}
			},
		},
		{
			Name: "Missing `supported` field in the `extensible` object for Event",
			DocumentProvider: func() []*open_resource_discovery.Document {
				doc := fixORDDocument()
				doc.EventResources[0].Extensible = json.RawMessage(invalidExtensibleDueToNoSupportedProperty)

				return []*open_resource_discovery.Document{doc}
			},
		},
		{
			Name: "Invalid `supported` field type in the `extensible` object for Event",
			DocumentProvider: func() []*open_resource_discovery.Document {
				doc := fixORDDocument()
				doc.EventResources[0].Extensible = json.RawMessage(invalidExtensibleDueToInvalidSupportedType)

				return []*open_resource_discovery.Document{doc}
			},
		},
		{
			Name: "Invalid `supported` field value in the `extensible` object for Event",
			DocumentProvider: func() []*open_resource_discovery.Document {
				doc := fixORDDocument()
				doc.EventResources[0].Extensible = json.RawMessage(invalidExtensibleDueToInvalidSupportedValue)

				return []*open_resource_discovery.Document{doc}
			},
		},
		{
			Name: "Missing `description` field when `supported` has an `automatic` value",
			DocumentProvider: func() []*open_resource_discovery.Document {
				doc := fixORDDocument()
				doc.EventResources[0].Extensible = json.RawMessage(invalidExtensibleDueToSupportedAutomaticAndNoDescriptionProperty)

				return []*open_resource_discovery.Document{doc}
			},
		},
		{
			Name: "Missing `description` field when `supported` has a `manual` value",
			DocumentProvider: func() []*open_resource_discovery.Document {
				doc := fixORDDocument()
				doc.EventResources[0].Extensible = json.RawMessage(invalidExtensibleDueToSupportedManualAndNoDescriptionProperty)

				return []*open_resource_discovery.Document{doc}
			},
		},

		// Test invalid entity relations

		{
			Name: "Event has a reference to unknown Package",
			DocumentProvider: func() []*open_resource_discovery.Document {
				doc := fixORDDocument()
				doc.EventResources[0].OrdPackageID = str.Ptr(unknownPackageOrdID)

				return []*open_resource_discovery.Document{doc}
			},
		}, {
			Name: "Event has a reference to unknown Bundle",
			DocumentProvider: func() []*open_resource_discovery.Document {
				doc := fixORDDocument()
				doc.ConsumptionBundles = fixBundleCreateInput()
				doc.EventResources[0].PartOfConsumptionBundles = fixEventPartOfConsumptionBundles()
				doc.EventResources[0].PartOfConsumptionBundles[0].BundleOrdID = unknownBundleOrdID

				return []*open_resource_discovery.Document{doc}
			},
		}, {
			Name: "Event has a reference to unknown Product",
			DocumentProvider: func() []*open_resource_discovery.Document {
				doc := fixORDDocument()
				doc.EventResources[0].PartOfProducts = json.RawMessage(fmt.Sprintf(`["%s"]`, unknownProductOrdID))

				return []*open_resource_discovery.Document{doc}
			},
		},
	}

	for _, test := range tests {
		t.Run(test.Name, func(t *testing.T) {
			docs := open_resource_discovery.Documents{test.DocumentProvider()[0]}
			err := docs.Validate(baseURL)
			if test.ExpectedToBeValid {
				require.NoError(t, err)
			} else {
				require.Error(t, err)
			}
		})
	}
}

func TestDocuments_ValidateProduct(t *testing.T) {
	var tests = []struct {
		Name              string
		DocumentProvider  func() []*open_resource_discovery.Document
		ExpectedToBeValid bool
	}{
		{
			Name:              "Valid `id` field for Product",
			ExpectedToBeValid: true,
			DocumentProvider: func() []*open_resource_discovery.Document {
				doc := fixORDDocument()
				doc.Products = append(doc.Products, &model.ProductInput{
					OrdID:            "sap.product-valid_value:product:id:",
					Title:            "title",
					ShortDescription: "Description",
					Vendor:           open_resource_discovery.SapVendor,
					Parent:           nil,
					CorrelationIds:   nil,
					Labels:           nil,
				})

				return []*open_resource_discovery.Document{doc}
			},
		}, {
			Name: "Missing `id` field for Product",
			DocumentProvider: func() []*open_resource_discovery.Document {
				doc := fixORDDocument()
				doc.Products[0].OrdID = ""

				return []*open_resource_discovery.Document{doc}
			},
		}, {
			Name: "Invalid `id` field for Product",
			DocumentProvider: func() []*open_resource_discovery.Document {
				doc := fixORDDocument()
				doc.Products[0].OrdID = invalidOrdID

				return []*open_resource_discovery.Document{doc}
			},
		}, {
			Name: "Missing `title` field for Product",
			DocumentProvider: func() []*open_resource_discovery.Document {
				doc := fixORDDocument()
				doc.Products[0].Title = ""

				return []*open_resource_discovery.Document{doc}
			},
		}, {
			Name: "Missing `shortDescription` field for Product",
			DocumentProvider: func() []*open_resource_discovery.Document {
				doc := fixORDDocument()
				doc.Products[0].ShortDescription = ""

				return []*open_resource_discovery.Document{doc}
			},
		}, {
			Name: "Exceeded length of `shortDescription` field for Product",
			DocumentProvider: func() []*open_resource_discovery.Document {
				doc := fixORDDocument()
				doc.Products[0].ShortDescription = strings.Repeat("a", invalidDescriptionLength)

				return []*open_resource_discovery.Document{doc}
			},
		}, {
			Name: "New lines in `shortDescription` field for Product",
			DocumentProvider: func() []*open_resource_discovery.Document {
				doc := fixORDDocument()
				doc.Products[0].ShortDescription = `newLine\n`

				return []*open_resource_discovery.Document{doc}
			},
		}, {
			Name: "Missing `vendor` field for Product",
			DocumentProvider: func() []*open_resource_discovery.Document {
				doc := fixORDDocument()
				doc.Products[0].Vendor = ""

				return []*open_resource_discovery.Document{doc}
			},
		}, {
			Name: "Invalid `vendor` field for Product",
			DocumentProvider: func() []*open_resource_discovery.Document {
				doc := fixORDDocument()
				doc.Products[0].Vendor = invalidOrdID

				return []*open_resource_discovery.Document{doc}
			},
		}, {
			Name: "Invalid `vendor` field when namespace in the `id` is `sap` for Product",
			DocumentProvider: func() []*open_resource_discovery.Document {
				doc := fixORDDocument()
				doc.Products[0].OrdID = "sap:product:S4HANA_OD:"
				doc.Products[0].Vendor = vendor2ORDID

				return []*open_resource_discovery.Document{doc}
			},
		}, {
			Name: "Invalid `vendor` field when namespace in the `id` is not `sap` for Product",
			DocumentProvider: func() []*open_resource_discovery.Document {
				doc := fixORDDocument()
				doc.Products[0].OrdID = "strange:product:S4HANA_OD:"
				doc.Products[0].Vendor = vendorORDID

				return []*open_resource_discovery.Document{doc}
			},
		}, {
			Name: "Invalid `parent` field for Product",
			DocumentProvider: func() []*open_resource_discovery.Document {
				doc := fixORDDocument()
				doc.Products[0].Parent = str.Ptr(invalidType)

				return []*open_resource_discovery.Document{doc}
			},
		}, {
			Name: "Invalid value for `correlationIds` field for API",
			DocumentProvider: func() []*open_resource_discovery.Document {
				doc := fixORDDocument()
				doc.Products[0].CorrelationIds = json.RawMessage(invalidCorrelationIdsElement)

				return []*open_resource_discovery.Document{doc}
			},
		}, {
			Name: "Invalid `correlationIds` field when it is invalid JSON for API",
			DocumentProvider: func() []*open_resource_discovery.Document {
				doc := fixORDDocument()
				doc.Products[0].CorrelationIds = json.RawMessage(invalidJson)

				return []*open_resource_discovery.Document{doc}
			},
		}, {
			Name: "Invalid `correlationIds` field when it isn't a JSON array for API",
			DocumentProvider: func() []*open_resource_discovery.Document {
				doc := fixORDDocument()
				doc.Products[0].CorrelationIds = json.RawMessage("{}")

				return []*open_resource_discovery.Document{doc}
			},
		}, {
			Name: "Invalid `correlationIds` field when the JSON array is empty for API",
			DocumentProvider: func() []*open_resource_discovery.Document {
				doc := fixORDDocument()
				doc.Products[0].CorrelationIds = json.RawMessage("[]")

				return []*open_resource_discovery.Document{doc}
			},
		}, {
			Name: "Invalid `correlationIds` field when it contains non string value for API",
			DocumentProvider: func() []*open_resource_discovery.Document {
				doc := fixORDDocument()
				doc.Products[0].CorrelationIds = json.RawMessage(invalidCorrelationIdsNonStringElement)

				return []*open_resource_discovery.Document{doc}
			},
		}, {
			Name: "Invalid JSON `Labels` field for Product",
			DocumentProvider: func() []*open_resource_discovery.Document {
				doc := fixORDDocument()
				doc.Products[0].Labels = json.RawMessage(invalidJson)

				return []*open_resource_discovery.Document{doc}
			},
		}, {
			Name: "Invalid JSON object `Labels` field for Product",
			DocumentProvider: func() []*open_resource_discovery.Document {
				doc := fixORDDocument()
				doc.Products[0].Labels = json.RawMessage(`[]`)

				return []*open_resource_discovery.Document{doc}
			},
		}, {
			Name: "`Labels` values are not array for Product",
			DocumentProvider: func() []*open_resource_discovery.Document {
				doc := fixORDDocument()
				doc.Products[0].Labels = json.RawMessage(invalidLabelsWhenValueIsNotArray)

				return []*open_resource_discovery.Document{doc}
			},
		}, {
			Name: "`Labels` values are not array of strings for Product",
			DocumentProvider: func() []*open_resource_discovery.Document {
				doc := fixORDDocument()
				doc.Products[0].Labels = json.RawMessage(invalidLabelsWhenValuesAreNotArrayOfStrings)

				return []*open_resource_discovery.Document{doc}
			},
		}, {
			Name: "Invalid key for JSON `Labels` field for Product",
			DocumentProvider: func() []*open_resource_discovery.Document {
				doc := fixORDDocument()
				doc.Products[0].Labels = json.RawMessage(invalidLabelsWhenKeyIsWrong)

				return []*open_resource_discovery.Document{doc}
			},
		},

		// Test invalid entity relations

		{
			Name: "Product has a reference to unknown Vendor",
			DocumentProvider: func() []*open_resource_discovery.Document {
				doc := fixORDDocument()
				doc.Products[0].Vendor = unknownVendorOrdID

				return []*open_resource_discovery.Document{doc}
			},
		},
	}

	for _, test := range tests {
		t.Run(test.Name, func(t *testing.T) {
			docs := open_resource_discovery.Documents{test.DocumentProvider()[0]}
			err := docs.Validate(baseURL)
			if test.ExpectedToBeValid {
				require.NoError(t, err)
			} else {
				require.Error(t, err)
			}
		})
	}
}

func TestDocuments_ValidateVendor(t *testing.T) {
	var tests = []struct {
		Name              string
		DocumentProvider  func() []*open_resource_discovery.Document
		ExpectedToBeValid bool
	}{
		{
			Name: "Missing `id` field for Vendor",
			DocumentProvider: func() []*open_resource_discovery.Document {
				doc := fixORDDocument()
				doc.Vendors[0].OrdID = ""

				return []*open_resource_discovery.Document{doc}
			},
		}, {
			Name: "Invalid `id` field for Vendor",
			DocumentProvider: func() []*open_resource_discovery.Document {
				doc := fixORDDocument()
				doc.Vendors[0].OrdID = invalidOrdID

				return []*open_resource_discovery.Document{doc}
			},
		}, {
			Name: "Missing `title` field for Vendor",
			DocumentProvider: func() []*open_resource_discovery.Document {
				doc := fixORDDocument()
				doc.Vendors[0].Title = ""

				return []*open_resource_discovery.Document{doc}
			},
		}, {
			Name: "Invalid JSON `Labels` field for Product",
			DocumentProvider: func() []*open_resource_discovery.Document {
				doc := fixORDDocument()
				doc.Products[0].Labels = json.RawMessage(invalidJson)

				return []*open_resource_discovery.Document{doc}
			},
		}, {
			Name: "Invalid JSON object `Labels` field for Vendor",
			DocumentProvider: func() []*open_resource_discovery.Document {
				doc := fixORDDocument()
				doc.Vendors[0].Labels = json.RawMessage(`[]`)

				return []*open_resource_discovery.Document{doc}
			},
		}, {
			Name: "`Labels` values are not array for Vendor",
			DocumentProvider: func() []*open_resource_discovery.Document {
				doc := fixORDDocument()
				doc.Vendors[0].Labels = json.RawMessage(invalidLabelsWhenValueIsNotArray)

				return []*open_resource_discovery.Document{doc}
			},
		}, {
			Name: "`Labels` values are not array of strings for Vendor",
			DocumentProvider: func() []*open_resource_discovery.Document {
				doc := fixORDDocument()
				doc.Vendors[0].Labels = json.RawMessage(invalidLabelsWhenValuesAreNotArrayOfStrings)

				return []*open_resource_discovery.Document{doc}
			},
		}, {
			Name: "Invalid key for JSON `Labels` field for Vendor",
			DocumentProvider: func() []*open_resource_discovery.Document {
				doc := fixORDDocument()
				doc.Vendors[0].Labels = json.RawMessage(invalidLabelsWhenKeyIsWrong)

				return []*open_resource_discovery.Document{doc}
			},
		}, {
			Name: "Invalid JSON object `Partners` field for Vendor",
			DocumentProvider: func() []*open_resource_discovery.Document {
				doc := fixORDDocument()
				doc.Vendors[0].Partners = json.RawMessage(invalidJson)

				return []*open_resource_discovery.Document{doc}
			},
		}, {
			Name: "`Partners` values are not array for Vendor",
			DocumentProvider: func() []*open_resource_discovery.Document {
				doc := fixORDDocument()
				doc.Vendors[0].Partners = json.RawMessage(invalidPartnersWhenValueIsNotArray)

				return []*open_resource_discovery.Document{doc}
			},
		}, {
			Name: "`Partners` values are not array of strings for Vendor",
			DocumentProvider: func() []*open_resource_discovery.Document {
				doc := fixORDDocument()
				doc.Vendors[0].Partners = json.RawMessage(invalidPartnersWhenValuesAreNotArrayOfStrings)

				return []*open_resource_discovery.Document{doc}
			},
		}, {
			Name: "`Partners` values do not match the regex rule",
			DocumentProvider: func() []*open_resource_discovery.Document {
				doc := fixORDDocument()
				doc.Vendors[0].Partners = json.RawMessage(invalidPartnersWhenValuesDoNotSatisfyRegex)

				return []*open_resource_discovery.Document{doc}
			},
		}, {
			Name: "Invalid `Partners` field when the JSON array is empty",
			DocumentProvider: func() []*open_resource_discovery.Document {
				doc := fixORDDocument()
				doc.Vendors[0].Partners = json.RawMessage(`[]`)

				return []*open_resource_discovery.Document{doc}
			},
		},
	}

	for _, test := range tests {
		t.Run(test.Name, func(t *testing.T) {
			docs := open_resource_discovery.Documents{test.DocumentProvider()[0]}
			err := docs.Validate(baseURL)
			if test.ExpectedToBeValid {
				require.NoError(t, err)
			} else {
				require.Error(t, err)
			}
		})
	}
}

func TestDocuments_ValidateTombstone(t *testing.T) {
	var tests = []struct {
		Name              string
		DocumentProvider  func() []*open_resource_discovery.Document
		ExpectedToBeValid bool
	}{
		{
			Name: "Missing `ordId` field for Tombstone",
			DocumentProvider: func() []*open_resource_discovery.Document {
				doc := fixORDDocument()
				doc.Tombstones[0].OrdID = ""

				return []*open_resource_discovery.Document{doc}
			},
		}, {
			Name: "Invalid `ordId` field for Tombstone",
			DocumentProvider: func() []*open_resource_discovery.Document {
				doc := fixORDDocument()
				doc.Tombstones[0].OrdID = invalidOrdID

				return []*open_resource_discovery.Document{doc}
			},
		}, {
			Name: "Missing `removalDate` field for Tombstone",
			DocumentProvider: func() []*open_resource_discovery.Document {
				doc := fixORDDocument()
				doc.Tombstones[0].RemovalDate = ""

				return []*open_resource_discovery.Document{doc}
			},
		}, {
			Name: "Invalid `removalDate` field for Tombstone",
			DocumentProvider: func() []*open_resource_discovery.Document {
				doc := fixORDDocument()
				doc.Tombstones[0].RemovalDate = "0000-00-00T15:04:05Z"

				return []*open_resource_discovery.Document{doc}
			},
		},
	}

	for _, test := range tests {
		t.Run(test.Name, func(t *testing.T) {
			docs := open_resource_discovery.Documents{test.DocumentProvider()[0]}
			err := docs.Validate(baseURL)
			if test.ExpectedToBeValid {
				require.NoError(t, err)
			} else {
				require.Error(t, err)
			}
		})
	}
}<|MERGE_RESOLUTION|>--- conflicted
+++ resolved
@@ -2471,7 +2471,6 @@
 				return []*open_resource_discovery.Document{doc}
 			},
 		}, {
-<<<<<<< HEAD
 			Name: "Empty `PartOfConsumptionBundles` field for API",
 			DocumentProvider: func() []*open_resource_discovery.Document {
 				doc := fixORDDocument()
@@ -2481,7 +2480,6 @@
 			},
 		},
 		{
-=======
 			Name: "Missing `Extensible` field when `policyLevel` is sap",
 			DocumentProvider: func() []*open_resource_discovery.Document {
 				doc := fixORDDocument()
@@ -2501,7 +2499,6 @@
 				return []*open_resource_discovery.Document{doc}
 			},
 		}, {
->>>>>>> becf8f99
 			Name: "Invalid `Extensible` field due to empty json object",
 			DocumentProvider: func() []*open_resource_discovery.Document {
 				doc := fixORDDocument()
