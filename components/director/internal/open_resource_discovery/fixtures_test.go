--- conflicted
+++ resolved
@@ -197,11 +197,7 @@
 func fixORDDocumentWithBaseURL(baseUrl string) *open_resource_discovery.Document {
 	return &open_resource_discovery.Document{
 		Schema:                "./spec/v1/generated/Document.schema.json",
-<<<<<<< HEAD
 		OpenResourceDiscovery: "1.0",
-=======
-		OpenResourceDiscovery: "1.0-rc.4",
->>>>>>> becf8f99
 		Description:           "Test Document",
 		DescribedSystemInstance: &model.Application{
 			BaseURL: str.Ptr(baseURL),
