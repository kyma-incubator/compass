--- conflicted
+++ resolved
@@ -21,48 +21,6 @@
 )
 
 const (
-<<<<<<< HEAD
-	absoluteDocURL         = "http://config.com/open-resource-discovery/v1/documents/example1"
-	ordDocURI              = "/open-resource-discovery/v1/documents/example1"
-	proxyURL               = "http://proxy.com:8080"
-	baseURL                = "http://test.com:8080"
-	baseURL2               = "http://second.com"
-	customWebhookConfigURL = "http://custom.com/config/endpoint"
-	packageORDID           = "ns:package:PACKAGE_ID:v1"
-	productORDID           = "sap:product:id:"
-	globalProductORDID     = "sap:product:SAPCloudPlatform:"
-	product2ORDID          = "ns:product:id2:"
-	bundleORDID            = "ns:consumptionBundle:BUNDLE_ID:v1"
-	secondBundleORDID      = "ns:consumptionBundle:BUNDLE_ID:v2"
-	vendorORDID            = "sap:vendor:SAP:"
-	vendor2ORDID           = "partner:vendor:SAP:"
-	api1ORDID              = "ns:apiResource:API_ID:v2"
-	api2ORDID              = "ns:apiResource:API_ID2:v1"
-	event1ORDID            = "ns:eventResource:EVENT_ID:v1"
-	event2ORDID            = "ns2:eventResource:EVENT_ID:v1"
-	entityType1ORDID       = "ns:entityType:ENTITYTYPE_ID:v1"
-	entityType2ORDID       = "ns2:entityType:ENTITYTYPE_ID:v1"
-	capability1ORDID       = "sap.foo.bar:capability:fieldExtensibility:v1"
-	capability2ORDID       = "sap2.foo.bar:capability:fieldExtensibility:v1"
-
-	whID             = "testWh"
-	tenantID         = "testTenant"
-	externalTenantID = "externalTestTenant"
-	packageID        = "testPkg"
-	vendorID         = "testVendor"
-	vendorID2        = "testVendor2"
-	productID        = "testProduct"
-	bundleID         = "testBndl"
-	api1ID           = "testAPI1"
-	api2ID           = "testAPI2"
-	event1ID         = "testEvent1"
-	event2ID         = "testEvent2"
-	capability1ID    = "testCapability1"
-	capability2ID    = "testCapability2"
-	tombstoneID      = "testTs"
-	localTenantID    = "localTenantID"
-	webhookID        = "webhookID"
-=======
 	absoluteDocURL              = "http://config.com/open-resource-discovery/v1/documents/example1"
 	ordDocURI                   = "/open-resource-discovery/v1/documents/example1"
 	proxyURL                    = "http://proxy.com:8080"
@@ -107,8 +65,6 @@
 	tombstoneID              = "testTs"
 	localTenantID            = "localTenantID"
 	webhookID                = "webhookID"
-	localID                  = "localID"
->>>>>>> af7a300a
 
 	api1spec1ID       = "api1spec1ID"
 	api1spec2ID       = "api1spec2ID"
@@ -133,7 +89,6 @@
 
 	applicationTypeLabelValue = "customType"
 
-<<<<<<< HEAD
 	entityTypeID        = "entity-type-id"
 	entityTypeMappingID = "entity-type-mapping-id"
 	ordID               = "com.compass.v1"
@@ -142,14 +97,6 @@
 	publicVisibility    = "public"
 	products            = `["sap:product:S4HANA_OD:"]`
 	releaseStatus       = "active"
-=======
-	entityTypeID     = "entity-type-id"
-	level            = "aggregate"
-	title            = "BusinessPartner"
-	publicVisibility = "public"
-	products         = `["sap:product:S4HANA_OD:"]`
-	releaseStatus    = "active"
->>>>>>> af7a300a
 )
 
 var (
@@ -1899,13 +1846,8 @@
 			},
 			ApplicationID:                &appID,
 			ApplicationTemplateVersionID: &appTemplateVersionID,
-<<<<<<< HEAD
 			OrdID:                        ordID,
 			LocalTenantID:                localTenantID,
-=======
-			OrdID:                        entityType1ORDID,
-			LocalID:                      localID,
->>>>>>> af7a300a
 			CorrelationIDs:               json.RawMessage(correlationIDs),
 			Level:                        level,
 			Title:                        title,
