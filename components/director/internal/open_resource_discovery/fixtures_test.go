--- conflicted
+++ resolved
@@ -21,50 +21,6 @@
 )
 
 const (
-<<<<<<< HEAD
-	absoluteDocURL              = "http://config.com/open-resource-discovery/v1/documents/example1"
-	ordDocURI                   = "/open-resource-discovery/v1/documents/example1"
-	proxyURL                    = "http://proxy.com:8080"
-	baseURL                     = "http://test.com:8080"
-	baseURL2                    = "http://second.com"
-	customWebhookConfigURL      = "http://custom.com/config/endpoint"
-	packageORDID                = "ns:package:PACKAGE_ID:v1"
-	productORDID                = "sap:product:id:"
-	globalProductORDID          = "sap:product:SAPCloudPlatform:"
-	product2ORDID               = "ns:product:id2:"
-	bundleORDID                 = "ns:consumptionBundle:BUNDLE_ID:v1"
-	secondBundleORDID           = "ns:consumptionBundle:BUNDLE_ID:v2"
-	vendorORDID                 = "sap:vendor:SAP:"
-	vendor2ORDID                = "partner:vendor:SAP:"
-	api1ORDID                   = "ns:apiResource:API_ID:v2"
-	api2ORDID                   = "ns:apiResource:API_ID2:v1"
-	event1ORDID                 = "ns:eventResource:EVENT_ID:v1"
-	event2ORDID                 = "ns2:eventResource:EVENT_ID:v1"
-	capability1ORDID            = "sap.foo.bar:capability:fieldExtensibility:v1"
-	capability2ORDID            = "sap2.foo.bar:capability:fieldExtensibility:v1"
-	integrationDependency1ORDID = "sap.foo.bar:integrationDependency:CustomerOrder:v1"
-	integrationDependency2ORDID = "sap2.foo.bar:integrationDependency:CustomerOrder:v1"
-
-	whID                     = "testWh"
-	tenantID                 = "testTenant"
-	externalTenantID         = "externalTestTenant"
-	packageID                = "testPkg"
-	vendorID                 = "testVendor"
-	vendorID2                = "testVendor2"
-	productID                = "testProduct"
-	bundleID                 = "testBndl"
-	api1ID                   = "testAPI1"
-	api2ID                   = "testAPI2"
-	event1ID                 = "testEvent1"
-	event2ID                 = "testEvent2"
-	capability1ID            = "testCapability1"
-	capability2ID            = "testCapability2"
-	integrationDependency1ID = "testIntegrationDependency1"
-	integrationDependency2ID = "testIntegrationDependency2"
-	tombstoneID              = "testTs"
-	localTenantID            = "localTenantID"
-	webhookID                = "webhookID"
-=======
 	absoluteDocURL         = "http://config.com/open-resource-discovery/v1/documents/example1"
 	ordDocURI              = "/open-resource-discovery/v1/documents/example1"
 	proxyURL               = "http://proxy.com:8080"
@@ -87,7 +43,8 @@
 	entityType2ORDID       = "ns2:entityType:ENTITYTYPE_ID:v1"
 	capability1ORDID       = "sap.foo.bar:capability:fieldExtensibility:v1"
 	capability2ORDID       = "sap2.foo.bar:capability:fieldExtensibility:v1"
-
+	integrationDependency1ORDID = "sap.foo.bar:integrationDependency:CustomerOrder:v1"
+	integrationDependency2ORDID = "sap2.foo.bar:integrationDependency:CustomerOrder:v1"
 	whID             = "testWh"
 	tenantID         = "testTenant"
 	externalTenantID = "externalTestTenant"
@@ -102,11 +59,12 @@
 	event2ID         = "testEvent2"
 	capability1ID    = "testCapability1"
 	capability2ID    = "testCapability2"
+	integrationDependency1ID = "testIntegrationDependency1"
+	integrationDependency2ID = "testIntegrationDependency2"
 	tombstoneID      = "testTs"
 	localTenantID    = "localTenantID"
 	webhookID        = "webhookID"
 	localID          = "localID"
->>>>>>> 3786d600
 
 	api1spec1ID       = "api1spec1ID"
 	api1spec2ID       = "api1spec2ID"
@@ -311,7 +269,6 @@
 		bundleORDID: fixBundlesWithHash()[0],
 	}
 
-<<<<<<< HEAD
 	hashAPI1, _                   = ord.HashObject(fixORDDocument().APIResources[0])
 	hashAPI2, _                   = ord.HashObject(fixORDDocument().APIResources[1])
 	hashEvent1, _                 = ord.HashObject(fixORDDocument().EventResources[0])
@@ -322,8 +279,6 @@
 	hashIntegrationDependency2, _ = ord.HashObject(fixORDDocument().IntegrationDependencies[1])
 	hashPackage, _                = ord.HashObject(fixORDDocument().Packages[0])
 
-=======
->>>>>>> 3786d600
 	resourceHashes = fixResourceHashes()
 
 	credentialExchangeStrategyType           = "sap.ucl:tenant-mapping:v1"
@@ -354,18 +309,6 @@
 )
 
 func fixResourceHashes() map[string]uint64 {
-<<<<<<< HEAD
-	return map[string]uint64{
-		api1ORDID:                   hashAPI1,
-		api2ORDID:                   hashAPI2,
-		event1ORDID:                 hashEvent1,
-		event2ORDID:                 hashEvent2,
-		capability1ORDID:            hashCapability1,
-		capability2ORDID:            hashCapability2,
-		integrationDependency1ORDID: hashIntegrationDependency1,
-		integrationDependency2ORDID: hashIntegrationDependency2,
-		packageORDID:                hashPackage,
-=======
 	return fixResourceHashesForDocument(fixORDDocument())
 }
 
@@ -378,9 +321,12 @@
 	for _, resource := range doc.EventResources {
 		hash, _ := ord.HashObject(resource)
 		result[*resource.OrdID] = hash
->>>>>>> 3786d600
 	}
 	for _, resource := range doc.Capabilities {
+		hash, _ := ord.HashObject(resource)
+		result[*resource.OrdID] = hash
+	}
+	for _, resource := range doc.IntegrationDependencies {
 		hash, _ := ord.HashObject(resource)
 		result[*resource.OrdID] = hash
 	}
@@ -1774,7 +1720,6 @@
 	}
 }
 
-<<<<<<< HEAD
 func fixIntegrationDependencies() []*model.IntegrationDependency {
 	return []*model.IntegrationDependency{
 		{
@@ -1826,7 +1771,6 @@
 	}
 }
 
-=======
 func fixEntityTypes() []*model.EntityType {
 	return []*model.EntityType{
 		{
@@ -1877,7 +1821,6 @@
 	}
 }
 
->>>>>>> 3786d600
 func fixSuccessfulFetchRequest() *model.FetchRequest {
 	return &model.FetchRequest{
 		Status: &model.FetchRequestStatus{
