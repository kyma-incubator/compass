--- conflicted
+++ resolved
@@ -7,32 +7,27 @@
 	"github.com/prometheus/client_golang/prometheus/promhttp"
 )
 
-<<<<<<< HEAD
 // Config configures the behaviour of the metrics collector.
 type Config struct {
-	EnableClientIDInstrumentation         bool     `envconfig:"default=true,APP_METRICS_ENABLE_CLIENT_ID_INSTRUMENTATION"`
 	EnableGraphqlOperationInstrumentation bool     `envconfig:"default=false,APP_METRICS_ENABLE_GRAPHQL_OPERATION_INSTRUMENTATION"`
-	CensoredFlows                         []string `envconfig:"optional,APP_METRICS_CENSORED_FLOWS"`
 }
 
-=======
->>>>>>> 9da2d3fe
 // Collector missing godoc
 type Collector struct {
+	config Config
+
 	graphQLRequestTotal    *prometheus.CounterVec
 	graphQLRequestDuration *prometheus.HistogramVec
 	hydraRequestTotal      *prometheus.CounterVec
 	hydraRequestDuration   *prometheus.HistogramVec
-<<<<<<< HEAD
-	clientTotal            *prometheus.CounterVec
 	graphQLOperationCount  *prometheus.CounterVec
-=======
->>>>>>> 9da2d3fe
 }
 
 // NewCollector missing godoc
-func NewCollector() *Collector {
+func NewCollector(config Config) *Collector {
 	return &Collector{
+		config: config,
+
 		graphQLRequestTotal: prometheus.NewCounterVec(prometheus.CounterOpts{
 			Namespace: Namespace,
 			Subsystem: DirectorSubsystem,
@@ -54,21 +49,15 @@
 		hydraRequestDuration: prometheus.NewHistogramVec(prometheus.HistogramOpts{
 			Namespace: Namespace,
 			Subsystem: DirectorSubsystem,
-<<<<<<< HEAD
-			Name:      "total_requests_per_client",
-			Help:      "Total requests per client",
-		}, []string{"client_id", "auth_flow", "details"}),
+			Name:      "hydra_request_duration_seconds",
+			Help:      "Duration of HTTP Requests to Hydra",
+		}, []string{"code", "method"}),
 		graphQLOperationCount: prometheus.NewCounterVec(prometheus.CounterOpts{
 			Namespace: Namespace,
 			Subsystem: DirectorSubsystem,
 			Name:      "graphql_operations_per_endpoint",
 			Help:      "Graphql Operations Per Operation",
 		}, []string{"operation_name", "operation_type"}),
-=======
-			Name:      "hydra_request_duration_seconds",
-			Help:      "Duration of HTTP Requests to Hydra",
-		}, []string{"code", "method"}),
->>>>>>> 9da2d3fe
 	}
 }
 
@@ -78,11 +67,7 @@
 	c.graphQLRequestDuration.Describe(ch)
 	c.hydraRequestTotal.Describe(ch)
 	c.hydraRequestDuration.Describe(ch)
-<<<<<<< HEAD
-	c.clientTotal.Describe(ch)
 	c.graphQLOperationCount.Describe(ch)
-=======
->>>>>>> 9da2d3fe
 }
 
 // Collect missing godoc
@@ -91,11 +76,7 @@
 	c.graphQLRequestDuration.Collect(ch)
 	c.hydraRequestTotal.Collect(ch)
 	c.hydraRequestDuration.Collect(ch)
-<<<<<<< HEAD
-	c.clientTotal.Collect(ch)
 	c.graphQLOperationCount.Collect(ch)
-=======
->>>>>>> 9da2d3fe
 }
 
 // GraphQLHandlerWithInstrumentation missing godoc
@@ -110,30 +91,6 @@
 	client.Transport = promhttp.InstrumentRoundTripperCounter(c.hydraRequestTotal,
 		promhttp.InstrumentRoundTripperDuration(c.hydraRequestDuration, client.Transport),
 	)
-<<<<<<< HEAD
-}
-
-// InstrumentClient instruments a given client caller.
-func (c *Collector) InstrumentClient(clientID, authFlow, details string) {
-	if !c.config.EnableClientIDInstrumentation {
-		return
-	}
-
-	if len(c.config.CensoredFlows) > 0 {
-		for _, censoredFlow := range c.config.CensoredFlows {
-			if authFlow == censoredFlow {
-				clientIDHash := sha256.Sum256([]byte(clientID))
-				clientID = fmt.Sprintf("%x", clientIDHash)
-				break
-			}
-		}
-	}
-
-	c.clientTotal.With(prometheus.Labels{
-		"client_id": clientID,
-		"auth_flow": authFlow,
-		"details":   details,
-	}).Inc()
 }
 
 // InstrumentGraphqlRequest instruments a graphql request given operationName and operationType
@@ -146,6 +103,4 @@
 		"operation_name": operationName,
 		"operation_type": operationType,
 	}).Inc()
-=======
->>>>>>> 9da2d3fe
 }