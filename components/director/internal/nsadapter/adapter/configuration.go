--- conflicted
+++ resolved
@@ -31,9 +31,6 @@
 	ReadyConfig healthz.ReadyConfig
 
 	SelfRegisterDistinguishLabelKey string `envconfig:"APP_SELF_REGISTER_DISTINGUISH_LABEL_KEY"`
-<<<<<<< HEAD
+	RuntimeTypeLabelKey             string `envconfig:"APP_RUNTIME_TYPE_LABEL_KEY,default=runtimeType"`
 	ApplicationTypeLabelKey         string `envconfig:"APP_APPLICATION_TYPE_LABEL_KEY,default=applicationType"`
-=======
-	RuntimeTypeLabelKey             string `envconfig:"APP_RUNTIME_TYPE_LABEL_KEY,default=runtimeType"`
->>>>>>> c9e18845
 }