--- conflicted
+++ resolved
@@ -132,13 +132,8 @@
 	return a.ID
 }
 
-<<<<<<< HEAD
-func (a *Bundle) GetParentID() string {
-	return a.AppID
-=======
 func (a *Bundle) GetParent(_ resource.Type) (resource.Type, string) {
 	return resource.Application, a.AppID
->>>>>>> b5ce98ab
 }
 
 func (a *Bundle) DecorateWithTenantID(tenant string) interface{} {
@@ -165,13 +160,8 @@
 	return a.ID
 }
 
-<<<<<<< HEAD
-func (a *BundleInstanceAuth) GetParentID() string {
-	return a.BundleID
-=======
 func (a *BundleInstanceAuth) GetParent(_ resource.Type) (resource.Type, string) {
 	return resource.Bundle, a.BundleID
->>>>>>> b5ce98ab
 }
 
 func (a *BundleInstanceAuth) DecorateWithTenantID(tenant string) interface{} {
