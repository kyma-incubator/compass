--- conflicted
+++ resolved
@@ -67,11 +67,7 @@
 
 	if g.tenantColumn != nil {
 		conditions = append(Conditions{NewEqualCondition(*g.tenantColumn, tenant)}, conditions...)
-<<<<<<< HEAD
-		return g.unsafeGet(ctx, resourceType, conditions, orderByParams, dest)
-=======
 		return g.get(ctx, resourceType, conditions, orderByParams, dest)
->>>>>>> b5ce98ab
 	}
 
 	tenantIsolation, err := NewTenantIsolationCondition(resourceType, tenant, false)
@@ -81,26 +77,15 @@
 
 	conditions = append(conditions, tenantIsolation)
 
-<<<<<<< HEAD
-	return g.unsafeGet(ctx, resourceType, conditions, orderByParams, dest)
-=======
 	return g.get(ctx, resourceType, conditions, orderByParams, dest)
->>>>>>> b5ce98ab
 }
 
 // GetGlobal gets global entities without tenant isolation.
 func (g *universalSingleGetter) GetGlobal(ctx context.Context, conditions Conditions, orderByParams OrderByParams, dest interface{}) error {
-<<<<<<< HEAD
-	return g.unsafeGet(ctx, g.resourceType, conditions, orderByParams, dest)
-}
-
-func (g *universalSingleGetter) unsafeGet(ctx context.Context, resourceType resource.Type, conditions Conditions, orderByParams OrderByParams, dest interface{}) error {
-=======
 	return g.get(ctx, g.resourceType, conditions, orderByParams, dest)
 }
 
 func (g *universalSingleGetter) get(ctx context.Context, resourceType resource.Type, conditions Conditions, orderByParams OrderByParams, dest interface{}) error {
->>>>>>> b5ce98ab
 	if dest == nil {
 		return apperrors.NewInternalError("item cannot be nil")
 	}
