package repo_test

import (
	"context"
	"fmt"
	"regexp"
	"testing"
	"time"

	"github.com/DATA-DOG/go-sqlmock"
	"github.com/kyma-incubator/compass/components/director/internal/repo"
	"github.com/kyma-incubator/compass/components/director/internal/repo/testdb"
	"github.com/kyma-incubator/compass/components/director/pkg/apperrors"
	"github.com/kyma-incubator/compass/components/director/pkg/persistence"
	"github.com/kyma-incubator/compass/components/director/pkg/resource"
	"github.com/lib/pq"
	"github.com/stretchr/testify/assert"
	"github.com/stretchr/testify/require"
)

func TestCreate(t *testing.T) {
	t.Run("Top Level Entity", func(t *testing.T) {
		creator := repo.NewCreator(appTableName, appColumns)
		resourceType := resource.Application
		m2mTable, ok := resourceType.TenantAccessTable()
		require.True(t, ok)

		t.Run("success", func(t *testing.T) {
			db, mock := testdb.MockDatabase(t)
			ctx := persistence.SaveToContext(context.TODO(), db)
			defer mock.AssertExpectations(t)

			mock.ExpectExec(regexp.QuoteMeta(fmt.Sprintf("INSERT INTO %s ( id, name, description ) VALUES ( ?, ?, ? )", appTableName))).
				WithArgs(appID, appName, appDescription).WillReturnResult(sqlmock.NewResult(1, 1))
<<<<<<< HEAD
			mock.ExpectExec(regexp.QuoteMeta(fmt.Sprintf("INSERT INTO %s ( %s, %s, %s ) VALUES ( ?, ?, ? )", m2mTable, repo.M2MTenantIDColumn, repo.M2MResourceIDColumn, repo.M2MOwnerColumn))).
=======
			mock.ExpectExec(regexp.QuoteMeta(fmt.Sprintf("WITH RECURSIVE parents AS (SELECT t1.id, t1.parent FROM business_tenant_mappings t1 WHERE id = ? UNION ALL SELECT t2.id, t2.parent FROM business_tenant_mappings t2 INNER JOIN parents t on t2.id = t.parent) INSERT INTO %s ( %s, %s, %s ) (SELECT parents.id AS tenant_id, ? as id, ? AS owner FROM parents)", m2mTable, repo.M2MTenantIDColumn, repo.M2MResourceIDColumn, repo.M2MOwnerColumn))).
>>>>>>> b5ce98ab
				WithArgs(tenantID, appID, true).WillReturnResult(sqlmock.NewResult(1, 1))

			err := creator.Create(ctx, resourceType, tenantID, fixApp)
			require.NoError(t, err)
		})

		t.Run("returns error when operation on db failed", func(t *testing.T) {
			// GIVEN
			db, mock := testdb.MockDatabase(t)
			ctx := persistence.SaveToContext(context.TODO(), db)
			defer mock.AssertExpectations(t)

			mock.ExpectExec(regexp.QuoteMeta(fmt.Sprintf("INSERT INTO %s ( id, name, description ) VALUES ( ?, ?, ? )", appTableName))).
				WillReturnError(someError())
			// WHEN
			err := creator.Create(ctx, resourceType, tenantID, fixApp)
			// THEN
			require.EqualError(t, err, "Internal Server Error: Unexpected error while executing SQL query")
		})

		t.Run("context properly canceled", func(t *testing.T) {
			db, mock := testdb.MockDatabase(t)
			defer mock.AssertExpectations(t)

			ctx, cancel := context.WithTimeout(context.Background(), 1*time.Nanosecond)
			defer cancel()

			ctx = persistence.SaveToContext(ctx, db)
			err := creator.Create(ctx, resourceType, tenantID, fixApp)
			require.EqualError(t, err, "Internal Server Error: Maximum processing timeout reached")
		})

		t.Run("returns non unique error", func(t *testing.T) {
			// GIVEN
			db, mock := testdb.MockDatabase(t)
			ctx := persistence.SaveToContext(context.TODO(), db)
			defer mock.AssertExpectations(t)

			mock.ExpectExec(regexp.QuoteMeta(fmt.Sprintf("INSERT INTO %s ( id, name, description ) VALUES ( ?, ?, ? )", appTableName))).
				WillReturnError(&pq.Error{Code: persistence.UniqueViolation})
			// WHEN
			err := creator.Create(ctx, resourceType, tenantID, fixApp)
			// THEN
			require.True(t, apperrors.IsNotUniqueError(err))
		})

		t.Run("returns non unique error if there are matcher columns and the entity already exists", func(t *testing.T) {
			creator := repo.NewCreatorWithMatchingColumns(appTableName, appColumns, []string{"id"})
			// GIVEN
			db, mock := testdb.MockDatabase(t)
			ctx := persistence.SaveToContext(context.TODO(), db)
			defer mock.AssertExpectations(t)

			mock.ExpectExec(regexp.QuoteMeta(fmt.Sprintf("INSERT INTO %s ( id, name, description ) VALUES ( ?, ?, ? )", appTableName))).
				WithArgs(appID, appName, appDescription).WillReturnResult(sqlmock.NewResult(1, 0))
			// WHEN
			err := creator.Create(ctx, resourceType, tenantID, fixApp)
			// THEN
			require.True(t, apperrors.IsNotUniqueError(err))
		})

		t.Run("returns error if missing persistence context", func(t *testing.T) {
			// WHEN
			err := creator.Create(context.TODO(), resourceType, tenantID, fixApp)
			// THEN
			require.EqualError(t, err, apperrors.NewInternalError("unable to fetch database from context").Error())
		})

		t.Run("returns error if destination is nil", func(t *testing.T) {
			// WHEN
			err := creator.Create(context.TODO(), resourceType, tenantID, nil)
			// THEN
			require.EqualError(t, err, "Internal Server Error: item cannot be nil")
		})

		t.Run("returns error if id cannot be found", func(t *testing.T) {
			// WHEN
			err := creator.Create(context.TODO(), resourceType, tenantID, struct{}{})
			// THEN
			require.EqualError(t, err, "Internal Server Error: id cannot be empty, check if the entity implements Identifiable")
		})
	})

	t.Run("Child Entity", func(t *testing.T) {
		creator := repo.NewCreator(bundlesTableName, bundleColumns)
		resourceType := resource.Bundle
<<<<<<< HEAD
		parent, ok := resourceType.Parent()
		require.True(t, ok)
		m2mTable, ok := parent.TenantAccessTable()
=======
		m2mTable, ok := resource.Application.TenantAccessTable()
>>>>>>> b5ce98ab
		require.True(t, ok)

		t.Run("success", func(t *testing.T) {
			db, mock := testdb.MockDatabase(t)
			ctx := persistence.SaveToContext(context.TODO(), db)
			defer mock.AssertExpectations(t)

			mock.ExpectQuery(regexp.QuoteMeta(fmt.Sprintf("SELECT 1 FROM %s WHERE %s = $1 AND %s = $2 AND %s = $3", m2mTable, repo.M2MTenantIDColumn, repo.M2MResourceIDColumn, repo.M2MOwnerColumn))).
				WithArgs(tenantID, appID, true).WillReturnRows(testdb.RowWhenObjectExist())
			mock.ExpectExec(regexp.QuoteMeta(fmt.Sprintf("INSERT INTO %s ( id, name, description, app_id ) VALUES ( ?, ?, ?, ? )", bundlesTableName))).
				WithArgs(bundleID, bundleName, bundleDescription, appID).WillReturnResult(sqlmock.NewResult(1, 1))

			err := creator.Create(ctx, resourceType, tenantID, fixBundle)
			require.NoError(t, err)
		})

		t.Run("returns error if tenant does not have access to the parent entity", func(t *testing.T) {
			db, mock := testdb.MockDatabase(t)
			ctx := persistence.SaveToContext(context.TODO(), db)
			defer mock.AssertExpectations(t)

			mock.ExpectQuery(regexp.QuoteMeta(fmt.Sprintf("SELECT 1 FROM %s WHERE %s = $1 AND %s = $2 AND %s = $3", m2mTable, repo.M2MTenantIDColumn, repo.M2MResourceIDColumn, repo.M2MOwnerColumn))).
				WithArgs(tenantID, appID, true).WillReturnRows(testdb.RowWhenObjectDoesNotExist())

			err := creator.Create(ctx, resourceType, tenantID, fixBundle)
			require.Error(t, err)
			require.Contains(t, err.Error(), fmt.Sprintf("tenant %s does not have access to the parent resource %s with ID %s", tenantID, resource.Application, appID))
		})

		t.Run("returns error if checking for parent access fails", func(t *testing.T) {
			db, mock := testdb.MockDatabase(t)
			ctx := persistence.SaveToContext(context.TODO(), db)
			defer mock.AssertExpectations(t)

			mock.ExpectQuery(regexp.QuoteMeta(fmt.Sprintf("SELECT 1 FROM %s WHERE %s = $1 AND %s = $2 AND %s = $3", m2mTable, repo.M2MTenantIDColumn, repo.M2MResourceIDColumn, repo.M2MOwnerColumn))).
				WithArgs(tenantID, appID, true).WillReturnError(someError())

			err := creator.Create(ctx, resourceType, tenantID, fixBundle)
			require.Error(t, err)
			require.Contains(t, err.Error(), "while checking for tenant access")
		})

		t.Run("context properly canceled", func(t *testing.T) {
			db, mock := testdb.MockDatabase(t)
			defer mock.AssertExpectations(t)

			ctx, cancel := context.WithTimeout(context.Background(), 1*time.Nanosecond)
			defer cancel()

			ctx = persistence.SaveToContext(ctx, db)
			err := creator.Create(ctx, resourceType, tenantID, fixBundle)
			require.Error(t, err)
			require.Contains(t, err.Error(), "Maximum processing timeout reached")
		})

		t.Run("returns error if missing parent", func(t *testing.T) {
			// WHEN
			err := creator.Create(context.TODO(), UserType, tenantID, fixUser)
			require.Error(t, err)
			// THEN
<<<<<<< HEAD
			require.Contains(t, err.Error(), fmt.Sprintf("entity %s does not have parent", UserType))
=======
			require.Contains(t, err.Error(), fmt.Sprintf("unknown parent for entity type %s", UserType))
>>>>>>> b5ce98ab
		})

		t.Run("returns error if missing parent ID", func(t *testing.T) {
			// WHEN
			err := creator.Create(context.TODO(), resource.API, tenantID, fixUser)
			require.Error(t, err)
			// THEN
<<<<<<< HEAD
			require.Contains(t, err.Error(), fmt.Sprintf("unknown parentID for entity type %s and parentType %s", resource.API, resource.Application))
=======
			require.Contains(t, err.Error(), fmt.Sprintf("unknown parent for entity type %s", resource.API))
>>>>>>> b5ce98ab
		})

		t.Run("returns error if missing persistence context", func(t *testing.T) {
			// WHEN
			err := creator.Create(context.TODO(), resourceType, tenantID, fixBundle)
			require.Error(t, err)
			// THEN
			require.Contains(t, err.Error(), "unable to fetch database from context")
		})

		t.Run("returns error if destination is nil", func(t *testing.T) {
			// WHEN
			err := creator.Create(context.TODO(), resourceType, tenantID, nil)
			// THEN
			require.EqualError(t, err, "Internal Server Error: item cannot be nil")
		})

		t.Run("returns error if id cannot be found", func(t *testing.T) {
			// WHEN
			err := creator.Create(context.TODO(), resourceType, tenantID, struct{}{})
			// THEN
			require.EqualError(t, err, "Internal Server Error: id cannot be empty, check if the entity implements Identifiable")
		})
	})
}

func TestCreateGlobal(t *testing.T) {
	sut := repo.NewCreatorGlobal(UserType, userTableName, []string{"id", "tenant_id", "first_name", "last_name", "age"})
	t.Run("success", func(t *testing.T) {
		// GIVEN
		db, mock := testdb.MockDatabase(t)
		ctx := persistence.SaveToContext(context.TODO(), db)
		defer mock.AssertExpectations(t)
		givenUser := User{
			ID:        "given_id",
			Tenant:    "given_tenant",
			FirstName: "given_first_name",
			LastName:  "given_last_name",
			Age:       55,
		}

		mock.ExpectExec(regexp.QuoteMeta(fmt.Sprintf("INSERT INTO %s ( id, tenant_id, first_name, last_name, age ) VALUES ( ?, ?, ?, ?, ? )", userTableName))).
			WithArgs("given_id", "given_tenant", "given_first_name", "given_last_name", 55).WillReturnResult(sqlmock.NewResult(1, 1))
		// WHEN
		err := sut.Create(ctx, givenUser)
		// THEN
		require.NoError(t, err)
	})

	t.Run("returns error when operation on db failed", func(t *testing.T) {
		// GIVEN
		db, mock := testdb.MockDatabase(t)
		ctx := persistence.SaveToContext(context.TODO(), db)
		defer mock.AssertExpectations(t)
		givenUser := User{}

		mock.ExpectExec(regexp.QuoteMeta(fmt.Sprintf("INSERT INTO %s ( id, tenant_id, first_name, last_name, age ) VALUES ( ?, ?, ?, ?, ? )", userTableName))).
			WillReturnError(someError())
		// WHEN
		err := sut.Create(ctx, givenUser)
		// THEN
		require.EqualError(t, err, "Internal Server Error: Unexpected error while executing SQL query")
	})

	t.Run("context properly canceled", func(t *testing.T) {
		db, mock := testdb.MockDatabase(t)
		defer mock.AssertExpectations(t)
		givenUser := User{}

		ctx, cancel := context.WithTimeout(context.Background(), 1*time.Nanosecond)
		defer cancel()

		ctx = persistence.SaveToContext(ctx, db)
		err := sut.Create(ctx, givenUser)
		require.EqualError(t, err, "Internal Server Error: Maximum processing timeout reached")
	})

	t.Run("returns non unique error", func(t *testing.T) {
		// GIVEN
		db, mock := testdb.MockDatabase(t)
		ctx := persistence.SaveToContext(context.TODO(), db)
		defer mock.AssertExpectations(t)
		givenUser := User{}

		mock.ExpectExec(regexp.QuoteMeta(fmt.Sprintf("INSERT INTO %s ( id, tenant_id, first_name, last_name, age ) VALUES ( ?, ?, ?, ?, ? )", userTableName))).
			WillReturnError(&pq.Error{Code: persistence.UniqueViolation})
		// WHEN
		err := sut.Create(ctx, givenUser)
		// THEN
		require.True(t, apperrors.IsNotUniqueError(err))
	})

	t.Run("returns error if missing persistence context", func(t *testing.T) {
		// WHEN
		err := sut.Create(context.TODO(), User{})
		// THEN
		require.EqualError(t, err, apperrors.NewInternalError("unable to fetch database from context").Error())
	})

	t.Run("returns error if destination is nil", func(t *testing.T) {
		// WHEN
		err := sut.Create(context.TODO(), nil)
		// THEN
		require.EqualError(t, err, "Internal Server Error: item cannot be nil")
	})
}

func TestCreateWhenWrongConfiguration(t *testing.T) {
	sut := repo.NewCreatorGlobal(UserType, userTableName, []string{"id", "column_does_not_exist"})
	// GIVEN
	db, mock := testdb.MockDatabase(t)
	ctx := persistence.SaveToContext(context.TODO(), db)
	defer mock.AssertExpectations(t)
	// WHEN
	err := sut.Create(ctx, User{})
	// THEN
	require.Error(t, err)
	assert.Contains(t, err.Error(), "Unexpected error while executing SQL query")
}<|MERGE_RESOLUTION|>--- conflicted
+++ resolved
@@ -32,11 +32,7 @@
 
 			mock.ExpectExec(regexp.QuoteMeta(fmt.Sprintf("INSERT INTO %s ( id, name, description ) VALUES ( ?, ?, ? )", appTableName))).
 				WithArgs(appID, appName, appDescription).WillReturnResult(sqlmock.NewResult(1, 1))
-<<<<<<< HEAD
-			mock.ExpectExec(regexp.QuoteMeta(fmt.Sprintf("INSERT INTO %s ( %s, %s, %s ) VALUES ( ?, ?, ? )", m2mTable, repo.M2MTenantIDColumn, repo.M2MResourceIDColumn, repo.M2MOwnerColumn))).
-=======
 			mock.ExpectExec(regexp.QuoteMeta(fmt.Sprintf("WITH RECURSIVE parents AS (SELECT t1.id, t1.parent FROM business_tenant_mappings t1 WHERE id = ? UNION ALL SELECT t2.id, t2.parent FROM business_tenant_mappings t2 INNER JOIN parents t on t2.id = t.parent) INSERT INTO %s ( %s, %s, %s ) (SELECT parents.id AS tenant_id, ? as id, ? AS owner FROM parents)", m2mTable, repo.M2MTenantIDColumn, repo.M2MResourceIDColumn, repo.M2MOwnerColumn))).
->>>>>>> b5ce98ab
 				WithArgs(tenantID, appID, true).WillReturnResult(sqlmock.NewResult(1, 1))
 
 			err := creator.Create(ctx, resourceType, tenantID, fixApp)
@@ -123,13 +119,7 @@
 	t.Run("Child Entity", func(t *testing.T) {
 		creator := repo.NewCreator(bundlesTableName, bundleColumns)
 		resourceType := resource.Bundle
-<<<<<<< HEAD
-		parent, ok := resourceType.Parent()
-		require.True(t, ok)
-		m2mTable, ok := parent.TenantAccessTable()
-=======
 		m2mTable, ok := resource.Application.TenantAccessTable()
->>>>>>> b5ce98ab
 		require.True(t, ok)
 
 		t.Run("success", func(t *testing.T) {
@@ -190,11 +180,7 @@
 			err := creator.Create(context.TODO(), UserType, tenantID, fixUser)
 			require.Error(t, err)
 			// THEN
-<<<<<<< HEAD
-			require.Contains(t, err.Error(), fmt.Sprintf("entity %s does not have parent", UserType))
-=======
 			require.Contains(t, err.Error(), fmt.Sprintf("unknown parent for entity type %s", UserType))
->>>>>>> b5ce98ab
 		})
 
 		t.Run("returns error if missing parent ID", func(t *testing.T) {
@@ -202,11 +188,7 @@
 			err := creator.Create(context.TODO(), resource.API, tenantID, fixUser)
 			require.Error(t, err)
 			// THEN
-<<<<<<< HEAD
-			require.Contains(t, err.Error(), fmt.Sprintf("unknown parentID for entity type %s and parentType %s", resource.API, resource.Application))
-=======
 			require.Contains(t, err.Error(), fmt.Sprintf("unknown parent for entity type %s", resource.API))
->>>>>>> b5ce98ab
 		})
 
 		t.Run("returns error if missing persistence context", func(t *testing.T) {
