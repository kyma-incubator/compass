--- conflicted
+++ resolved
@@ -95,15 +95,6 @@
 	}
 
 	if resourceType.IsTopLevel() {
-<<<<<<< HEAD
-		return c.unsafeCreateTopLevelEntity(ctx, id, tenant, dbEntity, resourceType)
-	}
-
-	return c.unsafeCreateChildEntity(ctx, tenant, dbEntity, resourceType)
-}
-
-func (c *universalCreator) unsafeCreateTopLevelEntity(ctx context.Context, id string, tenant string, dbEntity interface{}, resourceType resource.Type) error {
-=======
 		return c.createTopLevelEntity(ctx, id, tenant, dbEntity, resourceType)
 	}
 
@@ -111,7 +102,6 @@
 }
 
 func (c *universalCreator) createTopLevelEntity(ctx context.Context, id string, tenant string, dbEntity interface{}, resourceType resource.Type) error {
->>>>>>> b5ce98ab
 	persist, err := persistence.FromCtx(ctx)
 	if err != nil {
 		return err
@@ -148,22 +138,14 @@
 		return errors.Errorf("entity %s does not have access table", resourceType)
 	}
 
-<<<<<<< HEAD
-	return UnsafeCreateTenantAccessRecursively(ctx, m2mTable, &TenantAccess{
-=======
 	return CreateTenantAccessRecursively(ctx, m2mTable, &TenantAccess{
->>>>>>> b5ce98ab
 		TenantID:   tenant,
 		ResourceID: id,
 		Owner:      true,
 	})
 }
 
-<<<<<<< HEAD
-func (c *universalCreator) unsafeCreateChildEntity(ctx context.Context, tenant string, dbEntity interface{}, resourceType resource.Type) error {
-=======
 func (c *universalCreator) createChildEntity(ctx context.Context, tenant string, dbEntity interface{}, resourceType resource.Type) error {
->>>>>>> b5ce98ab
 	if err := c.checkParentAccess(ctx, tenant, dbEntity, resourceType); err != nil {
 		return apperrors.NewUnauthorizedError(fmt.Sprintf("Tenant %s does not have access to the parent of the currently created %s: %v", tenant, resourceType, err))
 	}
@@ -187,11 +169,6 @@
 }
 
 func (c *universalCreator) checkParentAccess(ctx context.Context, tenant string, dbEntity interface{}, resourceType resource.Type) error {
-<<<<<<< HEAD
-	parentResourceType, ok := resourceType.Parent()
-	if !ok {
-		return errors.Errorf("entity %s does not have parent", resourceType)
-=======
 	var parentID string
 	var parentResourceType resource.Type
 	if childEntity, ok := dbEntity.(ChildEntity); ok {
@@ -200,7 +177,6 @@
 
 	if len(parentID) == 0 || len(parentResourceType) == 0 {
 		return errors.Errorf("unknown parent for entity type %s", resourceType)
->>>>>>> b5ce98ab
 	}
 
 	parentAccessTable, ok := parentResourceType.TenantAccessTable()
@@ -208,18 +184,6 @@
 		return errors.Errorf("parent entity %s does not have access table", parentResourceType)
 	}
 
-<<<<<<< HEAD
-	var parentID string
-	if childEntity, ok := dbEntity.(ChildEntity); ok {
-		parentID = childEntity.GetParentID()
-	}
-
-	if len(parentID) == 0 {
-		return errors.Errorf("unknown parentID for entity type %s and parentType %s", resourceType, parentResourceType)
-	}
-
-=======
->>>>>>> b5ce98ab
 	conditions := Conditions{NewEqualCondition(M2MResourceIDColumn, parentID)}
 	if c.ownerCheckRequired {
 		conditions = append(conditions, NewEqualCondition(M2MOwnerColumn, true))
