--- conflicted
+++ resolved
@@ -85,11 +85,7 @@
 
 	if l.tenantColumn != nil {
 		additionalConditions = append(Conditions{NewEqualCondition(*l.tenantColumn, tenant)}, additionalConditions...)
-<<<<<<< HEAD
-		return l.unsafeList(ctx, resourceType, dest, additionalConditions...)
-=======
 		return l.list(ctx, resourceType, dest, additionalConditions...)
->>>>>>> b5ce98ab
 	}
 
 	tenantIsolation, err := NewTenantIsolationCondition(resourceType, tenant, false)
@@ -99,11 +95,7 @@
 
 	additionalConditions = append(additionalConditions, tenantIsolation)
 
-<<<<<<< HEAD
-	return l.unsafeList(ctx, resourceType, dest, additionalConditions...)
-=======
 	return l.list(ctx, resourceType, dest, additionalConditions...)
->>>>>>> b5ce98ab
 }
 
 // SetSelectedColumns sets the selected columns for the query.
@@ -126,17 +118,10 @@
 
 // ListGlobal lists global entities without tenant isolation.
 func (l *universalLister) ListGlobal(ctx context.Context, dest Collection, additionalConditions ...Condition) error {
-<<<<<<< HEAD
-	return l.unsafeList(ctx, l.resourceType, dest, additionalConditions...)
-}
-
-func (l *universalLister) unsafeList(ctx context.Context, resourceType resource.Type, dest Collection, conditions ...Condition) error {
-=======
 	return l.list(ctx, l.resourceType, dest, additionalConditions...)
 }
 
 func (l *universalLister) list(ctx context.Context, resourceType resource.Type, dest Collection, conditions ...Condition) error {
->>>>>>> b5ce98ab
 	persist, err := persistence.FromCtx(ctx)
 	if err != nil {
 		return err
