--- conflicted
+++ resolved
@@ -21,10 +21,141 @@
 type methodToTestWithoutTenant = func(ctx context.Context, conditions repo.Conditions) error
 
 func TestDelete(t *testing.T) {
-<<<<<<< HEAD
-	t.Run("Top Level Entity", func(t *testing.T) {
-		deleter := repo.NewDeleter(appTableName)
-		resourceType := resource.Application
+	deleter := repo.NewDeleter(bundlesTableName)
+	resourceType := resource.Bundle
+	m2mTable, ok := resourceType.TenantAccessTable()
+	require.True(t, ok)
+
+	tc := map[string]methodToTest{
+		"DeleteMany": deleter.DeleteMany,
+		"DeleteOne":  deleter.DeleteOne,
+	}
+	for tn, testedMethod := range tc {
+		t.Run(fmt.Sprintf("[%s] success", tn), func(t *testing.T) {
+			// GIVEN
+			expectedQuery := regexp.QuoteMeta(fmt.Sprintf("DELETE FROM %s WHERE id = $1", userTableName))
+			db, mock := testdb.MockDatabase(t)
+			ctx := persistence.SaveToContext(context.TODO(), db)
+			defer mock.AssertExpectations(t)
+
+			mock.ExpectExec(regexp.QuoteMeta(fmt.Sprintf("DELETE FROM %s WHERE id = $1 AND %s", bundlesTableName, fmt.Sprintf(tenantIsolationConditionWithOwnerCheckFmt, m2mTable, "$2")))).
+				WithArgs(bundleID, tenantID).WillReturnResult(sqlmock.NewResult(-1, 1))
+
+			// WHEN
+			err := testedMethod(ctx, resourceType, tenantID, repo.Conditions{repo.NewEqualCondition("id", bundleID)})
+			// THEN
+			require.NoError(t, err)
+		})
+
+		t.Run(fmt.Sprintf("[%s] success when no conditions", tn), func(t *testing.T) {
+			// GIVEN
+			db, mock := testdb.MockDatabase(t)
+			ctx := persistence.SaveToContext(context.TODO(), db)
+			defer mock.AssertExpectations(t)
+
+			mock.ExpectExec(regexp.QuoteMeta(fmt.Sprintf("DELETE FROM %s WHERE %s", bundlesTableName, fmt.Sprintf(tenantIsolationConditionWithOwnerCheckFmt, m2mTable, "$1")))).
+				WithArgs(tenantID).WillReturnResult(sqlmock.NewResult(-1, 1))
+
+			// WHEN
+			err := testedMethod(ctx, resourceType, tenantID, repo.Conditions{})
+			// THEN
+			require.NoError(t, err)
+		})
+
+		t.Run(fmt.Sprintf("[%s] success when more conditions", tn), func(t *testing.T) {
+			// GIVEN
+			db, mock := testdb.MockDatabase(t)
+			ctx := persistence.SaveToContext(context.TODO(), db)
+			defer mock.AssertExpectations(t)
+
+			mock.ExpectExec(regexp.QuoteMeta(fmt.Sprintf("DELETE FROM %s WHERE description = $1 AND name = $2 AND %s", bundlesTableName, fmt.Sprintf(tenantIsolationConditionWithOwnerCheckFmt, m2mTable, "$3")))).
+				WithArgs(bundleDescription, bundleName, tenantID).WillReturnResult(sqlmock.NewResult(-1, 1))
+
+			// WHEN
+			err := testedMethod(ctx, resourceType, tenantID, repo.Conditions{repo.NewEqualCondition("description", bundleDescription), repo.NewEqualCondition("name", bundleName)})
+			// THEN
+			require.NoError(t, err)
+		})
+
+		t.Run(fmt.Sprintf("[%s] fail when 0 entities match conditions", tn), func(t *testing.T) {
+			// GIVEN
+			db, mock := testdb.MockDatabase(t)
+			ctx := persistence.SaveToContext(context.TODO(), db)
+			defer mock.AssertExpectations(t)
+
+			mock.ExpectExec(regexp.QuoteMeta(fmt.Sprintf("DELETE FROM %s WHERE description = $1 AND name = $2 AND %s", bundlesTableName, fmt.Sprintf(tenantIsolationConditionWithOwnerCheckFmt, m2mTable, "$3")))).
+				WithArgs(bundleDescription, bundleName, tenantID).WillReturnResult(sqlmock.NewResult(-1, 0))
+
+			// WHEN
+			err := testedMethod(ctx, resourceType, tenantID, repo.Conditions{repo.NewEqualCondition("description", bundleDescription), repo.NewEqualCondition("name", bundleName)})
+			// THEN
+			if tn == "DeleteMany" {
+				require.NoError(t, err)
+			} else {
+				require.Error(t, err)
+				require.Contains(t, err.Error(), apperrors.ShouldBeOwnerMsg)
+			}
+		})
+
+		t.Run(fmt.Sprintf("[%s] returns error when delete operation returns error", tn), func(t *testing.T) {
+			// GIVEN
+			expectedQuery := regexp.QuoteMeta(fmt.Sprintf("DELETE FROM %s WHERE id = $1", userTableName))
+			db, mock := testdb.MockDatabase(t)
+			ctx := persistence.SaveToContext(context.TODO(), db)
+			defer mock.AssertExpectations(t)
+
+			mock.ExpectExec(regexp.QuoteMeta(fmt.Sprintf("DELETE FROM %s WHERE description = $1 AND name = $2 AND %s", bundlesTableName, fmt.Sprintf(tenantIsolationConditionWithOwnerCheckFmt, m2mTable, "$3")))).
+				WithArgs(bundleDescription, bundleName, tenantID).WillReturnError(someError())
+
+			// WHEN
+			err := testedMethod(ctx, resourceType, tenantID, repo.Conditions{repo.NewEqualCondition("description", bundleDescription), repo.NewEqualCondition("name", bundleName)})
+			// THEN
+			require.Error(t, err)
+			// THEN
+			require.EqualError(t, err, "Internal Server Error: Unexpected error while executing SQL query")
+		})
+
+		t.Run(fmt.Sprintf("[%s] context properly canceled", tn), func(t *testing.T) {
+			db, mock := testdb.MockDatabase(t)
+			defer mock.AssertExpectations(t)
+
+			ctx, cancel := context.WithTimeout(context.Background(), 1*time.Nanosecond)
+			defer cancel()
+
+			ctx = persistence.SaveToContext(ctx, db)
+
+			err := testedMethod(ctx, resourceType, tenantID, repo.Conditions{repo.NewEqualCondition("id", bundleID)})
+
+			require.EqualError(t, err, "Internal Server Error: Maximum processing timeout reached")
+		})
+
+		t.Run(fmt.Sprintf("[%s] returns error if missing persistence context", tn), func(t *testing.T) {
+			ctx := context.TODO()
+			err := testedMethod(ctx, resourceType, tenantID, repo.Conditions{repo.NewEqualCondition("id", bundleID)})
+			require.EqualError(t, err, apperrors.NewInternalError("unable to fetch database from context").Error())
+		})
+
+		t.Run(fmt.Sprintf("[%s] returns error if missing tenant id", tn), func(t *testing.T) {
+			ctx := context.TODO()
+			err := testedMethod(ctx, resourceType, "", repo.Conditions{repo.NewEqualCondition("id", bundleID)})
+			require.EqualError(t, err, apperrors.NewTenantRequiredError().Error())
+		})
+
+		t.Run(fmt.Sprintf("[%s] returns error if entity does not have access table", tn), func(t *testing.T) {
+			db, mock := testdb.MockDatabase(t)
+			ctx := persistence.SaveToContext(context.TODO(), db)
+			defer mock.AssertExpectations(t)
+
+			err := testedMethod(ctx, resource.Type("unknown"), tenantID, repo.Conditions{repo.NewEqualCondition("id", bundleID)})
+
+			require.Error(t, err)
+			assert.Contains(t, err.Error(), "entity unknown does not have access table")
+		})
+	}
+
+	t.Run("BIA", func(t *testing.T) {
+		deleter := repo.NewDeleter(biaTableName)
+		resourceType := resource.BundleInstanceAuth
 		m2mTable, ok := resourceType.TenantAccessTable()
 		require.True(t, ok)
 
@@ -39,564 +170,6 @@
 				ctx := persistence.SaveToContext(context.TODO(), db)
 				defer mock.AssertExpectations(t)
 
-				rows := sqlmock.NewRows([]string{"id"}).
-					AddRow(appID)
-				mock.ExpectQuery(regexp.QuoteMeta(fmt.Sprintf("SELECT id FROM %s WHERE id = $1 AND %s", appTableName, fmt.Sprintf(tenantIsolationConditionWithOwnerCheckFmt, m2mTable, "$2")))).
-					WithArgs(appID, tenantID).WillReturnRows(rows)
-
-				mock.ExpectExec(regexp.QuoteMeta(fmt.Sprintf("DELETE FROM %s WHERE id IN ($1)", m2mTable))).
-					WithArgs(appID).WillReturnResult(sqlmock.NewResult(-1, 1))
-				// WHEN
-				err := testedMethod(ctx, resourceType, tenantID, repo.Conditions{repo.NewEqualCondition("id", appID)})
-				// THEN
-				require.NoError(t, err)
-			})
-
-			t.Run(fmt.Sprintf("[%s] success when no conditions", tn), func(t *testing.T) {
-				// GIVEN
-				db, mock := testdb.MockDatabase(t)
-				ctx := persistence.SaveToContext(context.TODO(), db)
-				defer mock.AssertExpectations(t)
-
-				rows := sqlmock.NewRows([]string{"id"}).
-					AddRow(appID)
-				mock.ExpectQuery(regexp.QuoteMeta(fmt.Sprintf("SELECT id FROM %s WHERE %s", appTableName, fmt.Sprintf(tenantIsolationConditionWithOwnerCheckFmt, m2mTable, "$1")))).
-					WithArgs(tenantID).WillReturnRows(rows)
-
-				mock.ExpectExec(regexp.QuoteMeta(fmt.Sprintf("DELETE FROM %s WHERE id IN ($1)", m2mTable))).
-					WithArgs(appID).WillReturnResult(sqlmock.NewResult(-1, 1))
-				// WHEN
-				err := testedMethod(ctx, resourceType, tenantID, repo.Conditions{})
-				// THEN
-				require.NoError(t, err)
-			})
-
-			t.Run(fmt.Sprintf("[%s] success when more conditions", tn), func(t *testing.T) {
-				// GIVEN
-				db, mock := testdb.MockDatabase(t)
-				ctx := persistence.SaveToContext(context.TODO(), db)
-				defer mock.AssertExpectations(t)
-
-				rows := sqlmock.NewRows([]string{"id"}).
-					AddRow(appID)
-				mock.ExpectQuery(regexp.QuoteMeta(fmt.Sprintf("SELECT id FROM %s WHERE description = $1 AND name = $2 AND %s", appTableName, fmt.Sprintf(tenantIsolationConditionWithOwnerCheckFmt, m2mTable, "$3")))).
-					WithArgs(appDescription, appName, tenantID).WillReturnRows(rows)
-
-				mock.ExpectExec(regexp.QuoteMeta(fmt.Sprintf("DELETE FROM %s WHERE id IN ($1)", m2mTable))).
-					WithArgs(appID).WillReturnResult(sqlmock.NewResult(-1, 1))
-				// WHEN
-				err := testedMethod(ctx, resourceType, tenantID, repo.Conditions{repo.NewEqualCondition("description", appDescription), repo.NewEqualCondition("name", appName)})
-				// THEN
-				require.NoError(t, err)
-			})
-
-			t.Run(fmt.Sprintf("[%s] fail when 0 entities match conditions", tn), func(t *testing.T) {
-				// GIVEN
-				db, mock := testdb.MockDatabase(t)
-				ctx := persistence.SaveToContext(context.TODO(), db)
-				defer mock.AssertExpectations(t)
-
-				rows := sqlmock.NewRows([]string{"id"})
-				mock.ExpectQuery(regexp.QuoteMeta(fmt.Sprintf("SELECT id FROM %s WHERE description = $1 AND name = $2 AND %s", appTableName, fmt.Sprintf(tenantIsolationConditionWithOwnerCheckFmt, m2mTable, "$3")))).
-					WithArgs(appDescription, appName, tenantID).WillReturnRows(rows)
-
-				// WHEN
-				err := testedMethod(ctx, resourceType, tenantID, repo.Conditions{repo.NewEqualCondition("description", appDescription), repo.NewEqualCondition("name", appName)})
-				// THEN
-				if tn == "DeleteMany" {
-					require.NoError(t, err)
-				} else {
-					require.Error(t, err)
-					require.Contains(t, err.Error(), apperrors.ShouldBeOwnerMsg)
-				}
-			})
-
-			t.Run(fmt.Sprintf("[%s] returns error when select operation returns error", tn), func(t *testing.T) {
-				// GIVEN
-				db, mock := testdb.MockDatabase(t)
-				ctx := persistence.SaveToContext(context.TODO(), db)
-				defer mock.AssertExpectations(t)
-
-				mock.ExpectQuery(regexp.QuoteMeta(fmt.Sprintf("SELECT id FROM %s WHERE description = $1 AND name = $2 AND %s", appTableName, fmt.Sprintf(tenantIsolationConditionWithOwnerCheckFmt, m2mTable, "$3")))).
-					WithArgs(appDescription, appName, tenantID).WillReturnError(someError())
-
-				// WHEN
-				err := testedMethod(ctx, resourceType, tenantID, repo.Conditions{repo.NewEqualCondition("description", appDescription), repo.NewEqualCondition("name", appName)})
-				// THEN
-				require.Error(t, err)
-				// THEN
-				require.EqualError(t, err, "Internal Server Error: Unexpected error while executing SQL query")
-			})
-
-			t.Run(fmt.Sprintf("[%s] returns error when delete operation returns error", tn), func(t *testing.T) {
-				// GIVEN
-				db, mock := testdb.MockDatabase(t)
-				ctx := persistence.SaveToContext(context.TODO(), db)
-				defer mock.AssertExpectations(t)
-
-				rows := sqlmock.NewRows([]string{"id"}).
-					AddRow(appID)
-				mock.ExpectQuery(regexp.QuoteMeta(fmt.Sprintf("SELECT id FROM %s WHERE description = $1 AND name = $2 AND %s", appTableName, fmt.Sprintf(tenantIsolationConditionWithOwnerCheckFmt, m2mTable, "$3")))).
-					WithArgs(appDescription, appName, tenantID).WillReturnRows(rows)
-
-				mock.ExpectExec(regexp.QuoteMeta(fmt.Sprintf("DELETE FROM %s WHERE id IN ($1)", m2mTable))).
-					WithArgs(appID).WillReturnError(someError())
-
-				// WHEN
-				err := testedMethod(ctx, resourceType, tenantID, repo.Conditions{repo.NewEqualCondition("description", appDescription), repo.NewEqualCondition("name", appName)})
-				// THEN
-				require.Error(t, err)
-				// THEN
-				require.EqualError(t, err, "Internal Server Error: Unexpected error while executing SQL query")
-			})
-
-			t.Run(fmt.Sprintf("[%s] context properly canceled", tn), func(t *testing.T) {
-				db, mock := testdb.MockDatabase(t)
-				defer mock.AssertExpectations(t)
-
-				ctx, cancel := context.WithTimeout(context.Background(), 1*time.Nanosecond)
-				defer cancel()
-
-				ctx = persistence.SaveToContext(ctx, db)
-
-				err := testedMethod(ctx, resourceType, tenantID, repo.Conditions{repo.NewEqualCondition("id", appID)})
-
-				require.EqualError(t, err, "Internal Server Error: Maximum processing timeout reached")
-			})
-
-			t.Run(fmt.Sprintf("[%s] returns error if missing persistence context", tn), func(t *testing.T) {
-				ctx := context.TODO()
-				err := testedMethod(ctx, resourceType, tenantID, repo.Conditions{repo.NewEqualCondition("id", appID)})
-				require.EqualError(t, err, apperrors.NewInternalError("unable to fetch database from context").Error())
-			})
-
-			t.Run(fmt.Sprintf("[%s] returns error if tenant is missing", tn), func(t *testing.T) {
-				ctx := context.TODO()
-				err := testedMethod(ctx, resourceType, "", repo.Conditions{repo.NewEqualCondition("id", appID)})
-				require.EqualError(t, err, apperrors.NewTenantRequiredError().Error())
-			})
-		}
-
-		t.Run("[DeleteMany] success when more than one resource matches conditions", func(t *testing.T) {
-			// GIVEN
-			db, mock := testdb.MockDatabase(t)
-			ctx := persistence.SaveToContext(context.TODO(), db)
-			defer mock.AssertExpectations(t)
-
-			rows := sqlmock.NewRows([]string{"id"}).
-				AddRow(appID).AddRow(appID2)
-			mock.ExpectQuery(regexp.QuoteMeta(fmt.Sprintf("SELECT id FROM %s WHERE description = $1 AND name = $2 AND %s", appTableName, fmt.Sprintf(tenantIsolationConditionWithOwnerCheckFmt, m2mTable, "$3")))).
-				WithArgs(appDescription, appName, tenantID).WillReturnRows(rows)
-
-			mock.ExpectExec(regexp.QuoteMeta(fmt.Sprintf("DELETE FROM %s WHERE id IN ($1, $2)", m2mTable))).
-				WithArgs(appID, appID2).WillReturnResult(sqlmock.NewResult(-1, 1))
-			// WHEN
-			err := deleter.DeleteMany(ctx, resourceType, tenantID, repo.Conditions{repo.NewEqualCondition("description", appDescription), repo.NewEqualCondition("name", appName)})
-			// THEN
-			require.NoError(t, err)
-		})
-
-		t.Run("[DeleteOne] fail when more than one resource matches conditions", func(t *testing.T) {
-			// GIVEN
-			db, mock := testdb.MockDatabase(t)
-			ctx := persistence.SaveToContext(context.TODO(), db)
-			defer mock.AssertExpectations(t)
-
-			rows := sqlmock.NewRows([]string{"id"}).
-				AddRow(appID).AddRow(appID2)
-			mock.ExpectQuery(regexp.QuoteMeta(fmt.Sprintf("SELECT id FROM %s WHERE description = $1 AND name = $2 AND %s", appTableName, fmt.Sprintf(tenantIsolationConditionWithOwnerCheckFmt, m2mTable, "$3")))).
-				WithArgs(appDescription, appName, tenantID).WillReturnRows(rows)
-
-			// WHEN
-			err := deleter.DeleteOne(ctx, resourceType, tenantID, repo.Conditions{repo.NewEqualCondition("description", appDescription), repo.NewEqualCondition("name", appName)})
-			// THEN
-			require.Error(t, err)
-			require.Contains(t, err.Error(), "delete should remove single row, but removed 2 rows")
-		})
-	})
-
-	t.Run("Child Entity", func(t *testing.T) {
-		deleter := repo.NewDeleter(bundlesTableName)
-		resourceType := resource.Bundle
-		m2mTable, ok := resourceType.TenantAccessTable()
-		require.True(t, ok)
-
-		tc := map[string]methodToTest{
-			"DeleteMany": deleter.DeleteMany,
-			"DeleteOne":  deleter.DeleteOne,
-		}
-		for tn, testedMethod := range tc {
-			t.Run(fmt.Sprintf("[%s] success", tn), func(t *testing.T) {
-				// GIVEN
-				db, mock := testdb.MockDatabase(t)
-				ctx := persistence.SaveToContext(context.TODO(), db)
-				defer mock.AssertExpectations(t)
-
-				mock.ExpectExec(regexp.QuoteMeta(fmt.Sprintf("DELETE FROM %s WHERE id = $1 AND %s", bundlesTableName, fmt.Sprintf(tenantIsolationConditionWithOwnerCheckFmt, m2mTable, "$2")))).
-					WithArgs(bundleID, tenantID).WillReturnResult(sqlmock.NewResult(-1, 1))
-
-				// WHEN
-				err := testedMethod(ctx, resourceType, tenantID, repo.Conditions{repo.NewEqualCondition("id", bundleID)})
-				// THEN
-				require.NoError(t, err)
-			})
-
-			t.Run(fmt.Sprintf("[%s] success when no conditions", tn), func(t *testing.T) {
-				// GIVEN
-				db, mock := testdb.MockDatabase(t)
-				ctx := persistence.SaveToContext(context.TODO(), db)
-				defer mock.AssertExpectations(t)
-
-				mock.ExpectExec(regexp.QuoteMeta(fmt.Sprintf("DELETE FROM %s WHERE %s", bundlesTableName, fmt.Sprintf(tenantIsolationConditionWithOwnerCheckFmt, m2mTable, "$1")))).
-					WithArgs(tenantID).WillReturnResult(sqlmock.NewResult(-1, 1))
-
-				// WHEN
-				err := testedMethod(ctx, resourceType, tenantID, repo.Conditions{})
-				// THEN
-				require.NoError(t, err)
-			})
-
-			t.Run(fmt.Sprintf("[%s] success when more conditions", tn), func(t *testing.T) {
-				// GIVEN
-				db, mock := testdb.MockDatabase(t)
-				ctx := persistence.SaveToContext(context.TODO(), db)
-				defer mock.AssertExpectations(t)
-
-				mock.ExpectExec(regexp.QuoteMeta(fmt.Sprintf("DELETE FROM %s WHERE description = $1 AND name = $2 AND %s", bundlesTableName, fmt.Sprintf(tenantIsolationConditionWithOwnerCheckFmt, m2mTable, "$3")))).
-					WithArgs(bundleDescription, bundleName, tenantID).WillReturnResult(sqlmock.NewResult(-1, 1))
-
-				// WHEN
-				err := testedMethod(ctx, resourceType, tenantID, repo.Conditions{repo.NewEqualCondition("description", bundleDescription), repo.NewEqualCondition("name", bundleName)})
-				// THEN
-				require.NoError(t, err)
-			})
-
-			t.Run(fmt.Sprintf("[%s] fail when 0 entities match conditions", tn), func(t *testing.T) {
-				// GIVEN
-				db, mock := testdb.MockDatabase(t)
-				ctx := persistence.SaveToContext(context.TODO(), db)
-				defer mock.AssertExpectations(t)
-
-				mock.ExpectExec(regexp.QuoteMeta(fmt.Sprintf("DELETE FROM %s WHERE description = $1 AND name = $2 AND %s", bundlesTableName, fmt.Sprintf(tenantIsolationConditionWithOwnerCheckFmt, m2mTable, "$3")))).
-					WithArgs(bundleDescription, bundleName, tenantID).WillReturnResult(sqlmock.NewResult(-1, 0))
-
-				// WHEN
-				err := testedMethod(ctx, resourceType, tenantID, repo.Conditions{repo.NewEqualCondition("description", bundleDescription), repo.NewEqualCondition("name", bundleName)})
-				// THEN
-				if tn == "DeleteMany" {
-					require.NoError(t, err)
-				} else {
-					require.Error(t, err)
-					require.Contains(t, err.Error(), apperrors.ShouldBeOwnerMsg)
-				}
-			})
-
-			t.Run(fmt.Sprintf("[%s] returns error when delete operation returns error", tn), func(t *testing.T) {
-				// GIVEN
-				db, mock := testdb.MockDatabase(t)
-				ctx := persistence.SaveToContext(context.TODO(), db)
-				defer mock.AssertExpectations(t)
-
-				mock.ExpectExec(regexp.QuoteMeta(fmt.Sprintf("DELETE FROM %s WHERE description = $1 AND name = $2 AND %s", bundlesTableName, fmt.Sprintf(tenantIsolationConditionWithOwnerCheckFmt, m2mTable, "$3")))).
-					WithArgs(bundleDescription, bundleName, tenantID).WillReturnError(someError())
-
-				// WHEN
-				err := testedMethod(ctx, resourceType, tenantID, repo.Conditions{repo.NewEqualCondition("description", bundleDescription), repo.NewEqualCondition("name", bundleName)})
-				// THEN
-				require.Error(t, err)
-				// THEN
-				require.EqualError(t, err, "Internal Server Error: Unexpected error while executing SQL query")
-			})
-
-			t.Run(fmt.Sprintf("[%s] context properly canceled", tn), func(t *testing.T) {
-				db, mock := testdb.MockDatabase(t)
-				defer mock.AssertExpectations(t)
-
-				ctx, cancel := context.WithTimeout(context.Background(), 1*time.Nanosecond)
-				defer cancel()
-
-				ctx = persistence.SaveToContext(ctx, db)
-
-				err := testedMethod(ctx, resourceType, tenantID, repo.Conditions{repo.NewEqualCondition("id", bundleID)})
-
-				require.EqualError(t, err, "Internal Server Error: Maximum processing timeout reached")
-			})
-
-			t.Run(fmt.Sprintf("[%s] returns error if missing persistence context", tn), func(t *testing.T) {
-				ctx := context.TODO()
-				err := testedMethod(ctx, resourceType, tenantID, repo.Conditions{repo.NewEqualCondition("id", bundleID)})
-				require.EqualError(t, err, apperrors.NewInternalError("unable to fetch database from context").Error())
-			})
-
-			t.Run(fmt.Sprintf("[%s] returns error if entity does not have access table", tn), func(t *testing.T) {
-				db, mock := testdb.MockDatabase(t)
-				ctx := persistence.SaveToContext(context.TODO(), db)
-				defer mock.AssertExpectations(t)
-
-				err := testedMethod(ctx, resource.Type("unknown"), tenantID, repo.Conditions{repo.NewEqualCondition("id", bundleID)})
-
-				require.Error(t, err)
-				assert.Contains(t, err.Error(), "entity unknown does not have access table")
-			})
-		}
-
-		t.Run("BIA", func(t *testing.T) {
-			deleter := repo.NewDeleter(biaTableName)
-			resourceType := resource.BundleInstanceAuth
-			m2mTable, ok := resourceType.TenantAccessTable()
-			require.True(t, ok)
-
-			tc := map[string]methodToTest{
-				"DeleteMany": deleter.DeleteMany,
-				"DeleteOne":  deleter.DeleteOne,
-			}
-			for tn, testedMethod := range tc {
-				t.Run(fmt.Sprintf("[%s] success", tn), func(t *testing.T) {
-					// GIVEN
-					db, mock := testdb.MockDatabase(t)
-					ctx := persistence.SaveToContext(context.TODO(), db)
-					defer mock.AssertExpectations(t)
-
-					mock.ExpectExec(regexp.QuoteMeta(fmt.Sprintf("DELETE FROM %s WHERE id = $1 AND %s", biaTableName, fmt.Sprintf(tenantIsolationConditionForBIA, m2mTable, "$2", "$3")))).
-						WithArgs(biaID, tenantID, tenantID).WillReturnResult(sqlmock.NewResult(-1, 1))
-
-					// WHEN
-					err := testedMethod(ctx, resourceType, tenantID, repo.Conditions{repo.NewEqualCondition("id", biaID)})
-					// THEN
-					require.NoError(t, err)
-				})
-			}
-		})
-
-		t.Run("[DeleteMany] success when more than one resource matches conditions", func(t *testing.T) {
-			// GIVEN
-			db, mock := testdb.MockDatabase(t)
-			ctx := persistence.SaveToContext(context.TODO(), db)
-			defer mock.AssertExpectations(t)
-
-			mock.ExpectExec(regexp.QuoteMeta(fmt.Sprintf("DELETE FROM %s WHERE description = $1 AND name = $2 AND %s", bundlesTableName, fmt.Sprintf(tenantIsolationConditionWithOwnerCheckFmt, m2mTable, "$3")))).
-				WithArgs(bundleDescription, bundleName, tenantID).WillReturnResult(sqlmock.NewResult(-1, 2))
-
-			// WHEN
-			err := deleter.DeleteMany(ctx, resourceType, tenantID, repo.Conditions{repo.NewEqualCondition("description", bundleDescription), repo.NewEqualCondition("name", bundleName)})
-			// THEN
-			require.NoError(t, err)
-		})
-
-		t.Run("[DeleteOne] fail when more than one resource matches conditions", func(t *testing.T) {
-			// GIVEN
-			db, mock := testdb.MockDatabase(t)
-			ctx := persistence.SaveToContext(context.TODO(), db)
-			defer mock.AssertExpectations(t)
-
-			mock.ExpectExec(regexp.QuoteMeta(fmt.Sprintf("DELETE FROM %s WHERE description = $1 AND name = $2 AND %s", bundlesTableName, fmt.Sprintf(tenantIsolationConditionWithOwnerCheckFmt, m2mTable, "$3")))).
-				WithArgs(bundleDescription, bundleName, tenantID).WillReturnResult(sqlmock.NewResult(-1, 2))
-
-			// WHEN
-			err := deleter.DeleteOne(ctx, resourceType, tenantID, repo.Conditions{repo.NewEqualCondition("description", bundleDescription), repo.NewEqualCondition("name", bundleName)})
-			// THEN
-			require.Error(t, err)
-			require.Contains(t, err.Error(), "delete should remove single row, but removed 2 rows")
-		})
-	})
-}
-
-func TestDeleteGlobal(t *testing.T) {
-	givenID := "id"
-	sut := repo.NewDeleterGlobal(UserType, userTableName)
-
-	tc := map[string]methodToTestWithoutTenant{
-		"DeleteMany": sut.DeleteManyGlobal,
-		"DeleteOne":  sut.DeleteOneGlobal,
-=======
-	deleter := repo.NewDeleter(bundlesTableName)
-	resourceType := resource.Bundle
-	m2mTable, ok := resourceType.TenantAccessTable()
-	require.True(t, ok)
-
-	tc := map[string]methodToTest{
-		"DeleteMany": deleter.DeleteMany,
-		"DeleteOne":  deleter.DeleteOne,
->>>>>>> b5ce98ab
-	}
-	for tn, testedMethod := range tc {
-		t.Run(fmt.Sprintf("[%s] success", tn), func(t *testing.T) {
-			// GIVEN
-			expectedQuery := regexp.QuoteMeta(fmt.Sprintf("DELETE FROM %s WHERE id = $1", userTableName))
-			db, mock := testdb.MockDatabase(t)
-			ctx := persistence.SaveToContext(context.TODO(), db)
-			defer mock.AssertExpectations(t)
-<<<<<<< HEAD
-			mock.ExpectExec(expectedQuery).WithArgs(givenID).WillReturnResult(sqlmock.NewResult(-1, 1))
-			// WHEN
-			err := testedMethod(ctx, repo.Conditions{repo.NewEqualCondition("id", givenID)})
-=======
-
-			mock.ExpectExec(regexp.QuoteMeta(fmt.Sprintf("DELETE FROM %s WHERE id = $1 AND %s", bundlesTableName, fmt.Sprintf(tenantIsolationConditionWithOwnerCheckFmt, m2mTable, "$2")))).
-				WithArgs(bundleID, tenantID).WillReturnResult(sqlmock.NewResult(-1, 1))
-
-			// WHEN
-			err := testedMethod(ctx, resourceType, tenantID, repo.Conditions{repo.NewEqualCondition("id", bundleID)})
->>>>>>> b5ce98ab
-			// THEN
-			require.NoError(t, err)
-		})
-
-		t.Run(fmt.Sprintf("[%s] success when no conditions", tn), func(t *testing.T) {
-			// GIVEN
-<<<<<<< HEAD
-			expectedQuery := regexp.QuoteMeta(fmt.Sprintf("DELETE FROM %s", userTableName))
-=======
->>>>>>> b5ce98ab
-			db, mock := testdb.MockDatabase(t)
-			ctx := persistence.SaveToContext(context.TODO(), db)
-			defer mock.AssertExpectations(t)
-
-			mock.ExpectExec(regexp.QuoteMeta(fmt.Sprintf("DELETE FROM %s WHERE %s", bundlesTableName, fmt.Sprintf(tenantIsolationConditionWithOwnerCheckFmt, m2mTable, "$1")))).
-				WithArgs(tenantID).WillReturnResult(sqlmock.NewResult(-1, 1))
-
-			// WHEN
-<<<<<<< HEAD
-			err := testedMethod(ctx, repo.Conditions{})
-=======
-			err := testedMethod(ctx, resourceType, tenantID, repo.Conditions{})
->>>>>>> b5ce98ab
-			// THEN
-			require.NoError(t, err)
-		})
-
-		t.Run(fmt.Sprintf("[%s] success when more conditions", tn), func(t *testing.T) {
-			// GIVEN
-<<<<<<< HEAD
-			expectedQuery := regexp.QuoteMeta(fmt.Sprintf("DELETE FROM %s WHERE first_name = $1 AND last_name = $2", userTableName))
-			db, mock := testdb.MockDatabase(t)
-			ctx := persistence.SaveToContext(context.TODO(), db)
-			defer mock.AssertExpectations(t)
-			mock.ExpectExec(expectedQuery).WithArgs("john", "doe").WillReturnResult(sqlmock.NewResult(-1, 1))
-			// WHEN
-			err := testedMethod(ctx, repo.Conditions{repo.NewEqualCondition("first_name", "john"), repo.NewEqualCondition("last_name", "doe")})
-=======
-			db, mock := testdb.MockDatabase(t)
-			ctx := persistence.SaveToContext(context.TODO(), db)
-			defer mock.AssertExpectations(t)
-
-			mock.ExpectExec(regexp.QuoteMeta(fmt.Sprintf("DELETE FROM %s WHERE description = $1 AND name = $2 AND %s", bundlesTableName, fmt.Sprintf(tenantIsolationConditionWithOwnerCheckFmt, m2mTable, "$3")))).
-				WithArgs(bundleDescription, bundleName, tenantID).WillReturnResult(sqlmock.NewResult(-1, 1))
-
-			// WHEN
-			err := testedMethod(ctx, resourceType, tenantID, repo.Conditions{repo.NewEqualCondition("description", bundleDescription), repo.NewEqualCondition("name", bundleName)})
->>>>>>> b5ce98ab
-			// THEN
-			require.NoError(t, err)
-		})
-
-		t.Run(fmt.Sprintf("[%s] fail when 0 entities match conditions", tn), func(t *testing.T) {
-			// GIVEN
-			db, mock := testdb.MockDatabase(t)
-			ctx := persistence.SaveToContext(context.TODO(), db)
-			defer mock.AssertExpectations(t)
-
-			mock.ExpectExec(regexp.QuoteMeta(fmt.Sprintf("DELETE FROM %s WHERE description = $1 AND name = $2 AND %s", bundlesTableName, fmt.Sprintf(tenantIsolationConditionWithOwnerCheckFmt, m2mTable, "$3")))).
-				WithArgs(bundleDescription, bundleName, tenantID).WillReturnResult(sqlmock.NewResult(-1, 0))
-
-			// WHEN
-			err := testedMethod(ctx, resourceType, tenantID, repo.Conditions{repo.NewEqualCondition("description", bundleDescription), repo.NewEqualCondition("name", bundleName)})
-			// THEN
-			if tn == "DeleteMany" {
-				require.NoError(t, err)
-			} else {
-				require.Error(t, err)
-				require.Contains(t, err.Error(), apperrors.ShouldBeOwnerMsg)
-			}
-		})
-
-		t.Run(fmt.Sprintf("[%s] returns error when delete operation returns error", tn), func(t *testing.T) {
-			// GIVEN
-			expectedQuery := regexp.QuoteMeta(fmt.Sprintf("DELETE FROM %s WHERE id = $1", userTableName))
-			db, mock := testdb.MockDatabase(t)
-			ctx := persistence.SaveToContext(context.TODO(), db)
-			defer mock.AssertExpectations(t)
-<<<<<<< HEAD
-			mock.ExpectExec(expectedQuery).WithArgs(givenID).WillReturnError(someError())
-			// WHEN
-			err := testedMethod(ctx, repo.Conditions{repo.NewEqualCondition("id", givenID)})
-=======
-
-			mock.ExpectExec(regexp.QuoteMeta(fmt.Sprintf("DELETE FROM %s WHERE description = $1 AND name = $2 AND %s", bundlesTableName, fmt.Sprintf(tenantIsolationConditionWithOwnerCheckFmt, m2mTable, "$3")))).
-				WithArgs(bundleDescription, bundleName, tenantID).WillReturnError(someError())
-
-			// WHEN
-			err := testedMethod(ctx, resourceType, tenantID, repo.Conditions{repo.NewEqualCondition("description", bundleDescription), repo.NewEqualCondition("name", bundleName)})
-			// THEN
-			require.Error(t, err)
->>>>>>> b5ce98ab
-			// THEN
-			require.EqualError(t, err, "Internal Server Error: Unexpected error while executing SQL query")
-		})
-
-		t.Run(fmt.Sprintf("[%s] context properly canceled", tn), func(t *testing.T) {
-			db, mock := testdb.MockDatabase(t)
-			defer mock.AssertExpectations(t)
-
-			ctx, cancel := context.WithTimeout(context.Background(), 1*time.Nanosecond)
-			defer cancel()
-
-			ctx = persistence.SaveToContext(ctx, db)
-
-<<<<<<< HEAD
-			err := testedMethod(ctx, repo.Conditions{repo.NewEqualCondition("id", givenID)})
-=======
-			err := testedMethod(ctx, resourceType, tenantID, repo.Conditions{repo.NewEqualCondition("id", bundleID)})
->>>>>>> b5ce98ab
-
-			require.EqualError(t, err, "Internal Server Error: Maximum processing timeout reached")
-		})
-
-		t.Run(fmt.Sprintf("[%s] returns error if missing persistence context", tn), func(t *testing.T) {
-			ctx := context.TODO()
-<<<<<<< HEAD
-			err := testedMethod(ctx, repo.Conditions{repo.NewEqualCondition("id", givenID)})
-=======
-			err := testedMethod(ctx, resourceType, tenantID, repo.Conditions{repo.NewEqualCondition("id", bundleID)})
->>>>>>> b5ce98ab
-			require.EqualError(t, err, apperrors.NewInternalError("unable to fetch database from context").Error())
-		})
-
-		t.Run(fmt.Sprintf("[%s] returns error if missing tenant id", tn), func(t *testing.T) {
-			ctx := context.TODO()
-			err := testedMethod(ctx, resourceType, "", repo.Conditions{repo.NewEqualCondition("id", bundleID)})
-			require.EqualError(t, err, apperrors.NewTenantRequiredError().Error())
-		})
-
-		t.Run(fmt.Sprintf("[%s] returns error if entity does not have access table", tn), func(t *testing.T) {
-			db, mock := testdb.MockDatabase(t)
-			ctx := persistence.SaveToContext(context.TODO(), db)
-			defer mock.AssertExpectations(t)
-
-			err := testedMethod(ctx, resource.Type("unknown"), tenantID, repo.Conditions{repo.NewEqualCondition("id", bundleID)})
-
-			require.Error(t, err)
-			assert.Contains(t, err.Error(), "entity unknown does not have access table")
-		})
-	}
-
-	t.Run("BIA", func(t *testing.T) {
-		deleter := repo.NewDeleter(biaTableName)
-		resourceType := resource.BundleInstanceAuth
-		m2mTable, ok := resourceType.TenantAccessTable()
-		require.True(t, ok)
-
-		tc := map[string]methodToTest{
-			"DeleteMany": deleter.DeleteMany,
-			"DeleteOne":  deleter.DeleteOne,
-		}
-		for tn, testedMethod := range tc {
-			t.Run(fmt.Sprintf("[%s] success", tn), func(t *testing.T) {
-				// GIVEN
-				db, mock := testdb.MockDatabase(t)
-				ctx := persistence.SaveToContext(context.TODO(), db)
-				defer mock.AssertExpectations(t)
-
 				mock.ExpectExec(regexp.QuoteMeta(fmt.Sprintf("DELETE FROM %s WHERE id = $1 AND %s", biaTableName, fmt.Sprintf(tenantIsolationConditionForBIA, m2mTable, "$2", "$3")))).
 					WithArgs(biaID, tenantID, tenantID).WillReturnResult(sqlmock.NewResult(-1, 1))
 
@@ -640,15 +213,9 @@
 	})
 }
 
-<<<<<<< HEAD
-func TestDeleteWithEmbeddedTenant(t *testing.T) {
-	givenID := "id"
-	sut := repo.NewDeleterWithEmbeddedTenant(userTableName, "tenant_id")
-=======
 func TestDeleteGlobal(t *testing.T) {
 	givenID := "id"
 	sut := repo.NewDeleterGlobal(UserType, userTableName)
->>>>>>> b5ce98ab
 
 	tc := map[string]methodToTest{
 		"DeleteMany": sut.DeleteMany,
@@ -657,32 +224,20 @@
 	for tn, testedMethod := range tc {
 		t.Run(fmt.Sprintf("[%s] success", tn), func(t *testing.T) {
 			// GIVEN
-<<<<<<< HEAD
-			expectedQuery := regexp.QuoteMeta(fmt.Sprintf("DELETE FROM %s WHERE tenant_id = $1 AND id = $2", userTableName))
-=======
 			expectedQuery := regexp.QuoteMeta(fmt.Sprintf("DELETE FROM %s WHERE id = $1", userTableName))
->>>>>>> b5ce98ab
 			db, mock := testdb.MockDatabase(t)
 			ctx := persistence.SaveToContext(context.TODO(), db)
 			defer mock.AssertExpectations(t)
 			mock.ExpectExec(expectedQuery).WithArgs(tenantID, givenID).WillReturnResult(sqlmock.NewResult(-1, 1))
 			// WHEN
-<<<<<<< HEAD
-			err := testedMethod(ctx, resource.AutomaticScenarioAssigment, tenantID, repo.Conditions{repo.NewEqualCondition("id", givenID)})
-=======
 			err := testedMethod(ctx, repo.Conditions{repo.NewEqualCondition("id", givenID)})
->>>>>>> b5ce98ab
 			// THEN
 			require.NoError(t, err)
 		})
 
 		t.Run(fmt.Sprintf("[%s] success when no conditions", tn), func(t *testing.T) {
 			// GIVEN
-<<<<<<< HEAD
-			expectedQuery := regexp.QuoteMeta(fmt.Sprintf("DELETE FROM %s WHERE tenant_id = $1", userTableName))
-=======
 			expectedQuery := regexp.QuoteMeta(fmt.Sprintf("DELETE FROM %s", userTableName))
->>>>>>> b5ce98ab
 			db, mock := testdb.MockDatabase(t)
 			ctx := persistence.SaveToContext(context.TODO(), db)
 			defer mock.AssertExpectations(t)
@@ -695,11 +250,7 @@
 
 		t.Run(fmt.Sprintf("[%s] success when more conditions", tn), func(t *testing.T) {
 			// GIVEN
-<<<<<<< HEAD
-			expectedQuery := regexp.QuoteMeta(fmt.Sprintf("DELETE FROM %s WHERE tenant_id = $1 AND first_name = $2 AND last_name = $3", userTableName))
-=======
 			expectedQuery := regexp.QuoteMeta(fmt.Sprintf("DELETE FROM %s WHERE first_name = $1 AND last_name = $2", userTableName))
->>>>>>> b5ce98ab
 			db, mock := testdb.MockDatabase(t)
 			ctx := persistence.SaveToContext(context.TODO(), db)
 			defer mock.AssertExpectations(t)
@@ -712,21 +263,13 @@
 
 		t.Run(fmt.Sprintf("[%s] returns error on db operation", tn), func(t *testing.T) {
 			// GIVEN
-<<<<<<< HEAD
-			expectedQuery := regexp.QuoteMeta(fmt.Sprintf("DELETE FROM %s WHERE tenant_id = $1 AND id = $2", userTableName))
-=======
 			expectedQuery := regexp.QuoteMeta(fmt.Sprintf("DELETE FROM %s WHERE id = $1", userTableName))
->>>>>>> b5ce98ab
 			db, mock := testdb.MockDatabase(t)
 			ctx := persistence.SaveToContext(context.TODO(), db)
 			defer mock.AssertExpectations(t)
 			mock.ExpectExec(expectedQuery).WithArgs(tenantID, givenID).WillReturnError(someError())
 			// WHEN
-<<<<<<< HEAD
-			err := testedMethod(ctx, resource.AutomaticScenarioAssigment, tenantID, repo.Conditions{repo.NewEqualCondition("id", givenID)})
-=======
 			err := testedMethod(ctx, repo.Conditions{repo.NewEqualCondition("id", givenID)})
->>>>>>> b5ce98ab
 			// THEN
 			require.EqualError(t, err, "Internal Server Error: Unexpected error while executing SQL query")
 		})
@@ -740,29 +283,19 @@
 
 			ctx = persistence.SaveToContext(ctx, db)
 
-<<<<<<< HEAD
-			err := testedMethod(ctx, resource.AutomaticScenarioAssigment, tenantID, repo.Conditions{repo.NewEqualCondition("id", givenID)})
-=======
 			err := testedMethod(ctx, repo.Conditions{repo.NewEqualCondition("id", givenID)})
->>>>>>> b5ce98ab
 
 			require.EqualError(t, err, "Internal Server Error: Maximum processing timeout reached")
 		})
 
 		t.Run(fmt.Sprintf("[%s] returns error if missing persistence context", tn), func(t *testing.T) {
 			ctx := context.TODO()
-<<<<<<< HEAD
-			err := testedMethod(ctx, resource.AutomaticScenarioAssigment, tenantID, repo.Conditions{repo.NewEqualCondition("id", givenID)})
-=======
 			err := testedMethod(ctx, repo.Conditions{repo.NewEqualCondition("id", givenID)})
->>>>>>> b5ce98ab
 			require.EqualError(t, err, apperrors.NewInternalError("unable to fetch database from context").Error())
 		})
 	}
 }
 
-<<<<<<< HEAD
-=======
 func TestDeleteWithEmbeddedTenant(t *testing.T) {
 	givenID := "id"
 	sut := repo.NewDeleterWithEmbeddedTenant(userTableName, "tenant_id")
@@ -846,7 +379,6 @@
 	}
 }
 
->>>>>>> b5ce98ab
 func TestDeleteGlobalReactsOnNumberOfRemovedObjects(t *testing.T) {
 	givenID := "id"
 	sut := repo.NewDeleterGlobal(UserType, userTableName)
