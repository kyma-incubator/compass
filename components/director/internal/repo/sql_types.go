--- conflicted
+++ resolved
@@ -2,10 +2,7 @@
 
 import (
 	"database/sql"
-<<<<<<< HEAD
 	"encoding/json"
-)
-=======
 	"time"
 )
 
@@ -84,7 +81,6 @@
 func (e *BaseEntity) SetError(err sql.NullString) {
 	e.Error = err
 }
->>>>>>> 0178122b
 
 func NewNullableString(text *string) sql.NullString {
 	nullString := sql.NullString{}
@@ -146,16 +142,17 @@
 	return nil
 }
 
-<<<<<<< HEAD
 func JSONRawMessageFromNullableString(sqlString sql.NullString) json.RawMessage {
 	if sqlString.Valid {
 		return json.RawMessage(sqlString.String)
-=======
+	}
+	return nil
+}
+
 func IntPtrFromNullableInt(i sql.NullInt32) *int {
 	if i.Valid {
 		val := int(i.Int32)
 		return &val
->>>>>>> 0178122b
 	}
 
 	return nil
