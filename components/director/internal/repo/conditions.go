--- conflicted
+++ resolved
@@ -165,11 +165,7 @@
 	}
 }
 
-<<<<<<< HEAD
-func NewJSONArrMatchAnyStringCondition(field string, values []string) Condition {
-=======
 func NewJSONArrMatchAnyStringCondition(field string, values ...string) Condition {
->>>>>>> 3ee3c04c
 	valuesInterfaceSlice := make([]interface{}, 0, len(values))
 	for _, v := range values {
 		valuesInterfaceSlice = append(valuesInterfaceSlice, v)
@@ -189,8 +185,6 @@
 
 func (c *jsonArrAnyMatchCondition) GetQueryArgs() ([]interface{}, bool) {
 	return c.val, true
-<<<<<<< HEAD
-=======
 }
 
 // NewTenantIsolationCondition returns a repo condition filtering all resources based on the tenant provided (recursively iterating over all the child tenants)
@@ -213,5 +207,4 @@
 SELECT id from children
 `
 	return NewInConditionForSubQuery(field, fmt.Sprintf(query, placeholder), args)
->>>>>>> 3ee3c04c
 }