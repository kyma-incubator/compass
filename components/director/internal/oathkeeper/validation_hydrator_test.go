package oathkeeper

import (
	"bytes"
	"encoding/json"
	"net/http"
	"net/http/httptest"
	"testing"
	"time"

	"github.com/kyma-incubator/compass/components/director/pkg/persistence/txtest"

	connector "github.com/kyma-incubator/compass/components/connector/pkg/oathkeeper"
	"github.com/kyma-incubator/compass/components/director/internal/model"
	mocks "github.com/kyma-incubator/compass/components/director/internal/oathkeeper/automock"
	"github.com/kyma-incubator/compass/components/director/internal/tokens"
	"github.com/pkg/errors"
	"github.com/stretchr/testify/assert"
	"github.com/stretchr/testify/mock"
	"github.com/stretchr/testify/require"
)

const (
<<<<<<< HEAD
	clientID               = "id"
	token                  = "YWJj"
	csrTokenExpiration     = time.Duration(100)
	appTokenExpiration     = time.Duration(100)
	runtimeTokenExpiration = time.Duration(100)
=======
	clientID = "id"
	token    = "tokenValue"
>>>>>>> 5215f5cb
)

func TestValidationHydrator_ResolveConnectorTokenHeader(t *testing.T) {
	createAuthRequestWithTokenHeader := func(t *testing.T, session string, tokenValue string) *http.Request {
		marshalledSession, err := json.Marshal(session)
		require.NoError(t, err)
		req, err := http.NewRequest(http.MethodPost, "", bytes.NewBuffer(marshalledSession))
		require.NoError(t, err)
		req.Header.Add(connector.ConnectorTokenHeader, tokenValue)
		return req
	}

	createAuthRequestWithTokenQueryParam := func(t *testing.T, session interface{}, tokenValue string) *http.Request {
		marshalledSession, err := json.Marshal(session)
		require.NoError(t, err)
		req, err := http.NewRequest(http.MethodPost, "?token="+tokenValue, bytes.NewBuffer(marshalledSession))
		require.NoError(t, err)
		return req
	}

	t.Run("should fail when db transaction open fails", func(t *testing.T) {
		// GIVEN
		tokenService := &mocks.SystemAuthService{}
		oneTimeTokenService := &mocks.OneTimeTokenService{}
		mockedTx, transact := txtest.NewTransactionContextGenerator(errors.New("err")).ThatFailsOnBegin()
		defer mockedTx.AssertExpectations(t)
		defer transact.AssertExpectations(t)
		// WHEN
		validationHydrator := NewValidationHydrator(tokenService, transact, oneTimeTokenService)
		req := createAuthRequestWithTokenHeader(t, "", token)
		w := httptest.NewRecorder()
		// THEN
		validationHydrator.ResolveConnectorTokenHeader(w, req)
		assert.Equal(t, http.StatusInternalServerError, w.Code)
		assert.Contains(t, w.Body.String(), "unexpected error occurred while resolving one time token")
	})

	t.Run("should fail when session cannot be decoded", func(t *testing.T) {
		// GIVEN
		tokenService := &mocks.SystemAuthService{}
		oneTimeTokenService := &mocks.OneTimeTokenService{}
		mockedTx, transact := txtest.NewTransactionContextGenerator(errors.New("err")).ThatDoesntExpectCommit()
		defer mockedTx.AssertExpectations(t)
		defer transact.AssertExpectations(t)
		validationHydrator := NewValidationHydrator(tokenService, transact, oneTimeTokenService)
		req := createAuthRequestWithTokenHeader(t, "", token)
		w := httptest.NewRecorder()
		// WHEN
		validationHydrator.ResolveConnectorTokenHeader(w, req)
		// THEN
		assert.Equal(t, http.StatusBadRequest, w.Code)
		assert.Contains(t, w.Body.String(), "failed to decode Authentication Session from body")
	})

	t.Run("should resolve token from query params and add header to response", func(t *testing.T) {
		// GIVEN
		tokenService := &mocks.SystemAuthService{}
		oneTimeTokenService := &mocks.OneTimeTokenService{}
		mockedTx, transact := txtest.NewTransactionContextGenerator(errors.New("err")).ThatDoesntExpectCommit()
		defer mockedTx.AssertExpectations(t)
		defer transact.AssertExpectations(t)
		validationHydrator := NewValidationHydrator(tokenService, transact, oneTimeTokenService)
		authenticationSession := connector.AuthenticationSession{}
		req := createAuthRequestWithTokenQueryParam(t, authenticationSession, "")
		w := httptest.NewRecorder()
		// WHEN
		validationHydrator.ResolveConnectorTokenHeader(w, req)
		// THEN
		assert.Equal(t, http.StatusOK, w.Code)

		var authSession connector.AuthenticationSession
		err := json.NewDecoder(w.Body).Decode(&authSession)
		require.NoError(t, err)

		assert.Equal(t, emptyAuthSession(), authSession)
	})

	t.Run("should resolve token from query params and add header to response", func(t *testing.T) {
		// GIVEN
		tokenService := &mocks.SystemAuthService{}
		oneTimeTokenService := &mocks.OneTimeTokenService{}
		mockedTx, transact := txtest.NewTransactionContextGenerator(errors.New("err")).ThatDoesntExpectCommit()
		defer mockedTx.AssertExpectations(t)
		defer transact.AssertExpectations(t)
		validationHydrator := NewValidationHydrator(tokenService, transact, oneTimeTokenService)
		authenticationSession := connector.AuthenticationSession{}
		req := createAuthRequestWithTokenQueryParam(t, authenticationSession, token)
		w := httptest.NewRecorder()
		tokenService.On("GetByToken", mock.Anything, token).Return(nil, errors.New("error"))
		// WHEN
		validationHydrator.ResolveConnectorTokenHeader(w, req)
		// THEN
		assert.Equal(t, http.StatusOK, w.Code)

		var authSession connector.AuthenticationSession
		err := json.NewDecoder(w.Body).Decode(&authSession)
		require.NoError(t, err)

		assert.Equal(t, emptyAuthSession(), authSession)
	})

	t.Run("should fail when the token is invalid", func(t *testing.T) {
		// GIVEN
		tokenService := &mocks.SystemAuthService{}
		oneTimeTokenService := &mocks.OneTimeTokenService{}
		mockedTx, transact := txtest.NewTransactionContextGenerator(errors.New("err")).ThatDoesntExpectCommit()
		defer mockedTx.AssertExpectations(t)
		defer transact.AssertExpectations(t)
		systemAuth := &model.SystemAuth{
			Value: &model.Auth{
				OneTimeToken: &model.OneTimeToken{
					CreatedAt: time.Now(),
					Type:      tokens.ApplicationToken,
				},
			},
		}
		validationHydrator := NewValidationHydrator(tokenService, transact, oneTimeTokenService)
		authenticationSession := connector.AuthenticationSession{}
		req := createAuthRequestWithTokenQueryParam(t, authenticationSession, token)
		w := httptest.NewRecorder()
		tokenService.On("GetByToken", mock.Anything, token).Return(systemAuth, nil)
		oneTimeTokenService.On("IsTokenValid", systemAuth).Return(false, errors.New("Token invalid"))
		// WHEN
		validationHydrator.ResolveConnectorTokenHeader(w, req)
		// THEN
		assert.Equal(t, http.StatusOK, w.Code)

		var authSession connector.AuthenticationSession
		err := json.NewDecoder(w.Body).Decode(&authSession)
		require.NoError(t, err)

		assert.Equal(t, emptyAuthSession(), authSession)
	})

	t.Run("should fail when invalidating token fails", func(t *testing.T) {
		// GIVEN
		tokenService := &mocks.SystemAuthService{}
		oneTimeTokenService := &mocks.OneTimeTokenService{}
		mockedTx, transact := txtest.NewTransactionContextGenerator(errors.New("err")).ThatDoesntExpectCommit()
		defer mockedTx.AssertExpectations(t)
		defer transact.AssertExpectations(t)
		systemAuth := &model.SystemAuth{
			ID: clientID,
			Value: &model.Auth{
				OneTimeToken: &model.OneTimeToken{
					CreatedAt: time.Now(),
					Type:      tokens.RuntimeToken,
				},
			},
		}
		validationHydrator := NewValidationHydrator(tokenService, transact, oneTimeTokenService)
		authenticationSession := connector.AuthenticationSession{}
		req := createAuthRequestWithTokenQueryParam(t, authenticationSession, token)
		w := httptest.NewRecorder()
		oneTimeTokenService.On("IsTokenValid", systemAuth).Return(true, nil)
		tokenService.On("GetByToken", mock.Anything, token).Return(systemAuth, nil)
		tokenService.On("InvalidateToken", mock.Anything, mock.Anything).Return(errors.New("error when invalidating the token"))

		// WHEN
		validationHydrator.ResolveConnectorTokenHeader(w, req)
		//THEN
		assert.Equal(t, http.StatusInternalServerError, w.Code)
	})

	t.Run("should fail when db transaction commit fails", func(t *testing.T) {
		// GIVEN
		tokenService := &mocks.SystemAuthService{}
		oneTimeTokenService := &mocks.OneTimeTokenService{}
		mockedTx, transact := txtest.NewTransactionContextGenerator(errors.New("err")).ThatFailsOnCommit()
		defer mockedTx.AssertExpectations(t)
		defer transact.AssertExpectations(t)
		systemAuth := &model.SystemAuth{
			ID: clientID,
			Value: &model.Auth{
				OneTimeToken: &model.OneTimeToken{
					CreatedAt: time.Now(),
					Type:      tokens.CSRToken,
				},
			},
		}
		validationHydrator := NewValidationHydrator(tokenService, transact, oneTimeTokenService)
		authenticationSession := connector.AuthenticationSession{}
		req := createAuthRequestWithTokenQueryParam(t, authenticationSession, token)
		w := httptest.NewRecorder()
		oneTimeTokenService.On("IsTokenValid", systemAuth).Return(true, nil)
		tokenService.On("GetByToken", mock.Anything, token).Return(systemAuth, nil)
		tokenService.On("InvalidateToken", mock.Anything, mock.Anything).Return(nil)

		// WHEN
		validationHydrator.ResolveConnectorTokenHeader(w, req)
		// THEN
		assert.Equal(t, http.StatusInternalServerError, w.Code)
	})

	t.Run("should succeed when token is resolved successfully", func(t *testing.T) {
		// GIVEN
		tokenService := &mocks.SystemAuthService{}
		oneTimeTokenService := &mocks.OneTimeTokenService{}
		mockedTx, transact := txtest.NewTransactionContextGenerator(errors.New("err")).ThatSucceeds()
		defer mockedTx.AssertExpectations(t)
		defer transact.AssertExpectations(t)
		systemAuth := &model.SystemAuth{
			ID: clientID,
			Value: &model.Auth{
				OneTimeToken: &model.OneTimeToken{
					CreatedAt: time.Now(),
					Type:      tokens.CSRToken,
				},
			},
		}
		validationHydrator := NewValidationHydrator(tokenService, transact, oneTimeTokenService)

		authenticationSession := connector.AuthenticationSession{}
		req := createAuthRequestWithTokenQueryParam(t, authenticationSession, token)
		w := httptest.NewRecorder()
		oneTimeTokenService.On("IsTokenValid", systemAuth).Return(true, nil)
		tokenService.On("GetByToken", mock.Anything, token).Return(systemAuth, nil)
		tokenService.On("InvalidateToken", mock.Anything, mock.Anything).Return(nil)

		// WHEN
		validationHydrator.ResolveConnectorTokenHeader(w, req)
		// THEN
		assert.Equal(t, http.StatusOK, w.Code)

		var authSession connector.AuthenticationSession
		err := json.NewDecoder(w.Body).Decode(&authSession)
		require.NoError(t, err)

		assert.Equal(t, []string{clientID}, authSession.Header[connector.ClientIdFromTokenHeader])
	})
}

func emptyAuthSession() connector.AuthenticationSession {
	return connector.AuthenticationSession{}
}<|MERGE_RESOLUTION|>--- conflicted
+++ resolved
@@ -21,16 +21,8 @@
 )
 
 const (
-<<<<<<< HEAD
-	clientID               = "id"
-	token                  = "YWJj"
-	csrTokenExpiration     = time.Duration(100)
-	appTokenExpiration     = time.Duration(100)
-	runtimeTokenExpiration = time.Duration(100)
-=======
 	clientID = "id"
-	token    = "tokenValue"
->>>>>>> 5215f5cb
+	token    = "YWJj"
 )
 
 func TestValidationHydrator_ResolveConnectorTokenHeader(t *testing.T) {
