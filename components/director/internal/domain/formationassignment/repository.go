--- conflicted
+++ resolved
@@ -79,7 +79,6 @@
 	return r.conv.FromEntity(&entity), nil
 }
 
-<<<<<<< HEAD
 // GetGlobalByID missing godoc todo::: add doc
 func (r *repository) GetGlobalByID(ctx context.Context, id string) (*model.FormationAssignment, error) {
 	var entity Entity
@@ -90,10 +89,7 @@
 	return r.conv.FromEntity(&entity), nil
 }
 
-// GetForFormation retrieves formation assignment with the provided `id` associated to Formation with id `formationID` from the database if it exists
-=======
 // GetForFormation retrieves Formation Assignment with the provided `id` associated to Formation with id `formationID` from the database if it exists
->>>>>>> 07df4d3f
 func (r *repository) GetForFormation(ctx context.Context, tenantID, id, formationID string) (*model.FormationAssignment, error) {
 	var formationAssignmentEnt Entity
 
