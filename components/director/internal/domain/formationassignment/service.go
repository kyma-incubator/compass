package formationassignment

import (
	"context"
	"encoding/json"

	"github.com/hashicorp/go-multierror"
	"github.com/kyma-incubator/compass/components/director/pkg/formationconstraint"
	"github.com/kyma-incubator/compass/components/director/pkg/graphql"
	"github.com/kyma-incubator/compass/components/director/pkg/resource"
	webhookdir "github.com/kyma-incubator/compass/components/director/pkg/webhook"
	webhookclient "github.com/kyma-incubator/compass/components/director/pkg/webhook_client"

	"github.com/kyma-incubator/compass/components/director/internal/domain/tenant"
	"github.com/kyma-incubator/compass/components/director/internal/model"
	"github.com/kyma-incubator/compass/components/director/pkg/apperrors"
	"github.com/kyma-incubator/compass/components/director/pkg/log"
	"github.com/pkg/errors"
)

// FormationAssignmentRepository represents the Formation Assignment repository layer
//
//go:generate mockery --name=FormationAssignmentRepository --output=automock --outpkg=automock --case=underscore --disable-version-string
type FormationAssignmentRepository interface {
	Create(ctx context.Context, item *model.FormationAssignment) error
	GetByTargetAndSource(ctx context.Context, target, source, tenantID, formationID string) (*model.FormationAssignment, error)
	Get(ctx context.Context, id, tenantID string) (*model.FormationAssignment, error)
	GetGlobalByID(ctx context.Context, id string) (*model.FormationAssignment, error)
	GetGlobalByIDAndFormationID(ctx context.Context, id, formationID string) (*model.FormationAssignment, error)
	GetForFormation(ctx context.Context, tenantID, id, formationID string) (*model.FormationAssignment, error)
	GetAssignmentsForFormationWithStates(ctx context.Context, tenantID, formationID string, states []string) ([]*model.FormationAssignment, error)
	GetAssignmentsForFormation(ctx context.Context, tenantID, formationID string) ([]*model.FormationAssignment, error)
	GetReverseBySourceAndTarget(ctx context.Context, tenantID, formationID, sourceID, targetID string) (*model.FormationAssignment, error)
	List(ctx context.Context, pageSize int, cursor, tenantID string) (*model.FormationAssignmentPage, error)
	ListByFormationIDs(ctx context.Context, tenantID string, formationIDs []string, pageSize int, cursor string) ([]*model.FormationAssignmentPage, error)
	ListByFormationIDsNoPaging(ctx context.Context, tenantID string, formationIDs []string) ([][]*model.FormationAssignment, error)
	ListAllForObject(ctx context.Context, tenant, formationID, objectID string) ([]*model.FormationAssignment, error)
	ListAllForObjectIDs(ctx context.Context, tenant, formationID string, objectIDs []string) ([]*model.FormationAssignment, error)
	ListForIDs(ctx context.Context, tenant string, ids []string) ([]*model.FormationAssignment, error)
	Update(ctx context.Context, model *model.FormationAssignment) error
	Delete(ctx context.Context, id, tenantID string) error
	DeleteAssignmentsForObjectID(ctx context.Context, tnt, formationID, objectID string) error
	Exists(ctx context.Context, id, tenantID string) (bool, error)
}

//go:generate mockery --exported --name=applicationRepository --output=automock --outpkg=automock --case=underscore --disable-version-string
type applicationRepository interface {
	ListByScenariosNoPaging(ctx context.Context, tenant string, scenarios []string) ([]*model.Application, error)
}

//go:generate mockery --exported --name=runtimeContextRepository --output=automock --outpkg=automock --case=underscore --disable-version-string
type runtimeContextRepository interface {
	ListByScenarios(ctx context.Context, tenant string, scenarios []string) ([]*model.RuntimeContext, error)
	GetByID(ctx context.Context, tenant, id string) (*model.RuntimeContext, error)
}

//go:generate mockery --exported --name=runtimeRepository --output=automock --outpkg=automock --case=underscore --disable-version-string
type runtimeRepository interface {
	ListByScenarios(ctx context.Context, tenant string, scenarios []string) ([]*model.Runtime, error)
}

//go:generate mockery --exported --name=webhookRepository --output=automock --outpkg=automock --case=underscore --disable-version-string
type webhookRepository interface {
	GetByIDAndWebhookType(ctx context.Context, tenant, objectID string, objectType model.WebhookReferenceObjectType, webhookType model.WebhookType) (*model.Webhook, error)
}

//go:generate mockery --exported --name=webhookConverter --output=automock --outpkg=automock --case=underscore --disable-version-string
type webhookConverter interface {
	ToGraphQL(in *model.Webhook) (*graphql.Webhook, error)
}

//go:generate mockery --exported --name=tenantRepository --output=automock --outpkg=automock --case=underscore --disable-version-string
type tenantRepository interface {
	Get(ctx context.Context, id string) (*model.BusinessTenantMapping, error)
	GetCustomerIDParentRecursively(ctx context.Context, tenant string) (string, error)
}

// Used for testing
//nolint
//
//go:generate mockery --exported --name=templateInput --output=automock --outpkg=automock --case=underscore --disable-version-string
type templateInput interface {
	webhookdir.TemplateInput
	GetParticipantsIDs() []string
	GetAssignment() *model.FormationAssignment
	GetReverseAssignment() *model.FormationAssignment
	SetAssignment(*model.FormationAssignment)
	SetReverseAssignment(*model.FormationAssignment)
	Clone() webhookdir.FormationAssignmentTemplateInput
}

// UIDService generates UUIDs for new entities
//
//go:generate mockery --name=UIDService --output=automock --outpkg=automock --case=underscore --disable-version-string
type UIDService interface {
	Generate() string
}

//go:generate mockery --exported --name=labelService --output=automock --outpkg=automock --case=underscore --disable-version-string
type labelService interface {
	GetLabel(ctx context.Context, tenant string, labelInput *model.LabelInput) (*model.Label, error)
}

//go:generate mockery --exported --name=constraintEngine --output=automock --outpkg=automock --case=underscore --disable-version-string
type constraintEngine interface {
	EnforceConstraints(ctx context.Context, location formationconstraint.JoinPointLocation, details formationconstraint.JoinPointDetails, formationTemplateID string) error
}

//go:generate mockery --exported --name=statusService --output=automock --outpkg=automock --case=underscore --disable-version-string
type statusService interface {
	UpdateWithConstraints(ctx context.Context, fa *model.FormationAssignment, operation model.FormationOperation) error
	SetAssignmentToErrorStateWithConstraints(ctx context.Context, assignment *model.FormationAssignment, errorMessage string, errorCode AssignmentErrorCode, state model.FormationAssignmentState, operation model.FormationOperation) error
	DeleteWithConstraints(ctx context.Context, id string) error
}

//go:generate mockery --exported --name=faNotificationService --output=automock --outpkg=automock --case=underscore --disable-version-string
type faNotificationService interface {
	GenerateFormationAssignmentNotificationExt(ctx context.Context, faRequestMapping, reverseFaRequestMapping *FormationAssignmentRequestMapping, operation model.FormationOperation) (*webhookclient.FormationAssignmentNotificationRequestExt, error)
	PrepareDetailsForNotificationStatusReturned(ctx context.Context, tenantID string, fa *model.FormationAssignment, operation model.FormationOperation) (*formationconstraint.NotificationStatusReturnedOperationDetails, error)
}

type service struct {
	repo                    FormationAssignmentRepository
	uidSvc                  UIDService
	applicationRepository   applicationRepository
	runtimeRepo             runtimeRepository
	runtimeContextRepo      runtimeContextRepository
	notificationService     notificationService
	faNotificationService   faNotificationService
	labelService            labelService
	formationRepository     formationRepository
	statusService           statusService
	runtimeTypeLabelKey     string
	applicationTypeLabelKey string
}

// NewService creates a FormationTemplate service
func NewService(repo FormationAssignmentRepository, uidSvc UIDService, applicationRepository applicationRepository, runtimeRepository runtimeRepository, runtimeContextRepo runtimeContextRepository, notificationService notificationService, faNotificationService faNotificationService, labelService labelService, formationRepository formationRepository, statusService statusService, runtimeTypeLabelKey, applicationTypeLabelKey string) *service {
	return &service{
		repo:                    repo,
		uidSvc:                  uidSvc,
		applicationRepository:   applicationRepository,
		runtimeRepo:             runtimeRepository,
		runtimeContextRepo:      runtimeContextRepo,
		notificationService:     notificationService,
		faNotificationService:   faNotificationService,
		labelService:            labelService,
		formationRepository:     formationRepository,
		statusService:           statusService,
		runtimeTypeLabelKey:     runtimeTypeLabelKey,
		applicationTypeLabelKey: applicationTypeLabelKey,
	}
}

// Create creates a Formation Assignment using `in`
func (s *service) Create(ctx context.Context, in *model.FormationAssignmentInput) (string, error) {
	formationAssignmentID := s.uidSvc.Generate()
	tenantID, err := tenant.LoadFromContext(ctx)
	if err != nil {
		return "", errors.Wrapf(err, "while loading tenant from context")
	}
	log.C(ctx).Debugf("ID: %q generated for formation assignment for tenant with ID: %q", formationAssignmentID, tenantID)

	log.C(ctx).Infof("Creating formation assignment with source: %q and source type: %q, and target: %q with target type: %q", in.Source, in.SourceType, in.Target, in.TargetType)
	if err = s.repo.Create(ctx, in.ToModel(formationAssignmentID, tenantID)); err != nil {
		return "", errors.Wrapf(err, "while creating formation assignment for formation with ID: %q", in.FormationID)
	}

	return formationAssignmentID, nil
}

// CreateIfNotExists creates a Formation Assignment using `in`
func (s *service) CreateIfNotExists(ctx context.Context, in *model.FormationAssignmentInput) (string, error) {
	tenantID, err := tenant.LoadFromContext(ctx)
	if err != nil {
		return "", errors.Wrapf(err, "while loading tenant from context")
	}

	existingEntity, err := s.repo.GetByTargetAndSource(ctx, in.Target, in.Source, tenantID, in.FormationID)
	if err != nil && !apperrors.IsNotFoundError(err) {
		return "", errors.Wrapf(err, "while getting formation assignment by target %q and source %q", in.Target, in.Source)
	}
	if err != nil && apperrors.IsNotFoundError(err) {
		return s.Create(ctx, in)
	}
	return existingEntity.ID, nil
}

// Get queries Formation Assignment matching ID `id`
func (s *service) Get(ctx context.Context, id string) (*model.FormationAssignment, error) {
	log.C(ctx).Infof("Getting formation assignment with ID: %q", id)

	tenantID, err := tenant.LoadFromContext(ctx)
	if err != nil {
		return nil, errors.Wrapf(err, "while loading tenant from context")
	}

	fa, err := s.repo.Get(ctx, id, tenantID)
	if err != nil {
		return nil, errors.Wrapf(err, "while getting formation assignment with ID: %q and tenant: %q", id, tenantID)
	}

	return fa, nil
}

// GetAssignmentsForFormationWithStates retrieves formation assignments matching formation ID `formationID` and with state among `states` for tenant with ID `tenantID`
func (s *service) GetAssignmentsForFormationWithStates(ctx context.Context, tenantID, formationID string, states []string) ([]*model.FormationAssignment, error) {
	formationAssignments, err := s.repo.GetAssignmentsForFormationWithStates(ctx, tenantID, formationID, states)
	if err != nil {
		return nil, errors.Wrapf(err, "while getting formation assignments with states for formation with ID: %q and tenant: %q", formationID, tenantID)
	}

	return formationAssignments, nil
}

// GetAssignmentsForFormation retrieves formation assignments matching formation ID `formationID` for tenant with ID `tenantID`
func (s *service) GetAssignmentsForFormation(ctx context.Context, tenantID, formationID string) ([]*model.FormationAssignment, error) {
	formationAssignments, err := s.repo.GetAssignmentsForFormation(ctx, tenantID, formationID)
	if err != nil {
		return nil, errors.Wrapf(err, "while getting formation assignments for formation with ID: %q and tenant: %q", formationID, tenantID)
	}

	return formationAssignments, nil
}

// GetGlobalByID retrieves the formation assignment matching ID `id` globally without tenant parameter
func (s *service) GetGlobalByID(ctx context.Context, id string) (*model.FormationAssignment, error) {
	log.C(ctx).Infof("Getting formation assignment with ID: %q globally", id)

	fa, err := s.repo.GetGlobalByID(ctx, id)
	if err != nil {
		return nil, errors.Wrapf(err, "while getting formation assignment with ID: %q globally", id)
	}

	return fa, nil
}

// GetGlobalByIDAndFormationID retrieves the formation assignment matching ID `id` and formation ID `formationID` globally, without tenant parameter
func (s *service) GetGlobalByIDAndFormationID(ctx context.Context, id, formationID string) (*model.FormationAssignment, error) {
	log.C(ctx).Infof("Getting formation assignment with ID: %q and formation ID: %q globally", id, formationID)

	fa, err := s.repo.GetGlobalByIDAndFormationID(ctx, id, formationID)
	if err != nil {
		return nil, errors.Wrapf(err, "while getting formation assignment with ID: %q and formation ID: %q globally", id, formationID)
	}

	return fa, nil
}

// GetForFormation retrieves the Formation Assignment with the provided `id` associated with Formation with id `formationID`
func (s *service) GetForFormation(ctx context.Context, id, formationID string) (*model.FormationAssignment, error) {
	log.C(ctx).Infof("Getting formation assignment for ID: %q and formationID: %q", id, formationID)

	tenantID, err := tenant.LoadFromContext(ctx)
	if err != nil {
		return nil, errors.Wrapf(err, "while loading tenant from context")
	}

	fa, err := s.repo.GetForFormation(ctx, tenantID, id, formationID)
	if err != nil {
		return nil, errors.Wrapf(err, "while getting formation assignment with ID: %q for formation with ID: %q", id, formationID)
	}

	return fa, nil
}

// GetReverseBySourceAndTarget retrieves the Formation Assignment with the provided `id` associated with Formation with id `formationID`
func (s *service) GetReverseBySourceAndTarget(ctx context.Context, formationID, sourceID, targetID string) (*model.FormationAssignment, error) {
	log.C(ctx).Infof("Getting reverse formation assignment for formation ID: %q and source: %q and target: %q", formationID, sourceID, targetID)

	tenantID, err := tenant.LoadFromContext(ctx)
	if err != nil {
		return nil, errors.Wrapf(err, "while loading tenant from context")
	}

	reverseFA, err := s.repo.GetReverseBySourceAndTarget(ctx, tenantID, formationID, sourceID, targetID)
	if err != nil {
		return nil, errors.Wrapf(err, "while getting reverse formation assignment for formation ID: %q and source: %q and target: %q", formationID, sourceID, targetID)
	}

	return reverseFA, nil
}

// List pagination lists Formation Assignment based on `pageSize` and `cursor`
func (s *service) List(ctx context.Context, pageSize int, cursor string) (*model.FormationAssignmentPage, error) {
	log.C(ctx).Info("Listing formation assignments")

	if pageSize < 1 || pageSize > 200 {
		return nil, apperrors.NewInvalidDataError("page size must be between 1 and 200")
	}

	tenantID, err := tenant.LoadFromContext(ctx)
	if err != nil {
		return nil, errors.Wrapf(err, "while loading tenant from context")
	}

	return s.repo.List(ctx, pageSize, cursor, tenantID)
}

// ListByFormationIDs retrieves a pages of Formation Assignment objects for each of the provided formation IDs
func (s *service) ListByFormationIDs(ctx context.Context, formationIDs []string, pageSize int, cursor string) ([]*model.FormationAssignmentPage, error) {
	log.C(ctx).Infof("Listing formation assignment for formation with IDs: %q", formationIDs)

	tnt, err := tenant.LoadFromContext(ctx)
	if err != nil {
		return nil, errors.Wrapf(err, "while loading tenant from context")
	}

	if pageSize < 1 || pageSize > 200 {
		return nil, apperrors.NewInvalidDataError("page size must be between 1 and 200")
	}

	return s.repo.ListByFormationIDs(ctx, tnt, formationIDs, pageSize, cursor)
}

func (s *service) ListByFormationIDsNoPaging(ctx context.Context, formationIDs []string) ([][]*model.FormationAssignment, error) {
	log.C(ctx).Infof("Listing all formation assignment for formation with IDs: %q", formationIDs)

	tnt, err := tenant.LoadFromContext(ctx)
	if err != nil {
		return nil, errors.Wrapf(err, "while loading tenant from context")
	}

	return s.repo.ListByFormationIDsNoPaging(ctx, tnt, formationIDs)
}

// ListFormationAssignmentsForObjectID retrieves all Formation Assignment objects for formation with ID `formationID` that have `objectID` as source or target
func (s *service) ListFormationAssignmentsForObjectID(ctx context.Context, formationID, objectID string) ([]*model.FormationAssignment, error) {
	log.C(ctx).Infof("Listing formation assignments for object ID: %q and formation ID: %q", objectID, formationID)
	tnt, err := tenant.LoadFromContext(ctx)
	if err != nil {
		return nil, errors.Wrapf(err, "while loading tenant from context")
	}

	return s.repo.ListAllForObject(ctx, tnt, formationID, objectID)
}

// DeleteAssignmentsForObjectID deletes formation assignments for formation for given objectID
func (s *service) DeleteAssignmentsForObjectID(ctx context.Context, formationID, objectID string) error {
	tnt, err := tenant.LoadFromContext(ctx)
	if err != nil {
		return errors.Wrapf(err, "while loading tenant from context")
	}

	return s.repo.DeleteAssignmentsForObjectID(ctx, tnt, formationID, objectID)
}

// ListFormationAssignmentsForObjectIDs retrieves all Formation Assignment objects for formation with ID `formationID` that have any of the `objectIDs` as source or target
func (s *service) ListFormationAssignmentsForObjectIDs(ctx context.Context, formationID string, objectIDs []string) ([]*model.FormationAssignment, error) {
	tnt, err := tenant.LoadFromContext(ctx)
	if err != nil {
		return nil, errors.Wrapf(err, "while loading tenant from context")
	}

	return s.repo.ListAllForObjectIDs(ctx, tnt, formationID, objectIDs)
}

// Update updates a Formation Assignment matching ID `id` using `in`
func (s *service) Update(ctx context.Context, id string, fa *model.FormationAssignment) error {
	log.C(ctx).Infof("Updating formation assignment with ID: %q", id)

	tenantID, err := tenant.LoadFromContext(ctx)
	if err != nil {
		return errors.Wrapf(err, "while loading tenant from context")
	}

	if exists, err := s.repo.Exists(ctx, id, tenantID); err != nil {
		return errors.Wrapf(err, "while ensuring formation assignment with ID: %q exists", id)
	} else if !exists {
		return apperrors.NewNotFoundError(resource.FormationAssignment, id)
	}

	if err = s.repo.Update(ctx, fa); err != nil {
		return errors.Wrapf(err, "while updating formation assignment with ID: %q", id)
	}
	return nil
}

// Delete deletes a Formation Assignment matching ID `id`
func (s *service) Delete(ctx context.Context, id string) error {
	log.C(ctx).Infof("Deleting formation assignment with ID: %q", id)

	tenantID, err := tenant.LoadFromContext(ctx)
	if err != nil {
		return errors.Wrapf(err, "while loading tenant from context")
	}

	if err := s.repo.Delete(ctx, id, tenantID); err != nil {
		return errors.Wrapf(err, "while deleting formation assignment with ID: %q", id)
	}
	return nil
}

// Exists check if a Formation Assignment with given ID exists
func (s *service) Exists(ctx context.Context, id string) (bool, error) {
	log.C(ctx).Infof("Checking formation assignment existence for ID: %q", id)

	tenantID, err := tenant.LoadFromContext(ctx)
	if err != nil {
		return false, errors.Wrapf(err, "while loading tenant from context")
	}

	exists, err := s.repo.Exists(ctx, id, tenantID)
	if err != nil {
		return false, errors.Wrapf(err, "while checking formation assignment existence for ID: %q and tenant: %q", id, tenantID)
	}
	return exists, nil
}

// GenerateAssignments creates and persists two formation assignments per participant in the formation `formation`.
// For the first formation assignment the source is the objectID and the target is participant's ID.
// For the second assignment the source and target are swapped.
//
// In case of objectType==RUNTIME_CONTEXT formationAssignments for the object and it's parent runtime are not generated.
func (s *service) GenerateAssignments(ctx context.Context, tnt, objectID string, objectType graphql.FormationObjectType, formation *model.Formation) ([]*model.FormationAssignment, error) {
	applications, err := s.applicationRepository.ListByScenariosNoPaging(ctx, tnt, []string{formation.Name})
	if err != nil {
		return nil, err
	}

	runtimes, err := s.runtimeRepo.ListByScenarios(ctx, tnt, []string{formation.Name})
	if err != nil {
		return nil, err
	}

	runtimeContexts, err := s.runtimeContextRepo.ListByScenarios(ctx, tnt, []string{formation.Name})
	if err != nil {
		return nil, err
	}

	allIDs := make([]string, 0, len(applications)+len(runtimes)+len(runtimeContexts))
	appIDs := make(map[string]bool, len(applications))
	rtIDs := make(map[string]bool, len(runtimes))
	rtCtxIDs := make(map[string]bool, len(runtimeContexts))
	for _, app := range applications {
		allIDs = append(allIDs, app.ID)
		appIDs[app.ID] = false
	}
	for _, rt := range runtimes {
		allIDs = append(allIDs, rt.ID)
		rtIDs[rt.ID] = false
	}
	for _, rtCtx := range runtimeContexts {
		allIDs = append(allIDs, rtCtx.ID)
		rtCtxIDs[rtCtx.ID] = false
	}

	allAssignments, err := s.ListFormationAssignmentsForObjectIDs(ctx, formation.ID, allIDs)
	if err != nil {
		return nil, err
	}

	// We should not generate notifications for formation participants that are being unassigned asynchronously
	for _, assignment := range allAssignments {
		if assignment.Source == assignment.Target && assignment.SourceType == assignment.TargetType {
			switch assignment.SourceType {
			case model.FormationAssignmentTypeApplication:
				appIDs[assignment.Source] = true
			case model.FormationAssignmentTypeRuntime:
				rtIDs[assignment.Source] = true
			case model.FormationAssignmentTypeRuntimeContext:
				rtCtxIDs[assignment.Source] = true
			}
		}
	}

	// When assigning an object to a formation we need to create two formation assignments per participant.
	// In the first formation assignment the object we're assigning will be the source and in the second it will be the target
	assignments := make([]*model.FormationAssignmentInput, 0, (len(applications)+len(runtimes)+len(runtimeContexts))*2+1)
	for appID, isAssigned := range appIDs {
		if !isAssigned || appID == objectID {
			continue
		}
		assignments = append(assignments, s.GenerateAssignmentsForParticipant(objectID, objectType, formation, model.FormationAssignmentTypeApplication, appID)...)
	}

	// When runtime context is assigned to formation its parent runtime is unassigned from the formation.
	// There is no need to create formation assignments between the runtime context and the runtime. If such
	// formation assignments were to be created the runtime unassignment from the formation would fail.
	// The reason for this is that the formation assignments are created in one transaction and the runtime
	// unassignment is done in a separate transaction which does not "see" them but will try to delete them.
	parentID := ""
	if objectType == graphql.FormationObjectTypeRuntimeContext {
		rtmCtx, err := s.runtimeContextRepo.GetByID(ctx, tnt, objectID)
		if err != nil {
			return nil, err
		}
		parentID = rtmCtx.RuntimeID
	}
	for runtimeID, isAssigned := range rtIDs {
		if !isAssigned || runtimeID == objectID || runtimeID == parentID {
			continue
		}
		assignments = append(assignments, s.GenerateAssignmentsForParticipant(objectID, objectType, formation, model.FormationAssignmentTypeRuntime, runtimeID)...)
	}

	for runtimeCtxID, isAssigned := range rtCtxIDs {
		if !isAssigned || runtimeCtxID == objectID {
			continue
		}
		assignments = append(assignments, s.GenerateAssignmentsForParticipant(objectID, objectType, formation, model.FormationAssignmentTypeRuntimeContext, runtimeCtxID)...)
	}

	assignments = append(assignments, &model.FormationAssignmentInput{
		FormationID: formation.ID,
		Source:      objectID,
		SourceType:  model.FormationAssignmentType(objectType),
		Target:      objectID,
		TargetType:  model.FormationAssignmentType(objectType),
		State:       string(model.ReadyAssignmentState),
		Value:       nil,
		Error:       nil,
	})

	ids := make([]string, 0, len(assignments))
	for _, assignment := range assignments {
		id, err := s.CreateIfNotExists(ctx, assignment)
		if err != nil {
			return nil, errors.Wrapf(err, "while creating formationAssignment for formation %q with source %q of type %q and target %q of type %q", assignment.FormationID, assignment.Source, assignment.SourceType, assignment.Target, assignment.TargetType)
		}
		ids = append(ids, id)
	}

	formationAssignments, err := s.repo.ListForIDs(ctx, tnt, ids)
	if err != nil {
		return nil, errors.Wrap(err, "while listing formationAssignments")
	}

	return formationAssignments, nil
}

// GenerateAssignmentsForParticipant creates in-memory the assignments for two participants in the initial state
func (s *service) GenerateAssignmentsForParticipant(objectID string, objectType graphql.FormationObjectType, formation *model.Formation, participantType model.FormationAssignmentType, participantID string) []*model.FormationAssignmentInput {
	assignments := make([]*model.FormationAssignmentInput, 0, 2)
	assignments = append(assignments, &model.FormationAssignmentInput{
		FormationID: formation.ID,
		Source:      objectID,
		SourceType:  model.FormationAssignmentType(objectType),
		Target:      participantID,
		TargetType:  participantType,
		State:       string(model.InitialAssignmentState),
		Value:       nil,
		Error:       nil,
	})
	assignments = append(assignments, &model.FormationAssignmentInput{
		FormationID: formation.ID,
		Source:      participantID,
		SourceType:  participantType,
		Target:      objectID,
		TargetType:  model.FormationAssignmentType(objectType),
		State:       string(model.InitialAssignmentState),
		Value:       nil,
		Error:       nil,
	})
	return assignments
}

// ProcessFormationAssignments matches the formation assignments with the corresponding notification requests and packs them in FormationAssignmentRequestMapping.
// Each FormationAssignmentRequestMapping is then packed with its reverse in AssignmentMappingPair. Then the provided `formationAssignmentFunc` is executed against the AssignmentMappingPairs.
//
// Assignment and reverseAssignment example
// assignment{source=X, target=Y} - reverseAssignment{source=Y, target=X}
//
// Mapping and reverseMapping example
// mapping{notificationRequest=request, formationAssignment=assignment} - reverseMapping{notificationRequest=reverseRequest, formationAssignment=reverseAssignment}
func (s *service) ProcessFormationAssignments(ctx context.Context, formationAssignmentsForObject []*model.FormationAssignment, runtimeContextIDToRuntimeIDMapping map[string]string, applicationIDToApplicationTemplateIDMapping map[string]string, requests []*webhookclient.FormationAssignmentNotificationRequest, formationAssignmentFunc func(context.Context, *AssignmentMappingPairWithOperation) (bool, error), formationOperation model.FormationOperation) error {
	var errs *multierror.Error
	assignmentRequestMappings := s.matchFormationAssignmentsWithRequests(ctx, formationAssignmentsForObject, runtimeContextIDToRuntimeIDMapping, applicationIDToApplicationTemplateIDMapping, requests)
	alreadyProcessedFAs := make(map[string]bool, 0)
	for _, mapping := range assignmentRequestMappings {
		if alreadyProcessedFAs[mapping.Assignment.FormationAssignment.ID] {
			continue
		}
		mappingWithOperation := &AssignmentMappingPairWithOperation{
			AssignmentMappingPair: mapping,
			Operation:             formationOperation,
		}
		isReverseProcessed, err := formationAssignmentFunc(ctx, mappingWithOperation)
		if err != nil {
			errs = multierror.Append(errs, errors.Wrapf(err, "while processing formation assignment with id %q", mapping.Assignment.FormationAssignment.ID))
		}
		if isReverseProcessed {
			alreadyProcessedFAs[mapping.ReverseAssignment.FormationAssignment.ID] = true
		}
	}
	log.C(ctx).Infof("Finished processing %d formation assignments", len(formationAssignmentsForObject))

	return errs.ErrorOrNil()
}

// ProcessFormationAssignmentPair prepares and update the `State` and `Config` of the formation assignment based on the response and process the notifications
func (s *service) ProcessFormationAssignmentPair(ctx context.Context, mappingPair *AssignmentMappingPairWithOperation) (bool, error) {
	var isReverseProcessed bool
	err := s.processFormationAssignmentsWithReverseNotification(ctx, mappingPair, 0, &isReverseProcessed)
	return isReverseProcessed, err
}

func (s *service) processFormationAssignmentsWithReverseNotification(ctx context.Context, mappingPair *AssignmentMappingPairWithOperation, depth int, isReverseProcessed *bool) error {
	fa := mappingPair.Assignment.FormationAssignment
	log.C(ctx).Infof("Processing formation assignment with ID: %q for formation with ID: %q with Source: %q of Type: %q and Target: %q of Type: %q and State %q", fa.ID, fa.FormationID, fa.Source, fa.SourceType, fa.Target, fa.TargetType, fa.State)
	assignmentClone := mappingPair.Assignment.Clone()
	var reverseClone *FormationAssignmentRequestMapping
	if mappingPair.ReverseAssignment != nil {
		reverseClone = mappingPair.ReverseAssignment.Clone()
	}
	assignment := assignmentClone.FormationAssignment

	if assignment.State == string(model.ReadyAssignmentState) {
		log.C(ctx).Infof("The formation assignment with ID: %q is in %q state. No notifications will be sent for it.", assignment.ID, assignment.State)
		return nil
	}

	if assignmentClone.Request == nil {
		assignment.State = string(model.ReadyAssignmentState)
		log.C(ctx).Infof("In the formation assignment mapping pair, assignment with ID: %q hasn't attached webhook request. Updating the formation assignment to %q state without sending notification", assignment.ID, assignment.State)
		if err := s.Update(ctx, assignment.ID, assignment); err != nil {
			return errors.Wrapf(err, "while updating formation assignment for formation with ID: %q with source: %q and target: %q", assignment.FormationID, assignment.Source, assignment.Target)
		}
		return nil
	}

	if assignment.Source == assignment.Target {
		assignment.State = string(model.ReadyAssignmentState)
		log.C(ctx).Infof("In the formation assignment mapping pair, assignment with ID: %q is self-referenced. Updating the formation assignment to %q state without sending notification", assignment.ID, assignment.State)
		if err := s.Update(ctx, assignment.ID, assignment); err != nil {
			return errors.Wrapf(err, "while updating self-referenced formation assignment for formation with ID: %q with source and target: %q", assignment.FormationID, assignment.Source)
		}
		return nil
	}

	extendedRequest, err := s.faNotificationService.GenerateFormationAssignmentNotificationExt(ctx, assignmentClone, reverseClone, mappingPair.Operation)
	if err != nil {
		return errors.Wrap(err, "while creating extended formation assignment request")
	}

	response, err := s.notificationService.SendNotification(ctx, extendedRequest)
	if err != nil {
		updateError := s.SetAssignmentToErrorState(ctx, assignment, err.Error(), TechnicalError, model.CreateErrorAssignmentState)
		if updateError != nil {
			return errors.Wrapf(
				updateError,
				"while updating error state: %s",
				errors.Wrapf(err, "while sending notification for formation assignment with ID %q", assignment.ID).Error())
		}
		log.C(ctx).Error(errors.Wrapf(err, "while sending notification for formation assignment with ID %q", assignment.ID).Error())
		return nil
	}

	if response.Error != nil && *response.Error != "" {
		err = s.statusService.SetAssignmentToErrorStateWithConstraints(ctx, assignment, *response.Error, ClientError, model.CreateErrorAssignmentState, mappingPair.Operation)
		if err != nil {
			return errors.Wrapf(err, "while updating error state for formation with ID %q", assignment.ID)
		}

		log.C(ctx).Error(errors.Errorf("Received error from response: %v", *response.Error).Error())
		return nil
	}

	requestWebhookMode := assignmentClone.Request.Webhook.Mode
	if requestWebhookMode != nil && *requestWebhookMode == graphql.WebhookModeAsyncCallback {
		log.C(ctx).Infof("The webhook with ID: %q in the notification is in %q mode. Updating the assignment state to: %q and waiting for the receiver to report the status on the status API...", assignmentClone.Request.Webhook.ID, graphql.WebhookModeAsyncCallback, string(model.InitialFormationState))
		assignment.State = string(model.InitialFormationState)
		// Cleanup the error if present as new notification has been sent. The previous configuration should be left intact.
		assignment.Error = nil
		if err := s.Update(ctx, assignment.ID, assignment); err != nil {
			return errors.Wrapf(err, "While updating formation assignment with id %q", assignment.ID)
		}

		return nil
	}

<<<<<<< HEAD
	if response.State != nil {
=======
	if isStateInResponse(response) {
>>>>>>> 1be4a7a9
		log.C(ctx).Info("There is a state in the response. Validating it...")
		if isValid := validateResponseState(*response.State, assignment.State); !isValid {
			return errors.Errorf("The provided state in the response %q is not valid.", *response.State)
		}
		assignment.State = *response.State
	} else {
		if *response.ActualStatusCode == *response.SuccessStatusCode {
			assignment.State = string(model.ReadyAssignmentState)
		}

		if response.IncompleteStatusCode != nil && *response.ActualStatusCode == *response.IncompleteStatusCode {
			assignment.State = string(model.ConfigPendingAssignmentState)
		}
	}

	// Notification response has been received. The error should be cleared. The old configuration should be discarded and the new one from the response should be used.
	if assignment.State == string(model.ReadyAssignmentState) {
		ResetAssignmentConfigAndError(assignment)
	}

	var shouldSendReverseNotification bool
	if response.Config != nil && *response.Config != "" {
		assignment.Value = []byte(*response.Config)
		shouldSendReverseNotification = true
	}

	if err = s.statusService.UpdateWithConstraints(ctx, assignment, mappingPair.Operation); err != nil {
		return errors.Wrapf(err, "while creating formation assignment for formation %q with source %q and target %q", assignment.FormationID, assignment.Source, assignment.Target)
	}
	log.C(ctx).Infof("Assignment with ID: %q was updated with %q state", assignment.ID, assignment.State)

	if shouldSendReverseNotification {
		if reverseClone == nil {
			return nil
		}

		*isReverseProcessed = true

		if depth >= model.NotificationRecursionDepthLimit {
			log.C(ctx).Errorf("Depth limit exceeded for assignments: %q and %q", assignmentClone.FormationAssignment.ID, reverseClone.FormationAssignment.ID)
			return nil
		}

		newAssignment := reverseClone.Clone()
		newReverseAssignment := assignmentClone.Clone()

		if newAssignment.Request != nil {
			newAssignment.Request.Object.SetAssignment(newAssignment.FormationAssignment)
			newAssignment.Request.Object.SetReverseAssignment(newReverseAssignment.FormationAssignment)
		}
		if newReverseAssignment.Request != nil {
			newReverseAssignment.Request.Object.SetAssignment(newReverseAssignment.FormationAssignment)
			newReverseAssignment.Request.Object.SetReverseAssignment(newAssignment.FormationAssignment)
		}

		newAssignmentMappingPair := &AssignmentMappingPairWithOperation{
			AssignmentMappingPair: &AssignmentMappingPair{
				Assignment:        newAssignment,
				ReverseAssignment: newReverseAssignment,
			},
			Operation: mappingPair.Operation,
		}

		if err = s.processFormationAssignmentsWithReverseNotification(ctx, newAssignmentMappingPair, depth+1, isReverseProcessed); err != nil {
			return errors.Wrap(err, "while sending reverse notification")
		}
	}

	return nil
}

// CleanupFormationAssignment If the provided mappingPair does not contain notification request the assignment is deleted.
// If the provided pair contains notification request - sends it and adapts the `State` and `Config` of the formation assignment
// based on the response.
// In the case the response is successful it deletes the formation assignment
// In all other cases the `State` and `Config` are updated accordingly
func (s *service) CleanupFormationAssignment(ctx context.Context, mappingPair *AssignmentMappingPairWithOperation) (bool, error) {
	assignment := mappingPair.Assignment.FormationAssignment
	if mappingPair.Assignment.Request == nil {
		if err := s.Delete(ctx, assignment.ID); err != nil {
			if apperrors.IsNotFoundError(err) {
				log.C(ctx).Infof("Assignment with ID %q has already been deleted", assignment.ID)
				return false, nil
			}

			// It is possible that the deletion fails due to some kind of DB constraint, so we will try to update the state
			if updateError := s.SetAssignmentToErrorState(ctx, assignment, err.Error(), TechnicalError, model.DeleteErrorAssignmentState); updateError != nil {
				return false, errors.Wrapf(
					updateError,
					"while updating error state: %s",
					errors.Wrapf(err, "while deleting formation assignment with id %q", assignment.ID).Error())
			}
			return false, errors.Wrapf(err, "while deleting formation assignment with id %q", assignment.ID)
		}
		log.C(ctx).Infof("Assignment with ID %s was deleted", assignment.ID)

		return false, nil
	}

	extendedRequest, err := s.faNotificationService.GenerateFormationAssignmentNotificationExt(ctx, mappingPair.Assignment, mappingPair.ReverseAssignment, mappingPair.Operation)
	if err != nil {
		return false, errors.Wrap(err, "while creating extended formation assignment request")
	}

	response, err := s.notificationService.SendNotification(ctx, extendedRequest)
	if err != nil {
		if updateError := s.SetAssignmentToErrorState(ctx, assignment, err.Error(), TechnicalError, model.DeleteErrorAssignmentState); updateError != nil {
			return false, errors.Wrapf(
				updateError,
				"while updating error state: %s",
				errors.Wrapf(err, "while sending notification for formation assignment with ID %q", assignment.ID).Error())
		}
		return false, errors.Wrapf(err, "while sending notification for formation assignment with ID %q", assignment.ID)
	}

	if response.Error != nil && *response.Error != "" {
		if err = s.statusService.SetAssignmentToErrorStateWithConstraints(ctx, assignment, *response.Error, ClientError, model.DeleteErrorAssignmentState, mappingPair.Operation); err != nil {
			return false, errors.Wrapf(err, "while updating error state for formation with ID %q", assignment.ID)
		}
		return false, errors.Errorf("Received error from response: %v", *response.Error)
	}

	requestWebhookMode := mappingPair.Assignment.Request.Webhook.Mode
	if requestWebhookMode != nil && *requestWebhookMode == graphql.WebhookModeAsyncCallback {
		log.C(ctx).Infof("The webhook with ID: %q in the notification is in %q mode. Updating the assignment state to: %q and waiting for the receiver to report the status on the status API...", mappingPair.Assignment.Request.Webhook.ID, graphql.WebhookModeAsyncCallback, string(model.DeletingAssignmentState))
		assignment.State = string(model.DeletingAssignmentState)
		// clearing the error and configuration as new notification has been sent
		ResetAssignmentConfigAndError(assignment)
		if err = s.Update(ctx, assignment.ID, assignment); err != nil {
			if apperrors.IsNotFoundError(err) {
				log.C(ctx).Infof("Assignment with ID %q has already been deleted", assignment.ID)
				return false, nil
			}
			return false, errors.Wrapf(err, "While updating formation assignment with id %q", assignment.ID)
		}
		return false, nil
	}

	if isStateInResponse(response) {
		log.C(ctx).Info("There is a state in the response. Validating it...")
		if isValid := validateResponseState(*response.State, assignment.State); !isValid {
			return false, errors.Errorf("The provided state in the response %q is not valid.", *response.State)
		}
	}

	// if there is a state in the body - check if it is READY
	// if there is no state in the body - check if the status code is 'success'
	if (response.State != nil && *response.State == string(model.ReadyAssignmentState)) ||
		(!isStateInResponse(response) && *response.ActualStatusCode == *response.SuccessStatusCode) {
		if err = s.statusService.DeleteWithConstraints(ctx, assignment.ID); err != nil {
			if apperrors.IsNotFoundError(err) {
				log.C(ctx).Infof("Assignment with ID %q has already been deleted", assignment.ID)
				return false, nil
			}
			// It is possible that the deletion fails due to some kind of DB constraint, so we will try to update the state
			if updateError := s.SetAssignmentToErrorState(ctx, assignment, "error while deleting assignment", TechnicalError, model.DeleteErrorAssignmentState); updateError != nil {
				if apperrors.IsNotFoundError(updateError) {
					log.C(ctx).Infof("Assignment with ID %q has already been deleted", assignment.ID)
					return false, nil
				}
				return false, errors.Wrapf(
					updateError,
					"while updating error state: %s",
					errors.Wrapf(err, "while deleting formation assignment with id %q", assignment.ID).Error())
			}
			return false, errors.Wrapf(err, "while deleting formation assignment with id %q", assignment.ID)
		}
		log.C(ctx).Infof("Assignment with ID %s was deleted", assignment.ID)

		return false, nil
	}

	if response.State != nil && *response.State == string(model.DeleteErrorAssignmentState) {
		if err = s.statusService.SetAssignmentToErrorStateWithConstraints(ctx, assignment, "", ClientError, model.DeleteErrorAssignmentState, mappingPair.Operation); err != nil {
			if apperrors.IsNotFoundError(err) {
				log.C(ctx).Infof("Assignment with ID %q has already been deleted", assignment.ID)
				return false, nil
			}
			return false, errors.Wrapf(err, "while updating error state for formation with ID %q", assignment.ID)
		}
	}

	if response.IncompleteStatusCode != nil && *response.ActualStatusCode == *response.IncompleteStatusCode {
		err = errors.New("Error while deleting assignment: config propagation is not supported on unassign notifications")
		if updateErr := s.SetAssignmentToErrorState(ctx, assignment, err.Error(), ClientError, model.DeleteErrorAssignmentState); updateErr != nil {
			return false, errors.Wrapf(updateErr, "while updating error state for formation with ID %q", assignment.ID)
		}
		return false, err
	}

	return false, nil
}

func validateResponseState(newState, previousState string) bool {
	if !model.SupportedFormationAssignmentStates[newState] {
		return false
	}

	// handles synchronous "delete/unassign" statuses
	if previousState == string(model.DeletingAssignmentState) &&
		(newState != string(model.DeleteErrorAssignmentState) && newState != string(model.ReadyAssignmentState)) {
		return false
	}

	// handles synchronous "create/assign" statuses
	if previousState == string(model.InitialAssignmentState) &&
		(newState != string(model.CreateErrorAssignmentState) && newState != string(model.ConfigPendingAssignmentState) && newState != string(model.ReadyAssignmentState)) {
		return false
	}

	return true
}

func (s *service) SetAssignmentToErrorState(ctx context.Context, assignment *model.FormationAssignment, errorMessage string, errorCode AssignmentErrorCode, state model.FormationAssignmentState) error {
	assignment.State = string(state)
	assignmentError := AssignmentErrorWrapper{AssignmentError{
		Message:   errorMessage,
		ErrorCode: errorCode,
	}}
	marshaled, err := json.Marshal(assignmentError)
	if err != nil {
		return errors.Wrapf(err, "While preparing error message for assignment with ID %q", assignment.ID)
	}
	assignment.Error = marshaled
	if err := s.Update(ctx, assignment.ID, assignment); err != nil {
		return errors.Wrapf(err, "While updating formation assignment with id %q", assignment.ID)
	}
	log.C(ctx).Infof("Assignment with ID %s set to state %s", assignment.ID, assignment.State)
	return nil
}

func (s *service) matchFormationAssignmentsWithRequests(ctx context.Context, assignments []*model.FormationAssignment, runtimeContextIDToRuntimeIDMapping map[string]string, applicationIDToApplicationTemplateIDMapping map[string]string, requests []*webhookclient.FormationAssignmentNotificationRequest) []*AssignmentMappingPair {
	formationAssignmentMapping := make([]*FormationAssignmentRequestMapping, 0, len(assignments))
	for i, assignment := range assignments {
		mappingObject := &FormationAssignmentRequestMapping{
			Request:             nil,
			FormationAssignment: assignments[i],
		}

		target := assignment.Target
		if assignment.TargetType == model.FormationAssignmentTypeRuntimeContext {
			log.C(ctx).Infof("Matching for runtime context, fetching associated runtime for runtime context with ID %s", target)

			target = runtimeContextIDToRuntimeIDMapping[assignment.Target]
			log.C(ctx).Infof("Fetched associated runtime with ID %s for runtime context with ID %s", target, assignment.Target)
		}

	assignment:
		for j, request := range requests {
			var objectID string
			if request.Webhook.RuntimeID != nil {
				objectID = *request.Webhook.RuntimeID
			}

			// It is possible for both the application and the application template to have registered webhooks.
			// In such case the application webhook should be used.
			if request.Webhook.ApplicationID != nil {
				objectID = *request.Webhook.ApplicationID
			} else if request.Webhook.ApplicationTemplateID != nil &&
				*request.Webhook.ApplicationTemplateID == applicationIDToApplicationTemplateIDMapping[target] {
				objectID = target
			}

			if objectID != target {
				continue
			}

			participants := request.Object.GetParticipantsIDs()
			for _, id := range participants {
				// We should not generate notifications for self
				if assignment.Source == assignment.Target {
					break assignment
				}
				if assignment.Source == id {
					mappingObject.Request = requests[j]
					break assignment
				}
			}
		}
		formationAssignmentMapping = append(formationAssignmentMapping, mappingObject)
	}

	log.C(ctx).Infof("Mapped %d formation assignments with %d notifications, %d assignments left with no notification", len(assignments), len(requests), len(assignments)-len(requests))
	sourceToTargetToMapping := make(map[string]map[string]*FormationAssignmentRequestMapping)
	for _, mapping := range formationAssignmentMapping {
		if _, ok := sourceToTargetToMapping[mapping.FormationAssignment.Source]; !ok {
			sourceToTargetToMapping[mapping.FormationAssignment.Source] = make(map[string]*FormationAssignmentRequestMapping, len(assignments)/2)
		}
		sourceToTargetToMapping[mapping.FormationAssignment.Source][mapping.FormationAssignment.Target] = mapping
	}
	// Make mapping
	assignmentMappingPairs := make([]*AssignmentMappingPair, 0, len(assignments))

	for _, mapping := range formationAssignmentMapping {
		var reverseMapping *FormationAssignmentRequestMapping
		if mappingsForTarget, ok := sourceToTargetToMapping[mapping.FormationAssignment.Target]; ok {
			if actualReverseMapping, ok := mappingsForTarget[mapping.FormationAssignment.Source]; ok {
				reverseMapping = actualReverseMapping
			}
		}
		assignmentMappingPairs = append(assignmentMappingPairs, &AssignmentMappingPair{
			Assignment:        mapping,
			ReverseAssignment: reverseMapping,
		})
		if mapping.Request != nil {
			mapping.Request.Object.SetAssignment(mapping.FormationAssignment)
			if reverseMapping != nil {
				mapping.Request.Object.SetReverseAssignment(reverseMapping.FormationAssignment)
			}
		}
		if reverseMapping != nil && reverseMapping.Request != nil {
			reverseMapping.Request.Object.SetAssignment(reverseMapping.FormationAssignment)
			reverseMapping.Request.Object.SetReverseAssignment(mapping.FormationAssignment)
		}
	}
	return assignmentMappingPairs
}

<<<<<<< HEAD
// ResetAssignmentConfigAndError sets the configuration and the error fields of the formation assignment to nil
func ResetAssignmentConfigAndError(assignment *model.FormationAssignment) {
	assignment.Value = nil
	assignment.Error = nil
=======
func isStateInResponse(response *webhookdir.Response) bool {
	return response.State != nil && *response.State != ""
>>>>>>> 1be4a7a9
}

// FormationAssignmentRequestMapping represents the mapping between the notification request and formation assignment
type FormationAssignmentRequestMapping struct {
	Request             *webhookclient.FormationAssignmentNotificationRequest
	FormationAssignment *model.FormationAssignment
}

// Clone returns a copy of the FormationAssignmentRequestMapping
func (f *FormationAssignmentRequestMapping) Clone() *FormationAssignmentRequestMapping {
	var request *webhookclient.FormationAssignmentNotificationRequest
	if f.Request != nil {
		request = f.Request.Clone()
	}
	return &FormationAssignmentRequestMapping{
		Request: request,
		FormationAssignment: &model.FormationAssignment{
			ID:          f.FormationAssignment.ID,
			FormationID: f.FormationAssignment.FormationID,
			TenantID:    f.FormationAssignment.TenantID,
			Source:      f.FormationAssignment.Source,
			SourceType:  f.FormationAssignment.SourceType,
			Target:      f.FormationAssignment.Target,
			TargetType:  f.FormationAssignment.TargetType,
			State:       f.FormationAssignment.State,
			Value:       f.FormationAssignment.Value,
			Error:       f.FormationAssignment.Error,
		},
	}
}

// AssignmentErrorCode represents error code used to differentiate the source of the error
type AssignmentErrorCode int

const (
	// TechnicalError indicates that the reason for the error is technical - for example networking issue
	TechnicalError = 1
	// ClientError indicates that the error was returned from the client
	ClientError = 2
)

// AssignmentMappingPair represents a pair of FormationAssignmentRequestMapping and its reverse
type AssignmentMappingPair struct {
	Assignment        *FormationAssignmentRequestMapping
	ReverseAssignment *FormationAssignmentRequestMapping
}

// AssignmentMappingPairWithOperation represents a AssignmentMappingPair and the formation operation
type AssignmentMappingPairWithOperation struct {
	*AssignmentMappingPair
	Operation model.FormationOperation
}

// AssignmentError error struct used for storing the errors that occur during the FormationAssignment processing
type AssignmentError struct {
	Message   string              `json:"message"`
	ErrorCode AssignmentErrorCode `json:"errorCode"`
}

// AssignmentErrorWrapper wrapper for AssignmentError
type AssignmentErrorWrapper struct {
	Error AssignmentError `json:"error"`
}<|MERGE_RESOLUTION|>--- conflicted
+++ resolved
@@ -669,11 +669,7 @@
 		return nil
 	}
 
-<<<<<<< HEAD
-	if response.State != nil {
-=======
 	if isStateInResponse(response) {
->>>>>>> 1be4a7a9
 		log.C(ctx).Info("There is a state in the response. Validating it...")
 		if isValid := validateResponseState(*response.State, assignment.State); !isValid {
 			return errors.Errorf("The provided state in the response %q is not valid.", *response.State)
@@ -992,15 +988,14 @@
 	return assignmentMappingPairs
 }
 
-<<<<<<< HEAD
 // ResetAssignmentConfigAndError sets the configuration and the error fields of the formation assignment to nil
 func ResetAssignmentConfigAndError(assignment *model.FormationAssignment) {
 	assignment.Value = nil
 	assignment.Error = nil
-=======
+}
+
 func isStateInResponse(response *webhookdir.Response) bool {
 	return response.State != nil && *response.State != ""
->>>>>>> 1be4a7a9
 }
 
 // FormationAssignmentRequestMapping represents the mapping between the notification request and formation assignment
