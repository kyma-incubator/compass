--- conflicted
+++ resolved
@@ -652,25 +652,12 @@
 		return nil
 	}
 
-<<<<<<< HEAD
 	if assignmentReqMappingClone.Request.Webhook != nil {
 		requestWebhookMode := assignmentReqMappingClone.Request.Webhook.Mode
 		if requestWebhookMode != nil && *requestWebhookMode == graphql.WebhookModeAsyncCallback {
-			log.C(ctx).Infof("The webhook with ID: %q in the notification is in %q mode. Updating the assignment state to: %q and waiting for the receiver to report the status on the status API...", assignmentReqMappingClone.Request.Webhook.ID, graphql.WebhookModeAsyncCallback, string(model.InitialFormationState))
-			assignment.State = string(model.InitialFormationState)
-			// Cleanup the error if present as new notification has been sent. The previous configuration should be left intact.
-			assignment.Error = nil
-			if err := s.Update(ctx, assignment.ID, assignment); err != nil {
-				return errors.Wrapf(err, "while updating formation assignment with ID: %s", assignment.ID)
-			}
-
+			// todo::: add log
 			return nil
 		}
-=======
-	requestWebhookMode := assignmentReqMappingClone.Request.Webhook.Mode
-	if requestWebhookMode != nil && *requestWebhookMode == graphql.WebhookModeAsyncCallback {
-		return nil
->>>>>>> 4d87dbd1
 	}
 
 	if isStateInResponse(response) {
