--- conflicted
+++ resolved
@@ -76,10 +76,6 @@
 }
 
 // Used for testing
-<<<<<<< HEAD
-// nolint
-=======
->>>>>>> d6699cc6
 //
 //go:generate mockery --exported --name=templateInput --output=automock --outpkg=automock --case=underscore --disable-version-string
 type templateInput interface { //nolint
