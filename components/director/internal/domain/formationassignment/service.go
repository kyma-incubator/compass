package formationassignment

import (
	"context"
	"encoding/json"

	"github.com/hashicorp/go-multierror"
	"github.com/kyma-incubator/compass/components/director/pkg/graphql"
	webhookdir "github.com/kyma-incubator/compass/components/director/pkg/webhook"
	webhookclient "github.com/kyma-incubator/compass/components/director/pkg/webhook_client"

	"github.com/kyma-incubator/compass/components/director/internal/domain/tenant"
	"github.com/kyma-incubator/compass/components/director/internal/model"
	"github.com/kyma-incubator/compass/components/director/pkg/apperrors"
	"github.com/kyma-incubator/compass/components/director/pkg/log"
	"github.com/kyma-incubator/compass/components/director/pkg/resource"
	"github.com/pkg/errors"
)

// FormationAssignmentRepository represents the Formation Assignment repository layer
//go:generate mockery --name=FormationAssignmentRepository --output=automock --outpkg=automock --case=underscore --disable-version-string
type FormationAssignmentRepository interface {
	Create(ctx context.Context, item *model.FormationAssignment) error
	GetByTargetAndSource(ctx context.Context, target, source, tenantID string) (*model.FormationAssignment, error)
	Get(ctx context.Context, id, tenantID string) (*model.FormationAssignment, error)
	GetGlobalByID(ctx context.Context, id string) (*model.FormationAssignment, error)
	GetForFormation(ctx context.Context, tenantID, id, formationID string) (*model.FormationAssignment, error)
	List(ctx context.Context, pageSize int, cursor, tenantID string) (*model.FormationAssignmentPage, error)
	ListByFormationIDs(ctx context.Context, tenantID string, formationIDs []string, pageSize int, cursor string) ([]*model.FormationAssignmentPage, error)
	ListAllForObject(ctx context.Context, tenant, formationID, objectID string) ([]*model.FormationAssignment, error)
	ListForIDs(ctx context.Context, tenant string, ids []string) ([]*model.FormationAssignment, error)
	Update(ctx context.Context, model *model.FormationAssignment) error
	Delete(ctx context.Context, id, tenantID string) error
	Exists(ctx context.Context, id, tenantID string) (bool, error)
}

//go:generate mockery --exported --name=formationAssignmentConverter --output=automock --outpkg=automock --case=underscore --disable-version-string
type formationAssignmentConverter interface {
	ToInput(assignment *model.FormationAssignment) *model.FormationAssignmentInput
}

//go:generate mockery --exported --name=applicationRepository --output=automock --outpkg=automock --case=underscore --disable-version-string
type applicationRepository interface {
	ListByScenariosNoPaging(ctx context.Context, tenant string, scenarios []string) ([]*model.Application, error)
}

//go:generate mockery --exported --name=runtimeContextRepository --output=automock --outpkg=automock --case=underscore --disable-version-string
type runtimeContextRepository interface {
	ListByScenarios(ctx context.Context, tenant string, scenarios []string) ([]*model.RuntimeContext, error)
	GetByID(ctx context.Context, tenant, id string) (*model.RuntimeContext, error)
}

//go:generate mockery --exported --name=runtimeRepository --output=automock --outpkg=automock --case=underscore --disable-version-string
type runtimeRepository interface {
	ListByScenarios(ctx context.Context, tenant string, scenarios []string) ([]*model.Runtime, error)
}

//go:generate mockery --exported --name=templateInput --output=automock --outpkg=automock --case=underscore --disable-version-string
// Used for testing
//nolint
type templateInput interface {
	webhookdir.TemplateInput
	GetParticipantsIDs() []string
	GetAssignment() *model.FormationAssignment
	GetReverseAssignment() *model.FormationAssignment
	SetAssignment(*model.FormationAssignment)
	SetReverseAssignment(*model.FormationAssignment)
	Clone() webhookdir.FormationAssignmentTemplateInput
}

//go:generate mockery --exported --name=notificationService --output=automock --outpkg=automock --case=underscore --disable-version-string
type notificationService interface {
	SendNotification(ctx context.Context, notification *webhookclient.NotificationRequest) (*webhookdir.Response, error)
}

// UIDService generates UUIDs for new entities
//go:generate mockery --name=UIDService --output=automock --outpkg=automock --case=underscore --disable-version-string
type UIDService interface {
	Generate() string
}

type service struct {
	repo                         FormationAssignmentRepository
	uidSvc                       UIDService
	applicationRepository        applicationRepository
	runtimeRepo                  runtimeRepository
	runtimeContextRepo           runtimeContextRepository
	formationAssignmentConverter formationAssignmentConverter
	notificationService          notificationService
}

// NewService creates a FormationTemplate service
func NewService(repo FormationAssignmentRepository, uidSvc UIDService, applicationRepository applicationRepository, runtimeRepository runtimeRepository, runtimeContextRepo runtimeContextRepository, formationAssignmentConverter formationAssignmentConverter, notificationService notificationService) *service {
	return &service{
		repo:                         repo,
		uidSvc:                       uidSvc,
		applicationRepository:        applicationRepository,
		runtimeRepo:                  runtimeRepository,
		runtimeContextRepo:           runtimeContextRepo,
		formationAssignmentConverter: formationAssignmentConverter,
		notificationService:          notificationService,
	}
}

// Create creates a Formation Assignment using `in`
func (s *service) Create(ctx context.Context, in *model.FormationAssignmentInput) (string, error) {
	formationAssignmentID := s.uidSvc.Generate()
	tenantID, err := tenant.LoadFromContext(ctx)
	if err != nil {
		return "", errors.Wrapf(err, "while loading tenant from context")
	}
	log.C(ctx).Debugf("ID: %q generated for formation assignment for tenant with ID: %q", formationAssignmentID, tenantID)

	log.C(ctx).Infof("Creating formation assignment with source: %q and source type: %q, and target: %q with target type: %q", in.Source, in.SourceType, in.Target, in.TargetType)
	if err = s.repo.Create(ctx, in.ToModel(formationAssignmentID, tenantID)); err != nil {
		return "", errors.Wrapf(err, "while creating formation assignment for formation with ID: %q", in.FormationID)
	}

	return formationAssignmentID, nil
}

// CreateIfNotExists creates a Formation Assignment using `in`
func (s *service) CreateIfNotExists(ctx context.Context, in *model.FormationAssignmentInput) (string, error) {
	tenantID, err := tenant.LoadFromContext(ctx)
	if err != nil {
		return "", errors.Wrapf(err, "while loading tenant from context")
	}

	existingEntity, err := s.repo.GetByTargetAndSource(ctx, in.Target, in.Source, tenantID)
	if err != nil && !apperrors.IsNotFoundError(err) {
		return "", errors.Wrapf(err, "while getting formation assignment by target %q and source %q", in.Target, in.Source)
	}
	if err != nil && apperrors.IsNotFoundError(err) {
		return s.Create(ctx, in)
	}
	return existingEntity.ID, nil
}

// Get queries Formation Assignment matching ID `id`
func (s *service) Get(ctx context.Context, id string) (*model.FormationAssignment, error) {
	log.C(ctx).Infof("Getting formation assignment with ID: %q", id)

	tenantID, err := tenant.LoadFromContext(ctx)
	if err != nil {
		return nil, errors.Wrapf(err, "while loading tenant from context")
	}

	fa, err := s.repo.Get(ctx, id, tenantID)
	if err != nil {
		return nil, errors.Wrapf(err, "while getting formation assignment with ID: %q and tenant: %q", id, tenantID)
	}

	return fa, nil
}

// GetGlobalByID retrieves the formation assignment matching ID `id` globally without tenant parameter
func (s *service) GetGlobalByID(ctx context.Context, id string) (*model.FormationAssignment, error) {
	log.C(ctx).Infof("Getting formation assignment with ID: %q globally", id)

	fa, err := s.repo.GetGlobalByID(ctx, id)
	if err != nil {
		return nil, errors.Wrapf(err, "while getting formation assignment with ID: %q globally", id)
	}

	return fa, nil
}

// GetForFormation retrieves the Formation Assignment with the provided `id` associated with Formation with id `formationID`
func (s *service) GetForFormation(ctx context.Context, id, formationID string) (*model.FormationAssignment, error) {
	log.C(ctx).Infof("Getting formation assignment for ID: %q and formationID: %q", id, formationID)

	tenantID, err := tenant.LoadFromContext(ctx)
	if err != nil {
		return nil, errors.Wrapf(err, "while loading tenant from context")
	}

	fa, err := s.repo.GetForFormation(ctx, tenantID, id, formationID)
	if err != nil {
		return nil, errors.Wrapf(err, "while getting formation assignment with ID: %q for formation with ID: %q", id, formationID)
	}

	return fa, nil
}

// List pagination lists Formation Assignment based on `pageSize` and `cursor`
func (s *service) List(ctx context.Context, pageSize int, cursor string) (*model.FormationAssignmentPage, error) {
	log.C(ctx).Info("Listing formation assignments")

	if pageSize < 1 || pageSize > 200 {
		return nil, apperrors.NewInvalidDataError("page size must be between 1 and 200")
	}

	tenantID, err := tenant.LoadFromContext(ctx)
	if err != nil {
		return nil, errors.Wrapf(err, "while loading tenant from context")
	}

	return s.repo.List(ctx, pageSize, cursor, tenantID)
}

// ListByFormationIDs retrieves a pages of Formation Assignment objects for each of the provided formation IDs
func (s *service) ListByFormationIDs(ctx context.Context, formationIDs []string, pageSize int, cursor string) ([]*model.FormationAssignmentPage, error) {
	log.C(ctx).Infof("Listing formation assignment for formation with IDs: %q", formationIDs)

	tnt, err := tenant.LoadFromContext(ctx)
	if err != nil {
		return nil, errors.Wrapf(err, "while loading tenant from context")
	}

	if pageSize < 1 || pageSize > 200 {
		return nil, apperrors.NewInvalidDataError("page size must be between 1 and 200")
	}

	return s.repo.ListByFormationIDs(ctx, tnt, formationIDs, pageSize, cursor)
}

// ListFormationAssignmentsForObjectID retrieves all Formation Assignment objects for formation with ID `formationID` that have `objectID` as source or target
func (s *service) ListFormationAssignmentsForObjectID(ctx context.Context, formationID, objectID string) ([]*model.FormationAssignment, error) {
	tnt, err := tenant.LoadFromContext(ctx)
	if err != nil {
		return nil, errors.Wrapf(err, "while loading tenant from context")
	}

	return s.repo.ListAllForObject(ctx, tnt, formationID, objectID)
}

// Update updates a Formation Assignment matching ID `id` using `in`
func (s *service) Update(ctx context.Context, id string, in *model.FormationAssignmentInput) error {
	log.C(ctx).Infof("Updating formation assignment with ID: %q", id)

	tenantID, err := tenant.LoadFromContext(ctx)
	if err != nil {
		return errors.Wrapf(err, "while loading tenant from context")
	}

	if exists, err := s.repo.Exists(ctx, id, tenantID); err != nil {
		return errors.Wrapf(err, "while ensuring formation assignment with ID: %q exists", id)
	} else if !exists {
		return apperrors.NewNotFoundError(resource.FormationAssignment, id)
	}

	if err = s.repo.Update(ctx, in.ToModel(id, tenantID)); err != nil {
		return errors.Wrapf(err, "while updating formation assignment with ID: %q", id)
	}

	return nil
}

// Delete deletes a Formation Assignment matching ID `id`
func (s *service) Delete(ctx context.Context, id string) error {
	log.C(ctx).Infof("Deleting formation assignment with ID: %q", id)

	tenantID, err := tenant.LoadFromContext(ctx)
	if err != nil {
		return errors.Wrapf(err, "while loading tenant from context")
	}

	if err := s.repo.Delete(ctx, id, tenantID); err != nil {
		return errors.Wrapf(err, "while deleting formation assignment with ID: %q", id)
	}
	return nil
}

// Exists check if a Formation Assignment with given ID exists
func (s *service) Exists(ctx context.Context, id string) (bool, error) {
	log.C(ctx).Infof("Checking formation assignment existence for ID: %q", id)

	tenantID, err := tenant.LoadFromContext(ctx)
	if err != nil {
		return false, errors.Wrapf(err, "while loading tenant from context")
	}

	exists, err := s.repo.Exists(ctx, id, tenantID)
	if err != nil {
		return false, errors.Wrapf(err, "while checking formation assignment existence for ID: %q and tenant: %q", id, tenantID)
	}
	return exists, nil
}

// GenerateAssignments creates and persists two formation assignments per participant in the formation `formation`.
// For the first formation assignment the source is the objectID and the target is participant's ID.
// For the second assignment the source and target are swapped.
//
// In case of objectType==RUNTIME_CONTEXT formationAssignments for the object and it's parent runtime are not generated.
func (s *service) GenerateAssignments(ctx context.Context, tnt, objectID string, objectType graphql.FormationObjectType, formation *model.Formation) ([]*model.FormationAssignment, error) {
	applications, err := s.applicationRepository.ListByScenariosNoPaging(ctx, tnt, []string{formation.Name})
	if err != nil {
		return nil, err
	}

	runtimes, err := s.runtimeRepo.ListByScenarios(ctx, tnt, []string{formation.Name})
	if err != nil {
		return nil, err
	}

	runtimeContexts, err := s.runtimeContextRepo.ListByScenarios(ctx, tnt, []string{formation.Name})
	if err != nil {
		return nil, err
	}

	// When assigning an object to a formation we need to create two formation assignments per participant.
	// In the first formation assignment the object we're assigning will be the source and in the second it will be the target
	assignments := make([]*model.FormationAssignmentInput, 0, (len(applications)+len(runtimes)+len(runtimeContexts))*2)
	for _, app := range applications {
		if app.ID == objectID {
			continue
		}
<<<<<<< HEAD
		assignments = append(assignments, s.GenerateAssignmentsForParticipant(tnt, objectID, objectType, formation, model.FormationAssignmentTypeApplication, app)...)
=======
		assignments = append(assignments, s.GenerateAssignmentsForParticipant(objectID, objectType, formation, graphql.FormationObjectTypeApplication, app)...)
	}

	// When runtime context is assigned to formation its parent runtime is unassigned from the formation.
	// There is no need to create formation assignments between the runtime context and the runtime. If such
	// formation assignments were to be created the runtime unassignment from the formation would fail.
	// The reason for this is that the formation assignments are created in one transaction and the runtime
	// unassignment is done in a separate transaction which does not "see" them but will try to delete them.
	parentID := ""
	if objectType == graphql.FormationObjectTypeRuntimeContext {
		rtmCtx, err := s.runtimeContextRepo.GetByID(ctx, tnt, objectID)
		if err != nil {
			return nil, err
		}
		parentID = rtmCtx.RuntimeID
>>>>>>> 14ec716a
	}
	for _, runtime := range runtimes {
		if runtime.ID == objectID || runtime.ID == parentID {
			continue
		}
<<<<<<< HEAD
		assignments = append(assignments, s.GenerateAssignmentsForParticipant(tnt, objectID, objectType, formation, model.FormationAssignmentTypeRuntime, runtime)...)
=======
		assignments = append(assignments, s.GenerateAssignmentsForParticipant(objectID, objectType, formation, graphql.FormationObjectTypeRuntime, runtime)...)
>>>>>>> 14ec716a
	}

	for _, runtimeCtx := range runtimeContexts {
		if runtimeCtx.ID == objectID {
			continue
		}
<<<<<<< HEAD
		assignments = append(assignments, s.GenerateAssignmentsForParticipant(tnt, objectID, objectType, formation, model.FormationAssignmentTypeRuntimeContext, runtimeCtx)...)
=======
		assignments = append(assignments, s.GenerateAssignmentsForParticipant(objectID, objectType, formation, graphql.FormationObjectTypeRuntimeContext, runtimeCtx)...)
	}

	ids := make([]string, 0, len(assignments))
	for _, assignment := range assignments {
		id, err := s.CreateIfNotExists(ctx, assignment)
		if err != nil {
			return nil, errors.Wrapf(err, "while creating formationAssignment for formation %q with source %q of type %q and target %q of type %q", assignment.FormationID, assignment.Source, assignment.SourceType, assignment.Target, assignment.TargetType)
		}
		ids = append(ids, id)
	}

	formationAssignments, err := s.repo.ListForIDs(ctx, tnt, ids)
	if err != nil {
		return nil, errors.Wrap(err, "while listing formationAssignments")
>>>>>>> 14ec716a
	}

	return formationAssignments, nil
}

// GenerateAssignmentsForParticipant creates in-memory the assignments for two participants in the initial state
<<<<<<< HEAD
func (s *service) GenerateAssignmentsForParticipant(tnt, objectID string, objectType graphql.FormationObjectType, formation *model.Formation, participantType model.FormationAssignmentType, participant model.Identifiable) []*model.FormationAssignment {
	assignments := make([]*model.FormationAssignment, 0, 2)
	assignments = append(assignments, &model.FormationAssignment{
=======
func (s *service) GenerateAssignmentsForParticipant(objectID string, objectType graphql.FormationObjectType, formation *model.Formation, participantType graphql.FormationObjectType, participant model.Identifiable) []*model.FormationAssignmentInput {
	assignments := make([]*model.FormationAssignmentInput, 0, 2)
	assignments = append(assignments, &model.FormationAssignmentInput{
>>>>>>> 14ec716a
		FormationID: formation.ID,
		Source:      objectID,
		SourceType:  model.FormationAssignmentType(objectType),
		Target:      participant.GetID(),
		TargetType:  participantType,
		State:       string(model.InitialAssignmentState),
		Value:       nil,
	})
	assignments = append(assignments, &model.FormationAssignmentInput{
		FormationID: formation.ID,
		Source:      participant.GetID(),
		SourceType:  participantType,
		Target:      objectID,
		TargetType:  model.FormationAssignmentType(objectType),
		State:       string(model.InitialAssignmentState),
		Value:       nil,
	})
	return assignments
}

// ProcessFormationAssignments matches the formation assignments with the corresponding notification requests and packs them in FormationAssignmentRequestMapping.
// Each FormationAssignmentRequestMapping is then packed with its reverse in AssignmentMappingPair. Then the provided `formationAssignmentFunc` is executed against the AssignmentMappingPairs.
//
// Assignment and reverseAssignment example
// assignment{source=X, target=Y} - reverseAssignment{source=Y, target=X}
//
// Mapping and reverseMapping example
// mapping{notificationRequest=request, formationAssignment=assignment} - reverseMapping{notificationRequest=reverseRequest, formationAssignment=reverseAssignment}

func (s *service) ProcessFormationAssignments(ctx context.Context, formationAssignmentsForObject []*model.FormationAssignment, runtimeContextIDToRuntimeIDMapping map[string]string, requests []*webhookclient.NotificationRequest, formationAssignmentFunc func(context.Context, *AssignmentMappingPair) error) error {
	var errs *multierror.Error
	assignmentRequestMappings := s.matchFormationAssignmentsWithRequests(ctx, formationAssignmentsForObject, runtimeContextIDToRuntimeIDMapping, requests)
	for _, mapping := range assignmentRequestMappings {
		if err := formationAssignmentFunc(ctx, mapping); err != nil {
			errs = multierror.Append(errs, errors.Wrapf(err, "while processing formation assignment with id %q", mapping.Assignment.FormationAssignment.ID))
		}
	}
	log.C(ctx).Infof("Finished processing %d formation assignments", len(formationAssignmentsForObject))

	return errs.ErrorOrNil()
}

// UpdateFormationAssignment prepares the `State` and `Config` of the formation assignment based on the response and saves it in the database
func (s *service) UpdateFormationAssignment(ctx context.Context, mappingPair *AssignmentMappingPair) error {
	return s.updateFormationAssignmentsWithReverseNotification(ctx, mappingPair, 0)
}

func (s *service) updateFormationAssignmentsWithReverseNotification(ctx context.Context, mappingPair *AssignmentMappingPair, depth int) error {
	assignmentClone := mappingPair.Assignment.Clone()
	var reverseClone *FormationAssignmentRequestMapping
	if mappingPair.ReverseAssignment != nil {
		reverseClone = mappingPair.ReverseAssignment.Clone()
	}
	assignment := assignmentClone.FormationAssignment

	if assignment.State == string(model.ReadyAssignmentState) {
		return nil
	}

	if assignmentClone.Request == nil {
		assignment.State = string(model.ReadyAssignmentState)
		if err := s.Update(ctx, assignment.ID, s.formationAssignmentConverter.ToInput(assignment)); err != nil {
			return errors.Wrapf(err, "while creating formation assignment for formation %q with source %q and target %q", assignment.FormationID, assignment.Source, assignment.Target)
		}
		log.C(ctx).Infof("Assignment with ID %s was updated with %s state", assignment.ID, assignment.State)
		return nil
	}

	response, err := s.notificationService.SendNotification(ctx, assignmentClone.Request)
	if err != nil {
		updateError := s.setAssignmentToErrorState(ctx, assignment, err.Error(), TechnicalError, model.CreateErrorAssignmentState)
		if updateError != nil {
			return errors.Wrapf(
				updateError,
				"while updating error state: %s",
				errors.Wrapf(err, "while sending notification for formation assignment with ID %q", assignment.ID).Error())
		}
		log.C(ctx).Error(errors.Wrapf(err, "while sending notification for formation assignment with ID %q", assignment.ID).Error())
		return nil
	}

	if response.Error != nil && *response.Error != "" {
		err = s.setAssignmentToErrorState(ctx, assignment, *response.Error, ClientError, model.CreateErrorAssignmentState)
		if err != nil {
			return errors.Wrapf(err, "while updating error state for formation with ID %q", assignment.ID)
		}

		log.C(ctx).Error(errors.Errorf("Received error from response: %v", *response.Error).Error())
		return nil
	}

	if *response.ActualStatusCode == *response.SuccessStatusCode {
		assignment.State = string(model.ReadyAssignmentState)
		assignment.Value = nil
	}

	if response.IncompleteStatusCode != nil && *response.ActualStatusCode == *response.IncompleteStatusCode {
		assignment.State = string(model.ConfigPendingAssignmentState)
	}

	var shouldSendReverseNotification bool
	if response.Config != nil && *response.Config != "" {
		assignment.Value = []byte(*response.Config)
		shouldSendReverseNotification = true
	}

	storedAssignment, err := s.Get(ctx, assignment.ID)
	if err != nil {
		return errors.Wrapf(err, "while fetching formation assignment with ID: %q", assignment.ID)
	}

	if storedAssignment.State != string(model.ReadyAssignmentState) {
		if err = s.Update(ctx, assignment.ID, s.formationAssignmentConverter.ToInput(assignment)); err != nil {
			return errors.Wrapf(err, "while creating formation assignment for formation %q with source %q and target %q", assignment.FormationID, assignment.Source, assignment.Target)
		}
		log.C(ctx).Infof("Assignment with ID %s was updated with %s state", assignment.ID, assignment.State)
	}

	if shouldSendReverseNotification {
		if depth >= model.NotificationRecursionDepthLimit {
			log.C(ctx).Errorf("Depth limit exceeded for assignments: %q and %q", assignmentClone.FormationAssignment.ID, reverseClone.FormationAssignment.ID)
			return nil
		}

		if reverseClone == nil {
			return nil
		}

		newAssignment := reverseClone.Clone()
		newReverseAssignment := assignmentClone.Clone()

		if newAssignment.Request != nil {
			newAssignment.Request.Object.SetAssignment(newAssignment.FormationAssignment)
			newAssignment.Request.Object.SetReverseAssignment(newReverseAssignment.FormationAssignment)
		}
		if newReverseAssignment.Request != nil {
			newReverseAssignment.Request.Object.SetAssignment(newReverseAssignment.FormationAssignment)
			newReverseAssignment.Request.Object.SetReverseAssignment(newAssignment.FormationAssignment)
		}

		newAssignmentMappingPair := &AssignmentMappingPair{
			Assignment:        newAssignment,
			ReverseAssignment: newReverseAssignment,
		}

		if err = s.updateFormationAssignmentsWithReverseNotification(ctx, newAssignmentMappingPair, depth+1); err != nil {
			return errors.Wrap(err, "while sending reverse notification")
		}
	}

	return nil
}

// CleanupFormationAssignment If the provided mappingPair does not contain notification request the assignment is deleted.
// If the provided pair contains notification request - sends it and adapts the `State` and `Config` of the formation assignment
// based on the response.
// In the case the response is successful it deletes the formation assignment
// In all other cases the `State` and `Config` are updated accordingly
func (s *service) CleanupFormationAssignment(ctx context.Context, mappingPair *AssignmentMappingPair) error {
	assignment := mappingPair.Assignment.FormationAssignment
	if mappingPair.Assignment.Request == nil {
		if err := s.Delete(ctx, assignment.ID); err != nil {
			// It is possible that the deletion fails due to some kind of DB constraint, so we will try to update the state
			updateError := s.setAssignmentToErrorState(ctx, assignment, err.Error(), TechnicalError, model.DeleteErrorAssignmentState)
			if updateError != nil {
				return errors.Wrapf(
					updateError,
					"while updating error state: %s",
					errors.Wrapf(err, "while deleting formation assignment with id %q", assignment.ID).Error())
			}
			return errors.Wrapf(err, "while deleting formation assignment with id %q", assignment.ID)
		}
		log.C(ctx).Infof("Assignment with ID %s was deleted", assignment.ID)

		return nil
	}

	response, err := s.notificationService.SendNotification(ctx, mappingPair.Assignment.Request)
	if err != nil {
		updateError := s.setAssignmentToErrorState(ctx, assignment, err.Error(), TechnicalError, model.DeleteErrorAssignmentState)
		if updateError != nil {
			return errors.Wrapf(
				updateError,
				"while updating error state: %s",
				errors.Wrapf(err, "while sending notification for formation assignment with ID %q", assignment.ID).Error())
		}
		return errors.Wrapf(err, "while sending notification for formation assignment with ID %q", assignment.ID)
	}
	if *response.ActualStatusCode == *response.SuccessStatusCode {
		if err = s.Delete(ctx, assignment.ID); err != nil {
			// It is possible that the deletion fails due to some kind of DB constraint, so we will try to update the state
			updateError := s.setAssignmentToErrorState(ctx, assignment, "error while deleting assignment", TechnicalError, model.DeleteErrorAssignmentState)
			if updateError != nil {
				return errors.Wrapf(
					updateError,
					"while updating error state: %s",
					errors.Wrapf(err, "while deleting formation assignment with id %q", assignment.ID).Error())
			}
			return errors.Wrapf(err, "while deleting formation assignment with id %q", assignment.ID)
		}
		log.C(ctx).Infof("Assignment with ID %s was deleted", assignment.ID)

		return nil
	}

	if response.IncompleteStatusCode != nil && *response.ActualStatusCode == *response.IncompleteStatusCode {
		err = errors.New("Error while deleting assignment: config propagation is not supported on unassign notifications")
		updateErr := s.setAssignmentToErrorState(ctx, assignment, err.Error(), ClientError, model.DeleteErrorAssignmentState)
		if updateErr != nil {
			return errors.Wrapf(updateErr, "while updating error state for formation with ID %q", assignment.ID)
		}
		return err
	}

	if response.Error != nil && *response.Error != "" {
		err = s.setAssignmentToErrorState(ctx, assignment, *response.Error, ClientError, model.DeleteErrorAssignmentState)
		if err != nil {
			return errors.Wrapf(err, "while updating error state for formation with ID %q", assignment.ID)
		}
		return errors.Errorf("Received error from response: %v", *response.Error)
	}

	return nil
}

func (s *service) setAssignmentToErrorState(ctx context.Context, assignment *model.FormationAssignment, errorMessage string, errorCode AssignmentErrorCode, state model.FormationAssignmentState) error {
	assignment.State = string(state)
	assignmentError := AssignmentErrorWrapper{AssignmentError{
		Message:   errorMessage,
		ErrorCode: errorCode,
	}}
	marshaled, err := json.Marshal(assignmentError)
	if err != nil {
		return errors.Wrapf(err, "While preparing error message for assignment with ID %q", assignment.ID)
	}
	assignment.Value = marshaled
	if err := s.Update(ctx, assignment.ID, s.formationAssignmentConverter.ToInput(assignment)); err != nil {
		return errors.Wrapf(err, "While updating formation assignment with id %q", assignment.ID)
	}
	log.C(ctx).Infof("Assignment with ID %s set to state %s", assignment.ID, assignment.State)
	return nil
}

func (s *service) matchFormationAssignmentsWithRequests(ctx context.Context, assignments []*model.FormationAssignment, runtimeContextIDToRuntimeIDMapping map[string]string, requests []*webhookclient.NotificationRequest) []*AssignmentMappingPair {
	formationAssignmentMapping := make([]*FormationAssignmentRequestMapping, 0, len(assignments))
	for i, assignment := range assignments {
		mappingObject := &FormationAssignmentRequestMapping{
			Request:             nil,
			FormationAssignment: assignments[i],
		}
		target := assignment.Target
		if assignment.TargetType == model.FormationAssignmentTypeRuntimeContext {
			log.C(ctx).Infof("Matching for runtime context, fetching associated runtime for runtime context with ID %s", target)

			target = runtimeContextIDToRuntimeIDMapping[assignment.Target]
			log.C(ctx).Infof("Fetched associated runtime with ID %s for runtime context with ID %s", target, assignment.Target)
		}

	assignment:
		for j, request := range requests {
			var objectID string
			if request.Webhook.RuntimeID != nil {
				objectID = *request.Webhook.RuntimeID
			}
			if request.Webhook.ApplicationID != nil {
				objectID = *request.Webhook.ApplicationID
			}

			if objectID != target {
				continue
			}

			participants := request.Object.GetParticipantsIDs()
			for _, id := range participants {
				if assignment.Source == id {
					mappingObject.Request = requests[j]
					break assignment
				}
			}
		}
		formationAssignmentMapping = append(formationAssignmentMapping, mappingObject)
	}
	log.C(ctx).Infof("Mapped %d formation assignments with %d notifications, %d assignments left with no notification", len(assignments), len(requests), len(assignments)-len(requests))
	sourceToTargetToMapping := make(map[string]map[string]*FormationAssignmentRequestMapping)
	for _, mapping := range formationAssignmentMapping {
		if _, ok := sourceToTargetToMapping[mapping.FormationAssignment.Source]; !ok {
			sourceToTargetToMapping[mapping.FormationAssignment.Source] = make(map[string]*FormationAssignmentRequestMapping, len(assignments)/2)
		}
		sourceToTargetToMapping[mapping.FormationAssignment.Source][mapping.FormationAssignment.Target] = mapping
	}
	// Make mapping
	assignmentMappingPairs := make([]*AssignmentMappingPair, 0, len(assignments))

	for _, mapping := range formationAssignmentMapping {
		var reverseMapping *FormationAssignmentRequestMapping
		if mappingsForTarget, ok := sourceToTargetToMapping[mapping.FormationAssignment.Target]; ok {
			if actualReverseMapping, ok := mappingsForTarget[mapping.FormationAssignment.Source]; ok {
				reverseMapping = actualReverseMapping
			}
		}
		assignmentMappingPairs = append(assignmentMappingPairs, &AssignmentMappingPair{
			Assignment:        mapping,
			ReverseAssignment: reverseMapping,
		})
		if mapping.Request != nil {
			mapping.Request.Object.SetAssignment(mapping.FormationAssignment)
			if reverseMapping != nil {
				mapping.Request.Object.SetReverseAssignment(reverseMapping.FormationAssignment)
			}
		}
		if reverseMapping != nil && reverseMapping.Request != nil {
			reverseMapping.Request.Object.SetAssignment(reverseMapping.FormationAssignment)
			reverseMapping.Request.Object.SetReverseAssignment(mapping.FormationAssignment)
		}
	}
	return assignmentMappingPairs
}

// FormationAssignmentRequestMapping represents the mapping between the notification request and formation assignment
type FormationAssignmentRequestMapping struct {
	Request             *webhookclient.NotificationRequest
	FormationAssignment *model.FormationAssignment
}

// Clone returns a copy of the FormationAssignmentRequestMapping
func (f *FormationAssignmentRequestMapping) Clone() *FormationAssignmentRequestMapping {
	var request *webhookclient.NotificationRequest
	if f.Request != nil {
		request = f.Request.Clone()
	}
	return &FormationAssignmentRequestMapping{
		Request: request,
		FormationAssignment: &model.FormationAssignment{
			ID:          f.FormationAssignment.ID,
			FormationID: f.FormationAssignment.FormationID,
			TenantID:    f.FormationAssignment.TenantID,
			Source:      f.FormationAssignment.Source,
			SourceType:  f.FormationAssignment.SourceType,
			Target:      f.FormationAssignment.Target,
			TargetType:  f.FormationAssignment.TargetType,
			State:       f.FormationAssignment.State,
			Value:       f.FormationAssignment.Value,
		},
	}
}

// AssignmentErrorCode represents error code used to differentiate the source of the error
type AssignmentErrorCode int

const (
	// TechnicalError indicates that the reason for the error is technical - for example networking issue
	TechnicalError = 1
	// ClientError indicates that the error was returned from the client
	ClientError = 2
)

// AssignmentMappingPair represents a pair of FormationAssignmentRequestMapping and its reverse
type AssignmentMappingPair struct {
	Assignment        *FormationAssignmentRequestMapping
	ReverseAssignment *FormationAssignmentRequestMapping
}

// AssignmentError error struct used for storing the errors that occur during the FormationAssignment processing
type AssignmentError struct {
	Message   string              `json:"message"`
	ErrorCode AssignmentErrorCode `json:"errorCode"`
}

// AssignmentErrorWrapper wrapper for AssignmentError
type AssignmentErrorWrapper struct {
	Error AssignmentError `json:"error"`
}<|MERGE_RESOLUTION|>--- conflicted
+++ resolved
@@ -305,10 +305,7 @@
 		if app.ID == objectID {
 			continue
 		}
-<<<<<<< HEAD
-		assignments = append(assignments, s.GenerateAssignmentsForParticipant(tnt, objectID, objectType, formation, model.FormationAssignmentTypeApplication, app)...)
-=======
-		assignments = append(assignments, s.GenerateAssignmentsForParticipant(objectID, objectType, formation, graphql.FormationObjectTypeApplication, app)...)
+		assignments = append(assignments, s.GenerateAssignmentsForParticipant(objectID, objectType, formation, model.FormationAssignmentTypeApplication, app)...)
 	}
 
 	// When runtime context is assigned to formation its parent runtime is unassigned from the formation.
@@ -323,27 +320,19 @@
 			return nil, err
 		}
 		parentID = rtmCtx.RuntimeID
->>>>>>> 14ec716a
 	}
 	for _, runtime := range runtimes {
 		if runtime.ID == objectID || runtime.ID == parentID {
 			continue
 		}
-<<<<<<< HEAD
-		assignments = append(assignments, s.GenerateAssignmentsForParticipant(tnt, objectID, objectType, formation, model.FormationAssignmentTypeRuntime, runtime)...)
-=======
-		assignments = append(assignments, s.GenerateAssignmentsForParticipant(objectID, objectType, formation, graphql.FormationObjectTypeRuntime, runtime)...)
->>>>>>> 14ec716a
+		assignments = append(assignments, s.GenerateAssignmentsForParticipant(objectID, objectType, formation, model.FormationAssignmentTypeRuntime, runtime)...)
 	}
 
 	for _, runtimeCtx := range runtimeContexts {
 		if runtimeCtx.ID == objectID {
 			continue
 		}
-<<<<<<< HEAD
-		assignments = append(assignments, s.GenerateAssignmentsForParticipant(tnt, objectID, objectType, formation, model.FormationAssignmentTypeRuntimeContext, runtimeCtx)...)
-=======
-		assignments = append(assignments, s.GenerateAssignmentsForParticipant(objectID, objectType, formation, graphql.FormationObjectTypeRuntimeContext, runtimeCtx)...)
+		assignments = append(assignments, s.GenerateAssignmentsForParticipant(objectID, objectType, formation, model.FormationAssignmentTypeRuntimeContext, runtimeCtx)...)
 	}
 
 	ids := make([]string, 0, len(assignments))
@@ -358,22 +347,15 @@
 	formationAssignments, err := s.repo.ListForIDs(ctx, tnt, ids)
 	if err != nil {
 		return nil, errors.Wrap(err, "while listing formationAssignments")
->>>>>>> 14ec716a
 	}
 
 	return formationAssignments, nil
 }
 
 // GenerateAssignmentsForParticipant creates in-memory the assignments for two participants in the initial state
-<<<<<<< HEAD
-func (s *service) GenerateAssignmentsForParticipant(tnt, objectID string, objectType graphql.FormationObjectType, formation *model.Formation, participantType model.FormationAssignmentType, participant model.Identifiable) []*model.FormationAssignment {
-	assignments := make([]*model.FormationAssignment, 0, 2)
-	assignments = append(assignments, &model.FormationAssignment{
-=======
-func (s *service) GenerateAssignmentsForParticipant(objectID string, objectType graphql.FormationObjectType, formation *model.Formation, participantType graphql.FormationObjectType, participant model.Identifiable) []*model.FormationAssignmentInput {
+func (s *service) GenerateAssignmentsForParticipant(objectID string, objectType graphql.FormationObjectType, formation *model.Formation, participantType model.FormationAssignmentType, participant model.Identifiable) []*model.FormationAssignmentInput {
 	assignments := make([]*model.FormationAssignmentInput, 0, 2)
 	assignments = append(assignments, &model.FormationAssignmentInput{
->>>>>>> 14ec716a
 		FormationID: formation.ID,
 		Source:      objectID,
 		SourceType:  model.FormationAssignmentType(objectType),
