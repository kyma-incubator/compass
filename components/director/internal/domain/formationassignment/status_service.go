package formationassignment

import (
	"context"
	"encoding/json"

	"github.com/kyma-incubator/compass/components/director/internal/domain/tenant"
	"github.com/kyma-incubator/compass/components/director/internal/model"
	"github.com/kyma-incubator/compass/components/director/pkg/apperrors"
	"github.com/kyma-incubator/compass/components/director/pkg/formationconstraint"
	"github.com/kyma-incubator/compass/components/director/pkg/log"
	"github.com/kyma-incubator/compass/components/director/pkg/resource"
	"github.com/pkg/errors"
)

// formationAssignmentStatusService service encapsulates all the specifics around persisting the state reported by notification receiver for a formation assignment
type formationAssignmentStatusService struct {
	repo                  FormationAssignmentRepository
	constraintEngine      constraintEngine
	faNotificationService faNotificationService
}

// NewFormationAssignmentStatusService creates formation assignment status service
func NewFormationAssignmentStatusService(repo FormationAssignmentRepository, constraintEngine constraintEngine, faNotificationService faNotificationService) *formationAssignmentStatusService {
	return &formationAssignmentStatusService{
		repo:                  repo,
		constraintEngine:      constraintEngine,
		faNotificationService: faNotificationService,
	}
}

// UpdateWithConstraints updates a Formation Assignment and enforces NotificationStatusReturned constraints before and after the update
func (fau *formationAssignmentStatusService) UpdateWithConstraints(ctx context.Context, fa *model.FormationAssignment, operation model.FormationOperation) error {
	id := fa.ID

	log.C(ctx).Infof("Updating formation assignment with ID: %q", id)

	tenantID, err := tenant.LoadFromContext(ctx)
	if err != nil {
		return errors.Wrapf(err, "while loading tenant from context")
	}

	joinPointDetails, err := fau.faNotificationService.PrepareDetailsForNotificationStatusReturned(ctx, tenantID, fa, operation)
	if err != nil {
		return errors.Wrap(err, "while preparing details for NotificationStatusReturned")
	}
	joinPointDetails.Location = formationconstraint.PreNotificationStatusReturned
	if err := fau.constraintEngine.EnforceConstraints(ctx, formationconstraint.PreNotificationStatusReturned, joinPointDetails, joinPointDetails.Formation.FormationTemplateID); err != nil {
		return errors.Wrapf(err, "while enforcing constraints for target operation %q and constraint type %q", model.NotificationStatusReturned, model.PreOperation)
	}

	if exists, err := fau.repo.Exists(ctx, id, tenantID); err != nil {
		return errors.Wrapf(err, "while ensuring formation assignment with ID: %q exists", id)
	} else if !exists {
		return apperrors.NewNotFoundError(resource.FormationAssignment, id)
	}

	if err = fau.repo.Update(ctx, fa); err != nil {
		return errors.Wrapf(err, "while updating formation assignment with ID: %q", id)
	}

	joinPointDetails.Location = formationconstraint.PostNotificationStatusReturned
	if err := fau.constraintEngine.EnforceConstraints(ctx, formationconstraint.PostNotificationStatusReturned, joinPointDetails, joinPointDetails.Formation.FormationTemplateID); err != nil {
		return errors.Wrapf(err, "while enforcing constraints for target operation %q and constraint type %q", model.NotificationStatusReturned, model.PostOperation)
	}

	return nil
}

// SetAssignmentToErrorStateWithConstraints updates Formation Assignment state to error state using the errorMessage, errorCode and state parameters.
// Also, it enforces NotificationStatusReturned constraints before and after the update.
func (fau *formationAssignmentStatusService) SetAssignmentToErrorStateWithConstraints(ctx context.Context, assignment *model.FormationAssignment, errorMessage string, errorCode AssignmentErrorCode, state model.FormationAssignmentState, operation model.FormationOperation) error {
	assignment.State = string(state)
	assignmentError := AssignmentErrorWrapper{AssignmentError{
		Message:   errorMessage,
		ErrorCode: errorCode,
	}}
	marshaled, err := json.Marshal(assignmentError)
	if err != nil {
		return errors.Wrapf(err, "While preparing error message for assignment with ID %q", assignment.ID)
	}
	assignment.Value = marshaled
	if err := fau.UpdateWithConstraints(ctx, assignment, operation); err != nil {
		return errors.Wrapf(err, "While updating formation assignment with id %q", assignment.ID)
	}
	log.C(ctx).Infof("Assignment with ID %s set to state %s", assignment.ID, assignment.State)
	return nil
}

// DeleteWithConstraints deletes a Formation Assignment matching ID `id` and enforces NotificationStatusReturned constraints before and after delete.
func (fau *formationAssignmentStatusService) DeleteWithConstraints(ctx context.Context, id string) error {
	log.C(ctx).Infof("Deleting formation assignment with ID: %q", id)

	tenantID, err := tenant.LoadFromContext(ctx)
	if err != nil {
		return errors.Wrapf(err, "while loading tenant from context")
	}

	fa, err := fau.repo.Get(ctx, id, tenantID)
	if err != nil {
		return errors.Wrapf(err, "while getting formation assignment with id %q for tenant with id %q", id, tenantID)
	}

	fa.State = string(model.ReadyAssignmentState)
<<<<<<< HEAD
=======
	fa.Value = nil
>>>>>>> fd5a5e6f
	if err := fau.repo.Update(ctx, fa); err != nil {
		return errors.Wrapf(err, "while updating formation asssignment with ID: %s to: %q state", id, model.ReadyAssignmentState)
	}

	joinPointDetails, err := fau.faNotificationService.PrepareDetailsForNotificationStatusReturned(ctx, tenantID, fa, model.UnassignFormation)
	if err != nil {
		return errors.Wrap(err, "while preparing details for NotificationStatusReturned")
	}
	joinPointDetails.Location = formationconstraint.PreNotificationStatusReturned
	if err = fau.constraintEngine.EnforceConstraints(ctx, formationconstraint.PreNotificationStatusReturned, joinPointDetails, joinPointDetails.Formation.FormationTemplateID); err != nil {
		return errors.Wrapf(err, "while enforcing constraints for target operation %q and constraint type %q", model.NotificationStatusReturned, model.PreOperation)
	}

	if err = fau.repo.Delete(ctx, id, tenantID); err != nil {
		return errors.Wrapf(err, "while deleting formation assignment with ID: %q", id)
	}

	joinPointDetails.Location = formationconstraint.PostNotificationStatusReturned
	if err = fau.constraintEngine.EnforceConstraints(ctx, formationconstraint.PostNotificationStatusReturned, joinPointDetails, joinPointDetails.Formation.FormationTemplateID); err != nil {
		return errors.Wrapf(err, "while enforcing constraints for target operation %q and constraint type %q", model.NotificationStatusReturned, model.PostOperation)
	}

	return nil
}<|MERGE_RESOLUTION|>--- conflicted
+++ resolved
@@ -102,10 +102,7 @@
 	}
 
 	fa.State = string(model.ReadyAssignmentState)
-<<<<<<< HEAD
-=======
 	fa.Value = nil
->>>>>>> fd5a5e6f
 	if err := fau.repo.Update(ctx, fa); err != nil {
 		return errors.Wrapf(err, "while updating formation asssignment with ID: %s to: %q state", id, model.ReadyAssignmentState)
 	}
