package formationassignment_test

import (
	"context"
	"encoding/json"
	"fmt"
	"net/http"
	"testing"

	"github.com/kyma-incubator/compass/components/director/pkg/apperrors"
	"github.com/kyma-incubator/compass/components/director/pkg/resource"
	"github.com/kyma-incubator/compass/components/director/pkg/str"

	"github.com/kyma-incubator/compass/components/director/pkg/graphql"
	"github.com/kyma-incubator/compass/components/director/pkg/webhook"
	webhookclient "github.com/kyma-incubator/compass/components/director/pkg/webhook_client"

	"github.com/kyma-incubator/compass/components/director/internal/domain/formationassignment"
	"github.com/kyma-incubator/compass/components/director/internal/domain/formationassignment/automock"
	"github.com/kyma-incubator/compass/components/director/internal/domain/tenant"
	"github.com/kyma-incubator/compass/components/director/internal/model"
	"github.com/kyma-incubator/compass/components/director/pkg/pagination"
	"github.com/pkg/errors"
	"github.com/stretchr/testify/mock"
	"github.com/stretchr/testify/require"
)

var (
	emptyCtx      = context.TODO()
	externalTnt   = "externalTenant"
	ctxWithTenant = tenant.SaveToContext(emptyCtx, TestTenantID, externalTnt)

	testErr = errors.New("Test Error")

	faInput = fixFormationAssignmentModelInput(TestConfigValueRawJSON)

	first = 2
	after = "test"
)

func TestService_Create(t *testing.T) {
	testCases := []struct {
		Name                     string
		Context                  context.Context
		FormationAssignmentInput *model.FormationAssignmentInput
		FormationAssignmentRepo  func() *automock.FormationAssignmentRepository
		ExpectedOutput           string
		ExpectedErrorMsg         string
	}{
		{
			Name:                     "Success",
			Context:                  ctxWithTenant,
			FormationAssignmentInput: faInput,
			FormationAssignmentRepo: func() *automock.FormationAssignmentRepository {
				repo := &automock.FormationAssignmentRepository{}
				repo.On("Create", ctxWithTenant, faModel).Return(nil).Once()
				return repo
			},
			ExpectedOutput:   TestID,
			ExpectedErrorMsg: "",
		},
		{
			Name:             "Error when loading tenant from context",
			Context:          emptyCtx,
			ExpectedOutput:   "",
			ExpectedErrorMsg: "while loading tenant from context: cannot read tenant from context",
		},
		{
			Name:                     "Error when creating formation assignment",
			Context:                  ctxWithTenant,
			FormationAssignmentInput: faInput,
			FormationAssignmentRepo: func() *automock.FormationAssignmentRepository {
				repo := &automock.FormationAssignmentRepository{}
				repo.On("Create", ctxWithTenant, faModel).Return(testErr).Once()
				return repo
			},
			ExpectedOutput:   "",
			ExpectedErrorMsg: "while creating formation assignment for formation with ID:",
		},
	}

	for _, testCase := range testCases {
		t.Run(testCase.Name, func(t *testing.T) {
			faRepo := &automock.FormationAssignmentRepository{}
			if testCase.FormationAssignmentRepo != nil {
				faRepo = testCase.FormationAssignmentRepo()
			}

			uuidSvc := fixUUIDService()

			svc := formationassignment.NewService(faRepo, uuidSvc, nil, nil, nil, nil, nil)

			// WHEN
			r, err := svc.Create(testCase.Context, testCase.FormationAssignmentInput)

			if testCase.ExpectedErrorMsg != "" {
				require.Error(t, err)
				require.Contains(t, err.Error(), testCase.ExpectedErrorMsg)
			} else {
				require.NoError(t, err)
			}

			// THEN
			require.Equal(t, testCase.ExpectedOutput, r)

			mock.AssertExpectationsForObjects(t, faRepo, uuidSvc)
		})
	}
}

func TestService_CreateIfNotExists(t *testing.T) {
	testCases := []struct {
		Name                     string
		Context                  context.Context
		FormationAssignmentInput *model.FormationAssignmentInput
		FormationAssignmentRepo  func() *automock.FormationAssignmentRepository
		UUIDService              func() *automock.UIDService
		ExpectedOutput           string
		ExpectedErrorMsg         string
	}{
		{
			Name:                     "Success when formation assignment does not exist",
			Context:                  ctxWithTenant,
			FormationAssignmentInput: faInput,
			FormationAssignmentRepo: func() *automock.FormationAssignmentRepository {
				repo := &automock.FormationAssignmentRepository{}
				repo.On("GetByTargetAndSource", ctxWithTenant, faModel.Target, faModel.Source, TestTenantID, faModel.FormationID).Return(nil, apperrors.NewNotFoundError(resource.FormationAssignment, faModel.Source)).Once()
				repo.On("Create", ctxWithTenant, faModel).Return(nil).Once()
				return repo
			},
			ExpectedOutput:   TestID,
			ExpectedErrorMsg: "",
		},
		{
			Name:                     "error when fetching formation assignment returns error different from not found",
			Context:                  ctxWithTenant,
			FormationAssignmentInput: faInput,
			UUIDService:              unusedUIDService,
			FormationAssignmentRepo: func() *automock.FormationAssignmentRepository {
				repo := &automock.FormationAssignmentRepository{}
				repo.On("GetByTargetAndSource", ctxWithTenant, faModel.Target, faModel.Source, TestTenantID, faModel.FormationID).Return(nil, testErr).Once()
				return repo
			},
			ExpectedErrorMsg: testErr.Error(),
		},
		{
			Name:                     "Success when formation assignment does not exist",
			Context:                  ctxWithTenant,
			FormationAssignmentInput: faInput,
			UUIDService:              unusedUIDService,
			FormationAssignmentRepo: func() *automock.FormationAssignmentRepository {
				repo := &automock.FormationAssignmentRepository{}
				repo.On("GetByTargetAndSource", ctxWithTenant, faModel.Target, faModel.Source, TestTenantID, faModel.FormationID).Return(faModel, nil).Once()
				return repo
			},
			ExpectedOutput:   TestID,
			ExpectedErrorMsg: "",
		},
		{
			Name:             "Error when loading tenant from context",
			Context:          emptyCtx,
			UUIDService:      unusedUIDService,
			ExpectedOutput:   "",
			ExpectedErrorMsg: "while loading tenant from context: cannot read tenant from context",
		},
	}

	for _, testCase := range testCases {
		t.Run(testCase.Name, func(t *testing.T) {
			faRepo := &automock.FormationAssignmentRepository{}
			if testCase.FormationAssignmentRepo != nil {
				faRepo = testCase.FormationAssignmentRepo()
			}

			uuidSvc := fixUUIDService()
			if testCase.UUIDService != nil {
				uuidSvc = testCase.UUIDService()
			}

			svc := formationassignment.NewService(faRepo, uuidSvc, nil, nil, nil, nil, nil)

			// WHEN
			r, err := svc.CreateIfNotExists(testCase.Context, testCase.FormationAssignmentInput)

			if testCase.ExpectedErrorMsg != "" {
				require.Error(t, err)
				require.Contains(t, err.Error(), testCase.ExpectedErrorMsg)
			} else {
				require.NoError(t, err)
			}

			// THEN
			require.Equal(t, testCase.ExpectedOutput, r)

			mock.AssertExpectationsForObjects(t, faRepo, uuidSvc)
		})
	}
}

func TestService_Get(t *testing.T) {
	testCases := []struct {
		Name                    string
		Context                 context.Context
		FormationAssignmentRepo func() *automock.FormationAssignmentRepository
		ExpectedOutput          *model.FormationAssignment
		ExpectedErrorMsg        string
	}{
		{
			Name:    "Success",
			Context: ctxWithTenant,
			FormationAssignmentRepo: func() *automock.FormationAssignmentRepository {
				repo := &automock.FormationAssignmentRepository{}
				repo.On("Get", ctxWithTenant, TestID, TestTenantID).Return(faModel, nil).Once()
				return repo
			},
			ExpectedOutput:   faModel,
			ExpectedErrorMsg: "",
		},
		{
			Name:             "Error when loading tenant from context",
			Context:          emptyCtx,
			ExpectedOutput:   nil,
			ExpectedErrorMsg: "while loading tenant from context: cannot read tenant from context",
		},
		{
			Name:    "Error when getting formation assignment",
			Context: ctxWithTenant,
			FormationAssignmentRepo: func() *automock.FormationAssignmentRepository {
				repo := &automock.FormationAssignmentRepository{}
				repo.On("Get", ctxWithTenant, TestID, TestTenantID).Return(nil, testErr).Once()
				return repo
			},
			ExpectedOutput:   nil,
			ExpectedErrorMsg: fmt.Sprintf("while getting formation assignment with ID: %q and tenant: %q", TestID, TestTenantID),
		},
	}

	for _, testCase := range testCases {
		t.Run(testCase.Name, func(t *testing.T) {
			faRepo := &automock.FormationAssignmentRepository{}
			if testCase.FormationAssignmentRepo != nil {
				faRepo = testCase.FormationAssignmentRepo()
			}

			svc := formationassignment.NewService(faRepo, nil, nil, nil, nil, nil, nil)

			// WHEN
			r, err := svc.Get(testCase.Context, TestID)

			if testCase.ExpectedErrorMsg != "" {
				require.Error(t, err)
				require.Contains(t, err.Error(), testCase.ExpectedErrorMsg)
			} else {
				require.NoError(t, err)
			}

			// THEN
			require.Equal(t, testCase.ExpectedOutput, r)

			mock.AssertExpectationsForObjects(t, faRepo)
		})
	}
}

func TestService_GetGlobalByID(t *testing.T) {
	testCases := []struct {
		Name                    string
		Context                 context.Context
		FormationAssignmentRepo func() *automock.FormationAssignmentRepository
		ExpectedOutput          *model.FormationAssignment
		ExpectedErrorMsg        string
	}{
		{
			Name:    "Success",
			Context: ctxWithTenant,
			FormationAssignmentRepo: func() *automock.FormationAssignmentRepository {
				repo := &automock.FormationAssignmentRepository{}
				repo.On("GetGlobalByID", ctxWithTenant, TestID).Return(faModel, nil).Once()
				return repo
			},
			ExpectedOutput:   faModel,
			ExpectedErrorMsg: "",
		},
		{
			Name:    "Error when getting formation assignment globally",
			Context: ctxWithTenant,
			FormationAssignmentRepo: func() *automock.FormationAssignmentRepository {
				repo := &automock.FormationAssignmentRepository{}
				repo.On("GetGlobalByID", ctxWithTenant, TestID).Return(nil, testErr).Once()
				return repo
			},
			ExpectedOutput:   nil,
			ExpectedErrorMsg: fmt.Sprintf("while getting formation assignment with ID: %q globally", TestID),
		},
	}

	for _, testCase := range testCases {
		t.Run(testCase.Name, func(t *testing.T) {
			faRepo := &automock.FormationAssignmentRepository{}
			if testCase.FormationAssignmentRepo != nil {
				faRepo = testCase.FormationAssignmentRepo()
			}

			svc := formationassignment.NewService(faRepo, nil, nil, nil, nil, nil, nil)

			// WHEN
			r, err := svc.GetGlobalByID(testCase.Context, TestID)

			if testCase.ExpectedErrorMsg != "" {
				require.Error(t, err)
				require.Contains(t, err.Error(), testCase.ExpectedErrorMsg)
			} else {
				require.NoError(t, err)
			}

			// THEN
			require.Equal(t, testCase.ExpectedOutput, r)

			mock.AssertExpectationsForObjects(t, faRepo)
		})
	}
}

func TestService_GetGlobalByIDAndFormationID(t *testing.T) {
	testCases := []struct {
		Name                    string
		Context                 context.Context
		FormationAssignmentRepo func() *automock.FormationAssignmentRepository
		ExpectedOutput          *model.FormationAssignment
		ExpectedErrorMsg        string
	}{
		{
			Name:    "Success",
			Context: ctxWithTenant,
			FormationAssignmentRepo: func() *automock.FormationAssignmentRepository {
				repo := &automock.FormationAssignmentRepository{}
				repo.On("GetGlobalByIDAndFormationID", ctxWithTenant, TestID, TestFormationID).Return(faModel, nil).Once()
				return repo
			},
			ExpectedOutput:   faModel,
			ExpectedErrorMsg: "",
		},
		{
			Name:    "Error when getting formation assignment globally",
			Context: ctxWithTenant,
			FormationAssignmentRepo: func() *automock.FormationAssignmentRepository {
				repo := &automock.FormationAssignmentRepository{}
				repo.On("GetGlobalByIDAndFormationID", ctxWithTenant, TestID, TestFormationID).Return(nil, testErr).Once()
				return repo
			},
			ExpectedOutput:   nil,
			ExpectedErrorMsg: fmt.Sprintf("while getting formation assignment with ID: %q and formation ID: %q globally", TestID, TestFormationID),
		},
	}

	for _, testCase := range testCases {
		t.Run(testCase.Name, func(t *testing.T) {
			faRepo := &automock.FormationAssignmentRepository{}
			if testCase.FormationAssignmentRepo != nil {
				faRepo = testCase.FormationAssignmentRepo()
			}

			svc := formationassignment.NewService(faRepo, nil, nil, nil, nil, nil, nil)

			// WHEN
			r, err := svc.GetGlobalByIDAndFormationID(testCase.Context, TestID, TestFormationID)

			if testCase.ExpectedErrorMsg != "" {
				require.Error(t, err)
				require.Contains(t, err.Error(), testCase.ExpectedErrorMsg)
			} else {
				require.NoError(t, err)
			}

			// THEN
			require.Equal(t, testCase.ExpectedOutput, r)

			mock.AssertExpectationsForObjects(t, faRepo)
		})
	}
}

func TestService_GetForFormation(t *testing.T) {
	testCases := []struct {
		Name                    string
		Context                 context.Context
		FormationAssignmentRepo func() *automock.FormationAssignmentRepository
		ExpectedOutput          *model.FormationAssignment
		ExpectedErrorMsg        string
	}{
		{
			Name:    "Success",
			Context: ctxWithTenant,
			FormationAssignmentRepo: func() *automock.FormationAssignmentRepository {
				repo := &automock.FormationAssignmentRepository{}
				repo.On("GetForFormation", ctxWithTenant, TestTenantID, TestID, TestFormationID).Return(faModel, nil).Once()
				return repo
			},
			ExpectedOutput:   faModel,
			ExpectedErrorMsg: "",
		},
		{
			Name:             "Error when loading tenant from context",
			Context:          emptyCtx,
			ExpectedOutput:   nil,
			ExpectedErrorMsg: "while loading tenant from context: cannot read tenant from context",
		},
		{
			Name:    "Error when getting formation assignment for formation",
			Context: ctxWithTenant,
			FormationAssignmentRepo: func() *automock.FormationAssignmentRepository {
				repo := &automock.FormationAssignmentRepository{}
				repo.On("GetForFormation", ctxWithTenant, TestTenantID, TestID, TestFormationID).Return(nil, testErr).Once()
				return repo
			},
			ExpectedOutput:   nil,
			ExpectedErrorMsg: fmt.Sprintf("while getting formation assignment with ID: %q for formation with ID: %q", TestID, TestFormationID),
		},
	}

	for _, testCase := range testCases {
		t.Run(testCase.Name, func(t *testing.T) {
			faRepo := &automock.FormationAssignmentRepository{}
			if testCase.FormationAssignmentRepo != nil {
				faRepo = testCase.FormationAssignmentRepo()
			}

			svc := formationassignment.NewService(faRepo, nil, nil, nil, nil, nil, nil)

			// WHEN
			r, err := svc.GetForFormation(testCase.Context, TestID, TestFormationID)

			if testCase.ExpectedErrorMsg != "" {
				require.Error(t, err)
				require.Contains(t, err.Error(), testCase.ExpectedErrorMsg)
			} else {
				require.NoError(t, err)
			}

			// THEN
			require.Equal(t, testCase.ExpectedOutput, r)

			mock.AssertExpectationsForObjects(t, faRepo)
		})
	}
}

func TestService_GetReverseBySourceAndTarget(t *testing.T) {
	testCases := []struct {
		Name                    string
		Context                 context.Context
		FormationAssignmentRepo func() *automock.FormationAssignmentRepository
		ExpectedOutput          *model.FormationAssignment
		ExpectedErrorMsg        string
	}{
		{
			Name:    "Success",
			Context: ctxWithTenant,
			FormationAssignmentRepo: func() *automock.FormationAssignmentRepository {
				repo := &automock.FormationAssignmentRepository{}
				repo.On("GetReverseBySourceAndTarget", ctxWithTenant, TestTenantID, TestFormationID, TestSource, TestTarget).Return(faModel, nil).Once()
				return repo
			},
			ExpectedOutput:   faModel,
			ExpectedErrorMsg: "",
		},
		{
			Name:             "Error when loading tenant from context",
			Context:          emptyCtx,
			ExpectedOutput:   nil,
			ExpectedErrorMsg: "while loading tenant from context: cannot read tenant from context",
		},
		{
			Name:    "Error when getting reverse formation assignment by formation ID, source and target",
			Context: ctxWithTenant,
			FormationAssignmentRepo: func() *automock.FormationAssignmentRepository {
				repo := &automock.FormationAssignmentRepository{}
				repo.On("GetReverseBySourceAndTarget", ctxWithTenant, TestTenantID, TestFormationID, TestSource, TestTarget).Return(nil, testErr).Once()
				return repo
			},
			ExpectedOutput:   nil,
			ExpectedErrorMsg: fmt.Sprintf("while getting reverse formation assignment for formation ID: %q and source: %q and target: %q", TestFormationID, TestSource, TestTarget),
		},
	}

	for _, testCase := range testCases {
		t.Run(testCase.Name, func(t *testing.T) {
			faRepo := &automock.FormationAssignmentRepository{}
			if testCase.FormationAssignmentRepo != nil {
				faRepo = testCase.FormationAssignmentRepo()
			}

			svc := formationassignment.NewService(faRepo, nil, nil, nil, nil, nil, nil)

			// WHEN
			r, err := svc.GetReverseBySourceAndTarget(testCase.Context, TestFormationID, TestSource, TestTarget)

			if testCase.ExpectedErrorMsg != "" {
				require.Error(t, err)
				require.Contains(t, err.Error(), testCase.ExpectedErrorMsg)
			} else {
				require.NoError(t, err)
			}

			// THEN
			require.Equal(t, testCase.ExpectedOutput, r)

			mock.AssertExpectationsForObjects(t, faRepo)
		})
	}
}

func TestService_List(t *testing.T) {
	// GIVEN
	faModelPage := &model.FormationAssignmentPage{
		Data: []*model.FormationAssignment{faModel},
		PageInfo: &pagination.Page{
			StartCursor: "start",
			EndCursor:   "end",
			HasNextPage: false,
		},
		TotalCount: 1,
	}

	testCases := []struct {
		Name                    string
		Context                 context.Context
		InputPageSize           int
		InputCursor             string
		FormationAssignmentRepo func() *automock.FormationAssignmentRepository
		ExpectedOutput          *model.FormationAssignmentPage
		ExpectedErrorMsg        string
	}{
		{
			Name:          "Success",
			Context:       ctxWithTenant,
			InputPageSize: first,
			InputCursor:   after,
			FormationAssignmentRepo: func() *automock.FormationAssignmentRepository {
				repo := &automock.FormationAssignmentRepository{}
				repo.On("List", ctxWithTenant, first, after, TestTenantID).Return(faModelPage, nil).Once()
				return repo
			},
			ExpectedOutput:   faModelPage,
			ExpectedErrorMsg: "",
		},
		{
			Name:             "Error when loading tenant from context",
			Context:          emptyCtx,
			InputPageSize:    first,
			ExpectedOutput:   nil,
			ExpectedErrorMsg: "while loading tenant from context: cannot read tenant from context",
		},
		{
			Name:          "Error when listing formation assignment",
			Context:       ctxWithTenant,
			InputPageSize: first,
			InputCursor:   after,
			FormationAssignmentRepo: func() *automock.FormationAssignmentRepository {
				repo := &automock.FormationAssignmentRepository{}
				repo.On("List", ctxWithTenant, first, after, TestTenantID).Return(nil, testErr).Once()
				return repo
			},
			ExpectedOutput:   nil,
			ExpectedErrorMsg: testErr.Error(),
		},
		{
			Name:             "Error when page size is invalid",
			Context:          ctxWithTenant,
			InputPageSize:    0,
			ExpectedOutput:   nil,
			ExpectedErrorMsg: "page size must be between 1 and 200",
		},
	}

	for _, testCase := range testCases {
		t.Run(testCase.Name, func(t *testing.T) {
			faRepo := &automock.FormationAssignmentRepository{}
			if testCase.FormationAssignmentRepo != nil {
				faRepo = testCase.FormationAssignmentRepo()
			}

			svc := formationassignment.NewService(faRepo, nil, nil, nil, nil, nil, nil)

			// WHEN
			r, err := svc.List(testCase.Context, testCase.InputPageSize, testCase.InputCursor)

			if testCase.ExpectedErrorMsg != "" {
				require.Error(t, err)
				require.Contains(t, err.Error(), testCase.ExpectedErrorMsg)
			} else {
				require.NoError(t, err)
			}

			// THEN
			require.Equal(t, testCase.ExpectedOutput, r)

			mock.AssertExpectationsForObjects(t, faRepo)
		})
	}
}

func TestService_ListByFormationIDs(t *testing.T) {
	// GIVEN
	faModelPages := []*model.FormationAssignmentPage{
		{
			Data: []*model.FormationAssignment{faModel},
			PageInfo: &pagination.Page{
				StartCursor: "start",
				EndCursor:   "end",
				HasNextPage: false,
			},
			TotalCount: 1,
		},
	}

	formationsIDs := []string{"formation-id-1", "formation-id-2"}

	testCases := []struct {
		Name                    string
		Context                 context.Context
		InputPageSize           int
		InputCursor             string
		FormationAssignmentRepo func() *automock.FormationAssignmentRepository
		ExpectedOutput          []*model.FormationAssignmentPage
		ExpectedErrorMsg        string
	}{
		{
			Name:          "Success",
			Context:       ctxWithTenant,
			InputPageSize: first,
			InputCursor:   after,
			FormationAssignmentRepo: func() *automock.FormationAssignmentRepository {
				repo := &automock.FormationAssignmentRepository{}
				repo.On("ListByFormationIDs", ctxWithTenant, TestTenantID, formationsIDs, first, after).Return(faModelPages, nil).Once()
				return repo
			},
			ExpectedOutput:   faModelPages,
			ExpectedErrorMsg: "",
		},
		{
			Name:             "Error when loading tenant from context",
			Context:          emptyCtx,
			InputPageSize:    first,
			ExpectedOutput:   nil,
			ExpectedErrorMsg: "while loading tenant from context: cannot read tenant from context",
		},
		{
			Name:          "Error when listing formation assignments by formations IDs",
			Context:       ctxWithTenant,
			InputPageSize: first,
			InputCursor:   after,
			FormationAssignmentRepo: func() *automock.FormationAssignmentRepository {
				repo := &automock.FormationAssignmentRepository{}
				repo.On("ListByFormationIDs", ctxWithTenant, TestTenantID, formationsIDs, first, after).Return(nil, testErr).Once()
				return repo
			},
			ExpectedOutput:   nil,
			ExpectedErrorMsg: testErr.Error(),
		},
		{
			Name:             "Error when page size is invalid",
			Context:          ctxWithTenant,
			InputPageSize:    0,
			ExpectedOutput:   nil,
			ExpectedErrorMsg: "page size must be between 1 and 200",
		},
	}

	for _, testCase := range testCases {
		t.Run(testCase.Name, func(t *testing.T) {
			faRepo := &automock.FormationAssignmentRepository{}
			if testCase.FormationAssignmentRepo != nil {
				faRepo = testCase.FormationAssignmentRepo()
			}

			svc := formationassignment.NewService(faRepo, nil, nil, nil, nil, nil, nil)

			// WHEN
			r, err := svc.ListByFormationIDs(testCase.Context, formationsIDs, testCase.InputPageSize, testCase.InputCursor)

			if testCase.ExpectedErrorMsg != "" {
				require.Error(t, err)
				require.Contains(t, err.Error(), testCase.ExpectedErrorMsg)
			} else {
				require.NoError(t, err)
			}

			// THEN
			require.Equal(t, testCase.ExpectedOutput, r)

			mock.AssertExpectationsForObjects(t, faRepo)
		})
	}
}

func TestService_ListByFormationIDsNoPaging(t *testing.T) {
	// GIVEN
	faModels := [][]*model.FormationAssignment{{faModel}}

	formationsIDs := []string{"formation-id-1", "formation-id-2"}

	testCases := []struct {
		Name                    string
		Context                 context.Context
		FormationAssignmentRepo func() *automock.FormationAssignmentRepository
		ExpectedOutput          [][]*model.FormationAssignment
		ExpectedErrorMsg        string
	}{
		{
			Name:    "Success",
			Context: ctxWithTenant,
			FormationAssignmentRepo: func() *automock.FormationAssignmentRepository {
				repo := &automock.FormationAssignmentRepository{}
				repo.On("ListByFormationIDsNoPaging", ctxWithTenant, TestTenantID, formationsIDs).Return(faModels, nil).Once()
				return repo
			},
			ExpectedOutput:   faModels,
			ExpectedErrorMsg: "",
		},
		{
			Name:             "Error when loading tenant from context",
			Context:          emptyCtx,
			ExpectedOutput:   nil,
			ExpectedErrorMsg: "while loading tenant from context: cannot read tenant from context",
		},
		{
			Name:    "Error when listing formation assignments by formations IDs",
			Context: ctxWithTenant,
			FormationAssignmentRepo: func() *automock.FormationAssignmentRepository {
				repo := &automock.FormationAssignmentRepository{}
				repo.On("ListByFormationIDsNoPaging", ctxWithTenant, TestTenantID, formationsIDs).Return(nil, testErr).Once()
				return repo
			},
			ExpectedOutput:   nil,
			ExpectedErrorMsg: testErr.Error(),
		},
	}

	for _, testCase := range testCases {
		t.Run(testCase.Name, func(t *testing.T) {
			faRepo := &automock.FormationAssignmentRepository{}
			if testCase.FormationAssignmentRepo != nil {
				faRepo = testCase.FormationAssignmentRepo()
			}

			svc := formationassignment.NewService(faRepo, nil, nil, nil, nil, nil, nil)

			// WHEN
			r, err := svc.ListByFormationIDsNoPaging(testCase.Context, formationsIDs)

			if testCase.ExpectedErrorMsg != "" {
				require.Error(t, err)
				require.Contains(t, err.Error(), testCase.ExpectedErrorMsg)
			} else {
				require.NoError(t, err)
			}

			// THEN
			require.Equal(t, testCase.ExpectedOutput, r)

			mock.AssertExpectationsForObjects(t, faRepo)
		})
	}
}

func TestService_ListFormationAssignmentsForObjectID(t *testing.T) {
	// GIVEN

	formationID := "formationID"
	objectID := "objectID"
	result := []*model.FormationAssignment{faModel}

	testCases := []struct {
		Name                    string
		Context                 context.Context
		FormationAssignmentRepo func() *automock.FormationAssignmentRepository
		ExpectedOutput          []*model.FormationAssignment
		ExpectedErrorMsg        string
	}{
		{
			Name:    "Success",
			Context: ctxWithTenant,
			FormationAssignmentRepo: func() *automock.FormationAssignmentRepository {
				repo := &automock.FormationAssignmentRepository{}
				repo.On("ListAllForObject", ctxWithTenant, TestTenantID, formationID, objectID).Return(result, nil).Once()
				return repo
			},
			ExpectedOutput:   result,
			ExpectedErrorMsg: "",
		},
		{
			Name:             "Error when loading tenant from context",
			Context:          emptyCtx,
			ExpectedOutput:   nil,
			ExpectedErrorMsg: "while loading tenant from context: cannot read tenant from context",
		},
		{
			Name:    "Error when listing formation assignment",
			Context: ctxWithTenant,
			FormationAssignmentRepo: func() *automock.FormationAssignmentRepository {
				repo := &automock.FormationAssignmentRepository{}
				repo.On("ListAllForObject", ctxWithTenant, TestTenantID, formationID, objectID).Return(nil, testErr).Once()
				return repo
			},
			ExpectedOutput:   nil,
			ExpectedErrorMsg: testErr.Error(),
		},
	}

	for _, testCase := range testCases {
		t.Run(testCase.Name, func(t *testing.T) {
			faRepo := &automock.FormationAssignmentRepository{}
			if testCase.FormationAssignmentRepo != nil {
				faRepo = testCase.FormationAssignmentRepo()
			}

			svc := formationassignment.NewService(faRepo, nil, nil, nil, nil, nil, nil)

			// WHEN
			r, err := svc.ListFormationAssignmentsForObjectID(testCase.Context, formationID, objectID)

			if testCase.ExpectedErrorMsg != "" {
				require.Error(t, err)
				require.Contains(t, err.Error(), testCase.ExpectedErrorMsg)
			} else {
				require.NoError(t, err)
			}

			// THEN
			require.Equal(t, testCase.ExpectedOutput, r)

			mock.AssertExpectationsForObjects(t, faRepo)
		})
	}
}

func TestService_ListFormationAssignmentsForObjectIDs(t *testing.T) {
	// GIVEN

	formationID := "formationID"
	objectID := "objectID"
	result := []*model.FormationAssignment{faModel}

	testCases := []struct {
		Name                    string
		Context                 context.Context
		FormationAssignmentRepo func() *automock.FormationAssignmentRepository
		ExpectedOutput          []*model.FormationAssignment
		ExpectedErrorMsg        string
	}{
		{
			Name:    "Success",
			Context: ctxWithTenant,
			FormationAssignmentRepo: func() *automock.FormationAssignmentRepository {
				repo := &automock.FormationAssignmentRepository{}
				repo.On("ListAllForObjectIDs", ctxWithTenant, TestTenantID, formationID, []string{objectID}).Return(result, nil).Once()
				return repo
			},
			ExpectedOutput:   result,
			ExpectedErrorMsg: "",
		},
		{
			Name:             "Error when loading tenant from context",
			Context:          emptyCtx,
			ExpectedOutput:   nil,
			ExpectedErrorMsg: "while loading tenant from context: cannot read tenant from context",
		},
		{
			Name:    "Error when listing formation assignment",
			Context: ctxWithTenant,
			FormationAssignmentRepo: func() *automock.FormationAssignmentRepository {
				repo := &automock.FormationAssignmentRepository{}
				repo.On("ListAllForObjectIDs", ctxWithTenant, TestTenantID, formationID, []string{objectID}).Return(nil, testErr).Once()
				return repo
			},
			ExpectedOutput:   nil,
			ExpectedErrorMsg: testErr.Error(),
		},
	}

	for _, testCase := range testCases {
		t.Run(testCase.Name, func(t *testing.T) {
			faRepo := &automock.FormationAssignmentRepository{}
			if testCase.FormationAssignmentRepo != nil {
				faRepo = testCase.FormationAssignmentRepo()
			}

			svc := formationassignment.NewService(faRepo, nil, nil, nil, nil, nil, nil)

			// WHEN
			r, err := svc.ListFormationAssignmentsForObjectIDs(testCase.Context, formationID, []string{objectID})

			if testCase.ExpectedErrorMsg != "" {
				require.Error(t, err)
				require.Contains(t, err.Error(), testCase.ExpectedErrorMsg)
			} else {
				require.NoError(t, err)
			}

			// THEN
			require.Equal(t, testCase.ExpectedOutput, r)

			mock.AssertExpectationsForObjects(t, faRepo)
		})
	}
}

func TestService_Update(t *testing.T) {
	// GIVEN
	testCases := []struct {
		Name                     string
		Context                  context.Context
		FormationAssignmentInput *model.FormationAssignmentInput
		FormationAssignmentRepo  func() *automock.FormationAssignmentRepository
		ExpectedErrorMsg         string
	}{
		{
			Name:                     "Success",
			Context:                  ctxWithTenant,
			FormationAssignmentInput: faInput,
			FormationAssignmentRepo: func() *automock.FormationAssignmentRepository {
				repo := &automock.FormationAssignmentRepository{}
				repo.On("Exists", ctxWithTenant, TestID, TestTenantID).Return(true, nil).Once()
				repo.On("Update", ctxWithTenant, faModel).Return(nil).Once()
				return repo
			},
			ExpectedErrorMsg: "",
		},
		{
			Name:             "Error when loading tenant from context",
			Context:          emptyCtx,
			ExpectedErrorMsg: "while loading tenant from context: cannot read tenant from context",
		},
		{
			Name:                     "Error when checking for formation assignment existence",
			Context:                  ctxWithTenant,
			FormationAssignmentInput: faInput,
			FormationAssignmentRepo: func() *automock.FormationAssignmentRepository {
				repo := &automock.FormationAssignmentRepository{}
				repo.On("Exists", ctxWithTenant, TestID, TestTenantID).Return(false, testErr).Once()
				return repo
			},
			ExpectedErrorMsg: fmt.Sprintf("while ensuring formation assignment with ID: %q exists", TestID),
		},
		{
			Name:                     "Error when formation assignment does not exists",
			Context:                  ctxWithTenant,
			FormationAssignmentInput: faInput,
			FormationAssignmentRepo: func() *automock.FormationAssignmentRepository {
				repo := &automock.FormationAssignmentRepository{}
				repo.On("Exists", ctxWithTenant, TestID, TestTenantID).Return(false, nil).Once()
				return repo
			},
			ExpectedErrorMsg: "Object not found",
		},
		{
			Name:                     "Error when updating formation assignment",
			Context:                  ctxWithTenant,
			FormationAssignmentInput: faInput,
			FormationAssignmentRepo: func() *automock.FormationAssignmentRepository {
				repo := &automock.FormationAssignmentRepository{}
				repo.On("Exists", ctxWithTenant, TestID, TestTenantID).Return(true, nil).Once()
				repo.On("Update", ctxWithTenant, faModel).Return(testErr).Once()
				return repo
			},
			ExpectedErrorMsg: testErr.Error(),
		},
	}

	for _, testCase := range testCases {
		t.Run(testCase.Name, func(t *testing.T) {
			faRepo := &automock.FormationAssignmentRepository{}
			if testCase.FormationAssignmentRepo != nil {
				faRepo = testCase.FormationAssignmentRepo()
			}

			svc := formationassignment.NewService(faRepo, nil, nil, nil, nil, nil, nil)

			// WHEN
			err := svc.Update(testCase.Context, TestID, testCase.FormationAssignmentInput)

			if testCase.ExpectedErrorMsg != "" {
				require.Error(t, err)
				require.Contains(t, err.Error(), testCase.ExpectedErrorMsg)
			} else {
				require.NoError(t, err)
			}

			mock.AssertExpectationsForObjects(t, faRepo)
		})
	}
}

func TestService_Delete(t *testing.T) {
	testCases := []struct {
		Name                    string
		Context                 context.Context
		FormationAssignmentRepo func() *automock.FormationAssignmentRepository
		ExpectedErrorMsg        string
	}{
		{
			Name:    "Success",
			Context: ctxWithTenant,
			FormationAssignmentRepo: func() *automock.FormationAssignmentRepository {
				repo := &automock.FormationAssignmentRepository{}
				repo.On("Delete", ctxWithTenant, TestID, TestTenantID).Return(nil).Once()
				return repo
			},
			ExpectedErrorMsg: "",
		},
		{
			Name:             "Error when loading tenant from context",
			Context:          emptyCtx,
			ExpectedErrorMsg: "while loading tenant from context: cannot read tenant from context",
		},
		{
			Name:    "Error when deleting formation assignment",
			Context: ctxWithTenant,
			FormationAssignmentRepo: func() *automock.FormationAssignmentRepository {
				repo := &automock.FormationAssignmentRepository{}
				repo.On("Delete", ctxWithTenant, TestID, TestTenantID).Return(testErr).Once()
				return repo
			},
			ExpectedErrorMsg: testErr.Error(),
		},
	}

	for _, testCase := range testCases {
		t.Run(testCase.Name, func(t *testing.T) {
			faRepo := &automock.FormationAssignmentRepository{}
			if testCase.FormationAssignmentRepo != nil {
				faRepo = testCase.FormationAssignmentRepo()
			}

			svc := formationassignment.NewService(faRepo, nil, nil, nil, nil, nil, nil)

			// WHEN
			err := svc.Delete(testCase.Context, TestID)

			if testCase.ExpectedErrorMsg != "" {
				require.Error(t, err)
				require.Contains(t, err.Error(), testCase.ExpectedErrorMsg)
			} else {
				require.NoError(t, err)
			}

			mock.AssertExpectationsForObjects(t, faRepo)
		})
	}
}

func TestService_Exists(t *testing.T) {
	testCases := []struct {
		Name                    string
		Context                 context.Context
		FormationAssignmentRepo func() *automock.FormationAssignmentRepository
		ExpectedErrorMsg        string
	}{
		{
			Name:    "Success",
			Context: ctxWithTenant,
			FormationAssignmentRepo: func() *automock.FormationAssignmentRepository {
				repo := &automock.FormationAssignmentRepository{}
				repo.On("Exists", ctxWithTenant, TestID, TestTenantID).Return(true, nil).Once()
				return repo
			},
			ExpectedErrorMsg: "",
		},
		{
			Name:             "Error when loading tenant from context",
			Context:          emptyCtx,
			ExpectedErrorMsg: "while loading tenant from context: cannot read tenant from context",
		},
		{
			Name:    "Error when checking for formation assignment existence",
			Context: ctxWithTenant,
			FormationAssignmentRepo: func() *automock.FormationAssignmentRepository {
				repo := &automock.FormationAssignmentRepository{}
				repo.On("Exists", ctxWithTenant, TestID, TestTenantID).Return(false, testErr).Once()
				return repo
			},
			ExpectedErrorMsg: fmt.Sprintf("while checking formation assignment existence for ID: %q and tenant: %q", TestID, TestTenantID),
		},
	}

	for _, testCase := range testCases {
		t.Run(testCase.Name, func(t *testing.T) {
			faRepo := &automock.FormationAssignmentRepository{}
			if testCase.FormationAssignmentRepo != nil {
				faRepo = testCase.FormationAssignmentRepo()
			}

			svc := formationassignment.NewService(faRepo, nil, nil, nil, nil, nil, nil)

			// WHEN
			exists, err := svc.Exists(testCase.Context, TestID)

			if testCase.ExpectedErrorMsg != "" {
				require.Error(t, err)
				require.Contains(t, err.Error(), testCase.ExpectedErrorMsg)
				require.False(t, exists)
			} else {
				require.NoError(t, err)
				require.True(t, exists)
			}

			mock.AssertExpectationsForObjects(t, faRepo)
		})
	}
}

func TestService_GenerateAssignments(t *testing.T) {
	// GIVEN
	objectID := "objectID"
	applications := []*model.Application{{BaseEntity: &model.BaseEntity{ID: "app"}}}
	runtimes := []*model.Runtime{{ID: "runtime"}}
	runtimeContexts := []*model.RuntimeContext{{ID: "runtimeContext"}}

	formationParticipantsIDs := []string{applications[0].ID, runtimes[0].ID, runtimeContexts[0].ID}

	formationAssignmentsForApplication := fixFormationAssignmentsWithObjectTypeAndID(model.FormationAssignmentTypeApplication, objectID, applications[0].ID, runtimes[0].ID, runtimeContexts[0].ID)
	formationAssignmentsForRuntime := fixFormationAssignmentsWithObjectTypeAndID(model.FormationAssignmentTypeRuntime, objectID, applications[0].ID, runtimes[0].ID, runtimeContexts[0].ID)
	formationAssignmentsForRuntimeContext := fixFormationAssignmentsWithObjectTypeAndID(model.FormationAssignmentTypeRuntimeContext, objectID, applications[0].ID, runtimes[0].ID, runtimeContexts[0].ID)
	formationAssignmentsForSelf := fixFormationAssignmentsForSelf(applications[0].ID, runtimes[0].ID, runtimeContexts[0].ID)
	formationAssignmentsForRuntimeContextWithParentInTheFormation := fixFormationAssignmentsForRtmCtxWithAppAndRtmCtx(model.FormationAssignmentTypeRuntimeContext, objectID, applications[0].ID, runtimeContexts[0].ID)

	allAssignments := append(append(formationAssignmentsForApplication, append(formationAssignmentsForRuntime, append(formationAssignmentsForRuntimeContext, formationAssignmentsForRuntimeContextWithParentInTheFormation...)...)...), formationAssignmentsForSelf...)

	formationAssignmentIDs := []string{"ID1", "ID2", "ID3", "ID4", "ID5", "ID6", "ID7"}
	formationAssignmentIDsRtmCtxParentInFormation := []string{"ID1", "ID2", "ID3", "ID4", "ID5"}

	formation := &model.Formation{
		Name: "testFormation",
		ID:   "ID",
	}
	testCases := []struct {
		Name                    string
		Context                 context.Context
		ObjectType              graphql.FormationObjectType
		FormationAssignmentRepo func() *automock.FormationAssignmentRepository
		ApplicationRepo         func() *automock.ApplicationRepository
		RuntimeRepo             func() *automock.RuntimeRepository
		RuntimeContextRepo      func() *automock.RuntimeContextRepository
		UIDService              func() *automock.UIDService
		ExpectedOutput          []*model.FormationAssignment
		ExpectedErrorMsg        string
	}{
		{
			Name:       "Success",
			Context:    ctxWithTenant,
			ObjectType: graphql.FormationObjectTypeApplication,
			FormationAssignmentRepo: func() *automock.FormationAssignmentRepository {
				repo := &automock.FormationAssignmentRepository{}
				repo.On("ListAllForObjectIDs", ctxWithTenant, TestTenantID, formation.ID, formationParticipantsIDs).Return(allAssignments, nil).Once()
				for i := range formationAssignmentsForApplication {
					repo.On("GetByTargetAndSource", ctxWithTenant, formationAssignmentsForApplication[i].Target, formationAssignmentsForApplication[i].Source, TestTenantID, formationAssignmentsForApplication[i].FormationID).Return(nil, apperrors.NewNotFoundErrorWithType(resource.FormationAssignment)).Once()
					repo.On("Create", ctxWithTenant, formationAssignmentsForApplication[i]).Return(nil).Once()
				}
				repo.On("ListForIDs", ctxWithTenant, TestTenantID, formationAssignmentIDs).Return(formationAssignmentsForApplication, nil).Once()

				return repo
			},
			UIDService: func() *automock.UIDService {
				uidSvc := &automock.UIDService{}
				for i := range formationAssignmentIDs {
					uidSvc.On("Generate").Return(formationAssignmentIDs[i]).Once()
				}
				return uidSvc
			},
			ApplicationRepo: func() *automock.ApplicationRepository {
				repo := &automock.ApplicationRepository{}
				repo.On("ListByScenariosNoPaging", ctxWithTenant, TestTenantID, []string{formation.Name}).Return(applications, nil).Once()
				return repo
			},
			RuntimeRepo: func() *automock.RuntimeRepository {
				repo := &automock.RuntimeRepository{}
				repo.On("ListByScenarios", ctxWithTenant, TestTenantID, []string{formation.Name}).Return(runtimes, nil).Once()
				return repo
			},
			RuntimeContextRepo: func() *automock.RuntimeContextRepository {
				repo := &automock.RuntimeContextRepository{}
				repo.On("ListByScenarios", ctxWithTenant, TestTenantID, []string{formation.Name}).Return(runtimeContexts, nil).Once()
				return repo
			},
			ExpectedOutput:   formationAssignmentsForApplication,
			ExpectedErrorMsg: "",
		},
		{
			Name:       "Success does not create formation assignment for entity that is being unassigned asynchronously",
			Context:    ctxWithTenant,
			ObjectType: graphql.FormationObjectTypeApplication,
			FormationAssignmentRepo: func() *automock.FormationAssignmentRepository {
				repo := &automock.FormationAssignmentRepository{}
				unassignAppFormationAssignments := fixFormationAssignmentsWithObjectTypeAndID(model.FormationAssignmentTypeApplication, objectID, applications[0].ID, runtimes[0].ID, runtimeContexts[0].ID)
				repo.On("ListAllForObjectIDs", ctxWithTenant, TestTenantID, formation.ID, []string{applications[0].ID, objectID, runtimes[0].ID, runtimeContexts[0].ID}).Return(append(allAssignments, unassignAppFormationAssignments...), nil).Once()
				for i := range formationAssignmentsForApplication {
					repo.On("GetByTargetAndSource", ctxWithTenant, formationAssignmentsForApplication[i].Target, formationAssignmentsForApplication[i].Source, TestTenantID, formationAssignmentsForApplication[i].FormationID).Return(nil, apperrors.NewNotFoundErrorWithType(resource.FormationAssignment)).Once()
					repo.On("Create", ctxWithTenant, formationAssignmentsForApplication[i]).Return(nil).Once()
				}
				repo.On("ListForIDs", ctxWithTenant, TestTenantID, formationAssignmentIDs).Return(formationAssignmentsForApplication, nil).Once()

				return repo
			},
			UIDService: func() *automock.UIDService {
				uidSvc := &automock.UIDService{}
				for i := range formationAssignmentIDs {
					uidSvc.On("Generate").Return(formationAssignmentIDs[i]).Once()
				}
				return uidSvc
			},
			ApplicationRepo: func() *automock.ApplicationRepository {
				repo := &automock.ApplicationRepository{}
				repo.On("ListByScenariosNoPaging", ctxWithTenant, TestTenantID, []string{formation.Name}).Return(append(applications, &model.Application{BaseEntity: &model.BaseEntity{ID: objectID}}), nil).Once()
				return repo
			},
			RuntimeRepo: func() *automock.RuntimeRepository {
				repo := &automock.RuntimeRepository{}
				repo.On("ListByScenarios", ctxWithTenant, TestTenantID, []string{formation.Name}).Return(runtimes, nil).Once()
				return repo
			},
			RuntimeContextRepo: func() *automock.RuntimeContextRepository {
				repo := &automock.RuntimeContextRepository{}
				repo.On("ListByScenarios", ctxWithTenant, TestTenantID, []string{formation.Name}).Return(runtimeContexts, nil).Once()
				return repo
			},
			ExpectedOutput:   formationAssignmentsForApplication,
			ExpectedErrorMsg: "",
		},
		{
			Name:       "Success does not create formation assignment for application and itself",
			Context:    ctxWithTenant,
			ObjectType: graphql.FormationObjectTypeApplication,
			FormationAssignmentRepo: func() *automock.FormationAssignmentRepository {
				repo := &automock.FormationAssignmentRepository{}
				repo.On("ListAllForObjectIDs", ctxWithTenant, TestTenantID, formation.ID, []string{applications[0].ID, objectID, runtimes[0].ID, runtimeContexts[0].ID}).Return(allAssignments, nil).Once()
				for i := range formationAssignmentsForApplication {
					repo.On("GetByTargetAndSource", ctxWithTenant, formationAssignmentsForApplication[i].Target, formationAssignmentsForApplication[i].Source, TestTenantID, formationAssignmentsForApplication[i].FormationID).Return(nil, apperrors.NewNotFoundErrorWithType(resource.FormationAssignment)).Once()
					repo.On("Create", ctxWithTenant, formationAssignmentsForApplication[i]).Return(nil).Once()
				}
				repo.On("ListForIDs", ctxWithTenant, TestTenantID, formationAssignmentIDs).Return(formationAssignmentsForApplication, nil).Once()

				return repo
			},
			UIDService: func() *automock.UIDService {
				uidSvc := &automock.UIDService{}
				for i := range formationAssignmentIDs {
					uidSvc.On("Generate").Return(formationAssignmentIDs[i]).Once()
				}
				return uidSvc
			},
			ApplicationRepo: func() *automock.ApplicationRepository {
				repo := &automock.ApplicationRepository{}
				repo.On("ListByScenariosNoPaging", ctxWithTenant, TestTenantID, []string{formation.Name}).Return(append(applications, &model.Application{BaseEntity: &model.BaseEntity{ID: objectID}}), nil).Once()
				return repo
			},
			RuntimeRepo: func() *automock.RuntimeRepository {
				repo := &automock.RuntimeRepository{}
				repo.On("ListByScenarios", ctxWithTenant, TestTenantID, []string{formation.Name}).Return(runtimes, nil).Once()
				return repo
			},
			RuntimeContextRepo: func() *automock.RuntimeContextRepository {
				repo := &automock.RuntimeContextRepository{}
				repo.On("ListByScenarios", ctxWithTenant, TestTenantID, []string{formation.Name}).Return(runtimeContexts, nil).Once()
				return repo
			},
			ExpectedOutput:   formationAssignmentsForApplication,
			ExpectedErrorMsg: "",
		},
		{
			Name:       "Success does not create formation assignment for runtime and itself",
			Context:    ctxWithTenant,
			ObjectType: graphql.FormationObjectTypeRuntime,
			FormationAssignmentRepo: func() *automock.FormationAssignmentRepository {
				repo := &automock.FormationAssignmentRepository{}
				repo.On("ListAllForObjectIDs", ctxWithTenant, TestTenantID, formation.ID, []string{applications[0].ID, runtimes[0].ID, objectID, runtimeContexts[0].ID}).Return(allAssignments, nil).Once()
				for i := range formationAssignmentsForRuntime {
					repo.On("GetByTargetAndSource", ctxWithTenant, formationAssignmentsForRuntime[i].Target, formationAssignmentsForRuntime[i].Source, TestTenantID, formationAssignmentsForApplication[i].FormationID).Return(nil, apperrors.NewNotFoundErrorWithType(resource.FormationAssignment)).Once()
					repo.On("Create", ctxWithTenant, formationAssignmentsForRuntime[i]).Return(nil).Once()
				}
				repo.On("ListForIDs", ctxWithTenant, TestTenantID, formationAssignmentIDs).Return(formationAssignmentsForRuntime, nil).Once()

				return repo
			},
			UIDService: func() *automock.UIDService {
				uidSvc := &automock.UIDService{}
				for i := range formationAssignmentIDs {
					uidSvc.On("Generate").Return(formationAssignmentIDs[i]).Once()
				}
				return uidSvc
			},
			ApplicationRepo: func() *automock.ApplicationRepository {
				repo := &automock.ApplicationRepository{}
				repo.On("ListByScenariosNoPaging", ctxWithTenant, TestTenantID, []string{formation.Name}).Return(applications, nil).Once()
				return repo
			},
			RuntimeRepo: func() *automock.RuntimeRepository {
				repo := &automock.RuntimeRepository{}
				repo.On("ListByScenarios", ctxWithTenant, TestTenantID, []string{formation.Name}).Return(append(runtimes, &model.Runtime{ID: objectID}), nil).Once()
				return repo
			},
			RuntimeContextRepo: func() *automock.RuntimeContextRepository {
				repo := &automock.RuntimeContextRepository{}
				repo.On("ListByScenarios", ctxWithTenant, TestTenantID, []string{formation.Name}).Return(runtimeContexts, nil).Once()
				return repo
			},
			ExpectedOutput:   formationAssignmentsForRuntime,
			ExpectedErrorMsg: "",
		},
		{
			Name:       "Success does not create formation assignment for runtime context and itself",
			Context:    ctxWithTenant,
			ObjectType: graphql.FormationObjectTypeRuntimeContext,
			FormationAssignmentRepo: func() *automock.FormationAssignmentRepository {
				repo := &automock.FormationAssignmentRepository{}
				repo.On("ListAllForObjectIDs", ctxWithTenant, TestTenantID, formation.ID, append(formationParticipantsIDs, objectID)).Return(allAssignments, nil).Once()
				for i := range formationAssignmentsForRuntimeContext {
					repo.On("GetByTargetAndSource", ctxWithTenant, formationAssignmentsForRuntimeContext[i].Target, formationAssignmentsForRuntimeContext[i].Source, TestTenantID, formationAssignmentsForApplication[i].FormationID).Return(nil, apperrors.NewNotFoundErrorWithType(resource.FormationAssignment)).Once()
					repo.On("Create", ctxWithTenant, formationAssignmentsForRuntimeContext[i]).Return(nil).Once()
				}
				repo.On("ListForIDs", ctxWithTenant, TestTenantID, formationAssignmentIDs).Return(formationAssignmentsForRuntimeContext, nil).Once()

				return repo
			},
			UIDService: func() *automock.UIDService {
				uidSvc := &automock.UIDService{}
				for i := range formationAssignmentIDs {
					uidSvc.On("Generate").Return(formationAssignmentIDs[i]).Once()
				}
				return uidSvc
			},
			ApplicationRepo: func() *automock.ApplicationRepository {
				repo := &automock.ApplicationRepository{}
				repo.On("ListByScenariosNoPaging", ctxWithTenant, TestTenantID, []string{formation.Name}).Return(applications, nil).Once()
				return repo
			},
			RuntimeRepo: func() *automock.RuntimeRepository {
				repo := &automock.RuntimeRepository{}
				repo.On("ListByScenarios", ctxWithTenant, TestTenantID, []string{formation.Name}).Return(runtimes, nil).Once()
				return repo
			},
			RuntimeContextRepo: func() *automock.RuntimeContextRepository {
				repo := &automock.RuntimeContextRepository{}
				repo.On("ListByScenarios", ctxWithTenant, TestTenantID, []string{formation.Name}).Return(append(runtimeContexts, &model.RuntimeContext{ID: objectID}), nil).Once()
				repo.On("GetByID", ctxWithTenant, TestTenantID, objectID).Return(&model.RuntimeContext{RuntimeID: "random"}, nil)
				return repo
			},
			ExpectedOutput:   formationAssignmentsForRuntimeContext,
			ExpectedErrorMsg: "",
		},
		{
			Name:       "Success does not create formation assignment for runtime context and it's parent runtime",
			Context:    ctxWithTenant,
			ObjectType: graphql.FormationObjectTypeRuntimeContext,
			FormationAssignmentRepo: func() *automock.FormationAssignmentRepository {
				repo := &automock.FormationAssignmentRepository{}
				repo.On("ListAllForObjectIDs", ctxWithTenant, TestTenantID, formation.ID, append(formationParticipantsIDs, objectID)).Return(allAssignments, nil).Once()
				for i := range formationAssignmentsForRuntimeContextWithParentInTheFormation {
					repo.On("GetByTargetAndSource", ctxWithTenant, formationAssignmentsForRuntimeContextWithParentInTheFormation[i].Target, formationAssignmentsForRuntimeContextWithParentInTheFormation[i].Source, TestTenantID, formationAssignmentsForApplication[i].FormationID).Return(nil, apperrors.NewNotFoundErrorWithType(resource.FormationAssignment)).Once()
					repo.On("Create", ctxWithTenant, formationAssignmentsForRuntimeContextWithParentInTheFormation[i]).Return(nil).Once()
				}
				repo.On("ListForIDs", ctxWithTenant, TestTenantID, formationAssignmentIDsRtmCtxParentInFormation).Return(formationAssignmentsForRuntimeContextWithParentInTheFormation, nil).Once()

				return repo
			},
			UIDService: func() *automock.UIDService {
				uidSvc := &automock.UIDService{}
				for i := range formationAssignmentIDsRtmCtxParentInFormation {
					uidSvc.On("Generate").Return(formationAssignmentIDsRtmCtxParentInFormation[i]).Once()
				}
				return uidSvc
			},
			ApplicationRepo: func() *automock.ApplicationRepository {
				repo := &automock.ApplicationRepository{}
				repo.On("ListByScenariosNoPaging", ctxWithTenant, TestTenantID, []string{formation.Name}).Return(applications, nil).Once()
				return repo
			},
			RuntimeRepo: func() *automock.RuntimeRepository {
				repo := &automock.RuntimeRepository{}
				repo.On("ListByScenarios", ctxWithTenant, TestTenantID, []string{formation.Name}).Return(runtimes, nil).Once()
				return repo
			},
			RuntimeContextRepo: func() *automock.RuntimeContextRepository {
				repo := &automock.RuntimeContextRepository{}
				repo.On("ListByScenarios", ctxWithTenant, TestTenantID, []string{formation.Name}).Return(append(runtimeContexts, &model.RuntimeContext{ID: objectID}), nil).Once()
				repo.On("GetByID", ctxWithTenant, TestTenantID, objectID).Return(&model.RuntimeContext{RuntimeID: runtimes[0].ID}, nil)
				return repo
			},
			ExpectedOutput:   formationAssignmentsForRuntimeContextWithParentInTheFormation,
			ExpectedErrorMsg: "",
		},
		{
			Name:                    "Error while listing applications",
			Context:                 ctxWithTenant,
			ObjectType:              graphql.FormationObjectTypeApplication,
			FormationAssignmentRepo: unusedFormationAssignmentRepository,
			UIDService:              unusedUIDService,
			ApplicationRepo: func() *automock.ApplicationRepository {
				repo := &automock.ApplicationRepository{}
				repo.On("ListByScenariosNoPaging", ctxWithTenant, TestTenantID, []string{formation.Name}).Return(nil, testErr).Once()
				return repo
			},
			RuntimeRepo:        unusedRuntimeRepository,
			RuntimeContextRepo: unusedRuntimeContextRepository,
			ExpectedOutput:     nil,
			ExpectedErrorMsg:   testErr.Error(),
		},
		{
			Name:                    "Error while listing runtimes",
			Context:                 ctxWithTenant,
			ObjectType:              graphql.FormationObjectTypeRuntime,
			FormationAssignmentRepo: unusedFormationAssignmentRepository,
			UIDService:              unusedUIDService,
			ApplicationRepo: func() *automock.ApplicationRepository {
				repo := &automock.ApplicationRepository{}
				repo.On("ListByScenariosNoPaging", ctxWithTenant, TestTenantID, []string{formation.Name}).Return(applications, nil).Once()
				return repo
			},
			RuntimeRepo: func() *automock.RuntimeRepository {
				repo := &automock.RuntimeRepository{}
				repo.On("ListByScenarios", ctxWithTenant, TestTenantID, []string{formation.Name}).Return(nil, testErr).Once()
				return repo
			},
			RuntimeContextRepo: unusedRuntimeContextRepository,
			ExpectedOutput:     nil,
			ExpectedErrorMsg:   testErr.Error(),
		},
		{
			Name:                    "Error while listing runtime contexts",
			Context:                 ctxWithTenant,
			ObjectType:              graphql.FormationObjectTypeRuntimeContext,
			FormationAssignmentRepo: unusedFormationAssignmentRepository,
			UIDService:              unusedUIDService,
			ApplicationRepo: func() *automock.ApplicationRepository {
				repo := &automock.ApplicationRepository{}
				repo.On("ListByScenariosNoPaging", ctxWithTenant, TestTenantID, []string{formation.Name}).Return(applications, nil).Once()
				return repo
			},
			RuntimeRepo: func() *automock.RuntimeRepository {
				repo := &automock.RuntimeRepository{}
				repo.On("ListByScenarios", ctxWithTenant, TestTenantID, []string{formation.Name}).Return(runtimes, nil).Once()
				return repo
			},
			RuntimeContextRepo: func() *automock.RuntimeContextRepository {
				repo := &automock.RuntimeContextRepository{}
				repo.On("ListByScenarios", ctxWithTenant, TestTenantID, []string{formation.Name}).Return(nil, testErr).Once()
				return repo
			},
			ExpectedOutput:   nil,
			ExpectedErrorMsg: testErr.Error(),
		},
		{
			Name:       "Error while listing all formation assignments",
			Context:    ctxWithTenant,
			ObjectType: graphql.FormationObjectTypeRuntimeContext,
			UIDService: unusedUIDService,
			FormationAssignmentRepo: func() *automock.FormationAssignmentRepository {
				repo := &automock.FormationAssignmentRepository{}
				repo.On("ListAllForObjectIDs", ctxWithTenant, TestTenantID, formation.ID, append(formationParticipantsIDs, objectID)).Return(nil, testErr).Once()

				return repo
			},
			ApplicationRepo: func() *automock.ApplicationRepository {
				repo := &automock.ApplicationRepository{}
				repo.On("ListByScenariosNoPaging", ctxWithTenant, TestTenantID, []string{formation.Name}).Return(applications, nil).Once()
				return repo
			},
			RuntimeRepo: func() *automock.RuntimeRepository {
				repo := &automock.RuntimeRepository{}
				repo.On("ListByScenarios", ctxWithTenant, TestTenantID, []string{formation.Name}).Return(runtimes, nil).Once()
				return repo
			},
			RuntimeContextRepo: func() *automock.RuntimeContextRepository {
				repo := &automock.RuntimeContextRepository{}
				repo.On("ListByScenarios", ctxWithTenant, TestTenantID, []string{formation.Name}).Return(append(runtimeContexts, &model.RuntimeContext{ID: objectID}), nil).Once()
				return repo
			},
			ExpectedOutput:   nil,
			ExpectedErrorMsg: testErr.Error(),
		},
		{
			Name:       "Error while getting runtime context by ID",
			Context:    ctxWithTenant,
			ObjectType: graphql.FormationObjectTypeRuntimeContext,
			FormationAssignmentRepo: func() *automock.FormationAssignmentRepository {
				repo := &automock.FormationAssignmentRepository{}
				repo.On("ListAllForObjectIDs", ctxWithTenant, TestTenantID, formation.ID, append(formationParticipantsIDs, objectID)).Return(allAssignments, nil).Once()
				return repo
			},
			UIDService: unusedUIDService,
			ApplicationRepo: func() *automock.ApplicationRepository {
				repo := &automock.ApplicationRepository{}
				repo.On("ListByScenariosNoPaging", ctxWithTenant, TestTenantID, []string{formation.Name}).Return(applications, nil).Once()
				return repo
			},
			RuntimeRepo: func() *automock.RuntimeRepository {
				repo := &automock.RuntimeRepository{}
				repo.On("ListByScenarios", ctxWithTenant, TestTenantID, []string{formation.Name}).Return(runtimes, nil).Once()
				return repo
			},
			RuntimeContextRepo: func() *automock.RuntimeContextRepository {
				repo := &automock.RuntimeContextRepository{}
				repo.On("ListByScenarios", ctxWithTenant, TestTenantID, []string{formation.Name}).Return(append(runtimeContexts, &model.RuntimeContext{ID: objectID}), nil).Once()
				repo.On("GetByID", ctxWithTenant, TestTenantID, objectID).Return(nil, testErr)
				return repo
			},
			ExpectedOutput:   nil,
			ExpectedErrorMsg: testErr.Error(),
		},
		{
			Name:       "Error while creating formation assignment",
			Context:    ctxWithTenant,
			ObjectType: graphql.FormationObjectTypeRuntimeContext,
			FormationAssignmentRepo: func() *automock.FormationAssignmentRepository {
				repo := &automock.FormationAssignmentRepository{}
				repo.On("ListAllForObjectIDs", ctxWithTenant, TestTenantID, formation.ID, append(formationParticipantsIDs, objectID)).Return(allAssignments, nil).Once()
				repo.On("GetByTargetAndSource", ctxWithTenant, formationAssignmentsForRuntimeContext[0].Target, formationAssignmentsForRuntimeContext[0].Source, TestTenantID, formationAssignmentsForRuntimeContext[0].FormationID).Return(nil, testErr).Once()
				return repo
			},
			UIDService: func() *automock.UIDService {
				uidSvc := &automock.UIDService{}
				uidSvc.On("Generate").Return(formationAssignmentIDs[0]).Once()
				return uidSvc
			},
			ApplicationRepo: func() *automock.ApplicationRepository {
				repo := &automock.ApplicationRepository{}
				repo.On("ListByScenariosNoPaging", ctxWithTenant, TestTenantID, []string{formation.Name}).Return(applications, nil).Once()
				return repo
			},
			RuntimeRepo: func() *automock.RuntimeRepository {
				repo := &automock.RuntimeRepository{}
				repo.On("ListByScenarios", ctxWithTenant, TestTenantID, []string{formation.Name}).Return(runtimes, nil).Once()
				return repo
			},
			RuntimeContextRepo: func() *automock.RuntimeContextRepository {
				repo := &automock.RuntimeContextRepository{}
				repo.On("ListByScenarios", ctxWithTenant, TestTenantID, []string{formation.Name}).Return(append(runtimeContexts, &model.RuntimeContext{ID: objectID}), nil).Once()
				repo.On("GetByID", ctxWithTenant, TestTenantID, objectID).Return(&model.RuntimeContext{RuntimeID: "random"}, nil)
				return repo
			},
			ExpectedOutput:   nil,
			ExpectedErrorMsg: testErr.Error(),
		},
		{
			Name:       "Error while listing formation assignments",
			Context:    ctxWithTenant,
			ObjectType: graphql.FormationObjectTypeApplication,
			FormationAssignmentRepo: func() *automock.FormationAssignmentRepository {
				repo := &automock.FormationAssignmentRepository{}
				repo.On("ListAllForObjectIDs", ctxWithTenant, TestTenantID, formation.ID, formationParticipantsIDs).Return(allAssignments, nil).Once()
				for i := range formationAssignmentsForApplication {
					repo.On("GetByTargetAndSource", ctxWithTenant, formationAssignmentsForApplication[i].Target, formationAssignmentsForApplication[i].Source, TestTenantID, formationAssignmentsForApplication[i].FormationID).Return(nil, apperrors.NewNotFoundErrorWithType(resource.FormationAssignment)).Once()
					repo.On("Create", ctxWithTenant, formationAssignmentsForApplication[i]).Return(nil).Once()
				}
				repo.On("ListForIDs", ctxWithTenant, TestTenantID, formationAssignmentIDs).Return(nil, testErr).Once()

				return repo
			},
			UIDService: func() *automock.UIDService {
				uidSvc := &automock.UIDService{}
				for i := range formationAssignmentIDs {
					uidSvc.On("Generate").Return(formationAssignmentIDs[i]).Once()
				}
				return uidSvc
			},
			ApplicationRepo: func() *automock.ApplicationRepository {
				repo := &automock.ApplicationRepository{}
				repo.On("ListByScenariosNoPaging", ctxWithTenant, TestTenantID, []string{formation.Name}).Return(applications, nil).Once()
				return repo
			},
			RuntimeRepo: func() *automock.RuntimeRepository {
				repo := &automock.RuntimeRepository{}
				repo.On("ListByScenarios", ctxWithTenant, TestTenantID, []string{formation.Name}).Return(runtimes, nil).Once()
				return repo
			},
			RuntimeContextRepo: func() *automock.RuntimeContextRepository {
				repo := &automock.RuntimeContextRepository{}
				repo.On("ListByScenarios", ctxWithTenant, TestTenantID, []string{formation.Name}).Return(runtimeContexts, nil).Once()
				return repo
			},
			ExpectedOutput:   nil,
			ExpectedErrorMsg: testErr.Error(),
		},
	}

	for _, testCase := range testCases {
		t.Run(testCase.Name, func(t *testing.T) {
			formationAssignmentRepo := testCase.FormationAssignmentRepo()
			appRepo := testCase.ApplicationRepo()
			runtimeRepo := testCase.RuntimeRepo()
			runtimeContextRepo := testCase.RuntimeContextRepo()
			uidSvc := testCase.UIDService()
			svc := formationassignment.NewService(formationAssignmentRepo, uidSvc, appRepo, runtimeRepo, runtimeContextRepo, nil, nil)

			// WHEN
			r, err := svc.GenerateAssignments(testCase.Context, TestTenantID, objectID, testCase.ObjectType, formation)

			if testCase.ExpectedErrorMsg != "" {
				require.Error(t, err)
				require.Contains(t, err.Error(), testCase.ExpectedErrorMsg)
			} else {
				require.NoError(t, err)
			}

			// THEN
			require.Equal(t, testCase.ExpectedOutput, r)

			mock.AssertExpectationsForObjects(t, formationAssignmentRepo, appRepo, runtimeRepo, runtimeContextRepo)
		})
	}
}

func TestService_ProcessFormationAssignments(t *testing.T) {
	// GIVEN
	operationContainer := &operationContainer{content: []*formationassignment.AssignmentMappingPair{}, err: testErr}
	appID := "app"
	appID2 := "app2"
	appTemplateID := "appTemplate"
	runtimeID := "runtime"
	runtimeCtxID := "runtimeCtx"
	matchedApplicationAssignment := &model.FormationAssignment{
		Source:     appID2,
		SourceType: TestSourceType,
		Target:     appID,
		TargetType: "targetType",
	}
	matchedApplicationAssignmentReverse := &model.FormationAssignment{
		Source:     appID,
		SourceType: "targetType",
		Target:     appID2,
		TargetType: TestSourceType,
	}

	matchedRuntimeContextAssignment := &model.FormationAssignment{
		Source:     appID,
		SourceType: "APPLICATION",
		Target:     runtimeCtxID,
		TargetType: "RUNTIME_CONTEXT",
	}
	matchedRuntimeContextAssignmentReverse := &model.FormationAssignment{
		Source:     runtimeCtxID,
		SourceType: "RUNTIME_CONTEXT",
		Target:     appID,
		TargetType: "APPLICATION",
	}

	sourseNotMatchedAssignment := &model.FormationAssignment{
		Source:     "source3",
		SourceType: "sourceType",
		Target:     appID,
		TargetType: "targetType",
	}

	sourseNotMatchedAssignmentReverse := &model.FormationAssignment{
		Source:     appID,
		SourceType: "targetType",
		Target:     "source3",
		TargetType: "sourceType",
	}

	targetNotMatchedAssignment := &model.FormationAssignment{
		Source:     "source4",
		SourceType: "sourceType",
		Target:     "app3",
		TargetType: "targetType",
	}

	targetNotMatchedAssignmentReverse := &model.FormationAssignment{
		Source:     "app3",
		SourceType: "targetType",
		Target:     "source4",
		TargetType: "sourceType",
	}

	appToAppRequests, appToAppInputTemplate, appToAppInputTemplateReverse := fixNotificationRequestAndReverseRequest(appID, appID2, []string{appID, appID2}, matchedApplicationAssignment, matchedApplicationAssignmentReverse, "application", "application", true)
	appToAppRequests2, appToAppInputTemplate2, appToAppInputTemplateReverse2 := fixNotificationRequestAndReverseRequest(appID, appID2, []string{appID, appID2}, matchedApplicationAssignment, matchedApplicationAssignmentReverse, "application", "application", true)
	rtmCtxToAppRequests, rtmCtxToAppInputTemplate, rtmCtxToAppInputTemplateReverse := fixNotificationRequestAndReverseRequest(runtimeID, appID, []string{appID, runtimeCtxID}, matchedRuntimeContextAssignment, matchedRuntimeContextAssignmentReverse, "runtime", "application", true)

	appToAppRequestsWithAppTemplateWebhook, _, _ := fixNotificationRequestAndReverseRequest(appID, appID2, []string{appID, appID2}, matchedApplicationAssignment, matchedApplicationAssignmentReverse, "application", "application", true)
	appToAppRequestsWithAppTemplateWebhook[0].Webhook.ApplicationID = nil
	appToAppRequestsWithAppTemplateWebhook[0].Webhook.ApplicationTemplateID = str.Ptr(appTemplateID)

	sourceNotMatchTemplateInput := &automock.TemplateInput{}
	sourceNotMatchTemplateInput.Mock.On("GetParticipantsIDs").Return([]string{"random", "notMatch"}).Times(1)

	//TODO test two apps and one runtime to verify the mapping
	testCases := []struct {
<<<<<<< HEAD
		Name                                      string
		Context                                   context.Context
		TemplateInput                             *automock.TemplateInput
		TemplateInputReverse                      *automock.TemplateInput
		FormationAssignments                      []*model.FormationAssignment
		Requests                                  []*webhookclient.NotificationRequest
		Operation                                 func(context.Context, *formationassignment.AssignmentMappingPair) (bool, error)
		RuntimeContextToRuntimeMapping            map[string]string
		ApplicationsToApplicationTemplatesMapping map[string]string
		ExpectedMappings                          []*formationassignment.AssignmentMappingPair
		ExpectedErrorMsg                          string
=======
		Name                           string
		Context                        context.Context
		TemplateInput                  *automock.TemplateInput
		TemplateInputReverse           *automock.TemplateInput
		FormationAssignments           []*model.FormationAssignment
		Requests                       []*webhookclient.FormationAssignmentNotificationRequest
		Operation                      func(context.Context, *formationassignment.AssignmentMappingPair) (bool, error)
		RuntimeContextToRuntimeMapping map[string]string
		ExpectedMappings               []*formationassignment.AssignmentMappingPair
		ExpectedErrorMsg               string
>>>>>>> ca27aa45
	}{
		{
			Name:                 "Success when match assignment for application",
			Context:              ctxWithTenant,
			TemplateInput:        appToAppInputTemplate,
			TemplateInputReverse: appToAppInputTemplateReverse,
			FormationAssignments: []*model.FormationAssignment{matchedApplicationAssignment, matchedApplicationAssignmentReverse},
			Requests:             appToAppRequests,
			Operation:            operationContainer.appendThatDoesNotProcessedReverse,
			ExpectedMappings: []*formationassignment.AssignmentMappingPair{
				{
					Assignment: &formationassignment.FormationAssignmentRequestMapping{
						Request:             appToAppRequests[0],
						FormationAssignment: matchedApplicationAssignment,
					},
					ReverseAssignment: &formationassignment.FormationAssignmentRequestMapping{
						Request:             appToAppRequests[1],
						FormationAssignment: matchedApplicationAssignmentReverse,
					},
				},
				{
					Assignment: &formationassignment.FormationAssignmentRequestMapping{
						Request:             appToAppRequests[1],
						FormationAssignment: matchedApplicationAssignmentReverse,
					},
					ReverseAssignment: &formationassignment.FormationAssignmentRequestMapping{
						Request:             appToAppRequests[0],
						FormationAssignment: matchedApplicationAssignment,
					},
				},
			},
			ExpectedErrorMsg: "",
		},
		{
			Name:                 "Success when match assignment for application when webhook comes from applicationTemplate",
			Context:              ctxWithTenant,
			TemplateInput:        appToAppInputTemplate,
			TemplateInputReverse: appToAppInputTemplateReverse,
			FormationAssignments: []*model.FormationAssignment{matchedApplicationAssignment, matchedApplicationAssignmentReverse},
			Requests:             appToAppRequestsWithAppTemplateWebhook,
			Operation:            operationContainer.appendThatDoesNotProcessedReverse,
			ApplicationsToApplicationTemplatesMapping: map[string]string{appID: appTemplateID},
			ExpectedMappings: []*formationassignment.AssignmentMappingPair{
				{
					Assignment: &formationassignment.FormationAssignmentRequestMapping{
						Request:             appToAppRequestsWithAppTemplateWebhook[0],
						FormationAssignment: matchedApplicationAssignment,
					},
					ReverseAssignment: &formationassignment.FormationAssignmentRequestMapping{
						Request:             appToAppRequestsWithAppTemplateWebhook[1],
						FormationAssignment: matchedApplicationAssignmentReverse,
					},
				},
				{
					Assignment: &formationassignment.FormationAssignmentRequestMapping{
						Request:             appToAppRequestsWithAppTemplateWebhook[1],
						FormationAssignment: matchedApplicationAssignmentReverse,
					},
					ReverseAssignment: &formationassignment.FormationAssignmentRequestMapping{
						Request:             appToAppRequestsWithAppTemplateWebhook[0],
						FormationAssignment: matchedApplicationAssignment,
					},
				},
			},
			ExpectedErrorMsg: "",
		},
		{
			Name:                 "Does not process assignments multiple times",
			Context:              ctxWithTenant,
			TemplateInput:        appToAppInputTemplate2,
			TemplateInputReverse: appToAppInputTemplateReverse2,
			FormationAssignments: []*model.FormationAssignment{matchedApplicationAssignment, matchedApplicationAssignmentReverse},
			Requests:             appToAppRequests2,
			Operation:            operationContainer.appendThatProcessedReverse,
			ExpectedMappings: []*formationassignment.AssignmentMappingPair{
				{
					Assignment: &formationassignment.FormationAssignmentRequestMapping{
						Request:             appToAppRequests2[0],
						FormationAssignment: matchedApplicationAssignment,
					},
					ReverseAssignment: &formationassignment.FormationAssignmentRequestMapping{
						Request:             appToAppRequests2[1],
						FormationAssignment: matchedApplicationAssignmentReverse,
					},
				},
			},
			ExpectedErrorMsg: "",
		},
		{
			Name:                           "Success when match assignment for runtimeContext",
			Context:                        ctxWithTenant,
			TemplateInput:                  rtmCtxToAppInputTemplate,
			TemplateInputReverse:           rtmCtxToAppInputTemplateReverse,
			FormationAssignments:           []*model.FormationAssignment{matchedRuntimeContextAssignment, matchedRuntimeContextAssignmentReverse},
			Requests:                       rtmCtxToAppRequests,
			Operation:                      operationContainer.appendThatDoesNotProcessedReverse,
			RuntimeContextToRuntimeMapping: map[string]string{runtimeCtxID: runtimeID},
			ExpectedMappings: []*formationassignment.AssignmentMappingPair{
				{
					Assignment: &formationassignment.FormationAssignmentRequestMapping{
						Request:             rtmCtxToAppRequests[0],
						FormationAssignment: matchedRuntimeContextAssignment,
					},
					ReverseAssignment: &formationassignment.FormationAssignmentRequestMapping{
						Request:             rtmCtxToAppRequests[1],
						FormationAssignment: matchedRuntimeContextAssignmentReverse,
					},
				},
				{
					Assignment: &formationassignment.FormationAssignmentRequestMapping{
						Request:             rtmCtxToAppRequests[1],
						FormationAssignment: matchedRuntimeContextAssignmentReverse,
					},
					ReverseAssignment: &formationassignment.FormationAssignmentRequestMapping{
						Request:             rtmCtxToAppRequests[0],
						FormationAssignment: matchedRuntimeContextAssignment,
					},
				},
			},
			ExpectedErrorMsg: "",
		},
		{
			Name:                 "Success when no matching assignment for source found",
			Context:              ctxWithTenant,
			TemplateInput:        sourceNotMatchTemplateInput,
			TemplateInputReverse: &automock.TemplateInput{},
			FormationAssignments: []*model.FormationAssignment{sourseNotMatchedAssignment, sourseNotMatchedAssignmentReverse},
			Requests: []*webhookclient.FormationAssignmentNotificationRequest{
				{
					Webhook: graphql.Webhook{
						ApplicationID: &appID,
					},
					Object: sourceNotMatchTemplateInput},
			},
			Operation: operationContainer.appendThatDoesNotProcessedReverse,
			ExpectedMappings: []*formationassignment.AssignmentMappingPair{
				{
					Assignment: &formationassignment.FormationAssignmentRequestMapping{
						Request:             nil,
						FormationAssignment: sourseNotMatchedAssignment,
					},
					ReverseAssignment: &formationassignment.FormationAssignmentRequestMapping{
						Request:             nil,
						FormationAssignment: sourseNotMatchedAssignmentReverse,
					},
				},
				{
					Assignment: &formationassignment.FormationAssignmentRequestMapping{
						Request:             nil,
						FormationAssignment: sourseNotMatchedAssignmentReverse,
					},
					ReverseAssignment: &formationassignment.FormationAssignmentRequestMapping{
						Request:             nil,
						FormationAssignment: sourseNotMatchedAssignment,
					},
				},
			},
			ExpectedErrorMsg: "",
		},
		{
			Name:                 "Success when no match assignment for target found",
			Context:              ctxWithTenant,
			TemplateInput:        &automock.TemplateInput{},
			TemplateInputReverse: &automock.TemplateInput{},
			FormationAssignments: []*model.FormationAssignment{targetNotMatchedAssignment, targetNotMatchedAssignmentReverse},
			Requests:             appToAppRequests,
			Operation:            operationContainer.appendThatDoesNotProcessedReverse,
			ExpectedMappings: []*formationassignment.AssignmentMappingPair{
				{
					Assignment: &formationassignment.FormationAssignmentRequestMapping{
						Request:             nil,
						FormationAssignment: targetNotMatchedAssignment,
					},
					ReverseAssignment: &formationassignment.FormationAssignmentRequestMapping{
						Request:             nil,
						FormationAssignment: targetNotMatchedAssignmentReverse,
					},
				},
				{
					Assignment: &formationassignment.FormationAssignmentRequestMapping{
						Request:             nil,
						FormationAssignment: targetNotMatchedAssignmentReverse,
					},
					ReverseAssignment: &formationassignment.FormationAssignmentRequestMapping{
						Request:             nil,
						FormationAssignment: targetNotMatchedAssignment,
					},
				},
			},
			ExpectedErrorMsg: "",
		},
		{
			Name:                 "Fails on executing operation",
			Context:              ctxWithTenant,
			TemplateInput:        &automock.TemplateInput{},
			TemplateInputReverse: &automock.TemplateInput{},
			FormationAssignments: []*model.FormationAssignment{targetNotMatchedAssignment, targetNotMatchedAssignmentReverse},
			Requests:             appToAppRequests,
			Operation:            operationContainer.fail,
			ExpectedMappings:     []*formationassignment.AssignmentMappingPair{},
			ExpectedErrorMsg:     testErr.Error(),
		},
	}

	for _, testCase := range testCases {
		t.Run(testCase.Name, func(t *testing.T) {
			svc := formationassignment.NewService(nil, nil, nil, nil, nil, nil, nil)

			//WHEN
			err := svc.ProcessFormationAssignments(testCase.Context, testCase.FormationAssignments, testCase.RuntimeContextToRuntimeMapping, testCase.ApplicationsToApplicationTemplatesMapping, testCase.Requests, testCase.Operation)

			if testCase.ExpectedErrorMsg != "" {
				require.Error(t, err)
				require.Contains(t, err.Error(), testCase.ExpectedErrorMsg)
			} else {
				require.NoError(t, err)
			}

			//THEN
			require.Equal(t, testCase.ExpectedMappings, operationContainer.content)

			mock.AssertExpectationsForObjects(t, testCase.TemplateInput, testCase.TemplateInputReverse)
			operationContainer.clear()
		})
	}
}

func TestService_ProcessFormationAssignmentPair(t *testing.T) {
	// GIVEN
	source := "source"
	target := "target"
	config := "{\"key\":\"value\"}"
	ok := 200
	incomplete := 204
	errMsg := "Test Error"

	marshaledErrClientError, err := json.Marshal(formationassignment.AssignmentErrorWrapper{
		Error: formationassignment.AssignmentError{
			Message:   errMsg,
			ErrorCode: 2,
		},
	})
	require.NoError(t, err)

	marshaledCustomTechnicalErr, err := json.Marshal(formationassignment.AssignmentErrorWrapper{
		Error: formationassignment.AssignmentError{
			Message:   errMsg,
			ErrorCode: 1,
		},
	})
	require.NoError(t, err)

	initialStateAssignmentInput := &model.FormationAssignmentInput{
		Source: source,
		Target: target,
		State:  string(model.InitialAssignmentState),
	}
	readystateAssignmentInput := &model.FormationAssignmentInput{
		Source: source,
		Target: target,
		State:  string(model.ReadyAssignmentState),
	}
	configPendingStateAssignmentInput := &model.FormationAssignmentInput{
		Source: source,
		Target: target,
		State:  string(model.ConfigPendingAssignmentState),
	}
	configPendingStateWithConfigAssignmentInput := &model.FormationAssignmentInput{
		Source: source,
		Target: target,
		State:  string(model.ConfigPendingAssignmentState),
		Value:  []byte(config),
	}
	configAssignmentInput := &model.FormationAssignmentInput{
		Source: source,
		Target: target,
		State:  string(model.ReadyAssignmentState),
		Value:  []byte(config),
	}
	reverseConfigAssignmentInput := &model.FormationAssignmentInput{
		Source: target,
		Target: source,
		State:  string(model.ReadyAssignmentState),
		Value:  []byte(config),
	}
	reverseConfigPendingAssignmentInput := &model.FormationAssignmentInput{
		Source: target,
		Target: source,
		State:  string(model.ConfigPendingAssignmentState),
		Value:  []byte(config),
	}

	initialStateAssignment := &model.FormationAssignment{
		ID:       TestID,
		TenantID: TestTenantID,
		Source:   source,
		Target:   target,
		State:    string(model.InitialAssignmentState),
	}
	reverseInitialStateAssignment := &model.FormationAssignment{
		ID:       TestID,
		TenantID: TestTenantID,
		Source:   target,
		Target:   source,
		State:    string(model.InitialAssignmentState),
	}
	readyStateAssignment := &model.FormationAssignment{
		ID:       TestID,
		TenantID: TestTenantID,
		Source:   source,
		Target:   target,
		State:    string(model.ReadyAssignmentState),
	}

	configPendingStateWithConfigAssignment := &model.FormationAssignment{
		ID:       TestID,
		TenantID: TestTenantID,
		Source:   source,
		Target:   target,
		State:    string(model.ConfigPendingAssignmentState),
		Value:    []byte(config),
	}

	configPendingStateAssignment := &model.FormationAssignment{
		ID:       TestID,
		TenantID: TestTenantID,
		Source:   source,
		Target:   target,
		State:    string(model.ConfigPendingAssignmentState),
	}

	configAssignment := &model.FormationAssignment{
		ID:       TestID,
		TenantID: TestTenantID,
		Source:   source,
		Target:   target,
		State:    string(model.ReadyAssignmentState),
		Value:    []byte(config),
	}
	reverseConfigAssignment := &model.FormationAssignment{
		ID:       TestID,
		TenantID: TestTenantID,
		Source:   target,
		Target:   source,
		State:    string(model.ReadyAssignmentState),
		Value:    []byte(config),
	}

	reverseConfigPendingAssignment := &model.FormationAssignment{
		ID:       TestID,
		TenantID: TestTenantID,
		Source:   target,
		Target:   source,
		State:    string(model.ConfigPendingAssignmentState),
		Value:    []byte(config),
	}

	input := &webhook.FormationConfigurationChangeInput{
		Operation: model.AssignFormation,
	}

	reqWebhook := &webhookclient.FormationAssignmentNotificationRequest{
		Webhook: graphql.Webhook{
			ID: TestWebhookID,
		},
		Object:        input,
		CorrelationID: "",
	}

	whMode := graphql.WebhookModeAsyncCallback
	reqWebhookWithAsyncCallbackMode := &webhookclient.FormationAssignmentNotificationRequest{
		Webhook: graphql.Webhook{
			ID:   TestWebhookID,
			Mode: &whMode,
			Type: graphql.WebhookTypeConfigurationChanged,
		},
		Object:        input,
		CorrelationID: "",
	}

	testCases := []struct {
		Name                         string
		Context                      context.Context
		FormationAssignmentRepo      func() *automock.FormationAssignmentRepository
		FormationAssignmentConverter func() *automock.FormationAssignmentConverter
		NotificationService          func() *automock.NotificationService
		FormationAssignmentPair      *formationassignment.AssignmentMappingPair
		ExpectedIsReverseProcessed   bool
		ExpectedErrorMsg             string
	}{
		{
			Name:                         "Success: ready state assignment when assignment is already in ready state",
			Context:                      ctxWithTenant,
			FormationAssignmentRepo:      unusedFormationAssignmentRepository,
			FormationAssignmentConverter: unusedFormationAssignmentConverter,
			NotificationService:          unusedNotificationService,
			FormationAssignmentPair: &formationassignment.AssignmentMappingPair{
				Assignment: &formationassignment.FormationAssignmentRequestMapping{
					Request:             nil,
					FormationAssignment: fixFormationAssignmentModelWithIDAndTenantID(readyStateAssignment),
				},
				ReverseAssignment: nil,
			},
			ExpectedErrorMsg: "",
		},
		{
			Name:    "Success: ready state assignment with no request",
			Context: ctxWithTenant,
			FormationAssignmentRepo: func() *automock.FormationAssignmentRepository {
				repo := &automock.FormationAssignmentRepository{}
				repo.On("Exists", ctxWithTenant, TestID, TestTenantID).Return(true, nil).Once()
				repo.On("Update", ctxWithTenant, fixFormationAssignmentModelWithIDAndTenantID(readyStateAssignment)).Return(nil).Once()
				return repo
			},
			FormationAssignmentConverter: func() *automock.FormationAssignmentConverter {
				conv := &automock.FormationAssignmentConverter{}
				conv.On("ToInput", readyStateAssignment).Return(readystateAssignmentInput).Once()
				return conv
			},
			FormationAssignmentPair: &formationassignment.AssignmentMappingPair{
				Assignment: &formationassignment.FormationAssignmentRequestMapping{
					Request:             nil,
					FormationAssignment: fixFormationAssignmentModelWithIDAndTenantID(initialStateAssignment),
				},
				ReverseAssignment: nil,
			},
			NotificationService: unusedNotificationService,
			ExpectedErrorMsg:    "",
		},
		{
			Name:    "error when there is no request and fails on update",
			Context: ctxWithTenant,
			FormationAssignmentRepo: func() *automock.FormationAssignmentRepository {
				repo := &automock.FormationAssignmentRepository{}
				repo.On("Exists", ctxWithTenant, TestID, TestTenantID).Return(true, nil).Once()
				repo.On("Update", ctxWithTenant, fixFormationAssignmentModelWithIDAndTenantID(readyStateAssignment)).Return(testErr).Once()
				return repo
			},
			FormationAssignmentConverter: func() *automock.FormationAssignmentConverter {
				conv := &automock.FormationAssignmentConverter{}
				conv.On("ToInput", readyStateAssignment).Return(readystateAssignmentInput).Once()
				return conv
			},
			FormationAssignmentPair: &formationassignment.AssignmentMappingPair{
				Assignment: &formationassignment.FormationAssignmentRequestMapping{
					Request:             nil,
					FormationAssignment: fixFormationAssignmentModelWithIDAndTenantID(initialStateAssignment),
				},
				ReverseAssignment: nil,
			},
			NotificationService: unusedNotificationService,
			ExpectedErrorMsg:    testErr.Error(),
		},
		{
			Name:    "Success: incomplete state assignment",
			Context: ctxWithTenant,
			FormationAssignmentRepo: func() *automock.FormationAssignmentRepository {
				repo := &automock.FormationAssignmentRepository{}
				repo.On("Exists", ctxWithTenant, TestID, TestTenantID).Return(true, nil).Once()
				repo.On("Get", ctxWithTenant, TestID, TestTenantID).Return(initialStateAssignment, nil).Once()
				repo.On("Update", ctxWithTenant, fixFormationAssignmentModelWithIDAndTenantID(configPendingStateAssignment)).Return(nil).Once()
				return repo
			},
			FormationAssignmentConverter: func() *automock.FormationAssignmentConverter {
				conv := &automock.FormationAssignmentConverter{}
				conv.On("ToInput", configPendingStateAssignment).Return(configPendingStateAssignmentInput).Once()
				return conv
			},
			NotificationService: func() *automock.NotificationService {
				notificationSvc := &automock.NotificationService{}
				notificationSvc.On("SendNotification", ctxWithTenant, reqWebhook).Return(&webhook.Response{
					SuccessStatusCode:    &ok,
					IncompleteStatusCode: &incomplete,
					ActualStatusCode:     &incomplete,
				}, nil)
				return notificationSvc
			},
			FormationAssignmentPair: fixAssignmentMappingPairWithAssignmentAndRequest(fixFormationAssignmentModelWithIDAndTenantID(fixFormationAssignmentOnlyWithSourceAndTarget()), reqWebhook),
			ExpectedErrorMsg:        "",
		},
		{
			Name:    "Success: do not update assignment if already in ready state",
			Context: ctxWithTenant,
			FormationAssignmentRepo: func() *automock.FormationAssignmentRepository {
				repo := &automock.FormationAssignmentRepository{}
				repo.On("Get", ctxWithTenant, TestID, TestTenantID).Return(readyStateAssignment, nil).Once()
				return repo
			},
			FormationAssignmentConverter: unusedFormationAssignmentConverter,
			NotificationService: func() *automock.NotificationService {
				notificationSvc := &automock.NotificationService{}
				notificationSvc.On("SendNotification", ctxWithTenant, reqWebhook).Return(&webhook.Response{
					SuccessStatusCode:    &ok,
					IncompleteStatusCode: &incomplete,
					ActualStatusCode:     &incomplete,
				}, nil)
				return notificationSvc
			},
			FormationAssignmentPair: fixAssignmentMappingPairWithAssignmentAndRequest(fixFormationAssignmentModelWithIDAndTenantID(fixFormationAssignmentOnlyWithSourceAndTarget()), reqWebhook),
			ExpectedErrorMsg:        "",
		},
		{
			Name:    "Error: fail to get assignment",
			Context: ctxWithTenant,
			FormationAssignmentRepo: func() *automock.FormationAssignmentRepository {
				repo := &automock.FormationAssignmentRepository{}
				repo.On("Get", ctxWithTenant, TestID, TestTenantID).Return(nil, testErr).Once()
				return repo
			},
			FormationAssignmentConverter: unusedFormationAssignmentConverter,
			NotificationService: func() *automock.NotificationService {
				notificationSvc := &automock.NotificationService{}
				notificationSvc.On("SendNotification", ctxWithTenant, reqWebhook).Return(&webhook.Response{
					SuccessStatusCode:    &ok,
					IncompleteStatusCode: &incomplete,
					ActualStatusCode:     &incomplete,
				}, nil)
				return notificationSvc
			},
			FormationAssignmentPair: fixAssignmentMappingPairWithAssignmentAndRequest(fixFormationAssignmentModelWithIDAndTenantID(fixFormationAssignmentOnlyWithSourceAndTarget()), reqWebhook),
			ExpectedErrorMsg:        "while fetching formation assignment with ID",
		},
		{
			Name:    "Success: update assignment to ready state",
			Context: ctxWithTenant,
			FormationAssignmentRepo: func() *automock.FormationAssignmentRepository {
				repo := &automock.FormationAssignmentRepository{}
				repo.On("Exists", ctxWithTenant, TestID, TestTenantID).Return(true, nil).Once()
				repo.On("Get", ctxWithTenant, TestID, TestTenantID).Return(initialStateAssignment, nil).Once()
				repo.On("Update", ctxWithTenant, fixFormationAssignmentModelWithIDAndTenantID(readyStateAssignment)).Return(nil).Once()
				return repo
			},
			FormationAssignmentConverter: func() *automock.FormationAssignmentConverter {
				conv := &automock.FormationAssignmentConverter{}
				conv.On("ToInput", readyStateAssignment).Return(readystateAssignmentInput).Once()
				return conv
			},
			NotificationService: func() *automock.NotificationService {
				notificationSvc := &automock.NotificationService{}
				notificationSvc.On("SendNotification", ctxWithTenant, reqWebhook).Return(&webhook.Response{
					SuccessStatusCode:    &ok,
					IncompleteStatusCode: &incomplete,
					ActualStatusCode:     &ok,
				}, nil)
				return notificationSvc
			},
			FormationAssignmentPair: fixAssignmentMappingPairWithAssignmentAndRequest(fixFormationAssignmentModelWithIDAndTenantID(fixFormationAssignmentOnlyWithSourceAndTarget()), reqWebhook),
			ExpectedErrorMsg:        "",
		},
		{
			Name:    "Error: incomplete state assignment fails on update",
			Context: ctxWithTenant,
			FormationAssignmentRepo: func() *automock.FormationAssignmentRepository {
				repo := &automock.FormationAssignmentRepository{}
				repo.On("Exists", ctxWithTenant, TestID, TestTenantID).Return(true, nil).Once()
				repo.On("Get", ctxWithTenant, TestID, TestTenantID).Return(initialStateAssignment, nil).Once()
				repo.On("Update", ctxWithTenant, fixFormationAssignmentModelWithIDAndTenantID(configPendingStateAssignment)).Return(testErr).Once()
				return repo
			},
			FormationAssignmentConverter: func() *automock.FormationAssignmentConverter {
				conv := &automock.FormationAssignmentConverter{}
				conv.On("ToInput", configPendingStateAssignment).Return(configPendingStateAssignmentInput).Once()
				return conv
			},
			NotificationService: func() *automock.NotificationService {
				notificationSvc := &automock.NotificationService{}
				notificationSvc.On("SendNotification", ctxWithTenant, reqWebhook).Return(&webhook.Response{
					SuccessStatusCode:    &ok,
					IncompleteStatusCode: &incomplete,
					ActualStatusCode:     &incomplete,
				}, nil)
				return notificationSvc
			},
			FormationAssignmentPair: fixAssignmentMappingPairWithAssignmentAndRequest(fixFormationAssignmentModelWithIDAndTenantID(fixFormationAssignmentOnlyWithSourceAndTarget()), reqWebhook),
			ExpectedErrorMsg:        testErr.Error(),
		},
		{
			Name:    "Success with error from response",
			Context: ctxWithTenant,
			FormationAssignmentRepo: func() *automock.FormationAssignmentRepository {
				repo := &automock.FormationAssignmentRepository{}
				repo.On("Exists", ctxWithTenant, TestID, TestTenantID).Return(true, nil).Once()
				repo.On("Update", ctxWithTenant, fixFormationAssignmentWithConfigAndState(initialStateAssignment, model.CreateErrorAssignmentState, marshaledErrClientError)).Return(nil).Once()
				return repo
			},
			FormationAssignmentConverter: func() *automock.FormationAssignmentConverter {
				conv := &automock.FormationAssignmentConverter{}
				conv.On("ToInput", fixFormationAssignmentWithConfigAndState(initialStateAssignment, model.CreateErrorAssignmentState, marshaledErrClientError)).Return(fixFormationAssignmentWithConfigAndStateInput(initialStateAssignmentInput, model.CreateErrorAssignmentState, marshaledErrClientError)).Once()
				return conv
			},
			NotificationService: func() *automock.NotificationService {
				notificationSvc := &automock.NotificationService{}
				notificationSvc.On("SendNotification", ctxWithTenant, reqWebhook).Return(&webhook.Response{
					ActualStatusCode: &incomplete,
					Error:            str.Ptr(testErr.Error()),
				}, nil)
				return notificationSvc
			},
			FormationAssignmentPair: fixAssignmentMappingPairWithAssignmentAndRequest(fixFormationAssignmentModelWithIDAndTenantID(initialStateAssignment), reqWebhook),
			ExpectedErrorMsg:        "",
		},
		{
			Name:    "Error with error from response while updating formation assignment",
			Context: ctxWithTenant,
			FormationAssignmentRepo: func() *automock.FormationAssignmentRepository {
				repo := &automock.FormationAssignmentRepository{}
				repo.On("Exists", ctxWithTenant, TestID, TestTenantID).Return(true, nil).Once()
				repo.On("Update", ctxWithTenant, fixFormationAssignmentWithConfigAndState(initialStateAssignment, model.CreateErrorAssignmentState, marshaledErrClientError)).Return(testErr).Once()
				return repo
			},
			FormationAssignmentConverter: func() *automock.FormationAssignmentConverter {
				conv := &automock.FormationAssignmentConverter{}
				conv.On("ToInput", fixFormationAssignmentWithConfigAndState(initialStateAssignment, model.CreateErrorAssignmentState, marshaledErrClientError)).Return(fixFormationAssignmentWithConfigAndStateInput(initialStateAssignmentInput, model.CreateErrorAssignmentState, marshaledErrClientError)).Once()
				return conv
			},
			NotificationService: func() *automock.NotificationService {
				notificationSvc := &automock.NotificationService{}
				notificationSvc.On("SendNotification", ctxWithTenant, reqWebhook).Return(&webhook.Response{
					ActualStatusCode: &incomplete,
					Error:            str.Ptr(testErr.Error()),
				}, nil)
				return notificationSvc
			},
			FormationAssignmentPair: fixAssignmentMappingPairWithAssignmentAndRequest(fixFormationAssignmentModelWithIDAndTenantID(initialStateAssignment), reqWebhook),
			ExpectedErrorMsg:        testErr.Error(),
		},
		{
			Name:    "Success while sending notification failing to update state to create error",
			Context: ctxWithTenant,
			FormationAssignmentRepo: func() *automock.FormationAssignmentRepository {
				repo := &automock.FormationAssignmentRepository{}
				repo.On("Exists", ctxWithTenant, TestID, TestTenantID).Return(true, nil).Once()
				repo.On("Update", ctxWithTenant, fixFormationAssignmentWithConfigAndState(initialStateAssignment, model.CreateErrorAssignmentState, marshaledCustomTechnicalErr)).Return(nil).Once()
				return repo
			},
			FormationAssignmentConverter: func() *automock.FormationAssignmentConverter {
				conv := &automock.FormationAssignmentConverter{}
				conv.On("ToInput", fixFormationAssignmentWithConfigAndState(initialStateAssignment, model.CreateErrorAssignmentState, marshaledCustomTechnicalErr)).Return(fixFormationAssignmentWithConfigAndStateInput(initialStateAssignmentInput, model.CreateErrorAssignmentState, marshaledCustomTechnicalErr)).Once()
				return conv
			},
			NotificationService: func() *automock.NotificationService {
				notificationSvc := &automock.NotificationService{}
				notificationSvc.On("SendNotification", ctxWithTenant, reqWebhook).Return(nil, testErr)
				return notificationSvc
			},
			FormationAssignmentPair: fixAssignmentMappingPairWithAssignmentAndRequest(fixFormationAssignmentModelWithIDAndTenantID(initialStateAssignment), reqWebhook),
			ExpectedErrorMsg:        "",
		},
		{
			Name:    "Error while sending notification while updating state to create error",
			Context: ctxWithTenant,
			FormationAssignmentRepo: func() *automock.FormationAssignmentRepository {
				repo := &automock.FormationAssignmentRepository{}
				repo.On("Exists", ctxWithTenant, TestID, TestTenantID).Return(true, nil).Once()
				repo.On("Update", ctxWithTenant, fixFormationAssignmentWithConfigAndState(initialStateAssignment, model.CreateErrorAssignmentState, marshaledCustomTechnicalErr)).Return(testErr).Once()
				return repo
			},
			FormationAssignmentConverter: func() *automock.FormationAssignmentConverter {
				conv := &automock.FormationAssignmentConverter{}
				conv.On("ToInput", fixFormationAssignmentWithConfigAndState(initialStateAssignment, model.CreateErrorAssignmentState, marshaledCustomTechnicalErr)).Return(fixFormationAssignmentWithConfigAndStateInput(initialStateAssignmentInput, model.CreateErrorAssignmentState, marshaledCustomTechnicalErr)).Once()
				return conv
			},
			NotificationService: func() *automock.NotificationService {
				notificationSvc := &automock.NotificationService{}
				notificationSvc.On("SendNotification", ctxWithTenant, reqWebhook).Return(nil, testErr)
				return notificationSvc
			},
			FormationAssignmentPair: fixAssignmentMappingPairWithAssignmentAndRequest(fixFormationAssignmentModelWithIDAndTenantID(initialStateAssignment), reqWebhook),
			ExpectedErrorMsg:        testErr.Error(),
		},
		{
			Name:                         "Success: webhook has mode ASYNC_CALLBACK",
			Context:                      ctxWithTenant,
			FormationAssignmentRepo:      unusedFormationAssignmentRepository,
			FormationAssignmentConverter: unusedFormationAssignmentConverter,
			NotificationService: func() *automock.NotificationService {
				notificationSvc := &automock.NotificationService{}
				notificationSvc.On("SendNotification", ctxWithTenant, reqWebhookWithAsyncCallbackMode).Return(&webhook.Response{
					SuccessStatusCode:    &ok,
					IncompleteStatusCode: &incomplete,
					ActualStatusCode:     &ok,
				}, nil)
				return notificationSvc
			},
			FormationAssignmentPair: fixAssignmentMappingPairWithAssignmentAndRequest(fixFormationAssignmentModelWithIDAndTenantID(fixFormationAssignmentOnlyWithSourceAndTarget()), reqWebhookWithAsyncCallbackMode),
			ExpectedErrorMsg:        "",
		},
		{
			Name:    "Success: assignment with config",
			Context: ctxWithTenant,
			FormationAssignmentRepo: func() *automock.FormationAssignmentRepository {
				repo := &automock.FormationAssignmentRepository{}
				repo.On("Exists", ctxWithTenant, TestID, TestTenantID).Return(true, nil).Once()
				repo.On("Get", ctxWithTenant, TestID, TestTenantID).Return(initialStateAssignment, nil).Once()
				repo.On("Update", ctxWithTenant, fixFormationAssignmentModelWithIDAndTenantID(configAssignment)).Return(nil).Once()
				return repo
			},
			FormationAssignmentConverter: func() *automock.FormationAssignmentConverter {
				conv := &automock.FormationAssignmentConverter{}
				conv.On("ToInput", configAssignment).Return(configAssignmentInput).Once()
				return conv
			},
			NotificationService: func() *automock.NotificationService {
				notificationSvc := &automock.NotificationService{}
				notificationSvc.On("SendNotification", ctxWithTenant, reqWebhook).Return(&webhook.Response{
					Config:               &config,
					SuccessStatusCode:    &ok,
					IncompleteStatusCode: &incomplete,
					ActualStatusCode:     &ok,
				}, nil)
				return notificationSvc
			},
			FormationAssignmentPair: fixAssignmentMappingPairWithAssignmentAndRequest(fixFormationAssignmentModelWithIDAndTenantID(initialStateAssignment), reqWebhook),
			ExpectedErrorMsg:        "",
		},
	}

	for _, testCase := range testCases {
		t.Run(testCase.Name, func(t *testing.T) {
			repo := testCase.FormationAssignmentRepo()
			conv := testCase.FormationAssignmentConverter()
			notificationSvc := testCase.NotificationService()
			svc := formationassignment.NewService(repo, nil, nil, nil, nil, conv, notificationSvc)

			///WHEN
			isReverseProcessed, err := svc.ProcessFormationAssignmentPair(testCase.Context, testCase.FormationAssignmentPair)

			require.Equal(t, testCase.ExpectedIsReverseProcessed, isReverseProcessed)
			if testCase.ExpectedErrorMsg != "" {
				require.Error(t, err)
				require.Contains(t, err.Error(), testCase.ExpectedErrorMsg)
			} else {
				require.NoError(t, err)
			}

			//// THEN
			mock.AssertExpectationsForObjects(t, repo, conv, notificationSvc)
		})
	}

	t.Run("success when propagating config to reverse assignment", func(t *testing.T) {
		mappingRequest := &webhookclient.FormationAssignmentNotificationRequest{
			Webhook: graphql.Webhook{
				ID: TestWebhookID,
			},
		}
		inputMock := &automock.TemplateInput{}
		inputMock.On("Clone").Return(inputMock)
		mappingRequest.Object = inputMock

		reverseMappingRequest := &webhookclient.FormationAssignmentNotificationRequest{
			Webhook: graphql.Webhook{
				ID: TestReverseWebhookID,
			},
		}
		reverseInputMock := &automock.TemplateInput{}
		reverseInputMock.On("Clone").Return(reverseInputMock)
		reverseMappingRequest.Object = reverseInputMock

		notificationSvc := &automock.NotificationService{}
		notificationSvc.On("SendNotification", ctxWithTenant, mappingRequest).Return(&webhook.Response{
			Config:               &config,
			SuccessStatusCode:    &ok,
			IncompleteStatusCode: &incomplete,
			ActualStatusCode:     &ok,
		}, nil)

		notificationSvc.On("SendNotification", ctxWithTenant, reverseMappingRequest).Return(&webhook.Response{
			Config:               &config,
			SuccessStatusCode:    &ok,
			IncompleteStatusCode: &incomplete,
			ActualStatusCode:     &ok,
		}, nil)

		repo := &automock.FormationAssignmentRepository{}
		repo.On("Exists", ctxWithTenant, TestID, TestTenantID).Return(true, nil).Times(2)
		repo.On("Get", ctxWithTenant, TestID, TestTenantID).Return(initialStateAssignment, nil).Twice()
		repo.On("Update", ctxWithTenant, fixFormationAssignmentModelWithIDAndTenantID(configAssignment)).Return(nil).Once()
		repo.On("Update", ctxWithTenant, fixFormationAssignmentModelWithIDAndTenantID(reverseConfigAssignment)).Return(nil).Once()

		conv := &automock.FormationAssignmentConverter{}
		conv.On("ToInput", configAssignment).Return(configAssignmentInput).Once()
		conv.On("ToInput", reverseConfigAssignment).Return(reverseConfigAssignmentInput).Once()

		assignmentPair := &formationassignment.AssignmentMappingPair{
			Assignment: &formationassignment.FormationAssignmentRequestMapping{
				Request:             mappingRequest,
				FormationAssignment: fixFormationAssignmentModelWithIDAndTenantID(initialStateAssignment),
			},
			ReverseAssignment: &formationassignment.FormationAssignmentRequestMapping{
				Request:             reverseMappingRequest,
				FormationAssignment: fixFormationAssignmentModelWithIDAndTenantID(reverseInitialStateAssignment),
			},
		}
		reverseInputMock.On("SetAssignment", assignmentPair.ReverseAssignment.FormationAssignment).Once()

		inputMock.On("SetReverseAssignment", assignmentPair.ReverseAssignment.FormationAssignment).Once()

		// once while processing the assignment and once when processing in the recursion call
		inputMock.On("SetAssignment", fixFormationAssignmentModelWithIDAndTenantID(configAssignment)).Twice()
		inputMock.On("SetReverseAssignment", fixFormationAssignmentModelWithIDAndTenantID(reverseConfigAssignment)).Once()

		reverseInputMock.On("SetAssignment", fixFormationAssignmentModelWithIDAndTenantID(reverseConfigAssignment)).Once()
		// once while processing the assignment and once when processing in the recursion call
		reverseInputMock.On("SetReverseAssignment", fixFormationAssignmentModelWithIDAndTenantID(configAssignment)).Twice()

		svc := formationassignment.NewService(repo, nil, nil, nil, nil, conv, notificationSvc)

		///WHEN
		isReverseProcessed, err := svc.ProcessFormationAssignmentPair(ctxWithTenant, assignmentPair)
		require.NoError(t, err)
		require.True(t, isReverseProcessed)

		mock.AssertExpectationsForObjects(t, inputMock, reverseInputMock, notificationSvc, repo, conv)
	})
	t.Run("error when updating to database in recursion call", func(t *testing.T) {
		mappingRequest := &webhookclient.FormationAssignmentNotificationRequest{
			Webhook: graphql.Webhook{
				ID: TestWebhookID,
			},
		}
		inputMock := &automock.TemplateInput{}
		inputMock.On("Clone").Return(inputMock).Times(3)
		mappingRequest.Object = inputMock

		reverseMappingRequest := &webhookclient.FormationAssignmentNotificationRequest{
			Webhook: graphql.Webhook{
				ID: TestReverseWebhookID,
			},
		}
		reverseInputMock := &automock.TemplateInput{}
		reverseInputMock.On("Clone").Return(reverseInputMock).Times(3)
		reverseMappingRequest.Object = reverseInputMock

		notificationSvc := &automock.NotificationService{}
		notificationSvc.On("SendNotification", ctxWithTenant, mappingRequest).Return(&webhook.Response{
			Config:               &config,
			SuccessStatusCode:    &ok,
			IncompleteStatusCode: &incomplete,
			ActualStatusCode:     &ok,
		}, nil).Once()

		notificationSvc.On("SendNotification", ctxWithTenant, reverseMappingRequest).Return(&webhook.Response{
			Config:               &config,
			SuccessStatusCode:    &ok,
			IncompleteStatusCode: &incomplete,
			ActualStatusCode:     &ok,
		}, nil).Once()

		repo := &automock.FormationAssignmentRepository{}
		repo.On("Exists", ctxWithTenant, TestID, TestTenantID).Return(true, nil).Twice()
		repo.On("Get", ctxWithTenant, TestID, TestTenantID).Return(initialStateAssignment, nil).Twice()
		repo.On("Update", ctxWithTenant, fixFormationAssignmentModelWithIDAndTenantID(configAssignment)).Return(nil).Once()
		repo.On("Update", ctxWithTenant, fixFormationAssignmentModelWithIDAndTenantID(reverseConfigAssignment)).Return(testErr).Once()

		conv := &automock.FormationAssignmentConverter{}
		conv.On("ToInput", configAssignment).Return(configAssignmentInput).Once()
		conv.On("ToInput", reverseConfigAssignment).Return(reverseConfigAssignmentInput).Once()

		assignmentPair := &formationassignment.AssignmentMappingPair{
			Assignment: &formationassignment.FormationAssignmentRequestMapping{
				Request:             mappingRequest,
				FormationAssignment: fixFormationAssignmentModelWithIDAndTenantID(initialStateAssignment),
			},
			ReverseAssignment: &formationassignment.FormationAssignmentRequestMapping{
				Request:             reverseMappingRequest,
				FormationAssignment: fixFormationAssignmentModelWithIDAndTenantID(reverseInitialStateAssignment),
			},
		}

		inputMock.On("SetAssignment", fixFormationAssignmentModelWithIDAndTenantID(configAssignment)).Once()
		inputMock.On("SetReverseAssignment", fixFormationAssignmentModelWithIDAndTenantID(reverseInitialStateAssignment)).Once()

		reverseInputMock.On("SetAssignment", assignmentPair.ReverseAssignment.FormationAssignment).Once()
		reverseInputMock.On("SetReverseAssignment", fixFormationAssignmentModelWithIDAndTenantID(configAssignment)).Once()

		svc := formationassignment.NewService(repo, nil, nil, nil, nil, conv, notificationSvc)

		///WHEN
		isReverseProcessed, err := svc.ProcessFormationAssignmentPair(ctxWithTenant, assignmentPair)
		require.Error(t, err)
		require.Contains(t, err.Error(), testErr.Error())
		require.True(t, isReverseProcessed)

		mock.AssertExpectationsForObjects(t, inputMock, reverseInputMock, notificationSvc, repo, conv)
	})
	t.Run("success when reaching the maximum depth limit with two config pending assignments that return unfinished configurations", func(t *testing.T) {
		mappingRequest := &webhookclient.FormationAssignmentNotificationRequest{
			Webhook: graphql.Webhook{
				ID: TestWebhookID,
			},
		}
		inputMock := &automock.TemplateInput{}
		inputMock.On("Clone").Return(inputMock).Times(21)
		mappingRequest.Object = inputMock

		reverseMappingRequest := &webhookclient.FormationAssignmentNotificationRequest{
			Webhook: graphql.Webhook{
				ID: TestReverseWebhookID,
			},
		}
		reverseInputMock := &automock.TemplateInput{}
		reverseInputMock.On("Clone").Return(reverseInputMock).Times(21)
		reverseMappingRequest.Object = reverseInputMock

		notificationSvc := &automock.NotificationService{}
		notificationSvc.On("SendNotification", ctxWithTenant, mappingRequest).Return(&webhook.Response{
			Config:               &config,
			SuccessStatusCode:    &ok,
			IncompleteStatusCode: &incomplete,
			ActualStatusCode:     &incomplete,
		}, nil)

		notificationSvc.On("SendNotification", ctxWithTenant, reverseMappingRequest).Return(&webhook.Response{
			Config:               &config,
			SuccessStatusCode:    &ok,
			IncompleteStatusCode: &incomplete,
			ActualStatusCode:     &incomplete,
		}, nil)

		repo := &automock.FormationAssignmentRepository{}
		repo.On("Exists", ctxWithTenant, TestID, TestTenantID).Return(true, nil).Times(11)
		repo.On("Get", ctxWithTenant, TestID, TestTenantID).Return(initialStateAssignment, nil).Times(11)
		repo.On("Update", ctxWithTenant, fixFormationAssignmentModelWithIDAndTenantID(configPendingStateWithConfigAssignment)).Return(nil).Times(6)
		repo.On("Update", ctxWithTenant, fixFormationAssignmentModelWithIDAndTenantID(reverseConfigPendingAssignment)).Return(nil).Times(5)

		conv := &automock.FormationAssignmentConverter{}
		conv.On("ToInput", configPendingStateWithConfigAssignment).Return(configPendingStateWithConfigAssignmentInput).Times(6)
		conv.On("ToInput", reverseConfigPendingAssignment).Return(reverseConfigPendingAssignmentInput).Times(5)

		assignmentPair := &formationassignment.AssignmentMappingPair{
			Assignment: &formationassignment.FormationAssignmentRequestMapping{
				Request:             mappingRequest,
				FormationAssignment: fixFormationAssignmentModelWithIDAndTenantID(initialStateAssignment),
			},
			ReverseAssignment: &formationassignment.FormationAssignmentRequestMapping{
				Request:             reverseMappingRequest,
				FormationAssignment: fixFormationAssignmentModelWithIDAndTenantID(reverseInitialStateAssignment),
			},
		}
		reverseInputMock.On("SetAssignment", assignmentPair.ReverseAssignment.FormationAssignment)

		inputMock.On("SetReverseAssignment", assignmentPair.ReverseAssignment.FormationAssignment)

		inputMock.On("SetAssignment", fixFormationAssignmentModelWithIDAndTenantID(configPendingStateWithConfigAssignment))
		inputMock.On("SetReverseAssignment", fixFormationAssignmentModelWithIDAndTenantID(reverseConfigPendingAssignment))

		reverseInputMock.On("SetAssignment", fixFormationAssignmentModelWithIDAndTenantID(reverseConfigPendingAssignment))
		reverseInputMock.On("SetReverseAssignment", fixFormationAssignmentModelWithIDAndTenantID(configPendingStateWithConfigAssignment))

		svc := formationassignment.NewService(repo, nil, nil, nil, nil, conv, notificationSvc)

		///WHEN
		isReverseProcessed, err := svc.ProcessFormationAssignmentPair(ctxWithTenant, assignmentPair)
		require.NoError(t, err)
		require.True(t, isReverseProcessed)

		mock.AssertExpectationsForObjects(t, inputMock, reverseInputMock, notificationSvc, repo, conv)
	})
}

func TestService_CleanupFormationAssignment(t *testing.T) {
	// GIVEN
	source := "source"
	ok := http.StatusOK
	accepted := http.StatusNoContent
	notFound := http.StatusNotFound
	mode := graphql.WebhookModeAsyncCallback

	req := &webhookclient.FormationAssignmentNotificationRequest{
		Webhook:       graphql.Webhook{},
		Object:        nil,
		CorrelationID: "",
	}

	callbackReq := &webhookclient.FormationAssignmentNotificationRequest{
		Webhook: graphql.Webhook{
			Mode: &mode,
		},
		Object:        nil,
		CorrelationID: "",
	}

	config := "{\"key\":\"value\"}"
	errMsg := "Test Error"
	marshaled, err := json.Marshal(formationassignment.AssignmentErrorWrapper{
		Error: formationassignment.AssignmentError{
			Message:   "Error while deleting assignment: config propagation is not supported on unassign notifications",
			ErrorCode: 2,
		},
	})
	require.NoError(t, err)

	configAssignment := &model.FormationAssignmentInput{
		Source: source,
		State:  string(model.ReadyAssignmentState),
		Value:  []byte(config),
	}
	configAssignmentWithTenantAndID := &model.FormationAssignment{
		ID:       TestID,
		TenantID: TestTenantID,
		Source:   source,
		State:    string(model.ReadyAssignmentState),
		Value:    []byte(config),
	}

	configAssignmentWithTenantAndIDInDeletingState := &model.FormationAssignment{
		ID:       TestID,
		TenantID: TestTenantID,
		Source:   source,
		State:    string(model.DeletingAssignmentState),
		Value:    []byte(config),
	}

	configAssignmentInputInDeletingState := &model.FormationAssignmentInput{
		Source: source,
		State:  string(model.DeletingAssignmentState),
		Value:  []byte(config),
	}

	marshaledErrClientError, err := json.Marshal(formationassignment.AssignmentErrorWrapper{
		Error: formationassignment.AssignmentError{
			Message:   errMsg,
			ErrorCode: 2,
		},
	})
	require.NoError(t, err)
	errorStateAssignment := &model.FormationAssignmentInput{
		Source: source,
		State:  string(model.CreateErrorAssignmentState),
		Value:  marshaledErrClientError,
	}
	errorStateAssignmentWithTenantAndID := &model.FormationAssignment{
		ID:       TestID,
		TenantID: TestTenantID,
		Source:   source,
		State:    string(model.CreateErrorAssignmentState),
		Value:    marshaledErrClientError,
	}

	marshaledTechnicalErr, err := json.Marshal(formationassignment.AssignmentErrorWrapper{
		Error: formationassignment.AssignmentError{
			Message:   "while deleting formation assignment with ID: \"c861c3db-1265-4143-a05c-1ced1291d816\": Test Error",
			ErrorCode: 1,
		},
	})
	require.NoError(t, err)
	errorStateAssignmentInputFailedToDelete := &model.FormationAssignmentInput{
		Source: source,
		State:  string(model.CreateErrorAssignmentState),
		Value:  marshaledTechnicalErr,
	}
	errorStateAssignmentFailedToDelete := &model.FormationAssignment{
		ID:       TestID,
		TenantID: TestTenantID,
		Source:   source,
		State:    string(model.CreateErrorAssignmentState),
		Value:    marshaledTechnicalErr,
	}

	marshaledFailedRequestTechnicalErr, err := json.Marshal(formationassignment.AssignmentErrorWrapper{
		Error: formationassignment.AssignmentError{
			Message:   errMsg,
			ErrorCode: 1,
		},
	})
	require.NoError(t, err)
	errorStateAssignmentInputFailedRequest := &model.FormationAssignmentInput{
		Source: source,
		State:  string(model.CreateErrorAssignmentState),
		Value:  marshaledFailedRequestTechnicalErr,
	}
	errorStateAssignmentFailedRequest := &model.FormationAssignment{
		ID:       TestID,
		TenantID: TestTenantID,
		Source:   source,
		State:    string(model.CreateErrorAssignmentState),
		Value:    marshaledFailedRequestTechnicalErr,
	}

	marshaledWhileDeletingError, err := json.Marshal(formationassignment.AssignmentErrorWrapper{
		Error: formationassignment.AssignmentError{
			Message:   "error while deleting assignment",
			ErrorCode: 1,
		},
	})
	require.NoError(t, err)
	errorStateAssignmentInputWhileDeletingError := &model.FormationAssignmentInput{
		Source: source,
		State:  string(model.CreateErrorAssignmentState),
		Value:  marshaledWhileDeletingError,
	}
	errorStateAssignmentWhileDeletingError := &model.FormationAssignment{
		ID:       TestID,
		TenantID: TestTenantID,
		Source:   source,
		State:    string(model.CreateErrorAssignmentState),
		Value:    marshaledWhileDeletingError,
	}

	successResponse := &webhook.Response{ActualStatusCode: &ok, SuccessStatusCode: &ok, IncompleteStatusCode: &accepted}
	incompleteResponse := &webhook.Response{ActualStatusCode: &accepted, SuccessStatusCode: &ok, IncompleteStatusCode: &accepted}
	errorResponse := &webhook.Response{ActualStatusCode: &notFound, SuccessStatusCode: &ok, IncompleteStatusCode: &accepted, Error: &errMsg}

	testCases := []struct {
		Name                           string
		Context                        context.Context
		FormationAssignmentRepo        func() *automock.FormationAssignmentRepository
		FormationAssignmentConverter   func() *automock.FormationAssignmentConverter
		NotificationService            func() *automock.NotificationService
		FormationAssignmentMappingPair *formationassignment.AssignmentMappingPair
		ExpectedErrorMsg               string
	}{
		{
			Name:    "success delete assignment when there is no request",
			Context: ctxWithTenant,
			FormationAssignmentRepo: func() *automock.FormationAssignmentRepository {
				repo := &automock.FormationAssignmentRepository{}
				repo.On("Delete", ctxWithTenant, TestID, TestTenantID).Return(nil).Once()
				return repo
			},
			FormationAssignmentConverter: func() *automock.FormationAssignmentConverter {
				conv := &automock.FormationAssignmentConverter{}
				return conv
			},
			NotificationService:            unusedNotificationService,
			FormationAssignmentMappingPair: fixAssignmentMappingPairWithID(TestID),
			ExpectedErrorMsg:               "",
		},
		{
			Name:    "success delete assignment when response code matches success status code",
			Context: ctxWithTenant,
			FormationAssignmentRepo: func() *automock.FormationAssignmentRepository {
				repo := &automock.FormationAssignmentRepository{}
				repo.On("Delete", ctxWithTenant, TestID, TestTenantID).Return(nil).Once()
				return repo
			},
			FormationAssignmentConverter: func() *automock.FormationAssignmentConverter {
				conv := &automock.FormationAssignmentConverter{}
				return conv
			},
			NotificationService: func() *automock.NotificationService {
				svc := &automock.NotificationService{}
				svc.On("SendNotification", ctxWithTenant, req).Return(successResponse, nil).Once()
				return svc
			},
			FormationAssignmentMappingPair: fixAssignmentMappingPairWithIDAndRequest(TestID, req),
			ExpectedErrorMsg:               "",
		},
		{
			Name:    "sets assignment in deleting state when webhook is async callback",
			Context: ctxWithTenant,
			FormationAssignmentRepo: func() *automock.FormationAssignmentRepository {
				repo := &automock.FormationAssignmentRepository{}
				repo.On("Exists", ctxWithTenant, TestID, TestTenantID).Return(true, nil).Once()
				repo.On("Update", ctxWithTenant, configAssignmentWithTenantAndIDInDeletingState).Return(nil).Once()
				return repo
			},
			FormationAssignmentConverter: func() *automock.FormationAssignmentConverter {
				conv := &automock.FormationAssignmentConverter{}
				conv.On("ToInput", configAssignmentWithTenantAndIDInDeletingState).Return(configAssignmentInputInDeletingState).Once()
				return conv
			},
			NotificationService: func() *automock.NotificationService {
				svc := &automock.NotificationService{}
				svc.On("SendNotification", ctxWithTenant, callbackReq).Return(successResponse, nil).Once()
				return svc
			},
			FormationAssignmentMappingPair: fixAssignmentMappingPairWithAssignmentAndRequest(configAssignmentWithTenantAndID.Clone(), callbackReq),
			ExpectedErrorMsg:               "",
		},
		{
			Name:    "incomplete response code matches actual response code",
			Context: ctxWithTenant,
			FormationAssignmentRepo: func() *automock.FormationAssignmentRepository {
				repo := &automock.FormationAssignmentRepository{}
				repo.On("Exists", ctxWithTenant, TestID, TestTenantID).Return(true, nil).Once()
				repo.On("Update", ctxWithTenant, configAssignmentWithTenantAndID).Return(nil).Once()
				return repo
			},
			FormationAssignmentConverter: func() *automock.FormationAssignmentConverter {
				conv := &automock.FormationAssignmentConverter{}
				conv.On("ToInput", &model.FormationAssignment{
					ID:     TestID,
					Source: source,
					State:  string(model.DeleteErrorAssignmentState),
					Value:  marshaled,
				}).Return(configAssignment).Once()
				return conv
			},
			NotificationService: func() *automock.NotificationService {
				svc := &automock.NotificationService{}
				svc.On("SendNotification", ctxWithTenant, req).Return(incompleteResponse, nil).Once()
				return svc
			},
			FormationAssignmentMappingPair: fixAssignmentMappingPairWithIDAndRequest(TestID, req),
			ExpectedErrorMsg:               "Error while deleting assignment: config propagation is not supported on unassign notifications",
		},
		{
			Name:    "error when update assignment to deleting state when webhook is async callback",
			Context: ctxWithTenant,
			FormationAssignmentRepo: func() *automock.FormationAssignmentRepository {
				repo := &automock.FormationAssignmentRepository{}
				repo.On("Exists", ctxWithTenant, TestID, TestTenantID).Return(true, nil).Once()
				repo.On("Update", ctxWithTenant, configAssignmentWithTenantAndIDInDeletingState).Return(testErr).Once()
				return repo
			},
			FormationAssignmentConverter: func() *automock.FormationAssignmentConverter {
				conv := &automock.FormationAssignmentConverter{}
				conv.On("ToInput", configAssignmentWithTenantAndIDInDeletingState).Return(configAssignmentInputInDeletingState).Once()
				return conv
			},
			NotificationService: func() *automock.NotificationService {
				svc := &automock.NotificationService{}
				svc.On("SendNotification", ctxWithTenant, callbackReq).Return(successResponse, nil).Once()
				return svc
			},
			FormationAssignmentMappingPair: fixAssignmentMappingPairWithAssignmentAndRequest(configAssignmentWithTenantAndID.Clone(), callbackReq),
			ExpectedErrorMsg:               "While updating formation assignment with id",
		},
		{
			Name:    "response contains error",
			Context: ctxWithTenant,
			FormationAssignmentRepo: func() *automock.FormationAssignmentRepository {
				repo := &automock.FormationAssignmentRepository{}
				repo.On("Exists", ctxWithTenant, TestID, TestTenantID).Return(true, nil).Once()
				repo.On("Update", ctxWithTenant, errorStateAssignmentWithTenantAndID).Return(nil).Once()
				return repo
			},
			FormationAssignmentConverter: func() *automock.FormationAssignmentConverter {
				conv := &automock.FormationAssignmentConverter{}
				conv.On("ToInput", &model.FormationAssignment{
					ID:     TestID,
					Source: source,
					State:  string(model.DeleteErrorAssignmentState),
					Value:  marshaledErrClientError,
				}).Return(errorStateAssignment).Once()
				return conv
			},
			NotificationService: func() *automock.NotificationService {
				svc := &automock.NotificationService{}
				svc.On("SendNotification", ctxWithTenant, req).Return(errorResponse, nil).Once()
				return svc
			},
			FormationAssignmentMappingPair: fixAssignmentMappingPairWithIDAndRequest(TestID, req),
			ExpectedErrorMsg:               "Received error from response: Test Error",
		},
		{
			Name:    "error while delete assignment when there is no request succeed in updating",
			Context: ctxWithTenant,
			FormationAssignmentRepo: func() *automock.FormationAssignmentRepository {
				repo := &automock.FormationAssignmentRepository{}
				repo.On("Delete", ctxWithTenant, TestID, TestTenantID).Return(testErr).Once()
				repo.On("Exists", ctxWithTenant, TestID, TestTenantID).Return(true, nil).Once()
				repo.On("Update", ctxWithTenant, errorStateAssignmentFailedToDelete).Return(nil).Once()
				return repo
			},
			FormationAssignmentConverter: func() *automock.FormationAssignmentConverter {
				conv := &automock.FormationAssignmentConverter{}
				conv.On("ToInput", &model.FormationAssignment{
					ID:     TestID,
					Source: source,
					State:  string(model.DeleteErrorAssignmentState),
					Value:  marshaledTechnicalErr,
				}).Return(errorStateAssignmentInputFailedToDelete).Once()

				return conv
			},
			NotificationService:            unusedNotificationService,
			FormationAssignmentMappingPair: fixAssignmentMappingPairWithID(TestID),
			ExpectedErrorMsg:               "while deleting formation assignment with id",
		},
		{
			Name:    "error while delete assignment when there is no request then error while updating",
			Context: ctxWithTenant,
			FormationAssignmentRepo: func() *automock.FormationAssignmentRepository {
				repo := &automock.FormationAssignmentRepository{}
				repo.On("Delete", ctxWithTenant, TestID, TestTenantID).Return(testErr).Once()
				repo.On("Exists", ctxWithTenant, TestID, TestTenantID).Return(true, nil).Once()
				repo.On("Update", ctxWithTenant, errorStateAssignmentFailedToDelete).Return(testErr).Once()
				return repo
			},
			FormationAssignmentConverter: func() *automock.FormationAssignmentConverter {
				conv := &automock.FormationAssignmentConverter{}
				conv.On("ToInput", &model.FormationAssignment{
					ID:     TestID,
					Source: source,
					State:  string(model.DeleteErrorAssignmentState),
					Value:  marshaledTechnicalErr,
				}).Return(errorStateAssignmentInputFailedToDelete).Once()

				return conv
			},
			NotificationService:            unusedNotificationService,
			FormationAssignmentMappingPair: fixAssignmentMappingPairWithID(TestID),
			ExpectedErrorMsg:               "while updating error state:",
		},
		{
			Name:    "error while delete assignment when there is no request succeed in updating",
			Context: ctxWithTenant,
			FormationAssignmentRepo: func() *automock.FormationAssignmentRepository {
				repo := &automock.FormationAssignmentRepository{}
				repo.On("Exists", ctxWithTenant, TestID, TestTenantID).Return(true, nil).Once()
				repo.On("Update", ctxWithTenant, errorStateAssignmentFailedRequest).Return(nil).Once()
				return repo
			},
			FormationAssignmentConverter: func() *automock.FormationAssignmentConverter {
				conv := &automock.FormationAssignmentConverter{}
				conv.On("ToInput", &model.FormationAssignment{
					ID:     TestID,
					Source: source,
					State:  string(model.DeleteErrorAssignmentState),
					Value:  marshaledFailedRequestTechnicalErr,
				}).Return(errorStateAssignmentInputFailedRequest).Once()

				return conv
			},
			NotificationService: func() *automock.NotificationService {
				svc := &automock.NotificationService{}
				svc.On("SendNotification", ctxWithTenant, req).Return(nil, testErr).Once()
				return svc
			},
			FormationAssignmentMappingPair: fixAssignmentMappingPairWithIDAndRequest(TestID, req),
			ExpectedErrorMsg:               "while sending notification for formation assignment with ID \"c861c3db-1265-4143-a05c-1ced1291d816\": Test Error",
		},
		{
			Name:    "error while delete assignment when there is no request then error while updating",
			Context: ctxWithTenant,
			FormationAssignmentRepo: func() *automock.FormationAssignmentRepository {
				repo := &automock.FormationAssignmentRepository{}
				repo.On("Exists", ctxWithTenant, TestID, TestTenantID).Return(true, nil).Once()
				repo.On("Update", ctxWithTenant, errorStateAssignmentFailedToDelete).Return(testErr).Once()
				return repo
			},
			FormationAssignmentConverter: func() *automock.FormationAssignmentConverter {
				conv := &automock.FormationAssignmentConverter{}
				conv.On("ToInput", &model.FormationAssignment{
					ID:     TestID,
					Source: source,
					State:  string(model.DeleteErrorAssignmentState),
					Value:  marshaledFailedRequestTechnicalErr,
				}).Return(errorStateAssignmentInputFailedToDelete).Once()

				return conv
			},
			NotificationService: func() *automock.NotificationService {
				svc := &automock.NotificationService{}
				svc.On("SendNotification", ctxWithTenant, req).Return(nil, testErr).Once()
				return svc
			},
			FormationAssignmentMappingPair: fixAssignmentMappingPairWithIDAndRequest(TestID, req),
			ExpectedErrorMsg:               "while updating error state:",
		},
		{
			Name:    "error incomplete response code matches actual response code fails on update",
			Context: ctxWithTenant,
			FormationAssignmentRepo: func() *automock.FormationAssignmentRepository {
				repo := &automock.FormationAssignmentRepository{}
				repo.On("Exists", ctxWithTenant, TestID, TestTenantID).Return(true, nil).Once()
				repo.On("Update", ctxWithTenant, configAssignmentWithTenantAndID).Return(testErr).Once()
				return repo
			},
			FormationAssignmentConverter: func() *automock.FormationAssignmentConverter {
				conv := &automock.FormationAssignmentConverter{}
				conv.On("ToInput", &model.FormationAssignment{
					ID:     TestID,
					Source: source,
					State:  string(model.DeleteErrorAssignmentState),
					Value:  marshaled,
				}).Return(configAssignment).Once()
				return conv
			},
			NotificationService: func() *automock.NotificationService {
				svc := &automock.NotificationService{}
				svc.On("SendNotification", ctxWithTenant, req).Return(incompleteResponse, nil).Once()
				return svc
			},
			FormationAssignmentMappingPair: fixAssignmentMappingPairWithIDAndRequest(TestID, req),
			ExpectedErrorMsg:               "while updating error state for formation with ID",
		},
		{
			Name:    "response contains error fails on update",
			Context: ctxWithTenant,
			FormationAssignmentRepo: func() *automock.FormationAssignmentRepository {
				repo := &automock.FormationAssignmentRepository{}
				repo.On("Exists", ctxWithTenant, TestID, TestTenantID).Return(true, nil).Once()
				repo.On("Update", ctxWithTenant, errorStateAssignmentWithTenantAndID).Return(testErr).Once()
				return repo
			},
			FormationAssignmentConverter: func() *automock.FormationAssignmentConverter {
				conv := &automock.FormationAssignmentConverter{}
				conv.On("ToInput", &model.FormationAssignment{
					ID:     TestID,
					Source: source,
					State:  string(model.DeleteErrorAssignmentState),
					Value:  marshaledErrClientError,
				}).Return(errorStateAssignment).Once()
				return conv
			},
			NotificationService: func() *automock.NotificationService {
				svc := &automock.NotificationService{}
				svc.On("SendNotification", ctxWithTenant, req).Return(errorResponse, nil).Once()
				return svc
			},
			FormationAssignmentMappingPair: fixAssignmentMappingPairWithIDAndRequest(TestID, req),
			ExpectedErrorMsg:               "while updating error state for formation with ID",
		},
		{
			Name:    "error when fails on delete when success response",
			Context: ctxWithTenant,
			FormationAssignmentRepo: func() *automock.FormationAssignmentRepository {
				repo := &automock.FormationAssignmentRepository{}
				repo.On("Delete", ctxWithTenant, TestID, TestTenantID).Return(testErr).Once()
				repo.On("Exists", ctxWithTenant, TestID, TestTenantID).Return(true, nil).Once()
				repo.On("Update", ctxWithTenant, errorStateAssignmentWhileDeletingError).Return(nil).Once()
				return repo
			},
			FormationAssignmentConverter: func() *automock.FormationAssignmentConverter {
				conv := &automock.FormationAssignmentConverter{}
				conv.On("ToInput", &model.FormationAssignment{
					ID:     TestID,
					Source: source,
					State:  string(model.DeleteErrorAssignmentState),
					Value:  marshaledWhileDeletingError,
				}).Return(errorStateAssignmentInputWhileDeletingError).Once()
				return conv
			},
			NotificationService: func() *automock.NotificationService {
				svc := &automock.NotificationService{}
				svc.On("SendNotification", ctxWithTenant, req).Return(successResponse, nil).Once()
				return svc
			},
			FormationAssignmentMappingPair: fixAssignmentMappingPairWithIDAndRequest(TestID, req),
			ExpectedErrorMsg:               "while deleting formation assignment with id",
		},
		{
			Name:    "error when fails on delete when success response then fail on update",
			Context: ctxWithTenant,
			FormationAssignmentRepo: func() *automock.FormationAssignmentRepository {
				repo := &automock.FormationAssignmentRepository{}
				repo.On("Delete", ctxWithTenant, TestID, TestTenantID).Return(testErr).Once()
				repo.On("Exists", ctxWithTenant, TestID, TestTenantID).Return(true, nil).Once()
				repo.On("Update", ctxWithTenant, errorStateAssignmentWhileDeletingError).Return(testErr).Once()
				return repo
			},
			FormationAssignmentConverter: func() *automock.FormationAssignmentConverter {
				conv := &automock.FormationAssignmentConverter{}
				conv.On("ToInput", &model.FormationAssignment{
					ID:     TestID,
					Source: source,
					State:  string(model.DeleteErrorAssignmentState),
					Value:  marshaledWhileDeletingError,
				}).Return(errorStateAssignmentInputWhileDeletingError).Once()
				return conv
			},
			NotificationService: func() *automock.NotificationService {
				svc := &automock.NotificationService{}
				svc.On("SendNotification", ctxWithTenant, req).Return(successResponse, nil).Once()
				return svc
			},
			FormationAssignmentMappingPair: fixAssignmentMappingPairWithIDAndRequest(TestID, req),
			ExpectedErrorMsg:               "while updating error state: while deleting formation assignment with id",
		},
	}

	for _, testCase := range testCases {
		t.Run(testCase.Name, func(t *testing.T) {
			repo := testCase.FormationAssignmentRepo()
			conv := testCase.FormationAssignmentConverter()
			notificationSvc := testCase.NotificationService()
			svc := formationassignment.NewService(repo, nil, nil, nil, nil, conv, notificationSvc)

			// WHEN
			isReverseProcessed, err := svc.CleanupFormationAssignment(testCase.Context, testCase.FormationAssignmentMappingPair)

			require.False(t, isReverseProcessed)
			if testCase.ExpectedErrorMsg != "" {
				require.Error(t, err)
				require.Contains(t, err.Error(), testCase.ExpectedErrorMsg)
			} else {
				require.NoError(t, err)
			}

			// THEN
			mock.AssertExpectationsForObjects(t, repo, conv, notificationSvc)
		})
	}
}

type operationContainer struct {
	content []*formationassignment.AssignmentMappingPair
	err     error
}

func (o *operationContainer) appendThatProcessedReverse(_ context.Context, a *formationassignment.AssignmentMappingPair) (bool, error) {
	o.content = append(o.content, a)
	return true, nil
}

func (o *operationContainer) appendThatDoesNotProcessedReverse(_ context.Context, a *formationassignment.AssignmentMappingPair) (bool, error) {
	o.content = append(o.content, a)
	return false, nil
}

func (o *operationContainer) fail(context.Context, *formationassignment.AssignmentMappingPair) (bool, error) {
	return false, o.err
}

func (o *operationContainer) clear() {
	o.content = []*formationassignment.AssignmentMappingPair{}
}<|MERGE_RESOLUTION|>--- conflicted
+++ resolved
@@ -1685,30 +1685,17 @@
 
 	//TODO test two apps and one runtime to verify the mapping
 	testCases := []struct {
-<<<<<<< HEAD
 		Name                                      string
 		Context                                   context.Context
 		TemplateInput                             *automock.TemplateInput
 		TemplateInputReverse                      *automock.TemplateInput
 		FormationAssignments                      []*model.FormationAssignment
-		Requests                                  []*webhookclient.NotificationRequest
+		Requests                                  []*webhookclient.FormationAssignmentNotificationRequest
 		Operation                                 func(context.Context, *formationassignment.AssignmentMappingPair) (bool, error)
 		RuntimeContextToRuntimeMapping            map[string]string
 		ApplicationsToApplicationTemplatesMapping map[string]string
 		ExpectedMappings                          []*formationassignment.AssignmentMappingPair
 		ExpectedErrorMsg                          string
-=======
-		Name                           string
-		Context                        context.Context
-		TemplateInput                  *automock.TemplateInput
-		TemplateInputReverse           *automock.TemplateInput
-		FormationAssignments           []*model.FormationAssignment
-		Requests                       []*webhookclient.FormationAssignmentNotificationRequest
-		Operation                      func(context.Context, *formationassignment.AssignmentMappingPair) (bool, error)
-		RuntimeContextToRuntimeMapping map[string]string
-		ExpectedMappings               []*formationassignment.AssignmentMappingPair
-		ExpectedErrorMsg               string
->>>>>>> ca27aa45
 	}{
 		{
 			Name:                 "Success when match assignment for application",
