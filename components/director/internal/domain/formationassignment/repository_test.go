--- conflicted
+++ resolved
@@ -554,17 +554,10 @@
 	t.Run("Success when the formation assignment state is changed and timestamp is updated", func(t *testing.T) {
 		// GIVEN
 		faModelWithReadyState := fixFormationAssignmentModelWithConfigAndError(TestConfigValueRawJSON, TestErrorValueRawJSON)
-<<<<<<< HEAD
-		faModelWithReadyState.State = TestReadyState
-
-		faEntityWithReadyState := fixFormationAssignmentEntityWithConfigurationAndError(TestConfigValueStr, TestErrorValueStr)
-		faEntityWithReadyState.State = TestReadyState
-=======
 		faModelWithReadyState.State = readyAssignmentState
 
 		faEntityWithReadyState := fixFormationAssignmentEntityWithConfigurationAndError(TestConfigValueStr, TestErrorValueStr)
 		faEntityWithReadyState.State = readyAssignmentState
->>>>>>> bb428358
 
 		slqxDB, sqlMock := testdb.MockDatabase(t)
 		defer sqlMock.AssertExpectations(t)
@@ -575,23 +568,13 @@
 			WithArgs(TestID).WillReturnRows(rows)
 
 		sqlMock.ExpectExec(regexp.QuoteMeta(`UPDATE public.formation_assignments SET state = ?, value = ?, error = ?, last_state_change_timestamp = ?, last_notification_sent_timestamp = ? WHERE id = ? AND tenant_id = ?`)).
-<<<<<<< HEAD
-			WithArgs(TestReadyState, TestConfigValueStr, TestErrorValueStr, sqlmock.AnyArg(), &defaultTime, TestID, TestTenantID).
-=======
 			WithArgs(readyAssignmentState, TestConfigValueStr, TestErrorValueStr, sqlmock.AnyArg(), &defaultTime, TestID, TestTenantID).
->>>>>>> bb428358
 			WillReturnResult(sqlmock.NewResult(-1, 1))
 
 		mockConverter := &automock.EntityConverter{}
 		defer mockConverter.AssertExpectations(t)
 		mockConverter.On("ToEntity", faModelWithReadyState).Return(faEntityWithReadyState)
 
-<<<<<<< HEAD
-		repo := formationassignment.NewRepository(mockConverter)
-
-		// WHEN
-		err := repo.Update(ctx, faModelWithReadyState)
-=======
 		r := formationassignment.NewRepository(mockConverter)
 
 		// WHEN
@@ -629,7 +612,6 @@
 
 		// WHEN
 		err := r.Update(ctx, faModelWithConfigPendingState)
->>>>>>> bb428358
 
 		// THEN
 		require.NoError(t, err)
@@ -827,11 +809,7 @@
 		SQLQueryDetails: []testdb.SQLQueryDetails{
 			{
 				Query:    regexp.QuoteMeta(`SELECT id, formation_id, tenant_id, source, source_type, target, target_type, state, value, error, last_state_change_timestamp, last_notification_sent_timestamp FROM public.formation_assignments WHERE tenant_id = $1 AND formation_id = $2 AND state IN ($3, $4)`),
-<<<<<<< HEAD
-				Args:     []driver.Value{TestTenantID, TestFormationID, TestStateInitial, TestReadyState},
-=======
 				Args:     []driver.Value{TestTenantID, TestFormationID, TestStateInitial, readyAssignmentState},
->>>>>>> bb428358
 				IsSelect: true,
 				ValidRowsProvider: func() []*sqlmock.Rows {
 					return []*sqlmock.Rows{sqlmock.NewRows(fixColumns).AddRow(TestID, TestFormationID, TestTenantID, TestSource, TestSourceType, TestTarget, TestTargetType, TestStateInitial, TestConfigValueStr, TestErrorValueStr, &defaultTime, &defaultTime)}
