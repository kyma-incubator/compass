package formationassignment_test

import (
	"encoding/json"

	tnt "github.com/kyma-incubator/compass/components/director/pkg/tenant"

	databuilderautomock "github.com/kyma-incubator/compass/components/director/internal/domain/webhook/datainputbuilder/automock"

	"github.com/kyma-incubator/compass/components/director/internal/domain/formationassignment"
	"github.com/kyma-incubator/compass/components/director/internal/domain/formationassignment/automock"
	"github.com/kyma-incubator/compass/components/director/internal/model"
	"github.com/kyma-incubator/compass/components/director/internal/repo"
	"github.com/kyma-incubator/compass/components/director/pkg/graphql"
	"github.com/kyma-incubator/compass/components/director/pkg/webhook"
	webhookclient "github.com/kyma-incubator/compass/components/director/pkg/webhook_client"
)

const (
<<<<<<< HEAD
	TestID                  = "c861c3db-1265-4143-a05c-1ced1291d816"
	TestFormationID         = "a7c0bd01-2441-4ca1-9b5e-a54e74fd7773"
	TestFormationTemplateID = "jjc0bd01-2441-4ca1-9b5e-a54e74fd7773"
	TestTenantID            = "b4d1bd32-dd07-4141-9655-42bc33a4ae37"
	TestSource              = "05e10560-2259-4adf-bb3e-6aee0518f573"
	TestSourceType          = "application"
	TestTarget              = "1c22035a-72e4-4a78-9025-bbcb1f87760b"
	TestTargetType          = "runtimeContext"
	TestState               = "INITIAL"
	TestWebhookID           = "eca98d44-aac0-4e44-898b-c394beab2e94"
	TestReverseWebhookID    = "aecec253-b4d8-416a-be5c-a27677ee5157"
=======
	TestID               = "c861c3db-1265-4143-a05c-1ced1291d816"
	TestFormationID      = "a7c0bd01-2441-4ca1-9b5e-a54e74fd7773"
	TestTenantID         = "b4d1bd32-dd07-4141-9655-42bc33a4ae37"
	TestTenantExternalID = "q9c2bd32-dd07-4141-9655-42bc33a4ae37"
	TntParentID          = "2d11035a-72e4-4a78-9025-bbcb1f87760b"
	TestSource           = "05e10560-2259-4adf-bb3e-6aee0518f573"
	TestSourceType       = "application"
	TestTarget           = "1c22035a-72e4-4a78-9025-bbcb1f87760b"
	TestTargetType       = "runtimeContext"
	TestState            = "INITIAL"
	TestWebhookID        = "eca98d44-aac0-4e44-898b-c394beab2e94"
	TestReverseWebhookID = "aecec253-b4d8-416a-be5c-a27677ee5157"
>>>>>>> 3f113bf5
)

var (
	TestConfigValueRawJSON        = json.RawMessage(`{"configKey":"configValue"}`)
	TestInvalidConfigValueRawJSON = json.RawMessage(`{invalid}`)
	TestConfigValueStr            = "{\"configKey\":\"configValue\"}"
	fixColumns                    = []string{"id", "formation_id", "tenant_id", "source", "source_type", "target", "target_type", "state", "value"}

	nilFormationAssignmentModel *model.FormationAssignment

	faModel  = fixFormationAssignmentModel(TestConfigValueRawJSON)
	faEntity = fixFormationAssignmentEntity(TestConfigValueStr)
)

func fixFormationAssignmentGQLModel(configValue *string) *graphql.FormationAssignment {
	return &graphql.FormationAssignment{
		ID:         TestID,
		Source:     TestSource,
		SourceType: TestSourceType,
		Target:     TestTarget,
		TargetType: TestTargetType,
		State:      TestState,
		Value:      configValue,
	}
}

func fixFormationAssignmentModel(configValue json.RawMessage) *model.FormationAssignment {
	return &model.FormationAssignment{
		ID:          TestID,
		FormationID: TestFormationID,
		TenantID:    TestTenantID,
		Source:      TestSource,
		SourceType:  TestSourceType,
		Target:      TestTarget,
		TargetType:  TestTargetType,
		State:       TestState,
		Value:       configValue,
	}
}

func fixFormationAssignmentModelWithParameters(id, formationID, tenantID, sourceID, targetID string, sourceType, targetType model.FormationAssignmentType, state string, configValue json.RawMessage) *model.FormationAssignment {
	return &model.FormationAssignment{
		ID:          id,
		FormationID: formationID,
		TenantID:    tenantID,
		Source:      sourceID,
		SourceType:  sourceType,
		Target:      targetID,
		TargetType:  targetType,
		State:       state,
		Value:       configValue,
	}
}

func fixFormationAssignmentModelWithFormationID(formationID string) *model.FormationAssignment {
	return &model.FormationAssignment{
		ID:          TestID,
		FormationID: formationID,
		TenantID:    TestTenantID,
		Source:      TestSource,
		SourceType:  TestSourceType,
		Target:      TestTarget,
		TargetType:  TestTargetType,
		State:       TestState,
		Value:       TestConfigValueRawJSON,
	}
}

func fixFormationAssignmentModelWithIDAndTenantID(fa *model.FormationAssignment) *model.FormationAssignment {
	return &model.FormationAssignment{
		ID:          TestID,
		FormationID: fa.FormationID,
		TenantID:    TestTenantID,
		Source:      fa.Source,
		SourceType:  fa.SourceType,
		Target:      fa.Target,
		TargetType:  fa.TargetType,
		State:       fa.State,
		Value:       fa.Value,
	}
}

func fixFormationAssignmentModelInput(configValue json.RawMessage) *model.FormationAssignmentInput {
	return &model.FormationAssignmentInput{
		FormationID: TestFormationID,
		Source:      TestSource,
		SourceType:  TestSourceType,
		Target:      TestTarget,
		TargetType:  TestTargetType,
		State:       TestState,
		Value:       configValue,
	}
}

func fixFormationAssignmentEntity(configValue string) *formationassignment.Entity {
	return &formationassignment.Entity{
		ID:          TestID,
		FormationID: TestFormationID,
		TenantID:    TestTenantID,
		Source:      TestSource,
		SourceType:  TestSourceType,
		Target:      TestTarget,
		TargetType:  TestTargetType,
		State:       TestState,
		Value:       repo.NewValidNullableString(configValue),
	}
}

func fixFormationAssignmentEntityWithFormationID(formationID string) *formationassignment.Entity {
	return &formationassignment.Entity{
		ID:          TestID,
		FormationID: formationID,
		TenantID:    TestTenantID,
		Source:      TestSource,
		SourceType:  TestSourceType,
		Target:      TestTarget,
		TargetType:  TestTargetType,
		State:       TestState,
		Value:       repo.NewValidNullableString(TestConfigValueStr),
	}
}

func fixAppTenantMappingWebhookInput(formationID string, sourceApp, targetApp *webhook.ApplicationWithLabels, sourceAppTemplate, targetAppTemplate *webhook.ApplicationTemplateWithLabels, customerTenantContext *webhook.CustomerTenantContext, assignment, reverseAssignment *webhook.FormationAssignment) *webhook.ApplicationTenantMappingInput {
	return &webhook.ApplicationTenantMappingInput{
		Operation:                 model.AssignFormation,
		FormationID:               formationID,
		SourceApplicationTemplate: sourceAppTemplate,
		SourceApplication:         sourceApp,
		TargetApplicationTemplate: targetAppTemplate,
		TargetApplication:         targetApp,
		CustomerTenantContext:     customerTenantContext,
		Assignment:                assignment,
		ReverseAssignment:         reverseAssignment,
	}
}

func fixFormationConfigurationChangeInput(formationID string, appTemplate *webhook.ApplicationTemplateWithLabels, app *webhook.ApplicationWithLabels, runtime *webhook.RuntimeWithLabels, runtimeCtx *webhook.RuntimeContextWithLabels, customerTenantContext *webhook.CustomerTenantContext, assignment, reverseAssignment *webhook.FormationAssignment) *webhook.FormationConfigurationChangeInput {
	return &webhook.FormationConfigurationChangeInput{
		Operation:             model.AssignFormation,
		FormationID:           formationID,
		ApplicationTemplate:   appTemplate,
		Application:           app,
		Runtime:               runtime,
		RuntimeContext:        runtimeCtx,
		CustomerTenantContext: customerTenantContext,
		Assignment:            assignment,
		ReverseAssignment:     reverseAssignment,
	}
}

func fixModelBusinessTenantMappingWithType(t tnt.Type) *model.BusinessTenantMapping {
	return &model.BusinessTenantMapping{
		ID:             TestTenantID,
		Name:           "test-name",
		ExternalTenant: TestTenantID,
		Parent:         TntParentID,
		Type:           t,
		Provider:       "Compass",
		Status:         tnt.Active,
	}
}

func fixFormationAssignmentOnlyWithSourceAndTarget() *model.FormationAssignment {
	return &model.FormationAssignment{Source: "source", Target: "target"}
}

func fixAssignmentMappingPairWithID(id string) *formationassignment.AssignmentMappingPair {
	return &formationassignment.AssignmentMappingPair{
		Assignment: &formationassignment.FormationAssignmentRequestMapping{
			Request:             nil,
			FormationAssignment: &model.FormationAssignment{ID: id, Source: "source"},
		},
		ReverseAssignment: nil,
	}
}

func fixAssignmentMappingPairWithIDAndRequest(id string, req *webhookclient.NotificationRequest) *formationassignment.AssignmentMappingPair {
	return &formationassignment.AssignmentMappingPair{
		Assignment: &formationassignment.FormationAssignmentRequestMapping{
			Request:             req,
			FormationAssignment: &model.FormationAssignment{ID: id, Source: "source"},
		},
		ReverseAssignment: nil,
	}
}

func fixAssignmentMappingPairWithAssignmentAndRequest(assignment *model.FormationAssignment, req *webhookclient.NotificationRequest) *formationassignment.AssignmentMappingPair {
	return &formationassignment.AssignmentMappingPair{
		Assignment: &formationassignment.FormationAssignmentRequestMapping{
			Request:             req,
			FormationAssignment: assignment,
		},
		ReverseAssignment: nil,
	}
}

func fixFormationAssignmentWithConfigAndState(assignment *model.FormationAssignment, state model.FormationAssignmentState, value json.RawMessage) *model.FormationAssignment {
	return &model.FormationAssignment{
		ID:          assignment.ID,
		FormationID: assignment.FormationID,
		TenantID:    assignment.TenantID,
		Source:      assignment.Source,
		SourceType:  assignment.SourceType,
		Target:      assignment.Target,
		TargetType:  assignment.TargetType,
		State:       string(state),
		Value:       value,
	}
}

func fixFormationAssignmentWithConfigAndStateInput(assignment *model.FormationAssignmentInput, state model.FormationAssignmentState, value json.RawMessage) *model.FormationAssignmentInput {
	return &model.FormationAssignmentInput{
		FormationID: assignment.FormationID,
		Source:      assignment.Source,
		SourceType:  assignment.SourceType,
		Target:      assignment.Target,
		TargetType:  assignment.TargetType,
		State:       string(state),
		Value:       value,
	}
}

func fixReverseFormationAssignment(assignment *model.FormationAssignment) *model.FormationAssignment {
	return &model.FormationAssignment{
		ID:          assignment.ID,
		FormationID: assignment.FormationID,
		TenantID:    assignment.TenantID,
		Source:      assignment.Target,
		SourceType:  assignment.TargetType,
		Target:      assignment.Source,
		TargetType:  assignment.SourceType,
		State:       assignment.State,
		Value:       assignment.Value,
	}
}

func fixConvertFAFromModel(formationAssignment *model.FormationAssignment) *webhook.FormationAssignment {
	return &webhook.FormationAssignment{
		ID:          formationAssignment.ID,
		FormationID: formationAssignment.FormationID,
		TenantID:    formationAssignment.TenantID,
		Source:      formationAssignment.Source,
		SourceType:  formationAssignment.SourceType,
		Target:      formationAssignment.Target,
		TargetType:  formationAssignment.TargetType,
		State:       formationAssignment.State,
		Value:       string(formationAssignment.Value),
	}
}

func fixFormationAssignmentsWithObjectTypeAndID(objectType model.FormationAssignmentType, objectID, appID, rtmID, rtmCtxID string) []*model.FormationAssignment {
	return []*model.FormationAssignment{
		{
			ID:          "ID1",
			FormationID: "ID",
			TenantID:    TestTenantID,
			Source:      objectID,
			SourceType:  objectType,
			Target:      appID,
			TargetType:  model.FormationAssignmentTypeApplication,
			State:       string(model.InitialAssignmentState),
			Value:       nil,
		},
		{
			ID:          "ID2",
			FormationID: "ID",
			TenantID:    TestTenantID,
			Source:      appID,
			SourceType:  model.FormationAssignmentTypeApplication,
			Target:      objectID,
			TargetType:  objectType,
			State:       string(model.InitialAssignmentState),
			Value:       nil,
		},
		{
			ID:          "ID3",
			FormationID: "ID",
			TenantID:    TestTenantID,
			Source:      objectID,
			SourceType:  objectType,
			Target:      rtmID,
			TargetType:  model.FormationAssignmentTypeRuntime,
			State:       string(model.InitialAssignmentState),
			Value:       nil,
		},
		{
			ID:          "ID4",
			FormationID: "ID",
			TenantID:    TestTenantID,
			Source:      rtmID,
			SourceType:  model.FormationAssignmentTypeRuntime,
			Target:      objectID,
			TargetType:  objectType,
			State:       string(model.InitialAssignmentState),
			Value:       nil,
		},
		{
			ID:          "ID5",
			FormationID: "ID",
			TenantID:    TestTenantID,
			Source:      objectID,
			SourceType:  objectType,
			Target:      rtmCtxID,
			TargetType:  model.FormationAssignmentTypeRuntimeContext,
			State:       string(model.InitialAssignmentState),
			Value:       nil,
		},
		{
			ID:          "ID6",
			FormationID: "ID",
			TenantID:    TestTenantID,
			Source:      rtmCtxID,
			SourceType:  model.FormationAssignmentTypeRuntimeContext,
			Target:      objectID,
			TargetType:  objectType,
			State:       string(model.InitialAssignmentState),
			Value:       nil,
		},
		// Self formation assignments
		{
			ID:          "ID7",
			FormationID: "ID",
			TenantID:    TestTenantID,
			Source:      objectID,
			SourceType:  objectType,
			Target:      objectID,
			TargetType:  objectType,
			State:       string(model.ReadyAssignmentState),
			Value:       nil,
		},
	}
}

func fixFormationAssignmentsForSelf(appID, rtmID, rtmCtxID string) []*model.FormationAssignment {
	return []*model.FormationAssignment{
		{
			ID:          "ID8",
			FormationID: "ID",
			TenantID:    TestTenantID,
			Source:      appID,
			SourceType:  model.FormationAssignmentTypeApplication,
			Target:      appID,
			TargetType:  model.FormationAssignmentTypeApplication,
			State:       string(model.ReadyAssignmentState),
			Value:       nil,
		},
		{
			ID:          "ID9",
			FormationID: "ID",
			TenantID:    TestTenantID,
			Source:      rtmID,
			SourceType:  model.FormationAssignmentTypeRuntime,
			Target:      rtmID,
			TargetType:  model.FormationAssignmentTypeRuntime,
			State:       string(model.ReadyAssignmentState),
			Value:       nil,
		},
		{
			ID:          "ID10",
			FormationID: "ID",
			TenantID:    TestTenantID,
			Source:      rtmCtxID,
			SourceType:  model.FormationAssignmentTypeRuntimeContext,
			Target:      rtmCtxID,
			TargetType:  model.FormationAssignmentTypeRuntimeContext,
			State:       string(model.ReadyAssignmentState),
			Value:       nil,
		},
	}
}

func fixFormationAssignmentsForRtmCtxWithAppAndRtmCtx(objectType model.FormationAssignmentType, objectID, appID, rtmCtxID string) []*model.FormationAssignment {
	return []*model.FormationAssignment{
		{
			ID:          "ID1",
			FormationID: "ID",
			TenantID:    TestTenantID,
			Source:      objectID,
			SourceType:  objectType,
			Target:      appID,
			TargetType:  model.FormationAssignmentTypeApplication,
			State:       string(model.InitialAssignmentState),
			Value:       nil,
		},
		{
			ID:          "ID2",
			FormationID: "ID",
			TenantID:    TestTenantID,
			Source:      appID,
			SourceType:  model.FormationAssignmentTypeApplication,
			Target:      objectID,
			TargetType:  objectType,
			State:       string(model.InitialAssignmentState),
			Value:       nil,
		},
		{
			ID:          "ID3",
			FormationID: "ID",
			TenantID:    TestTenantID,
			Source:      objectID,
			SourceType:  objectType,
			Target:      rtmCtxID,
			TargetType:  model.FormationAssignmentTypeRuntimeContext,
			State:       string(model.InitialAssignmentState),
			Value:       nil,
		},
		{
			ID:          "ID4",
			FormationID: "ID",
			TenantID:    TestTenantID,
			Source:      rtmCtxID,
			SourceType:  model.FormationAssignmentTypeRuntimeContext,
			Target:      objectID,
			TargetType:  objectType,
			State:       string(model.InitialAssignmentState),
			Value:       nil,
		},
		{
			ID:          "ID5",
			FormationID: "ID",
			TenantID:    TestTenantID,
			Source:      objectID,
			SourceType:  objectType,
			Target:      objectID,
			TargetType:  objectType,
			State:       string(model.ReadyAssignmentState),
			Value:       nil,
		},
	}
}

func fixNotificationRequestAndReverseRequest(objectID, object2ID string, participants []string, assignment, assignmentReverse *model.FormationAssignment, webhookType, reverseWebhookType string, hasReverseWebhook bool) ([]*webhookclient.NotificationRequest, *automock.TemplateInput, *automock.TemplateInput) {
	var request *webhookclient.NotificationRequest
	var requestReverse *webhookclient.NotificationRequest

	templateInput := &automock.TemplateInput{}
	templateInputReverse := &automock.TemplateInput{}

	webhook := graphql.Webhook{}
	webhookReverse := graphql.Webhook{}
	switch webhookType {
	case "application":
		webhook.ApplicationID = &objectID
	case "runtime":
		webhook.RuntimeID = &objectID
	}

	templateInput.Mock.On("GetParticipantsIDs").Return(participants).Times(1)
	templateInput.Mock.On("SetAssignment", assignment).Times(2)
	templateInput.Mock.On("SetReverseAssignment", assignmentReverse).Times(2)

	request = &webhookclient.NotificationRequest{Webhook: webhook, Object: templateInput}

	if hasReverseWebhook {
		switch reverseWebhookType {
		case "application":
			webhookReverse.ApplicationID = &object2ID
		case "runtime":
			webhookReverse.RuntimeID = &object2ID
		}

		templateInputReverse.Mock.On("GetParticipantsIDs").Return(participants).Times(1)
		templateInputReverse.Mock.On("SetAssignment", assignmentReverse).Times(2)
		templateInputReverse.Mock.On("SetReverseAssignment", assignment).Times(2)

		requestReverse = &webhookclient.NotificationRequest{Webhook: webhookReverse, Object: templateInputReverse}
	} else {
		requestReverse = nil
	}

	return []*webhookclient.NotificationRequest{request, requestReverse}, templateInput, templateInputReverse
}

func fixUUIDService() *automock.UIDService {
	uidSvc := &automock.UIDService{}
	uidSvc.On("Generate").Return(TestID)
	return uidSvc
}

func unusedFormationAssignmentRepository() *automock.FormationAssignmentRepository {
	return &automock.FormationAssignmentRepository{}
}

func unusedFormationAssignmentConverter() *automock.FormationAssignmentConverter {
	return &automock.FormationAssignmentConverter{}
}

func unusedUIDService() *automock.UIDService {
	return &automock.UIDService{}
}

func unusedNotificationService() *automock.NotificationService {
	return &automock.NotificationService{}
}

func unusedRuntimeRepository() *automock.RuntimeRepository {
	return &automock.RuntimeRepository{}
}

func unusedRuntimeContextRepository() *automock.RuntimeContextRepository {
	return &automock.RuntimeContextRepository{}
}

func unusedWebhookDataInputBuilder() *databuilderautomock.DataInputBuilder {
	return &databuilderautomock.DataInputBuilder{}
}

func unusedWebhookRepo() *automock.WebhookRepository {
	return &automock.WebhookRepository{}
}

func unusedWebhookConverter() *automock.WebhookConverter {
	return &automock.WebhookConverter{}
}

<<<<<<< HEAD
func unusedFormationRepo() *automock.FormationRepository {
	return &automock.FormationRepository{}
}

func unusedNotificationBuilder() *automock.NotificationBuilder {
	return &automock.NotificationBuilder{}
}

func convertFormationAssignmentFromModel(formationAssignment *model.FormationAssignment) *webhook.FormationAssignment {
	config := string(formationAssignment.Value)
	if config == "" {
		config = "\"\""
	}
	return &webhook.FormationAssignment{
		ID:          formationAssignment.ID,
		FormationID: formationAssignment.FormationID,
		TenantID:    formationAssignment.TenantID,
		Source:      formationAssignment.Source,
		SourceType:  formationAssignment.SourceType,
		Target:      formationAssignment.Target,
		TargetType:  formationAssignment.TargetType,
		State:       formationAssignment.State,
		Value:       config,
	}
=======
func unusedTenantRepo() *automock.TenantRepository {
	return &automock.TenantRepository{}
>>>>>>> 3f113bf5
}<|MERGE_RESOLUTION|>--- conflicted
+++ resolved
@@ -17,7 +17,6 @@
 )
 
 const (
-<<<<<<< HEAD
 	TestID                  = "c861c3db-1265-4143-a05c-1ced1291d816"
 	TestFormationID         = "a7c0bd01-2441-4ca1-9b5e-a54e74fd7773"
 	TestFormationTemplateID = "jjc0bd01-2441-4ca1-9b5e-a54e74fd7773"
@@ -29,20 +28,7 @@
 	TestState               = "INITIAL"
 	TestWebhookID           = "eca98d44-aac0-4e44-898b-c394beab2e94"
 	TestReverseWebhookID    = "aecec253-b4d8-416a-be5c-a27677ee5157"
-=======
-	TestID               = "c861c3db-1265-4143-a05c-1ced1291d816"
-	TestFormationID      = "a7c0bd01-2441-4ca1-9b5e-a54e74fd7773"
-	TestTenantID         = "b4d1bd32-dd07-4141-9655-42bc33a4ae37"
-	TestTenantExternalID = "q9c2bd32-dd07-4141-9655-42bc33a4ae37"
-	TntParentID          = "2d11035a-72e4-4a78-9025-bbcb1f87760b"
-	TestSource           = "05e10560-2259-4adf-bb3e-6aee0518f573"
-	TestSourceType       = "application"
-	TestTarget           = "1c22035a-72e4-4a78-9025-bbcb1f87760b"
-	TestTargetType       = "runtimeContext"
-	TestState            = "INITIAL"
-	TestWebhookID        = "eca98d44-aac0-4e44-898b-c394beab2e94"
-	TestReverseWebhookID = "aecec253-b4d8-416a-be5c-a27677ee5157"
->>>>>>> 3f113bf5
+	TntParentID             = "2d11035a-72e4-4a78-9025-bbcb1f87760b"
 )
 
 var (
@@ -558,9 +544,12 @@
 	return &automock.WebhookConverter{}
 }
 
-<<<<<<< HEAD
 func unusedFormationRepo() *automock.FormationRepository {
 	return &automock.FormationRepository{}
+}
+
+func unusedTenantRepo() *automock.TenantRepository {
+	return &automock.TenantRepository{}
 }
 
 func unusedNotificationBuilder() *automock.NotificationBuilder {
@@ -583,8 +572,4 @@
 		State:       formationAssignment.State,
 		Value:       config,
 	}
-=======
-func unusedTenantRepo() *automock.TenantRepository {
-	return &automock.TenantRepository{}
->>>>>>> 3f113bf5
 }