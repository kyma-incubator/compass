--- conflicted
+++ resolved
@@ -3,7 +3,6 @@
 import (
 	"context"
 	"github.com/kyma-incubator/compass/components/director/pkg/formationconstraint"
-
 	"github.com/kyma-incubator/compass/components/director/pkg/tenant"
 
 	databuilder "github.com/kyma-incubator/compass/components/director/internal/domain/webhook/datainputbuilder"
@@ -25,8 +24,8 @@
 //go:generate mockery --exported --name=notificationBuilder --output=automock --outpkg=automock --case=underscore --disable-version-string
 type notificationBuilder interface {
 	BuildNotificationRequest(ctx context.Context, formationTemplateID string, joinPointDetails *formationconstraint.GenerateNotificationOperationDetails, webhook *model.Webhook) (*webhookclient.NotificationRequest, error)
-	PrepareDetailsForConfigurationChangeNotificationGeneration(operation model.FormationOperation, formationID string, applicationTemplate *webhook.ApplicationTemplateWithLabels, application *webhook.ApplicationWithLabels, runtime *webhook.RuntimeWithLabels, runtimeContext *webhook.RuntimeContextWithLabels, assignment *webhook.FormationAssignment, reverseAssignment *webhook.FormationAssignment, targetType model.ResourceType) (*formationconstraint.GenerateNotificationOperationDetails, error)
-	PrepareDetailsForApplicationTenantMappingNotificationGeneration(operation model.FormationOperation, formationID string, sourceApplicationTemplate *webhook.ApplicationTemplateWithLabels, sourceApplication *webhook.ApplicationWithLabels, targetApplicationTemplate *webhook.ApplicationTemplateWithLabels, targetApplication *webhook.ApplicationWithLabels, assignment *webhook.FormationAssignment, reverseAssignment *webhook.FormationAssignment) (*formationconstraint.GenerateNotificationOperationDetails, error)
+	PrepareDetailsForConfigurationChangeNotificationGeneration(operation model.FormationOperation, formationID string, applicationTemplate *webhook.ApplicationTemplateWithLabels, application *webhook.ApplicationWithLabels, runtime *webhook.RuntimeWithLabels, runtimeContext *webhook.RuntimeContextWithLabels, assignment *webhook.FormationAssignment, reverseAssignment *webhook.FormationAssignment, targetType model.ResourceType, tenantContext *webhook.CustomerTenantContext) (*formationconstraint.GenerateNotificationOperationDetails, error)
+	PrepareDetailsForApplicationTenantMappingNotificationGeneration(operation model.FormationOperation, formationID string, sourceApplicationTemplate *webhook.ApplicationTemplateWithLabels, sourceApplication *webhook.ApplicationWithLabels, targetApplicationTemplate *webhook.ApplicationTemplateWithLabels, targetApplication *webhook.ApplicationWithLabels, assignment *webhook.FormationAssignment, reverseAssignment *webhook.FormationAssignment, tenantContext *webhook.CustomerTenantContext) (*formationconstraint.GenerateNotificationOperationDetails, error)
 }
 
 type formationAssignmentNotificationService struct {
@@ -40,11 +39,7 @@
 }
 
 // NewFormationAssignmentNotificationService creates formation assignment notifications service
-<<<<<<< HEAD
-func NewFormationAssignmentNotificationService(formationAssignmentRepo FormationAssignmentRepository, webhookConverter webhookConverter, webhookRepository webhookRepository, webhookDataInputBuilder databuilder.DataInputBuilder, formationRepository formationRepository, notificationBuilder notificationBuilder) *formationAssignmentNotificationService {
-=======
-func NewFormationAssignmentNotificationService(formationAssignmentRepo FormationAssignmentRepository, webhookConverter webhookConverter, webhookRepository webhookRepository, tenantRepository tenantRepository, webhookDataInputBuilder databuilder.DataInputBuilder) *formationAssignmentNotificationService {
->>>>>>> 3f113bf5
+func NewFormationAssignmentNotificationService(formationAssignmentRepo FormationAssignmentRepository, webhookConverter webhookConverter, webhookRepository webhookRepository, tenantRepository tenantRepository, webhookDataInputBuilder databuilder.DataInputBuilder, formationRepository formationRepository, notificationBuilder notificationBuilder) *formationAssignmentNotificationService {
 	return &formationAssignmentNotificationService{
 		formationAssignmentRepo: formationAssignmentRepo,
 		webhookConverter:        webhookConverter,
@@ -60,7 +55,11 @@
 func (fan *formationAssignmentNotificationService) GenerateNotification(ctx context.Context, fa *model.FormationAssignment) (*webhookclient.NotificationRequest, error) {
 	log.C(ctx).Infof("Generating notification for formation assignment with ID: %q and target type: %q and target ID: %q", fa.ID, fa.TargetType, fa.Target)
 
-<<<<<<< HEAD
+	customerTenantContext, err := fan.extractCustomerTenantContext(ctx, fa.TenantID)
+	if err != nil {
+		return nil, errors.Wrapf(err, "while extracting customer tenant context for tenant with internal ID %s", fa.TenantID)
+	}
+
 	referencedFormation, err := fan.formationRepository.Get(ctx, fa.FormationID, fa.TenantID)
 	if err != nil {
 		return nil, err
@@ -68,35 +67,18 @@
 
 	switch fa.TargetType {
 	case model.FormationAssignmentTypeApplication:
-		return fan.generateApplicationFANotification(ctx, fa, referencedFormation)
+		return fan.generateApplicationFANotification(ctx, fa, referencedFormation, customerTenantContext)
 	case model.FormationAssignmentTypeRuntime:
-		return fan.generateRuntimeFANotification(ctx, fa, referencedFormation)
+		return fan.generateRuntimeFANotification(ctx, fa, referencedFormation, customerTenantContext)
 	case model.FormationAssignmentTypeRuntimeContext:
-		return fan.generateRuntimeContextFANotification(ctx, fa, referencedFormation)
-=======
-	customerTenantContext, err := fan.extractCustomerTenantContext(ctx, fa.TenantID)
-	if err != nil {
-		return nil, errors.Wrapf(err, "while extracting customer tenant context for tenant with internal ID %s", fa.TenantID)
-	}
-	switch fa.TargetType {
-	case model.FormationAssignmentTypeApplication:
-		return fan.generateApplicationFANotification(ctx, fa, customerTenantContext)
-	case model.FormationAssignmentTypeRuntime:
-		return fan.generateRuntimeFANotification(ctx, fa, customerTenantContext)
-	case model.FormationAssignmentTypeRuntimeContext:
-		return fan.generateRuntimeContextFANotification(ctx, fa, customerTenantContext)
->>>>>>> 3f113bf5
+		return fan.generateRuntimeContextFANotification(ctx, fa, referencedFormation, customerTenantContext)
 	default:
 		return nil, errors.Errorf("Unknown formation assignment type: %q", fa.TargetType)
 	}
 }
 
 // generateApplicationFANotification generates application formation assignment notification based on the reverse(source) type of the formation assignment
-<<<<<<< HEAD
-func (fan *formationAssignmentNotificationService) generateApplicationFANotification(ctx context.Context, fa *model.FormationAssignment, referencedFormation *model.Formation) (*webhookclient.NotificationRequest, error) {
-=======
-func (fan *formationAssignmentNotificationService) generateApplicationFANotification(ctx context.Context, fa *model.FormationAssignment, customerTenantContext *webhook.CustomerTenantContext) (*webhookclient.NotificationRequest, error) {
->>>>>>> 3f113bf5
+func (fan *formationAssignmentNotificationService) generateApplicationFANotification(ctx context.Context, fa *model.FormationAssignment, referencedFormation *model.Formation, customerTenantContext *webhook.CustomerTenantContext) (*webhookclient.NotificationRequest, error) {
 	tenant := fa.TenantID
 	appID := fa.Target
 
@@ -131,7 +113,6 @@
 			return nil, err
 		}
 
-<<<<<<< HEAD
 		log.C(ctx).Infof("Preparing join point details for application tenant mapping notification generation")
 		details, err := fan.notificationBuilder.PrepareDetailsForApplicationTenantMappingNotificationGeneration(
 			model.AssignFormation,
@@ -142,22 +123,11 @@
 			applicationWithLabels,
 			convertFormationAssignmentFromModel(fa),
 			convertFormationAssignmentFromModel(reverseFA),
+			customerTenantContext,
 		)
 		if err != nil {
 			log.C(ctx).Errorf("while preparing join point details for application tenant mapping notification generation: %v", err)
 			return nil, err
-=======
-		whInput := &webhook.ApplicationTenantMappingInput{
-			Operation:                 model.AssignFormation,
-			FormationID:               fa.FormationID,
-			SourceApplicationTemplate: reverseAppTemplateWithLabels,
-			SourceApplication:         reverseAppWithLabels,
-			TargetApplicationTemplate: appTemplateWithLabels,
-			TargetApplication:         appWithLabels,
-			CustomerTenantContext:     customerTenantContext,
-			Assignment:                convertFormationAssignmentFromModel(fa),
-			ReverseAssignment:         convertFormationAssignmentFromModel(reverseFA),
->>>>>>> 3f113bf5
 		}
 
 		notificationReq, err := fan.notificationBuilder.BuildNotificationRequest(ctx, referencedFormation.FormationTemplateID, details, appWebhook)
@@ -183,7 +153,6 @@
 			return nil, err
 		}
 
-<<<<<<< HEAD
 		log.C(ctx).Infof("Preparing join point details for configuration change notification generation")
 		details, err := fan.notificationBuilder.PrepareDetailsForConfigurationChangeNotificationGeneration(
 			model.AssignFormation,
@@ -194,22 +163,12 @@
 			runtimeContextWithLabels,
 			convertFormationAssignmentFromModel(fa),
 			convertFormationAssignmentFromModel(reverseFA),
-			model.ApplicationResourceType)
+			model.ApplicationResourceType,
+			customerTenantContext,
+		)
 		if err != nil {
 			log.C(ctx).Errorf("while preparing join point details for configuration change notification generation: %v", err)
 			return nil, err
-=======
-		whInput := &webhook.FormationConfigurationChangeInput{
-			Operation:             model.AssignFormation,
-			FormationID:           fa.FormationID,
-			ApplicationTemplate:   appTemplateWithLabels,
-			Application:           applicationWithLabels,
-			Runtime:               runtimeWithLabels,
-			RuntimeContext:        runtimeContextWithLabels,
-			CustomerTenantContext: customerTenantContext,
-			Assignment:            convertFormationAssignmentFromModel(fa),
-			ReverseAssignment:     convertFormationAssignmentFromModel(reverseFA),
->>>>>>> 3f113bf5
 		}
 
 		notificationReq, err := fan.notificationBuilder.BuildNotificationRequest(ctx, referencedFormation.FormationTemplateID, details, appWebhook)
@@ -242,7 +201,6 @@
 			return nil, err
 		}
 
-<<<<<<< HEAD
 		log.C(ctx).Infof("Preparing join point details for configuration change notification generation")
 		details, err := fan.notificationBuilder.PrepareDetailsForConfigurationChangeNotificationGeneration(
 			model.AssignFormation,
@@ -253,22 +211,12 @@
 			runtimeContextWithLabels,
 			convertFormationAssignmentFromModel(fa),
 			convertFormationAssignmentFromModel(reverseFA),
-			model.ApplicationResourceType)
+			model.ApplicationResourceType,
+			customerTenantContext,
+		)
 		if err != nil {
 			log.C(ctx).Errorf("while preparing join point details for configuration change notification generation: %v", err)
 			return nil, err
-=======
-		whInput := &webhook.FormationConfigurationChangeInput{
-			Operation:             model.AssignFormation,
-			FormationID:           fa.FormationID,
-			ApplicationTemplate:   appTemplateWithLabels,
-			Application:           applicationWithLabels,
-			Runtime:               runtimeWithLabels,
-			RuntimeContext:        runtimeContextWithLabels,
-			CustomerTenantContext: customerTenantContext,
-			Assignment:            convertFormationAssignmentFromModel(fa),
-			ReverseAssignment:     convertFormationAssignmentFromModel(reverseFA),
->>>>>>> 3f113bf5
 		}
 
 		notificationReq, err := fan.notificationBuilder.BuildNotificationRequest(ctx, referencedFormation.FormationTemplateID, details, appWebhook)
@@ -281,12 +229,8 @@
 	}
 }
 
-// generateRuntimeFANotification generates runtime formation assignment notification based on the reverse(source) type of the formation assignment
-<<<<<<< HEAD
-func (fan *formationAssignmentNotificationService) generateRuntimeFANotification(ctx context.Context, fa *model.FormationAssignment, referencedFormation *model.Formation) (*webhookclient.NotificationRequest, error) {
-=======
-func (fan *formationAssignmentNotificationService) generateRuntimeFANotification(ctx context.Context, fa *model.FormationAssignment, customerTenantContext *webhook.CustomerTenantContext) (*webhookclient.NotificationRequest, error) {
->>>>>>> 3f113bf5
+// generateRuntimeFANotification generates runtime formation assignment notification based on the reverse(source) type of the formation
+func (fan *formationAssignmentNotificationService) generateRuntimeFANotification(ctx context.Context, fa *model.FormationAssignment, referencedFormation *model.Formation, customerTenantContext *webhook.CustomerTenantContext) (*webhookclient.NotificationRequest, error) {
 	tenant := fa.TenantID
 	runtimeID := fa.Target
 
@@ -325,7 +269,6 @@
 		return nil, err
 	}
 
-<<<<<<< HEAD
 	log.C(ctx).Infof("Preparing join point details for configuration change notification generation")
 	details, err := fan.notificationBuilder.PrepareDetailsForConfigurationChangeNotificationGeneration(
 		model.AssignFormation,
@@ -336,22 +279,12 @@
 		nil,
 		convertFormationAssignmentFromModel(fa),
 		convertFormationAssignmentFromModel(reverseFA),
-		model.RuntimeResourceType)
+		model.RuntimeResourceType,
+		customerTenantContext,
+	)
 	if err != nil {
 		log.C(ctx).Errorf("while preparing join point details for configuration change notification generation: %v", err)
 		return nil, err
-=======
-	whInput := &webhook.FormationConfigurationChangeInput{
-		Operation:             model.AssignFormation,
-		FormationID:           fa.FormationID,
-		ApplicationTemplate:   appTemplateWithLabels,
-		Application:           applicationWithLabels,
-		Runtime:               runtimeWithLabels,
-		RuntimeContext:        nil,
-		CustomerTenantContext: customerTenantContext,
-		Assignment:            convertFormationAssignmentFromModel(fa),
-		ReverseAssignment:     convertFormationAssignmentFromModel(reverseFA),
->>>>>>> 3f113bf5
 	}
 
 	notificationReq, err := fan.notificationBuilder.BuildNotificationRequest(ctx, referencedFormation.FormationTemplateID, details, runtimeWebhook)
@@ -364,11 +297,7 @@
 }
 
 // generateRuntimeContextFANotification generates runtime context formation assignment notification based on the reverse(source) type of the formation assignment
-<<<<<<< HEAD
-func (fan *formationAssignmentNotificationService) generateRuntimeContextFANotification(ctx context.Context, fa *model.FormationAssignment, referencedFormation *model.Formation) (*webhookclient.NotificationRequest, error) {
-=======
-func (fan *formationAssignmentNotificationService) generateRuntimeContextFANotification(ctx context.Context, fa *model.FormationAssignment, customerTenantContext *webhook.CustomerTenantContext) (*webhookclient.NotificationRequest, error) {
->>>>>>> 3f113bf5
+func (fan *formationAssignmentNotificationService) generateRuntimeContextFANotification(ctx context.Context, fa *model.FormationAssignment, referencedFormation *model.Formation, customerTenantContext *webhook.CustomerTenantContext) (*webhookclient.NotificationRequest, error) {
 	tenant := fa.TenantID
 	runtimeCtxID := fa.Target
 
@@ -414,7 +343,6 @@
 		return nil, err
 	}
 
-<<<<<<< HEAD
 	log.C(ctx).Infof("Preparing join point details for configuration change notification generation")
 	details, err := fan.notificationBuilder.PrepareDetailsForConfigurationChangeNotificationGeneration(
 		model.AssignFormation,
@@ -425,22 +353,12 @@
 		runtimeContextWithLabels,
 		convertFormationAssignmentFromModel(fa),
 		convertFormationAssignmentFromModel(reverseFA),
-		model.RuntimeContextResourceType)
+		model.RuntimeContextResourceType,
+		customerTenantContext,
+	)
 	if err != nil {
 		log.C(ctx).Errorf("while preparing join point details for configuration change notification generation: %v", err)
 		return nil, err
-=======
-	whInput := &webhook.FormationConfigurationChangeInput{
-		Operation:             model.AssignFormation,
-		FormationID:           fa.FormationID,
-		ApplicationTemplate:   appTemplateWithLabels,
-		Application:           applicationWithLabels,
-		Runtime:               runtimeWithLabels,
-		RuntimeContext:        runtimeContextWithLabels,
-		CustomerTenantContext: customerTenantContext,
-		Assignment:            convertFormationAssignmentFromModel(fa),
-		ReverseAssignment:     convertFormationAssignmentFromModel(reverseFA),
->>>>>>> 3f113bf5
 	}
 
 	notificationReq, err := fan.notificationBuilder.BuildNotificationRequest(ctx, referencedFormation.FormationTemplateID, details, runtimeWebhook)
