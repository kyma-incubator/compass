--- conflicted
+++ resolved
@@ -523,11 +523,7 @@
 }
 
 func TestService_GetByToken(t *testing.T) {
-<<<<<<< HEAD
 	token := "YWJj"
-=======
-	token := "tokenValue"
->>>>>>> 26d523c7
 	input := map[string]interface{}{
 		"OneTimeToken": map[string]interface{}{
 			"Token": token,
