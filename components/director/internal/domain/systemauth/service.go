package systemauth

import (
	"context"
	"time"

	"github.com/kyma-incubator/compass/components/director/internal/domain/tenant"
	"github.com/kyma-incubator/compass/components/director/internal/model"
	"github.com/kyma-incubator/compass/components/director/pkg/apperrors"
	"github.com/kyma-incubator/compass/components/director/pkg/log"
	"github.com/pkg/errors"
)

// Repository missing godoc
//go:generate mockery --name=Repository --output=automock --outpkg=automock --case=underscore
type Repository interface {
	Create(ctx context.Context, item model.SystemAuth) error
	GetByID(ctx context.Context, tenant, id string) (*model.SystemAuth, error)
	GetByIDGlobal(ctx context.Context, id string) (*model.SystemAuth, error)
	ListForObject(ctx context.Context, tenant string, objectType model.SystemAuthReferenceObjectType, objectID string) ([]model.SystemAuth, error)
	ListForObjectGlobal(ctx context.Context, objectType model.SystemAuthReferenceObjectType, objectID string) ([]model.SystemAuth, error)
	DeleteByIDForObject(ctx context.Context, tenant, id string, objType model.SystemAuthReferenceObjectType) error
	DeleteByIDForObjectGlobal(ctx context.Context, id string, objType model.SystemAuthReferenceObjectType) error
	GetByJSONValue(ctx context.Context, value map[string]interface{}) (*model.SystemAuth, error)
	Update(ctx context.Context, item *model.SystemAuth) error
}

// UIDService missing godoc
//go:generate mockery --name=UIDService --output=automock --outpkg=automock --case=underscore
type UIDService interface {
	Generate() string
}

type service struct {
	repo       Repository
	uidService UIDService
}

// NewService missing godoc
func NewService(repo Repository, uidService UIDService) *service {
	return &service{
		repo:       repo,
		uidService: uidService,
	}
}

// Create missing godoc
func (s *service) Create(ctx context.Context, objectType model.SystemAuthReferenceObjectType, objectID string, authInput *model.AuthInput) (string, error) {
	return s.create(ctx, s.uidService.Generate(), objectType, objectID, authInput)
}

// CreateWithCustomID missing godoc
func (s *service) CreateWithCustomID(ctx context.Context, id string, objectType model.SystemAuthReferenceObjectType, objectID string, authInput *model.AuthInput) (string, error) {
	return s.create(ctx, id, objectType, objectID, authInput)
}

func (s *service) create(ctx context.Context, id string, objectType model.SystemAuthReferenceObjectType, objectID string, authInput *model.AuthInput) (string, error) {
	tnt, err := tenant.LoadFromContext(ctx)
	if err != nil {
		if !model.IsIntegrationSystemNoTenantFlow(err, objectType) {
			return "", err
		}
	}

	log.C(ctx).Debugf("Tenant %s loaded while creating SystemAuth for %s with id %s", tnt, objectType, objectID)

	systemAuth := model.SystemAuth{
		ID:    id,
		Value: authInput.ToAuth(),
	}

	switch objectType {
	case model.ApplicationReference:
		systemAuth.AppID = &objectID
		systemAuth.TenantID = &tnt
	case model.RuntimeReference:
		systemAuth.RuntimeID = &objectID
		systemAuth.TenantID = &tnt
	case model.IntegrationSystemReference:
		systemAuth.IntegrationSystemID = &objectID
		systemAuth.TenantID = nil
	default:
		return "", apperrors.NewInternalError("unknown reference object type")
	}

	err = s.repo.Create(ctx, systemAuth)
	if err != nil {
		return "", err
	}

	return systemAuth.ID, nil
}

// GetByIDForObject missing godoc
func (s *service) GetByIDForObject(ctx context.Context, objectType model.SystemAuthReferenceObjectType, authID string) (*model.SystemAuth, error) {
	tnt, err := tenant.LoadFromContext(ctx)
	if err != nil {
		if !model.IsIntegrationSystemNoTenantFlow(err, objectType) {
			return nil, errors.Wrapf(err, "while loading tenant from context")
		}
	}

	var item *model.SystemAuth

	if objectType == model.IntegrationSystemReference {
		item, err = s.repo.GetByIDGlobal(ctx, authID)
	} else {
		item, err = s.repo.GetByID(ctx, tnt, authID)
	}
	if err != nil {
		return nil, errors.Wrapf(err, "while getting SystemAuth with ID %s", authID)
	}

	return item, nil
}

// GetGlobal missing godoc
func (s *service) GetGlobal(ctx context.Context, id string) (*model.SystemAuth, error) {
	item, err := s.repo.GetByIDGlobal(ctx, id)
	if err != nil {
		return nil, errors.Wrapf(err, "while getting SystemAuth with ID %s", id)
	}

	return item, nil
}

// GetByToken missing godoc
func (s *service) GetByToken(ctx context.Context, token string) (*model.SystemAuth, error) {
	return s.repo.GetByJSONValue(ctx, map[string]interface{}{
		"OneTimeToken": map[string]interface{}{
			"Token": token,
			"Used":  false,
		},
	})
}

// InvalidateToken missing godoc
func (s *service) InvalidateToken(ctx context.Context, item *model.SystemAuth) error {
	item.Value.OneTimeToken.Used = true
	item.Value.OneTimeToken.UsedAt = time.Now()
	return s.repo.Update(ctx, item)
}

// Update missing godoc
func (s *service) Update(ctx context.Context, item *model.SystemAuth) error {
	return s.repo.Update(ctx, item)
}

// ListForObject missing godoc
func (s *service) ListForObject(ctx context.Context, objectType model.SystemAuthReferenceObjectType, objectID string) ([]model.SystemAuth, error) {
	tnt, err := tenant.LoadFromContext(ctx)
	if err != nil {
		if !model.IsIntegrationSystemNoTenantFlow(err, objectType) {
			return nil, err
		}
	}

	var systemAuths []model.SystemAuth

	if objectType == model.IntegrationSystemReference {
		systemAuths, err = s.repo.ListForObjectGlobal(ctx, objectType, objectID)
	} else {
		systemAuths, err = s.repo.ListForObject(ctx, tnt, objectType, objectID)
	}
	if err != nil {
		return nil, errors.Wrapf(err, "while listing System Auths for %s with reference ID '%s'", objectType, objectID)
	}

	return systemAuths, nil
}

// DeleteByIDForObject missing godoc
func (s *service) DeleteByIDForObject(ctx context.Context, objectType model.SystemAuthReferenceObjectType, authID string) error {
	tnt, err := tenant.LoadFromContext(ctx)
	if err != nil {
		if !model.IsIntegrationSystemNoTenantFlow(err, objectType) {
			return err
		}
	}

	if objectType == model.IntegrationSystemReference {
		err = s.repo.DeleteByIDForObjectGlobal(ctx, authID, objectType)
	} else {
		err = s.repo.DeleteByIDForObject(ctx, tnt, authID, objectType)
	}
	if err != nil {
		return errors.Wrapf(err, "while deleting System Auth with ID '%s' for %s", authID, objectType)
	}

	return nil
<<<<<<< HEAD
}

// DeleteMultipleByIDForObject missing godoc
func (s *service) DeleteMultipleByIDForObject(ctx context.Context, systemAuths []model.SystemAuth) error {
	for _, auth := range systemAuths {
		referenceType, err := auth.GetReferenceObjectType()
		if err != nil {
			return errors.Wrapf(err, "while fetching System Auth reference object type for id '%s'", auth.ID)
		}
		if err := s.DeleteByIDForObject(ctx, referenceType, auth.ID); err != nil {
			return errors.Wrapf(err, "while deleting System Auth with reference object type '%s' and id '%s'", referenceType, auth.ID)
		}
	}

	return nil
}

// IsSystemAuthOneTimeTokenType missing godoc
func (s *service) IsSystemAuthOneTimeTokenType(systemAuth *model.SystemAuth) bool {
	if systemAuth == nil || systemAuth.Value == nil {
		return false
	}

	if systemAuth.Value.Credential.Basic != nil || systemAuth.Value.Credential.Oauth != nil || systemAuth.Value.RequestAuth != nil {
		return false
	}

	return true
=======
>>>>>>> 49584e2c
}<|MERGE_RESOLUTION|>--- conflicted
+++ resolved
@@ -188,7 +188,6 @@
 	}
 
 	return nil
-<<<<<<< HEAD
 }
 
 // DeleteMultipleByIDForObject missing godoc
@@ -204,19 +203,4 @@
 	}
 
 	return nil
-}
-
-// IsSystemAuthOneTimeTokenType missing godoc
-func (s *service) IsSystemAuthOneTimeTokenType(systemAuth *model.SystemAuth) bool {
-	if systemAuth == nil || systemAuth.Value == nil {
-		return false
-	}
-
-	if systemAuth.Value.Credential.Basic != nil || systemAuth.Value.Credential.Oauth != nil || systemAuth.Value.RequestAuth != nil {
-		return false
-	}
-
-	return true
-=======
->>>>>>> 49584e2c
 }