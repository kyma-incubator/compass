package oauth20

import (
	"context"
	"fmt"
	"strings"

	"github.com/ory/hydra-client-go/models"

	"github.com/kyma-incubator/compass/components/director/internal/model"
	"github.com/kyma-incubator/compass/components/director/pkg/log"
	"github.com/ory/hydra-client-go/client/admin"
	"github.com/pkg/errors"
)

const (
	clientCredentialScopesPrefix = "clientCredentialsRegistrationScopes"
)

var defaultGrantTypes = []string{"client_credentials"}

//go:generate mockery --name=ScopeCfgProvider --output=automock --outpkg=automock --case=underscore
type ScopeCfgProvider interface {
	GetRequiredScopes(path string) ([]string, error)
}

//go:generate mockery --name=UIDService --output=automock --outpkg=automock --case=underscore
type UIDService interface {
	Generate() string
}

//go:generate mockery --name=OryHydraService --output=automock --outpkg=automock --case=underscore
type OryHydraService interface {
	ListOAuth2Clients(params *admin.ListOAuth2ClientsParams) (*admin.ListOAuth2ClientsOK, error)
	CreateOAuth2Client(params *admin.CreateOAuth2ClientParams) (*admin.CreateOAuth2ClientCreated, error)
	UpdateOAuth2Client(params *admin.UpdateOAuth2ClientParams) (*admin.UpdateOAuth2ClientOK, error)
	DeleteOAuth2Client(params *admin.DeleteOAuth2ClientParams) (*admin.DeleteOAuth2ClientNoContent, error)
}

type service struct {
	publicAccessTokenEndpoint string
	scopeCfgProvider          ScopeCfgProvider
	uidService                UIDService
	hydraCLi                  OryHydraService
}

func NewService(scopeCfgProvider ScopeCfgProvider, uidService UIDService, publicAccessTokenEndpoint string, hydraCLi OryHydraService) *service {
	return &service{
		scopeCfgProvider:          scopeCfgProvider,
		publicAccessTokenEndpoint: publicAccessTokenEndpoint,
		uidService:                uidService,
		hydraCLi:                  hydraCLi,
	}
}

func (s *service) CreateClientCredentials(ctx context.Context, objectType model.SystemAuthReferenceObjectType) (*model.OAuthCredentialDataInput, error) {
	scopes, err := s.GetClientCredentialScopes(objectType)
	if err != nil {
		return nil, err
	}
	log.C(ctx).Debugf("Fetched client credential scopes: %s for %s", scopes, objectType)

	clientID := s.uidService.Generate()
	clientSecret, err := s.registerClient(ctx, clientID, scopes)
	if err != nil {
		return nil, errors.Wrap(err, "while registering client credentials in Hydra")
	}

	credentialData := &model.OAuthCredentialDataInput{
		ClientID:     clientID,
		ClientSecret: clientSecret,
		URL:          s.publicAccessTokenEndpoint,
	}

	return credentialData, nil
}

func (s *service) UpdateClientScopes(ctx context.Context, clientID string, objectType model.SystemAuthReferenceObjectType) error {
	scopes, err := s.GetClientCredentialScopes(objectType)
	if err != nil {
		return err
	}
	log.C(ctx).Debugf("Fetched Client credential scopes: %s for %s", scopes, objectType)

	if err := s.updateClient(ctx, clientID, scopes); err != nil {
		return errors.Wrapf(err, "while updating Client with ID %s in Hydra", clientID)
	}

	return nil
}

func (s *service) DeleteClientCredentials(ctx context.Context, clientID string) error {
	log.C(ctx).Debugf("Unregistering client_id %s and client_secret in Hydra", clientID)

	_, err := s.hydraCLi.DeleteOAuth2Client(admin.NewDeleteOAuth2ClientParams().WithID(clientID))
	if err != nil {
		return err
	}

	log.C(ctx).Debugf("client_id %s and client_secret successfully unregistered in Hydra", clientID)
	return nil
}

func (s *service) DeleteMultipleClientCredentials(ctx context.Context, auths []model.SystemAuth) error {
	for _, auth := range auths {
		if auth.Value == nil {
			continue
		}
		if auth.Value.Credential.Oauth == nil {
			continue
		}
		err := s.DeleteClientCredentials(ctx, auth.Value.Credential.Oauth.ClientID)
		if err != nil {
			return errors.Wrap(err, "while deleting OAuth 2.0 credentials")
		}
	}
	return nil
}

func (s *service) ListClients() ([]*models.OAuth2Client, error) {
	listClientsOK, err := s.hydraCLi.ListOAuth2Clients(admin.NewListOAuth2ClientsParams())
	if err != nil {
		return nil, err
	}
	return listClientsOK.Payload, nil
}

func (s *service) GetClientCredentialScopes(objType model.SystemAuthReferenceObjectType) ([]string, error) {
	scopes, err := s.scopeCfgProvider.GetRequiredScopes(s.buildPath(objType))
	if err != nil {
		return nil, errors.Wrapf(err, "while getting scopes for registering Client Credentials for %s", objType)
	}

	return scopes, nil
}

func (s *service) registerClient(ctx context.Context, clientID string, scopes []string) (string, error) {
	log.C(ctx).Debugf("Registering client_id %s and client_secret in Hydra with scopes: %s", clientID, scopes)

	created, err := s.hydraCLi.CreateOAuth2Client(admin.NewCreateOAuth2ClientParams().WithBody(&models.OAuth2Client{
		ClientID:   clientID,
		GrantTypes: defaultGrantTypes,
		Scope:      strings.Join(scopes, " "),
	}))

	if err != nil {
		return "", err
	}
	log.C(ctx).Debugf("client_id %s and client_secret successfully registered in Hydra", clientID)
	return created.Payload.ClientSecret, nil
}

func (s *service) updateClient(ctx context.Context, clientID string, scopes []string) error {
<<<<<<< HEAD
	_, err := s.hydraCLi.UpdateOAuth2Client(admin.NewUpdateOAuth2ClientParams().WithBody(&models.OAuth2Client{
		ClientID: clientID,
		Scope:    strings.Join(scopes, " "),
=======
	_, err := s.hydraCLi.UpdateOAuth2Client(admin.NewUpdateOAuth2ClientParams().WithID(clientID).WithBody(&models.OAuth2Client{
		Scope: strings.Join(scopes, " "),
>>>>>>> 2a5a26c4
	}))
	if err != nil {
		return err
	}
<<<<<<< HEAD
	log.C(ctx).Debugf("Client with client_id %s successfully updated in Hydra", clientID)
=======
	log.C(ctx).Infof("Client with client_id %s successfully updated in Hydra", clientID)
>>>>>>> 2a5a26c4
	return nil
}

func (s *service) buildPath(objType model.SystemAuthReferenceObjectType) string {
	lowerCaseType := strings.ToLower(string(objType))
	transformedObjType := strings.ReplaceAll(lowerCaseType, " ", "_")
	return fmt.Sprintf("%s.%s", clientCredentialScopesPrefix, transformedObjType)
}<|MERGE_RESOLUTION|>--- conflicted
+++ resolved
@@ -151,23 +151,13 @@
 }
 
 func (s *service) updateClient(ctx context.Context, clientID string, scopes []string) error {
-<<<<<<< HEAD
-	_, err := s.hydraCLi.UpdateOAuth2Client(admin.NewUpdateOAuth2ClientParams().WithBody(&models.OAuth2Client{
-		ClientID: clientID,
-		Scope:    strings.Join(scopes, " "),
-=======
 	_, err := s.hydraCLi.UpdateOAuth2Client(admin.NewUpdateOAuth2ClientParams().WithID(clientID).WithBody(&models.OAuth2Client{
 		Scope: strings.Join(scopes, " "),
->>>>>>> 2a5a26c4
 	}))
 	if err != nil {
 		return err
 	}
-<<<<<<< HEAD
-	log.C(ctx).Debugf("Client with client_id %s successfully updated in Hydra", clientID)
-=======
 	log.C(ctx).Infof("Client with client_id %s successfully updated in Hydra", clientID)
->>>>>>> 2a5a26c4
 	return nil
 }
 
