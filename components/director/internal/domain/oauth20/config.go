--- conflicted
+++ resolved
@@ -3,8 +3,7 @@
 import "time"
 
 type Config struct {
-<<<<<<< HEAD
-	ClientEndpoint            string        `mapstructure:"OAUTH20_CLIENT_ENDPOINT"`
+	URL                       string        `mapstructure:"OAUTH20_URL"`
 	PublicAccessTokenEndpoint string        `mapstructure:"OAUTH20_PUBLIC_ACCESS_TOKEN_ENDPOINT"`
 	HTTPClientTimeout         time.Duration `mapstructure:"OAUTH20_HTTP_CLIENT_TIMEOUT"`
 }
@@ -13,9 +12,4 @@
 	return &Config{
 		HTTPClientTimeout: 105 * time.Second,
 	}
-=======
-	URL                       string        `envconfig:"APP_OAUTH20_URL"`
-	PublicAccessTokenEndpoint string        `envconfig:"APP_OAUTH20_PUBLIC_ACCESS_TOKEN_ENDPOINT"`
-	HTTPClientTimeout         time.Duration `envconfig:"default=105s,APP_OAUTH20_HTTP_CLIENT_TIMEOUT"`
->>>>>>> 5deba327
 }