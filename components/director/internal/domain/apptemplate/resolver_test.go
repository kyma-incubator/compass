--- conflicted
+++ resolved
@@ -1703,7 +1703,6 @@
 			ExpectedError: errors.New("\"name\" or \"display-name\" placeholder is missing. They must be present in order to proceed."),
 		},
 		{
-<<<<<<< HEAD
 			Name:              "Returns error when validating app template name",
 			TxFn:              txGen.ThatDoesntExpectCommit,
 			AppTemplateSvcFn:  UnusedAppTemplateSvc,
@@ -1713,46 +1712,6 @@
 			WebhookSvcFn:      UnusedWebhookSvc,
 			Input:             gqlAppTemplateUpdateInputWithProvider,
 			ExpectedError:     errors.New("application template name \"bar\" does not comply with the following naming convention: \"SAP <product name>\""),
-=======
-			Name: "Returns error when validating app template name",
-			TxFn: txGen.ThatDoesntExpectCommit,
-			AppTemplateSvcFn: func() *automock.ApplicationTemplateService {
-				appTemplateSvc := &automock.ApplicationTemplateService{}
-				appTemplateSvc.On("ListLabels", txtest.CtxWithDBMatcher(), testID).Return(labels, nil).Once()
-				return appTemplateSvc
-			},
-			AppTemplateConvFn: func() *automock.ApplicationTemplateConverter {
-				modelAppTemplateInput := &model.ApplicationTemplateUpdateInput{
-					Name:                 "not-valid-name",
-					Description:          &testDescription,
-					ApplicationInputJSON: appInputJSONString,
-					Placeholders: []model.ApplicationTemplatePlaceholder{
-						{
-							Name:        "name",
-							Description: &testDescription,
-							JSONPath:    &testJSONPath,
-						},
-						{
-							Name:        "display-name",
-							Description: &testDescription,
-							JSONPath:    &testJSONPath,
-						},
-					},
-					AccessLevel: model.GlobalApplicationTemplateAccessLevel,
-				}
-				appTemplateConv := &automock.ApplicationTemplateConverter{}
-				appTemplateConv.On("UpdateInputFromGraphQL", *gqlAppTemplateUpdateInput).Return(*modelAppTemplateInput, nil).Once()
-				return appTemplateConv
-			},
-			SelfRegManagerFn: func() *automock.SelfRegisterManager {
-				srm := &automock.SelfRegisterManager{}
-				srm.On("IsSelfRegistrationFlow", txtest.CtxWithDBMatcher(), resultLabels).Return(true, nil).Once()
-				return srm
-			},
-			WebhookConvFn: UnusedWebhookConv,
-			WebhookSvcFn:  UnusedWebhookSvc,
-			ExpectedError: errors.New("application template name \"not-valid-name\" does not comply with the following naming convention: \"SAP <product name>\""),
->>>>>>> de7f225c
 		},
 		{
 			Name:              "Returns error when beginning transaction",
