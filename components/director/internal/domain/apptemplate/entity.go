package apptemplate

import (
	"database/sql"
)

type Entity struct {
<<<<<<< HEAD
	ID               string         `db:"id"`
	Name             string         `db:"name"`
	Description      sql.NullString `db:"description"`
	ApplicationInput string         `db:"application_input"`
	Placeholders     sql.NullString `db:"placeholders"`
	AccessLevel      string         `db:"access_level"`
=======
	ID                   string         `db:"id"`
	Name                 string         `db:"name"`
	Description          sql.NullString `db:"description"`
	ApplicationInputJSON string         `db:"application_input"`
	PlaceholdersJSON     sql.NullString `db:"placeholders"`
	AccessLevel          string         `db:"access_level"`
>>>>>>> 26feee06
}

type EntityCollection []Entity

func (a EntityCollection) Len() int {
	return len(a)
}<|MERGE_RESOLUTION|>--- conflicted
+++ resolved
@@ -5,21 +5,12 @@
 )
 
 type Entity struct {
-<<<<<<< HEAD
-	ID               string         `db:"id"`
-	Name             string         `db:"name"`
-	Description      sql.NullString `db:"description"`
-	ApplicationInput string         `db:"application_input"`
-	Placeholders     sql.NullString `db:"placeholders"`
-	AccessLevel      string         `db:"access_level"`
-=======
 	ID                   string         `db:"id"`
 	Name                 string         `db:"name"`
 	Description          sql.NullString `db:"description"`
 	ApplicationInputJSON string         `db:"application_input"`
 	PlaceholdersJSON     sql.NullString `db:"placeholders"`
 	AccessLevel          string         `db:"access_level"`
->>>>>>> 26feee06
 }
 
 type EntityCollection []Entity
