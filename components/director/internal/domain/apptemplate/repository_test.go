package apptemplate_test

import (
	"context"
	"regexp"
	"testing"

	"github.com/kyma-incubator/compass/components/director/internal/labelfilter"

	"github.com/kyma-incubator/compass/components/director/internal/domain/apptemplate"

	"github.com/kyma-incubator/compass/components/director/internal/domain/apptemplate/automock"
	"github.com/kyma-incubator/compass/components/director/internal/model"
	"github.com/kyma-incubator/compass/components/director/internal/repo/testdb"
	"github.com/kyma-incubator/compass/components/director/pkg/persistence"

	"github.com/DATA-DOG/go-sqlmock"
	"github.com/stretchr/testify/assert"
	"github.com/stretchr/testify/require"
)

func TestRepository_Create(t *testing.T) {
	t.Run("Success", func(t *testing.T) {
		// GIVEN
		webhooksModel := fixModelApplicationWebhooks(testWebhookID, testID)
		appTemplateModel := fixModelApplicationTemplate(testID, testName, webhooksModel)
		appTemplateEntity := fixEntityApplicationTemplate(t, testID, testName)

		mockConverter := &automock.EntityConverter{}
		defer mockConverter.AssertExpectations(t)
		mockConverter.On("ToEntity", appTemplateModel).Return(appTemplateEntity, nil).Once()
		db, dbMock := testdb.MockDatabase(t)
		defer dbMock.AssertExpectations(t)
		dbMock.ExpectExec(regexp.QuoteMeta(`INSERT INTO public.app_templates ( id, name, description, application_namespace, application_input, placeholders, access_level ) VALUES ( ?, ?, ?, ?, ?, ?, ? )`)).
			WithArgs(fixAppTemplateCreateArgs(*appTemplateEntity)...).
			WillReturnResult(sqlmock.NewResult(-1, 1))

		ctx := persistence.SaveToContext(context.TODO(), db)
		appTemplateRepo := apptemplate.NewRepository(mockConverter)

		// WHEN
		err := appTemplateRepo.Create(ctx, *appTemplateModel)

		// THEN
		require.NoError(t, err)
	})

	t.Run("Error when converting", func(t *testing.T) {
		// GIVEN
		webhooksModel := fixModelApplicationWebhooks(testWebhookID, testID)
		appTemplateModel := fixModelApplicationTemplate(testID, testName, webhooksModel)

		mockConverter := &automock.EntityConverter{}
		defer mockConverter.AssertExpectations(t)
		mockConverter.On("ToEntity", appTemplateModel).Return(nil, testError).Once()

		appTemplateRepo := apptemplate.NewRepository(mockConverter)

		// WHEN
		err := appTemplateRepo.Create(context.TODO(), *appTemplateModel)

		// THEN
		require.Error(t, err)
		assert.Contains(t, err.Error(), testError.Error())
	})

	t.Run("Error when creating", func(t *testing.T) {
		// GIVEN
		webhooksModel := fixModelApplicationWebhooks(testWebhookID, testID)
		appTemplateModel := fixModelApplicationTemplate(testID, testName, webhooksModel)
		appTemplateEntity := fixEntityApplicationTemplate(t, testID, testName)

		mockConverter := &automock.EntityConverter{}
		defer mockConverter.AssertExpectations(t)
		mockConverter.On("ToEntity", appTemplateModel).Return(appTemplateEntity, nil).Once()
		db, dbMock := testdb.MockDatabase(t)
		defer dbMock.AssertExpectations(t)
		dbMock.ExpectExec(regexp.QuoteMeta(`INSERT INTO public.app_templates ( id, name, description, application_namespace, application_input, placeholders, access_level ) VALUES ( ?, ?, ?, ?, ?, ?, ? )`)).
			WithArgs(fixAppTemplateCreateArgs(*appTemplateEntity)...).
			WillReturnError(testError)

		ctx := persistence.SaveToContext(context.TODO(), db)
		appTemplateRepo := apptemplate.NewRepository(mockConverter)

		// WHEN
		err := appTemplateRepo.Create(ctx, *appTemplateModel)

		// THEN
		require.Error(t, err)
		assert.EqualError(t, err, "Internal Server Error: Unexpected error while executing SQL query")
	})
}

func TestRepository_Get(t *testing.T) {
	t.Run("Success", func(t *testing.T) {
		// GIVEN
		webhooksModel := fixModelApplicationWebhooks(testWebhookID, testID)
		appTemplateModel := fixModelApplicationTemplate(testID, testName, webhooksModel)
		appTemplateEntity := fixEntityApplicationTemplate(t, testID, testName)

		mockConverter := &automock.EntityConverter{}
		defer mockConverter.AssertExpectations(t)
		mockConverter.On("FromEntity", appTemplateEntity).Return(appTemplateModel, nil).Once()
		db, dbMock := testdb.MockDatabase(t)
		defer dbMock.AssertExpectations(t)

		rowsToReturn := fixSQLRows([]apptemplate.Entity{*appTemplateEntity})
		dbMock.ExpectQuery(regexp.QuoteMeta(`SELECT id, name, description, application_namespace, application_input, placeholders, access_level FROM public.app_templates WHERE id = $1`)).
			WithArgs(testID).
			WillReturnRows(rowsToReturn)

		ctx := persistence.SaveToContext(context.TODO(), db)
		appTemplateRepo := apptemplate.NewRepository(mockConverter)

		// WHEN
		result, err := appTemplateRepo.Get(ctx, testID)

		// THEN
		require.NoError(t, err)
		require.NotNil(t, result)
		assert.Equal(t, appTemplateModel, result)
	})

	t.Run("Error when getting", func(t *testing.T) {
		// GIVEN
		mockConverter := &automock.EntityConverter{}
		defer mockConverter.AssertExpectations(t)
		db, dbMock := testdb.MockDatabase(t)
		defer dbMock.AssertExpectations(t)
		dbMock.ExpectQuery(regexp.QuoteMeta(`SELECT id, name, description, application_namespace, application_input, placeholders, access_level FROM public.app_templates WHERE id = $1`)).
			WithArgs(testID).
			WillReturnError(testError)

		ctx := persistence.SaveToContext(context.TODO(), db)
		appTemplateRepo := apptemplate.NewRepository(mockConverter)

		// WHEN
		_, err := appTemplateRepo.Get(ctx, testID)

		// THEN
		require.Error(t, err)
		assert.EqualError(t, err, "Internal Server Error: Unexpected error while executing SQL query")
	})

	t.Run("Error when converting", func(t *testing.T) {
		// GIVEN
		appTemplateEntity := fixEntityApplicationTemplate(t, testID, testName)

		mockConverter := &automock.EntityConverter{}
		defer mockConverter.AssertExpectations(t)
		mockConverter.On("FromEntity", appTemplateEntity).Return(nil, testError).Once()
		db, dbMock := testdb.MockDatabase(t)
		defer dbMock.AssertExpectations(t)

		rowsToReturn := fixSQLRows([]apptemplate.Entity{*appTemplateEntity})
		dbMock.ExpectQuery(regexp.QuoteMeta(`SELECT id, name, description, application_namespace, application_input, placeholders, access_level FROM public.app_templates WHERE id = $1`)).
			WithArgs(testID).
			WillReturnRows(rowsToReturn)

		ctx := persistence.SaveToContext(context.TODO(), db)
		appTemplateRepo := apptemplate.NewRepository(mockConverter)

		// WHEN
		_, err := appTemplateRepo.Get(ctx, testID)

		// THEN
		require.Error(t, err)
		assert.Contains(t, err.Error(), testError.Error())
	})
}

func TestRepository_GetByName(t *testing.T) {
	t.Run("Success", func(t *testing.T) {
		// GIVEN
		webhooksModel := fixModelApplicationWebhooks(testWebhookID, testID)
		appTemplateModel := fixModelApplicationTemplate(testID, testName, webhooksModel)
		appTemplateEntity := fixEntityApplicationTemplate(t, testID, testName)

		mockConverter := &automock.EntityConverter{}
		defer mockConverter.AssertExpectations(t)
		mockConverter.On("FromEntity", appTemplateEntity).Return(appTemplateModel, nil).Once()
		db, dbMock := testdb.MockDatabase(t)
		defer dbMock.AssertExpectations(t)

		rowsToReturn := fixSQLRows([]apptemplate.Entity{*appTemplateEntity})
		dbMock.ExpectQuery(regexp.QuoteMeta(`SELECT id, name, description, application_namespace, application_input, placeholders, access_level FROM public.app_templates WHERE name = $1`)).
			WithArgs(testName).
			WillReturnRows(rowsToReturn)

		ctx := persistence.SaveToContext(context.TODO(), db)
		appTemplateRepo := apptemplate.NewRepository(mockConverter)

		// WHEN
		result, err := appTemplateRepo.GetByName(ctx, testName)

		// THEN
		require.NoError(t, err)
		require.NotNil(t, result)
		assert.Equal(t, appTemplateModel, result)
	})

	t.Run("Error when getting", func(t *testing.T) {
		// GIVEN
		mockConverter := &automock.EntityConverter{}
		defer mockConverter.AssertExpectations(t)
		db, dbMock := testdb.MockDatabase(t)
		defer dbMock.AssertExpectations(t)
		dbMock.ExpectQuery(regexp.QuoteMeta(`SELECT id, name, description, application_namespace, application_input, placeholders, access_level FROM public.app_templates WHERE name = $1`)).
			WithArgs(testName).
			WillReturnError(testError)

		ctx := persistence.SaveToContext(context.TODO(), db)
		appTemplateRepo := apptemplate.NewRepository(mockConverter)

		// WHEN
		_, err := appTemplateRepo.GetByName(ctx, testName)

		// THEN
		require.Error(t, err)
		assert.EqualError(t, err, "Internal Server Error: Unexpected error while executing SQL query")
	})

	t.Run("Error when converting", func(t *testing.T) {
		// GIVEN
		appTemplateEntity := fixEntityApplicationTemplate(t, testID, testName)

		mockConverter := &automock.EntityConverter{}
		defer mockConverter.AssertExpectations(t)
		mockConverter.On("FromEntity", appTemplateEntity).Return(nil, testError).Once()
		db, dbMock := testdb.MockDatabase(t)
		defer dbMock.AssertExpectations(t)

		rowsToReturn := fixSQLRows([]apptemplate.Entity{*appTemplateEntity})
		dbMock.ExpectQuery(regexp.QuoteMeta(`SELECT id, name, description, application_namespace, application_input, placeholders, access_level FROM public.app_templates WHERE name = $1`)).
			WithArgs(testName).
			WillReturnRows(rowsToReturn)

		ctx := persistence.SaveToContext(context.TODO(), db)
		appTemplateRepo := apptemplate.NewRepository(mockConverter)

		// WHEN
		_, err := appTemplateRepo.GetByName(ctx, testName)

		// THEN
		require.Error(t, err)
		assert.Contains(t, err.Error(), testError.Error())
	})
}

func TestRepository_GetByFilters(t *testing.T) {
	t.Run("Success", func(t *testing.T) {
		// GIVEN
		webhooksModel := fixModelApplicationWebhooks(testWebhookID, testID)
		appTemplateModel := fixModelApplicationTemplate(testID, testName, webhooksModel)
		appTemplateEntity := fixEntityApplicationTemplate(t, testID, testName)

		mockConverter := &automock.EntityConverter{}
		defer mockConverter.AssertExpectations(t)
		mockConverter.On("FromEntity", appTemplateEntity).Return(appTemplateModel, nil).Once()
		db, dbMock := testdb.MockDatabase(t)
		defer dbMock.AssertExpectations(t)

		rowsToReturn := fixSQLRows([]apptemplate.Entity{*appTemplateEntity})
		dbMock.ExpectQuery(regexp.QuoteMeta(`SELECT id, name, description, application_input, placeholders, access_level FROM public.app_templates WHERE id IN (SELECT "app_template_id" FROM public.labels WHERE "app_template_id" IS NOT NULL AND "key" = $1)`)).
			WithArgs("someKey").
			WillReturnRows(rowsToReturn)

		ctx := persistence.SaveToContext(context.TODO(), db)
		appTemplateRepo := apptemplate.NewRepository(mockConverter)

		// WHEN
		filters := []*labelfilter.LabelFilter{labelfilter.NewForKey("someKey")}
		result, err := appTemplateRepo.GetByFilters(ctx, filters)

		// THEN
		require.NoError(t, err)
		require.NotNil(t, result)
		assert.Equal(t, appTemplateModel, result)
	})

	t.Run("Error when getting", func(t *testing.T) {
		// GIVEN
		mockConverter := &automock.EntityConverter{}
		defer mockConverter.AssertExpectations(t)
		db, dbMock := testdb.MockDatabase(t)
		defer dbMock.AssertExpectations(t)
		dbMock.ExpectQuery(regexp.QuoteMeta(`SELECT id, name, description, application_input, placeholders, access_level FROM public.app_templates WHERE id IN (SELECT "app_template_id" FROM public.labels WHERE "app_template_id" IS NOT NULL AND "key" = $1)`)).
			WithArgs("someKey").
			WillReturnError(testError)

		ctx := persistence.SaveToContext(context.TODO(), db)
		appTemplateRepo := apptemplate.NewRepository(mockConverter)

		// WHEN
		filters := []*labelfilter.LabelFilter{labelfilter.NewForKey("someKey")}
		_, err := appTemplateRepo.GetByFilters(ctx, filters)

		// THEN
		require.Error(t, err)
		assert.EqualError(t, err, "Internal Server Error: Unexpected error while executing SQL query")
	})

	t.Run("Error when converting", func(t *testing.T) {
		// GIVEN
		appTemplateEntity := fixEntityApplicationTemplate(t, testID, testName)

		mockConverter := &automock.EntityConverter{}
		defer mockConverter.AssertExpectations(t)
		mockConverter.On("FromEntity", appTemplateEntity).Return(nil, testError).Once()
		db, dbMock := testdb.MockDatabase(t)
		defer dbMock.AssertExpectations(t)

		rowsToReturn := fixSQLRows([]apptemplate.Entity{*appTemplateEntity})
		dbMock.ExpectQuery(regexp.QuoteMeta(`SELECT id, name, description, application_input, placeholders, access_level FROM public.app_templates WHERE id IN (SELECT "app_template_id" FROM public.labels WHERE "app_template_id" IS NOT NULL AND "key" = $1)`)).
			WithArgs("someKey").
			WillReturnRows(rowsToReturn)

		ctx := persistence.SaveToContext(context.TODO(), db)
		appTemplateRepo := apptemplate.NewRepository(mockConverter)

		// WHEN
		filters := []*labelfilter.LabelFilter{labelfilter.NewForKey("someKey")}
		_, err := appTemplateRepo.GetByFilters(ctx, filters)

		// THEN
		require.Error(t, err)
		assert.Contains(t, err.Error(), testError.Error())
	})
}

func TestRepository_Exists(t *testing.T) {
	t.Run("Success", func(t *testing.T) {
		// GIVEN
		db, dbMock := testdb.MockDatabase(t)
		defer dbMock.AssertExpectations(t)
		dbMock.ExpectQuery(regexp.QuoteMeta(`SELECT 1 FROM public.app_templates WHERE id = $1`)).
			WithArgs(testID).
			WillReturnRows(testdb.RowWhenObjectExist())

		ctx := persistence.SaveToContext(context.TODO(), db)
		appTemplateRepo := apptemplate.NewRepository(nil)

		// WHEN
		result, err := appTemplateRepo.Exists(ctx, testID)

		// THEN
		require.NoError(t, err)
		require.NotNil(t, result)
		assert.True(t, result)
	})

	t.Run("Error when checking existence", func(t *testing.T) {
		// GIVEN
		db, dbMock := testdb.MockDatabase(t)
		defer dbMock.AssertExpectations(t)
		dbMock.ExpectQuery(regexp.QuoteMeta(`SELECT 1 FROM public.app_templates WHERE id = $1`)).
			WithArgs(testID).
			WillReturnError(testError)

		ctx := persistence.SaveToContext(context.TODO(), db)
		appTemplateRepo := apptemplate.NewRepository(nil)

		// WHEN
		result, err := appTemplateRepo.Exists(ctx, testID)

		// THEN
		require.Error(t, err)
		assert.Contains(t, err.Error(), "Internal Server Error: Unexpected error while executing SQL query")
		assert.False(t, result)
	})
}

func TestRepository_List(t *testing.T) {
	t.Run("Success", func(t *testing.T) {
		// GIVEN
		webhooksModel := [][]*model.Webhook{
			fixModelApplicationWebhooks("test-webhook-1", "id1"),
			fixModelApplicationWebhooks("test-webhook-2", "id2"),
			fixModelApplicationWebhooks("test-webhook-3", "id3"),
		}

		appTemplateModels := []*model.ApplicationTemplate{
			fixModelApplicationTemplate("id1", "name1", webhooksModel[0]),
			fixModelApplicationTemplate("id2", "name2", webhooksModel[1]),
			fixModelApplicationTemplate("id3", "name3", webhooksModel[2]),
		}

		appTemplateEntities := []apptemplate.Entity{
			*fixEntityApplicationTemplate(t, "id1", "name1"),
			*fixEntityApplicationTemplate(t, "id2", "name2"),
			*fixEntityApplicationTemplate(t, "id3", "name3"),
		}

		labelFilters := []*labelfilter.LabelFilter{labelfilter.NewForKeyWithQuery(RegionKey, "еу-1")}

		mockConverter := &automock.EntityConverter{}
		defer mockConverter.AssertExpectations(t)

		for i := range appTemplateEntities {
			mockConverter.On("FromEntity", &appTemplateEntities[i]).Return(appTemplateModels[i], nil).Once()
		}
		db, dbMock := testdb.MockDatabase(t)
		defer dbMock.AssertExpectations(t)

		rowsToReturn := fixSQLRows(appTemplateEntities)
<<<<<<< HEAD
		dbMock.ExpectQuery(regexp.QuoteMeta(`SELECT id, name, description, application_input, placeholders, access_level FROM public.app_templates WHERE id IN (SELECT "app_template_id" FROM public.labels WHERE "app_template_id" IS NOT NULL AND "key" = $1 AND "value" @> $2) ORDER BY id LIMIT 3 OFFSET 0`)).
=======
		dbMock.ExpectQuery(regexp.QuoteMeta(`SELECT id, name, description, application_namespace, application_input, placeholders, access_level FROM public.app_templates ORDER BY id LIMIT 3 OFFSET 0`)).
>>>>>>> 905ce7ff
			WillReturnRows(rowsToReturn)
		dbMock.ExpectQuery(regexp.QuoteMeta(`SELECT COUNT(*) FROM public.app_templates`)).
			WillReturnRows(sqlmock.NewRows([]string{"count"}).AddRow(3))

		ctx := persistence.SaveToContext(context.TODO(), db)
		appTemplateRepo := apptemplate.NewRepository(mockConverter)

		// WHEN
		result, err := appTemplateRepo.List(ctx, labelFilters, testPageSize, testCursor)

		// THEN
		require.NoError(t, err)
		require.NotNil(t, result)
		assert.Equal(t, appTemplateModels, result.Data)
	})

	t.Run("Error when converting", func(t *testing.T) {
		// GIVEN
		appTemplateEntities := []apptemplate.Entity{
			*fixEntityApplicationTemplate(t, "id1", "name1"),
		}

		labelFilters := []*labelfilter.LabelFilter{labelfilter.NewForKeyWithQuery(RegionKey, "еу-1")}

		mockConverter := &automock.EntityConverter{}
		defer mockConverter.AssertExpectations(t)

		mockConverter.On("FromEntity", &appTemplateEntities[0]).Return(nil, testError).Once()
		db, dbMock := testdb.MockDatabase(t)
		defer dbMock.AssertExpectations(t)

		rowsToReturn := fixSQLRows(appTemplateEntities)
<<<<<<< HEAD
		dbMock.ExpectQuery(regexp.QuoteMeta(`SELECT id, name, description, application_input, placeholders, access_level FROM public.app_templates WHERE id IN (SELECT "app_template_id" FROM public.labels WHERE "app_template_id" IS NOT NULL AND "key" = $1 AND "value" @> $2) ORDER BY id LIMIT 3 OFFSET 0`)).
=======
		dbMock.ExpectQuery(regexp.QuoteMeta(`SELECT id, name, description, application_namespace, application_input, placeholders, access_level FROM public.app_templates ORDER BY id LIMIT 3 OFFSET 0`)).
>>>>>>> 905ce7ff
			WillReturnRows(rowsToReturn)
		dbMock.ExpectQuery(regexp.QuoteMeta(`SELECT COUNT(*) FROM public.app_templates`)).
			WillReturnRows(sqlmock.NewRows([]string{"count"}).AddRow(3))

		ctx := persistence.SaveToContext(context.TODO(), db)
		appTemplateRepo := apptemplate.NewRepository(mockConverter)

		// WHEN
		_, err := appTemplateRepo.List(ctx, labelFilters, testPageSize, testCursor)

		// THEN
		require.Error(t, err)
		assert.Contains(t, err.Error(), testError.Error())
	})

	t.Run("Error when listing", func(t *testing.T) {
		// GIVEN
		mockConverter := &automock.EntityConverter{}
		defer mockConverter.AssertExpectations(t)
		db, dbMock := testdb.MockDatabase(t)
		defer dbMock.AssertExpectations(t)
		dbMock.ExpectQuery(regexp.QuoteMeta(`SELECT id, name, description, application_namespace, application_input, placeholders, access_level FROM public.app_templates ORDER BY id LIMIT 3 OFFSET 0`)).
			WillReturnError(testError)

		ctx := persistence.SaveToContext(context.TODO(), db)
		appTemplateRepo := apptemplate.NewRepository(mockConverter)

		// WHEN
		_, err := appTemplateRepo.List(ctx, nil, testPageSize, testCursor)

		// THEN
		require.EqualError(t, err, "Internal Server Error: Unexpected error while executing SQL query")
	})
}

func TestRepository_Update(t *testing.T) {
	t.Run("Success", func(t *testing.T) {
		// GIVEN
		webhooksModel := fixModelApplicationWebhooks(testWebhookID, testID)
		appTemplateModel := fixModelApplicationTemplate(testID, testName, webhooksModel)
		appTemplateEntity := fixEntityApplicationTemplate(t, testID, testName)

		mockConverter := &automock.EntityConverter{}
		defer mockConverter.AssertExpectations(t)
		mockConverter.On("ToEntity", appTemplateModel).Return(appTemplateEntity, nil).Once()
		db, dbMock := testdb.MockDatabase(t)
		defer dbMock.AssertExpectations(t)
		dbMock.ExpectExec(regexp.QuoteMeta(`UPDATE public.app_templates SET name = ?, description = ?, application_namespace = ?, application_input = ?, placeholders = ?, access_level = ? WHERE id = ?`)).
			WithArgs(appTemplateEntity.Name, appTemplateEntity.Description, appTemplateEntity.ApplicationNamespace, appTemplateEntity.ApplicationInputJSON, appTemplateEntity.PlaceholdersJSON, appTemplateEntity.AccessLevel, appTemplateEntity.ID).
			WillReturnResult(sqlmock.NewResult(-1, 1))

		ctx := persistence.SaveToContext(context.TODO(), db)
		appTemplateRepo := apptemplate.NewRepository(mockConverter)

		// WHEN
		err := appTemplateRepo.Update(ctx, *appTemplateModel)

		// THEN
		require.NoError(t, err)
	})

	t.Run("Error when updating", func(t *testing.T) {
		// GIVEN
		webhooksModel := fixModelApplicationWebhooks(testWebhookID, testID)
		appTemplateModel := fixModelApplicationTemplate(testID, testName, webhooksModel)
		appTemplateEntity := fixEntityApplicationTemplate(t, testID, testName)

		mockConverter := &automock.EntityConverter{}
		defer mockConverter.AssertExpectations(t)
		mockConverter.On("ToEntity", appTemplateModel).Return(appTemplateEntity, nil).Once()
		db, dbMock := testdb.MockDatabase(t)
		defer dbMock.AssertExpectations(t)
		dbMock.ExpectExec(regexp.QuoteMeta(`UPDATE public.app_templates SET name = ?, description = ?, application_namespace = ?, application_input = ?, placeholders = ?, access_level = ? WHERE id = ?`)).
			WithArgs(appTemplateEntity.Name, appTemplateEntity.Description, appTemplateEntity.ApplicationNamespace, appTemplateEntity.ApplicationInputJSON, appTemplateEntity.PlaceholdersJSON, appTemplateEntity.AccessLevel, appTemplateEntity.ID).
			WillReturnError(testError)

		ctx := persistence.SaveToContext(context.TODO(), db)
		appTemplateRepo := apptemplate.NewRepository(mockConverter)

		// WHEN
		err := appTemplateRepo.Update(ctx, *appTemplateModel)

		// THEN
		require.Error(t, err)
		assert.EqualError(t, err, "Internal Server Error: Unexpected error while executing SQL query")
	})

	t.Run("Error when converting", func(t *testing.T) {
		// GIVEN
		webhooksModel := fixModelApplicationWebhooks(testWebhookID, testID)
		appTemplateModel := fixModelApplicationTemplate(testID, testName, webhooksModel)

		mockConverter := &automock.EntityConverter{}
		defer mockConverter.AssertExpectations(t)
		mockConverter.On("ToEntity", appTemplateModel).Return(nil, testError).Once()

		appTemplateRepo := apptemplate.NewRepository(mockConverter)

		// WHEN
		err := appTemplateRepo.Update(context.TODO(), *appTemplateModel)

		// THEN
		require.Error(t, err)
		assert.Contains(t, err.Error(), testError.Error())
	})
}

func TestRepository_Delete(t *testing.T) {
	t.Run("Success", func(t *testing.T) {
		// GIVEN
		db, dbMock := testdb.MockDatabase(t)
		defer dbMock.AssertExpectations(t)
		dbMock.ExpectExec(regexp.QuoteMeta(`DELETE FROM public.app_templates WHERE id = $1`)).
			WithArgs(testID).
			WillReturnResult(sqlmock.NewResult(-1, 1))

		ctx := persistence.SaveToContext(context.TODO(), db)
		appTemplateRepo := apptemplate.NewRepository(nil)

		// WHEN
		err := appTemplateRepo.Delete(ctx, testID)

		// THEN
		require.NoError(t, err)
	})

	t.Run("Error when deleting", func(t *testing.T) {
		// GIVEN
		db, dbMock := testdb.MockDatabase(t)
		defer dbMock.AssertExpectations(t)
		dbMock.ExpectExec(regexp.QuoteMeta(`DELETE FROM public.app_templates WHERE id = $1`)).
			WithArgs(testID).
			WillReturnError(testError)

		ctx := persistence.SaveToContext(context.TODO(), db)
		appTemplateRepo := apptemplate.NewRepository(nil)

		// WHEN
		err := appTemplateRepo.Delete(ctx, testID)

		// THEN
		require.Error(t, err)
		assert.EqualError(t, err, "Internal Server Error: Unexpected error while executing SQL query")
	})
}<|MERGE_RESOLUTION|>--- conflicted
+++ resolved
@@ -403,11 +403,7 @@
 		defer dbMock.AssertExpectations(t)
 
 		rowsToReturn := fixSQLRows(appTemplateEntities)
-<<<<<<< HEAD
 		dbMock.ExpectQuery(regexp.QuoteMeta(`SELECT id, name, description, application_input, placeholders, access_level FROM public.app_templates WHERE id IN (SELECT "app_template_id" FROM public.labels WHERE "app_template_id" IS NOT NULL AND "key" = $1 AND "value" @> $2) ORDER BY id LIMIT 3 OFFSET 0`)).
-=======
-		dbMock.ExpectQuery(regexp.QuoteMeta(`SELECT id, name, description, application_namespace, application_input, placeholders, access_level FROM public.app_templates ORDER BY id LIMIT 3 OFFSET 0`)).
->>>>>>> 905ce7ff
 			WillReturnRows(rowsToReturn)
 		dbMock.ExpectQuery(regexp.QuoteMeta(`SELECT COUNT(*) FROM public.app_templates`)).
 			WillReturnRows(sqlmock.NewRows([]string{"count"}).AddRow(3))
@@ -440,11 +436,7 @@
 		defer dbMock.AssertExpectations(t)
 
 		rowsToReturn := fixSQLRows(appTemplateEntities)
-<<<<<<< HEAD
 		dbMock.ExpectQuery(regexp.QuoteMeta(`SELECT id, name, description, application_input, placeholders, access_level FROM public.app_templates WHERE id IN (SELECT "app_template_id" FROM public.labels WHERE "app_template_id" IS NOT NULL AND "key" = $1 AND "value" @> $2) ORDER BY id LIMIT 3 OFFSET 0`)).
-=======
-		dbMock.ExpectQuery(regexp.QuoteMeta(`SELECT id, name, description, application_namespace, application_input, placeholders, access_level FROM public.app_templates ORDER BY id LIMIT 3 OFFSET 0`)).
->>>>>>> 905ce7ff
 			WillReturnRows(rowsToReturn)
 		dbMock.ExpectQuery(regexp.QuoteMeta(`SELECT COUNT(*) FROM public.app_templates`)).
 			WillReturnRows(sqlmock.NewRows([]string{"count"}).AddRow(3))
