package apptemplate_test

import (
	"database/sql/driver"
	"encoding/json"
	"errors"
	"fmt"
	"testing"
	"time"

	"github.com/kyma-incubator/compass/components/director/pkg/consumer"
	"github.com/kyma-incubator/compass/components/director/pkg/inputvalidation"

	"github.com/kyma-incubator/compass/components/director/internal/selfregmanager"

	"github.com/kyma-incubator/compass/components/director/internal/domain/application"

	"github.com/kyma-incubator/compass/components/director/pkg/str"

	"github.com/kyma-incubator/compass/components/director/internal/domain/apptemplate"
	"github.com/kyma-incubator/compass/components/director/internal/model"
	"github.com/kyma-incubator/compass/components/director/internal/repo"
	"github.com/kyma-incubator/compass/components/director/pkg/graphql"
	"github.com/kyma-incubator/compass/components/director/pkg/pagination"

	"github.com/DATA-DOG/go-sqlmock"
	"github.com/stretchr/testify/require"
)

const (
	testTenant         = "tnt"
	testExternalTenant = "external-tnt"
	testID             = "foo"
	testAppID          = "app-id"
	testConsumerID     = "consumer-id"
	testLabelInputKey  = "applicationType"
	region             = "region-1"
	certSubject        = "C=DE, L=local, O=SAP SE, OU=us10, OU=SAP Cloud Platform Clients, OU=1f538f34-30bf-4d3d-aeaa-02e69eef84ae, CN=non-compass"
	similarCertSubject = "CN=non-compass, C=DE, L=local, OU=us10, OU=SAP Cloud Platform Clients, OU=1f538f34-30bf-4d3d-aeaa-02e69eef84ae, O=SAP SE"

	testWebhookID                               = "webhook-id-1"
	testName                                    = "bar"
	testAppName                                 = "app-name"
	updatedAppTemplateTestName                  = "new-app-template-test-name"
	testNameOtherSystemType                     = "Other System Type"
	testPageSize                                = 3
	testCursor                                  = ""
	appInputJSONString                          = `{"name":"foo","providerName":"compass","description":"Lorem ipsum","labels":{"displayName":"bar","test":["val","val2"]},"healthCheckURL":"https://foo.bar","webhooks":[{"type":"","url":"webhook1.foo.bar","auth":null},{"type":"","url":"webhook2.foo.bar","auth":null}],"integrationSystemID":"iiiiiiiii-iiii-iiii-iiii-iiiiiiiiiiii"}`
	appInputJSONStringNoRegionString            = `{"name":"foo","providerName":"compass","description":"Lorem ipsum","labels":{"displayName":"{{region}}","test":["val","val2"]},"healthCheckURL":"https://foo.bar","webhooks":[{"type":"","url":"webhook1.foo.bar","auth":null},{"type":"","url":"webhook2.foo.bar","auth":null}],"integrationSystemID":"iiiiiiiii-iiii-iiii-iiii-iiiiiiiiiiii"}`
	appInputJSONWithRegionString                = `{"name":"foo","providerName":"compass","description":"Lorem ipsum","labels":{"displayName":"bar","region":"{{region}}","test":["val","val2"]},"healthCheckURL":"https://foo.bar","webhooks":[{"type":"","url":"webhook1.foo.bar","auth":null},{"type":"","url":"webhook2.foo.bar","auth":null}],"integrationSystemID":"iiiiiiiii-iiii-iiii-iiii-iiiiiiiiiiii"}`
	appInputJSONWithoutDisplayNameLabelString   = `{"name":"foo","providerName":"compass","description":"Lorem ipsum","labels":{"test":["val","val2"]},"healthCheckURL":"https://foo.bar","webhooks":[{"type":"","url":"webhook1.foo.bar","auth":null},{"type":"","url":"webhook2.foo.bar","auth":null}],"integrationSystemID":"iiiiiiiii-iiii-iiii-iiii-iiiiiiiiiiii"}`
	appInputJSONWithAppTypeLabelString          = `{"name":"foo","providerName":"compass","description":"Lorem ipsum","labels":{"applicationType":"%s","test":["val","val2"]},"healthCheckURL":"https://foo.bar","webhooks":[{"type":"","url":"webhook1.foo.bar","auth":null},{"type":"","url":"webhook2.foo.bar","auth":null}],"integrationSystemID":"iiiiiiiii-iiii-iiii-iiii-iiiiiiiiiiii"}`
	appInputJSONNonStringDisplayNameLabelString = `{"name":"foo","providerName":"compass","description":"Lorem ipsum","labels":{"displayName":false,"test":["val","val2"]},"healthCheckURL":"https://foo.bar","webhooks":[{"type":"","url":"webhook1.foo.bar","auth":null},{"type":"","url":"webhook2.foo.bar","auth":null}],"integrationSystemID":"iiiiiiiii-iiii-iiii-iiii-iiiiiiiiiiii"}`

	appInputGQLString = `{name: "foo",providerName: "compass",description: "Lorem ipsum",labels: {displayName:"bar",test:["val","val2"],},webhooks: [ {type: ,url: "webhook1.foo.bar",}, {type: ,url: "webhook2.foo.bar",} ],healthCheckURL: "https://foo.bar",integrationSystemID: "iiiiiiiii-iiii-iiii-iiii-iiiiiiiiiiii",}`
)

var (
<<<<<<< HEAD
	testUUID                                  = "b3ea1977-582e-4d61-ae12-b3a837a3858e"
	testDescription                           = "Lorem ipsum"
	testJSONPath                              = "$.test"
	testDifferentJSONPath                     = "$.invalid.differentPath"
	testDescriptionWithPlaceholder            = "Lorem ipsum {{test}}"
	testProviderName                          = "provider-display-name"
	testURL                                   = "http://valid.url"
	testError                                 = errors.New("test error")
	testTableColumns                          = []string{"id", "name", "description", "application_namespace", "application_input", "placeholders", "access_level", "created_at", "updated_at"}
	newTestLabels                             = map[string]interface{}{"label1": "test"}
	timestamp                                 = time.Now()
	defaultValueForProductLabelWithSlisFilter = []interface{}{
		map[string]interface{}{
			"key":       "$.additionalAttributes.managedBy",
			"value":     []string{"SAP Cloud"},
			"operation": "exclude",
		},
	}
	customValueForProductLabelWithSlisFilter = []interface{}{
		map[string]interface{}{
			"key":       "$.systemId",
			"value":     []string{"system-id"},
			"operation": "include",
		},
	}
=======
	testUUID                       = "b3ea1977-582e-4d61-ae12-b3a837a3858e"
	testDescription                = "Lorem ipsum"
	testJSONPath                   = "$.test"
	testDifferentJSONPath          = "$.invalid.differentPath"
	testDescriptionWithPlaceholder = "Lorem ipsum {{test}}"
	testProviderName               = "provider-display-name"
	testURL                        = "http://valid.url"
	testError                      = errors.New("test error")
	testTableColumns               = []string{"id", "name", "description", "application_namespace", "application_input", "placeholders", "access_level", "created_at", "updated_at"}
	newTestLabels                  = map[string]interface{}{"label1": "test"}
	timestamp                      = time.Now()
	envConsumerSubjects            = []string{"C=DE, L=local, O=SAP SE, OU=Region, OU=SAP Cloud Platform Clients, OU=f8075207-1478-4a80-bd26-24a4785a2bfd, CN=compass"}
>>>>>>> e929b28d
)

func fixProductLabelAndSlisFilter(slisFilterValue []interface{}) map[string]interface{} {
	return map[string]interface{}{
		AppTemplateProductLabel: []interface{}{"role"},
		SlisFilterLabelKey: []interface{}{
			map[string]interface{}{
				"productId": "role",
				"filter":    slisFilterValue,
			},
		},
	}
}

func fixModelApplicationTemplate(id, name string, webhooks []*model.Webhook) *model.ApplicationTemplate {
	desc := testDescription
	out := model.ApplicationTemplate{
		ID:                   id,
		Name:                 name,
		Description:          &desc,
		ApplicationNamespace: str.Ptr("ns"),
		ApplicationInputJSON: appInputJSONString,
		Placeholders:         fixModelPlaceholders(),
		Webhooks:             modelPtrsToWebhooks(webhooks),
		AccessLevel:          model.GlobalApplicationTemplateAccessLevel,
		CreatedAt:            timestamp,
		UpdatedAt:            timestamp,
	}

	return &out
}

func fixModelApplicationTemplateWithRegionPlaceholders(id, name string, webhooks []*model.Webhook) *model.ApplicationTemplate {
	desc := testDescription
	out := model.ApplicationTemplate{
		ID:                   id,
		Name:                 name,
		Description:          &desc,
		ApplicationNamespace: str.Ptr("ns"),
		ApplicationInputJSON: appInputJSONString,
		Placeholders:         fixModelPlaceholdersWithRegion(),
		Webhooks:             modelPtrsToWebhooks(webhooks),
		AccessLevel:          model.GlobalApplicationTemplateAccessLevel,
		CreatedAt:            timestamp,
		UpdatedAt:            timestamp,
	}

	return &out
}

func fixModelApplicationTemplateWithPlaceholdersPayload(id, name string, webhooks []*model.Webhook) *model.ApplicationTemplate {
	desc := testDescription
	out := model.ApplicationTemplate{
		ID:                   id,
		Name:                 name,
		Description:          &desc,
		ApplicationNamespace: str.Ptr("ns"),
		ApplicationInputJSON: appInputJSONString,
		Placeholders:         fixModelPlaceholdersWithPayload(),
		Webhooks:             modelPtrsToWebhooks(webhooks),
		AccessLevel:          model.GlobalApplicationTemplateAccessLevel,
	}

	return &out
}

func fixModelAppTemplateWithAppInputJSON(id, name, appInputJSON string, webhooks []*model.Webhook) *model.ApplicationTemplate {
	out := fixModelApplicationTemplate(id, name, webhooks)
	out.ApplicationInputJSON = appInputJSON

	return out
}

func fixModelAppTemplateWithAppInputJSONAndLabels(id, name, appInputJSON string, webhooks []*model.Webhook, labels map[string]interface{}) *model.ApplicationTemplate {
	out := fixModelApplicationTemplate(id, name, webhooks)
	out.Labels = labels
	out.ApplicationInputJSON = appInputJSON

	return out
}

func fixModelAppTemplateWithAppInputJSONAndPlaceholders(id, name, appInputJSON string, webhooks []*model.Webhook, placeholders []model.ApplicationTemplatePlaceholder) *model.ApplicationTemplate {
	out := fixModelAppTemplateWithAppInputJSON(id, name, appInputJSON, webhooks)
	out.Placeholders = placeholders

	return out
}

func fixGQLAppTemplate(id, name string, webhooks []*graphql.Webhook) *graphql.ApplicationTemplate {
	desc := testDescription

	return &graphql.ApplicationTemplate{
		ID:                   id,
		Name:                 name,
		Description:          &desc,
		ApplicationNamespace: str.Ptr("ns"),
		ApplicationInput:     appInputGQLString,
		Placeholders:         fixGQLPlaceholders(),
		Webhooks:             gqlPtrsToWebhooks(webhooks),
		AccessLevel:          graphql.ApplicationTemplateAccessLevelGlobal,
		CreatedAt:            graphql.Timestamp(timestamp),
		UpdatedAt:            graphql.Timestamp(timestamp),
	}
}

func fixModelAppTemplatePage(appTemplates []*model.ApplicationTemplate) model.ApplicationTemplatePage {
	return model.ApplicationTemplatePage{
		Data: appTemplates,
		PageInfo: &pagination.Page{
			StartCursor: "start",
			EndCursor:   "end",
			HasNextPage: false,
		},
		TotalCount: len(appTemplates),
	}
}

func fixGQLAppTemplatePage(appTemplates []*graphql.ApplicationTemplate) graphql.ApplicationTemplatePage {
	return graphql.ApplicationTemplatePage{
		Data: appTemplates,
		PageInfo: &graphql.PageInfo{
			StartCursor: "start",
			EndCursor:   "end",
			HasNextPage: false,
		},
		TotalCount: len(appTemplates),
	}
}

func fixModelAppTemplateInput(name string, appInputString string) *model.ApplicationTemplateInput {
	desc := testDescription

	return &model.ApplicationTemplateInput{
		Name:                 name,
		Description:          &desc,
		ApplicationNamespace: str.Ptr("ns"),
		ApplicationInputJSON: appInputString,
		Placeholders:         fixModelPlaceholders(),
		Labels:               map[string]interface{}{"test": "test"},
		AccessLevel:          model.GlobalApplicationTemplateAccessLevel,
	}
}

func fixRegionalModelAppTemplateInputWithProductLabel(name, appInputString, region string) *model.ApplicationTemplateInput {
	appTemplateInput := fixGlobalModelAppTemplateInputWithProductLabel(name, appInputString)
	appTemplateInput.Labels[RegionKey] = region

	return appTemplateInput
}

func fixGlobalModelAppTemplateInputWithProductLabel(name, appInputString string) *model.ApplicationTemplateInput {
	desc := testDescription

	return &model.ApplicationTemplateInput{
		Name:                 name,
		Description:          &desc,
		ApplicationNamespace: str.Ptr("ns"),
		ApplicationInputJSON: appInputString,
		Placeholders:         fixModelPlaceholdersWithRegion(),
		Labels:               map[string]interface{}{"test": "test", AppTemplateProductLabel: []interface{}{"role"}},
		AccessLevel:          model.GlobalApplicationTemplateAccessLevel,
	}
}

func fixModelAppTemplateInputWithRegionLabelAndDifferentPlaceholders(name, appInputString, region string) *model.ApplicationTemplateInput {
	placeholderDesc := testDescription
	placeholderJSONPath := testDifferentJSONPath
	isOptional := false

	input := fixRegionalModelAppTemplateInputWithProductLabel(name, appInputString, region)
	input.Placeholders = []model.ApplicationTemplatePlaceholder{
		{
			Name:        "test",
			Description: &placeholderDesc,
			JSONPath:    &placeholderJSONPath,
			Optional:    &isOptional,
		},
		{
			Name:        "region",
			Description: &placeholderDesc,
			JSONPath:    &placeholderJSONPath,
			Optional:    &isOptional,
		},
	}

	return input
}

func fixModelAppTemplateInputWithOrdWebhook(name string, appInputString string) *model.ApplicationTemplateInput {
	desc := testDescription

	return &model.ApplicationTemplateInput{
		Name:                 name,
		Description:          &desc,
		ApplicationNamespace: str.Ptr("ns"),
		ApplicationInputJSON: appInputString,
		Placeholders:         fixModelPlaceholders(),
		Labels:               map[string]interface{}{"test": "test"},
		AccessLevel:          model.GlobalApplicationTemplateAccessLevel,
		Webhooks: []*model.WebhookInput{
			{
				ID:   testID,
				Type: model.WebhookTypeOpenResourceDiscovery,
				URL:  str.Ptr("foourl"),
			},
		},
	}
}

func fixModelAppTemplateWithIDInput(name, appInputString string, id *string) *model.ApplicationTemplateInput {
	model := fixModelAppTemplateInput(name, appInputString)
	model.ID = id

	return model
}

func fixModelAppTemplateUpdateInput(name string, appInputString string) *model.ApplicationTemplateUpdateInput {
	desc := testDescription

	return &model.ApplicationTemplateUpdateInput{
		Name:                 name,
		Description:          &desc,
		ApplicationNamespace: str.Ptr("ns"),
		ApplicationInputJSON: appInputString,
		Placeholders:         fixModelPlaceholders(),
		AccessLevel:          model.GlobalApplicationTemplateAccessLevel,
	}
}

func fixModelAppTemplateUpdateInputWithPlaceholders(name string, appInputString string, placeholders []model.ApplicationTemplatePlaceholder) *model.ApplicationTemplateUpdateInput {
	out := fixModelAppTemplateUpdateInput(name, appInputString)
	out.Placeholders = placeholders

	return out
}

func fixModelAppTemplateUpdateInputWithLabels(name string, appInputString string, labels map[string]interface{}) *model.ApplicationTemplateUpdateInput {
	out := fixModelAppTemplateUpdateInput(name, appInputString)
	out.Labels = labels

	return out
}

func fixGQLAppTemplateInput(name string) *graphql.ApplicationTemplateInput {
	desc := testDescription

	return &graphql.ApplicationTemplateInput{
		Name:                 name,
		Description:          &desc,
		ApplicationNamespace: str.Ptr("ns"),
		ApplicationInput: &graphql.ApplicationJSONInput{
			Name:        "foo",
			Description: &desc,
		},
		Placeholders: fixGQLPlaceholderDefinitionInput(),
		Labels:       map[string]interface{}{"test": "test"},
		AccessLevel:  graphql.ApplicationTemplateAccessLevelGlobal,
	}
}

func fixGlobalGQLAppTemplateInputWithProductLabel(name string) *graphql.ApplicationTemplateInput {
	desc := testDescriptionWithPlaceholder

	return &graphql.ApplicationTemplateInput{
		Name:                 name,
		Description:          &desc,
		ApplicationNamespace: str.Ptr("ns"),
		ApplicationInput: &graphql.ApplicationJSONInput{
			Name:        "foo",
			Description: &desc,
		},
		Placeholders: fixGQLPlaceholderDefinitionInput(),
		AccessLevel:  graphql.ApplicationTemplateAccessLevelGlobal,
		Labels: graphql.Labels{
			AppTemplateProductLabel: []interface{}{"role"},
		},
	}
}

func fixRegionalGQLAppTemplateInputWithProductLabel(name, region string) *graphql.ApplicationTemplateInput {
	desc := testDescriptionWithPlaceholder

	return &graphql.ApplicationTemplateInput{
		Name:                 name,
		Description:          &desc,
		ApplicationNamespace: str.Ptr("ns"),
		ApplicationInput: &graphql.ApplicationJSONInput{
			Name:        "foo",
			Description: &desc,
			Labels:      map[string]interface{}{RegionKey: "{{region}}"},
		},
		Placeholders: fixGQLPlaceholderDefinitionWithRegionInput(),
		AccessLevel:  graphql.ApplicationTemplateAccessLevelGlobal,
		Labels: graphql.Labels{
			AppTemplateProductLabel: []interface{}{"role"},
			RegionKey:               region,
		},
	}
}

func fixRegionalGQLAppTemplateInputWithDifferentRegionPlaceholder(name string) *graphql.ApplicationTemplateInput {
	desc := testDescriptionWithPlaceholder
	placeholderDesc := testDescription
	placeholderJSONPath := testDifferentJSONPath
	isOptional := false

	return &graphql.ApplicationTemplateInput{
		Name:                 name,
		Description:          &desc,
		ApplicationNamespace: str.Ptr("ns"),
		ApplicationInput: &graphql.ApplicationJSONInput{
			Name:        "foo",
			Description: &desc,
			Labels:      map[string]interface{}{RegionKey: "{{region}}"},
		},
		Placeholders: []*graphql.PlaceholderDefinitionInput{
			{
				Name:        "test",
				Description: &placeholderDesc,
				JSONPath:    &placeholderJSONPath,
				Optional:    &isOptional,
			},
			{
				Name:        "region",
				Description: &placeholderDesc,
				JSONPath:    &placeholderJSONPath,
				Optional:    &isOptional,
			},
		},
		Labels: graphql.Labels{
			AppTemplateProductLabel:    []interface{}{"role"},
			selfregmanager.RegionLabel: "region",
		},
		AccessLevel: graphql.ApplicationTemplateAccessLevelGlobal,
	}
}

func fixGQLAppTemplateInputWithPlaceholder(name string) *graphql.ApplicationTemplateInput {
	desc := testDescriptionWithPlaceholder

	return &graphql.ApplicationTemplateInput{
		Name:                 name,
		Description:          &desc,
		ApplicationNamespace: str.Ptr("ns"),
		ApplicationInput: &graphql.ApplicationJSONInput{
			Name:        "foo",
			Description: &desc,
		},
		Placeholders: fixGQLPlaceholderDefinitionInput(),
		AccessLevel:  graphql.ApplicationTemplateAccessLevelGlobal,
	}
}

func fixGQLAppTemplateInputWithPlaceholderAndProvider(name string) *graphql.ApplicationTemplateInput {
	desc := testDescriptionWithPlaceholder

	return &graphql.ApplicationTemplateInput{
		Name:                 name,
		Description:          &desc,
		ApplicationNamespace: str.Ptr("ns"),
		ApplicationInput: &graphql.ApplicationJSONInput{
			Name:         "foo",
			Description:  &desc,
			ProviderName: str.Ptr("SAP"),
		},
		Placeholders: fixGQLPlaceholderDefinitionInput(),
		AccessLevel:  graphql.ApplicationTemplateAccessLevelGlobal,
	}
}

func fixGQLAppTemplateInputInvalidAppInputURLTemplateMethod(name string) *graphql.ApplicationTemplateInput {
	desc := testDescriptionWithPlaceholder

	return &graphql.ApplicationTemplateInput{
		Name:                 name,
		Description:          &desc,
		ApplicationNamespace: str.Ptr("ns"),
		ApplicationInput: &graphql.ApplicationJSONInput{
			Name:        "foo",
			Description: &desc,
			Webhooks: []*graphql.WebhookInput{
				{
					Type:        graphql.WebhookTypeUnregisterApplication,
					URLTemplate: str.Ptr(`{"path": "https://target.url", "method":"invalid method"}`),
				},
			},
		},
		Placeholders: fixGQLPlaceholderDefinitionInput(),
		AccessLevel:  graphql.ApplicationTemplateAccessLevelGlobal,
	}
}

func fixGQLAppTemplateUpdateInput(name string) *graphql.ApplicationTemplateUpdateInput {
	desc := testDescription

	return &graphql.ApplicationTemplateUpdateInput{
		Name:                 name,
		Description:          &desc,
		ApplicationNamespace: str.Ptr("ns"),
		ApplicationInput: &graphql.ApplicationJSONInput{
			Name:        "foo",
			Description: &desc,
		},
		Placeholders: fixGQLPlaceholderDefinitionInput(),
		Labels:       map[string]interface{}{"label1": "test"},
		AccessLevel:  graphql.ApplicationTemplateAccessLevelGlobal,
	}
}

func fixGQLAppTemplateUpdateInputWithPlaceholder(name string) *graphql.ApplicationTemplateUpdateInput {
	desc := testDescriptionWithPlaceholder

	return &graphql.ApplicationTemplateUpdateInput{
		Name:                 name,
		Description:          &desc,
		ApplicationNamespace: str.Ptr("ns"),
		ApplicationInput: &graphql.ApplicationJSONInput{
			Name:        "foo",
			Description: &desc,
			Labels: graphql.Labels{
				"displayName": "test",
			},
		},
		Placeholders: fixGQLPlaceholderDefinitionInput(),
		AccessLevel:  graphql.ApplicationTemplateAccessLevelGlobal,
	}
}

func fixGQLAppTemplateUpdateInputWithPlaceholderAndProvider(name string) *graphql.ApplicationTemplateUpdateInput {
	desc := testDescriptionWithPlaceholder

	return &graphql.ApplicationTemplateUpdateInput{
		Name:                 name,
		Description:          &desc,
		ApplicationNamespace: str.Ptr("ns"),
		ApplicationInput: &graphql.ApplicationJSONInput{
			Name:         "foo",
			Description:  &desc,
			ProviderName: str.Ptr("SAP"),
		},
		Placeholders: fixGQLPlaceholderDefinitionInput(),
		AccessLevel:  graphql.ApplicationTemplateAccessLevelGlobal,
	}
}

func fixGQLAppTemplateUpdateInputInvalidAppInput(name string) *graphql.ApplicationTemplateUpdateInput {
	desc := testDescriptionWithPlaceholder

	return &graphql.ApplicationTemplateUpdateInput{
		Name:                 name,
		Description:          &desc,
		ApplicationNamespace: str.Ptr("ns"),
		ApplicationInput: &graphql.ApplicationJSONInput{
			Name:        "foo",
			Description: &desc,
			Webhooks: []*graphql.WebhookInput{
				{
					Type:        graphql.WebhookTypeUnregisterApplication,
					URLTemplate: str.Ptr(`{"path": "https://target.url", "method":"invalid method"}`),
				},
			},
		},
		Placeholders: fixGQLPlaceholderDefinitionInput(),
		AccessLevel:  graphql.ApplicationTemplateAccessLevelGlobal,
	}
}

func fixEntityApplicationTemplate(t *testing.T, id, name string) *apptemplate.Entity {
	marshalledAppInput := `{"name":"foo","providerName":"compass","description":"Lorem ipsum","labels":{"displayName":"bar","test":["val","val2"]},"healthCheckURL":"https://foo.bar","webhooks":[{"type":"","url":"webhook1.foo.bar","auth":null},{"type":"","url":"webhook2.foo.bar","auth":null}],"integrationSystemID":"iiiiiiiii-iiii-iiii-iiii-iiiiiiiiiiii"}`

	placeholders := fixModelPlaceholders()
	marshalledPlaceholders, err := json.Marshal(placeholders)
	require.NoError(t, err)

	return &apptemplate.Entity{
		ID:                   id,
		Name:                 name,
		Description:          repo.NewValidNullableString(testDescription),
		ApplicationNamespace: repo.NewValidNullableString("ns"),
		ApplicationInputJSON: marshalledAppInput,
		PlaceholdersJSON:     repo.NewValidNullableString(string(marshalledPlaceholders)),
		AccessLevel:          string(model.GlobalApplicationTemplateAccessLevel),
		CreatedAt:            timestamp,
		UpdatedAt:            timestamp,
	}
}

func fixModelPlaceholders() []model.ApplicationTemplatePlaceholder {
	placeholderDesc := testDescription
	placeholderJSONPath := testJSONPath
	isOptional := false
	return []model.ApplicationTemplatePlaceholder{
		{
			Name:        "test",
			Description: &placeholderDesc,
			JSONPath:    &placeholderJSONPath,
			Optional:    &isOptional,
		},
	}
}

func fixModelPlaceholdersWithRegion() []model.ApplicationTemplatePlaceholder {
	placeholderDesc := testDescription
	placeholderJSONPath := testJSONPath
	isOptional := false
	return []model.ApplicationTemplatePlaceholder{
		{
			Name:        "test",
			Description: &placeholderDesc,
			JSONPath:    &placeholderJSONPath,
			Optional:    &isOptional,
		},
		{
			Name:        "region",
			Description: &placeholderDesc,
			JSONPath:    &placeholderJSONPath,
			Optional:    &isOptional,
		},
	}
}

func fixModelPlaceholdersWithPayload() []model.ApplicationTemplatePlaceholder {
	placeholderTestDesc := testDescription
	placeholderTestJSONPath := testJSONPath
	placeholderNameDesc := "Application Name placeholder"
	placeholderNameJSONPath := "$.name"
	return []model.ApplicationTemplatePlaceholder{
		{
			Name:        "test",
			Description: &placeholderTestDesc,
			JSONPath:    &placeholderTestJSONPath,
		},
		{
			Name:        "name",
			Description: &placeholderNameDesc,
			JSONPath:    &placeholderNameJSONPath,
		},
	}
}

func fixModelApplicationWebhooks(webhookID, applicationID string) []*model.Webhook {
	return []*model.Webhook{
		{
			ObjectID:   applicationID,
			ObjectType: model.ApplicationWebhookReference,
			ID:         webhookID,
			Type:       model.WebhookTypeConfigurationChanged,
			URL:        str.Ptr("foourl"),
			Auth:       &model.Auth{},
		},
	}
}

func fixModelApplicationTemplateWebhooks(webhookID, applicationTemplateID string) []*model.Webhook {
	return []*model.Webhook{
		{
			ObjectID:   applicationTemplateID,
			ObjectType: model.ApplicationTemplateWebhookReference,
			ID:         webhookID,
			Type:       model.WebhookTypeConfigurationChanged,
			URL:        str.Ptr("foourl"),
			Auth:       &model.Auth{},
		},
	}
}

func fixGQLPlaceholderDefinitionInput() []*graphql.PlaceholderDefinitionInput {
	placeholderDesc := testDescription
	placeholderJSONPath := testJSONPath
	isOptional := false
	return []*graphql.PlaceholderDefinitionInput{
		{
			Name:        "test",
			Description: &placeholderDesc,
			JSONPath:    &placeholderJSONPath,
			Optional:    &isOptional,
		},
	}
}

func fixGQLPlaceholderDefinitionWithRegionInput() []*graphql.PlaceholderDefinitionInput {
	placeholderDesc := testDescription
	placeholderJSONPath := testJSONPath
	isOptional := false
	return []*graphql.PlaceholderDefinitionInput{
		{
			Name:        "test",
			Description: &placeholderDesc,
			JSONPath:    &placeholderJSONPath,
			Optional:    &isOptional,
		},
		{
			Name:        "region",
			Description: &placeholderDesc,
			JSONPath:    &placeholderJSONPath,
			Optional:    &isOptional,
		},
	}
}

func fixGQLPlaceholders() []*graphql.PlaceholderDefinition {
	placeholderDesc := testDescription
	placeholderJSONPath := testJSONPath
	isOptional := false
	return []*graphql.PlaceholderDefinition{
		{
			Name:        "test",
			Description: &placeholderDesc,
			JSONPath:    &placeholderJSONPath,
			Optional:    &isOptional,
		},
	}
}

func fixGQLApplicationWebhooks(webhookID, applicationID string) []*graphql.Webhook {
	return []*graphql.Webhook{
		{
			ID:            webhookID,
			ApplicationID: str.Ptr(applicationID),
			Type:          graphql.WebhookTypeConfigurationChanged,
			URL:           str.Ptr("foourl"),
			Auth:          &graphql.Auth{},
		},
	}
}

func fixGQLApplicationTemplateWebhooks(webhookID, applicationTemplateID string) []*graphql.Webhook {
	return []*graphql.Webhook{
		{
			ID:                    webhookID,
			ApplicationTemplateID: str.Ptr(applicationTemplateID),
			Type:                  graphql.WebhookTypeConfigurationChanged,
			URL:                   str.Ptr("foourl"),
			Auth:                  &graphql.Auth{},
		},
	}
}

func fixGQLApplicationFromTemplateInput(name string) graphql.ApplicationFromTemplateInput {
	return graphql.ApplicationFromTemplateInput{
		TemplateName: name,
		Values: []*graphql.TemplateValueInput{
			{Placeholder: "a", Value: "b"},
			{Placeholder: "c", Value: "d"},
		},
		Labels: map[string]interface{}{
			"key": "value",
		},
	}
}

func fixGQLApplicationFromTemplateWithManagedLabelInput(name, managedLabel string) graphql.ApplicationFromTemplateInput {
	return graphql.ApplicationFromTemplateInput{
		TemplateName: name,
		Values: []*graphql.TemplateValueInput{
			{Placeholder: "a", Value: "b"},
			{Placeholder: "c", Value: "d"},
		},
		Labels: map[string]interface{}{
			"key":                       "value",
			application.ManagedLabelKey: managedLabel,
		},
	}
}

func fixModelApplicationFromTemplateInput(name string) model.ApplicationFromTemplateInput {
	return model.ApplicationFromTemplateInput{
		TemplateName: name,
		Values: []*model.ApplicationTemplateValueInput{
			{Placeholder: "a", Value: "b"},
			{Placeholder: "c", Value: "d"},
		},
		Labels: map[string]interface{}{
			"key": "value",
		},
	}
}

func fixModelApplicationFromTemplateWithManagedLabelInput(name, managedLabel string) model.ApplicationFromTemplateInput {
	return model.ApplicationFromTemplateInput{
		TemplateName: name,
		Values: []*model.ApplicationTemplateValueInput{
			{Placeholder: "a", Value: "b"},
			{Placeholder: "c", Value: "d"},
		},
		Labels: map[string]interface{}{
			"key":                       "value",
			application.ManagedLabelKey: managedLabel,
		},
	}
}

func fixGQLApplicationFromTemplateInputWithPlaceholderPayload(name string) graphql.ApplicationFromTemplateInput {
	placeholdersPayload := `{"name": "appName", "test":"testValue"}`
	return graphql.ApplicationFromTemplateInput{
		TemplateName:        name,
		PlaceholdersPayload: &placeholdersPayload,
	}
}

func fixModelApplicationFromTemplateInputWithPlaceholderPayload(name string) model.ApplicationFromTemplateInput {
	return model.ApplicationFromTemplateInput{
		TemplateName: name,
		Values: []*model.ApplicationTemplateValueInput{
			{Placeholder: "test", Value: "testValue"},
			{Placeholder: "name", Value: "appName"},
		},
	}
}

func fixAppTemplateCreateArgs(entity apptemplate.Entity) []driver.Value {
	return []driver.Value{entity.ID, entity.Name, entity.Description, entity.ApplicationNamespace, entity.ApplicationInputJSON, entity.PlaceholdersJSON, entity.AccessLevel, entity.CreatedAt, entity.UpdatedAt}
}

func fixSQLRows(entities []apptemplate.Entity) *sqlmock.Rows {
	out := sqlmock.NewRows(testTableColumns)
	for _, entity := range entities {
		out.AddRow(entity.ID, entity.Name, entity.Description, entity.ApplicationNamespace, entity.ApplicationInputJSON, entity.PlaceholdersJSON, entity.AccessLevel, entity.CreatedAt, entity.UpdatedAt)
	}
	return out
}

func fixJSONApplicationCreateInput(name string) string {
	return fmt.Sprintf(`{"name": "%s", "providerName": "%s", "description": "%s", "healthCheckURL": "%s"}`, name, testProviderName, testDescription, testURL)
}

func fixModelApplicationCreateInput(name string) model.ApplicationRegisterInput {
	return model.ApplicationRegisterInput{
		Name:           name,
		Description:    &testDescription,
		HealthCheckURL: &testURL,
	}
}

func fixModelApplicationWithManagedLabelCreateInput(name, managedLabel string) model.ApplicationRegisterInput {
	return model.ApplicationRegisterInput{
		Name:           name,
		Description:    &testDescription,
		HealthCheckURL: &testURL,
		Labels:         map[string]interface{}{application.ManagedLabelKey: managedLabel, "key": "value"},
	}
}

func fixGQLApplicationCreateInput(name string) graphql.ApplicationRegisterInput {
	return graphql.ApplicationRegisterInput{
		Name:           name,
		ProviderName:   &testProviderName,
		Description:    &testDescription,
		HealthCheckURL: &testURL,
	}
}

func fixGQLApplicationCreateWithManagedTrueLabelInput(name, managedLabel string) graphql.ApplicationRegisterInput {
	return graphql.ApplicationRegisterInput{
		Name:           name,
		ProviderName:   &testProviderName,
		Description:    &testDescription,
		HealthCheckURL: &testURL,
		Labels:         map[string]interface{}{application.ManagedLabelKey: managedLabel},
	}
}

func fixModelApplication(id, name string) model.Application {
	return model.Application{
		Name:           name,
		Description:    &testDescription,
		HealthCheckURL: &testURL,
		BaseEntity:     &model.BaseEntity{ID: id},
	}
}

func fixGQLApplication(id, name string) graphql.Application {
	return graphql.Application{
		BaseEntity: &graphql.BaseEntity{
			ID: id,
		},
		Name:           name,
		Description:    &testDescription,
		HealthCheckURL: &testURL,
	}
}

func modelPtrsToWebhooks(in []*model.Webhook) []model.Webhook {
	if in == nil {
		return nil
	}
	webhookPtrs := []model.Webhook{}
	for i := range in {
		webhookPtrs = append(webhookPtrs, *in[i])
	}
	return webhookPtrs
}

func gqlPtrsToWebhooks(in []*graphql.Webhook) (webhookPtrs []graphql.Webhook) {
	for i := range in {
		webhookPtrs = append(webhookPtrs, *in[i])
	}
	return
}

func fixColumns() []string {
	return []string{"id", "name", "description", "application_namespace", "application_input", "placeholders", "access_level", "created_at", "updated_at"}
}

func fixEnrichedTenantMappedWebhooks() []*graphql.WebhookInput {
	syncMode := graphql.WebhookModeSync

	return []*graphql.WebhookInput{
		{
			Type:           graphql.WebhookTypeConfigurationChanged,
			Auth:           nil,
			Mode:           &syncMode,
			URLTemplate:    &testURL,
			InputTemplate:  str.Ptr("input template"),
			HeaderTemplate: str.Ptr("header template"),
			OutputTemplate: str.Ptr("output template"),
		},
		{
			Type: graphql.WebhookTypeOpenResourceDiscovery,
			URL:  &testURL,
			Auth: nil,
		},
	}
}

func fixLabelInput(key string, value string, objectID string, objectType model.LabelableObject) *model.LabelInput {
	return &model.LabelInput{
		Key:        key,
		Value:      value,
		ObjectID:   objectID,
		ObjectType: objectType,
	}
}

func fixCertSubjectMappingModel(appTemplateID string) *model.CertSubjectMapping {
	return &model.CertSubjectMapping{
		ID:                 testUUID,
		Subject:            certSubject,
		ConsumerType:       string(consumer.ApplicationProvider),
		InternalConsumerID: &appTemplateID,
		TenantAccessLevels: []string{inputvalidation.GlobalAccessLevel},
	}
}<|MERGE_RESOLUTION|>--- conflicted
+++ resolved
@@ -56,33 +56,6 @@
 )
 
 var (
-<<<<<<< HEAD
-	testUUID                                  = "b3ea1977-582e-4d61-ae12-b3a837a3858e"
-	testDescription                           = "Lorem ipsum"
-	testJSONPath                              = "$.test"
-	testDifferentJSONPath                     = "$.invalid.differentPath"
-	testDescriptionWithPlaceholder            = "Lorem ipsum {{test}}"
-	testProviderName                          = "provider-display-name"
-	testURL                                   = "http://valid.url"
-	testError                                 = errors.New("test error")
-	testTableColumns                          = []string{"id", "name", "description", "application_namespace", "application_input", "placeholders", "access_level", "created_at", "updated_at"}
-	newTestLabels                             = map[string]interface{}{"label1": "test"}
-	timestamp                                 = time.Now()
-	defaultValueForProductLabelWithSlisFilter = []interface{}{
-		map[string]interface{}{
-			"key":       "$.additionalAttributes.managedBy",
-			"value":     []string{"SAP Cloud"},
-			"operation": "exclude",
-		},
-	}
-	customValueForProductLabelWithSlisFilter = []interface{}{
-		map[string]interface{}{
-			"key":       "$.systemId",
-			"value":     []string{"system-id"},
-			"operation": "include",
-		},
-	}
-=======
 	testUUID                       = "b3ea1977-582e-4d61-ae12-b3a837a3858e"
 	testDescription                = "Lorem ipsum"
 	testJSONPath                   = "$.test"
@@ -95,7 +68,20 @@
 	newTestLabels                  = map[string]interface{}{"label1": "test"}
 	timestamp                      = time.Now()
 	envConsumerSubjects            = []string{"C=DE, L=local, O=SAP SE, OU=Region, OU=SAP Cloud Platform Clients, OU=f8075207-1478-4a80-bd26-24a4785a2bfd, CN=compass"}
->>>>>>> e929b28d
+	defaultValueForProductLabelWithSlisFilter = []interface{}{
+		map[string]interface{}{
+			"key":       "$.additionalAttributes.managedBy",
+			"value":     []string{"SAP Cloud"},
+			"operation": "exclude",
+		},
+	}
+	customValueForProductLabelWithSlisFilter = []interface{}{
+		map[string]interface{}{
+			"key":       "$.systemId",
+			"value":     []string{"system-id"},
+			"operation": "include",
+		},
+	}
 )
 
 func fixProductLabelAndSlisFilter(slisFilterValue []interface{}) map[string]interface{} {
