--- conflicted
+++ resolved
@@ -1189,11 +1189,7 @@
 				return runtimeSvc
 			},
 			Output:              "",
-<<<<<<< HEAD
-			ExpectedErrorOutput: fmt.Sprintf("both a runtime and application template exist with filter labels %q and %q", providerSubaccountID, regionalTenantSubdomain),
-=======
 			ExpectedErrorOutput: fmt.Sprintf("both a runtime (%+v) and application template (%+v) exist with filter labels provider (%q) and region (%q)", modelRuntime, modelAppTemplate, providerSubaccountID, regionalTenantSubdomain),
->>>>>>> c623fd1e
 		},
 		{
 			Name: "Success when no runtime and app template exists",
@@ -1207,12 +1203,7 @@
 				runtimeSvc.On("GetByFiltersGlobal", context.TODO(), filters).Return(nil, nil).Once()
 				return runtimeSvc
 			},
-<<<<<<< HEAD
-			Output:              "",
-			ExpectedErrorOutput: fmt.Sprintf("no runtime or application template exists with filter labels %q and %q", providerSubaccountID, regionalTenantSubdomain),
-=======
 			Output: "",
->>>>>>> c623fd1e
 		},
 	}
 
