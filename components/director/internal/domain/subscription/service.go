--- conflicted
+++ resolved
@@ -184,15 +184,6 @@
 		return false, errors.Errorf("entity %s does not have access table", resource.Runtime)
 	}
 
-<<<<<<< HEAD
-	if err := repo.CreateTenantAccessRecursively(ctx, m2mTable, &repo.TenantAccess{
-		TenantID:   consumerInternalTenant,
-		ResourceID: runtime.ID,
-		Owner:      false,
-	}); err != nil {
-		return false, err
-	}
-=======
 		if err := repo.UpsertTenantAccessRecursively(ctx, m2mTable, &repo.TenantAccess{
 			TenantID:   consumerInternalTenant,
 			ResourceID: runtime.ID,
@@ -200,7 +191,6 @@
 		}); err != nil {
 			return false, err
 		}
->>>>>>> 049faee8
 
 	log.C(ctx).Infof("Creating label for runtime context with ID: %q with key: %q and value: %q", rtmCtxID, s.consumerSubaccountLabelKey, subaccountTenantID)
 	if err := s.labelSvc.CreateLabel(ctx, consumerInternalTenant, s.uidSvc.Generate(), &model.LabelInput{
