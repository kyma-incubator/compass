package label_test

import (
	"context"
	"database/sql"
	"database/sql/driver"
	"regexp"
	"testing"

	"github.com/pkg/errors"
	"github.com/stretchr/testify/assert"
	"github.com/stretchr/testify/mock"

	"github.com/DATA-DOG/go-sqlmock"
	"github.com/kyma-incubator/compass/components/director/internal/domain/label"
	"github.com/kyma-incubator/compass/components/director/internal/domain/label/automock"
	"github.com/kyma-incubator/compass/components/director/internal/model"
	"github.com/kyma-incubator/compass/components/director/internal/repo/testdb"
	"github.com/kyma-incubator/compass/components/director/pkg/persistence"
	"github.com/stretchr/testify/require"
)

func TestRepository_Create(t *testing.T) {
	var nilLabelModel *model.Label
	applabelModel := fixModelLabel(model.ApplicationLabelableObject)
	appLabelEntity := fixEntityLabel(model.ApplicationLabelableObject)
	runtimelabelModel := fixModelLabel(model.RuntimeLabelableObject)
	runtimeLabelEntity := fixEntityLabel(model.RuntimeLabelableObject)
	runtimeCtxlabelModel := fixModelLabel(model.RuntimeContextLabelableObject)
	runtimeCtxLabelEntity := fixEntityLabel(model.RuntimeContextLabelableObject)

	appLabelSuite := testdb.RepoCreateTestSuite{
		Name: "Create Application Label",
		SQLQueryDetails: []testdb.SQLQueryDetails{
			{
				Query:    regexp.QuoteMeta("SELECT 1 FROM tenant_applications WHERE tenant_id = $1 AND id = $2 AND owner = $3"),
				Args:     []driver.Value{tenantID, refID, true},
				IsSelect: true,
				ValidRowsProvider: func() []*sqlmock.Rows {
					return []*sqlmock.Rows{testdb.RowWhenObjectExist()}
				},
				InvalidRowsProvider: func() []*sqlmock.Rows {
					return []*sqlmock.Rows{testdb.RowWhenObjectDoesNotExist()}
				},
			},
			{
				Query:       regexp.QuoteMeta("INSERT INTO public.labels ( id, tenant_id, app_id, runtime_id, runtime_context_id, app_template_id, key, value, version ) VALUES ( ?, ?, ?, ?, ?, ?, ?, ?, ? )"),
				Args:        []driver.Value{appLabelEntity.ID, appLabelEntity.TenantID, appLabelEntity.AppID, appLabelEntity.RuntimeID, appLabelEntity.RuntimeContextID, appLabelEntity.AppTemplateID, appLabelEntity.Key, appLabelEntity.Value, appLabelEntity.Version},
				ValidResult: sqlmock.NewResult(-1, 1),
			},
		},
		ConverterMockProvider: func() testdb.Mock {
			return &automock.Converter{}
		},
		RepoConstructorFunc: label.NewRepository,
		ModelEntity:         applabelModel,
		DBEntity:            appLabelEntity,
		NilModelEntity:      nilLabelModel,
		TenantID:            tenantID,
	}

	runtimeLabelSuite := testdb.RepoCreateTestSuite{
		Name: "Create Runtime Label",
		SQLQueryDetails: []testdb.SQLQueryDetails{
			{
				Query:    regexp.QuoteMeta("SELECT 1 FROM tenant_runtimes WHERE tenant_id = $1 AND id = $2 AND owner = $3"),
				Args:     []driver.Value{tenantID, refID, true},
				IsSelect: true,
				ValidRowsProvider: func() []*sqlmock.Rows {
					return []*sqlmock.Rows{testdb.RowWhenObjectExist()}
				},
				InvalidRowsProvider: func() []*sqlmock.Rows {
					return []*sqlmock.Rows{testdb.RowWhenObjectDoesNotExist()}
				},
			},
			{
				Query:       regexp.QuoteMeta("INSERT INTO public.labels ( id, tenant_id, app_id, runtime_id, runtime_context_id, app_template_id, key, value, version ) VALUES ( ?, ?, ?, ?, ?, ?, ?, ?, ? )"),
				Args:        []driver.Value{runtimeLabelEntity.ID, runtimeLabelEntity.TenantID, runtimeLabelEntity.AppID, runtimeLabelEntity.RuntimeID, runtimeLabelEntity.RuntimeContextID, runtimeLabelEntity.AppTemplateID, runtimeLabelEntity.Key, runtimeLabelEntity.Value, runtimeLabelEntity.Version},
				ValidResult: sqlmock.NewResult(-1, 1),
			},
		},
		ConverterMockProvider: func() testdb.Mock {
			return &automock.Converter{}
		},
		RepoConstructorFunc: label.NewRepository,
		ModelEntity:         runtimelabelModel,
		DBEntity:            runtimeLabelEntity,
		NilModelEntity:      nilLabelModel,
		TenantID:            tenantID,
	}

	runtimeCtxLabelSuite := testdb.RepoCreateTestSuite{
		Name: "Create RuntimeCtx Label",
		SQLQueryDetails: []testdb.SQLQueryDetails{
			{
				Query:    regexp.QuoteMeta("SELECT 1 FROM tenant_runtime_contexts WHERE tenant_id = $1 AND id = $2 AND owner = $3"),
				Args:     []driver.Value{tenantID, refID, true},
				IsSelect: true,
				ValidRowsProvider: func() []*sqlmock.Rows {
					return []*sqlmock.Rows{testdb.RowWhenObjectExist()}
				},
				InvalidRowsProvider: func() []*sqlmock.Rows {
					return []*sqlmock.Rows{testdb.RowWhenObjectDoesNotExist()}
				},
			},
			{
				Query:       regexp.QuoteMeta("INSERT INTO public.labels ( id, tenant_id, app_id, runtime_id, runtime_context_id, app_template_id, key, value, version ) VALUES ( ?, ?, ?, ?, ?, ?, ?, ?, ? )"),
				Args:        []driver.Value{runtimeCtxLabelEntity.ID, runtimeCtxLabelEntity.TenantID, runtimeCtxLabelEntity.AppID, runtimeCtxLabelEntity.RuntimeID, runtimeCtxLabelEntity.RuntimeContextID, runtimeCtxLabelEntity.AppTemplateID, runtimeCtxLabelEntity.Key, runtimeCtxLabelEntity.Value, runtimeCtxLabelEntity.Version},
				ValidResult: sqlmock.NewResult(-1, 1),
			},
		},
		ConverterMockProvider: func() testdb.Mock {
			return &automock.Converter{}
		},
		RepoConstructorFunc: label.NewRepository,
		ModelEntity:         runtimeCtxlabelModel,
		DBEntity:            runtimeCtxLabelEntity,
		NilModelEntity:      nilLabelModel,
		TenantID:            tenantID,
		IsTopLevelEntity:    true,
	}

	appLabelSuite.Run(t)
	runtimeLabelSuite.Run(t)
	runtimeCtxLabelSuite.Run(t)

	// Additional tests - tenant labels are created globally as the tenant is embedded in the entity.
	t.Run("Success create - Label for Tenant", func(t *testing.T) {
		// GIVEN
		labelModel := fixModelLabel(model.TenantLabelableObject)
		labelEntity := fixEntityLabel(model.TenantLabelableObject)

		mockConverter := &automock.Converter{}
		mockConverter.On("ToEntity", labelModel).Return(labelEntity, nil).Once()
		defer mockConverter.AssertExpectations(t)

		labelRepo := label.NewRepository(mockConverter)

		db, dbMock := testdb.MockDatabase(t)
		defer dbMock.AssertExpectations(t)

		escapedInsertQuery := regexp.QuoteMeta("INSERT INTO public.labels ( id, tenant_id, app_id, runtime_id, runtime_context_id, app_template_id, key, value, version ) VALUES ( ?, ?, ?, ?, ?, ?, ?, ?, ? )")
		dbMock.ExpectExec(escapedInsertQuery).WithArgs(labelEntity.ID, labelEntity.TenantID, labelEntity.AppID, labelEntity.RuntimeID, labelEntity.RuntimeContextID, labelEntity.AppTemplateID, labelEntity.Key, labelEntity.Value, labelEntity.Version).WillReturnResult(sqlmock.NewResult(1, 1))

		ctx := context.TODO()
		ctx = persistence.SaveToContext(ctx, db)
		// WHEN
		err := labelRepo.Create(ctx, tenantID, labelModel)
		// THEN
		require.NoError(t, err)
	})

	t.Run("Success create - Label for Application Template", func(t *testing.T) {
		// GIVEN
		appTemplateLabelModel := fixModelLabel(model.AppTemplateLabelableObject)
		appTemplateLabelEntity := fixEntityLabel(model.AppTemplateLabelableObject)

		mockConverter := &automock.Converter{}
		mockConverter.On("ToEntity", appTemplateLabelModel).Return(appTemplateLabelEntity, nil).Once()
		defer mockConverter.AssertExpectations(t)

		labelRepo := label.NewRepository(mockConverter)

		db, dbMock := testdb.MockDatabase(t)
		defer dbMock.AssertExpectations(t)

		escapedInsertQuery := regexp.QuoteMeta("INSERT INTO public.labels ( id, tenant_id, app_id, runtime_id, runtime_context_id, app_template_id, key, value, version ) VALUES ( ?, ?, ?, ?, ?, ?, ?, ?, ? )")
		dbMock.ExpectExec(escapedInsertQuery).WithArgs(appTemplateLabelEntity.ID, appTemplateLabelEntity.TenantID, appTemplateLabelEntity.AppID, appTemplateLabelEntity.RuntimeID, appTemplateLabelEntity.RuntimeContextID, appTemplateLabelEntity.AppTemplateID, appTemplateLabelEntity.Key, appTemplateLabelEntity.Value, appTemplateLabelEntity.Version).WillReturnResult(sqlmock.NewResult(1, 1))

		ctx := context.TODO()
		ctx = persistence.SaveToContext(ctx, db)
		// WHEN
		err := labelRepo.Create(ctx, tenantID, appTemplateLabelModel)
		// THEN
		require.NoError(t, err)
	})
}

func TestRepository_Upsert(t *testing.T) {
	testErr := errors.New("Test error")

	t.Run("Success update - Label for Runtime", func(t *testing.T) {
		labelModel := fixModelLabel(model.RuntimeLabelableObject)
		labelEntity := fixEntityLabel(model.TenantLabelableObject)

		mockConverter := &automock.Converter{}
		mockConverter.On("ToEntity", labelModel).Return(labelEntity, nil).Once()
		mockConverter.On("FromEntity", labelEntity).Return(labelModel, nil).Once()
		defer mockConverter.AssertExpectations(t)

		labelRepo := label.NewRepository(mockConverter)

		db, dbMock := testdb.MockDatabase(t)
		defer dbMock.AssertExpectations(t)

		escapedGetQuery := regexp.QuoteMeta(`SELECT id, tenant_id, app_id, runtime_id, runtime_context_id, app_template_id, key, value, version FROM public.labels WHERE key = $1 AND runtime_id = $2 AND (id IN (SELECT id FROM runtime_labels_tenants WHERE tenant_id = $3))`)
		escapedUpdateQuery := regexp.QuoteMeta(`UPDATE public.labels SET value = ?, version = version+1 WHERE id = ? AND (id IN (SELECT id FROM runtime_labels_tenants WHERE tenant_id = ? AND owner = true))`)
		escapedExsistsQuery := regexp.QuoteMeta("SELECT 1 FROM public.labels WHERE id = $1 AND (id IN (SELECT id FROM runtime_labels_tenants WHERE tenant_id = $2 AND owner = true))")

		mockedRows := sqlmock.NewRows(fixColumns).AddRow(labelEntity.ID, labelEntity.TenantID, labelEntity.AppID, labelEntity.RuntimeID, labelEntity.RuntimeContextID, labelEntity.AppTemplateID, labelEntity.Key, labelEntity.Value, labelEntity.Version)
		dbMock.ExpectQuery(escapedGetQuery).WithArgs(key, refID, tenantID).WillReturnRows(mockedRows)
		dbMock.ExpectQuery(escapedExsistsQuery).WithArgs(labelID, tenantID).WillReturnRows(testdb.RowWhenObjectExist())
		dbMock.ExpectExec(escapedUpdateQuery).WithArgs(labelEntity.Value, labelEntity.ID, tenantID).WillReturnResult(sqlmock.NewResult(-1, 1))

		ctx := context.TODO()
		ctx = persistence.SaveToContext(ctx, db)
		// WHEN
		err := labelRepo.Upsert(ctx, tenantID, labelModel)
		// THEN
		require.NoError(t, err)
	})

	t.Run("Success update - Label for Runtime Context", func(t *testing.T) {
		// GIVEN
		labelModel := fixModelLabel(model.RuntimeContextLabelableObject)
		labelEntity := fixEntityLabel(model.RuntimeContextLabelableObject)

		mockConverter := &automock.Converter{}
		mockConverter.On("ToEntity", labelModel).Return(labelEntity, nil).Once()
		mockConverter.On("FromEntity", labelEntity).Return(labelModel, nil).Once()
		defer mockConverter.AssertExpectations(t)

		labelRepo := label.NewRepository(mockConverter)

		db, dbMock := testdb.MockDatabase(t)
		defer dbMock.AssertExpectations(t)

		escapedGetQuery := regexp.QuoteMeta(`SELECT id, tenant_id, app_id, runtime_id, runtime_context_id, app_template_id, key, value, version FROM public.labels WHERE key = $1 AND runtime_context_id = $2 AND (id IN (SELECT id FROM runtime_contexts_labels_tenants WHERE tenant_id = $3))`)
		escapedUpdateQuery := regexp.QuoteMeta(`UPDATE public.labels SET value = ?, version = version+1 WHERE id = ? AND (id IN (SELECT id FROM runtime_contexts_labels_tenants WHERE tenant_id = ? AND owner = true))`)
		escapedExsistsQuery := regexp.QuoteMeta("SELECT 1 FROM public.labels WHERE id = $1 AND (id IN (SELECT id FROM runtime_contexts_labels_tenants WHERE tenant_id = $2 AND owner = true))")

		mockedRows := sqlmock.NewRows(fixColumns).AddRow(labelEntity.ID, labelEntity.TenantID, labelEntity.AppID, labelEntity.RuntimeID, labelEntity.RuntimeContextID, labelEntity.AppTemplateID, labelEntity.Key, labelEntity.Value, labelEntity.Version)
		dbMock.ExpectQuery(escapedGetQuery).WithArgs(key, refID, tenantID).WillReturnRows(mockedRows)
		dbMock.ExpectQuery(escapedExsistsQuery).WithArgs(labelID, tenantID).WillReturnRows(testdb.RowWhenObjectExist())
		dbMock.ExpectExec(escapedUpdateQuery).WithArgs(labelEntity.Value, labelEntity.ID, tenantID).WillReturnResult(sqlmock.NewResult(-1, 1))

		ctx := context.TODO()
		ctx = persistence.SaveToContext(ctx, db)
		// WHEN
		err := labelRepo.Upsert(ctx, tenantID, labelModel)
		// THEN
		require.NoError(t, err)
	})

	t.Run("Success update - Label for Application", func(t *testing.T) {
		labelModel := fixModelLabel(model.ApplicationLabelableObject)
		labelEntity := fixEntityLabel(model.ApplicationLabelableObject)

		mockConverter := &automock.Converter{}
		mockConverter.On("ToEntity", labelModel).Return(labelEntity, nil).Once()
		mockConverter.On("FromEntity", labelEntity).Return(labelModel, nil).Once()
		defer mockConverter.AssertExpectations(t)

		labelRepo := label.NewRepository(mockConverter)

		db, dbMock := testdb.MockDatabase(t)
		defer dbMock.AssertExpectations(t)

		escapedGetQuery := regexp.QuoteMeta(`SELECT id, tenant_id, app_id, runtime_id, runtime_context_id, app_template_id, key, value, version FROM public.labels WHERE key = $1 AND app_id = $2 AND (id IN (SELECT id FROM application_labels_tenants WHERE tenant_id = $3))`)
		escapedUpdateQuery := regexp.QuoteMeta(`UPDATE public.labels SET value = ?, version = version+1 WHERE id = ? AND (id IN (SELECT id FROM application_labels_tenants WHERE tenant_id = ? AND owner = true))`)
		escapedExsistsQuery := regexp.QuoteMeta("SELECT 1 FROM public.labels WHERE id = $1 AND (id IN (SELECT id FROM application_labels_tenants WHERE tenant_id = $2 AND owner = true))")

		mockedRows := sqlmock.NewRows(fixColumns).AddRow(labelEntity.ID, labelEntity.TenantID, labelEntity.AppID, labelEntity.RuntimeID, labelEntity.RuntimeContextID, labelEntity.AppTemplateID, labelEntity.Key, labelEntity.Value, labelEntity.Version)
		dbMock.ExpectQuery(escapedGetQuery).WithArgs(key, refID, tenantID).WillReturnRows(mockedRows)
		dbMock.ExpectQuery(escapedExsistsQuery).WithArgs(labelID, tenantID).WillReturnRows(testdb.RowWhenObjectExist())
		dbMock.ExpectExec(escapedUpdateQuery).WithArgs(labelEntity.Value, labelEntity.ID, tenantID).WillReturnResult(sqlmock.NewResult(-1, 1))

		ctx := context.TODO()
		ctx = persistence.SaveToContext(ctx, db)
		// WHEN
		err := labelRepo.Upsert(ctx, tenantID, labelModel)
		// THEN
		require.NoError(t, err)
	})

	t.Run("Success update - Label for Tenant", func(t *testing.T) {
		labelModel := fixModelLabel(model.TenantLabelableObject)
		labelEntity := fixEntityLabel(model.TenantLabelableObject)

		mockConverter := &automock.Converter{}
		mockConverter.On("ToEntity", labelModel).Return(labelEntity, nil).Once()
		mockConverter.On("FromEntity", labelEntity).Return(labelModel, nil).Once()
		defer mockConverter.AssertExpectations(t)

		labelRepo := label.NewRepository(mockConverter)

		db, dbMock := testdb.MockDatabase(t)
		defer dbMock.AssertExpectations(t)

		escapedGetQuery := regexp.QuoteMeta(`SELECT id, tenant_id, app_id, runtime_id, runtime_context_id, app_template_id, key, value, version FROM public.labels WHERE tenant_id = $1 AND key = $2`)
		escapedUpdateQuery := regexp.QuoteMeta(`UPDATE public.labels SET value = ?, version = version+1 WHERE id = ? AND tenant_id = ?`)

		mockedRows := sqlmock.NewRows(fixColumns).AddRow(labelEntity.ID, labelEntity.TenantID, labelEntity.AppID, labelEntity.RuntimeID, labelEntity.RuntimeContextID, labelEntity.AppTemplateID, labelEntity.Key, labelEntity.Value, labelEntity.Version)
		dbMock.ExpectQuery(escapedGetQuery).WithArgs(tenantID, key).WillReturnRows(mockedRows)
		dbMock.ExpectExec(escapedUpdateQuery).WithArgs(labelEntity.Value, labelEntity.ID, labelEntity.TenantID).WillReturnResult(sqlmock.NewResult(-1, 1))

		ctx := context.TODO()
		ctx = persistence.SaveToContext(ctx, db)
		// WHEN
		err := labelRepo.Upsert(ctx, tenantID, labelModel)
		// THEN
		require.NoError(t, err)
	})

	t.Run("Success update - Label for Application Template", func(t *testing.T) {
		appTemplateLabelModel := fixModelLabel(model.AppTemplateLabelableObject)
		appTemplateLabelEntity := fixEntityLabel(model.AppTemplateLabelableObject)

		mockConverter := &automock.Converter{}
		mockConverter.On("ToEntity", appTemplateLabelModel).Return(appTemplateLabelEntity, nil).Once()
		mockConverter.On("FromEntity", appTemplateLabelEntity).Return(appTemplateLabelModel, nil).Once()
		defer mockConverter.AssertExpectations(t)

		labelRepo := label.NewRepository(mockConverter)

		db, dbMock := testdb.MockDatabase(t)
		defer dbMock.AssertExpectations(t)

		escapedGetQuery := regexp.QuoteMeta(`SELECT id, tenant_id, app_id, runtime_id, runtime_context_id, app_template_id, key, value, version FROM public.labels WHERE key = $1 AND app_template_id = $2`)
		escapedUpdateQuery := regexp.QuoteMeta(`UPDATE public.labels SET value = ?, version = version+1 WHERE id = ?`)

		mockedRows := sqlmock.NewRows(fixColumns).AddRow(appTemplateLabelEntity.ID, appTemplateLabelEntity.TenantID, appTemplateLabelEntity.AppID, appTemplateLabelEntity.RuntimeID, appTemplateLabelEntity.RuntimeContextID, appTemplateLabelEntity.AppTemplateID, appTemplateLabelEntity.Key, appTemplateLabelEntity.Value, appTemplateLabelEntity.Version)
		dbMock.ExpectQuery(escapedGetQuery).WithArgs(key, refID).WillReturnRows(mockedRows)
		dbMock.ExpectExec(escapedUpdateQuery).WithArgs(appTemplateLabelEntity.Value, appTemplateLabelEntity.ID).WillReturnResult(sqlmock.NewResult(-1, 1))

		ctx := context.TODO()
		ctx = persistence.SaveToContext(ctx, db)
		// WHEN
		err := labelRepo.Upsert(ctx, tenantID, appTemplateLabelModel)
		// THEN
		require.NoError(t, err)
	})

	t.Run("Success create - Label for Runtime", func(t *testing.T) {
		labelModel := fixModelLabel(model.RuntimeLabelableObject)
		labelEntity := fixEntityLabel(model.RuntimeLabelableObject)

		mockConverter := &automock.Converter{}
		mockConverter.On("ToEntity", labelModel).Return(labelEntity, nil).Once()
		defer mockConverter.AssertExpectations(t)

		labelRepo := label.NewRepository(mockConverter)

		db, dbMock := testdb.MockDatabase(t)
		defer dbMock.AssertExpectations(t)

		escapedGetQuery := regexp.QuoteMeta(`SELECT id, tenant_id, app_id, runtime_id, runtime_context_id, app_template_id, key, value, version FROM public.labels WHERE key = $1 AND runtime_id = $2 AND (id IN (SELECT id FROM runtime_labels_tenants WHERE tenant_id = $3))`)
		escapedCheckParentAccessQuery := regexp.QuoteMeta("SELECT 1 FROM tenant_runtimes WHERE tenant_id = $1 AND id = $2 AND owner = $3")
		escapedInsertQuery := regexp.QuoteMeta("INSERT INTO public.labels ( id, tenant_id, app_id, runtime_id, runtime_context_id, app_template_id, key, value, version ) VALUES ( ?, ?, ?, ?, ?, ?, ?, ?, ? )")

		mockedRows := sqlmock.NewRows(fixColumns)
		dbMock.ExpectQuery(escapedGetQuery).WithArgs(key, refID, tenantID).WillReturnRows(mockedRows)
		dbMock.ExpectQuery(escapedCheckParentAccessQuery).WithArgs(tenantID, refID, true).WillReturnRows(testdb.RowWhenObjectExist())
		dbMock.ExpectExec(escapedInsertQuery).WithArgs(labelEntity.ID, labelEntity.TenantID, labelEntity.AppID, labelEntity.RuntimeID, labelEntity.RuntimeContextID, labelEntity.AppTemplateID, labelEntity.Key, labelEntity.Value, labelEntity.Version).WillReturnResult(sqlmock.NewResult(1, 1))

		ctx := context.TODO()
		ctx = persistence.SaveToContext(ctx, db)
		// WHEN
		err := labelRepo.Upsert(ctx, tenantID, labelModel)
		// THEN
		require.NoError(t, err)
	})

	t.Run("Success create - Label for Runtime Context", func(t *testing.T) {
		labelModel := fixModelLabel(model.RuntimeContextLabelableObject)
		labelEntity := fixEntityLabel(model.RuntimeContextLabelableObject)

		mockConverter := &automock.Converter{}
		mockConverter.On("ToEntity", labelModel).Return(labelEntity, nil).Once()
		defer mockConverter.AssertExpectations(t)

		labelRepo := label.NewRepository(mockConverter)

		db, dbMock := testdb.MockDatabase(t)
		defer dbMock.AssertExpectations(t)

<<<<<<< HEAD
		escapedGetQuery := regexp.QuoteMeta(`SELECT id, tenant_id, app_id, runtime_id, runtime_context_id, app_template_id, key, value, version FROM public.labels WHERE key = $1 AND runtime_context_id = $2 AND (id IN (SELECT id FROM runtime_contexts_labels_tenants WHERE tenant_id = $3))`)
		escapedCheckParentAccessQuery := regexp.QuoteMeta("SELECT 1 FROM runtime_contexts_tenants WHERE tenant_id = $1 AND id = $2 AND owner = $3")
		escapedInsertQuery := regexp.QuoteMeta("INSERT INTO public.labels ( id, tenant_id, app_id, runtime_id, runtime_context_id, app_template_id, key, value, version ) VALUES ( ?, ?, ?, ?, ?, ?, ?, ?, ? )")
=======
		escapedGetQuery := regexp.QuoteMeta(`SELECT id, tenant_id, app_id, runtime_id, runtime_context_id, key, value, version FROM public.labels WHERE key = $1 AND runtime_context_id = $2 AND (id IN (SELECT id FROM runtime_contexts_labels_tenants WHERE tenant_id = $3))`)
		escapedCheckParentAccessQuery := regexp.QuoteMeta("SELECT 1 FROM tenant_runtime_contexts WHERE tenant_id = $1 AND id = $2 AND owner = $3")
		escapedInsertQuery := regexp.QuoteMeta("INSERT INTO public.labels ( id, tenant_id, app_id, runtime_id, runtime_context_id, key, value, version ) VALUES ( ?, ?, ?, ?, ?, ?, ?, ? )")
>>>>>>> 19609629

		mockedRows := sqlmock.NewRows(fixColumns)
		dbMock.ExpectQuery(escapedGetQuery).WithArgs(key, refID, tenantID).WillReturnRows(mockedRows)
		dbMock.ExpectQuery(escapedCheckParentAccessQuery).WithArgs(tenantID, refID, true).WillReturnRows(testdb.RowWhenObjectExist())
		dbMock.ExpectExec(escapedInsertQuery).WithArgs(labelEntity.ID, labelEntity.TenantID, labelEntity.AppID, labelEntity.RuntimeID, labelEntity.RuntimeContextID, labelEntity.AppTemplateID, labelEntity.Key, labelEntity.Value, labelEntity.Version).WillReturnResult(sqlmock.NewResult(1, 1))

		ctx := context.TODO()
		ctx = persistence.SaveToContext(ctx, db)
		// WHEN
		err := labelRepo.Upsert(ctx, tenantID, labelModel)
		// THEN
		require.NoError(t, err)
	})

	t.Run("Success create - Label for Application", func(t *testing.T) {
		labelModel := fixModelLabel(model.ApplicationLabelableObject)
		labelEntity := fixEntityLabel(model.ApplicationLabelableObject)

		mockConverter := &automock.Converter{}
		mockConverter.On("ToEntity", labelModel).Return(labelEntity, nil).Once()
		defer mockConverter.AssertExpectations(t)

		labelRepo := label.NewRepository(mockConverter)

		db, dbMock := testdb.MockDatabase(t)
		defer dbMock.AssertExpectations(t)

		escapedGetQuery := regexp.QuoteMeta(`SELECT id, tenant_id, app_id, runtime_id, runtime_context_id, app_template_id, key, value, version FROM public.labels WHERE key = $1 AND app_id = $2 AND (id IN (SELECT id FROM application_labels_tenants WHERE tenant_id = $3))`)
		escapedCheckParentAccessQuery := regexp.QuoteMeta("SELECT 1 FROM tenant_applications WHERE tenant_id = $1 AND id = $2 AND owner = $3")
		escapedInsertQuery := regexp.QuoteMeta("INSERT INTO public.labels ( id, tenant_id, app_id, runtime_id, runtime_context_id, app_template_id, key, value, version ) VALUES ( ?, ?, ?, ?, ?, ?, ?, ?, ? )")

		mockedRows := sqlmock.NewRows(fixColumns)
		dbMock.ExpectQuery(escapedGetQuery).WithArgs(key, refID, tenantID).WillReturnRows(mockedRows)
		dbMock.ExpectQuery(escapedCheckParentAccessQuery).WithArgs(tenantID, refID, true).WillReturnRows(testdb.RowWhenObjectExist())
		dbMock.ExpectExec(escapedInsertQuery).WithArgs(labelEntity.ID, labelEntity.TenantID, labelEntity.AppID, labelEntity.RuntimeID, labelEntity.RuntimeContextID, labelEntity.AppTemplateID, labelEntity.Key, labelEntity.Value, labelEntity.Version).WillReturnResult(sqlmock.NewResult(1, 1))

		ctx := context.TODO()
		ctx = persistence.SaveToContext(ctx, db)
		// WHEN
		err := labelRepo.Upsert(ctx, tenantID, labelModel)
		// THEN
		require.NoError(t, err)
	})

	t.Run("Success create - Label for Tenant", func(t *testing.T) {
		labelModel := fixModelLabel(model.TenantLabelableObject)
		labelEntity := fixEntityLabel(model.TenantLabelableObject)

		mockConverter := &automock.Converter{}
		mockConverter.On("ToEntity", labelModel).Return(labelEntity, nil).Once()
		defer mockConverter.AssertExpectations(t)

		labelRepo := label.NewRepository(mockConverter)

		db, dbMock := testdb.MockDatabase(t)
		defer dbMock.AssertExpectations(t)

		escapedGetQuery := regexp.QuoteMeta(`SELECT id, tenant_id, app_id, runtime_id, runtime_context_id, app_template_id, key, value, version FROM public.labels WHERE tenant_id = $1 AND key = $2`)
		escapedInsertQuery := regexp.QuoteMeta("INSERT INTO public.labels ( id, tenant_id, app_id, runtime_id, runtime_context_id, app_template_id, key, value, version ) VALUES ( ?, ?, ?, ?, ?, ?, ?, ?, ? )")

		mockedRows := sqlmock.NewRows(fixColumns)
		dbMock.ExpectQuery(escapedGetQuery).WithArgs(tenantID, key).WillReturnRows(mockedRows)
		dbMock.ExpectExec(escapedInsertQuery).WithArgs(labelEntity.ID, labelEntity.TenantID, labelEntity.AppID, labelEntity.RuntimeID, labelEntity.RuntimeContextID, labelEntity.AppTemplateID, labelEntity.Key, labelEntity.Value, labelEntity.Version).WillReturnResult(sqlmock.NewResult(1, 1))

		ctx := context.TODO()
		ctx = persistence.SaveToContext(ctx, db)
		// WHEN
		err := labelRepo.Upsert(ctx, tenantID, labelModel)
		// THEN
		require.NoError(t, err)
	})

	t.Run("Success create - Label for Tenant", func(t *testing.T) {
		labelModel := fixModelLabel(model.AppTemplateLabelableObject)
		labelEntity := fixEntityLabel(model.AppTemplateLabelableObject)

		mockConverter := &automock.Converter{}
		mockConverter.On("ToEntity", labelModel).Return(labelEntity, nil).Once()
		defer mockConverter.AssertExpectations(t)

		labelRepo := label.NewRepository(mockConverter)

		db, dbMock := testdb.MockDatabase(t)
		defer dbMock.AssertExpectations(t)

		escapedGetQuery := regexp.QuoteMeta(`SELECT id, tenant_id, app_id, runtime_id, runtime_context_id, app_template_id, key, value, version FROM public.labels WHERE key = $1 AND app_template_id = $2`)
		escapedInsertQuery := regexp.QuoteMeta("INSERT INTO public.labels ( id, tenant_id, app_id, runtime_id, runtime_context_id, app_template_id, key, value, version ) VALUES ( ?, ?, ?, ?, ?, ?, ?, ?, ? )")

		mockedRows := sqlmock.NewRows(fixColumns)
		dbMock.ExpectQuery(escapedGetQuery).WithArgs(key, refID).WillReturnRows(mockedRows)
		dbMock.ExpectExec(escapedInsertQuery).WithArgs(labelEntity.ID, labelEntity.TenantID, labelEntity.AppID, labelEntity.RuntimeID, labelEntity.RuntimeContextID, labelEntity.AppTemplateID, labelEntity.Key, labelEntity.Value, labelEntity.Version).WillReturnResult(sqlmock.NewResult(1, 1))

		ctx := context.TODO()
		ctx = persistence.SaveToContext(ctx, db)
		// WHEN
		err := labelRepo.Upsert(ctx, tenantID, labelModel)
		// THEN
		require.NoError(t, err)
	})

	t.Run("Error - GetByKey", func(t *testing.T) {
		labelModel := fixModelLabel(model.RuntimeLabelableObject)

		labelRepo := label.NewRepository(&automock.Converter{})

		db, dbMock := testdb.MockDatabase(t)
		defer dbMock.AssertExpectations(t)

		escapedGetQuery := regexp.QuoteMeta(`SELECT id, tenant_id, app_id, runtime_id, runtime_context_id, app_template_id, key, value, version FROM public.labels WHERE key = $1 AND runtime_id = $2 AND (id IN (SELECT id FROM runtime_labels_tenants WHERE tenant_id = $3))`)
		dbMock.ExpectQuery(escapedGetQuery).WithArgs(key, refID, tenantID).WillReturnError(testErr)

		ctx := context.TODO()
		ctx = persistence.SaveToContext(ctx, db)
		// WHEN
		err := labelRepo.Upsert(ctx, tenantID, labelModel)
		// THEN
		require.Error(t, err)
		assert.EqualError(t, err, "Internal Server Error: Unexpected error while executing SQL query")
	})

	t.Run("Error - Create", func(t *testing.T) {
		labelModel := fixModelLabel(model.RuntimeLabelableObject)
		labelEntity := fixEntityLabel(model.RuntimeLabelableObject)

		mockConverter := &automock.Converter{}
		mockConverter.On("ToEntity", labelModel).Return(labelEntity, nil).Once()
		defer mockConverter.AssertExpectations(t)

		labelRepo := label.NewRepository(mockConverter)

		db, dbMock := testdb.MockDatabase(t)
		defer dbMock.AssertExpectations(t)

		escapedGetQuery := regexp.QuoteMeta(`SELECT id, tenant_id, app_id, runtime_id, runtime_context_id, app_template_id, key, value, version FROM public.labels WHERE key = $1 AND runtime_id = $2 AND (id IN (SELECT id FROM runtime_labels_tenants WHERE tenant_id = $3))`)
		escapedCheckParentAccessQuery := regexp.QuoteMeta("SELECT 1 FROM tenant_runtimes WHERE tenant_id = $1 AND id = $2 AND owner = $3")
		escapedInsertQuery := regexp.QuoteMeta("INSERT INTO public.labels ( id, tenant_id, app_id, runtime_id, runtime_context_id, app_template_id, key, value, version ) VALUES ( ?, ?, ?, ?, ?, ?, ?, ?, ? )")

		mockedRows := sqlmock.NewRows(fixColumns)
		dbMock.ExpectQuery(escapedGetQuery).WithArgs(key, refID, tenantID).WillReturnRows(mockedRows)
		dbMock.ExpectQuery(escapedCheckParentAccessQuery).WithArgs(tenantID, refID, true).WillReturnRows(testdb.RowWhenObjectExist())
		dbMock.ExpectExec(escapedInsertQuery).WithArgs(labelEntity.ID, labelEntity.TenantID, labelEntity.AppID, labelEntity.RuntimeID, labelEntity.RuntimeContextID, labelEntity.AppTemplateID, labelEntity.Key, labelEntity.Value, labelEntity.Version).WillReturnError(testErr)

		ctx := context.TODO()
		ctx = persistence.SaveToContext(ctx, db)
		// WHEN
		err := labelRepo.Upsert(ctx, tenantID, labelModel)
		// THEN
		require.Error(t, err)
		assert.EqualError(t, err, "Internal Server Error: Unexpected error while executing SQL query")
	})
}

func TestRepository_UpdateWithVersion(t *testing.T) {
	version := 42

	var nilLabelModel *model.Label
	applabelModel := fixModelLabel(model.ApplicationLabelableObject)
	appLabelEntity := fixEntityLabel(model.ApplicationLabelableObject)
	runtimelabelModel := fixModelLabel(model.RuntimeLabelableObject)
	runtimeLabelEntity := fixEntityLabel(model.RuntimeLabelableObject)
	runtimeCtxlabelModel := fixModelLabel(model.RuntimeContextLabelableObject)
	runtimeCtxLabelEntity := fixEntityLabel(model.RuntimeContextLabelableObject)

	appLabelSuite := testdb.RepoUpdateTestSuite{
		Name: "Update Application Label",
		SQLQueryDetails: []testdb.SQLQueryDetails{
			{
				Query:    regexp.QuoteMeta("SELECT 1 FROM public.labels WHERE id = $1 AND (id IN (SELECT id FROM application_labels_tenants WHERE tenant_id = $2 AND owner = true))"),
				Args:     []driver.Value{labelID, tenantID},
				IsSelect: true,
				ValidRowsProvider: func() []*sqlmock.Rows {
					return []*sqlmock.Rows{testdb.RowWhenObjectExist()}
				},
				InvalidRowsProvider: func() []*sqlmock.Rows {
					return []*sqlmock.Rows{testdb.RowWhenObjectDoesNotExist()}
				},
			},
			{
				Query:         regexp.QuoteMeta(`UPDATE public.labels SET value = ?, version = version+1 WHERE id = ? AND version = ? AND (id IN (SELECT id FROM application_labels_tenants WHERE tenant_id = ? AND owner = true))`),
				Args:          []driver.Value{appLabelEntity.Value, appLabelEntity.ID, version, tenantID},
				ValidResult:   sqlmock.NewResult(-1, 1),
				InvalidResult: sqlmock.NewResult(-1, 0),
			},
		},
		ConverterMockProvider: func() testdb.Mock {
			return &automock.Converter{}
		},
		RepoConstructorFunc: label.NewRepository,
		ModelEntity:         applabelModel,
		DBEntity:            appLabelEntity,
		NilModelEntity:      nilLabelModel,
		TenantID:            tenantID,
		UpdateMethodName:    "UpdateWithVersion",
	}

	runtimeLabelSuite := testdb.RepoUpdateTestSuite{
		Name: "Update Runtime Label",
		SQLQueryDetails: []testdb.SQLQueryDetails{
			{
				Query:    regexp.QuoteMeta("SELECT 1 FROM public.labels WHERE id = $1 AND (id IN (SELECT id FROM runtime_labels_tenants WHERE tenant_id = $2 AND owner = true))"),
				Args:     []driver.Value{labelID, tenantID},
				IsSelect: true,
				ValidRowsProvider: func() []*sqlmock.Rows {
					return []*sqlmock.Rows{testdb.RowWhenObjectExist()}
				},
				InvalidRowsProvider: func() []*sqlmock.Rows {
					return []*sqlmock.Rows{testdb.RowWhenObjectDoesNotExist()}
				},
			},
			{
				Query:         regexp.QuoteMeta(`UPDATE public.labels SET value = ?, version = version+1 WHERE id = ? AND version = ? AND (id IN (SELECT id FROM runtime_labels_tenants WHERE tenant_id = ? AND owner = true))`),
				Args:          []driver.Value{runtimeLabelEntity.Value, runtimeLabelEntity.ID, version, tenantID},
				ValidResult:   sqlmock.NewResult(-1, 1),
				InvalidResult: sqlmock.NewResult(-1, 0),
			},
		},
		ConverterMockProvider: func() testdb.Mock {
			return &automock.Converter{}
		},
		RepoConstructorFunc: label.NewRepository,
		ModelEntity:         runtimelabelModel,
		DBEntity:            runtimeLabelEntity,
		NilModelEntity:      nilLabelModel,
		TenantID:            tenantID,
		UpdateMethodName:    "UpdateWithVersion",
	}

	runtimeCtxLabelSuite := testdb.RepoUpdateTestSuite{
		Name: "Update RuntimeCtx Label",
		SQLQueryDetails: []testdb.SQLQueryDetails{
			{
				Query:    regexp.QuoteMeta("SELECT 1 FROM public.labels WHERE id = $1 AND (id IN (SELECT id FROM runtime_contexts_labels_tenants WHERE tenant_id = $2 AND owner = true))"),
				Args:     []driver.Value{labelID, tenantID},
				IsSelect: true,
				ValidRowsProvider: func() []*sqlmock.Rows {
					return []*sqlmock.Rows{testdb.RowWhenObjectExist()}
				},
				InvalidRowsProvider: func() []*sqlmock.Rows {
					return []*sqlmock.Rows{testdb.RowWhenObjectDoesNotExist()}
				},
			},
			{
				Query:         regexp.QuoteMeta(`UPDATE public.labels SET value = ?, version = version+1 WHERE id = ? AND version = ? AND (id IN (SELECT id FROM runtime_contexts_labels_tenants WHERE tenant_id = ? AND owner = true))`),
				Args:          []driver.Value{runtimeCtxLabelEntity.Value, runtimeCtxLabelEntity.ID, version, tenantID},
				ValidResult:   sqlmock.NewResult(-1, 1),
				InvalidResult: sqlmock.NewResult(-1, 0),
			},
		},
		ConverterMockProvider: func() testdb.Mock {
			return &automock.Converter{}
		},
		RepoConstructorFunc: label.NewRepository,
		ModelEntity:         runtimeCtxlabelModel,
		DBEntity:            runtimeCtxLabelEntity,
		NilModelEntity:      nilLabelModel,
		TenantID:            tenantID,
		UpdateMethodName:    "UpdateWithVersion",
	}

	appLabelSuite.Run(t)
	runtimeLabelSuite.Run(t)
	runtimeCtxLabelSuite.Run(t)

	// Additional tests - tenant labels are updated globally as the tenant is embedded in the entity.
	t.Run("Success update - Label for Tenant", func(t *testing.T) {
		// GIVEN
		labelModel := fixModelLabel(model.TenantLabelableObject)
		labelEntity := fixEntityLabel(model.TenantLabelableObject)

		mockConverter := &automock.Converter{}
		mockConverter.On("ToEntity", labelModel).Return(labelEntity, nil).Once()
		defer mockConverter.AssertExpectations(t)

		labelRepo := label.NewRepository(mockConverter)

		db, dbMock := testdb.MockDatabase(t)
		defer dbMock.AssertExpectations(t)

		escapedUpdateQuery := regexp.QuoteMeta(`UPDATE public.labels SET value = ?, version = version+1 WHERE id = ? AND version = ? AND tenant_id = ?`)
		dbMock.ExpectExec(escapedUpdateQuery).WithArgs(labelEntity.Value, labelEntity.ID, version, labelEntity.TenantID).WillReturnResult(sqlmock.NewResult(1, 1))

		ctx := context.TODO()
		ctx = persistence.SaveToContext(ctx, db)
		// WHEN
		err := labelRepo.UpdateWithVersion(ctx, tenantID, labelModel)
		// THEN
		require.NoError(t, err)
	})
}

func TestRepository_GetByKey(t *testing.T) {
	applabelModel := fixModelLabel(model.ApplicationLabelableObject)
	appLabelEntity := fixEntityLabel(model.ApplicationLabelableObject)
	runtimelabelModel := fixModelLabel(model.RuntimeLabelableObject)
	runtimeLabelEntity := fixEntityLabel(model.RuntimeLabelableObject)
	runtimeCtxlabelModel := fixModelLabel(model.RuntimeContextLabelableObject)
	runtimeCtxLabelEntity := fixEntityLabel(model.RuntimeContextLabelableObject)

	appLabelSuite := testdb.RepoGetTestSuite{
		Name: "Get Application Label",
		SQLQueryDetails: []testdb.SQLQueryDetails{
			{
				Query:    regexp.QuoteMeta(`SELECT id, tenant_id, app_id, runtime_id, runtime_context_id, app_template_id, key, value, version FROM public.labels WHERE key = $1 AND app_id = $2 AND (id IN (SELECT id FROM application_labels_tenants WHERE tenant_id = $3))`),
				Args:     []driver.Value{key, refID, tenantID},
				IsSelect: true,
				ValidRowsProvider: func() []*sqlmock.Rows {
					return []*sqlmock.Rows{sqlmock.NewRows(fixColumns).
						AddRow(appLabelEntity.ID, appLabelEntity.TenantID, appLabelEntity.AppID, appLabelEntity.RuntimeID, appLabelEntity.RuntimeContextID, appLabelEntity.AppTemplateID, appLabelEntity.Key, appLabelEntity.Value, appLabelEntity.Version)}
				},
				InvalidRowsProvider: func() []*sqlmock.Rows {
					return []*sqlmock.Rows{sqlmock.NewRows(fixColumns)}
				},
			},
		},
		ConverterMockProvider: func() testdb.Mock {
			return &automock.Converter{}
		},
		RepoConstructorFunc: label.NewRepository,
		ExpectedModelEntity: applabelModel,
		ExpectedDBEntity:    appLabelEntity,
		MethodArgs:          []interface{}{tenantID, model.ApplicationLabelableObject, refID, key},
		MethodName:          "GetByKey",
	}

	rtLabelSuite := testdb.RepoGetTestSuite{
		Name: "Get Runtime Label",
		SQLQueryDetails: []testdb.SQLQueryDetails{
			{
				Query:    regexp.QuoteMeta(`SELECT id, tenant_id, app_id, runtime_id, runtime_context_id, app_template_id, key, value, version FROM public.labels WHERE key = $1 AND runtime_id = $2 AND (id IN (SELECT id FROM runtime_labels_tenants WHERE tenant_id = $3))`),
				Args:     []driver.Value{key, refID, tenantID},
				IsSelect: true,
				ValidRowsProvider: func() []*sqlmock.Rows {
					return []*sqlmock.Rows{sqlmock.NewRows(fixColumns).
						AddRow(runtimeLabelEntity.ID, runtimeLabelEntity.TenantID, runtimeLabelEntity.AppID, runtimeLabelEntity.RuntimeID, runtimeLabelEntity.RuntimeContextID, runtimeCtxLabelEntity.AppTemplateID, runtimeLabelEntity.Key, runtimeLabelEntity.Value, runtimeLabelEntity.Version)}
				},
				InvalidRowsProvider: func() []*sqlmock.Rows {
					return []*sqlmock.Rows{sqlmock.NewRows(fixColumns)}
				},
			},
		},
		ConverterMockProvider: func() testdb.Mock {
			return &automock.Converter{}
		},
		RepoConstructorFunc: label.NewRepository,
		ExpectedModelEntity: runtimelabelModel,
		ExpectedDBEntity:    runtimeLabelEntity,
		MethodArgs:          []interface{}{tenantID, model.RuntimeLabelableObject, refID, key},
		MethodName:          "GetByKey",
	}

	rtCtxLabelSuite := testdb.RepoGetTestSuite{
		Name: "Get Runtime Context Label",
		SQLQueryDetails: []testdb.SQLQueryDetails{
			{
				Query:    regexp.QuoteMeta(`SELECT id, tenant_id, app_id, runtime_id, runtime_context_id, app_template_id, key, value, version FROM public.labels WHERE key = $1 AND runtime_context_id = $2 AND (id IN (SELECT id FROM runtime_contexts_labels_tenants WHERE tenant_id = $3))`),
				Args:     []driver.Value{key, refID, tenantID},
				IsSelect: true,
				ValidRowsProvider: func() []*sqlmock.Rows {
					return []*sqlmock.Rows{sqlmock.NewRows(fixColumns).
						AddRow(runtimeCtxLabelEntity.ID, runtimeCtxLabelEntity.TenantID, runtimeCtxLabelEntity.AppID, runtimeCtxLabelEntity.RuntimeID, runtimeCtxLabelEntity.RuntimeContextID, runtimeCtxLabelEntity.AppTemplateID, runtimeCtxLabelEntity.Key, runtimeCtxLabelEntity.Value, runtimeCtxLabelEntity.Version)}
				},
				InvalidRowsProvider: func() []*sqlmock.Rows {
					return []*sqlmock.Rows{sqlmock.NewRows(fixColumns)}
				},
			},
		},
		ConverterMockProvider: func() testdb.Mock {
			return &automock.Converter{}
		},
		RepoConstructorFunc: label.NewRepository,
		ExpectedModelEntity: runtimeCtxlabelModel,
		ExpectedDBEntity:    runtimeCtxLabelEntity,
		MethodArgs:          []interface{}{tenantID, model.RuntimeContextLabelableObject, refID, key},
		MethodName:          "GetByKey",
	}

	appLabelSuite.Run(t)
	rtLabelSuite.Run(t)
	rtCtxLabelSuite.Run(t)

	t.Run("Success - Label for Tenant", func(t *testing.T) {
		tenantLabelModel := fixModelLabel(model.TenantLabelableObject)
		tenantLabelEntity := fixEntityLabel(model.TenantLabelableObject)

		mockConverter := &automock.Converter{}
		defer mockConverter.AssertExpectations(t)
		mockConverter.On("FromEntity", tenantLabelEntity).Return(tenantLabelModel, nil).Once()

		labelRepo := label.NewRepository(mockConverter)

		db, dbMock := testdb.MockDatabase(t)
		defer dbMock.AssertExpectations(t)

		escapedQuery := regexp.QuoteMeta(`SELECT id, tenant_id, app_id, runtime_id, runtime_context_id, app_template_id, key, value, version FROM public.labels WHERE tenant_id = $1 AND key = $2`)
		mockedRows := sqlmock.NewRows(fixColumns).AddRow(tenantLabelEntity.ID, tenantLabelEntity.TenantID, tenantLabelEntity.AppID, tenantLabelEntity.RuntimeID, tenantLabelEntity.RuntimeContextID, tenantLabelEntity.AppTemplateID, tenantLabelEntity.Key, tenantLabelEntity.Value, tenantLabelEntity.Version)
		dbMock.ExpectQuery(escapedQuery).WithArgs(tenantID, key).WillReturnRows(mockedRows)

		ctx := context.TODO()
		ctx = persistence.SaveToContext(ctx, db)
		// WHEN
		actual, err := labelRepo.GetByKey(ctx, tenantID, model.TenantLabelableObject, tenantID, key)
		// THEN
		require.NoError(t, err)
		require.Equal(t, tenantLabelModel, actual)
		require.Equal(t, value, actual.Value)
	})

	t.Run("Success - Label for Application Template", func(t *testing.T) {
		appTemplatelabelModel := fixModelLabel(model.AppTemplateLabelableObject)
		appTemplateLabelEntity := fixEntityLabel(model.AppTemplateLabelableObject)

		mockConverter := &automock.Converter{}
		defer mockConverter.AssertExpectations(t)
		mockConverter.On("FromEntity", appTemplateLabelEntity).Return(appTemplatelabelModel, nil).Once()

		labelRepo := label.NewRepository(mockConverter)

		db, dbMock := testdb.MockDatabase(t)
		defer dbMock.AssertExpectations(t)

		escapedQuery := regexp.QuoteMeta(`SELECT id, tenant_id, app_id, runtime_id, runtime_context_id, app_template_id, key, value, version FROM public.labels WHERE tenant_id = $1 AND key = $2`)
		mockedRows := sqlmock.NewRows(fixColumns).AddRow(appTemplateLabelEntity.ID, appTemplateLabelEntity.TenantID, appTemplateLabelEntity.AppID, appTemplateLabelEntity.RuntimeID, appTemplateLabelEntity.RuntimeContextID, appTemplateLabelEntity.AppTemplateID, appTemplateLabelEntity.Key, appTemplateLabelEntity.Value, appTemplateLabelEntity.Version)
		dbMock.ExpectQuery(escapedQuery).WithArgs(tenantID, key).WillReturnRows(mockedRows)

		ctx := context.TODO()
		ctx = persistence.SaveToContext(ctx, db)
		// WHEN
		actual, err := labelRepo.GetByKey(ctx, tenantID, model.TenantLabelableObject, tenantID, key)
		// THEN
		require.NoError(t, err)
		require.Equal(t, appTemplatelabelModel, actual)
		require.Equal(t, value, actual.Value)
	})
}

func TestRepository_ListForObject(t *testing.T) {
	t.Run("Success - Label for Runtime", func(t *testing.T) {
		// GIVEN
		label1Model := fixModelLabelWithID("1", "foo", model.RuntimeLabelableObject)
		label2Model := fixModelLabelWithID("2", "bar", model.RuntimeLabelableObject)

		label1Entity := fixEntityLabelWithID("1", "foo", model.RuntimeLabelableObject)
		label2Entity := fixEntityLabelWithID("2", "bar", model.RuntimeLabelableObject)

		inputItems := []*label.Entity{label1Entity, label2Entity}
		expected := map[string]*model.Label{
			"foo": label1Model,
			"bar": label2Model,
		}

		mockConverter := &automock.Converter{}
		defer mockConverter.AssertExpectations(t)
		for _, entity := range inputItems {
			mockConverter.On("FromEntity", entity).Return(expected[entity.Key], nil).Once()
		}

		labelRepo := label.NewRepository(mockConverter)

		db, dbMock := testdb.MockDatabase(t)
		defer dbMock.AssertExpectations(t)

		escapedQuery := regexp.QuoteMeta(`SELECT id, tenant_id, app_id, runtime_id, runtime_context_id, app_template_id, key, value, version FROM public.labels WHERE runtime_id = $1 AND (id IN (SELECT id FROM runtime_labels_tenants WHERE tenant_id = $2))`)
		mockedRows := sqlmock.NewRows(fixColumns).
			AddRow(label1Entity.ID, label1Entity.TenantID, label1Entity.AppID, label1Entity.RuntimeID, label1Entity.RuntimeContextID, label1Entity.AppTemplateID, label1Entity.Key, label1Entity.Value, label1Entity.Version).
			AddRow(label2Entity.ID, label2Entity.TenantID, label2Entity.AppID, label2Entity.RuntimeID, label2Entity.RuntimeContextID, label2Entity.AppTemplateID, label2Entity.Key, label2Entity.Value, label2Entity.Version)
		dbMock.ExpectQuery(escapedQuery).WithArgs(sql.NullString{Valid: true, String: refID}, tenantID).WillReturnRows(mockedRows)

		ctx := context.TODO()
		ctx = persistence.SaveToContext(ctx, db)
		// WHEN
		actual, err := labelRepo.ListForObject(ctx, tenantID, model.RuntimeLabelableObject, refID)
		// THEN
		require.NoError(t, err)
		assert.Equal(t, expected, actual)
	})

	t.Run("Success - Label for Runtime Context", func(t *testing.T) {
		// GIVEN
		label1Model := fixModelLabelWithID("1", "foo", model.RuntimeContextLabelableObject)
		label2Model := fixModelLabelWithID("2", "bar", model.RuntimeContextLabelableObject)

		label1Entity := fixEntityLabelWithID("1", "foo", model.RuntimeContextLabelableObject)
		label2Entity := fixEntityLabelWithID("2", "bar", model.RuntimeContextLabelableObject)

		inputItems := []*label.Entity{label1Entity, label2Entity}
		expected := map[string]*model.Label{
			"foo": label1Model,
			"bar": label2Model,
		}

		mockConverter := &automock.Converter{}
		defer mockConverter.AssertExpectations(t)
		for _, entity := range inputItems {
			mockConverter.On("FromEntity", entity).Return(expected[entity.Key], nil).Once()
		}

		labelRepo := label.NewRepository(mockConverter)

		db, dbMock := testdb.MockDatabase(t)
		defer dbMock.AssertExpectations(t)

		escapedQuery := regexp.QuoteMeta(`SELECT id, tenant_id, app_id, runtime_id, runtime_context_id, app_template_id, key, value, version FROM public.labels WHERE runtime_context_id = $1 AND (id IN (SELECT id FROM runtime_contexts_labels_tenants WHERE tenant_id = $2))`)
		mockedRows := sqlmock.NewRows(fixColumns).
			AddRow(label1Entity.ID, label1Entity.TenantID, label1Entity.AppID, label1Entity.RuntimeID, label1Entity.RuntimeContextID, label1Entity.AppTemplateID, label1Entity.Key, label1Entity.Value, label1Entity.Version).
			AddRow(label2Entity.ID, label2Entity.TenantID, label2Entity.AppID, label2Entity.RuntimeID, label2Entity.RuntimeContextID, label2Entity.AppTemplateID, label2Entity.Key, label2Entity.Value, label2Entity.Version)
		dbMock.ExpectQuery(escapedQuery).WithArgs(sql.NullString{Valid: true, String: refID}, tenantID).WillReturnRows(mockedRows)

		ctx := context.TODO()
		ctx = persistence.SaveToContext(ctx, db)
		// WHEN
		actual, err := labelRepo.ListForObject(ctx, tenantID, model.RuntimeContextLabelableObject, refID)
		// THEN
		require.NoError(t, err)
		assert.Equal(t, expected, actual)
	})

	t.Run("Success - Label for Application", func(t *testing.T) {
		// GIVEN
		label1Model := fixModelLabelWithID("1", "foo", model.ApplicationLabelableObject)
		label2Model := fixModelLabelWithID("2", "bar", model.ApplicationLabelableObject)

		label1Entity := fixEntityLabelWithID("1", "foo", model.ApplicationLabelableObject)
		label2Entity := fixEntityLabelWithID("2", "bar", model.ApplicationLabelableObject)

		inputItems := []*label.Entity{label1Entity, label2Entity}
		expected := map[string]*model.Label{
			"foo": label1Model,
			"bar": label2Model,
		}

		mockConverter := &automock.Converter{}
		defer mockConverter.AssertExpectations(t)
		for _, entity := range inputItems {
			mockConverter.On("FromEntity", entity).Return(expected[entity.Key], nil).Once()
		}

		labelRepo := label.NewRepository(mockConverter)

		db, dbMock := testdb.MockDatabase(t)
		defer dbMock.AssertExpectations(t)

		escapedQuery := regexp.QuoteMeta(`SELECT id, tenant_id, app_id, runtime_id, runtime_context_id, app_template_id, key, value, version FROM public.labels WHERE app_id = $1 AND (id IN (SELECT id FROM application_labels_tenants WHERE tenant_id = $2))`)
		mockedRows := sqlmock.NewRows(fixColumns).
			AddRow(label1Entity.ID, label1Entity.TenantID, label1Entity.AppID, label1Entity.RuntimeID, label1Entity.RuntimeContextID, label1Entity.AppTemplateID, label1Entity.Key, label1Entity.Value, label1Entity.Version).
			AddRow(label2Entity.ID, label2Entity.TenantID, label2Entity.AppID, label2Entity.RuntimeID, label2Entity.RuntimeContextID, label1Entity.AppTemplateID, label2Entity.Key, label2Entity.Value, label2Entity.Version)
		dbMock.ExpectQuery(escapedQuery).WithArgs(sql.NullString{Valid: true, String: refID}, tenantID).WillReturnRows(mockedRows)

		ctx := context.TODO()
		ctx = persistence.SaveToContext(ctx, db)

		// WHEN
		actual, err := labelRepo.ListForObject(ctx, tenantID, model.ApplicationLabelableObject, refID)
		// THEN
		require.NoError(t, err)
		assert.Equal(t, expected, actual)
	})

	t.Run("Success - Label for Tenant", func(t *testing.T) {
		// GIVEN
		label1Model := fixModelLabelWithID("1", "foo", model.TenantLabelableObject)
		label2Model := fixModelLabelWithID("2", "bar", model.TenantLabelableObject)

		label1Entity := fixEntityLabelWithID("1", "foo", model.TenantLabelableObject)
		label2Entity := fixEntityLabelWithID("2", "bar", model.TenantLabelableObject)

		inputItems := []*label.Entity{label1Entity, label2Entity}
		expected := map[string]*model.Label{
			"foo": label1Model,
			"bar": label2Model,
		}

		mockConverter := &automock.Converter{}
		defer mockConverter.AssertExpectations(t)
		for _, entity := range inputItems {
			mockConverter.On("FromEntity", entity).Return(expected[entity.Key], nil).Once()
		}

		labelRepo := label.NewRepository(mockConverter)

		db, dbMock := testdb.MockDatabase(t)
		defer dbMock.AssertExpectations(t)

		escapedQuery := regexp.QuoteMeta(`SELECT id, tenant_id, app_id, runtime_id, runtime_context_id, app_template_id, key, value, version FROM public.labels WHERE tenant_id = $1 AND app_id IS NULL AND runtime_context_id IS NULL AND runtime_id IS NULL`)
		mockedRows := sqlmock.NewRows(fixColumns).
			AddRow(label1Entity.ID, label1Entity.TenantID, label1Entity.AppID, label1Entity.RuntimeID, label1Entity.RuntimeContextID, label1Entity.AppTemplateID, label1Entity.Key, label1Entity.Value, label1Entity.Version).
			AddRow(label2Entity.ID, label2Entity.TenantID, label2Entity.AppID, label2Entity.RuntimeID, label2Entity.RuntimeContextID, label2Entity.AppTemplateID, label2Entity.Key, label2Entity.Value, label2Entity.Version)
		dbMock.ExpectQuery(escapedQuery).WithArgs(tenantID).WillReturnRows(mockedRows)

		ctx := context.TODO()
		ctx = persistence.SaveToContext(ctx, db)

		// WHEN
		actual, err := labelRepo.ListForObject(ctx, tenantID, model.TenantLabelableObject, tenantID)
		// THEN
		require.NoError(t, err)
		assert.Equal(t, expected, actual)
	})

	t.Run("Success - Label for Application Template", func(t *testing.T) {
		// GIVEN
		label1Model := fixModelLabelWithID("1", "foo", model.AppTemplateLabelableObject)
		label2Model := fixModelLabelWithID("2", "bar", model.AppTemplateLabelableObject)

		label1Entity := fixEntityLabelWithID("1", "foo", model.AppTemplateLabelableObject)
		label2Entity := fixEntityLabelWithID("2", "bar", model.AppTemplateLabelableObject)

		inputItems := []*label.Entity{label1Entity, label2Entity}
		expected := map[string]*model.Label{
			"foo": label1Model,
			"bar": label2Model,
		}

		mockConverter := &automock.Converter{}
		defer mockConverter.AssertExpectations(t)
		for _, entity := range inputItems {
			mockConverter.On("FromEntity", entity).Return(expected[entity.Key], nil).Once()
		}

		labelRepo := label.NewRepository(mockConverter)

		db, dbMock := testdb.MockDatabase(t)
		defer dbMock.AssertExpectations(t)

		escapedQuery := regexp.QuoteMeta(`SELECT id, tenant_id, app_id, runtime_id, runtime_context_id, app_template_id, key, value, version FROM public.labels WHERE tenant_id = $1 AND app_id IS NULL AND runtime_context_id IS NULL AND runtime_id IS NULL`)
		mockedRows := sqlmock.NewRows(fixColumns).
			AddRow(label1Entity.ID, label1Entity.TenantID, label1Entity.AppID, label1Entity.RuntimeID, label1Entity.RuntimeContextID, label1Entity.AppTemplateID, label1Entity.Key, label1Entity.Value, label1Entity.Version).
			AddRow(label2Entity.ID, label2Entity.TenantID, label2Entity.AppID, label2Entity.RuntimeID, label2Entity.RuntimeContextID, label2Entity.AppTemplateID, label2Entity.Key, label2Entity.Value, label2Entity.Version)
		dbMock.ExpectQuery(escapedQuery).WithArgs(tenantID).WillReturnRows(mockedRows)

		ctx := context.TODO()
		ctx = persistence.SaveToContext(ctx, db)

		// WHEN
		actual, err := labelRepo.ListForObject(ctx, tenantID, model.TenantLabelableObject, tenantID)
		// THEN
		require.NoError(t, err)
		assert.Equal(t, expected, actual)
	})

	t.Run("Error - Doesn't exist", func(t *testing.T) {
		mockConverter := &automock.Converter{}
		defer mockConverter.AssertExpectations(t)

		labelRepo := label.NewRepository(mockConverter)

		db, dbMock := testdb.MockDatabase(t)
		defer dbMock.AssertExpectations(t)

		escapedQuery := regexp.QuoteMeta(`SELECT id, tenant_id, app_id, runtime_id, runtime_context_id, app_template_id, key, value, version FROM public.labels WHERE app_id = $1 AND (id IN (SELECT id FROM application_labels_tenants WHERE tenant_id = $2))`)
		mockedRows := sqlmock.NewRows(fixColumns)
		dbMock.ExpectQuery(escapedQuery).WithArgs(sql.NullString{Valid: true, String: refID}, tenantID).WillReturnRows(mockedRows)

		ctx := context.TODO()
		ctx = persistence.SaveToContext(ctx, db)
		// WHEN
		actual, err := labelRepo.ListForObject(ctx, tenantID, model.ApplicationLabelableObject, refID)
		// THEN
		require.NoError(t, err)
		assert.Empty(t, actual)
	})

	t.Run("Error - Select error", func(t *testing.T) {
		labelRepo := label.NewRepository(nil)
		db, dbMock := testdb.MockDatabase(t)
		defer dbMock.AssertExpectations(t)

		escapedQuery := regexp.QuoteMeta(`SELECT id, tenant_id, app_id, runtime_id, runtime_context_id, app_template_id, key, value, version FROM public.labels WHERE app_id = $1 AND (id IN (SELECT id FROM application_labels_tenants WHERE tenant_id = $2))`)
		dbMock.ExpectQuery(escapedQuery).WithArgs(sql.NullString{Valid: true, String: refID}, tenantID).WillReturnError(errors.New("persistence error"))

		ctx := context.TODO()
		ctx = persistence.SaveToContext(ctx, db)
		// WHEN
		_, err := labelRepo.ListForObject(ctx, tenantID, model.ApplicationLabelableObject, refID)
		// THEN
		require.Error(t, err)
		require.Contains(t, err.Error(), "Unexpected error while executing SQL query")
	})

	t.Run("Error - Missing persistence", func(t *testing.T) {
		// GIVEN
		labelRepo := label.NewRepository(nil)

		// WHEN
		_, err := labelRepo.ListForObject(context.TODO(), tenantID, model.ApplicationLabelableObject, refID)
		// THEN
		require.Error(t, err)
		require.Contains(t, err.Error(), "unable to fetch database from context")
	})
}

func TestRepository_ListByKey(t *testing.T) {
	label1Model := fixModelLabelWithID("1", "foo", model.RuntimeLabelableObject)
	label2Model := fixModelLabelWithID("2", "bar", model.ApplicationLabelableObject)
	label3Model := fixModelLabelWithID("3", "bar", model.RuntimeContextLabelableObject)

	label1Entity := fixEntityLabelWithID("1", "foo", model.RuntimeLabelableObject)
	label2Entity := fixEntityLabelWithID("2", "bar", model.ApplicationLabelableObject)
	label3Entity := fixEntityLabelWithID("3", "bar", model.RuntimeContextLabelableObject)

	suite := testdb.RepoListTestSuite{
		Name: "List Labels by key",
		SQLQueryDetails: []testdb.SQLQueryDetails{
			{
				Query:    regexp.QuoteMeta(`SELECT id, tenant_id, app_id, runtime_id, runtime_context_id, app_template_id, key, value, version FROM public.labels WHERE key = $1 AND (id IN (SELECT id FROM labels_tenants WHERE tenant_id = $2))`),
				Args:     []driver.Value{key, tenantID},
				IsSelect: true,
				ValidRowsProvider: func() []*sqlmock.Rows {
					return []*sqlmock.Rows{sqlmock.NewRows(fixColumns).
						AddRow(label1Entity.ID, label1Entity.TenantID, label1Entity.AppID, label1Entity.RuntimeID, label1Entity.RuntimeContextID, label1Entity.AppTemplateID, label1Entity.Key, label1Entity.Value, label1Entity.Version).
						AddRow(label2Entity.ID, label2Entity.TenantID, label2Entity.AppID, label2Entity.RuntimeID, label2Entity.RuntimeContextID, label2Entity.AppTemplateID, label2Entity.Key, label2Entity.Value, label2Entity.Version).
						AddRow(label3Entity.ID, label3Entity.TenantID, label3Entity.AppID, label3Entity.RuntimeID, label3Entity.RuntimeContextID, label3Entity.AppTemplateID, label3Entity.Key, label3Entity.Value, label3Entity.Version),
					}
				},
				InvalidRowsProvider: func() []*sqlmock.Rows {
					return []*sqlmock.Rows{sqlmock.NewRows(fixColumns)}
				},
			},
		},
		ConverterMockProvider: func() testdb.Mock {
			return &automock.Converter{}
		},
		RepoConstructorFunc:   label.NewRepository,
		ExpectedModelEntities: []interface{}{label1Model, label2Model, label3Model},
		ExpectedDBEntities:    []interface{}{label1Entity, label2Entity, label3Entity},
		MethodArgs:            []interface{}{tenantID, key},
		MethodName:            "ListByKey",
	}

	suite.Run(t)
}

func TestRepository_ListGlobalByKey(t *testing.T) {
	t.Run("Success", func(t *testing.T) {
		// GIVEN
		objType := model.ApplicationLabelableObject
		objIDs := []string{"foo", "bar", "baz"}
		labelKey := "key"
		version := 42

		inputItems := []*label.Entity{
			{ID: "1", Key: labelKey, Value: "test1", AppID: sql.NullString{Valid: true, String: objIDs[0]}, Version: version},
			{ID: "2", Key: labelKey, Value: "test2", AppID: sql.NullString{Valid: true, String: objIDs[1]}, Version: version},
			{ID: "3", Key: labelKey, Value: "test3", AppID: sql.NullString{Valid: true, String: objIDs[2]}, Version: version},
		}
		expected := []*model.Label{
			{ID: "1", Key: labelKey, Value: "test1", ObjectType: objType, ObjectID: objIDs[0], Version: version},
			{ID: "2", Key: labelKey, Value: "test2", ObjectType: objType, ObjectID: objIDs[1], Version: version},
			{ID: "3", Key: labelKey, Value: "test3", ObjectType: objType, ObjectID: objIDs[2], Version: version},
		}

		mockConverter := &automock.Converter{}
		defer mockConverter.AssertExpectations(t)
		for _, entity := range inputItems {
			for i := range expected {
				if expected[i].ObjectID == entity.AppID.String {
					mockConverter.On("FromEntity", entity).Return(expected[i], nil).Once()
				}
			}
		}

		labelRepo := label.NewRepository(mockConverter)

		db, dbMock := testdb.MockDatabase(t)
		defer dbMock.AssertExpectations(t)

		escapedQuery := regexp.QuoteMeta(`SELECT id, tenant_id, app_id, runtime_id, runtime_context_id, app_template_id, key, value, version FROM public.labels WHERE key = $1`)
		mockedRows := sqlmock.NewRows([]string{"id", "tenant_id", "app_template_id", "key", "value", "app_id", "runtime_id", "runtime_context_id", "version"}).
			AddRow("1", nil, nil, labelKey, "test1", objIDs[0], nil, nil, version).
			AddRow("2", nil, nil, labelKey, "test2", objIDs[1], nil, nil, version).
			AddRow("3", nil, nil, labelKey, "test3", objIDs[2], nil, nil, version)
		dbMock.ExpectQuery(escapedQuery).WithArgs(labelKey).WillReturnRows(mockedRows)

		ctx := context.TODO()
		ctx = persistence.SaveToContext(ctx, db)

		// WHEN
		actual, err := labelRepo.ListGlobalByKey(ctx, labelKey)
		// THEN
		require.NoError(t, err)
		assert.Equal(t, expected, actual)
	})

	t.Run("Error - Select error", func(t *testing.T) {
		// GIVEN
		labelKey := "key"

		labelRepo := label.NewRepository(nil)

		db, dbMock := testdb.MockDatabase(t)
		defer dbMock.AssertExpectations(t)

		escapedQuery := regexp.QuoteMeta(`SELECT id, tenant_id, app_id, runtime_id, runtime_context_id, app_template_id, key, value, version FROM public.labels WHERE key = $1`)
		dbMock.ExpectQuery(escapedQuery).WithArgs(labelKey).WillReturnError(errors.New("persistence error"))

		ctx := context.TODO()
		ctx = persistence.SaveToContext(ctx, db)

		// WHEN
		_, err := labelRepo.ListGlobalByKey(ctx, labelKey)
		// THEN
		require.Error(t, err)
		require.Contains(t, err.Error(), "Unexpected error while executing SQL query")
	})

	t.Run("Error - Converting entity", func(t *testing.T) {
		// GIVEN
		objIDs := []string{"foo", "bar", "baz"}
		labelKey := "key"
		testErr := errors.New("test error")
		version := 42

		mockConverter := &automock.Converter{}
		mockConverter.On("FromEntity", mock.Anything).Return(&model.Label{}, testErr).Once()

		labelRepo := label.NewRepository(mockConverter)

		db, dbMock := testdb.MockDatabase(t)
		defer dbMock.AssertExpectations(t)

		escapedQuery := regexp.QuoteMeta(`SELECT id, tenant_id, app_id, runtime_id, runtime_context_id, app_template_id, key, value, version FROM public.labels WHERE key = $1`)
		mockedRows := sqlmock.NewRows([]string{"id", "tenant_id", "app_template_id", "key", "value", "app_id", "runtime_id", "runtime_context_id", "version"}).
			AddRow("1", nil, nil, labelKey, "test1", objIDs[0], nil, nil, version)
		dbMock.ExpectQuery(escapedQuery).WithArgs(labelKey).WillReturnRows(mockedRows)

		ctx := context.TODO()
		ctx = persistence.SaveToContext(ctx, db)

		// WHEN
		_, err := labelRepo.ListGlobalByKey(ctx, labelKey)
		// THEN
		require.Error(t, err)
	})
}

func TestRepository_ListGlobalByKeyAndObjects(t *testing.T) {
	t.Run("Success", func(t *testing.T) {
		// GIVEN
		objType := model.ApplicationLabelableObject
		objIDs := []string{"foo", "bar", "baz"}
		labelKey := "key"
		version := 42

		inputItems := []*label.Entity{
			{ID: "1", Key: labelKey, Value: "test1", AppID: sql.NullString{Valid: true, String: objIDs[0]}, Version: version},
			{ID: "2", Key: labelKey, Value: "test2", AppID: sql.NullString{Valid: true, String: objIDs[1]}, Version: version},
			{ID: "3", Key: labelKey, Value: "test3", AppID: sql.NullString{Valid: true, String: objIDs[2]}, Version: version},
		}
		expected := []*model.Label{
			{ID: "1", Key: labelKey, Value: "test1", ObjectType: objType, ObjectID: objIDs[0], Version: version},
			{ID: "2", Key: labelKey, Value: "test2", ObjectType: objType, ObjectID: objIDs[1], Version: version},
			{ID: "3", Key: labelKey, Value: "test3", ObjectType: objType, ObjectID: objIDs[2], Version: version},
		}

		mockConverter := &automock.Converter{}
		defer mockConverter.AssertExpectations(t)
		for _, entity := range inputItems {
			for i := range expected {
				if expected[i].ObjectID == entity.AppID.String {
					mockConverter.On("FromEntity", entity).Return(expected[i], nil).Once()
				}
			}
		}

		labelRepo := label.NewRepository(mockConverter)

		db, dbMock := testdb.MockDatabase(t)
		defer dbMock.AssertExpectations(t)

		escapedQuery := regexp.QuoteMeta(`SELECT id, tenant_id, app_id, runtime_id, runtime_context_id, app_template_id, key, value, version FROM public.labels WHERE key = $1 AND app_id IN ($2, $3, $4) FOR UPDATE`)
		mockedRows := sqlmock.NewRows([]string{"id", "tenant_id", "app_template_id", "key", "value", "app_id", "runtime_id", "runtime_context_id", "version"}).
			AddRow("1", nil, nil, labelKey, "test1", objIDs[0], nil, nil, version).
			AddRow("2", nil, nil, labelKey, "test2", objIDs[1], nil, nil, version).
			AddRow("3", nil, nil, labelKey, "test3", objIDs[2], nil, nil, version)
		dbMock.ExpectQuery(escapedQuery).WithArgs(labelKey, sql.NullString{Valid: true, String: objIDs[0]}, sql.NullString{Valid: true, String: objIDs[1]}, sql.NullString{Valid: true, String: objIDs[2]}).WillReturnRows(mockedRows)

		ctx := context.TODO()
		ctx = persistence.SaveToContext(ctx, db)

		// WHEN
		actual, err := labelRepo.ListGlobalByKeyAndObjects(ctx, objType, objIDs, labelKey)
		// THEN
		require.NoError(t, err)
		assert.Equal(t, expected, actual)
	})

	t.Run("Error - Select error", func(t *testing.T) {
		// GIVEN
		objType := model.ApplicationLabelableObject
		objIDs := []string{"foo", "bar", "baz"}
		labelKey := "key"

		labelRepo := label.NewRepository(nil)

		db, dbMock := testdb.MockDatabase(t)
		defer dbMock.AssertExpectations(t)

		escapedQuery := regexp.QuoteMeta(`SELECT id, tenant_id, app_id, runtime_id, runtime_context_id, app_template_id, key, value, version FROM public.labels WHERE key = $1 AND app_id IN ($2, $3, $4) FOR UPDATE`)
		dbMock.ExpectQuery(escapedQuery).WithArgs(labelKey, sql.NullString{Valid: true, String: objIDs[0]}, sql.NullString{Valid: true, String: objIDs[1]}, sql.NullString{Valid: true, String: objIDs[2]}).
			WillReturnError(errors.New("persistence error"))

		ctx := context.TODO()
		ctx = persistence.SaveToContext(ctx, db)

		// WHEN
		_, err := labelRepo.ListGlobalByKeyAndObjects(ctx, objType, objIDs, labelKey)
		// THEN
		require.Error(t, err)
		require.Contains(t, err.Error(), "Unexpected error while executing SQL query")
	})

	t.Run("Error - Converting entity", func(t *testing.T) {
		// GIVEN
		objType := model.ApplicationLabelableObject
		objIDs := []string{"foo", "bar", "baz"}
		labelKey := "key"
		testErr := errors.New("test error")
		version := 42

		mockConverter := &automock.Converter{}
		mockConverter.On("FromEntity", mock.Anything).Return(&model.Label{}, testErr).Once()

		labelRepo := label.NewRepository(mockConverter)

		db, dbMock := testdb.MockDatabase(t)
		defer dbMock.AssertExpectations(t)

		escapedQuery := regexp.QuoteMeta(`SELECT id, tenant_id, app_id, runtime_id, runtime_context_id, app_template_id, key, value, version FROM public.labels WHERE key = $1 AND app_id IN ($2, $3, $4) FOR UPDATE`)
		mockedRows := sqlmock.NewRows([]string{"id", "tenant_id", "app_template_id", "key", "value", "app_id", "runtime_id", "runtime_context_id", "version"}).
			AddRow("1", nil, nil, labelKey, "test1", objIDs[0], nil, nil, version)
		dbMock.ExpectQuery(escapedQuery).WithArgs(labelKey, sql.NullString{Valid: true, String: objIDs[0]}, sql.NullString{Valid: true, String: objIDs[1]}, sql.NullString{Valid: true, String: objIDs[2]}).WillReturnRows(mockedRows)

		ctx := context.TODO()
		ctx = persistence.SaveToContext(ctx, db)

		// WHEN
		_, err := labelRepo.ListGlobalByKeyAndObjects(ctx, objType, objIDs, labelKey)
		// THEN
		require.Error(t, err)
	})
}

func TestRepository_Delete(t *testing.T) {
	appLabelSuite := testdb.RepoDeleteTestSuite{
		Name: "App Label Delete",
		SQLQueryDetails: []testdb.SQLQueryDetails{
			{
				Query:         regexp.QuoteMeta(`DELETE FROM public.labels WHERE key = $1 AND app_id = $2 AND (id IN (SELECT id FROM application_labels_tenants WHERE tenant_id = $3 AND owner = true))`),
				Args:          []driver.Value{key, refID, tenantID},
				ValidResult:   sqlmock.NewResult(-1, 1),
				InvalidResult: sqlmock.NewResult(-1, 2),
			},
		},
		ConverterMockProvider: func() testdb.Mock {
			return &automock.Converter{}
		},
		RepoConstructorFunc: label.NewRepository,
		MethodArgs:          []interface{}{tenantID, model.ApplicationLabelableObject, refID, key},
		IsDeleteMany:        true,
	}

	rtLabelSuite := testdb.RepoDeleteTestSuite{
		Name: "Runtime Label Delete",
		SQLQueryDetails: []testdb.SQLQueryDetails{
			{
				Query:         regexp.QuoteMeta(`DELETE FROM public.labels WHERE key = $1 AND runtime_id = $2 AND (id IN (SELECT id FROM runtime_labels_tenants WHERE tenant_id = $3 AND owner = true))`),
				Args:          []driver.Value{key, refID, tenantID},
				ValidResult:   sqlmock.NewResult(-1, 1),
				InvalidResult: sqlmock.NewResult(-1, 2),
			},
		},
		ConverterMockProvider: func() testdb.Mock {
			return &automock.Converter{}
		},
		RepoConstructorFunc: label.NewRepository,
		MethodArgs:          []interface{}{tenantID, model.RuntimeLabelableObject, refID, key},
		IsDeleteMany:        true,
	}

	rtCtxLabelSuite := testdb.RepoDeleteTestSuite{
		Name: "Runtime Context Label Delete",
		SQLQueryDetails: []testdb.SQLQueryDetails{
			{
				Query:         regexp.QuoteMeta(`DELETE FROM public.labels WHERE key = $1 AND runtime_context_id = $2 AND (id IN (SELECT id FROM runtime_contexts_labels_tenants WHERE tenant_id = $3 AND owner = true))`),
				Args:          []driver.Value{key, refID, tenantID},
				ValidResult:   sqlmock.NewResult(-1, 1),
				InvalidResult: sqlmock.NewResult(-1, 2),
			},
		},
		ConverterMockProvider: func() testdb.Mock {
			return &automock.Converter{}
		},
		RepoConstructorFunc: label.NewRepository,
		MethodArgs:          []interface{}{tenantID, model.RuntimeContextLabelableObject, refID, key},
		IsDeleteMany:        true,
	}

	appLabelSuite.Run(t)
	rtLabelSuite.Run(t)
	rtCtxLabelSuite.Run(t)

	t.Run("Success - Label for Tenant", func(t *testing.T) {
		mockConverter := &automock.Converter{}
		defer mockConverter.AssertExpectations(t)

		labelRepo := label.NewRepository(mockConverter)

		db, dbMock := testdb.MockDatabase(t)
		defer dbMock.AssertExpectations(t)

		escapedQuery := regexp.QuoteMeta(`DELETE FROM public.labels WHERE tenant_id = $1 AND key = $2`)
		dbMock.ExpectExec(escapedQuery).WithArgs(tenantID, key).WillReturnResult(sqlmock.NewResult(-1, 1))

		ctx := context.TODO()
		ctx = persistence.SaveToContext(ctx, db)
		// WHEN
		err := labelRepo.Delete(ctx, tenantID, model.TenantLabelableObject, tenantID, key)
		// THEN
		require.NoError(t, err)
	})

	t.Run("Success - Label for Tenant", func(t *testing.T) {
		mockConverter := &automock.Converter{}
		defer mockConverter.AssertExpectations(t)

		labelRepo := label.NewRepository(mockConverter)

		db, dbMock := testdb.MockDatabase(t)
		defer dbMock.AssertExpectations(t)

		escapedQuery := regexp.QuoteMeta(`DELETE FROM public.labels WHERE key = $1 AND app_template_id = $2`)
		dbMock.ExpectExec(escapedQuery).WithArgs(key, refID).WillReturnResult(sqlmock.NewResult(-1, 1))

		ctx := context.TODO()
		ctx = persistence.SaveToContext(ctx, db)
		// WHEN
		err := labelRepo.Delete(ctx, tenantID, model.AppTemplateLabelableObject, refID, key)
		// THEN
		require.NoError(t, err)
	})
}

func TestRepository_DeleteAll(t *testing.T) {
	appLabelSuite := testdb.RepoDeleteTestSuite{
		Name: "App Label Delete All",
		SQLQueryDetails: []testdb.SQLQueryDetails{
			{
				Query:         regexp.QuoteMeta(`DELETE FROM public.labels WHERE app_id = $1 AND (id IN (SELECT id FROM application_labels_tenants WHERE tenant_id = $2 AND owner = true))`),
				Args:          []driver.Value{refID, tenantID},
				ValidResult:   sqlmock.NewResult(-1, 1),
				InvalidResult: sqlmock.NewResult(-1, 2),
			},
		},
		ConverterMockProvider: func() testdb.Mock {
			return &automock.Converter{}
		},
		RepoConstructorFunc: label.NewRepository,
		MethodArgs:          []interface{}{tenantID, model.ApplicationLabelableObject, refID},
		MethodName:          "DeleteAll",
		IsDeleteMany:        true,
	}

	rtLabelSuite := testdb.RepoDeleteTestSuite{
		Name: "Runtime Label Delete All",
		SQLQueryDetails: []testdb.SQLQueryDetails{
			{
				Query:         regexp.QuoteMeta(`DELETE FROM public.labels WHERE runtime_id = $1 AND (id IN (SELECT id FROM runtime_labels_tenants WHERE tenant_id = $2 AND owner = true))`),
				Args:          []driver.Value{refID, tenantID},
				ValidResult:   sqlmock.NewResult(-1, 1),
				InvalidResult: sqlmock.NewResult(-1, 2),
			},
		},
		ConverterMockProvider: func() testdb.Mock {
			return &automock.Converter{}
		},
		RepoConstructorFunc: label.NewRepository,
		MethodArgs:          []interface{}{tenantID, model.RuntimeLabelableObject, refID},
		MethodName:          "DeleteAll",
		IsDeleteMany:        true,
	}

	rtCtxLabelSuite := testdb.RepoDeleteTestSuite{
		Name: "Runtime Context Label Delete All",
		SQLQueryDetails: []testdb.SQLQueryDetails{
			{
				Query:         regexp.QuoteMeta(`DELETE FROM public.labels WHERE runtime_context_id = $1 AND (id IN (SELECT id FROM runtime_contexts_labels_tenants WHERE tenant_id = $2 AND owner = true))`),
				Args:          []driver.Value{refID, tenantID},
				ValidResult:   sqlmock.NewResult(-1, 1),
				InvalidResult: sqlmock.NewResult(-1, 2),
			},
		},
		ConverterMockProvider: func() testdb.Mock {
			return &automock.Converter{}
		},
		RepoConstructorFunc: label.NewRepository,
		MethodArgs:          []interface{}{tenantID, model.RuntimeContextLabelableObject, refID},
		MethodName:          "DeleteAll",
		IsDeleteMany:        true,
	}

	appLabelSuite.Run(t)
	rtLabelSuite.Run(t)
	rtCtxLabelSuite.Run(t)

	t.Run("Success - Label for Tenant", func(t *testing.T) {
		mockConverter := &automock.Converter{}
		defer mockConverter.AssertExpectations(t)

		labelRepo := label.NewRepository(mockConverter)

		db, dbMock := testdb.MockDatabase(t)
		defer dbMock.AssertExpectations(t)

		escapedQuery := regexp.QuoteMeta(`DELETE FROM public.labels WHERE tenant_id = $1`)
		dbMock.ExpectExec(escapedQuery).WithArgs(tenantID).WillReturnResult(sqlmock.NewResult(-1, 1))

		ctx := context.TODO()
		ctx = persistence.SaveToContext(ctx, db)
		// WHEN
		err := labelRepo.DeleteAll(ctx, tenantID, model.TenantLabelableObject, tenantID)
		// THEN
		require.NoError(t, err)
	})

	t.Run("Success - Label for Application Template", func(t *testing.T) {
		mockConverter := &automock.Converter{}
		defer mockConverter.AssertExpectations(t)

		labelRepo := label.NewRepository(mockConverter)

		db, dbMock := testdb.MockDatabase(t)
		defer dbMock.AssertExpectations(t)

		escapedQuery := regexp.QuoteMeta(`DELETE FROM public.labels WHERE app_template_id = $1`)
		dbMock.ExpectExec(escapedQuery).WithArgs(refID).WillReturnResult(sqlmock.NewResult(-1, 1))

		ctx := context.TODO()
		ctx = persistence.SaveToContext(ctx, db)
		// WHEN
		err := labelRepo.DeleteAll(ctx, tenantID, model.AppTemplateLabelableObject, refID)
		// THEN
		require.NoError(t, err)
	})
}

func TestRepository_DeleteByKey(t *testing.T) {
	suite := testdb.RepoDeleteTestSuite{
		Name: "Label Delete By Key",
		SQLQueryDetails: []testdb.SQLQueryDetails{
			{
				Query:         regexp.QuoteMeta(`DELETE FROM public.labels WHERE key = $1 AND (id IN (SELECT id FROM labels_tenants WHERE tenant_id = $2 AND owner = true))`),
				Args:          []driver.Value{key, tenantID},
				ValidResult:   sqlmock.NewResult(-1, 1),
				InvalidResult: sqlmock.NewResult(-1, 2),
			},
		},
		ConverterMockProvider: func() testdb.Mock {
			return &automock.Converter{}
		},
		RepoConstructorFunc: label.NewRepository,
		MethodArgs:          []interface{}{tenantID, key},
		MethodName:          "DeleteByKey",
		IsDeleteMany:        true,
	}

	suite.Run(t)
}

func TestRepository_DeleteByKeyNegationPattern(t *testing.T) {
	pattern := "pattern"

	appLabelSuite := testdb.RepoDeleteTestSuite{
		Name: "App Label DeleteByKeyNegationPattern",
		SQLQueryDetails: []testdb.SQLQueryDetails{
			{
				Query:         regexp.QuoteMeta(`DELETE FROM public.labels WHERE NOT key ~ $1 AND app_id = $2 AND (id IN (SELECT id FROM application_labels_tenants WHERE tenant_id = $3 AND owner = true))`),
				Args:          []driver.Value{pattern, refID, tenantID},
				ValidResult:   sqlmock.NewResult(-1, 1),
				InvalidResult: sqlmock.NewResult(-1, 2),
			},
		},
		ConverterMockProvider: func() testdb.Mock {
			return &automock.Converter{}
		},
		RepoConstructorFunc: label.NewRepository,
		MethodArgs:          []interface{}{tenantID, model.ApplicationLabelableObject, refID, pattern},
		MethodName:          "DeleteByKeyNegationPattern",
		IsDeleteMany:        true,
	}

	rtLabelSuite := testdb.RepoDeleteTestSuite{
		Name: "Runtime Label DeleteByKeyNegationPattern",
		SQLQueryDetails: []testdb.SQLQueryDetails{
			{
				Query:         regexp.QuoteMeta(`DELETE FROM public.labels WHERE NOT key ~ $1 AND runtime_id = $2 AND (id IN (SELECT id FROM runtime_labels_tenants WHERE tenant_id = $3 AND owner = true))`),
				Args:          []driver.Value{pattern, refID, tenantID},
				ValidResult:   sqlmock.NewResult(-1, 1),
				InvalidResult: sqlmock.NewResult(-1, 2),
			},
		},
		ConverterMockProvider: func() testdb.Mock {
			return &automock.Converter{}
		},
		RepoConstructorFunc: label.NewRepository,
		MethodArgs:          []interface{}{tenantID, model.RuntimeLabelableObject, refID, pattern},
		MethodName:          "DeleteByKeyNegationPattern",
		IsDeleteMany:        true,
	}

	rtCtxLabelSuite := testdb.RepoDeleteTestSuite{
		Name: "Runtime Context Label DeleteByKeyNegationPattern",
		SQLQueryDetails: []testdb.SQLQueryDetails{
			{
				Query:         regexp.QuoteMeta(`DELETE FROM public.labels WHERE NOT key ~ $1 AND runtime_context_id = $2 AND (id IN (SELECT id FROM runtime_contexts_labels_tenants WHERE tenant_id = $3 AND owner = true))`),
				Args:          []driver.Value{pattern, refID, tenantID},
				ValidResult:   sqlmock.NewResult(-1, 1),
				InvalidResult: sqlmock.NewResult(-1, 2),
			},
		},
		ConverterMockProvider: func() testdb.Mock {
			return &automock.Converter{}
		},
		RepoConstructorFunc: label.NewRepository,
		MethodArgs:          []interface{}{tenantID, model.RuntimeContextLabelableObject, refID, pattern},
		MethodName:          "DeleteByKeyNegationPattern",
		IsDeleteMany:        true,
	}

	appLabelSuite.Run(t)
	rtLabelSuite.Run(t)
	rtCtxLabelSuite.Run(t)

	t.Run("Success - Label for Tenant", func(t *testing.T) {
		mockConverter := &automock.Converter{}
		defer mockConverter.AssertExpectations(t)

		labelRepo := label.NewRepository(mockConverter)

		db, dbMock := testdb.MockDatabase(t)
		defer dbMock.AssertExpectations(t)

		escapedQuery := regexp.QuoteMeta(`DELETE FROM public.labels WHERE tenant_id = $1 AND NOT key ~ $2 `)
		dbMock.ExpectExec(escapedQuery).WithArgs(tenantID, pattern).WillReturnResult(sqlmock.NewResult(-1, 1))

		ctx := context.TODO()
		ctx = persistence.SaveToContext(ctx, db)
		// WHEN
		err := labelRepo.DeleteByKeyNegationPattern(ctx, tenantID, model.TenantLabelableObject, tenantID, pattern)
		// THEN
		require.NoError(t, err)
	})

	t.Run("Success - Label for Application Template", func(t *testing.T) {
		mockConverter := &automock.Converter{}
		defer mockConverter.AssertExpectations(t)

		labelRepo := label.NewRepository(mockConverter)

		db, dbMock := testdb.MockDatabase(t)
		defer dbMock.AssertExpectations(t)

		escapedQuery := regexp.QuoteMeta(`DELETE FROM public.labels WHERE NOT key ~ $1 AND app_template_id = $2`)
		dbMock.ExpectExec(escapedQuery).WithArgs(pattern, refID).WillReturnResult(sqlmock.NewResult(-1, 1))

		ctx := context.TODO()
		ctx = persistence.SaveToContext(ctx, db)
		// WHEN
		err := labelRepo.DeleteByKeyNegationPattern(ctx, tenantID, model.AppTemplateLabelableObject, refID, pattern)
		// THEN
		require.NoError(t, err)
	})
}

func TestRepository_GetScenarioLabelsForRuntimes(t *testing.T) {
	rt1ID := "rt1"
	rt2ID := "rt2"

	label1Model := fixModelLabelWithRefID("1", model.ScenariosKey, model.RuntimeLabelableObject, rt1ID)
	label2Model := fixModelLabelWithRefID("2", model.ScenariosKey, model.RuntimeLabelableObject, rt2ID)

	label1Entity := fixEntityLabelWithRefID("1", model.ScenariosKey, model.RuntimeLabelableObject, rt1ID)
	label2Entity := fixEntityLabelWithRefID("2", model.ScenariosKey, model.RuntimeLabelableObject, rt2ID)

	suite := testdb.RepoListTestSuite{
		Name: "List Runtime Scenarios Matching Selector",
		SQLQueryDetails: []testdb.SQLQueryDetails{
			{
				Query:    regexp.QuoteMeta(`SELECT id, tenant_id, app_id, runtime_id, runtime_context_id, app_template_id, key, value, version FROM public.labels WHERE key = $1 AND runtime_id IN ($2, $3) AND (id IN (SELECT id FROM runtime_labels_tenants WHERE tenant_id = $4))`),
				Args:     []driver.Value{model.ScenariosKey, rt1ID, rt2ID, tenantID},
				IsSelect: true,
				ValidRowsProvider: func() []*sqlmock.Rows {
					return []*sqlmock.Rows{sqlmock.NewRows(fixColumns).
						AddRow(label1Entity.ID, label1Entity.TenantID, label1Entity.AppID, label1Entity.RuntimeID, label1Entity.RuntimeContextID, label1Entity.AppTemplateID, label1Entity.Key, label1Entity.Value, label1Entity.Version).
						AddRow(label2Entity.ID, label2Entity.TenantID, label2Entity.AppID, label2Entity.RuntimeID, label2Entity.RuntimeContextID, label2Entity.AppTemplateID, label2Entity.Key, label2Entity.Value, label2Entity.Version),
					}
				},
				InvalidRowsProvider: func() []*sqlmock.Rows {
					return []*sqlmock.Rows{sqlmock.NewRows(fixColumns)}
				},
			},
		},
		ConverterMockProvider: func() testdb.Mock {
			return &automock.Converter{}
		},
		RepoConstructorFunc:   label.NewRepository,
		ExpectedModelEntities: []interface{}{label1Model, label2Model},
		ExpectedDBEntities:    []interface{}{label1Entity, label2Entity},
		MethodArgs:            []interface{}{tenantID, []string{rt1ID, rt2ID}},
		MethodName:            "GetScenarioLabelsForRuntimes",
	}

	suite.Run(t)
}<|MERGE_RESOLUTION|>--- conflicted
+++ resolved
@@ -374,15 +374,9 @@
 		db, dbMock := testdb.MockDatabase(t)
 		defer dbMock.AssertExpectations(t)
 
-<<<<<<< HEAD
 		escapedGetQuery := regexp.QuoteMeta(`SELECT id, tenant_id, app_id, runtime_id, runtime_context_id, app_template_id, key, value, version FROM public.labels WHERE key = $1 AND runtime_context_id = $2 AND (id IN (SELECT id FROM runtime_contexts_labels_tenants WHERE tenant_id = $3))`)
-		escapedCheckParentAccessQuery := regexp.QuoteMeta("SELECT 1 FROM runtime_contexts_tenants WHERE tenant_id = $1 AND id = $2 AND owner = $3")
-		escapedInsertQuery := regexp.QuoteMeta("INSERT INTO public.labels ( id, tenant_id, app_id, runtime_id, runtime_context_id, app_template_id, key, value, version ) VALUES ( ?, ?, ?, ?, ?, ?, ?, ?, ? )")
-=======
-		escapedGetQuery := regexp.QuoteMeta(`SELECT id, tenant_id, app_id, runtime_id, runtime_context_id, key, value, version FROM public.labels WHERE key = $1 AND runtime_context_id = $2 AND (id IN (SELECT id FROM runtime_contexts_labels_tenants WHERE tenant_id = $3))`)
 		escapedCheckParentAccessQuery := regexp.QuoteMeta("SELECT 1 FROM tenant_runtime_contexts WHERE tenant_id = $1 AND id = $2 AND owner = $3")
-		escapedInsertQuery := regexp.QuoteMeta("INSERT INTO public.labels ( id, tenant_id, app_id, runtime_id, runtime_context_id, key, value, version ) VALUES ( ?, ?, ?, ?, ?, ?, ?, ? )")
->>>>>>> 19609629
+    escapedInsertQuery := regexp.QuoteMeta("INSERT INTO public.labels ( id, tenant_id, app_id, runtime_id, runtime_context_id, app_template_id, key, value, version ) VALUES ( ?, ?, ?, ?, ?, ?, ?, ?, ? )")
 
 		mockedRows := sqlmock.NewRows(fixColumns)
 		dbMock.ExpectQuery(escapedGetQuery).WithArgs(key, refID, tenantID).WillReturnRows(mockedRows)
