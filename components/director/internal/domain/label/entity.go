--- conflicted
+++ resolved
@@ -23,18 +23,6 @@
 	return e.ID
 }
 
-<<<<<<< HEAD
-// GetParentID returns the parent ID of the label.
-func (e *Entity) GetParentID() string {
-	if e.AppID.Valid {
-		return e.AppID.String
-	} else if e.RuntimeID.Valid {
-		return e.RuntimeID.String
-	} else if e.RuntimeContextID.Valid {
-		return e.RuntimeContextID.String
-	}
-	return e.TenantID.String
-=======
 // GetParent returns the parent type and the parent ID of the entity.
 func (e *Entity) GetParent(_ resource.Type) (resource.Type, string) {
 	if e.AppID.Valid {
@@ -45,7 +33,6 @@
 		return resource.RuntimeContext, e.RuntimeContextID.String
 	}
 	return resource.Tenant, e.TenantID.String
->>>>>>> b5ce98ab
 }
 
 // Collection is a collection of label entities.
