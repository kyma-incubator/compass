package label

import (
	"context"

	"github.com/kyma-incubator/compass/components/director/internal/model"
<<<<<<< HEAD
	"github.com/kyma-incubator/compass/components/director/internal/repo"
	"github.com/kyma-incubator/compass/components/director/pkg/apperrors"
	"github.com/kyma-incubator/compass/components/director/pkg/persistence"
	"github.com/kyma-incubator/compass/components/director/pkg/resource"
=======
>>>>>>> 3ee3c04c
	"github.com/pkg/errors"
)

const (
	BundleInstanceAuthScenariosViewName        = `public.bundle_instance_auths_scenarios_labels`
	tableName                           string = "public.labels"
	tenantColumn                        string = "tenant_id"
	idColumn                            string = "id"
)

var tableColumns = []string{idColumn, tenantColumn, "app_id", "runtime_id", "bundle_instance_auth_id", "runtime_context_id", "key", "value"}

//go:generate mockery --name=Converter --output=automock --outpkg=automock --case=underscore
type Converter interface {
	ToEntity(in model.Label) (Entity, error)
	FromEntity(in Entity) (model.Label, error)
	MultipleFromEntities(entities Collection) ([]model.Label, error)
}

type repository struct {
<<<<<<< HEAD
	upserter                               repo.Upserter
	lister                                 repo.Lister
	deleter                                repo.Deleter
	conv                                   Converter
	bundleInstanceAuthScenarioQueryBuilder repo.QueryBuilder
=======
	upserter     repo.Upserter
	lister       repo.Lister
	deleter      repo.Deleter
	getter       repo.SingleGetter
	queryBuilder repo.QueryBuilder
	conv         Converter
>>>>>>> 3ee3c04c
}

func NewRepository(conv Converter) *repository {
	return &repository{
<<<<<<< HEAD
		upserter:                               repo.NewUpserter(resource.Label, tableName, tableColumns, []string{tenantColumn, "coalesce(app_id, '00000000-0000-0000-0000-000000000000')", "coalesce(runtime_id, '00000000-0000-0000-0000-000000000000')", "coalesce(bundle_instance_auth_id, '00000000-0000-0000-0000-000000000000')", "coalesce(runtime_context_id, '00000000-0000-0000-0000-000000000000')", "key"}, []string{"value"}),
		lister:                                 repo.NewLister(resource.Label, tableName, tenantColumn, tableColumns),
		deleter:                                repo.NewDeleter(resource.Label, tableName, tenantColumn),
		conv:                                   conv,
		bundleInstanceAuthScenarioQueryBuilder: repo.NewQueryBuilder(resource.Label, BundleInstanceAuthScenariosViewName, tenantColumn, []string{"label_id"}),
=======
		upserter:     repo.NewUpserter(resource.Label, tableName, tableColumns, []string{tenantColumn, "coalesce(app_id, '00000000-0000-0000-0000-000000000000')", "coalesce(runtime_id, '00000000-0000-0000-0000-000000000000')", "coalesce(runtime_context_id, '00000000-0000-0000-0000-000000000000')", "key"}, []string{"value"}),
		lister:       repo.NewLister(resource.Label, tableName, tenantColumn, tableColumns),
		deleter:      repo.NewDeleter(resource.Label, tableName, tenantColumn),
		getter:       repo.NewSingleGetter(resource.Label, tableName, tenantColumn, tableColumns),
		queryBuilder: repo.NewQueryBuilder(resource.Label, tableName, tenantColumn, []string{"runtime_id"}),
		conv:         conv,
>>>>>>> 3ee3c04c
	}
}

func (r *repository) Upsert(ctx context.Context, label *model.Label) error {
	if label == nil {
		return apperrors.NewInternalError("item can not be empty")
	}

	labelEntity, err := r.conv.ToEntity(*label)
	if err != nil {
		return errors.Wrap(err, "while creating label entity from model")
	}

	return r.upserter.Upsert(ctx, labelEntity)
}

func (r *repository) GetByKey(ctx context.Context, tenant string, objectType model.LabelableObject, objectID, key string) (*model.Label, error) {
	var entity Entity
	if err := r.getter.Get(ctx, tenant, repo.Conditions{repo.NewEqualCondition("key", key), repo.NewEqualCondition(labelableObjectField(objectType), objectID)}, repo.NoOrderBy, &entity); err != nil {
		return nil, err
	}

	labelModel, err := r.conv.FromEntity(entity)
	if err != nil {
		return nil, errors.Wrap(err, "while converting Label entity to model")
	}

	return &labelModel, nil
}

func (r *repository) ListForObject(ctx context.Context, tenant string, objectType model.LabelableObject, objectID string) (map[string]*model.Label, error) {
	var entities Collection
	if err := r.lister.List(ctx, tenant, &entities, repo.NewEqualCondition(labelableObjectField(objectType), objectID)); err != nil {
		return nil, err
	}

	labelsMap := make(map[string]*model.Label)

	for _, entity := range entities {
		m, err := r.conv.FromEntity(entity)
		if err != nil {
			return nil, errors.Wrap(err, "while converting Label entity to model")
		}

		labelsMap[m.Key] = &m
	}

	return labelsMap, nil
}

<<<<<<< HEAD
func (r *repository) ListByKey(ctx context.Context, tenant, key string) ([]model.Label, error) {
	persist, err := persistence.FromCtx(ctx)
	if err != nil {
		return nil, errors.Wrap(err, "while fetching DB from context")
	}

	stmt := fmt.Sprintf(`SELECT %s FROM %s WHERE key = $1 AND tenant_id = $2`,
		strings.Join(tableColumns, ", "), tableName)

	var entities []Entity
	err = persist.SelectContext(ctx, &entities, stmt, key, tenant)
	if err != nil {
		return nil, errors.Wrap(err, "while fetching Labels from DB")
=======
func (r *repository) ListByKey(ctx context.Context, tenant, key string) ([]*model.Label, error) {
	var entities Collection
	if err := r.lister.List(ctx, tenant, &entities, repo.NewEqualCondition("key", key)); err != nil {
		return nil, err
>>>>>>> 3ee3c04c
	}

	return r.conv.MultipleFromEntities(entities)
}

func (r *repository) Delete(ctx context.Context, tenant string, objectType model.LabelableObject, objectID string, key string) error {
	return r.deleter.DeleteMany(ctx, tenant, repo.Conditions{repo.NewEqualCondition("key", key), repo.NewEqualCondition(labelableObjectField(objectType), objectID)})
}

func (r *repository) DeleteAll(ctx context.Context, tenant string, objectType model.LabelableObject, objectID string) error {
	return r.deleter.DeleteMany(ctx, tenant, repo.Conditions{repo.NewEqualCondition(labelableObjectField(objectType), objectID)})
}

func (r *repository) DeleteByKeyNegationPattern(ctx context.Context, tenant string, objectType model.LabelableObject, objectID string, labelKeyPattern string) error {
	return r.deleter.DeleteMany(ctx, tenant, repo.Conditions{
		repo.NewEqualCondition(labelableObjectField(objectType), objectID),
		repo.NewNotRegexConditionString("key", labelKeyPattern),
	})
}

func (r *repository) DeleteByKey(ctx context.Context, tenant string, key string) error {
	return r.deleter.DeleteMany(ctx, tenant, repo.Conditions{repo.NewEqualCondition("key", key)})
}

func (r *repository) GetRuntimesIDsByStringLabel(ctx context.Context, tenantID, key, value string) ([]string, error) {
	var entities Collection
	if err := r.lister.List(ctx, tenantID, &entities,
		repo.NewEqualCondition("key", key),
		repo.NewJSONArrMatchAnyStringCondition("value", value),
		repo.NewNotNullCondition("runtime_id")); err != nil {
		return nil, err
	}

	var matchedRtmsIDs []string
	for _, entity := range entities {
		matchedRtmsIDs = append(matchedRtmsIDs, entity.RuntimeID.String)
	}
	return matchedRtmsIDs, nil
}

func (r *repository) GetScenarioLabelsForRuntimes(ctx context.Context, tenantID string, runtimesIDs []string) ([]model.Label, error) {
	if len(runtimesIDs) == 0 {
		return nil, apperrors.NewInvalidDataError("cannot execute query without runtimeIDs")
	}

	conditions := repo.Conditions{
		repo.NewEqualCondition("key", model.ScenariosKey),
		repo.NewInConditionForStringValues("runtime_id", runtimesIDs),
	}

	var labels Collection
	err := r.lister.List(ctx, tenantID, &labels, conditions...)
	if err != nil {
		return nil, errors.Wrap(err, "while fetching runtimes scenarios")
	}

	return r.conv.MultipleFromEntities(labels)
}

func (r *repository) GetRuntimeScenariosWhereLabelsMatchSelector(ctx context.Context, tenantID, selectorKey, selectorValue string) ([]model.Label, error) {
	subquery, args, err := r.queryBuilder.BuildQuery(tenantID, false,
		repo.NewEqualCondition("key", selectorKey),
		repo.NewJSONArrMatchAnyStringCondition("value", selectorValue),
		repo.NewNotNullCondition("runtime_id"))

	if err != nil {
		return nil, errors.Wrap(err, "while building subquery")
	}

<<<<<<< HEAD
	query := `SELECT * FROM LABELS AS L WHERE l."key"='scenarios' AND l.tenant_id=$3 AND l.runtime_id in 
					(
				SELECT LA.runtime_id FROM LABELS AS LA WHERE LA."key"=$1 AND value ?| array[$2] AND LA.tenant_id=$3 AND LA.runtime_ID IS NOT NULL
			);`

	var labels []Entity
	err = persist.SelectContext(ctx, &labels, query, selectorKey, selectorValue, tenantID)
	if err != nil {
		return nil, errors.Wrap(err, "while fetching runtimes scenarios associated with given selector")
	}

	return r.conv.MultipleFromEntities(labels)
}

func (r *repository) GetBundleInstanceAuthsScenarioLabels(ctx context.Context, tenant, appId, runtimeId string) ([]model.Label, error) {
	subqueryConditions := repo.Conditions{
		repo.NewEqualCondition("app_id", appId),
		repo.NewEqualCondition("runtime_id", runtimeId),
	}

	subquery, args, err := r.bundleInstanceAuthScenarioQueryBuilder.BuildQuery(tenant, false, subqueryConditions...)
	if err != nil {
		return nil, err
	}
=======
	var labels Collection
	if err := r.lister.List(ctx, tenantID, &labels, repo.NewEqualCondition("key", "scenarios"), repo.NewInConditionForSubQuery("runtime_id", subquery, args)); err != nil {
		return nil, err
	}

	var labelModels []model.Label
	for _, label := range labels {
>>>>>>> 3ee3c04c

	inOperatorConditions := repo.Conditions{
		repo.NewInConditionForSubQuery(idColumn, subquery, args),
	}

	var labels Collection
	err = r.lister.List(ctx, tenant, &labels, inOperatorConditions...)
	if err != nil {
		return nil, errors.Wrap(err, "while fetching bundle_instance_auth scenario labels")
	}

	return r.conv.MultipleFromEntities(labels)
}

func (r *repository) ListByObjectTypeAndMatchAnyScenario(ctx context.Context, tenantId string, objectType model.LabelableObject, scenarios []string) ([]model.Label, error) {
	conditions := repo.Conditions{
		repo.NewEqualCondition("key", model.ScenariosKey),
		repo.NewNotNullCondition(labelableObjectField(objectType)),
		repo.NewJSONArrMatchAnyStringCondition("value", scenarios),
	}

	var labels Collection
	err := r.lister.List(ctx, tenantId, &labels, conditions...)
	if err != nil {
		return nil, errors.Wrap(err, "while fetching runtimes scenarios")
	}

	return r.conv.MultipleFromEntities(labels)
}

func labelableObjectField(objectType model.LabelableObject) string {
	switch objectType {
	case model.ApplicationLabelableObject:
		return "app_id"
	case model.RuntimeLabelableObject:
		return "runtime_id"
	case model.RuntimeContextLabelableObject:
		return "runtime_context_id"
	case model.BundleInstanceAuthLabelableObject:
		return "bundle_instance_auth_id"
	}

	return ""
}<|MERGE_RESOLUTION|>--- conflicted
+++ resolved
@@ -4,13 +4,9 @@
 	"context"
 
 	"github.com/kyma-incubator/compass/components/director/internal/model"
-<<<<<<< HEAD
 	"github.com/kyma-incubator/compass/components/director/internal/repo"
 	"github.com/kyma-incubator/compass/components/director/pkg/apperrors"
-	"github.com/kyma-incubator/compass/components/director/pkg/persistence"
 	"github.com/kyma-incubator/compass/components/director/pkg/resource"
-=======
->>>>>>> 3ee3c04c
 	"github.com/pkg/errors"
 )
 
@@ -31,38 +27,24 @@
 }
 
 type repository struct {
-<<<<<<< HEAD
 	upserter                               repo.Upserter
 	lister                                 repo.Lister
 	deleter                                repo.Deleter
 	conv                                   Converter
 	bundleInstanceAuthScenarioQueryBuilder repo.QueryBuilder
-=======
-	upserter     repo.Upserter
-	lister       repo.Lister
-	deleter      repo.Deleter
-	getter       repo.SingleGetter
-	queryBuilder repo.QueryBuilder
-	conv         Converter
->>>>>>> 3ee3c04c
+	getter                                 repo.SingleGetter
+	queryBuilder                           repo.QueryBuilder
 }
 
 func NewRepository(conv Converter) *repository {
 	return &repository{
-<<<<<<< HEAD
 		upserter:                               repo.NewUpserter(resource.Label, tableName, tableColumns, []string{tenantColumn, "coalesce(app_id, '00000000-0000-0000-0000-000000000000')", "coalesce(runtime_id, '00000000-0000-0000-0000-000000000000')", "coalesce(bundle_instance_auth_id, '00000000-0000-0000-0000-000000000000')", "coalesce(runtime_context_id, '00000000-0000-0000-0000-000000000000')", "key"}, []string{"value"}),
 		lister:                                 repo.NewLister(resource.Label, tableName, tenantColumn, tableColumns),
 		deleter:                                repo.NewDeleter(resource.Label, tableName, tenantColumn),
 		conv:                                   conv,
 		bundleInstanceAuthScenarioQueryBuilder: repo.NewQueryBuilder(resource.Label, BundleInstanceAuthScenariosViewName, tenantColumn, []string{"label_id"}),
-=======
-		upserter:     repo.NewUpserter(resource.Label, tableName, tableColumns, []string{tenantColumn, "coalesce(app_id, '00000000-0000-0000-0000-000000000000')", "coalesce(runtime_id, '00000000-0000-0000-0000-000000000000')", "coalesce(runtime_context_id, '00000000-0000-0000-0000-000000000000')", "key"}, []string{"value"}),
-		lister:       repo.NewLister(resource.Label, tableName, tenantColumn, tableColumns),
-		deleter:      repo.NewDeleter(resource.Label, tableName, tenantColumn),
-		getter:       repo.NewSingleGetter(resource.Label, tableName, tenantColumn, tableColumns),
-		queryBuilder: repo.NewQueryBuilder(resource.Label, tableName, tenantColumn, []string{"runtime_id"}),
-		conv:         conv,
->>>>>>> 3ee3c04c
+		getter:                                 repo.NewSingleGetter(resource.Label, tableName, tenantColumn, tableColumns),
+		queryBuilder:                           repo.NewQueryBuilder(resource.Label, tableName, tenantColumn, []string{"runtime_id"}),
 	}
 }
 
@@ -113,33 +95,17 @@
 	return labelsMap, nil
 }
 
-<<<<<<< HEAD
 func (r *repository) ListByKey(ctx context.Context, tenant, key string) ([]model.Label, error) {
-	persist, err := persistence.FromCtx(ctx)
-	if err != nil {
-		return nil, errors.Wrap(err, "while fetching DB from context")
-	}
-
-	stmt := fmt.Sprintf(`SELECT %s FROM %s WHERE key = $1 AND tenant_id = $2`,
-		strings.Join(tableColumns, ", "), tableName)
-
-	var entities []Entity
-	err = persist.SelectContext(ctx, &entities, stmt, key, tenant)
-	if err != nil {
-		return nil, errors.Wrap(err, "while fetching Labels from DB")
-=======
-func (r *repository) ListByKey(ctx context.Context, tenant, key string) ([]*model.Label, error) {
 	var entities Collection
 	if err := r.lister.List(ctx, tenant, &entities, repo.NewEqualCondition("key", key)); err != nil {
 		return nil, err
->>>>>>> 3ee3c04c
 	}
 
 	return r.conv.MultipleFromEntities(entities)
 }
 
 func (r *repository) Delete(ctx context.Context, tenant string, objectType model.LabelableObject, objectID string, key string) error {
-	return r.deleter.DeleteMany(ctx, tenant, repo.Conditions{repo.NewEqualCondition("key", key), repo.NewEqualCondition(labelableObjectField(objectType), objectID)})
+	return r.deleter.DeleteOne(ctx, tenant, repo.Conditions{repo.NewEqualCondition("key", key), repo.NewEqualCondition(labelableObjectField(objectType), objectID)})
 }
 
 func (r *repository) DeleteAll(ctx context.Context, tenant string, objectType model.LabelableObject, objectID string) error {
@@ -202,19 +168,21 @@
 		return nil, errors.Wrap(err, "while building subquery")
 	}
 
-<<<<<<< HEAD
-	query := `SELECT * FROM LABELS AS L WHERE l."key"='scenarios' AND l.tenant_id=$3 AND l.runtime_id in 
-					(
-				SELECT LA.runtime_id FROM LABELS AS LA WHERE LA."key"=$1 AND value ?| array[$2] AND LA.tenant_id=$3 AND LA.runtime_ID IS NOT NULL
-			);`
-
-	var labels []Entity
-	err = persist.SelectContext(ctx, &labels, query, selectorKey, selectorValue, tenantID)
-	if err != nil {
-		return nil, errors.Wrap(err, "while fetching runtimes scenarios associated with given selector")
-	}
-
-	return r.conv.MultipleFromEntities(labels)
+	var labels Collection
+	if err := r.lister.List(ctx, tenantID, &labels, repo.NewEqualCondition("key", "scenarios"), repo.NewInConditionForSubQuery("runtime_id", subquery, args)); err != nil {
+		return nil, err
+	}
+
+	var labelModels []model.Label
+	for _, label := range labels {
+
+		labelModel, err := r.conv.FromEntity(label)
+		if err != nil {
+			return nil, errors.Wrap(err, "while converting label entity to model")
+		}
+		labelModels = append(labelModels, labelModel)
+	}
+	return labelModels, nil
 }
 
 func (r *repository) GetBundleInstanceAuthsScenarioLabels(ctx context.Context, tenant, appId, runtimeId string) ([]model.Label, error) {
@@ -227,15 +195,6 @@
 	if err != nil {
 		return nil, err
 	}
-=======
-	var labels Collection
-	if err := r.lister.List(ctx, tenantID, &labels, repo.NewEqualCondition("key", "scenarios"), repo.NewInConditionForSubQuery("runtime_id", subquery, args)); err != nil {
-		return nil, err
-	}
-
-	var labelModels []model.Label
-	for _, label := range labels {
->>>>>>> 3ee3c04c
 
 	inOperatorConditions := repo.Conditions{
 		repo.NewInConditionForSubQuery(idColumn, subquery, args),
@@ -254,7 +213,7 @@
 	conditions := repo.Conditions{
 		repo.NewEqualCondition("key", model.ScenariosKey),
 		repo.NewNotNullCondition(labelableObjectField(objectType)),
-		repo.NewJSONArrMatchAnyStringCondition("value", scenarios),
+		repo.NewJSONArrMatchAnyStringCondition("value", scenarios...),
 	}
 
 	var labels Collection
