package label

import (
	"context"
	"database/sql"
	"fmt"
	"strings"

	"github.com/kyma-incubator/compass/components/director/internal/model"
	"github.com/kyma-incubator/compass/components/director/internal/repo"
	"github.com/kyma-incubator/compass/components/director/pkg/apperrors"
	"github.com/kyma-incubator/compass/components/director/pkg/persistence"
	"github.com/kyma-incubator/compass/components/director/pkg/resource"
	"github.com/pkg/errors"
)

const (
	ScenariosViewName        = `public.bundle_instance_auths_scenarios_labels`
	tableName         string = "public.labels"
	tenantColumn      string = "tenant_id"
	idColumn          string = "id"
)

var tableColumns = []string{idColumn, tenantColumn, "app_id", "runtime_id", "bundle_instance_auth_id", "runtime_context_id", "key", "value"}

//go:generate mockery --name=Converter --output=automock --outpkg=automock --case=underscore
type Converter interface {
	ToEntity(in model.Label) (Entity, error)
	FromEntity(in Entity) (model.Label, error)
	MultipleFromEntities(entities Collection) ([]model.Label, error)
	MultipleRefsFromEntities(entities Collection) ([]*model.Label, error)
}

type repository struct {
	upserter             repo.Upserter
	lister               repo.Lister
	deleter              repo.Deleter
	conv                 Converter
	scenarioQueryBuilder repo.QueryBuilder
}

func NewRepository(conv Converter) *repository {
	return &repository{
		upserter:             repo.NewUpserter(resource.Label, tableName, tableColumns, []string{tenantColumn, "coalesce(app_id, '00000000-0000-0000-0000-000000000000')", "coalesce(runtime_id, '00000000-0000-0000-0000-000000000000')", "coalesce(bundle_instance_auth_id, '00000000-0000-0000-0000-000000000000')", "coalesce(runtime_context_id, '00000000-0000-0000-0000-000000000000')", "key"}, []string{"value"}),
		lister:               repo.NewLister(resource.Label, tableName, tenantColumn, tableColumns),
		deleter:              repo.NewDeleter(resource.Label, tableName, tenantColumn),
		conv:                 conv,
		scenarioQueryBuilder: repo.NewQueryBuilder(resource.Label, ScenariosViewName, tenantColumn, []string{"label_id"}),
	}
}

func (r *repository) Upsert(ctx context.Context, label *model.Label) error {
	if label == nil {
		return apperrors.NewInternalError("item can not be empty")
	}

	labelEntity, err := r.conv.ToEntity(*label)
	if err != nil {
		return errors.Wrap(err, "while creating label entity from model")
	}

	return r.upserter.Upsert(ctx, labelEntity)
}

func (r *repository) GetByKey(ctx context.Context, tenant string, objectType model.LabelableObject, objectID, key string) (*model.Label, error) {
	persist, err := persistence.FromCtx(ctx)
	if err != nil {
		return nil, errors.Wrap(err, "while fetching DB from context")
	}

	stmt := fmt.Sprintf(`SELECT %s FROM %s WHERE key = $1 AND %s = $2 AND tenant_id = $3`,
		strings.Join(tableColumns, ", "), tableName, labelObjectField(objectType))

	var entity Entity
	err = persist.GetContext(ctx, &entity, stmt, key, objectID, tenant)
	if err != nil {
		if err == sql.ErrNoRows {
			return nil, apperrors.NewNotFoundError(resource.Label, key)
		}
		return nil, errors.Wrap(err, "while getting Entity from DB")
	}

	labelModel, err := r.conv.FromEntity(entity)
	if err != nil {
		return nil, errors.Wrap(err, "while converting Label entity to model")
	}

	return &labelModel, nil
}

func (r *repository) ListForObject(ctx context.Context, tenant string, objectType model.LabelableObject, objectID string) (map[string]*model.Label, error) {
	persist, err := persistence.FromCtx(ctx)
	if err != nil {
		return nil, errors.Wrap(err, "while fetching DB from context")
	}

	stmt := fmt.Sprintf(`SELECT %s FROM %s WHERE  %s = $1 AND tenant_id = $2`,
		strings.Join(tableColumns, ", "), tableName, labelObjectField(objectType))

	var entities []Entity
	err = persist.SelectContext(ctx, &entities, stmt, objectID, tenant)
	if err != nil {
		return nil, errors.Wrap(err, "while fetching Labels from DB")
	}

	labelsMap := make(map[string]*model.Label)

	for _, entity := range entities {
		m, err := r.conv.FromEntity(entity)
		if err != nil {
			return nil, errors.Wrap(err, "while converting Label entity to model")
		}

		labelsMap[m.Key] = &m
	}

	return labelsMap, nil
}

func (r *repository) ListByKey(ctx context.Context, tenant, key string) ([]*model.Label, error) {
	persist, err := persistence.FromCtx(ctx)
	if err != nil {
		return nil, errors.Wrap(err, "while fetching DB from context")
	}

	stmt := fmt.Sprintf(`SELECT %s FROM %s WHERE key = $1 AND tenant_id = $2`,
		strings.Join(tableColumns, ", "), tableName)

	var entities []Entity
	err = persist.SelectContext(ctx, &entities, stmt, key, tenant)
	if err != nil {
		return nil, errors.Wrap(err, "while fetching Labels from DB")
	}

	return r.conv.MultipleRefsFromEntities(entities)
}

func (r *repository) Delete(ctx context.Context, tenant string, objectType model.LabelableObject, objectID string, key string) error {
	persist, err := persistence.FromCtx(ctx)
	if err != nil {
		return errors.Wrap(err, "while fetching persistence from context")
	}

<<<<<<< HEAD
	stmt := fmt.Sprintf(`DELETE FROM %s WHERE key = $1 AND %s = $2 AND tenant_id = $3`, tableName, labelObjectField(objectType))
	_, err = persist.Exec(stmt, key, objectID, tenant)
=======
	stmt := fmt.Sprintf(`DELETE FROM %s WHERE key = $1 AND %s = $2 AND tenant_id = $3`, tableName, labelableObjectField(objectType))
	_, err = persist.ExecContext(ctx, stmt, key, objectID, tenant)
>>>>>>> 63079e09

	return errors.Wrap(err, "while deleting the Label entity from database")
}

func (r *repository) DeleteAll(ctx context.Context, tenant string, objectType model.LabelableObject, objectID string) error {
	persist, err := persistence.FromCtx(ctx)
	if err != nil {
		return errors.Wrap(err, "while fetching persistence from context")
	}

<<<<<<< HEAD
	stmt := fmt.Sprintf(`DELETE FROM %s WHERE %s = $1 AND tenant_id = $2`, tableName, labelObjectField(objectType))
	_, err = persist.Exec(stmt, objectID, tenant)
=======
	stmt := fmt.Sprintf(`DELETE FROM %s WHERE %s = $1 AND tenant_id = $2`, tableName, labelableObjectField(objectType))
	_, err = persist.ExecContext(ctx, stmt, objectID, tenant)
>>>>>>> 63079e09

	return errors.Wrapf(err, "while deleting all Label entities from database for %s %s", objectType, objectID)
}

func (r *repository) DeleteByKeyNegationPattern(ctx context.Context, tenant string, objectType model.LabelableObject, objectID string, labelKeyPattern string) error {
	return r.deleter.DeleteMany(ctx, tenant, repo.Conditions{
		repo.NewEqualCondition(labelObjectField(objectType), objectID),
		repo.NewNotRegexConditionString("key", labelKeyPattern),
	})
}

func (r *repository) DeleteByKey(ctx context.Context, tenant string, key string) error {
	persist, err := persistence.FromCtx(ctx)
	if err != nil {
		return errors.Wrap(err, "while fetching persistence from context")
	}

	stmt := fmt.Sprintf(`DELETE FROM %s WHERE key = $1 AND tenant_id = $2`, tableName)
	_, err = persist.ExecContext(ctx, stmt, key, tenant)
	if err != nil {
		return errors.Wrapf(err, `while deleting all Label entities from database with key "%s"`, key)
	}

	return nil
}

func (r *repository) GetRuntimesIDsByStringLabel(ctx context.Context, tenantID, key, value string) ([]string, error) {
	persist, err := persistence.FromCtx(ctx)
	if err != nil {
		return nil, errors.Wrap(err, "while fetching persistence from context")
	}
	query := `SELECT LA.runtime_id FROM LABELS AS LA WHERE LA."key"=$1 AND value ?| array[$2] AND LA.tenant_id=$3 AND LA.runtime_ID IS NOT NULL;`

	var matchedRtmsIDs []string
	err = persist.SelectContext(ctx, &matchedRtmsIDs, query, key, value, tenantID)
	if err != nil {
		return nil, errors.Wrap(err, "while fetching runtimes id which match selector")
	}
	return matchedRtmsIDs, nil
}

func (r *repository) GetScenarioLabelsForRuntimes(ctx context.Context, tenantID string, runtimesIDs []string) ([]model.Label, error) {
	if len(runtimesIDs) == 0 {
		return nil, apperrors.NewInvalidDataError("cannot execute query without runtimeIDs")
	}

	conditions := repo.Conditions{
		repo.NewEqualCondition("key", model.ScenariosKey),
		repo.NewInConditionForStringValues("runtime_id", runtimesIDs),
	}

	var labels Collection
	err := r.lister.List(ctx, tenantID, &labels, conditions...)
	if err != nil {
		return nil, errors.Wrap(err, "while fetching runtimes scenarios")
	}

	return r.conv.MultipleFromEntities(labels)
}

func (r *repository) GetRuntimeScenariosWhereLabelsMatchSelector(ctx context.Context, tenantID, selectorKey, selectorValue string) ([]model.Label, error) {
	persist, err := persistence.FromCtx(ctx)
	if err != nil {
		return nil, errors.Wrap(err, "while fetching persistence from context")
	}

	query := `SELECT * FROM LABELS AS L WHERE l."key"='scenarios' AND l.tenant_id=$3 AND l.runtime_id in 
					(
				SELECT LA.runtime_id FROM LABELS AS LA WHERE LA."key"=$1 AND value ?| array[$2] AND LA.tenant_id=$3 AND LA.runtime_ID IS NOT NULL
			);`

<<<<<<< HEAD
	var labels []Entity
	err = persist.Select(&labels, query, selectorKey, selectorValue, tenantID)
=======
	var lables []Entity
	err = persist.SelectContext(ctx, &lables, query, selectorKey, selectorValue, tenantID)
>>>>>>> 63079e09
	if err != nil {
		return nil, errors.Wrap(err, "while fetching runtimes scenarios associated with given selector")
	}

	return r.conv.MultipleFromEntities(labels)
}

func (r *repository) GetBundleInstanceAuthsScenarioLabels(ctx context.Context, tenant, appId, runtimeId string) ([]model.Label, error) {
	subqueryConditions := repo.Conditions{
		repo.NewEqualCondition("app_id", appId),
		repo.NewEqualCondition("runtime_id", runtimeId),
	}

	subquery, args, err := r.scenarioQueryBuilder.BuildQuery(tenant, false, subqueryConditions...)
	if err != nil {
		return nil, err
	}

	inOperatorConditions := repo.Conditions{
		repo.NewInConditionForSubQuery(idColumn, subquery, args),
	}

	var labels Collection
	err = r.lister.List(ctx, tenant, &labels, inOperatorConditions...)
	if err != nil {
		return nil, errors.Wrap(err, "while fetching bundle_instance_auth scenario labels")
	}

	return r.conv.MultipleFromEntities(labels)
}

func (r *repository) ListByObjectTypeAndMatchAnyScenario(ctx context.Context, tenantId string, objectType model.LabelableObject, scenarios []string) ([]model.Label, error) {
	values := make([]interface{}, 0, len(scenarios))
	for _, scenario := range scenarios {
		values = append(values, scenario)
	}

	conditions := repo.Conditions{
		repo.NewEqualCondition("key", model.ScenariosKey),
		repo.NewNotNullCondition(labelObjectField(objectType)),
		repo.NewJSONArrAnyMatchCondition("value", values),
	}

	var labels Collection
	err := r.lister.List(ctx, tenantId, &labels, conditions...)
	if err != nil {
		return nil, errors.Wrap(err, "while fetching runtimes scenarios")
	}

	return r.conv.MultipleFromEntities(labels)
}

func labelObjectField(objectType model.LabelableObject) string {
	switch objectType {
	case model.ApplicationLabelableObject:
		return "app_id"
	case model.RuntimeLabelableObject:
		return "runtime_id"
	case model.RuntimeContextLabelableObject:
		return "runtime_context_id"
	case model.BundleInstanceAuthLabelableObject:
		return "bundle_instance_auth_id"
	}

	return ""
}<|MERGE_RESOLUTION|>--- conflicted
+++ resolved
@@ -141,13 +141,8 @@
 		return errors.Wrap(err, "while fetching persistence from context")
 	}
 
-<<<<<<< HEAD
 	stmt := fmt.Sprintf(`DELETE FROM %s WHERE key = $1 AND %s = $2 AND tenant_id = $3`, tableName, labelObjectField(objectType))
-	_, err = persist.Exec(stmt, key, objectID, tenant)
-=======
-	stmt := fmt.Sprintf(`DELETE FROM %s WHERE key = $1 AND %s = $2 AND tenant_id = $3`, tableName, labelableObjectField(objectType))
 	_, err = persist.ExecContext(ctx, stmt, key, objectID, tenant)
->>>>>>> 63079e09
 
 	return errors.Wrap(err, "while deleting the Label entity from database")
 }
@@ -158,13 +153,8 @@
 		return errors.Wrap(err, "while fetching persistence from context")
 	}
 
-<<<<<<< HEAD
 	stmt := fmt.Sprintf(`DELETE FROM %s WHERE %s = $1 AND tenant_id = $2`, tableName, labelObjectField(objectType))
-	_, err = persist.Exec(stmt, objectID, tenant)
-=======
-	stmt := fmt.Sprintf(`DELETE FROM %s WHERE %s = $1 AND tenant_id = $2`, tableName, labelableObjectField(objectType))
 	_, err = persist.ExecContext(ctx, stmt, objectID, tenant)
->>>>>>> 63079e09
 
 	return errors.Wrapf(err, "while deleting all Label entities from database for %s %s", objectType, objectID)
 }
@@ -236,13 +226,8 @@
 				SELECT LA.runtime_id FROM LABELS AS LA WHERE LA."key"=$1 AND value ?| array[$2] AND LA.tenant_id=$3 AND LA.runtime_ID IS NOT NULL
 			);`
 
-<<<<<<< HEAD
-	var labels []Entity
-	err = persist.Select(&labels, query, selectorKey, selectorValue, tenantID)
-=======
 	var lables []Entity
 	err = persist.SelectContext(ctx, &lables, query, selectorKey, selectorValue, tenantID)
->>>>>>> 63079e09
 	if err != nil {
 		return nil, errors.Wrap(err, "while fetching runtimes scenarios associated with given selector")
 	}
