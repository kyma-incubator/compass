package operators

import (
	"context"
	"encoding/json"
	"runtime/debug"

	"github.com/kyma-incubator/compass/components/director/internal/model"
	"github.com/kyma-incubator/compass/components/director/pkg/consumer"
	"github.com/kyma-incubator/compass/components/director/pkg/formationconstraint"
	"github.com/kyma-incubator/compass/components/director/pkg/graphql"
	"github.com/kyma-incubator/compass/components/director/pkg/log"
	"github.com/pkg/errors"
	"github.com/sirupsen/logrus"
)

const (
	// AsynchronousFlowControlOperator represents the asynchronous flow control operator
	AsynchronousFlowControlOperator = "AsynchronousFlowControl"
)

// AsynchronousFlowControlOperatorInput is input constructor for AsynchronousFlowControlOperator. It returns empty OperatorInput
func AsynchronousFlowControlOperatorInput() OperatorInput {
	return &formationconstraint.AsynchronousFlowControlOperatorInput{}
}

// AsynchronousFlowControlOperator is an operator that based on different conditions behaves like the redirect operator, it redirects the formation assignment notification.
// In other cases it mutates the state, in order to control the flow of the engine, so that the assignment doesn't get deleted too early,
// and it resends the notification to the redirection endpoint, so that it can finish the cleanup.
// It introduces new deleting states.
func (e *ConstraintEngine) AsynchronousFlowControlOperator(ctx context.Context, input OperatorInput) (bool, error) {
	log.C(ctx).Infof("Starting executing operator: %s", AsynchronousFlowControlOperator)

	defer func() {
		if err := recover(); err != nil {
			log.C(ctx).WithField(logrus.ErrorKey, err).Panic("recovered panic")
			debug.PrintStack()
		}
	}()

	ri, ok := input.(*formationconstraint.AsynchronousFlowControlOperatorInput)
	if !ok {
		return false, errors.Errorf("Incompatible input for operator: %s", AsynchronousFlowControlOperator)
	}

	log.C(ctx).Infof("Enforcing constraint on resource of type: %q and subtype: %q for location with constraint type: %q and operation name: %q during %q operation", ri.ResourceType, ri.ResourceSubtype, ri.Location.ConstraintType, ri.Location.OperationName, ri.Operation)

	formationAssignment, err := RetrieveFormationAssignmentPointer(ctx, ri.FAMemoryAddress)
	if err != nil {
		return false, err
	}

	consumerTenant, err := e.getConsumerTenant(ctx, formationAssignment)
	if err != nil || consumerTenant == "" {
		if ri.FailOnNonBTPParticipants {
			return false, errors.Errorf("Instance creator is not supported on non-BTP participants")
		}
		log.C(ctx).Infof("Instance creator is not supported on non-BTP participants")
		return true, nil
	}

	if ri.Location.OperationName == model.SendNotificationOperation && ri.Location.ConstraintType == model.PreOperation {
		w, err := RetrieveWebhookPointerFromMemoryAddress(ctx, ri.WebhookMemoryAddress)
		if err != nil {
			return false, err
		}

		if w.Mode != nil && *w.Mode == graphql.WebhookModeSync {
			if ri.FailOnSyncParticipants {
				return false, errors.Errorf("Instance creator is not supported on synchronous participants")
			}
			return true, nil
		}

		if ri.Operation == model.AssignFormation {
			return e.RedirectNotification(ctx, &ri.RedirectNotificationInput)
		}
		if ri.Operation == model.UnassignFormation {
			latestAssignmentOperation, err := e.assignmentOperationService.GetLatestOperation(ctx, formationAssignment.ID, formationAssignment.FormationID)
			if err != nil {
				return false, err
			}

			if latestAssignmentOperation.Type == model.InstanceCreatorUnassign {
				log.C(ctx).Infof("Tenant mapping participant processing unassign notification has alredy finished, redirecting notification for assignment %q with state %q to instance creator", formationAssignment.ID, formationAssignment.State)
				ri.ShouldRedirect = true
				return e.RedirectNotification(ctx, &ri.RedirectNotificationInput)
			}
			return true, nil
		}
	}

	if ri.Location.OperationName == model.NotificationStatusReturned && ri.Location.ConstraintType == model.PreOperation {
		statusReport, err := RetrieveNotificationStatusReportPointer(ctx, ri.NotificationStatusReportMemoryAddress)
		if err != nil {
			return false, err
		}
		if ri.Operation == model.AssignFormation {
			if statusReport.State == string(model.ReadyAssignmentState) && !isNotificationStatusReportConfigEmpty(statusReport) {
				var assignmentConfig Configuration
				if err = json.Unmarshal(statusReport.Configuration, &assignmentConfig); err != nil {
					return false, errors.Wrapf(err, "while unmarshalling tenant mapping response configuration for assignment with ID: %q", formationAssignment.ID)
				}
				if assignmentConfig.Credentials.InboundCommunicationDetails != nil {
					statusReport.State = string(model.ConfigPendingAssignmentState)
				}
			}
			return true, nil
		}
		if ri.Operation == model.UnassignFormation {
			if formationAssignment.State == string(model.DeletingAssignmentState) && statusReport.State == string(model.ReadyAssignmentState) {
				consumerInfo, err := consumer.LoadFromContext(ctx)
				if err != nil {
					return false, errors.Wrap(err, "while fetching consumer info from context")
				}

				// This handles the case when there is the following race condition:
				// 1. First unassign sends a notification to the participant, the participant responds with READY and the assignment is in INSTANCE_CREATOR_DELETING
				// 2. The second is started after the first and unassign sees the assignment as READY initially, but upon update it sees INSTANCE_CREATOR_DELETING and reverts it back to DELETING.
				// Theoretically the instance creator won't respond unless it has been notified.
				if consumerInfo.Type == consumer.InstanceCreator {
					log.C(ctx).Infof("Instance creator reported %q, proceeding with deletion of formation assignment with ID %q", statusReport.State, formationAssignment.ID)
					return true, nil
				}

				reverseAssignment, err := RetrieveFormationAssignmentPointer(ctx, ri.ReverseFAMemoryAddress)
				if err != nil {
					log.C(ctx).Warnf(errors.Wrapf(err, "Reverse assignment not found").Error())
				}
				reverseFAOperation := &model.AssignmentOperation{}
				if reverseAssignment != nil {
					reverseFAOperation, err = e.assignmentOperationService.GetLatestOperation(ctx, reverseAssignment.ID, reverseAssignment.FormationID)
					if err != nil {
						return false, errors.Wrapf(err, "while getting latest operation for reverse assignment with ID: %s", reverseAssignment.ID)
					}
				}

				log.C(ctx).Infof("Tenant mapping participant finished processing unassign notification successfully for assignment with ID %q, will create new %q Assignment Operation", formationAssignment.ID, model.InstanceCreatorUnassign)
				statusReport.State = string(model.DeletingAssignmentState) // set to DELETING state so that in CleanupFormationAssignment -> DeleteWithConstraints we don't delete the FA

<<<<<<< HEAD
				opInput := &model.AssignmentOperationInput{
=======
				log.C(ctx).Infof("Generating formation assignment notification for assignent with ID %q", formationAssignment.ID)
				assignmentPair, err := e.formationAssignmentNotificationSvc.GenerateFormationAssignmentPair(ctx, formationAssignment, reverseAssignment, model.UnassignFormation)
				if err != nil {
					return false, errors.Wrapf(err, "while generating formation assignment notification")
				}
				w := assignmentPair.AssignmentReqMapping.Request.Webhook
				if w.Mode != nil && *w.Mode == graphql.WebhookModeSync {
					if ri.FailOnSyncParticipants {
						return false, errors.Errorf("Instance creator is not supported on synchronous participants")
					}
					return true, nil
				}

				_, err = e.assignmentOperationService.Create(ctx, &model.AssignmentOperationInput{
>>>>>>> e680fd5e
					Type:                  model.InstanceCreatorUnassign,
					FormationAssignmentID: formationAssignment.ID,
					FormationID:           formationAssignment.FormationID,
					TriggeredBy:           model.UnassignObject,
				}
				opID, err := e.assignmentOperationService.Create(ctx, opInput)
				if err != nil {
					return false, errors.Wrapf(err, "while creating %s Operation for assignment with ID: %s", model.InstanceCreatorUnassign, formationAssignment.ID)
				}

<<<<<<< HEAD
				faOperation := &model.AssignmentOperation{
					ID:                    opID,
					Type:                  opInput.Type,
					FormationAssignmentID: opInput.FormationAssignmentID,
					FormationID:           opInput.FormationID,
					TriggeredBy:           opInput.TriggeredBy,
				}

				log.C(ctx).Infof("Generating formation assignment notification for assignent with ID %q", formationAssignment.ID)
				assignmentPair, err := e.formationAssignmentNotificationSvc.GenerateFormationAssignmentPair(ctx, formationAssignment, reverseAssignment, model.UnassignFormation, faOperation, reverseFAOperation)
				if err != nil {
					return false, errors.Wrapf(err, "while generating formation assignment notification")
				}
=======
>>>>>>> e680fd5e
				log.C(ctx).Infof("Sending notification to instance creator")
				_, err = e.formationAssignmentService.CleanupFormationAssignment(ctx, assignmentPair)
				if err != nil {
					return false, err
				}
				return true, nil
			}

			latestAssignmentOperation, err := e.assignmentOperationService.GetLatestOperation(ctx, formationAssignment.ID, formationAssignment.FormationID)
			if err != nil {
				return false, err
			}

			if latestAssignmentOperation.Type == model.InstanceCreatorUnassign && statusReport.State == string(model.DeleteErrorFormationState) {
				log.C(ctx).Infof("Instance creator reported %q for formation assignment with ID %q", statusReport.State, formationAssignment.ID)
				return true, nil
			}

			if formationAssignment.State == string(model.DeletingAssignmentState) && statusReport.State == string(model.DeleteErrorAssignmentState) {
				return true, nil
			}
		}
	}

	return true, nil
}

func (e *ConstraintEngine) getConsumerTenant(ctx context.Context, formationAssignment *model.FormationAssignment) (string, error) {
	labelableObjType, err := determineLabelableObjectType(formationAssignment.TargetType)
	if err != nil {
		return "", err
	}

	labels, err := e.labelRepo.ListForObject(ctx, formationAssignment.TenantID, labelableObjType, formationAssignment.Target)
	if err != nil {
		return "", errors.Wrapf(err, "while getting labels for %s with ID: %q", formationAssignment.TargetType, formationAssignment.Target)
	}

	globalSubaccIDLbl, globalSubaccIDExists := labels[GlobalSubaccountLabelKey]
	if !globalSubaccIDExists {
		return "", errors.Errorf("%q label does not exists for: %q with ID: %q", GlobalSubaccountLabelKey, formationAssignment.TargetType, formationAssignment.Target)
	}

	globalSubaccIDLblValue, ok := globalSubaccIDLbl.Value.(string)
	if !ok {
		return "", errors.Errorf("unexpected type of %q label, expect: string, got: %T", GlobalSubaccountLabelKey, globalSubaccIDLbl.Value)
	}

	return globalSubaccIDLblValue, nil
}

func determineLabelableObjectType(assignmentType model.FormationAssignmentType) (model.LabelableObject, error) {
	switch assignmentType {
	case model.FormationAssignmentTypeApplication:
		return model.ApplicationLabelableObject, nil
	case model.FormationAssignmentTypeRuntime:
		return model.RuntimeLabelableObject, nil
	case model.FormationAssignmentTypeRuntimeContext:
		return model.RuntimeContextLabelableObject, nil
	default:
		return "", errors.Errorf("Couldn't determine the label-able object type from assignment type: %q", assignmentType)
	}
}<|MERGE_RESOLUTION|>--- conflicted
+++ resolved
@@ -138,9 +138,6 @@
 				log.C(ctx).Infof("Tenant mapping participant finished processing unassign notification successfully for assignment with ID %q, will create new %q Assignment Operation", formationAssignment.ID, model.InstanceCreatorUnassign)
 				statusReport.State = string(model.DeletingAssignmentState) // set to DELETING state so that in CleanupFormationAssignment -> DeleteWithConstraints we don't delete the FA
 
-<<<<<<< HEAD
-				opInput := &model.AssignmentOperationInput{
-=======
 				log.C(ctx).Infof("Generating formation assignment notification for assignent with ID %q", formationAssignment.ID)
 				assignmentPair, err := e.formationAssignmentNotificationSvc.GenerateFormationAssignmentPair(ctx, formationAssignment, reverseAssignment, model.UnassignFormation)
 				if err != nil {
@@ -154,8 +151,7 @@
 					return true, nil
 				}
 
-				_, err = e.assignmentOperationService.Create(ctx, &model.AssignmentOperationInput{
->>>>>>> e680fd5e
+				opInput := &model.AssignmentOperationInput{
 					Type:                  model.InstanceCreatorUnassign,
 					FormationAssignmentID: formationAssignment.ID,
 					FormationID:           formationAssignment.FormationID,
@@ -166,7 +162,6 @@
 					return false, errors.Wrapf(err, "while creating %s Operation for assignment with ID: %s", model.InstanceCreatorUnassign, formationAssignment.ID)
 				}
 
-<<<<<<< HEAD
 				faOperation := &model.AssignmentOperation{
 					ID:                    opID,
 					Type:                  opInput.Type,
@@ -175,13 +170,6 @@
 					TriggeredBy:           opInput.TriggeredBy,
 				}
 
-				log.C(ctx).Infof("Generating formation assignment notification for assignent with ID %q", formationAssignment.ID)
-				assignmentPair, err := e.formationAssignmentNotificationSvc.GenerateFormationAssignmentPair(ctx, formationAssignment, reverseAssignment, model.UnassignFormation, faOperation, reverseFAOperation)
-				if err != nil {
-					return false, errors.Wrapf(err, "while generating formation assignment notification")
-				}
-=======
->>>>>>> e680fd5e
 				log.C(ctx).Infof("Sending notification to instance creator")
 				_, err = e.formationAssignmentService.CleanupFormationAssignment(ctx, assignmentPair)
 				if err != nil {
