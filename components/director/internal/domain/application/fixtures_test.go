--- conflicted
+++ resolved
@@ -335,11 +335,7 @@
 	return &graphql.Webhook{
 		ID:   id,
 		Type: graphql.WebhookTypeConfigurationChanged,
-<<<<<<< HEAD
-		URL:  "foourl",
-=======
 		URL:  stringPtr("foourl"),
->>>>>>> 1e543bc0
 		Auth: &graphql.Auth{},
 	}
 }
