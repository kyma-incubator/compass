package application_test

import (
	"context"
	"errors"
	"fmt"
	"testing"
	"time"

	"github.com/kyma-incubator/compass/components/director/pkg/normalizer"

	"github.com/kyma-incubator/compass/components/director/pkg/resource"

	"github.com/kyma-incubator/compass/components/director/pkg/apperrors"
	"github.com/sirupsen/logrus"

	"github.com/google/uuid"
	"github.com/kyma-incubator/compass/components/director/internal/domain/application"
	"github.com/kyma-incubator/compass/components/director/internal/domain/application/automock"
	"github.com/kyma-incubator/compass/components/director/internal/domain/tenant"
	"github.com/kyma-incubator/compass/components/director/internal/labelfilter"
	"github.com/kyma-incubator/compass/components/director/internal/model"
	"github.com/kyma-incubator/compass/components/director/pkg/pagination"
	"github.com/stretchr/testify/assert"
	"github.com/stretchr/testify/mock"
	"github.com/stretchr/testify/require"
)

func TestService_Create(t *testing.T) {
	// given
	timestamp := time.Now()
	testErr := errors.New("Test error")
	Documents := []*model.DocumentInput{
		{Title: "foo", Description: "test", FetchRequest: &model.FetchRequestInput{URL: "doc.foo.bar"}},
		{Title: "bar", Description: "test"},
	}
	APIDefinitions := []*model.APIDefinitionInput{
		{
			Name: "foo",
			Spec: &model.APISpecInput{FetchRequest: &model.FetchRequestInput{URL: "api.foo.bar"}},
		}, {Name: "bar"},
	}
	EventDefinitions := []*model.EventDefinitionInput{
		{
			Name: "foo",
			Spec: &model.EventSpecInput{FetchRequest: &model.FetchRequestInput{URL: "eventapi.foo.bar"}},
		}, {Name: "bar"},
	}
	modelInput := model.ApplicationRegisterInput{
		Name: "foo.bar-not",
		Webhooks: []*model.WebhookInput{
			{URL: "test.foo.com"},
			{URL: "test.bar.com"},
		},

		Labels: map[string]interface{}{
			"label": "value",
		},
		IntegrationSystemID: &intSysID,
	}

	packages := []*model.PackageCreateInput{
		{
			Name:             "pkg1",
			APIDefinitions:   APIDefinitions,
			EventDefinitions: EventDefinitions,
			Documents:        Documents,
		},
	}
	modelInput.Packages = packages

	normalizedModelInput := model.ApplicationRegisterInput{
		Name: "mp-foo-bar-not",
		Webhooks: []*model.WebhookInput{
			{URL: "test.foo.com"},
			{URL: "test.bar.com"},
		},

		Labels: map[string]interface{}{
			"label": "value",
		},
		IntegrationSystemID: &intSysID,
	}
	normalizedModelInput.Packages = packages

	defaultLabels := map[string]interface{}{
		model.ScenariosKey:    model.ScenariosDefaultValue,
		"integrationSystemID": intSysID,
		"label":               "value",
		"name":                "foo.bar-not",
	}
	defaultNormalizedLabels := map[string]interface{}{
		model.ScenariosKey:    model.ScenariosDefaultValue,
		"integrationSystemID": intSysID,
		"label":               "value",
		"name":                "mp-foo-bar-not",
	}
	defaultLabelsWithoutIntSys := map[string]interface{}{
		model.ScenariosKey:    model.ScenariosDefaultValue,
		"integrationSystemID": "",
		"name":                "test",
	}
	labelsWithoutIntSys := map[string]interface{}{
		"integrationSystemID": "",
		"name":                "test",
	}
	var nilLabels map[string]interface{}

	id := "foo"

	tnt := "tenant"
	externalTnt := "external-tnt"

	appModel := modelFromInput(modelInput, tnt, id)
	normalizedAppModel := modelFromInput(normalizedModelInput, tnt, id)

	ctx := context.TODO()
	ctx = tenant.SaveToContext(ctx, tnt, externalTnt)

	labelScenarios := &model.LabelInput{
		Key:        model.ScenariosKey,
		Value:      model.ScenariosDefaultValue,
		ObjectID:   id,
		ObjectType: model.ApplicationLabelableObject,
	}

	testCases := []struct {
		Name               string
		AppNameNormalizer  normalizer.Normalizator
		AppRepoFn          func() *automock.ApplicationRepository
		WebhookRepoFn      func() *automock.WebhookRepository
		FetchRequestRepoFn func() *automock.FetchRequestRepository
		IntSysRepoFn       func() *automock.IntegrationSystemRepository
		ScenariosServiceFn func() *automock.ScenariosService
		LabelServiceFn     func() *automock.LabelUpsertService
		PackageServiceFn   func() *automock.PackageService
		UIDServiceFn       func() *automock.UIDService
		Input              model.ApplicationRegisterInput
		ExpectedErr        error
	}{
		{
			Name:              "Success",
			AppNameNormalizer: &normalizer.DefaultNormalizator{},
			AppRepoFn: func() *automock.ApplicationRepository {
				repo := &automock.ApplicationRepository{}
				repo.On("ListAll", ctx, mock.Anything).Return(nil, nil).Once()
				repo.On("Create", ctx, mock.MatchedBy(appModel.ApplicationMatcherFn)).Return(nil).Once()
				return repo
			},
			WebhookRepoFn: func() *automock.WebhookRepository {
				repo := &automock.WebhookRepository{}
				repo.On("CreateMany", ctx, mock.Anything).Return(nil).Once()
				return repo
			},
			FetchRequestRepoFn: func() *automock.FetchRequestRepository {
				repo := &automock.FetchRequestRepository{}
				return repo
			},
			IntSysRepoFn: func() *automock.IntegrationSystemRepository {
				repo := &automock.IntegrationSystemRepository{}
				repo.On("Exists", ctx, intSysID).Return(true, nil).Once()
				return repo
			},
			ScenariosServiceFn: func() *automock.ScenariosService {
				repo := &automock.ScenariosService{}
				repo.On("EnsureScenariosLabelDefinitionExists", contextThatHasTenant(tnt), tnt).Return(nil).Once()
				repo.On("AddDefaultScenarioIfEnabled", mock.Anything, &modelInput.Labels).Run(func(args mock.Arguments) {
					arg, ok := args.Get(1).(*map[string]interface{})
					fmt.Println("++++++++++++++++++", arg)
					require.True(t, ok)
					*arg = map[string]interface{}{
						"label":            "value",
						model.ScenariosKey: model.ScenariosDefaultValue,
					}
				}).Once()
				return repo
			},
			LabelServiceFn: func() *automock.LabelUpsertService {
				svc := &automock.LabelUpsertService{}
				svc.On("UpsertMultipleLabels", ctx, tnt, model.ApplicationLabelableObject, id, defaultLabels).Return(nil).Once()
				return svc
			},
			PackageServiceFn: func() *automock.PackageService {
				svc := &automock.PackageService{}
				svc.On("CreateMultiple", ctx, id, modelInput.Packages).Return(nil).Once()
				return svc
			},
			UIDServiceFn: func() *automock.UIDService {
				svc := &automock.UIDService{}
				svc.On("Generate").Return(id)
				return svc
			},
			Input:       modelInput,
			ExpectedErr: nil,
		},
		{
			Name:              "Returns success when listing existing applications returns empty applications",
			AppNameNormalizer: &normalizer.DefaultNormalizator{},
			AppRepoFn: func() *automock.ApplicationRepository {
				repo := &automock.ApplicationRepository{}
				repo.On("ListAll", ctx, mock.Anything).Return([]*model.Application{}, nil).Once()
				repo.On("Create", ctx, mock.MatchedBy(appModel.ApplicationMatcherFn)).Return(nil).Once()
				return repo
			},
			WebhookRepoFn: func() *automock.WebhookRepository {
				repo := &automock.WebhookRepository{}
				repo.On("CreateMany", ctx, mock.Anything).Return(nil).Once()
				return repo
			},
			FetchRequestRepoFn: func() *automock.FetchRequestRepository {
				repo := &automock.FetchRequestRepository{}
				return repo
			},
			IntSysRepoFn: func() *automock.IntegrationSystemRepository {
				repo := &automock.IntegrationSystemRepository{}
				repo.On("Exists", ctx, intSysID).Return(true, nil).Once()
				return repo
			},
			ScenariosServiceFn: func() *automock.ScenariosService {
				repo := &automock.ScenariosService{}
				repo.On("EnsureScenariosLabelDefinitionExists", contextThatHasTenant(tnt), tnt).Return(nil).Once()
				repo.On("AddDefaultScenarioIfEnabled", &modelInput.Labels).Run(func(args mock.Arguments) {
					arg, ok := args.Get(0).(*map[string]interface{})
					require.True(t, ok)
					*arg = map[string]interface{}{
						"label":            "value",
						model.ScenariosKey: model.ScenariosDefaultValue,
					}
				}).Once()
				return repo
			},
			LabelServiceFn: func() *automock.LabelUpsertService {
				svc := &automock.LabelUpsertService{}
				svc.On("UpsertMultipleLabels", ctx, tnt, model.ApplicationLabelableObject, id, defaultLabels).Return(nil).Once()
				return svc
			},
			PackageServiceFn: func() *automock.PackageService {
				svc := &automock.PackageService{}
				svc.On("CreateMultiple", ctx, id, modelInput.Packages).Return(nil).Once()
				return svc
			},
			UIDServiceFn: func() *automock.UIDService {
				svc := &automock.UIDService{}
				svc.On("Generate").Return(id)
				return svc
			},
			Input:       modelInput,
			ExpectedErr: nil,
		},
		{
			Name:              "Returns success when listing existing applications returns application with different name",
			AppNameNormalizer: &normalizer.DefaultNormalizator{},
			AppRepoFn: func() *automock.ApplicationRepository {
				repo := &automock.ApplicationRepository{}
				repo.On("ListAll", ctx, mock.Anything).Return([]*model.Application{{Name: modelInput.Name + "-test"}}, nil).Once()
				repo.On("Create", ctx, mock.MatchedBy(appModel.ApplicationMatcherFn)).Return(nil).Once()
				return repo
			},
			WebhookRepoFn: func() *automock.WebhookRepository {
				repo := &automock.WebhookRepository{}
				repo.On("CreateMany", ctx, mock.Anything).Return(nil).Once()
				return repo
			},
			FetchRequestRepoFn: func() *automock.FetchRequestRepository {
				repo := &automock.FetchRequestRepository{}
				return repo
			},
			IntSysRepoFn: func() *automock.IntegrationSystemRepository {
				repo := &automock.IntegrationSystemRepository{}
				repo.On("Exists", ctx, intSysID).Return(true, nil).Once()
				return repo
			},
			ScenariosServiceFn: func() *automock.ScenariosService {
				repo := &automock.ScenariosService{}
				repo.On("EnsureScenariosLabelDefinitionExists", contextThatHasTenant(tnt), tnt).Return(nil).Once()
<<<<<<< HEAD
				repo.On("AddDefaultScenarioIfEnabled", mock.Anything, &nilLabels).Once()
=======
				repo.On("AddDefaultScenarioIfEnabled", &modelInput.Labels).Run(func(args mock.Arguments) {
					arg, ok := args.Get(0).(*map[string]interface{})
					require.True(t, ok)
					*arg = map[string]interface{}{
						"label":            "value",
						model.ScenariosKey: model.ScenariosDefaultValue,
					}
				}).Once()
				return repo
			},
			LabelServiceFn: func() *automock.LabelUpsertService {
				svc := &automock.LabelUpsertService{}
				svc.On("UpsertMultipleLabels", ctx, tnt, model.ApplicationLabelableObject, id, defaultLabels).Return(nil).Once()
				return svc
			},
			PackageServiceFn: func() *automock.PackageService {
				svc := &automock.PackageService{}
				svc.On("CreateMultiple", ctx, id, modelInput.Packages).Return(nil).Once()
				return svc
			},
			UIDServiceFn: func() *automock.UIDService {
				svc := &automock.UIDService{}
				svc.On("Generate").Return(id)
				return svc
			},
			Input:       modelInput,
			ExpectedErr: nil,
		},
		{
			Name:              "Returns error when listing existing applications returns application with same name",
			AppNameNormalizer: &normalizer.DefaultNormalizator{},
			AppRepoFn: func() *automock.ApplicationRepository {
				repo := &automock.ApplicationRepository{}
				repo.On("ListAll", ctx, mock.Anything).Return([]*model.Application{{Name: modelInput.Name}}, nil).Once()
				return repo
			},
			WebhookRepoFn: func() *automock.WebhookRepository {
				repo := &automock.WebhookRepository{}
				return repo
			},
			FetchRequestRepoFn: func() *automock.FetchRequestRepository {
				repo := &automock.FetchRequestRepository{}
				return repo
			},
			IntSysRepoFn: func() *automock.IntegrationSystemRepository {
				repo := &automock.IntegrationSystemRepository{}
				return repo
			},
			ScenariosServiceFn: func() *automock.ScenariosService {
				repo := &automock.ScenariosService{}
				return repo
			},
			LabelServiceFn: func() *automock.LabelUpsertService {
				svc := &automock.LabelUpsertService{}
				return svc
			},
			PackageServiceFn: func() *automock.PackageService {
				svc := &automock.PackageService{}
				return svc
			},
			UIDServiceFn: func() *automock.UIDService {
				svc := &automock.UIDService{}
				return svc
			},
			Input:       modelInput,
			ExpectedErr: apperrors.NewNotUniqueNameError(resource.Application),
		},
		{
			Name:              "Returns success when listing existing applications returns application with different name and incoming name is already normalized",
			AppNameNormalizer: &normalizer.DefaultNormalizator{},
			AppRepoFn: func() *automock.ApplicationRepository {
				repo := &automock.ApplicationRepository{}
				repo.On("ListAll", ctx, mock.Anything).Return([]*model.Application{{Name: normalizedModelInput.Name + "-test"}}, nil).Once()
				repo.On("Create", ctx, mock.MatchedBy(normalizedAppModel.ApplicationMatcherFn)).Return(nil).Once()
				return repo
			},
			WebhookRepoFn: func() *automock.WebhookRepository {
				repo := &automock.WebhookRepository{}
				repo.On("CreateMany", ctx, mock.Anything).Return(nil).Once()
				return repo
			},
			FetchRequestRepoFn: func() *automock.FetchRequestRepository {
				repo := &automock.FetchRequestRepository{}
				return repo
			},
			IntSysRepoFn: func() *automock.IntegrationSystemRepository {
				repo := &automock.IntegrationSystemRepository{}
				repo.On("Exists", ctx, intSysID).Return(true, nil).Once()
				return repo
			},
			ScenariosServiceFn: func() *automock.ScenariosService {
				repo := &automock.ScenariosService{}
				repo.On("EnsureScenariosLabelDefinitionExists", contextThatHasTenant(tnt), tnt).Return(nil).Once()
				repo.On("AddDefaultScenarioIfEnabled", &normalizedModelInput.Labels).Run(func(args mock.Arguments) {
					arg, ok := args.Get(0).(*map[string]interface{})
					require.True(t, ok)
					*arg = map[string]interface{}{
						"label":            "value",
						model.ScenariosKey: model.ScenariosDefaultValue,
					}
				}).Once()
				return repo
			},
			LabelServiceFn: func() *automock.LabelUpsertService {
				svc := &automock.LabelUpsertService{}
				svc.On("UpsertMultipleLabels", ctx, tnt, model.ApplicationLabelableObject, id, defaultNormalizedLabels).Return(nil).Once()
				return svc
			},
			PackageServiceFn: func() *automock.PackageService {
				svc := &automock.PackageService{}
				svc.On("CreateMultiple", ctx, id, normalizedModelInput.Packages).Return(nil).Once()
				return svc
			},
			UIDServiceFn: func() *automock.UIDService {
				svc := &automock.UIDService{}
				svc.On("Generate").Return(id)
				return svc
			},
			Input:       normalizedModelInput,
			ExpectedErr: nil,
		},
		{
			Name:              "Returns error when listing existing applications returns application with same name and incoming name is already normalized",
			AppNameNormalizer: &normalizer.DefaultNormalizator{},
			AppRepoFn: func() *automock.ApplicationRepository {
				repo := &automock.ApplicationRepository{}
				repo.On("ListAll", ctx, mock.Anything).Return([]*model.Application{{Name: normalizedModelInput.Name}}, nil).Once()
				return repo
			},
			WebhookRepoFn: func() *automock.WebhookRepository {
				repo := &automock.WebhookRepository{}
				return repo
			},
			FetchRequestRepoFn: func() *automock.FetchRequestRepository {
				repo := &automock.FetchRequestRepository{}
				return repo
			},
			IntSysRepoFn: func() *automock.IntegrationSystemRepository {
				repo := &automock.IntegrationSystemRepository{}
				return repo
			},
			ScenariosServiceFn: func() *automock.ScenariosService {
				repo := &automock.ScenariosService{}
				return repo
			},
			LabelServiceFn: func() *automock.LabelUpsertService {
				svc := &automock.LabelUpsertService{}
				return svc
			},
			PackageServiceFn: func() *automock.PackageService {
				svc := &automock.PackageService{}
				return svc
			},
			UIDServiceFn: func() *automock.UIDService {
				svc := &automock.UIDService{}
				return svc
			},
			Input:       normalizedModelInput,
			ExpectedErr: apperrors.NewNotUniqueNameError(resource.Application),
		},
		{
			Name:              "Success when no labels provided and default scenario assignment disabled",
			AppNameNormalizer: &normalizer.DefaultNormalizator{},
			AppRepoFn: func() *automock.ApplicationRepository {
				repo := &automock.ApplicationRepository{}
				repo.On("ListAll", ctx, mock.Anything).Return(nil, nil).Once()
				repo.On("Create", ctx, mock.MatchedBy(applicationMatcher("test", nil))).Return(nil).Once()
				return repo
			},
			WebhookRepoFn: func() *automock.WebhookRepository {
				repo := &automock.WebhookRepository{}
				repo.On("CreateMany", ctx, mock.Anything).Return(nil).Once()
				return repo
			},
			FetchRequestRepoFn: func() *automock.FetchRequestRepository {
				repo := &automock.FetchRequestRepository{}
				return repo
			},
			IntSysRepoFn: func() *automock.IntegrationSystemRepository {
				repo := &automock.IntegrationSystemRepository{}
				return repo
			},
			ScenariosServiceFn: func() *automock.ScenariosService {
				repo := &automock.ScenariosService{}
				repo.On("EnsureScenariosLabelDefinitionExists", contextThatHasTenant(tnt), tnt).Return(nil).Once()
				repo.On("AddDefaultScenarioIfEnabled", &nilLabels).Once()
>>>>>>> 39a612a5
				return repo
			},
			LabelServiceFn: func() *automock.LabelUpsertService {
				svc := &automock.LabelUpsertService{}
				svc.On("UpsertMultipleLabels", ctx, tnt, model.ApplicationLabelableObject, id, labelsWithoutIntSys).Return(nil).Once()
				svc.On("UpsertLabel", ctx, tnt, labelScenarios).Return(nil).Once()
				return svc
			},
			PackageServiceFn: func() *automock.PackageService {
				svc := &automock.PackageService{}
				return svc
			},
			UIDServiceFn: func() *automock.UIDService {
				svc := &automock.UIDService{}
				svc.On("Generate").Return(id)
				return svc
			},
			Input:       model.ApplicationRegisterInput{Name: "test", Labels: nilLabels},
			ExpectedErr: nil,
		},
		{
			Name:              "Success when no labels provided",
			AppNameNormalizer: &normalizer.DefaultNormalizator{},
			AppRepoFn: func() *automock.ApplicationRepository {
				repo := &automock.ApplicationRepository{}
				repo.On("ListAll", ctx, mock.Anything).Return(nil, nil).Once()
				repo.On("Create", ctx, mock.MatchedBy(applicationMatcher("test", nil))).Return(nil).Once()
				return repo
			},
			WebhookRepoFn: func() *automock.WebhookRepository {
				repo := &automock.WebhookRepository{}
				repo.On("CreateMany", ctx, mock.Anything).Return(nil).Once()
				return repo
			},
			FetchRequestRepoFn: func() *automock.FetchRequestRepository {
				repo := &automock.FetchRequestRepository{}
				return repo
			},
			IntSysRepoFn: func() *automock.IntegrationSystemRepository {
				repo := &automock.IntegrationSystemRepository{}
				return repo
			},
			ScenariosServiceFn: func() *automock.ScenariosService {
				repo := &automock.ScenariosService{}
				repo.On("EnsureScenariosLabelDefinitionExists", contextThatHasTenant(tnt), tnt).Return(nil).Once()
				repo.On("AddDefaultScenarioIfEnabled", mock.Anything, &nilLabels).Run(func(args mock.Arguments) {
					arg, ok := args.Get(1).(*map[string]interface{})
					require.True(t, ok)
					*arg = map[string]interface{}{
						model.ScenariosKey: model.ScenariosDefaultValue,
					}
				}).Once()
				return repo
			},
			LabelServiceFn: func() *automock.LabelUpsertService {
				svc := &automock.LabelUpsertService{}
				svc.On("UpsertMultipleLabels", ctx, tnt, model.ApplicationLabelableObject, id, defaultLabelsWithoutIntSys).Return(nil).Once()
				svc.On("UpsertLabel", ctx, tnt, labelScenarios).Return(nil).Once()
				return svc
			},
			PackageServiceFn: func() *automock.PackageService {
				svc := &automock.PackageService{}
				return svc
			},
			UIDServiceFn: func() *automock.UIDService {
				svc := &automock.UIDService{}
				svc.On("Generate").Return(id)
				return svc
			},
			Input:       model.ApplicationRegisterInput{Name: "test", Labels: nilLabels},
			ExpectedErr: nil,
		},
		{
			Name:              "Success when scenarios label provided",
			AppNameNormalizer: &normalizer.DefaultNormalizator{},
			AppRepoFn: func() *automock.ApplicationRepository {
				repo := &automock.ApplicationRepository{}
				repo.On("ListAll", ctx, mock.Anything).Return(nil, nil).Once()
				repo.On("Create", ctx, mock.MatchedBy(applicationMatcher("test", nil))).Return(nil).Once()
				return repo
			},
			WebhookRepoFn: func() *automock.WebhookRepository {
				repo := &automock.WebhookRepository{}
				repo.On("CreateMany", ctx, mock.Anything).Return(nil).Once()
				return repo
			},
			FetchRequestRepoFn: func() *automock.FetchRequestRepository {
				repo := &automock.FetchRequestRepository{}
				return repo
			},
			IntSysRepoFn: func() *automock.IntegrationSystemRepository {
				repo := &automock.IntegrationSystemRepository{}
				return repo
			},
			ScenariosServiceFn: func() *automock.ScenariosService {
				repo := &automock.ScenariosService{}
				repo.On("EnsureScenariosLabelDefinitionExists", contextThatHasTenant(tnt), tnt).Return(nil).Once()
				repo.On("AddDefaultScenarioIfEnabled", mock.Anything, &defaultLabelsWithoutIntSys).Once()
				return repo
			},
			LabelServiceFn: func() *automock.LabelUpsertService {
				svc := &automock.LabelUpsertService{}
				svc.On("UpsertMultipleLabels", ctx, tnt, model.ApplicationLabelableObject, id, defaultLabelsWithoutIntSys).Return(nil).Once()
				svc.On("UpsertLabel", ctx, tnt, labelScenarios).Return(nil).Once()
				return svc
			},
			PackageServiceFn: func() *automock.PackageService {
				svc := &automock.PackageService{}
				return svc
			},
			UIDServiceFn: func() *automock.UIDService {
				svc := &automock.UIDService{}
				svc.On("Generate").Return(id)
				return svc
			},
			Input: model.ApplicationRegisterInput{
				Name:   "test",
				Labels: defaultLabelsWithoutIntSys,
			},
			ExpectedErr: nil,
		},
		{
			Name:              "Returns errors when ensuring scenarios label definition failed",
			AppNameNormalizer: &normalizer.DefaultNormalizator{},
			AppRepoFn: func() *automock.ApplicationRepository {
				repo := &automock.ApplicationRepository{}
				repo.On("ListAll", ctx, mock.Anything).Return(nil, nil).Once()
				repo.On("Create", ctx, mock.MatchedBy(appModel.ApplicationMatcherFn)).Return(nil).Once()
				return repo
			},
			WebhookRepoFn: func() *automock.WebhookRepository {
				repo := &automock.WebhookRepository{}
				return repo
			},
			FetchRequestRepoFn: func() *automock.FetchRequestRepository {
				repo := &automock.FetchRequestRepository{}
				return repo
			},
			IntSysRepoFn: func() *automock.IntegrationSystemRepository {
				repo := &automock.IntegrationSystemRepository{}
				repo.On("Exists", ctx, intSysID).Return(true, nil).Once()
				return repo
			},
			ScenariosServiceFn: func() *automock.ScenariosService {
				repo := &automock.ScenariosService{}
				repo.On("EnsureScenariosLabelDefinitionExists", contextThatHasTenant(tnt), tnt).Return(testErr).Once()
				return repo
			},
			LabelServiceFn: func() *automock.LabelUpsertService {
				svc := &automock.LabelUpsertService{}
				svc.On("UpsertMultipleLabels", ctx, tnt, model.ApplicationLabelableObject, id, modelInput.Labels).Return(nil).Once()
				return svc
			},
			PackageServiceFn: func() *automock.PackageService {
				svc := &automock.PackageService{}
				return svc
			},
			UIDServiceFn: func() *automock.UIDService {
				svc := &automock.UIDService{}
				svc.On("Generate").Return(id)
				return svc
			},
			Input:       modelInput,
			ExpectedErr: testErr,
		},
		{
			Name:              "Returns error when application creation failed",
			AppNameNormalizer: &normalizer.DefaultNormalizator{},
			AppRepoFn: func() *automock.ApplicationRepository {
				repo := &automock.ApplicationRepository{}
				repo.On("ListAll", ctx, mock.Anything).Return(nil, nil).Once()
				repo.On("Create", ctx, mock.MatchedBy(appModel.ApplicationMatcherFn)).Return(testErr).Once()
				return repo
			},
			WebhookRepoFn: func() *automock.WebhookRepository {
				repo := &automock.WebhookRepository{}
				return repo
			},
			FetchRequestRepoFn: func() *automock.FetchRequestRepository {
				repo := &automock.FetchRequestRepository{}
				return repo
			},
			IntSysRepoFn: func() *automock.IntegrationSystemRepository {
				repo := &automock.IntegrationSystemRepository{}
				repo.On("Exists", ctx, intSysID).Return(true, nil).Once()
				return repo
			},
			ScenariosServiceFn: func() *automock.ScenariosService {
				repo := &automock.ScenariosService{}
				return repo
			},
			LabelServiceFn: func() *automock.LabelUpsertService {
				svc := &automock.LabelUpsertService{}
				svc.On("UpsertMultipleLabels", ctx, tnt, model.ApplicationLabelableObject, id, modelInput.Labels).Return(nil).Once()
				return svc
			},
			PackageServiceFn: func() *automock.PackageService {
				svc := &automock.PackageService{}
				return svc
			},
			UIDServiceFn: func() *automock.UIDService {
				svc := &automock.UIDService{}
				svc.On("Generate").Return(id).Once()
				return svc
			},
			Input:       modelInput,
			ExpectedErr: testErr,
		},
		{
			Name:              "Returns error when listing existing applications fails",
			AppNameNormalizer: &normalizer.DefaultNormalizator{},
			AppRepoFn: func() *automock.ApplicationRepository {
				repo := &automock.ApplicationRepository{}
				repo.On("ListAll", ctx, mock.Anything).Return(nil, testErr).Once()
				return repo
			},
			WebhookRepoFn: func() *automock.WebhookRepository {
				repo := &automock.WebhookRepository{}
				return repo
			},
			FetchRequestRepoFn: func() *automock.FetchRequestRepository {
				repo := &automock.FetchRequestRepository{}
				return repo
			},
			IntSysRepoFn: func() *automock.IntegrationSystemRepository {
				repo := &automock.IntegrationSystemRepository{}
				return repo
			},
			ScenariosServiceFn: func() *automock.ScenariosService {
				repo := &automock.ScenariosService{}
				return repo
			},
			LabelServiceFn: func() *automock.LabelUpsertService {
				svc := &automock.LabelUpsertService{}
				return svc
			},
			PackageServiceFn: func() *automock.PackageService {
				svc := &automock.PackageService{}
				return svc
			},
			UIDServiceFn: func() *automock.UIDService {
				svc := &automock.UIDService{}
				return svc
			},
			Input:       modelInput,
			ExpectedErr: testErr,
		},
		{
			Name:              "Returns error when integration system doesn't exist",
			AppNameNormalizer: &normalizer.DefaultNormalizator{},
			AppRepoFn: func() *automock.ApplicationRepository {
				repo := &automock.ApplicationRepository{}
				repo.On("ListAll", ctx, mock.Anything).Return(nil, nil).Once()
				return repo
			},
			WebhookRepoFn: func() *automock.WebhookRepository {
				repo := &automock.WebhookRepository{}
				return repo
			},
			FetchRequestRepoFn: func() *automock.FetchRequestRepository {
				repo := &automock.FetchRequestRepository{}
				return repo
			},
			IntSysRepoFn: func() *automock.IntegrationSystemRepository {
				repo := &automock.IntegrationSystemRepository{}
				repo.On("Exists", ctx, intSysID).Return(false, nil).Once()
				return repo
			},
			ScenariosServiceFn: func() *automock.ScenariosService {
				repo := &automock.ScenariosService{}
				return repo
			},
			LabelServiceFn: func() *automock.LabelUpsertService {
				svc := &automock.LabelUpsertService{}
				return svc
			},
			PackageServiceFn: func() *automock.PackageService {
				svc := &automock.PackageService{}
				return svc
			},
			UIDServiceFn: func() *automock.UIDService {
				svc := &automock.UIDService{}
				return svc
			},
			Input:       modelInput,
			ExpectedErr: errors.New("Object not found"),
		},
		{
			Name:              "Returns error when checking for integration system fails",
			AppNameNormalizer: &normalizer.DefaultNormalizator{},
			AppRepoFn: func() *automock.ApplicationRepository {
				repo := &automock.ApplicationRepository{}
				repo.On("ListAll", ctx, mock.Anything).Return(nil, nil).Once()
				return repo
			},
			WebhookRepoFn: func() *automock.WebhookRepository {
				repo := &automock.WebhookRepository{}
				return repo
			},
			FetchRequestRepoFn: func() *automock.FetchRequestRepository {
				repo := &automock.FetchRequestRepository{}
				return repo
			},
			IntSysRepoFn: func() *automock.IntegrationSystemRepository {
				repo := &automock.IntegrationSystemRepository{}
				repo.On("Exists", ctx, intSysID).Return(false, testErr).Once()
				return repo
			},
			ScenariosServiceFn: func() *automock.ScenariosService {
				repo := &automock.ScenariosService{}
				return repo
			},
			LabelServiceFn: func() *automock.LabelUpsertService {
				svc := &automock.LabelUpsertService{}
				return svc
			},
			PackageServiceFn: func() *automock.PackageService {
				svc := &automock.PackageService{}
				return svc
			},
			UIDServiceFn: func() *automock.UIDService {
				svc := &automock.UIDService{}
				return svc
			},
			Input:       modelInput,
			ExpectedErr: testErr,
		},
		{
			Name:              "Returns error when creating packages",
			AppNameNormalizer: &normalizer.DefaultNormalizator{},
			AppRepoFn: func() *automock.ApplicationRepository {
				repo := &automock.ApplicationRepository{}
				repo.On("ListAll", ctx, mock.Anything).Return(nil, nil).Once()
				repo.On("Create", ctx, mock.MatchedBy(appModel.ApplicationMatcherFn)).Return(nil).Once()
				return repo
			},
			WebhookRepoFn: func() *automock.WebhookRepository {
				repo := &automock.WebhookRepository{}
				repo.On("CreateMany", ctx, mock.Anything).Return(nil).Once()
				return repo
			},
			FetchRequestRepoFn: func() *automock.FetchRequestRepository {
				repo := &automock.FetchRequestRepository{}
				return repo
			},
			IntSysRepoFn: func() *automock.IntegrationSystemRepository {
				repo := &automock.IntegrationSystemRepository{}
				repo.On("Exists", ctx, intSysID).Return(true, nil).Once()
				return repo
			},
			ScenariosServiceFn: func() *automock.ScenariosService {
				repo := &automock.ScenariosService{}
				repo.On("EnsureScenariosLabelDefinitionExists", contextThatHasTenant(tnt), tnt).Return(nil).Once()
				repo.On("AddDefaultScenarioIfEnabled", mock.Anything, &modelInput.Labels).Run(func(args mock.Arguments) {
					arg, ok := args.Get(1).(*map[string]interface{})
					require.True(t, ok)
					*arg = map[string]interface{}{
						"label":            "value",
						model.ScenariosKey: model.ScenariosDefaultValue,
					}
				}).Once()
				return repo
			},
			LabelServiceFn: func() *automock.LabelUpsertService {
				svc := &automock.LabelUpsertService{}
				svc.On("UpsertMultipleLabels", ctx, tnt, model.ApplicationLabelableObject, id, defaultLabels).Return(nil).Once()
				return svc
			},
			PackageServiceFn: func() *automock.PackageService {
				svc := &automock.PackageService{}
				svc.On("CreateMultiple", ctx, id, modelInput.Packages).Return(testErr).Once()
				return svc
			},
			UIDServiceFn: func() *automock.UIDService {
				svc := &automock.UIDService{}
				svc.On("Generate").Return(id)
				return svc
			},
			Input:       modelInput,
			ExpectedErr: testErr,
		},
	}

	for _, testCase := range testCases {
		t.Run(testCase.Name, func(t *testing.T) {
			appNameNormalizer := testCase.AppNameNormalizer
			appRepo := testCase.AppRepoFn()
			webhookRepo := testCase.WebhookRepoFn()
			fetchRequestRepo := testCase.FetchRequestRepoFn()
			scenariosSvc := testCase.ScenariosServiceFn()
			labelSvc := testCase.LabelServiceFn()
			uidSvc := testCase.UIDServiceFn()
			intSysRepo := testCase.IntSysRepoFn()
			pkgSvc := testCase.PackageServiceFn()
			svc := application.NewService(appNameNormalizer, nil, appRepo, webhookRepo, nil, nil, intSysRepo, labelSvc, scenariosSvc, pkgSvc, uidSvc)
			svc.SetTimestampGen(func() time.Time { return timestamp })

			// when
			result, err := svc.Create(ctx, testCase.Input)

			// then
			assert.IsType(t, "string", result)
			if testCase.ExpectedErr != nil {
				require.NotNil(t, err)
				assert.Contains(t, err.Error(), testCase.ExpectedErr.Error())
			} else {
				require.Nil(t, err)
			}

			appRepo.AssertExpectations(t)
			intSysRepo.AssertExpectations(t)
			webhookRepo.AssertExpectations(t)
			fetchRequestRepo.AssertExpectations(t)
			scenariosSvc.AssertExpectations(t)
			uidSvc.AssertExpectations(t)
			pkgSvc.AssertExpectations(t)
		})
	}

	t.Run("Returns error on loading tenant", func(t *testing.T) {
		svc := application.NewService(nil, nil, nil, nil, nil, nil, nil, nil, nil, nil, nil)
		// when
		_, err := svc.Create(context.TODO(), model.ApplicationRegisterInput{})
		assert.True(t, apperrors.IsCannotReadTenant(err))
	})
}

func TestService_Update(t *testing.T) {
	// given
	testErr := errors.New("Test error")

	id := "foo"
	tnt := "tenant"
	externalTnt := "external-tnt"
	conditionTimestamp := time.Now()
	timestampGenFunc := func() time.Time { return conditionTimestamp }

	var updateInput model.ApplicationUpdateInput
	var applicationModelBefore *model.Application
	var applicationModelAfter *model.Application
	var intSysLabel *model.LabelInput
	var nameLabel *model.LabelInput
	var updateInputStatusOnly model.ApplicationUpdateInput
	var applicationModelAfterStatusUpdate *model.Application

	ctx := context.TODO()
	ctx = tenant.SaveToContext(ctx, tnt, externalTnt)

	resetModels := func() {
		appName := "initialn"
		initialDescrription := "initald"
		initialURL := "initialu"
		updatedDescription := "updatedd"
		updatedURL := "updatedu"
		updateInput = fixModelApplicationUpdateInput(appName, updatedDescription, updatedURL, model.ApplicationStatusConditionConnected)
		applicationModelBefore = fixModelApplicationWithAllUpdatableFields(id, tnt, appName, initialDescrription, initialURL, model.ApplicationStatusConditionConnected, conditionTimestamp)
		applicationModelAfter = fixModelApplicationWithAllUpdatableFields(id, tnt, appName, updatedDescription, updatedURL, model.ApplicationStatusConditionConnected, conditionTimestamp)
		intSysLabel = fixLabelInput("integrationSystemID", intSysID, id, model.ApplicationLabelableObject)
		nameLabel = fixLabelInput("name", appName, id, model.ApplicationLabelableObject)
		updateInputStatusOnly = fixModelApplicationUpdateInputStatus(model.ApplicationStatusConditionConnected)
		applicationModelAfterStatusUpdate = fixModelApplicationWithAllUpdatableFields(id, tnt, appName, initialDescrription, initialURL, model.ApplicationStatusConditionConnected, conditionTimestamp)
	}

	resetModels()

	testCases := []struct {
		Name               string
		AppRepoFn          func() *automock.ApplicationRepository
		IntSysRepoFn       func() *automock.IntegrationSystemRepository
		LabelUpsertSvcFn   func() *automock.LabelUpsertService
		Input              model.ApplicationUpdateInput
		InputID            string
		ExpectedErrMessage string
	}{
		{
			Name: "Success",
			AppRepoFn: func() *automock.ApplicationRepository {
				repo := &automock.ApplicationRepository{}
				repo.On("GetByID", ctx, tnt, id).Return(applicationModelBefore, nil).Once()
				repo.On("Update", ctx, applicationModelAfter).Return(nil).Once()
				repo.On("Exists", ctx, tnt, id).Return(true, nil).Twice()
				return repo
			},
			IntSysRepoFn: func() *automock.IntegrationSystemRepository {
				repo := &automock.IntegrationSystemRepository{}
				repo.On("Exists", ctx, intSysID).Return(true, nil).Once()
				return repo
			},
			LabelUpsertSvcFn: func() *automock.LabelUpsertService {
				svc := &automock.LabelUpsertService{}
				svc.On("UpsertLabel", ctx, tnt, intSysLabel).Return(nil).Once()
				svc.On("UpsertLabel", ctx, tnt, nameLabel).Return(nil).Once()
				return svc
			},
			InputID:            "foo",
			Input:              updateInput,
			ExpectedErrMessage: "",
		},
		{
			Name: "Success Status Condition Update",
			AppRepoFn: func() *automock.ApplicationRepository {
				repo := &automock.ApplicationRepository{}
				repo.On("GetByID", ctx, tnt, id).Return(applicationModelBefore, nil).Once()
				repo.On("Update", ctx, applicationModelAfterStatusUpdate).Return(nil).Once()
				repo.On("Exists", ctx, tnt, id).Return(true, nil).Once()
				return repo
			},
			IntSysRepoFn: func() *automock.IntegrationSystemRepository {
				repo := &automock.IntegrationSystemRepository{}
				return repo
			},
			LabelUpsertSvcFn: func() *automock.LabelUpsertService {
				svc := &automock.LabelUpsertService{}
				svc.On("UpsertLabel", ctx, tnt, nameLabel).Return(nil).Once()
				return svc
			},
			InputID:            "foo",
			Input:              updateInputStatusOnly,
			ExpectedErrMessage: "",
		},
		{
			Name: "Returns error when application update failed",
			AppRepoFn: func() *automock.ApplicationRepository {
				repo := &automock.ApplicationRepository{}
				repo.On("GetByID", ctx, tnt, id).Return(applicationModelBefore, nil).Once()
				repo.On("Update", ctx, applicationModelAfter).Return(testErr).Once()
				return repo
			},
			IntSysRepoFn: func() *automock.IntegrationSystemRepository {
				repo := &automock.IntegrationSystemRepository{}
				repo.On("Exists", ctx, intSysID).Return(true, nil).Once()
				return repo
			},
			LabelUpsertSvcFn: func() *automock.LabelUpsertService {
				svc := &automock.LabelUpsertService{}
				return svc
			},
			InputID:            "foo",
			Input:              updateInput,
			ExpectedErrMessage: testErr.Error(),
		},
		{
			Name: "Returns error when application retrieval failed",
			AppRepoFn: func() *automock.ApplicationRepository {
				repo := &automock.ApplicationRepository{}
				repo.On("GetByID", ctx, tnt, id).Return(nil, testErr).Once()
				return repo
			},
			IntSysRepoFn: func() *automock.IntegrationSystemRepository {
				repo := &automock.IntegrationSystemRepository{}
				repo.On("Exists", ctx, intSysID).Return(true, nil).Once()
				return repo
			},
			LabelUpsertSvcFn: func() *automock.LabelUpsertService {
				svc := &automock.LabelUpsertService{}
				return svc
			},
			InputID:            "foo",
			Input:              updateInput,
			ExpectedErrMessage: testErr.Error(),
		},
		{
			Name: "Returns error when Integration System does not exist",
			AppRepoFn: func() *automock.ApplicationRepository {
				repo := &automock.ApplicationRepository{}
				return repo
			},
			IntSysRepoFn: func() *automock.IntegrationSystemRepository {
				repo := &automock.IntegrationSystemRepository{}
				repo.On("Exists", ctx, intSysID).Return(false, nil).Once()
				return repo
			},
			LabelUpsertSvcFn: func() *automock.LabelUpsertService {
				svc := &automock.LabelUpsertService{}
				return svc
			},
			InputID:            "foo",
			Input:              updateInput,
			ExpectedErrMessage: errors.New("Object not found").Error(),
		},
		{
			Name: "Returns error ensuring Integration System existance failed",
			AppRepoFn: func() *automock.ApplicationRepository {
				repo := &automock.ApplicationRepository{}
				return repo
			},
			IntSysRepoFn: func() *automock.IntegrationSystemRepository {
				repo := &automock.IntegrationSystemRepository{}
				repo.On("Exists", ctx, intSysID).Return(false, testErr).Once()
				return repo
			},
			LabelUpsertSvcFn: func() *automock.LabelUpsertService {
				svc := &automock.LabelUpsertService{}
				return svc
			},
			InputID:            "foo",
			Input:              updateInput,
			ExpectedErrMessage: testErr.Error(),
		},
		{
			Name: "Returns error when setting label fails",
			AppRepoFn: func() *automock.ApplicationRepository {
				repo := &automock.ApplicationRepository{}
				repo.On("GetByID", ctx, tnt, id).Return(applicationModelBefore, nil).Once()
				repo.On("Update", ctx, applicationModelAfter).Return(nil).Once()
				repo.On("Exists", ctx, tnt, id).Return(true, nil).Once()
				return repo
			},
			IntSysRepoFn: func() *automock.IntegrationSystemRepository {
				repo := &automock.IntegrationSystemRepository{}
				repo.On("Exists", ctx, intSysID).Return(true, nil).Once()
				return repo
			},
			LabelUpsertSvcFn: func() *automock.LabelUpsertService {
				svc := &automock.LabelUpsertService{}
				svc.On("UpsertLabel", ctx, tnt, intSysLabel).Return(testErr).Once()
				return svc
			},
			InputID:            "foo",
			Input:              updateInput,
			ExpectedErrMessage: testErr.Error(),
		},
		{
			Name: "Returns error when app does not exist",
			AppRepoFn: func() *automock.ApplicationRepository {
				repo := &automock.ApplicationRepository{}
				repo.On("GetByID", ctx, tnt, id).Return(applicationModelBefore, nil).Once()
				repo.On("Update", ctx, applicationModelAfter).Return(nil).Once()
				repo.On("Exists", ctx, tnt, id).Return(false, nil).Once()
				return repo
			},
			IntSysRepoFn: func() *automock.IntegrationSystemRepository {
				repo := &automock.IntegrationSystemRepository{}
				repo.On("Exists", ctx, intSysID).Return(true, nil).Once()
				return repo
			},
			LabelUpsertSvcFn: func() *automock.LabelUpsertService {
				svc := &automock.LabelUpsertService{}
				return svc
			},
			InputID:            "foo",
			Input:              updateInput,
			ExpectedErrMessage: "Object not found",
		},
		{
			Name: "Returns error when ensuring app existence fails",
			AppRepoFn: func() *automock.ApplicationRepository {
				repo := &automock.ApplicationRepository{}
				repo.On("GetByID", ctx, tnt, id).Return(applicationModelBefore, nil).Once()
				repo.On("Update", ctx, applicationModelAfter).Return(nil).Once()
				repo.On("Exists", ctx, tnt, id).Return(false, testErr).Once()
				return repo
			},
			IntSysRepoFn: func() *automock.IntegrationSystemRepository {
				repo := &automock.IntegrationSystemRepository{}
				repo.On("Exists", ctx, intSysID).Return(true, nil).Once()
				return repo
			},
			LabelUpsertSvcFn: func() *automock.LabelUpsertService {
				svc := &automock.LabelUpsertService{}
				return svc
			},
			InputID:            "foo",
			Input:              updateInput,
			ExpectedErrMessage: testErr.Error(),
		},
	}

	for _, testCase := range testCases {
		t.Run(testCase.Name, func(t *testing.T) {
			resetModels()
			appRepo := testCase.AppRepoFn()
			intSysRepo := testCase.IntSysRepoFn()
			lblUpsrtSvc := testCase.LabelUpsertSvcFn()
			svc := application.NewService(nil, nil, appRepo, nil, nil, nil, intSysRepo, lblUpsrtSvc, nil, nil, nil)
			svc.SetTimestampGen(timestampGenFunc)

			// when
			err := svc.Update(ctx, testCase.InputID, testCase.Input)

			// then
			if testCase.ExpectedErrMessage == "" {
				require.NoError(t, err)
			} else {
				require.Error(t, err)
				assert.Contains(t, err.Error(), testCase.ExpectedErrMessage)
			}

			appRepo.AssertExpectations(t)
			intSysRepo.AssertExpectations(t)
			lblUpsrtSvc.AssertExpectations(t)
		})
	}
}

func TestService_Delete(t *testing.T) {
	// given
	testErr := errors.New("Test error")
	id := "foo"
	desc := "Lorem ipsum"
	tnt := "tenant"
	externalTnt := "external-tnt"

	applicationModel := &model.Application{
		ID:          id,
		Name:        "foo",
		Description: &desc,
		Tenant:      tnt,
	}

	ctx := context.TODO()
	ctx = tenant.SaveToContext(ctx, tnt, externalTnt)

	testCases := []struct {
		Name               string
		AppRepoFn          func() *automock.ApplicationRepository
		Input              model.ApplicationRegisterInput
		InputID            string
		ExpectedErrMessage string
	}{
		{
			Name: "Success",
			AppRepoFn: func() *automock.ApplicationRepository {
				repo := &automock.ApplicationRepository{}
				repo.On("Delete", ctx, applicationModel.Tenant, applicationModel.ID).Return(nil).Once()
				return repo
			},
			InputID:            id,
			ExpectedErrMessage: "",
		},
		{
			Name: "Returns error when application deletion failed",
			AppRepoFn: func() *automock.ApplicationRepository {
				repo := &automock.ApplicationRepository{}
				repo.On("Delete", ctx, applicationModel.Tenant, applicationModel.ID).Return(testErr).Once()
				return repo
			},
			InputID:            id,
			ExpectedErrMessage: testErr.Error(),
		},
	}

	for _, testCase := range testCases {
		t.Run(testCase.Name, func(t *testing.T) {
			appRepo := testCase.AppRepoFn()
			svc := application.NewService(nil, nil, appRepo, nil, nil, nil, nil, nil, nil, nil, nil)

			// when
			err := svc.Delete(ctx, testCase.InputID)

			// then
			if testCase.ExpectedErrMessage == "" {
				require.NoError(t, err)
			} else {
				require.Error(t, err)
				assert.Contains(t, err.Error(), testCase.ExpectedErrMessage)
			}

			appRepo.AssertExpectations(t)
		})
	}
}

func TestService_Get(t *testing.T) {
	// given
	testErr := errors.New("Test error")

	id := "foo"

	desc := "Lorem ipsum"

	applicationModel := &model.Application{
		ID:          "foo",
		Name:        "foo",
		Description: &desc,
	}

	tnt := "tenant"
	externalTnt := "external-tnt"

	ctx := context.TODO()
	ctx = tenant.SaveToContext(ctx, tnt, externalTnt)

	testCases := []struct {
		Name                string
		RepositoryFn        func() *automock.ApplicationRepository
		Input               model.ApplicationRegisterInput
		InputID             string
		ExpectedApplication *model.Application
		ExpectedErrMessage  string
	}{
		{
			Name: "Success",
			RepositoryFn: func() *automock.ApplicationRepository {
				repo := &automock.ApplicationRepository{}
				repo.On("GetByID", ctx, tnt, id).Return(applicationModel, nil).Once()
				return repo
			},
			InputID:             id,
			ExpectedApplication: applicationModel,
			ExpectedErrMessage:  "",
		},
		{
			Name: "Returns error when application retrieval failed",
			RepositoryFn: func() *automock.ApplicationRepository {
				repo := &automock.ApplicationRepository{}
				repo.On("GetByID", ctx, tnt, id).Return(nil, testErr).Once()
				return repo
			},
			InputID:             id,
			ExpectedApplication: applicationModel,
			ExpectedErrMessage:  testErr.Error(),
		},
	}

	for _, testCase := range testCases {
		t.Run(testCase.Name, func(t *testing.T) {
			repo := testCase.RepositoryFn()

			svc := application.NewService(nil, nil, repo, nil, nil, nil, nil, nil, nil, nil, nil)

			// when
			app, err := svc.Get(ctx, testCase.InputID)

			// then
			if testCase.ExpectedErrMessage == "" {
				require.NoError(t, err)
				assert.Equal(t, testCase.ExpectedApplication, app)
			} else {
				require.Error(t, err)
				assert.Contains(t, err.Error(), testCase.ExpectedErrMessage)
			}

			repo.AssertExpectations(t)
		})
	}
}

func TestService_List(t *testing.T) {
	// given
	testErr := errors.New("Test error")

	modelApplications := []*model.Application{
		fixModelApplication("foo", "tenant-foo", "foo", "Lorem Ipsum"),
		fixModelApplication("bar", "tenant-bar", "bar", "Lorem Ipsum"),
	}
	applicationPage := &model.ApplicationPage{
		Data:       modelApplications,
		TotalCount: len(modelApplications),
		PageInfo: &pagination.Page{
			HasNextPage: false,
			EndCursor:   "end",
			StartCursor: "start",
		},
	}

	first := 2
	after := "test"
	filter := []*labelfilter.LabelFilter{{Key: ""}}

	tnt := "tenant"
	externalTnt := "external-tnt"

	ctx := context.TODO()
	ctx = tenant.SaveToContext(ctx, tnt, externalTnt)

	testCases := []struct {
		Name               string
		RepositoryFn       func() *automock.ApplicationRepository
		InputLabelFilters  []*labelfilter.LabelFilter
		InputPageSize      int
		ExpectedResult     *model.ApplicationPage
		ExpectedErrMessage string
	}{
		{
			Name: "Success",
			RepositoryFn: func() *automock.ApplicationRepository {
				repo := &automock.ApplicationRepository{}
				repo.On("List", ctx, tnt, filter, first, after).Return(applicationPage, nil).Once()
				return repo
			},
			InputPageSize:      first,
			InputLabelFilters:  filter,
			ExpectedResult:     applicationPage,
			ExpectedErrMessage: "",
		},
		{
			Name: "Returns error when application listing failed",
			RepositoryFn: func() *automock.ApplicationRepository {
				repo := &automock.ApplicationRepository{}
				repo.On("List", ctx, tnt, filter, first, after).Return(nil, testErr).Once()
				return repo
			},
			InputPageSize:      first,
			InputLabelFilters:  filter,
			ExpectedResult:     nil,
			ExpectedErrMessage: testErr.Error(),
		},
		{
			Name: "Returns error when page size is less than 1",
			RepositoryFn: func() *automock.ApplicationRepository {
				repo := &automock.ApplicationRepository{}
				return repo
			},
			InputPageSize:      0,
			InputLabelFilters:  filter,
			ExpectedResult:     nil,
			ExpectedErrMessage: "page size must be between 1 and 100",
		},
		{
			Name: "Returns error when page size is bigger than 100",
			RepositoryFn: func() *automock.ApplicationRepository {
				repo := &automock.ApplicationRepository{}
				return repo
			},
			InputPageSize:      101,
			InputLabelFilters:  filter,
			ExpectedResult:     nil,
			ExpectedErrMessage: "page size must be between 1 and 100",
		},
	}

	for _, testCase := range testCases {
		t.Run(testCase.Name, func(t *testing.T) {
			repo := testCase.RepositoryFn()

			svc := application.NewService(nil, nil, repo, nil, nil, nil, nil, nil, nil, nil, nil)

			// when
			app, err := svc.List(ctx, testCase.InputLabelFilters, testCase.InputPageSize, after)

			// then
			if testCase.ExpectedErrMessage == "" {
				require.NoError(t, err)
				assert.Equal(t, testCase.ExpectedResult, app)
			} else {
				require.Error(t, err)
				assert.Contains(t, err.Error(), testCase.ExpectedErrMessage)
			}

			repo.AssertExpectations(t)
		})
	}
}

func TestService_ListByRuntimeID(t *testing.T) {
	runtimeUUID := uuid.New()
	testError := errors.New("test error")
	tenantUUID := uuid.New()
	externalTenantUUID := uuid.New()
	ctx := context.TODO()
	ctx = tenant.SaveToContext(ctx, tenantUUID.String(), externalTenantUUID.String())

	first := 10
	cursor := "test"
	scenarios := []interface{}{"Easter", "Christmas", "Winter-Sale"}
	scenarioLabel := model.Label{
		ID:    uuid.New().String(),
		Key:   model.ScenariosKey,
		Value: scenarios,
	}
	hidingSelectors := map[string][]string{"foo": {"bar", "baz"}}

	applications := []*model.Application{
		fixModelApplication("test1", "tenant-foo", "test1", "test1"),
		fixModelApplication("test2", "tenant-foo", "test2", "test2"),
	}
	applicationPage := fixApplicationPage(applications)
	emptyPage := model.ApplicationPage{
		TotalCount: 0,
		Data:       []*model.Application{},
		PageInfo:   &pagination.Page{StartCursor: "", EndCursor: "", HasNextPage: false}}

	testCases := []struct {
		Name                string
		Input               uuid.UUID
		RuntimeRepositoryFn func() *automock.RuntimeRepository
		LabelRepositoryFn   func() *automock.LabelRepository
		AppRepositoryFn     func() *automock.ApplicationRepository
		ConfigProviderFn    func() *automock.ApplicationHideCfgProvider
		ExpectedResult      *model.ApplicationPage
		ExpectedError       error
	}{
		{
			Name:  "Success",
			Input: runtimeUUID,
			RuntimeRepositoryFn: func() *automock.RuntimeRepository {
				runtimeRepository := &automock.RuntimeRepository{}
				runtimeRepository.On("Exists", ctx, tenantUUID.String(), runtimeUUID.String()).
					Return(true, nil).Once()
				return runtimeRepository
			},
			LabelRepositoryFn: func() *automock.LabelRepository {
				labelRepository := &automock.LabelRepository{}
				labelRepository.On("GetByKey", ctx, tenantUUID.String(), model.RuntimeLabelableObject, runtimeUUID.String(), model.ScenariosKey).
					Return(&scenarioLabel, nil).Once()
				return labelRepository
			},
			AppRepositoryFn: func() *automock.ApplicationRepository {
				appRepository := &automock.ApplicationRepository{}
				appRepository.On("ListByScenarios", ctx, tenantUUID, convertToStringArray(t, scenarios), first, cursor, hidingSelectors).
					Return(applicationPage, nil).Once()
				return appRepository
			},
			ConfigProviderFn: func() *automock.ApplicationHideCfgProvider {
				cfgProvider := &automock.ApplicationHideCfgProvider{}
				cfgProvider.On("GetApplicationHideSelectors").Return(hidingSelectors, nil).Once()
				return cfgProvider
			},
			ExpectedError:  nil,
			ExpectedResult: applicationPage,
		},
		{
			Name:  "Success when scenarios label not set",
			Input: runtimeUUID,
			RuntimeRepositoryFn: func() *automock.RuntimeRepository {
				runtimeRepository := &automock.RuntimeRepository{}
				runtimeRepository.On("Exists", ctx, tenantUUID.String(), runtimeUUID.String()).
					Return(true, nil).Once()
				return runtimeRepository
			},
			LabelRepositoryFn: func() *automock.LabelRepository {
				labelRepository := &automock.LabelRepository{}
				labelRepository.On("GetByKey", ctx, tenantUUID.String(), model.RuntimeLabelableObject, runtimeUUID.String(), model.ScenariosKey).
					Return(nil, apperrors.NewNotFoundError(resource.Application, "")).Once()
				return labelRepository
			},
			AppRepositoryFn: func() *automock.ApplicationRepository {
				appRepository := &automock.ApplicationRepository{}
				return appRepository
			},
			ConfigProviderFn: func() *automock.ApplicationHideCfgProvider {
				cfgProvider := &automock.ApplicationHideCfgProvider{}
				return cfgProvider
			},
			ExpectedError: nil,
			ExpectedResult: &model.ApplicationPage{
				Data:       []*model.Application{},
				PageInfo:   &pagination.Page{},
				TotalCount: 0,
			},
		},
		{
			Name:  "Return error when checking of runtime existence failed",
			Input: runtimeUUID,
			RuntimeRepositoryFn: func() *automock.RuntimeRepository {
				runtimeRepository := &automock.RuntimeRepository{}
				runtimeRepository.On("Exists", ctx, tenantUUID.String(), runtimeUUID.String()).
					Return(false, testError).Once()
				return runtimeRepository
			},
			LabelRepositoryFn: func() *automock.LabelRepository {
				labelRepository := &automock.LabelRepository{}
				return labelRepository
			},
			AppRepositoryFn: func() *automock.ApplicationRepository {
				appRepository := &automock.ApplicationRepository{}
				return appRepository
			},
			ConfigProviderFn: func() *automock.ApplicationHideCfgProvider {
				cfgProvider := &automock.ApplicationHideCfgProvider{}
				return cfgProvider
			},
			ExpectedError:  testError,
			ExpectedResult: nil,
		},
		{
			Name:  "Return error when runtime not exits",
			Input: runtimeUUID,
			RuntimeRepositoryFn: func() *automock.RuntimeRepository {
				runtimeRepository := &automock.RuntimeRepository{}
				runtimeRepository.On("Exists", ctx, tenantUUID.String(), runtimeUUID.String()).
					Return(false, nil).Once()
				return runtimeRepository
			},
			LabelRepositoryFn: func() *automock.LabelRepository {
				labelRepository := &automock.LabelRepository{}
				return labelRepository
			},
			AppRepositoryFn: func() *automock.ApplicationRepository {
				appRepository := &automock.ApplicationRepository{}
				return appRepository
			},
			ConfigProviderFn: func() *automock.ApplicationHideCfgProvider {
				cfgProvider := &automock.ApplicationHideCfgProvider{}
				return cfgProvider
			},
			ExpectedError:  errors.New("runtime does not exist"),
			ExpectedResult: nil,
		},
		{
			Name:  "Return error when getting runtime scenarios by RuntimeID failed",
			Input: runtimeUUID,
			RuntimeRepositoryFn: func() *automock.RuntimeRepository {
				runtimeRepository := &automock.RuntimeRepository{}
				runtimeRepository.On("Exists", ctx, tenantUUID.String(), runtimeUUID.String()).
					Return(true, nil).Once()
				return runtimeRepository
			},
			LabelRepositoryFn: func() *automock.LabelRepository {
				labelRepository := &automock.LabelRepository{}
				labelRepository.On("GetByKey", ctx, tenantUUID.String(), model.RuntimeLabelableObject, runtimeUUID.String(), model.ScenariosKey).
					Return(nil, testError).Once()
				return labelRepository
			},
			AppRepositoryFn: func() *automock.ApplicationRepository {
				appRepository := &automock.ApplicationRepository{}
				return appRepository
			},
			ConfigProviderFn: func() *automock.ApplicationHideCfgProvider {
				cfgProvider := &automock.ApplicationHideCfgProvider{}
				return cfgProvider
			},
			ExpectedError:  testError,
			ExpectedResult: nil,
		},
		{
			Name:  "Return error when listing application by scenarios failed",
			Input: runtimeUUID,
			RuntimeRepositoryFn: func() *automock.RuntimeRepository {
				runtimeRepository := &automock.RuntimeRepository{}
				runtimeRepository.On("Exists", ctx, tenantUUID.String(), runtimeUUID.String()).
					Return(true, nil).Once()
				return runtimeRepository
			},
			LabelRepositoryFn: func() *automock.LabelRepository {
				labelRepository := &automock.LabelRepository{}
				labelRepository.On("GetByKey", ctx, tenantUUID.String(), model.RuntimeLabelableObject, runtimeUUID.String(), model.ScenariosKey).
					Return(&scenarioLabel, nil).Once()
				return labelRepository
			},
			AppRepositoryFn: func() *automock.ApplicationRepository {
				appRepository := &automock.ApplicationRepository{}
				appRepository.On("ListByScenarios", ctx, tenantUUID, convertToStringArray(t, scenarios), first, cursor, hidingSelectors).
					Return(nil, testError).Once()
				return appRepository
			},
			ConfigProviderFn: func() *automock.ApplicationHideCfgProvider {
				cfgProvider := &automock.ApplicationHideCfgProvider{}
				cfgProvider.On("GetApplicationHideSelectors").Return(hidingSelectors, nil).Once()
				return cfgProvider
			},
			ExpectedError:  testError,
			ExpectedResult: nil,
		},
		{
			Name:  "Return empty page when runtime is not assigned to any scenario",
			Input: runtimeUUID,
			RuntimeRepositoryFn: func() *automock.RuntimeRepository {
				runtimeRepository := &automock.RuntimeRepository{}
				runtimeRepository.On("Exists", ctx, tenantUUID.String(), runtimeUUID.String()).
					Return(true, nil).Once()
				return runtimeRepository
			},
			LabelRepositoryFn: func() *automock.LabelRepository {
				labelRepository := &automock.LabelRepository{}
				labelRepository.On("GetByKey", ctx, tenantUUID.String(), model.RuntimeLabelableObject, runtimeUUID.String(), model.ScenariosKey).
					Return(&model.Label{ID: uuid.New().String(), Key: model.ScenariosKey, Value: []interface{}{}}, nil).Once()
				return labelRepository
			},
			AppRepositoryFn: func() *automock.ApplicationRepository {
				appRepository := &automock.ApplicationRepository{}
				return appRepository
			},
			ConfigProviderFn: func() *automock.ApplicationHideCfgProvider {
				cfgProvider := &automock.ApplicationHideCfgProvider{}
				return cfgProvider
			},
			ExpectedError:  nil,
			ExpectedResult: &emptyPage,
		},
		{
			Name:  "Return error when config provider returns error",
			Input: runtimeUUID,
			RuntimeRepositoryFn: func() *automock.RuntimeRepository {
				runtimeRepository := &automock.RuntimeRepository{}
				runtimeRepository.On("Exists", ctx, tenantUUID.String(), runtimeUUID.String()).
					Return(true, nil).Once()
				return runtimeRepository
			},
			LabelRepositoryFn: func() *automock.LabelRepository {
				labelRepository := &automock.LabelRepository{}
				labelRepository.On("GetByKey", ctx, tenantUUID.String(), model.RuntimeLabelableObject, runtimeUUID.String(), model.ScenariosKey).
					Return(&scenarioLabel, nil).Once()
				return labelRepository
			},
			AppRepositoryFn: func() *automock.ApplicationRepository {
				appRepository := &automock.ApplicationRepository{}
				return appRepository
			},
			ConfigProviderFn: func() *automock.ApplicationHideCfgProvider {
				cfgProvider := &automock.ApplicationHideCfgProvider{}
				cfgProvider.On("GetApplicationHideSelectors").Return(nil, testError).Once()
				return cfgProvider
			},
			ExpectedError:  testError,
			ExpectedResult: nil,
		},
	}

	for _, testCase := range testCases {
		t.Run(testCase.Name, func(t *testing.T) {
			//GIVEN
			runtimeRepository := testCase.RuntimeRepositoryFn()
			labelRepository := testCase.LabelRepositoryFn()
			appRepository := testCase.AppRepositoryFn()
			cfgProvider := testCase.ConfigProviderFn()
			svc := application.NewService(nil, cfgProvider, appRepository, nil, runtimeRepository, labelRepository, nil, nil, nil, nil, nil)

			//WHEN
			results, err := svc.ListByRuntimeID(ctx, testCase.Input, first, cursor)

			//THEN
			if testCase.ExpectedError != nil {
				require.Error(t, err)
				assert.Contains(t, err.Error(), testCase.ExpectedError.Error())
			} else {
				logrus.Info(err)
				require.NoError(t, err)
			}
			assert.Equal(t, testCase.ExpectedResult, results)
			runtimeRepository.AssertExpectations(t)
			labelRepository.AssertExpectations(t)
			appRepository.AssertExpectations(t)
			cfgProvider.AssertExpectations(t)
		})
	}
}

func TestService_Exist(t *testing.T) {
	tnt := "tenant"
	externalTnt := "external-tnt"

	ctx := context.TODO()
	ctx = tenant.SaveToContext(ctx, tnt, externalTnt)
	testError := errors.New("Test error")

	applicationID := "id"

	testCases := []struct {
		Name               string
		RepositoryFn       func() *automock.ApplicationRepository
		InputApplicationID string
		ExptectedValue     bool
		ExpectedError      error
	}{
		{
			Name: "Application exits",
			RepositoryFn: func() *automock.ApplicationRepository {
				repo := &automock.ApplicationRepository{}
				repo.On("Exists", ctx, tnt, applicationID).Return(true, nil)
				return repo
			},
			InputApplicationID: applicationID,
			ExptectedValue:     true,
			ExpectedError:      nil,
		},
		{
			Name: "Application not exits",
			RepositoryFn: func() *automock.ApplicationRepository {
				repo := &automock.ApplicationRepository{}
				repo.On("Exists", ctx, tnt, applicationID).Return(false, nil)
				return repo
			},
			InputApplicationID: applicationID,
			ExptectedValue:     false,
			ExpectedError:      nil,
		},
		{
			Name: "Returns error",
			RepositoryFn: func() *automock.ApplicationRepository {
				repo := &automock.ApplicationRepository{}
				repo.On("Exists", ctx, tnt, applicationID).Return(false, testError)
				return repo
			},
			InputApplicationID: applicationID,
			ExptectedValue:     false,
			ExpectedError:      testError,
		},
	}

	for _, testCase := range testCases {
		t.Run(testCase.Name, func(t *testing.T) {
			//GIVEN
			appRepo := testCase.RepositoryFn()
			svc := application.NewService(nil, nil, appRepo, nil, nil, nil, nil, nil, nil, nil, nil)

			// WHEN
			value, err := svc.Exist(ctx, testCase.InputApplicationID)

			// THEN
			if testCase.ExpectedError != nil {
				require.Error(t, err)
				assert.Contains(t, err.Error(), testCase.ExpectedError.Error())
			} else {
				require.Nil(t, err)
			}

			assert.Equal(t, testCase.ExptectedValue, value)
			appRepo.AssertExpectations(t)
		})
	}
}

func TestService_SetLabel(t *testing.T) {
	// given
	tnt := "tenant"
	externalTnt := "external-tnt"

	ctx := context.TODO()
	ctx = tenant.SaveToContext(ctx, tnt, externalTnt)

	testErr := errors.New("Test error")

	applicationID := "foo"

	label := &model.LabelInput{
		Key:        "key",
		Value:      []string{"value1"},
		ObjectID:   applicationID,
		ObjectType: model.ApplicationLabelableObject,
	}

	testCases := []struct {
		Name               string
		RepositoryFn       func() *automock.ApplicationRepository
		LabelServiceFn     func() *automock.LabelUpsertService
		InputApplicationID string
		InputLabel         *model.LabelInput
		ExpectedErrMessage string
	}{
		{
			Name: "Success",
			RepositoryFn: func() *automock.ApplicationRepository {
				repo := &automock.ApplicationRepository{}
				repo.On("Exists", ctx, tnt, applicationID).Return(true, nil).Once()

				return repo
			},
			LabelServiceFn: func() *automock.LabelUpsertService {
				svc := &automock.LabelUpsertService{}
				svc.On("UpsertLabel", ctx, tnt, label).Return(nil).Once()
				return svc
			},
			InputApplicationID: applicationID,
			InputLabel:         label,
			ExpectedErrMessage: "",
		},
		{
			Name: "Returns error when label set failed",
			RepositoryFn: func() *automock.ApplicationRepository {
				repo := &automock.ApplicationRepository{}
				repo.On("Exists", ctx, tnt, applicationID).Return(true, nil).Once()

				return repo
			},
			LabelServiceFn: func() *automock.LabelUpsertService {
				svc := &automock.LabelUpsertService{}
				svc.On("UpsertLabel", ctx, tnt, label).Return(testErr).Once()
				return svc
			},
			InputApplicationID: applicationID,
			InputLabel:         label,
			ExpectedErrMessage: testErr.Error(),
		},
		{
			Name: "Returns error when application retrieval failed",
			RepositoryFn: func() *automock.ApplicationRepository {
				repo := &automock.ApplicationRepository{}
				repo.On("Exists", ctx, tnt, applicationID).Return(false, testErr).Once()

				return repo
			},
			LabelServiceFn: func() *automock.LabelUpsertService {
				svc := &automock.LabelUpsertService{}
				return svc
			},
			InputApplicationID: applicationID,
			InputLabel:         label,
			ExpectedErrMessage: testErr.Error(),
		},
	}

	for _, testCase := range testCases {
		t.Run(testCase.Name, func(t *testing.T) {
			repo := testCase.RepositoryFn()
			labelSvc := testCase.LabelServiceFn()
			svc := application.NewService(nil, nil, repo, nil, nil, nil, nil, labelSvc, nil, nil, nil)

			// when
			err := svc.SetLabel(ctx, testCase.InputLabel)

			// then
			if testCase.ExpectedErrMessage == "" {
				require.NoError(t, err)
			} else {
				require.Error(t, err)
				assert.Contains(t, err.Error(), testCase.ExpectedErrMessage)
			}

			repo.AssertExpectations(t)
		})
	}
}

func TestService_GetLabel(t *testing.T) {
	// given
	tnt := "tenant"
	externalTnt := "external-tnt"

	ctx := context.TODO()
	ctx = tenant.SaveToContext(ctx, tnt, externalTnt)

	testErr := errors.New("Test error")

	applicationID := "foo"
	labelKey := "key"
	labelValue := []string{"value1"}

	label := &model.LabelInput{
		Key:        labelKey,
		Value:      labelValue,
		ObjectID:   applicationID,
		ObjectType: model.ApplicationLabelableObject,
	}

	modelLabel := &model.Label{
		ID:         "5d23d9d9-3d04-4fa9-95e6-d22e1ae62c11",
		Tenant:     tnt,
		Key:        labelKey,
		Value:      labelValue,
		ObjectID:   applicationID,
		ObjectType: model.ApplicationLabelableObject,
	}

	testCases := []struct {
		Name               string
		RepositoryFn       func() *automock.ApplicationRepository
		LabelRepositoryFn  func() *automock.LabelRepository
		InputApplicationID string
		InputLabel         *model.LabelInput
		ExpectedLabel      *model.Label
		ExpectedErrMessage string
	}{
		{
			Name: "Success",
			RepositoryFn: func() *automock.ApplicationRepository {
				repo := &automock.ApplicationRepository{}
				repo.On("Exists", ctx, tnt, applicationID).Return(true, nil).Once()
				return repo
			},
			LabelRepositoryFn: func() *automock.LabelRepository {
				repo := &automock.LabelRepository{}
				repo.On("GetByKey", ctx, tnt, model.ApplicationLabelableObject, applicationID, labelKey).Return(modelLabel, nil).Once()
				return repo
			},
			InputApplicationID: applicationID,
			InputLabel:         label,
			ExpectedLabel:      modelLabel,
			ExpectedErrMessage: "",
		},
		{
			Name: "Returns error when label receiving failed",
			RepositoryFn: func() *automock.ApplicationRepository {
				repo := &automock.ApplicationRepository{}
				repo.On("Exists", ctx, tnt, applicationID).Return(true, nil).Once()

				return repo
			},
			LabelRepositoryFn: func() *automock.LabelRepository {
				repo := &automock.LabelRepository{}
				repo.On("GetByKey", ctx, tnt, model.ApplicationLabelableObject, applicationID, labelKey).Return(nil, testErr).Once()
				return repo
			},
			InputApplicationID: applicationID,
			InputLabel:         label,
			ExpectedLabel:      nil,
			ExpectedErrMessage: testErr.Error(),
		},
		{
			Name: "Returns error when application doesn't exist",
			RepositoryFn: func() *automock.ApplicationRepository {
				repo := &automock.ApplicationRepository{}
				repo.On("Exists", ctx, tnt, applicationID).Return(false, testErr).Once()

				return repo
			},
			LabelRepositoryFn: func() *automock.LabelRepository {
				repo := &automock.LabelRepository{}
				return repo
			},
			InputApplicationID: applicationID,
			InputLabel:         label,
			ExpectedErrMessage: testErr.Error(),
		},
	}

	for _, testCase := range testCases {
		t.Run(testCase.Name, func(t *testing.T) {
			repo := testCase.RepositoryFn()
			labelRepo := testCase.LabelRepositoryFn()
			svc := application.NewService(nil, nil, repo, nil, nil, labelRepo, nil, nil, nil, nil, nil)

			// when
			l, err := svc.GetLabel(ctx, testCase.InputApplicationID, testCase.InputLabel.Key)

			// then
			if testCase.ExpectedErrMessage == "" {
				require.NoError(t, err)
				assert.Equal(t, l, testCase.ExpectedLabel)
			} else {
				assert.Contains(t, err.Error(), testCase.ExpectedErrMessage)
			}

			repo.AssertExpectations(t)
			labelRepo.AssertExpectations(t)
		})
	}
}

func TestService_ListLabel(t *testing.T) {
	// given
	tnt := "tenant"
	externalTnt := "external-tnt"

	ctx := context.TODO()
	ctx = tenant.SaveToContext(ctx, tnt, externalTnt)

	testErr := errors.New("Test error")

	applicationID := "foo"
	labelKey := "key"
	labelValue := []string{"value1"}

	label := &model.LabelInput{
		Key:        labelKey,
		Value:      labelValue,
		ObjectID:   applicationID,
		ObjectType: model.ApplicationLabelableObject,
	}

	modelLabel := &model.Label{
		ID:         "5d23d9d9-3d04-4fa9-95e6-d22e1ae62c11",
		Tenant:     tnt,
		Key:        labelKey,
		Value:      labelValue,
		ObjectID:   applicationID,
		ObjectType: model.ApplicationLabelableObject,
	}

	labels := map[string]*model.Label{"first": modelLabel, "second": modelLabel}
	testCases := []struct {
		Name               string
		RepositoryFn       func() *automock.ApplicationRepository
		LabelRepositoryFn  func() *automock.LabelRepository
		InputApplicationID string
		InputLabel         *model.LabelInput
		ExpectedOutput     map[string]*model.Label
		ExpectedErrMessage string
	}{
		{
			Name: "Success",
			RepositoryFn: func() *automock.ApplicationRepository {
				repo := &automock.ApplicationRepository{}
				repo.On("Exists", ctx, tnt, applicationID).Return(true, nil).Once()
				return repo
			},
			LabelRepositoryFn: func() *automock.LabelRepository {
				repo := &automock.LabelRepository{}
				repo.On("ListForObject", ctx, tnt, model.ApplicationLabelableObject, applicationID).Return(labels, nil).Once()
				return repo
			},
			InputApplicationID: applicationID,
			InputLabel:         label,
			ExpectedOutput:     labels,
			ExpectedErrMessage: "",
		},
		{
			Name: "Returns error when labels receiving failed",
			RepositoryFn: func() *automock.ApplicationRepository {
				repo := &automock.ApplicationRepository{}
				repo.On("Exists", ctx, tnt, applicationID).Return(true, nil).Once()

				return repo
			},
			LabelRepositoryFn: func() *automock.LabelRepository {
				repo := &automock.LabelRepository{}
				repo.On("ListForObject", ctx, tnt, model.ApplicationLabelableObject, applicationID).Return(nil, testErr).Once()
				return repo
			},
			InputApplicationID: applicationID,
			InputLabel:         label,
			ExpectedOutput:     nil,
			ExpectedErrMessage: testErr.Error(),
		},
		{
			Name: "Returns error when application doesn't exist",
			RepositoryFn: func() *automock.ApplicationRepository {
				repo := &automock.ApplicationRepository{}
				repo.On("Exists", ctx, tnt, applicationID).Return(false, testErr).Once()

				return repo
			},
			LabelRepositoryFn: func() *automock.LabelRepository {
				repo := &automock.LabelRepository{}
				return repo
			},
			InputApplicationID: applicationID,
			InputLabel:         label,
			ExpectedErrMessage: testErr.Error(),
		},
	}

	for _, testCase := range testCases {
		t.Run(testCase.Name, func(t *testing.T) {
			repo := testCase.RepositoryFn()
			labelRepo := testCase.LabelRepositoryFn()
			svc := application.NewService(nil, nil, repo, nil, nil, labelRepo, nil, nil, nil, nil, nil)

			// when
			l, err := svc.ListLabels(ctx, testCase.InputApplicationID)

			// then
			if testCase.ExpectedErrMessage == "" {
				require.NoError(t, err)
				assert.Equal(t, l, testCase.ExpectedOutput)
			} else {
				assert.Contains(t, err.Error(), testCase.ExpectedErrMessage)
			}

			repo.AssertExpectations(t)
			labelRepo.AssertExpectations(t)
		})
	}
}

func TestService_DeleteLabel(t *testing.T) {
	// given
	tnt := "tenant"
	externalTnt := "external-tnt"

	ctx := context.TODO()
	ctx = tenant.SaveToContext(ctx, tnt, externalTnt)

	testErr := errors.New("Test error")

	applicationID := "foo"

	labelKey := "key"

	testCases := []struct {
		Name               string
		RepositoryFn       func() *automock.ApplicationRepository
		LabelRepositoryFn  func() *automock.LabelRepository
		InputApplicationID string
		InputKey           string
		ExpectedErrMessage string
	}{
		{
			Name: "Success",
			RepositoryFn: func() *automock.ApplicationRepository {
				repo := &automock.ApplicationRepository{}
				repo.On("Exists", ctx, tnt, applicationID).Return(true, nil).Once()
				return repo
			},
			LabelRepositoryFn: func() *automock.LabelRepository {
				repo := &automock.LabelRepository{}
				repo.On("Delete", ctx, tnt, model.ApplicationLabelableObject, applicationID, labelKey).Return(nil).Once()
				return repo
			},
			InputApplicationID: applicationID,
			InputKey:           labelKey,
			ExpectedErrMessage: "",
		},
		{
			Name: "Returns error when label delete failed",
			RepositoryFn: func() *automock.ApplicationRepository {
				repo := &automock.ApplicationRepository{}
				repo.On("Exists", ctx, tnt, applicationID).Return(true, nil).Once()
				return repo
			},
			LabelRepositoryFn: func() *automock.LabelRepository {
				repo := &automock.LabelRepository{}
				repo.On("Delete", ctx, tnt, model.ApplicationLabelableObject, applicationID, labelKey).Return(testErr).Once()
				return repo
			},
			InputApplicationID: applicationID,
			InputKey:           labelKey,
			ExpectedErrMessage: testErr.Error(),
		},
		{
			Name: "Returns error when application retrieval failed",
			RepositoryFn: func() *automock.ApplicationRepository {
				repo := &automock.ApplicationRepository{}
				repo.On("Exists", ctx, tnt, applicationID).Return(false, testErr).Once()
				return repo
			},
			LabelRepositoryFn: func() *automock.LabelRepository {
				repo := &automock.LabelRepository{}
				return repo
			},
			InputApplicationID: applicationID,
			InputKey:           labelKey,
			ExpectedErrMessage: testErr.Error(),
		},
	}

	for _, testCase := range testCases {
		t.Run(testCase.Name, func(t *testing.T) {
			repo := testCase.RepositoryFn()
			labelRepo := testCase.LabelRepositoryFn()
			svc := application.NewService(nil, nil, repo, nil, nil, labelRepo, nil, nil, nil, nil, nil)

			// when
			err := svc.DeleteLabel(ctx, testCase.InputApplicationID, testCase.InputKey)

			// then
			if testCase.ExpectedErrMessage == "" {
				require.NoError(t, err)
			} else {
				require.Error(t, err)
				assert.Contains(t, err.Error(), testCase.ExpectedErrMessage)
			}

			repo.AssertExpectations(t)
		})
	}
}

type testModel struct {
	ApplicationMatcherFn func(app *model.Application) bool
	Webhooks             []*model.Webhook
	Apis                 []*model.APIDefinition
	EventAPIs            []*model.EventDefinition
	Documents            []*model.Document
}

func modelFromInput(in model.ApplicationRegisterInput, tenant, applicationID string) testModel {
	applicationModelMatcherFn := applicationMatcher(in.Name, in.Description)

	var webhooksModel []*model.Webhook
	for _, item := range in.Webhooks {
		webhooksModel = append(webhooksModel, item.ToWebhook(uuid.New().String(), tenant, applicationID))
	}

	return testModel{
		ApplicationMatcherFn: applicationModelMatcherFn,
		Webhooks:             webhooksModel,
	}
}

func convertToStringArray(t *testing.T, array []interface{}) []string {
	var stringArray []string
	for _, value := range array {
		convertedValue, ok := value.(string)
		require.True(t, ok, "Cannot convert array of interface{} to array of string in test method")
		stringArray = append(stringArray, convertedValue)
	}
	return stringArray
}

func applicationMatcher(name string, description *string) func(app *model.Application) bool {
	return func(app *model.Application) bool {
		return app.Name == name && app.Description == description
	}
}

func contextThatHasTenant(expectedTenant string) interface{} {
	return mock.MatchedBy(func(actual context.Context) bool {
		actualTenant, err := tenant.LoadFromContext(actual)
		if err != nil {
			return false
		}
		return actualTenant == expectedTenant
	})
}<|MERGE_RESOLUTION|>--- conflicted
+++ resolved
@@ -219,8 +219,8 @@
 			ScenariosServiceFn: func() *automock.ScenariosService {
 				repo := &automock.ScenariosService{}
 				repo.On("EnsureScenariosLabelDefinitionExists", contextThatHasTenant(tnt), tnt).Return(nil).Once()
-				repo.On("AddDefaultScenarioIfEnabled", &modelInput.Labels).Run(func(args mock.Arguments) {
-					arg, ok := args.Get(0).(*map[string]interface{})
+				repo.On("AddDefaultScenarioIfEnabled", mock.Anything, &modelInput.Labels).Run(func(args mock.Arguments) {
+					arg, ok := args.Get(1).(*map[string]interface{})
 					require.True(t, ok)
 					*arg = map[string]interface{}{
 						"label":            "value",
@@ -273,11 +273,8 @@
 			ScenariosServiceFn: func() *automock.ScenariosService {
 				repo := &automock.ScenariosService{}
 				repo.On("EnsureScenariosLabelDefinitionExists", contextThatHasTenant(tnt), tnt).Return(nil).Once()
-<<<<<<< HEAD
-				repo.On("AddDefaultScenarioIfEnabled", mock.Anything, &nilLabels).Once()
-=======
-				repo.On("AddDefaultScenarioIfEnabled", &modelInput.Labels).Run(func(args mock.Arguments) {
-					arg, ok := args.Get(0).(*map[string]interface{})
+				repo.On("AddDefaultScenarioIfEnabled", mock.Anything, &modelInput.Labels).Run(func(args mock.Arguments) {
+					arg, ok := args.Get(1).(*map[string]interface{})
 					require.True(t, ok)
 					*arg = map[string]interface{}{
 						"label":            "value",
@@ -369,8 +366,8 @@
 			ScenariosServiceFn: func() *automock.ScenariosService {
 				repo := &automock.ScenariosService{}
 				repo.On("EnsureScenariosLabelDefinitionExists", contextThatHasTenant(tnt), tnt).Return(nil).Once()
-				repo.On("AddDefaultScenarioIfEnabled", &normalizedModelInput.Labels).Run(func(args mock.Arguments) {
-					arg, ok := args.Get(0).(*map[string]interface{})
+				repo.On("AddDefaultScenarioIfEnabled", mock.Anything, &normalizedModelInput.Labels).Run(func(args mock.Arguments) {
+					arg, ok := args.Get(1).(*map[string]interface{})
 					require.True(t, ok)
 					*arg = map[string]interface{}{
 						"label":            "value",
@@ -461,8 +458,7 @@
 			ScenariosServiceFn: func() *automock.ScenariosService {
 				repo := &automock.ScenariosService{}
 				repo.On("EnsureScenariosLabelDefinitionExists", contextThatHasTenant(tnt), tnt).Return(nil).Once()
-				repo.On("AddDefaultScenarioIfEnabled", &nilLabels).Once()
->>>>>>> 39a612a5
+				repo.On("AddDefaultScenarioIfEnabled", mock.Anything, &nilLabels).Once()
 				return repo
 			},
 			LabelServiceFn: func() *automock.LabelUpsertService {
