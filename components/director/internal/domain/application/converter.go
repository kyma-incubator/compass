package application

import (
	"context"
	"encoding/json"
	"time"

	"github.com/kyma-incubator/compass/components/director/pkg/log"

	"github.com/kyma-incubator/compass/components/director/pkg/apperrors"

	"github.com/kyma-incubator/compass/components/director/internal/model"
	"github.com/kyma-incubator/compass/components/director/internal/repo"
	"github.com/kyma-incubator/compass/components/director/pkg/graphql"
	"github.com/pkg/errors"
)

type converter struct {
	webhook WebhookConverter

	bndl BundleConverter
}

func NewConverter(webhook WebhookConverter, bndlConverter BundleConverter) *converter {
	return &converter{webhook: webhook, bndl: bndlConverter}
}

func (c *converter) ToEntity(in *model.Application) (*Entity, error) {
	if in == nil {
		return nil, nil
	}

	if in.Status == nil {
		return nil, apperrors.NewInternalError("invalid input model")
	}

	return &Entity{
		TenantID:            in.Tenant,
		Name:                in.Name,
		ProviderName:        repo.NewNullableString(in.ProviderName),
		Description:         repo.NewNullableString(in.Description),
		StatusCondition:     string(in.Status.Condition),
		StatusTimestamp:     in.Status.Timestamp,
		HealthCheckURL:      repo.NewNullableString(in.HealthCheckURL),
		IntegrationSystemID: repo.NewNullableString(in.IntegrationSystemID),
<<<<<<< HEAD
		BaseURL:             repo.NewNullableString(in.BaseURL),
		Labels:              repo.NewNullableStringFromJSONRawMessage(in.Labels),
=======
		ProviderName:        repo.NewNullableString(in.ProviderName),
		BaseEntity: &repo.BaseEntity{
			ID:        in.ID,
			Ready:     in.Ready,
			CreatedAt: in.CreatedAt,
			UpdatedAt: in.UpdatedAt,
			DeletedAt: in.DeletedAt,
			Error:     repo.NewNullableString(in.Error),
		},
>>>>>>> 0178122b
	}, nil
}

func (c *converter) FromEntity(entity *Entity) *model.Application {
	if entity == nil {
		return nil
	}

	return &model.Application{
<<<<<<< HEAD
		ID:           entity.ID,
		ProviderName: repo.StringPtrFromNullableString(entity.ProviderName),
		Tenant:       entity.TenantID,
		Name:         entity.Name,
		Description:  repo.StringPtrFromNullableString(entity.Description),
=======
		Tenant:      entity.TenantID,
		Name:        entity.Name,
		Description: repo.StringPtrFromNullableString(entity.Description),
>>>>>>> 0178122b
		Status: &model.ApplicationStatus{
			Condition: model.ApplicationStatusCondition(entity.StatusCondition),
			Timestamp: entity.StatusTimestamp,
		},
		HealthCheckURL:      repo.StringPtrFromNullableString(entity.HealthCheckURL),
<<<<<<< HEAD
		IntegrationSystemID: repo.StringPtrFromNullableString(entity.IntegrationSystemID),
		BaseURL:             repo.StringPtrFromNullableString(entity.BaseURL),
		Labels:              repo.JSONRawMessageFromNullableString(entity.Labels),
=======
		ProviderName:        repo.StringPtrFromNullableString(entity.ProviderName),
		BaseEntity: &model.BaseEntity{
			ID:        entity.ID,
			Ready:     entity.Ready,
			CreatedAt: entity.CreatedAt,
			UpdatedAt: entity.UpdatedAt,
			DeletedAt: entity.DeletedAt,
			Error:     repo.StringPtrFromNullableString(entity.Error),
		},
>>>>>>> 0178122b
	}
}

func (c *converter) ToGraphQL(in *model.Application) *graphql.Application {
	if in == nil {
		return nil
	}

	return &graphql.Application{
		Status:              c.statusToGraphQL(in.Status),
		Name:                in.Name,
		Description:         in.Description,
		HealthCheckURL:      in.HealthCheckURL,
		IntegrationSystemID: in.IntegrationSystemID,
		ProviderName:        in.ProviderName,
		BaseEntity: &graphql.BaseEntity{
			ID:        in.ID,
			Ready:     in.Ready,
			CreatedAt: timePtrToTimestampPtr(in.CreatedAt),
			UpdatedAt: timePtrToTimestampPtr(in.UpdatedAt),
			DeletedAt: timePtrToTimestampPtr(in.DeletedAt),
			Error:     in.Error,
		},
	}
}

func (c *converter) MultipleToGraphQL(in []*model.Application) []*graphql.Application {
	var runtimes []*graphql.Application
	for _, r := range in {
		if r == nil {
			continue
		}

		runtimes = append(runtimes, c.ToGraphQL(r))
	}

	return runtimes
}

func (c *converter) CreateInputFromGraphQL(ctx context.Context, in graphql.ApplicationRegisterInput) (model.ApplicationRegisterInput, error) {
	var labels map[string]interface{}
	if in.Labels != nil {
		labels = *in.Labels
	}

	log.C(ctx).Debugf("Converting Webhooks from Application registration GraphQL input with name %s", in.Name)
	webhooks, err := c.webhook.MultipleInputFromGraphQL(in.Webhooks)
	if err != nil {
		return model.ApplicationRegisterInput{}, errors.Wrap(err, "while converting Webhooks")
	}

	log.C(ctx).Debugf("Converting Bundles from Application registration GraphQL input with name %s", in.Name)
	bundles, err := c.bndl.MultipleCreateInputFromGraphQL(in.Bundles)
	if err != nil {
		return model.ApplicationRegisterInput{}, errors.Wrap(err, "while converting Bundles")
	}

	return model.ApplicationRegisterInput{
		Name:                in.Name,
		Description:         in.Description,
		Labels:              labels,
		HealthCheckURL:      in.HealthCheckURL,
		IntegrationSystemID: in.IntegrationSystemID,
		StatusCondition:     c.statusConditionToModel(in.StatusCondition),
		ProviderName:        in.ProviderName,
		Webhooks:            webhooks,
		Bundles:             bundles,
	}, nil
}

func (c *converter) UpdateInputFromGraphQL(in graphql.ApplicationUpdateInput) model.ApplicationUpdateInput {
	return model.ApplicationUpdateInput{
		Description:         in.Description,
		HealthCheckURL:      in.HealthCheckURL,
		IntegrationSystemID: in.IntegrationSystemID,
		ProviderName:        in.ProviderName,
		StatusCondition:     c.statusConditionToModel(in.StatusCondition),
	}
}

func (c *converter) CreateInputJSONToGQL(in string) (graphql.ApplicationRegisterInput, error) {
	var appInput graphql.ApplicationRegisterInput
	err := json.Unmarshal([]byte(in), &appInput)
	if err != nil {
		return graphql.ApplicationRegisterInput{}, errors.Wrap(err, "while unmarshalling string to ApplicationRegisterInput")
	}

	return appInput, nil
}

func (c *converter) CreateInputGQLToJSON(in *graphql.ApplicationRegisterInput) (string, error) {
	appInput, err := json.Marshal(in)
	if err != nil {
		return "", errors.Wrap(err, "while marshaling application input")
	}

	return string(appInput), nil
}

func (c *converter) GraphQLToModel(obj *graphql.Application, tenantID string) *model.Application {
	if obj == nil {
		return nil
	}

	return &model.Application{
		ProviderName:        obj.ProviderName,
		Tenant:              tenantID,
		Name:                obj.Name,
		Description:         obj.Description,
		Status:              c.statusToModel(obj.Status),
		HealthCheckURL:      obj.HealthCheckURL,
		IntegrationSystemID: obj.IntegrationSystemID,
		BaseEntity: &model.BaseEntity{
			ID: obj.ID,
		},
	}
}

func (c *converter) statusToGraphQL(in *model.ApplicationStatus) *graphql.ApplicationStatus {
	if in == nil {
		return &graphql.ApplicationStatus{Condition: graphql.ApplicationStatusConditionInitial}
	}

	var condition graphql.ApplicationStatusCondition

	switch in.Condition {
	case model.ApplicationStatusConditionInitial:
		condition = graphql.ApplicationStatusConditionInitial
	case model.ApplicationStatusConditionFailed:
		condition = graphql.ApplicationStatusConditionFailed
	case model.ApplicationStatusConditionConnected:
		condition = graphql.ApplicationStatusConditionConnected
	default:
		condition = graphql.ApplicationStatusConditionInitial
	}

	return &graphql.ApplicationStatus{
		Condition: condition,
		Timestamp: graphql.Timestamp(in.Timestamp),
	}
}

func (c *converter) statusToModel(in *graphql.ApplicationStatus) *model.ApplicationStatus {
	if in == nil {
		return &model.ApplicationStatus{Condition: model.ApplicationStatusConditionInitial}
	}

	var condition model.ApplicationStatusCondition

	switch in.Condition {
	case graphql.ApplicationStatusConditionInitial:
		condition = model.ApplicationStatusConditionInitial
	case graphql.ApplicationStatusConditionFailed:
		condition = model.ApplicationStatusConditionFailed
	case graphql.ApplicationStatusConditionConnected:
		condition = model.ApplicationStatusConditionConnected
	default:
		condition = model.ApplicationStatusConditionInitial
	}
	return &model.ApplicationStatus{
		Condition: condition,
		Timestamp: time.Time(in.Timestamp),
	}
}

func (c *converter) statusConditionToModel(in *graphql.ApplicationStatusCondition) *model.ApplicationStatusCondition {
	if in == nil {
		return nil
	}

	var condition model.ApplicationStatusCondition
	switch *in {
	case graphql.ApplicationStatusConditionConnected:
		condition = model.ApplicationStatusConditionConnected
	case graphql.ApplicationStatusConditionFailed:
		condition = model.ApplicationStatusConditionFailed
	case graphql.ApplicationStatusConditionInitial:
		fallthrough
	default:
		condition = model.ApplicationStatusConditionInitial
	}

	return &condition
}

func timePtrToTimestampPtr(time *time.Time) *graphql.Timestamp {
	if time == nil {
		return nil
	}

	t := graphql.Timestamp(*time)
	return &t
}<|MERGE_RESOLUTION|>--- conflicted
+++ resolved
@@ -43,11 +43,8 @@
 		StatusTimestamp:     in.Status.Timestamp,
 		HealthCheckURL:      repo.NewNullableString(in.HealthCheckURL),
 		IntegrationSystemID: repo.NewNullableString(in.IntegrationSystemID),
-<<<<<<< HEAD
 		BaseURL:             repo.NewNullableString(in.BaseURL),
 		Labels:              repo.NewNullableStringFromJSONRawMessage(in.Labels),
-=======
-		ProviderName:        repo.NewNullableString(in.ProviderName),
 		BaseEntity: &repo.BaseEntity{
 			ID:        in.ID,
 			Ready:     in.Ready,
@@ -56,7 +53,6 @@
 			DeletedAt: in.DeletedAt,
 			Error:     repo.NewNullableString(in.Error),
 		},
->>>>>>> 0178122b
 	}, nil
 }
 
@@ -66,28 +62,18 @@
 	}
 
 	return &model.Application{
-<<<<<<< HEAD
-		ID:           entity.ID,
 		ProviderName: repo.StringPtrFromNullableString(entity.ProviderName),
 		Tenant:       entity.TenantID,
 		Name:         entity.Name,
 		Description:  repo.StringPtrFromNullableString(entity.Description),
-=======
-		Tenant:      entity.TenantID,
-		Name:        entity.Name,
-		Description: repo.StringPtrFromNullableString(entity.Description),
->>>>>>> 0178122b
 		Status: &model.ApplicationStatus{
 			Condition: model.ApplicationStatusCondition(entity.StatusCondition),
 			Timestamp: entity.StatusTimestamp,
 		},
 		HealthCheckURL:      repo.StringPtrFromNullableString(entity.HealthCheckURL),
-<<<<<<< HEAD
 		IntegrationSystemID: repo.StringPtrFromNullableString(entity.IntegrationSystemID),
 		BaseURL:             repo.StringPtrFromNullableString(entity.BaseURL),
 		Labels:              repo.JSONRawMessageFromNullableString(entity.Labels),
-=======
-		ProviderName:        repo.StringPtrFromNullableString(entity.ProviderName),
 		BaseEntity: &model.BaseEntity{
 			ID:        entity.ID,
 			Ready:     entity.Ready,
@@ -96,7 +82,6 @@
 			DeletedAt: entity.DeletedAt,
 			Error:     repo.StringPtrFromNullableString(entity.Error),
 		},
->>>>>>> 0178122b
 	}
 }
 
