--- conflicted
+++ resolved
@@ -47,12 +47,8 @@
 		ApplicationTemplateID: repo.NewNullableString(in.ApplicationTemplateID),
 		BaseURL:               repo.NewNullableString(in.BaseURL),
 		SystemNumber:          repo.NewNullableString(in.SystemNumber),
-<<<<<<< HEAD
 		LocalTenantID:         repo.NewNullableString(in.LocalTenantID),
-		Labels:                repo.NewNullableStringFromJSONRawMessage(in.Labels),
-=======
 		OrdLabels:             repo.NewNullableStringFromJSONRawMessage(in.OrdLabels),
->>>>>>> 905ce7ff
 		CorrelationIDs:        repo.NewNullableStringFromJSONRawMessage(in.CorrelationIDs),
 		SystemStatus:          repo.NewNullableString(in.SystemStatus),
 		DocumentationLabels:   repo.NewNullableStringFromJSONRawMessage(in.DocumentationLabels),
