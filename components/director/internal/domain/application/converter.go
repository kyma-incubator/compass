package application

import (
	"context"
	"encoding/json"
	"time"

	"github.com/kyma-incubator/compass/components/director/pkg/log"

	"github.com/kyma-incubator/compass/components/director/pkg/apperrors"

	"github.com/kyma-incubator/compass/components/director/internal/model"
	"github.com/kyma-incubator/compass/components/director/internal/repo"
	"github.com/kyma-incubator/compass/components/director/pkg/graphql"
	"github.com/pkg/errors"
)

type converter struct {
	webhook WebhookConverter

	bndl BundleConverter
}

// NewConverter missing godoc
func NewConverter(webhook WebhookConverter, bndlConverter BundleConverter) *converter {
	return &converter{webhook: webhook, bndl: bndlConverter}
}

// ToEntity missing godoc
func (c *converter) ToEntity(in *model.Application) (*Entity, error) {
	if in == nil {
		return nil, nil
	}

	if in.Status == nil {
		return nil, apperrors.NewInternalError("invalid input model")
	}

	return &Entity{
		Name:                  in.Name,
		ProviderName:          repo.NewNullableString(in.ProviderName),
		Description:           repo.NewNullableString(in.Description),
		StatusCondition:       string(in.Status.Condition),
		StatusTimestamp:       in.Status.Timestamp,
		HealthCheckURL:        repo.NewNullableString(in.HealthCheckURL),
		IntegrationSystemID:   repo.NewNullableString(in.IntegrationSystemID),
		ApplicationTemplateID: repo.NewNullableString(in.ApplicationTemplateID),
		BaseURL:               repo.NewNullableString(in.BaseURL),
		SystemNumber:          repo.NewNullableString(in.SystemNumber),
		Labels:                repo.NewNullableStringFromJSONRawMessage(in.Labels),
		CorrelationIDs:        repo.NewNullableStringFromJSONRawMessage(in.CorrelationIDs),
<<<<<<< HEAD
		SystemStatus:          repo.NewNullableString(in.SystemStatus),
=======
		DocumentationLabels:   repo.NewNullableStringFromJSONRawMessage(in.DocumentationLabels),
>>>>>>> e5ed69fa
		BaseEntity: &repo.BaseEntity{
			ID:        in.ID,
			Ready:     in.Ready,
			CreatedAt: in.CreatedAt,
			UpdatedAt: in.UpdatedAt,
			DeletedAt: in.DeletedAt,
			Error:     repo.NewNullableString(in.Error),
		},
	}, nil
}

// FromEntity missing godoc
func (c *converter) FromEntity(entity *Entity) *model.Application {
	if entity == nil {
		return nil
	}

	return &model.Application{
		ProviderName: repo.StringPtrFromNullableString(entity.ProviderName),
		Name:         entity.Name,
		SystemNumber: repo.StringPtrFromNullableString(entity.SystemNumber),
		Description:  repo.StringPtrFromNullableString(entity.Description),
		Status: &model.ApplicationStatus{
			Condition: model.ApplicationStatusCondition(entity.StatusCondition),
			Timestamp: entity.StatusTimestamp,
		},
		HealthCheckURL:        repo.StringPtrFromNullableString(entity.HealthCheckURL),
		IntegrationSystemID:   repo.StringPtrFromNullableString(entity.IntegrationSystemID),
		ApplicationTemplateID: repo.StringPtrFromNullableString(entity.ApplicationTemplateID),
		BaseURL:               repo.StringPtrFromNullableString(entity.BaseURL),
		Labels:                repo.JSONRawMessageFromNullableString(entity.Labels),
		CorrelationIDs:        repo.JSONRawMessageFromNullableString(entity.CorrelationIDs),
<<<<<<< HEAD
		SystemStatus:          repo.StringPtrFromNullableString(entity.SystemStatus),
=======
		DocumentationLabels:   repo.JSONRawMessageFromNullableString(entity.DocumentationLabels),
>>>>>>> e5ed69fa
		BaseEntity: &model.BaseEntity{
			ID:        entity.ID,
			Ready:     entity.Ready,
			CreatedAt: entity.CreatedAt,
			UpdatedAt: entity.UpdatedAt,
			DeletedAt: entity.DeletedAt,
			Error:     repo.StringPtrFromNullableString(entity.Error),
		},
	}
}

// ToGraphQL missing godoc
func (c *converter) ToGraphQL(in *model.Application) *graphql.Application {
	if in == nil {
		return nil
	}

	return &graphql.Application{
		Status:                c.statusModelToGraphQL(in.Status),
		Name:                  in.Name,
		Description:           in.Description,
		HealthCheckURL:        in.HealthCheckURL,
		BaseURL:               in.BaseURL,
		IntegrationSystemID:   in.IntegrationSystemID,
		ApplicationTemplateID: in.ApplicationTemplateID,
		ProviderName:          in.ProviderName,
		SystemNumber:          in.SystemNumber,
		SystemStatus:          in.SystemStatus,
		BaseEntity: &graphql.BaseEntity{
			ID:        in.ID,
			Ready:     in.Ready,
			CreatedAt: timePtrToTimestampPtr(in.CreatedAt),
			UpdatedAt: timePtrToTimestampPtr(in.UpdatedAt),
			DeletedAt: timePtrToTimestampPtr(in.DeletedAt),
			Error:     in.Error,
		},
	}
}

// MultipleToGraphQL missing godoc
func (c *converter) MultipleToGraphQL(in []*model.Application) []*graphql.Application {
	applications := make([]*graphql.Application, 0, len(in))
	for _, r := range in {
		if r == nil {
			continue
		}

		applications = append(applications, c.ToGraphQL(r))
	}

	return applications
}

// CreateInputFromGraphQL missing godoc
func (c *converter) CreateInputFromGraphQL(ctx context.Context, in graphql.ApplicationRegisterInput) (model.ApplicationRegisterInput, error) {
	var labels map[string]interface{}
	if in.Labels != nil {
		labels = in.Labels
	}

	log.C(ctx).Debugf("Converting Webhooks from Application registration GraphQL input with name %s", in.Name)
	webhooks, err := c.webhook.MultipleInputFromGraphQL(in.Webhooks)
	if err != nil {
		return model.ApplicationRegisterInput{}, errors.Wrap(err, "while converting Webhooks")
	}

	log.C(ctx).Debugf("Converting Bundles from Application registration GraphQL input with name %s", in.Name)
	bundles, err := c.bndl.MultipleCreateInputFromGraphQL(in.Bundles)
	if err != nil {
		return model.ApplicationRegisterInput{}, errors.Wrap(err, "while converting Bundles")
	}

	var statusCondition *model.ApplicationStatusCondition
	if in.StatusCondition != nil {
		condition := model.ApplicationStatusCondition(*in.StatusCondition)
		statusCondition = &condition
	}
	return model.ApplicationRegisterInput{
		Name:                in.Name,
		Description:         in.Description,
		Labels:              labels,
		BaseURL:             in.BaseURL,
		HealthCheckURL:      in.HealthCheckURL,
		IntegrationSystemID: in.IntegrationSystemID,
		StatusCondition:     statusCondition,
		ProviderName:        in.ProviderName,
		Webhooks:            webhooks,
		Bundles:             bundles,
	}, nil
}

// UpdateInputFromGraphQL missing godoc
func (c *converter) UpdateInputFromGraphQL(in graphql.ApplicationUpdateInput) model.ApplicationUpdateInput {
	var statusCondition *model.ApplicationStatusCondition
	if in.StatusCondition != nil {
		condition := model.ApplicationStatusCondition(*in.StatusCondition)
		statusCondition = &condition
	}
	return model.ApplicationUpdateInput{
		Description:         in.Description,
		HealthCheckURL:      in.HealthCheckURL,
		IntegrationSystemID: in.IntegrationSystemID,
		ProviderName:        in.ProviderName,
		StatusCondition:     statusCondition,
	}
}

// CreateInputJSONToGQL missing godoc
func (c *converter) CreateInputJSONToGQL(in string) (graphql.ApplicationRegisterInput, error) {
	var appInput graphql.ApplicationRegisterInput
	err := json.Unmarshal([]byte(in), &appInput)
	if err != nil {
		return graphql.ApplicationRegisterInput{}, errors.Wrap(err, "while unmarshalling string to ApplicationRegisterInput")
	}

	return appInput, nil
}

// CreateInputJSONToModel converts a JSON input to an application model.
func (c *converter) CreateInputJSONToModel(ctx context.Context, in string) (model.ApplicationRegisterInput, error) {
	modelIn := model.ApplicationRegisterInput{}
	if err := json.Unmarshal([]byte(in), &modelIn); err != nil {
		return modelIn, errors.Wrap(err, "while unmarshalling application input JSON")
	}
	return modelIn, nil
}

// CreateInputGQLToJSON missing godoc
func (c *converter) CreateInputGQLToJSON(in *graphql.ApplicationRegisterInput) (string, error) {
	appInput, err := json.Marshal(in)
	if err != nil {
		return "", errors.Wrap(err, "while marshaling application input")
	}

	return string(appInput), nil
}

// GraphQLToModel missing godoc
func (c *converter) GraphQLToModel(obj *graphql.Application, tenantID string) *model.Application {
	if obj == nil {
		return nil
	}

	return &model.Application{
		ProviderName:        obj.ProviderName,
		Name:                obj.Name,
		Description:         obj.Description,
		Status:              c.statusGraphQLToModel(obj.Status),
		HealthCheckURL:      obj.HealthCheckURL,
		IntegrationSystemID: obj.IntegrationSystemID,
		SystemNumber:        obj.SystemNumber,
		BaseEntity: &model.BaseEntity{
			ID: obj.ID,
		},
	}
}

func (c *converter) statusModelToGraphQL(in *model.ApplicationStatus) *graphql.ApplicationStatus {
	if in == nil {
		return &graphql.ApplicationStatus{Condition: graphql.ApplicationStatusConditionInitial}
	}

	return &graphql.ApplicationStatus{
		Condition: graphql.ApplicationStatusCondition(in.Condition),
		Timestamp: graphql.Timestamp(in.Timestamp),
	}
}

func (c *converter) statusGraphQLToModel(in *graphql.ApplicationStatus) *model.ApplicationStatus {
	if in == nil {
		return &model.ApplicationStatus{Condition: model.ApplicationStatusConditionInitial}
	}

	return &model.ApplicationStatus{
		Condition: model.ApplicationStatusCondition(in.Condition),
		Timestamp: time.Time(in.Timestamp),
	}
}

func timePtrToTimestampPtr(time *time.Time) *graphql.Timestamp {
	if time == nil {
		return nil
	}

	t := graphql.Timestamp(*time)
	return &t
}<|MERGE_RESOLUTION|>--- conflicted
+++ resolved
@@ -49,11 +49,8 @@
 		SystemNumber:          repo.NewNullableString(in.SystemNumber),
 		Labels:                repo.NewNullableStringFromJSONRawMessage(in.Labels),
 		CorrelationIDs:        repo.NewNullableStringFromJSONRawMessage(in.CorrelationIDs),
-<<<<<<< HEAD
 		SystemStatus:          repo.NewNullableString(in.SystemStatus),
-=======
 		DocumentationLabels:   repo.NewNullableStringFromJSONRawMessage(in.DocumentationLabels),
->>>>>>> e5ed69fa
 		BaseEntity: &repo.BaseEntity{
 			ID:        in.ID,
 			Ready:     in.Ready,
@@ -86,11 +83,8 @@
 		BaseURL:               repo.StringPtrFromNullableString(entity.BaseURL),
 		Labels:                repo.JSONRawMessageFromNullableString(entity.Labels),
 		CorrelationIDs:        repo.JSONRawMessageFromNullableString(entity.CorrelationIDs),
-<<<<<<< HEAD
 		SystemStatus:          repo.StringPtrFromNullableString(entity.SystemStatus),
-=======
 		DocumentationLabels:   repo.JSONRawMessageFromNullableString(entity.DocumentationLabels),
->>>>>>> e5ed69fa
 		BaseEntity: &model.BaseEntity{
 			ID:        entity.ID,
 			Ready:     entity.Ready,
