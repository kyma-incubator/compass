--- conflicted
+++ resolved
@@ -21,12 +21,9 @@
 	SystemNumber          sql.NullString `db:"system_number"`
 	Labels                sql.NullString `db:"labels"`
 	CorrelationIDs        sql.NullString `db:"correlation_ids"`
-<<<<<<< HEAD
 	SystemStatus          sql.NullString `db:"system_status"`
 
-=======
 	DocumentationLabels   sql.NullString `db:"documentation_labels"`
->>>>>>> e5ed69fa
 	*repo.BaseEntity
 }
 
