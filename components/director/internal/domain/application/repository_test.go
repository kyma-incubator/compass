--- conflicted
+++ resolved
@@ -495,15 +495,9 @@
 		Name: "List Applications",
 		SQLQueryDetails: []testdb.SQLQueryDetails{
 			{
-<<<<<<< HEAD
-				Query: regexp.QuoteMeta(`SELECT id, app_template_id, system_number, name, description, status_condition, status_timestamp, healthcheck_url, integration_system_id, provider_name, base_url, labels, ready, created_at, updated_at, deleted_at, error, correlation_ids FROM public.applications
+				Query: regexp.QuoteMeta(`SELECT id, app_template_id, system_number, name, description, status_condition, status_timestamp, healthcheck_url, integration_system_id, provider_name, base_url, labels, ready, created_at, updated_at, deleted_at, error, correlation_ids, documentation_labels FROM public.applications
 												WHERE (id IN (SELECT "app_id" FROM public.labels WHERE "app_id" IS NOT NULL AND (id IN (SELECT id FROM application_labels_tenants WHERE tenant_id = $1)) AND "key" = $2 AND "value" ?| array[$3])
 												AND (id IN (SELECT id FROM tenant_applications WHERE tenant_id = $4))) ORDER BY id LIMIT 2 OFFSET 0`),
-=======
-				Query: regexp.QuoteMeta(`SELECT id, app_template_id, system_number, name, description, status_condition, status_timestamp, healthcheck_url, integration_system_id, provider_name, base_url, labels, ready, created_at, updated_at, deleted_at, error, correlation_ids, documentation_labels FROM public.applications
-												WHERE id IN (SELECT "app_id" FROM public.labels WHERE "app_id" IS NOT NULL AND (id IN (SELECT id FROM application_labels_tenants WHERE tenant_id = $1)) AND "key" = $2 AND "value" ?| array[$3])
-												AND (id IN (SELECT id FROM tenant_applications WHERE tenant_id = $4)) ORDER BY id LIMIT 2 OFFSET 0`),
->>>>>>> dae62e34
 				Args:     []driver.Value{givenTenant(), model.ScenariosKey, "scenario", givenTenant()},
 				IsSelect: true,
 				ValidRowsProvider: func() []*sqlmock.Rows {
@@ -684,13 +678,8 @@
 		Name: "List Applications By Scenarios",
 		SQLQueryDetails: []testdb.SQLQueryDetails{
 			{
-<<<<<<< HEAD
-				Query: regexp.QuoteMeta(`SELECT id, app_template_id, system_number, name, description, status_condition, status_timestamp, healthcheck_url, integration_system_id, provider_name, base_url, labels, ready, created_at, updated_at, deleted_at, error, correlation_ids FROM public.applications
+				Query: regexp.QuoteMeta(`SELECT id, app_template_id, system_number, name, description, status_condition, status_timestamp, healthcheck_url, integration_system_id, provider_name, base_url, labels, ready, created_at, updated_at, deleted_at, error, correlation_ids, documentation_labels FROM public.applications
 												WHERE (id IN (SELECT "app_id" FROM public.labels
-=======
-				Query: regexp.QuoteMeta(`SELECT id, app_template_id, system_number, name, description, status_condition, status_timestamp, healthcheck_url, integration_system_id, provider_name, base_url, labels, ready, created_at, updated_at, deleted_at, error, correlation_ids, documentation_labels FROM public.applications
-												WHERE id IN (SELECT "app_id" FROM public.labels
->>>>>>> dae62e34
 													WHERE "app_id" IS NOT NULL AND (id IN (SELECT id FROM application_labels_tenants WHERE tenant_id = $1)) AND "key" = $2 AND "value" ?| array[$3]
 													UNION SELECT "app_id" FROM public.labels
 													WHERE "app_id" IS NOT NULL AND (id IN (SELECT id FROM application_labels_tenants WHERE tenant_id = $4)) AND "key" = $5 AND "value" ?| array[$6]
