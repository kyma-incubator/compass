--- conflicted
+++ resolved
@@ -35,9 +35,10 @@
 }
 
 type pgRepository struct {
-<<<<<<< HEAD
 	existQuerier          repo.ExistQuerier
 	singleGetter          repo.SingleGetter
+	globalGetter          repo.SingleGetterGlobal
+	globalDeleter         repo.DeleterGlobal
 	lister                repo.Lister
 	deleter               repo.Deleter
 	pageableQuerier       repo.PageableQuerier
@@ -45,25 +46,14 @@
 	creator               repo.Creator
 	updater               repo.Updater
 	conv                  EntityConverter
-=======
-	existQuerier    repo.ExistQuerier
-	singleGetter    repo.SingleGetter
-	globalGetter    repo.SingleGetterGlobal
-	globalDeleter   repo.DeleterGlobal
-	lister          repo.Lister
-	deleter         repo.Deleter
-	pageableQuerier repo.PageableQuerier
-	creator         repo.Creator
-	updater         repo.Updater
-	conv            EntityConverter
->>>>>>> 6e697336
 }
 
 func NewRepository(conv EntityConverter) *pgRepository {
 	return &pgRepository{
-<<<<<<< HEAD
 		existQuerier:          repo.NewExistQuerier(resource.Application, applicationTable, tenantColumn),
 		singleGetter:          repo.NewSingleGetter(resource.Application, applicationTable, tenantColumn, applicationColumns),
+		globalGetter:          repo.NewSingleGetterGlobal(resource.Application, applicationTable, applicationColumns),
+		globalDeleter:         repo.NewDeleterGlobal(resource.Application, applicationTable),
 		deleter:               repo.NewDeleter(resource.Application, applicationTable, tenantColumn),
 		lister:                repo.NewLister(resource.Application, applicationTable, tenantColumn, applicationColumns),
 		pageableQuerier:       repo.NewPageableQuerier(resource.Application, applicationTable, tenantColumn, applicationColumns),
@@ -71,18 +61,6 @@
 		creator:               repo.NewCreator(resource.Application, applicationTable, applicationColumns),
 		updater:               repo.NewUpdater(resource.Application, applicationTable, updatableColumns, tenantColumn, []string{"id"}),
 		conv:                  conv,
-=======
-		existQuerier:    repo.NewExistQuerier(resource.Application, applicationTable, tenantColumn),
-		singleGetter:    repo.NewSingleGetter(resource.Application, applicationTable, tenantColumn, applicationColumns),
-		globalGetter:    repo.NewSingleGetterGlobal(resource.Application, applicationTable, applicationColumns),
-		globalDeleter:   repo.NewDeleterGlobal(resource.Application, applicationTable),
-		deleter:         repo.NewDeleter(resource.Application, applicationTable, tenantColumn),
-		lister:          repo.NewLister(resource.Application, applicationTable, tenantColumn, applicationColumns),
-		pageableQuerier: repo.NewPageableQuerier(resource.Application, applicationTable, tenantColumn, applicationColumns),
-		creator:         repo.NewCreator(resource.Application, applicationTable, applicationColumns),
-		updater:         repo.NewUpdater(resource.Application, applicationTable, updatableColumns, tenantColumn, []string{"id"}),
-		conv:            conv,
->>>>>>> 6e697336
 	}
 }
 
