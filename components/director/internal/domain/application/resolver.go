package application

import (
	"context"
	"strings"

	"github.com/kyma-incubator/compass/components/director/internal/tokens"

	dataloader "github.com/kyma-incubator/compass/components/director/internal/dataloaders"

	"github.com/kyma-incubator/compass/components/director/pkg/log"

	"github.com/kyma-incubator/compass/components/director/pkg/inputvalidation"

	"github.com/kyma-incubator/compass/components/director/internal/domain/tenant"

	"github.com/kyma-incubator/compass/components/director/internal/domain/eventing"
	"github.com/kyma-incubator/compass/components/director/pkg/apperrors"

	"github.com/google/uuid"

	"github.com/kyma-incubator/compass/components/director/pkg/persistence"

	"github.com/kyma-incubator/compass/components/director/internal/labelfilter"
	"github.com/kyma-incubator/compass/components/director/internal/model"
	"github.com/kyma-incubator/compass/components/director/pkg/graphql"
	"github.com/pkg/errors"
)

// ApplicationService missing godoc
//go:generate mockery --name=ApplicationService --output=automock --outpkg=automock --case=underscore
type ApplicationService interface {
	Create(ctx context.Context, in model.ApplicationRegisterInput) (string, error)
	Update(ctx context.Context, id string, in model.ApplicationUpdateInput) error
	Get(ctx context.Context, id string) (*model.Application, error)
	Delete(ctx context.Context, id string) error
	List(ctx context.Context, filter []*labelfilter.LabelFilter, pageSize int, cursor string) (*model.ApplicationPage, error)
	ListByRuntimeID(ctx context.Context, runtimeUUID uuid.UUID, pageSize int, cursor string) (*model.ApplicationPage, error)
	SetLabel(ctx context.Context, label *model.LabelInput) error
	GetLabel(ctx context.Context, applicationID string, key string) (*model.Label, error)
	ListLabels(ctx context.Context, applicationID string) (map[string]*model.Label, error)
	DeleteLabel(ctx context.Context, applicationID string, key string) error
}

// ApplicationConverter missing godoc
//go:generate mockery --name=ApplicationConverter --output=automock --outpkg=automock --case=underscore
type ApplicationConverter interface {
	ToGraphQL(in *model.Application) *graphql.Application
	MultipleToGraphQL(in []*model.Application) []*graphql.Application
	CreateInputFromGraphQL(ctx context.Context, in graphql.ApplicationRegisterInput) (model.ApplicationRegisterInput, error)
	UpdateInputFromGraphQL(in graphql.ApplicationUpdateInput) model.ApplicationUpdateInput
	GraphQLToModel(obj *graphql.Application, tenantID string) *model.Application
}

// EventingService missing godoc
//go:generate mockery --name=EventingService --output=automock --outpkg=automock --case=underscore
type EventingService interface {
	CleanupAfterUnregisteringApplication(ctx context.Context, appID uuid.UUID) (*model.ApplicationEventingConfiguration, error)
	GetForApplication(ctx context.Context, app model.Application) (*model.ApplicationEventingConfiguration, error)
}

// WebhookService missing godoc
//go:generate mockery --name=WebhookService --output=automock --outpkg=automock --case=underscore
type WebhookService interface {
	Get(ctx context.Context, id string) (*model.Webhook, error)
	ListAllApplicationWebhooks(ctx context.Context, applicationTemplateID string) ([]*model.Webhook, error)
	Create(ctx context.Context, resourceID string, in model.WebhookInput, converterFunc model.WebhookConverterFunc) (string, error)
	Update(ctx context.Context, id string, in model.WebhookInput) error
	Delete(ctx context.Context, id string) error
}

// SystemAuthService missing godoc
//go:generate mockery --name=SystemAuthService --output=automock --outpkg=automock --case=underscore
type SystemAuthService interface {
	ListForObject(ctx context.Context, objectType model.SystemAuthReferenceObjectType, objectID string) ([]model.SystemAuth, error)
}

// WebhookConverter missing godoc
//go:generate mockery --name=WebhookConverter --output=automock --outpkg=automock --case=underscore
type WebhookConverter interface {
	ToGraphQL(in *model.Webhook) (*graphql.Webhook, error)
	MultipleToGraphQL(in []*model.Webhook) ([]*graphql.Webhook, error)
	InputFromGraphQL(in *graphql.WebhookInput) (*model.WebhookInput, error)
	MultipleInputFromGraphQL(in []*graphql.WebhookInput) ([]*model.WebhookInput, error)
}

// SystemAuthConverter missing godoc
//go:generate mockery --name=SystemAuthConverter --output=automock --outpkg=automock --case=underscore
type SystemAuthConverter interface {
	ToGraphQL(in *model.SystemAuth) (graphql.SystemAuth, error)
}

// OAuth20Service missing godoc
//go:generate mockery --name=OAuth20Service --output=automock --outpkg=automock --case=underscore
type OAuth20Service interface {
	DeleteMultipleClientCredentials(ctx context.Context, auths []model.SystemAuth) error
}

// RuntimeService missing godoc
//go:generate mockery --name=RuntimeService --output=automock --outpkg=automock --case=underscore
type RuntimeService interface {
	List(ctx context.Context, filter []*labelfilter.LabelFilter, pageSize int, cursor string) (*model.RuntimePage, error)
	GetLabel(ctx context.Context, runtimeID string, key string) (*model.Label, error)
}

// BundleService missing godoc
//go:generate mockery --name=BundleService --output=automock --outpkg=automock --case=underscore
type BundleService interface {
	GetForApplication(ctx context.Context, id string, applicationID string) (*model.Bundle, error)
	ListByApplicationIDs(ctx context.Context, applicationIDs []string, pageSize int, cursor string) ([]*model.BundlePage, error)
	CreateMultiple(ctx context.Context, applicationID string, in []*model.BundleCreateInput) error
}

// BundleConverter missing godoc
//go:generate mockery --name=BundleConverter --output=automock --outpkg=automock --case=underscore
type BundleConverter interface {
	ToGraphQL(in *model.Bundle) (*graphql.Bundle, error)
	MultipleToGraphQL(in []*model.Bundle) ([]*graphql.Bundle, error)
	MultipleCreateInputFromGraphQL(in []*graphql.BundleCreateInput) ([]*model.BundleCreateInput, error)
}

<<<<<<< HEAD
//go:generate mockery --name=TokenConverter --output=automock --outpkg=automock --case=underscore
type TokenConverter interface {
	ToGraphQLForApplication(model model.OneTimeToken) (graphql.OneTimeTokenForApplication, error)
}

//go:generate mockery --name=OneTimeTokenService --output=automock --outpkg=automock --case=underscore
type OneTimeTokenService interface {
	IsTokenValid(systemAuth *model.SystemAuth) (bool, error)
}

=======
// Resolver missing godoc
>>>>>>> 56c31a09
type Resolver struct {
	transact persistence.Transactioner

	appSvc       ApplicationService
	appConverter ApplicationConverter

	webhookSvc WebhookService
	oAuth20Svc OAuth20Service
	sysAuthSvc SystemAuthService
	bndlSvc    BundleService

	webhookConverter WebhookConverter
	sysAuthConv      SystemAuthConverter
	eventingSvc      EventingService
	bndlConv         BundleConverter
	oneTimeTokenConv TokenConverter

	oneTimeTokenSvc OneTimeTokenService
}

// NewResolver missing godoc
func NewResolver(transact persistence.Transactioner,
	svc ApplicationService,
	webhookSvc WebhookService,
	oAuth20Svc OAuth20Service,
	sysAuthSvc SystemAuthService,
	appConverter ApplicationConverter,
	webhookConverter WebhookConverter,
	sysAuthConv SystemAuthConverter,
	eventingSvc EventingService,
	bndlSvc BundleService,
	bndlConverter BundleConverter,
	oneTimeTokenConv TokenConverter,
	oneTimeTokenSvc OneTimeTokenService) *Resolver {
	return &Resolver{
		transact:         transact,
		appSvc:           svc,
		webhookSvc:       webhookSvc,
		oAuth20Svc:       oAuth20Svc,
		sysAuthSvc:       sysAuthSvc,
		appConverter:     appConverter,
		webhookConverter: webhookConverter,
		sysAuthConv:      sysAuthConv,
		eventingSvc:      eventingSvc,
		bndlSvc:          bndlSvc,
		bndlConv:         bndlConverter,
		oneTimeTokenConv: oneTimeTokenConv,
		oneTimeTokenSvc:  oneTimeTokenSvc,
	}
}

// Applications missing godoc
func (r *Resolver) Applications(ctx context.Context, filter []*graphql.LabelFilter, first *int, after *graphql.PageCursor) (*graphql.ApplicationPage, error) {
	labelFilter := labelfilter.MultipleFromGraphQL(filter)

	var cursor string
	if after != nil {
		cursor = string(*after)
	}
	if first == nil {
		return nil, apperrors.NewInvalidDataError("missing required parameter 'first'")
	}

	tx, err := r.transact.Begin()
	if err != nil {
		return nil, err
	}
	defer r.transact.RollbackUnlessCommitted(ctx, tx)

	ctx = persistence.SaveToContext(ctx, tx)

	appPage, err := r.appSvc.List(ctx, labelFilter, *first, cursor)
	if err != nil {
		return nil, err
	}

	err = tx.Commit()
	if err != nil {
		return nil, err
	}

	gqlApps := r.appConverter.MultipleToGraphQL(appPage.Data)

	return &graphql.ApplicationPage{
		Data:       gqlApps,
		TotalCount: appPage.TotalCount,
		PageInfo: &graphql.PageInfo{
			StartCursor: graphql.PageCursor(appPage.PageInfo.StartCursor),
			EndCursor:   graphql.PageCursor(appPage.PageInfo.EndCursor),
			HasNextPage: appPage.PageInfo.HasNextPage,
		},
	}, nil
}

// Application missing godoc
func (r *Resolver) Application(ctx context.Context, id string) (*graphql.Application, error) {
	tx, err := r.transact.Begin()
	if err != nil {
		return nil, err
	}
	defer r.transact.RollbackUnlessCommitted(ctx, tx)

	ctx = persistence.SaveToContext(ctx, tx)

	app, err := r.appSvc.Get(ctx, id)
	if err != nil {
		if apperrors.IsNotFoundError(err) {
			return nil, tx.Commit()
		}
		return nil, err
	}

	err = tx.Commit()
	if err != nil {
		return nil, err
	}

	return r.appConverter.ToGraphQL(app), nil
}

// ApplicationsForRuntime missing godoc
func (r *Resolver) ApplicationsForRuntime(ctx context.Context, runtimeID string, first *int, after *graphql.PageCursor) (*graphql.ApplicationPage, error) {
	var cursor string
	if after != nil {
		cursor = string(*after)
	}

	tx, err := r.transact.Begin()
	if err != nil {
		return nil, err
	}
	defer r.transact.RollbackUnlessCommitted(ctx, tx)

	ctx = persistence.SaveToContext(ctx, tx)

	if first == nil {
		return nil, apperrors.NewInvalidDataError("missing required parameter 'first'")
	}

	runtimeUUID, err := uuid.Parse(runtimeID)
	if err != nil {
		return nil, errors.Wrap(err, "while converting runtimeID to UUID")
	}

	appPage, err := r.appSvc.ListByRuntimeID(ctx, runtimeUUID, *first, cursor)
	if err != nil {
		return nil, errors.Wrap(err, "while getting all Application for Runtime")
	}

	err = tx.Commit()
	if err != nil {
		return nil, err
	}

	gqlApps := r.appConverter.MultipleToGraphQL(appPage.Data)

	return &graphql.ApplicationPage{
		Data:       gqlApps,
		TotalCount: appPage.TotalCount,
		PageInfo: &graphql.PageInfo{
			StartCursor: graphql.PageCursor(appPage.PageInfo.StartCursor),
			EndCursor:   graphql.PageCursor(appPage.PageInfo.EndCursor),
			HasNextPage: appPage.PageInfo.HasNextPage,
		},
	}, nil
}

// RegisterApplication missing godoc
func (r *Resolver) RegisterApplication(ctx context.Context, in graphql.ApplicationRegisterInput) (*graphql.Application, error) {
	log.C(ctx).Infof("Registering Application with name %s", in.Name)

	convertedIn, err := r.appConverter.CreateInputFromGraphQL(ctx, in)
	if err != nil {
		return nil, errors.Wrap(err, "while converting ApplicationRegister input")
	}

	if convertedIn.Labels == nil {
		convertedIn.Labels = make(map[string]interface{})
	}
	convertedIn.Labels["managed"] = "false"

	id, err := r.appSvc.Create(ctx, convertedIn)
	if err != nil {
		return nil, err
	}

	app, err := r.appSvc.Get(ctx, id)
	if err != nil {
		return nil, err
	}

	gqlApp := r.appConverter.ToGraphQL(app)

	log.C(ctx).Infof("Application with name %s and id %s successfully registered", in.Name, id)
	return gqlApp, nil
}

// UpdateApplication missing godoc
func (r *Resolver) UpdateApplication(ctx context.Context, id string, in graphql.ApplicationUpdateInput) (*graphql.Application, error) {
	log.C(ctx).Infof("Updating Application with id %s", id)

	convertedIn := r.appConverter.UpdateInputFromGraphQL(in)
	err := r.appSvc.Update(ctx, id, convertedIn)
	if err != nil {
		return nil, err
	}

	app, err := r.appSvc.Get(ctx, id)
	if err != nil {
		return nil, err
	}

	gqlApp := r.appConverter.ToGraphQL(app)

	log.C(ctx).Infof("Application with id %s successfully updated", id)

	return gqlApp, nil
}

// UnregisterApplication missing godoc
func (r *Resolver) UnregisterApplication(ctx context.Context, id string) (*graphql.Application, error) {
	log.C(ctx).Infof("Unregistering Application with id %s", id)

	app, err := r.appSvc.Get(ctx, id)
	if err != nil {
		return nil, err
	}

	appID, err := uuid.Parse(app.ID)
	if err != nil {
		return nil, errors.Wrap(err, "while parsing application ID as UUID")
	}

	if _, err = r.eventingSvc.CleanupAfterUnregisteringApplication(ctx, appID); err != nil {
		return nil, err
	}

	auths, err := r.sysAuthSvc.ListForObject(ctx, model.ApplicationReference, app.ID)
	if err != nil {
		return nil, err
	}

	err = r.oAuth20Svc.DeleteMultipleClientCredentials(ctx, auths)
	if err != nil {
		return nil, err
	}
	err = r.appSvc.Delete(ctx, id)
	if err != nil {
		return nil, err
	}

	deletedApp := r.appConverter.ToGraphQL(app)

	log.C(ctx).Infof("Successfully unregistered Application with id %s", id)
	return deletedApp, nil
}

// SetApplicationLabel missing godoc
func (r *Resolver) SetApplicationLabel(ctx context.Context, applicationID string, key string, value interface{}) (*graphql.Label, error) {
	// TODO: Use @validation directive on input type instead, after resolving https://github.com/kyma-incubator/compass/issues/515
	gqlLabel := graphql.LabelInput{Key: key, Value: value}
	if err := inputvalidation.Validate(&gqlLabel); err != nil {
		return nil, errors.Wrap(err, "validation error for type LabelInput")
	}

	tx, err := r.transact.Begin()
	if err != nil {
		return nil, err
	}
	defer r.transact.RollbackUnlessCommitted(ctx, tx)

	ctx = persistence.SaveToContext(ctx, tx)

	err = r.appSvc.SetLabel(ctx, &model.LabelInput{
		Key:        key,
		Value:      value,
		ObjectType: model.ApplicationLabelableObject,
		ObjectID:   applicationID,
	})
	if err != nil {
		return nil, err
	}

	err = tx.Commit()
	if err != nil {
		return nil, err
	}

	return &graphql.Label{
		Key:   key,
		Value: value,
	}, nil
}

// DeleteApplicationLabel missing godoc
func (r *Resolver) DeleteApplicationLabel(ctx context.Context, applicationID string, key string) (*graphql.Label, error) {
	tx, err := r.transact.Begin()
	if err != nil {
		return nil, err
	}
	defer r.transact.RollbackUnlessCommitted(ctx, tx)

	ctx = persistence.SaveToContext(ctx, tx)

	label, err := r.appSvc.GetLabel(ctx, applicationID, key)
	if err != nil {
		return nil, err
	}

	err = r.appSvc.DeleteLabel(ctx, applicationID, key)
	if err != nil {
		return nil, err
	}

	err = tx.Commit()
	if err != nil {
		return nil, err
	}

	return &graphql.Label{
		Key:   key,
		Value: label.Value,
	}, nil
}

// Webhooks missing godoc
// TODO: Proper error handling
func (r *Resolver) Webhooks(ctx context.Context, obj *graphql.Application) ([]*graphql.Webhook, error) {
	tx, err := r.transact.Begin()
	if err != nil {
		return nil, err
	}
	defer r.transact.RollbackUnlessCommitted(ctx, tx)

	ctx = persistence.SaveToContext(ctx, tx)

	webhooks, err := r.webhookSvc.ListAllApplicationWebhooks(ctx, obj.ID)
	if err != nil {
		if apperrors.IsNotFoundError(err) {
			return nil, tx.Commit()
		}
		return nil, err
	}

	gqlWebhooks, err := r.webhookConverter.MultipleToGraphQL(webhooks)
	if err != nil {
		return nil, err
	}

	if err = tx.Commit(); err != nil {
		return nil, err
	}

	return gqlWebhooks, nil
}

// Labels missing godoc
func (r *Resolver) Labels(ctx context.Context, obj *graphql.Application, key *string) (graphql.Labels, error) {
	if obj == nil {
		return nil, apperrors.NewInternalError("Application cannot be empty")
	}

	tx, err := r.transact.Begin()
	if err != nil {
		return nil, err
	}
	defer r.transact.RollbackUnlessCommitted(ctx, tx)

	ctx = persistence.SaveToContext(ctx, tx)

	itemMap, err := r.appSvc.ListLabels(ctx, obj.ID)
	if err != nil {
		if strings.Contains(err.Error(), "doesn't exist") {
			return nil, tx.Commit()
		}
		return nil, err
	}

	err = tx.Commit()
	if err != nil {
		return nil, err
	}

	resultLabels := make(map[string]interface{})

	for _, label := range itemMap {
		if key == nil || label.Key == *key {
			resultLabels[label.Key] = label.Value
		}
	}

	var gqlLabels graphql.Labels = resultLabels
	return gqlLabels, nil
}

// Auths missing godoc
func (r *Resolver) Auths(ctx context.Context, obj *graphql.Application) ([]*graphql.AppSystemAuth, error) {
	if obj == nil {
		return nil, apperrors.NewInternalError("Application cannot be empty")
	}

	tx, err := r.transact.Begin()
	if err != nil {
		return nil, err
	}
	defer r.transact.RollbackUnlessCommitted(ctx, tx)
	ctx = persistence.SaveToContext(ctx, tx)

	sysAuths, err := r.sysAuthSvc.ListForObject(ctx, model.ApplicationReference, obj.ID)
	if err != nil {
		return nil, err
	}

<<<<<<< HEAD
	err = tx.Commit()
	if err != nil {
		return nil, err
	}

	var out []*graphql.AppSystemAuth
=======
	out := make([]*graphql.AppSystemAuth, 0, len(sysAuths))
>>>>>>> 56c31a09
	for _, sa := range sysAuths {
		if _, err := r.oneTimeTokenSvc.IsTokenValid(&sa); err != nil {
			log.C(ctx).WithError(err).Errorf("skipping one-time token due to its expiration or usage")
			continue
		}

		c, err := r.sysAuthConv.ToGraphQL(&sa)
		if err != nil {
			return nil, err
		}

		if sa.Value.OneTimeToken != nil && sa.Value.OneTimeToken.Type == tokens.ApplicationToken {
			oneTimeTokenForApplication, err := r.oneTimeTokenConv.ToGraphQLForApplication(*sa.Value.OneTimeToken)
			if err != nil {
				return nil, errors.Wrap(err, "while converting one-time token to graphql")
			}

			c.(*graphql.AppSystemAuth).Auth.OneTimeToken = &oneTimeTokenForApplication
		}
		out = append(out, c.(*graphql.AppSystemAuth))
	}

	return out, nil
}

// EventingConfiguration missing godoc
func (r *Resolver) EventingConfiguration(ctx context.Context, obj *graphql.Application) (*graphql.ApplicationEventingConfiguration, error) {
	if obj == nil {
		return nil, apperrors.NewInternalError("Application cannot be empty")
	}
	tenantID, err := tenant.LoadFromContext(ctx)
	if err != nil {
		return nil, apperrors.NewCannotReadTenantError()
	}

	app := r.appConverter.GraphQLToModel(obj, tenantID)
	if app == nil {
		return nil, apperrors.NewInternalError("application cannot be empty")
	}

	tx, err := r.transact.Begin()
	if err != nil {
		return nil, errors.Wrap(err, "while opening the transaction")
	}
	defer r.transact.RollbackUnlessCommitted(ctx, tx)

	ctx = persistence.SaveToContext(ctx, tx)

	eventingCfg, err := r.eventingSvc.GetForApplication(ctx, *app)
	if err != nil {
		return nil, errors.Wrap(err, "while fetching eventing cofiguration for application")
	}

	if err = tx.Commit(); err != nil {
		return nil, errors.Wrap(err, "while committing the transaction")
	}

	return eventing.ApplicationEventingConfigurationToGraphQL(eventingCfg), nil
}

// Bundles missing godoc
func (r *Resolver) Bundles(ctx context.Context, obj *graphql.Application, first *int, after *graphql.PageCursor) (*graphql.BundlePage, error) {
	param := dataloader.ParamBundle{ID: obj.ID, Ctx: ctx, First: first, After: after}
	return dataloader.BundleFor(ctx).BundleByID.Load(param)
}

// BundlesDataLoader missing godoc
func (r *Resolver) BundlesDataLoader(keys []dataloader.ParamBundle) ([]*graphql.BundlePage, []error) {
	if len(keys) == 0 {
		return nil, []error{apperrors.NewInternalError("No Applications found")}
	}

	ctx := keys[0].Ctx
	applicationIDs := make([]string, 0, len(keys))
	for _, key := range keys {
		applicationIDs = append(applicationIDs, key.ID)
	}

	var cursor string
	if keys[0].After != nil {
		cursor = string(*keys[0].After)
	}

	if keys[0].First == nil {
		return nil, []error{apperrors.NewInvalidDataError("missing required parameter 'first'")}
	}

	tx, err := r.transact.Begin()
	if err != nil {
		return nil, []error{err}
	}

	defer r.transact.RollbackUnlessCommitted(ctx, tx)

	ctx = persistence.SaveToContext(ctx, tx)

	bndlPages, err := r.bndlSvc.ListByApplicationIDs(ctx, applicationIDs, *keys[0].First, cursor)
	if err != nil {
		return nil, []error{err}
	}

	gqlBndls := make([]*graphql.BundlePage, 0, len(bndlPages))
	for _, page := range bndlPages {
		bndls, err := r.bndlConv.MultipleToGraphQL(page.Data)
		if err != nil {
			return nil, []error{err}
		}

		gqlBndls = append(gqlBndls, &graphql.BundlePage{Data: bndls, TotalCount: page.TotalCount, PageInfo: &graphql.PageInfo{
			StartCursor: graphql.PageCursor(page.PageInfo.StartCursor),
			EndCursor:   graphql.PageCursor(page.PageInfo.EndCursor),
			HasNextPage: page.PageInfo.HasNextPage,
		}})
	}

	err = tx.Commit()
	if err != nil {
		return nil, []error{err}
	}

	return gqlBndls, nil
}

// Bundle missing godoc
func (r *Resolver) Bundle(ctx context.Context, obj *graphql.Application, id string) (*graphql.Bundle, error) {
	if obj == nil {
		return nil, apperrors.NewInternalError("Application cannot be empty")
	}

	tx, err := r.transact.Begin()
	if err != nil {
		return nil, err
	}
	defer r.transact.RollbackUnlessCommitted(ctx, tx)

	ctx = persistence.SaveToContext(ctx, tx)

	bndl, err := r.bndlSvc.GetForApplication(ctx, id, obj.ID)
	if err != nil {
		if apperrors.IsNotFoundError(err) {
			return nil, tx.Commit()
		}
		return nil, err
	}

	gqlBundle, err := r.bndlConv.ToGraphQL(bndl)
	if err != nil {
		return nil, err
	}

	err = tx.Commit()
	if err != nil {
		return nil, err
	}

	return gqlBundle, nil
}<|MERGE_RESOLUTION|>--- conflicted
+++ resolved
@@ -119,7 +119,6 @@
 	MultipleCreateInputFromGraphQL(in []*graphql.BundleCreateInput) ([]*model.BundleCreateInput, error)
 }
 
-<<<<<<< HEAD
 //go:generate mockery --name=TokenConverter --output=automock --outpkg=automock --case=underscore
 type TokenConverter interface {
 	ToGraphQLForApplication(model model.OneTimeToken) (graphql.OneTimeTokenForApplication, error)
@@ -130,9 +129,7 @@
 	IsTokenValid(systemAuth *model.SystemAuth) (bool, error)
 }
 
-=======
 // Resolver missing godoc
->>>>>>> 56c31a09
 type Resolver struct {
 	transact persistence.Transactioner
 
@@ -546,16 +543,12 @@
 		return nil, err
 	}
 
-<<<<<<< HEAD
 	err = tx.Commit()
 	if err != nil {
 		return nil, err
 	}
 
 	var out []*graphql.AppSystemAuth
-=======
-	out := make([]*graphql.AppSystemAuth, 0, len(sysAuths))
->>>>>>> 56c31a09
 	for _, sa := range sysAuths {
 		if _, err := r.oneTimeTokenSvc.IsTokenValid(&sa); err != nil {
 			log.C(ctx).WithError(err).Errorf("skipping one-time token due to its expiration or usage")
