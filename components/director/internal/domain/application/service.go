--- conflicted
+++ resolved
@@ -299,28 +299,20 @@
 	}
 
 	if in.IntegrationSystemID != nil {
-<<<<<<< HEAD
-		intSysLabel = createLabel(intSysKey, *in.IntegrationSystemID, id)
-	}
-	err = s.SetLabel(ctx, intSysLabel)
-	if err != nil {
-		return errors.Wrapf(err, "while setting the integration system label for %s with id %s", intSysLabel.ObjectType, intSysLabel.ObjectID)
-=======
 		intSysLabel := createLabel(intSysKey, *in.IntegrationSystemID, id)
 		err = s.SetLabel(ctx, intSysLabel)
 		if err != nil {
-			return errors.Wrap(err, "while setting the integration system label")
+			return errors.Wrapf(err, "while setting the integration system label for %s with id %s", intSysLabel.ObjectType, intSysLabel.ObjectID)
 		}
->>>>>>> 9f8cc0e1
-	}
-	log.Debugf("Successfully set Label for %s with id %s", intSysLabel.ObjectType, intSysLabel.ObjectID)
+		log.Debugf("Successfully set Label for %s with id %s", intSysLabel.ObjectType, intSysLabel.ObjectID)
+	}
 
 	labelName := createLabel(nameKey, app.Name, app.ID)
 	err = s.SetLabel(ctx, labelName)
 	if err != nil {
 		return errors.Wrap(err, "while setting application name label")
 	}
-	log.Debugf("Successfully set Label for %s with id %s", intSysLabel.ObjectType, intSysLabel.ObjectID)
+	log.Debugf("Successfully set Label for Application with id %s", app.ID)
 	return nil
 }
 
