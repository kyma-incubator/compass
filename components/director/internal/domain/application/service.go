--- conflicted
+++ resolved
@@ -7,11 +7,10 @@
 	"net/url"
 	"strings"
 
-	"github.com/kyma-incubator/compass/components/director/pkg/str"
-
 	"github.com/kyma-incubator/compass/components/director/internal/domain/eventing"
 	"github.com/kyma-incubator/compass/components/director/pkg/graphql"
 	"github.com/kyma-incubator/compass/components/director/pkg/operation"
+	"github.com/kyma-incubator/compass/components/director/pkg/str"
 
 	"github.com/kyma-incubator/compass/components/director/pkg/log"
 
@@ -504,45 +503,42 @@
 	return s.genericUpsert(ctx, tenant, in, upserterFunc)
 }
 
-<<<<<<< HEAD
 // UpdateBaseURL Gets application by ID. If the application does not have a BaseURL set, the API TargetURL is parsed and set as BaseURL
 func (s *service) UpdateBaseURL(ctx context.Context, appID, targetURL string) error {
 	appTenant, err := tenant.LoadFromContext(ctx)
-=======
+	if err != nil {
+		return errors.Wrapf(err, "while loading tenant from context")
+	}
+
+	app, err := s.Get(ctx, appID)
+	if err != nil {
+		return err
+	}
+
+	if app.BaseURL != nil && len(*app.BaseURL) > 0 {
+		log.C(ctx).Infof("BaseURL for Application %s already exists. Will not update it.", appID)
+		return nil
+	}
+
+	log.C(ctx).Infof("BaseURL for Application %s does not exist. Will update it.", appID)
+
+	parsedTargetURL, err := url.Parse(targetURL)
+	if err != nil {
+		return errors.Wrapf(err, "while parsing targetURL")
+	}
+
+	app.BaseURL = str.Ptr(fmt.Sprintf("%s://%s", parsedTargetURL.Scheme, parsedTargetURL.Host))
+
+	return s.appRepo.Update(ctx, appTenant, app)
+}
+
 // TrustedUpsert persists application or update it if it already exists ignoring tenant isolation
 func (s *service) TrustedUpsert(ctx context.Context, in model.ApplicationRegisterInput) error {
 	tenant, err := tenant.LoadFromContext(ctx)
->>>>>>> 71930c3d
 	if err != nil {
 		return errors.Wrapf(err, "while loading tenant from context")
 	}
 
-<<<<<<< HEAD
-	app, err := s.Get(ctx, appID)
-	if err != nil {
-		return err
-	}
-
-	if app.BaseURL != nil && len(*app.BaseURL) > 0 {
-		log.C(ctx).Infof("BaseURL for Application %s already exists. Will not update it.", appID)
-		return nil
-	}
-
-	log.C(ctx).Infof("BaseURL for Application %s does not exist. Will update it.", appID)
-
-	parsedTargetURL, err := url.Parse(targetURL)
-	if err != nil {
-		return errors.Wrapf(err, "while parsing targetURL: %s", targetURL)
-	}
-
-	app.BaseURL = str.Ptr(fmt.Sprintf("%s://%s", parsedTargetURL.Scheme, parsedTargetURL.Host))
-
-	return s.appRepo.Update(ctx, appTenant, app)
-}
-
-// UpsertFromTemplate missing godoc
-func (s *service) UpsertFromTemplate(ctx context.Context, in model.ApplicationRegisterInput, appTemplateID *string) error {
-=======
 	upserterFunc := func(ctx context.Context, tenant string, application *model.Application) (string, error) {
 		id, err := s.appRepo.TrustedUpsert(ctx, tenant, application)
 		if err != nil {
@@ -556,7 +552,6 @@
 
 // TrustedUpsertFromTemplate persists application from template id or update it if it already exists ignoring tenant isolation
 func (s *service) TrustedUpsertFromTemplate(ctx context.Context, in model.ApplicationRegisterInput, appTemplateID *string) error {
->>>>>>> 71930c3d
 	tenant, err := tenant.LoadFromContext(ctx)
 	if err != nil {
 		return errors.Wrapf(err, "while loading tenant from context")
