--- conflicted
+++ resolved
@@ -120,12 +120,8 @@
 //go:generate mockery --name=FormationService --output=automock --outpkg=automock --case=underscore --disable-version-string
 type FormationService interface {
 	AssignFormation(ctx context.Context, tnt, objectID string, objectType graphql.FormationObjectType, formation model.Formation) (*model.Formation, error)
-<<<<<<< HEAD
-	UnassignFormation(ctx context.Context, tnt, objectID string, objectType graphql.FormationObjectType, formation model.Formation) (*model.Formation, error)
+	UnassignFormation(ctx context.Context, tnt, objectID string, objectType graphql.FormationObjectType, formation model.Formation, ignoreASA bool) (*model.Formation, error)
 	ListFormationsForObject(ctx context.Context, objectID string) ([]*model.Formation, error)
-=======
-	UnassignFormation(ctx context.Context, tnt, objectID string, objectType graphql.FormationObjectType, formation model.Formation, ignoreASA bool) (*model.Formation, error)
->>>>>>> 716cda9a
 }
 
 // RuntimeRepository missing godoc
@@ -1412,65 +1408,6 @@
 	return nil
 }
 
-<<<<<<< HEAD
-=======
-func (s *service) setScenarioLabel(ctx context.Context, appTenant string, labelInput *model.LabelInput) error {
-	inputFormations, err := label.ValueToStringsSlice(labelInput.Value)
-	if err != nil {
-		return errors.Wrapf(err, "while parsing formations from input label value")
-	}
-
-	inputFormationsMap := createMapFromFormationsSlice(inputFormations)
-
-	storedLabels, err := s.getStoredLabels(ctx, appTenant, labelInput.ObjectID)
-	if err != nil {
-		return errors.Wrapf(err, "while getting stored labels for label with id %s", labelInput.ObjectID)
-	}
-
-	storedFormationsMap := createMapFromFormationsSlice(storedLabels)
-	assignFormationCriteria := func(formation string) bool {
-		_, ok := storedFormationsMap[formation]
-		return !ok
-	}
-	if err = s.assignFormations(ctx, appTenant, labelInput.ObjectID, inputFormations, assignFormationCriteria); err != nil {
-		return errors.Wrapf(err, "while assigning formations")
-	}
-
-	unassignFormationCriteria := func(formation string) bool {
-		_, ok := inputFormationsMap[formation]
-		return !ok
-	}
-
-	if err = s.unassignFormations(ctx, appTenant, labelInput.ObjectID, storedLabels, unassignFormationCriteria); err != nil {
-		return errors.Wrapf(err, "while unnasigning formations")
-	}
-
-	return nil
-}
-
-func (s *service) assignFormations(ctx context.Context, appTenant, objectID string, formations []string, shouldAssignCriteria func(string) bool) error {
-	for _, f := range formations {
-		if shouldAssignCriteria(f) {
-			if _, err := s.formationService.AssignFormation(ctx, appTenant, objectID, graphql.FormationObjectTypeApplication, model.Formation{Name: f}); err != nil {
-				return errors.Wrapf(err, "while assigning formation with name %q from application with id %q", f, objectID)
-			}
-		}
-	}
-	return nil
-}
-
-func (s *service) unassignFormations(ctx context.Context, appTenant, objectID string, formations []string, shouldUnassignCriteria func(string) bool) error {
-	for _, f := range formations {
-		if shouldUnassignCriteria(f) {
-			if _, err := s.formationService.UnassignFormation(ctx, appTenant, objectID, graphql.FormationObjectTypeApplication, model.Formation{Name: f}, false); err != nil {
-				return errors.Wrapf(err, "while unassigning formation with name %q from application with id %q", f, objectID)
-			}
-		}
-	}
-	return nil
-}
-
->>>>>>> 716cda9a
 func (s *service) getMappingORDConfiguration(applicationType string) (ORDWebhookMapping, bool) {
 	for _, wm := range s.ordWebhookMapping {
 		if wm.Type == applicationType {
