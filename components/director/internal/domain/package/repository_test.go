package ordpackage_test

import (
	"database/sql/driver"
	"regexp"
	"testing"

	ordpackage "github.com/kyma-incubator/compass/components/director/internal/domain/package"

	"github.com/DATA-DOG/go-sqlmock"
	"github.com/kyma-incubator/compass/components/director/internal/domain/package/automock"
	"github.com/kyma-incubator/compass/components/director/internal/repo/testdb"
)

func TestPgRepository_Create(t *testing.T) {
	suite := testdb.RepoCreateTestSuite{
		Name: "Create Package",
		SQLQueryDetails: []testdb.SQLQueryDetails{
			{
				Query:    regexp.QuoteMeta("SELECT 1 FROM tenant_applications WHERE tenant_id = $1 AND id = $2 AND owner = $3"),
				Args:     []driver.Value{tenantID, appID, true},
				IsSelect: true,
				ValidRowsProvider: func() []*sqlmock.Rows {
					return []*sqlmock.Rows{testdb.RowWhenObjectExist()}
				},
				InvalidRowsProvider: func() []*sqlmock.Rows {
					return []*sqlmock.Rows{testdb.RowWhenObjectDoesNotExist()}
				},
			},
			{
				Query:       `^INSERT INTO public.packages \(.+\) VALUES \(.+\)$`,
				Args:        fixPackageRow(),
				ValidResult: sqlmock.NewResult(-1, 1),
			},
		},
		ConverterMockProvider: func() testdb.Mock {
			return &automock.EntityConverter{}
		},
		RepoConstructorFunc:       ordpackage.NewRepository,
		ModelEntity:               fixPackageModel(),
		DBEntity:                  fixEntityPackage(),
		NilModelEntity:            fixNilModelPackage(),
		TenantID:                  tenantID,
		DisableConverterErrorTest: true,
	}

	suite.Run(t)
}

func TestPgRepository_Update(t *testing.T) {
	entity := fixEntityPackage()

	suite := testdb.RepoUpdateTestSuite{
		Name: "Update Package",
		SQLQueryDetails: []testdb.SQLQueryDetails{
			{
				Query: regexp.QuoteMeta(`UPDATE public.packages SET vendor = ?, title = ?, short_description = ?, description = ?, version = ?, package_links = ?, links = ?,
		licence_type = ?, tags = ?, countries = ?, labels = ?, policy_level = ?, custom_policy_level = ?, part_of_products = ?, line_of_business = ?, industry = ?, resource_hash = ?, documentation_labels = ?, support_info = ? WHERE id = ? AND (id IN (SELECT id FROM packages_tenants WHERE tenant_id = ? AND owner = true))`),
				Args:          append(fixPackageUpdateArgs(), entity.ID, tenantID),
				ValidResult:   sqlmock.NewResult(-1, 1),
				InvalidResult: sqlmock.NewResult(-1, 0),
			},
		},
		ConverterMockProvider: func() testdb.Mock {
			return &automock.EntityConverter{}
		},
		RepoConstructorFunc:       ordpackage.NewRepository,
		ModelEntity:               fixPackageModel(),
		DBEntity:                  entity,
		NilModelEntity:            fixNilModelPackage(),
		TenantID:                  tenantID,
		DisableConverterErrorTest: true,
	}

	suite.Run(t)
}

func TestPgRepository_Delete(t *testing.T) {
	suite := testdb.RepoDeleteTestSuite{
		Name: "Package Delete",
		SQLQueryDetails: []testdb.SQLQueryDetails{
			{
				Query:         regexp.QuoteMeta(`DELETE FROM public.packages WHERE id = $1 AND (id IN (SELECT id FROM packages_tenants WHERE tenant_id = $2 AND owner = true))`),
				Args:          []driver.Value{packageID, tenantID},
				ValidResult:   sqlmock.NewResult(-1, 1),
				InvalidResult: sqlmock.NewResult(-1, 2),
			},
		},
		ConverterMockProvider: func() testdb.Mock {
			return &automock.EntityConverter{}
		},
		RepoConstructorFunc: ordpackage.NewRepository,
		MethodArgs:          []interface{}{tenantID, packageID},
	}

	suite.Run(t)
}

func TestPgRepository_Exists(t *testing.T) {
	suite := testdb.RepoExistTestSuite{
		Name: "Package Exists",
		SQLQueryDetails: []testdb.SQLQueryDetails{
			{
				Query:    regexp.QuoteMeta(`SELECT 1 FROM public.packages WHERE id = $1 AND (id IN (SELECT id FROM packages_tenants WHERE tenant_id = $2))`),
				Args:     []driver.Value{packageID, tenantID},
				IsSelect: true,
				ValidRowsProvider: func() []*sqlmock.Rows {
					return []*sqlmock.Rows{testdb.RowWhenObjectExist()}
				},
				InvalidRowsProvider: func() []*sqlmock.Rows {
					return []*sqlmock.Rows{testdb.RowWhenObjectDoesNotExist()}
				},
			},
		},
		ConverterMockProvider: func() testdb.Mock {
			return &automock.EntityConverter{}
		},
		RepoConstructorFunc: ordpackage.NewRepository,
		TargetID:            packageID,
		TenantID:            tenantID,
	}

	suite.Run(t)
}

func TestPgRepository_GetByID(t *testing.T) {
	suite := testdb.RepoGetTestSuite{
		Name: "Get Package",
		SQLQueryDetails: []testdb.SQLQueryDetails{
			{
				Query:    regexp.QuoteMeta(`SELECT id, app_id, ord_id, vendor, title, short_description, description, version, package_links, links, licence_type, tags, countries, labels, policy_level, custom_policy_level, part_of_products, line_of_business, industry, resource_hash, documentation_labels, support_info FROM public.packages WHERE id = $1 AND (id IN (SELECT id FROM packages_tenants WHERE tenant_id = $2))`),
				Args:     []driver.Value{packageID, tenantID},
				IsSelect: true,
				ValidRowsProvider: func() []*sqlmock.Rows {
					return []*sqlmock.Rows{sqlmock.NewRows(fixPackageColumns()).AddRow(fixPackageRow()...)}
				},
				InvalidRowsProvider: func() []*sqlmock.Rows {
					return []*sqlmock.Rows{sqlmock.NewRows(fixPackageColumns())}
				},
			},
		},
		ConverterMockProvider: func() testdb.Mock {
			return &automock.EntityConverter{}
		},
		RepoConstructorFunc: ordpackage.NewRepository,
		ExpectedModelEntity: fixPackageModel(),
		ExpectedDBEntity:    fixEntityPackage(),
		MethodArgs:          []interface{}{tenantID, packageID},
	}

	suite.Run(t)
}

func TestPgRepository_ListByApplicationID(t *testing.T) {
	suite := testdb.RepoListTestSuite{
		Name: "List Packages",
		SQLQueryDetails: []testdb.SQLQueryDetails{
			{
<<<<<<< HEAD
				Query:    regexp.QuoteMeta(`SELECT id, app_id, ord_id, vendor, title, short_description, description, version, package_links, links, licence_type, tags, countries, labels, policy_level, custom_policy_level, part_of_products, line_of_business, industry, resource_hash, documentation_labels, support_info FROM public.packages WHERE app_id = $1 AND (id IN (SELECT id FROM packages_tenants WHERE tenant_id = $2))`),
=======
				Query:    regexp.QuoteMeta(`SELECT id, app_id, ord_id, vendor, title, short_description, description, version, package_links, links, licence_type, tags, countries, labels, policy_level, custom_policy_level, part_of_products, line_of_business, industry, resource_hash, documentation_labels FROM public.packages WHERE app_id = $1 AND (id IN (SELECT id FROM packages_tenants WHERE tenant_id = $2)) FOR UPDATE`),
>>>>>>> 1e11cf2f
				Args:     []driver.Value{appID, tenantID},
				IsSelect: true,
				ValidRowsProvider: func() []*sqlmock.Rows {
					return []*sqlmock.Rows{sqlmock.NewRows(fixPackageColumns()).AddRow(fixPackageRowWithTitle("title1")...).AddRow(fixPackageRowWithTitle("title2")...)}
				},
				InvalidRowsProvider: func() []*sqlmock.Rows {
					return []*sqlmock.Rows{sqlmock.NewRows(fixPackageColumns())}
				},
			},
		},
		ConverterMockProvider: func() testdb.Mock {
			return &automock.EntityConverter{}
		},
		RepoConstructorFunc:   ordpackage.NewRepository,
		ExpectedModelEntities: []interface{}{fixPackageModelWithTitle("title1"), fixPackageModelWithTitle("title2")},
		ExpectedDBEntities:    []interface{}{fixEntityPackageWithTitle("title1"), fixEntityPackageWithTitle("title2")},
		MethodArgs:            []interface{}{tenantID, appID},
		MethodName:            "ListByApplicationID",
	}

	suite.Run(t)
}<|MERGE_RESOLUTION|>--- conflicted
+++ resolved
@@ -156,11 +156,7 @@
 		Name: "List Packages",
 		SQLQueryDetails: []testdb.SQLQueryDetails{
 			{
-<<<<<<< HEAD
-				Query:    regexp.QuoteMeta(`SELECT id, app_id, ord_id, vendor, title, short_description, description, version, package_links, links, licence_type, tags, countries, labels, policy_level, custom_policy_level, part_of_products, line_of_business, industry, resource_hash, documentation_labels, support_info FROM public.packages WHERE app_id = $1 AND (id IN (SELECT id FROM packages_tenants WHERE tenant_id = $2))`),
-=======
-				Query:    regexp.QuoteMeta(`SELECT id, app_id, ord_id, vendor, title, short_description, description, version, package_links, links, licence_type, tags, countries, labels, policy_level, custom_policy_level, part_of_products, line_of_business, industry, resource_hash, documentation_labels FROM public.packages WHERE app_id = $1 AND (id IN (SELECT id FROM packages_tenants WHERE tenant_id = $2)) FOR UPDATE`),
->>>>>>> 1e11cf2f
+				Query:    regexp.QuoteMeta(`SELECT id, app_id, ord_id, vendor, title, short_description, description, version, package_links, links, licence_type, tags, countries, labels, policy_level, custom_policy_level, part_of_products, line_of_business, industry, resource_hash, documentation_labels, support_info FROM public.packages WHERE app_id = $1 AND (id IN (SELECT id FROM packages_tenants WHERE tenant_id = $2)) FOR UPDATE`),
 				Args:     []driver.Value{appID, tenantID},
 				IsSelect: true,
 				ValidRowsProvider: func() []*sqlmock.Rows {
