package document

import (
	"database/sql"

	"github.com/kyma-incubator/compass/components/director/pkg/resource"

	"github.com/kyma-incubator/compass/components/director/internal/repo"
)

// Entity is a representation of a document entity in the database.
type Entity struct {
	BndlID      string         `db:"bundle_id"`
	AppID       string         `db:"app_id"`
	Title       string         `db:"title"`
	DisplayName string         `db:"display_name"`
	Description string         `db:"description"`
	Format      string         `db:"format"`
	Kind        sql.NullString `db:"kind"`
	Data        sql.NullString `db:"data"`
	*repo.BaseEntity
}

<<<<<<< HEAD
// GetParentID returns the parent ID of the entity.
func (e *Entity) GetParentID() string {
	return e.BndlID
=======
// GetParent returns the parent type and the parent ID of the entity.
func (e *Entity) GetParent(_ resource.Type) (resource.Type, string) {
	return resource.Bundle, e.BndlID
>>>>>>> b5ce98ab
}

// Collection is a collection of entities.
type Collection []Entity

// Len returns the length of the collection.
func (r Collection) Len() int {
	return len(r)
}

// DecorateWithTenantID decorates the entity with the given tenant ID.
func (e *Entity) DecorateWithTenantID(tenant string) interface{} {
	return struct {
		*Entity
		TenantID string `db:"tenant_id"`
	}{
		Entity:   e,
		TenantID: tenant,
	}
}<|MERGE_RESOLUTION|>--- conflicted
+++ resolved
@@ -21,15 +21,9 @@
 	*repo.BaseEntity
 }
 
-<<<<<<< HEAD
-// GetParentID returns the parent ID of the entity.
-func (e *Entity) GetParentID() string {
-	return e.BndlID
-=======
 // GetParent returns the parent type and the parent ID of the entity.
 func (e *Entity) GetParent(_ resource.Type) (resource.Type, string) {
 	return resource.Bundle, e.BndlID
->>>>>>> b5ce98ab
 }
 
 // Collection is a collection of entities.
