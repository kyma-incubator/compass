package eventdef_test

import (
	"database/sql"
	"database/sql/driver"
	"time"

	event "github.com/kyma-incubator/compass/components/director/internal/domain/eventdef"

	"github.com/kyma-incubator/compass/components/director/internal/domain/version"

	"github.com/kyma-incubator/compass/components/director/internal/model"
	"github.com/kyma-incubator/compass/components/director/internal/repo"
	"github.com/kyma-incubator/compass/components/director/pkg/graphql"
	"github.com/kyma-incubator/compass/components/director/pkg/str"
)

const (
	eventID          = "ddddddddd-dddd-dddd-dddd-dddddddddddd"
	specID           = "sssssssss-ssss-ssss-ssss-ssssssssssss"
	tenantID         = "ttttttttt-tttt-tttt-tttt-tttttttttttt"
	externalTenantID = "eeeeeeeee-eeee-eeee-eeee-eeeeeeeeeeee"
	bundleID         = "bbbbbbbbb-bbbb-bbbb-bbbb-bbbbbbbbbbbb"
)

<<<<<<< HEAD
func fixMinModelEventAPIDefinition(id, placeholder string) *model.EventDefinition {
	return &model.EventDefinition{ID: id, Tenant: tenantID, BundleID: bundleID, Name: placeholder, Ready: true}
}

func fixGQLEventDefinition(id, placeholder string) *graphql.EventDefinition {
	return &graphql.EventDefinition{
		ID:       id,
		BundleID: bundleID,
		Name:     placeholder,
		Ready:    true,
	}
}

func fixFullModelEventDefinition(id, placeholder string) model.EventDefinition {
	return fixFullModelEventDefinitionWithTimestamp(id, placeholder, time.Now())
}

func fixFullModelEventDefinitionWithTimestamp(id, placeholder string, createdAt time.Time) model.EventDefinition {
	spec := &model.EventSpec{
		Data:   str.Ptr("data"),
		Format: model.SpecFormatJSON,
		Type:   model.EventSpecTypeAsyncAPI,
=======
func fixEventDefinitionModel(id string, bndlID string, name string) *model.EventDefinition {
	return &model.EventDefinition{
		ID:       id,
		BundleID: bndlID,
		Name:     name,
	}
}

func fixFullEventDefinitionModel(placeholder string) (model.EventDefinition, model.Spec) {
	eventType := model.EventSpecTypeAsyncAPI
	spec := model.Spec{
		ID:         specID,
		Data:       str.Ptr("spec_data_" + placeholder),
		Format:     model.SpecFormatYaml,
		ObjectType: model.EventSpecReference,
		ObjectID:   eventID,
		EventType:  &eventType,
	}

	deprecated := false
	forRemoval := false

	v := &model.Version{
		Value:           "v1.1",
		Deprecated:      &deprecated,
		DeprecatedSince: str.Ptr("v1.0"),
		ForRemoval:      &forRemoval,
>>>>>>> 680309bb
	}

	return model.EventDefinition{
		ID:          eventID,
		Tenant:      tenantID,
		BundleID:    bundleID,
		Name:        placeholder,
		Description: str.Ptr("desc_" + placeholder),
		Group:       str.Ptr("group_" + placeholder),
<<<<<<< HEAD
		Spec:        spec,
		Version:     &v,
		Ready:       true,
		Error:       nil,
		CreatedAt:   createdAt,
		UpdatedAt:   createdAt,
		DeletedAt:   time.Time{},
	}
}
func fixDetailedGQLEventDefinition(id, placeholder string) *graphql.EventDefinition {
	return fixDetailedGQLEventDefinitionWithTimestamp(id, placeholder, time.Now())
}

func fixDetailedGQLEventDefinitionWithTimestamp(id, placeholder string, createdAt time.Time) *graphql.EventDefinition {
	data := graphql.CLOB("data")
	format := graphql.SpecFormatJSON
=======
		Version:     v,
	}, spec
}

func fixFullGQLEventDefinition(placeholder string) *graphql.EventDefinition {
	data := graphql.CLOB("spec_data_" + placeholder)
>>>>>>> 680309bb

	spec := &graphql.EventSpec{
		Data:         &data,
		Format:       graphql.SpecFormatYaml,
		Type:         graphql.EventSpecTypeAsyncAPI,
		DefinitionID: eventID,
	}

	deprecated := false
	forRemoval := false

	v := &graphql.Version{
		Value:           "v1.1",
		Deprecated:      &deprecated,
		DeprecatedSince: str.Ptr("v1.0"),
		ForRemoval:      &forRemoval,
	}

	return &graphql.EventDefinition{
		ID:          eventID,
		BundleID:    bundleID,
		Name:        placeholder,
		Description: str.Ptr("desc_" + placeholder),
		Spec:        spec,
		Group:       str.Ptr("group_" + placeholder),
		Version:     v,
		Ready:       true,
		Error:       nil,
		CreatedAt:   graphql.Timestamp(createdAt),
		UpdatedAt:   graphql.Timestamp(createdAt),
		DeletedAt:   graphql.Timestamp(time.Time{}),
	}
}

func fixModelEventDefinitionInput(name, description string, group string) (*model.EventDefinitionInput, *model.SpecInput) {
	data := "data"
	eventType := model.EventSpecTypeAsyncAPI

	spec := &model.SpecInput{
		Data:         &data,
		EventType:    &eventType,
		Format:       model.SpecFormatYaml,
		FetchRequest: &model.FetchRequestInput{},
	}

	deprecated := false
	deprecatedSince := ""
	forRemoval := false

	v := &model.VersionInput{
		Value:           "1.0.0",
		Deprecated:      &deprecated,
		DeprecatedSince: &deprecatedSince,
		ForRemoval:      &forRemoval,
	}

	return &model.EventDefinitionInput{
		Name:        name,
		Description: &description,
		Group:       &group,
		Version:     v,
	}, spec
}

func fixGQLEventDefinitionInput(name, description string, group string) *graphql.EventDefinitionInput {
	data := graphql.CLOB("data")

	spec := &graphql.EventSpecInput{
		Data:         &data,
		Type:         graphql.EventSpecTypeAsyncAPI,
		Format:       graphql.SpecFormatYaml,
		FetchRequest: &graphql.FetchRequestInput{},
	}

	deprecated := false
	deprecatedSince := ""
	forRemoval := false

	v := &graphql.VersionInput{
		Value:           "1.0.0",
		Deprecated:      &deprecated,
		DeprecatedSince: &deprecatedSince,
		ForRemoval:      &forRemoval,
	}

	return &graphql.EventDefinitionInput{
		Name:        name,
		Description: &description,
		Group:       &group,
		Spec:        spec,
		Version:     v,
	}
}

<<<<<<< HEAD
func fixFullEventDef(id, placeholder string) *eventdef.Entity {
	return fixFullEventDefWithTimestamp(id, placeholder, time.Now())
}

func fixFullEventDefWithTimestamp(id, placeholder string, createdAt time.Time) *eventdef.Entity {
	v := fixVersionEntity()
	return &eventdef.Entity{
		ID:          id,
		BndlID:      bundleID,
		TenantID:    tenantID,
		Name:        placeholder,
		GroupName:   repo.NewValidNullableString("group_" + placeholder),
		Description: repo.NewValidNullableString("desc_" + placeholder),
		EntitySpec: eventdef.EntitySpec{
			SpecData:   repo.NewValidNullableString("data"),
			SpecType:   repo.NewValidNullableString(string(model.EventSpecTypeAsyncAPI)),
			SpecFormat: repo.NewValidNullableString(string(model.SpecFormatJSON)),
		},
		Version:   v,
		Ready:     true,
		Error:     sql.NullString{},
		CreatedAt: createdAt,
		UpdatedAt: createdAt,
		DeletedAt: time.Time{},
	}
}

func fixMinEntityEventDef(id, placeholder string) *eventdef.Entity {
	return &eventdef.Entity{ID: id, TenantID: tenantID,
		BndlID: bundleID, Name: placeholder, Ready: true}
}

func fixVersionModel() model.Version {
	deprecated := false
	forRemoval := false
	return model.Version{
		Value:           "v1.1",
		Deprecated:      &deprecated,
		DeprecatedSince: str.Ptr("v1.0"),
		ForRemoval:      &forRemoval,
	}
}
=======
func fixEntityEventDefinition(id string, bndlID string, name string) event.Entity {
	return event.Entity{
		ID:     id,
		BndlID: bndlID,
		Name:   name,
	}
}

func fixFullEntityEventDefinition(eventID, placeholder string) event.Entity {
	boolPlaceholder := false
>>>>>>> 680309bb

	return event.Entity{
		ID:          eventID,
		TenantID:    tenantID,
		BndlID:      bundleID,
		Name:        placeholder,
		Description: repo.NewValidNullableString("desc_" + placeholder),
		GroupName:   repo.NewValidNullableString("group_" + placeholder),
		Version: version.Version{
			VersionValue:           repo.NewNullableString(str.Ptr("v1.1")),
			VersionDepracated:      repo.NewNullableBool(&boolPlaceholder),
			VersionDepracatedSince: repo.NewNullableString(str.Ptr("v1.0")),
			VersionForRemoval:      repo.NewNullableBool(&boolPlaceholder),
		},
	}
}

func fixEventDefinitionColumns() []string {
<<<<<<< HEAD
	return []string{"id", "tenant_id", "bundle_id", "name", "description", "group_name", "spec_data",
		"spec_format", "spec_type", "version_value", "version_deprecated",
		"version_deprecated_since", "version_for_removal", "ready", "created_at", "updated_at", "deleted_at", "error"}
}

func fixEventDefinitionRow(id, placeholder string) []driver.Value {
	return fixEventDefinitionRowWithTimestamp(id, placeholder, time.Now())
}

func fixEventDefinitionRowWithTimestamp(id, placeholder string, createdAt time.Time) []driver.Value {
	return []driver.Value{id, tenantID, bundleID, placeholder, "desc_" + placeholder, "group_" + placeholder,
		"data", "JSON", "ASYNC_API", "v1.1", false, "v1.0", false, true, createdAt, createdAt, time.Time{}, nil}
}

func fixEventCreateArgs(id string, event model.EventDefinition) []driver.Value {
	return []driver.Value{id, tenantID, bundleID, event.Name, event.Description, event.Group,
		event.Spec.Data, string(event.Spec.Format), string(event.Spec.Type), event.Version.Value, event.Version.Deprecated,
		event.Version.DeprecatedSince, event.Version.ForRemoval, event.Ready, event.CreatedAt, event.UpdatedAt, event.DeletedAt, event.Error}
=======
	return []string{"id", "tenant_id", "bundle_id", "name", "description", "group_name", "version_value", "version_deprecated",
		"version_deprecated_since", "version_for_removal"}
}

func fixEventDefinitionRow(id, placeholder string) []driver.Value {
	return []driver.Value{id, tenantID, bundleID, placeholder, "desc_" + placeholder, "group_" + placeholder, "v1.1", false, "v1.0", false}
}

func fixEventCreateArgs(id string, event *model.EventDefinition) []driver.Value {
	return []driver.Value{id, tenantID, bundleID, event.Name, event.Description, event.Group, event.Version.Value, event.Version.Deprecated, event.Version.DeprecatedSince,
		event.Version.ForRemoval}
>>>>>>> 680309bb
}

func fixModelFetchRequest(id, url string, timestamp time.Time) *model.FetchRequest {
	return &model.FetchRequest{
		ID:     id,
		Tenant: tenantID,
		URL:    url,
		Auth:   nil,
		Mode:   "SINGLE",
		Filter: nil,
		Status: &model.FetchRequestStatus{
			Condition: model.FetchRequestStatusConditionInitial,
			Timestamp: timestamp,
		},
		ObjectType: model.SpecFetchRequestReference,
		ObjectID:   specID,
	}
}

func fixGQLFetchRequest(url string, timestamp time.Time) *graphql.FetchRequest {
	return &graphql.FetchRequest{
		Filter: nil,
		Mode:   graphql.FetchModeSingle,
		Auth:   nil,
		URL:    url,
		Status: &graphql.FetchRequestStatus{
			Timestamp: graphql.Timestamp(timestamp),
			Condition: graphql.FetchRequestStatusConditionInitial,
		},
	}
}<|MERGE_RESOLUTION|>--- conflicted
+++ resolved
@@ -23,30 +23,8 @@
 	bundleID         = "bbbbbbbbb-bbbb-bbbb-bbbb-bbbbbbbbbbbb"
 )
 
-<<<<<<< HEAD
-func fixMinModelEventAPIDefinition(id, placeholder string) *model.EventDefinition {
-	return &model.EventDefinition{ID: id, Tenant: tenantID, BundleID: bundleID, Name: placeholder, Ready: true}
-}
-
-func fixGQLEventDefinition(id, placeholder string) *graphql.EventDefinition {
-	return &graphql.EventDefinition{
-		ID:       id,
-		BundleID: bundleID,
-		Name:     placeholder,
-		Ready:    true,
-	}
-}
-
-func fixFullModelEventDefinition(id, placeholder string) model.EventDefinition {
-	return fixFullModelEventDefinitionWithTimestamp(id, placeholder, time.Now())
-}
-
-func fixFullModelEventDefinitionWithTimestamp(id, placeholder string, createdAt time.Time) model.EventDefinition {
-	spec := &model.EventSpec{
-		Data:   str.Ptr("data"),
-		Format: model.SpecFormatJSON,
-		Type:   model.EventSpecTypeAsyncAPI,
-=======
+var fixedTimestamp = time.Now()
+
 func fixEventDefinitionModel(id string, bndlID string, name string) *model.EventDefinition {
 	return &model.EventDefinition{
 		ID:       id,
@@ -74,7 +52,6 @@
 		Deprecated:      &deprecated,
 		DeprecatedSince: str.Ptr("v1.0"),
 		ForRemoval:      &forRemoval,
->>>>>>> 680309bb
 	}
 
 	return model.EventDefinition{
@@ -84,31 +61,17 @@
 		Name:        placeholder,
 		Description: str.Ptr("desc_" + placeholder),
 		Group:       str.Ptr("group_" + placeholder),
-<<<<<<< HEAD
-		Spec:        spec,
-		Version:     &v,
+		Version:     v,
 		Ready:       true,
+		CreatedAt:   fixedTimestamp,
+		UpdatedAt:   fixedTimestamp,
+		DeletedAt:   time.Time{},
 		Error:       nil,
-		CreatedAt:   createdAt,
-		UpdatedAt:   createdAt,
-		DeletedAt:   time.Time{},
-	}
-}
-func fixDetailedGQLEventDefinition(id, placeholder string) *graphql.EventDefinition {
-	return fixDetailedGQLEventDefinitionWithTimestamp(id, placeholder, time.Now())
-}
-
-func fixDetailedGQLEventDefinitionWithTimestamp(id, placeholder string, createdAt time.Time) *graphql.EventDefinition {
-	data := graphql.CLOB("data")
-	format := graphql.SpecFormatJSON
-=======
-		Version:     v,
 	}, spec
 }
 
 func fixFullGQLEventDefinition(placeholder string) *graphql.EventDefinition {
 	data := graphql.CLOB("spec_data_" + placeholder)
->>>>>>> 680309bb
 
 	spec := &graphql.EventSpec{
 		Data:         &data,
@@ -137,8 +100,8 @@
 		Version:     v,
 		Ready:       true,
 		Error:       nil,
-		CreatedAt:   graphql.Timestamp(createdAt),
-		UpdatedAt:   graphql.Timestamp(createdAt),
+		CreatedAt:   graphql.Timestamp(fixedTimestamp),
+		UpdatedAt:   graphql.Timestamp(fixedTimestamp),
 		DeletedAt:   graphql.Timestamp(time.Time{}),
 	}
 }
@@ -203,63 +166,18 @@
 	}
 }
 
-<<<<<<< HEAD
-func fixFullEventDef(id, placeholder string) *eventdef.Entity {
-	return fixFullEventDefWithTimestamp(id, placeholder, time.Now())
-}
-
-func fixFullEventDefWithTimestamp(id, placeholder string, createdAt time.Time) *eventdef.Entity {
-	v := fixVersionEntity()
-	return &eventdef.Entity{
-		ID:          id,
-		BndlID:      bundleID,
-		TenantID:    tenantID,
-		Name:        placeholder,
-		GroupName:   repo.NewValidNullableString("group_" + placeholder),
-		Description: repo.NewValidNullableString("desc_" + placeholder),
-		EntitySpec: eventdef.EntitySpec{
-			SpecData:   repo.NewValidNullableString("data"),
-			SpecType:   repo.NewValidNullableString(string(model.EventSpecTypeAsyncAPI)),
-			SpecFormat: repo.NewValidNullableString(string(model.SpecFormatJSON)),
-		},
-		Version:   v,
-		Ready:     true,
-		Error:     sql.NullString{},
-		CreatedAt: createdAt,
-		UpdatedAt: createdAt,
-		DeletedAt: time.Time{},
-	}
-}
-
-func fixMinEntityEventDef(id, placeholder string) *eventdef.Entity {
-	return &eventdef.Entity{ID: id, TenantID: tenantID,
-		BndlID: bundleID, Name: placeholder, Ready: true}
-}
-
-func fixVersionModel() model.Version {
-	deprecated := false
-	forRemoval := false
-	return model.Version{
-		Value:           "v1.1",
-		Deprecated:      &deprecated,
-		DeprecatedSince: str.Ptr("v1.0"),
-		ForRemoval:      &forRemoval,
-	}
-}
-=======
-func fixEntityEventDefinition(id string, bndlID string, name string) event.Entity {
-	return event.Entity{
+func fixEntityEventDefinition(id string, bndlID string, name string) *event.Entity {
+	return &event.Entity{
 		ID:     id,
 		BndlID: bndlID,
 		Name:   name,
 	}
 }
 
-func fixFullEntityEventDefinition(eventID, placeholder string) event.Entity {
+func fixFullEntityEventDefinition(eventID, placeholder string) *event.Entity {
 	boolPlaceholder := false
->>>>>>> 680309bb
-
-	return event.Entity{
+
+	return &event.Entity{
 		ID:          eventID,
 		TenantID:    tenantID,
 		BndlID:      bundleID,
@@ -272,42 +190,26 @@
 			VersionDepracatedSince: repo.NewNullableString(str.Ptr("v1.0")),
 			VersionForRemoval:      repo.NewNullableBool(&boolPlaceholder),
 		},
+		Ready:     true,
+		CreatedAt: fixedTimestamp,
+		UpdatedAt: fixedTimestamp,
+		DeletedAt: time.Time{},
+		Error:     sql.NullString{},
 	}
 }
 
 func fixEventDefinitionColumns() []string {
-<<<<<<< HEAD
-	return []string{"id", "tenant_id", "bundle_id", "name", "description", "group_name", "spec_data",
-		"spec_format", "spec_type", "version_value", "version_deprecated",
+	return []string{"id", "tenant_id", "bundle_id", "name", "description", "group_name", "version_value", "version_deprecated",
 		"version_deprecated_since", "version_for_removal", "ready", "created_at", "updated_at", "deleted_at", "error"}
 }
 
 func fixEventDefinitionRow(id, placeholder string) []driver.Value {
-	return fixEventDefinitionRowWithTimestamp(id, placeholder, time.Now())
-}
-
-func fixEventDefinitionRowWithTimestamp(id, placeholder string, createdAt time.Time) []driver.Value {
-	return []driver.Value{id, tenantID, bundleID, placeholder, "desc_" + placeholder, "group_" + placeholder,
-		"data", "JSON", "ASYNC_API", "v1.1", false, "v1.0", false, true, createdAt, createdAt, time.Time{}, nil}
-}
-
-func fixEventCreateArgs(id string, event model.EventDefinition) []driver.Value {
-	return []driver.Value{id, tenantID, bundleID, event.Name, event.Description, event.Group,
-		event.Spec.Data, string(event.Spec.Format), string(event.Spec.Type), event.Version.Value, event.Version.Deprecated,
-		event.Version.DeprecatedSince, event.Version.ForRemoval, event.Ready, event.CreatedAt, event.UpdatedAt, event.DeletedAt, event.Error}
-=======
-	return []string{"id", "tenant_id", "bundle_id", "name", "description", "group_name", "version_value", "version_deprecated",
-		"version_deprecated_since", "version_for_removal"}
-}
-
-func fixEventDefinitionRow(id, placeholder string) []driver.Value {
-	return []driver.Value{id, tenantID, bundleID, placeholder, "desc_" + placeholder, "group_" + placeholder, "v1.1", false, "v1.0", false}
+	return []driver.Value{id, tenantID, bundleID, placeholder, "desc_" + placeholder, "group_" + placeholder, "v1.1", false, "v1.0", false, true, fixedTimestamp, fixedTimestamp, time.Time{}, nil}
 }
 
 func fixEventCreateArgs(id string, event *model.EventDefinition) []driver.Value {
 	return []driver.Value{id, tenantID, bundleID, event.Name, event.Description, event.Group, event.Version.Value, event.Version.Deprecated, event.Version.DeprecatedSince,
-		event.Version.ForRemoval}
->>>>>>> 680309bb
+		event.Version.ForRemoval, event.Ready, event.CreatedAt, event.UpdatedAt, event.DeletedAt, event.Error}
 }
 
 func fixModelFetchRequest(id, url string, timestamp time.Time) *model.FetchRequest {
