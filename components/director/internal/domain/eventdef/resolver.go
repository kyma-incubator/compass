--- conflicted
+++ resolved
@@ -24,20 +24,13 @@
 //
 //go:generate mockery --name=EventDefService --output=automock --outpkg=automock --case=underscore --disable-version-string
 type EventDefService interface {
-<<<<<<< HEAD
-	CreateInBundle(ctx context.Context, appID, bundleID string, in model.EventDefinitionInput, spec *model.SpecInput) (string, error)
+	CreateInBundle(ctx context.Context, resourceType resource.Type, resourceID string, bundleID string, in model.EventDefinitionInput, spec *model.SpecInput) (string, error)
 	CreateInApplication(ctx context.Context, appID string, in model.EventDefinitionInput, spec *model.SpecInput) (string, error)
-	Update(ctx context.Context, id string, in model.EventDefinitionInput, spec *model.SpecInput) error
+	Update(ctx context.Context, resourceType resource.Type, id string, in model.EventDefinitionInput, spec *model.SpecInput) error
 	UpdateForApplication(ctx context.Context, id string, in model.EventDefinitionInput, specIn *model.SpecInput) error
 	Get(ctx context.Context, id string) (*model.EventDefinition, error)
-	Delete(ctx context.Context, id string) error
+	Delete(ctx context.Context, resourceType resource.Type, id string) error
 	ListByApplicationIDPage(ctx context.Context, appID string, pageSize int, cursor string) (*model.EventDefinitionPage, error)
-=======
-	CreateInBundle(ctx context.Context, resourceType resource.Type, resourceID string, bundleID string, in model.EventDefinitionInput, spec *model.SpecInput) (string, error)
-	Update(ctx context.Context, resourceType resource.Type, id string, in model.EventDefinitionInput, spec *model.SpecInput) error
-	Get(ctx context.Context, id string) (*model.EventDefinition, error)
-	Delete(ctx context.Context, resourceType resource.Type, id string) error
->>>>>>> 9082d6ef
 	ListFetchRequests(ctx context.Context, eventDefIDs []string) ([]*model.FetchRequest, error)
 }
 
@@ -118,7 +111,7 @@
 
 	gqlEvents := make([]*graphql.EventDefinition, 0, len(eventPage.Data))
 	for _, event := range eventPage.Data {
-		spec, err := r.specService.GetByReferenceObjectID(ctx, model.EventSpecReference, event.ID)
+		spec, err := r.specService.GetByReferenceObjectID(ctx, resource.Application, model.EventSpecReference, event.ID)
 		if err != nil {
 			return nil, errors.Wrapf(err, "while getting spec for EventDefinition with id %q", event.ID)
 		}
@@ -232,7 +225,7 @@
 		return nil, err
 	}
 
-	spec, err := r.specService.GetByReferenceObjectID(ctx, model.EventSpecReference, event.ID)
+	spec, err := r.specService.GetByReferenceObjectID(ctx, resource.Application, model.EventSpecReference, event.ID)
 	if err != nil {
 		return nil, errors.Wrapf(err, "while getting spec for EventDefinition with id %q", event.ID)
 	}
@@ -328,7 +321,7 @@
 		return nil, err
 	}
 
-	spec, err := r.specService.GetByReferenceObjectID(ctx, model.EventSpecReference, event.ID)
+	spec, err := r.specService.GetByReferenceObjectID(ctx, resource.Application, model.EventSpecReference, event.ID)
 	if err != nil {
 		return nil, errors.Wrapf(err, "while getting spec for EventDefinition with id %q", event.ID)
 	}
