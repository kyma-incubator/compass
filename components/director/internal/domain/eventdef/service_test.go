package eventdef_test

import (
	"context"
	"fmt"
	"testing"
	"time"

	event "github.com/kyma-incubator/compass/components/director/internal/domain/eventdef"
	"github.com/kyma-incubator/compass/components/director/internal/domain/eventdef/automock"
	"github.com/kyma-incubator/compass/components/director/internal/domain/tenant"
	"github.com/kyma-incubator/compass/components/director/internal/model"
	"github.com/kyma-incubator/compass/components/director/pkg/apperrors"
	"github.com/kyma-incubator/compass/components/director/pkg/pagination"
	"github.com/kyma-incubator/compass/components/director/pkg/resource"
	"github.com/pkg/errors"
	"github.com/stretchr/testify/assert"
	"github.com/stretchr/testify/mock"
	"github.com/stretchr/testify/require"
)

func TestService_Get(t *testing.T) {
	// given
	testErr := errors.New("Test error")

	id := "foo"
	bundleID := "foobar"
	name := "foo"

	eventDefinition := fixEventDefinitionModel(id, bundleID, name)

	ctx := context.TODO()
	ctx = tenant.SaveToContext(ctx, tenantID, externalTenantID)

	testCases := []struct {
		Name               string
		RepositoryFn       func() *automock.EventAPIRepository
		Input              model.EventDefinitionInput
		InputID            string
		ExpectedDocument   *model.EventDefinition
		ExpectedErrMessage string
	}{
		{
			Name: "Success",
			RepositoryFn: func() *automock.EventAPIRepository {
				repo := &automock.EventAPIRepository{}
				repo.On("GetByID", ctx, tenantID, id).Return(eventDefinition, nil).Once()
				return repo
			},
			InputID:            id,
			ExpectedDocument:   eventDefinition,
			ExpectedErrMessage: "",
		},
		{
			Name: "Returns error when EventDefinition retrieval failed",
			RepositoryFn: func() *automock.EventAPIRepository {
				repo := &automock.EventAPIRepository{}
				repo.On("GetByID", ctx, tenantID, id).Return(nil, testErr).Once()
				return repo
			},
			InputID:            id,
			ExpectedDocument:   eventDefinition,
			ExpectedErrMessage: testErr.Error(),
		},
	}

	for _, testCase := range testCases {
		t.Run(testCase.Name, func(t *testing.T) {
			repo := testCase.RepositoryFn()
			svc := event.NewService(repo, nil, nil)

			// when
			document, err := svc.Get(ctx, testCase.InputID)

			// then
			if testCase.ExpectedErrMessage == "" {
				require.NoError(t, err)
				assert.Equal(t, testCase.ExpectedDocument, document)
			} else {
				require.Error(t, err)
				assert.Contains(t, err.Error(), testCase.ExpectedErrMessage)
			}

			repo.AssertExpectations(t)
		})
	}
	t.Run("Error when tenant not in context", func(t *testing.T) {
		svc := event.NewService(nil, nil, nil)
		// WHEN
		_, err := svc.Get(context.TODO(), "")
		// THEN
		require.Error(t, err)
		assert.Contains(t, err.Error(), "cannot read tenant from context")
	})
}

func TestService_GetForBundle(t *testing.T) {
	// given
	testErr := errors.New("Test error")

	id := "foo"
	bndlID := "foobar"
	name := "foo"

	eventDefinition := fixEventDefinitionModel(id, bndlID, name)

	ctx := context.TODO()
	ctx = tenant.SaveToContext(ctx, tenantID, externalTenantID)

	testCases := []struct {
		Name               string
		RepositoryFn       func() *automock.EventAPIRepository
		Input              model.EventDefinitionInput
		InputID            string
		BundleID           string
		ExpectedEvent      *model.EventDefinition
		ExpectedErrMessage string
	}{
		{
			Name: "Success",
			RepositoryFn: func() *automock.EventAPIRepository {
				repo := &automock.EventAPIRepository{}
				repo.On("GetForBundle", ctx, tenantID, id, bndlID).Return(eventDefinition, nil).Once()
				return repo
			},
			InputID:            id,
			BundleID:           bndlID,
			ExpectedEvent:      eventDefinition,
			ExpectedErrMessage: "",
		},
		{
			Name: "Returns error when EventDefinition retrieval failed",
			RepositoryFn: func() *automock.EventAPIRepository {
				repo := &automock.EventAPIRepository{}
				repo.On("GetForBundle", ctx, tenantID, id, bndlID).Return(nil, testErr).Once()
				return repo
			},
			InputID:            id,
			BundleID:           bndlID,
			ExpectedEvent:      nil,
			ExpectedErrMessage: testErr.Error(),
		},
	}

	for _, testCase := range testCases {
		t.Run(testCase.Name, func(t *testing.T) {
			repo := testCase.RepositoryFn()
			svc := event.NewService(repo, nil, nil)

			// when
			event, err := svc.GetForBundle(ctx, testCase.InputID, testCase.BundleID)

			// then
			if testCase.ExpectedErrMessage == "" {
				require.NoError(t, err)
				assert.Equal(t, testCase.ExpectedEvent, event)
			} else {
				require.Error(t, err)
				assert.Contains(t, err.Error(), testCase.ExpectedErrMessage)
			}

			repo.AssertExpectations(t)
		})
	}
	t.Run("Error when tenant not in context", func(t *testing.T) {
		svc := event.NewService(nil, nil, nil)
		// WHEN
		_, err := svc.GetForBundle(context.TODO(), "", "")
		// THEN
		require.Error(t, err)
		assert.Contains(t, err.Error(), "cannot read tenant from context")
	})
}

func TestService_ListForBundle(t *testing.T) {
	// given
	testErr := errors.New("Test error")

	id := "foo"
	bndlID := "foobar"
	name := "foo"

	eventDefinitions := []*model.EventDefinition{
		fixEventDefinitionModel(id, bndlID, name),
		fixEventDefinitionModel(id, bndlID, name),
		fixEventDefinitionModel(id, bndlID, name),
	}
	eventDefinitionPage := &model.EventDefinitionPage{
		Data:       eventDefinitions,
		TotalCount: len(eventDefinitions),
		PageInfo: &pagination.Page{
			HasNextPage: false,
			EndCursor:   "end",
			StartCursor: "start",
		},
	}

	after := "test"

	ctx := context.TODO()
	ctx = tenant.SaveToContext(ctx, tenantID, externalTenantID)

	testCases := []struct {
		Name               string
		PageSize           int
		RepositoryFn       func() *automock.EventAPIRepository
		ExpectedResult     *model.EventDefinitionPage
		ExpectedErrMessage string
	}{
		{
			Name: "Success",
			RepositoryFn: func() *automock.EventAPIRepository {
				repo := &automock.EventAPIRepository{}
				repo.On("ListForBundle", ctx, tenantID, bundleID, 2, after).Return(eventDefinitionPage, nil).Once()
				return repo
			},
			PageSize:           2,
			ExpectedResult:     eventDefinitionPage,
			ExpectedErrMessage: "",
		},
		{
			Name: "Return error when page size is less than 1",
			RepositoryFn: func() *automock.EventAPIRepository {
				repo := &automock.EventAPIRepository{}
				return repo
			},
			PageSize:           0,
			ExpectedResult:     eventDefinitionPage,
			ExpectedErrMessage: "page size must be between 1 and 200",
		},
		{
			Name: "Return error when page size is bigger than 200",
			RepositoryFn: func() *automock.EventAPIRepository {
				repo := &automock.EventAPIRepository{}
				return repo
			},
			PageSize:           201,
			ExpectedResult:     eventDefinitionPage,
			ExpectedErrMessage: "page size must be between 1 and 200",
		},
		{
			Name: "Returns error when EventDefinition listing failed",
			RepositoryFn: func() *automock.EventAPIRepository {
				repo := &automock.EventAPIRepository{}
				repo.On("ListForBundle", ctx, tenantID, bundleID, 2, after).Return(nil, testErr).Once()
				return repo
			},
			PageSize:           2,
			ExpectedResult:     nil,
			ExpectedErrMessage: testErr.Error(),
		},
	}

	for _, testCase := range testCases {
		t.Run(testCase.Name, func(t *testing.T) {
			repo := testCase.RepositoryFn()

			svc := event.NewService(repo, nil, nil)

			// when
			docs, err := svc.ListForBundle(ctx, bundleID, testCase.PageSize, after)

			// then
			if testCase.ExpectedErrMessage == "" {
				require.NoError(t, err)
				assert.Equal(t, testCase.ExpectedResult, docs)
			} else {
				require.Error(t, err)
				assert.Contains(t, err.Error(), testCase.ExpectedErrMessage)
			}

			repo.AssertExpectations(t)
		})
	}
	t.Run("Error when tenant not in context", func(t *testing.T) {
		svc := event.NewService(nil, nil, nil)
		// WHEN
		_, err := svc.ListForBundle(context.TODO(), "", 5, "")
		// THEN
		require.Error(t, err)
		assert.Contains(t, err.Error(), "cannot read tenant from context")
	})
}

func TestService_CreateInBundle(t *testing.T) {
	// given
	testErr := errors.New("Test error")

	id := "foo"
	bundleID := "bndlid"
	name := "Foo"

	timestamp := time.Now()
	frURL := "foo.bar"
	spec := "test"

	modelInput := model.EventDefinitionInput{
		Name:    name,
		Version: &model.VersionInput{},
	}

<<<<<<< HEAD
	modelEventAPIDefinition := &model.EventDefinition{
		ID:       id,
		Tenant:   tenantID,
		BundleID: bundleID,
		Name:     name,
		Spec:     &model.EventSpec{},
		Version:  &model.Version{},
		Ready:    true,
=======
	modelSpecInput := model.SpecInput{
		Data: &spec,
		FetchRequest: &model.FetchRequestInput{
			URL: frURL,
		},
>>>>>>> 680309bb
	}

	modelEventDefinition := &model.EventDefinition{
		ID:       id,
		BundleID: bundleID,
		Tenant:   tenantID,
		Name:     name,
		Version:  &model.Version{},
		Ready:    true,
	}

	ctx := context.TODO()
	ctx = tenant.SaveToContext(ctx, tenantID, externalTenantID)

	testCases := []struct {
		Name          string
		RepositoryFn  func() *automock.EventAPIRepository
		UIDServiceFn  func() *automock.UIDService
		SpecServiceFn func() *automock.SpecService
		Input         model.EventDefinitionInput
		SpecInput     *model.SpecInput
		ExpectedErr   error
	}{
		{
			Name: "Success",
			RepositoryFn: func() *automock.EventAPIRepository {
				repo := &automock.EventAPIRepository{}
				repo.On("Create", ctx, modelEventDefinition).Return(nil).Once()
				return repo
			},
			UIDServiceFn: func() *automock.UIDService {
				svc := &automock.UIDService{}
				svc.On("Generate").Return(id).Once()
				return svc
			},
			SpecServiceFn: func() *automock.SpecService {
				svc := &automock.SpecService{}
				svc.On("CreateByReferenceObjectID", ctx, modelSpecInput, model.EventSpecReference, id).Return("id", nil).Once()
				return svc
			},
			Input:     modelInput,
			SpecInput: &modelSpecInput,
		},
		{
			Name: "Error - Event Creation",
			RepositoryFn: func() *automock.EventAPIRepository {
				repo := &automock.EventAPIRepository{}
				repo.On("Create", ctx, modelEventDefinition).Return(testErr).Once()
				return repo
			},
			UIDServiceFn: func() *automock.UIDService {
				svc := &automock.UIDService{}
				svc.On("Generate").Return(id).Once()
				return svc
			},
			SpecServiceFn: func() *automock.SpecService {
				return &automock.SpecService{}
			},
			Input:       modelInput,
			SpecInput:   &modelSpecInput,
			ExpectedErr: testErr,
		},
		{
			Name: "Error - Spec Creation",
			RepositoryFn: func() *automock.EventAPIRepository {
				repo := &automock.EventAPIRepository{}
				repo.On("Create", ctx, modelEventDefinition).Return(nil).Once()
				return repo
			},
			UIDServiceFn: func() *automock.UIDService {
				svc := &automock.UIDService{}
				svc.On("Generate").Return(id).Once()
				return svc
			},
			SpecServiceFn: func() *automock.SpecService {
				svc := &automock.SpecService{}
				svc.On("CreateByReferenceObjectID", ctx, modelSpecInput, model.EventSpecReference, id).Return("", testErr).Once()
				return svc
			},
			Input:       modelInput,
			SpecInput:   &modelSpecInput,
			ExpectedErr: testErr,
		},
	}

	for _, testCase := range testCases {
		t.Run(fmt.Sprintf("%s", testCase.Name), func(t *testing.T) {
			// given
			repo := testCase.RepositoryFn()
			uidService := testCase.UIDServiceFn()
			specService := testCase.SpecServiceFn()

			svc := event.NewService(repo, uidService, specService)
			svc.SetTimestampGen(func() time.Time { return timestamp })

			// when
			result, err := svc.CreateInBundle(ctx, bundleID, testCase.Input, testCase.SpecInput)

			// then
			if testCase.ExpectedErr != nil {
				require.Error(t, err)
				assert.Contains(t, err.Error(), testCase.ExpectedErr.Error())
			} else {
				assert.IsType(t, "string", result)
			}

			repo.AssertExpectations(t)
			specService.AssertExpectations(t)
			uidService.AssertExpectations(t)
		})
	}
	t.Run("Error when tenant not in context", func(t *testing.T) {
		svc := event.NewService(nil, nil, nil)
		// WHEN
		_, err := svc.CreateInBundle(context.TODO(), "", model.EventDefinitionInput{}, &model.SpecInput{})
		// THEN
		require.Error(t, err)
		assert.Contains(t, err.Error(), "cannot read tenant from context")
	})
}

func TestService_Update(t *testing.T) {
	// given
	testErr := errors.New("Test error")

	id := "foo"
	timestamp := time.Now()
	frURL := "foo.bar"
	spec := "spec"

	modelInput := model.EventDefinitionInput{
		Name:    "Foo",
		Version: &model.VersionInput{},
	}

	modelSpecInput := model.SpecInput{
		Data: &spec,
		FetchRequest: &model.FetchRequestInput{
			URL: frURL,
		},
	}

	modelSpec := &model.Spec{
		ID:         id,
		Tenant:     tenantID,
		ObjectType: model.EventSpecReference,
		ObjectID:   id,
		Data:       &spec,
	}

	inputEventDefinitionModel := mock.MatchedBy(func(event *model.EventDefinition) bool {
		return event.Name == modelInput.Name
	})

	eventDefinitionModel := &model.EventDefinition{
		Name:    "Bar",
		Version: &model.Version{},
	}

	ctx := context.TODO()
	ctx = tenant.SaveToContext(ctx, tenantID, externalTenantID)

	testCases := []struct {
		Name          string
		RepositoryFn  func() *automock.EventAPIRepository
		SpecServiceFn func() *automock.SpecService
		Input         model.EventDefinitionInput
		InputID       string
		SpecInput     *model.SpecInput
		ExpectedErr   error
	}{
		{
			Name: "Success When Spec is Found should update it",
			RepositoryFn: func() *automock.EventAPIRepository {
				repo := &automock.EventAPIRepository{}
				repo.On("GetByID", ctx, tenantID, id).Return(eventDefinitionModel, nil).Once()
				repo.On("Update", ctx, inputEventDefinitionModel).Return(nil).Once()
				return repo
			},
			SpecServiceFn: func() *automock.SpecService {
				svc := &automock.SpecService{}
				svc.On("GetByReferenceObjectID", ctx, model.EventSpecReference, id).Return(modelSpec, nil).Once()
				svc.On("UpdateByReferenceObjectID", ctx, id, modelSpecInput, model.EventSpecReference, id).Return(nil).Once()
				return svc
			},
			InputID:     "foo",
			Input:       modelInput,
			SpecInput:   &modelSpecInput,
			ExpectedErr: nil,
		},
		{
			Name: "Success When Spec is not found should create in",
			RepositoryFn: func() *automock.EventAPIRepository {
				repo := &automock.EventAPIRepository{}
				repo.On("GetByID", ctx, tenantID, id).Return(eventDefinitionModel, nil).Once()
				repo.On("Update", ctx, inputEventDefinitionModel).Return(nil).Once()
				return repo
			},
			SpecServiceFn: func() *automock.SpecService {
				svc := &automock.SpecService{}
				svc.On("GetByReferenceObjectID", ctx, model.EventSpecReference, id).Return(nil, nil).Once()
				svc.On("CreateByReferenceObjectID", ctx, modelSpecInput, model.EventSpecReference, id).Return("id", nil).Once()
				return svc
			},
			InputID:     "foo",
			Input:       modelInput,
			SpecInput:   &modelSpecInput,
			ExpectedErr: nil,
		},
		{
			Name: "Update Error",
			RepositoryFn: func() *automock.EventAPIRepository {
				repo := &automock.EventAPIRepository{}
				repo.On("GetByID", ctx, tenantID, "foo").Return(eventDefinitionModel, nil).Once()
				repo.On("Update", ctx, inputEventDefinitionModel).Return(testErr).Once()
				return repo
			},
			SpecServiceFn: func() *automock.SpecService {
				return &automock.SpecService{}
			},
			InputID:     "foo",
			Input:       modelInput,
			SpecInput:   &modelSpecInput,
			ExpectedErr: testErr,
		},
		{
			Name: "Get Spec Error",
			RepositoryFn: func() *automock.EventAPIRepository {
				repo := &automock.EventAPIRepository{}
				repo.On("GetByID", ctx, tenantID, "foo").Return(eventDefinitionModel, nil).Once()
				repo.On("Update", ctx, inputEventDefinitionModel).Return(nil).Once()
				return repo
			},
			SpecServiceFn: func() *automock.SpecService {
				svc := &automock.SpecService{}
				svc.On("GetByReferenceObjectID", ctx, model.EventSpecReference, id).Return(nil, testErr).Once()
				return svc
			},
			InputID:     "foo",
			Input:       modelInput,
			SpecInput:   &modelSpecInput,
			ExpectedErr: testErr,
		},
		{
			Name: "Spec Creation Error",
			RepositoryFn: func() *automock.EventAPIRepository {
				repo := &automock.EventAPIRepository{}
				repo.On("GetByID", ctx, tenantID, "foo").Return(eventDefinitionModel, nil).Once()
				repo.On("Update", ctx, inputEventDefinitionModel).Return(nil).Once()
				return repo
			},
			SpecServiceFn: func() *automock.SpecService {
				svc := &automock.SpecService{}
				svc.On("GetByReferenceObjectID", ctx, model.EventSpecReference, id).Return(nil, nil).Once()
				svc.On("CreateByReferenceObjectID", ctx, modelSpecInput, model.EventSpecReference, id).Return("", testErr).Once()
				return svc
			},
			InputID:     "foo",
			Input:       modelInput,
			SpecInput:   &modelSpecInput,
			ExpectedErr: testErr,
		},
		{
			Name: "Spec Update Error",
			RepositoryFn: func() *automock.EventAPIRepository {
				repo := &automock.EventAPIRepository{}
				repo.On("GetByID", ctx, tenantID, "foo").Return(eventDefinitionModel, nil).Once()
				repo.On("Update", ctx, inputEventDefinitionModel).Return(nil).Once()
				return repo
			},
			SpecServiceFn: func() *automock.SpecService {
				svc := &automock.SpecService{}
				svc.On("GetByReferenceObjectID", ctx, model.EventSpecReference, id).Return(modelSpec, nil).Once()
				svc.On("UpdateByReferenceObjectID", ctx, id, modelSpecInput, model.EventSpecReference, id).Return(testErr).Once()
				return svc
			},
			InputID:     "foo",
			Input:       modelInput,
			SpecInput:   &modelSpecInput,
			ExpectedErr: testErr,
		},
	}

	for _, testCase := range testCases {
		t.Run(fmt.Sprintf("%s", testCase.Name), func(t *testing.T) {
			// given
			repo := testCase.RepositoryFn()
			specSvc := testCase.SpecServiceFn()

			svc := event.NewService(repo, nil, specSvc)
			svc.SetTimestampGen(func() time.Time { return timestamp })

			// when
			err := svc.Update(ctx, testCase.InputID, testCase.Input, testCase.SpecInput)

			// then
			if testCase.ExpectedErr == nil {
				require.NoError(t, err)
			} else {
				require.Error(t, err)
				assert.Contains(t, err.Error(), testCase.ExpectedErr.Error())
			}

			repo.AssertExpectations(t)
			specSvc.AssertExpectations(t)
		})
	}
	t.Run("Error when tenant not in context", func(t *testing.T) {
		svc := event.NewService(nil, nil, nil)
		// WHEN
		err := svc.Update(context.TODO(), "", model.EventDefinitionInput{}, &model.SpecInput{})
		// THEN
		require.Error(t, err)
		assert.Contains(t, err.Error(), "cannot read tenant from context")
	})
}

func TestService_Delete(t *testing.T) {
	// given
	testErr := errors.New("Test error")

	id := "foo"

	ctx := context.TODO()
	ctx = tenant.SaveToContext(ctx, tenantID, externalTenantID)

	testCases := []struct {
		Name         string
		RepositoryFn func() *automock.EventAPIRepository
		Input        model.EventDefinitionInput
		InputID      string
		ExpectedErr  error
	}{
		{
			Name: "Success",
			RepositoryFn: func() *automock.EventAPIRepository {
				repo := &automock.EventAPIRepository{}
				repo.On("Delete", ctx, tenantID, id).Return(nil).Once()
				return repo
			},
			InputID:     id,
			ExpectedErr: nil,
		},
		{
			Name: "Delete Error",
			RepositoryFn: func() *automock.EventAPIRepository {
				repo := &automock.EventAPIRepository{}
				repo.On("Delete", ctx, tenantID, id).Return(testErr).Once()
				return repo
			},
			InputID:     id,
			ExpectedErr: testErr,
		},
	}

	for _, testCase := range testCases {
		t.Run(fmt.Sprintf("%s", testCase.Name), func(t *testing.T) {
			// given
			repo := testCase.RepositoryFn()

			svc := event.NewService(repo, nil, nil)

			// when
			err := svc.Delete(ctx, testCase.InputID)

			// then
			if testCase.ExpectedErr == nil {
				require.NoError(t, err)
			} else {
				require.Error(t, err)
				assert.Contains(t, err.Error(), testCase.ExpectedErr.Error())
			}

			repo.AssertExpectations(t)
		})
	}
	t.Run("Error when tenant not in context", func(t *testing.T) {
		svc := event.NewService(nil, nil, nil)
		// WHEN
		err := svc.Delete(context.TODO(), "")
		// THEN
		require.Error(t, err)
		assert.Contains(t, err.Error(), "cannot read tenant from context")
	})
}

func TestService_GetFetchRequest(t *testing.T) {
	// given
	ctx := context.TODO()
	ctx = tenant.SaveToContext(ctx, tenantID, externalTenantID)

	testErr := errors.New("Test error")

	eventID := "event-id"
	refID := "doc-id"
	frURL := "foo.bar"

	spec := "spec"

	timestamp := time.Now()

	modelSpec := &model.Spec{
		ID:         refID,
		Tenant:     tenantID,
		ObjectType: model.EventSpecReference,
		ObjectID:   eventID,
		Data:       &spec,
	}

	fetchRequestModel := fixModelFetchRequest("foo", frURL, timestamp)

	testCases := []struct {
		Name                 string
		RepositoryFn         func() *automock.EventAPIRepository
		SpecServiceFn        func() *automock.SpecService
		InputEventDefID      string
		ExpectedFetchRequest *model.FetchRequest
		ExpectedErrMessage   string
	}{
		{
			Name: "Success",
			RepositoryFn: func() *automock.EventAPIRepository {
				repo := &automock.EventAPIRepository{}
				repo.On("Exists", ctx, tenantID, eventID).Return(true, nil).Once()
				return repo
			},
			SpecServiceFn: func() *automock.SpecService {
				svc := &automock.SpecService{}
				svc.On("GetByReferenceObjectID", ctx, model.EventSpecReference, eventID).Return(modelSpec, nil).Once()
				svc.On("GetFetchRequest", ctx, refID).Return(fetchRequestModel, nil).Once()
				return svc
			},
			InputEventDefID:      eventID,
			ExpectedFetchRequest: fetchRequestModel,
			ExpectedErrMessage:   "",
		},
		{
			Name: "Error - Event Definition Not Exist",
			RepositoryFn: func() *automock.EventAPIRepository {
				repo := &automock.EventAPIRepository{}
				repo.On("Exists", ctx, tenantID, eventID).Return(false, nil).Once()
				return repo
			},
			SpecServiceFn: func() *automock.SpecService {
				return &automock.SpecService{}
			},
			InputEventDefID:      eventID,
			ExpectedFetchRequest: nil,
			ExpectedErrMessage:   fmt.Sprintf("event definition with id %s doesn't exist", eventID),
		},
		{
			Name: "Success - Spec Not Found",
			RepositoryFn: func() *automock.EventAPIRepository {
				repo := &automock.EventAPIRepository{}
				repo.On("Exists", ctx, tenantID, eventID).Return(true, nil).Once()
				return repo
			},
			SpecServiceFn: func() *automock.SpecService {
				svc := &automock.SpecService{}
				svc.On("GetByReferenceObjectID", ctx, model.EventSpecReference, eventID).Return(nil, nil).Once()
				return svc
			},
			InputEventDefID:      eventID,
			ExpectedFetchRequest: nil,
			ExpectedErrMessage:   "",
		},
		{
			Name: "Success - Fetch Request Not Found",
			RepositoryFn: func() *automock.EventAPIRepository {
				repo := &automock.EventAPIRepository{}
				repo.On("Exists", ctx, tenantID, eventID).Return(true, nil).Once()
				return repo
			},
			SpecServiceFn: func() *automock.SpecService {
				svc := &automock.SpecService{}
				svc.On("GetByReferenceObjectID", ctx, model.EventSpecReference, eventID).Return(modelSpec, nil).Once()
				svc.On("GetFetchRequest", ctx, refID).Return(nil, apperrors.NewNotFoundError(resource.FetchRequest, "")).Once()
				return svc
			},
			InputEventDefID:      eventID,
			ExpectedFetchRequest: nil,
			ExpectedErrMessage:   "",
		},
		{
			Name: "Error - Get Spec",
			RepositoryFn: func() *automock.EventAPIRepository {
				repo := &automock.EventAPIRepository{}
				repo.On("Exists", ctx, tenantID, eventID).Return(true, nil).Once()
				return repo
			},
			SpecServiceFn: func() *automock.SpecService {
				svc := &automock.SpecService{}
				svc.On("GetByReferenceObjectID", ctx, model.EventSpecReference, eventID).Return(nil, testErr).Once()
				return svc
			},
			InputEventDefID:      eventID,
			ExpectedFetchRequest: nil,
			ExpectedErrMessage:   testErr.Error(),
		},
		{
			Name: "Error - Get FetchRequest",
			RepositoryFn: func() *automock.EventAPIRepository {
				repo := &automock.EventAPIRepository{}
				repo.On("Exists", ctx, tenantID, eventID).Return(true, nil).Once()
				return repo
			},
			SpecServiceFn: func() *automock.SpecService {
				svc := &automock.SpecService{}
				svc.On("GetByReferenceObjectID", ctx, model.EventSpecReference, eventID).Return(modelSpec, nil).Once()
				svc.On("GetFetchRequest", ctx, refID).Return(nil, testErr).Once()
				return svc
			},
			InputEventDefID:      eventID,
			ExpectedFetchRequest: nil,
			ExpectedErrMessage:   testErr.Error(),
		},
	}

	for _, testCase := range testCases {
		t.Run(testCase.Name, func(t *testing.T) {
			repo := testCase.RepositoryFn()
			specService := testCase.SpecServiceFn()

			svc := event.NewService(repo, nil, specService)

			// when
			l, err := svc.GetFetchRequest(ctx, testCase.InputEventDefID)

			// then
			if testCase.ExpectedErrMessage == "" {
				require.NoError(t, err)
				assert.Equal(t, l, testCase.ExpectedFetchRequest)
			} else {
				require.Error(t, err)
				assert.Contains(t, err.Error(), testCase.ExpectedErrMessage)
			}

			repo.AssertExpectations(t)
		})
	}
	t.Run("Returns error on loading tenant", func(t *testing.T) {
		svc := event.NewService(nil, nil, nil)
		// when
		_, err := svc.GetFetchRequest(context.TODO(), "dd")
		assert.True(t, apperrors.IsCannotReadTenant(err))
	})
}<|MERGE_RESOLUTION|>--- conflicted
+++ resolved
@@ -299,22 +299,11 @@
 		Version: &model.VersionInput{},
 	}
 
-<<<<<<< HEAD
-	modelEventAPIDefinition := &model.EventDefinition{
-		ID:       id,
-		Tenant:   tenantID,
-		BundleID: bundleID,
-		Name:     name,
-		Spec:     &model.EventSpec{},
-		Version:  &model.Version{},
-		Ready:    true,
-=======
 	modelSpecInput := model.SpecInput{
 		Data: &spec,
 		FetchRequest: &model.FetchRequestInput{
 			URL: frURL,
 		},
->>>>>>> 680309bb
 	}
 
 	modelEventDefinition := &model.EventDefinition{
