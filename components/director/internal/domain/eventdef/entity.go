--- conflicted
+++ resolved
@@ -8,8 +8,6 @@
 )
 
 type Entity struct {
-<<<<<<< HEAD
-	ID                  string         `db:"id"`
 	TenantID            string         `db:"tenant_id"`
 	BundleID            sql.NullString `db:"bundle_id"`
 	PackageID           sql.NullString `db:"package_id"`
@@ -32,14 +30,7 @@
 	PartOfProducts      sql.NullString `db:"part_of_products"`
 	LineOfBusiness      sql.NullString `db:"line_of_business"`
 	Industry            sql.NullString `db:"industry"`
+	version.Version
 
-=======
-	TenantID    string         `db:"tenant_id"`
-	BndlID      string         `db:"bundle_id"`
-	Name        string         `db:"name"`
-	Description sql.NullString `db:"description"`
-	GroupName   sql.NullString `db:"group_name"`
 	*repo.BaseEntity
->>>>>>> 0178122b
-	version.Version
 }