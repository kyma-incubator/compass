package eventdef

import (
	"database/sql"
	"time"

	"github.com/kyma-incubator/compass/components/director/internal/domain/version"
)

type Entity struct {
	ID          string         `db:"id"`
	TenantID    string         `db:"tenant_id"`
	BndlID      string         `db:"bundle_id"`
	Name        string         `db:"name"`
	Description sql.NullString `db:"description"`
	GroupName   sql.NullString `db:"group_name"`
	version.Version
<<<<<<< HEAD
	EntitySpec
	Ready     bool           `db:"ready"`
	CreatedAt time.Time      `db:"created_at"`
	UpdatedAt time.Time      `db:"updated_at"`
	DeletedAt time.Time      `db:"deleted_at"`
	Error     sql.NullString `db:"error"`
}

type EntitySpec struct {
	SpecData   sql.NullString `db:"spec_data"`
	SpecFormat sql.NullString `db:"spec_format"`
	SpecType   sql.NullString `db:"spec_type"`
}

func (e *Entity) SetReady(ready bool) {
	e.Ready = ready
}

func (e *Entity) GetCreatedAt() time.Time {
	return e.CreatedAt
}

func (e *Entity) SetCreatedAt(t time.Time) {
	e.CreatedAt = t
}

func (e *Entity) GetUpdatedAt() time.Time {
	return e.UpdatedAt
}

func (e *Entity) SetUpdatedAt(t time.Time) {
	e.UpdatedAt = t
}

func (e *Entity) GetDeletedAt() time.Time {
	return e.DeletedAt
}

func (e *Entity) SetDeletedAt(t time.Time) {
	e.DeletedAt = t
=======
>>>>>>> 680309bb
}<|MERGE_RESOLUTION|>--- conflicted
+++ resolved
@@ -14,20 +14,12 @@
 	Name        string         `db:"name"`
 	Description sql.NullString `db:"description"`
 	GroupName   sql.NullString `db:"group_name"`
+	Ready       bool           `db:"ready"`
+	CreatedAt   time.Time      `db:"created_at"`
+	UpdatedAt   time.Time      `db:"updated_at"`
+	DeletedAt   time.Time      `db:"deleted_at"`
+	Error       sql.NullString `db:"error"`
 	version.Version
-<<<<<<< HEAD
-	EntitySpec
-	Ready     bool           `db:"ready"`
-	CreatedAt time.Time      `db:"created_at"`
-	UpdatedAt time.Time      `db:"updated_at"`
-	DeletedAt time.Time      `db:"deleted_at"`
-	Error     sql.NullString `db:"error"`
-}
-
-type EntitySpec struct {
-	SpecData   sql.NullString `db:"spec_data"`
-	SpecFormat sql.NullString `db:"spec_format"`
-	SpecType   sql.NullString `db:"spec_type"`
 }
 
 func (e *Entity) SetReady(ready bool) {
@@ -56,6 +48,4 @@
 
 func (e *Entity) SetDeletedAt(t time.Time) {
 	e.DeletedAt = t
-=======
->>>>>>> 680309bb
 }