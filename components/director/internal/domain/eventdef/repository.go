--- conflicted
+++ resolved
@@ -17,37 +17,24 @@
 const eventAPIDefTable string = `"public"."event_api_definitions"`
 
 var (
-<<<<<<< HEAD
 	idColumn        = "id"
 	tenantColumn    = "tenant_id"
 	bundleColumn    = "bundle_id"
 	eventDefColumns = []string{idColumn, tenantColumn, bundleColumn, "package_id", "name", "description", "group_name", "ord_id",
 		"short_description", "system_instance_aware", "changelog_entries", "links", "tags", "countries", "release_status",
 		"sunset_date", "successor", "labels", "visibility", "disabled", "part_of_products", "line_of_business", "industry", "version_value", "version_deprecated", "version_deprecated_since",
-		"version_for_removal"}
+		"version_for_removal", "ready", "created_at", "updated_at", "deleted_at", "error"}
 	idColumns        = []string{idColumn}
 	updatableColumns = []string{bundleColumn, "package_id", "name", "description", "group_name", "ord_id",
 		"short_description", "system_instance_aware", "changelog_entries", "links", "tags", "countries", "release_status",
 		"sunset_date", "successor", "labels", "visibility", "disabled", "part_of_products", "line_of_business", "industry", "version_value", "version_deprecated", "version_deprecated_since",
-		"version_for_removal"}
-=======
-	idColumn      = "id"
-	tenantColumn  = "tenant_id"
-	bundleColumn  = "bundle_id"
-	apiDefColumns = []string{idColumn, tenantColumn, bundleColumn, "name", "description", "group_name",
-		"version_value", "version_deprecated", "version_deprecated_since", "version_for_removal",
-		"ready", "created_at", "updated_at", "deleted_at", "error"}
-	idColumns        = []string{"id"}
-	updatableColumns = []string{"name", "description", "group_name",
-		"version_value", "version_deprecated", "version_deprecated_since", "version_for_removal",
-		"ready", "created_at", "updated_at", "deleted_at", "error"}
->>>>>>> 0178122b
+		"version_for_removal", "ready", "created_at", "updated_at", "deleted_at", "error"}
 )
 
 //go:generate mockery -name=EventAPIDefinitionConverter -output=automock -outpkg=automock -case=underscore
 type EventAPIDefinitionConverter interface {
 	FromEntity(entity Entity) model.EventDefinition
-	ToEntity(apiModel model.EventDefinition) *Entity
+	ToEntity(apiModel model.EventDefinition) Entity
 }
 
 type pgRepository struct {
