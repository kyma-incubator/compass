--- conflicted
+++ resolved
@@ -2,6 +2,7 @@
 
 import (
 	"context"
+	"github.com/kyma-incubator/compass/components/director/pkg/str"
 
 	"github.com/kyma-incubator/compass/components/director/pkg/log"
 
@@ -23,12 +24,8 @@
 	GetByIDGlobal(ctx context.Context, id string) (*model.EventDefinition, error)
 	GetForBundle(ctx context.Context, tenant string, id string, bundleID string) (*model.EventDefinition, error)
 	ListByBundleIDs(ctx context.Context, tenantID string, bundleIDs []string, bundleRefs []*model.BundleReference, totalCounts map[string]int, pageSize int, cursor string) ([]*model.EventDefinitionPage, error)
-<<<<<<< HEAD
-	ListByApplicationID(ctx context.Context, tenantID, appID string) ([]*model.EventDefinition, error)
+	ListByResourceID(ctx context.Context, tenantID, resourceID string, resourceType resource.Type) ([]*model.EventDefinition, error)
 	ListByApplicationIDPage(ctx context.Context, tenantID string, appID string, pageSize int, cursor string) (*model.EventDefinitionPage, error)
-=======
-	ListByResourceID(ctx context.Context, tenantID, resourceID string, resourceType resource.Type) ([]*model.EventDefinition, error)
->>>>>>> 9082d6ef
 	Create(ctx context.Context, tenant string, item *model.EventDefinition) error
 	CreateGlobal(ctx context.Context, item *model.EventDefinition) error
 	Update(ctx context.Context, tenant string, item *model.EventDefinition) error
@@ -171,7 +168,7 @@
 
 // CreateInApplication creates an EventDefinition in the context of an Application without Bundle
 func (s *service) CreateInApplication(ctx context.Context, appID string, in model.EventDefinitionInput, spec *model.SpecInput) (string, error) {
-	return s.Create(ctx, appID, nil, nil, in, []*model.SpecInput{spec}, nil, 0, "")
+	return s.Create(ctx, resource.Application, appID, nil, nil, in, []*model.SpecInput{spec}, nil, 0, "")
 }
 
 // Create creates EventDefinition/s. This function is used both in the ORD scenario and is re-used in CreateInBundle but with "null" ORD specific arguments.
@@ -187,29 +184,8 @@
 		return "", err
 	}
 
-<<<<<<< HEAD
-	// if bundleIDs == nil we are in the graphQL flow
-	if bundleIDs == nil && bundleID != nil {
-		if err = s.bundleReferenceService.CreateByReferenceObjectID(ctx, model.BundleReferenceInput{}, model.BundleEventReference, &eventAPI.ID, bundleID); err != nil {
-			return "", err
-		}
-	} else {
-		for _, bndlID := range bundleIDs {
-			bundleRefInput := &model.BundleReferenceInput{}
-			if defaultBundleID != "" && bndlID == defaultBundleID {
-				isDefaultBundle := true
-				bundleRefInput = &model.BundleReferenceInput{
-					IsDefaultBundle: &isDefaultBundle,
-				}
-			}
-			if err = s.bundleReferenceService.CreateByReferenceObjectID(ctx, *bundleRefInput, model.BundleEventReference, &eventAPI.ID, &bndlID); err != nil {
-				return "", err
-			}
-		}
-=======
 	if err := s.createBundleReferenceObject(ctx, eventAPI.ID, bundleID, defaultBundleID, bundleIDs); err != nil {
 		return "", err
->>>>>>> 9082d6ef
 	}
 
 	return id, nil
@@ -240,6 +216,31 @@
 
 	if specIn != nil {
 		return s.handleSpecsInEvent(ctx, resourceType, eventDef.ID, specIn)
+	}
+
+	return nil
+}
+
+// UpdateForApplication updates an EventDefinition for Application without being in a Bundle
+func (s *service) UpdateForApplication(ctx context.Context, id string, in model.EventDefinitionInput, specIn *model.SpecInput) error {
+	tnt, err := tenant.LoadFromContext(ctx)
+	if err != nil {
+		return err
+	}
+
+	event, err := s.Get(ctx, id)
+	if err != nil {
+		return err
+	}
+
+	event = in.ToEventDefinition(id, resource.Application, str.PtrStrToStr(event.ApplicationID), event.PackageID, 0)
+
+	if err = s.eventAPIRepo.Update(ctx, tnt, event); err != nil {
+		return errors.Wrapf(err, "while updating EventDefinition with id %s", id)
+	}
+
+	if specIn != nil {
+		return s.handleSpecsInEvent(ctx, resource.Application, id, specIn)
 	}
 
 	return nil
@@ -336,35 +337,6 @@
 		}
 	}
 
-<<<<<<< HEAD
-	if specIn != nil {
-		return s.handleSpecsInEvent(ctx, id, specIn)
-	}
-
-	return nil
-}
-
-// UpdateForApplication updates an EventDefinition for Application without being in a Bundle
-func (s *service) UpdateForApplication(ctx context.Context, id string, in model.EventDefinitionInput, specIn *model.SpecInput) error {
-	tnt, err := tenant.LoadFromContext(ctx)
-	if err != nil {
-		return err
-	}
-
-	event, err := s.Get(ctx, id)
-	if err != nil {
-		return err
-	}
-
-	event = in.ToEventDefinition(id, event.ApplicationID, event.PackageID, 0)
-
-	if err = s.eventAPIRepo.Update(ctx, tnt, event); err != nil {
-		return errors.Wrapf(err, "while updating EventDefinition with id %s", id)
-	}
-
-	if specIn != nil {
-		return s.handleSpecsInEvent(ctx, id, specIn)
-=======
 	return nil
 }
 
@@ -377,14 +349,13 @@
 		if _, err := s.specService.CreateByReferenceObjectID(ctx, *spec, resourceType, model.EventSpecReference, eventID); err != nil {
 			return err
 		}
->>>>>>> 9082d6ef
 	}
 
 	return nil
 }
 
 func (s *service) createBundleReferenceObject(ctx context.Context, eventID string, bundleID *string, defaultBundleID string, bundleIDs []string) error {
-	if bundleIDs == nil {
+	if bundleIDs == nil && bundleID != nil {
 		if err := s.bundleReferenceService.CreateByReferenceObjectID(ctx, model.BundleReferenceInput{}, model.BundleEventReference, &eventID, bundleID); err != nil {
 			return err
 		}
@@ -450,27 +421,6 @@
 		return errors.Wrapf(err, "while loading tenant from context")
 	}
 
-<<<<<<< HEAD
-	return fetchRequests, nil
-}
-
-func (s *service) handleSpecsInEvent(ctx context.Context, id string, specIn *model.SpecInput) error {
-	dbSpec, err := s.specService.GetByReferenceObjectID(ctx, model.EventSpecReference, id)
-	if err != nil {
-		return errors.Wrapf(err, "while getting spec for EventDefinition with id %q", id)
-	}
-
-	if dbSpec == nil {
-		_, err = s.specService.CreateByReferenceObjectID(ctx, *specIn, model.EventSpecReference, id)
-		return errors.Wrapf(err, "while creating spec for EventDefinition with ID %s", id)
-	}
-
-	if err = s.specService.UpdateByReferenceObjectID(ctx, dbSpec.ID, *specIn, model.EventSpecReference, id); err != nil {
-		return errors.Wrapf(err, "while updating spec for EventDefinition with ID %s", id)
-	}
-
-	return nil
-=======
 	return s.eventAPIRepo.Delete(ctx, tnt, id)
 }
 
@@ -482,5 +432,4 @@
 	}
 
 	return ""
->>>>>>> 9082d6ef
 }