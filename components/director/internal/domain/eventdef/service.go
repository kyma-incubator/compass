--- conflicted
+++ resolved
@@ -126,11 +126,7 @@
 
 		err = s.eventAPIRepo.Update(ctx, eventAPI)
 		if err != nil {
-<<<<<<< HEAD
-			return "", errors.Wrapf(err, "while creating FetchRequest for EventDefinition with id %s", id)
-=======
 			return "", errors.Wrap(err, "while updating event with event spec")
->>>>>>> 56935956
 		}
 	}
 
