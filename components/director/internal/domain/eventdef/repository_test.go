--- conflicted
+++ resolved
@@ -34,7 +34,7 @@
 
 		ctx := persistence.SaveToContext(context.TODO(), sqlxDB)
 		convMock := &automock.EventAPIDefinitionConverter{}
-		convMock.On("FromEntity", *eventDefEntity).Return(model.EventDefinition{Tenant: tenantID, BaseEntity: &model.BaseEntity{ID: eventID}}, nil).Once()
+		convMock.On("FromEntity", eventDefEntity).Return(model.EventDefinition{Tenant: tenantID, BaseEntity: &model.BaseEntity{ID: eventID}}, nil).Once()
 		pgRepository := event.NewRepository(convMock)
 		// WHEN
 		modelApiDef, err := pgRepository.GetByID(ctx, tenantID, eventID)
@@ -66,11 +66,7 @@
 
 		ctx := persistence.SaveToContext(context.TODO(), sqlxDB)
 		convMock := &automock.EventAPIDefinitionConverter{}
-<<<<<<< HEAD
-		convMock.On("FromEntity", eventDefEntity).Return(model.EventDefinition{ID: eventID, Tenant: tenantID, BundleID: &bundleID}, nil).Once()
-=======
-		convMock.On("FromEntity", *eventDefEntity).Return(model.EventDefinition{Tenant: tenantID, BundleID: bundleID, BaseEntity: &model.BaseEntity{ID: eventID}}, nil).Once()
->>>>>>> 0178122b
+		convMock.On("FromEntity", eventDefEntity).Return(model.EventDefinition{Tenant: tenantID, BundleID: &bundleID, BaseEntity: &model.BaseEntity{ID: eventID}}, nil).Once()
 		pgRepository := event.NewRepository(convMock)
 		// WHEN
 		modelApiDef, err := pgRepository.GetForBundle(ctx, tenantID, eventID, bundleID)
@@ -142,8 +138,8 @@
 
 		ctx := persistence.SaveToContext(context.TODO(), sqlxDB)
 		convMock := &automock.EventAPIDefinitionConverter{}
-		convMock.On("FromEntity", *firstApiDefEntity).Return(model.EventDefinition{BaseEntity: &model.BaseEntity{ID: firstApiDefID}}, nil)
-		convMock.On("FromEntity", *secondApiDefEntity).Return(model.EventDefinition{BaseEntity: &model.BaseEntity{ID: secondApiDefID}}, nil)
+		convMock.On("FromEntity", firstApiDefEntity).Return(model.EventDefinition{BaseEntity: &model.BaseEntity{ID: firstApiDefID}}, nil)
+		convMock.On("FromEntity", secondApiDefEntity).Return(model.EventDefinition{BaseEntity: &model.BaseEntity{ID: secondApiDefID}}, nil)
 		pgRepository := event.NewRepository(convMock)
 		// WHEN
 		modelEventDef, err := pgRepository.ListForBundle(ctx, tenantID, bundleID, inputPageSize, inputCursor)
@@ -226,15 +222,10 @@
 }
 
 func TestPgRepository_Update(t *testing.T) {
-<<<<<<< HEAD
 	updateQuery := regexp.QuoteMeta(`UPDATE "public"."event_api_definitions" SET bundle_id = ?, package_id = ?, name = ?, description = ?, group_name = ?, ord_id = ?,
 		short_description = ?, system_instance_aware = ?, changelog_entries = ?, links = ?, tags = ?, countries = ?, release_status = ?,
 		sunset_date = ?, successor = ?, labels = ?, visibility = ?, disabled = ?, part_of_products = ?, line_of_business = ?, industry = ?, version_value = ?, version_deprecated = ?, version_deprecated_since = ?,
-		version_for_removal = ? WHERE tenant_id = ? AND id = ?`)
-=======
-	updateQuery := regexp.QuoteMeta(`UPDATE "public"."event_api_definitions" SET name = ?, description = ?, group_name = ?, version_value = ?, 
-		version_deprecated = ?, version_deprecated_since = ?, version_for_removal = ?, ready = ?, created_at = ?, updated_at = ?, deleted_at = ?, error = ? WHERE tenant_id = ? AND id = ?`)
->>>>>>> 0178122b
+		version_for_removal = ?, ready = ?, created_at = ?, updated_at = ?, deleted_at = ?, error = ? WHERE tenant_id = ? AND id = ?`)
 
 	t.Run("success", func(t *testing.T) {
 		sqlxDB, sqlMock := testdb.MockDatabase(t)
@@ -247,14 +238,9 @@
 		convMock := &automock.EventAPIDefinitionConverter{}
 		convMock.On("ToEntity", eventModel).Return(entity, nil)
 		sqlMock.ExpectExec(updateQuery).
-<<<<<<< HEAD
 			WithArgs(entity.BundleID, entity.PackageID, entity.Name, entity.Description, entity.GroupName, entity.OrdID, entity.ShortDescription, entity.SystemInstanceAware, entity.ChangeLogEntries, entity.Links,
 				entity.Tags, entity.Countries, entity.ReleaseStatus, entity.SunsetDate, entity.Successor, entity.Labels, entity.Visibility,
-				entity.Disabled, entity.PartOfProducts, entity.LineOfBusiness, entity.Industry, entity.Version.Value, entity.Version.Deprecated, entity.Version.DeprecatedSince, entity.Version.ForRemoval, tenantID, entity.ID).
-=======
-			WithArgs(entity.Name, entity.Description, entity.GroupName, entity.VersionValue, entity.VersionDepracated,
-				entity.VersionDepracatedSince, entity.VersionForRemoval, entity.Ready, entity.CreatedAt, entity.UpdatedAt, entity.DeletedAt, entity.Error, tenantID, entity.ID).
->>>>>>> 0178122b
+				entity.Disabled, entity.PartOfProducts, entity.LineOfBusiness, entity.Industry, entity.Version.Value, entity.Version.Deprecated, entity.Version.DeprecatedSince, entity.Version.ForRemoval, entity.Ready, entity.CreatedAt, entity.UpdatedAt, entity.DeletedAt, entity.Error, tenantID, entity.ID).
 			WillReturnResult(sqlmock.NewResult(-1, 1))
 
 		pgRepository := event.NewRepository(convMock)
