--- conflicted
+++ resolved
@@ -6,7 +6,6 @@
 	"fmt"
 	"regexp"
 	"testing"
-	"time"
 
 	"github.com/DATA-DOG/go-sqlmock"
 	event "github.com/kyma-incubator/compass/components/director/internal/domain/eventdef"
@@ -20,22 +19,14 @@
 
 func TestPgRepository_GetByID(t *testing.T) {
 	// given
-<<<<<<< HEAD
-	eventAPIDefEntity := fixFullEventDefWithTimestamp(eventAPIID, "placeholder", createdAt)
-=======
 	eventDefEntity := fixFullEntityEventDefinition(eventID, "placeholder")
 
->>>>>>> 680309bb
 	selectQuery := `^SELECT (.+) FROM "public"."event_api_definitions" WHERE tenant_id = \$1 AND id = \$2$`
 
 	t.Run("success", func(t *testing.T) {
 		sqlxDB, sqlMock := testdb.MockDatabase(t)
 		rows := sqlmock.NewRows(fixEventDefinitionColumns()).
-<<<<<<< HEAD
-			AddRow(fixEventDefinitionRowWithTimestamp(eventAPIID, "placeholder", createdAt)...)
-=======
 			AddRow(fixEventDefinitionRow(eventID, "placeholder")...)
->>>>>>> 680309bb
 
 		sqlMock.ExpectQuery(selectQuery).
 			WithArgs(tenantID, eventID).
@@ -43,13 +34,8 @@
 
 		ctx := persistence.SaveToContext(context.TODO(), sqlxDB)
 		convMock := &automock.EventAPIDefinitionConverter{}
-<<<<<<< HEAD
-		convMock.On("FromEntity", *eventAPIDefEntity).Return(model.EventDefinition{ID: eventAPIID, Tenant: tenantID}, nil).Once()
-		pgRepository := eventdef.NewRepository(convMock)
-=======
-		convMock.On("FromEntity", eventDefEntity).Return(model.EventDefinition{ID: eventID, Tenant: tenantID}, nil).Once()
-		pgRepository := event.NewRepository(convMock)
->>>>>>> 680309bb
+		convMock.On("FromEntity", *eventDefEntity).Return(model.EventDefinition{ID: eventID, Tenant: tenantID}, nil).Once()
+		pgRepository := event.NewRepository(convMock)
 		// WHEN
 		modelApiDef, err := pgRepository.GetByID(ctx, tenantID, eventID)
 		//THEN
@@ -60,66 +46,18 @@
 		sqlMock.AssertExpectations(t)
 	})
 
-<<<<<<< HEAD
-	t.Run("returns error when conversion failed", func(t *testing.T) {
-		sqlxDB, sqlMock := testdb.MockDatabase(t)
-		rows := sqlmock.NewRows(fixEventDefinitionColumns()).
-			AddRow(fixEventDefinitionRowWithTimestamp(eventAPIID, "placeholder", createdAt)...)
-
-		sqlMock.ExpectQuery(selectQuery).
-			WithArgs(tenantID, eventAPIID).
-			WillReturnRows(rows)
-
-		ctx := persistence.SaveToContext(context.TODO(), sqlxDB)
-		convMock := &automock.EventAPIDefinitionConverter{}
-		convMock.On("FromEntity", *eventAPIDefEntity).Return(model.EventDefinition{}, testError).Once()
-		pgRepository := eventdef.NewRepository(convMock)
-		// WHEN
-		_, err := pgRepository.GetByID(ctx, tenantID, eventAPIID)
-		//THEN
-		require.Error(t, err)
-		assert.Contains(t, err.Error(), testError.Error())
-		sqlMock.AssertExpectations(t)
-		convMock.AssertExpectations(t)
-	})
-
-	t.Run("returns error when get operation failed", func(t *testing.T) {
-		sqlxDB, sqlMock := testdb.MockDatabase(t)
-		sqlMock.ExpectQuery(selectQuery).
-			WithArgs(tenantID, eventAPIID).
-			WillReturnError(testError)
-
-		ctx := persistence.SaveToContext(context.TODO(), sqlxDB)
-		pgRepository := eventdef.NewRepository(nil)
-		// WHEN
-		_, err := pgRepository.GetByID(ctx, tenantID, eventAPIID)
-		//THEN
-		require.Error(t, err)
-		assert.Error(t, err, testError)
-		sqlMock.AssertExpectations(t)
-	})
-=======
->>>>>>> 680309bb
 }
 
 func TestPgRepository_GetForBundle(t *testing.T) {
 	// given
-<<<<<<< HEAD
-	eventAPIDefEntity := fixFullEventDefWithTimestamp(eventAPIID, "placeholder", createdAt)
-=======
 	eventDefEntity := fixFullEntityEventDefinition(eventID, "placeholder")
 
->>>>>>> 680309bb
 	selectQuery := `^SELECT (.+) FROM "public"."event_api_definitions" WHERE tenant_id = \$1 AND id = \$2 AND bundle_id = \$3`
 
 	t.Run("success", func(t *testing.T) {
 		sqlxDB, sqlMock := testdb.MockDatabase(t)
 		rows := sqlmock.NewRows(fixEventDefinitionColumns()).
-<<<<<<< HEAD
-			AddRow(fixEventDefinitionRowWithTimestamp(eventAPIID, "placeholder", createdAt)...)
-=======
 			AddRow(fixEventDefinitionRow(eventID, "placeholder")...)
->>>>>>> 680309bb
 
 		sqlMock.ExpectQuery(selectQuery).
 			WithArgs(tenantID, eventID, bundleID).
@@ -127,14 +65,8 @@
 
 		ctx := persistence.SaveToContext(context.TODO(), sqlxDB)
 		convMock := &automock.EventAPIDefinitionConverter{}
-<<<<<<< HEAD
-		convMock.On("FromEntity", *eventAPIDefEntity).Return(model.EventDefinition{ID: eventAPIID,
-			Tenant: tenantID, BundleID: bundleID}, nil).Once()
-		pgRepository := eventdef.NewRepository(convMock)
-=======
-		convMock.On("FromEntity", eventDefEntity).Return(model.EventDefinition{ID: eventID, Tenant: tenantID, BundleID: bundleID}, nil).Once()
-		pgRepository := event.NewRepository(convMock)
->>>>>>> 680309bb
+		convMock.On("FromEntity", *eventDefEntity).Return(model.EventDefinition{ID: eventID, Tenant: tenantID, BundleID: bundleID}, nil).Once()
+		pgRepository := event.NewRepository(convMock)
 		// WHEN
 		modelApiDef, err := pgRepository.GetForBundle(ctx, tenantID, eventID, bundleID)
 		//THEN
@@ -166,47 +98,6 @@
 		assert.Nil(t, modelApiDef)
 		require.EqualError(t, err, "Internal Server Error: Unexpected error while executing SQL query")
 	})
-<<<<<<< HEAD
-
-	t.Run("returns error when conversion failed", func(t *testing.T) {
-		sqlxDB, sqlMock := testdb.MockDatabase(t)
-		rows := sqlmock.NewRows(fixEventDefinitionColumns()).
-			AddRow(fixEventDefinitionRowWithTimestamp(eventAPIID, "placeholder", createdAt)...)
-
-		sqlMock.ExpectQuery(selectQuery).
-			WithArgs(tenantID, eventAPIID, bundleID).
-			WillReturnRows(rows)
-
-		ctx := persistence.SaveToContext(context.TODO(), sqlxDB)
-		convMock := &automock.EventAPIDefinitionConverter{}
-		convMock.On("FromEntity", *eventAPIDefEntity).Return(model.EventDefinition{}, testError).Once()
-		pgRepository := eventdef.NewRepository(convMock)
-		// WHEN
-		_, err := pgRepository.GetForBundle(ctx, tenantID, eventAPIID, bundleID)
-		//THEN
-		require.Error(t, err)
-		assert.Contains(t, err.Error(), testError.Error())
-		sqlMock.AssertExpectations(t)
-		convMock.AssertExpectations(t)
-	})
-
-	t.Run("returns error when get operation failed", func(t *testing.T) {
-		sqlxDB, sqlMock := testdb.MockDatabase(t)
-		sqlMock.ExpectQuery(selectQuery).
-			WithArgs(tenantID, eventAPIID, bundleID).
-			WillReturnError(testError)
-
-		ctx := persistence.SaveToContext(context.TODO(), sqlxDB)
-		pgRepository := eventdef.NewRepository(nil)
-		// WHEN
-		_, err := pgRepository.GetForBundle(ctx, tenantID, eventAPIID, bundleID)
-		//THEN
-		require.Error(t, err)
-		assert.Error(t, err, testError)
-		sqlMock.AssertExpectations(t)
-	})
-=======
->>>>>>> 680309bb
 }
 
 func TestPgRepository_ListForBundle(t *testing.T) {
@@ -217,17 +108,10 @@
 	inputPageSize := 3
 	inputCursor := ""
 	totalCount := 2
-<<<<<<< HEAD
-	firstEventAPIDefID := "111111111-1111-1111-1111-111111111111"
-	firstEventAPIDefEntity := fixFullEventDefWithTimestamp(firstEventAPIDefID, "placeholder", createdAt)
-	secondEventAPIDefID := "222222222-2222-2222-2222-222222222222"
-	secondEventAPIDefEntity := fixFullEventDefWithTimestamp(secondEventAPIDefID, "placeholder", createdAt)
-=======
 	firstApiDefID := "111111111-1111-1111-1111-111111111111"
 	firstApiDefEntity := fixFullEntityEventDefinition(firstApiDefID, "placeholder")
 	secondApiDefID := "222222222-2222-2222-2222-222222222222"
 	secondApiDefEntity := fixFullEntityEventDefinition(secondApiDefID, "placeholder")
->>>>>>> 680309bb
 
 	selectQuery := fmt.Sprintf(`^SELECT (.+) FROM "public"."event_api_definitions" 
 		WHERE tenant_id = \$1 AND bundle_id = \$2
@@ -240,13 +124,8 @@
 	t.Run("success", func(t *testing.T) {
 		sqlxDB, sqlMock := testdb.MockDatabase(t)
 		rows := sqlmock.NewRows(fixEventDefinitionColumns()).
-<<<<<<< HEAD
-			AddRow(fixEventDefinitionRowWithTimestamp(firstEventAPIDefID, "placeholder", createdAt)...).
-			AddRow(fixEventDefinitionRowWithTimestamp(secondEventAPIDefID, "placeholder", createdAt)...)
-=======
 			AddRow(fixEventDefinitionRow(firstApiDefID, "placeholder")...).
 			AddRow(fixEventDefinitionRow(secondApiDefID, "placeholder")...)
->>>>>>> 680309bb
 
 		sqlMock.ExpectQuery(selectQuery).
 			WithArgs(tenantID, bundleID).
@@ -258,58 +137,18 @@
 
 		ctx := persistence.SaveToContext(context.TODO(), sqlxDB)
 		convMock := &automock.EventAPIDefinitionConverter{}
-<<<<<<< HEAD
-		convMock.On("FromEntity", *firstEventAPIDefEntity).Return(model.EventDefinition{ID: firstEventAPIDefID}, nil)
-		convMock.On("FromEntity", *secondEventAPIDefEntity).Return(model.EventDefinition{ID: secondEventAPIDefID}, nil)
-		pgRepository := eventdef.NewRepository(convMock)
-=======
-		convMock.On("FromEntity", firstApiDefEntity).Return(model.EventDefinition{ID: firstApiDefID}, nil)
-		convMock.On("FromEntity", secondApiDefEntity).Return(model.EventDefinition{ID: secondApiDefID}, nil)
-		pgRepository := event.NewRepository(convMock)
->>>>>>> 680309bb
+		convMock.On("FromEntity", *firstApiDefEntity).Return(model.EventDefinition{ID: firstApiDefID}, nil)
+		convMock.On("FromEntity", *secondApiDefEntity).Return(model.EventDefinition{ID: secondApiDefID}, nil)
+		pgRepository := event.NewRepository(convMock)
 		// WHEN
 		modelEventDef, err := pgRepository.ListForBundle(ctx, tenantID, bundleID, inputPageSize, inputCursor)
 		//THEN
 		require.NoError(t, err)
-<<<<<<< HEAD
-		require.Len(t, modelEventAPIDef.Data, 2)
-		assert.Equal(t, firstEventAPIDefID, modelEventAPIDef.Data[0].ID)
-		assert.Equal(t, secondEventAPIDefID, modelEventAPIDef.Data[1].ID)
-		assert.Equal(t, "", modelEventAPIDef.PageInfo.StartCursor)
-		assert.Equal(t, totalCount, modelEventAPIDef.TotalCount)
-		convMock.AssertExpectations(t)
-		sqlMock.AssertExpectations(t)
-	})
-
-	t.Run("returns error when conversion from entity to model failed", func(t *testing.T) {
-		sqlxDB, sqlMock := testdb.MockDatabase(t)
-		rows := sqlmock.NewRows(fixEventDefinitionColumns()).
-			AddRow(fixEventDefinitionRowWithTimestamp(firstEventAPIDefID, "placeholder", createdAt)...)
-
-		sqlMock.ExpectQuery(selectQuery).
-			WithArgs(tenantID, bundleID).
-			WillReturnRows(rows)
-
-		sqlMock.ExpectQuery(countQuery).
-			WithArgs(tenantID, bundleID).
-			WillReturnRows(testdb.RowCount(1))
-		ctx := persistence.SaveToContext(context.TODO(), sqlxDB)
-
-		convMock := &automock.EventAPIDefinitionConverter{}
-		convMock.On("FromEntity", *firstEventAPIDefEntity).Return(model.EventDefinition{}, testErr).Once()
-		pgRepository := eventdef.NewRepository(convMock)
-		//WHEN
-		_, err := pgRepository.ListForBundle(ctx, tenantID, bundleID, inputPageSize, inputCursor)
-		//THEN
-		require.Error(t, err)
-		require.Contains(t, err.Error(), testErr.Error())
-=======
 		require.Len(t, modelEventDef.Data, 2)
 		assert.Equal(t, firstApiDefID, modelEventDef.Data[0].ID)
 		assert.Equal(t, secondApiDefID, modelEventDef.Data[1].ID)
 		assert.Equal(t, "", modelEventDef.PageInfo.StartCursor)
 		assert.Equal(t, totalCount, modelEventDef.TotalCount)
->>>>>>> 680309bb
 		convMock.AssertExpectations(t)
 		sqlMock.AssertExpectations(t)
 	})
@@ -317,13 +156,8 @@
 
 func TestPgRepository_Create(t *testing.T) {
 	//GIVEN
-<<<<<<< HEAD
-	eventAPIDefModel := fixFullModelEventDefinitionWithTimestamp(eventAPIID, "placeholder", createdAt)
-	eventAPIDefEntity := fixFullEventDefWithTimestamp(eventAPIID, "placeholder", createdAt)
-=======
 	eventDefModel, _ := fixFullEventDefinitionModel("placeholder")
 	eventDefEntity := fixFullEntityEventDefinition(eventID, "placeholder")
->>>>>>> 680309bb
 	insertQuery := `^INSERT INTO "public"."event_api_definitions" \(.+\) VALUES \(.+\)$`
 
 	t.Run("success", func(t *testing.T) {
@@ -345,22 +179,6 @@
 		convMock.AssertExpectations(t)
 	})
 
-<<<<<<< HEAD
-	t.Run("returns error when conversion from model to entity failed", func(t *testing.T) {
-		ctx := context.TODO()
-		convMock := automock.EventAPIDefinitionConverter{}
-		convMock.On("ToEntity", eventAPIDefModel).Return(nil, errors.New("test error"))
-		pgRepository := eventdef.NewRepository(&convMock)
-		// WHEN
-		err := pgRepository.Create(ctx, &eventAPIDefModel)
-		// THEN
-		require.Error(t, err)
-		assert.Contains(t, err.Error(), "test error")
-		convMock.AssertExpectations(t)
-	})
-
-=======
->>>>>>> 680309bb
 	t.Run("returns error when item is nil", func(t *testing.T) {
 		ctx := context.TODO()
 		convMock := automock.EventAPIDefinitionConverter{}
@@ -380,24 +198,14 @@
 	t.Run("success", func(t *testing.T) {
 		sqlxDB, sqlMock := testdb.MockDatabase(t)
 		ctx := persistence.SaveToContext(context.TODO(), sqlxDB)
-<<<<<<< HEAD
-		first := fixFullModelEventDefinitionWithTimestamp(eventAPIID, "first", createdAt)
-		second := fixFullModelEventDefinitionWithTimestamp(eventAPIID, "second", createdAt)
-		third := fixFullModelEventDefinitionWithTimestamp(eventAPIID, "third", createdAt)
-=======
 		first, _ := fixFullEventDefinitionModel("first")
 		second, _ := fixFullEventDefinitionModel("second")
 		third, _ := fixFullEventDefinitionModel("third")
->>>>>>> 680309bb
 		items := []*model.EventDefinition{&first, &second, &third}
 
 		convMock := &automock.EventAPIDefinitionConverter{}
 		for _, item := range items {
-<<<<<<< HEAD
-			convMock.On("ToEntity", *item).Return(fixFullEventDefWithTimestamp(item.ID, item.Name, createdAt), nil).Once()
-=======
 			convMock.On("ToEntity", *item).Return(fixFullEntityEventDefinition(item.ID, item.Name), nil).Once()
->>>>>>> 680309bb
 			sqlMock.ExpectExec(insertQuery).
 				WithArgs(fixEventCreateArgs(item.ID, item)...).
 				WillReturnResult(sqlmock.NewResult(-1, 1))
@@ -410,84 +218,24 @@
 		convMock.AssertExpectations(t)
 		sqlMock.AssertExpectations(t)
 	})
-<<<<<<< HEAD
-
-	t.Run("returns error when conversion from model to entity failed", func(t *testing.T) {
-		sqlxDB, _ := testdb.MockDatabase(t)
-		ctx := persistence.SaveToContext(context.TODO(), sqlxDB)
-		eventAPIModel := fixFullModelEventDefinition(eventAPIID, "api")
-		require.NotNil(t, eventAPIModel)
-		items := []*model.EventDefinition{&eventAPIModel}
-
-		convMock := automock.EventAPIDefinitionConverter{}
-		convMock.On("ToEntity", eventAPIModel).Return(nil, errors.New("test error"))
-		pgRepository := eventdef.NewRepository(&convMock)
-		//WHEN
-		err := pgRepository.CreateMany(ctx, items)
-		//THEN
-		require.Error(t, err)
-		assert.Contains(t, err.Error(), "test error")
-		convMock.AssertExpectations(t)
-	})
-
-	t.Run("returns error when create operation failed", func(t *testing.T) {
-		testErr := errors.New("test error")
-
-		sqlxDB, sqlMock := testdb.MockDatabase(t)
-		ctx := persistence.SaveToContext(context.TODO(), sqlxDB)
-		item := fixFullModelEventDefinitionWithTimestamp(eventAPIID, "first", createdAt)
-
-		convMock := &automock.EventAPIDefinitionConverter{}
-		convMock.On("ToEntity", item).Return(fixFullEventDefWithTimestamp(item.ID, item.Name, createdAt), nil).Once()
-		sqlMock.ExpectExec(insertQuery).
-			WithArgs(fixEventCreateArgs(item.ID, item)...).
-			WillReturnError(testErr)
-		pgRepository := eventdef.NewRepository(convMock)
-		//WHEN
-		err := pgRepository.CreateMany(ctx, []*model.EventDefinition{&item})
-		//THEN
-		require.Error(t, err)
-		assert.Error(t, err, testErr)
-		convMock.AssertExpectations(t)
-		sqlMock.AssertExpectations(t)
-	})
-}
-
-func TestPgRepository_Update(t *testing.T) {
-	updateQuery := regexp.QuoteMeta(`UPDATE "public"."event_api_definitions" SET name = ?, description = ?, group_name = ?, 
-		spec_data = ?, spec_format = ?, spec_type = ?, version_value = ?, version_deprecated = ?, 
-		version_deprecated_since = ?, version_for_removal = ?, ready = ?, created_at = ?, updated_at = ?, deleted_at = ?, error = ? WHERE tenant_id = ? AND id = ?`)
-=======
 }
 
 func TestPgRepository_Update(t *testing.T) {
 	updateQuery := regexp.QuoteMeta(`UPDATE "public"."event_api_definitions" SET name = ?, description = ?, group_name = ?, version_value = ?, 
-		version_deprecated = ?, version_deprecated_since = ?, version_for_removal = ? WHERE tenant_id = ? AND id = ?`)
->>>>>>> 680309bb
-
-	t.Run("success", func(t *testing.T) {
-		sqlxDB, sqlMock := testdb.MockDatabase(t)
-		ctx := persistence.SaveToContext(context.TODO(), sqlxDB)
-<<<<<<< HEAD
-		eventAPIModel := fixFullModelEventDefinitionWithTimestamp(eventAPIID, "update", time.Time{})
-		entity := fixFullEventDefWithTimestamp(eventAPIID, "update", time.Time{})
-		entity.DeletedAt = time.Now() // This is needed as workaround so that updatedAt timestamp is not updated
-=======
+		version_deprecated = ?, version_deprecated_since = ?, version_for_removal = ?, ready = ?, created_at = ?, updated_at = ?, deleted_at = ?, error = ? WHERE tenant_id = ? AND id = ?`)
+
+	t.Run("success", func(t *testing.T) {
+		sqlxDB, sqlMock := testdb.MockDatabase(t)
+		ctx := persistence.SaveToContext(context.TODO(), sqlxDB)
 		eventModel, _ := fixFullEventDefinitionModel("update")
 		entity := fixFullEntityEventDefinition(eventID, "update")
->>>>>>> 680309bb
+		entity.DeletedAt = fixedTimestamp // This is needed as workaround so that updatedAt timestamp is not updated
 
 		convMock := &automock.EventAPIDefinitionConverter{}
 		convMock.On("ToEntity", eventModel).Return(entity, nil)
 		sqlMock.ExpectExec(updateQuery).
-<<<<<<< HEAD
-			WithArgs(entity.Name, entity.Description, entity.GroupName, entity.SpecData, entity.SpecFormat,
-				entity.SpecType, entity.VersionValue, entity.VersionDepracated, entity.VersionDepracatedSince,
-				entity.VersionForRemoval, entity.Ready, entity.CreatedAt, entity.UpdatedAt, entity.DeletedAt, entity.Error, tenantID, entity.ID).
-=======
 			WithArgs(entity.Name, entity.Description, entity.GroupName, entity.VersionValue, entity.VersionDepracated,
-				entity.VersionDepracatedSince, entity.VersionForRemoval, tenantID, entity.ID).
->>>>>>> 680309bb
+				entity.VersionDepracatedSince, entity.VersionForRemoval, entity.Ready, entity.CreatedAt, entity.UpdatedAt, entity.DeletedAt, entity.Error, tenantID, entity.ID).
 			WillReturnResult(sqlmock.NewResult(-1, 1))
 
 		pgRepository := event.NewRepository(convMock)
@@ -499,24 +247,6 @@
 		sqlMock.AssertExpectations(t)
 	})
 
-<<<<<<< HEAD
-	t.Run("returns error when conversion from model to entity failed", func(t *testing.T) {
-		sqlxDB, _ := testdb.MockDatabase(t)
-		ctx := persistence.SaveToContext(context.TODO(), sqlxDB)
-		eventAPIModel := model.EventDefinition{}
-		convMock := &automock.EventAPIDefinitionConverter{}
-		convMock.On("ToEntity", eventAPIModel).Return(nil, errors.New("test error")).Once()
-		pgRepository := eventdef.NewRepository(convMock)
-		//WHEN
-		err := pgRepository.Update(ctx, &eventAPIModel)
-		//THEN
-		require.Error(t, err)
-		assert.Contains(t, err.Error(), "test error")
-		convMock.AssertExpectations(t)
-	})
-
-=======
->>>>>>> 680309bb
 	t.Run("returns error when item is nil", func(t *testing.T) {
 		sqlxDB, _ := testdb.MockDatabase(t)
 		ctx := persistence.SaveToContext(context.TODO(), sqlxDB)
