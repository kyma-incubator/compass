package domain

import (
	"context"
	"fmt"
	"net/http"
	"net/url"

	"github.com/kyma-incubator/compass/components/director/internal/domain/operation"

	systemfielddiscoveryengine "github.com/kyma-incubator/compass/components/director/internal/system-field-discovery-engine"

	"github.com/kyma-incubator/compass/components/director/internal/domain/aspecteventresource"

	"github.com/kyma-incubator/compass/components/director/internal/domain/aspect"
	"github.com/kyma-incubator/compass/components/director/internal/domain/integrationdependency"
	ordpackage "github.com/kyma-incubator/compass/components/director/internal/domain/package"

	ordapiclient "github.com/kyma-incubator/compass/components/director/internal/open_resource_discovery/apiclient"
	sfapiclient "github.com/kyma-incubator/compass/components/director/internal/systemfetcher/apiclient"

	"github.com/kyma-incubator/compass/components/director/internal/destinationcreator"
	"github.com/kyma-incubator/compass/components/director/internal/domain/destination"
	"github.com/kyma-incubator/compass/components/director/internal/domain/formationconstraint/operators"

	"github.com/kyma-incubator/compass/components/director/internal/domain/certsubjectmapping"
	"github.com/kyma-incubator/compass/components/director/internal/domain/formationconstraint"
	"github.com/kyma-incubator/compass/components/director/internal/domain/formationtemplateconstraintreferences"

	databuilder "github.com/kyma-incubator/compass/components/director/internal/domain/webhook/datainputbuilder"

	"github.com/kyma-incubator/compass/components/director/internal/domain/formationassignment"

	"github.com/kyma-incubator/compass/components/director/pkg/retry"
	webhookclient "github.com/kyma-incubator/compass/components/director/pkg/webhook_client"

	"github.com/kyma-incubator/compass/components/director/internal/domain/formationtemplate"
	"github.com/kyma-incubator/compass/components/director/internal/domain/subscription"

	"github.com/kyma-incubator/compass/components/director/internal/selfregmanager"

	pkgadapters "github.com/kyma-incubator/compass/components/director/pkg/adapters"

	"github.com/kyma-incubator/compass/components/director/pkg/model"

	dataloader "github.com/kyma-incubator/compass/components/director/internal/dataloaders"
	"github.com/kyma-incubator/compass/components/director/internal/domain/api"
	"github.com/kyma-incubator/compass/components/director/internal/domain/application"
	"github.com/kyma-incubator/compass/components/director/internal/domain/apptemplate"
	"github.com/kyma-incubator/compass/components/director/internal/domain/auth"
	bundleutil "github.com/kyma-incubator/compass/components/director/internal/domain/bundle"
	"github.com/kyma-incubator/compass/components/director/internal/domain/bundleinstanceauth"
	"github.com/kyma-incubator/compass/components/director/internal/domain/bundlereferences"
	"github.com/kyma-incubator/compass/components/director/internal/domain/document"
	"github.com/kyma-incubator/compass/components/director/internal/domain/eventdef"
	"github.com/kyma-incubator/compass/components/director/internal/domain/eventing"
	"github.com/kyma-incubator/compass/components/director/internal/domain/fetchrequest"
	"github.com/kyma-incubator/compass/components/director/internal/domain/formation"
	"github.com/kyma-incubator/compass/components/director/internal/domain/healthcheck"
	"github.com/kyma-incubator/compass/components/director/internal/domain/integrationsystem"
	"github.com/kyma-incubator/compass/components/director/internal/domain/label"
	"github.com/kyma-incubator/compass/components/director/internal/domain/labeldef"
	"github.com/kyma-incubator/compass/components/director/internal/domain/oauth20"
	"github.com/kyma-incubator/compass/components/director/internal/domain/onetimetoken"
	"github.com/kyma-incubator/compass/components/director/internal/domain/runtime"
	runtimectx "github.com/kyma-incubator/compass/components/director/internal/domain/runtime_context"
	"github.com/kyma-incubator/compass/components/director/internal/domain/scenarioassignment"
	"github.com/kyma-incubator/compass/components/director/internal/domain/spec"
	"github.com/kyma-incubator/compass/components/director/internal/domain/systemauth"
	"github.com/kyma-incubator/compass/components/director/internal/domain/tenant"
	"github.com/kyma-incubator/compass/components/director/internal/domain/version"
	"github.com/kyma-incubator/compass/components/director/internal/domain/viewer"
	"github.com/kyma-incubator/compass/components/director/internal/domain/webhook"
	"github.com/kyma-incubator/compass/components/director/internal/features"
	"github.com/kyma-incubator/compass/components/director/internal/metrics"
	"github.com/kyma-incubator/compass/components/director/internal/uid"
	"github.com/kyma-incubator/compass/components/director/pkg/accessstrategy"
	"github.com/kyma-incubator/compass/components/director/pkg/config"
	"github.com/kyma-incubator/compass/components/director/pkg/consumer"
	"github.com/kyma-incubator/compass/components/director/pkg/graphql"
	httputil "github.com/kyma-incubator/compass/components/director/pkg/http"
	"github.com/kyma-incubator/compass/components/director/pkg/log"
	"github.com/kyma-incubator/compass/components/director/pkg/normalizer"
	"github.com/kyma-incubator/compass/components/director/pkg/persistence"
	"github.com/kyma-incubator/compass/components/director/pkg/time"
	hydraClient "github.com/ory/hydra-client-go/v2"
)

var _ graphql.ResolverRoot = &RootResolver{}

// RootResolver missing godoc
type RootResolver struct {
	appNameNormalizer     normalizer.Normalizator
	app                   *application.Resolver
	appTemplate           *apptemplate.Resolver
	api                   *api.Resolver
	eventAPI              *eventdef.Resolver
	eventing              *eventing.Resolver
	integrationDependency *integrationdependency.Resolver
	doc                   *document.Resolver
	formation             *formation.Resolver
	formationAssignment   *formationassignment.Resolver
	runtime               *runtime.Resolver
	runtimeContext        *runtimectx.Resolver
	healthCheck           *healthcheck.Resolver
	webhook               *webhook.Resolver
	labelDef              *labeldef.Resolver
	token                 *onetimetoken.Resolver
	systemAuth            *systemauth.Resolver
	oAuth20               *oauth20.Resolver
	intSys                *integrationsystem.Resolver
	viewer                *viewer.Resolver
	tenant                *tenant.Resolver
	mpBundle              *bundleutil.Resolver
	bundleInstanceAuth    *bundleinstanceauth.Resolver
	scenarioAssignment    *scenarioassignment.Resolver
	subscription          *subscription.Resolver
	formationTemplate     *formationtemplate.Resolver
	formationConstraint   *formationconstraint.Resolver
	constraintReference   *formationtemplateconstraintreferences.Resolver
	certSubjectMapping    *certsubjectmapping.Resolver
}

// NewRootResolver missing godoc
func NewRootResolver(
	appNameNormalizer normalizer.Normalizator,
	transact persistence.Transactioner,
	cfgProvider *config.Provider,
	oneTimeTokenCfg onetimetoken.Config,
	oAuth20Cfg oauth20.Config,
	pairingAdapters *pkgadapters.Adapters,
	featuresConfig features.Config,
	metricsCollector *metrics.Collector,
	retryHTTPExecutor *retry.HTTPExecutor,
	httpClient, internalFQDNHTTPClient, internalGatewayHTTPClient, securedHTTPClient, mtlsHTTPClient *http.Client,
	selfRegConfig config.SelfRegConfig,
	systemFieldDiscoveryEngineConfig config.SystemFieldDiscoveryEngineConfig,
	tokenLength int,
	hydraURL *url.URL,
	accessStrategyExecutorProvider *accessstrategy.Provider,
	subscriptionConfig subscription.Config,
	tenantOnDemandAPIConfig tenant.FetchOnDemandAPIConfig,
	ordWebhookMappings []application.ORDWebhookMapping,
	tenantMappingConfig map[string]interface{},
	callbackURL string,
	appTemplateProductLabel string,
	destinationCreatorConfig *destinationcreator.Config,
	ordAggregatorClientConfig ordapiclient.OrdAggregatorClientConfig,
	systemFetcherClientConfig sfapiclient.SystemFetcherSyncClientConfig,
	environmentConsumerSubjects []string,
) (*RootResolver, error) {
	timeService := time.NewService()

	oAuth20HTTPClient := &http.Client{
		Timeout:   oAuth20Cfg.HTTPClientTimeout,
		Transport: httputil.NewCorrelationIDTransport(httputil.NewServiceAccountTokenTransport(httputil.NewHTTPTransportWrapper(http.DefaultTransport.(*http.Transport)))),
	}

	configuration := hydraClient.Configuration{
		Scheme:     hydraURL.Scheme,
		HTTPClient: oAuth20HTTPClient,
	}
	configuration.Servers = []hydraClient.ServerConfiguration{
		{
			URL: oAuth20Cfg.URL,
		},
	}

	hydra := hydraClient.NewAPIClient(&configuration)

	metricsCollector.InstrumentOAuth20HTTPClient(oAuth20HTTPClient)

	tokenConverter := onetimetoken.NewConverter(oneTimeTokenCfg.LegacyConnectorURL)
	authConverter := auth.NewConverterWithOTT(tokenConverter)
	runtimeContextConverter := runtimectx.NewConverter()
	frConverter := fetchrequest.NewConverter(authConverter)
	versionConverter := version.NewConverter()
	docConverter := document.NewConverter(frConverter)
	webhookConverter := webhook.NewConverter(authConverter)
	specConverter := spec.NewConverter(frConverter)
	apiConverter := api.NewConverter(versionConverter, specConverter)
	eventAPIConverter := eventdef.NewConverter(versionConverter, specConverter)
	aspectEventResourceConverter := aspecteventresource.NewConverter()
	aspectConverter := aspect.NewConverter(aspectEventResourceConverter)
	integrationDependencyConv := integrationdependency.NewConverter(versionConverter, aspectConverter)
	pkgConverter := ordpackage.NewConverter()
	labelDefConverter := labeldef.NewConverter()
	labelConverter := label.NewConverter()
	systemAuthConverter := systemauth.NewConverter(authConverter)
	intSysConverter := integrationsystem.NewConverter()
	tenantConverter := tenant.NewConverter()
	bundleConverter := bundleutil.NewConverter(authConverter, apiConverter, eventAPIConverter, docConverter)
	appConverter := application.NewConverter(webhookConverter, bundleConverter)
	appWithTenantsConverter := application.NewAppWithTenantsConverter(appConverter, tenantConverter)
	appTemplateConverter := apptemplate.NewConverter(appConverter, webhookConverter)
	bundleInstanceAuthConv := bundleinstanceauth.NewConverter(authConverter)
	assignmentConv := scenarioassignment.NewConverter()
	bundleReferenceConv := bundlereferences.NewConverter()
	formationConv := formation.NewConverter()
	runtimeConverter := runtime.NewConverter(webhookConverter)
	formationTemplateConverter := formationtemplate.NewConverter(webhookConverter)
	formationAssignmentConv := formationassignment.NewConverter()
	formationConstraintConverter := formationconstraint.NewConverter()
	appTemplateConv := apptemplate.NewConverter(appConverter, webhookConverter)
	constraintReferencesConverter := formationtemplateconstraintreferences.NewConverter()
	certSubjectMappingConv := certsubjectmapping.NewConverter()
	destinationConv := destination.NewConverter()

	healthcheckRepo := healthcheck.NewRepository()
	runtimeRepo := runtime.NewRepository(runtimeConverter)
	runtimeContextRepo := runtimectx.NewRepository(runtimectx.NewConverter())
	applicationRepo := application.NewRepository(appConverter)
	appTemplateRepo := apptemplate.NewRepository(appTemplateConverter)
	labelRepo := label.NewRepository(labelConverter)
	labelDefRepo := labeldef.NewRepository(labelDefConverter)
	webhookRepo := webhook.NewRepository(webhookConverter)
	apiRepo := api.NewRepository(apiConverter)
	eventAPIRepo := eventdef.NewRepository(eventAPIConverter)
	aspectRepo := aspect.NewRepository(aspectConverter)
	aspectEventResourceRepo := aspecteventresource.NewRepository(aspectEventResourceConverter)
	integrationDependencyRepo := integrationdependency.NewRepository(integrationDependencyConv)
	pkgRepo := ordpackage.NewRepository(pkgConverter)
	specRepo := spec.NewRepository(specConverter)
	docRepo := document.NewRepository(docConverter)
	fetchRequestRepo := fetchrequest.NewRepository(frConverter)
	systemAuthRepo := systemauth.NewRepository(systemAuthConverter)
	intSysRepo := integrationsystem.NewRepository(intSysConverter)
	tenantRepo := tenant.NewRepository(tenantConverter)
	bundleRepo := bundleutil.NewRepository(bundleConverter)
	bundleInstanceAuthRepo := bundleinstanceauth.NewRepository(bundleInstanceAuthConv)
	scenarioAssignmentRepo := scenarioassignment.NewRepository(assignmentConv)
	bundleReferenceRepo := bundlereferences.NewRepository(bundleReferenceConv)
	formationTemplateRepo := formationtemplate.NewRepository(formationTemplateConverter)
	formationRepo := formation.NewRepository(formationConv)
	formationAssignmentRepo := formationassignment.NewRepository(formationAssignmentConv)
	formationConstraintRepo := formationconstraint.NewRepository(formationConstraintConverter)
	constraintReferencesRepo := formationtemplateconstraintreferences.NewRepository(constraintReferencesConverter)
	certSubjectMappingRepo := certsubjectmapping.NewRepository(certSubjectMappingConv)
	destinationRepo := destination.NewRepository(destinationConv)

	uidSvc := uid.NewService()
	labelSvc := label.NewLabelService(labelRepo, labelDefRepo, uidSvc)
	appTemplateSvc := apptemplate.NewService(appTemplateRepo, webhookRepo, uidSvc, labelSvc, labelRepo, applicationRepo, timeService)
	labelDefSvc := labeldef.NewService(labelDefRepo, labelRepo, scenarioAssignmentRepo, tenantRepo, uidSvc)
	fetchRequestSvc := fetchrequest.NewServiceWithRetry(fetchRequestRepo, httpClient, accessStrategyExecutorProvider, retryHTTPExecutor)
	specSvc := spec.NewService(specRepo, fetchRequestRepo, uidSvc, fetchRequestSvc)
	bundleReferenceSvc := bundlereferences.NewService(bundleReferenceRepo, uidSvc)
	apiSvc := api.NewService(apiRepo, uidSvc, specSvc, bundleReferenceSvc)
	eventAPISvc := eventdef.NewService(eventAPIRepo, uidSvc, specSvc, bundleReferenceSvc)
	tenantSvc := tenant.NewServiceWithLabels(tenantRepo, uidSvc, labelRepo, labelSvc, tenantConverter)
	webhookSvc := webhook.NewService(webhookRepo, applicationRepo, uidSvc, tenantSvc, tenantMappingConfig, callbackURL)
	docSvc := document.NewService(docRepo, fetchRequestRepo, uidSvc)
	scenarioAssignmentSvc := scenarioassignment.NewService(scenarioAssignmentRepo, labelDefSvc)
	healthCheckSvc := healthcheck.NewService(healthcheckRepo)
	systemAuthSvc := systemauth.NewService(systemAuthRepo, uidSvc)
	oAuth20Svc := oauth20.NewService(cfgProvider, oAuth20Cfg.PublicAccessTokenEndpoint, hydra.OAuth2Api)
	intSysSvc := integrationsystem.NewService(intSysRepo, uidSvc)
	eventingSvc := eventing.NewService(appNameNormalizer, runtimeRepo, labelRepo)
	aspectSvc := aspect.NewService(aspectRepo, uidSvc)
	aspectEventResourceSvc := aspecteventresource.NewService(aspectEventResourceRepo, uidSvc)
	integrationDependencySvc := integrationdependency.NewService(integrationDependencyRepo, uidSvc)
	packageSvc := ordpackage.NewService(pkgRepo, uidSvc)
	bundleInstanceAuthSvc := bundleinstanceauth.NewService(bundleInstanceAuthRepo, uidSvc)
	bundleSvc := bundleutil.NewService(bundleRepo, apiSvc, eventAPISvc, docSvc, bundleInstanceAuthSvc, uidSvc)
	webhookClient := webhookclient.NewClient(securedHTTPClient, mtlsHTTPClient)
	webhookLabelBuilder := databuilder.NewWebhookLabelBuilder(labelRepo)
	webhookTenantBuilder := databuilder.NewWebhookTenantBuilder(webhookLabelBuilder, tenantRepo)
	certSubjectTenantBuilder := databuilder.NewWebhookCertSubjectBuilder(certSubjectMappingRepo)
	webhookDataInputBuilder := databuilder.NewWebhookDataInputBuilder(applicationRepo, appTemplateRepo, runtimeRepo, runtimeContextRepo, webhookLabelBuilder, webhookTenantBuilder, certSubjectTenantBuilder)
	formationConstraintSvc := formationconstraint.NewService(formationConstraintRepo, constraintReferencesRepo, uidSvc, formationConstraintConverter)
	destinationCreatorSvc := destinationcreator.NewService(mtlsHTTPClient, destinationCreatorConfig, applicationRepo, runtimeRepo, runtimeContextRepo, labelRepo, tenantRepo)
	destinationSvc := destination.NewService(transact, destinationRepo, tenantRepo, uidSvc, destinationCreatorSvc)
	constraintEngine := operators.NewConstraintEngine(transact, formationConstraintSvc, tenantSvc, scenarioAssignmentSvc, destinationSvc, destinationCreatorSvc, systemAuthSvc, formationRepo, labelRepo, labelSvc, applicationRepo, runtimeContextRepo, formationTemplateRepo, formationAssignmentRepo, nil, nil, featuresConfig.RuntimeTypeLabelKey, featuresConfig.ApplicationTypeLabelKey)
	notificationsBuilder := formation.NewNotificationsBuilder(webhookConverter, constraintEngine, featuresConfig.RuntimeTypeLabelKey, featuresConfig.ApplicationTypeLabelKey)
	notificationsGenerator := formation.NewNotificationsGenerator(applicationRepo, appTemplateRepo, runtimeRepo, runtimeContextRepo, labelRepo, webhookRepo, webhookDataInputBuilder, notificationsBuilder)
	notificationSvc := formation.NewNotificationService(tenantRepo, webhookClient, notificationsGenerator, constraintEngine, webhookConverter, formationTemplateRepo, formationAssignmentRepo, formationRepo)
	faNotificationSvc := formationassignment.NewFormationAssignmentNotificationService(formationAssignmentRepo, webhookConverter, webhookRepo, tenantRepo, webhookDataInputBuilder, formationRepo, notificationsBuilder, runtimeContextRepo, labelSvc, featuresConfig.RuntimeTypeLabelKey, featuresConfig.ApplicationTypeLabelKey)
	formationAssignmentStatusSvc := formationassignment.NewFormationAssignmentStatusService(formationAssignmentRepo, constraintEngine, faNotificationSvc)
	formationAssignmentSvc := formationassignment.NewService(formationAssignmentRepo, uidSvc, applicationRepo, runtimeRepo, runtimeContextRepo, notificationSvc, faNotificationSvc, labelSvc, formationRepo, formationAssignmentStatusSvc, featuresConfig.RuntimeTypeLabelKey, featuresConfig.ApplicationTypeLabelKey)
	formationStatusSvc := formation.NewFormationStatusService(formationRepo, labelDefRepo, labelDefSvc, notificationSvc, constraintEngine)
	formationSvc := formation.NewService(transact, applicationRepo, labelDefRepo, labelRepo, formationRepo, formationTemplateRepo, labelSvc, uidSvc, labelDefSvc, scenarioAssignmentRepo, scenarioAssignmentSvc, tenantSvc, runtimeRepo, runtimeContextRepo, formationAssignmentSvc, faNotificationSvc, notificationSvc, constraintEngine, webhookRepo, formationStatusSvc, featuresConfig.RuntimeTypeLabelKey, featuresConfig.ApplicationTypeLabelKey)
	appSvc := application.NewService(appNameNormalizer, cfgProvider, applicationRepo, webhookRepo, runtimeRepo, labelRepo, intSysRepo, labelSvc, bundleSvc, uidSvc, formationSvc, selfRegConfig.SelfRegisterDistinguishLabelKey, ordWebhookMappings)
	runtimeContextSvc := runtimectx.NewService(runtimeContextRepo, labelRepo, runtimeRepo, labelSvc, formationSvc, tenantSvc, uidSvc)
	runtimeSvc := runtime.NewService(runtimeRepo, labelRepo, labelSvc, uidSvc, formationSvc, tenantSvc, webhookSvc, runtimeContextSvc, featuresConfig.ProtectedLabelPattern, featuresConfig.ImmutableLabelPattern, featuresConfig.RuntimeTypeLabelKey, featuresConfig.KymaRuntimeTypeLabelValue, featuresConfig.KymaApplicationNamespaceValue, featuresConfig.KymaAdapterWebhookMode, featuresConfig.KymaAdapterWebhookType, featuresConfig.KymaAdapterWebhookURLTemplate, featuresConfig.KymaAdapterWebhookInputTemplate, featuresConfig.KymaAdapterWebhookHeaderTemplate, featuresConfig.KymaAdapterWebhookOutputTemplate)
	tokenSvc := onetimetoken.NewTokenService(systemAuthSvc, appSvc, appConverter, tenantSvc, internalFQDNHTTPClient, onetimetoken.NewTokenGenerator(tokenLength), oneTimeTokenCfg, pairingAdapters, timeService)
	systemFieldDiscoveryEngine, err := systemfielddiscoveryengine.NewSystemFieldDiscoveryEngine(systemFieldDiscoveryEngineConfig, labelSvc, webhookSvc, uidSvc)
	if err != nil {
		return nil, err
	}
	subscriptionSvc := subscription.NewService(runtimeSvc, runtimeContextSvc, tenantSvc, labelSvc, appTemplateSvc, appConverter, appTemplateConv, appSvc, uidSvc, systemFieldDiscoveryEngine, subscriptionConfig.GlobalSubaccountIDLabelKey, subscriptionConfig.SubscriptionLabelKey, subscriptionConfig.RuntimeTypeLabelKey, subscriptionConfig.ProviderLabelKey)
	tenantOnDemandSvc := tenant.NewFetchOnDemandService(internalGatewayHTTPClient, tenantOnDemandAPIConfig)
	formationTemplateSvc := formationtemplate.NewService(formationTemplateRepo, uidSvc, formationTemplateConverter, tenantSvc, webhookRepo, webhookSvc)
	constraintReferenceSvc := formationtemplateconstraintreferences.NewService(constraintReferencesRepo, constraintReferencesConverter)
	certSubjectMappingSvc := certsubjectmapping.NewService(certSubjectMappingRepo)

	constraintEngine.SetFormationAssignmentNotificationService(faNotificationSvc)
	constraintEngine.SetFormationAssignmentService(formationAssignmentSvc)

	opConv := operation.NewConverter()
	opRepo := operation.NewRepository(opConv)
	opSvc := operation.NewService(opRepo, uidSvc)

	selfRegisterManager, err := selfregmanager.NewSelfRegisterManager(selfRegConfig, &selfregmanager.CallerProvider{}, appTemplateProductLabel)
	if err != nil {
		return nil, err
	}

	return &RootResolver{
		appNameNormalizer:     appNameNormalizer,
<<<<<<< HEAD
		appTemplate:           apptemplate.NewResolver(transact, appSvc, appConverter, appTemplateSvc, appTemplateConverter, webhookSvc, webhookConverter, labelSvc, selfRegisterManager, uidSvc, systemFieldDiscoveryEngine, certSubjectMappingSvc, appTemplateProductLabel, ordAggregatorClientConfig),
		app:                   application.NewResolver(transact, appSvc, webhookSvc, oAuth20Svc, systemAuthSvc, appConverter, appWithTenantsConverter, webhookConverter, systemAuthConverter, eventingSvc, bundleSvc, bundleConverter, specSvc, apiSvc, eventAPISvc, integrationDependencySvc, integrationDependencyConv, aspectSvc, aspectEventResourceSvc, apiConverter, eventAPIConverter, appTemplateSvc, appTemplateConverter, opSvc, opConv, selfRegConfig.SelfRegisterDistinguishLabelKey, featuresConfig.TokenPrefix),
=======
		appTemplate:           apptemplate.NewResolver(transact, appSvc, appConverter, appTemplateSvc, appTemplateConverter, webhookSvc, webhookConverter, labelSvc, selfRegisterManager, uidSvc, systemFieldDiscoveryEngine, certSubjectMappingSvc, appTemplateProductLabel, ordAggregatorClientConfig, environmentConsumerSubjects),
		app:                   application.NewResolver(transact, appSvc, webhookSvc, oAuth20Svc, systemAuthSvc, appConverter, webhookConverter, systemAuthConverter, eventingSvc, bundleSvc, bundleConverter, specSvc, apiSvc, eventAPISvc, integrationDependencySvc, integrationDependencyConv, aspectSvc, aspectEventResourceSvc, apiConverter, eventAPIConverter, appTemplateSvc, appTemplateConverter, opSvc, opConv, selfRegConfig.SelfRegisterDistinguishLabelKey, featuresConfig.TokenPrefix),
>>>>>>> 55ef1cb9
		api:                   api.NewResolver(transact, apiSvc, runtimeSvc, bundleSvc, bundleReferenceSvc, apiConverter, frConverter, specSvc, specConverter, appSvc),
		eventAPI:              eventdef.NewResolver(transact, eventAPISvc, bundleSvc, bundleReferenceSvc, eventAPIConverter, frConverter, specSvc, specConverter),
		eventing:              eventing.NewResolver(transact, eventingSvc, appSvc),
		integrationDependency: integrationdependency.NewResolver(transact, integrationDependencySvc, integrationDependencyConv, aspectSvc, aspectEventResourceSvc, appSvc, appTemplateSvc, packageSvc),
		doc:                   document.NewResolver(transact, docSvc, appSvc, bundleSvc, frConverter),
		formation:             formation.NewResolver(transact, formationSvc, formationConv, formationAssignmentSvc, formationAssignmentConv, tenantOnDemandSvc, tenantSvc),
		formationAssignment:   formationassignment.NewResolver(transact, applicationRepo, appConverter, runtimeRepo, runtimeConverter, runtimeContextRepo, runtimeContextConverter),
		runtime:               runtime.NewResolver(transact, runtimeSvc, scenarioAssignmentSvc, systemAuthSvc, oAuth20Svc, runtimeConverter, systemAuthConverter, eventingSvc, bundleInstanceAuthSvc, selfRegisterManager, uidSvc, subscriptionSvc, runtimeContextSvc, runtimeContextConverter, webhookSvc, webhookConverter, tenantOnDemandSvc, formationSvc, tenantSvc),
		runtimeContext:        runtimectx.NewResolver(transact, runtimeContextSvc, runtimeContextConverter),
		healthCheck:           healthcheck.NewResolver(healthCheckSvc),
		webhook:               webhook.NewResolver(transact, webhookSvc, appSvc, appTemplateSvc, runtimeSvc, formationTemplateSvc, webhookConverter),
		labelDef:              labeldef.NewResolver(transact, labelDefSvc, formationSvc, labelDefConverter),
		token:                 onetimetoken.NewTokenResolver(transact, tokenSvc, tokenConverter, oneTimeTokenCfg.SuggestTokenHeaderKey),
		systemAuth:            systemauth.NewResolver(transact, systemAuthSvc, oAuth20Svc, tokenSvc, systemAuthConverter, authConverter),
		oAuth20:               oauth20.NewResolver(transact, oAuth20Svc, appSvc, runtimeSvc, intSysSvc, systemAuthSvc, systemAuthConverter),
		intSys:                integrationsystem.NewResolver(transact, intSysSvc, systemAuthSvc, oAuth20Svc, intSysConverter, systemAuthConverter),
		viewer:                viewer.NewViewerResolver(),
		tenant:                tenant.NewResolver(transact, tenantSvc, tenantConverter, tenantOnDemandSvc, systemFetcherClientConfig),
		mpBundle:              bundleutil.NewResolver(transact, bundleSvc, bundleInstanceAuthSvc, bundleReferenceSvc, apiSvc, eventAPISvc, docSvc, bundleConverter, bundleInstanceAuthConv, apiConverter, eventAPIConverter, docConverter, specSvc, appSvc),
		bundleInstanceAuth:    bundleinstanceauth.NewResolver(transact, bundleInstanceAuthSvc, bundleSvc, bundleInstanceAuthConv, bundleConverter),
		scenarioAssignment:    scenarioassignment.NewResolver(transact, scenarioAssignmentSvc, assignmentConv, tenantSvc),
		subscription:          subscription.NewResolver(transact, subscriptionSvc, ordAggregatorClientConfig),
		formationTemplate:     formationtemplate.NewResolver(transact, formationTemplateConverter, formationTemplateSvc, webhookConverter, formationConstraintSvc, formationConstraintConverter),
		formationConstraint:   formationconstraint.NewResolver(transact, formationConstraintConverter, formationConstraintSvc),
		constraintReference:   formationtemplateconstraintreferences.NewResolver(transact, constraintReferencesConverter, constraintReferenceSvc),
		certSubjectMapping:    certsubjectmapping.NewResolver(transact, certSubjectMappingConv, certSubjectMappingSvc, uidSvc),
	}, nil
}

// BundlesDataloader missing godoc
func (r *RootResolver) BundlesDataloader(ids []dataloader.ParamBundle) ([]*graphql.BundlePage, []error) {
	return r.app.BundlesDataLoader(ids)
}

// APIDefinitionsDataloader missing godoc
func (r *RootResolver) APIDefinitionsDataloader(ids []dataloader.ParamAPIDef) ([]*graphql.APIDefinitionPage, []error) {
	return r.mpBundle.APIDefinitionsDataLoader(ids)
}

// EventDefinitionsDataloader missing godoc
func (r *RootResolver) EventDefinitionsDataloader(ids []dataloader.ParamEventDef) ([]*graphql.EventDefinitionPage, []error) {
	return r.mpBundle.EventDefinitionsDataLoader(ids)
}

// IntegrationDependenciesDataloader is the Integration Dependencies dataloader used in the graphql API router
func (r *RootResolver) IntegrationDependenciesDataloader(ids []dataloader.ParamIntegrationDependency) ([]*graphql.IntegrationDependencyPage, []error) {
	return r.app.IntegrationDependenciesDataLoader(ids)
}

// DocumentsDataloader missing godoc
func (r *RootResolver) DocumentsDataloader(ids []dataloader.ParamDocument) ([]*graphql.DocumentPage, []error) {
	return r.mpBundle.DocumentsDataLoader(ids)
}

// FetchRequestAPIDefDataloader missing godoc
func (r *RootResolver) FetchRequestAPIDefDataloader(ids []dataloader.ParamFetchRequestAPIDef) ([]*graphql.FetchRequest, []error) {
	return r.api.FetchRequestAPIDefDataLoader(ids)
}

// FetchRequestEventDefDataloader missing godoc
func (r *RootResolver) FetchRequestEventDefDataloader(ids []dataloader.ParamFetchRequestEventDef) ([]*graphql.FetchRequest, []error) {
	return r.eventAPI.FetchRequestEventDefDataLoader(ids)
}

// FetchRequestDocumentDataloader missing godoc
func (r *RootResolver) FetchRequestDocumentDataloader(ids []dataloader.ParamFetchRequestDocument) ([]*graphql.FetchRequest, []error) {
	return r.doc.FetchRequestDocumentDataLoader(ids)
}

// RuntimeContextsDataloader missing godoc
func (r *RootResolver) RuntimeContextsDataloader(ids []dataloader.ParamRuntimeContext) ([]*graphql.RuntimeContextPage, []error) {
	return r.runtime.RuntimeContextsDataLoader(ids)
}

// FormationAssignmentsDataLoader missing godoc
func (r *RootResolver) FormationAssignmentsDataLoader(ids []dataloader.ParamFormationAssignment) ([]*graphql.FormationAssignmentPage, []error) {
	return r.formation.FormationAssignmentsDataLoader(ids)
}

// FormationParticipantDataloader is a dataloader for formation participants
func (r *RootResolver) FormationParticipantDataloader(ids []dataloader.ParamFormationParticipant) ([]graphql.FormationParticipant, []error) {
	return r.formationAssignment.FormationParticipantDataLoader(ids)
}

// StatusDataLoader is the FormationStatus dataloader used in the graphql API router
func (r *RootResolver) StatusDataLoader(ids []dataloader.ParamFormationStatus) ([]*graphql.FormationStatus, []error) {
	return r.formation.StatusDataLoader(ids)
}

// FormationConstraintsDataLoader is the FormationConstraint dataloader used in the graphql API router
func (r *RootResolver) FormationConstraintsDataLoader(ids []dataloader.ParamFormationConstraint) ([][]*graphql.FormationConstraint, []error) {
	return r.formationTemplate.FormationConstraintsDataLoader(ids)
}

// Mutation missing godoc
func (r *RootResolver) Mutation() graphql.MutationResolver {
	return &mutationResolver{r}
}

// Query missing godoc
func (r *RootResolver) Query() graphql.QueryResolver {
	return &queryResolver{r}
}

// Application missing godoc
func (r *RootResolver) Application() graphql.ApplicationResolver {
	return &applicationResolver{r}
}

// ApplicationTemplate missing godoc
func (r *RootResolver) ApplicationTemplate() graphql.ApplicationTemplateResolver {
	return &applicationTemplateResolver{r}
}

// Runtime missing godoc
func (r *RootResolver) Runtime() graphql.RuntimeResolver {
	return &runtimeResolver{r}
}

// RuntimeContext missing godoc
func (r *RootResolver) RuntimeContext() graphql.RuntimeContextResolver {
	return &runtimeContextResolver{r}
}

// Formation missing godoc
func (r *RootResolver) Formation() graphql.FormationResolver {
	return &formationResolver{r}
}

// FormationAssignment is resolver for formation assignments
func (r *RootResolver) FormationAssignment() graphql.FormationAssignmentResolver {
	return &formationAssignmentResolver{r}
}

// APISpec missing godoc
func (r *RootResolver) APISpec() graphql.APISpecResolver {
	return &apiSpecResolver{r}
}

// Document missing godoc
func (r *RootResolver) Document() graphql.DocumentResolver {
	return &documentResolver{r}
}

// EventSpec missing godoc
func (r *RootResolver) EventSpec() graphql.EventSpecResolver {
	return &eventSpecResolver{r}
}

// Bundle missing godoc
func (r *RootResolver) Bundle() graphql.BundleResolver {
	return &BundleResolver{r}
}

// IntegrationSystem missing godoc
func (r *RootResolver) IntegrationSystem() graphql.IntegrationSystemResolver {
	return &integrationSystemResolver{r}
}

// OneTimeTokenForApplication missing godoc
func (r *RootResolver) OneTimeTokenForApplication() graphql.OneTimeTokenForApplicationResolver {
	return &oneTimeTokenForApplicationResolver{r}
}

// OneTimeTokenForRuntime missing godoc
func (r *RootResolver) OneTimeTokenForRuntime() graphql.OneTimeTokenForRuntimeResolver {
	return &oneTimeTokenForRuntimeResolver{r}
}

// Tenant missing godoc
func (r *RootResolver) Tenant() graphql.TenantResolver {
	return &tenantResolver{r}
}

// EventDefinition resolver for Event Defs
func (r *RootResolver) EventDefinition() graphql.EventDefinitionResolver {
	return &eventDefinitionResolver{r}
}

// APIDefinition resolver for API Defs
func (r *RootResolver) APIDefinition() graphql.APIDefinitionResolver {
	return &apiDefinitionResolver{r}
}

type queryResolver struct {
	*RootResolver
}

func (r *queryResolver) FormationConstraint(ctx context.Context, id string) (*graphql.FormationConstraint, error) {
	return r.formationConstraint.FormationConstraint(ctx, id)
}

func (r *queryResolver) FormationConstraints(ctx context.Context) ([]*graphql.FormationConstraint, error) {
	return r.formationConstraint.FormationConstraints(ctx)
}

func (r *queryResolver) FormationConstraintsByFormationType(ctx context.Context, formationTemplateID string) ([]*graphql.FormationConstraint, error) {
	return r.formationConstraint.FormationConstraintsByFormationType(ctx, formationTemplateID)
}

func (r *queryResolver) Formation(ctx context.Context, id string) (*graphql.Formation, error) {
	return r.formation.Formation(ctx, id)
}

// FormationByName returns a formation retrieved by name
func (r *queryResolver) FormationByName(ctx context.Context, name string) (*graphql.Formation, error) {
	return r.formation.FormationByName(ctx, name)
}

func (r *queryResolver) Formations(ctx context.Context, first *int, after *graphql.PageCursor) (*graphql.FormationPage, error) {
	return r.formation.Formations(ctx, first, after)
}

func (r *queryResolver) FormationsForObject(ctx context.Context, objectID string) ([]*graphql.Formation, error) {
	return r.formation.FormationsForObject(ctx, objectID)
}

func (r *queryResolver) FormationTemplate(ctx context.Context, id string) (*graphql.FormationTemplate, error) {
	return r.formationTemplate.FormationTemplate(ctx, id)
}

func (r *queryResolver) FormationTemplates(ctx context.Context, first *int, after *graphql.PageCursor) (*graphql.FormationTemplatePage, error) {
	return r.formationTemplate.FormationTemplates(ctx, first, after)
}

func (r *queryResolver) FormationTemplatesByName(ctx context.Context, name string, first *int, after *graphql.PageCursor) (*graphql.FormationTemplatePage, error) {
	return r.formationTemplate.FormationTemplatesByName(ctx, &name, first, after)
}

// Viewer missing godoc
func (r *queryResolver) Viewer(ctx context.Context) (*graphql.Viewer, error) {
	return r.viewer.Viewer(ctx)
}

// ApisForApplication resolves to APIDefinition page for a given application ID
func (r *queryResolver) ApisForApplication(ctx context.Context, appID string, first *int, after *graphql.PageCursor) (*graphql.APIDefinitionPage, error) {
	return r.api.APIDefinitionsForApplication(ctx, appID, first, after)
}

// EventsForApplication resolves to EventDefinition page for a given application ID
func (r *queryResolver) EventsForApplication(ctx context.Context, appID string, first *int, after *graphql.PageCursor) (*graphql.EventDefinitionPage, error) {
	return r.eventAPI.EventDefinitionsForApplication(ctx, appID, first, after)
}

// Applications missing godoc
func (r *queryResolver) Applications(ctx context.Context, filter []*graphql.LabelFilter, first *int, after *graphql.PageCursor) (*graphql.ApplicationPage, error) {
	consumerInfo, err := consumer.LoadFromContext(ctx)
	if err != nil {
		return nil, err
	}

	if consumerInfo.Type == consumer.Runtime {
		log.C(ctx).Debugf("Consumer type is of type %v. Filtering response based on scenarios...", consumer.Runtime)
		return r.app.ApplicationsForRuntime(ctx, consumerInfo.ConsumerID, first, after)
	}

	return r.app.Applications(ctx, filter, first, after)
}

// ApplicationsGlobal retrieves a page of applications with their associated tenants filtered by the provided filters.
func (r *queryResolver) ApplicationsGlobal(ctx context.Context, filter []*graphql.LabelFilter, first *int, after *graphql.PageCursor) (*graphql.ApplicationWithTenantsPage, error) {
	return r.app.ApplicationsGlobal(ctx, filter, first, after)
}

// Application missing godoc
func (r *queryResolver) Application(ctx context.Context, id string) (*graphql.Application, error) {
	return r.app.Application(ctx, id)
}

// ApplicationBySystemNumber returns an application retrieved by systemNumber
func (r *queryResolver) ApplicationBySystemNumber(ctx context.Context, systemNumber string) (*graphql.Application, error) {
	return r.app.ApplicationBySystemNumber(ctx, systemNumber)
}

// ApplicationsByLocalTenantID returns applications retrieved by local tenant id and optionally - a filter
func (r *queryResolver) ApplicationsByLocalTenantID(ctx context.Context, localTenantID string, filter []*graphql.LabelFilter, first *int, after *graphql.PageCursor) (*graphql.ApplicationPage, error) {
	return r.app.ApplicationsByLocalTenantID(ctx, localTenantID, filter, first, after)
}

// ApplicationByLocalTenantIDAndAppTemplateID returns an application retrieved by local tenant id and app template id
func (r *queryResolver) ApplicationByLocalTenantIDAndAppTemplateID(ctx context.Context, localTenantID, appTemplateID string) (*graphql.Application, error) {
	return r.app.ApplicationByLocalTenantIDAndAppTemplateID(ctx, localTenantID, appTemplateID)
}

// ApplicationTemplates missing godoc
func (r *queryResolver) ApplicationTemplates(ctx context.Context, filter []*graphql.LabelFilter, first *int, after *graphql.PageCursor) (*graphql.ApplicationTemplatePage, error) {
	return r.appTemplate.ApplicationTemplates(ctx, filter, first, after)
}

// ApplicationTemplate missing godoc
func (r *queryResolver) ApplicationTemplate(ctx context.Context, id string) (*graphql.ApplicationTemplate, error) {
	return r.appTemplate.ApplicationTemplate(ctx, id)
}

// ApplicationsForRuntime missing godoc
func (r *queryResolver) ApplicationsForRuntime(ctx context.Context, runtimeID string, first *int, after *graphql.PageCursor) (*graphql.ApplicationPage, error) {
	apps, err := r.app.ApplicationsForRuntime(ctx, runtimeID, first, after)
	if err != nil {
		return nil, err
	}

	labels, err := r.runtime.GetLabel(ctx, runtimeID, runtime.IsNormalizedLabel)
	if err != nil {
		return nil, err
	}

	shouldNormalize := true
	if labels != nil {
		labelsMap := (map[string]interface{})(*labels)
		shouldNormalize = labelsMap[runtime.IsNormalizedLabel] == nil || labelsMap[runtime.IsNormalizedLabel] == "true"
	}

	if shouldNormalize {
		for i := range apps.Data {
			apps.Data[i].Name = r.appNameNormalizer.Normalize(apps.Data[i].Name)
		}
	}
	for i := range apps.Data {
		if apps.Data[i].SystemNumber != nil {
			apps.Data[i].Name = fmt.Sprintf("%s-%s", apps.Data[i].Name, *apps.Data[i].SystemNumber)
		}
	}

	return apps, nil
}

// Runtimes missing godoc
func (r *queryResolver) Runtimes(ctx context.Context, filter []*graphql.LabelFilter, first *int, after *graphql.PageCursor) (*graphql.RuntimePage, error) {
	return r.runtime.Runtimes(ctx, filter, first, after)
}

// Runtime missing godoc
func (r *queryResolver) Runtime(ctx context.Context, id string) (*graphql.Runtime, error) {
	return r.runtime.Runtime(ctx, id)
}

// RuntimeByTokenIssuer missing godoc
func (r *queryResolver) RuntimeByTokenIssuer(ctx context.Context, issuer string) (*graphql.Runtime, error) {
	return r.runtime.RuntimeByTokenIssuer(ctx, issuer)
}

// LabelDefinitions missing godoc
func (r *queryResolver) LabelDefinitions(ctx context.Context) ([]*graphql.LabelDefinition, error) {
	return r.labelDef.LabelDefinitions(ctx)
}

// LabelDefinition missing godoc
func (r *queryResolver) LabelDefinition(ctx context.Context, key string) (*graphql.LabelDefinition, error) {
	return r.labelDef.LabelDefinition(ctx, key)
}

// BundleByInstanceAuth missing godoc
func (r *queryResolver) BundleByInstanceAuth(ctx context.Context, authID string) (*graphql.Bundle, error) {
	return r.bundleInstanceAuth.BundleByInstanceAuth(ctx, authID)
}

// BundleInstanceAuth missing godoc
func (r *queryResolver) BundleInstanceAuth(ctx context.Context, id string) (*graphql.BundleInstanceAuth, error) {
	return r.bundleInstanceAuth.BundleInstanceAuth(ctx, id)
}

// HealthChecks missing godoc
func (r *queryResolver) HealthChecks(ctx context.Context, types []graphql.HealthCheckType, origin *string, first *int, after *graphql.PageCursor) (*graphql.HealthCheckPage, error) {
	return r.healthCheck.HealthChecks(ctx, types, origin, first, after)
}

// IntegrationSystems missing godoc
func (r *queryResolver) IntegrationSystems(ctx context.Context, first *int, after *graphql.PageCursor) (*graphql.IntegrationSystemPage, error) {
	return r.intSys.IntegrationSystems(ctx, first, after)
}

// IntegrationSystem missing godoc
func (r *queryResolver) IntegrationSystem(ctx context.Context, id string) (*graphql.IntegrationSystem, error) {
	return r.intSys.IntegrationSystem(ctx, id)
}

// Tenants fetches tenants by page and search term
func (r *queryResolver) Tenants(ctx context.Context, first *int, after *graphql.PageCursor, searchTerm *string) (*graphql.TenantPage, error) {
	return r.tenant.Tenants(ctx, first, after, searchTerm)
}

// RootTenants fetches the top parents external IDs for a given external tenant
func (r *queryResolver) RootTenants(ctx context.Context, externalTenant string) ([]*graphql.Tenant, error) {
	return r.tenant.RootTenants(ctx, externalTenant)
}

// AutomaticScenarioAssignmentForScenario missing godoc
func (r *queryResolver) AutomaticScenarioAssignmentForScenario(ctx context.Context, scenarioName string) (*graphql.AutomaticScenarioAssignment, error) {
	return r.scenarioAssignment.GetAutomaticScenarioAssignmentForScenarioName(ctx, scenarioName)
}

// AutomaticScenarioAssignmentsForSelector missing godoc
func (r *queryResolver) AutomaticScenarioAssignmentsForSelector(ctx context.Context, selector graphql.LabelSelectorInput) ([]*graphql.AutomaticScenarioAssignment, error) {
	return r.scenarioAssignment.AutomaticScenarioAssignmentsForSelector(ctx, selector)
}

// AutomaticScenarioAssignments missing godoc
func (r *queryResolver) AutomaticScenarioAssignments(ctx context.Context, first *int, after *graphql.PageCursor) (*graphql.AutomaticScenarioAssignmentPage, error) {
	return r.scenarioAssignment.AutomaticScenarioAssignments(ctx, first, after)
}

// SystemAuth missing godoc
func (r *queryResolver) SystemAuth(ctx context.Context, id string) (graphql.SystemAuth, error) {
	return r.systemAuth.SystemAuth(ctx, id)
}

// SystemAuthByToken missing godoc
func (r *queryResolver) SystemAuthByToken(ctx context.Context, id string) (graphql.SystemAuth, error) {
	return r.systemAuth.SystemAuthByToken(ctx, id)
}

func (r *queryResolver) CertificateSubjectMapping(ctx context.Context, id string) (*graphql.CertificateSubjectMapping, error) {
	return r.certSubjectMapping.CertificateSubjectMapping(ctx, id)
}

func (r *queryResolver) CertificateSubjectMappings(ctx context.Context, first *int, after *graphql.PageCursor) (*graphql.CertificateSubjectMappingPage, error) {
	return r.certSubjectMapping.CertificateSubjectMappings(ctx, first, after)
}

type mutationResolver struct {
	*RootResolver
}

func (r *mutationResolver) AddTenantAccess(ctx context.Context, in graphql.TenantAccessInput) (*graphql.TenantAccess, error) {
	return r.tenant.AddTenantAccess(ctx, in)
}

func (r *mutationResolver) RemoveTenantAccess(ctx context.Context, tenantID string, resourceID string, resourceType graphql.TenantAccessObjectType) (*graphql.TenantAccess, error) {
	return r.tenant.RemoveTenantAccess(ctx, tenantID, resourceID, resourceType)
}

func (r *mutationResolver) UpdateFormationConstraint(ctx context.Context, id string, in graphql.FormationConstraintUpdateInput) (*graphql.FormationConstraint, error) {
	return r.formationConstraint.UpdateFormationConstraint(ctx, id, in)
}

func (r *mutationResolver) ResynchronizeFormationNotifications(ctx context.Context, formationID string, reset *bool) (*graphql.Formation, error) {
	return r.formation.ResynchronizeFormationNotifications(ctx, formationID, reset)
}

func (r *mutationResolver) FinalizeDraftFormation(ctx context.Context, formationID string) (*graphql.Formation, error) {
	return r.formation.FinalizeDraftFormation(ctx, formationID)
}

func (r *mutationResolver) AttachConstraintToFormationTemplate(ctx context.Context, constraintID string, formationTemplateID string) (*graphql.ConstraintReference, error) {
	return r.constraintReference.AttachConstraintToFormationTemplate(ctx, constraintID, formationTemplateID)
}

func (r *mutationResolver) DetachConstraintFromFormationTemplate(ctx context.Context, constraintID string, formationTemplateID string) (*graphql.ConstraintReference, error) {
	return r.constraintReference.DetachConstraintFromFormationTemplate(ctx, constraintID, formationTemplateID)
}

func (r *mutationResolver) CreateFormationConstraint(ctx context.Context, formationConstraint graphql.FormationConstraintInput) (*graphql.FormationConstraint, error) {
	return r.formationConstraint.CreateFormationConstraint(ctx, formationConstraint)
}

func (r *mutationResolver) DeleteFormationConstraint(ctx context.Context, id string) (*graphql.FormationConstraint, error) {
	return r.formationConstraint.DeleteFormationConstraint(ctx, id)
}

func (r *mutationResolver) CreateFormationTemplate(ctx context.Context, in graphql.FormationTemplateInput) (*graphql.FormationTemplate, error) {
	return r.formationTemplate.CreateFormationTemplate(ctx, in)
}

func (r *mutationResolver) DeleteFormationTemplate(ctx context.Context, id string) (*graphql.FormationTemplate, error) {
	return r.formationTemplate.DeleteFormationTemplate(ctx, id)
}

func (r *mutationResolver) UpdateFormationTemplate(ctx context.Context, id string, in graphql.FormationTemplateInput) (*graphql.FormationTemplate, error) {
	return r.formationTemplate.UpdateFormationTemplate(ctx, id, in)
}

func (r *mutationResolver) AssignFormation(ctx context.Context, objectID string, objectType graphql.FormationObjectType, formation graphql.FormationInput) (*graphql.Formation, error) {
	return r.formation.AssignFormation(ctx, objectID, objectType, formation)
}

func (r *mutationResolver) UnassignFormation(ctx context.Context, objectID string, objectType graphql.FormationObjectType, formation graphql.FormationInput) (*graphql.Formation, error) {
	return r.formation.UnassignFormation(ctx, objectID, objectType, formation)
}

func (r *mutationResolver) UnassignFormationGlobal(ctx context.Context, objectID string, objectType graphql.FormationObjectType, formationID string) (*graphql.Formation, error) {
	return r.formation.UnassignFormationGlobal(ctx, objectID, objectType, formationID)
}

func (r *mutationResolver) CreateFormation(ctx context.Context, formationInput graphql.FormationInput) (*graphql.Formation, error) {
	return r.formation.CreateFormation(ctx, formationInput)
}

func (r *mutationResolver) DeleteFormation(ctx context.Context, formation graphql.FormationInput) (*graphql.Formation, error) {
	return r.formation.DeleteFormation(ctx, formation)
}

// RegisterApplication missing godoc
func (r *mutationResolver) RegisterApplication(ctx context.Context, in graphql.ApplicationRegisterInput, _ *graphql.OperationMode) (*graphql.Application, error) {
	return r.app.RegisterApplication(ctx, in)
}

// UpdateApplication missing godoc
func (r *mutationResolver) UpdateApplication(ctx context.Context, id string, in graphql.ApplicationUpdateInput) (*graphql.Application, error) {
	return r.app.UpdateApplication(ctx, id, in)
}

// UnregisterApplication missing godoc
func (r *mutationResolver) UnregisterApplication(ctx context.Context, id string, _ *graphql.OperationMode) (*graphql.Application, error) {
	return r.app.UnregisterApplication(ctx, id)
}

// UnpairApplication removes system auths, hydra client credentials and performs the "unpair" flow in the database
func (r *mutationResolver) UnpairApplication(ctx context.Context, id string, _ *graphql.OperationMode) (*graphql.Application, error) {
	return r.app.UnpairApplication(ctx, id)
}

// MergeApplications Merges properties from Source Application into Destination Application, provided that the Destination's
// Application does not have a value set for a given property. Then the Source Application is being deleted.
func (r *mutationResolver) MergeApplications(ctx context.Context, destID, srcID string) (*graphql.Application, error) {
	return r.app.MergeApplications(ctx, destID, srcID)
}

// CreateApplicationTemplate missing godoc
func (r *mutationResolver) CreateApplicationTemplate(ctx context.Context, in graphql.ApplicationTemplateInput) (*graphql.ApplicationTemplate, error) {
	return r.appTemplate.CreateApplicationTemplate(ctx, in)
}

// RegisterApplicationFromTemplate missing godoc
func (r *mutationResolver) RegisterApplicationFromTemplate(ctx context.Context, in graphql.ApplicationFromTemplateInput) (*graphql.Application, error) {
	return r.appTemplate.RegisterApplicationFromTemplate(ctx, in)
}

// UpdateApplicationTemplate missing godoc
func (r *mutationResolver) UpdateApplicationTemplate(ctx context.Context, id string, override *bool, in graphql.ApplicationTemplateUpdateInput) (*graphql.ApplicationTemplate, error) {
	return r.appTemplate.UpdateApplicationTemplate(ctx, id, override, in)
}

// DeleteApplicationTemplate missing godoc
func (r *mutationResolver) DeleteApplicationTemplate(ctx context.Context, id string) (*graphql.ApplicationTemplate, error) {
	return r.appTemplate.DeleteApplicationTemplate(ctx, id)
}

// AddWebhook missing godoc
func (r *mutationResolver) AddWebhook(ctx context.Context, applicationID *string, applicationTemplateID *string, runtimeID *string, formationTemplateID *string, in graphql.WebhookInput) (*graphql.Webhook, error) {
	return r.webhook.AddWebhook(ctx, applicationID, applicationTemplateID, runtimeID, formationTemplateID, in)
}

// UpdateWebhook missing godoc
func (r *mutationResolver) UpdateWebhook(ctx context.Context, webhookID string, in graphql.WebhookInput) (*graphql.Webhook, error) {
	return r.webhook.UpdateWebhook(ctx, webhookID, in)
}

// DeleteWebhook missing godoc
func (r *mutationResolver) DeleteWebhook(ctx context.Context, webhookID string) (*graphql.Webhook, error) {
	return r.webhook.DeleteWebhook(ctx, webhookID)
}

// UpdateAPIDefinition missing godoc
func (r *mutationResolver) UpdateAPIDefinition(ctx context.Context, id string, in graphql.APIDefinitionInput) (*graphql.APIDefinition, error) {
	return r.api.UpdateAPIDefinition(ctx, id, in)
}

// UpdateAPIDefinitionForApplication updates an API Definition for a given application ID
func (r *mutationResolver) UpdateAPIDefinitionForApplication(ctx context.Context, id string, in graphql.APIDefinitionInput) (*graphql.APIDefinition, error) {
	return r.api.UpdateAPIDefinitionForApplication(ctx, id, in)
}

// DeleteAPIDefinition missing godoc
func (r *mutationResolver) DeleteAPIDefinition(ctx context.Context, id string) (*graphql.APIDefinition, error) {
	return r.api.DeleteAPIDefinition(ctx, id)
}

// RefetchAPISpec missing godoc
func (r *mutationResolver) RefetchAPISpec(ctx context.Context, apiID string) (*graphql.APISpec, error) {
	return r.api.RefetchAPISpec(ctx, apiID)
}

// UpdateEventDefinition missing godoc
func (r *mutationResolver) UpdateEventDefinition(ctx context.Context, id string, in graphql.EventDefinitionInput) (*graphql.EventDefinition, error) {
	return r.eventAPI.UpdateEventDefinition(ctx, id, in)
}

// UpdateEventDefinitionForApplication updates an Event Definition for a given application ID
func (r *mutationResolver) UpdateEventDefinitionForApplication(ctx context.Context, id string, in graphql.EventDefinitionInput) (*graphql.EventDefinition, error) {
	return r.eventAPI.UpdateEventDefinitionForApplication(ctx, id, in)
}

// DeleteEventDefinition missing godoc
func (r *mutationResolver) DeleteEventDefinition(ctx context.Context, id string) (*graphql.EventDefinition, error) {
	return r.eventAPI.DeleteEventDefinition(ctx, id)
}

// RefetchEventDefinitionSpec missing godoc
func (r *mutationResolver) RefetchEventDefinitionSpec(ctx context.Context, eventID string) (*graphql.EventSpec, error) {
	return r.eventAPI.RefetchEventDefinitionSpec(ctx, eventID)
}

// RegisterRuntime missing godoc
func (r *mutationResolver) RegisterRuntime(ctx context.Context, in graphql.RuntimeRegisterInput) (*graphql.Runtime, error) {
	return r.runtime.RegisterRuntime(ctx, in)
}

// UpdateRuntime missing godoc
func (r *mutationResolver) UpdateRuntime(ctx context.Context, id string, in graphql.RuntimeUpdateInput) (*graphql.Runtime, error) {
	return r.runtime.UpdateRuntime(ctx, id, in)
}

// UnregisterRuntime missing godoc
func (r *mutationResolver) UnregisterRuntime(ctx context.Context, id string) (*graphql.Runtime, error) {
	return r.runtime.DeleteRuntime(ctx, id)
}

// RegisterRuntimeContext missing godoc
func (r *mutationResolver) RegisterRuntimeContext(ctx context.Context, runtimeID string, in graphql.RuntimeContextInput) (*graphql.RuntimeContext, error) {
	return r.runtimeContext.RegisterRuntimeContext(ctx, runtimeID, in)
}

// UpdateRuntimeContext missing godoc
func (r *mutationResolver) UpdateRuntimeContext(ctx context.Context, id string, in graphql.RuntimeContextInput) (*graphql.RuntimeContext, error) {
	return r.runtimeContext.UpdateRuntimeContext(ctx, id, in)
}

// UnregisterRuntimeContext missing godoc
func (r *mutationResolver) UnregisterRuntimeContext(ctx context.Context, id string) (*graphql.RuntimeContext, error) {
	return r.runtimeContext.DeleteRuntimeContext(ctx, id)
}

// DeleteDocument missing godoc
func (r *mutationResolver) DeleteDocument(ctx context.Context, id string) (*graphql.Document, error) {
	return r.doc.DeleteDocument(ctx, id)
}

// CreateLabelDefinition missing godoc
func (r *mutationResolver) CreateLabelDefinition(ctx context.Context, in graphql.LabelDefinitionInput) (*graphql.LabelDefinition, error) {
	return r.labelDef.CreateLabelDefinition(ctx, in)
}

// UpdateLabelDefinition missing godoc
func (r *mutationResolver) UpdateLabelDefinition(ctx context.Context, in graphql.LabelDefinitionInput) (*graphql.LabelDefinition, error) {
	return r.labelDef.UpdateLabelDefinition(ctx, in)
}

// SetApplicationLabel missing godoc
func (r *mutationResolver) SetApplicationLabel(ctx context.Context, applicationID string, key string, value interface{}) (*graphql.Label, error) {
	return r.app.SetApplicationLabel(ctx, applicationID, key, value)
}

// DeleteApplicationLabel missing godoc
func (r *mutationResolver) DeleteApplicationLabel(ctx context.Context, applicationID string, key string) (*graphql.Label, error) {
	return r.app.DeleteApplicationLabel(ctx, applicationID, key)
}

// SetRuntimeLabel missing godoc
func (r *mutationResolver) SetRuntimeLabel(ctx context.Context, runtimeID string, key string, value interface{}) (*graphql.Label, error) {
	return r.runtime.SetRuntimeLabel(ctx, runtimeID, key, value)
}

// DeleteRuntimeLabel missing godoc
func (r *mutationResolver) DeleteRuntimeLabel(ctx context.Context, runtimeID string, key string) (*graphql.Label, error) {
	return r.runtime.DeleteRuntimeLabel(ctx, runtimeID, key)
}

// RequestOneTimeTokenForApplication missing godoc
func (r *mutationResolver) RequestOneTimeTokenForApplication(ctx context.Context, id string, systemAuthID *string) (*graphql.OneTimeTokenForApplication, error) {
	return r.token.RequestOneTimeTokenForApplication(ctx, id, systemAuthID)
}

// RequestOneTimeTokenForRuntime missing godoc
func (r *mutationResolver) RequestOneTimeTokenForRuntime(ctx context.Context, id string, systemAuthID *string) (*graphql.OneTimeTokenForRuntime, error) {
	return r.token.RequestOneTimeTokenForRuntime(ctx, id, systemAuthID)
}

// RequestClientCredentialsForRuntime missing godoc
func (r *mutationResolver) RequestClientCredentialsForRuntime(ctx context.Context, id string) (graphql.SystemAuth, error) {
	return r.oAuth20.RequestClientCredentialsForRuntime(ctx, id)
}

// RequestClientCredentialsForApplication missing godoc
func (r *mutationResolver) RequestClientCredentialsForApplication(ctx context.Context, id string) (graphql.SystemAuth, error) {
	return r.oAuth20.RequestClientCredentialsForApplication(ctx, id)
}

// RequestClientCredentialsForIntegrationSystem missing godoc
func (r *mutationResolver) RequestClientCredentialsForIntegrationSystem(ctx context.Context, id string) (graphql.SystemAuth, error) {
	return r.oAuth20.RequestClientCredentialsForIntegrationSystem(ctx, id)
}

// DeleteSystemAuthForRuntime missing godoc
func (r *mutationResolver) DeleteSystemAuthForRuntime(ctx context.Context, authID string) (graphql.SystemAuth, error) {
	fn := r.systemAuth.GenericDeleteSystemAuth(model.RuntimeReference)
	return fn(ctx, authID)
}

// DeleteSystemAuthForApplication missing godoc
func (r *mutationResolver) DeleteSystemAuthForApplication(ctx context.Context, authID string) (graphql.SystemAuth, error) {
	fn := r.systemAuth.GenericDeleteSystemAuth(model.ApplicationReference)
	return fn(ctx, authID)
}

// DeleteSystemAuthForIntegrationSystem missing godoc
func (r *mutationResolver) DeleteSystemAuthForIntegrationSystem(ctx context.Context, authID string) (graphql.SystemAuth, error) {
	fn := r.systemAuth.GenericDeleteSystemAuth(model.IntegrationSystemReference)
	return fn(ctx, authID)
}

// UpdateSystemAuth missing godoc
func (r *mutationResolver) UpdateSystemAuth(ctx context.Context, authID string, in graphql.AuthInput) (graphql.SystemAuth, error) {
	return r.systemAuth.UpdateSystemAuth(ctx, authID, in)
}

// InvalidateSystemAuthOneTimeToken missing godoc
func (r *mutationResolver) InvalidateSystemAuthOneTimeToken(ctx context.Context, authID string) (graphql.SystemAuth, error) {
	return r.systemAuth.InvalidateSystemAuthOneTimeToken(ctx, authID)
}

// RegisterIntegrationSystem missing godoc
func (r *mutationResolver) RegisterIntegrationSystem(ctx context.Context, in graphql.IntegrationSystemInput) (*graphql.IntegrationSystem, error) {
	return r.intSys.RegisterIntegrationSystem(ctx, in)
}

// UpdateIntegrationSystem missing godoc
func (r *mutationResolver) UpdateIntegrationSystem(ctx context.Context, id string, in graphql.IntegrationSystemInput) (*graphql.IntegrationSystem, error) {
	return r.intSys.UpdateIntegrationSystem(ctx, id, in)
}

// UnregisterIntegrationSystem missing godoc
func (r *mutationResolver) UnregisterIntegrationSystem(ctx context.Context, id string) (*graphql.IntegrationSystem, error) {
	return r.intSys.UnregisterIntegrationSystem(ctx, id)
}

// SetDefaultEventingForApplication missing godoc
func (r *mutationResolver) SetDefaultEventingForApplication(ctx context.Context, appID string, runtimeID string) (*graphql.ApplicationEventingConfiguration, error) {
	return r.eventing.SetEventingForApplication(ctx, appID, runtimeID)
}

// DeleteDefaultEventingForApplication missing godoc
func (r *mutationResolver) DeleteDefaultEventingForApplication(ctx context.Context, appID string) (*graphql.ApplicationEventingConfiguration, error) {
	return r.eventing.UnsetEventingForApplication(ctx, appID)
}

// AddAPIDefinitionToBundle missing godoc
func (r *mutationResolver) AddAPIDefinitionToBundle(ctx context.Context, bundleID string, in graphql.APIDefinitionInput) (*graphql.APIDefinition, error) {
	return r.api.AddAPIDefinitionToBundle(ctx, bundleID, in)
}

// AddAPIDefinitionToApplication adds an API Definition to a given application ID
func (r *mutationResolver) AddAPIDefinitionToApplication(ctx context.Context, appID string, in graphql.APIDefinitionInput) (*graphql.APIDefinition, error) {
	return r.api.AddAPIDefinitionToApplication(ctx, appID, in)
}

// AddEventDefinitionToBundle missing godoc
func (r *mutationResolver) AddEventDefinitionToBundle(ctx context.Context, bundleID string, in graphql.EventDefinitionInput) (*graphql.EventDefinition, error) {
	return r.eventAPI.AddEventDefinitionToBundle(ctx, bundleID, in)
}

// AddEventDefinitionToApplication adds an Event Definition to a given application ID
func (r *mutationResolver) AddEventDefinitionToApplication(ctx context.Context, appID string, in graphql.EventDefinitionInput) (*graphql.EventDefinition, error) {
	return r.eventAPI.AddEventDefinitionToApplication(ctx, appID, in)
}

// AddIntegrationDependencyToApplication adds an Integration Dependency to a given application ID
func (r *mutationResolver) AddIntegrationDependencyToApplication(ctx context.Context, appID string, in graphql.IntegrationDependencyInput) (*graphql.IntegrationDependency, error) {
	return r.integrationDependency.AddIntegrationDependencyToApplication(ctx, appID, in)
}

// DeleteIntegrationDependency deletes an Integration Dependency byt given id
func (r *mutationResolver) DeleteIntegrationDependency(ctx context.Context, id string) (*graphql.IntegrationDependency, error) {
	return r.integrationDependency.DeleteIntegrationDependency(ctx, id)
}

// AddDocumentToBundle missing godoc
func (r *mutationResolver) AddDocumentToBundle(ctx context.Context, bundleID string, in graphql.DocumentInput) (*graphql.Document, error) {
	return r.doc.AddDocumentToBundle(ctx, bundleID, in)
}

// SetBundleInstanceAuth missing godoc
func (r *mutationResolver) SetBundleInstanceAuth(ctx context.Context, authID string, in graphql.BundleInstanceAuthSetInput) (*graphql.BundleInstanceAuth, error) {
	return r.bundleInstanceAuth.SetBundleInstanceAuth(ctx, authID, in)
}

// DeleteBundleInstanceAuth missing godoc
func (r *mutationResolver) DeleteBundleInstanceAuth(ctx context.Context, authID string) (*graphql.BundleInstanceAuth, error) {
	return r.bundleInstanceAuth.DeleteBundleInstanceAuth(ctx, authID)
}

// RequestBundleInstanceAuthCreation missing godoc
func (r *mutationResolver) RequestBundleInstanceAuthCreation(ctx context.Context, bundleID string, in graphql.BundleInstanceAuthRequestInput) (*graphql.BundleInstanceAuth, error) {
	return r.bundleInstanceAuth.RequestBundleInstanceAuthCreation(ctx, bundleID, in)
}

// RequestBundleInstanceAuthDeletion missing godoc
func (r *mutationResolver) RequestBundleInstanceAuthDeletion(ctx context.Context, authID string) (*graphql.BundleInstanceAuth, error) {
	return r.bundleInstanceAuth.RequestBundleInstanceAuthDeletion(ctx, authID)
}

// CreateBundleInstanceAuth creates graphql.BundleInstanceAuth from a given input for a bundle with id - bundleID
func (r *mutationResolver) CreateBundleInstanceAuth(ctx context.Context, bundleID string, in graphql.BundleInstanceAuthCreateInput) (*graphql.BundleInstanceAuth, error) {
	return r.bundleInstanceAuth.CreateBundleInstanceAuth(ctx, bundleID, in)
}

// UpdateBundleInstanceAuth updates graphql.BundleInstanceAuth with id from a given input for a bundle with id - bundleID
func (r *mutationResolver) UpdateBundleInstanceAuth(ctx context.Context, id string, bundleID string, in graphql.BundleInstanceAuthUpdateInput) (*graphql.BundleInstanceAuth, error) {
	return r.bundleInstanceAuth.UpdateBundleInstanceAuth(ctx, id, bundleID, in)
}

// AddBundle missing godoc
func (r *mutationResolver) AddBundle(ctx context.Context, applicationID string, in graphql.BundleCreateInput) (*graphql.Bundle, error) {
	return r.mpBundle.AddBundle(ctx, applicationID, in)
}

// UpdateBundle missing godoc
func (r *mutationResolver) UpdateBundle(ctx context.Context, id string, in graphql.BundleUpdateInput) (*graphql.Bundle, error) {
	return r.mpBundle.UpdateBundle(ctx, id, in)
}

// DeleteBundle missing godoc
func (r *mutationResolver) DeleteBundle(ctx context.Context, id string) (*graphql.Bundle, error) {
	return r.mpBundle.DeleteBundle(ctx, id)
}

// WriteTenants creates tenants of type customer, account, subaccount, organization, folder, or resource-group
func (r *mutationResolver) WriteTenants(ctx context.Context, in []*graphql.BusinessTenantMappingInput) ([]string, error) {
	return r.tenant.Write(ctx, in)
}

// WriteTenant creates tenant of type customer, account, subaccount, organization, folder, or resource-group
func (r *mutationResolver) WriteTenant(ctx context.Context, in graphql.BusinessTenantMappingInput) (string, error) {
	return r.tenant.WriteSingle(ctx, in)
}

// DeleteTenants deletes multiple tenants by external tenant id
func (r *mutationResolver) DeleteTenants(ctx context.Context, in []string) (int, error) {
	return r.tenant.Delete(ctx, in)
}

// SetTenantLabel sets a label to tenant
func (r *mutationResolver) SetTenantLabel(ctx context.Context, tenantID string, key string, value interface{}) (*graphql.Label, error) {
	return r.tenant.SetTenantLabel(ctx, tenantID, key, value)
}

// SubscribeTenant subscribes given tenant
func (r *mutationResolver) SubscribeTenant(ctx context.Context, providerID, subaccountID, providerSubaccountID, consumerTenantID, region, subscriptionAppName string, subscriptionPayload string) (bool, error) {
	return r.subscription.SubscribeTenant(ctx, providerID, subaccountID, providerSubaccountID, consumerTenantID, region, subscriptionAppName, subscriptionPayload)
}

// UnsubscribeTenant unsubscribes given tenant
func (r *mutationResolver) UnsubscribeTenant(ctx context.Context, providerID, subaccountID, providerSubaccountID, consumerTenantID, region, subscriptionPayload string) (bool, error) {
	return r.subscription.UnsubscribeTenant(ctx, providerID, subaccountID, providerSubaccountID, consumerTenantID, region, subscriptionPayload)
}

func (r *mutationResolver) UpdateTenant(ctx context.Context, id string, in graphql.BusinessTenantMappingInput) (*graphql.Tenant, error) {
	return r.tenant.Update(ctx, id, in)
}

func (r *mutationResolver) CreateCertificateSubjectMapping(ctx context.Context, in graphql.CertificateSubjectMappingInput) (*graphql.CertificateSubjectMapping, error) {
	return r.certSubjectMapping.CreateCertificateSubjectMapping(ctx, in)
}

func (r *mutationResolver) UpdateCertificateSubjectMapping(ctx context.Context, id string, in graphql.CertificateSubjectMappingInput) (*graphql.CertificateSubjectMapping, error) {
	return r.certSubjectMapping.UpdateCertificateSubjectMapping(ctx, id, in)
}

func (r *mutationResolver) DeleteCertificateSubjectMapping(ctx context.Context, id string) (*graphql.CertificateSubjectMapping, error) {
	return r.certSubjectMapping.DeleteCertificateSubjectMapping(ctx, id)
}

type applicationResolver struct {
	*RootResolver
}

// Auths missing godoc
func (r *applicationResolver) Auths(ctx context.Context, obj *graphql.Application) ([]*graphql.AppSystemAuth, error) {
	return r.app.Auths(ctx, obj)
}

// Labels missing godoc
func (r *applicationResolver) Labels(ctx context.Context, obj *graphql.Application, key *string) (graphql.Labels, error) {
	return r.app.Labels(ctx, obj, key)
}

// Webhooks missing godoc
func (r *applicationResolver) Webhooks(ctx context.Context, obj *graphql.Application) ([]*graphql.Webhook, error) {
	return r.app.Webhooks(ctx, obj)
}

// EventingConfiguration missing godoc
func (r *applicationResolver) EventingConfiguration(ctx context.Context, obj *graphql.Application) (*graphql.ApplicationEventingConfiguration, error) {
	return r.app.EventingConfiguration(ctx, obj)
}

// Operations retrieves all operations for the provided application
func (r *applicationResolver) Operations(ctx context.Context, obj *graphql.Application) ([]*graphql.Operation, error) {
	return r.app.Operations(ctx, obj)
}

// Bundles missing godoc
func (r *applicationResolver) Bundles(ctx context.Context, obj *graphql.Application, first *int, after *graphql.PageCursor) (*graphql.BundlePage, error) {
	return r.app.Bundles(ctx, obj, first, after)
}

// Bundle missing godoc
func (r *applicationResolver) Bundle(ctx context.Context, obj *graphql.Application, id string) (*graphql.Bundle, error) {
	return r.app.Bundle(ctx, obj, id)
}

// APIDefinition fetches an API and its spec for Application and APIDefinition with a given ID
func (r *applicationResolver) APIDefinition(ctx context.Context, obj *graphql.Application, id string) (*graphql.APIDefinition, error) {
	return r.app.APIDefinition(ctx, obj, id)
}

// EventDefinition fetches an Event and its spec for Application and EventDefinition with a given ID
func (r *applicationResolver) EventDefinition(ctx context.Context, obj *graphql.Application, id string) (*graphql.EventDefinition, error) {
	return r.app.EventDefinition(ctx, obj, id)
}

// IntegrationDependencies resolves to IntegrationDependencies page for application
func (r *applicationResolver) IntegrationDependencies(ctx context.Context, obj *graphql.Application, first *int, after *graphql.PageCursor) (*graphql.IntegrationDependencyPage, error) {
	return r.app.IntegrationDependencies(ctx, obj, first, after)
}

// ApplicationTemplate resolves application template for application object
func (r *applicationResolver) ApplicationTemplate(ctx context.Context, obj *graphql.Application) (*graphql.ApplicationTemplate, error) {
	return r.app.ApplicationTemplate(ctx, obj)
}

type applicationTemplateResolver struct {
	*RootResolver
}

// Webhooks missing godoc
func (r applicationTemplateResolver) Webhooks(ctx context.Context, obj *graphql.ApplicationTemplate) ([]*graphql.Webhook, error) {
	return r.appTemplate.Webhooks(ctx, obj)
}

// Labels missing godoc
func (r applicationTemplateResolver) Labels(ctx context.Context, obj *graphql.ApplicationTemplate, key *string) (graphql.Labels, error) {
	return r.appTemplate.Labels(ctx, obj, key)
}

type formationTemplateResolver struct {
	*RootResolver
}

// FormationTemplate represents the resolver for Formation Template
func (r *RootResolver) FormationTemplate() graphql.FormationTemplateResolver {
	return &formationTemplateResolver{r}
}

// Webhooks missing godoc
func (r *formationTemplateResolver) Webhooks(ctx context.Context, obj *graphql.FormationTemplate) ([]*graphql.Webhook, error) {
	return r.formationTemplate.Webhooks(ctx, obj)
}

// FormationConstraints missing godoc
func (r *formationTemplateResolver) FormationConstraints(ctx context.Context, obj *graphql.FormationTemplate) ([]*graphql.FormationConstraint, error) {
	return r.formationTemplate.FormationConstraint(ctx, obj)
}

type runtimeResolver struct {
	*RootResolver
}

func (r *runtimeResolver) Webhooks(ctx context.Context, obj *graphql.Runtime) ([]*graphql.Webhook, error) {
	return r.runtime.Webhooks(ctx, obj)
}

// Labels missing godoc
func (r *runtimeResolver) Labels(ctx context.Context, obj *graphql.Runtime, key *string) (graphql.Labels, error) {
	return r.runtime.Labels(ctx, obj, key)
}

// Auths missing godoc
func (r *runtimeResolver) Auths(ctx context.Context, obj *graphql.Runtime) ([]*graphql.RuntimeSystemAuth, error) {
	return r.runtime.Auths(ctx, obj)
}

// EventingConfiguration missing godoc
func (r *runtimeResolver) EventingConfiguration(ctx context.Context, obj *graphql.Runtime) (*graphql.RuntimeEventingConfiguration, error) {
	return r.runtime.EventingConfiguration(ctx, obj)
}

// RuntimeContexts missing godoc
func (r *runtimeResolver) RuntimeContexts(ctx context.Context, obj *graphql.Runtime, first *int, after *graphql.PageCursor) (*graphql.RuntimeContextPage, error) {
	return r.runtime.RuntimeContexts(ctx, obj, first, after)
}

// RuntimeContext missing godoc
func (r *runtimeResolver) RuntimeContext(ctx context.Context, obj *graphql.Runtime, id string) (*graphql.RuntimeContext, error) {
	return r.runtime.RuntimeContext(ctx, obj, id)
}

type apiSpecResolver struct{ *RootResolver }

// FetchRequest missing godoc
func (r *apiSpecResolver) FetchRequest(ctx context.Context, obj *graphql.APISpec) (*graphql.FetchRequest, error) {
	return r.api.FetchRequest(ctx, obj)
}

type documentResolver struct{ *RootResolver }

// FetchRequest missing godoc
func (r *documentResolver) FetchRequest(ctx context.Context, obj *graphql.Document) (*graphql.FetchRequest, error) {
	return r.doc.FetchRequest(ctx, obj)
}

type eventSpecResolver struct{ *RootResolver }

// FetchRequest missing godoc
func (r *eventSpecResolver) FetchRequest(ctx context.Context, obj *graphql.EventSpec) (*graphql.FetchRequest, error) {
	return r.eventAPI.FetchRequest(ctx, obj)
}

type integrationSystemResolver struct{ *RootResolver }

// Auths missing godoc
func (r *integrationSystemResolver) Auths(ctx context.Context, obj *graphql.IntegrationSystem) ([]*graphql.IntSysSystemAuth, error) {
	return r.intSys.Auths(ctx, obj)
}

type oneTimeTokenForApplicationResolver struct{ *RootResolver }

// RawEncoded missing godoc
func (r *oneTimeTokenForApplicationResolver) RawEncoded(ctx context.Context, obj *graphql.OneTimeTokenForApplication) (*string, error) {
	return r.token.RawEncoded(ctx, &obj.TokenWithURL)
}

// Raw missing godoc
func (r *oneTimeTokenForApplicationResolver) Raw(ctx context.Context, obj *graphql.OneTimeTokenForApplication) (*string, error) {
	return r.token.Raw(ctx, &obj.TokenWithURL)
}

type oneTimeTokenForRuntimeResolver struct{ *RootResolver }

// RawEncoded missing godoc
func (r *oneTimeTokenForRuntimeResolver) RawEncoded(ctx context.Context, obj *graphql.OneTimeTokenForRuntime) (*string, error) {
	return r.token.RawEncoded(ctx, &obj.TokenWithURL)
}

// Raw missing godoc
func (r *oneTimeTokenForRuntimeResolver) Raw(ctx context.Context, obj *graphql.OneTimeTokenForRuntime) (*string, error) {
	return r.token.Raw(ctx, &obj.TokenWithURL)
}

type runtimeContextResolver struct {
	*RootResolver
}

// Labels missing godoc
func (r *runtimeContextResolver) Labels(ctx context.Context, obj *graphql.RuntimeContext, key *string) (graphql.Labels, error) {
	return r.runtimeContext.Labels(ctx, obj, key)
}

type formationResolver struct {
	*RootResolver
}

// FormationAssignment missing godoc
func (r *formationResolver) FormationAssignment(ctx context.Context, obj *graphql.Formation, id string) (*graphql.FormationAssignment, error) {
	return r.formation.FormationAssignment(ctx, obj, id)
}

// FormationAssignments missing godoc
func (r *formationResolver) FormationAssignments(ctx context.Context, obj *graphql.Formation, first *int, after *graphql.PageCursor) (*graphql.FormationAssignmentPage, error) {
	return r.formation.FormationAssignments(ctx, obj, first, after)
}

// Status missing godoc
func (r *formationResolver) Status(ctx context.Context, obj *graphql.Formation) (*graphql.FormationStatus, error) {
	return r.formation.Status(ctx, obj)
}

type formationAssignmentResolver struct {
	*RootResolver
}

func (r *formationAssignmentResolver) SourceEntity(ctx context.Context, obj *graphql.FormationAssignment) (graphql.FormationParticipant, error) {
	return r.formationAssignment.SourceEntity(ctx, obj)
}

func (r *formationAssignmentResolver) TargetEntity(ctx context.Context, obj *graphql.FormationAssignment) (graphql.FormationParticipant, error) {
	return r.formationAssignment.TargetEntity(ctx, obj)
}

// BundleResolver missing godoc
type BundleResolver struct{ *RootResolver }

// CorrelationIDs missing godoc
func (r *BundleResolver) CorrelationIDs(_ context.Context, obj *graphql.Bundle) ([]string, error) {
	return obj.CorrelationIDs, nil
}

// InstanceAuth missing godoc
func (r *BundleResolver) InstanceAuth(ctx context.Context, obj *graphql.Bundle, id string) (*graphql.BundleInstanceAuth, error) {
	return r.mpBundle.InstanceAuth(ctx, obj, id)
}

// InstanceAuths missing godoc
func (r *BundleResolver) InstanceAuths(ctx context.Context, obj *graphql.Bundle) ([]*graphql.BundleInstanceAuth, error) {
	return r.mpBundle.InstanceAuths(ctx, obj)
}

// APIDefinitions missing godoc
func (r *BundleResolver) APIDefinitions(ctx context.Context, obj *graphql.Bundle, group *string, first *int, after *graphql.PageCursor) (*graphql.APIDefinitionPage, error) {
	return r.mpBundle.APIDefinitions(ctx, obj, group, first, after)
}

// EventDefinitions missing godoc
func (r *BundleResolver) EventDefinitions(ctx context.Context, obj *graphql.Bundle, group *string, first *int, after *graphql.PageCursor) (*graphql.EventDefinitionPage, error) {
	return r.mpBundle.EventDefinitions(ctx, obj, group, first, after)
}

// Documents missing godoc
func (r *BundleResolver) Documents(ctx context.Context, obj *graphql.Bundle, first *int, after *graphql.PageCursor) (*graphql.DocumentPage, error) {
	return r.mpBundle.Documents(ctx, obj, first, after)
}

// APIDefinition missing godoc
func (r *BundleResolver) APIDefinition(ctx context.Context, obj *graphql.Bundle, id string) (*graphql.APIDefinition, error) {
	return r.mpBundle.APIDefinition(ctx, obj, id)
}

// EventDefinition missing godoc
func (r *BundleResolver) EventDefinition(ctx context.Context, obj *graphql.Bundle, id string) (*graphql.EventDefinition, error) {
	return r.mpBundle.EventDefinition(ctx, obj, id)
}

// Document missing godoc
func (r *BundleResolver) Document(ctx context.Context, obj *graphql.Bundle, id string) (*graphql.Document, error) {
	return r.mpBundle.Document(ctx, obj, id)
}

type eventDefinitionResolver struct {
	*RootResolver
}

func (r *eventDefinitionResolver) Spec(ctx context.Context, obj *graphql.EventDefinition) (*graphql.EventSpec, error) {
	return r.eventAPI.Spec(ctx, obj)
}

type apiDefinitionResolver struct {
	*RootResolver
}

func (r *apiDefinitionResolver) Spec(ctx context.Context, obj *graphql.APIDefinition) (*graphql.APISpec, error) {
	return r.api.Spec(ctx, obj)
}

type tenantResolver struct {
	*RootResolver
}

// Labels missing godoc
func (r *tenantResolver) Labels(ctx context.Context, obj *graphql.Tenant, key *string) (graphql.Labels, error) {
	return r.tenant.Labels(ctx, obj, key)
}

// TenantByExternalID returns a tenant by external ID
func (r *queryResolver) TenantByExternalID(ctx context.Context, id string) (*graphql.Tenant, error) {
	return r.tenant.Tenant(ctx, id)
}

// TenantByInternalID returns a tenant by an internal ID
func (r *queryResolver) TenantByInternalID(ctx context.Context, id string) (*graphql.Tenant, error) {
	return r.tenant.TenantByID(ctx, id)
}

// TenantByLowestOwnerForResource returns the lowest tenant in the hierarchy that is owner of a given resource.
func (r *queryResolver) TenantByLowestOwnerForResource(ctx context.Context, resource, objectID string) (string, error) {
	return r.tenant.TenantByLowestOwnerForResource(ctx, resource, objectID)
}<|MERGE_RESOLUTION|>--- conflicted
+++ resolved
@@ -307,13 +307,8 @@
 
 	return &RootResolver{
 		appNameNormalizer:     appNameNormalizer,
-<<<<<<< HEAD
-		appTemplate:           apptemplate.NewResolver(transact, appSvc, appConverter, appTemplateSvc, appTemplateConverter, webhookSvc, webhookConverter, labelSvc, selfRegisterManager, uidSvc, systemFieldDiscoveryEngine, certSubjectMappingSvc, appTemplateProductLabel, ordAggregatorClientConfig),
-		app:                   application.NewResolver(transact, appSvc, webhookSvc, oAuth20Svc, systemAuthSvc, appConverter, appWithTenantsConverter, webhookConverter, systemAuthConverter, eventingSvc, bundleSvc, bundleConverter, specSvc, apiSvc, eventAPISvc, integrationDependencySvc, integrationDependencyConv, aspectSvc, aspectEventResourceSvc, apiConverter, eventAPIConverter, appTemplateSvc, appTemplateConverter, opSvc, opConv, selfRegConfig.SelfRegisterDistinguishLabelKey, featuresConfig.TokenPrefix),
-=======
 		appTemplate:           apptemplate.NewResolver(transact, appSvc, appConverter, appTemplateSvc, appTemplateConverter, webhookSvc, webhookConverter, labelSvc, selfRegisterManager, uidSvc, systemFieldDiscoveryEngine, certSubjectMappingSvc, appTemplateProductLabel, ordAggregatorClientConfig, environmentConsumerSubjects),
-		app:                   application.NewResolver(transact, appSvc, webhookSvc, oAuth20Svc, systemAuthSvc, appConverter, webhookConverter, systemAuthConverter, eventingSvc, bundleSvc, bundleConverter, specSvc, apiSvc, eventAPISvc, integrationDependencySvc, integrationDependencyConv, aspectSvc, aspectEventResourceSvc, apiConverter, eventAPIConverter, appTemplateSvc, appTemplateConverter, opSvc, opConv, selfRegConfig.SelfRegisterDistinguishLabelKey, featuresConfig.TokenPrefix),
->>>>>>> 55ef1cb9
+    app:                   application.NewResolver(transact, appSvc, webhookSvc, oAuth20Svc, systemAuthSvc, appConverter, appWithTenantsConverter, webhookConverter, systemAuthConverter, eventingSvc, bundleSvc, bundleConverter, specSvc, apiSvc, eventAPISvc, integrationDependencySvc, integrationDependencyConv, aspectSvc, aspectEventResourceSvc, apiConverter, eventAPIConverter, appTemplateSvc, appTemplateConverter, opSvc, opConv, selfRegConfig.SelfRegisterDistinguishLabelKey, featuresConfig.TokenPrefix),
 		api:                   api.NewResolver(transact, apiSvc, runtimeSvc, bundleSvc, bundleReferenceSvc, apiConverter, frConverter, specSvc, specConverter, appSvc),
 		eventAPI:              eventdef.NewResolver(transact, eventAPISvc, bundleSvc, bundleReferenceSvc, eventAPIConverter, frConverter, specSvc, specConverter),
 		eventing:              eventing.NewResolver(transact, eventingSvc, appSvc),
