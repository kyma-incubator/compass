package domain

import (
	"context"
	"net/http"

	"github.com/kyma-incubator/compass/components/director/internal/consumer"
	"github.com/kyma-incubator/compass/components/director/internal/domain/api"
	"github.com/kyma-incubator/compass/components/director/internal/domain/application"
	"github.com/kyma-incubator/compass/components/director/internal/domain/apptemplate"
	"github.com/kyma-incubator/compass/components/director/internal/domain/auth"
	bundleutil "github.com/kyma-incubator/compass/components/director/internal/domain/bundle"
	"github.com/kyma-incubator/compass/components/director/internal/domain/bundleinstanceauth"
	"github.com/kyma-incubator/compass/components/director/internal/domain/document"
	"github.com/kyma-incubator/compass/components/director/internal/domain/eventdef"
	"github.com/kyma-incubator/compass/components/director/internal/domain/eventing"
	"github.com/kyma-incubator/compass/components/director/internal/domain/fetchrequest"
	"github.com/kyma-incubator/compass/components/director/internal/domain/healthcheck"
	"github.com/kyma-incubator/compass/components/director/internal/domain/integrationsystem"
	"github.com/kyma-incubator/compass/components/director/internal/domain/label"
	"github.com/kyma-incubator/compass/components/director/internal/domain/labeldef"
	"github.com/kyma-incubator/compass/components/director/internal/domain/oauth20"
	"github.com/kyma-incubator/compass/components/director/internal/domain/onetimetoken"
	"github.com/kyma-incubator/compass/components/director/internal/domain/runtime"
	"github.com/kyma-incubator/compass/components/director/internal/domain/runtime_context"
	"github.com/kyma-incubator/compass/components/director/internal/domain/scenarioassignment"
	"github.com/kyma-incubator/compass/components/director/internal/domain/systemauth"
	"github.com/kyma-incubator/compass/components/director/internal/domain/tenant"
	"github.com/kyma-incubator/compass/components/director/internal/domain/version"
	"github.com/kyma-incubator/compass/components/director/internal/domain/viewer"
	"github.com/kyma-incubator/compass/components/director/internal/domain/webhook"
	"github.com/kyma-incubator/compass/components/director/internal/features"
	"github.com/kyma-incubator/compass/components/director/internal/graphql_client"
	"github.com/kyma-incubator/compass/components/director/internal/metrics"
	"github.com/kyma-incubator/compass/components/director/internal/model"
	"github.com/kyma-incubator/compass/components/director/internal/uid"
	configprovider "github.com/kyma-incubator/compass/components/director/pkg/config"
	"github.com/kyma-incubator/compass/components/director/pkg/graphql"
	httputil "github.com/kyma-incubator/compass/components/director/pkg/http"
	"github.com/kyma-incubator/compass/components/director/pkg/normalizer"
	"github.com/kyma-incubator/compass/components/director/pkg/persistence"

	"github.com/kyma-incubator/compass/components/director/pkg/log"
)

var _ graphql.ResolverRoot = &RootResolver{}

type RootResolver struct {
	appNameNormalizer  normalizer.Normalizator
	app                *application.Resolver
	appTemplate        *apptemplate.Resolver
	api                *api.Resolver
	eventAPI           *eventdef.Resolver
	eventing           *eventing.Resolver
	doc                *document.Resolver
	runtime            *runtime.Resolver
	runtimeContext     *runtime_context.Resolver
	healthCheck        *healthcheck.Resolver
	webhook            *webhook.Resolver
	labelDef           *labeldef.Resolver
	token              *onetimetoken.Resolver
	systemAuth         *systemauth.Resolver
	oAuth20            *oauth20.Resolver
	intSys             *integrationsystem.Resolver
	viewer             *viewer.Resolver
	tenant             *tenant.Resolver
	mpBundle           *bundleutil.Resolver
	bundleInstanceAuth *bundleinstanceauth.Resolver
	scenarioAssignment *scenarioassignment.Resolver
}

func NewRootResolver(
	appNameNormalizer normalizer.Normalizator,
	transact persistence.Transactioner,
	cfgProvider *configprovider.Provider,
	oneTimeTokenCfg onetimetoken.Config,
	oAuth20Cfg oauth20.Config,
	pairingAdaptersMapping map[string]string,
	featuresConfig features.Config,
	metricsCollector *metrics.Collector,
	httpClient *http.Client,
	protectedLabelPattern string,
) *RootResolver {
	oAuth20HTTPClient := &http.Client{
		Timeout:   oAuth20Cfg.HTTPClientTimeout,
		Transport: httputil.NewCorrelationIDTransport(http.DefaultTransport),
	}
	metricsCollector.InstrumentOAuth20HTTPClient(oAuth20HTTPClient)

	authConverter := auth.NewConverter()
	runtimeConverter := runtime.NewConverter()
	runtimeContextConverter := runtime_context.NewConverter()
	frConverter := fetchrequest.NewConverter(authConverter)
	versionConverter := version.NewConverter()
	docConverter := document.NewConverter(frConverter)
	webhookConverter := webhook.NewConverter(authConverter)
	apiConverter := api.NewConverter(frConverter, versionConverter)
	eventAPIConverter := eventdef.NewConverter(frConverter, versionConverter)
	labelDefConverter := labeldef.NewConverter()
	labelConverter := label.NewConverter()
	tokenConverter := onetimetoken.NewConverter(oneTimeTokenCfg.LegacyConnectorURL)
	systemAuthConverter := systemauth.NewConverter(authConverter)
	intSysConverter := integrationsystem.NewConverter()
	tenantConverter := tenant.NewConverter()
	bundleConverter := bundleutil.NewConverter(authConverter, apiConverter, eventAPIConverter, docConverter)
	appConverter := application.NewConverter(webhookConverter, bundleConverter)
	appTemplateConverter := apptemplate.NewConverter(appConverter)
	bundleInstanceAuthConv := bundleinstanceauth.NewConverter(authConverter)
	assignmentConv := scenarioassignment.NewConverter()

	healthcheckRepo := healthcheck.NewRepository()
	runtimeRepo := runtime.NewRepository()
	runtimeContextRepo := runtime_context.NewRepository()
	applicationRepo := application.NewRepository(appConverter)
	appTemplateRepo := apptemplate.NewRepository(appTemplateConverter)
	labelRepo := label.NewRepository(labelConverter)
	labelDefRepo := labeldef.NewRepository(labelDefConverter)
	webhookRepo := webhook.NewRepository(webhookConverter)
	apiRepo := api.NewRepository(apiConverter)
	eventAPIRepo := eventdef.NewRepository(eventAPIConverter)
	docRepo := document.NewRepository(docConverter)
	fetchRequestRepo := fetchrequest.NewRepository(frConverter)
	systemAuthRepo := systemauth.NewRepository(systemAuthConverter)
	intSysRepo := integrationsystem.NewRepository(intSysConverter)
	tenantRepo := tenant.NewRepository(tenantConverter)
	bundleRepo := bundleutil.NewRepository(bundleConverter)
	bundleInstanceAuthRepo := bundleinstanceauth.NewRepository(bundleInstanceAuthConv)
	scenarioAssignmentRepo := scenarioassignment.NewRepository(assignmentConv)

	connectorGCLI := graphql_client.NewGraphQLClient(oneTimeTokenCfg.OneTimeTokenURL, httpClient.Timeout)

	uidSvc := uid.NewService()
	labelUpsertSvc := label.NewLabelUpsertService(labelRepo, labelDefRepo, uidSvc)
	scenariosSvc := labeldef.NewScenariosService(labelDefRepo, uidSvc, featuresConfig.DefaultScenarioEnabled)
	appTemplateSvc := apptemplate.NewService(appTemplateRepo, uidSvc)

	fetchRequestSvc := fetchrequest.NewService(fetchRequestRepo, httpClient)
	apiSvc := api.NewService(apiRepo, fetchRequestRepo, uidSvc, fetchRequestSvc)
	eventAPISvc := eventdef.NewService(eventAPIRepo, fetchRequestRepo, uidSvc, fetchRequestSvc)
	webhookSvc := webhook.NewService(webhookRepo, uidSvc)
	docSvc := document.NewService(docRepo, fetchRequestRepo, uidSvc)
	scenarioAssignmentEngine := scenarioassignment.NewEngine(labelUpsertSvc, labelRepo, scenarioAssignmentRepo)
	scenarioAssignmentSvc := scenarioassignment.NewService(scenarioAssignmentRepo, scenariosSvc, scenarioAssignmentEngine)
	runtimeSvc := runtime.NewService(runtimeRepo, labelRepo, scenariosSvc, labelUpsertSvc, uidSvc, scenarioAssignmentEngine, protectedLabelPattern)
	runtimeCtxSvc := runtime_context.NewService(runtimeContextRepo, labelRepo, labelUpsertSvc, uidSvc)
	healthCheckSvc := healthcheck.NewService(healthcheckRepo)
	labelDefSvc := labeldef.NewService(labelDefRepo, labelRepo, scenarioAssignmentRepo, scenariosSvc, uidSvc)
	systemAuthSvc := systemauth.NewService(systemAuthRepo, uidSvc)
	tenantSvc := tenant.NewService(tenantRepo, uidSvc)
	oAuth20Svc := oauth20.NewService(cfgProvider, uidSvc, oAuth20Cfg, oAuth20HTTPClient)
	intSysSvc := integrationsystem.NewService(intSysRepo, uidSvc)
	eventingSvc := eventing.NewService(appNameNormalizer, runtimeRepo, labelRepo)
	bundleSvc := bundleutil.NewService(bundleRepo, apiRepo, eventAPIRepo, docRepo, fetchRequestRepo, uidSvc, fetchRequestSvc)
	appSvc := application.NewService(appNameNormalizer, cfgProvider, applicationRepo, webhookRepo, runtimeRepo, labelRepo, intSysRepo, labelUpsertSvc, scenariosSvc, bundleSvc, uidSvc)
	tokenSvc := onetimetoken.NewTokenService(connectorGCLI, systemAuthSvc, appSvc, appConverter, tenantSvc, httpClient, oneTimeTokenCfg.ConnectorURL, pairingAdaptersMapping)
	bundleInstanceAuthSvc := bundleinstanceauth.NewService(bundleInstanceAuthRepo, uidSvc)

	return &RootResolver{
<<<<<<< HEAD
		appNameNormalizer:   appNameNormalizer,
		app:                 application.NewResolver(transact, appSvc, webhookSvc, oAuth20Svc, systemAuthSvc, appConverter, webhookConverter, systemAuthConverter, eventingSvc, packageSvc, packageConverter),
		appTemplate:         apptemplate.NewResolver(transact, appSvc, appConverter, appTemplateSvc, appTemplateConverter),
		api:                 api.NewResolver(transact, apiSvc, appSvc, runtimeSvc, packageSvc, apiConverter, frConverter),
		eventAPI:            eventdef.NewResolver(transact, eventAPISvc, appSvc, packageSvc, eventAPIConverter, frConverter),
		eventing:            eventing.NewResolver(transact, eventingSvc, appSvc),
		doc:                 document.NewResolver(transact, docSvc, appSvc, packageSvc, frConverter),
		runtime:             runtime.NewResolver(transact, runtimeSvc, scenarioAssignmentSvc, systemAuthSvc, oAuth20Svc, runtimeConverter, systemAuthConverter, eventingSvc),
		runtimeContext:      runtime_context.NewResolver(transact, runtimeCtxSvc, runtimeContextConverter),
		healthCheck:         healthcheck.NewResolver(healthCheckSvc),
		webhook:             webhook.NewResolver(transact, webhookSvc, appSvc, webhookConverter),
		labelDef:            labeldef.NewResolver(transact, labelDefSvc, labelDefConverter),
		token:               onetimetoken.NewTokenResolver(transact, tokenSvc, tokenConverter),
		systemAuth:          systemauth.NewResolver(transact, systemAuthSvc, oAuth20Svc, systemAuthConverter),
		oAuth20:             oauth20.NewResolver(transact, oAuth20Svc, appSvc, runtimeSvc, intSysSvc, systemAuthSvc, systemAuthConverter),
		intSys:              integrationsystem.NewResolver(transact, intSysSvc, systemAuthSvc, oAuth20Svc, intSysConverter, systemAuthConverter),
		viewer:              viewer.NewViewerResolver(),
		tenant:              tenant.NewResolver(transact, tenantSvc, tenantConverter),
		mpPackage:           packageutil.NewResolver(transact, packageSvc, packageInstanceAuthSvc, apiSvc, eventAPISvc, docSvc, packageConverter, packageInstanceAuthConv, apiConverter, eventAPIConverter, docConverter),
		packageInstanceAuth: packageinstanceauth.NewResolver(transact, packageInstanceAuthSvc, packageSvc, packageInstanceAuthConv, packageConverter),
		scenarioAssignment:  scenarioassignment.NewResolver(transact, scenarioAssignmentSvc, assignmentConv),
=======
		appNameNormalizer:  appNameNormalizer,
		app:                application.NewResolver(transact, appSvc, webhookSvc, oAuth20Svc, systemAuthSvc, appConverter, webhookConverter, systemAuthConverter, eventingSvc, bundleSvc, bundleConverter),
		appTemplate:        apptemplate.NewResolver(transact, appSvc, appConverter, appTemplateSvc, appTemplateConverter),
		api:                api.NewResolver(transact, apiSvc, appSvc, runtimeSvc, bundleSvc, apiConverter, frConverter),
		eventAPI:           eventdef.NewResolver(transact, eventAPISvc, appSvc, bundleSvc, eventAPIConverter, frConverter),
		eventing:           eventing.NewResolver(transact, eventingSvc, appSvc),
		doc:                document.NewResolver(transact, docSvc, appSvc, bundleSvc, frConverter),
		runtime:            runtime.NewResolver(transact, runtimeSvc, scenarioAssignmentSvc, systemAuthSvc, oAuth20Svc, runtimeConverter, systemAuthConverter, eventingSvc),
		runtimeContext:     runtime_context.NewResolver(transact, runtimeCtxSvc, runtimeContextConverter),
		healthCheck:        healthcheck.NewResolver(healthCheckSvc),
		webhook:            webhook.NewResolver(transact, webhookSvc, appSvc, webhookConverter),
		labelDef:           labeldef.NewResolver(transact, labelDefSvc, labelDefConverter),
		token:              onetimetoken.NewTokenResolver(transact, tokenSvc, tokenConverter),
		systemAuth:         systemauth.NewResolver(transact, systemAuthSvc, oAuth20Svc, systemAuthConverter),
		oAuth20:            oauth20.NewResolver(transact, oAuth20Svc, appSvc, runtimeSvc, intSysSvc, systemAuthSvc, systemAuthConverter),
		intSys:             integrationsystem.NewResolver(transact, intSysSvc, systemAuthSvc, oAuth20Svc, intSysConverter, systemAuthConverter),
		viewer:             viewer.NewViewerResolver(),
		tenant:             tenant.NewResolver(transact, tenantSvc, tenantConverter),
		mpBundle:           bundleutil.NewResolver(transact, bundleSvc, bundleInstanceAuthSvc, apiSvc, eventAPISvc, docSvc, bundleConverter, bundleInstanceAuthConv, apiConverter, eventAPIConverter, docConverter),
		bundleInstanceAuth: bundleinstanceauth.NewResolver(transact, bundleInstanceAuthSvc, bundleSvc, bundleInstanceAuthConv),
		scenarioAssignment: scenarioassignment.NewResolver(transact, scenarioAssignmentSvc, assignmentConv),
>>>>>>> db75220d
	}
}

func (r *RootResolver) Mutation() graphql.MutationResolver {
	return &mutationResolver{r}
}
func (r *RootResolver) Query() graphql.QueryResolver {
	return &queryResolver{r}
}
func (r *RootResolver) Application() graphql.ApplicationResolver {
	return &applicationResolver{r}
}
func (r *RootResolver) Runtime() graphql.RuntimeResolver {
	return &runtimeResolver{r}
}
func (r *RootResolver) RuntimeContext() graphql.RuntimeContextResolver {
	return &runtimeContextResolver{r}
}
func (r *RootResolver) APISpec() graphql.APISpecResolver {
	return &apiSpecResolver{r}
}
func (r *RootResolver) Document() graphql.DocumentResolver {
	return &documentResolver{r}
}
func (r *RootResolver) EventSpec() graphql.EventSpecResolver {
	return &eventSpecResolver{r}
}

func (r *RootResolver) Bundle() graphql.BundleResolver {
	return &BundleResolver{r}
}

func (r *RootResolver) IntegrationSystem() graphql.IntegrationSystemResolver {
	return &integrationSystemResolver{r}
}

func (r *RootResolver) OneTimeTokenForApplication() graphql.OneTimeTokenForApplicationResolver {
	return &oneTimeTokenForApplicationResolver{r}
}

func (r *RootResolver) OneTimeTokenForRuntime() graphql.OneTimeTokenForRuntimeResolver {
	return &oneTimeTokenForRuntimeResolver{r}
}

type queryResolver struct {
	*RootResolver
}

func (r *queryResolver) Viewer(ctx context.Context) (*graphql.Viewer, error) {
	return r.viewer.Viewer(ctx)
}

func (r *queryResolver) Applications(ctx context.Context, filter []*graphql.LabelFilter, first *int, after *graphql.PageCursor) (*graphql.ApplicationPage, error) {
	consumerInfo, err := consumer.LoadFromContext(ctx)
	if err != nil {
		return nil, err
	}

	if consumerInfo.ConsumerType == consumer.Runtime {
		log.C(ctx).Debugf("Consumer type is of type %v. Filtering response based on scenarios...", consumer.Runtime)
		return r.app.ApplicationsForRuntime(ctx, consumerInfo.ConsumerID, first, after)
	}

	return r.app.Applications(ctx, filter, first, after)
}

func (r *queryResolver) Application(ctx context.Context, id string) (*graphql.Application, error) {
	return r.app.Application(ctx, id)
}
func (r *queryResolver) ApplicationTemplates(ctx context.Context, first *int, after *graphql.PageCursor) (*graphql.ApplicationTemplatePage, error) {
	return r.appTemplate.ApplicationTemplates(ctx, first, after)
}
func (r *queryResolver) ApplicationTemplate(ctx context.Context, id string) (*graphql.ApplicationTemplate, error) {
	return r.appTemplate.ApplicationTemplate(ctx, id)
}
func (r *queryResolver) ApplicationsForRuntime(ctx context.Context, runtimeID string, first *int, after *graphql.PageCursor) (*graphql.ApplicationPage, error) {
	apps, err := r.app.ApplicationsForRuntime(ctx, runtimeID, first, after)
	if err != nil {
		return nil, err
	}

	labels, err := r.runtime.GetLabel(ctx, runtimeID, runtime.IsNormalizedLabel)
	if err != nil {
		return nil, err
	}

	shouldNormalize := true
	if labels != nil {
		labelsMap := (map[string]interface{})(*labels)
		shouldNormalize = labelsMap[runtime.IsNormalizedLabel] == nil || labelsMap[runtime.IsNormalizedLabel] == "true"
	}

	if shouldNormalize {
		for i := range apps.Data {
			apps.Data[i].Name = r.appNameNormalizer.Normalize(apps.Data[i].Name)
		}
	}

	return apps, nil
}
func (r *queryResolver) Runtimes(ctx context.Context, filter []*graphql.LabelFilter, first *int, after *graphql.PageCursor) (*graphql.RuntimePage, error) {
	return r.runtime.Runtimes(ctx, filter, first, after)
}
func (r *queryResolver) Runtime(ctx context.Context, id string) (*graphql.Runtime, error) {
	return r.runtime.Runtime(ctx, id)
}
func (r *queryResolver) RuntimeContexts(ctx context.Context, filter []*graphql.LabelFilter, first *int, after *graphql.PageCursor) (*graphql.RuntimeContextPage, error) {
	return r.runtimeContext.RuntimeContexts(ctx, filter, first, after)
}
func (r *queryResolver) RuntimeContext(ctx context.Context, id string) (*graphql.RuntimeContext, error) {
	return r.runtimeContext.RuntimeContext(ctx, id)
}
func (r *queryResolver) LabelDefinitions(ctx context.Context) ([]*graphql.LabelDefinition, error) {
	return r.labelDef.LabelDefinitions(ctx)
}
func (r *queryResolver) LabelDefinition(ctx context.Context, key string) (*graphql.LabelDefinition, error) {
	return r.labelDef.LabelDefinition(ctx, key)
}
func (r *queryResolver) PackageByInstanceAuth(ctx context.Context, authID string) (*graphql.Package, error) {
	return r.packageInstanceAuth.PackageByInstanceAuth(ctx, authID)
}
func (r *queryResolver) PackageInstanceAuth(ctx context.Context, id string) (*graphql.PackageInstanceAuth, error) {
	return r.packageInstanceAuth.PackageInstanceAuth(ctx, id)
}
func (r *queryResolver) HealthChecks(ctx context.Context, types []graphql.HealthCheckType, origin *string, first *int, after *graphql.PageCursor) (*graphql.HealthCheckPage, error) {
	return r.healthCheck.HealthChecks(ctx, types, origin, first, after)
}
func (r *queryResolver) IntegrationSystems(ctx context.Context, first *int, after *graphql.PageCursor) (*graphql.IntegrationSystemPage, error) {
	return r.intSys.IntegrationSystems(ctx, first, after)
}
func (r *queryResolver) IntegrationSystem(ctx context.Context, id string) (*graphql.IntegrationSystem, error) {
	return r.intSys.IntegrationSystem(ctx, id)
}

func (r *queryResolver) Tenants(ctx context.Context) ([]*graphql.Tenant, error) {
	return r.tenant.Tenants(ctx)
}

func (r *queryResolver) AutomaticScenarioAssignmentForScenario(ctx context.Context, scenarioName string) (*graphql.AutomaticScenarioAssignment, error) {
	return r.scenarioAssignment.GetAutomaticScenarioAssignmentForScenarioName(ctx, scenarioName)
}

func (r *queryResolver) AutomaticScenarioAssignmentsForSelector(ctx context.Context, selector graphql.LabelSelectorInput) ([]*graphql.AutomaticScenarioAssignment, error) {
	return r.scenarioAssignment.AutomaticScenarioAssignmentsForSelector(ctx, selector)
}

func (r *queryResolver) AutomaticScenarioAssignments(ctx context.Context, first *int, after *graphql.PageCursor) (*graphql.AutomaticScenarioAssignmentPage, error) {
	return r.scenarioAssignment.AutomaticScenarioAssignments(ctx, first, after)
}

type mutationResolver struct {
	*RootResolver
}

func (r *mutationResolver) RegisterApplication(ctx context.Context, in graphql.ApplicationRegisterInput) (*graphql.Application, error) {
	return r.app.RegisterApplication(ctx, in)
}
func (r *mutationResolver) UpdateApplication(ctx context.Context, id string, in graphql.ApplicationUpdateInput) (*graphql.Application, error) {
	return r.app.UpdateApplication(ctx, id, in)
}
func (r *mutationResolver) UnregisterApplication(ctx context.Context, id string) (*graphql.Application, error) {
	return r.app.UnregisterApplication(ctx, id)
}
func (r *mutationResolver) CreateApplicationTemplate(ctx context.Context, in graphql.ApplicationTemplateInput) (*graphql.ApplicationTemplate, error) {
	return r.appTemplate.CreateApplicationTemplate(ctx, in)
}
func (r *mutationResolver) RegisterApplicationFromTemplate(ctx context.Context, in graphql.ApplicationFromTemplateInput) (*graphql.Application, error) {
	return r.appTemplate.RegisterApplicationFromTemplate(ctx, in)
}
func (r *mutationResolver) UpdateApplicationTemplate(ctx context.Context, id string, in graphql.ApplicationTemplateInput) (*graphql.ApplicationTemplate, error) {
	return r.appTemplate.UpdateApplicationTemplate(ctx, id, in)
}
func (r *mutationResolver) DeleteApplicationTemplate(ctx context.Context, id string) (*graphql.ApplicationTemplate, error) {
	return r.appTemplate.DeleteApplicationTemplate(ctx, id)
}
func (r *mutationResolver) AddWebhook(ctx context.Context, applicationID string, in graphql.WebhookInput) (*graphql.Webhook, error) {
	return r.webhook.AddApplicationWebhook(ctx, applicationID, in)
}
func (r *mutationResolver) UpdateWebhook(ctx context.Context, webhookID string, in graphql.WebhookInput) (*graphql.Webhook, error) {
	return r.webhook.UpdateApplicationWebhook(ctx, webhookID, in)
}
func (r *mutationResolver) DeleteWebhook(ctx context.Context, webhookID string) (*graphql.Webhook, error) {
	return r.webhook.DeleteApplicationWebhook(ctx, webhookID)
}

func (r *mutationResolver) UpdateAPIDefinition(ctx context.Context, id string, in graphql.APIDefinitionInput) (*graphql.APIDefinition, error) {
	return r.api.UpdateAPIDefinition(ctx, id, in)
}
func (r *mutationResolver) DeleteAPIDefinition(ctx context.Context, id string) (*graphql.APIDefinition, error) {
	return r.api.DeleteAPIDefinition(ctx, id)
}
func (r *mutationResolver) RefetchAPISpec(ctx context.Context, apiID string) (*graphql.APISpec, error) {
	return r.api.RefetchAPISpec(ctx, apiID)
}

func (r *mutationResolver) UpdateEventDefinition(ctx context.Context, id string, in graphql.EventDefinitionInput) (*graphql.EventDefinition, error) {
	return r.eventAPI.UpdateEventDefinition(ctx, id, in)
}
func (r *mutationResolver) DeleteEventDefinition(ctx context.Context, id string) (*graphql.EventDefinition, error) {
	return r.eventAPI.DeleteEventDefinition(ctx, id)
}
func (r *mutationResolver) RefetchEventDefinitionSpec(ctx context.Context, eventID string) (*graphql.EventSpec, error) {
	return r.eventAPI.RefetchEventDefinitionSpec(ctx, eventID)
}
func (r *mutationResolver) RegisterRuntime(ctx context.Context, in graphql.RuntimeInput) (*graphql.Runtime, error) {
	return r.runtime.RegisterRuntime(ctx, in)
}
func (r *mutationResolver) UpdateRuntime(ctx context.Context, id string, in graphql.RuntimeInput) (*graphql.Runtime, error) {
	return r.runtime.UpdateRuntime(ctx, id, in)
}
func (r *mutationResolver) UnregisterRuntime(ctx context.Context, id string) (*graphql.Runtime, error) {
	return r.runtime.DeleteRuntime(ctx, id)
}
func (r *mutationResolver) RegisterRuntimeContext(ctx context.Context, in graphql.RuntimeContextInput) (*graphql.RuntimeContext, error) {
	return r.runtimeContext.RegisterRuntimeContext(ctx, in)
}
func (r *mutationResolver) UpdateRuntimeContext(ctx context.Context, id string, in graphql.RuntimeContextInput) (*graphql.RuntimeContext, error) {
	return r.runtimeContext.UpdateRuntimeContext(ctx, id, in)
}
func (r *mutationResolver) UnregisterRuntimeContext(ctx context.Context, id string) (*graphql.RuntimeContext, error) {
	return r.runtimeContext.DeleteRuntimeContext(ctx, id)
}
func (r *mutationResolver) DeleteDocument(ctx context.Context, id string) (*graphql.Document, error) {
	return r.doc.DeleteDocument(ctx, id)
}
func (r *mutationResolver) CreateLabelDefinition(ctx context.Context, in graphql.LabelDefinitionInput) (*graphql.LabelDefinition, error) {
	return r.labelDef.CreateLabelDefinition(ctx, in)
}
func (r *mutationResolver) UpdateLabelDefinition(ctx context.Context, in graphql.LabelDefinitionInput) (*graphql.LabelDefinition, error) {
	return r.labelDef.UpdateLabelDefinition(ctx, in)
}
func (r *mutationResolver) DeleteLabelDefinition(ctx context.Context, key string, deleteRelatedLabels *bool) (*graphql.LabelDefinition, error) {
	return r.labelDef.DeleteLabelDefinition(ctx, key, deleteRelatedLabels)
}
func (r *mutationResolver) SetApplicationLabel(ctx context.Context, applicationID string, key string, value interface{}) (*graphql.Label, error) {
	return r.app.SetApplicationLabel(ctx, applicationID, key, value)
}
func (r *mutationResolver) DeleteApplicationLabel(ctx context.Context, applicationID string, key string) (*graphql.Label, error) {
	return r.app.DeleteApplicationLabel(ctx, applicationID, key)
}
func (r *mutationResolver) SetRuntimeLabel(ctx context.Context, runtimeID string, key string, value interface{}) (*graphql.Label, error) {
	return r.runtime.SetRuntimeLabel(ctx, runtimeID, key, value)
}
func (r *mutationResolver) DeleteRuntimeLabel(ctx context.Context, runtimeID string, key string) (*graphql.Label, error) {
	return r.runtime.DeleteRuntimeLabel(ctx, runtimeID, key)
}
func (r *mutationResolver) RequestOneTimeTokenForApplication(ctx context.Context, id string) (*graphql.OneTimeTokenForApplication, error) {
	return r.token.RequestOneTimeTokenForApplication(ctx, id)
}
func (r *mutationResolver) RequestOneTimeTokenForRuntime(ctx context.Context, id string) (*graphql.OneTimeTokenForRuntime, error) {
	return r.token.RequestOneTimeTokenForRuntime(ctx, id)
}
func (r *mutationResolver) RequestClientCredentialsForRuntime(ctx context.Context, id string) (*graphql.SystemAuth, error) {
	return r.oAuth20.RequestClientCredentialsForRuntime(ctx, id)
}
func (r *mutationResolver) RequestClientCredentialsForApplication(ctx context.Context, id string) (*graphql.SystemAuth, error) {
	return r.oAuth20.RequestClientCredentialsForApplication(ctx, id)
}
func (r *mutationResolver) RequestClientCredentialsForIntegrationSystem(ctx context.Context, id string) (*graphql.SystemAuth, error) {
	return r.oAuth20.RequestClientCredentialsForIntegrationSystem(ctx, id)
}
func (r *mutationResolver) DeleteSystemAuthForRuntime(ctx context.Context, authID string) (*graphql.SystemAuth, error) {
	fn := r.systemAuth.GenericDeleteSystemAuth(model.RuntimeReference)
	return fn(ctx, authID)
}
func (r *mutationResolver) DeleteSystemAuthForApplication(ctx context.Context, authID string) (*graphql.SystemAuth, error) {
	fn := r.systemAuth.GenericDeleteSystemAuth(model.ApplicationReference)
	return fn(ctx, authID)
}
func (r *mutationResolver) DeleteSystemAuthForIntegrationSystem(ctx context.Context, authID string) (*graphql.SystemAuth, error) {
	fn := r.systemAuth.GenericDeleteSystemAuth(model.IntegrationSystemReference)
	return fn(ctx, authID)
}
func (r *mutationResolver) RegisterIntegrationSystem(ctx context.Context, in graphql.IntegrationSystemInput) (*graphql.IntegrationSystem, error) {
	return r.intSys.RegisterIntegrationSystem(ctx, in)
}
func (r *mutationResolver) UpdateIntegrationSystem(ctx context.Context, id string, in graphql.IntegrationSystemInput) (*graphql.IntegrationSystem, error) {
	return r.intSys.UpdateIntegrationSystem(ctx, id, in)
}
func (r *mutationResolver) UnregisterIntegrationSystem(ctx context.Context, id string) (*graphql.IntegrationSystem, error) {
	return r.intSys.UnregisterIntegrationSystem(ctx, id)
}

func (r *mutationResolver) SetDefaultEventingForApplication(ctx context.Context, appID string, runtimeID string) (*graphql.ApplicationEventingConfiguration, error) {
	return r.eventing.SetEventingForApplication(ctx, appID, runtimeID)
}

func (r *mutationResolver) DeleteDefaultEventingForApplication(ctx context.Context, appID string) (*graphql.ApplicationEventingConfiguration, error) {
	return r.eventing.UnsetEventingForApplication(ctx, appID)
}

func (r *mutationResolver) AddAPIDefinitionToBundle(ctx context.Context, bundleID string, in graphql.APIDefinitionInput) (*graphql.APIDefinition, error) {
	return r.api.AddAPIDefinitionToBundle(ctx, bundleID, in)
}
func (r *mutationResolver) AddEventDefinitionToBundle(ctx context.Context, bundleID string, in graphql.EventDefinitionInput) (*graphql.EventDefinition, error) {
	return r.eventAPI.AddEventDefinitionToBundle(ctx, bundleID, in)
}
func (r *mutationResolver) AddDocumentToBundle(ctx context.Context, bundleID string, in graphql.DocumentInput) (*graphql.Document, error) {
	return r.doc.AddDocumentToBundle(ctx, bundleID, in)
}
func (r *mutationResolver) SetBundleInstanceAuth(ctx context.Context, authID string, in graphql.BundleInstanceAuthSetInput) (*graphql.BundleInstanceAuth, error) {
	return r.bundleInstanceAuth.SetBundleInstanceAuth(ctx, authID, in)
}
func (r *mutationResolver) DeleteBundleInstanceAuth(ctx context.Context, authID string) (*graphql.BundleInstanceAuth, error) {
	return r.bundleInstanceAuth.DeleteBundleInstanceAuth(ctx, authID)
}
func (r *mutationResolver) RequestBundleInstanceAuthCreation(ctx context.Context, bundleID string, in graphql.BundleInstanceAuthRequestInput) (*graphql.BundleInstanceAuth, error) {
	return r.bundleInstanceAuth.RequestBundleInstanceAuthCreation(ctx, bundleID, in)
}
func (r *mutationResolver) RequestBundleInstanceAuthDeletion(ctx context.Context, authID string) (*graphql.BundleInstanceAuth, error) {
	return r.bundleInstanceAuth.RequestBundleInstanceAuthDeletion(ctx, authID)
}

func (r *mutationResolver) AddBundle(ctx context.Context, applicationID string, in graphql.BundleCreateInput) (*graphql.Bundle, error) {
	return r.mpBundle.AddBundle(ctx, applicationID, in)
}
func (r *mutationResolver) UpdateBundle(ctx context.Context, id string, in graphql.BundleUpdateInput) (*graphql.Bundle, error) {
	return r.mpBundle.UpdateBundle(ctx, id, in)
}
func (r *mutationResolver) DeleteBundle(ctx context.Context, id string) (*graphql.Bundle, error) {
	return r.mpBundle.DeleteBundle(ctx, id)
}

func (r *mutationResolver) DeleteAutomaticScenarioAssignmentForScenario(ctx context.Context, scenarioName string) (*graphql.AutomaticScenarioAssignment, error) {
	return r.scenarioAssignment.DeleteAutomaticScenarioAssignmentForScenario(ctx, scenarioName)
}

func (r *mutationResolver) DeleteAutomaticScenarioAssignmentsForSelector(ctx context.Context, selector graphql.LabelSelectorInput) ([]*graphql.AutomaticScenarioAssignment, error) {
	return r.scenarioAssignment.DeleteAutomaticScenarioAssignmentsForSelector(ctx, selector)
}
func (r *mutationResolver) CreateAutomaticScenarioAssignment(ctx context.Context, in graphql.AutomaticScenarioAssignmentSetInput) (*graphql.AutomaticScenarioAssignment, error) {
	return r.scenarioAssignment.CreateAutomaticScenarioAssignment(ctx, in)
}

type applicationResolver struct {
	*RootResolver
}

func (r *applicationResolver) Auths(ctx context.Context, obj *graphql.Application) ([]*graphql.SystemAuth, error) {
	return r.app.Auths(ctx, obj)
}

func (r *applicationResolver) Labels(ctx context.Context, obj *graphql.Application, key *string) (*graphql.Labels, error) {
	return r.app.Labels(ctx, obj, key)
}
func (r *applicationResolver) Webhooks(ctx context.Context, obj *graphql.Application) ([]*graphql.Webhook, error) {
	return r.app.Webhooks(ctx, obj)
}
func (r *applicationResolver) EventingConfiguration(ctx context.Context, obj *graphql.Application) (*graphql.ApplicationEventingConfiguration, error) {
	return r.app.EventingConfiguration(ctx, obj)
}
func (r *applicationResolver) Bundles(ctx context.Context, obj *graphql.Application, first *int, after *graphql.PageCursor) (*graphql.BundlePage, error) {
	return r.app.Bundles(ctx, obj, first, after)
}
func (r *applicationResolver) Bundle(ctx context.Context, obj *graphql.Application, id string) (*graphql.Bundle, error) {
	return r.app.Bundle(ctx, obj, id)
}

type runtimeResolver struct {
	*RootResolver
}

func (r *runtimeResolver) Labels(ctx context.Context, obj *graphql.Runtime, key *string) (*graphql.Labels, error) {
	return r.runtime.Labels(ctx, obj, key)
}

func (r *runtimeResolver) Auths(ctx context.Context, obj *graphql.Runtime) ([]*graphql.SystemAuth, error) {
	return r.runtime.Auths(ctx, obj)
}

func (r *runtimeResolver) EventingConfiguration(ctx context.Context, obj *graphql.Runtime) (*graphql.RuntimeEventingConfiguration, error) {
	return r.runtime.EventingConfiguration(ctx, obj)
}

type apiSpecResolver struct{ *RootResolver }

func (r *apiSpecResolver) FetchRequest(ctx context.Context, obj *graphql.APISpec) (*graphql.FetchRequest, error) {
	return r.api.FetchRequest(ctx, obj)
}

type documentResolver struct{ *RootResolver }

func (r *documentResolver) FetchRequest(ctx context.Context, obj *graphql.Document) (*graphql.FetchRequest, error) {
	return r.doc.FetchRequest(ctx, obj)
}

type eventSpecResolver struct{ *RootResolver }

func (r *eventSpecResolver) FetchRequest(ctx context.Context, obj *graphql.EventSpec) (*graphql.FetchRequest, error) {
	return r.eventAPI.FetchRequest(ctx, obj)
}

type integrationSystemResolver struct{ *RootResolver }

func (r *integrationSystemResolver) Auths(ctx context.Context, obj *graphql.IntegrationSystem) ([]*graphql.SystemAuth, error) {
	return r.intSys.Auths(ctx, obj)
}

type oneTimeTokenForApplicationResolver struct{ *RootResolver }

func (r *oneTimeTokenForApplicationResolver) RawEncoded(ctx context.Context, obj *graphql.OneTimeTokenForApplication) (*string, error) {
	return r.token.RawEncoded(ctx, &obj.TokenWithURL)
}

func (r *oneTimeTokenForApplicationResolver) Raw(ctx context.Context, obj *graphql.OneTimeTokenForApplication) (*string, error) {
	return r.token.Raw(ctx, &obj.TokenWithURL)
}

type oneTimeTokenForRuntimeResolver struct{ *RootResolver }

func (r *oneTimeTokenForRuntimeResolver) RawEncoded(ctx context.Context, obj *graphql.OneTimeTokenForRuntime) (*string, error) {
	return r.token.RawEncoded(ctx, &obj.TokenWithURL)
}

func (r *oneTimeTokenForRuntimeResolver) Raw(ctx context.Context, obj *graphql.OneTimeTokenForRuntime) (*string, error) {
	return r.token.Raw(ctx, &obj.TokenWithURL)
}

type runtimeContextResolver struct {
	*RootResolver
}

func (r *runtimeContextResolver) Labels(ctx context.Context, obj *graphql.RuntimeContext, key *string) (*graphql.Labels, error) {
	return r.runtimeContext.Labels(ctx, obj, key)
}

type BundleResolver struct{ *RootResolver }

func (r *BundleResolver) InstanceAuth(ctx context.Context, obj *graphql.Bundle, id string) (*graphql.BundleInstanceAuth, error) {
	return r.mpBundle.InstanceAuth(ctx, obj, id)
}
func (r *BundleResolver) InstanceAuths(ctx context.Context, obj *graphql.Bundle) ([]*graphql.BundleInstanceAuth, error) {
	return r.mpBundle.InstanceAuths(ctx, obj)
}
func (r *BundleResolver) APIDefinitions(ctx context.Context, obj *graphql.Bundle, group *string, first *int, after *graphql.PageCursor) (*graphql.APIDefinitionPage, error) {
	return r.mpBundle.APIDefinitions(ctx, obj, group, first, after)
}
func (r *BundleResolver) EventDefinitions(ctx context.Context, obj *graphql.Bundle, group *string, first *int, after *graphql.PageCursor) (*graphql.EventDefinitionPage, error) {
	return r.mpBundle.EventDefinitions(ctx, obj, group, first, after)
}
func (r *BundleResolver) Documents(ctx context.Context, obj *graphql.Bundle, first *int, after *graphql.PageCursor) (*graphql.DocumentPage, error) {
	return r.mpBundle.Documents(ctx, obj, first, after)
}
func (r *BundleResolver) APIDefinition(ctx context.Context, obj *graphql.Bundle, id string) (*graphql.APIDefinition, error) {
	return r.mpBundle.APIDefinition(ctx, obj, id)
}
func (r *BundleResolver) EventDefinition(ctx context.Context, obj *graphql.Bundle, id string) (*graphql.EventDefinition, error) {
	return r.mpBundle.EventDefinition(ctx, obj, id)
}
func (r *BundleResolver) Document(ctx context.Context, obj *graphql.Bundle, id string) (*graphql.Document, error) {
	return r.mpBundle.Document(ctx, obj, id)
}<|MERGE_RESOLUTION|>--- conflicted
+++ resolved
@@ -156,29 +156,6 @@
 	bundleInstanceAuthSvc := bundleinstanceauth.NewService(bundleInstanceAuthRepo, uidSvc)
 
 	return &RootResolver{
-<<<<<<< HEAD
-		appNameNormalizer:   appNameNormalizer,
-		app:                 application.NewResolver(transact, appSvc, webhookSvc, oAuth20Svc, systemAuthSvc, appConverter, webhookConverter, systemAuthConverter, eventingSvc, packageSvc, packageConverter),
-		appTemplate:         apptemplate.NewResolver(transact, appSvc, appConverter, appTemplateSvc, appTemplateConverter),
-		api:                 api.NewResolver(transact, apiSvc, appSvc, runtimeSvc, packageSvc, apiConverter, frConverter),
-		eventAPI:            eventdef.NewResolver(transact, eventAPISvc, appSvc, packageSvc, eventAPIConverter, frConverter),
-		eventing:            eventing.NewResolver(transact, eventingSvc, appSvc),
-		doc:                 document.NewResolver(transact, docSvc, appSvc, packageSvc, frConverter),
-		runtime:             runtime.NewResolver(transact, runtimeSvc, scenarioAssignmentSvc, systemAuthSvc, oAuth20Svc, runtimeConverter, systemAuthConverter, eventingSvc),
-		runtimeContext:      runtime_context.NewResolver(transact, runtimeCtxSvc, runtimeContextConverter),
-		healthCheck:         healthcheck.NewResolver(healthCheckSvc),
-		webhook:             webhook.NewResolver(transact, webhookSvc, appSvc, webhookConverter),
-		labelDef:            labeldef.NewResolver(transact, labelDefSvc, labelDefConverter),
-		token:               onetimetoken.NewTokenResolver(transact, tokenSvc, tokenConverter),
-		systemAuth:          systemauth.NewResolver(transact, systemAuthSvc, oAuth20Svc, systemAuthConverter),
-		oAuth20:             oauth20.NewResolver(transact, oAuth20Svc, appSvc, runtimeSvc, intSysSvc, systemAuthSvc, systemAuthConverter),
-		intSys:              integrationsystem.NewResolver(transact, intSysSvc, systemAuthSvc, oAuth20Svc, intSysConverter, systemAuthConverter),
-		viewer:              viewer.NewViewerResolver(),
-		tenant:              tenant.NewResolver(transact, tenantSvc, tenantConverter),
-		mpPackage:           packageutil.NewResolver(transact, packageSvc, packageInstanceAuthSvc, apiSvc, eventAPISvc, docSvc, packageConverter, packageInstanceAuthConv, apiConverter, eventAPIConverter, docConverter),
-		packageInstanceAuth: packageinstanceauth.NewResolver(transact, packageInstanceAuthSvc, packageSvc, packageInstanceAuthConv, packageConverter),
-		scenarioAssignment:  scenarioassignment.NewResolver(transact, scenarioAssignmentSvc, assignmentConv),
-=======
 		appNameNormalizer:  appNameNormalizer,
 		app:                application.NewResolver(transact, appSvc, webhookSvc, oAuth20Svc, systemAuthSvc, appConverter, webhookConverter, systemAuthConverter, eventingSvc, bundleSvc, bundleConverter),
 		appTemplate:        apptemplate.NewResolver(transact, appSvc, appConverter, appTemplateSvc, appTemplateConverter),
@@ -198,9 +175,8 @@
 		viewer:             viewer.NewViewerResolver(),
 		tenant:             tenant.NewResolver(transact, tenantSvc, tenantConverter),
 		mpBundle:           bundleutil.NewResolver(transact, bundleSvc, bundleInstanceAuthSvc, apiSvc, eventAPISvc, docSvc, bundleConverter, bundleInstanceAuthConv, apiConverter, eventAPIConverter, docConverter),
-		bundleInstanceAuth: bundleinstanceauth.NewResolver(transact, bundleInstanceAuthSvc, bundleSvc, bundleInstanceAuthConv),
+		bundleInstanceAuth: bundleinstanceauth.NewResolver(transact, bundleInstanceAuthSvc, bundleSvc, bundleInstanceAuthConv, bundleConverter),
 		scenarioAssignment: scenarioassignment.NewResolver(transact, scenarioAssignmentSvc, assignmentConv),
->>>>>>> db75220d
 	}
 }
 
@@ -319,11 +295,11 @@
 func (r *queryResolver) LabelDefinition(ctx context.Context, key string) (*graphql.LabelDefinition, error) {
 	return r.labelDef.LabelDefinition(ctx, key)
 }
-func (r *queryResolver) PackageByInstanceAuth(ctx context.Context, authID string) (*graphql.Package, error) {
-	return r.packageInstanceAuth.PackageByInstanceAuth(ctx, authID)
-}
-func (r *queryResolver) PackageInstanceAuth(ctx context.Context, id string) (*graphql.PackageInstanceAuth, error) {
-	return r.packageInstanceAuth.PackageInstanceAuth(ctx, id)
+func (r *queryResolver) BundleByInstanceAuth(ctx context.Context, authID string) (*graphql.Bundle, error) {
+	return r.bundleInstanceAuth.BundleByInstanceAuth(ctx, authID)
+}
+func (r *queryResolver) BundleInstanceAuth(ctx context.Context, id string) (*graphql.BundleInstanceAuth, error) {
+	return r.bundleInstanceAuth.BundleInstanceAuth(ctx, id)
 }
 func (r *queryResolver) HealthChecks(ctx context.Context, types []graphql.HealthCheckType, origin *string, first *int, after *graphql.PageCursor) (*graphql.HealthCheckPage, error) {
 	return r.healthCheck.HealthChecks(ctx, types, origin, first, after)
