--- conflicted
+++ resolved
@@ -22,11 +22,7 @@
 		Name: "Get EntityType for Application",
 		SQLQueryDetails: []testdb.SQLQueryDetails{
 			{
-<<<<<<< HEAD
-				Query:    regexp.QuoteMeta(`SELECT id, ready, created_at, updated_at, deleted_at, error, app_id, app_template_version_id, ord_id, local_tenant_id, correlation_ids, level, title, short_description, description, system_instance_aware, changelog_entries, package_id, visibility, links, part_of_products, last_update, policy_level, custom_policy_level, release_status, sunset_date, successors, extensible, tags, labels, documentation_labels, resource_hash, version_value, version_deprecated, version_deprecated_since, version_for_removal FROM public.entity_types WHERE id = $1 AND app_id = $2 AND (id IN (SELECT id FROM entity_types_tenants WHERE tenant_id = $3))`),
-=======
-				Query:    regexp.QuoteMeta(`SELECT id, ready, created_at, updated_at, deleted_at, error, app_id, app_template_version_id, ord_id, local_id, correlation_ids, level, title, short_description, description, system_instance_aware, changelog_entries, package_id, visibility, links, part_of_products, last_update, policy_level, custom_policy_level, release_status, sunset_date, deprecation_date, successors, extensible, tags, labels, documentation_labels, resource_hash, version_value, version_deprecated, version_deprecated_since, version_for_removal FROM public.entity_types WHERE id = $1 AND app_id = $2 AND (id IN (SELECT id FROM entity_types_tenants WHERE tenant_id = $3))`),
->>>>>>> af7a300a
+				Query:    regexp.QuoteMeta(`SELECT id, ready, created_at, updated_at, deleted_at, error, app_id, app_template_version_id, ord_id, local_tenant_id, correlation_ids, level, title, short_description, description, system_instance_aware, changelog_entries, package_id, visibility, links, part_of_products, last_update, policy_level, custom_policy_level, release_status, sunset_date, deprecation_date, successors, extensible, tags, labels, documentation_labels, resource_hash, version_value, version_deprecated, version_deprecated_since, version_for_removal FROM public.entity_types WHERE id = $1 AND app_id = $2 AND (id IN (SELECT id FROM entity_types_tenants WHERE tenant_id = $3))`),
 				Args:     []driver.Value{entityTypeID, appID, tenantID},
 				IsSelect: true,
 				ValidRowsProvider: func() []*sqlmock.Rows {
@@ -64,11 +60,7 @@
 		Name: "Get EntityType",
 		SQLQueryDetails: []testdb.SQLQueryDetails{
 			{
-<<<<<<< HEAD
-				Query:    regexp.QuoteMeta(`SELECT id, ready, created_at, updated_at, deleted_at, error, app_id, app_template_version_id, ord_id, local_tenant_id, correlation_ids, level, title, short_description, description, system_instance_aware, changelog_entries, package_id, visibility, links, part_of_products, last_update, policy_level, custom_policy_level, release_status, sunset_date, successors, extensible, tags, labels, documentation_labels, resource_hash, version_value, version_deprecated, version_deprecated_since, version_for_removal FROM public.entity_types WHERE id = $1 AND (id IN (SELECT id FROM entity_types_tenants WHERE tenant_id = $2))`),
-=======
-				Query:    regexp.QuoteMeta(`SELECT id, ready, created_at, updated_at, deleted_at, error, app_id, app_template_version_id, ord_id, local_id, correlation_ids, level, title, short_description, description, system_instance_aware, changelog_entries, package_id, visibility, links, part_of_products, last_update, policy_level, custom_policy_level, release_status, sunset_date, deprecation_date, successors, extensible, tags, labels, documentation_labels, resource_hash, version_value, version_deprecated, version_deprecated_since, version_for_removal FROM public.entity_types WHERE id = $1 AND (id IN (SELECT id FROM entity_types_tenants WHERE tenant_id = $2))`),
->>>>>>> af7a300a
+				Query:    regexp.QuoteMeta(`SELECT id, ready, created_at, updated_at, deleted_at, error, app_id, app_template_version_id, ord_id, local_tenant_id, correlation_ids, level, title, short_description, description, system_instance_aware, changelog_entries, package_id, visibility, links, part_of_products, last_update, policy_level, custom_policy_level, release_status, sunset_date, deprecation_date, successors, extensible, tags, labels, documentation_labels, resource_hash, version_value, version_deprecated, version_deprecated_since, version_for_removal FROM public.entity_types WHERE id = $1 AND (id IN (SELECT id FROM entity_types_tenants WHERE tenant_id = $2))`),
 				Args:     []driver.Value{entityTypeID, tenantID},
 				IsSelect: true,
 				ValidRowsProvider: func() []*sqlmock.Rows {
@@ -105,11 +97,7 @@
 		Name: "Get EntityType Global",
 		SQLQueryDetails: []testdb.SQLQueryDetails{
 			{
-<<<<<<< HEAD
-				Query:    regexp.QuoteMeta(`SELECT id, ready, created_at, updated_at, deleted_at, error, app_id, app_template_version_id, ord_id, local_tenant_id, correlation_ids, level, title, short_description, description, system_instance_aware, changelog_entries, package_id, visibility, links, part_of_products, last_update, policy_level, custom_policy_level, release_status, sunset_date, successors, extensible, tags, labels, documentation_labels, resource_hash, version_value, version_deprecated, version_deprecated_since, version_for_removal FROM public.entity_types WHERE id = $1`),
-=======
-				Query:    regexp.QuoteMeta(`SELECT id, ready, created_at, updated_at, deleted_at, error, app_id, app_template_version_id, ord_id, local_id, correlation_ids, level, title, short_description, description, system_instance_aware, changelog_entries, package_id, visibility, links, part_of_products, last_update, policy_level, custom_policy_level, release_status, sunset_date, deprecation_date, successors, extensible, tags, labels, documentation_labels, resource_hash, version_value, version_deprecated, version_deprecated_since, version_for_removal FROM public.entity_types WHERE id = $1`),
->>>>>>> af7a300a
+				Query:    regexp.QuoteMeta(`SELECT id, ready, created_at, updated_at, deleted_at, error, app_id, app_template_version_id, ord_id, local_tenant_id, correlation_ids, level, title, short_description, description, system_instance_aware, changelog_entries, package_id, visibility, links, part_of_products, last_update, policy_level, custom_policy_level, release_status, sunset_date, deprecation_date, successors, extensible, tags, labels, documentation_labels, resource_hash, version_value, version_deprecated, version_deprecated_since, version_for_removal FROM public.entity_types WHERE id = $1`),
 				Args:     []driver.Value{entityTypeID},
 				IsSelect: true,
 				ValidRowsProvider: func() []*sqlmock.Rows {
@@ -151,11 +139,7 @@
 		Name: "List EntityTypes for AppID and TenantID",
 		SQLQueryDetails: []testdb.SQLQueryDetails{
 			{
-<<<<<<< HEAD
-				Query:    regexp.QuoteMeta(`SELECT id, ready, created_at, updated_at, deleted_at, error, app_id, app_template_version_id, ord_id, local_tenant_id, correlation_ids, level, title, short_description, description, system_instance_aware, changelog_entries, package_id, visibility, links, part_of_products, last_update, policy_level, custom_policy_level, release_status, sunset_date, successors, extensible, tags, labels, documentation_labels, resource_hash, version_value, version_deprecated, version_deprecated_since, version_for_removal FROM public.entity_types WHERE app_id = $1 AND (id IN (SELECT id FROM entity_types_tenants WHERE tenant_id = $2)) FOR UPDATE`),
-=======
-				Query:    regexp.QuoteMeta(`SELECT id, ready, created_at, updated_at, deleted_at, error, app_id, app_template_version_id, ord_id, local_id, correlation_ids, level, title, short_description, description, system_instance_aware, changelog_entries, package_id, visibility, links, part_of_products, last_update, policy_level, custom_policy_level, release_status, sunset_date, deprecation_date, successors, extensible, tags, labels, documentation_labels, resource_hash, version_value, version_deprecated, version_deprecated_since, version_for_removal FROM public.entity_types WHERE app_id = $1 AND (id IN (SELECT id FROM entity_types_tenants WHERE tenant_id = $2)) FOR UPDATE`),
->>>>>>> af7a300a
+				Query:    regexp.QuoteMeta(`SELECT id, ready, created_at, updated_at, deleted_at, error, app_id, app_template_version_id, ord_id, local_tenant_id, correlation_ids, level, title, short_description, description, system_instance_aware, changelog_entries, package_id, visibility, links, part_of_products, last_update, policy_level, custom_policy_level, release_status, sunset_date, deprecation_date, successors, extensible, tags, labels, documentation_labels, resource_hash, version_value, version_deprecated, version_deprecated_since, version_for_removal FROM public.entity_types WHERE app_id = $1 AND (id IN (SELECT id FROM entity_types_tenants WHERE tenant_id = $2)) FOR UPDATE`),
 				Args:     []driver.Value{appID, tenantID},
 				IsSelect: true,
 				ValidRowsProvider: func() []*sqlmock.Rows {
@@ -181,11 +165,7 @@
 		Name: "List EntityTypes for AppTemplateVersionID ",
 		SQLQueryDetails: []testdb.SQLQueryDetails{
 			{
-<<<<<<< HEAD
-				Query:    regexp.QuoteMeta(`SELECT id, ready, created_at, updated_at, deleted_at, error, app_id, app_template_version_id, ord_id, local_tenant_id, correlation_ids, level, title, short_description, description, system_instance_aware, changelog_entries, package_id, visibility, links, part_of_products, last_update, policy_level, custom_policy_level, release_status, sunset_date, successors, extensible, tags, labels, documentation_labels, resource_hash, version_value, version_deprecated, version_deprecated_since, version_for_removal FROM public.entity_types WHERE app_template_version_id = $1 FOR UPDATE`),
-=======
-				Query:    regexp.QuoteMeta(`SELECT id, ready, created_at, updated_at, deleted_at, error, app_id, app_template_version_id, ord_id, local_id, correlation_ids, level, title, short_description, description, system_instance_aware, changelog_entries, package_id, visibility, links, part_of_products, last_update, policy_level, custom_policy_level, release_status, sunset_date, deprecation_date, successors, extensible, tags, labels, documentation_labels, resource_hash, version_value, version_deprecated, version_deprecated_since, version_for_removal FROM public.entity_types WHERE app_template_version_id = $1 FOR UPDATE`),
->>>>>>> af7a300a
+				Query:    regexp.QuoteMeta(`SELECT id, ready, created_at, updated_at, deleted_at, error, app_id, app_template_version_id, ord_id, local_tenant_id, correlation_ids, level, title, short_description, description, system_instance_aware, changelog_entries, package_id, visibility, links, part_of_products, last_update, policy_level, custom_policy_level, release_status, sunset_date, deprecation_date, successors, extensible, tags, labels, documentation_labels, resource_hash, version_value, version_deprecated, version_deprecated_since, version_for_removal FROM public.entity_types WHERE app_template_version_id = $1 FOR UPDATE`),
 				Args:     []driver.Value{appTemplateVersionID},
 				IsSelect: true,
 				ValidRowsProvider: func() []*sqlmock.Rows {
@@ -223,11 +203,7 @@
 		Name: "List EntityTypes with paging",
 		SQLQueryDetails: []testdb.SQLQueryDetails{
 			{
-<<<<<<< HEAD
-				Query:    regexp.QuoteMeta(`SELECT id, ready, created_at, updated_at, deleted_at, error, app_id, app_template_version_id, ord_id, local_tenant_id, correlation_ids, level, title, short_description, description, system_instance_aware, changelog_entries, package_id, visibility, links, part_of_products, last_update, policy_level, custom_policy_level, release_status, sunset_date, successors, extensible, tags, labels, documentation_labels, resource_hash, version_value, version_deprecated, version_deprecated_since, version_for_removal FROM public.entity_types WHERE (app_id = $1 AND (id IN (SELECT id FROM entity_types_tenants WHERE tenant_id = $2)))`),
-=======
-				Query:    regexp.QuoteMeta(`SELECT id, ready, created_at, updated_at, deleted_at, error, app_id, app_template_version_id, ord_id, local_id, correlation_ids, level, title, short_description, description, system_instance_aware, changelog_entries, package_id, visibility, links, part_of_products, last_update, policy_level, custom_policy_level, release_status, sunset_date, deprecation_date, successors, extensible, tags, labels, documentation_labels, resource_hash, version_value, version_deprecated, version_deprecated_since, version_for_removal FROM public.entity_types WHERE (app_id = $1 AND (id IN (SELECT id FROM entity_types_tenants WHERE tenant_id = $2)))`),
->>>>>>> af7a300a
+				Query:    regexp.QuoteMeta(`SELECT id, ready, created_at, updated_at, deleted_at, error, app_id, app_template_version_id, ord_id, local_tenant_id, correlation_ids, level, title, short_description, description, system_instance_aware, changelog_entries, package_id, visibility, links, part_of_products, last_update, policy_level, custom_policy_level, release_status, sunset_date, deprecation_date, successors, extensible, tags, labels, documentation_labels, resource_hash, version_value, version_deprecated, version_deprecated_since, version_for_removal FROM public.entity_types WHERE (app_id = $1 AND (id IN (SELECT id FROM entity_types_tenants WHERE tenant_id = $2)))`),
 				Args:     []driver.Value{appID, tenantID},
 				IsSelect: true,
 				ValidRowsProvider: func() []*sqlmock.Rows {
@@ -341,11 +317,7 @@
 }
 
 func TestPgRepository_Update(t *testing.T) {
-<<<<<<< HEAD
-	updateQuery := regexp.QuoteMeta(`UPDATE public.entity_types SET ready = ?, created_at = ?, updated_at = ?, deleted_at = ?, error = ?, ord_id = ?, local_tenant_id = ?, correlation_ids = ?, level = ?, title = ?, short_description = ?, description = ?, system_instance_aware = ?, changelog_entries = ?, package_id = ?, visibility = ?, links = ?, part_of_products = ?, last_update = ?, policy_level = ?, custom_policy_level = ?, release_status = ?, sunset_date = ?, successors = ?, extensible = ?, tags = ?, labels = ?, documentation_labels = ?, resource_hash = ?, version_value = ?, version_deprecated = ?, version_deprecated_since = ?, version_for_removal = ? WHERE id = ? AND (id IN (SELECT id FROM entity_types_tenants WHERE tenant_id = ? AND owner = true))`)
-=======
-	updateQuery := regexp.QuoteMeta(`UPDATE public.entity_types SET ready = ?, created_at = ?, updated_at = ?, deleted_at = ?, error = ?, ord_id = ?, local_id = ?, correlation_ids = ?, level = ?, title = ?, short_description = ?, description = ?, system_instance_aware = ?, changelog_entries = ?, package_id = ?, visibility = ?, links = ?, part_of_products = ?, last_update = ?, policy_level = ?, custom_policy_level = ?, release_status = ?, sunset_date = ?, deprecation_date = ?, successors = ?, extensible = ?, tags = ?, labels = ?, documentation_labels = ?, resource_hash = ?, version_value = ?, version_deprecated = ?, version_deprecated_since = ?, version_for_removal = ? WHERE id = ? AND (id IN (SELECT id FROM entity_types_tenants WHERE tenant_id = ? AND owner = true))`)
->>>>>>> af7a300a
+	updateQuery := regexp.QuoteMeta(`UPDATE public.entity_types SET ready = ?, created_at = ?, updated_at = ?, deleted_at = ?, error = ?, ord_id = ?, local_tenant_id = ?, correlation_ids = ?, level = ?, title = ?, short_description = ?, description = ?, system_instance_aware = ?, changelog_entries = ?, package_id = ?, visibility = ?, links = ?, part_of_products = ?, last_update = ?, policy_level = ?, custom_policy_level = ?, release_status = ?, sunset_date = ?, deprecation_date = ?, successors = ?, extensible = ?, tags = ?, labels = ?, documentation_labels = ?, resource_hash = ?, version_value = ?, version_deprecated = ?, version_deprecated_since = ?, version_for_removal = ? WHERE id = ? AND (id IN (SELECT id FROM entity_types_tenants WHERE tenant_id = ? AND owner = true))`)
 	var nilEntityTypeModel *model.EntityType
 	entityTypeModel := fixEntityTypeModel(entityTypeID)
 	entityTypeEntity := fixEntityTypeEntity(entityTypeID)
@@ -458,11 +430,7 @@
 		Name: "Update EntityType Global",
 		SQLQueryDetails: []testdb.SQLQueryDetails{
 			{
-<<<<<<< HEAD
-				Query:         regexp.QuoteMeta(`UPDATE public.entity_types SET ready = ?, created_at = ?, updated_at = ?, deleted_at = ?, error = ?, ord_id = ?, local_tenant_id = ?, correlation_ids = ?, level = ?, title = ?, short_description = ?, description = ?, system_instance_aware = ?, changelog_entries = ?, package_id = ?, visibility = ?, links = ?, part_of_products = ?, last_update = ?, policy_level = ?, custom_policy_level = ?, release_status = ?, sunset_date = ?, successors = ?, extensible = ?, tags = ?, labels = ?, documentation_labels = ?, resource_hash = ?, version_value = ?, version_deprecated = ?, version_deprecated_since = ?, version_for_removal = ? WHERE id = ?`),
-=======
-				Query:         regexp.QuoteMeta(`UPDATE public.entity_types SET ready = ?, created_at = ?, updated_at = ?, deleted_at = ?, error = ?, ord_id = ?, local_id = ?, correlation_ids = ?, level = ?, title = ?, short_description = ?, description = ?, system_instance_aware = ?, changelog_entries = ?, package_id = ?, visibility = ?, links = ?, part_of_products = ?, last_update = ?, policy_level = ?, custom_policy_level = ?, release_status = ?, sunset_date = ?, deprecation_date = ?, successors = ?, extensible = ?, tags = ?, labels = ?, documentation_labels = ?, resource_hash = ?, version_value = ?, version_deprecated = ?, version_deprecated_since = ?, version_for_removal = ? WHERE id = ?`),
->>>>>>> af7a300a
+				Query:         regexp.QuoteMeta(`UPDATE public.entity_types SET ready = ?, created_at = ?, updated_at = ?, deleted_at = ?, error = ?, ord_id = ?, local_tenant_id = ?, correlation_ids = ?, level = ?, title = ?, short_description = ?, description = ?, system_instance_aware = ?, changelog_entries = ?, package_id = ?, visibility = ?, links = ?, part_of_products = ?, last_update = ?, policy_level = ?, custom_policy_level = ?, release_status = ?, sunset_date = ?, deprecation_date = ?, successors = ?, extensible = ?, tags = ?, labels = ?, documentation_labels = ?, resource_hash = ?, version_value = ?, version_deprecated = ?, version_deprecated_since = ?, version_for_removal = ? WHERE id = ?`),
 				Args:          fixEntityTypeUpdateArgs(entityTypeID, entityTypeEntity),
 				ValidResult:   sqlmock.NewResult(-1, 1),
 				InvalidResult: sqlmock.NewResult(-1, 0),
