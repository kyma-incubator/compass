package fetchrequest_test

import (
	"bytes"
	"context"
	"errors"
	"fmt"
	"io/ioutil"
	"net/http"
	"testing"
	"time"

	logrustest "github.com/sirupsen/logrus/hooks/test"

	"github.com/kyma-incubator/compass/components/director/pkg/str"
	"github.com/stretchr/testify/mock"

	"github.com/kyma-incubator/compass/components/director/internal/domain/fetchrequest/automock"

	"github.com/kyma-incubator/compass/components/director/internal/domain/fetchrequest"

	"github.com/kyma-incubator/compass/components/director/internal/model"
<<<<<<< HEAD
	"github.com/kyma-incubator/compass/components/director/pkg/log"
	"github.com/sirupsen/logrus"
=======
>>>>>>> 56935956
	"github.com/stretchr/testify/assert"
)

type RoundTripFunc func(req *http.Request) *http.Response

func (f RoundTripFunc) RoundTrip(req *http.Request) (*http.Response, error) {
	response := f(req)
	if response.StatusCode == http.StatusBadRequest {
		return nil, errors.New("error")
	}
	return response, nil

}

func NewTestClient(fn RoundTripFunc) *http.Client {
	return &http.Client{
		Transport: fn,
	}
}

func TestService_HandleSpec(t *testing.T) {
	const username = "username"
	const password = "password"
	const clientId = "clId"
	const secret = "clSecret"
	const url = "mocked-url/oauth/token"
	mockSpec := "spec"
	timestamp := time.Now()
<<<<<<< HEAD
	testErr := errors.New("test")
	ctx := context.TODO()
	var actualLog bytes.Buffer
	logger, hook := logrustest.NewNullLogger()
	logger.SetFormatter(&logrus.TextFormatter{
		DisableTimestamp: true,
	})
	logger.SetOutput(&actualLog)
	ctx = log.ContextWithLogger(ctx, logrus.NewEntry(logger))
=======
>>>>>>> 56935956

	modelInput := model.FetchRequest{
		ID:   "test",
		Mode: model.FetchModeSingle,
	}

	modelInputPackage := model.FetchRequest{
		ID:   "test",
		Mode: model.FetchModePackage,
	}

	modelInputFilter := model.FetchRequest{
		ID:     "test",
		Mode:   model.FetchModeSingle,
		Filter: str.Ptr("filter"),
	}

	modelInputBasicCredentials := model.FetchRequest{
		ID: "test",
		Auth: &model.Auth{
			Credential: model.CredentialData{
				Basic: &model.BasicCredentialData{
					Username: username,
					Password: password,
				},
			},
		},
		Mode: model.FetchModeSingle,
	}

	modelInputMissingCredentials := model.FetchRequest{
		ID: "test",
		Auth: &model.Auth{
			Credential: model.CredentialData{
				Basic: nil,
				Oauth: nil,
			},
		},
		Mode: model.FetchModeSingle,
	}

	modelInputOauth := model.FetchRequest{
		ID:  "test",
		URL: "http://dummy.url.sth",
		Auth: &model.Auth{
			Credential: model.CredentialData{
				Basic: nil,
				Oauth: &model.OAuthCredentialData{
					ClientID:     clientId,
					ClientSecret: secret,
					URL:          url,
				},
			},
		},
		Mode: model.FetchModeSingle,
	}

	testCases := []struct {
<<<<<<< HEAD
		Name               string
		RoundTripFn        func() RoundTripFunc
		InputAPI           model.APIDefinition
		FetchRequestRepoFn func() *automock.FetchRequestRepository
		InputFr            model.FetchRequest
		ExpectedOutput     *string
		ExpectedMessage    *string
		ExpectedError      *string
=======
		Name           string
		Client         func(t *testing.T) *http.Client
		InputFr        model.FetchRequest
		ExpectedResult *string
		ExpectedStatus *model.FetchRequestStatus
>>>>>>> 56935956
	}{

		{
			Name: "Success without authentication",
			Client: func(t *testing.T) *http.Client {
				return NewTestClient(func(req *http.Request) *http.Response {
					return &http.Response{
						StatusCode: http.StatusOK,
						Body:       ioutil.NopCloser(bytes.NewBufferString(mockSpec)),
					}
				})
			},
			InputFr:        modelInput,
			ExpectedResult: &mockSpec,
			ExpectedStatus: fetchrequest.FixStatus(model.FetchRequestStatusConditionSucceeded, nil, timestamp),
		},
		{
			Name: "Nil when fetch request validation fails due to mode Package",
			Client: func(t *testing.T) *http.Client {
				return NewTestClient(func(req *http.Request) *http.Response {
					return &http.Response{}
				})
			},

			InputFr:        modelInputPackage,
			ExpectedResult: nil,
			ExpectedStatus: fetchrequest.FixStatus(model.FetchRequestStatusConditionInitial, str.Ptr("Invalid data [reason=Unsupported fetch mode: PACKAGE]"), timestamp),
		},
		{
			Name: "Nil when fetch request validation fails due to provided filter",
			Client: func(t *testing.T) *http.Client {
				return NewTestClient(func(req *http.Request) *http.Response {
					return &http.Response{}
				})
			},

			InputFr:        modelInputFilter,
			ExpectedResult: nil,
			ExpectedStatus: fetchrequest.FixStatus(model.FetchRequestStatusConditionInitial, str.Ptr("Invalid data [reason=Filter for Fetch Request was provided, currently it's unsupported]"), timestamp),
		},
		{
			Name: "Success with basic authentication",
			Client: func(t *testing.T) *http.Client {
				return NewTestClient(func(req *http.Request) *http.Response {
					actualUsername, actualPassword, ok := req.BasicAuth()
					assert.True(t, ok)
					assert.Equal(t, username, actualUsername)
					assert.Equal(t, password, actualPassword)
					return &http.Response{
						StatusCode: http.StatusOK,
						Body:       ioutil.NopCloser(bytes.NewBufferString(mockSpec)),
					}
				})
			},
			InputFr:        modelInputBasicCredentials,
			ExpectedResult: &mockSpec,
			ExpectedStatus: fetchrequest.FixStatus(model.FetchRequestStatusConditionSucceeded, nil, timestamp),
		},
		{
			Name: "Fails to execute the request with basic authentication",
			Client: func(t *testing.T) *http.Client {
				return NewTestClient(func(req *http.Request) *http.Response {
					actualUsername, actualPassword, ok := req.BasicAuth()
					assert.True(t, ok)
					assert.Equal(t, username, actualUsername)
					assert.Equal(t, password, actualPassword)
					return &http.Response{
						StatusCode: http.StatusInternalServerError,
					}
				})
			},
			InputFr:        modelInputBasicCredentials,
			ExpectedStatus: fetchrequest.FixStatus(model.FetchRequestStatusConditionFailed, str.Ptr("While fetching API Spec status code: 500"), timestamp),
		},
		{
			Name: "Nil when auth without credentials is provided",
			Client: func(t *testing.T) *http.Client {
				return NewTestClient(func(req *http.Request) *http.Response {
					return &http.Response{}
				})
			},
<<<<<<< HEAD
			InputFr:         modelInput,
			ExpectedMessage: str.Ptr(fmt.Sprintf("While fetching API Spec status code: %d", http.StatusInternalServerError)),
			ExpectedOutput:  nil,
		},
		{
			Name: "Nil when failed to update status",
			RoundTripFn: func() RoundTripFunc {
				return func(req *http.Request) *http.Response {
=======

			InputFr:        modelInputMissingCredentials,
			ExpectedResult: nil,
			ExpectedStatus: fetchrequest.FixStatus(model.FetchRequestStatusConditionFailed, str.Ptr("While fetching API Spec: Invalid data [reason=Credentials not provided]"), timestamp),
		},
		{
			Name: "Success with oauth authentication",
			Client: func(t *testing.T) *http.Client {
				return NewTestClient(func(req *http.Request) *http.Response {
					if req.URL.String() == url {
						actualClientId, actualSecret, ok := req.BasicAuth()
						assert.True(t, ok)
						assert.Equal(t, clientId, actualClientId)
						assert.Equal(t, secret, actualSecret)
						return &http.Response{
							StatusCode: http.StatusOK,
							Body:       ioutil.NopCloser(bytes.NewBufferString(`{"access_token":"token"}`)),
						}
					}

>>>>>>> 56935956
					return &http.Response{
						StatusCode: http.StatusOK,
						Body:       ioutil.NopCloser(bytes.NewBufferString(mockSpec)),
					}
				})
			},
			InputFr:        modelInputOauth,
			ExpectedResult: &mockSpec,
			ExpectedStatus: fetchrequest.FixStatus(model.FetchRequestStatusConditionSucceeded, nil, timestamp),
		},
		{
			Name: "Fails to fetch oauth token with oauth authentication",
			Client: func(t *testing.T) *http.Client {
				return NewTestClient(func(req *http.Request) *http.Response {
					actualClientId, actualSecret, ok := req.BasicAuth()
					if ok {
						assert.Equal(t, clientId, actualClientId)
						assert.Equal(t, secret, actualSecret)
					} else {
						credentials, err := ioutil.ReadAll(req.Body)
						assert.NoError(t, err)
						assert.Contains(t, string(credentials), fmt.Sprintf("client_id=%s&client_secret=%s&grant_type=client_credentials", clientId, secret))
					}
					return &http.Response{
						StatusCode: http.StatusInternalServerError,
					}
				})
			},
<<<<<<< HEAD
			InputFr:         modelInput,
			ExpectedOutput:  nil,
			ExpectedMessage: str.Ptr(fmt.Sprintf("An error has occurred while updating fetch request status.")),
			ExpectedError:   str.Ptr(testErr.Error()),
=======
			InputFr:        modelInputOauth,
			ExpectedStatus: fetchrequest.FixStatus(model.FetchRequestStatusConditionFailed, str.Ptr("While fetching API Spec: Get \"http://dummy.url.sth\": oauth2: cannot fetch token: \nResponse: "), timestamp),
		},
		{
			Name: "Fails to execute the request with oauth authentication",
			Client: func(t *testing.T) *http.Client {
				return NewTestClient(func(req *http.Request) *http.Response {
					if req.URL.String() == url {
						actualClientId, actualSecret, ok := req.BasicAuth()
						assert.True(t, ok)
						assert.Equal(t, clientId, actualClientId)
						assert.Equal(t, secret, actualSecret)
						return &http.Response{
							StatusCode: http.StatusOK,
							Body:       ioutil.NopCloser(bytes.NewBufferString(`{"access_token":"token"}`)),
						}
					}

					return &http.Response{
						StatusCode: http.StatusInternalServerError,
						Body:       ioutil.NopCloser(bytes.NewBufferString(mockSpec)),
					}
				})
			},
			InputFr:        modelInputOauth,
			ExpectedStatus: fetchrequest.FixStatus(model.FetchRequestStatusConditionFailed, str.Ptr("While fetching API Spec status code: 500"), timestamp),
>>>>>>> 56935956
		},
	}

	for _, testCase := range testCases {
		t.Run(testCase.Name, func(t *testing.T) {
<<<<<<< HEAD
			client := NewTestClient(testCase.RoundTripFn())
			actualLog.Reset()

			frRepo := testCase.FetchRequestRepoFn()

			svc := fetchrequest.NewService(frRepo, client)
=======
			ctx := context.TODO()
			frRepo := &automock.FetchRequestRepository{}
			frRepo.On("Update", ctx, mock.Anything).Return(nil).Once()

			svc := fetchrequest.NewService(frRepo, testCase.Client(t))
>>>>>>> 56935956
			svc.SetTimestampGen(func() time.Time { return timestamp })

			result := svc.HandleSpec(ctx, &testCase.InputFr)

<<<<<<< HEAD
			if testCase.ExpectedMessage != nil {
				assert.Equal(t, *testCase.ExpectedMessage, hook.LastEntry().Message)
			}
			if testCase.ExpectedError != nil {
				assert.Equal(t, *testCase.ExpectedError, hook.LastEntry().Data["error"].(error).Error())
			}
			if testCase.ExpectedOutput != nil {
				assert.Equal(t, testCase.ExpectedOutput, output)
			}
=======
			assert.Equal(t, testCase.ExpectedStatus, testCase.InputFr.Status)
			assert.Equal(t, testCase.ExpectedResult, result)
>>>>>>> 56935956

		})
	}
}

func TestService_HandleSpec_FailedToUpdateStatusAfterFetching(t *testing.T) {
	ctx := context.TODO()
	timestamp := time.Now()
	frRepo := &automock.FetchRequestRepository{}
	frRepo.On("Update", ctx, mock.Anything).Return(errors.New("error")).Once()

	svc := fetchrequest.NewService(frRepo, NewTestClient(func(req *http.Request) *http.Response {
		return &http.Response{
			StatusCode: http.StatusOK,
			Body:       ioutil.NopCloser(bytes.NewBufferString("spec")),
		}
	}))
	svc.SetTimestampGen(func() time.Time { return timestamp })

	modelInput := &model.FetchRequest{
		ID:   "test",
		Mode: model.FetchModeSingle,
	}

	result := svc.HandleSpec(ctx, modelInput)
	expectedStatus := fetchrequest.FixStatus(model.FetchRequestStatusConditionSucceeded, nil, timestamp)

	assert.Equal(t, expectedStatus, modelInput.Status)
	assert.Nil(t, result)
}<|MERGE_RESOLUTION|>--- conflicted
+++ resolved
@@ -10,8 +10,6 @@
 	"testing"
 	"time"
 
-	logrustest "github.com/sirupsen/logrus/hooks/test"
-
 	"github.com/kyma-incubator/compass/components/director/pkg/str"
 	"github.com/stretchr/testify/mock"
 
@@ -20,11 +18,6 @@
 	"github.com/kyma-incubator/compass/components/director/internal/domain/fetchrequest"
 
 	"github.com/kyma-incubator/compass/components/director/internal/model"
-<<<<<<< HEAD
-	"github.com/kyma-incubator/compass/components/director/pkg/log"
-	"github.com/sirupsen/logrus"
-=======
->>>>>>> 56935956
 	"github.com/stretchr/testify/assert"
 )
 
@@ -53,18 +46,6 @@
 	const url = "mocked-url/oauth/token"
 	mockSpec := "spec"
 	timestamp := time.Now()
-<<<<<<< HEAD
-	testErr := errors.New("test")
-	ctx := context.TODO()
-	var actualLog bytes.Buffer
-	logger, hook := logrustest.NewNullLogger()
-	logger.SetFormatter(&logrus.TextFormatter{
-		DisableTimestamp: true,
-	})
-	logger.SetOutput(&actualLog)
-	ctx = log.ContextWithLogger(ctx, logrus.NewEntry(logger))
-=======
->>>>>>> 56935956
 
 	modelInput := model.FetchRequest{
 		ID:   "test",
@@ -123,22 +104,11 @@
 	}
 
 	testCases := []struct {
-<<<<<<< HEAD
-		Name               string
-		RoundTripFn        func() RoundTripFunc
-		InputAPI           model.APIDefinition
-		FetchRequestRepoFn func() *automock.FetchRequestRepository
-		InputFr            model.FetchRequest
-		ExpectedOutput     *string
-		ExpectedMessage    *string
-		ExpectedError      *string
-=======
 		Name           string
 		Client         func(t *testing.T) *http.Client
 		InputFr        model.FetchRequest
 		ExpectedResult *string
 		ExpectedStatus *model.FetchRequestStatus
->>>>>>> 56935956
 	}{
 
 		{
@@ -220,16 +190,6 @@
 					return &http.Response{}
 				})
 			},
-<<<<<<< HEAD
-			InputFr:         modelInput,
-			ExpectedMessage: str.Ptr(fmt.Sprintf("While fetching API Spec status code: %d", http.StatusInternalServerError)),
-			ExpectedOutput:  nil,
-		},
-		{
-			Name: "Nil when failed to update status",
-			RoundTripFn: func() RoundTripFunc {
-				return func(req *http.Request) *http.Response {
-=======
 
 			InputFr:        modelInputMissingCredentials,
 			ExpectedResult: nil,
@@ -250,7 +210,6 @@
 						}
 					}
 
->>>>>>> 56935956
 					return &http.Response{
 						StatusCode: http.StatusOK,
 						Body:       ioutil.NopCloser(bytes.NewBufferString(mockSpec)),
@@ -279,12 +238,6 @@
 					}
 				})
 			},
-<<<<<<< HEAD
-			InputFr:         modelInput,
-			ExpectedOutput:  nil,
-			ExpectedMessage: str.Ptr(fmt.Sprintf("An error has occurred while updating fetch request status.")),
-			ExpectedError:   str.Ptr(testErr.Error()),
-=======
 			InputFr:        modelInputOauth,
 			ExpectedStatus: fetchrequest.FixStatus(model.FetchRequestStatusConditionFailed, str.Ptr("While fetching API Spec: Get \"http://dummy.url.sth\": oauth2: cannot fetch token: \nResponse: "), timestamp),
 		},
@@ -311,44 +264,22 @@
 			},
 			InputFr:        modelInputOauth,
 			ExpectedStatus: fetchrequest.FixStatus(model.FetchRequestStatusConditionFailed, str.Ptr("While fetching API Spec status code: 500"), timestamp),
->>>>>>> 56935956
 		},
 	}
 
 	for _, testCase := range testCases {
 		t.Run(testCase.Name, func(t *testing.T) {
-<<<<<<< HEAD
-			client := NewTestClient(testCase.RoundTripFn())
-			actualLog.Reset()
-
-			frRepo := testCase.FetchRequestRepoFn()
-
-			svc := fetchrequest.NewService(frRepo, client)
-=======
 			ctx := context.TODO()
 			frRepo := &automock.FetchRequestRepository{}
 			frRepo.On("Update", ctx, mock.Anything).Return(nil).Once()
 
 			svc := fetchrequest.NewService(frRepo, testCase.Client(t))
->>>>>>> 56935956
 			svc.SetTimestampGen(func() time.Time { return timestamp })
 
 			result := svc.HandleSpec(ctx, &testCase.InputFr)
 
-<<<<<<< HEAD
-			if testCase.ExpectedMessage != nil {
-				assert.Equal(t, *testCase.ExpectedMessage, hook.LastEntry().Message)
-			}
-			if testCase.ExpectedError != nil {
-				assert.Equal(t, *testCase.ExpectedError, hook.LastEntry().Data["error"].(error).Error())
-			}
-			if testCase.ExpectedOutput != nil {
-				assert.Equal(t, testCase.ExpectedOutput, output)
-			}
-=======
 			assert.Equal(t, testCase.ExpectedStatus, testCase.InputFr.Status)
 			assert.Equal(t, testCase.ExpectedResult, result)
->>>>>>> 56935956
 
 		})
 	}
