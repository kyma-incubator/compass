package fetchrequest

import (
	"context"
	"fmt"
	"io/ioutil"
	"net/http"
	"time"

	"github.com/kyma-incubator/compass/components/director/pkg/retry"

	"github.com/kyma-incubator/compass/components/director/internal/domain/tenant"

	"github.com/kyma-incubator/compass/components/director/pkg/accessstrategy"

	"github.com/kyma-incubator/compass/components/director/pkg/apperrors"

	httputil "github.com/kyma-incubator/compass/components/director/pkg/http"

	"github.com/kyma-incubator/compass/components/director/pkg/str"

	"github.com/kyma-incubator/compass/components/director/internal/timestamp"

	"github.com/kyma-incubator/compass/components/director/pkg/log"

	"github.com/kyma-incubator/compass/components/director/internal/model"
)

type service struct {
	repo                           FetchRequestRepository
	client                         *http.Client
	timestampGen                   timestamp.Generator
	accessStrategyExecutorProvider accessstrategy.ExecutorProvider
	retryHTTPFuncExecutor          *retry.HTTPExecutor
}

// FetchRequestRepository missing godoc
//go:generate mockery --name=FetchRequestRepository --output=automock --outpkg=automock --case=underscore --disable-version-string
type FetchRequestRepository interface {
	Update(ctx context.Context, tenant string, item *model.FetchRequest) error
}

// NewService missing godoc
func NewService(repo FetchRequestRepository, client *http.Client, executorProvider accessstrategy.ExecutorProvider) *service {
	return &service{
		repo:                           repo,
		client:                         client,
		timestampGen:                   timestamp.DefaultGenerator,
		accessStrategyExecutorProvider: executorProvider,
	}
}

// NewServiceWithRetry creates a FetchRequest service which is able to retry failed HTTP requests
func NewServiceWithRetry(repo FetchRequestRepository, client *http.Client, executorProvider accessstrategy.ExecutorProvider, retryHTTPExecutor *retry.HTTPExecutor) *service {
	return &service{
		repo:                           repo,
		client:                         client,
		timestampGen:                   timestamp.DefaultGenerator,
		accessStrategyExecutorProvider: executorProvider,
		retryHTTPFuncExecutor:          retryHTTPExecutor,
	}
}

// HandleSpec missing godoc
func (s *service) HandleSpec(ctx context.Context, fr *model.FetchRequest) *string {
	tnt, err := tenant.LoadFromContext(ctx)
	if err != nil {
		log.C(ctx).WithError(err).Errorf("An error has occurred while getting tenant: %v", err)
		return nil
	}

	var data *string
	data, fr.Status = s.fetchSpec(ctx, fr)

	if err := s.repo.Update(ctx, tnt, fr); err != nil {
		log.C(ctx).WithError(err).Errorf("An error has occurred while updating fetch request status: %v", err)
		return nil
	}

	return data
}

func (s *service) fetchSpec(ctx context.Context, fr *model.FetchRequest) (*string, *model.FetchRequestStatus) {
	err := s.validateFetchRequest(fr)
	if err != nil {
		log.C(ctx).WithError(err).Error()
		return nil, FixStatus(model.FetchRequestStatusConditionInitial, str.Ptr(err.Error()), s.timestampGen())
	}

	var doRequest retry.ExecutableHTTPFunc
	if fr.Auth != nil && fr.Auth.AccessStrategy != nil && len(*fr.Auth.AccessStrategy) > 0 {
		log.C(ctx).Infof("Fetch Request with id %s is configured with %s access strategy.", fr.ID, *fr.Auth.AccessStrategy)
		var executor accessstrategy.Executor
		executor, err = s.accessStrategyExecutorProvider.Provide(accessstrategy.Type(*fr.Auth.AccessStrategy))
		if err != nil {
			log.C(ctx).WithError(err).Errorf("Cannot find executor for access strategy %q as part of fetch request %s processing: %v", *fr.Auth.AccessStrategy, fr.ID, err)
			return nil, FixStatus(model.FetchRequestStatusConditionFailed, str.Ptr(fmt.Sprintf("While fetching Spec: %s", err.Error())), s.timestampGen())
		}
<<<<<<< HEAD
		resp, err = executor.Execute(ctx, s.client, fr.URL, "")
	} else if fr.Auth != nil {
		resp, err = httputil.GetRequestWithCredentials(ctx, s.client, fr.URL, "", fr.Auth)
	} else {
		resp, err = httputil.GetRequestWithoutCredentials(s.client, fr.URL, "")
=======

		doRequest = func() (*http.Response, error) {
			return executor.Execute(s.client, fr.URL)
		}
	} else if fr.Auth != nil {
		doRequest = func() (*http.Response, error) {
			return httputil.GetRequestWithCredentials(ctx, s.client, fr.URL, fr.Auth)
		}
	} else {
		doRequest = func() (*http.Response, error) {
			return httputil.GetRequestWithoutCredentials(s.client, fr.URL)
		}
	}

	var resp *http.Response
	if s.retryHTTPFuncExecutor != nil {
		resp, err = s.retryHTTPFuncExecutor.Execute(doRequest)
	} else {
		resp, err = doRequest()
>>>>>>> 7e22b255
	}

	if err != nil {
		log.C(ctx).WithError(err).Errorf("An error has occurred while fetching Spec: %v", err)
		return nil, FixStatus(model.FetchRequestStatusConditionFailed, str.Ptr(fmt.Sprintf("While fetching Spec: %s", err.Error())), s.timestampGen())
	}

	defer func() {
		if resp.Body != nil {
			err := resp.Body.Close()
			if err != nil {
				log.C(ctx).WithError(err).Errorf("An error has occurred while closing response body: %v", err)
			}
		}
	}()

	body, err := ioutil.ReadAll(resp.Body)
	if err != nil {
		log.C(ctx).WithError(err).Errorf("An error has occurred while reading Spec: %v", err)
		return nil, FixStatus(model.FetchRequestStatusConditionFailed, str.Ptr(fmt.Sprintf("While reading Spec: %s", err.Error())), s.timestampGen())
	}

	if resp.StatusCode != http.StatusOK {
		log.C(ctx).Errorf("Failed to execute fetch request for %s with id %q: status code: %d body: %s", fr.ObjectType, fr.ObjectID, resp.StatusCode, string(body))
		return nil, FixStatus(model.FetchRequestStatusConditionFailed, str.Ptr(fmt.Sprintf("While fetching Spec status code: %d", resp.StatusCode)), s.timestampGen())
	}

	spec := string(body)
	return &spec, FixStatus(model.FetchRequestStatusConditionSucceeded, nil, s.timestampGen())
}

func (s *service) validateFetchRequest(fr *model.FetchRequest) error {
	if fr.Mode != model.FetchModeSingle {
		return apperrors.NewInvalidDataError("Unsupported fetch mode: %s", fr.Mode)
	}

	if fr.Filter != nil {
		return apperrors.NewInvalidDataError("Filter for Fetch Request was provided, currently it's unsupported")
	}

	return nil
}

// FixStatus missing godoc
func FixStatus(condition model.FetchRequestStatusCondition, message *string, timestamp time.Time) *model.FetchRequestStatus {
	return &model.FetchRequestStatus{
		Condition: condition,
		Message:   message,
		Timestamp: timestamp,
	}
}<|MERGE_RESOLUTION|>--- conflicted
+++ resolved
@@ -96,24 +96,17 @@
 			log.C(ctx).WithError(err).Errorf("Cannot find executor for access strategy %q as part of fetch request %s processing: %v", *fr.Auth.AccessStrategy, fr.ID, err)
 			return nil, FixStatus(model.FetchRequestStatusConditionFailed, str.Ptr(fmt.Sprintf("While fetching Spec: %s", err.Error())), s.timestampGen())
 		}
-<<<<<<< HEAD
-		resp, err = executor.Execute(ctx, s.client, fr.URL, "")
-	} else if fr.Auth != nil {
-		resp, err = httputil.GetRequestWithCredentials(ctx, s.client, fr.URL, "", fr.Auth)
-	} else {
-		resp, err = httputil.GetRequestWithoutCredentials(s.client, fr.URL, "")
-=======
 
 		doRequest = func() (*http.Response, error) {
-			return executor.Execute(s.client, fr.URL)
+			return executor.Execute(s.client, fr.URL, "")
 		}
 	} else if fr.Auth != nil {
 		doRequest = func() (*http.Response, error) {
-			return httputil.GetRequestWithCredentials(ctx, s.client, fr.URL, fr.Auth)
+			return httputil.GetRequestWithCredentials(ctx, s.client, fr.URL, "", fr.Auth)
 		}
 	} else {
 		doRequest = func() (*http.Response, error) {
-			return httputil.GetRequestWithoutCredentials(s.client, fr.URL)
+			return httputil.GetRequestWithoutCredentials(s.client, fr.URL, "")
 		}
 	}
 
@@ -122,7 +115,6 @@
 		resp, err = s.retryHTTPFuncExecutor.Execute(doRequest)
 	} else {
 		resp, err = doRequest()
->>>>>>> 7e22b255
 	}
 
 	if err != nil {
