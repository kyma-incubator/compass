// Code generated by mockery. DO NOT EDIT.

package automock

import (
	context "context"

	model "github.com/kyma-incubator/compass/components/director/internal/model"
	mock "github.com/stretchr/testify/mock"

	pkgtenant "github.com/kyma-incubator/compass/components/director/pkg/tenant"

	resource "github.com/kyma-incubator/compass/components/director/pkg/resource"
)

// TenantMappingRepository is an autogenerated mock type for the TenantMappingRepository type
type TenantMappingRepository struct {
	mock.Mock
}

// DeleteByExternalTenant provides a mock function with given fields: ctx, externalTenant
func (_m *TenantMappingRepository) DeleteByExternalTenant(ctx context.Context, externalTenant string) error {
	ret := _m.Called(ctx, externalTenant)

	var r0 error
	if rf, ok := ret.Get(0).(func(context.Context, string) error); ok {
		r0 = rf(ctx, externalTenant)
	} else {
		r0 = ret.Error(0)
	}

	return r0
}

// Exists provides a mock function with given fields: ctx, id
func (_m *TenantMappingRepository) Exists(ctx context.Context, id string) (bool, error) {
	ret := _m.Called(ctx, id)

	var r0 bool
	var r1 error
	if rf, ok := ret.Get(0).(func(context.Context, string) (bool, error)); ok {
		return rf(ctx, id)
	}
	if rf, ok := ret.Get(0).(func(context.Context, string) bool); ok {
		r0 = rf(ctx, id)
	} else {
		r0 = ret.Get(0).(bool)
	}

	if rf, ok := ret.Get(1).(func(context.Context, string) error); ok {
		r1 = rf(ctx, id)
	} else {
		r1 = ret.Error(1)
	}

	return r0, r1
}

// ExistsByExternalTenant provides a mock function with given fields: ctx, externalTenant
func (_m *TenantMappingRepository) ExistsByExternalTenant(ctx context.Context, externalTenant string) (bool, error) {
	ret := _m.Called(ctx, externalTenant)

	var r0 bool
	var r1 error
	if rf, ok := ret.Get(0).(func(context.Context, string) (bool, error)); ok {
		return rf(ctx, externalTenant)
	}
	if rf, ok := ret.Get(0).(func(context.Context, string) bool); ok {
		r0 = rf(ctx, externalTenant)
	} else {
		r0 = ret.Get(0).(bool)
	}

	if rf, ok := ret.Get(1).(func(context.Context, string) error); ok {
		r1 = rf(ctx, externalTenant)
	} else {
		r1 = ret.Error(1)
	}

	return r0, r1
}

// Get provides a mock function with given fields: ctx, id
func (_m *TenantMappingRepository) Get(ctx context.Context, id string) (*model.BusinessTenantMapping, error) {
	ret := _m.Called(ctx, id)

	var r0 *model.BusinessTenantMapping
	var r1 error
	if rf, ok := ret.Get(0).(func(context.Context, string) (*model.BusinessTenantMapping, error)); ok {
		return rf(ctx, id)
	}
	if rf, ok := ret.Get(0).(func(context.Context, string) *model.BusinessTenantMapping); ok {
		r0 = rf(ctx, id)
	} else {
		if ret.Get(0) != nil {
			r0 = ret.Get(0).(*model.BusinessTenantMapping)
		}
	}

	if rf, ok := ret.Get(1).(func(context.Context, string) error); ok {
		r1 = rf(ctx, id)
	} else {
		r1 = ret.Error(1)
	}

	return r0, r1
}

// GetByExternalTenant provides a mock function with given fields: ctx, externalTenant
func (_m *TenantMappingRepository) GetByExternalTenant(ctx context.Context, externalTenant string) (*model.BusinessTenantMapping, error) {
	ret := _m.Called(ctx, externalTenant)

	var r0 *model.BusinessTenantMapping
	var r1 error
	if rf, ok := ret.Get(0).(func(context.Context, string) (*model.BusinessTenantMapping, error)); ok {
		return rf(ctx, externalTenant)
	}
	if rf, ok := ret.Get(0).(func(context.Context, string) *model.BusinessTenantMapping); ok {
		r0 = rf(ctx, externalTenant)
	} else {
		if ret.Get(0) != nil {
			r0 = ret.Get(0).(*model.BusinessTenantMapping)
		}
	}

	if rf, ok := ret.Get(1).(func(context.Context, string) error); ok {
		r1 = rf(ctx, externalTenant)
	} else {
		r1 = ret.Error(1)
	}

	return r0, r1
}

// GetCustomerIDParentRecursively provides a mock function with given fields: ctx, tenantID
func (_m *TenantMappingRepository) GetCustomerIDParentRecursively(ctx context.Context, tenantID string) (string, error) {
	ret := _m.Called(ctx, tenantID)

	var r0 string
	var r1 error
	if rf, ok := ret.Get(0).(func(context.Context, string) (string, error)); ok {
		return rf(ctx, tenantID)
	}
	if rf, ok := ret.Get(0).(func(context.Context, string) string); ok {
		r0 = rf(ctx, tenantID)
	} else {
		r0 = ret.Get(0).(string)
	}

	if rf, ok := ret.Get(1).(func(context.Context, string) error); ok {
		r1 = rf(ctx, tenantID)
	} else {
		r1 = ret.Error(1)
	}

	return r0, r1
}

// GetLowestOwnerForResource provides a mock function with given fields: ctx, resourceType, objectID
func (_m *TenantMappingRepository) GetLowestOwnerForResource(ctx context.Context, resourceType resource.Type, objectID string) (string, error) {
	ret := _m.Called(ctx, resourceType, objectID)

	var r0 string
<<<<<<< HEAD
	var r1 error
	if rf, ok := ret.Get(0).(func(context.Context, string) (string, error)); ok {
		return rf(ctx, externalTenant)
	}
	if rf, ok := ret.Get(0).(func(context.Context, string) string); ok {
		r0 = rf(ctx, externalTenant)
=======
	if rf, ok := ret.Get(0).(func(context.Context, resource.Type, string) string); ok {
		r0 = rf(ctx, resourceType, objectID)
>>>>>>> ef1049ce
	} else {
		r0 = ret.Get(0).(string)
	}

<<<<<<< HEAD
	if rf, ok := ret.Get(1).(func(context.Context, string) error); ok {
		r1 = rf(ctx, externalTenant)
=======
	var r1 error
	if rf, ok := ret.Get(1).(func(context.Context, resource.Type, string) error); ok {
		r1 = rf(ctx, resourceType, objectID)
>>>>>>> ef1049ce
	} else {
		r1 = ret.Error(1)
	}

	return r0, r1
}

// GetParentRecursivelyByExternalTenant provides a mock function with given fields: ctx, externalTenant
func (_m *TenantMappingRepository) GetParentRecursivelyByExternalTenant(ctx context.Context, externalTenant string) (*model.BusinessTenantMapping, error) {
	ret := _m.Called(ctx, externalTenant)

<<<<<<< HEAD
	var r0 string
	var r1 error
	if rf, ok := ret.Get(0).(func(context.Context, resource.Type, string) (string, error)); ok {
		return rf(ctx, resourceType, objectID)
	}
	if rf, ok := ret.Get(0).(func(context.Context, resource.Type, string) string); ok {
		r0 = rf(ctx, resourceType, objectID)
=======
	var r0 *model.BusinessTenantMapping
	if rf, ok := ret.Get(0).(func(context.Context, string) *model.BusinessTenantMapping); ok {
		r0 = rf(ctx, externalTenant)
>>>>>>> ef1049ce
	} else {
		if ret.Get(0) != nil {
			r0 = ret.Get(0).(*model.BusinessTenantMapping)
		}
	}

<<<<<<< HEAD
	if rf, ok := ret.Get(1).(func(context.Context, resource.Type, string) error); ok {
		r1 = rf(ctx, resourceType, objectID)
=======
	var r1 error
	if rf, ok := ret.Get(1).(func(context.Context, string) error); ok {
		r1 = rf(ctx, externalTenant)
>>>>>>> ef1049ce
	} else {
		r1 = ret.Error(1)
	}

	return r0, r1
}

// List provides a mock function with given fields: ctx
func (_m *TenantMappingRepository) List(ctx context.Context) ([]*model.BusinessTenantMapping, error) {
	ret := _m.Called(ctx)

	var r0 []*model.BusinessTenantMapping
	var r1 error
	if rf, ok := ret.Get(0).(func(context.Context) ([]*model.BusinessTenantMapping, error)); ok {
		return rf(ctx)
	}
	if rf, ok := ret.Get(0).(func(context.Context) []*model.BusinessTenantMapping); ok {
		r0 = rf(ctx)
	} else {
		if ret.Get(0) != nil {
			r0 = ret.Get(0).([]*model.BusinessTenantMapping)
		}
	}

	if rf, ok := ret.Get(1).(func(context.Context) error); ok {
		r1 = rf(ctx)
	} else {
		r1 = ret.Error(1)
	}

	return r0, r1
}

// ListByExternalTenants provides a mock function with given fields: ctx, externalTenant
func (_m *TenantMappingRepository) ListByExternalTenants(ctx context.Context, externalTenant []string) ([]*model.BusinessTenantMapping, error) {
	ret := _m.Called(ctx, externalTenant)

	var r0 []*model.BusinessTenantMapping
	var r1 error
	if rf, ok := ret.Get(0).(func(context.Context, []string) ([]*model.BusinessTenantMapping, error)); ok {
		return rf(ctx, externalTenant)
	}
	if rf, ok := ret.Get(0).(func(context.Context, []string) []*model.BusinessTenantMapping); ok {
		r0 = rf(ctx, externalTenant)
	} else {
		if ret.Get(0) != nil {
			r0 = ret.Get(0).([]*model.BusinessTenantMapping)
		}
	}

	if rf, ok := ret.Get(1).(func(context.Context, []string) error); ok {
		r1 = rf(ctx, externalTenant)
	} else {
		r1 = ret.Error(1)
	}

	return r0, r1
}

// ListByParentAndType provides a mock function with given fields: ctx, parentID, tenantType
func (_m *TenantMappingRepository) ListByParentAndType(ctx context.Context, parentID string, tenantType pkgtenant.Type) ([]*model.BusinessTenantMapping, error) {
	ret := _m.Called(ctx, parentID, tenantType)

	var r0 []*model.BusinessTenantMapping
	var r1 error
	if rf, ok := ret.Get(0).(func(context.Context, string, pkgtenant.Type) ([]*model.BusinessTenantMapping, error)); ok {
		return rf(ctx, parentID, tenantType)
	}
	if rf, ok := ret.Get(0).(func(context.Context, string, pkgtenant.Type) []*model.BusinessTenantMapping); ok {
		r0 = rf(ctx, parentID, tenantType)
	} else {
		if ret.Get(0) != nil {
			r0 = ret.Get(0).([]*model.BusinessTenantMapping)
		}
	}

	if rf, ok := ret.Get(1).(func(context.Context, string, pkgtenant.Type) error); ok {
		r1 = rf(ctx, parentID, tenantType)
	} else {
		r1 = ret.Error(1)
	}

	return r0, r1
}

// ListByType provides a mock function with given fields: ctx, tenantType
func (_m *TenantMappingRepository) ListByType(ctx context.Context, tenantType pkgtenant.Type) ([]*model.BusinessTenantMapping, error) {
	ret := _m.Called(ctx, tenantType)

	var r0 []*model.BusinessTenantMapping
	var r1 error
	if rf, ok := ret.Get(0).(func(context.Context, pkgtenant.Type) ([]*model.BusinessTenantMapping, error)); ok {
		return rf(ctx, tenantType)
	}
	if rf, ok := ret.Get(0).(func(context.Context, pkgtenant.Type) []*model.BusinessTenantMapping); ok {
		r0 = rf(ctx, tenantType)
	} else {
		if ret.Get(0) != nil {
			r0 = ret.Get(0).([]*model.BusinessTenantMapping)
		}
	}

	if rf, ok := ret.Get(1).(func(context.Context, pkgtenant.Type) error); ok {
		r1 = rf(ctx, tenantType)
	} else {
		r1 = ret.Error(1)
	}

	return r0, r1
}

// ListPageBySearchTerm provides a mock function with given fields: ctx, searchTerm, pageSize, cursor
func (_m *TenantMappingRepository) ListPageBySearchTerm(ctx context.Context, searchTerm string, pageSize int, cursor string) (*model.BusinessTenantMappingPage, error) {
	ret := _m.Called(ctx, searchTerm, pageSize, cursor)

	var r0 *model.BusinessTenantMappingPage
	var r1 error
	if rf, ok := ret.Get(0).(func(context.Context, string, int, string) (*model.BusinessTenantMappingPage, error)); ok {
		return rf(ctx, searchTerm, pageSize, cursor)
	}
	if rf, ok := ret.Get(0).(func(context.Context, string, int, string) *model.BusinessTenantMappingPage); ok {
		r0 = rf(ctx, searchTerm, pageSize, cursor)
	} else {
		if ret.Get(0) != nil {
			r0 = ret.Get(0).(*model.BusinessTenantMappingPage)
		}
	}

	if rf, ok := ret.Get(1).(func(context.Context, string, int, string) error); ok {
		r1 = rf(ctx, searchTerm, pageSize, cursor)
	} else {
		r1 = ret.Error(1)
	}

	return r0, r1
}

// UnsafeCreate provides a mock function with given fields: ctx, item
func (_m *TenantMappingRepository) UnsafeCreate(ctx context.Context, item model.BusinessTenantMapping) error {
	ret := _m.Called(ctx, item)

	var r0 error
	if rf, ok := ret.Get(0).(func(context.Context, model.BusinessTenantMapping) error); ok {
		r0 = rf(ctx, item)
	} else {
		r0 = ret.Error(0)
	}

	return r0
}

// Update provides a mock function with given fields: ctx, _a1
func (_m *TenantMappingRepository) Update(ctx context.Context, _a1 *model.BusinessTenantMapping) error {
	ret := _m.Called(ctx, _a1)

	var r0 error
	if rf, ok := ret.Get(0).(func(context.Context, *model.BusinessTenantMapping) error); ok {
		r0 = rf(ctx, _a1)
	} else {
		r0 = ret.Error(0)
	}

	return r0
}

// Upsert provides a mock function with given fields: ctx, item
func (_m *TenantMappingRepository) Upsert(ctx context.Context, item model.BusinessTenantMapping) error {
	ret := _m.Called(ctx, item)

	var r0 error
	if rf, ok := ret.Get(0).(func(context.Context, model.BusinessTenantMapping) error); ok {
		r0 = rf(ctx, item)
	} else {
		r0 = ret.Error(0)
	}

	return r0
}

// NewTenantMappingRepository creates a new instance of TenantMappingRepository. It also registers a testing interface on the mock and a cleanup function to assert the mocks expectations.
// The first argument is typically a *testing.T value.
func NewTenantMappingRepository(t interface {
	mock.TestingT
	Cleanup(func())
}) *TenantMappingRepository {
	mock := &TenantMappingRepository{}
	mock.Mock.Test(t)

	t.Cleanup(func() { mock.AssertExpectations(t) })

	return mock
}<|MERGE_RESOLUTION|>--- conflicted
+++ resolved
@@ -161,67 +161,44 @@
 	ret := _m.Called(ctx, resourceType, objectID)
 
 	var r0 string
-<<<<<<< HEAD
 	var r1 error
 	if rf, ok := ret.Get(0).(func(context.Context, string) (string, error)); ok {
 		return rf(ctx, externalTenant)
 	}
 	if rf, ok := ret.Get(0).(func(context.Context, string) string); ok {
 		r0 = rf(ctx, externalTenant)
-=======
+	} else {
+		r0 = ret.Get(0).(string)
+	}
+
+	if rf, ok := ret.Get(1).(func(context.Context, string) error); ok {
+		r1 = rf(ctx, externalTenant)
+	} else {
+		r1 = ret.Error(1)
+	}
+
+	return r0, r1
+}
+
+// GetParentRecursivelyByExternalTenant provides a mock function with given fields: ctx, externalTenant
+func (_m *TenantMappingRepository) GetParentRecursivelyByExternalTenant(ctx context.Context, externalTenant string) (*model.BusinessTenantMapping, error) {
+	ret := _m.Called(ctx, externalTenant)
+
+	var r0 string
+	var r1 error
+	if rf, ok := ret.Get(0).(func(context.Context, resource.Type, string) (string, error)); ok {
+		return rf(ctx, resourceType, objectID)
+	}
 	if rf, ok := ret.Get(0).(func(context.Context, resource.Type, string) string); ok {
 		r0 = rf(ctx, resourceType, objectID)
->>>>>>> ef1049ce
-	} else {
-		r0 = ret.Get(0).(string)
-	}
-
-<<<<<<< HEAD
-	if rf, ok := ret.Get(1).(func(context.Context, string) error); ok {
-		r1 = rf(ctx, externalTenant)
-=======
-	var r1 error
+	} else {
+		if ret.Get(0) != nil {
+			r0 = ret.Get(0).(*model.BusinessTenantMapping)
+		}
+	}
+
 	if rf, ok := ret.Get(1).(func(context.Context, resource.Type, string) error); ok {
 		r1 = rf(ctx, resourceType, objectID)
->>>>>>> ef1049ce
-	} else {
-		r1 = ret.Error(1)
-	}
-
-	return r0, r1
-}
-
-// GetParentRecursivelyByExternalTenant provides a mock function with given fields: ctx, externalTenant
-func (_m *TenantMappingRepository) GetParentRecursivelyByExternalTenant(ctx context.Context, externalTenant string) (*model.BusinessTenantMapping, error) {
-	ret := _m.Called(ctx, externalTenant)
-
-<<<<<<< HEAD
-	var r0 string
-	var r1 error
-	if rf, ok := ret.Get(0).(func(context.Context, resource.Type, string) (string, error)); ok {
-		return rf(ctx, resourceType, objectID)
-	}
-	if rf, ok := ret.Get(0).(func(context.Context, resource.Type, string) string); ok {
-		r0 = rf(ctx, resourceType, objectID)
-=======
-	var r0 *model.BusinessTenantMapping
-	if rf, ok := ret.Get(0).(func(context.Context, string) *model.BusinessTenantMapping); ok {
-		r0 = rf(ctx, externalTenant)
->>>>>>> ef1049ce
-	} else {
-		if ret.Get(0) != nil {
-			r0 = ret.Get(0).(*model.BusinessTenantMapping)
-		}
-	}
-
-<<<<<<< HEAD
-	if rf, ok := ret.Get(1).(func(context.Context, resource.Type, string) error); ok {
-		r1 = rf(ctx, resourceType, objectID)
-=======
-	var r1 error
-	if rf, ok := ret.Get(1).(func(context.Context, string) error); ok {
-		r1 = rf(ctx, externalTenant)
->>>>>>> ef1049ce
 	} else {
 		r1 = ret.Error(1)
 	}
