--- conflicted
+++ resolved
@@ -108,15 +108,14 @@
 	return s.tenantMappingRepo.List(ctx)
 }
 
-<<<<<<< HEAD
+
 //ListsByExternalIDs returns all tenants for provided external IDs.
 func (s *service) ListsByExternalIDs(ctx context.Context, ids []string) ([]*model.BusinessTenantMapping, error) {
 	return s.tenantMappingRepo.ListByExternalTenants(ctx, ids)
-=======
+}
 // List returns all tenants present in the Compass storage.
 func (s *service) ListPageBySearchTerm(ctx context.Context, searchTerm string, pageSize int, cursor string) (*model.BusinessTenantMappingPage, error) {
 	return s.tenantMappingRepo.ListPageBySearchTerm(ctx, searchTerm, pageSize, cursor)
->>>>>>> e5ed69fa
 }
 
 // GetTenantByExternalID returns the tenant with the provided external ID.
