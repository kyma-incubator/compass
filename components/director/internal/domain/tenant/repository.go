--- conflicted
+++ resolved
@@ -55,11 +55,7 @@
 }
 
 type pgRepository struct {
-<<<<<<< HEAD
 	upserter           repo.UpserterGlobal
-=======
-	upserter           repo.Upserter
->>>>>>> b5ce98ab
 	unsafeCreator      repo.UnsafeCreator
 	existQuerierGlobal repo.ExistQuerierGlobal
 	singleGetterGlobal repo.SingleGetterGlobal
@@ -73,11 +69,7 @@
 // NewRepository returns a new entity responsible for repo-layer tenant operations. All of its methods require persistence.PersistenceOp it the provided context.
 func NewRepository(conv Converter) *pgRepository {
 	return &pgRepository{
-<<<<<<< HEAD
 		upserter:           repo.NewUpserterGlobal(resource.Tenant, tableName, insertColumns, conflictingColumns, updateColumns),
-=======
-		upserter:           repo.NewUpserter(resource.Tenant, tableName, insertColumns, conflictingColumns, updateColumns),
->>>>>>> b5ce98ab
 		unsafeCreator:      repo.NewUnsafeCreator(resource.Tenant, tableName, insertColumns, conflictingColumns),
 		existQuerierGlobal: repo.NewExistQuerierGlobal(resource.Tenant, tableName),
 		singleGetterGlobal: repo.NewSingleGetterGlobal(resource.Tenant, tableName, insertColumns),
@@ -200,11 +192,7 @@
 					ResourceID: ta.ResourceID,
 					Owner:      true,
 				}
-<<<<<<< HEAD
 				if err := repo.UnsafeCreateTenantAccessRecursively(ctx, m2mTable, tenantAccess); err != nil {
-=======
-				if err := repo.CreateTenantAccessRecursively(ctx, m2mTable, tenantAccess); err != nil {
->>>>>>> b5ce98ab
 					return errors.Wrapf(err, "while creating tenant acccess record for resource %s for parent %s of tenant %s", ta.ResourceID, model.Parent, model.ID)
 				}
 			}
@@ -215,11 +203,7 @@
 					resourceIDs = append(resourceIDs, ta.ResourceID)
 				}
 
-<<<<<<< HEAD
 				if err := repo.UnsafeDeleteTenantAccessRecursively(ctx, m2mTable, tntFromDB.Parent, resourceIDs); err != nil {
-=======
-				if err := repo.DeleteTenantAccessRecursively(ctx, m2mTable, tntFromDB.Parent, resourceIDs); err != nil {
->>>>>>> b5ce98ab
 					return errors.Wrapf(err, "while deleting tenant accesses for the old parent %s of the tenant %s", tntFromDB.Parent, model.ID)
 				}
 			}
@@ -253,7 +237,6 @@
 			return errors.Wrapf(err, "while listing tenant access records for tenant with id %s", tnt.ID)
 		}
 
-<<<<<<< HEAD
 		resourceIDs := make([]string, 0, len(tenantAccesses))
 		for _, ta := range tenantAccesses {
 			resourceIDs = append(resourceIDs, ta.ResourceID)
@@ -261,17 +244,6 @@
 
 		if err := repo.UnsafeDeleteTenantAccessRecursively(ctx, m2mTable, tnt.ID, resourceIDs); err != nil {
 			return errors.Wrapf(err, "while deleting tenant accesses for the tenant %s", tnt.ID)
-=======
-		if len(tenantAccesses) > 0 {
-			resourceIDs := make([]string, 0, len(tenantAccesses))
-			for _, ta := range tenantAccesses {
-				resourceIDs = append(resourceIDs, ta.ResourceID)
-			}
-
-			if err := repo.DeleteTenantAccessRecursively(ctx, m2mTable, tnt.ID, resourceIDs); err != nil {
-				return errors.Wrapf(err, "while deleting tenant accesses for the tenant %s", tnt.ID)
-			}
->>>>>>> b5ce98ab
 		}
 	}
 
