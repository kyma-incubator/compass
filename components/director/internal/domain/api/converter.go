--- conflicted
+++ resolved
@@ -50,12 +50,7 @@
 	}
 
 	return &graphql.APIDefinition{
-<<<<<<< HEAD
-		ID:          in.ID,
 		BundleID:    bundleID,
-=======
-		BundleID:    in.BundleID,
->>>>>>> 0178122b
 		Name:        in.Name,
 		Description: in.Description,
 		Spec:        s,
@@ -134,8 +129,6 @@
 func (c *converter) FromEntity(entity Entity) model.APIDefinition {
 
 	return model.APIDefinition{
-<<<<<<< HEAD
-		ID:                  entity.ID,
 		BundleID:            repo.StringPtrFromNullableString(entity.BndlID),
 		PackageID:           repo.StringPtrFromNullableString(entity.PackageID),
 		Tenant:              entity.TenantID,
@@ -162,14 +155,6 @@
 		LineOfBusiness:      repo.JSONRawMessageFromNullableString(entity.LineOfBusiness),
 		Industry:            repo.JSONRawMessageFromNullableString(entity.Industry),
 		Version:             c.version.FromEntity(entity.Version),
-=======
-		BundleID:    entity.BndlID,
-		Name:        entity.Name,
-		TargetURL:   entity.TargetURL,
-		Tenant:      entity.TenantID,
-		Description: repo.StringPtrFromNullableString(entity.Description),
-		Group:       repo.StringPtrFromNullableString(entity.Group),
-		Version:     c.version.FromEntity(entity.Version),
 		BaseEntity: &model.BaseEntity{
 			ID:        entity.ID,
 			Ready:     entity.Ready,
@@ -178,15 +163,11 @@
 			DeletedAt: entity.DeletedAt,
 			Error:     repo.StringPtrFromNullableString(entity.Error),
 		},
->>>>>>> 0178122b
 	}
 }
 
 func (c *converter) ToEntity(apiModel model.APIDefinition) *Entity {
-
-<<<<<<< HEAD
-	return Entity{
-		ID:                  apiModel.ID,
+	return &Entity{
 		TenantID:            apiModel.Tenant,
 		BndlID:              repo.NewNullableString(apiModel.BundleID),
 		PackageID:           repo.NewNullableString(apiModel.PackageID),
@@ -213,15 +194,6 @@
 		LineOfBusiness:      repo.NewNullableStringFromJSONRawMessage(apiModel.LineOfBusiness),
 		Industry:            repo.NewNullableStringFromJSONRawMessage(apiModel.Industry),
 		Version:             c.convertVersionToEntity(apiModel.Version),
-=======
-	return &Entity{
-		TenantID:    apiModel.Tenant,
-		BndlID:      apiModel.BundleID,
-		Name:        apiModel.Name,
-		Description: repo.NewNullableString(apiModel.Description),
-		Group:       repo.NewNullableString(apiModel.Group),
-		TargetURL:   apiModel.TargetURL,
-		Version:     c.convertVersionToEntity(apiModel.Version),
 		BaseEntity: &repo.BaseEntity{
 			ID:        apiModel.ID,
 			Ready:     apiModel.Ready,
@@ -230,7 +202,6 @@
 			DeletedAt: apiModel.DeletedAt,
 			Error:     repo.NewNullableString(apiModel.Error),
 		},
->>>>>>> 0178122b
 	}
 }
 
