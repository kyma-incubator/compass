--- conflicted
+++ resolved
@@ -32,17 +32,10 @@
 
 func fixAPIDefinitionModel(id string, bndlID string, name, targetURL string) *model.APIDefinition {
 	return &model.APIDefinition{
-<<<<<<< HEAD
-		ID:        id,
-		BundleID:  &bndlID,
-		Name:      name,
-		TargetURL: targetURL,
-=======
-		BundleID:   bndlID,
+		BundleID:   &bndlID,
 		Name:       name,
 		TargetURL:  targetURL,
 		BaseEntity: &model.BaseEntity{ID: id},
->>>>>>> 0178122b
 	}
 }
 
@@ -69,8 +62,6 @@
 
 	boolVar := false
 	return model.APIDefinition{
-<<<<<<< HEAD
-		ID:                  apiDefID,
 		BundleID:            str.Ptr(bundleID),
 		PackageID:           str.Ptr(packageID),
 		Tenant:              tenantID,
@@ -97,14 +88,6 @@
 		LineOfBusiness:      json.RawMessage("[]"),
 		Industry:            json.RawMessage("[]"),
 		Version:             v,
-=======
-		Tenant:      tenantID,
-		BundleID:    bundleID,
-		Name:        placeholder,
-		Description: str.Ptr("desc_" + placeholder),
-		TargetURL:   fmt.Sprintf("https://%s.com", placeholder),
-		Group:       str.Ptr("group_" + placeholder),
-		Version:     v,
 		BaseEntity: &model.BaseEntity{
 			ID:        apiDefID,
 			Ready:     true,
@@ -113,7 +96,6 @@
 			DeletedAt: &time.Time{},
 			Error:     nil,
 		},
->>>>>>> 0178122b
 	}, spec
 }
 
@@ -218,19 +200,17 @@
 	}
 }
 
-<<<<<<< HEAD
-func fixEntityAPIDefinition(id string, bndlID string, name, targetUrl string) api.Entity {
-	return api.Entity{
-		ID:        id,
-		BndlID:    repo.NewValidNullableString(bndlID),
-		Name:      name,
-		TargetURL: targetUrl,
+func fixEntityAPIDefinition(id string, bndlID string, name, targetUrl string) *api.Entity {
+	return &api.Entity{
+		BndlID:     repo.NewValidNullableString(bndlID),
+		Name:       name,
+		TargetURL:  targetUrl,
+		BaseEntity: &repo.BaseEntity{ID: id},
 	}
 }
 
 func fixFullEntityAPIDefinition(apiDefID, placeholder string) api.Entity {
 	return api.Entity{
-		ID:                  apiDefID,
 		TenantID:            tenantID,
 		BndlID:              repo.NewValidNullableString(bundleID),
 		PackageID:           repo.NewValidNullableString(packageID),
@@ -256,27 +236,6 @@
 		PartOfProducts:      repo.NewValidNullableString("[]"),
 		LineOfBusiness:      repo.NewValidNullableString("[]"),
 		Industry:            repo.NewValidNullableString("[]"),
-=======
-func fixEntityAPIDefinition(id string, bndlID string, name, targetUrl string) *api.Entity {
-	return &api.Entity{
-		BndlID:     bndlID,
-		Name:       name,
-		TargetURL:  targetUrl,
-		BaseEntity: &repo.BaseEntity{ID: id},
-	}
-}
-
-func fixFullEntityAPIDefinition(apiDefID, placeholder string) *api.Entity {
-	boolPlaceholder := false
-
-	return &api.Entity{
-		TenantID:    tenantID,
-		BndlID:      bundleID,
-		Name:        placeholder,
-		Description: repo.NewValidNullableString("desc_" + placeholder),
-		Group:       repo.NewValidNullableString("group_" + placeholder),
-		TargetURL:   fmt.Sprintf("https://%s.com", placeholder),
->>>>>>> 0178122b
 		Version: version.Version{
 			Value:           repo.NewNullableString(str.Ptr("v1.1")),
 			Deprecated:      repo.NewValidNullableBool(false),
@@ -295,11 +254,10 @@
 }
 
 func fixAPIDefinitionColumns() []string {
-<<<<<<< HEAD
 	return []string{"id", "tenant_id", "bundle_id", "package_id", "name", "description", "group_name", "target_url", "ord_id",
 		"short_description", "system_instance_aware", "api_protocol", "tags", "countries", "links", "api_resource_links", "release_status",
 		"sunset_date", "successor", "changelog_entries", "labels", "visibility", "disabled", "part_of_products", "line_of_business",
-		"industry", "version_value", "version_deprecated", "version_deprecated_since", "version_for_removal"}
+		"industry", "version_value", "version_deprecated", "version_deprecated_since", "version_for_removal", "ready", "created_at", "updated_at", "deleted_at", "error"}
 }
 
 func fixAPIDefinitionRow(id, placeholder string) []driver.Value {
@@ -307,7 +265,7 @@
 	return []driver.Value{id, tenantID, bundleID, packageID, placeholder, "desc_" + placeholder, "group_" + placeholder,
 		fmt.Sprintf("https://%s.com", placeholder), ordID, "shortDescription", &boolVar, "apiProtocol", repo.NewValidNullableString("[]"),
 		repo.NewValidNullableString("[]"), repo.NewValidNullableString("[]"), repo.NewValidNullableString("[]"), "releaseStatus", "sunsetDate", "successor", repo.NewValidNullableString("[]"), repo.NewValidNullableString("[]"), "visibility", &boolVar,
-		repo.NewValidNullableString("[]"), repo.NewValidNullableString("[]"), repo.NewValidNullableString("[]"), "v1.1", false, "v1.0", false}
+		repo.NewValidNullableString("[]"), repo.NewValidNullableString("[]"), repo.NewValidNullableString("[]"), "v1.1", false, "v1.0", false, true, fixedTimestamp, time.Time{}, time.Time{}, nil}
 }
 
 func fixAPICreateArgs(id string, api *model.APIDefinition) []driver.Value {
@@ -316,22 +274,7 @@
 		repo.NewNullableStringFromJSONRawMessage(api.Links), repo.NewNullableStringFromJSONRawMessage(api.APIResourceLinks),
 		api.ReleaseStatus, api.SunsetDate, api.Successor, repo.NewNullableStringFromJSONRawMessage(api.ChangeLogEntries), repo.NewNullableStringFromJSONRawMessage(api.Labels), api.Visibility,
 		api.Disabled, repo.NewNullableStringFromJSONRawMessage(api.PartOfProducts), repo.NewNullableStringFromJSONRawMessage(api.LineOfBusiness), repo.NewNullableStringFromJSONRawMessage(api.Industry),
-		api.Version.Value, api.Version.Deprecated, api.Version.DeprecatedSince, api.Version.ForRemoval}
-=======
-	return []string{"id", "tenant_id", "bundle_id", "name", "description", "group_name", "target_url", "version_value", "version_deprecated",
-		"version_deprecated_since", "version_for_removal", "ready", "created_at", "updated_at", "deleted_at", "error"}
-}
-
-func fixAPIDefinitionRow(id, placeholder string) []driver.Value {
-	return []driver.Value{id, tenantID, bundleID, placeholder, "desc_" + placeholder, "group_" + placeholder,
-		fmt.Sprintf("https://%s.com", placeholder), "v1.1", false, "v1.0", false, true, fixedTimestamp, time.Time{}, time.Time{}, nil}
-}
-
-func fixAPICreateArgs(id string, api *model.APIDefinition) []driver.Value {
-	return []driver.Value{id, tenantID, bundleID, api.Name, api.Description, api.Group,
-		api.TargetURL, api.Version.Value, api.Version.Deprecated, api.Version.DeprecatedSince,
-		api.Version.ForRemoval, api.Ready, api.CreatedAt, api.UpdatedAt, api.DeletedAt, api.Error}
->>>>>>> 0178122b
+		api.Version.Value, api.Version.Deprecated, api.Version.DeprecatedSince, api.Version.ForRemoval, api.Ready, api.CreatedAt, api.UpdatedAt, api.DeletedAt, api.Error}
 }
 
 func fixModelFetchRequest(id, url string, timestamp time.Time) *model.FetchRequest {
