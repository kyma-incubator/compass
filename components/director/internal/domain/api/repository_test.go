--- conflicted
+++ resolved
@@ -34,7 +34,7 @@
 
 		ctx := persistence.SaveToContext(context.TODO(), sqlxDB)
 		convMock := &automock.APIDefinitionConverter{}
-		convMock.On("FromEntity", *apiDefEntity).Return(model.APIDefinition{Tenant: tenantID, BaseEntity: &model.BaseEntity{ID: apiDefID}}, nil).Once()
+		convMock.On("FromEntity", apiDefEntity).Return(model.APIDefinition{Tenant: tenantID, BaseEntity: &model.BaseEntity{ID: apiDefID}}, nil).Once()
 		pgRepository := api.NewRepository(convMock)
 		// WHEN
 		modelApiDef, err := pgRepository.GetByID(ctx, tenantID, apiDefID)
@@ -67,11 +67,7 @@
 
 		ctx := persistence.SaveToContext(context.TODO(), sqlxDB)
 		convMock := &automock.APIDefinitionConverter{}
-<<<<<<< HEAD
-		convMock.On("FromEntity", apiDefEntity).Return(model.APIDefinition{ID: apiDefID, Tenant: tenantID, BundleID: &bundleID}, nil).Once()
-=======
-		convMock.On("FromEntity", *apiDefEntity).Return(model.APIDefinition{Tenant: tenantID, BundleID: bundleID, BaseEntity: &model.BaseEntity{ID: apiDefID}}, nil).Once()
->>>>>>> 0178122b
+		convMock.On("FromEntity", apiDefEntity).Return(model.APIDefinition{Tenant: tenantID, BundleID: &bundleID, BaseEntity: &model.BaseEntity{ID: apiDefID}}, nil).Once()
 		pgRepository := api.NewRepository(convMock)
 		// WHEN
 		modelApiDef, err := pgRepository.GetForBundle(ctx, tenantID, apiDefID, bundleID)
@@ -143,8 +139,8 @@
 
 		ctx := persistence.SaveToContext(context.TODO(), sqlxDB)
 		convMock := &automock.APIDefinitionConverter{}
-		convMock.On("FromEntity", *firstApiDefEntity).Return(model.APIDefinition{BaseEntity: &model.BaseEntity{ID: firstApiDefID}}, nil)
-		convMock.On("FromEntity", *secondApiDefEntity).Return(model.APIDefinition{BaseEntity: &model.BaseEntity{ID: secondApiDefID}}, nil)
+		convMock.On("FromEntity", firstApiDefEntity).Return(model.APIDefinition{BaseEntity: &model.BaseEntity{ID: firstApiDefID}}, nil)
+		convMock.On("FromEntity", secondApiDefEntity).Return(model.APIDefinition{BaseEntity: &model.BaseEntity{ID: secondApiDefID}}, nil)
 		pgRepository := api.NewRepository(convMock)
 		// WHEN
 		modelAPIDef, err := pgRepository.ListForBundle(ctx, tenantID, bundleID, inputPageSize, inputCursor)
@@ -175,7 +171,7 @@
 
 		ctx := persistence.SaveToContext(context.TODO(), sqlxDB)
 		convMock := automock.APIDefinitionConverter{}
-		convMock.On("ToEntity", apiDefModel).Return(apiDefEntity, nil).Once()
+		convMock.On("ToEntity", apiDefModel).Return(&apiDefEntity, nil).Once()
 		pgRepository := api.NewRepository(&convMock)
 		//WHEN
 		err := pgRepository.Create(ctx, &apiDefModel)
@@ -211,7 +207,8 @@
 
 		convMock := &automock.APIDefinitionConverter{}
 		for _, item := range items {
-			convMock.On("ToEntity", *item).Return(fixFullEntityAPIDefinition(item.ID, item.Name), nil).Once()
+			ent := fixFullEntityAPIDefinition(item.ID, item.Name)
+			convMock.On("ToEntity", *item).Return(&ent, nil).Once()
 			sqlMock.ExpectExec(insertQuery).
 				WithArgs(fixAPICreateArgs(item.ID, item)...).
 				WillReturnResult(sqlmock.NewResult(-1, 1))
@@ -227,16 +224,10 @@
 }
 
 func TestPgRepository_Update(t *testing.T) {
-<<<<<<< HEAD
 	updateQuery := regexp.QuoteMeta(`UPDATE "public"."api_definitions" SET bundle_id = ?, package_id = ?, name = ?, description = ?, group_name = ?, target_url = ?, ord_id = ?,
 		short_description = ?, system_instance_aware = ?, api_protocol = ?, tags = ?, countries = ?, links = ?, api_resource_links = ?, release_status = ?,
 		sunset_date = ?, successor = ?, changelog_entries = ?, labels = ?, visibility = ?, disabled = ?, part_of_products = ?, line_of_business = ?,
-		industry = ?, version_value = ?, version_deprecated = ?, version_deprecated_since = ?, version_for_removal = ? WHERE tenant_id = ? AND id = ?`)
-=======
-	updateQuery := regexp.QuoteMeta(`UPDATE "public"."api_definitions" SET name = ?, description = ?, group_name = ?, 
-		target_url = ?, version_value = ?, 
-		version_deprecated = ?, version_deprecated_since = ?, version_for_removal = ?, ready = ?, created_at = ?, updated_at = ?, deleted_at = ?, error = ? WHERE tenant_id = ? AND id = ?`)
->>>>>>> 0178122b
+		industry = ?, version_value = ?, version_deprecated = ?, version_deprecated_since = ?, version_for_removal = ?, ready = ?, created_at = ?, updated_at = ?, deleted_at = ?, error = ? WHERE tenant_id = ? AND id = ?`)
 
 	t.Run("success", func(t *testing.T) {
 		sqlxDB, sqlMock := testdb.MockDatabase(t)
@@ -247,17 +238,12 @@
 		entity.DeletedAt = &fixedTimestamp // This is needed as workaround so that updatedAt timestamp is not updated
 
 		convMock := &automock.APIDefinitionConverter{}
-		convMock.On("ToEntity", apiModel).Return(entity, nil)
+		convMock.On("ToEntity", apiModel).Return(&entity, nil)
 		sqlMock.ExpectExec(updateQuery).
-<<<<<<< HEAD
 			WithArgs(entity.BndlID, entity.PackageID, entity.Name, entity.Description, entity.Group,
 				entity.TargetURL, entity.OrdID, entity.ShortDescription, entity.SystemInstanceAware, entity.ApiProtocol, entity.Tags, entity.Countries,
 				entity.Links, entity.APIResourceLinks, entity.ReleaseStatus, entity.SunsetDate, entity.Successor, entity.ChangeLogEntries, entity.Labels, entity.Visibility,
-				entity.Disabled, entity.PartOfProducts, entity.LineOfBusiness, entity.Industry, entity.Version.Value, entity.Version.Deprecated, entity.Version.DeprecatedSince, entity.Version.ForRemoval, tenantID, entity.ID).
-=======
-			WithArgs(entity.Name, entity.Description, entity.Group, entity.TargetURL, entity.VersionValue, entity.VersionDepracated,
-				entity.VersionDepracatedSince, entity.VersionForRemoval, entity.Ready, entity.CreatedAt, entity.UpdatedAt, entity.DeletedAt, entity.Error, tenantID, entity.ID).
->>>>>>> 0178122b
+				entity.Disabled, entity.PartOfProducts, entity.LineOfBusiness, entity.Industry, entity.Version.Value, entity.Version.Deprecated, entity.Version.DeprecatedSince, entity.Version.ForRemoval, entity.Ready, entity.CreatedAt, entity.UpdatedAt, entity.DeletedAt, entity.Error, tenantID, entity.ID).
 			WillReturnResult(sqlmock.NewResult(-1, 1))
 
 		pgRepository := api.NewRepository(convMock)
