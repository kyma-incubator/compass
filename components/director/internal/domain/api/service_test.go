package api_test

import (
	"context"
	"fmt"
	"testing"
	"time"

	"github.com/kyma-incubator/compass/components/director/internal/domain/api"
	"github.com/kyma-incubator/compass/components/director/internal/domain/api/automock"
	"github.com/kyma-incubator/compass/components/director/internal/domain/tenant"
	"github.com/kyma-incubator/compass/components/director/internal/model"
	"github.com/kyma-incubator/compass/components/director/pkg/apperrors"
	"github.com/kyma-incubator/compass/components/director/pkg/pagination"
	"github.com/kyma-incubator/compass/components/director/pkg/resource"
	"github.com/pkg/errors"
	"github.com/stretchr/testify/assert"
	"github.com/stretchr/testify/mock"
	"github.com/stretchr/testify/require"
)

func TestService_Get(t *testing.T) {
	// given
	testErr := errors.New("Test error")

	id := "foo"
	bundleID := "foobar"
	name := "foo"
	desc := "bar"

	apiDefinition := fixAPIDefinitionModel(id, bundleID, name, desc)

	ctx := context.TODO()
	ctx = tenant.SaveToContext(ctx, tenantID, externalTenantID)

	testCases := []struct {
		Name               string
		RepositoryFn       func() *automock.APIRepository
		Input              model.APIDefinitionInput
		InputID            string
		ExpectedDocument   *model.APIDefinition
		ExpectedErrMessage string
	}{
		{
			Name: "Success",
			RepositoryFn: func() *automock.APIRepository {
				repo := &automock.APIRepository{}
				repo.On("GetByID", ctx, tenantID, id).Return(apiDefinition, nil).Once()
				return repo
			},
			InputID:            id,
			ExpectedDocument:   apiDefinition,
			ExpectedErrMessage: "",
		},
		{
			Name: "Returns error when APIDefinition retrieval failed",
			RepositoryFn: func() *automock.APIRepository {
				repo := &automock.APIRepository{}
				repo.On("GetByID", ctx, tenantID, id).Return(nil, testErr).Once()
				return repo
			},
			InputID:            id,
			ExpectedDocument:   apiDefinition,
			ExpectedErrMessage: testErr.Error(),
		},
	}

	for _, testCase := range testCases {
		t.Run(testCase.Name, func(t *testing.T) {
			repo := testCase.RepositoryFn()
			svc := api.NewService(repo, nil, nil)

			// when
			document, err := svc.Get(ctx, testCase.InputID)

			// then
			if testCase.ExpectedErrMessage == "" {
				require.NoError(t, err)
				assert.Equal(t, testCase.ExpectedDocument, document)
			} else {
				require.Error(t, err)
				assert.Contains(t, err.Error(), testCase.ExpectedErrMessage)
			}

			repo.AssertExpectations(t)
		})
	}
	t.Run("Error when tenant not in context", func(t *testing.T) {
		svc := api.NewService(nil, nil, nil)
		// WHEN
		_, err := svc.Get(context.TODO(), "")
		// THEN
		require.Error(t, err)
		assert.Contains(t, err.Error(), "cannot read tenant from context")
	})
}

func TestService_GetForBundle(t *testing.T) {
	// given
	testErr := errors.New("Test error")

	id := "foo"
	bndlID := "foobar"
	name := "foo"
	desc := "bar"

	apiDefinition := fixAPIDefinitionModel(id, bndlID, name, desc)

	ctx := context.TODO()
	ctx = tenant.SaveToContext(ctx, tenantID, externalTenantID)

	testCases := []struct {
		Name               string
		RepositoryFn       func() *automock.APIRepository
		Input              model.APIDefinitionInput
		InputID            string
		BundleID           string
		ExpectedAPI        *model.APIDefinition
		ExpectedErrMessage string
	}{
		{
			Name: "Success",
			RepositoryFn: func() *automock.APIRepository {
				repo := &automock.APIRepository{}
				repo.On("GetForBundle", ctx, tenantID, id, bndlID).Return(apiDefinition, nil).Once()
				return repo
			},
			InputID:            id,
			BundleID:           bndlID,
			ExpectedAPI:        apiDefinition,
			ExpectedErrMessage: "",
		},
		{
			Name: "Returns error when APIDefinition retrieval failed",
			RepositoryFn: func() *automock.APIRepository {
				repo := &automock.APIRepository{}
				repo.On("GetForBundle", ctx, tenantID, id, bndlID).Return(nil, testErr).Once()
				return repo
			},
			InputID:            id,
			BundleID:           bndlID,
			ExpectedAPI:        nil,
			ExpectedErrMessage: testErr.Error(),
		},
	}

	for _, testCase := range testCases {
		t.Run(testCase.Name, func(t *testing.T) {
			repo := testCase.RepositoryFn()
			svc := api.NewService(repo, nil, nil)

			// when
			api, err := svc.GetForBundle(ctx, testCase.InputID, testCase.BundleID)

			// then
			if testCase.ExpectedErrMessage == "" {
				require.NoError(t, err)
				assert.Equal(t, testCase.ExpectedAPI, api)
			} else {
				require.Error(t, err)
				assert.Contains(t, err.Error(), testCase.ExpectedErrMessage)
			}

			repo.AssertExpectations(t)
		})
	}
	t.Run("Error when tenant not in context", func(t *testing.T) {
		svc := api.NewService(nil, nil, nil)
		// WHEN
		_, err := svc.GetForBundle(context.TODO(), "", "")
		// THEN
		require.Error(t, err)
		assert.Contains(t, err.Error(), "cannot read tenant from context")
	})
}

func TestService_ListForBundle(t *testing.T) {
	// given
	testErr := errors.New("Test error")

	id := "foo"
	bndlID := "foobar"
	name := "foo"
	desc := "bar"

	apiDefinitions := []*model.APIDefinition{
		fixAPIDefinitionModel(id, bndlID, name, desc),
		fixAPIDefinitionModel(id, bndlID, name, desc),
		fixAPIDefinitionModel(id, bndlID, name, desc),
	}
	apiDefinitionPage := &model.APIDefinitionPage{
		Data:       apiDefinitions,
		TotalCount: len(apiDefinitions),
		PageInfo: &pagination.Page{
			HasNextPage: false,
			EndCursor:   "end",
			StartCursor: "start",
		},
	}

	after := "test"

	ctx := context.TODO()
	ctx = tenant.SaveToContext(ctx, tenantID, externalTenantID)

	testCases := []struct {
		Name               string
		PageSize           int
		RepositoryFn       func() *automock.APIRepository
		ExpectedResult     *model.APIDefinitionPage
		ExpectedErrMessage string
	}{
		{
			Name: "Success",
			RepositoryFn: func() *automock.APIRepository {
				repo := &automock.APIRepository{}
				repo.On("ListForBundle", ctx, tenantID, bundleID, 2, after).Return(apiDefinitionPage, nil).Once()
				return repo
			},
			PageSize:           2,
			ExpectedResult:     apiDefinitionPage,
			ExpectedErrMessage: "",
		},
		{
			Name: "Return error when page size is less than 1",
			RepositoryFn: func() *automock.APIRepository {
				repo := &automock.APIRepository{}
				return repo
			},
			PageSize:           0,
			ExpectedResult:     apiDefinitionPage,
			ExpectedErrMessage: "page size must be between 1 and 200",
		},
		{
			Name: "Return error when page size is bigger than 200",
			RepositoryFn: func() *automock.APIRepository {
				repo := &automock.APIRepository{}
				return repo
			},
			PageSize:           201,
			ExpectedResult:     apiDefinitionPage,
			ExpectedErrMessage: "page size must be between 1 and 200",
		},
		{
			Name: "Returns error when APIDefinition listing failed",
			RepositoryFn: func() *automock.APIRepository {
				repo := &automock.APIRepository{}
				repo.On("ListForBundle", ctx, tenantID, bundleID, 2, after).Return(nil, testErr).Once()
				return repo
			},
			PageSize:           2,
			ExpectedResult:     nil,
			ExpectedErrMessage: testErr.Error(),
		},
	}

	for _, testCase := range testCases {
		t.Run(testCase.Name, func(t *testing.T) {
			repo := testCase.RepositoryFn()

			svc := api.NewService(repo, nil, nil)

			// when
			docs, err := svc.ListForBundle(ctx, bundleID, testCase.PageSize, after)

			// then
			if testCase.ExpectedErrMessage == "" {
				require.NoError(t, err)
				assert.Equal(t, testCase.ExpectedResult, docs)
			} else {
				require.Error(t, err)
				assert.Contains(t, err.Error(), testCase.ExpectedErrMessage)
			}

			repo.AssertExpectations(t)
		})
	}
	t.Run("Error when tenant not in context", func(t *testing.T) {
		svc := api.NewService(nil, nil, nil)
		// WHEN
		_, err := svc.ListForBundle(context.TODO(), "", 5, "")
		// THEN
		require.Error(t, err)
		assert.Contains(t, err.Error(), "cannot read tenant from context")
	})
}

func TestService_CreateInBundle(t *testing.T) {
	// given
	testErr := errors.New("Test error")

	id := "foo"
	bundleID := "bndlid"
	name := "Foo"
	targetUrl := "https://test-url.com"

	timestamp := time.Now()
	frURL := "foo.bar"
	spec := "test"

	modelInput := model.APIDefinitionInput{
		Name:      name,
		TargetURL: targetUrl,
		Version:   &model.VersionInput{},
	}

	modelSpecInput := model.SpecInput{
		Data: &spec,
		FetchRequest: &model.FetchRequestInput{
			URL: frURL,
		},
	}

	modelAPIDefinition := &model.APIDefinition{
<<<<<<< HEAD
		ID:        id,
		BundleID:  &bundleID,
=======
		BundleID:  bundleID,
>>>>>>> 0178122b
		Tenant:    tenantID,
		Name:      name,
		TargetURL: targetUrl,
		Version:   &model.Version{},
		BaseEntity: &model.BaseEntity{
			ID:    id,
			Ready: true,
		},
	}

	ctx := context.TODO()
	ctx = tenant.SaveToContext(ctx, tenantID, externalTenantID)

	testCases := []struct {
		Name          string
		RepositoryFn  func() *automock.APIRepository
		UIDServiceFn  func() *automock.UIDService
		SpecServiceFn func() *automock.SpecService
		Input         model.APIDefinitionInput
		SpecInput     *model.SpecInput
		ExpectedErr   error
	}{
		{
			Name: "Success",
			RepositoryFn: func() *automock.APIRepository {
				repo := &automock.APIRepository{}
				repo.On("Create", ctx, modelAPIDefinition).Return(nil).Once()
				return repo
			},
			UIDServiceFn: func() *automock.UIDService {
				svc := &automock.UIDService{}
				svc.On("Generate").Return(id).Once()
				return svc
			},
			SpecServiceFn: func() *automock.SpecService {
				svc := &automock.SpecService{}
				svc.On("CreateByReferenceObjectID", ctx, modelSpecInput, model.APISpecReference, id).Return("id", nil).Once()
				return svc
			},
			Input:     modelInput,
			SpecInput: &modelSpecInput,
		},
		{
			Name: "Error - API Creation",
			RepositoryFn: func() *automock.APIRepository {
				repo := &automock.APIRepository{}
				repo.On("Create", ctx, modelAPIDefinition).Return(testErr).Once()
				return repo
			},
			UIDServiceFn: func() *automock.UIDService {
				svc := &automock.UIDService{}
				svc.On("Generate").Return(id).Once()
				return svc
			},
			SpecServiceFn: func() *automock.SpecService {
				return &automock.SpecService{}
			},
			Input:       modelInput,
			SpecInput:   &modelSpecInput,
			ExpectedErr: testErr,
		},
		{
			Name: "Error - Spec Creation",
			RepositoryFn: func() *automock.APIRepository {
				repo := &automock.APIRepository{}
				repo.On("Create", ctx, modelAPIDefinition).Return(nil).Once()
				return repo
			},
			UIDServiceFn: func() *automock.UIDService {
				svc := &automock.UIDService{}
				svc.On("Generate").Return(id).Once()
				return svc
			},
			SpecServiceFn: func() *automock.SpecService {
				svc := &automock.SpecService{}
				svc.On("CreateByReferenceObjectID", ctx, modelSpecInput, model.APISpecReference, id).Return("", testErr).Once()
				return svc
			},
			Input:       modelInput,
			SpecInput:   &modelSpecInput,
			ExpectedErr: testErr,
		},
	}

	for _, testCase := range testCases {
		t.Run(fmt.Sprintf("%s", testCase.Name), func(t *testing.T) {
			// given
			repo := testCase.RepositoryFn()
			uidService := testCase.UIDServiceFn()
			specService := testCase.SpecServiceFn()

			svc := api.NewService(repo, uidService, specService)
			svc.SetTimestampGen(func() time.Time { return timestamp })

			// when
			result, err := svc.CreateInBundle(ctx, bundleID, testCase.Input, testCase.SpecInput)

			// then
			if testCase.ExpectedErr != nil {
				require.Error(t, err)
				assert.Contains(t, err.Error(), testCase.ExpectedErr.Error())
			} else {
				assert.IsType(t, "string", result)
			}

			repo.AssertExpectations(t)
			specService.AssertExpectations(t)
			uidService.AssertExpectations(t)
		})
	}
	t.Run("Error when tenant not in context", func(t *testing.T) {
		svc := api.NewService(nil, nil, nil)
		// WHEN
		_, err := svc.CreateInBundle(context.TODO(), "", model.APIDefinitionInput{}, &model.SpecInput{})
		// THEN
		require.Error(t, err)
		assert.Contains(t, err.Error(), "cannot read tenant from context")
	})
}

func TestService_Update(t *testing.T) {
	// given
	testErr := errors.New("Test error")

	id := "foo"
	timestamp := time.Now()
	frURL := "foo.bar"
	spec := "spec"

	modelInput := model.APIDefinitionInput{
		Name:      "Foo",
		TargetURL: "https://test-url.com",
		Version:   &model.VersionInput{},
	}

	modelSpecInput := model.SpecInput{
		Data: &spec,
		FetchRequest: &model.FetchRequestInput{
			URL: frURL,
		},
	}

	modelSpec := &model.Spec{
		ID:         id,
		Tenant:     tenantID,
		ObjectType: model.APISpecReference,
		ObjectID:   id,
		Data:       &spec,
	}

	inputAPIDefinitionModel := mock.MatchedBy(func(api *model.APIDefinition) bool {
		return api.Name == modelInput.Name
	})

	apiDefinitionModel := &model.APIDefinition{
		Name:      "Bar",
		TargetURL: "https://test-url-updated.com",
		Version:   &model.Version{},
	}

	ctx := context.TODO()
	ctx = tenant.SaveToContext(ctx, tenantID, externalTenantID)

	testCases := []struct {
		Name          string
		RepositoryFn  func() *automock.APIRepository
		SpecServiceFn func() *automock.SpecService
		Input         model.APIDefinitionInput
		InputID       string
		SpecInput     *model.SpecInput
		ExpectedErr   error
	}{
		{
			Name: "Success When Spec is Found should update it",
			RepositoryFn: func() *automock.APIRepository {
				repo := &automock.APIRepository{}
				repo.On("GetByID", ctx, tenantID, id).Return(apiDefinitionModel, nil).Once()
				repo.On("Update", ctx, inputAPIDefinitionModel).Return(nil).Once()
				return repo
			},
			SpecServiceFn: func() *automock.SpecService {
				svc := &automock.SpecService{}
				svc.On("GetByReferenceObjectID", ctx, model.APISpecReference, id).Return(modelSpec, nil).Once()
				svc.On("UpdateByReferenceObjectID", ctx, id, modelSpecInput, model.APISpecReference, id).Return(nil).Once()
				return svc
			},
			InputID:     "foo",
			Input:       modelInput,
			SpecInput:   &modelSpecInput,
			ExpectedErr: nil,
		},
		{
			Name: "Success When Spec is not found should create in",
			RepositoryFn: func() *automock.APIRepository {
				repo := &automock.APIRepository{}
				repo.On("GetByID", ctx, tenantID, id).Return(apiDefinitionModel, nil).Once()
				repo.On("Update", ctx, inputAPIDefinitionModel).Return(nil).Once()
				return repo
			},
			SpecServiceFn: func() *automock.SpecService {
				svc := &automock.SpecService{}
				svc.On("GetByReferenceObjectID", ctx, model.APISpecReference, id).Return(nil, nil).Once()
				svc.On("CreateByReferenceObjectID", ctx, modelSpecInput, model.APISpecReference, id).Return("id", nil).Once()
				return svc
			},
			InputID:     "foo",
			Input:       modelInput,
			SpecInput:   &modelSpecInput,
			ExpectedErr: nil,
		},
		{
			Name: "Update Error",
			RepositoryFn: func() *automock.APIRepository {
				repo := &automock.APIRepository{}
				repo.On("GetByID", ctx, tenantID, "foo").Return(apiDefinitionModel, nil).Once()
				repo.On("Update", ctx, inputAPIDefinitionModel).Return(testErr).Once()
				return repo
			},
			SpecServiceFn: func() *automock.SpecService {
				return &automock.SpecService{}
			},
			InputID:     "foo",
			Input:       modelInput,
			SpecInput:   &modelSpecInput,
			ExpectedErr: testErr,
		},
		{
			Name: "Get Spec Error",
			RepositoryFn: func() *automock.APIRepository {
				repo := &automock.APIRepository{}
				repo.On("GetByID", ctx, tenantID, "foo").Return(apiDefinitionModel, nil).Once()
				repo.On("Update", ctx, inputAPIDefinitionModel).Return(nil).Once()
				return repo
			},
			SpecServiceFn: func() *automock.SpecService {
				svc := &automock.SpecService{}
				svc.On("GetByReferenceObjectID", ctx, model.APISpecReference, id).Return(nil, testErr).Once()
				return svc
			},
			InputID:     "foo",
			Input:       modelInput,
			SpecInput:   &modelSpecInput,
			ExpectedErr: testErr,
		},
		{
			Name: "Spec Creation Error",
			RepositoryFn: func() *automock.APIRepository {
				repo := &automock.APIRepository{}
				repo.On("GetByID", ctx, tenantID, "foo").Return(apiDefinitionModel, nil).Once()
				repo.On("Update", ctx, inputAPIDefinitionModel).Return(nil).Once()
				return repo
			},
			SpecServiceFn: func() *automock.SpecService {
				svc := &automock.SpecService{}
				svc.On("GetByReferenceObjectID", ctx, model.APISpecReference, id).Return(nil, nil).Once()
				svc.On("CreateByReferenceObjectID", ctx, modelSpecInput, model.APISpecReference, id).Return("", testErr).Once()
				return svc
			},
			InputID:     "foo",
			Input:       modelInput,
			SpecInput:   &modelSpecInput,
			ExpectedErr: testErr,
		},
		{
			Name: "Spec Update Error",
			RepositoryFn: func() *automock.APIRepository {
				repo := &automock.APIRepository{}
				repo.On("GetByID", ctx, tenantID, "foo").Return(apiDefinitionModel, nil).Once()
				repo.On("Update", ctx, inputAPIDefinitionModel).Return(nil).Once()
				return repo
			},
			SpecServiceFn: func() *automock.SpecService {
				svc := &automock.SpecService{}
				svc.On("GetByReferenceObjectID", ctx, model.APISpecReference, id).Return(modelSpec, nil).Once()
				svc.On("UpdateByReferenceObjectID", ctx, id, modelSpecInput, model.APISpecReference, id).Return(testErr).Once()
				return svc
			},
			InputID:     "foo",
			Input:       modelInput,
			SpecInput:   &modelSpecInput,
			ExpectedErr: testErr,
		},
	}

	for _, testCase := range testCases {
		t.Run(fmt.Sprintf("%s", testCase.Name), func(t *testing.T) {
			// given
			repo := testCase.RepositoryFn()
			specSvc := testCase.SpecServiceFn()

			svc := api.NewService(repo, nil, specSvc)
			svc.SetTimestampGen(func() time.Time { return timestamp })

			// when
			err := svc.Update(ctx, testCase.InputID, testCase.Input, testCase.SpecInput)

			// then
			if testCase.ExpectedErr == nil {
				require.NoError(t, err)
			} else {
				require.Error(t, err)
				assert.Contains(t, err.Error(), testCase.ExpectedErr.Error())
			}

			repo.AssertExpectations(t)
			specSvc.AssertExpectations(t)
		})
	}
	t.Run("Error when tenant not in context", func(t *testing.T) {
		svc := api.NewService(nil, nil, nil)
		// WHEN
		err := svc.Update(context.TODO(), "", model.APIDefinitionInput{}, &model.SpecInput{})
		// THEN
		require.Error(t, err)
		assert.Contains(t, err.Error(), "cannot read tenant from context")
	})
}

func TestService_Delete(t *testing.T) {
	// given
	testErr := errors.New("Test error")

	id := "foo"

	ctx := context.TODO()
	ctx = tenant.SaveToContext(ctx, tenantID, externalTenantID)

	testCases := []struct {
		Name         string
		RepositoryFn func() *automock.APIRepository
		InputID      string
		ExpectedErr  error
	}{
		{
			Name: "Success",
			RepositoryFn: func() *automock.APIRepository {
				repo := &automock.APIRepository{}
				repo.On("Delete", ctx, tenantID, id).Return(nil).Once()
				return repo
			},
			InputID:     id,
			ExpectedErr: nil,
		},
		{
			Name: "Delete Error",
			RepositoryFn: func() *automock.APIRepository {
				repo := &automock.APIRepository{}
				repo.On("Delete", ctx, tenantID, id).Return(testErr).Once()
				return repo
			},
			InputID:     id,
			ExpectedErr: testErr,
		},
	}

	for _, testCase := range testCases {
		t.Run(fmt.Sprintf("%s", testCase.Name), func(t *testing.T) {
			// given
			repo := testCase.RepositoryFn()

			svc := api.NewService(repo, nil, nil)

			// when
			err := svc.Delete(ctx, testCase.InputID)

			// then
			if testCase.ExpectedErr == nil {
				require.NoError(t, err)
			} else {
				require.Error(t, err)
				assert.Contains(t, err.Error(), testCase.ExpectedErr.Error())
			}

			repo.AssertExpectations(t)
		})
	}
	t.Run("Error when tenant not in context", func(t *testing.T) {
		svc := api.NewService(nil, nil, nil)
		// WHEN
		err := svc.Delete(context.TODO(), "")
		// THEN
		require.Error(t, err)
		assert.Contains(t, err.Error(), "cannot read tenant from context")
	})
}

func TestService_GetFetchRequest(t *testing.T) {
	// given
	ctx := context.TODO()
	ctx = tenant.SaveToContext(ctx, tenantID, externalTenantID)

	testErr := errors.New("Test error")

	apiID := "api-id"
	refID := "doc-id"
	frURL := "foo.bar"

	spec := "spec"

	timestamp := time.Now()

	modelSpec := &model.Spec{
		ID:         refID,
		Tenant:     tenantID,
		ObjectType: model.APISpecReference,
		ObjectID:   apiID,
		Data:       &spec,
	}

	fetchRequestModel := fixModelFetchRequest("foo", frURL, timestamp)

	testCases := []struct {
		Name                 string
		RepositoryFn         func() *automock.APIRepository
		SpecServiceFn        func() *automock.SpecService
		InputAPIDefID        string
		ExpectedFetchRequest *model.FetchRequest
		ExpectedErrMessage   string
	}{
		{
			Name: "Success",
			RepositoryFn: func() *automock.APIRepository {
				repo := &automock.APIRepository{}
				repo.On("Exists", ctx, tenantID, apiID).Return(true, nil).Once()
				return repo
			},
			SpecServiceFn: func() *automock.SpecService {
				svc := &automock.SpecService{}
				svc.On("GetByReferenceObjectID", ctx, model.APISpecReference, apiID).Return(modelSpec, nil).Once()
				svc.On("GetFetchRequest", ctx, refID).Return(fetchRequestModel, nil).Once()
				return svc
			},
			InputAPIDefID:        apiID,
			ExpectedFetchRequest: fetchRequestModel,
			ExpectedErrMessage:   "",
		},
		{
			Name: "Error - API Definition Not Exist",
			RepositoryFn: func() *automock.APIRepository {
				repo := &automock.APIRepository{}
				repo.On("Exists", ctx, tenantID, apiID).Return(false, nil).Once()
				return repo
			},
			SpecServiceFn: func() *automock.SpecService {
				return &automock.SpecService{}
			},
			InputAPIDefID:        apiID,
			ExpectedFetchRequest: nil,
			ExpectedErrMessage:   fmt.Sprintf("API Definition with id %s doesn't exist", apiID),
		},
		{
			Name: "Success - Spec Not Found",
			RepositoryFn: func() *automock.APIRepository {
				repo := &automock.APIRepository{}
				repo.On("Exists", ctx, tenantID, apiID).Return(true, nil).Once()
				return repo
			},
			SpecServiceFn: func() *automock.SpecService {
				svc := &automock.SpecService{}
				svc.On("GetByReferenceObjectID", ctx, model.APISpecReference, apiID).Return(nil, nil).Once()
				return svc
			},
			InputAPIDefID:        apiID,
			ExpectedFetchRequest: nil,
			ExpectedErrMessage:   "",
		},
		{
			Name: "Success - Fetch Request Not Found",
			RepositoryFn: func() *automock.APIRepository {
				repo := &automock.APIRepository{}
				repo.On("Exists", ctx, tenantID, apiID).Return(true, nil).Once()
				return repo
			},
			SpecServiceFn: func() *automock.SpecService {
				svc := &automock.SpecService{}
				svc.On("GetByReferenceObjectID", ctx, model.APISpecReference, apiID).Return(modelSpec, nil).Once()
				svc.On("GetFetchRequest", ctx, refID).Return(nil, apperrors.NewNotFoundError(resource.FetchRequest, "")).Once()
				return svc
			},
			InputAPIDefID:        apiID,
			ExpectedFetchRequest: nil,
			ExpectedErrMessage:   "",
		},
		{
			Name: "Error - Get Spec",
			RepositoryFn: func() *automock.APIRepository {
				repo := &automock.APIRepository{}
				repo.On("Exists", ctx, tenantID, apiID).Return(true, nil).Once()
				return repo
			},
			SpecServiceFn: func() *automock.SpecService {
				svc := &automock.SpecService{}
				svc.On("GetByReferenceObjectID", ctx, model.APISpecReference, apiID).Return(nil, testErr).Once()
				return svc
			},
			InputAPIDefID:        apiID,
			ExpectedFetchRequest: nil,
			ExpectedErrMessage:   testErr.Error(),
		},
		{
			Name: "Error - Get FetchRequest",
			RepositoryFn: func() *automock.APIRepository {
				repo := &automock.APIRepository{}
				repo.On("Exists", ctx, tenantID, apiID).Return(true, nil).Once()
				return repo
			},
			SpecServiceFn: func() *automock.SpecService {
				svc := &automock.SpecService{}
				svc.On("GetByReferenceObjectID", ctx, model.APISpecReference, apiID).Return(modelSpec, nil).Once()
				svc.On("GetFetchRequest", ctx, refID).Return(nil, testErr).Once()
				return svc
			},
			InputAPIDefID:        apiID,
			ExpectedFetchRequest: nil,
			ExpectedErrMessage:   testErr.Error(),
		},
	}

	for _, testCase := range testCases {
		t.Run(testCase.Name, func(t *testing.T) {
			repo := testCase.RepositoryFn()
			specService := testCase.SpecServiceFn()

			svc := api.NewService(repo, nil, specService)

			// when
			l, err := svc.GetFetchRequest(ctx, testCase.InputAPIDefID)

			// then
			if testCase.ExpectedErrMessage == "" {
				require.NoError(t, err)
				assert.Equal(t, l, testCase.ExpectedFetchRequest)
			} else {
				require.Error(t, err)
				assert.Contains(t, err.Error(), testCase.ExpectedErrMessage)
			}

			repo.AssertExpectations(t)
		})
	}
	t.Run("Returns error on loading tenant", func(t *testing.T) {
		svc := api.NewService(nil, nil, nil)
		// when
		_, err := svc.GetFetchRequest(context.TODO(), "dd")
		assert.True(t, apperrors.IsCannotReadTenant(err))
	})
}<|MERGE_RESOLUTION|>--- conflicted
+++ resolved
@@ -312,12 +312,7 @@
 	}
 
 	modelAPIDefinition := &model.APIDefinition{
-<<<<<<< HEAD
-		ID:        id,
 		BundleID:  &bundleID,
-=======
-		BundleID:  bundleID,
->>>>>>> 0178122b
 		Tenant:    tenantID,
 		Name:      name,
 		TargetURL: targetUrl,
