--- conflicted
+++ resolved
@@ -304,23 +304,11 @@
 		Version:   &model.VersionInput{},
 	}
 
-<<<<<<< HEAD
-	modelAPIDefinition := &model.APIDefinition{
-		ID:        id,
-		BundleID:  bundleID,
-		Tenant:    tenantID,
-		Name:      name,
-		TargetURL: targetUrl,
-		Spec:      &model.APISpec{},
-		Version:   &model.Version{},
-		Ready:     true,
-=======
 	modelSpecInput := model.SpecInput{
 		Data: &spec,
 		FetchRequest: &model.FetchRequestInput{
 			URL: frURL,
 		},
->>>>>>> 680309bb
 	}
 
 	modelAPIDefinition := &model.APIDefinition{
