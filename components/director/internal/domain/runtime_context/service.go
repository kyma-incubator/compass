package runtimectx

import (
	"context"
	"fmt"

	"github.com/kyma-incubator/compass/components/director/pkg/log"

	"github.com/kyma-incubator/compass/components/director/pkg/graphql"

	"github.com/kyma-incubator/compass/components/director/internal/labelfilter"
	"github.com/kyma-incubator/compass/components/director/internal/model"
	"github.com/kyma-incubator/compass/components/director/pkg/apperrors"

	"github.com/kyma-incubator/compass/components/director/internal/domain/tenant"
	"github.com/pkg/errors"
)

// RuntimeContextRepository missing godoc
//
//go:generate mockery --name=RuntimeContextRepository --output=automock --outpkg=automock --case=underscore --disable-version-string
type RuntimeContextRepository interface {
	Exists(ctx context.Context, tenant, id string) (bool, error)
	GetByID(ctx context.Context, tenant, id string) (*model.RuntimeContext, error)
	GetForRuntime(ctx context.Context, tenant, id, runtimeID string) (*model.RuntimeContext, error)
	List(ctx context.Context, runtimeID string, tenant string, filter []*labelfilter.LabelFilter, pageSize int, cursor string) (*model.RuntimeContextPage, error)
	ListAllForRuntime(ctx context.Context, tenant, runtimeID string) ([]*model.RuntimeContext, error)
	ListByRuntimeIDs(ctx context.Context, tenantID string, runtimeIDs []string, pageSize int, cursor string) ([]*model.RuntimeContextPage, error)
	Create(ctx context.Context, tenant string, item *model.RuntimeContext) error
	Update(ctx context.Context, tenant string, item *model.RuntimeContext) error
	Delete(ctx context.Context, tenant, id string) error
}

// LabelRepository missing godoc
//
//go:generate mockery --name=LabelRepository --output=automock --outpkg=automock --case=underscore --disable-version-string
type LabelRepository interface {
	ListForObject(ctx context.Context, tenant string, objectType model.LabelableObject, objectID string) (map[string]*model.Label, error)
}

// RuntimeRepository is responsible for the repo-layer Runtime operations.
//
//go:generate mockery --name=RuntimeRepository --output=automock --outpkg=automock --case=underscore --disable-version-string
type RuntimeRepository interface {
	OwnerExists(ctx context.Context, tenant, id string) (bool, error)
}

// LabelUpsertService missing godoc
//
//go:generate mockery --name=LabelUpsertService --output=automock --outpkg=automock --case=underscore --disable-version-string
type LabelUpsertService interface {
	UpsertMultipleLabels(ctx context.Context, tenant string, objectType model.LabelableObject, objectID string, labels map[string]interface{}) error
	UpsertLabel(ctx context.Context, tenant string, labelInput *model.LabelInput) error
}

//go:generate mockery --exported --name=formationService --output=automock --outpkg=automock --case=underscore --disable-version-string
type formationService interface {
	GetScenariosFromMatchingASAs(ctx context.Context, objectID string, objType graphql.FormationObjectType) ([]string, error)
	ListFormationsForObject(ctx context.Context, objectID string) ([]*model.Formation, error)
	AssignFormation(ctx context.Context, tnt, objectID string, objectType graphql.FormationObjectType, formation model.Formation) (*model.Formation, error)
	UnassignFormation(ctx context.Context, tnt, objectID string, objectType graphql.FormationObjectType, formation model.Formation, ignoreASA bool) (*model.Formation, error)
}

//go:generate mockery --exported --name=tenantService --output=automock --outpkg=automock --case=underscore --disable-version-string
type tenantService interface {
	GetTenantByID(ctx context.Context, id string) (*model.BusinessTenantMapping, error)
}

// UIDService missing godoc
//
//go:generate mockery --name=UIDService --output=automock --outpkg=automock --case=underscore --disable-version-string
type UIDService interface {
	Generate() string
}

type service struct {
	repo               RuntimeContextRepository
	labelRepo          LabelRepository
	runtimeRepo        RuntimeRepository
	formationService   formationService
	tenantService      tenantService
	labelUpsertService LabelUpsertService
	uidService         UIDService
}

// NewService missing godoc
func NewService(repo RuntimeContextRepository,
	labelRepo LabelRepository,
	runtimeRepo RuntimeRepository,
	labelUpsertService LabelUpsertService,
	formationService formationService,
	tenantService tenantService,
	uidService UIDService) *service {
	return &service{
		repo:               repo,
		labelRepo:          labelRepo,
		runtimeRepo:        runtimeRepo,
		formationService:   formationService,
		tenantService:      tenantService,
		labelUpsertService: labelUpsertService,
		uidService:         uidService,
	}
}

// Exist checks if RuntimeContext with ID `id` exists
func (s *service) Exist(ctx context.Context, id string) (bool, error) {
	rtmCtxTenant, err := tenant.LoadFromContext(ctx)
	if err != nil {
		return false, errors.Wrapf(err, "while loading tenant from context")
	}

	exist, err := s.repo.Exists(ctx, rtmCtxTenant, id)
	if err != nil {
		return false, errors.Wrapf(err, "while getting Runtime Context with ID %s", id)
	}

	return exist, nil
}

// Create creates RuntimeContext using `in`. Retrieves all formations from ASAs matching the RuntimeContext
// and assigns it to each formation
func (s *service) Create(ctx context.Context, in model.RuntimeContextInput) (string, error) {
	log.C(ctx).Infof("Creating runtime context for runtime with ID: %q and key: %q and value: %q", in.RuntimeID, in.Key, in.Value)
	rtmCtxTenant, err := tenant.LoadFromContext(ctx)
	if err != nil {
		return "", errors.Wrapf(err, "while loading tenant from context")
	}
	id := s.uidService.Generate()
	rtmCtx := in.ToRuntimeContext(id)

	if err = s.repo.Create(ctx, rtmCtxTenant, rtmCtx); err != nil {
		return "", errors.Wrapf(err, "while creating Runtime Context")
	}

	tnt, err := s.tenantService.GetTenantByID(ctx, rtmCtxTenant)
	if err != nil {
		return "", errors.Wrapf(err, "while getting tenant with id %s", rtmCtxTenant)
	}

	for _, parentTenantID := range tnt.Parents {
		ctxWithParentTenant := tenant.SaveToContext(ctx, parentTenantID, "")
		scenariosFromAssignments, err := s.formationService.GetScenariosFromMatchingASAs(ctxWithParentTenant, id, graphql.FormationObjectTypeRuntimeContext)
		if err != nil {
			return "", errors.Wrapf(err, "while getting formations from automatic scenario assignments")
		}

		if len(scenariosFromAssignments) == 0 {
			log.C(ctx).Infof("No scenarios found for runtime context with ID: %q that matched ASA", id)
			return id, nil
		}

		// If we have a runtime with runtime context(s) we need to assign only the runtime context(s) to the formation.
		// But if we create ASA in the provider account before registering runtime, the runtime will be assigned to the formation.
		// And then if we register runtime context for this runtime, the runtime context will be assigned to the formation as well.
		ownedRuntimeExists, err := s.runtimeRepo.OwnerExists(ctx, rtmCtxTenant, in.RuntimeID)
		if err != nil {
			return "", errors.Wrapf(err, "while checking if runtime with id %q exists", in.RuntimeID)
		}

		for _, scenario := range scenariosFromAssignments {
			if _, err := s.formationService.AssignFormation(ctxWithParentTenant, parentTenantID, id, graphql.FormationObjectTypeRuntimeContext, model.Formation{Name: scenario}); err != nil {
				return "", errors.Wrapf(err, "while assigning formation with name %q for runtime context", scenario)
			}

			if ownedRuntimeExists {
				if _, err := s.formationService.UnassignFormation(ctxWithParentTenant, parentTenantID, in.RuntimeID, graphql.FormationObjectTypeRuntime, model.Formation{Name: scenario}, true); err != nil {
					return "", errors.Wrapf(err, "while unassigning formation with name %q for runtime", scenario)
				}
			}
		}
	}
	return id, nil
}

// Update updates RuntimeContext with ID `id` using `in`
func (s *service) Update(ctx context.Context, id string, in model.RuntimeContextInput) error {
	rtmCtxTenant, err := tenant.LoadFromContext(ctx)
	if err != nil {
		return errors.Wrapf(err, "while loading tenant from context")
	}

	if _, err = s.repo.GetByID(ctx, rtmCtxTenant, id); err != nil {
		return errors.Wrapf(err, "while getting Runtime Context with id %s", id)
	}

	rtmCtx := in.ToRuntimeContext(id)

	if err = s.repo.Update(ctx, rtmCtxTenant, rtmCtx); err != nil {
		return errors.Wrapf(err, "while updating Runtime Context with id %s", id)
	}

	return nil
}

// Delete unassigns the RuntimeContext from each formation that it is part of and then deletes it
func (s *service) Delete(ctx context.Context, id string) error {
	rtmTenant, err := tenant.LoadFromContext(ctx)
	if err != nil {
		return errors.Wrapf(err, "while loading tenant from context")
	}

	formations, err := s.formationService.ListFormationsForObject(ctx, id)
	if err != nil && !apperrors.IsNotFoundError(err) {
		return errors.Wrapf(err, "while listing formations for runtime context with id %q", id)
	}

	for _, f := range formations {
<<<<<<< HEAD
		if _, err := s.formationService.UnassignFormation(ctx, rtmTenant, id, graphql.FormationObjectTypeRuntimeContext, model.Formation{Name: f.Name}); err != nil {
=======
		if _, err := s.formationService.UnassignFormation(ctx, rtmTenant, id, graphql.FormationObjectTypeRuntimeContext, model.Formation{Name: f}, true); err != nil {
>>>>>>> 716cda9a
			return errors.Wrapf(err, "while unassigning formation with name %q for runtime context", f)
		}
	}

	err = s.repo.Delete(ctx, rtmTenant, id)
	if err != nil {
		return errors.Wrapf(err, "while deleting Runtime Context with id %s", id)
	}

	return nil
}

// GetByID retrieves the RuntimeContext with the provided `id`
func (s *service) GetByID(ctx context.Context, id string) (*model.RuntimeContext, error) {
	rtmCtxTenant, err := tenant.LoadFromContext(ctx)
	if err != nil {
		return nil, errors.Wrapf(err, "while loading tenant from context")
	}

	runtimeCtx, err := s.repo.GetByID(ctx, rtmCtxTenant, id)
	if err != nil {
		return nil, errors.Wrapf(err, "while getting Runtime Context with ID %s", id)
	}

	return runtimeCtx, nil
}

// GetForRuntime retrieves the RuntimeContext with the provided `id` associated with Runtime with id `runtimeID`
func (s *service) GetForRuntime(ctx context.Context, id, runtimeID string) (*model.RuntimeContext, error) {
	rtmCtxTenant, err := tenant.LoadFromContext(ctx)
	if err != nil {
		return nil, errors.Wrapf(err, "while loading tenant from context")
	}

	runtimeCtx, err := s.repo.GetForRuntime(ctx, rtmCtxTenant, id, runtimeID)
	if err != nil {
		return nil, errors.Wrapf(err, "while getting Runtime Context with ID %s", id)
	}

	return runtimeCtx, nil
}

// ListAllForRuntime retrieves all RuntimeContexts for Runtime with id `runtimeID`
func (s *service) ListAllForRuntime(ctx context.Context, runtimeID string) ([]*model.RuntimeContext, error) {
	rtmCtxTenant, err := tenant.LoadFromContext(ctx)
	if err != nil {
		return nil, errors.Wrapf(err, "while loading tenant from context")
	}

	runtimeCtxs, err := s.repo.ListAllForRuntime(ctx, rtmCtxTenant, runtimeID)
	if err != nil {
		return nil, errors.Wrapf(err, "while listing Runtime Contexts fot Runtime with ID %s", runtimeID)
	}

	return runtimeCtxs, nil
}

// ListByFilter retrieves a page of RuntimeContext objects associated to Runtime with id `runtimeID` that are matching the provided filters
func (s *service) ListByFilter(ctx context.Context, runtimeID string, filter []*labelfilter.LabelFilter, pageSize int, cursor string) (*model.RuntimeContextPage, error) {
	rtmCtxTenant, err := tenant.LoadFromContext(ctx)
	if err != nil {
		return nil, errors.Wrapf(err, "while loading tenant from context")
	}

	if pageSize < 1 || pageSize > 200 {
		return nil, apperrors.NewInvalidDataError("page size must be between 1 and 200")
	}

	return s.repo.List(ctx, runtimeID, rtmCtxTenant, filter, pageSize, cursor)
}

// ListByRuntimeIDs retrieves a page of RuntimeContext objects for each runtimeID
func (s *service) ListByRuntimeIDs(ctx context.Context, runtimeIDs []string, pageSize int, cursor string) ([]*model.RuntimeContextPage, error) {
	tnt, err := tenant.LoadFromContext(ctx)
	if err != nil {
		return nil, errors.Wrapf(err, "while loading tenant from context")
	}

	if pageSize < 1 || pageSize > 200 {
		return nil, apperrors.NewInvalidDataError("page size must be between 1 and 200")
	}

	return s.repo.ListByRuntimeIDs(ctx, tnt, runtimeIDs, pageSize, cursor)
}

// ListLabels lists Labels for RuntimeContext with ID `runtimeCtxID`
func (s *service) ListLabels(ctx context.Context, runtimeCtxID string) (map[string]*model.Label, error) {
	rtmCtxTenant, err := tenant.LoadFromContext(ctx)
	if err != nil {
		return nil, errors.Wrapf(err, "while loading tenant from context")
	}

	rtmCtxExists, err := s.repo.Exists(ctx, rtmCtxTenant, runtimeCtxID)
	if err != nil {
		return nil, errors.Wrapf(err, "while checking Runtime Context existence with id %s", runtimeCtxID)
	}

	if !rtmCtxExists {
		return nil, fmt.Errorf("runtime Context with ID %s doesn't exist", runtimeCtxID)
	}

	labels, err := s.labelRepo.ListForObject(ctx, rtmCtxTenant, model.RuntimeContextLabelableObject, runtimeCtxID)
	if err != nil {
		return nil, errors.Wrapf(err, "while getting label for Runtime Context with id %s", runtimeCtxID)
	}

	return labels, nil
}<|MERGE_RESOLUTION|>--- conflicted
+++ resolved
@@ -205,11 +205,7 @@
 	}
 
 	for _, f := range formations {
-<<<<<<< HEAD
-		if _, err := s.formationService.UnassignFormation(ctx, rtmTenant, id, graphql.FormationObjectTypeRuntimeContext, model.Formation{Name: f.Name}); err != nil {
-=======
-		if _, err := s.formationService.UnassignFormation(ctx, rtmTenant, id, graphql.FormationObjectTypeRuntimeContext, model.Formation{Name: f}, true); err != nil {
->>>>>>> 716cda9a
+		if _, err := s.formationService.UnassignFormation(ctx, rtmTenant, id, graphql.FormationObjectTypeRuntimeContext, model.Formation{Name: f.Name}, true); err != nil {
 			return errors.Wrapf(err, "while unassigning formation with name %q for runtime context", f)
 		}
 	}
