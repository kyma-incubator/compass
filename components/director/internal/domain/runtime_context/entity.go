package runtimectx

<<<<<<< HEAD
=======
import "github.com/kyma-incubator/compass/components/director/pkg/resource"

>>>>>>> b5ce98ab
// RuntimeContext struct represents database entity for RuntimeContext
type RuntimeContext struct {
	ID        string `db:"id"`
	RuntimeID string `db:"runtime_id"`
	Key       string `db:"key"`
	Value     string `db:"value"`
}

// GetID returns ID of RuntimeContext
func (e *RuntimeContext) GetID() string {
	return e.ID
}

<<<<<<< HEAD
// GetParentID returns ID of parent entity
func (e *RuntimeContext) GetParentID() string {
	return e.RuntimeID
=======
// GetParent returns the parent type and the parent ID of the entity.
func (e *RuntimeContext) GetParent(_ resource.Type) (resource.Type, string) {
	return resource.Runtime, e.RuntimeID
>>>>>>> b5ce98ab
}

// DecorateWithTenantID decorates the entity with the given tenant ID.
func (e *RuntimeContext) DecorateWithTenantID(tenant string) interface{} {
	return struct {
		*RuntimeContext
		TenantID string `db:"tenant_id"`
	}{
		RuntimeContext: e,
		TenantID:       tenant,
	}
}<|MERGE_RESOLUTION|>--- conflicted
+++ resolved
@@ -1,10 +1,7 @@
 package runtimectx
 
-<<<<<<< HEAD
-=======
 import "github.com/kyma-incubator/compass/components/director/pkg/resource"
 
->>>>>>> b5ce98ab
 // RuntimeContext struct represents database entity for RuntimeContext
 type RuntimeContext struct {
 	ID        string `db:"id"`
@@ -18,15 +15,9 @@
 	return e.ID
 }
 
-<<<<<<< HEAD
-// GetParentID returns ID of parent entity
-func (e *RuntimeContext) GetParentID() string {
-	return e.RuntimeID
-=======
 // GetParent returns the parent type and the parent ID of the entity.
 func (e *RuntimeContext) GetParent(_ resource.Type) (resource.Type, string) {
 	return resource.Runtime, e.RuntimeID
->>>>>>> b5ce98ab
 }
 
 // DecorateWithTenantID decorates the entity with the given tenant ID.
