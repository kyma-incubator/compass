package bundlereferences_test

import (
	"context"
<<<<<<< HEAD
	"errors"
=======
	"fmt"
>>>>>>> 3ee3c04c
	"regexp"
	"testing"

	"github.com/DATA-DOG/go-sqlmock"
	"github.com/kyma-incubator/compass/components/director/internal/domain/bundlereferences"
	"github.com/kyma-incubator/compass/components/director/internal/domain/bundlereferences/automock"
	"github.com/kyma-incubator/compass/components/director/internal/model"
	"github.com/kyma-incubator/compass/components/director/internal/repo/testdb"
	"github.com/kyma-incubator/compass/components/director/pkg/persistence"
	"github.com/kyma-incubator/compass/components/director/pkg/str"
	"github.com/stretchr/testify/assert"
	"github.com/stretchr/testify/require"
)

func TestPgRepository_GetByID(t *testing.T) {
	// GIVEN
	apiBundleReferenceEntity := fixAPIBundleReferenceEntity()

	selectQueryForAPIWithoutBundleID := fmt.Sprintf(`SELECT (.+) FROM public\.bundle_references WHERE %s AND api_def_id = \$2`, fixTenantIsolationSubquery())
	selectQueryForAPIWithBundleID := fmt.Sprintf(`SELECT (.+) FROM public\.bundle_references WHERE %s AND api_def_id = \$2 AND bundle_id = \$3`, fixTenantIsolationSubquery())

	t.Run("success when no bundleID", func(t *testing.T) {
		sqlxDB, sqlMock := testdb.MockDatabase(t)
		rows := sqlmock.NewRows(fixBundleReferenceColumns()).
			AddRow(fixBundleReferenceRowWithoutEventID()...)

		sqlMock.ExpectQuery(selectQueryForAPIWithoutBundleID).
			WithArgs(tenantID, apiDefID).
			WillReturnRows(rows)

		ctx := persistence.SaveToContext(context.TODO(), sqlxDB)
		convMock := &automock.BundleReferenceConverter{}
		convMock.On("FromEntity", apiBundleReferenceEntity).Return(fixAPIBundleReferenceModel(), nil).Once()
		pgRepository := bundlereferences.NewRepository(convMock)

		// WHEN
		modelAPIBundleRef, err := pgRepository.GetByID(ctx, model.BundleAPIReference, tenantID, str.Ptr(apiDefID), nil)

		//THEN
		require.NoError(t, err)
		assert.Equal(t, apiDefID, *modelAPIBundleRef.ObjectID)
		assert.Equal(t, tenantID, modelAPIBundleRef.Tenant)
		convMock.AssertExpectations(t)
		sqlMock.AssertExpectations(t)
	})
	t.Run("success with bundleID", func(t *testing.T) {
		sqlxDB, sqlMock := testdb.MockDatabase(t)
		rows := sqlmock.NewRows(fixBundleReferenceColumns()).
			AddRow(fixBundleReferenceRowWithoutEventID()...)

		sqlMock.ExpectQuery(selectQueryForAPIWithBundleID).
			WithArgs(tenantID, apiDefID, bundleID).
			WillReturnRows(rows)

		ctx := persistence.SaveToContext(context.TODO(), sqlxDB)
		convMock := &automock.BundleReferenceConverter{}
		convMock.On("FromEntity", apiBundleReferenceEntity).Return(fixAPIBundleReferenceModel(), nil).Once()
		pgRepository := bundlereferences.NewRepository(convMock)

		// WHEN
		modelAPIBundleRef, err := pgRepository.GetByID(ctx, model.BundleAPIReference, tenantID, str.Ptr(apiDefID), str.Ptr(bundleID))

		//THEN
		require.NoError(t, err)
		assert.Equal(t, apiDefID, *modelAPIBundleRef.ObjectID)
		assert.Equal(t, tenantID, modelAPIBundleRef.Tenant)
		convMock.AssertExpectations(t)
		sqlMock.AssertExpectations(t)
	})
}

func TestPgRepository_GetBundleIDsForObject(t *testing.T) {
	selectQuery := fmt.Sprintf(`SELECT (.+) FROM public\.bundle_references WHERE %s AND api_def_id = \$2`, fixTenantIsolationSubquery())

	t.Run("success", func(t *testing.T) {
		// GIVEN
		sqlxDB, sqlMock := testdb.MockDatabase(t)
		rows := sqlmock.NewRows([]string{"bundle_id"}).
			AddRow(fixBundleIDs(bundleID)...).
			AddRow(fixBundleIDs(secondBundleID)...)

		sqlMock.ExpectQuery(selectQuery).
			WithArgs(tenantID, apiDefID).
			WillReturnRows(rows)

		ctx := persistence.SaveToContext(context.TODO(), sqlxDB)
		convMock := &automock.BundleReferenceConverter{}
		pgRepository := bundlereferences.NewRepository(convMock)

		// WHEN
		bundleIDs, err := pgRepository.GetBundleIDsForObject(ctx, tenantID, model.BundleAPIReference, str.Ptr(apiDefID))

		//THEN
		require.NoError(t, err)
		assert.Equal(t, bundleID, bundleIDs[0])
		assert.Equal(t, secondBundleID, bundleIDs[1])
		sqlMock.AssertExpectations(t)
		convMock.AssertExpectations(t)
	})
}

func TestPgRepository_Create(t *testing.T) {
	//GIVEN
	bundleRefModel := fixAPIBundleReferenceModel()
	bundleRefEntity := fixAPIBundleReferenceEntity()
	insertQuery := `INSERT INTO public\.bundle_references (.+) VALUES (.+)`

	t.Run("success", func(t *testing.T) {
		sqlxDB, sqlMock := testdb.MockDatabase(t)

		sqlMock.ExpectExec(insertQuery).
			WithArgs(fixBundleReferenceCreateArgs(&bundleRefModel)...).
			WillReturnResult(sqlmock.NewResult(-1, 1))

		ctx := persistence.SaveToContext(context.TODO(), sqlxDB)
		convMock := automock.BundleReferenceConverter{}
		convMock.On("ToEntity", bundleRefModel).Return(bundleRefEntity, nil).Once()
		pgRepository := bundlereferences.NewRepository(&convMock)

		//WHEN
		err := pgRepository.Create(ctx, &bundleRefModel)
		//THEN
		require.NoError(t, err)
		sqlMock.AssertExpectations(t)
		convMock.AssertExpectations(t)
	})
	t.Run("error when item is nil", func(t *testing.T) {
		ctx := context.TODO()
		convMock := automock.BundleReferenceConverter{}
		pgRepository := bundlereferences.NewRepository(&convMock)

		// WHEN
		err := pgRepository.Create(ctx, nil)

		// THEN
		require.Error(t, err)
		assert.Contains(t, err.Error(), "item can not be empty")
		convMock.AssertExpectations(t)
	})
}

func TestPgRepository_Update(t *testing.T) {
	updateQueryWithoutBundleID := regexp.QuoteMeta(fmt.Sprintf(`UPDATE public.bundle_references SET api_def_id = ?, event_def_id = ?, api_def_url = ? WHERE %s AND api_def_id = ?`, fixUpdateTenantIsolationSubquery()))
	updateQueryWithBundleID := regexp.QuoteMeta(fmt.Sprintf(`UPDATE public.bundle_references SET api_def_id = ?, event_def_id = ?, bundle_id = ?, api_def_url = ? WHERE %s AND api_def_id = ? AND bundle_id = ?`, fixUpdateTenantIsolationSubquery()))

	t.Run("success without bundleID", func(t *testing.T) {
		sqlxDB, sqlMock := testdb.MockDatabase(t)
		ctx := persistence.SaveToContext(context.TODO(), sqlxDB)
		apiBundleReferenceModel := fixAPIBundleReferenceModel()
		apiBundleReferenceModel.BundleID = nil
		apiBundleReferenceEntity := fixAPIBundleReferenceEntity()

		convMock := &automock.BundleReferenceConverter{}
		convMock.On("ToEntity", apiBundleReferenceModel).Return(apiBundleReferenceEntity, nil)
		sqlMock.ExpectExec(updateQueryWithoutBundleID).
			WithArgs(apiBundleReferenceEntity.APIDefID, apiBundleReferenceEntity.EventDefID, apiBundleReferenceEntity.APIDefaultTargetURL, tenantID, apiBundleReferenceEntity.APIDefID).
			WillReturnResult(sqlmock.NewResult(-1, 1))

		pgRepository := bundlereferences.NewRepository(convMock)
		//WHEN
		err := pgRepository.Update(ctx, &apiBundleReferenceModel)
		//THEN
		require.NoError(t, err)
		convMock.AssertExpectations(t)
		sqlMock.AssertExpectations(t)
	})
	t.Run("success with bundleID", func(t *testing.T) {
		sqlxDB, sqlMock := testdb.MockDatabase(t)
		ctx := persistence.SaveToContext(context.TODO(), sqlxDB)
		apiBundleReferenceModel := fixAPIBundleReferenceModel()
		apiBundleReferenceEntity := fixAPIBundleReferenceEntity()

		convMock := &automock.BundleReferenceConverter{}
		convMock.On("ToEntity", apiBundleReferenceModel).Return(apiBundleReferenceEntity, nil)
		sqlMock.ExpectExec(updateQueryWithBundleID).
			WithArgs(apiBundleReferenceEntity.APIDefID, apiBundleReferenceEntity.EventDefID, apiBundleReferenceEntity.BundleID, apiBundleReferenceEntity.APIDefaultTargetURL, tenantID, apiBundleReferenceEntity.APIDefID, apiBundleReferenceEntity.BundleID).
			WillReturnResult(sqlmock.NewResult(-1, 1))

		pgRepository := bundlereferences.NewRepository(convMock)

		//WHEN
		err := pgRepository.Update(ctx, &apiBundleReferenceModel)

		//THEN
		require.NoError(t, err)
		convMock.AssertExpectations(t)
		sqlMock.AssertExpectations(t)
	})
	t.Run("error when item is nil", func(t *testing.T) {
		ctx := context.TODO()
		convMock := automock.BundleReferenceConverter{}
		pgRepository := bundlereferences.NewRepository(&convMock)

		// WHEN
		err := pgRepository.Update(ctx, nil)

		// THEN
		require.Error(t, err)
		assert.Contains(t, err.Error(), "item cannot be nil")
		convMock.AssertExpectations(t)
	})
}

func TestPgRepository_DeleteByReferenceObjectID(t *testing.T) {
	t.Run("success", func(t *testing.T) {
		sqlxDB, sqlMock := testdb.MockDatabase(t)
		ctx := persistence.SaveToContext(context.TODO(), sqlxDB)
		deleteQuery := fmt.Sprintf(`DELETE FROM public\.bundle_references WHERE %s AND api_def_id = \$2 AND bundle_id = \$3`, fixTenantIsolationSubquery())

		sqlMock.ExpectExec(deleteQuery).
			WithArgs(tenantID, apiDefID, bundleID).
			WillReturnResult(sqlmock.NewResult(-1, 1))
		convMock := &automock.BundleReferenceConverter{}
		pgRepository := bundlereferences.NewRepository(convMock)

		//WHEN
		err := pgRepository.DeleteByReferenceObjectID(ctx, tenantID, bundleID, model.BundleAPIReference, apiDefID)

		//THEN
		require.NoError(t, err)
		sqlMock.AssertExpectations(t)
		convMock.AssertExpectations(t)
	})
}

func TestPgRepository_ListAllForBundle(t *testing.T) {
	// GIVEN
	inputCursor := ""
	firstTargetURL := "https://test.com"
	secondTargetURL := "https://test2.com"
	firstBndlID := "111111111-1111-1111-1111-111111111111"
	secondBndlID := "222222222-2222-2222-2222-222222222222"
	firstAPIID := "333333333-3333-3333-3333-333333333333"
	secondAPIID := "444444444-4444-4444-4444-444444444444"
	firstEventID := "555555555-5555-5555-5555-555555555555"
	secondEventID := "666666666-6666-6666-6666-666666666666"

	firstAPIBndlRefEntity := fixAPIBundleReferenceEntityWithArgs(firstBndlID, firstAPIID, firstTargetURL)
	secondAPIBndlRefEntity := fixAPIBundleReferenceEntityWithArgs(secondBndlID, secondAPIID, secondTargetURL)
	firstEventBndlRefEntity := fixEventBundleReferenceEntityWithArgs(firstBndlID, firstEventID)
	secondEventBndlRefEntity := fixEventBundleReferenceEntityWithArgs(secondBndlID, secondEventID)
	bundleIDs := []string{firstBndlID, secondBndlID}

	selectQuery := `\(SELECT (.+) FROM public\.bundle_references 
		WHERE tenant_id = \$1 AND api_def_id IS NOT NULL AND bundle_id = \$2 ORDER BY api_def_id ASC, bundle_id ASC, api_def_url ASC LIMIT \$3 OFFSET \$4\) UNION 
		\(SELECT (.+) FROM public\.bundle_references WHERE tenant_id = \$5 AND api_def_id IS NOT NULL AND bundle_id = \$6 ORDER BY api_def_id ASC, bundle_id ASC, api_def_url ASC LIMIT \$7 OFFSET \$8\)`

	countQuery := `SELECT bundle_id AS id, COUNT\(\*\) AS total_count FROM public.bundle_references WHERE tenant_id = \$1 AND api_def_id IS NOT NULL GROUP BY bundle_id ORDER BY bundle_id ASC`

	t.Run("success when everything is returned for APIs", func(t *testing.T) {
		ExpectedLimit := 1
		ExpectedOffset := 0
		inputPageSize := 1

		totalCountForFirstBundle := 1
		totalCountForSecondBundle := 1

		sqlxDB, sqlMock := testdb.MockDatabase(t)

		rows := sqlmock.NewRows(fixBundleReferenceColumns()).
			AddRow(fixBundleReferenceRowWithoutEventIDWithArgs(firstBndlID, firstAPIID, firstTargetURL)...).
			AddRow(fixBundleReferenceRowWithoutEventIDWithArgs(secondBndlID, secondAPIID, secondTargetURL)...)

		sqlMock.ExpectQuery(selectQuery).
			WithArgs(tenantID, firstBndlID, ExpectedLimit, ExpectedOffset, tenantID, secondBndlID, ExpectedLimit, ExpectedOffset).
			WillReturnRows(rows)

		sqlMock.ExpectQuery(countQuery).
			WithArgs(tenantID).
			WillReturnRows(sqlmock.NewRows([]string{"id", "total_count"}).
				AddRow(firstBndlID, totalCountForFirstBundle).
				AddRow(secondBndlID, totalCountForSecondBundle))

		ctx := persistence.SaveToContext(context.TODO(), sqlxDB)
		convMock := &automock.BundleReferenceConverter{}
		convMock.On("FromEntity", firstAPIBndlRefEntity).Return(model.BundleReference{
			Tenant:              tenantID,
			BundleID:            str.Ptr(firstBndlID),
			ObjectType:          model.BundleAPIReference,
			ObjectID:            str.Ptr(firstAPIID),
			APIDefaultTargetURL: str.Ptr(firstTargetURL),
		}, nil)
		convMock.On("FromEntity", secondAPIBndlRefEntity).Return(model.BundleReference{
			Tenant:              tenantID,
			BundleID:            str.Ptr(secondBndlID),
			ObjectType:          model.BundleAPIReference,
			ObjectID:            str.Ptr(secondAPIID),
			APIDefaultTargetURL: str.Ptr(secondTargetURL),
		}, nil)
		pgRepository := bundlereferences.NewRepository(convMock)
		// WHEN
		modelBndlRefs, totalCounts, err := pgRepository.ListAllForBundle(ctx, model.BundleAPIReference, tenantID, bundleIDs, inputPageSize, inputCursor)
		//THEN
		require.NoError(t, err)
		require.Len(t, modelBndlRefs, 2)
		assert.Equal(t, firstBndlID, *modelBndlRefs[0].BundleID)
		assert.Equal(t, secondBndlID, *modelBndlRefs[1].BundleID)
		assert.Equal(t, firstAPIID, *modelBndlRefs[0].ObjectID)
		assert.Equal(t, secondAPIID, *modelBndlRefs[1].ObjectID)
		assert.Equal(t, firstTargetURL, *modelBndlRefs[0].APIDefaultTargetURL)
		assert.Equal(t, secondTargetURL, *modelBndlRefs[1].APIDefaultTargetURL)
		assert.Equal(t, totalCountForFirstBundle, totalCounts[firstBndlID])
		assert.Equal(t, totalCountForSecondBundle, totalCounts[secondBndlID])
		convMock.AssertExpectations(t)
		sqlMock.AssertExpectations(t)
	})

	t.Run("success when everything is returned for Events", func(t *testing.T) {
		ExpectedLimit := 1
		ExpectedOffset := 0
		inputPageSize := 1

		totalCountForFirstBundle := 1
		totalCountForSecondBundle := 1

		selectQueryForEvents := `\(SELECT (.+) FROM public\.bundle_references 
		WHERE tenant_id = \$1 AND event_def_id IS NOT NULL AND bundle_id = \$2 ORDER BY event_def_id ASC, bundle_id ASC LIMIT \$3 OFFSET \$4\) UNION 
		\(SELECT (.+) FROM public\.bundle_references WHERE tenant_id = \$5 AND event_def_id IS NOT NULL AND bundle_id = \$6 ORDER BY event_def_id ASC, bundle_id ASC LIMIT \$7 OFFSET \$8\)`

		countQueryForEvents := `SELECT bundle_id AS id, COUNT\(\*\) AS total_count FROM public.bundle_references WHERE tenant_id = \$1 AND event_def_id IS NOT NULL GROUP BY bundle_id ORDER BY bundle_id ASC`

		sqlxDB, sqlMock := testdb.MockDatabase(t)

		rows := sqlmock.NewRows(fixBundleReferenceColumns()).
			AddRow(fixBundleReferenceRowWithoutAPIIDWithArgs(firstBndlID, firstEventID)...).
			AddRow(fixBundleReferenceRowWithoutAPIIDWithArgs(secondBndlID, secondEventID)...)

		sqlMock.ExpectQuery(selectQueryForEvents).
			WithArgs(tenantID, firstBndlID, ExpectedLimit, ExpectedOffset, tenantID, secondBndlID, ExpectedLimit, ExpectedOffset).
			WillReturnRows(rows)

		sqlMock.ExpectQuery(countQueryForEvents).
			WithArgs(tenantID).
			WillReturnRows(sqlmock.NewRows([]string{"id", "total_count"}).
				AddRow(firstBndlID, totalCountForFirstBundle).
				AddRow(secondBndlID, totalCountForSecondBundle))

		ctx := persistence.SaveToContext(context.TODO(), sqlxDB)
		convMock := &automock.BundleReferenceConverter{}
		convMock.On("FromEntity", firstEventBndlRefEntity).Return(model.BundleReference{
			Tenant:              tenantID,
			BundleID:            str.Ptr(firstBndlID),
			ObjectType:          model.BundleEventReference,
			ObjectID:            str.Ptr(firstEventID),
		}, nil)
		convMock.On("FromEntity", secondEventBndlRefEntity).Return(model.BundleReference{
			Tenant:              tenantID,
			BundleID:            str.Ptr(secondBndlID),
			ObjectType:          model.BundleEventReference,
			ObjectID:            str.Ptr(secondEventID),
		}, nil)
		pgRepository := bundlereferences.NewRepository(convMock)
		// WHEN
		modelBndlRefs, totalCounts, err := pgRepository.ListAllForBundle(ctx, model.BundleEventReference, tenantID, bundleIDs, inputPageSize, inputCursor)
		//THEN
		require.NoError(t, err)
		require.Len(t, modelBndlRefs, 2)
		assert.Equal(t, firstBndlID, *modelBndlRefs[0].BundleID)
		assert.Equal(t, secondBndlID, *modelBndlRefs[1].BundleID)
		assert.Equal(t, firstEventID, *modelBndlRefs[0].ObjectID)
		assert.Equal(t, secondEventID, *modelBndlRefs[1].ObjectID)
		assert.Equal(t, totalCountForFirstBundle, totalCounts[firstBndlID])
		assert.Equal(t, totalCountForSecondBundle, totalCounts[secondBndlID])
		convMock.AssertExpectations(t)
		sqlMock.AssertExpectations(t)
	})

	t.Run("success when there are more records", func(t *testing.T) {
		ExpectedLimit := 1
		ExpectedOffset := 0
		inputPageSize := 1

		totalCountForFirstBundle := 10
		totalCountForSecondBundle := 10

		sqlxDB, sqlMock := testdb.MockDatabase(t)

		rows := sqlmock.NewRows(fixBundleReferenceColumns()).
			AddRow(fixBundleReferenceRowWithoutEventIDWithArgs(firstBndlID, firstAPIID, firstTargetURL)...).
			AddRow(fixBundleReferenceRowWithoutEventIDWithArgs(secondBndlID, secondAPIID, secondTargetURL)...)

		sqlMock.ExpectQuery(selectQuery).
			WithArgs(tenantID, firstBndlID, ExpectedLimit, ExpectedOffset, tenantID, secondBndlID, ExpectedLimit, ExpectedOffset).
			WillReturnRows(rows)

		sqlMock.ExpectQuery(countQuery).
			WithArgs(tenantID).
			WillReturnRows(sqlmock.NewRows([]string{"id", "total_count"}).
				AddRow(firstBndlID, totalCountForFirstBundle).
				AddRow(secondBndlID, totalCountForSecondBundle))

		ctx := persistence.SaveToContext(context.TODO(), sqlxDB)
		convMock := &automock.BundleReferenceConverter{}
		convMock.On("FromEntity", firstAPIBndlRefEntity).Return(model.BundleReference{
			Tenant:              tenantID,
			BundleID:            str.Ptr(firstBndlID),
			ObjectType:          model.BundleAPIReference,
			ObjectID:            str.Ptr(firstAPIID),
			APIDefaultTargetURL: str.Ptr(firstTargetURL),
		}, nil)
		convMock.On("FromEntity", secondAPIBndlRefEntity).Return(model.BundleReference{
			Tenant:              tenantID,
			BundleID:            str.Ptr(secondBndlID),
			ObjectType:          model.BundleAPIReference,
			ObjectID:            str.Ptr(secondAPIID),
			APIDefaultTargetURL: str.Ptr(secondTargetURL),
		}, nil)
		pgRepository := bundlereferences.NewRepository(convMock)
		// WHEN
		modelBndlRefs, totalCounts, err := pgRepository.ListAllForBundle(ctx, model.BundleAPIReference, tenantID, bundleIDs, inputPageSize, inputCursor)
		//THEN
		require.NoError(t, err)
		require.Len(t, modelBndlRefs, 2)
		assert.Equal(t, firstBndlID, *modelBndlRefs[0].BundleID)
		assert.Equal(t, secondBndlID, *modelBndlRefs[1].BundleID)
		assert.Equal(t, firstAPIID, *modelBndlRefs[0].ObjectID)
		assert.Equal(t, secondAPIID, *modelBndlRefs[1].ObjectID)
		assert.Equal(t, firstTargetURL, *modelBndlRefs[0].APIDefaultTargetURL)
		assert.Equal(t, secondTargetURL, *modelBndlRefs[1].APIDefaultTargetURL)
		assert.Equal(t, totalCountForFirstBundle, totalCounts[firstBndlID])
		assert.Equal(t, totalCountForSecondBundle, totalCounts[secondBndlID])
		convMock.AssertExpectations(t)
		sqlMock.AssertExpectations(t)
	})

	t.Run("returns error when conversion from entity fails", func(t *testing.T) {
		ExpectedLimit := 1
		ExpectedOffset := 0
		inputPageSize := 1
		totalCountForFirstBundle := 1
		totalCountForSecondBundle := 1

		testErr := errors.New("test error")

		sqlxDB, sqlMock := testdb.MockDatabase(t)

		rows := sqlmock.NewRows(fixBundleReferenceColumns()).
			AddRow(fixBundleReferenceRowWithoutEventIDWithArgs(firstBndlID, firstAPIID, firstTargetURL)...).
			AddRow(fixBundleReferenceRowWithoutEventIDWithArgs(secondBndlID, secondAPIID, secondTargetURL)...)

		sqlMock.ExpectQuery(selectQuery).
			WithArgs(tenantID, firstBndlID, ExpectedLimit, ExpectedOffset, tenantID, secondBndlID, ExpectedLimit, ExpectedOffset).
			WillReturnRows(rows)

		sqlMock.ExpectQuery(countQuery).
			WithArgs(tenantID).
			WillReturnRows(sqlmock.NewRows([]string{"id", "total_count"}).
				AddRow(firstBndlID, totalCountForFirstBundle).
				AddRow(secondBndlID, totalCountForSecondBundle))

		ctx := persistence.SaveToContext(context.TODO(), sqlxDB)
		convMock := &automock.BundleReferenceConverter{}
		convMock.On("FromEntity", firstAPIBndlRefEntity).Return(model.BundleReference{}, testErr)
		pgRepository := bundlereferences.NewRepository(convMock)
		// WHEN
		_, _, err := pgRepository.ListAllForBundle(ctx, model.BundleAPIReference, tenantID, bundleIDs, inputPageSize, inputCursor)
		//THEN
		require.Error(t, err)
		require.Contains(t, err.Error(), testErr.Error())
		convMock.AssertExpectations(t)
		sqlMock.AssertExpectations(t)
	})

	t.Run("DB Error", func(t *testing.T) {
		// given
		inputPageSize := 1
		ExpectedLimit := 1
		ExpectedOffset := 0

		pgRepository := bundlereferences.NewRepository(nil)
		sqlxDB, sqlMock := testdb.MockDatabase(t)
		testError := errors.New("test error")

		sqlMock.ExpectQuery(selectQuery).
			WithArgs(tenantID, firstBndlID, ExpectedLimit, ExpectedOffset, tenantID, secondBndlID, ExpectedLimit, ExpectedOffset).
			WillReturnError(testError)
		ctx := persistence.SaveToContext(context.TODO(), sqlxDB)

		// when
		modelBndlRefs, totalCounts, err := pgRepository.ListAllForBundle(ctx, model.BundleAPIReference, tenantID, bundleIDs, inputPageSize, inputCursor)

		// then
		sqlMock.AssertExpectations(t)
		assert.Nil(t, modelBndlRefs)
		assert.Nil(t, totalCounts)
		require.EqualError(t, err, "Internal Server Error: Unexpected error while executing SQL query")
	})
}<|MERGE_RESOLUTION|>--- conflicted
+++ resolved
@@ -2,11 +2,11 @@
 
 import (
 	"context"
-<<<<<<< HEAD
+
 	"errors"
-=======
+
 	"fmt"
->>>>>>> 3ee3c04c
+
 	"regexp"
 	"testing"
 
