package runtime

import (
	"context"
	"strings"

	dataloader "github.com/kyma-incubator/compass/components/director/internal/dataloaders"
	"github.com/kyma-incubator/compass/components/director/internal/domain/scenarioassignment"

	"github.com/google/uuid"
	"github.com/kyma-incubator/compass/components/director/internal/domain/eventing"
	labelPkg "github.com/kyma-incubator/compass/components/director/internal/domain/label"
	"github.com/kyma-incubator/compass/components/director/internal/labelfilter"
	"github.com/kyma-incubator/compass/components/director/internal/model"
	"github.com/kyma-incubator/compass/components/director/internal/timestamp"
	"github.com/kyma-incubator/compass/components/director/pkg/apperrors"
	"github.com/kyma-incubator/compass/components/director/pkg/graphql"
	"github.com/kyma-incubator/compass/components/director/pkg/inputvalidation"
	"github.com/kyma-incubator/compass/components/director/pkg/log"
	pkgmodel "github.com/kyma-incubator/compass/components/director/pkg/model"
	"github.com/kyma-incubator/compass/components/director/pkg/persistence"
	"github.com/kyma-incubator/compass/components/director/pkg/str"
	"github.com/pkg/errors"
)

// EventingService missing godoc
//go:generate mockery --name=EventingService --output=automock --outpkg=automock --case=underscore --disable-version-string
type EventingService interface {
	GetForRuntime(ctx context.Context, runtimeID uuid.UUID) (*model.RuntimeEventingConfiguration, error)
}

// OAuth20Service missing godoc
//go:generate mockery --name=OAuth20Service --output=automock --outpkg=automock --case=underscore --disable-version-string
type OAuth20Service interface {
	DeleteMultipleClientCredentials(ctx context.Context, auths []pkgmodel.SystemAuth) error
}

// RuntimeService missing godoc
//go:generate mockery --name=RuntimeService --output=automock --outpkg=automock --case=underscore --disable-version-string
type RuntimeService interface {
	CreateWithMandatoryLabels(ctx context.Context, in model.RuntimeRegisterInput, id string, mandatoryLabels map[string]interface{}) error
	Update(ctx context.Context, id string, in model.RuntimeUpdateInput) error
	Get(ctx context.Context, id string) (*model.Runtime, error)
	GetByTokenIssuer(ctx context.Context, issuer string) (*model.Runtime, error)
	Delete(ctx context.Context, id string) error
	List(ctx context.Context, filter []*labelfilter.LabelFilter, pageSize int, cursor string) (*model.RuntimePage, error)
	SetLabel(ctx context.Context, label *model.LabelInput) error
	GetLabel(ctx context.Context, runtimeID string, key string) (*model.Label, error)
	ListLabels(ctx context.Context, runtimeID string) (map[string]*model.Label, error)
	DeleteLabel(ctx context.Context, runtimeID string, key string) error
}

// ScenarioAssignmentService missing godoc
//go:generate mockery --name=ScenarioAssignmentService --output=automock --outpkg=automock --case=underscore --disable-version-string
type ScenarioAssignmentService interface {
	GetForScenarioName(ctx context.Context, scenarioName string) (model.AutomaticScenarioAssignment, error)
}

//go:generate mockery --exported --name=formationService --output=automock --outpkg=automock --case=underscore --disable-version-string
type formationService interface {
	DeleteAutomaticScenarioAssignment(ctx context.Context, in model.AutomaticScenarioAssignment) error
}

// RuntimeConverter missing godoc
//go:generate mockery --name=RuntimeConverter --output=automock --outpkg=automock --case=underscore --disable-version-string
type RuntimeConverter interface {
	ToGraphQL(in *model.Runtime) *graphql.Runtime
	MultipleToGraphQL(in []*model.Runtime) []*graphql.Runtime
	RegisterInputFromGraphQL(in graphql.RuntimeRegisterInput) (model.RuntimeRegisterInput, error)
	UpdateInputFromGraphQL(in graphql.RuntimeUpdateInput) model.RuntimeUpdateInput
}

// SystemAuthConverter missing godoc
//go:generate mockery --name=SystemAuthConverter --output=automock --outpkg=automock --case=underscore --disable-version-string
type SystemAuthConverter interface {
	ToGraphQL(in *pkgmodel.SystemAuth) (graphql.SystemAuth, error)
}

// SystemAuthService missing godoc
//go:generate mockery --name=SystemAuthService --output=automock --outpkg=automock --case=underscore --disable-version-string
type SystemAuthService interface {
	ListForObject(ctx context.Context, objectType pkgmodel.SystemAuthReferenceObjectType, objectID string) ([]pkgmodel.SystemAuth, error)
}

// BundleInstanceAuthService missing godoc
//go:generate mockery --name=BundleInstanceAuthService --output=automock --outpkg=automock --case=underscore --disable-version-string
type BundleInstanceAuthService interface {
	ListByRuntimeID(ctx context.Context, runtimeID string) ([]*model.BundleInstanceAuth, error)
	Update(ctx context.Context, instanceAuth *model.BundleInstanceAuth) error
}

// SelfRegisterManager missing godoc
//go:generate mockery --name=SelfRegisterManager --output=automock --outpkg=automock --case=underscore --disable-version-string
type SelfRegisterManager interface {
	PrepareRuntimeForSelfRegistration(ctx context.Context, in model.RuntimeRegisterInput, id string) (map[string]interface{}, error)
	CleanupSelfRegisteredRuntime(ctx context.Context, selfRegisterLabelValue, region string) error
	GetSelfRegDistinguishingLabelKey() string
}

// SubscriptionService missing godoc
//go:generate mockery --name=SubscriptionService --output=automock --outpkg=automock --case=underscore --disable-version-string
type SubscriptionService interface {
	SubscribeTenant(ctx context.Context, providerID string, subaccountTenantID string, providerSubaccountID string, region string) (bool, error)
	UnsubscribeTenant(ctx context.Context, providerID string, subaccountTenantID string, providerSubaccountID string, region string) (bool, error)
}

// TenantFetcher calls an API which fetches details for the given tenant from an external tenancy service, stores the tenant in the Compass DB and returns 200 OK if the tenant was successfully created.
//go:generate mockery --name=TenantFetcher --output=automock --outpkg=automock --case=underscore --disable-version-string
type TenantFetcher interface {
	FetchOnDemand(tenant string) error
}

// RuntimeContextService missing godoc
//go:generate mockery --name=RuntimeContextService --output=automock --outpkg=automock --case=underscore --disable-version-string
type RuntimeContextService interface {
	GetForRuntime(ctx context.Context, id, runtimeID string) (*model.RuntimeContext, error)
	ListByRuntimeIDs(ctx context.Context, runtimeIDs []string, pageSize int, cursor string) ([]*model.RuntimeContextPage, error)
}

// RuntimeContextConverter missing godoc
//go:generate mockery --name=RuntimeContextConverter --output=automock --outpkg=automock --case=underscore --disable-version-string
type RuntimeContextConverter interface {
	ToGraphQL(in *model.RuntimeContext) *graphql.RuntimeContext
	MultipleToGraphQL(in []*model.RuntimeContext) []*graphql.RuntimeContext
}

// WebhookService missing godoc
//go:generate mockery --name=WebhookService --output=automock --outpkg=automock --case=underscore
type WebhookService interface {
	ListForRuntime(ctx context.Context, runtimeID string) ([]*model.Webhook, error)
	Create(ctx context.Context, owningResourceID string, in model.WebhookInput, objectType model.WebhookReferenceObjectType) (string, error)
}

// WebhookConverter missing godoc
//go:generate mockery --name=WebhookConverter --output=automock --outpkg=automock --case=underscore
type WebhookConverter interface {
	MultipleToGraphQL(in []*model.Webhook) ([]*graphql.Webhook, error)
	MultipleInputFromGraphQL(in []*graphql.WebhookInput) ([]*model.WebhookInput, error)
}

// Resolver missing godoc
type Resolver struct {
	transact                  persistence.Transactioner
	runtimeService            RuntimeService
	scenarioAssignmentService ScenarioAssignmentService
	sysAuthSvc                SystemAuthService
	converter                 RuntimeConverter
	sysAuthConv               SystemAuthConverter
	oAuth20Svc                OAuth20Service
	eventingSvc               EventingService
	bundleInstanceAuthSvc     BundleInstanceAuthService
	selfRegManager            SelfRegisterManager
	uidService                uidService
	subscriptionSvc           SubscriptionService
	runtimeContextService     RuntimeContextService
	runtimeContextConverter   RuntimeContextConverter
<<<<<<< HEAD
	formationSvc              formationService
=======
	webhookService            WebhookService
	webhookConverter          WebhookConverter
	fetcher                   TenantFetcher
>>>>>>> b00bc5fa
}

// NewResolver missing godoc
func NewResolver(transact persistence.Transactioner, runtimeService RuntimeService, scenarioAssignmentService ScenarioAssignmentService,
	sysAuthSvc SystemAuthService, oAuthSvc OAuth20Service, conv RuntimeConverter, sysAuthConv SystemAuthConverter,
	eventingSvc EventingService, bundleInstanceAuthSvc BundleInstanceAuthService, selfRegManager SelfRegisterManager,
<<<<<<< HEAD
	uidService uidService, subscriptionSvc SubscriptionService, runtimeContextService RuntimeContextService, runtimeContextConverter RuntimeContextConverter, fetcher TenantFetcher, formationSvc formationService) *Resolver {
=======
	uidService uidService, subscriptionSvc SubscriptionService, runtimeContextService RuntimeContextService, runtimeContextConverter RuntimeContextConverter, webhookService WebhookService, webhookConverter WebhookConverter, fetcher TenantFetcher) *Resolver {
>>>>>>> b00bc5fa
	return &Resolver{
		transact:                  transact,
		runtimeService:            runtimeService,
		scenarioAssignmentService: scenarioAssignmentService,
		sysAuthSvc:                sysAuthSvc,
		oAuth20Svc:                oAuthSvc,
		converter:                 conv,
		sysAuthConv:               sysAuthConv,
		eventingSvc:               eventingSvc,
		bundleInstanceAuthSvc:     bundleInstanceAuthSvc,
		selfRegManager:            selfRegManager,
		uidService:                uidService,
		subscriptionSvc:           subscriptionSvc,
		runtimeContextService:     runtimeContextService,
		runtimeContextConverter:   runtimeContextConverter,
<<<<<<< HEAD
		formationSvc:              formationSvc,
=======
		webhookService:            webhookService,
		webhookConverter:          webhookConverter,
		fetcher:                   fetcher,
>>>>>>> b00bc5fa
	}
}

// Runtimes missing godoc
// TODO: Proper error handling
func (r *Resolver) Runtimes(ctx context.Context, filter []*graphql.LabelFilter, first *int, after *graphql.PageCursor) (*graphql.RuntimePage, error) {
	labelFilter := labelfilter.MultipleFromGraphQL(filter)
	var cursor string
	if after != nil {
		cursor = string(*after)
	}

	tx, err := r.transact.Begin()
	if err != nil {
		return nil, err
	}
	defer r.transact.RollbackUnlessCommitted(ctx, tx)

	ctx = persistence.SaveToContext(ctx, tx)

	if first == nil {
		return nil, apperrors.NewInvalidDataError("missing required parameter 'first'")
	}

	runtimesPage, err := r.runtimeService.List(ctx, labelFilter, *first, cursor)
	if err != nil {
		return nil, err
	}

	if err = tx.Commit(); err != nil {
		return nil, err
	}

	gqlRuntimes := r.converter.MultipleToGraphQL(runtimesPage.Data)

	return &graphql.RuntimePage{
		Data:       gqlRuntimes,
		TotalCount: runtimesPage.TotalCount,
		PageInfo: &graphql.PageInfo{
			StartCursor: graphql.PageCursor(runtimesPage.PageInfo.StartCursor),
			EndCursor:   graphql.PageCursor(runtimesPage.PageInfo.EndCursor),
			HasNextPage: runtimesPage.PageInfo.HasNextPage,
		},
	}, nil
}

// Runtime missing godoc
func (r *Resolver) Runtime(ctx context.Context, id string) (*graphql.Runtime, error) {
	tx, err := r.transact.Begin()
	if err != nil {
		return nil, err
	}
	defer r.transact.RollbackUnlessCommitted(ctx, tx)

	ctx = persistence.SaveToContext(ctx, tx)

	runtime, err := r.runtimeService.Get(ctx, id)
	if err != nil {
		if apperrors.IsNotFoundError(err) {
			return nil, tx.Commit()
		}
		return nil, err
	}

	if err = tx.Commit(); err != nil {
		return nil, err
	}

	return r.converter.ToGraphQL(runtime), nil
}

// RuntimeByTokenIssuer returns a Runtime by a token issuer
func (r *Resolver) RuntimeByTokenIssuer(ctx context.Context, issuer string) (*graphql.Runtime, error) {
	tx, err := r.transact.Begin()
	if err != nil {
		return nil, err
	}
	defer r.transact.RollbackUnlessCommitted(ctx, tx)

	ctx = persistence.SaveToContext(ctx, tx)

	runtime, err := r.runtimeService.GetByTokenIssuer(ctx, issuer)
	if err != nil {
		if apperrors.IsNotFoundError(err) {
			return nil, tx.Commit()
		}
		return nil, err
	}

	if err = tx.Commit(); err != nil {
		return nil, err
	}

	return r.converter.ToGraphQL(runtime), nil
}

// RegisterRuntime missing godoc
func (r *Resolver) RegisterRuntime(ctx context.Context, in graphql.RuntimeRegisterInput) (*graphql.Runtime, error) {
	convertedIn, err := r.converter.RegisterInputFromGraphQL(in)
	if err != nil {
		return nil, err
	}

	id := r.uidService.Generate()

	labels, err := r.selfRegManager.PrepareRuntimeForSelfRegistration(ctx, convertedIn, id)
	if err != nil {
		return nil, err
	}

	if saVal, ok := in.Labels[scenarioassignment.SubaccountIDKey]; ok {
		sa, err := convertLabelValue(saVal)
		if err != nil {
			return nil, errors.Wrapf(err, "while converting %s label", scenarioassignment.SubaccountIDKey)
		}
		if err := r.fetcher.FetchOnDemand(sa); err != nil {
			return nil, errors.Wrapf(err, "while trying to create if not exists subaccount %s", sa)
		}
	}

	tx, err := r.transact.Begin()
	if err != nil {
		return nil, err
	}

	defer func() {
		didRollback := r.transact.RollbackUnlessCommitted(ctx, tx)
		if didRollback {
			labelVal := str.CastOrEmpty(convertedIn.Labels[r.selfRegManager.GetSelfRegDistinguishingLabelKey()])
			if labelVal != "" {
				label, ok := in.Labels["region"].(string)
				if !ok {
					log.C(ctx).Errorf("An error occurred while casting region label value to string")
				} else {
					r.cleanupAndLogOnError(ctx, id, label)
				}
			}
		}
	}()

	ctx = persistence.SaveToContext(ctx, tx)

	if err = r.runtimeService.CreateWithMandatoryLabels(ctx, convertedIn, id, labels); err != nil {
		return nil, err
	}

	runtime, err := r.runtimeService.Get(ctx, id)
	if err != nil {
		return nil, err
	}

	if err = tx.Commit(); err != nil {
		return nil, err
	}

	return r.converter.ToGraphQL(runtime), nil
}

// UpdateRuntime missing godoc
func (r *Resolver) UpdateRuntime(ctx context.Context, id string, in graphql.RuntimeUpdateInput) (*graphql.Runtime, error) {
	convertedIn := r.converter.UpdateInputFromGraphQL(in)

	tx, err := r.transact.Begin()
	if err != nil {
		return nil, err
	}
	defer r.transact.RollbackUnlessCommitted(ctx, tx)

	ctx = persistence.SaveToContext(ctx, tx)

	err = r.runtimeService.Update(ctx, id, convertedIn)
	if err != nil {
		return nil, err
	}

	runtime, err := r.runtimeService.Get(ctx, id)
	if err != nil {
		return nil, err
	}

	if err = tx.Commit(); err != nil {
		return nil, err
	}

	return r.converter.ToGraphQL(runtime), nil
}

// DeleteRuntime missing godoc
func (r *Resolver) DeleteRuntime(ctx context.Context, id string) (*graphql.Runtime, error) {
	tx, err := r.transact.Begin()
	if err != nil {
		return nil, err
	}
	defer func() {
		r.transact.RollbackUnlessCommitted(ctx, tx)
	}()

	ctx = persistence.SaveToContext(ctx, tx)

	runtime, err := r.runtimeService.Get(ctx, id)
	if err != nil {
		return nil, err
	}

	bundleInstanceAuths, err := r.bundleInstanceAuthSvc.ListByRuntimeID(ctx, runtime.ID)
	if err != nil {
		return nil, err
	}

	_, err = r.runtimeService.GetLabel(ctx, runtime.ID, r.selfRegManager.GetSelfRegDistinguishingLabelKey())

	if err != nil {
		if !apperrors.IsNotFoundError(err) {
			return nil, errors.Wrapf(err, "while getting self register info label")
		}
	} else {
		regionLabel, err := r.runtimeService.GetLabel(ctx, runtime.ID, "region")
		if err != nil {
			return nil, errors.Wrapf(err, "while getting region label")
		}

		// Committing transaction as the cleanup sends request to external service
		if err = tx.Commit(); err != nil {
			return nil, err
		}

		regionValue, ok := regionLabel.Value.(string)
		if !ok {
			return nil, errors.Wrap(err, "while casting region label value to string")
		}

		log.C(ctx).Infof("Executing clean-up for self-registered runtime with id %q", runtime.ID)
		if err := r.selfRegManager.CleanupSelfRegisteredRuntime(ctx, runtime.ID, regionValue); err != nil {
			return nil, errors.Wrap(err, "An error occurred during cleanup of self-registered runtime: ")
		}

		tx, err = r.transact.Begin()
		if err != nil {
			return nil, err
		}
		ctx = persistence.SaveToContext(ctx, tx)
	}

	currentTimestamp := timestamp.DefaultGenerator
	for _, auth := range bundleInstanceAuths {
		if auth.Status.Condition != model.BundleInstanceAuthStatusConditionUnused {
			if err := auth.SetDefaultStatus(model.BundleInstanceAuthStatusConditionUnused, currentTimestamp()); err != nil {
				log.C(ctx).WithError(err).Errorf("while update bundle instance auth status condition: %v", err)
				return nil, err
			}
			if err := r.bundleInstanceAuthSvc.Update(ctx, auth); err != nil {
				log.C(ctx).WithError(err).Errorf("Unable to update bundle instance auth with ID: %s for corresponding bundle with ID: %s: %v", auth.ID, auth.BundleID, err)
				return nil, err
			}
		}
	}

	auths, err := r.sysAuthSvc.ListForObject(ctx, pkgmodel.RuntimeReference, runtime.ID)
	if err != nil {
		return nil, err
	}

	if err = r.deleteAssociatedScenarioAssignments(ctx, runtime.ID); err != nil {
		return nil, err
	}

	deletedRuntime := r.converter.ToGraphQL(runtime)

	if err = r.runtimeService.Delete(ctx, id); err != nil {
		return nil, err
	}

	if err = r.oAuth20Svc.DeleteMultipleClientCredentials(ctx, auths); err != nil {
		return nil, err
	}

	if err = tx.Commit(); err != nil {
		return nil, err
	}

	return deletedRuntime, nil
}

// GetLabel missing godoc
func (r *Resolver) GetLabel(ctx context.Context, runtimeID string, key string) (*graphql.Labels, error) {
	if runtimeID == "" {
		return nil, apperrors.NewInternalError("Runtime cannot be empty")
	}
	if key == "" {
		return nil, apperrors.NewInternalError("Runtime label key cannot be empty")
	}

	tx, err := r.transact.Begin()
	if err != nil {
		return nil, err
	}
	defer r.transact.RollbackUnlessCommitted(ctx, tx)

	ctx = persistence.SaveToContext(ctx, tx)

	label, err := r.runtimeService.GetLabel(ctx, runtimeID, key)
	if err != nil {
		if apperrors.IsNotFoundError(err) {
			return nil, tx.Commit()
		}
		return nil, err
	}

	if err = tx.Commit(); err != nil {
		return nil, err
	}

	resultLabels := make(map[string]interface{})
	resultLabels[key] = label.Value

	var gqlLabels graphql.Labels = resultLabels
	return &gqlLabels, nil
}

// SetRuntimeLabel missing godoc
func (r *Resolver) SetRuntimeLabel(ctx context.Context, runtimeID string, key string, value interface{}) (*graphql.Label, error) {
	// TODO: Use @validation directive on input type instead, after resolving https://github.com/kyma-incubator/compass/issues/515
	gqlLabel := graphql.LabelInput{Key: key, Value: value}
	if err := inputvalidation.Validate(&gqlLabel); err != nil {
		return nil, errors.Wrap(err, "validation error for type LabelInput")
	}

	tx, err := r.transact.Begin()
	if err != nil {
		return nil, err
	}
	defer r.transact.RollbackUnlessCommitted(ctx, tx)

	ctx = persistence.SaveToContext(ctx, tx)

	err = r.runtimeService.SetLabel(ctx, &model.LabelInput{
		Key:        key,
		Value:      value,
		ObjectType: model.RuntimeLabelableObject,
		ObjectID:   runtimeID,
	})
	if err != nil {
		return nil, err
	}

	label, err := r.runtimeService.GetLabel(ctx, runtimeID, key)
	if err != nil {
		return nil, errors.Wrapf(err, "while getting label with key: [%s]", key)
	}

	if err = tx.Commit(); err != nil {
		return nil, err
	}

	return &graphql.Label{
		Key:   label.Key,
		Value: label.Value,
	}, nil
}

// DeleteRuntimeLabel missing godoc
func (r *Resolver) DeleteRuntimeLabel(ctx context.Context, runtimeID string, key string) (*graphql.Label, error) {
	tx, err := r.transact.Begin()
	if err != nil {
		return nil, err
	}
	defer r.transact.RollbackUnlessCommitted(ctx, tx)

	ctx = persistence.SaveToContext(ctx, tx)

	label, err := r.runtimeService.GetLabel(ctx, runtimeID, key)
	if err != nil {
		return nil, err
	}

	if err = r.runtimeService.DeleteLabel(ctx, runtimeID, key); err != nil {
		return nil, err
	}

	if err = tx.Commit(); err != nil {
		return nil, err
	}

	return &graphql.Label{
		Key:   key,
		Value: label.Value,
	}, nil
}

// Webhooks missing godoc
func (r *Resolver) Webhooks(ctx context.Context, obj *graphql.Runtime) ([]*graphql.Webhook, error) {
	if obj == nil {
		return nil, apperrors.NewInternalError("Runtime cannot be empty")
	}

	tx, err := r.transact.Begin()
	if err != nil {
		return nil, err
	}
	defer r.transact.RollbackUnlessCommitted(ctx, tx)

	ctx = persistence.SaveToContext(ctx, tx)

	webhooks, err := r.webhookService.ListForRuntime(ctx, obj.ID)
	if err != nil {
		return nil, err
	}

	if err = tx.Commit(); err != nil {
		return nil, err
	}

	gqlWebhooks, err := r.webhookConverter.MultipleToGraphQL(webhooks)
	if err != nil {
		return nil, err
	}

	return gqlWebhooks, nil
}

// Labels missing godoc
func (r *Resolver) Labels(ctx context.Context, obj *graphql.Runtime, key *string) (graphql.Labels, error) {
	if obj == nil {
		return nil, apperrors.NewInternalError("Runtime cannot be empty")
	}

	tx, err := r.transact.Begin()
	if err != nil {
		return nil, err
	}
	defer r.transact.RollbackUnlessCommitted(ctx, tx)

	ctx = persistence.SaveToContext(ctx, tx)

	itemMap, err := r.runtimeService.ListLabels(ctx, obj.ID)
	if err != nil {
		if strings.Contains(err.Error(), "doesn't exist") { // TODO: Use custom error and check its type
			return nil, tx.Commit()
		}
		return nil, err
	}

	err = tx.Commit()
	if err != nil {
		return nil, err
	}

	resultLabels := make(map[string]interface{})

	for _, label := range itemMap {
		if key == nil || label.Key == *key {
			resultLabels[label.Key] = label.Value
		}
	}

	var gqlLabels graphql.Labels = resultLabels
	return gqlLabels, nil
}

// RuntimeContexts retrieves a page of RuntimeContexts for the specified Runtime
func (r *Resolver) RuntimeContexts(ctx context.Context, obj *graphql.Runtime, first *int, after *graphql.PageCursor) (*graphql.RuntimeContextPage, error) {
	param := dataloader.ParamRuntimeContext{ID: obj.ID, Ctx: ctx, First: first, After: after}
	return dataloader.RuntimeContextFor(ctx).RuntimeContextByID.Load(param)
}

// RuntimeContextsDataLoader retrieves a page of RuntimeContexts for each Runtime ID in the keys argument
func (r *Resolver) RuntimeContextsDataLoader(keys []dataloader.ParamRuntimeContext) ([]*graphql.RuntimeContextPage, []error) {
	if len(keys) == 0 {
		return nil, []error{apperrors.NewInternalError("No Runtimes found")}
	}

	ctx := keys[0].Ctx
	runtimeIDs := make([]string, 0, len(keys))
	for _, key := range keys {
		runtimeIDs = append(runtimeIDs, key.ID)
	}

	var cursor string
	if keys[0].After != nil {
		cursor = string(*keys[0].After)
	}

	if keys[0].First == nil {
		return nil, []error{apperrors.NewInvalidDataError("missing required parameter 'first'")}
	}

	tx, err := r.transact.Begin()
	if err != nil {
		return nil, []error{err}
	}
	defer r.transact.RollbackUnlessCommitted(ctx, tx)

	ctx = persistence.SaveToContext(ctx, tx)

	runtimeContextPages, err := r.runtimeContextService.ListByRuntimeIDs(ctx, runtimeIDs, *keys[0].First, cursor)
	if err != nil {
		return nil, []error{err}
	}

	gqlRtmCtxs := make([]*graphql.RuntimeContextPage, 0, len(runtimeContextPages))
	for _, page := range runtimeContextPages {
		rtmCtxs := r.runtimeContextConverter.MultipleToGraphQL(page.Data)

		gqlRtmCtxs = append(gqlRtmCtxs, &graphql.RuntimeContextPage{Data: rtmCtxs, TotalCount: page.TotalCount, PageInfo: &graphql.PageInfo{
			StartCursor: graphql.PageCursor(page.PageInfo.StartCursor),
			EndCursor:   graphql.PageCursor(page.PageInfo.EndCursor),
			HasNextPage: page.PageInfo.HasNextPage,
		}})
	}

	err = tx.Commit()
	if err != nil {
		return nil, []error{err}
	}

	return gqlRtmCtxs, nil
}

// RuntimeContext missing godoc
func (r *Resolver) RuntimeContext(ctx context.Context, obj *graphql.Runtime, id string) (*graphql.RuntimeContext, error) {
	if obj == nil {
		return nil, apperrors.NewInternalError("Runtime cannot be empty")
	}

	tx, err := r.transact.Begin()
	if err != nil {
		return nil, err
	}
	defer r.transact.RollbackUnlessCommitted(ctx, tx)

	ctx = persistence.SaveToContext(ctx, tx)

	runtimeContext, err := r.runtimeContextService.GetForRuntime(ctx, id, obj.ID)
	if err != nil {
		if apperrors.IsNotFoundError(err) {
			return nil, tx.Commit()
		}
		return nil, err
	}

	err = tx.Commit()
	if err != nil {
		return nil, err
	}

	return r.runtimeContextConverter.ToGraphQL(runtimeContext), nil
}

// Auths missing godoc
func (r *Resolver) Auths(ctx context.Context, obj *graphql.Runtime) ([]*graphql.RuntimeSystemAuth, error) {
	if obj == nil {
		return nil, apperrors.NewInternalError("Runtime cannot be empty")
	}

	tx, err := r.transact.Begin()
	if err != nil {
		return nil, err
	}
	defer r.transact.RollbackUnlessCommitted(ctx, tx)

	ctx = persistence.SaveToContext(ctx, tx)

	sysAuths, err := r.sysAuthSvc.ListForObject(ctx, pkgmodel.RuntimeReference, obj.ID)
	if err != nil {
		return nil, err
	}

	err = tx.Commit()
	if err != nil {
		return nil, err
	}

	out := make([]*graphql.RuntimeSystemAuth, 0, len(sysAuths))
	for _, sa := range sysAuths {
		c, err := r.sysAuthConv.ToGraphQL(&sa)
		if err != nil {
			return nil, err
		}
		out = append(out, c.(*graphql.RuntimeSystemAuth))
	}

	return out, nil
}

// EventingConfiguration missing godoc
func (r *Resolver) EventingConfiguration(ctx context.Context, obj *graphql.Runtime) (*graphql.RuntimeEventingConfiguration, error) {
	if obj == nil {
		return nil, apperrors.NewInternalError("Runtime cannot be empty")
	}

	runtimeID, err := uuid.Parse(obj.ID)
	if err != nil {
		return nil, errors.Wrap(err, "while parsing runtime ID as UUID")
	}

	tx, err := r.transact.Begin()
	if err != nil {
		return nil, errors.Wrap(err, "while opening the transaction")
	}
	defer r.transact.RollbackUnlessCommitted(ctx, tx)

	ctx = persistence.SaveToContext(ctx, tx)

	eventingCfg, err := r.eventingSvc.GetForRuntime(ctx, runtimeID)
	if err != nil {
		return nil, errors.Wrap(err, "while fetching eventing configuration for runtime")
	}

	if err = tx.Commit(); err != nil {
		return nil, errors.Wrap(err, "while committing the transaction")
	}

	return eventing.RuntimeEventingConfigurationToGraphQL(eventingCfg), nil
}

// SubscribeTenant subscribes tenant to runtime labeled with `providerID` and `region`
func (r *Resolver) SubscribeTenant(ctx context.Context, providerID string, subaccountTenantID string, providerSubaccountID string, region string) (bool, error) {
	tx, err := r.transact.Begin()
	if err != nil {
		return false, err
	}
	defer r.transact.RollbackUnlessCommitted(ctx, tx)

	ctx = persistence.SaveToContext(ctx, tx)
	success, err := r.subscriptionSvc.SubscribeTenant(ctx, providerID, subaccountTenantID, providerSubaccountID, region)
	if err != nil {
		return false, err
	}

	if err = tx.Commit(); err != nil {
		return false, err
	}

	return success, nil
}

// UnsubscribeTenant unsubscribes tenant to runtime labeled with `providerID` and `region`
func (r *Resolver) UnsubscribeTenant(ctx context.Context, providerID string, subaccountTenantID string, providerSubaccountID string, region string) (bool, error) {
	tx, err := r.transact.Begin()
	if err != nil {
		return false, err
	}
	defer r.transact.RollbackUnlessCommitted(ctx, tx)

	ctx = persistence.SaveToContext(ctx, tx)

	success, err := r.subscriptionSvc.UnsubscribeTenant(ctx, providerID, subaccountTenantID, providerSubaccountID, region)
	if err != nil {
		return false, err
	}

	if err = tx.Commit(); err != nil {
		return false, err
	}

	return success, nil
}

// deleteAssociatedScenarioAssignments ensures that scenario assignments which are responsible for creation of certain runtime labels are deleted,
// if runtime doesn't have the scenarios label or is part of a scenario for which no scenario assignment exists => noop
func (r *Resolver) deleteAssociatedScenarioAssignments(ctx context.Context, runtimeID string) error {
	scenariosLbl, err := r.runtimeService.GetLabel(ctx, runtimeID, model.ScenariosKey)
	notFound := apperrors.IsNotFoundError(err)
	if err != nil && !notFound {
		return err
	}

	if notFound {
		return nil
	}

	scenarios, err := labelPkg.ValueToStringsSlice(scenariosLbl.Value)
	if err != nil {
		return err
	}

	for _, scenario := range scenarios {
		scenarioAssignment, err := r.scenarioAssignmentService.GetForScenarioName(ctx, scenario)
		notFound := apperrors.IsNotFoundError(err)
		if err != nil && !notFound {
			return err
		}

		if notFound {
			continue
		}

		if err := r.formationSvc.DeleteAutomaticScenarioAssignment(ctx, scenarioAssignment); err != nil {
			return err
		}
	}

	return nil
}

func (r *Resolver) cleanupAndLogOnError(ctx context.Context, runtimeID, region string) {
	if err := r.selfRegManager.CleanupSelfRegisteredRuntime(ctx, runtimeID, region); err != nil {
		log.C(ctx).Errorf("An error occurred during cleanup of self-registered runtime: %v", err)
	}
}<|MERGE_RESOLUTION|>--- conflicted
+++ resolved
@@ -154,24 +154,17 @@
 	subscriptionSvc           SubscriptionService
 	runtimeContextService     RuntimeContextService
 	runtimeContextConverter   RuntimeContextConverter
-<<<<<<< HEAD
-	formationSvc              formationService
-=======
 	webhookService            WebhookService
 	webhookConverter          WebhookConverter
 	fetcher                   TenantFetcher
->>>>>>> b00bc5fa
+	formationSvc              formationService
 }
 
 // NewResolver missing godoc
 func NewResolver(transact persistence.Transactioner, runtimeService RuntimeService, scenarioAssignmentService ScenarioAssignmentService,
 	sysAuthSvc SystemAuthService, oAuthSvc OAuth20Service, conv RuntimeConverter, sysAuthConv SystemAuthConverter,
 	eventingSvc EventingService, bundleInstanceAuthSvc BundleInstanceAuthService, selfRegManager SelfRegisterManager,
-<<<<<<< HEAD
-	uidService uidService, subscriptionSvc SubscriptionService, runtimeContextService RuntimeContextService, runtimeContextConverter RuntimeContextConverter, fetcher TenantFetcher, formationSvc formationService) *Resolver {
-=======
-	uidService uidService, subscriptionSvc SubscriptionService, runtimeContextService RuntimeContextService, runtimeContextConverter RuntimeContextConverter, webhookService WebhookService, webhookConverter WebhookConverter, fetcher TenantFetcher) *Resolver {
->>>>>>> b00bc5fa
+	uidService uidService, subscriptionSvc SubscriptionService, runtimeContextService RuntimeContextService, runtimeContextConverter RuntimeContextConverter, webhookService WebhookService, webhookConverter WebhookConverter, fetcher TenantFetcher, formationSvc formationService) *Resolver {
 	return &Resolver{
 		transact:                  transact,
 		runtimeService:            runtimeService,
@@ -187,13 +180,10 @@
 		subscriptionSvc:           subscriptionSvc,
 		runtimeContextService:     runtimeContextService,
 		runtimeContextConverter:   runtimeContextConverter,
-<<<<<<< HEAD
-		formationSvc:              formationSvc,
-=======
 		webhookService:            webhookService,
 		webhookConverter:          webhookConverter,
 		fetcher:                   fetcher,
->>>>>>> b00bc5fa
+		formationSvc:              formationSvc,
 	}
 }
 
