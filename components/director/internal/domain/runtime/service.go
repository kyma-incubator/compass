package runtime

import (
	"context"
	"fmt"
	"regexp"
	"strings"
	"time"

	"github.com/kyma-incubator/compass/components/director/pkg/graphql"

	"github.com/kyma-incubator/compass/components/director/internal/domain/label"
	"github.com/kyma-incubator/compass/components/director/internal/domain/scenarioassignment"
	"github.com/kyma-incubator/compass/components/director/pkg/str"

	"github.com/kyma-incubator/compass/components/director/pkg/apperrors"
	"github.com/kyma-incubator/compass/components/director/pkg/log"

	"github.com/kyma-incubator/compass/components/director/internal/labelfilter"
	"github.com/kyma-incubator/compass/components/director/internal/model"

	"github.com/kyma-incubator/compass/components/director/internal/domain/tenant"
	"github.com/pkg/errors"
)

// IsNormalizedLabel represents the label that is used to mark a runtime as normalized
const IsNormalizedLabel = "isNormalized"

//go:generate mockery --exported --name=runtimeRepository --output=automock --outpkg=automock --case=underscore --disable-version-string
type runtimeRepository interface {
	Exists(ctx context.Context, tenant, id string) (bool, error)
	GetByID(ctx context.Context, tenant, id string) (*model.Runtime, error)
	GetByFiltersGlobal(ctx context.Context, filter []*labelfilter.LabelFilter) (*model.Runtime, error)
	List(ctx context.Context, tenant string, filter []*labelfilter.LabelFilter, pageSize int, cursor string) (*model.RuntimePage, error)
	ListByFiltersGlobal(context.Context, []*labelfilter.LabelFilter) ([]*model.Runtime, error)
	Create(ctx context.Context, tenant string, item *model.Runtime) error
	Update(ctx context.Context, tenant string, item *model.Runtime) error
	ListAll(context.Context, string, []*labelfilter.LabelFilter) ([]*model.Runtime, error)
	Delete(ctx context.Context, tenant, id string) error
}

//go:generate mockery --exported --name=labelRepository --output=automock --outpkg=automock --case=underscore --disable-version-string
type labelRepository interface {
	GetByKey(ctx context.Context, tenant string, objectType model.LabelableObject, objectID, key string) (*model.Label, error)
	ListForObject(ctx context.Context, tenant string, objectType model.LabelableObject, objectID string) (map[string]*model.Label, error)
	Delete(ctx context.Context, tenant string, objectType model.LabelableObject, objectID string, key string) error
	DeleteAll(ctx context.Context, tenant string, objectType model.LabelableObject, objectID string) error
	DeleteByKeyNegationPattern(ctx context.Context, tenant string, objectType model.LabelableObject, objectID string, labelKeyPattern string) error
}

//go:generate mockery --exported --name=labelUpsertService --output=automock --outpkg=automock --case=underscore --disable-version-string
type labelUpsertService interface {
	UpsertMultipleLabels(ctx context.Context, tenant string, objectType model.LabelableObject, objectID string, labels map[string]interface{}) error
	UpsertLabel(ctx context.Context, tenant string, labelInput *model.LabelInput) error
}

//go:generate mockery --exported --name=scenariosService --output=automock --outpkg=automock --case=underscore --disable-version-string
type scenariosService interface {
	EnsureScenariosLabelDefinitionExists(ctx context.Context, tenant string) error
	AddDefaultScenarioIfEnabled(ctx context.Context, tenant string, labels *map[string]interface{})
}

//go:generate mockery --exported --name=tenantService --output=automock --outpkg=automock --case=underscore --disable-version-string
type tenantService interface {
	GetTenantByExternalID(ctx context.Context, id string) (*model.BusinessTenantMapping, error)
	CreateManyIfNotExists(ctx context.Context, tenantInputs ...model.BusinessTenantMappingInput) error
	GetTenantByID(ctx context.Context, id string) (*model.BusinessTenantMapping, error)
}

//go:generate mockery --exported --name=uidService --output=automock --outpkg=automock --case=underscore --disable-version-string
type uidService interface {
	Generate() string
}

type service struct {
	repo      runtimeRepository
	labelRepo labelRepository

<<<<<<< HEAD
	labelUpsertService       labelUpsertService
	uidService               uidService
	scenariosService         scenariosService
	scenarioAssignmentEngine scenarioAssignmentEngine
	tenantSvc                tenantService
	webhookService           WebhookService
	runtimeContextService    RuntimeContextService
=======
	labelUpsertService labelUpsertService
	uidService         uidService
	scenariosService   scenariosService
	formationService   formationService
	tenantSvc          tenantService
	webhookService     WebhookService
>>>>>>> 3c720a97

	protectedLabelPattern string
	immutableLabelPattern string
}

// NewService missing godoc
func NewService(repo runtimeRepository,
	labelRepo labelRepository,
	scenariosService scenariosService,
	labelUpsertService labelUpsertService,
	uidService uidService,
	formationService formationService,
	tenantService tenantService,
	webhookService WebhookService,
	runtimeContextService RuntimeContextService,
	protectedLabelPattern string,
	immutableLabelPattern string) *service {
	return &service{
<<<<<<< HEAD
		repo:                     repo,
		labelRepo:                labelRepo,
		scenariosService:         scenariosService,
		labelUpsertService:       labelUpsertService,
		uidService:               uidService,
		scenarioAssignmentEngine: scenarioAssignmentEngine,
		tenantSvc:                tenantService,
		webhookService:           webhookService,
		runtimeContextService:    runtimeContextService,
		protectedLabelPattern:    protectedLabelPattern,
		immutableLabelPattern:    immutableLabelPattern,
=======
		repo:                  repo,
		labelRepo:             labelRepo,
		scenariosService:      scenariosService,
		labelUpsertService:    labelUpsertService,
		uidService:            uidService,
		formationService:      formationService,
		tenantSvc:             tenantService,
		webhookService:        webhookService,
		protectedLabelPattern: protectedLabelPattern,
		immutableLabelPattern: immutableLabelPattern,
>>>>>>> 3c720a97
	}
}

// List missing godoc
func (s *service) List(ctx context.Context, filter []*labelfilter.LabelFilter, pageSize int, cursor string) (*model.RuntimePage, error) {
	rtmTenant, err := tenant.LoadFromContext(ctx)
	if err != nil {
		return nil, errors.Wrapf(err, "while loading tenant from context")
	}

	if pageSize < 1 || pageSize > 200 {
		return nil, apperrors.NewInvalidDataError("page size must be between 1 and 200")
	}

	return s.repo.List(ctx, rtmTenant, filter, pageSize, cursor)
}

// Get missing godoc
func (s *service) Get(ctx context.Context, id string) (*model.Runtime, error) {
	rtmTenant, err := tenant.LoadFromContext(ctx)
	if err != nil {
		return nil, errors.Wrapf(err, "while loading tenant from context")
	}

	runtime, err := s.repo.GetByID(ctx, rtmTenant, id)
	if err != nil {
		return nil, errors.Wrapf(err, "while getting Runtime with ID %s", id)
	}

	return runtime, nil
}

// GetByTokenIssuer missing godoc
func (s *service) GetByTokenIssuer(ctx context.Context, issuer string) (*model.Runtime, error) {
	const (
		consoleURLLabelKey = "runtime_consoleUrl"
		dexSubdomain       = "dex"
		consoleSubdomain   = "console"
	)
	consoleURL := strings.Replace(issuer, dexSubdomain, consoleSubdomain, 1)

	filters := []*labelfilter.LabelFilter{
		labelfilter.NewForKeyWithQuery(consoleURLLabelKey, fmt.Sprintf(`"%s"`, consoleURL)),
	}

	runtime, err := s.repo.GetByFiltersGlobal(ctx, filters)
	if err != nil {
		return nil, errors.Wrapf(err, "while getting the Runtime by the console URL label (%s)", consoleURL)
	}

	return runtime, nil
}

// GetByFiltersGlobal missing godoc
func (s *service) GetByFiltersGlobal(ctx context.Context, filters []*labelfilter.LabelFilter) (*model.Runtime, error) {
	runtimes, err := s.repo.GetByFiltersGlobal(ctx, filters)
	if err != nil {
		return nil, errors.Wrapf(err, "while getting runtimes by filters from repo")
	}
	return runtimes, nil
}

// ListByFiltersGlobal missing godoc
func (s *service) ListByFiltersGlobal(ctx context.Context, filters []*labelfilter.LabelFilter) ([]*model.Runtime, error) {
	runtimes, err := s.repo.ListByFiltersGlobal(ctx, filters)
	if err != nil {
		return nil, errors.Wrapf(err, "while getting runtimes by filters from repo")
	}
	return runtimes, nil
}

// ListByFilters lists all runtimes in a given tenant that match given label filter.
func (s *service) ListByFilters(ctx context.Context, filters []*labelfilter.LabelFilter) ([]*model.Runtime, error) {
	rtmTenant, err := tenant.LoadFromContext(ctx)
	if err != nil {
		return nil, errors.Wrapf(err, "while loading tenant from context")
	}

	runtimes, err := s.repo.ListAll(ctx, rtmTenant, filters)
	if err != nil {
		return nil, errors.Wrapf(err, "while getting runtimes by filters from repo")
	}
	return runtimes, nil
}

// Exist missing godoc
func (s *service) Exist(ctx context.Context, id string) (bool, error) {
	rtmTenant, err := tenant.LoadFromContext(ctx)
	if err != nil {
		return false, errors.Wrapf(err, "while loading tenant from context")
	}

	exist, err := s.repo.Exists(ctx, rtmTenant, id)
	if err != nil {
		return false, errors.Wrapf(err, "while getting Runtime with ID %s", id)
	}

	return exist, nil
}

// Create creates a runtime in a given tenant.
// If the runtime has a global_subaccount_id label which value is a valid external subaccount from our DB and a child of the caller tenant. The subaccount is used to register the runtime.
// After successful registration, the ASAs in the parent of the caller tenant are processed to add all matching scenarios for the runtime in the parent tenant.
func (s *service) Create(ctx context.Context, in model.RuntimeRegisterInput) (string, error) {
	labels := make(map[string]interface{})
	id := s.uidService.Generate()
	return id, s.CreateWithMandatoryLabels(ctx, in, id, labels)
}

// CreateWithMandatoryLabels creates a runtime in a given tenant and also adds mandatory labels to it.
func (s *service) CreateWithMandatoryLabels(ctx context.Context, in model.RuntimeRegisterInput, id string, mandatoryLabels map[string]interface{}) error {
	if saVal, ok := in.Labels[scenarioassignment.SubaccountIDKey]; ok { // TODO: <backwards-compatibility>: Should be deleted once the provisioner start creating runtimes in a subaccount
		tnt, err := s.extractTenantFromSubaccountLabel(ctx, saVal)
		if err != nil {
			return err
		}
		ctx = tenant.SaveToContext(ctx, tnt.ID, tnt.ExternalTenant)
	}

	rtmTenant, err := tenant.LoadFromContext(ctx)
	if err != nil {
		return errors.Wrapf(err, "while loading tenant from context")
	}

	rtm := in.ToRuntime(id, time.Now(), time.Now())

	if err = s.repo.Create(ctx, rtmTenant, rtm); err != nil {
		return errors.Wrapf(err, "while creating Runtime")
	}

	s.scenariosService.AddDefaultScenarioIfEnabled(ctx, rtmTenant, &in.Labels)

	if in.Labels == nil || in.Labels[IsNormalizedLabel] == nil {
		if in.Labels == nil {
			in.Labels = make(map[string]interface{}, 1)
		}
		in.Labels[IsNormalizedLabel] = "true"
	}

	log.C(ctx).Debugf("Removing protected labels. Labels before: %+v", in.Labels)
	if in.Labels, err = unsafeExtractModifiableLabels(in.Labels, s.protectedLabelPattern, s.immutableLabelPattern); err != nil {
		return err
	}
	log.C(ctx).Debugf("Successfully stripped protected labels. Resulting labels after operation are: %+v", in.Labels)

	for key, value := range mandatoryLabels {
		in.Labels[key] = value
	}

	if scenarios, areScenariosInLabels := in.Labels[model.ScenariosKey]; areScenariosInLabels {
		if err := s.assignRuntimeScenarios(ctx, rtmTenant, id, scenarios); err != nil {
			return err
		}

		delete(in.Labels, model.ScenariosKey)
	}

	if err = s.labelUpsertService.UpsertMultipleLabels(ctx, rtmTenant, model.RuntimeLabelableObject, id, in.Labels); err != nil {
		return errors.Wrapf(err, "while creating multiple labels for Runtime")
	}

	for _, w := range in.Webhooks {
		if _, err = s.webhookService.Create(ctx, rtm.ID, *w, model.RuntimeWebhookReference); err != nil {
			return errors.Wrap(err, "while Creating Webhook for Runtime")
		}
	}

	// The runtime is created successfully, however there can be ASAs in the parent that should be processed.
	tnt, err := s.tenantSvc.GetTenantByID(ctx, rtmTenant)
	if err != nil {
		return errors.Wrapf(err, "while getting tenant with id %s", rtmTenant)
	}

	if len(tnt.Parent) == 0 {
		return nil
	}

	ctxWithParentTenant := tenant.SaveToContext(ctx, tnt.Parent, "")

	mergedScenarios, err := s.formationService.MergeScenariosFromInputLabelsAndAssignments(ctxWithParentTenant, map[string]interface{}{}, id)
	if err != nil {
		return errors.Wrap(err, "while merging scenarios from input and assignments")
	}

	if err := s.assignRuntimeScenarios(ctxWithParentTenant, tnt.Parent, id, mergedScenarios); err != nil {
		return errors.Wrapf(err, "while assigning merged formations")
	}

	return nil
}

// Update updates Runtime and its labels
func (s *service) Update(ctx context.Context, id string, in model.RuntimeUpdateInput) error {
	rtmTenant, err := tenant.LoadFromContext(ctx)
	if err != nil {
		return errors.Wrapf(err, "while loading tenant from context")
	}

	rtm, err := s.repo.GetByID(ctx, rtmTenant, id)
	if err != nil {
		return errors.Wrapf(err, "while getting Runtime with id %s", id)
	}

	rtm = in.ToRuntime(id, rtm.CreationTimestamp, time.Now())

	if err = s.repo.Update(ctx, rtmTenant, rtm); err != nil {
		return errors.Wrap(err, "while updating Runtime")
	}

	if in.Labels == nil || in.Labels[IsNormalizedLabel] == nil {
		if in.Labels == nil {
			in.Labels = make(map[string]interface{}, 1)
		}
		in.Labels[IsNormalizedLabel] = "true"
	}

	if err := s.updateScenariosLabel(ctx, rtmTenant, id, in.Labels); err != nil {
		return errors.Wrap(err, "while updating scenarios label")
	}
	delete(in.Labels, model.ScenariosKey)

	log.C(ctx).Debugf("Removing protected labels. Labels before: %+v", in.Labels)
	if in.Labels, err = unsafeExtractModifiableLabels(in.Labels, s.protectedLabelPattern, s.immutableLabelPattern); err != nil {
		return err
	}
	log.C(ctx).Debugf("Successfully stripped protected labels. Resulting labels after operation are: %+v", in.Labels)

	protectedAndScenariosPattern := s.protectedLabelPattern + "|^" + model.ScenariosKey + "$"
	// NOTE: The db layer does not support OR currently so multiple label patterns can't be implemented easily
	if err = s.labelRepo.DeleteByKeyNegationPattern(ctx, rtmTenant, model.RuntimeLabelableObject, id, protectedAndScenariosPattern); err != nil {
		return errors.Wrapf(err, "while deleting all labels for Runtime")
	}

	if err = s.labelUpsertService.UpsertMultipleLabels(ctx, rtmTenant, model.RuntimeLabelableObject, id, in.Labels); err != nil {
		return errors.Wrapf(err, "while creating multiple labels for Runtime")
	}

	return nil
}

<<<<<<< HEAD
// Delete deletes all RuntimeContexts associated with the runtime with ID `id` and then deletes the runtime
=======
// Delete deletes Runtime and its labels
>>>>>>> 3c720a97
func (s *service) Delete(ctx context.Context, id string) error {
	rtmTenant, err := tenant.LoadFromContext(ctx)
	if err != nil {
		return errors.Wrapf(err, "while loading tenant from context")
	}

<<<<<<< HEAD
	runtimeContexts, err := s.runtimeContextService.ListAllForRuntime(ctx, id)
	if err != nil {
		return errors.Wrapf(err, "while listing runtimeContexts for runtime with ID %q", id)
	}

	for _, rc := range runtimeContexts {
		if err = s.runtimeContextService.Delete(ctx, rc.ID); err != nil {
			return errors.Wrapf(err, "while deleting runtimeContext with ID %q", rc.ID)
		}
	}

	err = s.repo.Delete(ctx, rtmTenant, id)
	if err != nil {
=======
	if err = s.unassignRuntimeScenarios(ctx, rtmTenant, id); err != nil {
		return err
	}

	if err = s.repo.Delete(ctx, rtmTenant, id); err != nil {
>>>>>>> 3c720a97
		return errors.Wrapf(err, "while deleting Runtime")
	}

	// All labels are deleted (cascade delete)

	return nil
}

// SetLabel sets Runtime label from a given input
func (s *service) SetLabel(ctx context.Context, labelInput *model.LabelInput) error {
	rtmTenant, err := tenant.LoadFromContext(ctx)
	if err != nil {
		return errors.Wrapf(err, "while loading tenant from context")
	}

	if err = s.ensureRuntimeExists(ctx, rtmTenant, labelInput.ObjectID); err != nil {
		return err
	}

	if modifiable, err := isLabelModifiable(labelInput.Key, s.protectedLabelPattern, s.immutableLabelPattern); err != nil {
		return err
	} else if !modifiable {
		return apperrors.NewInvalidDataError("could not set unmodifiable label with key %s", labelInput.Key)
	}

	id := labelInput.ObjectID

	if labelInput.Key == model.ScenariosKey {
		if err := s.updateScenariosLabel(ctx, rtmTenant, id, map[string]interface{}{model.ScenariosKey: labelInput.Value}); err != nil {
			return errors.Wrap(err, "while updating scenarios label")
		}
	} else {
		if err = s.labelUpsertService.UpsertLabel(ctx, rtmTenant, labelInput); err != nil {
			return errors.Wrapf(err, "while creating label for Runtime")
		}
	}

	return nil
}

// GetLabel missing godoc
func (s *service) GetLabel(ctx context.Context, runtimeID string, key string) (*model.Label, error) {
	rtmTenant, err := tenant.LoadFromContext(ctx)
	if err != nil {
		return nil, errors.Wrapf(err, "while loading tenant from context")
	}

	rtmExists, err := s.repo.Exists(ctx, rtmTenant, runtimeID)
	if err != nil {
		return nil, errors.Wrap(err, "while checking Runtime existence")
	}
	if !rtmExists {
		return nil, fmt.Errorf("Runtime with ID %s doesn't exist", runtimeID)
	}

	label, err := s.labelRepo.GetByKey(ctx, rtmTenant, model.RuntimeLabelableObject, runtimeID, key)
	if err != nil {
		return nil, errors.Wrap(err, "while getting label for Runtime")
	}

	return label, nil
}

// ListLabels missing godoc
func (s *service) ListLabels(ctx context.Context, runtimeID string) (map[string]*model.Label, error) {
	rtmTenant, err := tenant.LoadFromContext(ctx)
	if err != nil {
		return nil, errors.Wrapf(err, "while loading tenant from context")
	}

	rtmExists, err := s.repo.Exists(ctx, rtmTenant, runtimeID)
	if err != nil {
		return nil, errors.Wrap(err, "while checking Runtime existence")
	}

	if !rtmExists {
		return nil, fmt.Errorf("Runtime with ID %s doesn't exist", runtimeID)
	}

	labels, err := s.labelRepo.ListForObject(ctx, rtmTenant, model.RuntimeLabelableObject, runtimeID)
	if err != nil {
		return nil, errors.Wrap(err, "while getting label for Runtime")
	}

	return extractUnProtectedLabels(labels, s.protectedLabelPattern)
}

// DeleteLabel deletes Runtime label from a given label key
func (s *service) DeleteLabel(ctx context.Context, runtimeID string, key string) error {
	rtmTenant, err := tenant.LoadFromContext(ctx)
	if err != nil {
		return errors.Wrapf(err, "while loading tenant from context")
	}

	if err = s.ensureRuntimeExists(ctx, rtmTenant, runtimeID); err != nil {
		return err
	}

	if modifiable, err := isLabelModifiable(key, s.protectedLabelPattern, s.immutableLabelPattern); err != nil {
		return err
	} else if !modifiable {
		return apperrors.NewInvalidDataError("could not delete unmodifiable label with key %s", key)
	}

	if key == model.ScenariosKey {
		if err := s.unassignRuntimeScenarios(ctx, rtmTenant, runtimeID); err != nil {
			return err
		}
	} else {
		if err = s.labelRepo.Delete(ctx, rtmTenant, model.RuntimeLabelableObject, runtimeID, key); err != nil {
			return errors.Wrapf(err, "while deleting Runtime label")
		}
	}

	return nil
}

func (s *service) ensureRuntimeExists(ctx context.Context, tnt string, runtimeID string) error {
	rtmExists, err := s.repo.Exists(ctx, tnt, runtimeID)
	if err != nil {
		return errors.Wrap(err, "while checking Runtime existence")
	}
	if !rtmExists {
		return fmt.Errorf("Runtime with ID %s doesn't exist", runtimeID)
	}

	return nil
}

func (s *service) assignRuntimeScenarios(ctx context.Context, rtmTenant, id string, scenarios interface{}) error {
	scenariosStr, err := label.ValueToStringsSlice(scenarios)
	if err != nil {
		return errors.Wrapf(err, "while converting scenarios: %+v to slice of strings", scenarios)
	}

	for _, scenario := range scenariosStr {
		if _, err = s.formationService.AssignFormation(ctx, rtmTenant, id, graphql.FormationObjectTypeRuntime, model.Formation{Name: scenario}); err != nil {
			return errors.Wrapf(err, "while assigning formation %q from runtime with ID %q", scenario, id)
		}
	}

	return nil
}

func (s *service) unassignRuntimeScenarios(ctx context.Context, rtmTenant, runtimeID string) error {
	currentRuntimeLabels, err := s.getCurrentLabelsForRuntime(ctx, rtmTenant, runtimeID)
	if err != nil {
		return err
	}

	if scenarios, areScenariosInLabels := currentRuntimeLabels[model.ScenariosKey]; areScenariosInLabels {
		scenariosStr, err := label.ValueToStringsSlice(scenarios)
		if err != nil {
			return errors.Wrapf(err, "while converting scenarios: %+v to slice of strings", scenarios)
		}

		for _, scenario := range scenariosStr {
			if _, err = s.formationService.UnassignFormation(ctx, rtmTenant, runtimeID, graphql.FormationObjectTypeRuntime, model.Formation{Name: scenario}); err != nil {
				return errors.Wrapf(err, "while unassigning formation %q from runtime with ID %q", scenario, runtimeID)
			}
		}
	}

	return nil
}

func (s *service) updateScenariosLabel(ctx context.Context, rtmTenant, rtmId string, inputLabels map[string]interface{}) error {
	mergedScenarios, err := s.formationService.MergeScenariosFromInputLabelsAndAssignments(ctx, inputLabels, rtmId)
	if err != nil {
		return errors.Wrap(err, "while merging scenarios from input and assignments")
	}

	mergedScenariosSlice, err := label.ValueToStringsSlice(mergedScenarios)
	if err != nil {
		return errors.Wrapf(err, "while converting merged scenarios: %+v to slice of strings", mergedScenarios)
	}

	currentRuntimeLabels, err := s.getCurrentLabelsForRuntime(ctx, rtmTenant, rtmId)
	if err != nil {
		return err
	}

	currentScenarios, areCurrentScenariosInLabels := currentRuntimeLabels[model.ScenariosKey]
	if !areCurrentScenariosInLabels {
		currentScenarios = []interface{}{}
	}

	currentScenariosSlice, err := label.ValueToStringsSlice(currentScenarios)
	if err != nil {
		return errors.Wrapf(err, "while converting current runtime scenarios: %+v to slice of strings", currentScenarios)
	}

	currentScenariosMap := make(map[string]struct{}, len(currentScenariosSlice))
	for _, s := range currentScenariosSlice {
		currentScenariosMap[s] = struct{}{}
	}

	mergedScenariosMap := make(map[string]struct{}, len(mergedScenariosSlice))
	for _, s := range mergedScenariosSlice {
		mergedScenariosMap[s] = struct{}{}
	}

	for scenario := range currentScenariosMap {
		if _, found := mergedScenariosMap[scenario]; !found {
			if _, err = s.formationService.UnassignFormation(ctx, rtmTenant, rtmId, graphql.FormationObjectTypeRuntime, model.Formation{Name: scenario}); err != nil {
				return errors.Wrapf(err, "while unassigning formation %q from runtime with ID %q", scenario, rtmId)
			}
		}
	}

	for scenario := range mergedScenariosMap {
		if _, found := currentScenariosMap[scenario]; !found {
			if _, err = s.formationService.AssignFormation(ctx, rtmTenant, rtmId, graphql.FormationObjectTypeRuntime, model.Formation{Name: scenario}); err != nil {
				return errors.Wrapf(err, "while assigning formation %q from runtime with ID %q", scenario, rtmId)
			}
		}
	}

	return nil
}

func (s *service) getCurrentLabelsForRuntime(ctx context.Context, tenantID, runtimeID string) (map[string]interface{}, error) {
	labels, err := s.labelRepo.ListForObject(ctx, tenantID, model.RuntimeLabelableObject, runtimeID)
	if err != nil {
		return nil, err
	}

	currentLabels := make(map[string]interface{})
	for _, v := range labels {
		currentLabels[v.Key] = v.Value
	}
	return currentLabels, nil
}

func (s *service) extractTenantFromSubaccountLabel(ctx context.Context, value interface{}) (*model.BusinessTenantMapping, error) {
	callingTenant, err := tenant.LoadFromContext(ctx)
	if err != nil {
		return nil, errors.Wrapf(err, "while loading tenant from context")
	}

	sa, err := convertLabelValue(value)
	if err != nil {
		return nil, errors.Wrapf(err, "while converting %s label", scenarioassignment.SubaccountIDKey)
	}

	log.C(ctx).Infof("Runtime registered by tenant %s with %s label with value %s. Will proceed with the subaccount as tenant...", callingTenant, scenarioassignment.SubaccountIDKey, sa)

	tnt, err := s.tenantSvc.GetTenantByExternalID(ctx, sa)
	if err != nil {
		return nil, errors.Wrapf(err, "while getting tenant %s", sa)
	}

	if callingTenant != tnt.ID && callingTenant != tnt.Parent {
		log.C(ctx).Errorf("Caller tenant %s is not parent of the subaccount %s in the %s label", callingTenant, sa, scenarioassignment.SubaccountIDKey)
		return nil, apperrors.NewInvalidOperationError(fmt.Sprintf("Tenant provided in %s label should be child of the caller tenant", scenarioassignment.SubaccountIDKey))
	}
	return tnt, nil
}

func extractUnProtectedLabels(labels map[string]*model.Label, protectedLabelsKeyPattern string) (map[string]*model.Label, error) {
	result := make(map[string]*model.Label)
	for labelKey, label := range labels {
		protected, err := regexp.MatchString(protectedLabelsKeyPattern, labelKey)
		if err != nil {
			return nil, err
		}
		if !protected {
			result[labelKey] = label
		}
	}
	return result, nil
}

func unsafeExtractModifiableLabels(labels map[string]interface{}, protectedLabelsKeyPattern string, immutableLabelsKeyPattern string) (map[string]interface{}, error) {
	result := make(map[string]interface{})
	for labelKey, label := range labels {
		modifiable, err := isLabelModifiable(labelKey, protectedLabelsKeyPattern, immutableLabelsKeyPattern)
		if err != nil {
			return result, err
		}
		if modifiable {
			result[labelKey] = label
		}
	}
	return result, nil
}

func isLabelModifiable(labelKey, protectedLabelsKeyPattern, immutableLabelsKeyPattern string) (bool, error) {
	protected, err := regexp.MatchString(protectedLabelsKeyPattern, labelKey)
	if err != nil {
		return false, err
	}
	immutable, err := regexp.MatchString(immutableLabelsKeyPattern, labelKey)
	if err != nil {
		return false, err
	}
	return !protected && !immutable, err
}

func convertLabelValue(value interface{}) (string, error) {
	values, err := label.ValueToStringsSlice(value)
	if err != nil {
		result := str.CastOrEmpty(value)
		if len(result) == 0 {
			return "", errors.New("cannot cast label value: expected []string or string")
		}
		return result, nil
	}
	if len(values) != 1 {
		return "", errors.New("expected single value for label")
	}
	return values[0], nil
}<|MERGE_RESOLUTION|>--- conflicted
+++ resolved
@@ -76,22 +76,13 @@
 	repo      runtimeRepository
 	labelRepo labelRepository
 
-<<<<<<< HEAD
-	labelUpsertService       labelUpsertService
-	uidService               uidService
-	scenariosService         scenariosService
-	scenarioAssignmentEngine scenarioAssignmentEngine
-	tenantSvc                tenantService
-	webhookService           WebhookService
-	runtimeContextService    RuntimeContextService
-=======
-	labelUpsertService labelUpsertService
-	uidService         uidService
-	scenariosService   scenariosService
-	formationService   formationService
-	tenantSvc          tenantService
-	webhookService     WebhookService
->>>>>>> 3c720a97
+	labelUpsertService    labelUpsertService
+	uidService            uidService
+	scenariosService      scenariosService
+	formationService      formationService
+	tenantSvc             tenantService
+	webhookService        WebhookService
+	runtimeContextService RuntimeContextService
 
 	protectedLabelPattern string
 	immutableLabelPattern string
@@ -110,19 +101,6 @@
 	protectedLabelPattern string,
 	immutableLabelPattern string) *service {
 	return &service{
-<<<<<<< HEAD
-		repo:                     repo,
-		labelRepo:                labelRepo,
-		scenariosService:         scenariosService,
-		labelUpsertService:       labelUpsertService,
-		uidService:               uidService,
-		scenarioAssignmentEngine: scenarioAssignmentEngine,
-		tenantSvc:                tenantService,
-		webhookService:           webhookService,
-		runtimeContextService:    runtimeContextService,
-		protectedLabelPattern:    protectedLabelPattern,
-		immutableLabelPattern:    immutableLabelPattern,
-=======
 		repo:                  repo,
 		labelRepo:             labelRepo,
 		scenariosService:      scenariosService,
@@ -131,9 +109,9 @@
 		formationService:      formationService,
 		tenantSvc:             tenantService,
 		webhookService:        webhookService,
+		runtimeContextService: runtimeContextService,
 		protectedLabelPattern: protectedLabelPattern,
 		immutableLabelPattern: immutableLabelPattern,
->>>>>>> 3c720a97
 	}
 }
 
@@ -374,18 +352,13 @@
 	return nil
 }
 
-<<<<<<< HEAD
-// Delete deletes all RuntimeContexts associated with the runtime with ID `id` and then deletes the runtime
-=======
-// Delete deletes Runtime and its labels
->>>>>>> 3c720a97
+// Delete deletes all RuntimeContexts associated with the runtime with ID `id` and then deletes the runtime and its labels
 func (s *service) Delete(ctx context.Context, id string) error {
 	rtmTenant, err := tenant.LoadFromContext(ctx)
 	if err != nil {
 		return errors.Wrapf(err, "while loading tenant from context")
 	}
 
-<<<<<<< HEAD
 	runtimeContexts, err := s.runtimeContextService.ListAllForRuntime(ctx, id)
 	if err != nil {
 		return errors.Wrapf(err, "while listing runtimeContexts for runtime with ID %q", id)
@@ -397,15 +370,11 @@
 		}
 	}
 
-	err = s.repo.Delete(ctx, rtmTenant, id)
-	if err != nil {
-=======
 	if err = s.unassignRuntimeScenarios(ctx, rtmTenant, id); err != nil {
 		return err
 	}
 
 	if err = s.repo.Delete(ctx, rtmTenant, id); err != nil {
->>>>>>> 3c720a97
 		return errors.Wrapf(err, "while deleting Runtime")
 	}
 
