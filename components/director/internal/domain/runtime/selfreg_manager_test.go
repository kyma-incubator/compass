package runtime_test

import (
	"context"
	"errors"
	"fmt"
	"net/http"
	"testing"
	"time"

	"github.com/kyma-incubator/compass/components/director/pkg/config"
	"github.com/kyma-incubator/compass/components/director/pkg/oathkeeper"

	"github.com/kyma-incubator/compass/components/director/internal/model"

	"github.com/kyma-incubator/compass/components/director/internal/domain/runtime"
	"github.com/kyma-incubator/compass/components/director/internal/domain/runtime/automock"
	"github.com/kyma-incubator/compass/components/director/internal/domain/runtime/rtmtest"
	"github.com/kyma-incubator/compass/components/director/pkg/consumer"
	"github.com/kyma-incubator/compass/components/director/pkg/graphql"
	"github.com/stretchr/testify/require"
)

const (
	selfRegisterDistinguishLabelKey = "test-distinguish-label-key"
	distinguishLblVal               = "test-value"
	testUUID                        = "b3ea1977-582e-4d61-ae12-b3a837a3858e"
	testRegion                      = "test-region"
	fakeRegion                      = "fake-region"
	regionLabelKey                  = "region"
)

var testConfig = config.SelfRegConfig{
	SelfRegisterDistinguishLabelKey: selfRegisterDistinguishLabelKey,
	SelfRegisterLabelKey:            "test-label-key",
	SelfRegisterLabelValuePrefix:    "test-prefix",
	SelfRegisterResponseKey:         rtmtest.ResponseLabelKey,
	SelfRegisterPath:                "test-path",
	SelfRegisterNameQueryParam:      "testNameQuery",
	SelfRegisterTenantQueryParam:    "testTenantQuery",
	SelfRegisterRequestBodyPattern:  `{"%s":"test"}`,
	InstanceClientIDPath:            "clientId",
	InstanceClientSecretPath:        "clientSecret",
	InstanceURLPath:                 "url",
	InstanceTokenURLPath:            "tokenUrl",
	InstanceCertPath:                "clientCert",
	InstanceKeyPath:                 "clientKey",
	InstanceConfigs: `{"test-region":{"clientId":"client_id","clientSecret":"client_secret","url":"https://test-url-second.com","tokenUrl":"https://test-token-url-second.com","clientCert":"cert","clientKey":"key"},
					  "fake-region":{"clientId":"client_id_2","clientSecret":"client_secret_2","url":"https://test-url      -second.com","tokenUrl":"https://test-token-url-second.com","clientCert":"cert2","clientKey":"key2"}}`,
	RegionToInstanceConfig: map[string]runtime.InstanceConfig{
		"test-region": {
			ClientID:     "client_id",
			ClientSecret: "client_secret",
			URL:          "https://test-url-second.com",
			TokenURL:     "https://test-token-url-second.com",
			Cert:         "cert",
			Key:          "key",
		},
		"fake-region": {
			ClientID:     "client_id_2",
			ClientSecret: "client_secret_2",
			URL:          "https://test-url      -second.com",
			TokenURL:     "https://test-token-url-second.com",
			Cert:         "cert2",
			Key:          "key2",
		},
	},

	ClientTimeout: 5 * time.Second,
}

func TestSelfRegisterManager_PrepareRuntimeForSelfRegistration(t *testing.T) {
	tokenConsumer := consumer.Consumer{
		ConsumerID: "test-consumer-id",
		Flow:       oathkeeper.OAuth2Flow,
	}
	certConsumer := consumer.Consumer{
		ConsumerID: "test-consumer-id",
		Flow:       oathkeeper.CertificateFlow,
	}
	lblInput := model.RuntimeInput{
		Labels: graphql.Labels{selfRegisterDistinguishLabelKey: distinguishLblVal, regionLabelKey: testRegion},
	}
	lblInputWithoutRegion := model.RuntimeInput{
		Labels: graphql.Labels{selfRegisterDistinguishLabelKey: distinguishLblVal},
	}
	lblInputAfterPrep := map[string]interface{}{
		testConfig.SelfRegisterLabelKey: rtmtest.ResponseLabelValue,
	}
	emptyLabels := make(map[string]interface{})

	ctxWithTokenConsumer := consumer.SaveToContext(context.TODO(), tokenConsumer)
	ctxWithCertConsumer := consumer.SaveToContext(context.TODO(), certConsumer)

	testCases := []struct {
		Name           string
<<<<<<< HEAD
		Config         config.SelfRegConfig
		Caller         func(*testing.T) *automock.ExternalSvcCaller
=======
		Config         runtime.SelfRegConfig
		CallerProvider func(*testing.T, runtime.SelfRegConfig, string) *automock.ExternalSvcCallerProvider
		Region         string
>>>>>>> 1f15ee67
		Input          model.RuntimeInput
		Context        context.Context
		ExpectedErr    error
		ExpectedOutput map[string]interface{}
	}{
		{
			Name:           "Success",
			Config:         testConfig,
			Input:          lblInput,
			CallerProvider: rtmtest.CallerThatGetsCalledOnce(http.StatusCreated),
			Region:         testRegion,
			Context:        ctxWithCertConsumer,
			ExpectedErr:    nil,
			ExpectedOutput: lblInputAfterPrep,
		},
		{
			Name:           "Success for non-matching consumer",
			Config:         testConfig,
			CallerProvider: rtmtest.CallerThatDoesNotGetCalled,
			Region:         testRegion,
			Input:          lblInputWithoutRegion,
			Context:        ctxWithTokenConsumer,
			ExpectedErr:    nil,
			ExpectedOutput: emptyLabels,
		},
		{
			Name:           "Error when region label is missing",
			Config:         testConfig,
			CallerProvider: rtmtest.CallerThatDoesNotGetCalled,
			Region:         testRegion,
			Input:          lblInputWithoutRegion,
			Context:        ctxWithCertConsumer,
			ExpectedErr:    fmt.Errorf("missing %q label", regionLabelKey),
			ExpectedOutput: emptyLabels,
		},
		{
			Name:           "Error when region label is not string",
			Config:         testConfig,
			CallerProvider: rtmtest.CallerThatDoesNotGetCalled,
			Region:         testRegion,
			Input: model.RuntimeInput{
				Labels: graphql.Labels{selfRegisterDistinguishLabelKey: distinguishLblVal, regionLabelKey: struct{}{}},
			},
			Context:        ctxWithCertConsumer,
			ExpectedErr:    fmt.Errorf("region value should be of type %q", "string"),
			ExpectedOutput: emptyLabels,
		},
		{
			Name:           "Error when region doesn't exist",
			Config:         testConfig,
			CallerProvider: rtmtest.CallerThatDoesNotGetCalled,
			Region:         testRegion,
			Input:          model.RuntimeInput{Labels: graphql.Labels{selfRegisterDistinguishLabelKey: distinguishLblVal, regionLabelKey: "not-valid"}},
			Context:        ctxWithCertConsumer,
			ExpectedErr:    errors.New("missing configuration for region"),
			ExpectedOutput: emptyLabels,
		},
		{
			Name:           "Error when caller provider fails",
			Config:         testConfig,
			CallerProvider: rtmtest.CallerProviderThatFails,
			Region:         testRegion,
			Input:          lblInput,
			Context:        ctxWithCertConsumer,
			ExpectedErr:    errors.New("while getting caller"),
			ExpectedOutput: emptyLabels,
		},
		{
			Name:           "Error when context does not contain consumer",
			Config:         testConfig,
			CallerProvider: rtmtest.CallerThatDoesNotGetCalled,
			Region:         testRegion,
			Input:          model.RuntimeInput{},
			Context:        context.TODO(),
			ExpectedErr:    consumer.NoConsumerError,
			ExpectedOutput: emptyLabels,
		},
		{
			Name:           "Error when can't create URL for preparation of self-registered runtime",
			Config:         testConfig,
			CallerProvider: rtmtest.CallerThatDoesNotGetCalled,
			Region:         fakeRegion,
			Input:          model.RuntimeInput{Labels: graphql.Labels{selfRegisterDistinguishLabelKey: "invalid value", regionLabelKey: fakeRegion}},
			Context:        ctxWithCertConsumer,
			ExpectedErr:    errors.New("while creating url for preparation of self-registered runtime"),
			ExpectedOutput: emptyLabels,
		},
		{
			Name:           "Error when Call doesn't succeed",
			Config:         testConfig,
			CallerProvider: rtmtest.CallerThatDoesNotSucceed,
			Region:         testRegion,
			Input:          lblInput,
			Context:        ctxWithCertConsumer,
			ExpectedErr:    rtmtest.TestError,
			ExpectedOutput: emptyLabels,
		},
		{
			Name:           "Error when status code is unexpected",
			Config:         testConfig,
			CallerProvider: rtmtest.CallerThatReturnsBadStatus,
			Region:         testRegion,
			Input:          lblInput,
			Context:        ctxWithCertConsumer,
			ExpectedErr:    errors.New("received unexpected status"),
			ExpectedOutput: emptyLabels,
		},
	}

	for _, testCase := range testCases {
		t.Run(testCase.Name, func(t *testing.T) {
			svcCallerProvider := testCase.CallerProvider(t, testCase.Config, testCase.Region)
			manager, err := runtime.NewSelfRegisterManager(testCase.Config, svcCallerProvider)
			require.NoError(t, err)

			output, err := manager.PrepareRuntimeForSelfRegistration(testCase.Context, testCase.Input, testUUID)
			if testCase.ExpectedErr != nil {
				require.Error(t, err)
				require.Contains(t, err.Error(), testCase.ExpectedErr.Error())
			} else {
				require.NoError(t, err)
			}
			require.Equal(t, testCase.ExpectedOutput, output)

			svcCallerProvider.AssertExpectations(t)
		})
	}
}

func TestSelfRegisterManager_CleanupSelfRegisteredRuntime(t *testing.T) {
	ctx := context.TODO()

	testCases := []struct {
		Name                                string
<<<<<<< HEAD
		Config                              config.SelfRegConfig
		Caller                              func(*testing.T) *automock.ExternalSvcCaller
=======
		Config                              runtime.SelfRegConfig
		CallerProvider                      func(*testing.T, runtime.SelfRegConfig, string) *automock.ExternalSvcCallerProvider
		Region                              string
>>>>>>> 1f15ee67
		SelfRegisteredDistinguishLabelValue string
		Context                             context.Context
		ExpectedErr                         error
	}{
		{
			Name:                                "Success",
			CallerProvider:                      rtmtest.CallerThatGetsCalledOnce(http.StatusOK),
			Region:                              testRegion,
			Config:                              testConfig,
			SelfRegisteredDistinguishLabelValue: distinguishLblVal,
			Context:                             ctx,
			ExpectedErr:                         nil,
		},
		{
			Name:                                "Success when runtime is not self-registered",
			CallerProvider:                      rtmtest.CallerThatDoesNotGetCalled,
			Region:                              testRegion,
			Config:                              testConfig,
			SelfRegisteredDistinguishLabelValue: "",
			Context:                             ctx,
			ExpectedErr:                         nil,
		},
		{
			Name:                                "Error when can't create URL for cleanup of self-registered runtime",
			CallerProvider:                      rtmtest.CallerThatDoesNotGetCalled,
			Region:                              fakeRegion,
			Config:                              testConfig,
			SelfRegisteredDistinguishLabelValue: "invalid value",
			Context:                             ctx,
			ExpectedErr:                         errors.New("while creating url for cleanup of self-registered runtime"),
		},
		{
			Name:                                "Error when region doesn't exist",
			Config:                              testConfig,
			CallerProvider:                      rtmtest.CallerThatDoesNotGetCalled,
			Region:                              "not-valid",
			SelfRegisteredDistinguishLabelValue: distinguishLblVal,
			Context:                             ctx,
			ExpectedErr:                         errors.New("missing configuration for region"),
		},
		{
			Name:                                "Error when caller provider fails",
			Config:                              testConfig,
			CallerProvider:                      rtmtest.CallerProviderThatFails,
			Region:                              testRegion,
			SelfRegisteredDistinguishLabelValue: distinguishLblVal,
			Context:                             ctx,
			ExpectedErr:                         errors.New("while getting caller"),
		},
		{
			Name:                                "Error when Call doesn't succeed",
			CallerProvider:                      rtmtest.CallerThatDoesNotSucceed,
			Region:                              testRegion,
			Config:                              testConfig,
			SelfRegisteredDistinguishLabelValue: distinguishLblVal,
			Context:                             ctx,
			ExpectedErr:                         rtmtest.TestError,
		},
		{
			Name:                                "Error when Call doesn't succeed",
			CallerProvider:                      rtmtest.CallerThatReturnsBadStatus,
			Region:                              testRegion,
			Config:                              testConfig,
			SelfRegisteredDistinguishLabelValue: distinguishLblVal,
			Context:                             ctx,
			ExpectedErr:                         errors.New("received unexpected status code"),
		},
	}

	for _, testCase := range testCases {
		t.Run(testCase.Name, func(t *testing.T) {
			svcCallerProvider := testCase.CallerProvider(t, testCase.Config, testCase.Region)
			manager, err := runtime.NewSelfRegisterManager(testCase.Config, svcCallerProvider)
			require.NoError(t, err)

			err = manager.CleanupSelfRegisteredRuntime(testCase.Context, testCase.SelfRegisteredDistinguishLabelValue, testCase.Region)
			if testCase.ExpectedErr != nil {
				require.Error(t, err)
				require.Contains(t, err.Error(), testCase.ExpectedErr.Error())
			} else {
				require.NoError(t, err)
			}
		})
	}
}

func TestNewSelfRegisterManager(t *testing.T) {
	t.Run("Error when creating self register manager fails", func(t *testing.T) {
		config := runtime.SelfRegConfig{
			InstanceConfigs: `{"url"`,
		}
		manager, err := runtime.NewSelfRegisterManager(config, nil)
		require.Error(t, err)
		require.Contains(t, err.Error(), "failed to validate instance configs")
		require.Nil(t, manager)
	})
}<|MERGE_RESOLUTION|>--- conflicted
+++ resolved
@@ -94,14 +94,9 @@
 
 	testCases := []struct {
 		Name           string
-<<<<<<< HEAD
 		Config         config.SelfRegConfig
-		Caller         func(*testing.T) *automock.ExternalSvcCaller
-=======
-		Config         runtime.SelfRegConfig
-		CallerProvider func(*testing.T, runtime.SelfRegConfig, string) *automock.ExternalSvcCallerProvider
+		CallerProvider func(*testing.T, config.SelfRegConfig, string) *automock.ExternalSvcCallerProvider
 		Region         string
->>>>>>> 1f15ee67
 		Input          model.RuntimeInput
 		Context        context.Context
 		ExpectedErr    error
@@ -236,14 +231,9 @@
 
 	testCases := []struct {
 		Name                                string
-<<<<<<< HEAD
-		Config                              config.SelfRegConfig
-		Caller                              func(*testing.T) *automock.ExternalSvcCaller
-=======
 		Config                              runtime.SelfRegConfig
-		CallerProvider                      func(*testing.T, runtime.SelfRegConfig, string) *automock.ExternalSvcCallerProvider
+		CallerProvider                      func(*testing.T, config.SelfRegConfig, string) *automock.ExternalSvcCallerProvider
 		Region                              string
->>>>>>> 1f15ee67
 		SelfRegisteredDistinguishLabelValue string
 		Context                             context.Context
 		ExpectedErr                         error
