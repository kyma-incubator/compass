package runtime_test

import (
	"context"
	"testing"

<<<<<<< HEAD
	"github.com/kyma-incubator/compass/components/director/internal/domain/scenarioassignment"

=======
	dataloader "github.com/kyma-incubator/compass/components/director/internal/dataloaders"
>>>>>>> 19609629
	pkgmodel "github.com/kyma-incubator/compass/components/director/pkg/model"

	"github.com/google/uuid"

	"github.com/kyma-incubator/compass/components/director/internal/domain/tenant"

	"github.com/stretchr/testify/require"

	"github.com/kyma-incubator/compass/components/director/internal/labelfilter"

	"github.com/kyma-incubator/compass/components/director/internal/domain/runtime/rtmtest"

	"github.com/kyma-incubator/compass/components/director/internal/domain/label"
	"github.com/kyma-incubator/compass/components/director/pkg/apperrors"
	"github.com/kyma-incubator/compass/components/director/pkg/persistence/txtest"
	"github.com/kyma-incubator/compass/components/director/pkg/resource"
	"github.com/kyma-incubator/compass/components/director/pkg/str"

	"github.com/kyma-incubator/compass/components/director/internal/domain/runtime/automock"
	"github.com/kyma-incubator/compass/components/director/pkg/persistence"

	"github.com/stretchr/testify/mock"

	"github.com/kyma-incubator/compass/components/director/internal/domain/runtime"
	"github.com/kyma-incubator/compass/components/director/internal/model"
	"github.com/kyma-incubator/compass/components/director/pkg/graphql"
	persistenceautomock "github.com/kyma-incubator/compass/components/director/pkg/persistence/automock"
	"github.com/pkg/errors"
	"github.com/stretchr/testify/assert"
)

const RegionKey = "region"

var contextParam = mock.MatchedBy(func(ctx context.Context) bool {
	persistenceOp, err := persistence.FromCtx(ctx)
	return err == nil && persistenceOp != nil
})

func TestResolver_CreateRuntime(t *testing.T) {
	// GIVEN
	modelRuntime := fixModelRuntime(t, "foo", "tenant-foo", "Foo", "Lorem ipsum")
	gqlRuntime := fixGQLRuntime(t, "foo", "Foo", "Lorem ipsum")
	testErr := errors.New("Test error")

	extSubaccountID := "extSubaccountID"
	desc := "Lorem ipsum"
	gqlInput := graphql.RuntimeInput{
		Name:        "Foo",
		Description: &desc,
		Labels:      graphql.Labels{RegionKey: "region"},
	}
	gqlInputWithSubaccountLabel := graphql.RuntimeInput{
		Name:        "Foo",
		Description: &desc,
		Labels:      graphql.Labels{RegionKey: "region", scenarioassignment.SubaccountIDKey: extSubaccountID},
	}
	gqlInputWithInvalidLabel := graphql.RuntimeInput{
		Name:        "Foo",
		Description: &desc,
		Labels:      graphql.Labels{RegionKey: "region", scenarioassignment.SubaccountIDKey: []string{"firstValue", "secondValue"}},
	}
	modelInput := model.RuntimeInput{
		Name:        "Foo",
		Description: &desc,
	}
	selfRegModelInput := model.RuntimeInput{
		Name:        "Foo",
		Description: &desc,
		Labels:      graphql.Labels{rtmtest.TestDistinguishLabel: "selfRegVal", RegionKey: "region"},
	}
	labels := map[string]interface{}{"xsappnameCMPClone": "clone"}

	testCases := []struct {
		Name             string
		PersistenceFn    func() *persistenceautomock.PersistenceTx
		TransactionerFn  func(persistTx *persistenceautomock.PersistenceTx) *persistenceautomock.Transactioner
		ServiceFn        func() *automock.RuntimeService
		ConverterFn      func() *automock.RuntimeConverter
		SelfRegManagerFn func() *automock.SelfRegisterManager
		UUIDSvcFn        func() *automock.UidService
		TenantFetcherFn  func() *automock.TenantFetcher

		Input           graphql.RuntimeInput
		ExpectedRuntime *graphql.Runtime
		ExpectedErr     error
	}{
		{
			Name: "Success",
			PersistenceFn: func() *persistenceautomock.PersistenceTx {
				persistTx := &persistenceautomock.PersistenceTx{}
				persistTx.On("Commit").Return(nil).Once()
				return persistTx
			},
			TransactionerFn: txtest.TransactionerThatSucceeds,
			ServiceFn: func() *automock.RuntimeService {
				svc := &automock.RuntimeService{}
				svc.On("Get", contextParam, testUUID).Return(modelRuntime, nil).Once()
				svc.On("CreateWithMandatoryLabels", contextParam, modelInput, testUUID, labels).Return(nil).Once()
				return svc
			},
			ConverterFn: func() *automock.RuntimeConverter {
				conv := &automock.RuntimeConverter{}
				conv.On("InputFromGraphQL", gqlInput).Return(modelInput).Once()
				conv.On("ToGraphQL", modelRuntime).Return(gqlRuntime).Once()
				return conv
			},
			UUIDSvcFn: func() *automock.UidService {
				svc := &automock.UidService{}
				svc.On("Generate").Return(testUUID).Once()
				return svc
			},
			TenantFetcherFn: func() *automock.TenantFetcher {
				return &automock.TenantFetcher{}
			},
			SelfRegManagerFn: rtmtest.SelfRegManagerThatDoesPrepWithNoErrors(labels),
			Input:            gqlInput,
			ExpectedRuntime:  gqlRuntime,
			ExpectedErr:      nil,
		},
		{
			Name: "Success with subaccount label",
			PersistenceFn: func() *persistenceautomock.PersistenceTx {
				persistTx := &persistenceautomock.PersistenceTx{}
				persistTx.On("Commit").Return(nil).Once()
				return persistTx
			},
			TransactionerFn: txtest.TransactionerThatSucceeds,
			ServiceFn: func() *automock.RuntimeService {
				svc := &automock.RuntimeService{}
				svc.On("Get", contextParam, testUUID).Return(modelRuntime, nil).Once()
				svc.On("CreateWithMandatoryLabels", contextParam, modelInput, testUUID, labels).Return(nil).Once()
				return svc
			},
			ConverterFn: func() *automock.RuntimeConverter {
				conv := &automock.RuntimeConverter{}
				conv.On("InputFromGraphQL", gqlInputWithSubaccountLabel).Return(modelInput).Once()
				conv.On("ToGraphQL", modelRuntime).Return(gqlRuntime).Once()
				return conv
			},
			UUIDSvcFn: func() *automock.UidService {
				svc := &automock.UidService{}
				svc.On("Generate").Return(testUUID).Once()
				return svc
			},
			TenantFetcherFn: func() *automock.TenantFetcher {
				svc := &automock.TenantFetcher{}
				svc.On("FetchOnDemand", mock.Anything).Return(nil).Once()
				return svc
			},
			SelfRegManagerFn: rtmtest.SelfRegManagerThatDoesPrepWithNoErrors(labels),
			Input:            gqlInputWithSubaccountLabel,
			ExpectedRuntime:  gqlRuntime,
			ExpectedErr:      nil,
		},
		{
			Name: "Returns error when subaccount id label has invalid value",
			PersistenceFn: func() *persistenceautomock.PersistenceTx {
				persistTx := &persistenceautomock.PersistenceTx{}
				return persistTx
			},
			TransactionerFn: txtest.NoopTransactioner,
			ServiceFn: func() *automock.RuntimeService {
				return &automock.RuntimeService{}
			},
			ConverterFn: func() *automock.RuntimeConverter {
				conv := &automock.RuntimeConverter{}
				conv.On("InputFromGraphQL", gqlInputWithInvalidLabel).Return(modelInput).Once()
				return conv
			},
			UUIDSvcFn: func() *automock.UidService {
				svc := &automock.UidService{}
				svc.On("Generate").Return(testUUID).Once()
				return svc
			},
			TenantFetcherFn: func() *automock.TenantFetcher {
				return &automock.TenantFetcher{}
			},
			SelfRegManagerFn: rtmtest.SelfRegManagerThatDoesPrepWithNoErrors(labels),
			Input:            gqlInputWithInvalidLabel,
			ExpectedRuntime:  nil,
			ExpectedErr:      errors.New("while converting global_subaccount_id label: cannot cast label value"),
		},
		{
			Name: "Returns error when cannot fetch tenant details from tenant provider",
			PersistenceFn: func() *persistenceautomock.PersistenceTx {
				persistTx := &persistenceautomock.PersistenceTx{}
				return persistTx
			},
			TransactionerFn: txtest.NoopTransactioner,
			ServiceFn: func() *automock.RuntimeService {
				return &automock.RuntimeService{}
			},
			ConverterFn: func() *automock.RuntimeConverter {
				conv := &automock.RuntimeConverter{}
				conv.On("InputFromGraphQL", gqlInputWithSubaccountLabel).Return(modelInput).Once()
				return conv
			},
			UUIDSvcFn: func() *automock.UidService {
				svc := &automock.UidService{}
				svc.On("Generate").Return(testUUID).Once()
				return svc
			},
			TenantFetcherFn: func() *automock.TenantFetcher {
				svc := &automock.TenantFetcher{}
				svc.On("FetchOnDemand", extSubaccountID).Return(testErr).Once()
				return svc
			},
			SelfRegManagerFn: rtmtest.SelfRegManagerThatDoesPrepWithNoErrors(labels),
			Input:            gqlInputWithSubaccountLabel,
			ExpectedRuntime:  nil,
			ExpectedErr:      testErr,
		},
		{
			Name: "Returns error when runtime creation failed",
			PersistenceFn: func() *persistenceautomock.PersistenceTx {
				return &persistenceautomock.PersistenceTx{}
			},
			TransactionerFn: txtest.TransactionerThatDoesARollback,
			ServiceFn: func() *automock.RuntimeService {
				svc := &automock.RuntimeService{}
				svc.On("CreateWithMandatoryLabels", contextParam, modelInput, testUUID, labels).Return(testErr).Once()
				return svc
			},
			ConverterFn: func() *automock.RuntimeConverter {
				conv := &automock.RuntimeConverter{}
				conv.On("InputFromGraphQL", gqlInput).Return(modelInput).Once()
				return conv
			},
			UUIDSvcFn: func() *automock.UidService {
				svc := &automock.UidService{}
				svc.On("Generate").Return(testUUID).Once()
				return svc
			},
			TenantFetcherFn: func() *automock.TenantFetcher {
				return &automock.TenantFetcher{}
			},
			SelfRegManagerFn: rtmtest.SelfRegManagerThatDoesNotCleanupFunc(labels),
			Input:            gqlInput,
			ExpectedRuntime:  nil,
			ExpectedErr:      testErr,
		},
		{
			Name: "Returns error when runtime self registration fails",
			PersistenceFn: func() *persistenceautomock.PersistenceTx {
				persistTx := &persistenceautomock.PersistenceTx{}
				return persistTx
			},
			TransactionerFn: txtest.TransactionerThatDoesARollback,
			ServiceFn: func() *automock.RuntimeService {
				svc := &automock.RuntimeService{}
				svc.On("CreateWithMandatoryLabels", contextParam, selfRegModelInput, testUUID, labels).Return(testErr).Once()
				return svc
			},
			ConverterFn: func() *automock.RuntimeConverter {
				conv := &automock.RuntimeConverter{}
				conv.On("InputFromGraphQL", gqlInput).Return(selfRegModelInput).Once()
				return conv
			},
			UUIDSvcFn: func() *automock.UidService {
				svc := &automock.UidService{}
				svc.On("Generate").Return(testUUID).Once()
				return svc
			},
			TenantFetcherFn: func() *automock.TenantFetcher {
				return &automock.TenantFetcher{}
			},
			SelfRegManagerFn: rtmtest.SelfRegManagerThatReturnsNoErrors(labels),
			Input:            gqlInput,
			ExpectedRuntime:  nil,
			ExpectedErr:      testErr,
		},
		{
			Name: "Returns error when runtime cleanup fails",
			PersistenceFn: func() *persistenceautomock.PersistenceTx {
				persistTx := &persistenceautomock.PersistenceTx{}
				return persistTx
			},
			TransactionerFn: txtest.TransactionerThatDoesARollback,
			ServiceFn: func() *automock.RuntimeService {
				svc := &automock.RuntimeService{}
				svc.On("Get", contextParam, testUUID).Return(nil, testErr).Once()
				svc.On("CreateWithMandatoryLabels", contextParam, selfRegModelInput, testUUID, labels).Return(nil).Once()
				return svc
			},
			ConverterFn: func() *automock.RuntimeConverter {
				conv := &automock.RuntimeConverter{}
				conv.On("InputFromGraphQL", gqlInput).Return(selfRegModelInput).Once()
				return conv
			},
			UUIDSvcFn: func() *automock.UidService {
				svc := &automock.UidService{}
				svc.On("Generate").Return(testUUID).Once()
				return svc
			},
			TenantFetcherFn: func() *automock.TenantFetcher {
				return &automock.TenantFetcher{}
			},
			SelfRegManagerFn: rtmtest.SelfRegManagerThatFailsOnCleanup(labels),
			Input:            gqlInput,
			ExpectedRuntime:  nil,
			ExpectedErr:      testErr,
		},
		{
			Name: "Returns error when runtime retrieval failed",
			PersistenceFn: func() *persistenceautomock.PersistenceTx {
				persistTx := &persistenceautomock.PersistenceTx{}
				return persistTx
			},
			TransactionerFn: txtest.TransactionerThatDoesARollback,
			ServiceFn: func() *automock.RuntimeService {
				svc := &automock.RuntimeService{}
				svc.On("CreateWithMandatoryLabels", contextParam, modelInput, testUUID, labels).Return(nil).Once()
				svc.On("Get", contextParam, testUUID).Return(nil, testErr).Once()
				return svc
			},
			ConverterFn: func() *automock.RuntimeConverter {
				conv := &automock.RuntimeConverter{}
				conv.On("InputFromGraphQL", gqlInput).Return(modelInput).Once()
				return conv
			},
			UUIDSvcFn: func() *automock.UidService {
				svc := &automock.UidService{}
				svc.On("Generate").Return(testUUID).Once()
				return svc
			},
			TenantFetcherFn: func() *automock.TenantFetcher {
				return &automock.TenantFetcher{}
			},
			SelfRegManagerFn: rtmtest.SelfRegManagerThatDoesNotCleanupFunc(labels),
			Input:            gqlInput,
			ExpectedRuntime:  nil,
			ExpectedErr:      testErr,
		},
		{
			Name: "Returns error when self registered runtime retrieval failed",
			PersistenceFn: func() *persistenceautomock.PersistenceTx {
				persistTx := &persistenceautomock.PersistenceTx{}
				return persistTx
			},
			TransactionerFn: txtest.TransactionerThatDoesARollback,
			ServiceFn: func() *automock.RuntimeService {
				svc := &automock.RuntimeService{}
				svc.On("CreateWithMandatoryLabels", contextParam, selfRegModelInput, testUUID, labels).Return(nil).Once()
				svc.On("Get", contextParam, testUUID).Return(nil, testErr).Once()
				return svc
			},
			ConverterFn: func() *automock.RuntimeConverter {
				conv := &automock.RuntimeConverter{}
				conv.On("InputFromGraphQL", gqlInput).Return(selfRegModelInput).Once()
				return conv
			},
			UUIDSvcFn: func() *automock.UidService {
				svc := &automock.UidService{}
				svc.On("Generate").Return(testUUID).Once()
				return svc
			},
			TenantFetcherFn: func() *automock.TenantFetcher {
				return &automock.TenantFetcher{}
			},
			SelfRegManagerFn: rtmtest.SelfRegManagerThatReturnsNoErrors(labels),
			Input:            gqlInput,
			ExpectedRuntime:  nil,
			ExpectedErr:      testErr,
		},
		{
			Name: "Returns error when preparation for self-registration failed",
			PersistenceFn: func() *persistenceautomock.PersistenceTx {
				return &persistenceautomock.PersistenceTx{}
			},
			TransactionerFn: txtest.NoopTransactioner,
			ServiceFn: func() *automock.RuntimeService {
				return &automock.RuntimeService{}
			},
			ConverterFn: func() *automock.RuntimeConverter {
				conv := &automock.RuntimeConverter{}
				conv.On("InputFromGraphQL", gqlInput).Return(modelInput).Once()
				return conv
			},
			UUIDSvcFn: func() *automock.UidService {
				svc := &automock.UidService{}
				svc.On("Generate").Return(testUUID).Once()
				return svc
			},
			TenantFetcherFn: func() *automock.TenantFetcher {
				return &automock.TenantFetcher{}
			},
			SelfRegManagerFn: rtmtest.SelfRegManagerThatReturnsErrorOnPrep,
			Input:            gqlInput,
			ExpectedRuntime:  nil,
			ExpectedErr:      errors.New(rtmtest.SelfRegErrorMsg),
		},
	}

	for _, testCase := range testCases {
		t.Run(testCase.Name, func(t *testing.T) {
			persistTx := testCase.PersistenceFn()
			transact := testCase.TransactionerFn(persistTx)
			svc := testCase.ServiceFn()
			converter := testCase.ConverterFn()
			selfRegManager := testCase.SelfRegManagerFn()
			uuidSvc := testCase.UUIDSvcFn()
			fetcher := testCase.TenantFetcherFn()

<<<<<<< HEAD
			defer mock.AssertExpectationsForObjects(t, svc, converter, transact, persistTx, selfRegManager, fetcher)

			resolver := runtime.NewResolver(transact, svc, nil, nil, nil, converter, nil, nil, nil, selfRegManager, uuidSvc, nil, fetcher)
=======
			resolver := runtime.NewResolver(transact, svc, nil, nil, nil, converter, nil, nil, nil, selfRegManager, uuidSvc, nil, nil, nil)
>>>>>>> 19609629

			// WHEN
			result, err := resolver.RegisterRuntime(context.TODO(), testCase.Input)

			// then
			assert.Equal(t, testCase.ExpectedRuntime, result)
			if testCase.ExpectedErr != nil {
				assert.Contains(t, err.Error(), testCase.ExpectedErr.Error())
			} else {
				assert.NoError(t, err)
			}
		})
	}
}

func TestResolver_UpdateRuntime(t *testing.T) {
	// GIVEN
	modelRuntime := fixModelRuntime(t, "foo", "tenant-foo", "Foo", "Lorem ipsum")
	gqlRuntime := fixGQLRuntime(t, "foo", "Foo", "Lorem ipsum")
	testErr := errors.New("Test error")

	desc := "Lorem ipsum"
	gqlInput := graphql.RuntimeInput{
		Name:        "Foo",
		Description: &desc,
	}
	modelInput := model.RuntimeInput{
		Name:        "Foo",
		Description: &desc,
	}
	runtimeID := "foo"
	emptyLabels := make(map[string]interface{})

	testCases := []struct {
		Name             string
		PersistenceFn    func() *persistenceautomock.PersistenceTx
		TransactionerFn  func(persistTx *persistenceautomock.PersistenceTx) *persistenceautomock.Transactioner
		ServiceFn        func() *automock.RuntimeService
		ConverterFn      func() *automock.RuntimeConverter
		SelfRegManagerFn func() *automock.SelfRegisterManager
		RuntimeID        string
		Input            graphql.RuntimeInput
		ExpectedRuntime  *graphql.Runtime
		ExpectedErr      error
	}{
		{
			Name: "Success",
			PersistenceFn: func() *persistenceautomock.PersistenceTx {
				persistTx := &persistenceautomock.PersistenceTx{}
				persistTx.On("Commit").Return(nil).Once()
				return persistTx
			},
			TransactionerFn: txtest.TransactionerThatSucceeds,
			ServiceFn: func() *automock.RuntimeService {
				svc := &automock.RuntimeService{}
				svc.On("Get", contextParam, "foo").Return(modelRuntime, nil).Once()
				svc.On("Update", contextParam, runtimeID, modelInput).Return(nil).Once()
				return svc
			},
			ConverterFn: func() *automock.RuntimeConverter {
				conv := &automock.RuntimeConverter{}
				conv.On("InputFromGraphQL", gqlInput).Return(modelInput).Once()
				conv.On("ToGraphQL", modelRuntime).Return(gqlRuntime).Once()
				return conv
			},
			SelfRegManagerFn: rtmtest.SelfRegManagerThatReturnsNoErrors(emptyLabels),
			RuntimeID:        runtimeID,
			Input:            gqlInput,
			ExpectedRuntime:  gqlRuntime,
			ExpectedErr:      nil,
		},
		{
			Name: "Returns error when runtime update failed",
			PersistenceFn: func() *persistenceautomock.PersistenceTx {
				persistTx := &persistenceautomock.PersistenceTx{}
				return persistTx
			},
			TransactionerFn: txtest.TransactionerThatDoesARollback,
			ServiceFn: func() *automock.RuntimeService {
				svc := &automock.RuntimeService{}
				svc.On("Update", contextParam, runtimeID, modelInput).Return(testErr).Once()
				return svc
			},
			ConverterFn: func() *automock.RuntimeConverter {
				conv := &automock.RuntimeConverter{}
				conv.On("InputFromGraphQL", gqlInput).Return(modelInput).Once()
				return conv
			},
			SelfRegManagerFn: rtmtest.SelfRegManagerThatReturnsNoErrors(emptyLabels),
			RuntimeID:        runtimeID,
			Input:            gqlInput,
			ExpectedRuntime:  nil,
			ExpectedErr:      testErr,
		},
		{
			Name: "Returns error when runtime retrieval failed",
			PersistenceFn: func() *persistenceautomock.PersistenceTx {
				persistTx := &persistenceautomock.PersistenceTx{}
				return persistTx
			},
			TransactionerFn: txtest.TransactionerThatDoesARollback,
			ServiceFn: func() *automock.RuntimeService {
				svc := &automock.RuntimeService{}
				svc.On("Update", contextParam, runtimeID, modelInput).Return(nil).Once()
				svc.On("Get", contextParam, "foo").Return(nil, testErr).Once()
				return svc
			},
			ConverterFn: func() *automock.RuntimeConverter {
				conv := &automock.RuntimeConverter{}
				conv.On("InputFromGraphQL", gqlInput).Return(modelInput).Once()
				return conv
			},
			SelfRegManagerFn: rtmtest.SelfRegManagerThatReturnsNoErrors(emptyLabels),
			RuntimeID:        runtimeID,
			Input:            gqlInput,
			ExpectedRuntime:  nil,
			ExpectedErr:      testErr,
		},
	}

	for _, testCase := range testCases {
		t.Run(testCase.Name, func(t *testing.T) {
			persistTx := testCase.PersistenceFn()
			transact := testCase.TransactionerFn(persistTx)
			svc := testCase.ServiceFn()
			converter := testCase.ConverterFn()
			selfRegMng := testCase.SelfRegManagerFn()
			uuidSvc := &automock.UidService{}

<<<<<<< HEAD
			resolver := runtime.NewResolver(transact, svc, nil, nil, nil, converter, nil, nil, nil, selfRegMng, uuidSvc, nil, nil)
=======
			resolver := runtime.NewResolver(transact, svc, nil, nil, nil, converter, nil, nil, nil, selfRegMng, uuidSvc, nil, nil, nil)
>>>>>>> 19609629

			// WHEN
			result, err := resolver.UpdateRuntime(context.TODO(), testCase.RuntimeID, testCase.Input)

			// then
			assert.Equal(t, testCase.ExpectedRuntime, result)
			assert.Equal(t, testCase.ExpectedErr, err)

			mock.AssertExpectationsForObjects(t, svc, converter, transact, persistTx)
		})
	}
}

func TestResolver_DeleteRuntime(t *testing.T) {
	// GIVEN
	modelRuntime := fixModelRuntime(t, "foo", "tenant-foo", "Foo", "Bar")
	gqlRuntime := fixGQLRuntime(t, "foo", "Foo", "Bar")
	testErr := errors.New("Test error")
	labelNotFoundErr := apperrors.NewNotFoundError(resource.Label, "")
	scenarioAssignmentNotFoundErr := apperrors.NewNotFoundError(resource.AutomaticScenarioAssigment, "")
	txGen := txtest.NewTransactionContextGenerator(testErr)
	testAuths := fixOAuths()
	emptyScenariosLabel := &model.Label{Key: model.ScenariosKey, Value: []interface{}{}}
	singleScenarioLabel := &model.Label{Key: model.ScenariosKey, Value: []interface{}{"scenario-0"}}
	multiScenariosLabel := &model.Label{Key: model.ScenariosKey, Value: []interface{}{"scenario-0", "scenario-1", "scenario-2", "scenario-3"}}

	testCases := []struct {
		Name                    string
		TransactionerFn         func() (*persistenceautomock.PersistenceTx, *persistenceautomock.Transactioner)
		ServiceFn               func() *automock.RuntimeService
		ScenarioAssignmentFn    func() *automock.ScenarioAssignmentService
		SysAuthServiceFn        func() *automock.SystemAuthService
		OAuth20ServiceFn        func() *automock.OAuth20Service
		ConverterFn             func() *automock.RuntimeConverter
		BundleInstanceAuthSvcFn func() *automock.BundleInstanceAuthService
		SelfRegManagerFn        func() *automock.SelfRegisterManager
		InputID                 string
		ExpectedRuntime         *graphql.Runtime
		ExpectedErr             error
	}{
		{
			Name:            "Success",
			TransactionerFn: txGen.ThatSucceeds,
			ServiceFn: func() *automock.RuntimeService {
				svc := &automock.RuntimeService{}
				svc.On("Get", contextParam, "foo").Return(modelRuntime, nil).Once()
				svc.On("Delete", contextParam, "foo").Return(nil).Once()
				svc.On("GetLabel", contextParam, "foo", model.ScenariosKey).Return(nil, labelNotFoundErr).Once()
				svc.On("GetLabel", contextParam, "foo", rtmtest.TestDistinguishLabel).Return(nil, labelNotFoundErr).Once()
				return svc
			},
			ScenarioAssignmentFn: UnusedScenarioAssignmentService(),
			ConverterFn: func() *automock.RuntimeConverter {
				conv := &automock.RuntimeConverter{}
				conv.On("ToGraphQL", modelRuntime).Return(gqlRuntime).Once()
				return conv
			},
			SysAuthServiceFn: func() *automock.SystemAuthService {
				svc := &automock.SystemAuthService{}
				svc.On("ListForObject", contextParam, pkgmodel.RuntimeReference, modelRuntime.ID).Return(testAuths, nil)
				return svc
			},
			OAuth20ServiceFn: func() *automock.OAuth20Service {
				svc := &automock.OAuth20Service{}
				svc.On("DeleteMultipleClientCredentials", contextParam, testAuths).Return(nil)
				return svc
			},
			BundleInstanceAuthSvcFn: func() *automock.BundleInstanceAuthService {
				svc := &automock.BundleInstanceAuthService{}
				auth := &model.BundleInstanceAuth{
					RuntimeID: &modelRuntime.ID,
					Status: &model.BundleInstanceAuthStatus{
						Condition: model.BundleInstanceAuthStatusConditionSucceeded,
					},
				}
				svc.On("ListByRuntimeID", contextParam, modelRuntime.ID).Return([]*model.BundleInstanceAuth{auth}, nil)
				svc.On("Update", contextParam, auth).Return(nil)
				return svc
			},
			SelfRegManagerFn: rtmtest.SelfRegManagerThatDoesNotCleanup,
			InputID:          "foo",
			ExpectedRuntime:  gqlRuntime,
			ExpectedErr:      nil,
		},
		{
			Name: "Success for self registered runtime",
			TransactionerFn: func() (*persistenceautomock.PersistenceTx, *persistenceautomock.Transactioner) {
				persistTx := &persistenceautomock.PersistenceTx{}
				persistTx.On("Commit").Return(nil).Times(2)

				transact := &persistenceautomock.Transactioner{}
				transact.On("Begin").Return(persistTx, nil).Times(2)
				transact.On("RollbackUnlessCommitted", mock.Anything, persistTx).Return(false).Once()

				return persistTx, transact
			},
			ServiceFn: func() *automock.RuntimeService {
				svc := &automock.RuntimeService{}
				svc.On("Get", contextParam, "foo").Return(modelRuntime, nil).Once()
				svc.On("Delete", contextParam, "foo").Return(nil).Once()
				svc.On("GetLabel", contextParam, "foo", model.ScenariosKey).Return(nil, labelNotFoundErr).Once()
				svc.On("GetLabel", contextParam, "foo", rtmtest.TestDistinguishLabel).Return(nil, nil).Once()
				svc.On("GetLabel", contextParam, "foo", RegionKey).Return(&model.Label{Value: testRegion}, nil).Once()
				return svc
			},
			ScenarioAssignmentFn: UnusedScenarioAssignmentService(),
			ConverterFn: func() *automock.RuntimeConverter {
				conv := &automock.RuntimeConverter{}
				conv.On("ToGraphQL", modelRuntime).Return(gqlRuntime).Once()
				return conv
			},
			SysAuthServiceFn: func() *automock.SystemAuthService {
				svc := &automock.SystemAuthService{}
				svc.On("ListForObject", contextParam, pkgmodel.RuntimeReference, modelRuntime.ID).Return(testAuths, nil)
				return svc
			},
			OAuth20ServiceFn: func() *automock.OAuth20Service {
				svc := &automock.OAuth20Service{}
				svc.On("DeleteMultipleClientCredentials", contextParam, testAuths).Return(nil)
				return svc
			},
			BundleInstanceAuthSvcFn: func() *automock.BundleInstanceAuthService {
				svc := &automock.BundleInstanceAuthService{}
				auth := &model.BundleInstanceAuth{
					RuntimeID: &modelRuntime.ID,
					Status: &model.BundleInstanceAuthStatus{
						Condition: model.BundleInstanceAuthStatusConditionSucceeded,
					},
				}
				svc.On("ListByRuntimeID", contextParam, modelRuntime.ID).Return([]*model.BundleInstanceAuth{auth}, nil)
				svc.On("Update", contextParam, auth).Return(nil)
				return svc
			},
			SelfRegManagerFn: rtmtest.SelfRegManagerThatDoesCleanupWithNoErrors,
			InputID:          "foo",
			ExpectedRuntime:  gqlRuntime,
			ExpectedErr:      nil,
		},
		{
			Name: "Returns error when second transaction fails",
			TransactionerFn: func() (*persistenceautomock.PersistenceTx, *persistenceautomock.Transactioner) {
				persistTx := &persistenceautomock.PersistenceTx{}
				persistTxSecond := &persistenceautomock.PersistenceTx{}
				persistTx.On("Commit").Return(nil).Once()
				persistTxSecond.On("Commit").Return(testErr).Once()

				transact := &persistenceautomock.Transactioner{}
				transact.On("Begin").Return(persistTx, nil).Once()
				transact.On("Begin").Return(persistTxSecond, nil).Once()
				transact.On("RollbackUnlessCommitted", mock.Anything, persistTxSecond).Return(false).Once()

				return persistTx, transact
			},
			ServiceFn: func() *automock.RuntimeService {
				svc := &automock.RuntimeService{}
				svc.On("Get", contextParam, "foo").Return(modelRuntime, nil).Once()
				svc.On("Delete", contextParam, "foo").Return(nil).Once()
				svc.On("GetLabel", contextParam, "foo", model.ScenariosKey).Return(nil, labelNotFoundErr).Once()
				svc.On("GetLabel", contextParam, "foo", rtmtest.TestDistinguishLabel).Return(nil, nil).Once()
				svc.On("GetLabel", contextParam, "foo", RegionKey).Return(&model.Label{Value: testRegion}, nil).Once()
				return svc
			},
			ScenarioAssignmentFn: UnusedScenarioAssignmentService(),
			ConverterFn: func() *automock.RuntimeConverter {
				conv := &automock.RuntimeConverter{}
				conv.On("ToGraphQL", modelRuntime).Return(gqlRuntime).Once()
				return conv
			},
			SysAuthServiceFn: func() *automock.SystemAuthService {
				svc := &automock.SystemAuthService{}
				svc.On("ListForObject", contextParam, pkgmodel.RuntimeReference, modelRuntime.ID).Return(testAuths, nil)
				return svc
			},
			OAuth20ServiceFn: func() *automock.OAuth20Service {
				svc := &automock.OAuth20Service{}
				svc.On("DeleteMultipleClientCredentials", contextParam, testAuths).Return(nil)
				return svc
			},
			BundleInstanceAuthSvcFn: func() *automock.BundleInstanceAuthService {
				svc := &automock.BundleInstanceAuthService{}
				auth := &model.BundleInstanceAuth{
					RuntimeID: &modelRuntime.ID,
					Status: &model.BundleInstanceAuthStatus{
						Condition: model.BundleInstanceAuthStatusConditionSucceeded,
					},
				}
				svc.On("ListByRuntimeID", contextParam, modelRuntime.ID).Return([]*model.BundleInstanceAuth{auth}, nil)
				svc.On("Update", contextParam, auth).Return(nil)
				return svc
			},
			SelfRegManagerFn: rtmtest.SelfRegManagerThatDoesCleanupWithNoErrors,
			InputID:          "foo",
			ExpectedRuntime:  nil,
			ExpectedErr:      testErr,
		},
		{
			Name:            "Returns error when self-registration had been done but cleanup fails",
			TransactionerFn: txGen.ThatSucceeds,
			ServiceFn: func() *automock.RuntimeService {
				svc := &automock.RuntimeService{}
				svc.On("Get", contextParam, "foo").Return(modelRuntime, nil).Once()
				svc.On("GetLabel", contextParam, "foo", rtmtest.TestDistinguishLabel).Return(nil, nil).Once()
				svc.On("GetLabel", contextParam, "foo", RegionKey).Return(&model.Label{Value: testRegion}, nil).Once()
				return svc
			},
			ScenarioAssignmentFn: UnusedScenarioAssignmentService(),
			ConverterFn:          UnusedRuntimeConverter(),
			SysAuthServiceFn:     UnusedSysAuthService(),
			OAuth20ServiceFn:     UnusedOauth20Service(),
			BundleInstanceAuthSvcFn: func() *automock.BundleInstanceAuthService {
				svc := &automock.BundleInstanceAuthService{}
				auth := &model.BundleInstanceAuth{
					RuntimeID: &modelRuntime.ID,
					Status: &model.BundleInstanceAuthStatus{
						Condition: model.BundleInstanceAuthStatusConditionSucceeded,
					},
				}
				svc.On("ListByRuntimeID", contextParam, modelRuntime.ID).Return([]*model.BundleInstanceAuth{auth}, nil)
				svc.On("Update", contextParam, auth).Return(nil)
				return svc
			},
			SelfRegManagerFn: rtmtest.SelfRegManagerThatReturnsErrorOnCleanup,
			InputID:          "foo",
			ExpectedRuntime:  nil,
			ExpectedErr:      errors.New("An error occurred during cleanup of self-registered runtime"),
		},
		{
			Name:            "Returns error when region label retrieval fails",
			TransactionerFn: txGen.ThatDoesntExpectCommit,
			ServiceFn: func() *automock.RuntimeService {
				svc := &automock.RuntimeService{}
				svc.On("Get", contextParam, "foo").Return(modelRuntime, nil).Once()
				svc.On("GetLabel", contextParam, "foo", rtmtest.TestDistinguishLabel).Return(nil, nil).Once()
				svc.On("GetLabel", contextParam, "foo", RegionKey).Return(nil, testErr).Once()
				return svc
			},
			ScenarioAssignmentFn: UnusedScenarioAssignmentService(),
			ConverterFn:          UnusedRuntimeConverter(),
			SysAuthServiceFn:     UnusedSysAuthService(),
			OAuth20ServiceFn:     UnusedOauth20Service(),
			BundleInstanceAuthSvcFn: func() *automock.BundleInstanceAuthService {
				svc := &automock.BundleInstanceAuthService{}
				auth := &model.BundleInstanceAuth{
					RuntimeID: &modelRuntime.ID,
					Status: &model.BundleInstanceAuthStatus{
						Condition: model.BundleInstanceAuthStatusConditionSucceeded,
					},
				}
				svc.On("ListByRuntimeID", contextParam, modelRuntime.ID).Return([]*model.BundleInstanceAuth{auth}, nil)
				return svc
			},
			SelfRegManagerFn: rtmtest.SelfRegManagerThatDoesNotCleanup,
			InputID:          "foo",
			ExpectedRuntime:  nil,
			ExpectedErr:      testErr,
		},
		{
			Name:            "Returns error when runtime deletion failed",
			TransactionerFn: txGen.ThatDoesntExpectCommit,
			ServiceFn: func() *automock.RuntimeService {
				svc := &automock.RuntimeService{}
				svc.On("Get", contextParam, "foo").Return(modelRuntime, nil).Once()
				svc.On("Delete", contextParam, "foo").Return(testErr).Once()
				svc.On("GetLabel", contextParam, "foo", model.ScenariosKey).Return(nil, labelNotFoundErr).Once()
				svc.On("GetLabel", contextParam, "foo", rtmtest.TestDistinguishLabel).Return(nil, labelNotFoundErr).Once()
				return svc
			},
			ScenarioAssignmentFn: UnusedScenarioAssignmentService(),
			ConverterFn: func() *automock.RuntimeConverter {
				conv := &automock.RuntimeConverter{}
				conv.On("ToGraphQL", modelRuntime).Return(gqlRuntime).Once()
				return conv
			},
			SysAuthServiceFn: func() *automock.SystemAuthService {
				svc := &automock.SystemAuthService{}
				svc.On("ListForObject", contextParam, pkgmodel.RuntimeReference, modelRuntime.ID).Return(testAuths, nil)
				return svc
			},
			OAuth20ServiceFn: UnusedOauth20Service(),
			BundleInstanceAuthSvcFn: func() *automock.BundleInstanceAuthService {
				svc := &automock.BundleInstanceAuthService{}
				auth := &model.BundleInstanceAuth{
					RuntimeID: &modelRuntime.ID,
					Status: &model.BundleInstanceAuthStatus{
						Condition: model.BundleInstanceAuthStatusConditionSucceeded,
					},
				}
				svc.On("ListByRuntimeID", contextParam, modelRuntime.ID).Return([]*model.BundleInstanceAuth{auth}, nil)
				svc.On("Update", contextParam, auth).Return(nil)
				return svc
			},
			SelfRegManagerFn: rtmtest.SelfRegManagerReturnsDistinguishingLabel,
			InputID:          "foo",
			ExpectedRuntime:  nil,
			ExpectedErr:      testErr,
		},
		{
			Name:            "Returns error when runtime retrieval failed",
			TransactionerFn: txGen.ThatDoesntExpectCommit,
			ServiceFn: func() *automock.RuntimeService {
				svc := &automock.RuntimeService{}
				svc.On("Get", contextParam, "foo").Return(nil, testErr).Once()
				return svc
			},
			ScenarioAssignmentFn:    UnusedScenarioAssignmentService(),
			ConverterFn:             UnusedRuntimeConverter(),
			SysAuthServiceFn:        UnusedSysAuthService(),
			OAuth20ServiceFn:        UnusedOauth20Service(),
			BundleInstanceAuthSvcFn: UnusedBundleInstanceAuthService(),
			SelfRegManagerFn:        rtmtest.NoopSelfRegManager,
			InputID:                 "foo",
			ExpectedRuntime:         nil,
			ExpectedErr:             testErr,
		},
		{
			Name:            "Returns error when transaction starting failed",
			TransactionerFn: txGen.ThatFailsOnBegin,
			ServiceFn: func() *automock.RuntimeService {
				svc := &automock.RuntimeService{}
				return svc
			},
			ScenarioAssignmentFn:    UnusedScenarioAssignmentService(),
			ConverterFn:             UnusedRuntimeConverter(),
			SysAuthServiceFn:        UnusedSysAuthService(),
			OAuth20ServiceFn:        UnusedOauth20Service(),
			BundleInstanceAuthSvcFn: UnusedBundleInstanceAuthService(),
			SelfRegManagerFn:        rtmtest.NoopSelfRegManager,
			InputID:                 "foo",
			ExpectedRuntime:         nil,
			ExpectedErr:             testErr,
		},
		{
			Name:            "Returns error when transaction commit failed",
			TransactionerFn: txGen.ThatFailsOnCommit,
			ServiceFn: func() *automock.RuntimeService {
				svc := &automock.RuntimeService{}
				svc.On("Get", contextParam, "foo").Return(modelRuntime, nil).Once()
				svc.On("Delete", contextParam, modelRuntime.ID).Return(nil)
				svc.On("GetLabel", contextParam, "foo", model.ScenariosKey).Return(nil, labelNotFoundErr).Once()
				svc.On("GetLabel", contextParam, "foo", rtmtest.TestDistinguishLabel).Return(nil, labelNotFoundErr).Once()
				return svc
			},
			ScenarioAssignmentFn: UnusedScenarioAssignmentService(),
			ConverterFn: func() *automock.RuntimeConverter {
				conv := &automock.RuntimeConverter{}
				conv.On("ToGraphQL", modelRuntime).Return(gqlRuntime).Once()
				return conv
			},
			SysAuthServiceFn: func() *automock.SystemAuthService {
				svc := &automock.SystemAuthService{}
				svc.On("ListForObject", contextParam, pkgmodel.RuntimeReference, modelRuntime.ID).Return(testAuths, nil)
				return svc
			},
			OAuth20ServiceFn: func() *automock.OAuth20Service {
				svc := &automock.OAuth20Service{}
				svc.On("DeleteMultipleClientCredentials", contextParam, testAuths).Return(nil)
				return svc
			},
			BundleInstanceAuthSvcFn: func() *automock.BundleInstanceAuthService {
				svc := &automock.BundleInstanceAuthService{}
				svc.On("ListByRuntimeID", contextParam, modelRuntime.ID).Return([]*model.BundleInstanceAuth{}, nil)
				return svc
			},
			SelfRegManagerFn: rtmtest.SelfRegManagerReturnsDistinguishingLabel,
			InputID:          "foo",
			ExpectedRuntime:  nil,
			ExpectedErr:      testErr,
		},
		{
			Name:            "Return error when listing all system auths failed",
			TransactionerFn: txGen.ThatDoesntExpectCommit,
			ServiceFn: func() *automock.RuntimeService {
				svc := &automock.RuntimeService{}
				svc.On("Get", contextParam, "foo").Return(modelRuntime, nil).Once()
				svc.On("GetLabel", contextParam, "foo", rtmtest.TestDistinguishLabel).Return(nil, labelNotFoundErr).Once()
				return svc
			},
			ScenarioAssignmentFn: UnusedScenarioAssignmentService(),
			ConverterFn:          UnusedRuntimeConverter(),
			SysAuthServiceFn: func() *automock.SystemAuthService {
				svc := &automock.SystemAuthService{}
				svc.On("ListForObject", contextParam, pkgmodel.RuntimeReference, modelRuntime.ID).Return(nil, testErr)
				return svc
			},
			OAuth20ServiceFn: UnusedOauth20Service(),
			BundleInstanceAuthSvcFn: func() *automock.BundleInstanceAuthService {
				svc := &automock.BundleInstanceAuthService{}
				svc.On("ListByRuntimeID", contextParam, modelRuntime.ID).Return([]*model.BundleInstanceAuth{}, nil)
				return svc
			},
			SelfRegManagerFn: rtmtest.SelfRegManagerReturnsDistinguishingLabel,
			InputID:          "foo",
			ExpectedRuntime:  nil,
			ExpectedErr:      testErr,
		},
		{
			Name:            "Fails when cannot list bundle instance auths by runtime id",
			TransactionerFn: txGen.ThatDoesntExpectCommit,
			ServiceFn: func() *automock.RuntimeService {
				svc := &automock.RuntimeService{}
				svc.On("Get", contextParam, "foo").Return(modelRuntime, nil).Once()
				return svc
			},
			ScenarioAssignmentFn: UnusedScenarioAssignmentService(),
			ConverterFn:          UnusedRuntimeConverter(),
			SysAuthServiceFn:     UnusedSysAuthService(),
			OAuth20ServiceFn:     UnusedOauth20Service(),
			BundleInstanceAuthSvcFn: func() *automock.BundleInstanceAuthService {
				svc := &automock.BundleInstanceAuthService{}
				svc.On("ListByRuntimeID", contextParam, modelRuntime.ID).Return(nil, testErr)
				return svc
			},
			SelfRegManagerFn: rtmtest.NoopSelfRegManager,
			InputID:          "foo",
			ExpectedRuntime:  nil,
			ExpectedErr:      testErr,
		},
		{
			Name:            "Fails when cannot list self-register distinguishing label because of error which is other than not found",
			TransactionerFn: txGen.ThatDoesntExpectCommit,
			ServiceFn: func() *automock.RuntimeService {
				svc := &automock.RuntimeService{}
				svc.On("Get", contextParam, "foo").Return(modelRuntime, nil).Once()
				svc.On("GetLabel", contextParam, "foo", rtmtest.TestDistinguishLabel).Return(nil, testErr).Once()
				return svc
			},
			ScenarioAssignmentFn: UnusedScenarioAssignmentService(),
			ConverterFn:          UnusedRuntimeConverter(),
			SysAuthServiceFn:     UnusedSysAuthService(),
			OAuth20ServiceFn:     UnusedOauth20Service(),
			BundleInstanceAuthSvcFn: func() *automock.BundleInstanceAuthService {
				svc := &automock.BundleInstanceAuthService{}
				svc.On("ListByRuntimeID", contextParam, modelRuntime.ID).Return([]*model.BundleInstanceAuth{}, nil)
				return svc
			},
			SelfRegManagerFn: rtmtest.SelfRegManagerReturnsDistinguishingLabel,
			InputID:          "foo",
			ExpectedRuntime:  nil,
			ExpectedErr:      testErr,
		},
		{
			Name:            "Fails when cannot update bundle instance auths status to unused",
			TransactionerFn: txGen.ThatDoesntExpectCommit,
			ServiceFn: func() *automock.RuntimeService {
				svc := &automock.RuntimeService{}
				svc.On("Get", contextParam, "foo").Return(modelRuntime, nil).Once()
				svc.On("GetLabel", contextParam, "foo", rtmtest.TestDistinguishLabel).Return(nil, labelNotFoundErr).Once()
				return svc
			},
			ScenarioAssignmentFn: UnusedScenarioAssignmentService(),
			ConverterFn:          UnusedRuntimeConverter(),
			SysAuthServiceFn:     UnusedSysAuthService(),
			OAuth20ServiceFn:     UnusedOauth20Service(),
			BundleInstanceAuthSvcFn: func() *automock.BundleInstanceAuthService {
				svc := &automock.BundleInstanceAuthService{}
				auth := &model.BundleInstanceAuth{
					RuntimeID: &modelRuntime.ID,
					Status: &model.BundleInstanceAuthStatus{
						Condition: model.BundleInstanceAuthStatusConditionSucceeded,
					},
				}
				svc.On("ListByRuntimeID", contextParam, modelRuntime.ID).Return([]*model.BundleInstanceAuth{auth}, nil)
				svc.On("Update", contextParam, auth).Return(testErr)
				return svc
			},
			SelfRegManagerFn: rtmtest.SelfRegManagerReturnsDistinguishingLabel,
			InputID:          "foo",
			ExpectedRuntime:  nil,
			ExpectedErr:      testErr,
		},
		{
			Name:            "Return error when removing oauth from hydra",
			TransactionerFn: txGen.ThatDoesntExpectCommit,
			ServiceFn: func() *automock.RuntimeService {
				svc := &automock.RuntimeService{}
				svc.On("Get", contextParam, "foo").Return(modelRuntime, nil).Once()
				svc.On("Delete", contextParam, "foo").Return(nil).Once()
				svc.On("GetLabel", contextParam, "foo", model.ScenariosKey).Return(nil, labelNotFoundErr).Once()
				svc.On("GetLabel", contextParam, "foo", rtmtest.TestDistinguishLabel).Return(nil, labelNotFoundErr).Once()
				return svc
			},
			ScenarioAssignmentFn: UnusedScenarioAssignmentService(),
			ConverterFn: func() *automock.RuntimeConverter {
				conv := &automock.RuntimeConverter{}
				conv.On("ToGraphQL", modelRuntime).Return(gqlRuntime).Once()
				return conv
			},
			SysAuthServiceFn: func() *automock.SystemAuthService {
				svc := &automock.SystemAuthService{}
				svc.On("ListForObject", contextParam, pkgmodel.RuntimeReference, modelRuntime.ID).Return(testAuths, nil)
				return svc
			},
			OAuth20ServiceFn: func() *automock.OAuth20Service {
				svc := &automock.OAuth20Service{}
				svc.On("DeleteMultipleClientCredentials", contextParam, testAuths).Return(testErr)
				return svc
			},
			BundleInstanceAuthSvcFn: func() *automock.BundleInstanceAuthService {
				svc := &automock.BundleInstanceAuthService{}
				svc.On("ListByRuntimeID", contextParam, modelRuntime.ID).Return([]*model.BundleInstanceAuth{}, nil)
				return svc
			},
			SelfRegManagerFn: rtmtest.SelfRegManagerReturnsDistinguishingLabel,
			InputID:          "foo",
			ExpectedRuntime:  nil,
			ExpectedErr:      testErr,
		},
		{
			Name:            "Returns error when listing scenarios label",
			TransactionerFn: txGen.ThatDoesntExpectCommit,
			ServiceFn: func() *automock.RuntimeService {
				svc := &automock.RuntimeService{}
				svc.On("Get", contextParam, "foo").Return(modelRuntime, nil).Once()
				svc.On("GetLabel", contextParam, "foo", model.ScenariosKey).Return(nil, testErr)
				svc.On("GetLabel", contextParam, "foo", rtmtest.TestDistinguishLabel).Return(nil, labelNotFoundErr).Once()
				return svc
			},
			ScenarioAssignmentFn: UnusedScenarioAssignmentService(),
			ConverterFn:          UnusedRuntimeConverter(),
			SysAuthServiceFn: func() *automock.SystemAuthService {
				svc := &automock.SystemAuthService{}
				svc.On("ListForObject", contextParam, pkgmodel.RuntimeReference, modelRuntime.ID).Return(testAuths, nil)
				return svc
			},
			OAuth20ServiceFn: UnusedOauth20Service(),
			BundleInstanceAuthSvcFn: func() *automock.BundleInstanceAuthService {
				svc := &automock.BundleInstanceAuthService{}
				svc.On("ListByRuntimeID", contextParam, modelRuntime.ID).Return([]*model.BundleInstanceAuth{}, nil)
				return svc
			},
			SelfRegManagerFn: rtmtest.SelfRegManagerReturnsDistinguishingLabel,
			InputID:          "foo",
			ExpectedRuntime:  nil,
			ExpectedErr:      testErr,
		},
		{
			Name:            "Returns empty scenarios when listing scenarios label should succeed",
			TransactionerFn: txGen.ThatSucceeds,
			ServiceFn: func() *automock.RuntimeService {
				svc := &automock.RuntimeService{}
				svc.On("Get", contextParam, "foo").Return(modelRuntime, nil).Once()
				svc.On("GetLabel", contextParam, "foo", model.ScenariosKey).Return(emptyScenariosLabel, nil)
				svc.On("GetLabel", contextParam, "foo", rtmtest.TestDistinguishLabel).Return(nil, labelNotFoundErr).Once()
				svc.On("Delete", contextParam, "foo").Return(nil).Once()
				return svc
			},
			ScenarioAssignmentFn: UnusedScenarioAssignmentService(),
			ConverterFn: func() *automock.RuntimeConverter {
				conv := &automock.RuntimeConverter{}
				conv.On("ToGraphQL", modelRuntime).Return(gqlRuntime).Once()

				return conv
			},
			SysAuthServiceFn: func() *automock.SystemAuthService {
				svc := &automock.SystemAuthService{}
				svc.On("ListForObject", contextParam, pkgmodel.RuntimeReference, modelRuntime.ID).Return(testAuths, nil)
				return svc
			},
			OAuth20ServiceFn: func() *automock.OAuth20Service {
				svc := &automock.OAuth20Service{}
				svc.On("DeleteMultipleClientCredentials", contextParam, testAuths).Return(nil)

				return svc
			},
			BundleInstanceAuthSvcFn: func() *automock.BundleInstanceAuthService {
				svc := &automock.BundleInstanceAuthService{}
				svc.On("ListByRuntimeID", contextParam, modelRuntime.ID).Return([]*model.BundleInstanceAuth{}, nil)
				return svc
			},
			SelfRegManagerFn: rtmtest.SelfRegManagerThatDoesNotCleanup,
			InputID:          "foo",
			ExpectedRuntime:  gqlRuntime,
			ExpectedErr:      nil,
		},
		{
			Name:            "Returns scenario when listing scenarios label and error when listing scenario assignments should fail",
			TransactionerFn: txGen.ThatDoesntExpectCommit,
			ServiceFn: func() *automock.RuntimeService {
				svc := &automock.RuntimeService{}
				svc.On("Get", contextParam, "foo").Return(modelRuntime, nil).Once()
				svc.On("GetLabel", contextParam, "foo", model.ScenariosKey).Return(singleScenarioLabel, nil)
				svc.On("GetLabel", contextParam, "foo", rtmtest.TestDistinguishLabel).Return(nil, labelNotFoundErr).Once()
				return svc
			},
			ScenarioAssignmentFn: func() *automock.ScenarioAssignmentService {
				svc := &automock.ScenarioAssignmentService{}
				scenarios, err := label.ValueToStringsSlice(singleScenarioLabel.Value)
				assert.NoError(t, err)

				svc.On("GetForScenarioName", contextParam, scenarios[0]).Return(model.AutomaticScenarioAssignment{}, testErr)
				return svc
			},
			ConverterFn: UnusedRuntimeConverter(),
			SysAuthServiceFn: func() *automock.SystemAuthService {
				svc := &automock.SystemAuthService{}
				svc.On("ListForObject", contextParam, pkgmodel.RuntimeReference, modelRuntime.ID).Return(testAuths, nil)
				return svc
			},
			OAuth20ServiceFn: UnusedOauth20Service(),
			BundleInstanceAuthSvcFn: func() *automock.BundleInstanceAuthService {
				svc := &automock.BundleInstanceAuthService{}
				svc.On("ListByRuntimeID", contextParam, modelRuntime.ID).Return([]*model.BundleInstanceAuth{}, nil)
				return svc
			},
			SelfRegManagerFn: rtmtest.SelfRegManagerReturnsDistinguishingLabel,
			InputID:          "foo",
			ExpectedRuntime:  nil,
			ExpectedErr:      testErr,
		},
		{
			Name:            "Returns scenario when listing scenarios label and not found when listing scenario assignments should succeed",
			TransactionerFn: txGen.ThatSucceeds,
			ServiceFn: func() *automock.RuntimeService {
				svc := &automock.RuntimeService{}
				svc.On("Get", contextParam, "foo").Return(modelRuntime, nil).Once()
				svc.On("GetLabel", contextParam, "foo", model.ScenariosKey).Return(singleScenarioLabel, nil)
				svc.On("GetLabel", contextParam, "foo", rtmtest.TestDistinguishLabel).Return(nil, labelNotFoundErr).Once()
				svc.On("Delete", contextParam, "foo").Return(nil).Once()
				return svc
			},
			ScenarioAssignmentFn: func() *automock.ScenarioAssignmentService {
				svc := &automock.ScenarioAssignmentService{}
				scenarios, err := label.ValueToStringsSlice(singleScenarioLabel.Value)
				assert.NoError(t, err)
				svc.On("GetForScenarioName", contextParam, scenarios[0]).Return(model.AutomaticScenarioAssignment{}, scenarioAssignmentNotFoundErr)
				return svc
			},
			ConverterFn: func() *automock.RuntimeConverter {
				conv := &automock.RuntimeConverter{}
				conv.On("ToGraphQL", modelRuntime).Return(gqlRuntime).Once()
				return conv
			},
			SysAuthServiceFn: func() *automock.SystemAuthService {
				svc := &automock.SystemAuthService{}
				svc.On("ListForObject", contextParam, pkgmodel.RuntimeReference, modelRuntime.ID).Return(testAuths, nil)
				return svc
			},
			OAuth20ServiceFn: func() *automock.OAuth20Service {
				svc := &automock.OAuth20Service{}
				svc.On("DeleteMultipleClientCredentials", contextParam, testAuths).Return(nil)
				return svc
			},
			BundleInstanceAuthSvcFn: func() *automock.BundleInstanceAuthService {
				svc := &automock.BundleInstanceAuthService{}
				svc.On("ListByRuntimeID", contextParam, modelRuntime.ID).Return([]*model.BundleInstanceAuth{}, nil)
				return svc
			},
			SelfRegManagerFn: rtmtest.SelfRegManagerThatDoesNotCleanup,
			InputID:          "foo",
			ExpectedRuntime:  gqlRuntime,
			ExpectedErr:      nil,
		},
		{
			Name:            "Returns scenario when listing scenarios label and scenario assignment when listing scenario assignments but fails on deletion of scenario assignment should fail",
			TransactionerFn: txGen.ThatDoesntExpectCommit,
			ServiceFn: func() *automock.RuntimeService {
				svc := &automock.RuntimeService{}
				svc.On("Get", contextParam, "foo").Return(modelRuntime, nil).Once()
				svc.On("GetLabel", contextParam, "foo", model.ScenariosKey).Return(singleScenarioLabel, nil)
				svc.On("GetLabel", contextParam, "foo", rtmtest.TestDistinguishLabel).Return(nil, labelNotFoundErr).Once()
				return svc
			},
			ScenarioAssignmentFn: func() *automock.ScenarioAssignmentService {
				svc := &automock.ScenarioAssignmentService{}
				scenarios, err := label.ValueToStringsSlice(singleScenarioLabel.Value)
				assert.NoError(t, err)
				scenarioAssignment := model.AutomaticScenarioAssignment{}
				svc.On("GetForScenarioName", contextParam, scenarios[0]).Return(scenarioAssignment, nil)
				svc.On("Delete", contextParam, scenarioAssignment).Return(testErr)
				return svc
			},
			ConverterFn: UnusedRuntimeConverter(),
			SysAuthServiceFn: func() *automock.SystemAuthService {
				svc := &automock.SystemAuthService{}
				svc.On("ListForObject", contextParam, pkgmodel.RuntimeReference, modelRuntime.ID).Return(testAuths, nil)
				return svc
			},
			OAuth20ServiceFn: UnusedOauth20Service(),
			BundleInstanceAuthSvcFn: func() *automock.BundleInstanceAuthService {
				svc := &automock.BundleInstanceAuthService{}
				svc.On("ListByRuntimeID", contextParam, modelRuntime.ID).Return([]*model.BundleInstanceAuth{}, nil)
				return svc
			},
			SelfRegManagerFn: rtmtest.SelfRegManagerReturnsDistinguishingLabel,
			InputID:          "foo",
			ExpectedRuntime:  nil,
			ExpectedErr:      testErr,
		},
		{
			Name:            "Returns scenario when listing scenarios label and scenario assignment when listing scenario assignments and succeeds on deletion of scenario assignment should succeed",
			TransactionerFn: txGen.ThatSucceeds,
			ServiceFn: func() *automock.RuntimeService {
				svc := &automock.RuntimeService{}
				svc.On("Get", contextParam, "foo").Return(modelRuntime, nil).Once()
				svc.On("GetLabel", contextParam, "foo", model.ScenariosKey).Return(singleScenarioLabel, nil)
				svc.On("GetLabel", contextParam, "foo", rtmtest.TestDistinguishLabel).Return(nil, labelNotFoundErr).Once()
				svc.On("Delete", contextParam, "foo").Return(nil).Once()
				return svc
			},
			ScenarioAssignmentFn: func() *automock.ScenarioAssignmentService {
				svc := &automock.ScenarioAssignmentService{}
				scenarios, err := label.ValueToStringsSlice(singleScenarioLabel.Value)
				assert.NoError(t, err)
				scenarioAssignment := model.AutomaticScenarioAssignment{}
				svc.On("GetForScenarioName", contextParam, scenarios[0]).Return(scenarioAssignment, nil)
				svc.On("Delete", contextParam, scenarioAssignment).Return(nil)
				return svc
			},
			ConverterFn: func() *automock.RuntimeConverter {
				conv := &automock.RuntimeConverter{}
				conv.On("ToGraphQL", modelRuntime).Return(gqlRuntime).Once()
				return conv
			},
			SysAuthServiceFn: func() *automock.SystemAuthService {
				svc := &automock.SystemAuthService{}
				svc.On("ListForObject", contextParam, pkgmodel.RuntimeReference, modelRuntime.ID).Return(testAuths, nil)
				return svc
			},
			OAuth20ServiceFn: func() *automock.OAuth20Service {
				svc := &automock.OAuth20Service{}
				svc.On("DeleteMultipleClientCredentials", contextParam, testAuths).Return(nil)
				return svc
			},
			BundleInstanceAuthSvcFn: func() *automock.BundleInstanceAuthService {
				svc := &automock.BundleInstanceAuthService{}
				svc.On("ListByRuntimeID", contextParam, modelRuntime.ID).Return([]*model.BundleInstanceAuth{}, nil)
				return svc
			},
			SelfRegManagerFn: rtmtest.SelfRegManagerThatDoesNotCleanup,
			InputID:          "foo",
			ExpectedRuntime:  gqlRuntime,
			ExpectedErr:      nil,
		},
		{
			Name:            "Returns multiple scenarios when listing scenarios label and only some are created by a scenario assignment should succeed",
			TransactionerFn: txGen.ThatSucceeds,
			ServiceFn: func() *automock.RuntimeService {
				svc := &automock.RuntimeService{}
				svc.On("Get", contextParam, "foo").Return(modelRuntime, nil).Once()
				svc.On("GetLabel", contextParam, "foo", model.ScenariosKey).Return(multiScenariosLabel, nil)
				svc.On("GetLabel", contextParam, "foo", rtmtest.TestDistinguishLabel).Return(nil, labelNotFoundErr).Once()
				svc.On("Delete", contextParam, "foo").Return(nil).Once()
				return svc
			},
			ScenarioAssignmentFn: func() *automock.ScenarioAssignmentService {
				svc := &automock.ScenarioAssignmentService{}
				scenarios, err := label.ValueToStringsSlice(multiScenariosLabel.Value)
				assert.NoError(t, err)

				emptyAssignment := model.AutomaticScenarioAssignment{}
				scenarioAssignment1 := model.AutomaticScenarioAssignment{ScenarioName: scenarios[1]}
				scenarioAssignment2 := model.AutomaticScenarioAssignment{ScenarioName: scenarios[2]}

				svc.On("GetForScenarioName", contextParam, scenarios[0]).Return(emptyAssignment, scenarioAssignmentNotFoundErr)
				svc.On("GetForScenarioName", contextParam, scenarios[1]).Return(scenarioAssignment1, nil)
				svc.On("GetForScenarioName", contextParam, scenarios[2]).Return(scenarioAssignment2, nil)
				svc.On("GetForScenarioName", contextParam, scenarios[3]).Return(emptyAssignment, scenarioAssignmentNotFoundErr)

				svc.On("Delete", contextParam, scenarioAssignment1).Return(nil).Once()
				svc.On("Delete", contextParam, scenarioAssignment2).Return(nil).Once()

				return svc
			},
			ConverterFn: func() *automock.RuntimeConverter {
				conv := &automock.RuntimeConverter{}
				conv.On("ToGraphQL", modelRuntime).Return(gqlRuntime).Once()
				return conv
			},
			SysAuthServiceFn: func() *automock.SystemAuthService {
				svc := &automock.SystemAuthService{}
				svc.On("ListForObject", contextParam, pkgmodel.RuntimeReference, modelRuntime.ID).Return(testAuths, nil)
				return svc
			},
			OAuth20ServiceFn: func() *automock.OAuth20Service {
				svc := &automock.OAuth20Service{}
				svc.On("DeleteMultipleClientCredentials", contextParam, testAuths).Return(nil)
				return svc
			},
			BundleInstanceAuthSvcFn: func() *automock.BundleInstanceAuthService {
				svc := &automock.BundleInstanceAuthService{}
				svc.On("ListByRuntimeID", contextParam, modelRuntime.ID).Return([]*model.BundleInstanceAuth{}, nil)
				return svc
			},
			SelfRegManagerFn: rtmtest.SelfRegManagerThatDoesNotCleanup,
			InputID:          "foo",
			ExpectedRuntime:  gqlRuntime,
			ExpectedErr:      nil,
		},
		{
			Name:            "Returns multiple scenarios when listing scenarios label and all are created by a scenario assignment should succeed",
			TransactionerFn: txGen.ThatSucceeds,
			ServiceFn: func() *automock.RuntimeService {
				svc := &automock.RuntimeService{}
				svc.On("Get", contextParam, "foo").Return(modelRuntime, nil).Once()
				svc.On("GetLabel", contextParam, "foo", model.ScenariosKey).Return(multiScenariosLabel, nil)
				svc.On("GetLabel", contextParam, "foo", rtmtest.TestDistinguishLabel).Return(nil, labelNotFoundErr).Once()
				svc.On("Delete", contextParam, "foo").Return(nil).Once()
				return svc
			},
			ScenarioAssignmentFn: func() *automock.ScenarioAssignmentService {
				svc := &automock.ScenarioAssignmentService{}
				scenarios, err := label.ValueToStringsSlice(multiScenariosLabel.Value)
				assert.NoError(t, err)

				scenarioAssignment0 := model.AutomaticScenarioAssignment{ScenarioName: scenarios[0]}
				scenarioAssignment1 := model.AutomaticScenarioAssignment{ScenarioName: scenarios[1]}
				scenarioAssignment2 := model.AutomaticScenarioAssignment{ScenarioName: scenarios[2]}
				scenarioAssignment3 := model.AutomaticScenarioAssignment{ScenarioName: scenarios[3]}

				svc.On("GetForScenarioName", contextParam, scenarios[0]).Return(scenarioAssignment0, nil)
				svc.On("GetForScenarioName", contextParam, scenarios[1]).Return(scenarioAssignment1, nil)
				svc.On("GetForScenarioName", contextParam, scenarios[2]).Return(scenarioAssignment2, nil)
				svc.On("GetForScenarioName", contextParam, scenarios[3]).Return(scenarioAssignment3, nil)

				svc.On("Delete", contextParam, scenarioAssignment0).Return(nil).Once()
				svc.On("Delete", contextParam, scenarioAssignment1).Return(nil).Once()
				svc.On("Delete", contextParam, scenarioAssignment2).Return(nil).Once()
				svc.On("Delete", contextParam, scenarioAssignment3).Return(nil).Once()

				return svc
			},
			ConverterFn: func() *automock.RuntimeConverter {
				conv := &automock.RuntimeConverter{}
				conv.On("ToGraphQL", modelRuntime).Return(gqlRuntime).Once()
				return conv
			},
			SysAuthServiceFn: func() *automock.SystemAuthService {
				svc := &automock.SystemAuthService{}
				svc.On("ListForObject", contextParam, pkgmodel.RuntimeReference, modelRuntime.ID).Return(testAuths, nil)
				return svc
			},
			OAuth20ServiceFn: func() *automock.OAuth20Service {
				svc := &automock.OAuth20Service{}
				svc.On("DeleteMultipleClientCredentials", contextParam, testAuths).Return(nil)
				return svc
			},
			BundleInstanceAuthSvcFn: func() *automock.BundleInstanceAuthService {
				svc := &automock.BundleInstanceAuthService{}
				svc.On("ListByRuntimeID", contextParam, modelRuntime.ID).Return([]*model.BundleInstanceAuth{}, nil)
				return svc
			},
			SelfRegManagerFn: rtmtest.SelfRegManagerThatDoesNotCleanup,
			InputID:          "foo",
			ExpectedRuntime:  gqlRuntime,
			ExpectedErr:      nil,
		},
		{
			Name:            "Returns multiple scenarios when listing scenarios label and none are created by a scenario assignment should succeed",
			TransactionerFn: txGen.ThatSucceeds,
			ServiceFn: func() *automock.RuntimeService {
				svc := &automock.RuntimeService{}
				svc.On("Get", contextParam, "foo").Return(modelRuntime, nil).Once()
				svc.On("GetLabel", contextParam, "foo", model.ScenariosKey).Return(multiScenariosLabel, nil)
				svc.On("GetLabel", contextParam, "foo", rtmtest.TestDistinguishLabel).Return(nil, labelNotFoundErr).Once()
				svc.On("Delete", contextParam, "foo").Return(nil).Once()
				return svc
			},
			ScenarioAssignmentFn: func() *automock.ScenarioAssignmentService {
				svc := &automock.ScenarioAssignmentService{}
				scenarios, err := label.ValueToStringsSlice(multiScenariosLabel.Value)
				assert.NoError(t, err)

				emptyAssignment := model.AutomaticScenarioAssignment{}

				svc.On("GetForScenarioName", contextParam, scenarios[0]).Return(emptyAssignment, scenarioAssignmentNotFoundErr)
				svc.On("GetForScenarioName", contextParam, scenarios[1]).Return(emptyAssignment, scenarioAssignmentNotFoundErr)
				svc.On("GetForScenarioName", contextParam, scenarios[2]).Return(emptyAssignment, scenarioAssignmentNotFoundErr)
				svc.On("GetForScenarioName", contextParam, scenarios[3]).Return(emptyAssignment, scenarioAssignmentNotFoundErr)

				return svc
			},
			ConverterFn: func() *automock.RuntimeConverter {
				conv := &automock.RuntimeConverter{}
				conv.On("ToGraphQL", modelRuntime).Return(gqlRuntime).Once()
				return conv
			},
			SysAuthServiceFn: func() *automock.SystemAuthService {
				svc := &automock.SystemAuthService{}
				svc.On("ListForObject", contextParam, pkgmodel.RuntimeReference, modelRuntime.ID).Return(testAuths, nil)
				return svc
			},
			OAuth20ServiceFn: func() *automock.OAuth20Service {
				svc := &automock.OAuth20Service{}
				svc.On("DeleteMultipleClientCredentials", contextParam, testAuths).Return(nil)
				return svc
			},
			BundleInstanceAuthSvcFn: func() *automock.BundleInstanceAuthService {
				svc := &automock.BundleInstanceAuthService{}
				svc.On("ListByRuntimeID", contextParam, modelRuntime.ID).Return([]*model.BundleInstanceAuth{}, nil)
				return svc
			},
			SelfRegManagerFn: rtmtest.SelfRegManagerThatDoesNotCleanup,
			InputID:          "foo",
			ExpectedRuntime:  gqlRuntime,
			ExpectedErr:      nil,
		},
		{
			Name:            "Returns multiple scenarios when listing scenarios label and none are created by a scenario assignment should succeed",
			TransactionerFn: txGen.ThatSucceeds,
			ServiceFn: func() *automock.RuntimeService {
				svc := &automock.RuntimeService{}
				svc.On("Get", contextParam, "foo").Return(modelRuntime, nil).Once()
				svc.On("GetLabel", contextParam, "foo", model.ScenariosKey).Return(multiScenariosLabel, nil)
				svc.On("GetLabel", contextParam, "foo", rtmtest.TestDistinguishLabel).Return(nil, labelNotFoundErr).Once()
				svc.On("Delete", contextParam, "foo").Return(nil).Once()
				return svc
			},
			ScenarioAssignmentFn: func() *automock.ScenarioAssignmentService {
				svc := &automock.ScenarioAssignmentService{}
				scenarios, err := label.ValueToStringsSlice(multiScenariosLabel.Value)
				assert.NoError(t, err)

				emptyAssignment := model.AutomaticScenarioAssignment{}

				svc.On("GetForScenarioName", contextParam, scenarios[0]).Return(emptyAssignment, scenarioAssignmentNotFoundErr)
				svc.On("GetForScenarioName", contextParam, scenarios[1]).Return(emptyAssignment, scenarioAssignmentNotFoundErr)
				svc.On("GetForScenarioName", contextParam, scenarios[2]).Return(emptyAssignment, scenarioAssignmentNotFoundErr)
				svc.On("GetForScenarioName", contextParam, scenarios[3]).Return(emptyAssignment, scenarioAssignmentNotFoundErr)

				return svc
			},
			ConverterFn: func() *automock.RuntimeConverter {
				conv := &automock.RuntimeConverter{}
				conv.On("ToGraphQL", modelRuntime).Return(gqlRuntime).Once()
				return conv
			},
			SysAuthServiceFn: func() *automock.SystemAuthService {
				svc := &automock.SystemAuthService{}
				svc.On("ListForObject", contextParam, pkgmodel.RuntimeReference, modelRuntime.ID).Return(testAuths, nil)
				return svc
			},
			OAuth20ServiceFn: func() *automock.OAuth20Service {
				svc := &automock.OAuth20Service{}
				svc.On("DeleteMultipleClientCredentials", contextParam, testAuths).Return(nil)
				return svc
			},
			BundleInstanceAuthSvcFn: func() *automock.BundleInstanceAuthService {
				svc := &automock.BundleInstanceAuthService{}
				svc.On("ListByRuntimeID", contextParam, modelRuntime.ID).Return([]*model.BundleInstanceAuth{}, nil)
				return svc
			},
			SelfRegManagerFn: rtmtest.SelfRegManagerThatDoesNotCleanup,
			InputID:          "foo",
			ExpectedRuntime:  gqlRuntime,
			ExpectedErr:      nil,
		},
	}
	for _, testCase := range testCases {
		t.Run(testCase.Name, func(t *testing.T) {
			persistTx, transact := testCase.TransactionerFn()
			svc := testCase.ServiceFn()
			scenarioAssignmentSvc := testCase.ScenarioAssignmentFn()
			converter := testCase.ConverterFn()
			sysAuthSvc := testCase.SysAuthServiceFn()
			oAuth20Svc := testCase.OAuth20ServiceFn()
			bundleInstanceAuthSvc := testCase.BundleInstanceAuthSvcFn()
			selfRegisterManager := testCase.SelfRegManagerFn()
			uuidSvc := &automock.UidService{}

<<<<<<< HEAD
			resolver := runtime.NewResolver(transact, svc, scenarioAssignmentSvc, sysAuthSvc, oAuth20Svc, converter, nil, nil, bundleInstanceAuthSvc, selfRegisterManager, uuidSvc, nil, nil)
=======
			resolver := runtime.NewResolver(transact, svc, scenarioAssignmentSvc, sysAuthSvc, oAuth20Svc, converter, nil, nil, bundleInstanceAuthSvc, selfRegisterManager, uuidSvc, nil, nil, nil)
>>>>>>> 19609629

			// WHEN
			result, err := resolver.DeleteRuntime(context.TODO(), testCase.InputID)

			// then
			assert.Equal(t, testCase.ExpectedRuntime, result)
			if testCase.ExpectedErr != nil {
				assert.Contains(t, err.Error(), testCase.ExpectedErr.Error())
			} else {
				assert.NoError(t, err)
			}

			mock.AssertExpectationsForObjects(t, svc, scenarioAssignmentSvc, converter, transact, persistTx, sysAuthSvc, oAuth20Svc, selfRegisterManager)
		})
	}
}

func TestResolver_Runtime(t *testing.T) {
	// GIVEN
	modelRuntime := fixModelRuntime(t, "foo", "tenant-foo", "Foo", "Bar")
	gqlRuntime := fixGQLRuntime(t, "foo", "Foo", "Bar")
	testErr := errors.New("Test error")

	testCases := []struct {
		Name             string
		PersistenceFn    func() *persistenceautomock.PersistenceTx
		TransactionerFn  func(persistTx *persistenceautomock.PersistenceTx) *persistenceautomock.Transactioner
		ServiceFn        func() *automock.RuntimeService
		ConverterFn      func() *automock.RuntimeConverter
		SelfRegManagerFn func() *automock.SelfRegisterManager
		InputID          string
		ExpectedRuntime  *graphql.Runtime
		ExpectedErr      error
	}{
		{
			Name: "Success",
			PersistenceFn: func() *persistenceautomock.PersistenceTx {
				persistTx := &persistenceautomock.PersistenceTx{}
				persistTx.On("Commit").Return(nil).Once()
				return persistTx
			},
			TransactionerFn: txtest.TransactionerThatSucceeds,
			ServiceFn: func() *automock.RuntimeService {
				svc := &automock.RuntimeService{}
				svc.On("Get", contextParam, "foo").Return(modelRuntime, nil).Once()

				return svc
			},
			ConverterFn: func() *automock.RuntimeConverter {
				conv := &automock.RuntimeConverter{}
				conv.On("ToGraphQL", modelRuntime).Return(gqlRuntime).Once()
				return conv
			},
			SelfRegManagerFn: rtmtest.NoopSelfRegManager,
			InputID:          "foo",
			ExpectedRuntime:  gqlRuntime,
			ExpectedErr:      nil,
		},
		{
			Name: "Success when runtime not found returns nil",
			PersistenceFn: func() *persistenceautomock.PersistenceTx {
				persistTx := &persistenceautomock.PersistenceTx{}
				persistTx.On("Commit").Return(nil).Once()
				return persistTx
			},
			TransactionerFn: txtest.TransactionerThatSucceeds,
			ServiceFn: func() *automock.RuntimeService {
				svc := &automock.RuntimeService{}
				svc.On("Get", contextParam, "foo").Return(modelRuntime, apperrors.NewNotFoundError(resource.Runtime, "foo")).Once()

				return svc
			},
			ConverterFn:      UnusedRuntimeConverter(),
			SelfRegManagerFn: rtmtest.NoopSelfRegManager,
			InputID:          "foo",
			ExpectedRuntime:  nil,
			ExpectedErr:      nil,
		},
		{
			Name: "Returns error when runtime retrieval failed",
			PersistenceFn: func() *persistenceautomock.PersistenceTx {
				persistTx := &persistenceautomock.PersistenceTx{}
				return persistTx
			},
			TransactionerFn: txtest.TransactionerThatDoesARollback,
			ServiceFn: func() *automock.RuntimeService {
				svc := &automock.RuntimeService{}
				svc.On("Get", contextParam, "foo").Return(nil, testErr).Once()

				return svc
			},
			ConverterFn:      UnusedRuntimeConverter(),
			SelfRegManagerFn: rtmtest.NoopSelfRegManager,
			InputID:          "foo",
			ExpectedRuntime:  nil,
			ExpectedErr:      testErr,
		},
	}

	for _, testCase := range testCases {
		t.Run(testCase.Name, func(t *testing.T) {
			persistTx := testCase.PersistenceFn()
			transact := testCase.TransactionerFn(persistTx)
			svc := testCase.ServiceFn()
			converter := testCase.ConverterFn()
			selfRegManager := testCase.SelfRegManagerFn()
			uuidSvc := &automock.UidService{}

<<<<<<< HEAD
			resolver := runtime.NewResolver(transact, svc, nil, nil, nil, converter, nil, nil, nil, selfRegManager, uuidSvc, nil, nil)
=======
			resolver := runtime.NewResolver(transact, svc, nil, nil, nil, converter, nil, nil, nil, selfRegManager, uuidSvc, nil, nil, nil)
>>>>>>> 19609629

			// WHEN
			result, err := resolver.Runtime(context.TODO(), testCase.InputID)

			// then
			assert.Equal(t, testCase.ExpectedRuntime, result)
			assert.Equal(t, testCase.ExpectedErr, err)

			mock.AssertExpectationsForObjects(t, svc, converter, transact, persistTx)
		})
	}
}

func TestResolver_Runtimes(t *testing.T) {
	// GIVEN
	modelRuntimes := []*model.Runtime{
		fixModelRuntime(t, "foo", "tenant-foo", "Foo", "Lorem Ipsum"),
		fixModelRuntime(t, "bar", "tenant-bar", "Bar", "Lorem Ipsum"),
	}

	gqlRuntimes := []*graphql.Runtime{
		fixGQLRuntime(t, "foo", "Foo", "Lorem Ipsum"),
		fixGQLRuntime(t, "bar", "Bar", "Lorem Ipsum"),
	}

	first := 2
	gqlAfter := graphql.PageCursor("test")
	after := "test"
	filter := []*labelfilter.LabelFilter{{Key: ""}}
	gqlFilter := []*graphql.LabelFilter{{Key: ""}}
	testErr := errors.New("Test error")

	testCases := []struct {
		Name              string
		PersistenceFn     func() *persistenceautomock.PersistenceTx
		TransactionerFn   func(persistTx *persistenceautomock.PersistenceTx) *persistenceautomock.Transactioner
		ServiceFn         func() *automock.RuntimeService
		ConverterFn       func() *automock.RuntimeConverter
		SelfRegManagerFn  func() *automock.SelfRegisterManager
		InputLabelFilters []*graphql.LabelFilter
		InputFirst        *int
		InputAfter        *graphql.PageCursor
		ExpectedResult    *graphql.RuntimePage
		ExpectedErr       error
	}{
		{
			Name: "Success",
			PersistenceFn: func() *persistenceautomock.PersistenceTx {
				persistTx := &persistenceautomock.PersistenceTx{}
				persistTx.On("Commit").Return(nil).Once()
				return persistTx
			},
			TransactionerFn: txtest.TransactionerThatSucceeds,
			ServiceFn: func() *automock.RuntimeService {
				svc := &automock.RuntimeService{}
				svc.On("List", contextParam, filter, first, after).Return(fixRuntimePage(modelRuntimes), nil).Once()
				return svc
			},
			ConverterFn: func() *automock.RuntimeConverter {
				conv := &automock.RuntimeConverter{}
				conv.On("MultipleToGraphQL", modelRuntimes).Return(gqlRuntimes).Once()
				return conv
			},
			SelfRegManagerFn:  rtmtest.NoopSelfRegManager,
			InputFirst:        &first,
			InputAfter:        &gqlAfter,
			InputLabelFilters: gqlFilter,
			ExpectedResult:    fixGQLRuntimePage(gqlRuntimes),
			ExpectedErr:       nil,
		},
		{
			Name: "Returns error when runtime listing failed",
			PersistenceFn: func() *persistenceautomock.PersistenceTx {
				persistTx := &persistenceautomock.PersistenceTx{}
				return persistTx
			},
			TransactionerFn: txtest.TransactionerThatDoesARollback,
			ServiceFn: func() *automock.RuntimeService {
				svc := &automock.RuntimeService{}
				svc.On("List", contextParam, filter, first, after).Return(nil, testErr).Once()
				return svc
			},
			ConverterFn:       UnusedRuntimeConverter(),
			SelfRegManagerFn:  rtmtest.NoopSelfRegManager,
			InputFirst:        &first,
			InputAfter:        &gqlAfter,
			InputLabelFilters: gqlFilter,
			ExpectedResult:    nil,
			ExpectedErr:       testErr,
		},
	}

	for _, testCase := range testCases {
		t.Run(testCase.Name, func(t *testing.T) {
			persistTx := testCase.PersistenceFn()
			transact := testCase.TransactionerFn(persistTx)
			svc := testCase.ServiceFn()
			converter := testCase.ConverterFn()
			selfRegManager := testCase.SelfRegManagerFn()
			uuidSvc := &automock.UidService{}

<<<<<<< HEAD
			resolver := runtime.NewResolver(transact, svc, nil, nil, nil, converter, nil, nil, nil, selfRegManager, uuidSvc, nil, nil)
=======
			resolver := runtime.NewResolver(transact, svc, nil, nil, nil, converter, nil, nil, nil, selfRegManager, uuidSvc, nil, nil, nil)
>>>>>>> 19609629

			// WHEN
			result, err := resolver.Runtimes(context.TODO(), testCase.InputLabelFilters, testCase.InputFirst, testCase.InputAfter)

			// then
			assert.Equal(t, testCase.ExpectedResult, result)
			assert.Equal(t, testCase.ExpectedErr, err)

			mock.AssertExpectationsForObjects(t, svc, converter, transact, persistTx)
		})
	}
}

func TestResolver_RuntimeByTokenIssuer(t *testing.T) {
	// GIVEN
	modelRuntime := fixModelRuntime(t, "foo", "tenant-foo", "Foo", "Bar")
	gqlRuntime := fixGQLRuntime(t, "foo", "Foo", "Bar")
	testErr := errors.New("Test error")

	testCases := []struct {
		Name             string
		PersistenceFn    func() *persistenceautomock.PersistenceTx
		TransactionerFn  func(persistTx *persistenceautomock.PersistenceTx) *persistenceautomock.Transactioner
		ServiceFn        func() *automock.RuntimeService
		ConverterFn      func() *automock.RuntimeConverter
		SelfRegManagerFn func() *automock.SelfRegisterManager
		InputID          string
		ExpectedRuntime  *graphql.Runtime
		ExpectedErr      error
	}{
		{
			Name: "Success",
			PersistenceFn: func() *persistenceautomock.PersistenceTx {
				persistTx := &persistenceautomock.PersistenceTx{}
				persistTx.On("Commit").Return(nil).Once()
				return persistTx
			},
			TransactionerFn: txtest.TransactionerThatSucceeds,
			ServiceFn: func() *automock.RuntimeService {
				svc := &automock.RuntimeService{}
				svc.On("GetByTokenIssuer", contextParam, "foo").Return(modelRuntime, nil).Once()

				return svc
			},
			ConverterFn: func() *automock.RuntimeConverter {
				conv := &automock.RuntimeConverter{}
				conv.On("ToGraphQL", modelRuntime).Return(gqlRuntime).Once()
				return conv
			},
			SelfRegManagerFn: rtmtest.NoopSelfRegManager,
			InputID:          "foo",
			ExpectedRuntime:  gqlRuntime,
			ExpectedErr:      nil,
		},
		{
			Name: "Success when runtime not found returns nil",
			PersistenceFn: func() *persistenceautomock.PersistenceTx {
				persistTx := &persistenceautomock.PersistenceTx{}
				persistTx.On("Commit").Return(nil).Once()
				return persistTx
			},
			TransactionerFn: txtest.TransactionerThatSucceeds,
			ServiceFn: func() *automock.RuntimeService {
				svc := &automock.RuntimeService{}
				svc.On("GetByTokenIssuer", contextParam, "foo").Return(modelRuntime, apperrors.NewNotFoundError(resource.Runtime, "foo")).Once()

				return svc
			},
			ConverterFn:      UnusedRuntimeConverter(),
			SelfRegManagerFn: rtmtest.NoopSelfRegManager,
			InputID:          "foo",
			ExpectedRuntime:  nil,
			ExpectedErr:      nil,
		},
		{
			Name: "Returns error when runtime retrieval failed",
			PersistenceFn: func() *persistenceautomock.PersistenceTx {
				persistTx := &persistenceautomock.PersistenceTx{}
				return persistTx
			},
			TransactionerFn: txtest.TransactionerThatDoesARollback,
			ServiceFn: func() *automock.RuntimeService {
				svc := &automock.RuntimeService{}
				svc.On("GetByTokenIssuer", contextParam, "foo").Return(nil, testErr).Once()

				return svc
			},
			ConverterFn:      UnusedRuntimeConverter(),
			SelfRegManagerFn: rtmtest.NoopSelfRegManager,
			InputID:          "foo",
			ExpectedRuntime:  nil,
			ExpectedErr:      testErr,
		},
	}

	for _, testCase := range testCases {
		t.Run(testCase.Name, func(t *testing.T) {
			persistTx := testCase.PersistenceFn()
			transact := testCase.TransactionerFn(persistTx)
			svc := testCase.ServiceFn()
			converter := testCase.ConverterFn()
			selfRegManager := testCase.SelfRegManagerFn()
			uuidSvc := &automock.UidService{}

<<<<<<< HEAD
			resolver := runtime.NewResolver(transact, svc, nil, nil, nil, converter, nil, nil, nil, selfRegManager, uuidSvc, nil, nil)
=======
			resolver := runtime.NewResolver(transact, svc, nil, nil, nil, converter, nil, nil, nil, selfRegManager, uuidSvc, nil, nil, nil)
>>>>>>> 19609629

			// WHEN
			result, err := resolver.RuntimeByTokenIssuer(context.TODO(), testCase.InputID)

			// then
			assert.Equal(t, testCase.ExpectedRuntime, result)
			assert.Equal(t, testCase.ExpectedErr, err)

			mock.AssertExpectationsForObjects(t, svc, converter, transact, persistTx)
		})
	}
}

func TestResolver_SetRuntimeLabel(t *testing.T) {
	// GIVEN
	testErr := errors.New("Test error")

	runtimeID := "foo"
	labelKey := "key"
	labelValue := []string{"foo", "bar"}
	gqlLabel := &graphql.Label{
		Key:   labelKey,
		Value: labelValue,
	}
	modelLabelInput := &model.LabelInput{
		Key:        labelKey,
		Value:      labelValue,
		ObjectID:   runtimeID,
		ObjectType: model.RuntimeLabelableObject,
	}

	modelLabel := &model.Label{
		ID:         "baz",
		Key:        labelKey,
		Value:      labelValue,
		ObjectID:   runtimeID,
		ObjectType: model.RuntimeLabelableObject,
	}

	testCases := []struct {
		Name             string
		PersistenceFn    func() *persistenceautomock.PersistenceTx
		TransactionerFn  func(persistTx *persistenceautomock.PersistenceTx) *persistenceautomock.Transactioner
		ServiceFn        func() *automock.RuntimeService
		ConverterFn      func() *automock.RuntimeConverter
		SelfRegManagerFn func() *automock.SelfRegisterManager
		InputRuntimeID   string
		InputKey         string
		InputValue       interface{}
		ExpectedLabel    *graphql.Label
		ExpectedErr      error
	}{
		{
			Name: "Success",
			PersistenceFn: func() *persistenceautomock.PersistenceTx {
				persistTx := &persistenceautomock.PersistenceTx{}
				persistTx.On("Commit").Return(nil).Once()
				return persistTx
			},
			TransactionerFn: txtest.TransactionerThatSucceeds,
			ServiceFn: func() *automock.RuntimeService {
				svc := &automock.RuntimeService{}
				svc.On("SetLabel", contextParam, modelLabelInput).Return(nil).Once()
				svc.On("GetLabel", contextParam, runtimeID, modelLabelInput.Key).Return(modelLabel, nil).Once()
				return svc
			},
			ConverterFn:      UnusedRuntimeConverter(),
			SelfRegManagerFn: rtmtest.NoopSelfRegManager,
			InputRuntimeID:   runtimeID,
			InputKey:         gqlLabel.Key,
			InputValue:       gqlLabel.Value,
			ExpectedLabel:    gqlLabel,
			ExpectedErr:      nil,
		},
		{
			Name: "Returns error when adding label to runtime failed",
			PersistenceFn: func() *persistenceautomock.PersistenceTx {
				persistTx := &persistenceautomock.PersistenceTx{}
				return persistTx
			},
			TransactionerFn: txtest.TransactionerThatDoesARollback,
			ServiceFn: func() *automock.RuntimeService {
				svc := &automock.RuntimeService{}
				svc.On("SetLabel", contextParam, modelLabelInput).Return(testErr).Once()
				return svc
			},
			ConverterFn:      UnusedRuntimeConverter(),
			SelfRegManagerFn: rtmtest.NoopSelfRegManager,
			InputRuntimeID:   runtimeID,
			InputKey:         gqlLabel.Key,
			InputValue:       gqlLabel.Value,
			ExpectedLabel:    nil,
			ExpectedErr:      testErr,
		},
	}

	for _, testCase := range testCases {
		t.Run(testCase.Name, func(t *testing.T) {
			persistTx := testCase.PersistenceFn()
			transact := testCase.TransactionerFn(persistTx)
			svc := testCase.ServiceFn()
			converter := testCase.ConverterFn()
			selfRegManager := testCase.SelfRegManagerFn()
			uuidSvc := &automock.UidService{}

<<<<<<< HEAD
			resolver := runtime.NewResolver(transact, svc, nil, nil, nil, converter, nil, nil, nil, selfRegManager, uuidSvc, nil, nil)
=======
			resolver := runtime.NewResolver(transact, svc, nil, nil, nil, converter, nil, nil, nil, selfRegManager, uuidSvc, nil, nil, nil)
>>>>>>> 19609629

			// WHEN
			result, err := resolver.SetRuntimeLabel(context.TODO(), testCase.InputRuntimeID, testCase.InputKey, testCase.InputValue)

			// then
			assert.Equal(t, testCase.ExpectedLabel, result)
			assert.Equal(t, testCase.ExpectedErr, err)

			mock.AssertExpectationsForObjects(t, svc, converter, transact, persistTx)
		})
	}

	t.Run("Returns error when Label input validation failed", func(t *testing.T) {
<<<<<<< HEAD
		resolver := runtime.NewResolver(nil, nil, nil, nil, nil, nil, nil, nil, nil, nil, nil, nil, nil)
=======
		resolver := runtime.NewResolver(nil, nil, nil, nil, nil, nil, nil, nil, nil, nil, nil, nil, nil, nil)
>>>>>>> 19609629

		// WHEN
		result, err := resolver.SetRuntimeLabel(context.TODO(), "", "", "")

		// then
		require.Nil(t, result)
		require.Error(t, err)
		assert.Contains(t, err.Error(), "value=cannot be blank")
		assert.Contains(t, err.Error(), "key=cannot be blank")
	})
}

func TestResolver_DeleteRuntimeLabel(t *testing.T) {
	// GIVEN
	testErr := errors.New("Test error")

	runtimeID := "foo"

	gqlLabel := &graphql.Label{
		Key:   "key",
		Value: []string{"foo", "bar"},
	}
	modelLabel := &model.Label{
		Key:   "key",
		Value: []string{"foo", "bar"},
	}

	testCases := []struct {
		Name             string
		PersistenceFn    func() *persistenceautomock.PersistenceTx
		TransactionerFn  func(persistTx *persistenceautomock.PersistenceTx) *persistenceautomock.Transactioner
		ServiceFn        func() *automock.RuntimeService
		ConverterFn      func() *automock.RuntimeConverter
		SelfRegManagerFn func() *automock.SelfRegisterManager
		InputRuntimeID   string
		InputKey         string
		ExpectedLabel    *graphql.Label
		ExpectedErr      error
	}{
		{
			Name: "Success",
			PersistenceFn: func() *persistenceautomock.PersistenceTx {
				persistTx := &persistenceautomock.PersistenceTx{}
				persistTx.On("Commit").Return(nil).Once()
				return persistTx
			},
			TransactionerFn: txtest.TransactionerThatSucceeds,
			ServiceFn: func() *automock.RuntimeService {
				svc := &automock.RuntimeService{}
				svc.On("GetLabel", contextParam, runtimeID, gqlLabel.Key).Return(modelLabel, nil).Once()
				svc.On("DeleteLabel", contextParam, runtimeID, gqlLabel.Key).Return(nil).Once()
				return svc
			},
			ConverterFn:      UnusedRuntimeConverter(),
			SelfRegManagerFn: rtmtest.NoopSelfRegManager,
			InputRuntimeID:   runtimeID,
			InputKey:         gqlLabel.Key,
			ExpectedLabel:    gqlLabel,
			ExpectedErr:      nil,
		},
		{
			Name: "Returns error when label retrieval failed",
			PersistenceFn: func() *persistenceautomock.PersistenceTx {
				persistTx := &persistenceautomock.PersistenceTx{}
				return persistTx
			},
			TransactionerFn: txtest.TransactionerThatDoesARollback,
			ServiceFn: func() *automock.RuntimeService {
				svc := &automock.RuntimeService{}
				svc.On("GetLabel", contextParam, runtimeID, gqlLabel.Key).Return(nil, testErr).Once()
				return svc
			},
			ConverterFn:      UnusedRuntimeConverter(),
			SelfRegManagerFn: rtmtest.NoopSelfRegManager,
			InputRuntimeID:   runtimeID,
			InputKey:         gqlLabel.Key,
			ExpectedLabel:    nil,
			ExpectedErr:      testErr,
		},
		{
			Name: "Returns error when deleting runtime's label failed",
			PersistenceFn: func() *persistenceautomock.PersistenceTx {
				persistTx := &persistenceautomock.PersistenceTx{}
				return persistTx
			},
			TransactionerFn: txtest.TransactionerThatDoesARollback,
			ServiceFn: func() *automock.RuntimeService {
				svc := &automock.RuntimeService{}
				svc.On("GetLabel", contextParam, runtimeID, gqlLabel.Key).Return(modelLabel, nil).Once()
				svc.On("DeleteLabel", contextParam, runtimeID, gqlLabel.Key).Return(testErr).Once()
				return svc
			},
			ConverterFn:      UnusedRuntimeConverter(),
			SelfRegManagerFn: rtmtest.NoopSelfRegManager,
			InputRuntimeID:   runtimeID,
			InputKey:         gqlLabel.Key,
			ExpectedLabel:    nil,
			ExpectedErr:      testErr,
		},
	}

	for _, testCase := range testCases {
		t.Run(testCase.Name, func(t *testing.T) {
			persistTx := testCase.PersistenceFn()
			transact := testCase.TransactionerFn(persistTx)
			svc := testCase.ServiceFn()
			converter := testCase.ConverterFn()
			selfRegManager := testCase.SelfRegManagerFn()
			uuidSvc := &automock.UidService{}

<<<<<<< HEAD
			resolver := runtime.NewResolver(transact, svc, nil, nil, nil, converter, nil, nil, nil, selfRegManager, uuidSvc, nil, nil)
=======
			resolver := runtime.NewResolver(transact, svc, nil, nil, nil, converter, nil, nil, nil, selfRegManager, uuidSvc, nil, nil, nil)
>>>>>>> 19609629

			// WHEN
			result, err := resolver.DeleteRuntimeLabel(context.TODO(), testCase.InputRuntimeID, testCase.InputKey)

			// then
			assert.Equal(t, testCase.ExpectedLabel, result)
			assert.Equal(t, testCase.ExpectedErr, err)

			mock.AssertExpectationsForObjects(t, svc, converter, transact, persistTx)
		})
	}
}

func TestResolver_Labels(t *testing.T) {
	// GIVEN
	id := "foo"
	labelKey1 := "key1"
	labelValue1 := "val1"
	labelKey2 := "key2"
	labelValue2 := "val2"

	gqlRuntime := fixGQLRuntime(t, id, "name", "desc")

	modelLabels := map[string]*model.Label{
		"abc": {
			ID:         "abc",
			Key:        labelKey1,
			Value:      labelValue1,
			ObjectID:   id,
			ObjectType: model.RuntimeLabelableObject,
		},
		"def": {
			ID:         "def",
			Key:        labelKey2,
			Value:      labelValue2,
			ObjectID:   id,
			ObjectType: model.RuntimeLabelableObject,
		},
	}

	gqlLabels := graphql.Labels{
		labelKey1: labelValue1,
		labelKey2: labelValue2,
	}

	gqlLabels1 := graphql.Labels{
		labelKey1: labelValue1,
	}

	testErr := errors.New("Test error")

	testCases := []struct {
		Name             string
		PersistenceFn    func() *persistenceautomock.PersistenceTx
		TransactionerFn  func(persistTx *persistenceautomock.PersistenceTx) *persistenceautomock.Transactioner
		ServiceFn        func() *automock.RuntimeService
		SelfRegManagerFn func() *automock.SelfRegisterManager
		InputRuntime     *graphql.Runtime
		InputKey         *string
		ExpectedResult   graphql.Labels
		ExpectedErr      error
	}{
		{
			Name: "Success",
			PersistenceFn: func() *persistenceautomock.PersistenceTx {
				persistTx := &persistenceautomock.PersistenceTx{}
				persistTx.On("Commit").Return(nil).Once()
				return persistTx
			},
			TransactionerFn: txtest.TransactionerThatSucceeds,
			ServiceFn: func() *automock.RuntimeService {
				svc := &automock.RuntimeService{}
				svc.On("ListLabels", contextParam, id).Return(modelLabels, nil).Once()
				return svc
			},
			SelfRegManagerFn: rtmtest.NoopSelfRegManager,
			InputKey:         nil,
			ExpectedResult:   gqlLabels,
			ExpectedErr:      nil,
		},
		{
			Name: "Success when labels are filtered",
			PersistenceFn: func() *persistenceautomock.PersistenceTx {
				persistTx := &persistenceautomock.PersistenceTx{}
				persistTx.On("Commit").Return(nil).Once()
				return persistTx
			},
			TransactionerFn: txtest.TransactionerThatSucceeds,
			ServiceFn: func() *automock.RuntimeService {
				svc := &automock.RuntimeService{}
				svc.On("ListLabels", contextParam, id).Return(modelLabels, nil).Once()
				return svc
			},
			SelfRegManagerFn: rtmtest.NoopSelfRegManager,
			InputKey:         &labelKey1,
			ExpectedResult:   gqlLabels1,
			ExpectedErr:      nil,
		},
		{
			Name: "Success returns nil when labels not found",
			PersistenceFn: func() *persistenceautomock.PersistenceTx {
				persistTx := &persistenceautomock.PersistenceTx{}
				persistTx.On("Commit").Return(nil).Once()
				return persistTx
			},
			TransactionerFn: txtest.TransactionerThatSucceeds,
			ServiceFn: func() *automock.RuntimeService {
				svc := &automock.RuntimeService{}
				svc.On("ListLabels", contextParam, id).Return(nil, errors.New("doesn't exist")).Once()
				return svc
			},
			SelfRegManagerFn: rtmtest.NoopSelfRegManager,
			InputKey:         &labelKey1,
			ExpectedResult:   nil,
			ExpectedErr:      nil,
		},
		{
			Name: "Returns error when label listing failed",
			PersistenceFn: func() *persistenceautomock.PersistenceTx {
				persistTx := &persistenceautomock.PersistenceTx{}
				return persistTx
			},
			TransactionerFn: txtest.TransactionerThatDoesARollback,
			ServiceFn: func() *automock.RuntimeService {
				svc := &automock.RuntimeService{}
				svc.On("ListLabels", contextParam, id).Return(nil, testErr).Once()
				return svc
			},
			SelfRegManagerFn: rtmtest.NoopSelfRegManager,
			InputKey:         &labelKey1,
			ExpectedResult:   nil,
			ExpectedErr:      testErr,
		},
	}

	for _, testCase := range testCases {
		t.Run(testCase.Name, func(t *testing.T) {
			persistTx := testCase.PersistenceFn()
			svc := testCase.ServiceFn()
			transact := testCase.TransactionerFn(persistTx)
			selfRegManager := testCase.SelfRegManagerFn()
			uuidSvc := &automock.UidService{}

<<<<<<< HEAD
			resolver := runtime.NewResolver(transact, svc, nil, nil, nil, nil, nil, nil, nil, selfRegManager, uuidSvc, nil, nil)
=======
			resolver := runtime.NewResolver(transact, svc, nil, nil, nil, nil, nil, nil, nil, selfRegManager, uuidSvc, nil, nil, nil)
>>>>>>> 19609629

			// WHEN
			result, err := resolver.Labels(context.TODO(), gqlRuntime, testCase.InputKey)

			// then
			assert.Equal(t, testCase.ExpectedResult, result)
			assert.Equal(t, testCase.ExpectedErr, err)

			mock.AssertExpectationsForObjects(t, svc, transact, persistTx)
		})
	}
}

func TestResolver_GetLabel(t *testing.T) {
	// GIVEN
	runtimeID := "37e89317-9ace-441d-9dc0-badf09b035b4"
	labelKey := runtime.IsNormalizedLabel
	labelValue := "true"

	modelLabel := &model.Label{
		ID:         "abc",
		Key:        labelKey,
		Value:      labelValue,
		ObjectID:   runtimeID,
		ObjectType: model.RuntimeLabelableObject,
	}

	gqlLabels := &graphql.Labels{
		labelKey: labelValue,
	}

	testErr := errors.New("Test error")

	testCases := []struct {
		Name             string
		PersistenceFn    func() *persistenceautomock.PersistenceTx
		TransactionerFn  func(persistTx *persistenceautomock.PersistenceTx) *persistenceautomock.Transactioner
		ServiceFn        func() *automock.RuntimeService
		SelfRegManagerFn func() *automock.SelfRegisterManager
		InputRuntime     *graphql.Runtime
		InputKey         string
		ExpectedResult   *graphql.Labels
		ExpectedErr      error
	}{
		{
			Name: "Success",
			PersistenceFn: func() *persistenceautomock.PersistenceTx {
				persistTx := &persistenceautomock.PersistenceTx{}
				persistTx.On("Commit").Return(nil).Once()
				return persistTx
			},
			TransactionerFn: txtest.TransactionerThatSucceeds,
			ServiceFn: func() *automock.RuntimeService {
				svc := &automock.RuntimeService{}
				svc.On("GetLabel", contextParam, runtimeID, labelKey).Return(modelLabel, nil).Once()
				return svc
			},
			SelfRegManagerFn: rtmtest.NoopSelfRegManager,
			InputKey:         labelKey,
			ExpectedResult:   gqlLabels,
			ExpectedErr:      nil,
		},
		{
			Name: "Success returns nil when label not found",
			PersistenceFn: func() *persistenceautomock.PersistenceTx {
				persistTx := &persistenceautomock.PersistenceTx{}
				persistTx.On("Commit").Return(nil).Once()
				return persistTx
			},
			TransactionerFn: txtest.TransactionerThatSucceeds,
			ServiceFn: func() *automock.RuntimeService {
				svc := &automock.RuntimeService{}
				svc.On("GetLabel", contextParam, runtimeID, labelKey).Return(nil, apperrors.NewNotFoundError(resource.Runtime, runtimeID)).Once()
				return svc
			},
			SelfRegManagerFn: rtmtest.NoopSelfRegManager,
			InputKey:         labelKey,
			ExpectedResult:   nil,
			ExpectedErr:      nil,
		},
		{
			Name: "Returns error when label listing fails",
			PersistenceFn: func() *persistenceautomock.PersistenceTx {
				persistTx := &persistenceautomock.PersistenceTx{}
				return persistTx
			},
			TransactionerFn: txtest.TransactionerThatSucceeds,
			ServiceFn: func() *automock.RuntimeService {
				svc := &automock.RuntimeService{}
				svc.On("GetLabel", contextParam, runtimeID, labelKey).Return(nil, testErr).Once()
				return svc
			},
			SelfRegManagerFn: rtmtest.NoopSelfRegManager,
			InputKey:         labelKey,
			ExpectedResult:   nil,
			ExpectedErr:      testErr,
		},
	}

	for _, testCase := range testCases {
		t.Run(testCase.Name, func(t *testing.T) {
			persistTx := testCase.PersistenceFn()
			svc := testCase.ServiceFn()
			transact := testCase.TransactionerFn(persistTx)
			selfRegManager := testCase.SelfRegManagerFn()
			uuidSvc := &automock.UidService{}

<<<<<<< HEAD
			resolver := runtime.NewResolver(transact, svc, nil, nil, nil, nil, nil, nil, nil, selfRegManager, uuidSvc, nil, nil)
=======
			resolver := runtime.NewResolver(transact, svc, nil, nil, nil, nil, nil, nil, nil, selfRegManager, uuidSvc, nil, nil, nil)
>>>>>>> 19609629

			// WHEN
			result, err := resolver.GetLabel(context.TODO(), runtimeID, labelKey)

			// then
			assert.Equal(t, testCase.ExpectedResult, result)
			assert.Equal(t, testCase.ExpectedErr, err)

			mock.AssertExpectationsForObjects(t, svc, transact, persistTx)
		})
	}
}

func TestResolver_RuntimeContext(t *testing.T) {
	// GIVEN
	id := "foo"
	key := "key"
	val := "value"
	runtimeID := "runtime_id"

	modelRuntimeContext := fixModelRuntimeContext(id, runtimeID, key, val)
	gqlRuntimeContext := fixGqlRuntimeContext(id, key, val)
	gqlRuntime := fixGQLRuntime(t, runtimeID, "runtime", "description")
	testErr := errors.New("Test error")
	txGen := txtest.NewTransactionContextGenerator(testErr)

	testCases := []struct {
		Name                   string
		TransactionerFn        func() (*persistenceautomock.PersistenceTx, *persistenceautomock.Transactioner)
		ServiceFn              func() *automock.RuntimeContextService
		ConverterFn            func() *automock.RuntimeContextConverter
		InputID                string
		Runtime                *graphql.Runtime
		ExpectedRuntimeContext *graphql.RuntimeContext
		ExpectedErr            error
	}{
		{
			Name:            "Success",
			TransactionerFn: txGen.ThatSucceeds,
			ServiceFn: func() *automock.RuntimeContextService {
				svc := &automock.RuntimeContextService{}
				svc.On("GetForRuntime", contextParam, "foo", runtimeID).Return(modelRuntimeContext, nil).Once()

				return svc
			},
			ConverterFn: func() *automock.RuntimeContextConverter {
				conv := &automock.RuntimeContextConverter{}
				conv.On("ToGraphQL", modelRuntimeContext).Return(gqlRuntimeContext).Once()
				return conv
			},
			InputID:                id,
			Runtime:                gqlRuntime,
			ExpectedRuntimeContext: gqlRuntimeContext,
			ExpectedErr:            nil,
		},
		{
			Name:            "Returns when runtime context for runtime not found",
			TransactionerFn: txGen.ThatSucceeds,
			ServiceFn: func() *automock.RuntimeContextService {
				svc := &automock.RuntimeContextService{}
				svc.On("GetForRuntime", contextParam, "foo", runtimeID).Return(modelRuntimeContext, apperrors.NewNotFoundError(resource.RuntimeContext, "foo")).Once()

				return svc
			},
			ConverterFn: func() *automock.RuntimeContextConverter {
				conv := &automock.RuntimeContextConverter{}
				return conv
			},
			InputID:                id,
			Runtime:                gqlRuntime,
			ExpectedRuntimeContext: nil,
			ExpectedErr:            nil,
		},
		{
			Name:            "Returns error when runtime context retrieval failed",
			TransactionerFn: txGen.ThatDoesntExpectCommit,
			ServiceFn: func() *automock.RuntimeContextService {
				svc := &automock.RuntimeContextService{}
				svc.On("GetForRuntime", contextParam, "foo", runtimeID).Return(nil, testErr).Once()

				return svc
			},
			ConverterFn: func() *automock.RuntimeContextConverter {
				conv := &automock.RuntimeContextConverter{}
				return conv
			},
			InputID:                id,
			Runtime:                gqlRuntime,
			ExpectedRuntimeContext: nil,
			ExpectedErr:            testErr,
		},
		{
			Name:            "Returns error when commit begin error",
			TransactionerFn: txGen.ThatFailsOnBegin,
			ServiceFn: func() *automock.RuntimeContextService {
				svc := &automock.RuntimeContextService{}
				return svc
			},
			ConverterFn: func() *automock.RuntimeContextConverter {
				conv := &automock.RuntimeContextConverter{}
				return conv
			},
			InputID:                "foo",
			Runtime:                gqlRuntime,
			ExpectedRuntimeContext: nil,
			ExpectedErr:            testErr,
		},
		{
			Name:            "Returns error when commit failed",
			TransactionerFn: txGen.ThatFailsOnCommit,
			ServiceFn: func() *automock.RuntimeContextService {
				svc := &automock.RuntimeContextService{}
				svc.On("GetForRuntime", contextParam, "foo", runtimeID).Return(modelRuntimeContext, nil).Once()

				return svc
			},
			ConverterFn: func() *automock.RuntimeContextConverter {
				conv := &automock.RuntimeContextConverter{}
				return conv
			},
			InputID:                "foo",
			Runtime:                gqlRuntime,
			ExpectedRuntimeContext: nil,
			ExpectedErr:            testErr,
		},
	}

	for _, testCase := range testCases {
		t.Run(testCase.Name, func(t *testing.T) {
			persist, transact := testCase.TransactionerFn()
			svc := testCase.ServiceFn()
			converter := testCase.ConverterFn()

			resolver := runtime.NewResolver(transact, nil, nil, nil, nil, nil, nil, nil, nil, nil, nil, nil, svc, converter)

			// WHEN
			result, err := resolver.RuntimeContext(context.TODO(), testCase.Runtime, testCase.InputID)

			// then
			assert.Equal(t, testCase.ExpectedRuntimeContext, result)
			assert.Equal(t, testCase.ExpectedErr, err)

			mock.AssertExpectationsForObjects(t, svc, converter, transact, persist)
		})
	}
	t.Run("Returns error when Runtime object is missing", func(t *testing.T) {
		resolver := runtime.NewResolver(nil, nil, nil, nil, nil, nil, nil, nil, nil, nil, nil, nil, nil, nil)
		// WHEN
		_, err := resolver.RuntimeContext(context.TODO(), nil, "foo")
		// THEN
		require.Error(t, err)
		assert.Contains(t, err.Error(), "Runtime cannot be empty")
	})
}

func TestResolver_RuntimeContexts(t *testing.T) {
	id := "foo"
	key := "key"
	val := "value"
	firstRuntimeID := "runtime_id"
	secondRuntimeID := "runtime2_id"
	runtimeIDs := []string{firstRuntimeID, secondRuntimeID}

	testErr := errors.New("Test error")

	rtmCtxFirstRuntime := fixModelRuntimeContext(id, firstRuntimeID, key, val)
	rtmCtxSecondRuntime := fixModelRuntimeContext(id+"2", secondRuntimeID, key+"2", val+"2")

	rtmCtxsFirstRuntime := []*model.RuntimeContext{rtmCtxFirstRuntime}
	rtmCtxsSecondRuntime := []*model.RuntimeContext{rtmCtxSecondRuntime}

	gqlRtmCtxFirstRuntime := fixGqlRuntimeContext(id, key, val)
	gqlRtmCtxSecondRuntime := fixGqlRuntimeContext(id+"2", key+"2", val+"2")

	gqlRtmCtxsFirstRuntime := []*graphql.RuntimeContext{gqlRtmCtxFirstRuntime}
	gqlRtmCtxsSecondRuntime := []*graphql.RuntimeContext{gqlRtmCtxSecondRuntime}

	rtmCtxPageFirstRuntime := fixRtmCtxPage(rtmCtxsFirstRuntime)
	rtmCtxPageSecondRuntime := fixRtmCtxPage(rtmCtxsSecondRuntime)
	rtmCtxPages := []*model.RuntimeContextPage{rtmCtxPageFirstRuntime, rtmCtxPageSecondRuntime}

	gqlrtmCtxPageFirstApp := fixGQLRtmCtxPage(gqlRtmCtxsFirstRuntime)
	gqlrtmCtxPageSecondApp := fixGQLRtmCtxPage(gqlRtmCtxsSecondRuntime)
	gqlrtmCtxPages := []*graphql.RuntimeContextPage{gqlrtmCtxPageFirstApp, gqlrtmCtxPageSecondApp}
	// GIVEN

	txGen := txtest.NewTransactionContextGenerator(testErr)

	first := 2
	gqlAfter := graphql.PageCursor("test")
	after := "test"

	testCases := []struct {
		Name            string
		TransactionerFn func() (*persistenceautomock.PersistenceTx, *persistenceautomock.Transactioner)
		ServiceFn       func() *automock.RuntimeContextService
		ConverterFn     func() *automock.RuntimeContextConverter
		ExpectedResult  []*graphql.RuntimeContextPage
		ExpectedErr     []error
	}{
		{
			Name:            "Success",
			TransactionerFn: txGen.ThatSucceeds,
			ServiceFn: func() *automock.RuntimeContextService {
				svc := &automock.RuntimeContextService{}
				svc.On("ListByRuntimeIDs", txtest.CtxWithDBMatcher(), runtimeIDs, first, after).Return(rtmCtxPages, nil).Once()
				return svc
			},
			ConverterFn: func() *automock.RuntimeContextConverter {
				conv := &automock.RuntimeContextConverter{}
				conv.On("MultipleToGraphQL", rtmCtxsFirstRuntime).Return(gqlRtmCtxsFirstRuntime).Once()
				conv.On("MultipleToGraphQL", rtmCtxsSecondRuntime).Return(gqlRtmCtxsSecondRuntime).Once()
				return conv
			},
			ExpectedResult: gqlrtmCtxPages,
			ExpectedErr:    nil,
		},
		{
			Name:            "Returns error when transaction begin failed",
			TransactionerFn: txGen.ThatFailsOnBegin,
			ServiceFn: func() *automock.RuntimeContextService {
				svc := &automock.RuntimeContextService{}
				return svc
			},
			ConverterFn: func() *automock.RuntimeContextConverter {
				conv := &automock.RuntimeContextConverter{}
				return conv
			},
			ExpectedResult: nil,
			ExpectedErr:    []error{testErr},
		},
		{
			Name:            "Returns error when runtime context listing failed",
			TransactionerFn: txGen.ThatDoesntExpectCommit,
			ServiceFn: func() *automock.RuntimeContextService {
				svc := &automock.RuntimeContextService{}
				svc.On("ListByRuntimeIDs", txtest.CtxWithDBMatcher(), runtimeIDs, first, after).Return(nil, testErr).Once()
				return svc
			},
			ConverterFn: func() *automock.RuntimeContextConverter {
				conv := &automock.RuntimeContextConverter{}
				return conv
			},
			ExpectedResult: nil,
			ExpectedErr:    []error{testErr},
		},
		{
			Name:            "Returns error when transaction commit failed",
			TransactionerFn: txGen.ThatFailsOnCommit,
			ServiceFn: func() *automock.RuntimeContextService {
				svc := &automock.RuntimeContextService{}
				svc.On("ListByRuntimeIDs", txtest.CtxWithDBMatcher(), runtimeIDs, first, after).Return(rtmCtxPages, nil).Once()
				return svc
			},
			ConverterFn: func() *automock.RuntimeContextConverter {
				conv := &automock.RuntimeContextConverter{}
				conv.On("MultipleToGraphQL", rtmCtxsFirstRuntime).Return(gqlRtmCtxsFirstRuntime).Once()
				conv.On("MultipleToGraphQL", rtmCtxsSecondRuntime).Return(gqlRtmCtxsSecondRuntime).Once()
				return conv
			},
			ExpectedResult: nil,
			ExpectedErr:    []error{testErr},
		},
	}

	for _, testCase := range testCases {
		t.Run(testCase.Name, func(t *testing.T) {
			// GIVEN
			persist, transact := testCase.TransactionerFn()
			svc := testCase.ServiceFn()
			converter := testCase.ConverterFn()

			resolver := runtime.NewResolver(transact, nil, nil, nil, nil, nil, nil, nil, nil, nil, nil, nil, svc, converter)
			firstRuntimeParams := dataloader.ParamRuntimeContext{ID: firstRuntimeID, Ctx: context.TODO(), First: &first, After: &gqlAfter}
			secondRuntimeParams := dataloader.ParamRuntimeContext{ID: secondRuntimeID, Ctx: context.TODO(), First: &first, After: &gqlAfter}
			keys := []dataloader.ParamRuntimeContext{firstRuntimeParams, secondRuntimeParams}

			// WHEN
			result, err := resolver.RuntimeContextsDataLoader(keys)

			// then
			assert.Equal(t, testCase.ExpectedResult, result)
			assert.Equal(t, testCase.ExpectedErr, err)

			mock.AssertExpectationsForObjects(t, svc, converter, transact, persist)
		})
	}

	t.Run("Returns error when there are no Runtimes", func(t *testing.T) {
		resolver := runtime.NewResolver(nil, nil, nil, nil, nil, nil, nil, nil, nil, nil, nil, nil, nil, nil)
		// WHEN
		_, err := resolver.RuntimeContextsDataLoader([]dataloader.ParamRuntimeContext{})
		// THEN
		require.Error(t, err[0])
		assert.EqualError(t, err[0], apperrors.NewInternalError("No Runtimes found").Error())
	})

	t.Run("Returns error when start cursor is nil", func(t *testing.T) {
		firstRuntimeParams := dataloader.ParamRuntimeContext{ID: firstRuntimeID, Ctx: context.TODO(), First: nil, After: &gqlAfter}
		keys := []dataloader.ParamRuntimeContext{firstRuntimeParams}

		resolver := runtime.NewResolver(nil, nil, nil, nil, nil, nil, nil, nil, nil, nil, nil, nil, nil, nil)
		// WHEN
		_, err := resolver.RuntimeContextsDataLoader(keys)
		// THEN
		require.Error(t, err[0])
		assert.EqualError(t, err[0], apperrors.NewInvalidDataError("missing required parameter 'first'").Error())
	})
}

func TestResolver_Auths(t *testing.T) {
	// GIVEN
	tnt := "tnt"
	externalTnt := "external-tnt"
	ctx := context.TODO()
	ctx = tenant.SaveToContext(ctx, tnt, externalTnt)

	parentRuntime := fixGQLRuntime(t, "foo", "bar", "baz")

	modelSysAuths := []pkgmodel.SystemAuth{
		fixModelSystemAuth("bar", tnt, parentRuntime.ID, fixModelAuth()),
		fixModelSystemAuth("baz", tnt, parentRuntime.ID, fixModelAuth()),
		fixModelSystemAuth("faz", tnt, parentRuntime.ID, fixModelAuth()),
	}

	gqlSysAuths := []*graphql.RuntimeSystemAuth{
		fixGQLSystemAuth("bar", fixGQLAuth()),
		fixGQLSystemAuth("baz", fixGQLAuth()),
		fixGQLSystemAuth("faz", fixGQLAuth()),
	}

	testErr := errors.New("this is a test error")
	txGen := txtest.NewTransactionContextGenerator(testErr)

	testCases := []struct {
		Name             string
		TransactionerFn  func() (*persistenceautomock.PersistenceTx, *persistenceautomock.Transactioner)
		SysAuthSvcFn     func() *automock.SystemAuthService
		SysAuthConvFn    func() *automock.SystemAuthConverter
		SelfRegManagerFn func() *automock.SelfRegisterManager
		ExpectedOutput   []*graphql.RuntimeSystemAuth
		ExpectedError    error
	}{
		{
			Name:            "Success",
			TransactionerFn: txGen.ThatSucceeds,
			SysAuthSvcFn: func() *automock.SystemAuthService {
				sysAuthSvc := &automock.SystemAuthService{}
				sysAuthSvc.On("ListForObject", txtest.CtxWithDBMatcher(), pkgmodel.RuntimeReference, parentRuntime.ID).Return(modelSysAuths, nil).Once()
				return sysAuthSvc
			},
			SysAuthConvFn: func() *automock.SystemAuthConverter {
				sysAuthConv := &automock.SystemAuthConverter{}
				sysAuthConv.On("ToGraphQL", &modelSysAuths[0]).Return(gqlSysAuths[0], nil).Once()
				sysAuthConv.On("ToGraphQL", &modelSysAuths[1]).Return(gqlSysAuths[1], nil).Once()
				sysAuthConv.On("ToGraphQL", &modelSysAuths[2]).Return(gqlSysAuths[2], nil).Once()
				return sysAuthConv
			},
			SelfRegManagerFn: rtmtest.NoopSelfRegManager,
			ExpectedOutput:   gqlSysAuths,
			ExpectedError:    nil,
		},
		{
			Name:            "Error when listing for object",
			TransactionerFn: txGen.ThatDoesntExpectCommit,
			SysAuthSvcFn: func() *automock.SystemAuthService {
				sysAuthSvc := &automock.SystemAuthService{}
				sysAuthSvc.On("ListForObject", txtest.CtxWithDBMatcher(), pkgmodel.RuntimeReference, parentRuntime.ID).Return(nil, testErr).Once()
				return sysAuthSvc
			},
			SysAuthConvFn: func() *automock.SystemAuthConverter {
				sysAuthConv := &automock.SystemAuthConverter{}
				return sysAuthConv
			},
			SelfRegManagerFn: rtmtest.NoopSelfRegManager,
			ExpectedOutput:   nil,
			ExpectedError:    testErr,
		},
		{
			Name:            "Error when beginning transaction",
			TransactionerFn: txGen.ThatFailsOnBegin,
			SysAuthSvcFn: func() *automock.SystemAuthService {
				sysAuthSvc := &automock.SystemAuthService{}
				return sysAuthSvc
			},
			SysAuthConvFn: func() *automock.SystemAuthConverter {
				sysAuthConv := &automock.SystemAuthConverter{}
				return sysAuthConv
			},
			SelfRegManagerFn: rtmtest.NoopSelfRegManager,
			ExpectedOutput:   nil,
			ExpectedError:    testErr,
		},
		{
			Name:            "Error when committing transaction",
			TransactionerFn: txGen.ThatFailsOnCommit,
			SysAuthSvcFn: func() *automock.SystemAuthService {
				sysAuthSvc := &automock.SystemAuthService{}
				sysAuthSvc.On("ListForObject", txtest.CtxWithDBMatcher(), pkgmodel.RuntimeReference, parentRuntime.ID).Return(modelSysAuths, nil).Once()
				return sysAuthSvc
			},
			SysAuthConvFn: func() *automock.SystemAuthConverter {
				sysAuthConv := &automock.SystemAuthConverter{}
				return sysAuthConv
			},
			SelfRegManagerFn: rtmtest.NoopSelfRegManager,
			ExpectedOutput:   nil,
			ExpectedError:    testErr,
		},
	}

	for _, testCase := range testCases {
		t.Run(testCase.Name, func(t *testing.T) {
			persist, transact := testCase.TransactionerFn()
			sysAuthSvc := testCase.SysAuthSvcFn()
			sysAuthConv := testCase.SysAuthConvFn()
			selfRegManager := testCase.SelfRegManagerFn()
			uuidSvc := &automock.UidService{}

<<<<<<< HEAD
			resolver := runtime.NewResolver(transact, nil, nil, sysAuthSvc, nil, nil, sysAuthConv, nil, nil, selfRegManager, uuidSvc, nil, nil)
=======
			resolver := runtime.NewResolver(transact, nil, nil, sysAuthSvc, nil, nil, sysAuthConv, nil, nil, selfRegManager, uuidSvc, nil, nil, nil)
>>>>>>> 19609629

			// WHEN
			result, err := resolver.Auths(ctx, parentRuntime)

			// THEN
			if testCase.ExpectedError != nil {
				require.Error(t, err)
				assert.Contains(t, err.Error(), testCase.ExpectedError.Error())
			} else {
				assert.NoError(t, err)
			}
			assert.Equal(t, testCase.ExpectedOutput, result)

			mock.AssertExpectationsForObjects(t, sysAuthSvc, sysAuthConv, transact, persist)
		})
	}

	t.Run("Error when parent object is nil", func(t *testing.T) {
<<<<<<< HEAD
		resolver := runtime.NewResolver(nil, nil, nil, nil, nil, nil, nil, nil, nil, nil, nil, nil, nil)
=======
		resolver := runtime.NewResolver(nil, nil, nil, nil, nil, nil, nil, nil, nil, nil, nil, nil, nil, nil)
>>>>>>> 19609629

		// WHEN
		result, err := resolver.Auths(context.TODO(), nil)

		// THEN
		require.Error(t, err)
		assert.Contains(t, err.Error(), "Runtime cannot be empty")
		assert.Nil(t, result)
	})
}

func TestResolver_EventingConfiguration(t *testing.T) {
	// GIVEN
	tnt := "tnt"
	externalTnt := "external-tnt"
	ctx := context.TODO()
	ctx = tenant.SaveToContext(ctx, tnt, externalTnt)

	runtimeID := uuid.New()
	gqlRuntime := fixGQLRuntime(t, runtimeID.String(), "bar", "baz")

	testErr := errors.New("this is a test error")
	txGen := txtest.NewTransactionContextGenerator(testErr)

	defaultEveningURL := "https://eventing.domain.local"
	modelRuntimeEventingCfg := fixModelRuntimeEventingConfiguration(t, defaultEveningURL)
	gqlRuntimeEventingCfg := fixGQLRuntimeEventingConfiguration(defaultEveningURL)

	testCases := []struct {
		Name             string
		TransactionerFn  func() (*persistenceautomock.PersistenceTx, *persistenceautomock.Transactioner)
		EventingSvcFn    func() *automock.EventingService
		SelfRegManagerFn func() *automock.SelfRegisterManager
		ExpectedOutput   *graphql.RuntimeEventingConfiguration
		ExpectedError    error
	}{
		{
			Name:            "Success",
			TransactionerFn: txGen.ThatSucceeds,
			EventingSvcFn: func() *automock.EventingService {
				eventingSvc := &automock.EventingService{}
				eventingSvc.On("GetForRuntime", txtest.CtxWithDBMatcher(), runtimeID).Return(modelRuntimeEventingCfg, nil).Once()

				return eventingSvc
			},
			SelfRegManagerFn: rtmtest.NoopSelfRegManager,
			ExpectedOutput:   gqlRuntimeEventingCfg,
			ExpectedError:    nil,
		}, {
			Name:            "Error when getting the configuration for runtime failed",
			TransactionerFn: txGen.ThatDoesntExpectCommit,
			EventingSvcFn: func() *automock.EventingService {
				eventingSvc := &automock.EventingService{}
				eventingSvc.On("GetForRuntime", txtest.CtxWithDBMatcher(), runtimeID).Return(nil, testErr).Once()

				return eventingSvc
			},
			SelfRegManagerFn: rtmtest.NoopSelfRegManager,
			ExpectedOutput:   nil,
			ExpectedError:    testErr,
		}, {
			Name:            "Error when beginning transaction",
			TransactionerFn: txGen.ThatFailsOnBegin,
			EventingSvcFn: func() *automock.EventingService {
				eventingSvc := &automock.EventingService{}
				return eventingSvc
			},
			SelfRegManagerFn: rtmtest.NoopSelfRegManager,
			ExpectedOutput:   nil,
			ExpectedError:    testErr,
		}, {
			Name:            "Error when committing transaction",
			TransactionerFn: txGen.ThatFailsOnCommit,
			EventingSvcFn: func() *automock.EventingService {
				eventingSvc := &automock.EventingService{}
				eventingSvc.On("GetForRuntime", txtest.CtxWithDBMatcher(), runtimeID).Return(modelRuntimeEventingCfg, nil).Once()

				return eventingSvc
			},
			SelfRegManagerFn: rtmtest.NoopSelfRegManager,
			ExpectedOutput:   nil,
			ExpectedError:    testErr,
		},
	}

	for _, testCase := range testCases {
		t.Run(testCase.Name, func(t *testing.T) {
			persist, transact := testCase.TransactionerFn()
			eventingSvc := testCase.EventingSvcFn()
			selfRegManager := testCase.SelfRegManagerFn()
			uuidSvc := &automock.UidService{}

<<<<<<< HEAD
			resolver := runtime.NewResolver(transact, nil, nil, nil, nil, nil, nil, eventingSvc, nil, selfRegManager, uuidSvc, nil, nil)
=======
			resolver := runtime.NewResolver(transact, nil, nil, nil, nil, nil, nil, eventingSvc, nil, selfRegManager, uuidSvc, nil, nil, nil)
>>>>>>> 19609629

			// WHEN
			result, err := resolver.EventingConfiguration(ctx, gqlRuntime)

			// THEN
			if testCase.ExpectedError != nil {
				require.Error(t, err)
				assert.Contains(t, err.Error(), testCase.ExpectedError.Error())
			} else {
				assert.NoError(t, err)
			}
			assert.Equal(t, testCase.ExpectedOutput, result)

			mock.AssertExpectationsForObjects(t, eventingSvc, transact, persist)
		})
	}

	t.Run("Error when parent object ID is not a valid UUID", func(t *testing.T) {
		// GIVEN
<<<<<<< HEAD
		resolver := runtime.NewResolver(nil, nil, nil, nil, nil, nil, nil, nil, nil, nil, nil, nil, nil)
=======
		resolver := runtime.NewResolver(nil, nil, nil, nil, nil, nil, nil, nil, nil, nil, nil, nil, nil, nil)
>>>>>>> 19609629

		// WHEN
		result, err := resolver.EventingConfiguration(ctx, &graphql.Runtime{ID: "abc"})

		// THEN
		require.Error(t, err)
		assert.Contains(t, err.Error(), "while parsing runtime ID as UUID")
		assert.Nil(t, result)
	})

	t.Run("Error when parent object is nil", func(t *testing.T) {
		// GIVEN
<<<<<<< HEAD
		resolver := runtime.NewResolver(nil, nil, nil, nil, nil, nil, nil, nil, nil, nil, nil, nil, nil)
=======
		resolver := runtime.NewResolver(nil, nil, nil, nil, nil, nil, nil, nil, nil, nil, nil, nil, nil, nil)
>>>>>>> 19609629

		// WHEN
		result, err := resolver.EventingConfiguration(context.TODO(), nil)

		// THEN
		require.Error(t, err)
		assert.Contains(t, err.Error(), "Runtime cannot be empty")
		assert.Nil(t, result)
	})
}

func TestResolver_SubscribeTenant(t *testing.T) {
	// GIVEN
	providerID := "provider-id"
	subaccountID := "subaccount-id"
	region := "region"

	ctx := context.TODO()

	testErr := errors.New("this is a test error")
	txGen := txtest.NewTransactionContextGenerator(testErr)

	testCases := []struct {
		Name              string
		TransactionerFn   func() (*persistenceautomock.PersistenceTx, *persistenceautomock.Transactioner)
		SubscriptionSvcFn func() *automock.SubscriptionService
		ExpectedOutput    bool
		ExpectedError     error
	}{
		{
			Name:            "Success",
			TransactionerFn: txGen.ThatSucceeds,
			SubscriptionSvcFn: func() *automock.SubscriptionService {
				subscriptionSvc := &automock.SubscriptionService{}
				subscriptionSvc.On("SubscribeTenant", txtest.CtxWithDBMatcher(), providerID, subaccountID, region).Return(true, nil).Once()
				return subscriptionSvc
			},
			ExpectedOutput: true,
			ExpectedError:  nil,
		},
		{
			Name:            "Error when cannot start transaction",
			TransactionerFn: txGen.ThatFailsOnBegin,
			SubscriptionSvcFn: func() *automock.SubscriptionService {
				return &automock.SubscriptionService{}
			},
			ExpectedOutput: false,
			ExpectedError:  testErr,
		},
		{
			Name:            "Error when cannot subscribe tenant to runtime",
			TransactionerFn: txGen.ThatDoesntExpectCommit,
			SubscriptionSvcFn: func() *automock.SubscriptionService {
				subscriptionSvc := &automock.SubscriptionService{}
				subscriptionSvc.On("SubscribeTenant", txtest.CtxWithDBMatcher(), providerID, subaccountID, region).Return(false, testErr).Once()
				return subscriptionSvc
			},
			ExpectedOutput: false,
			ExpectedError:  testErr,
		},
		{
			Name:            "Error when cannot commit transaction",
			TransactionerFn: txGen.ThatFailsOnCommit,
			SubscriptionSvcFn: func() *automock.SubscriptionService {
				subscriptionSvc := &automock.SubscriptionService{}
				subscriptionSvc.On("SubscribeTenant", txtest.CtxWithDBMatcher(), providerID, subaccountID, region).Return(true, nil).Once()
				return subscriptionSvc
			},
			ExpectedOutput: false,
			ExpectedError:  testErr,
		},
	}

	for _, testCase := range testCases {
		t.Run(testCase.Name, func(t *testing.T) {
			persist, transact := testCase.TransactionerFn()
			subscriptionSvc := testCase.SubscriptionSvcFn()
			defer mock.AssertExpectationsForObjects(t, persist, transact, subscriptionSvc)

<<<<<<< HEAD
			resolver := runtime.NewResolver(transact, nil, nil, nil, nil, nil, nil, nil, nil, nil, nil, subscriptionSvc, nil)
=======
			resolver := runtime.NewResolver(transact, nil, nil, nil, nil, nil, nil, nil, nil, nil, nil, subscriptionSvc, nil, nil)
>>>>>>> 19609629

			// WHEN
			result, err := resolver.SubscribeTenant(ctx, providerID, subaccountID, region)

			// THEN
			if testCase.ExpectedError != nil {
				require.Error(t, err)
				assert.Contains(t, err.Error(), testCase.ExpectedError.Error())
			} else {
				assert.NoError(t, err)
			}
			assert.Equal(t, testCase.ExpectedOutput, result)
		})
	}
}

func TestResolver_UnsubscribeTenant(t *testing.T) {
	// GIVEN
	providerID := "provider-id"
	subaccountID := "subaccount-id"
	region := "region"

	ctx := context.TODO()

	testErr := errors.New("this is a test error")
	txGen := txtest.NewTransactionContextGenerator(testErr)

	testCases := []struct {
		Name              string
		TransactionerFn   func() (*persistenceautomock.PersistenceTx, *persistenceautomock.Transactioner)
		SubscriptionSvcFn func() *automock.SubscriptionService
		ExpectedOutput    bool
		ExpectedError     error
	}{
		{
			Name:            "Success",
			TransactionerFn: txGen.ThatSucceeds,
			SubscriptionSvcFn: func() *automock.SubscriptionService {
				subscriptionSvc := &automock.SubscriptionService{}
				subscriptionSvc.On("UnsubscribeTenant", txtest.CtxWithDBMatcher(), providerID, subaccountID, region).Return(true, nil).Once()
				return subscriptionSvc
			},
			ExpectedOutput: true,
			ExpectedError:  nil,
		},
		{
			Name:            "Error when cannot start transaction",
			TransactionerFn: txGen.ThatFailsOnBegin,
			SubscriptionSvcFn: func() *automock.SubscriptionService {
				return &automock.SubscriptionService{}
			},
			ExpectedOutput: false,
			ExpectedError:  testErr,
		},
		{
			Name:            "Error when cannot unsubscribe tenant from runtime",
			TransactionerFn: txGen.ThatDoesntExpectCommit,
			SubscriptionSvcFn: func() *automock.SubscriptionService {
				subscriptionSvc := &automock.SubscriptionService{}
				subscriptionSvc.On("UnsubscribeTenant", txtest.CtxWithDBMatcher(), providerID, subaccountID, region).Return(false, testErr).Once()
				return subscriptionSvc
			},
			ExpectedOutput: false,
			ExpectedError:  testErr,
		},
		{
			Name:            "Error when cannot commit transaction",
			TransactionerFn: txGen.ThatFailsOnCommit,
			SubscriptionSvcFn: func() *automock.SubscriptionService {
				subscriptionSvc := &automock.SubscriptionService{}
				subscriptionSvc.On("UnsubscribeTenant", txtest.CtxWithDBMatcher(), providerID, subaccountID, region).Return(true, nil).Once()
				return subscriptionSvc
			},
			ExpectedOutput: false,
			ExpectedError:  testErr,
		},
	}

	for _, testCase := range testCases {
		t.Run(testCase.Name, func(t *testing.T) {
			persist, transact := testCase.TransactionerFn()
			subscriptionSvc := testCase.SubscriptionSvcFn()
			defer mock.AssertExpectationsForObjects(t, persist, transact, subscriptionSvc)

<<<<<<< HEAD
			resolver := runtime.NewResolver(transact, nil, nil, nil, nil, nil, nil, nil, nil, nil, nil, subscriptionSvc, nil)
=======
			resolver := runtime.NewResolver(transact, nil, nil, nil, nil, nil, nil, nil, nil, nil, nil, subscriptionSvc, nil, nil)
>>>>>>> 19609629

			// WHEN
			result, err := resolver.UnsubscribeTenant(ctx, providerID, subaccountID, region)

			// THEN
			if testCase.ExpectedError != nil {
				require.Error(t, err)
				assert.Contains(t, err.Error(), testCase.ExpectedError.Error())
			} else {
				assert.NoError(t, err)
			}
			assert.Equal(t, testCase.ExpectedOutput, result)
		})
	}
}

func fixOAuths() []pkgmodel.SystemAuth {
	return []pkgmodel.SystemAuth{
		{
			ID:       "foo",
			TenantID: str.Ptr("foo"),
			Value: &model.Auth{
				Credential: model.CredentialData{
					Basic: nil,
					Oauth: &model.OAuthCredentialData{
						ClientID:     "foo",
						ClientSecret: "foo",
						URL:          "foo",
					},
				},
			},
		},
		{
			ID:       "bar",
			TenantID: str.Ptr("bar"),
			Value:    nil,
		},
		{
			ID:       "test",
			TenantID: str.Ptr("test"),
			Value: &model.Auth{
				Credential: model.CredentialData{
					Basic: &model.BasicCredentialData{
						Username: "test",
						Password: "test",
					},
					Oauth: nil,
				},
			},
		},
	}
}

func UnusedRuntimeConverter() func() *automock.RuntimeConverter {
	return func() *automock.RuntimeConverter {
		return &automock.RuntimeConverter{}
	}
}

func UnusedScenarioAssignmentService() func() *automock.ScenarioAssignmentService {
	return func() *automock.ScenarioAssignmentService {
		return &automock.ScenarioAssignmentService{}
	}
}

func UnusedSysAuthService() func() *automock.SystemAuthService {
	return func() *automock.SystemAuthService {
		return &automock.SystemAuthService{}
	}
}

func UnusedOauth20Service() func() *automock.OAuth20Service {
	return func() *automock.OAuth20Service {
		return &automock.OAuth20Service{}
	}
}

func UnusedBundleInstanceAuthService() func() *automock.BundleInstanceAuthService {
	return func() *automock.BundleInstanceAuthService {
		return &automock.BundleInstanceAuthService{}
	}
}<|MERGE_RESOLUTION|>--- conflicted
+++ resolved
@@ -4,12 +4,9 @@
 	"context"
 	"testing"
 
-<<<<<<< HEAD
 	"github.com/kyma-incubator/compass/components/director/internal/domain/scenarioassignment"
 
-=======
 	dataloader "github.com/kyma-incubator/compass/components/director/internal/dataloaders"
->>>>>>> 19609629
 	pkgmodel "github.com/kyma-incubator/compass/components/director/pkg/model"
 
 	"github.com/google/uuid"
@@ -413,13 +410,9 @@
 			uuidSvc := testCase.UUIDSvcFn()
 			fetcher := testCase.TenantFetcherFn()
 
-<<<<<<< HEAD
 			defer mock.AssertExpectationsForObjects(t, svc, converter, transact, persistTx, selfRegManager, fetcher)
 
-			resolver := runtime.NewResolver(transact, svc, nil, nil, nil, converter, nil, nil, nil, selfRegManager, uuidSvc, nil, fetcher)
-=======
-			resolver := runtime.NewResolver(transact, svc, nil, nil, nil, converter, nil, nil, nil, selfRegManager, uuidSvc, nil, nil, nil)
->>>>>>> 19609629
+			resolver := runtime.NewResolver(transact, svc, nil, nil, nil, converter, nil, nil, nil, selfRegManager, uuidSvc, nil, nil, nil, fetcher)
 
 			// WHEN
 			result, err := resolver.RegisterRuntime(context.TODO(), testCase.Input)
@@ -549,11 +542,7 @@
 			selfRegMng := testCase.SelfRegManagerFn()
 			uuidSvc := &automock.UidService{}
 
-<<<<<<< HEAD
-			resolver := runtime.NewResolver(transact, svc, nil, nil, nil, converter, nil, nil, nil, selfRegMng, uuidSvc, nil, nil)
-=======
-			resolver := runtime.NewResolver(transact, svc, nil, nil, nil, converter, nil, nil, nil, selfRegMng, uuidSvc, nil, nil, nil)
->>>>>>> 19609629
+			resolver := runtime.NewResolver(transact, svc, nil, nil, nil, converter, nil, nil, nil, selfRegMng, uuidSvc, nil, nil, nil, nil)
 
 			// WHEN
 			result, err := resolver.UpdateRuntime(context.TODO(), testCase.RuntimeID, testCase.Input)
@@ -1513,11 +1502,7 @@
 			selfRegisterManager := testCase.SelfRegManagerFn()
 			uuidSvc := &automock.UidService{}
 
-<<<<<<< HEAD
-			resolver := runtime.NewResolver(transact, svc, scenarioAssignmentSvc, sysAuthSvc, oAuth20Svc, converter, nil, nil, bundleInstanceAuthSvc, selfRegisterManager, uuidSvc, nil, nil)
-=======
-			resolver := runtime.NewResolver(transact, svc, scenarioAssignmentSvc, sysAuthSvc, oAuth20Svc, converter, nil, nil, bundleInstanceAuthSvc, selfRegisterManager, uuidSvc, nil, nil, nil)
->>>>>>> 19609629
+			resolver := runtime.NewResolver(transact, svc, scenarioAssignmentSvc, sysAuthSvc, oAuth20Svc, converter, nil, nil, bundleInstanceAuthSvc, selfRegisterManager, uuidSvc, nil, nil, nil, nil)
 
 			// WHEN
 			result, err := resolver.DeleteRuntime(context.TODO(), testCase.InputID)
@@ -1626,11 +1611,7 @@
 			selfRegManager := testCase.SelfRegManagerFn()
 			uuidSvc := &automock.UidService{}
 
-<<<<<<< HEAD
-			resolver := runtime.NewResolver(transact, svc, nil, nil, nil, converter, nil, nil, nil, selfRegManager, uuidSvc, nil, nil)
-=======
-			resolver := runtime.NewResolver(transact, svc, nil, nil, nil, converter, nil, nil, nil, selfRegManager, uuidSvc, nil, nil, nil)
->>>>>>> 19609629
+			resolver := runtime.NewResolver(transact, svc, nil, nil, nil, converter, nil, nil, nil, selfRegManager, uuidSvc, nil, nil, nil, nil)
 
 			// WHEN
 			result, err := resolver.Runtime(context.TODO(), testCase.InputID)
@@ -1732,11 +1713,7 @@
 			selfRegManager := testCase.SelfRegManagerFn()
 			uuidSvc := &automock.UidService{}
 
-<<<<<<< HEAD
-			resolver := runtime.NewResolver(transact, svc, nil, nil, nil, converter, nil, nil, nil, selfRegManager, uuidSvc, nil, nil)
-=======
-			resolver := runtime.NewResolver(transact, svc, nil, nil, nil, converter, nil, nil, nil, selfRegManager, uuidSvc, nil, nil, nil)
->>>>>>> 19609629
+			resolver := runtime.NewResolver(transact, svc, nil, nil, nil, converter, nil, nil, nil, selfRegManager, uuidSvc, nil, nil, nil, nil)
 
 			// WHEN
 			result, err := resolver.Runtimes(context.TODO(), testCase.InputLabelFilters, testCase.InputFirst, testCase.InputAfter)
@@ -1841,11 +1818,7 @@
 			selfRegManager := testCase.SelfRegManagerFn()
 			uuidSvc := &automock.UidService{}
 
-<<<<<<< HEAD
-			resolver := runtime.NewResolver(transact, svc, nil, nil, nil, converter, nil, nil, nil, selfRegManager, uuidSvc, nil, nil)
-=======
-			resolver := runtime.NewResolver(transact, svc, nil, nil, nil, converter, nil, nil, nil, selfRegManager, uuidSvc, nil, nil, nil)
->>>>>>> 19609629
+			resolver := runtime.NewResolver(transact, svc, nil, nil, nil, converter, nil, nil, nil, selfRegManager, uuidSvc, nil, nil, nil, nil)
 
 			// WHEN
 			result, err := resolver.RuntimeByTokenIssuer(context.TODO(), testCase.InputID)
@@ -1951,11 +1924,7 @@
 			selfRegManager := testCase.SelfRegManagerFn()
 			uuidSvc := &automock.UidService{}
 
-<<<<<<< HEAD
-			resolver := runtime.NewResolver(transact, svc, nil, nil, nil, converter, nil, nil, nil, selfRegManager, uuidSvc, nil, nil)
-=======
-			resolver := runtime.NewResolver(transact, svc, nil, nil, nil, converter, nil, nil, nil, selfRegManager, uuidSvc, nil, nil, nil)
->>>>>>> 19609629
+			resolver := runtime.NewResolver(transact, svc, nil, nil, nil, converter, nil, nil, nil, selfRegManager, uuidSvc, nil, nil, nil, nil)
 
 			// WHEN
 			result, err := resolver.SetRuntimeLabel(context.TODO(), testCase.InputRuntimeID, testCase.InputKey, testCase.InputValue)
@@ -1969,11 +1938,7 @@
 	}
 
 	t.Run("Returns error when Label input validation failed", func(t *testing.T) {
-<<<<<<< HEAD
-		resolver := runtime.NewResolver(nil, nil, nil, nil, nil, nil, nil, nil, nil, nil, nil, nil, nil)
-=======
-		resolver := runtime.NewResolver(nil, nil, nil, nil, nil, nil, nil, nil, nil, nil, nil, nil, nil, nil)
->>>>>>> 19609629
+		resolver := runtime.NewResolver(nil, nil, nil, nil, nil, nil, nil, nil, nil, nil, nil, nil, nil, nil, nil)
 
 		// WHEN
 		result, err := resolver.SetRuntimeLabel(context.TODO(), "", "", "")
@@ -2084,11 +2049,7 @@
 			selfRegManager := testCase.SelfRegManagerFn()
 			uuidSvc := &automock.UidService{}
 
-<<<<<<< HEAD
-			resolver := runtime.NewResolver(transact, svc, nil, nil, nil, converter, nil, nil, nil, selfRegManager, uuidSvc, nil, nil)
-=======
-			resolver := runtime.NewResolver(transact, svc, nil, nil, nil, converter, nil, nil, nil, selfRegManager, uuidSvc, nil, nil, nil)
->>>>>>> 19609629
+			resolver := runtime.NewResolver(transact, svc, nil, nil, nil, converter, nil, nil, nil, selfRegManager, uuidSvc, nil, nil, nil, nil)
 
 			// WHEN
 			result, err := resolver.DeleteRuntimeLabel(context.TODO(), testCase.InputRuntimeID, testCase.InputKey)
@@ -2232,11 +2193,7 @@
 			selfRegManager := testCase.SelfRegManagerFn()
 			uuidSvc := &automock.UidService{}
 
-<<<<<<< HEAD
-			resolver := runtime.NewResolver(transact, svc, nil, nil, nil, nil, nil, nil, nil, selfRegManager, uuidSvc, nil, nil)
-=======
-			resolver := runtime.NewResolver(transact, svc, nil, nil, nil, nil, nil, nil, nil, selfRegManager, uuidSvc, nil, nil, nil)
->>>>>>> 19609629
+			resolver := runtime.NewResolver(transact, svc, nil, nil, nil, nil, nil, nil, nil, selfRegManager, uuidSvc, nil, nil, nil, nil)
 
 			// WHEN
 			result, err := resolver.Labels(context.TODO(), gqlRuntime, testCase.InputKey)
@@ -2344,11 +2301,7 @@
 			selfRegManager := testCase.SelfRegManagerFn()
 			uuidSvc := &automock.UidService{}
 
-<<<<<<< HEAD
-			resolver := runtime.NewResolver(transact, svc, nil, nil, nil, nil, nil, nil, nil, selfRegManager, uuidSvc, nil, nil)
-=======
-			resolver := runtime.NewResolver(transact, svc, nil, nil, nil, nil, nil, nil, nil, selfRegManager, uuidSvc, nil, nil, nil)
->>>>>>> 19609629
+			resolver := runtime.NewResolver(transact, svc, nil, nil, nil, nil, nil, nil, nil, selfRegManager, uuidSvc, nil, nil, nil, nil)
 
 			// WHEN
 			result, err := resolver.GetLabel(context.TODO(), runtimeID, labelKey)
@@ -2482,7 +2435,7 @@
 			svc := testCase.ServiceFn()
 			converter := testCase.ConverterFn()
 
-			resolver := runtime.NewResolver(transact, nil, nil, nil, nil, nil, nil, nil, nil, nil, nil, nil, svc, converter)
+			resolver := runtime.NewResolver(transact, nil, nil, nil, nil, nil, nil, nil, nil, nil, nil, nil, svc, converter, nil)
 
 			// WHEN
 			result, err := resolver.RuntimeContext(context.TODO(), testCase.Runtime, testCase.InputID)
@@ -2495,7 +2448,7 @@
 		})
 	}
 	t.Run("Returns error when Runtime object is missing", func(t *testing.T) {
-		resolver := runtime.NewResolver(nil, nil, nil, nil, nil, nil, nil, nil, nil, nil, nil, nil, nil, nil)
+		resolver := runtime.NewResolver(nil, nil, nil, nil, nil, nil, nil, nil, nil, nil, nil, nil, nil, nil, nil)
 		// WHEN
 		_, err := resolver.RuntimeContext(context.TODO(), nil, "foo")
 		// THEN
@@ -2621,7 +2574,7 @@
 			svc := testCase.ServiceFn()
 			converter := testCase.ConverterFn()
 
-			resolver := runtime.NewResolver(transact, nil, nil, nil, nil, nil, nil, nil, nil, nil, nil, nil, svc, converter)
+			resolver := runtime.NewResolver(transact, nil, nil, nil, nil, nil, nil, nil, nil, nil, nil, nil, svc, converter, nil)
 			firstRuntimeParams := dataloader.ParamRuntimeContext{ID: firstRuntimeID, Ctx: context.TODO(), First: &first, After: &gqlAfter}
 			secondRuntimeParams := dataloader.ParamRuntimeContext{ID: secondRuntimeID, Ctx: context.TODO(), First: &first, After: &gqlAfter}
 			keys := []dataloader.ParamRuntimeContext{firstRuntimeParams, secondRuntimeParams}
@@ -2638,7 +2591,7 @@
 	}
 
 	t.Run("Returns error when there are no Runtimes", func(t *testing.T) {
-		resolver := runtime.NewResolver(nil, nil, nil, nil, nil, nil, nil, nil, nil, nil, nil, nil, nil, nil)
+		resolver := runtime.NewResolver(nil, nil, nil, nil, nil, nil, nil, nil, nil, nil, nil, nil, nil, nil, nil)
 		// WHEN
 		_, err := resolver.RuntimeContextsDataLoader([]dataloader.ParamRuntimeContext{})
 		// THEN
@@ -2650,7 +2603,7 @@
 		firstRuntimeParams := dataloader.ParamRuntimeContext{ID: firstRuntimeID, Ctx: context.TODO(), First: nil, After: &gqlAfter}
 		keys := []dataloader.ParamRuntimeContext{firstRuntimeParams}
 
-		resolver := runtime.NewResolver(nil, nil, nil, nil, nil, nil, nil, nil, nil, nil, nil, nil, nil, nil)
+		resolver := runtime.NewResolver(nil, nil, nil, nil, nil, nil, nil, nil, nil, nil, nil, nil, nil, nil, nil)
 		// WHEN
 		_, err := resolver.RuntimeContextsDataLoader(keys)
 		// THEN
@@ -2768,11 +2721,7 @@
 			selfRegManager := testCase.SelfRegManagerFn()
 			uuidSvc := &automock.UidService{}
 
-<<<<<<< HEAD
-			resolver := runtime.NewResolver(transact, nil, nil, sysAuthSvc, nil, nil, sysAuthConv, nil, nil, selfRegManager, uuidSvc, nil, nil)
-=======
-			resolver := runtime.NewResolver(transact, nil, nil, sysAuthSvc, nil, nil, sysAuthConv, nil, nil, selfRegManager, uuidSvc, nil, nil, nil)
->>>>>>> 19609629
+			resolver := runtime.NewResolver(transact, nil, nil, sysAuthSvc, nil, nil, sysAuthConv, nil, nil, selfRegManager, uuidSvc, nil, nil, nil, nil)
 
 			// WHEN
 			result, err := resolver.Auths(ctx, parentRuntime)
@@ -2791,11 +2740,7 @@
 	}
 
 	t.Run("Error when parent object is nil", func(t *testing.T) {
-<<<<<<< HEAD
-		resolver := runtime.NewResolver(nil, nil, nil, nil, nil, nil, nil, nil, nil, nil, nil, nil, nil)
-=======
-		resolver := runtime.NewResolver(nil, nil, nil, nil, nil, nil, nil, nil, nil, nil, nil, nil, nil, nil)
->>>>>>> 19609629
+		resolver := runtime.NewResolver(nil, nil, nil, nil, nil, nil, nil, nil, nil, nil, nil, nil, nil, nil, nil)
 
 		// WHEN
 		result, err := resolver.Auths(context.TODO(), nil)
@@ -2888,11 +2833,7 @@
 			selfRegManager := testCase.SelfRegManagerFn()
 			uuidSvc := &automock.UidService{}
 
-<<<<<<< HEAD
-			resolver := runtime.NewResolver(transact, nil, nil, nil, nil, nil, nil, eventingSvc, nil, selfRegManager, uuidSvc, nil, nil)
-=======
-			resolver := runtime.NewResolver(transact, nil, nil, nil, nil, nil, nil, eventingSvc, nil, selfRegManager, uuidSvc, nil, nil, nil)
->>>>>>> 19609629
+			resolver := runtime.NewResolver(transact, nil, nil, nil, nil, nil, nil, eventingSvc, nil, selfRegManager, uuidSvc, nil, nil, nil, nil)
 
 			// WHEN
 			result, err := resolver.EventingConfiguration(ctx, gqlRuntime)
@@ -2912,11 +2853,7 @@
 
 	t.Run("Error when parent object ID is not a valid UUID", func(t *testing.T) {
 		// GIVEN
-<<<<<<< HEAD
-		resolver := runtime.NewResolver(nil, nil, nil, nil, nil, nil, nil, nil, nil, nil, nil, nil, nil)
-=======
-		resolver := runtime.NewResolver(nil, nil, nil, nil, nil, nil, nil, nil, nil, nil, nil, nil, nil, nil)
->>>>>>> 19609629
+		resolver := runtime.NewResolver(nil, nil, nil, nil, nil, nil, nil, nil, nil, nil, nil, nil, nil, nil, nil)
 
 		// WHEN
 		result, err := resolver.EventingConfiguration(ctx, &graphql.Runtime{ID: "abc"})
@@ -2929,11 +2866,7 @@
 
 	t.Run("Error when parent object is nil", func(t *testing.T) {
 		// GIVEN
-<<<<<<< HEAD
-		resolver := runtime.NewResolver(nil, nil, nil, nil, nil, nil, nil, nil, nil, nil, nil, nil, nil)
-=======
-		resolver := runtime.NewResolver(nil, nil, nil, nil, nil, nil, nil, nil, nil, nil, nil, nil, nil, nil)
->>>>>>> 19609629
+		resolver := runtime.NewResolver(nil, nil, nil, nil, nil, nil, nil, nil, nil, nil, nil, nil, nil, nil, nil)
 
 		// WHEN
 		result, err := resolver.EventingConfiguration(context.TODO(), nil)
@@ -3013,11 +2946,7 @@
 			subscriptionSvc := testCase.SubscriptionSvcFn()
 			defer mock.AssertExpectationsForObjects(t, persist, transact, subscriptionSvc)
 
-<<<<<<< HEAD
-			resolver := runtime.NewResolver(transact, nil, nil, nil, nil, nil, nil, nil, nil, nil, nil, subscriptionSvc, nil)
-=======
-			resolver := runtime.NewResolver(transact, nil, nil, nil, nil, nil, nil, nil, nil, nil, nil, subscriptionSvc, nil, nil)
->>>>>>> 19609629
+			resolver := runtime.NewResolver(transact, nil, nil, nil, nil, nil, nil, nil, nil, nil, nil, subscriptionSvc, nil, nil, nil)
 
 			// WHEN
 			result, err := resolver.SubscribeTenant(ctx, providerID, subaccountID, region)
@@ -3102,11 +3031,7 @@
 			subscriptionSvc := testCase.SubscriptionSvcFn()
 			defer mock.AssertExpectationsForObjects(t, persist, transact, subscriptionSvc)
 
-<<<<<<< HEAD
-			resolver := runtime.NewResolver(transact, nil, nil, nil, nil, nil, nil, nil, nil, nil, nil, subscriptionSvc, nil)
-=======
-			resolver := runtime.NewResolver(transact, nil, nil, nil, nil, nil, nil, nil, nil, nil, nil, subscriptionSvc, nil, nil)
->>>>>>> 19609629
+			resolver := runtime.NewResolver(transact, nil, nil, nil, nil, nil, nil, nil, nil, nil, nil, subscriptionSvc, nil, nil, nil)
 
 			// WHEN
 			result, err := resolver.UnsubscribeTenant(ctx, providerID, subaccountID, region)
