package runtime_test

import (
	"context"
	"fmt"
	"testing"

	"github.com/kyma-incubator/compass/components/director/internal/domain/scenarioassignment"

	dataloader "github.com/kyma-incubator/compass/components/director/internal/dataloaders"
	pkgmodel "github.com/kyma-incubator/compass/components/director/pkg/model"

	"github.com/google/uuid"

	"github.com/kyma-incubator/compass/components/director/internal/domain/tenant"

	"github.com/stretchr/testify/require"

	"github.com/kyma-incubator/compass/components/director/internal/labelfilter"

	"github.com/kyma-incubator/compass/components/director/internal/domain/runtime/rtmtest"

	"github.com/kyma-incubator/compass/components/director/internal/domain/label"
	"github.com/kyma-incubator/compass/components/director/pkg/apperrors"
	"github.com/kyma-incubator/compass/components/director/pkg/persistence/txtest"
	"github.com/kyma-incubator/compass/components/director/pkg/resource"
	"github.com/kyma-incubator/compass/components/director/pkg/str"

	"github.com/kyma-incubator/compass/components/director/internal/domain/runtime/automock"
	"github.com/kyma-incubator/compass/components/director/pkg/persistence"

	"github.com/stretchr/testify/mock"

	"github.com/kyma-incubator/compass/components/director/internal/domain/runtime"
	"github.com/kyma-incubator/compass/components/director/internal/model"
	"github.com/kyma-incubator/compass/components/director/pkg/graphql"
	persistenceautomock "github.com/kyma-incubator/compass/components/director/pkg/persistence/automock"
	"github.com/pkg/errors"
	"github.com/stretchr/testify/assert"
)

const (
	RegionKey             = "region"
	testRegion            = "test-region"
	distinguishLabelValue = "distinguishLabelValue"
)

var contextParam = mock.MatchedBy(func(ctx context.Context) bool {
	persistenceOp, err := persistence.FromCtx(ctx)
	return err == nil && persistenceOp != nil
})

func TestResolver_CreateRuntime(t *testing.T) {
	// GIVEN
	const (
		accountTenantID   = "c6dea850-ce93-4d65-8e10-432d85f0a244"
		accountExternalID = "aa02436e-c2f1-44b8-8bf0-2e8519c27e40"
		extSubaccountID   = "extSubaccountID"
		desc              = "Lorem ipsum"
	)

	ctx := tenant.SaveToContext(context.TODO(), accountTenantID, accountExternalID)

	modelRuntime := fixModelRuntime(t, "foo", "tenant-foo", "Foo", "Lorem ipsum")
	gqlRuntime := fixGQLRuntime(t, "foo", "Foo", "Lorem ipsum")
	testErr := errors.New("Test error")

	gqlInput := graphql.RuntimeRegisterInput{
		Name:        "Foo",
		Description: str.Ptr(desc),
		Webhooks: []*graphql.WebhookInput{{
			Type: "test webhook",
		}},
	}
	gqlInputWithSubaccountLabel := graphql.RuntimeRegisterInput{
		Name:        "Foo",
		Description: str.Ptr(desc),
		Labels:      graphql.Labels{scenarioassignment.SubaccountIDKey: extSubaccountID},
		Webhooks: []*graphql.WebhookInput{{
			Type: "test webhook",
		}},
	}
	gqlInputWithInvalidLabel := graphql.RuntimeRegisterInput{
		Name:        "Foo",
		Description: str.Ptr(desc),
		Labels:      graphql.Labels{scenarioassignment.SubaccountIDKey: []string{"firstValue", "secondValue"}},
		Webhooks: []*graphql.WebhookInput{{
			Type: "test webhook",
		}},
	}
	modelInput := model.RuntimeRegisterInput{
		Name:        "Foo",
		Description: str.Ptr(desc),
		Webhooks: []*model.WebhookInput{{
			Type: "test webhook",
		}},
	}
	selfRegModelInput := model.RuntimeRegisterInput{
		Name:        "Foo",
		Description: str.Ptr(desc),
		Labels:      graphql.Labels{rtmtest.TestDistinguishLabel: "selfRegVal"},
		Webhooks: []*model.WebhookInput{{
			Type: "test webhook",
		}},
	}
	selfRegLabels := map[string]interface{}{"xsappnameCMPClone": "clone", RegionKey: testRegion, rtmtest.TestDistinguishLabel: distinguishLabelValue}

	subscriptionFilters := []*labelfilter.LabelFilter{
		labelfilter.NewForKeyWithQuery(rtmtest.TestDistinguishLabel, fmt.Sprintf("\"%s\"", distinguishLabelValue)),
		labelfilter.NewForKeyWithQuery(RegionKey, fmt.Sprintf("\"%s\"", testRegion)),
	}

	testCases := []struct {
		Name             string
		PersistenceFn    func() *persistenceautomock.PersistenceTx
		TransactionerFn  func(persistTx *persistenceautomock.PersistenceTx) *persistenceautomock.Transactioner
		ServiceFn        func() *automock.RuntimeService
		ConverterFn      func() *automock.RuntimeConverter
		SelfRegManagerFn func() *automock.SelfRegisterManager
		UUIDSvcFn        func() *automock.UidService
		TenantFetcherFn  func() *automock.TenantFetcher

		Input           graphql.RuntimeRegisterInput
		ExpectedRuntime *graphql.Runtime
		ExpectedErr     error
	}{
		{
			Name: "Success",
			PersistenceFn: func() *persistenceautomock.PersistenceTx {
				persistTx := &persistenceautomock.PersistenceTx{}
				persistTx.On("Commit").Return(nil).Once()
				return persistTx
			},
			TransactionerFn: txtest.TransactionerThatSucceeds,
			ServiceFn: func() *automock.RuntimeService {
				svc := &automock.RuntimeService{}
				svc.On("Get", contextParam, testUUID).Return(modelRuntime, nil).Once()
				svc.On("GetByFilters", contextParam, subscriptionFilters).Return(nil, apperrors.NewNotFoundErrorWithType(resource.Runtime)).Once()
<<<<<<< HEAD
				svc.On("CreateWithMandatoryLabels", contextParam, modelInput, testUUID, selfRegLabels).Return(nil).Once()
=======
				svc.On("CreateWithMandatoryLabels", contextParam, modelInput, testUUID, labels).Return(nil).Once()
				svc.On("UnsafeExtractModifiableLabels", modelInput.Labels).Return(modelInput.Labels, nil).Once()
>>>>>>> 30a56f49
				return svc
			},
			ConverterFn: func() *automock.RuntimeConverter {
				conv := &automock.RuntimeConverter{}
				conv.On("RegisterInputFromGraphQL", gqlInput).Return(modelInput, nil).Once()
				conv.On("ToGraphQL", modelRuntime).Return(gqlRuntime).Once()
				return conv
			},
			UUIDSvcFn: func() *automock.UidService {
				svc := &automock.UidService{}
				svc.On("Generate").Return(testUUID).Once()
				return svc
			},
			TenantFetcherFn: func() *automock.TenantFetcher {
				return &automock.TenantFetcher{}
			},
			SelfRegManagerFn: rtmtest.SelfRegManagerThatDoesPrepWithNoErrorsAndGetSelfRegDistinguishingLabelKey(selfRegLabels),
			Input:            gqlInput,
			ExpectedRuntime:  gqlRuntime,
			ExpectedErr:      nil,
		},
		{
			Name: "Success with subaccount label",
			PersistenceFn: func() *persistenceautomock.PersistenceTx {
				persistTx := &persistenceautomock.PersistenceTx{}
				persistTx.On("Commit").Return(nil).Once()
				return persistTx
			},
			TransactionerFn: txtest.TransactionerThatSucceeds,
			ServiceFn: func() *automock.RuntimeService {
				svc := &automock.RuntimeService{}
				svc.On("Get", contextParam, testUUID).Return(modelRuntime, nil).Once()
				svc.On("GetByFilters", contextParam, subscriptionFilters).Return(nil, apperrors.NewNotFoundErrorWithType(resource.Runtime)).Once()
<<<<<<< HEAD
				svc.On("CreateWithMandatoryLabels", contextParam, modelInput, testUUID, selfRegLabels).Return(nil).Once()
=======
				svc.On("CreateWithMandatoryLabels", contextParam, modelInput, testUUID, labels).Return(nil).Once()
				svc.On("UnsafeExtractModifiableLabels", modelInput.Labels).Return(modelInput.Labels, nil).Once()
>>>>>>> 30a56f49
				return svc
			},
			ConverterFn: func() *automock.RuntimeConverter {
				conv := &automock.RuntimeConverter{}
				conv.On("RegisterInputFromGraphQL", gqlInputWithSubaccountLabel).Return(modelInput, nil).Once()
				conv.On("ToGraphQL", modelRuntime).Return(gqlRuntime).Once()
				return conv
			},
			UUIDSvcFn: func() *automock.UidService {
				svc := &automock.UidService{}
				svc.On("Generate").Return(testUUID).Once()
				return svc
			},
			TenantFetcherFn: func() *automock.TenantFetcher {
				svc := &automock.TenantFetcher{}
				svc.On("FetchOnDemand", extSubaccountID, accountTenantID).Return(nil).Once()
				return svc
			},
			SelfRegManagerFn: rtmtest.SelfRegManagerThatDoesPrepWithNoErrorsAndGetSelfRegDistinguishingLabelKey(selfRegLabels),
			Input:            gqlInputWithSubaccountLabel,
			ExpectedRuntime:  gqlRuntime,
			ExpectedErr:      nil,
		},
		{
			Name: "Returns error when runtime converting fails",
			PersistenceFn: func() *persistenceautomock.PersistenceTx {
				return &persistenceautomock.PersistenceTx{}
			},
			TransactionerFn: txtest.NoopTransactioner,
			ServiceFn: func() *automock.RuntimeService {
				return &automock.RuntimeService{}
			},
			ConverterFn: func() *automock.RuntimeConverter {
				conv := &automock.RuntimeConverter{}
				conv.On("RegisterInputFromGraphQL", gqlInputWithInvalidLabel).Return(model.RuntimeRegisterInput{}, testErr).Once()
				return conv
			},
			UUIDSvcFn: func() *automock.UidService {
				return &automock.UidService{}
			},
			TenantFetcherFn: func() *automock.TenantFetcher {
				return &automock.TenantFetcher{}
			},
			SelfRegManagerFn: func() *automock.SelfRegisterManager {
				return &automock.SelfRegisterManager{}
			},
			Input:           gqlInputWithInvalidLabel,
			ExpectedRuntime: nil,
			ExpectedErr:     testErr,
		},
		{
			Name: "Returns error when subaccount id label has invalid value",
			PersistenceFn: func() *persistenceautomock.PersistenceTx {
				persistTx := &persistenceautomock.PersistenceTx{}
				return persistTx
			},
			TransactionerFn: txtest.TransactionerThatDoesARollback,
			ServiceFn: func() *automock.RuntimeService {
				svc := &automock.RuntimeService{}
				svc.On("UnsafeExtractModifiableLabels", modelInput.Labels).Return(modelInput.Labels, nil).Once()
				return svc
			},
			ConverterFn: func() *automock.RuntimeConverter {
				conv := &automock.RuntimeConverter{}
				conv.On("RegisterInputFromGraphQL", gqlInputWithInvalidLabel).Return(modelInput, nil).Once()
				return conv
			},
			UUIDSvcFn: func() *automock.UidService {
				svc := &automock.UidService{}
				svc.On("Generate").Return(testUUID).Once()
				return svc
			},
			TenantFetcherFn: func() *automock.TenantFetcher {
				return &automock.TenantFetcher{}
			},
			SelfRegManagerFn: rtmtest.SelfRegManagerThatDoesPrepWithNoErrorsAndGetSelfRegDistinguishingLabelKey(selfRegLabels),
			Input:            gqlInputWithInvalidLabel,
			ExpectedRuntime:  nil,
			ExpectedErr:      errors.New("while converting global_subaccount_id label: cannot cast label value"),
		},
		{
			Name: "Returns error when cannot fetch tenant details from tenant provider",
			PersistenceFn: func() *persistenceautomock.PersistenceTx {
				persistTx := &persistenceautomock.PersistenceTx{}
				return persistTx
			},
			TransactionerFn: txtest.TransactionerThatDoesARollback,
			ServiceFn: func() *automock.RuntimeService {
				svc := &automock.RuntimeService{}
				svc.On("UnsafeExtractModifiableLabels", modelInput.Labels).Return(modelInput.Labels, nil).Once()
				return svc
			},
			ConverterFn: func() *automock.RuntimeConverter {
				conv := &automock.RuntimeConverter{}
				conv.On("RegisterInputFromGraphQL", gqlInputWithSubaccountLabel).Return(modelInput, nil).Once()
				return conv
			},
			UUIDSvcFn: func() *automock.UidService {
				svc := &automock.UidService{}
				svc.On("Generate").Return(testUUID).Once()
				return svc
			},
			TenantFetcherFn: func() *automock.TenantFetcher {
				svc := &automock.TenantFetcher{}
				svc.On("FetchOnDemand", extSubaccountID, accountTenantID).Return(testErr).Once()
				return svc
			},
			SelfRegManagerFn: rtmtest.SelfRegManagerThatDoesPrepWithNoErrorsAndGetSelfRegDistinguishingLabelKey(selfRegLabels),
			Input:            gqlInputWithSubaccountLabel,
			ExpectedRuntime:  nil,
			ExpectedErr:      testErr,
		},
		{
			Name: "Returns error when runtime creation failed",
			PersistenceFn: func() *persistenceautomock.PersistenceTx {
				return &persistenceautomock.PersistenceTx{}
			},
			TransactionerFn: txtest.TransactionerThatDoesARollback,
			ServiceFn: func() *automock.RuntimeService {
				svc := &automock.RuntimeService{}
				svc.On("GetByFilters", contextParam, subscriptionFilters).Return(nil, apperrors.NewNotFoundErrorWithType(resource.Runtime)).Once()
<<<<<<< HEAD
				svc.On("CreateWithMandatoryLabels", contextParam, modelInput, testUUID, selfRegLabels).Return(testErr).Once()
=======
				svc.On("CreateWithMandatoryLabels", contextParam, modelInput, testUUID, labels).Return(testErr).Once()
				svc.On("UnsafeExtractModifiableLabels", modelInput.Labels).Return(modelInput.Labels, nil).Once()
>>>>>>> 30a56f49
				return svc
			},
			ConverterFn: func() *automock.RuntimeConverter {
				conv := &automock.RuntimeConverter{}
				conv.On("RegisterInputFromGraphQL", gqlInput).Return(modelInput, nil).Once()
				return conv
			},
			UUIDSvcFn: func() *automock.UidService {
				svc := &automock.UidService{}
				svc.On("Generate").Return(testUUID).Once()
				return svc
			},
			TenantFetcherFn: func() *automock.TenantFetcher {
				return &automock.TenantFetcher{}
			},
			SelfRegManagerFn: rtmtest.SelfRegManagerThatDoesNotCleanupFunc(selfRegLabels),
			Input:            gqlInput,
			ExpectedRuntime:  nil,
			ExpectedErr:      testErr,
		},
		{
			Name: "Returns error when runtime self registration fails",
			PersistenceFn: func() *persistenceautomock.PersistenceTx {
				persistTx := &persistenceautomock.PersistenceTx{}
				return persistTx
			},
			TransactionerFn: txtest.TransactionerThatDoesARollback,
			ServiceFn: func() *automock.RuntimeService {
				svc := &automock.RuntimeService{}
				svc.On("CreateWithMandatoryLabels", contextParam, selfRegModelInput, testUUID, selfRegLabels).Return(testErr).Once()
				svc.On("GetByFilters", contextParam, subscriptionFilters).Return(nil, apperrors.NewNotFoundErrorWithType(resource.Runtime)).Once()
				svc.On("UnsafeExtractModifiableLabels", selfRegModelInput.Labels).Return(selfRegModelInput.Labels, nil).Once()
				return svc
			},
			ConverterFn: func() *automock.RuntimeConverter {
				conv := &automock.RuntimeConverter{}
				conv.On("RegisterInputFromGraphQL", gqlInput).Return(selfRegModelInput, nil).Once()
				return conv
			},
			UUIDSvcFn: func() *automock.UidService {
				svc := &automock.UidService{}
				svc.On("Generate").Return(testUUID).Once()
				return svc
			},
			TenantFetcherFn: func() *automock.TenantFetcher {
				return &automock.TenantFetcher{}
			},
			SelfRegManagerFn: rtmtest.SelfRegManagerThatReturnsNoErrors(selfRegLabels),
			Input:            gqlInput,
			ExpectedRuntime:  nil,
			ExpectedErr:      testErr,
		},
		{
			Name: "Returns error when runtime cleanup fails",
			PersistenceFn: func() *persistenceautomock.PersistenceTx {
				persistTx := &persistenceautomock.PersistenceTx{}
				return persistTx
			},
			TransactionerFn: txtest.TransactionerThatDoesARollback,
			ServiceFn: func() *automock.RuntimeService {
				svc := &automock.RuntimeService{}
				svc.On("Get", contextParam, testUUID).Return(nil, testErr).Once()
				svc.On("CreateWithMandatoryLabels", contextParam, selfRegModelInput, testUUID, selfRegLabels).Return(nil).Once()
				svc.On("GetByFilters", contextParam, subscriptionFilters).Return(nil, apperrors.NewNotFoundErrorWithType(resource.Runtime)).Once()
				svc.On("UnsafeExtractModifiableLabels", selfRegModelInput.Labels).Return(selfRegModelInput.Labels, nil).Once()
				return svc
			},
			ConverterFn: func() *automock.RuntimeConverter {
				conv := &automock.RuntimeConverter{}
				conv.On("RegisterInputFromGraphQL", gqlInput).Return(selfRegModelInput, nil).Once()
				return conv
			},
			UUIDSvcFn: func() *automock.UidService {
				svc := &automock.UidService{}
				svc.On("Generate").Return(testUUID).Once()
				return svc
			},
			TenantFetcherFn: func() *automock.TenantFetcher {
				return &automock.TenantFetcher{}
			},
			SelfRegManagerFn: rtmtest.SelfRegManagerThatFailsOnCleanup(selfRegLabels),
			Input:            gqlInput,
			ExpectedRuntime:  nil,
			ExpectedErr:      testErr,
		},
		{
			Name: "Returns error when runtime retrieval failed",
			PersistenceFn: func() *persistenceautomock.PersistenceTx {
				persistTx := &persistenceautomock.PersistenceTx{}
				return persistTx
			},
			TransactionerFn: txtest.TransactionerThatDoesARollback,
			ServiceFn: func() *automock.RuntimeService {
				svc := &automock.RuntimeService{}
				svc.On("GetByFilters", contextParam, subscriptionFilters).Return(nil, apperrors.NewNotFoundErrorWithType(resource.Runtime)).Once()
				svc.On("CreateWithMandatoryLabels", contextParam, modelInput, testUUID, selfRegLabels).Return(nil).Once()
				svc.On("Get", contextParam, testUUID).Return(nil, testErr).Once()
				svc.On("UnsafeExtractModifiableLabels", modelInput.Labels).Return(modelInput.Labels, nil).Once()
				return svc
			},
			ConverterFn: func() *automock.RuntimeConverter {
				conv := &automock.RuntimeConverter{}
				conv.On("RegisterInputFromGraphQL", gqlInput).Return(modelInput, nil).Once()
				return conv
			},
			UUIDSvcFn: func() *automock.UidService {
				svc := &automock.UidService{}
				svc.On("Generate").Return(testUUID).Once()
				return svc
			},
			TenantFetcherFn: func() *automock.TenantFetcher {
				return &automock.TenantFetcher{}
			},
			SelfRegManagerFn: rtmtest.SelfRegManagerThatDoesNotCleanupFunc(selfRegLabels),
			Input:            gqlInput,
			ExpectedRuntime:  nil,
			ExpectedErr:      testErr,
		},
		{
			Name: "Returns error when self registered runtime retrieval failed",
			PersistenceFn: func() *persistenceautomock.PersistenceTx {
				persistTx := &persistenceautomock.PersistenceTx{}
				return persistTx
			},
			TransactionerFn: txtest.TransactionerThatDoesARollback,
			ServiceFn: func() *automock.RuntimeService {
				svc := &automock.RuntimeService{}
				svc.On("GetByFilters", contextParam, subscriptionFilters).Return(nil, apperrors.NewNotFoundErrorWithType(resource.Runtime)).Once()
				svc.On("CreateWithMandatoryLabels", contextParam, selfRegModelInput, testUUID, selfRegLabels).Return(nil).Once()
				svc.On("Get", contextParam, testUUID).Return(nil, testErr).Once()
				svc.On("UnsafeExtractModifiableLabels", selfRegModelInput.Labels).Return(selfRegModelInput.Labels, nil).Once()
				return svc
			},
			ConverterFn: func() *automock.RuntimeConverter {
				conv := &automock.RuntimeConverter{}
				conv.On("RegisterInputFromGraphQL", gqlInput).Return(selfRegModelInput, nil).Once()
				return conv
			},
			UUIDSvcFn: func() *automock.UidService {
				svc := &automock.UidService{}
				svc.On("Generate").Return(testUUID).Once()
				return svc
			},
			TenantFetcherFn: func() *automock.TenantFetcher {
				return &automock.TenantFetcher{}
			},
			SelfRegManagerFn: rtmtest.SelfRegManagerThatReturnsNoErrors(selfRegLabels),
			Input:            gqlInput,
			ExpectedRuntime:  nil,
			ExpectedErr:      testErr,
		},
		{
			Name: "Returns error when preparation for self-registration failed",
			PersistenceFn: func() *persistenceautomock.PersistenceTx {
				return &persistenceautomock.PersistenceTx{}
			},
			TransactionerFn: txtest.TransactionerThatDoesARollback,
			ServiceFn: func() *automock.RuntimeService {
				svc := &automock.RuntimeService{}
				svc.On("UnsafeExtractModifiableLabels", modelInput.Labels).Return(modelInput.Labels, nil).Once()
				return svc
			},
			ConverterFn: func() *automock.RuntimeConverter {
				conv := &automock.RuntimeConverter{}
				conv.On("RegisterInputFromGraphQL", gqlInput).Return(modelInput, nil).Once()
				return conv
			},
			UUIDSvcFn: func() *automock.UidService {
				svc := &automock.UidService{}
				svc.On("Generate").Return(testUUID).Once()
				return svc
			},
			TenantFetcherFn: func() *automock.TenantFetcher {
				return &automock.TenantFetcher{}
			},
			SelfRegManagerFn: rtmtest.SelfRegManagerThatReturnsErrorOnPrepAndGetSelfRegDistinguishingLabelKey,
			Input:            gqlInput,
			ExpectedRuntime:  nil,
			ExpectedErr:      errors.New(rtmtest.SelfRegErrorMsg),
		},
		{
			Name: "Returns error when listing provider runtimes by filters",
			PersistenceFn: func() *persistenceautomock.PersistenceTx {
				return &persistenceautomock.PersistenceTx{}
			},
			TransactionerFn: txtest.TransactionerThatDoesARollback,
			ServiceFn: func() *automock.RuntimeService {
				svc := &automock.RuntimeService{}
				svc.On("GetByFilters", contextParam, subscriptionFilters).Return(nil, testErr).Once()
				svc.On("UnsafeExtractModifiableLabels", modelInput.Labels).Return(modelInput.Labels, nil).Once()
				return svc
			},
			ConverterFn: func() *automock.RuntimeConverter {
				conv := &automock.RuntimeConverter{}
				conv.On("RegisterInputFromGraphQL", gqlInput).Return(modelInput, nil).Once()
				return conv
			},
			UUIDSvcFn: func() *automock.UidService {
				svc := &automock.UidService{}
				svc.On("Generate").Return(testUUID).Once()
				return svc
			},
			TenantFetcherFn: func() *automock.TenantFetcher {
				return &automock.TenantFetcher{}
			},
			SelfRegManagerFn: rtmtest.SelfRegManagerThatDoesNotCleanupFunc(selfRegLabels),
			Input:            gqlInput,
			ExpectedRuntime:  nil,
			ExpectedErr:      testErr,
		},
		{
			Name: "Returns error when there is already registered provider runtime with the same region and distinguish label",
			PersistenceFn: func() *persistenceautomock.PersistenceTx {
				return &persistenceautomock.PersistenceTx{}
			},
			TransactionerFn: txtest.TransactionerThatDoesARollback,
			ServiceFn: func() *automock.RuntimeService {
				svc := &automock.RuntimeService{}
				svc.On("GetByFilters", contextParam, subscriptionFilters).Return(modelRuntime, nil).Once()
				svc.On("UnsafeExtractModifiableLabels", modelInput.Labels).Return(modelInput.Labels, nil).Once()
				return svc
			},
			ConverterFn: func() *automock.RuntimeConverter {
				conv := &automock.RuntimeConverter{}
				conv.On("RegisterInputFromGraphQL", gqlInput).Return(modelInput, nil).Once()
				return conv
			},
			UUIDSvcFn: func() *automock.UidService {
				svc := &automock.UidService{}
				svc.On("Generate").Return(testUUID).Once()
				return svc
			},
			TenantFetcherFn: func() *automock.TenantFetcher {
				return &automock.TenantFetcher{}
			},
			SelfRegManagerFn: rtmtest.SelfRegManagerThatDoesNotCleanupFunc(selfRegLabels),
			Input:            gqlInput,
			ExpectedRuntime:  nil,
			ExpectedErr:      errors.New(fmt.Sprintf("cannot have more than one runtime with labels %q: %q and %q: %q", RegionKey, testRegion, rtmtest.TestDistinguishLabel, distinguishLabelValue)),
		},
		{
			Name: "Returns error when can't extract modifiable labels",
			PersistenceFn: func() *persistenceautomock.PersistenceTx {
				return &persistenceautomock.PersistenceTx{}
			},
			TransactionerFn: txtest.NoopTransactioner,
			ServiceFn: func() *automock.RuntimeService {
				svc := &automock.RuntimeService{}
				svc.On("UnsafeExtractModifiableLabels", modelInput.Labels).Return(nil, testErr).Once()
				return svc
			},
			ConverterFn: func() *automock.RuntimeConverter {
				conv := &automock.RuntimeConverter{}
				conv.On("RegisterInputFromGraphQL", gqlInput).Return(modelInput, nil).Once()
				return conv
			},
			UUIDSvcFn: func() *automock.UidService {
				svc := &automock.UidService{}
				return svc
			},
			TenantFetcherFn: func() *automock.TenantFetcher {
				return &automock.TenantFetcher{}
			},
			SelfRegManagerFn: rtmtest.NoopSelfRegManager,
			Input:            gqlInput,
			ExpectedRuntime:  nil,
			ExpectedErr:      testErr,
		},
	}

	for _, testCase := range testCases {
		t.Run(testCase.Name, func(t *testing.T) {
			persistTx := testCase.PersistenceFn()
			transact := testCase.TransactionerFn(persistTx)
			svc := testCase.ServiceFn()
			converter := testCase.ConverterFn()
			selfRegManager := testCase.SelfRegManagerFn()
			uuidSvc := testCase.UUIDSvcFn()
			fetcher := testCase.TenantFetcherFn()

			defer mock.AssertExpectationsForObjects(t, svc, converter, transact, persistTx, selfRegManager, fetcher)

			resolver := runtime.NewResolver(transact, svc, nil, nil, nil, converter, nil, nil, nil, selfRegManager, uuidSvc, nil, nil, nil, nil, nil, fetcher, nil)

			// WHEN
			result, err := resolver.RegisterRuntime(ctx, testCase.Input)

			// then
			assert.Equal(t, testCase.ExpectedRuntime, result)
			if testCase.ExpectedErr != nil {
				assert.Contains(t, err.Error(), testCase.ExpectedErr.Error())
			} else {
				assert.NoError(t, err)
			}
		})
	}
}

func TestResolver_UpdateRuntime(t *testing.T) {
	// GIVEN
	modelRuntime := fixModelRuntime(t, "foo", "tenant-foo", "Foo", "Lorem ipsum")
	gqlRuntime := fixGQLRuntime(t, "foo", "Foo", "Lorem ipsum")
	testErr := errors.New("Test error")

	desc := "Lorem ipsum"
	gqlInput := graphql.RuntimeUpdateInput{
		Name:        "Foo",
		Description: str.Ptr(desc),
	}
	modelInput := model.RuntimeUpdateInput{
		Name:        "Foo",
		Description: str.Ptr(desc),
	}
	runtimeID := "foo"
	emptyLabels := make(map[string]interface{})

	testCases := []struct {
		Name             string
		PersistenceFn    func() *persistenceautomock.PersistenceTx
		TransactionerFn  func(persistTx *persistenceautomock.PersistenceTx) *persistenceautomock.Transactioner
		ServiceFn        func() *automock.RuntimeService
		ConverterFn      func() *automock.RuntimeConverter
		SelfRegManagerFn func() *automock.SelfRegisterManager
		RuntimeID        string
		Input            graphql.RuntimeUpdateInput
		ExpectedRuntime  *graphql.Runtime
		ExpectedErr      error
	}{
		{
			Name: "Success",
			PersistenceFn: func() *persistenceautomock.PersistenceTx {
				persistTx := &persistenceautomock.PersistenceTx{}
				persistTx.On("Commit").Return(nil).Once()
				return persistTx
			},
			TransactionerFn: txtest.TransactionerThatSucceeds,
			ServiceFn: func() *automock.RuntimeService {
				svc := &automock.RuntimeService{}
				svc.On("Get", contextParam, "foo").Return(modelRuntime, nil).Once()
				svc.On("Update", contextParam, runtimeID, modelInput).Return(nil).Once()
				return svc
			},
			ConverterFn: func() *automock.RuntimeConverter {
				conv := &automock.RuntimeConverter{}
				conv.On("UpdateInputFromGraphQL", gqlInput).Return(modelInput).Once()
				conv.On("ToGraphQL", modelRuntime).Return(gqlRuntime).Once()
				return conv
			},
			SelfRegManagerFn: rtmtest.SelfRegManagerThatReturnsNoErrors(emptyLabels),
			RuntimeID:        runtimeID,
			Input:            gqlInput,
			ExpectedRuntime:  gqlRuntime,
			ExpectedErr:      nil,
		},
		{
			Name: "Returns error when runtime update failed",
			PersistenceFn: func() *persistenceautomock.PersistenceTx {
				persistTx := &persistenceautomock.PersistenceTx{}
				return persistTx
			},
			TransactionerFn: txtest.TransactionerThatDoesARollback,
			ServiceFn: func() *automock.RuntimeService {
				svc := &automock.RuntimeService{}
				svc.On("Update", contextParam, runtimeID, modelInput).Return(testErr).Once()
				return svc
			},
			ConverterFn: func() *automock.RuntimeConverter {
				conv := &automock.RuntimeConverter{}
				conv.On("UpdateInputFromGraphQL", gqlInput).Return(modelInput).Once()
				return conv
			},
			SelfRegManagerFn: rtmtest.SelfRegManagerThatReturnsNoErrors(emptyLabels),
			RuntimeID:        runtimeID,
			Input:            gqlInput,
			ExpectedRuntime:  nil,
			ExpectedErr:      testErr,
		},
		{
			Name: "Returns error when runtime retrieval failed",
			PersistenceFn: func() *persistenceautomock.PersistenceTx {
				persistTx := &persistenceautomock.PersistenceTx{}
				return persistTx
			},
			TransactionerFn: txtest.TransactionerThatDoesARollback,
			ServiceFn: func() *automock.RuntimeService {
				svc := &automock.RuntimeService{}
				svc.On("Update", contextParam, runtimeID, modelInput).Return(nil).Once()
				svc.On("Get", contextParam, "foo").Return(nil, testErr).Once()
				return svc
			},
			ConverterFn: func() *automock.RuntimeConverter {
				conv := &automock.RuntimeConverter{}
				conv.On("UpdateInputFromGraphQL", gqlInput).Return(modelInput).Once()
				return conv
			},
			SelfRegManagerFn: rtmtest.SelfRegManagerThatReturnsNoErrors(emptyLabels),
			RuntimeID:        runtimeID,
			Input:            gqlInput,
			ExpectedRuntime:  nil,
			ExpectedErr:      testErr,
		},
	}

	for _, testCase := range testCases {
		t.Run(testCase.Name, func(t *testing.T) {
			persistTx := testCase.PersistenceFn()
			transact := testCase.TransactionerFn(persistTx)
			svc := testCase.ServiceFn()
			converter := testCase.ConverterFn()
			selfRegMng := testCase.SelfRegManagerFn()
			uuidSvc := &automock.UidService{}

			resolver := runtime.NewResolver(transact, svc, nil, nil, nil, converter, nil, nil, nil, selfRegMng, uuidSvc, nil, nil, nil, nil, nil, nil, nil)

			// WHEN
			result, err := resolver.UpdateRuntime(context.TODO(), testCase.RuntimeID, testCase.Input)

			// then
			assert.Equal(t, testCase.ExpectedRuntime, result)
			assert.Equal(t, testCase.ExpectedErr, err)

			mock.AssertExpectationsForObjects(t, svc, converter, transact, persistTx)
		})
	}
}

func TestResolver_DeleteRuntime(t *testing.T) {
	// GIVEN
	modelRuntime := fixModelRuntime(t, "foo", "tenant-foo", "Foo", "Bar")
	gqlRuntime := fixGQLRuntime(t, "foo", "Foo", "Bar")
	testErr := errors.New("Test error")
	labelNotFoundErr := apperrors.NewNotFoundError(resource.Label, "")
	scenarioAssignmentNotFoundErr := apperrors.NewNotFoundError(resource.AutomaticScenarioAssigment, "")
	txGen := txtest.NewTransactionContextGenerator(testErr)
	testAuths := fixOAuths()
	emptyScenariosLabel := &model.Label{Key: model.ScenariosKey, Value: []interface{}{}}
	singleScenarioLabel := &model.Label{Key: model.ScenariosKey, Value: []interface{}{"scenario-0"}}
	multiScenariosLabel := &model.Label{Key: model.ScenariosKey, Value: []interface{}{"scenario-0", "scenario-1", "scenario-2", "scenario-3"}}

	testCases := []struct {
		Name                    string
		TransactionerFn         func() (*persistenceautomock.PersistenceTx, *persistenceautomock.Transactioner)
		ServiceFn               func() *automock.RuntimeService
		ScenarioAssignmentFn    func() *automock.ScenarioAssignmentService
		SysAuthServiceFn        func() *automock.SystemAuthService
		OAuth20ServiceFn        func() *automock.OAuth20Service
		ConverterFn             func() *automock.RuntimeConverter
		BundleInstanceAuthSvcFn func() *automock.BundleInstanceAuthService
		SelfRegManagerFn        func() *automock.SelfRegisterManager
		FormationsSvcFn         func() *automock.FormationService
		InputID                 string
		ExpectedRuntime         *graphql.Runtime
		ExpectedErr             error
	}{
		{
			Name:            "Success",
			TransactionerFn: txGen.ThatSucceeds,
			ServiceFn: func() *automock.RuntimeService {
				svc := &automock.RuntimeService{}
				svc.On("Get", contextParam, "foo").Return(modelRuntime, nil).Once()
				svc.On("Delete", contextParam, "foo").Return(nil).Once()
				svc.On("GetLabel", contextParam, "foo", model.ScenariosKey).Return(nil, labelNotFoundErr).Once()
				svc.On("GetLabel", contextParam, "foo", rtmtest.TestDistinguishLabel).Return(nil, labelNotFoundErr).Once()
				return svc
			},
			ScenarioAssignmentFn: UnusedScenarioAssignmentService,
			ConverterFn: func() *automock.RuntimeConverter {
				conv := &automock.RuntimeConverter{}
				conv.On("ToGraphQL", modelRuntime).Return(gqlRuntime).Once()
				return conv
			},
			SysAuthServiceFn: func() *automock.SystemAuthService {
				svc := &automock.SystemAuthService{}
				svc.On("ListForObject", contextParam, pkgmodel.RuntimeReference, modelRuntime.ID).Return(testAuths, nil)
				return svc
			},
			OAuth20ServiceFn: func() *automock.OAuth20Service {
				svc := &automock.OAuth20Service{}
				svc.On("DeleteMultipleClientCredentials", contextParam, testAuths).Return(nil)
				return svc
			},
			BundleInstanceAuthSvcFn: func() *automock.BundleInstanceAuthService {
				svc := &automock.BundleInstanceAuthService{}
				auth := &model.BundleInstanceAuth{
					RuntimeID: &modelRuntime.ID,
					Status: &model.BundleInstanceAuthStatus{
						Condition: model.BundleInstanceAuthStatusConditionSucceeded,
					},
				}
				svc.On("ListByRuntimeID", contextParam, modelRuntime.ID).Return([]*model.BundleInstanceAuth{auth}, nil)
				svc.On("Update", contextParam, auth).Return(nil)
				return svc
			},
			SelfRegManagerFn: rtmtest.SelfRegManagerThatDoesNotCleanup,
			FormationsSvcFn:  UnusedFormationService,
			InputID:          "foo",
			ExpectedRuntime:  gqlRuntime,
			ExpectedErr:      nil,
		},
		{
			Name: "Success for self registered runtime",
			TransactionerFn: func() (*persistenceautomock.PersistenceTx, *persistenceautomock.Transactioner) {
				persistTx := &persistenceautomock.PersistenceTx{}
				persistTx.On("Commit").Return(nil).Times(2)

				transact := &persistenceautomock.Transactioner{}
				transact.On("Begin").Return(persistTx, nil).Times(2)
				transact.On("RollbackUnlessCommitted", mock.Anything, persistTx).Return(false).Once()

				return persistTx, transact
			},
			ServiceFn: func() *automock.RuntimeService {
				svc := &automock.RuntimeService{}
				svc.On("Get", contextParam, "foo").Return(modelRuntime, nil).Once()
				svc.On("Delete", contextParam, "foo").Return(nil).Once()
				svc.On("GetLabel", contextParam, "foo", model.ScenariosKey).Return(nil, labelNotFoundErr).Once()
				svc.On("GetLabel", contextParam, "foo", rtmtest.TestDistinguishLabel).Return(nil, nil).Once()
				svc.On("GetLabel", contextParam, "foo", RegionKey).Return(&model.Label{Value: testRegion}, nil).Once()
				return svc
			},
			ScenarioAssignmentFn: UnusedScenarioAssignmentService,
			ConverterFn: func() *automock.RuntimeConverter {
				conv := &automock.RuntimeConverter{}
				conv.On("ToGraphQL", modelRuntime).Return(gqlRuntime).Once()
				return conv
			},
			SysAuthServiceFn: func() *automock.SystemAuthService {
				svc := &automock.SystemAuthService{}
				svc.On("ListForObject", contextParam, pkgmodel.RuntimeReference, modelRuntime.ID).Return(testAuths, nil)
				return svc
			},
			OAuth20ServiceFn: func() *automock.OAuth20Service {
				svc := &automock.OAuth20Service{}
				svc.On("DeleteMultipleClientCredentials", contextParam, testAuths).Return(nil)
				return svc
			},
			BundleInstanceAuthSvcFn: func() *automock.BundleInstanceAuthService {
				svc := &automock.BundleInstanceAuthService{}
				auth := &model.BundleInstanceAuth{
					RuntimeID: &modelRuntime.ID,
					Status: &model.BundleInstanceAuthStatus{
						Condition: model.BundleInstanceAuthStatusConditionSucceeded,
					},
				}
				svc.On("ListByRuntimeID", contextParam, modelRuntime.ID).Return([]*model.BundleInstanceAuth{auth}, nil)
				svc.On("Update", contextParam, auth).Return(nil)
				return svc
			},
			SelfRegManagerFn: rtmtest.SelfRegManagerThatDoesCleanupWithNoErrors,
			FormationsSvcFn:  UnusedFormationService,
			InputID:          "foo",
			ExpectedRuntime:  gqlRuntime,
			ExpectedErr:      nil,
		},
		{
			Name: "Returns error when second transaction fails",
			TransactionerFn: func() (*persistenceautomock.PersistenceTx, *persistenceautomock.Transactioner) {
				persistTx := &persistenceautomock.PersistenceTx{}
				persistTxSecond := &persistenceautomock.PersistenceTx{}
				persistTx.On("Commit").Return(nil).Once()
				persistTxSecond.On("Commit").Return(testErr).Once()

				transact := &persistenceautomock.Transactioner{}
				transact.On("Begin").Return(persistTx, nil).Once()
				transact.On("Begin").Return(persistTxSecond, nil).Once()
				transact.On("RollbackUnlessCommitted", mock.Anything, persistTxSecond).Return(false).Once()

				return persistTx, transact
			},
			ServiceFn: func() *automock.RuntimeService {
				svc := &automock.RuntimeService{}
				svc.On("Get", contextParam, "foo").Return(modelRuntime, nil).Once()
				svc.On("Delete", contextParam, "foo").Return(nil).Once()
				svc.On("GetLabel", contextParam, "foo", model.ScenariosKey).Return(nil, labelNotFoundErr).Once()
				svc.On("GetLabel", contextParam, "foo", rtmtest.TestDistinguishLabel).Return(nil, nil).Once()
				svc.On("GetLabel", contextParam, "foo", RegionKey).Return(&model.Label{Value: testRegion}, nil).Once()
				return svc
			},
			ScenarioAssignmentFn: UnusedScenarioAssignmentService,
			ConverterFn: func() *automock.RuntimeConverter {
				conv := &automock.RuntimeConverter{}
				conv.On("ToGraphQL", modelRuntime).Return(gqlRuntime).Once()
				return conv
			},
			SysAuthServiceFn: func() *automock.SystemAuthService {
				svc := &automock.SystemAuthService{}
				svc.On("ListForObject", contextParam, pkgmodel.RuntimeReference, modelRuntime.ID).Return(testAuths, nil)
				return svc
			},
			OAuth20ServiceFn: func() *automock.OAuth20Service {
				svc := &automock.OAuth20Service{}
				svc.On("DeleteMultipleClientCredentials", contextParam, testAuths).Return(nil)
				return svc
			},
			BundleInstanceAuthSvcFn: func() *automock.BundleInstanceAuthService {
				svc := &automock.BundleInstanceAuthService{}
				auth := &model.BundleInstanceAuth{
					RuntimeID: &modelRuntime.ID,
					Status: &model.BundleInstanceAuthStatus{
						Condition: model.BundleInstanceAuthStatusConditionSucceeded,
					},
				}
				svc.On("ListByRuntimeID", contextParam, modelRuntime.ID).Return([]*model.BundleInstanceAuth{auth}, nil)
				svc.On("Update", contextParam, auth).Return(nil)
				return svc
			},
			SelfRegManagerFn: rtmtest.SelfRegManagerThatDoesCleanupWithNoErrors,
			FormationsSvcFn:  UnusedFormationService,
			InputID:          "foo",
			ExpectedRuntime:  nil,
			ExpectedErr:      testErr,
		},
		{
			Name:            "Returns error when self-registration had been done but cleanup fails",
			TransactionerFn: txGen.ThatSucceeds,
			ServiceFn: func() *automock.RuntimeService {
				svc := &automock.RuntimeService{}
				svc.On("Get", contextParam, "foo").Return(modelRuntime, nil).Once()
				svc.On("GetLabel", contextParam, "foo", rtmtest.TestDistinguishLabel).Return(nil, nil).Once()
				svc.On("GetLabel", contextParam, "foo", RegionKey).Return(&model.Label{Value: testRegion}, nil).Once()
				return svc
			},
			ScenarioAssignmentFn: UnusedScenarioAssignmentService,
			ConverterFn:          UnusedRuntimeConverter,
			SysAuthServiceFn:     UnusedSysAuthService,
			OAuth20ServiceFn:     UnusedOauth20Service,
			BundleInstanceAuthSvcFn: func() *automock.BundleInstanceAuthService {
				svc := &automock.BundleInstanceAuthService{}
				auth := &model.BundleInstanceAuth{
					RuntimeID: &modelRuntime.ID,
					Status: &model.BundleInstanceAuthStatus{
						Condition: model.BundleInstanceAuthStatusConditionSucceeded,
					},
				}
				svc.On("ListByRuntimeID", contextParam, modelRuntime.ID).Return([]*model.BundleInstanceAuth{auth}, nil)
				svc.On("Update", contextParam, auth).Return(nil)
				return svc
			},
			SelfRegManagerFn: rtmtest.SelfRegManagerThatReturnsErrorOnCleanup,
			FormationsSvcFn:  UnusedFormationService,
			InputID:          "foo",
			ExpectedRuntime:  nil,
			ExpectedErr:      errors.New("An error occurred during cleanup of self-registered runtime"),
		},
		{
			Name:            "Returns error when region label retrieval fails",
			TransactionerFn: txGen.ThatDoesntExpectCommit,
			ServiceFn: func() *automock.RuntimeService {
				svc := &automock.RuntimeService{}
				svc.On("Get", contextParam, "foo").Return(modelRuntime, nil).Once()
				svc.On("GetLabel", contextParam, "foo", rtmtest.TestDistinguishLabel).Return(nil, nil).Once()
				svc.On("GetLabel", contextParam, "foo", RegionKey).Return(nil, testErr).Once()
				return svc
			},
			ScenarioAssignmentFn: UnusedScenarioAssignmentService,
			ConverterFn:          UnusedRuntimeConverter,
			SysAuthServiceFn:     UnusedSysAuthService,
			OAuth20ServiceFn:     UnusedOauth20Service,
			BundleInstanceAuthSvcFn: func() *automock.BundleInstanceAuthService {
				svc := &automock.BundleInstanceAuthService{}
				auth := &model.BundleInstanceAuth{
					RuntimeID: &modelRuntime.ID,
					Status: &model.BundleInstanceAuthStatus{
						Condition: model.BundleInstanceAuthStatusConditionSucceeded,
					},
				}
				svc.On("ListByRuntimeID", contextParam, modelRuntime.ID).Return([]*model.BundleInstanceAuth{auth}, nil)
				return svc
			},
			SelfRegManagerFn: rtmtest.SelfRegManagerThatDoesNotCleanup,
			FormationsSvcFn:  UnusedFormationService,
			InputID:          "foo",
			ExpectedRuntime:  nil,
			ExpectedErr:      testErr,
		},
		{
			Name:            "Returns error when runtime deletion failed",
			TransactionerFn: txGen.ThatDoesntExpectCommit,
			ServiceFn: func() *automock.RuntimeService {
				svc := &automock.RuntimeService{}
				svc.On("Get", contextParam, "foo").Return(modelRuntime, nil).Once()
				svc.On("Delete", contextParam, "foo").Return(testErr).Once()
				svc.On("GetLabel", contextParam, "foo", model.ScenariosKey).Return(nil, labelNotFoundErr).Once()
				svc.On("GetLabel", contextParam, "foo", rtmtest.TestDistinguishLabel).Return(nil, labelNotFoundErr).Once()
				return svc
			},
			ScenarioAssignmentFn: UnusedScenarioAssignmentService,
			ConverterFn: func() *automock.RuntimeConverter {
				conv := &automock.RuntimeConverter{}
				conv.On("ToGraphQL", modelRuntime).Return(gqlRuntime).Once()
				return conv
			},
			SysAuthServiceFn: func() *automock.SystemAuthService {
				svc := &automock.SystemAuthService{}
				svc.On("ListForObject", contextParam, pkgmodel.RuntimeReference, modelRuntime.ID).Return(testAuths, nil)
				return svc
			},
			OAuth20ServiceFn: UnusedOauth20Service,
			BundleInstanceAuthSvcFn: func() *automock.BundleInstanceAuthService {
				svc := &automock.BundleInstanceAuthService{}
				auth := &model.BundleInstanceAuth{
					RuntimeID: &modelRuntime.ID,
					Status: &model.BundleInstanceAuthStatus{
						Condition: model.BundleInstanceAuthStatusConditionSucceeded,
					},
				}
				svc.On("ListByRuntimeID", contextParam, modelRuntime.ID).Return([]*model.BundleInstanceAuth{auth}, nil)
				svc.On("Update", contextParam, auth).Return(nil)
				return svc
			},
			SelfRegManagerFn: rtmtest.SelfRegManagerReturnsDistinguishingLabel,
			FormationsSvcFn:  UnusedFormationService,
			InputID:          "foo",
			ExpectedRuntime:  nil,
			ExpectedErr:      testErr,
		},
		{
			Name:            "Returns error when runtime retrieval failed",
			TransactionerFn: txGen.ThatDoesntExpectCommit,
			ServiceFn: func() *automock.RuntimeService {
				svc := &automock.RuntimeService{}
				svc.On("Get", contextParam, "foo").Return(nil, testErr).Once()
				return svc
			},
			ScenarioAssignmentFn:    UnusedScenarioAssignmentService,
			ConverterFn:             UnusedRuntimeConverter,
			SysAuthServiceFn:        UnusedSysAuthService,
			OAuth20ServiceFn:        UnusedOauth20Service,
			BundleInstanceAuthSvcFn: UnusedBundleInstanceAuthService,
			FormationsSvcFn:         UnusedFormationService,
			SelfRegManagerFn:        rtmtest.NoopSelfRegManager,
			InputID:                 "foo",
			ExpectedRuntime:         nil,
			ExpectedErr:             testErr,
		},
		{
			Name:            "Returns error when transaction starting failed",
			TransactionerFn: txGen.ThatFailsOnBegin,
			ServiceFn: func() *automock.RuntimeService {
				svc := &automock.RuntimeService{}
				return svc
			},
			ScenarioAssignmentFn:    UnusedScenarioAssignmentService,
			ConverterFn:             UnusedRuntimeConverter,
			SysAuthServiceFn:        UnusedSysAuthService,
			OAuth20ServiceFn:        UnusedOauth20Service,
			BundleInstanceAuthSvcFn: UnusedBundleInstanceAuthService,
			FormationsSvcFn:         UnusedFormationService,
			SelfRegManagerFn:        rtmtest.NoopSelfRegManager,
			InputID:                 "foo",
			ExpectedRuntime:         nil,
			ExpectedErr:             testErr,
		},
		{
			Name:            "Returns error when transaction commit failed",
			TransactionerFn: txGen.ThatFailsOnCommit,
			ServiceFn: func() *automock.RuntimeService {
				svc := &automock.RuntimeService{}
				svc.On("Get", contextParam, "foo").Return(modelRuntime, nil).Once()
				svc.On("Delete", contextParam, modelRuntime.ID).Return(nil)
				svc.On("GetLabel", contextParam, "foo", model.ScenariosKey).Return(nil, labelNotFoundErr).Once()
				svc.On("GetLabel", contextParam, "foo", rtmtest.TestDistinguishLabel).Return(nil, labelNotFoundErr).Once()
				return svc
			},
			ScenarioAssignmentFn: UnusedScenarioAssignmentService,
			ConverterFn: func() *automock.RuntimeConverter {
				conv := &automock.RuntimeConverter{}
				conv.On("ToGraphQL", modelRuntime).Return(gqlRuntime).Once()
				return conv
			},
			SysAuthServiceFn: func() *automock.SystemAuthService {
				svc := &automock.SystemAuthService{}
				svc.On("ListForObject", contextParam, pkgmodel.RuntimeReference, modelRuntime.ID).Return(testAuths, nil)
				return svc
			},
			OAuth20ServiceFn: func() *automock.OAuth20Service {
				svc := &automock.OAuth20Service{}
				svc.On("DeleteMultipleClientCredentials", contextParam, testAuths).Return(nil)
				return svc
			},
			BundleInstanceAuthSvcFn: func() *automock.BundleInstanceAuthService {
				svc := &automock.BundleInstanceAuthService{}
				svc.On("ListByRuntimeID", contextParam, modelRuntime.ID).Return([]*model.BundleInstanceAuth{}, nil)
				return svc
			},
			SelfRegManagerFn: rtmtest.SelfRegManagerReturnsDistinguishingLabel,
			FormationsSvcFn:  UnusedFormationService,
			InputID:          "foo",
			ExpectedRuntime:  nil,
			ExpectedErr:      testErr,
		},
		{
			Name:            "Return error when listing all system auths failed",
			TransactionerFn: txGen.ThatDoesntExpectCommit,
			ServiceFn: func() *automock.RuntimeService {
				svc := &automock.RuntimeService{}
				svc.On("Get", contextParam, "foo").Return(modelRuntime, nil).Once()
				svc.On("GetLabel", contextParam, "foo", rtmtest.TestDistinguishLabel).Return(nil, labelNotFoundErr).Once()
				return svc
			},
			ScenarioAssignmentFn: UnusedScenarioAssignmentService,
			ConverterFn:          UnusedRuntimeConverter,
			SysAuthServiceFn: func() *automock.SystemAuthService {
				svc := &automock.SystemAuthService{}
				svc.On("ListForObject", contextParam, pkgmodel.RuntimeReference, modelRuntime.ID).Return(nil, testErr)
				return svc
			},
			OAuth20ServiceFn: UnusedOauth20Service,
			BundleInstanceAuthSvcFn: func() *automock.BundleInstanceAuthService {
				svc := &automock.BundleInstanceAuthService{}
				svc.On("ListByRuntimeID", contextParam, modelRuntime.ID).Return([]*model.BundleInstanceAuth{}, nil)
				return svc
			},
			SelfRegManagerFn: rtmtest.SelfRegManagerReturnsDistinguishingLabel,
			FormationsSvcFn:  UnusedFormationService,
			InputID:          "foo",
			ExpectedRuntime:  nil,
			ExpectedErr:      testErr,
		},
		{
			Name:            "Fails when cannot list bundle instance auths by runtime id",
			TransactionerFn: txGen.ThatDoesntExpectCommit,
			ServiceFn: func() *automock.RuntimeService {
				svc := &automock.RuntimeService{}
				svc.On("Get", contextParam, "foo").Return(modelRuntime, nil).Once()
				return svc
			},
			ScenarioAssignmentFn: UnusedScenarioAssignmentService,
			ConverterFn:          UnusedRuntimeConverter,
			SysAuthServiceFn:     UnusedSysAuthService,
			OAuth20ServiceFn:     UnusedOauth20Service,
			BundleInstanceAuthSvcFn: func() *automock.BundleInstanceAuthService {
				svc := &automock.BundleInstanceAuthService{}
				svc.On("ListByRuntimeID", contextParam, modelRuntime.ID).Return(nil, testErr)
				return svc
			},
			SelfRegManagerFn: rtmtest.NoopSelfRegManager,
			FormationsSvcFn:  UnusedFormationService,
			InputID:          "foo",
			ExpectedRuntime:  nil,
			ExpectedErr:      testErr,
		},
		{
			Name:            "Fails when cannot list self-register distinguishing label because of error which is other than not found",
			TransactionerFn: txGen.ThatDoesntExpectCommit,
			ServiceFn: func() *automock.RuntimeService {
				svc := &automock.RuntimeService{}
				svc.On("Get", contextParam, "foo").Return(modelRuntime, nil).Once()
				svc.On("GetLabel", contextParam, "foo", rtmtest.TestDistinguishLabel).Return(nil, testErr).Once()
				return svc
			},
			ScenarioAssignmentFn: UnusedScenarioAssignmentService,
			ConverterFn:          UnusedRuntimeConverter,
			SysAuthServiceFn:     UnusedSysAuthService,
			OAuth20ServiceFn:     UnusedOauth20Service,
			BundleInstanceAuthSvcFn: func() *automock.BundleInstanceAuthService {
				svc := &automock.BundleInstanceAuthService{}
				svc.On("ListByRuntimeID", contextParam, modelRuntime.ID).Return([]*model.BundleInstanceAuth{}, nil)
				return svc
			},
			SelfRegManagerFn: rtmtest.SelfRegManagerReturnsDistinguishingLabel,
			FormationsSvcFn:  UnusedFormationService,
			InputID:          "foo",
			ExpectedRuntime:  nil,
			ExpectedErr:      testErr,
		},
		{
			Name:            "Fails when cannot update bundle instance auths status to unused",
			TransactionerFn: txGen.ThatDoesntExpectCommit,
			ServiceFn: func() *automock.RuntimeService {
				svc := &automock.RuntimeService{}
				svc.On("Get", contextParam, "foo").Return(modelRuntime, nil).Once()
				svc.On("GetLabel", contextParam, "foo", rtmtest.TestDistinguishLabel).Return(nil, labelNotFoundErr).Once()
				return svc
			},
			ScenarioAssignmentFn: UnusedScenarioAssignmentService,
			ConverterFn:          UnusedRuntimeConverter,
			SysAuthServiceFn:     UnusedSysAuthService,
			OAuth20ServiceFn:     UnusedOauth20Service,
			BundleInstanceAuthSvcFn: func() *automock.BundleInstanceAuthService {
				svc := &automock.BundleInstanceAuthService{}
				auth := &model.BundleInstanceAuth{
					RuntimeID: &modelRuntime.ID,
					Status: &model.BundleInstanceAuthStatus{
						Condition: model.BundleInstanceAuthStatusConditionSucceeded,
					},
				}
				svc.On("ListByRuntimeID", contextParam, modelRuntime.ID).Return([]*model.BundleInstanceAuth{auth}, nil)
				svc.On("Update", contextParam, auth).Return(testErr)
				return svc
			},
			SelfRegManagerFn: rtmtest.SelfRegManagerReturnsDistinguishingLabel,
			FormationsSvcFn:  UnusedFormationService,
			InputID:          "foo",
			ExpectedRuntime:  nil,
			ExpectedErr:      testErr,
		},
		{
			Name:            "Return error when removing oauth from hydra",
			TransactionerFn: txGen.ThatDoesntExpectCommit,
			ServiceFn: func() *automock.RuntimeService {
				svc := &automock.RuntimeService{}
				svc.On("Get", contextParam, "foo").Return(modelRuntime, nil).Once()
				svc.On("Delete", contextParam, "foo").Return(nil).Once()
				svc.On("GetLabel", contextParam, "foo", model.ScenariosKey).Return(nil, labelNotFoundErr).Once()
				svc.On("GetLabel", contextParam, "foo", rtmtest.TestDistinguishLabel).Return(nil, labelNotFoundErr).Once()
				return svc
			},
			ScenarioAssignmentFn: UnusedScenarioAssignmentService,
			ConverterFn: func() *automock.RuntimeConverter {
				conv := &automock.RuntimeConverter{}
				conv.On("ToGraphQL", modelRuntime).Return(gqlRuntime).Once()
				return conv
			},
			SysAuthServiceFn: func() *automock.SystemAuthService {
				svc := &automock.SystemAuthService{}
				svc.On("ListForObject", contextParam, pkgmodel.RuntimeReference, modelRuntime.ID).Return(testAuths, nil)
				return svc
			},
			OAuth20ServiceFn: func() *automock.OAuth20Service {
				svc := &automock.OAuth20Service{}
				svc.On("DeleteMultipleClientCredentials", contextParam, testAuths).Return(testErr)
				return svc
			},
			BundleInstanceAuthSvcFn: func() *automock.BundleInstanceAuthService {
				svc := &automock.BundleInstanceAuthService{}
				svc.On("ListByRuntimeID", contextParam, modelRuntime.ID).Return([]*model.BundleInstanceAuth{}, nil)
				return svc
			},
			SelfRegManagerFn: rtmtest.SelfRegManagerReturnsDistinguishingLabel,
			FormationsSvcFn:  UnusedFormationService,
			InputID:          "foo",
			ExpectedRuntime:  nil,
			ExpectedErr:      testErr,
		},
		{
			Name:            "Returns error when listing scenarios label",
			TransactionerFn: txGen.ThatDoesntExpectCommit,
			ServiceFn: func() *automock.RuntimeService {
				svc := &automock.RuntimeService{}
				svc.On("Get", contextParam, "foo").Return(modelRuntime, nil).Once()
				svc.On("GetLabel", contextParam, "foo", model.ScenariosKey).Return(nil, testErr)
				svc.On("GetLabel", contextParam, "foo", rtmtest.TestDistinguishLabel).Return(nil, labelNotFoundErr).Once()
				return svc
			},
			ScenarioAssignmentFn: UnusedScenarioAssignmentService,
			ConverterFn:          UnusedRuntimeConverter,
			SysAuthServiceFn: func() *automock.SystemAuthService {
				svc := &automock.SystemAuthService{}
				svc.On("ListForObject", contextParam, pkgmodel.RuntimeReference, modelRuntime.ID).Return(testAuths, nil)
				return svc
			},
			OAuth20ServiceFn: UnusedOauth20Service,
			BundleInstanceAuthSvcFn: func() *automock.BundleInstanceAuthService {
				svc := &automock.BundleInstanceAuthService{}
				svc.On("ListByRuntimeID", contextParam, modelRuntime.ID).Return([]*model.BundleInstanceAuth{}, nil)
				return svc
			},
			SelfRegManagerFn: rtmtest.SelfRegManagerReturnsDistinguishingLabel,
			FormationsSvcFn:  UnusedFormationService,
			InputID:          "foo",
			ExpectedRuntime:  nil,
			ExpectedErr:      testErr,
		},
		{
			Name:            "Returns empty scenarios when listing scenarios label should succeed",
			TransactionerFn: txGen.ThatSucceeds,
			ServiceFn: func() *automock.RuntimeService {
				svc := &automock.RuntimeService{}
				svc.On("Get", contextParam, "foo").Return(modelRuntime, nil).Once()
				svc.On("GetLabel", contextParam, "foo", model.ScenariosKey).Return(emptyScenariosLabel, nil)
				svc.On("GetLabel", contextParam, "foo", rtmtest.TestDistinguishLabel).Return(nil, labelNotFoundErr).Once()
				svc.On("Delete", contextParam, "foo").Return(nil).Once()
				return svc
			},
			ScenarioAssignmentFn: UnusedScenarioAssignmentService,
			ConverterFn: func() *automock.RuntimeConverter {
				conv := &automock.RuntimeConverter{}
				conv.On("ToGraphQL", modelRuntime).Return(gqlRuntime).Once()

				return conv
			},
			SysAuthServiceFn: func() *automock.SystemAuthService {
				svc := &automock.SystemAuthService{}
				svc.On("ListForObject", contextParam, pkgmodel.RuntimeReference, modelRuntime.ID).Return(testAuths, nil)
				return svc
			},
			OAuth20ServiceFn: func() *automock.OAuth20Service {
				svc := &automock.OAuth20Service{}
				svc.On("DeleteMultipleClientCredentials", contextParam, testAuths).Return(nil)

				return svc
			},
			BundleInstanceAuthSvcFn: func() *automock.BundleInstanceAuthService {
				svc := &automock.BundleInstanceAuthService{}
				svc.On("ListByRuntimeID", contextParam, modelRuntime.ID).Return([]*model.BundleInstanceAuth{}, nil)
				return svc
			},
			SelfRegManagerFn: rtmtest.SelfRegManagerThatDoesNotCleanup,
			FormationsSvcFn:  UnusedFormationService,
			InputID:          "foo",
			ExpectedRuntime:  gqlRuntime,
			ExpectedErr:      nil,
		},
		{
			Name:            "Returns scenario when listing scenarios label and error when listing scenario assignments should fail",
			TransactionerFn: txGen.ThatDoesntExpectCommit,
			ServiceFn: func() *automock.RuntimeService {
				svc := &automock.RuntimeService{}
				svc.On("Get", contextParam, "foo").Return(modelRuntime, nil).Once()
				svc.On("GetLabel", contextParam, "foo", model.ScenariosKey).Return(singleScenarioLabel, nil)
				svc.On("GetLabel", contextParam, "foo", rtmtest.TestDistinguishLabel).Return(nil, labelNotFoundErr).Once()
				return svc
			},
			ScenarioAssignmentFn: func() *automock.ScenarioAssignmentService {
				svc := &automock.ScenarioAssignmentService{}
				scenarios, err := label.ValueToStringsSlice(singleScenarioLabel.Value)
				assert.NoError(t, err)

				svc.On("GetForScenarioName", contextParam, scenarios[0]).Return(model.AutomaticScenarioAssignment{}, testErr)
				return svc
			},
			ConverterFn: UnusedRuntimeConverter,
			SysAuthServiceFn: func() *automock.SystemAuthService {
				svc := &automock.SystemAuthService{}
				svc.On("ListForObject", contextParam, pkgmodel.RuntimeReference, modelRuntime.ID).Return(testAuths, nil)
				return svc
			},
			OAuth20ServiceFn: UnusedOauth20Service,
			BundleInstanceAuthSvcFn: func() *automock.BundleInstanceAuthService {
				svc := &automock.BundleInstanceAuthService{}
				svc.On("ListByRuntimeID", contextParam, modelRuntime.ID).Return([]*model.BundleInstanceAuth{}, nil)
				return svc
			},
			SelfRegManagerFn: rtmtest.SelfRegManagerReturnsDistinguishingLabel,
			FormationsSvcFn:  UnusedFormationService,
			InputID:          "foo",
			ExpectedRuntime:  nil,
			ExpectedErr:      testErr,
		},
		{
			Name:            "Returns scenario when listing scenarios label and not found when listing scenario assignments should succeed",
			TransactionerFn: txGen.ThatSucceeds,
			ServiceFn: func() *automock.RuntimeService {
				svc := &automock.RuntimeService{}
				svc.On("Get", contextParam, "foo").Return(modelRuntime, nil).Once()
				svc.On("GetLabel", contextParam, "foo", model.ScenariosKey).Return(singleScenarioLabel, nil)
				svc.On("GetLabel", contextParam, "foo", rtmtest.TestDistinguishLabel).Return(nil, labelNotFoundErr).Once()
				svc.On("Delete", contextParam, "foo").Return(nil).Once()
				return svc
			},
			ScenarioAssignmentFn: func() *automock.ScenarioAssignmentService {
				svc := &automock.ScenarioAssignmentService{}
				scenarios, err := label.ValueToStringsSlice(singleScenarioLabel.Value)
				assert.NoError(t, err)
				svc.On("GetForScenarioName", contextParam, scenarios[0]).Return(model.AutomaticScenarioAssignment{}, scenarioAssignmentNotFoundErr)
				return svc
			},
			ConverterFn: func() *automock.RuntimeConverter {
				conv := &automock.RuntimeConverter{}
				conv.On("ToGraphQL", modelRuntime).Return(gqlRuntime).Once()
				return conv
			},
			SysAuthServiceFn: func() *automock.SystemAuthService {
				svc := &automock.SystemAuthService{}
				svc.On("ListForObject", contextParam, pkgmodel.RuntimeReference, modelRuntime.ID).Return(testAuths, nil)
				return svc
			},
			OAuth20ServiceFn: func() *automock.OAuth20Service {
				svc := &automock.OAuth20Service{}
				svc.On("DeleteMultipleClientCredentials", contextParam, testAuths).Return(nil)
				return svc
			},
			BundleInstanceAuthSvcFn: func() *automock.BundleInstanceAuthService {
				svc := &automock.BundleInstanceAuthService{}
				svc.On("ListByRuntimeID", contextParam, modelRuntime.ID).Return([]*model.BundleInstanceAuth{}, nil)
				return svc
			},
			SelfRegManagerFn: rtmtest.SelfRegManagerThatDoesNotCleanup,
			FormationsSvcFn:  UnusedFormationService,
			InputID:          "foo",
			ExpectedRuntime:  gqlRuntime,
			ExpectedErr:      nil,
		},
		{
			Name:            "Returns scenario when listing scenarios label and scenario assignment when listing scenario assignments but fails on deletion of scenario assignment should fail",
			TransactionerFn: txGen.ThatDoesntExpectCommit,
			ServiceFn: func() *automock.RuntimeService {
				svc := &automock.RuntimeService{}
				svc.On("Get", contextParam, "foo").Return(modelRuntime, nil).Once()
				svc.On("GetLabel", contextParam, "foo", model.ScenariosKey).Return(singleScenarioLabel, nil)
				svc.On("GetLabel", contextParam, "foo", rtmtest.TestDistinguishLabel).Return(nil, labelNotFoundErr).Once()
				return svc
			},
			ScenarioAssignmentFn: func() *automock.ScenarioAssignmentService {
				svc := &automock.ScenarioAssignmentService{}
				scenarios, err := label.ValueToStringsSlice(singleScenarioLabel.Value)
				assert.NoError(t, err)
				scenarioAssignment := model.AutomaticScenarioAssignment{}
				svc.On("GetForScenarioName", contextParam, scenarios[0]).Return(scenarioAssignment, nil)
				return svc
			},
			FormationsSvcFn: func() *automock.FormationService {
				svc := &automock.FormationService{}

				scenarioAssignment := model.AutomaticScenarioAssignment{}
				svc.On("DeleteAutomaticScenarioAssignment", contextParam, scenarioAssignment).Return(testErr)
				return svc
			},
			ConverterFn: UnusedRuntimeConverter,
			SysAuthServiceFn: func() *automock.SystemAuthService {
				svc := &automock.SystemAuthService{}
				svc.On("ListForObject", contextParam, pkgmodel.RuntimeReference, modelRuntime.ID).Return(testAuths, nil)
				return svc
			},
			OAuth20ServiceFn: UnusedOauth20Service,
			BundleInstanceAuthSvcFn: func() *automock.BundleInstanceAuthService {
				svc := &automock.BundleInstanceAuthService{}
				svc.On("ListByRuntimeID", contextParam, modelRuntime.ID).Return([]*model.BundleInstanceAuth{}, nil)
				return svc
			},
			SelfRegManagerFn: rtmtest.SelfRegManagerReturnsDistinguishingLabel,
			InputID:          "foo",
			ExpectedRuntime:  nil,
			ExpectedErr:      testErr,
		},
		{
			Name:            "Returns scenario when listing scenarios label and scenario assignment when listing scenario assignments and succeeds on deletion of scenario assignment should succeed",
			TransactionerFn: txGen.ThatSucceeds,
			ServiceFn: func() *automock.RuntimeService {
				svc := &automock.RuntimeService{}
				svc.On("Get", contextParam, "foo").Return(modelRuntime, nil).Once()
				svc.On("GetLabel", contextParam, "foo", model.ScenariosKey).Return(singleScenarioLabel, nil)
				svc.On("GetLabel", contextParam, "foo", rtmtest.TestDistinguishLabel).Return(nil, labelNotFoundErr).Once()
				svc.On("Delete", contextParam, "foo").Return(nil).Once()
				return svc
			},
			ScenarioAssignmentFn: func() *automock.ScenarioAssignmentService {
				svc := &automock.ScenarioAssignmentService{}
				scenarios, err := label.ValueToStringsSlice(singleScenarioLabel.Value)
				assert.NoError(t, err)
				scenarioAssignment := model.AutomaticScenarioAssignment{}
				svc.On("GetForScenarioName", contextParam, scenarios[0]).Return(scenarioAssignment, nil)
				return svc
			},
			FormationsSvcFn: func() *automock.FormationService {
				svc := &automock.FormationService{}

				scenarioAssignment := model.AutomaticScenarioAssignment{}
				svc.On("DeleteAutomaticScenarioAssignment", contextParam, scenarioAssignment).Return(nil)
				return svc
			},
			ConverterFn: func() *automock.RuntimeConverter {
				conv := &automock.RuntimeConverter{}
				conv.On("ToGraphQL", modelRuntime).Return(gqlRuntime).Once()
				return conv
			},
			SysAuthServiceFn: func() *automock.SystemAuthService {
				svc := &automock.SystemAuthService{}
				svc.On("ListForObject", contextParam, pkgmodel.RuntimeReference, modelRuntime.ID).Return(testAuths, nil)
				return svc
			},
			OAuth20ServiceFn: func() *automock.OAuth20Service {
				svc := &automock.OAuth20Service{}
				svc.On("DeleteMultipleClientCredentials", contextParam, testAuths).Return(nil)
				return svc
			},
			BundleInstanceAuthSvcFn: func() *automock.BundleInstanceAuthService {
				svc := &automock.BundleInstanceAuthService{}
				svc.On("ListByRuntimeID", contextParam, modelRuntime.ID).Return([]*model.BundleInstanceAuth{}, nil)
				return svc
			},
			SelfRegManagerFn: rtmtest.SelfRegManagerThatDoesNotCleanup,
			InputID:          "foo",
			ExpectedRuntime:  gqlRuntime,
			ExpectedErr:      nil,
		},
		{
			Name:            "Returns multiple scenarios when listing scenarios label and only some are created by a scenario assignment should succeed",
			TransactionerFn: txGen.ThatSucceeds,
			ServiceFn: func() *automock.RuntimeService {
				svc := &automock.RuntimeService{}
				svc.On("Get", contextParam, "foo").Return(modelRuntime, nil).Once()
				svc.On("GetLabel", contextParam, "foo", model.ScenariosKey).Return(multiScenariosLabel, nil)
				svc.On("GetLabel", contextParam, "foo", rtmtest.TestDistinguishLabel).Return(nil, labelNotFoundErr).Once()
				svc.On("Delete", contextParam, "foo").Return(nil).Once()
				return svc
			},
			ScenarioAssignmentFn: func() *automock.ScenarioAssignmentService {
				svc := &automock.ScenarioAssignmentService{}
				scenarios, err := label.ValueToStringsSlice(multiScenariosLabel.Value)
				assert.NoError(t, err)

				emptyAssignment := model.AutomaticScenarioAssignment{}
				scenarioAssignment1 := model.AutomaticScenarioAssignment{ScenarioName: scenarios[1]}
				scenarioAssignment2 := model.AutomaticScenarioAssignment{ScenarioName: scenarios[2]}

				svc.On("GetForScenarioName", contextParam, scenarios[0]).Return(emptyAssignment, scenarioAssignmentNotFoundErr)
				svc.On("GetForScenarioName", contextParam, scenarios[1]).Return(scenarioAssignment1, nil)
				svc.On("GetForScenarioName", contextParam, scenarios[2]).Return(scenarioAssignment2, nil)
				svc.On("GetForScenarioName", contextParam, scenarios[3]).Return(emptyAssignment, scenarioAssignmentNotFoundErr)

				return svc
			},
			FormationsSvcFn: func() *automock.FormationService {
				svc := &automock.FormationService{}
				scenarios, err := label.ValueToStringsSlice(multiScenariosLabel.Value)
				assert.NoError(t, err)

				scenarioAssignment1 := model.AutomaticScenarioAssignment{ScenarioName: scenarios[1]}
				scenarioAssignment2 := model.AutomaticScenarioAssignment{ScenarioName: scenarios[2]}
				svc.On("DeleteAutomaticScenarioAssignment", contextParam, scenarioAssignment1).Return(nil).Once()
				svc.On("DeleteAutomaticScenarioAssignment", contextParam, scenarioAssignment2).Return(nil).Once()
				return svc
			},
			ConverterFn: func() *automock.RuntimeConverter {
				conv := &automock.RuntimeConverter{}
				conv.On("ToGraphQL", modelRuntime).Return(gqlRuntime).Once()
				return conv
			},
			SysAuthServiceFn: func() *automock.SystemAuthService {
				svc := &automock.SystemAuthService{}
				svc.On("ListForObject", contextParam, pkgmodel.RuntimeReference, modelRuntime.ID).Return(testAuths, nil)
				return svc
			},
			OAuth20ServiceFn: func() *automock.OAuth20Service {
				svc := &automock.OAuth20Service{}
				svc.On("DeleteMultipleClientCredentials", contextParam, testAuths).Return(nil)
				return svc
			},
			BundleInstanceAuthSvcFn: func() *automock.BundleInstanceAuthService {
				svc := &automock.BundleInstanceAuthService{}
				svc.On("ListByRuntimeID", contextParam, modelRuntime.ID).Return([]*model.BundleInstanceAuth{}, nil)
				return svc
			},
			SelfRegManagerFn: rtmtest.SelfRegManagerThatDoesNotCleanup,
			InputID:          "foo",
			ExpectedRuntime:  gqlRuntime,
			ExpectedErr:      nil,
		},
		{
			Name:            "Returns multiple scenarios when listing scenarios label and all are created by a scenario assignment should succeed",
			TransactionerFn: txGen.ThatSucceeds,
			ServiceFn: func() *automock.RuntimeService {
				svc := &automock.RuntimeService{}
				svc.On("Get", contextParam, "foo").Return(modelRuntime, nil).Once()
				svc.On("GetLabel", contextParam, "foo", model.ScenariosKey).Return(multiScenariosLabel, nil)
				svc.On("GetLabel", contextParam, "foo", rtmtest.TestDistinguishLabel).Return(nil, labelNotFoundErr).Once()
				svc.On("Delete", contextParam, "foo").Return(nil).Once()
				return svc
			},
			ScenarioAssignmentFn: func() *automock.ScenarioAssignmentService {
				svc := &automock.ScenarioAssignmentService{}
				scenarios, err := label.ValueToStringsSlice(multiScenariosLabel.Value)
				assert.NoError(t, err)

				scenarioAssignment0 := model.AutomaticScenarioAssignment{ScenarioName: scenarios[0]}
				scenarioAssignment1 := model.AutomaticScenarioAssignment{ScenarioName: scenarios[1]}
				scenarioAssignment2 := model.AutomaticScenarioAssignment{ScenarioName: scenarios[2]}
				scenarioAssignment3 := model.AutomaticScenarioAssignment{ScenarioName: scenarios[3]}

				svc.On("GetForScenarioName", contextParam, scenarios[0]).Return(scenarioAssignment0, nil)
				svc.On("GetForScenarioName", contextParam, scenarios[1]).Return(scenarioAssignment1, nil)
				svc.On("GetForScenarioName", contextParam, scenarios[2]).Return(scenarioAssignment2, nil)
				svc.On("GetForScenarioName", contextParam, scenarios[3]).Return(scenarioAssignment3, nil)

				return svc
			},
			ConverterFn: func() *automock.RuntimeConverter {
				conv := &automock.RuntimeConverter{}
				conv.On("ToGraphQL", modelRuntime).Return(gqlRuntime).Once()
				return conv
			},
			SysAuthServiceFn: func() *automock.SystemAuthService {
				svc := &automock.SystemAuthService{}
				svc.On("ListForObject", contextParam, pkgmodel.RuntimeReference, modelRuntime.ID).Return(testAuths, nil)
				return svc
			},
			OAuth20ServiceFn: func() *automock.OAuth20Service {
				svc := &automock.OAuth20Service{}
				svc.On("DeleteMultipleClientCredentials", contextParam, testAuths).Return(nil)
				return svc
			},
			BundleInstanceAuthSvcFn: func() *automock.BundleInstanceAuthService {
				svc := &automock.BundleInstanceAuthService{}
				svc.On("ListByRuntimeID", contextParam, modelRuntime.ID).Return([]*model.BundleInstanceAuth{}, nil)
				return svc
			},
			SelfRegManagerFn: rtmtest.SelfRegManagerThatDoesNotCleanup,
			FormationsSvcFn: func() *automock.FormationService {
				svc := &automock.FormationService{}
				scenarios, err := label.ValueToStringsSlice(multiScenariosLabel.Value)
				assert.NoError(t, err)

				scenarioAssignment0 := model.AutomaticScenarioAssignment{ScenarioName: scenarios[0]}
				scenarioAssignment1 := model.AutomaticScenarioAssignment{ScenarioName: scenarios[1]}
				scenarioAssignment2 := model.AutomaticScenarioAssignment{ScenarioName: scenarios[2]}
				scenarioAssignment3 := model.AutomaticScenarioAssignment{ScenarioName: scenarios[3]}

				svc.On("DeleteAutomaticScenarioAssignment", contextParam, scenarioAssignment0).Return(nil).Once()
				svc.On("DeleteAutomaticScenarioAssignment", contextParam, scenarioAssignment1).Return(nil).Once()
				svc.On("DeleteAutomaticScenarioAssignment", contextParam, scenarioAssignment2).Return(nil).Once()
				svc.On("DeleteAutomaticScenarioAssignment", contextParam, scenarioAssignment3).Return(nil).Once()

				return svc
			},
			InputID:         "foo",
			ExpectedRuntime: gqlRuntime,
			ExpectedErr:     nil,
		},
		{
			Name:            "Returns multiple scenarios when listing scenarios label and none are created by a scenario assignment should succeed",
			TransactionerFn: txGen.ThatSucceeds,
			ServiceFn: func() *automock.RuntimeService {
				svc := &automock.RuntimeService{}
				svc.On("Get", contextParam, "foo").Return(modelRuntime, nil).Once()
				svc.On("GetLabel", contextParam, "foo", model.ScenariosKey).Return(multiScenariosLabel, nil)
				svc.On("GetLabel", contextParam, "foo", rtmtest.TestDistinguishLabel).Return(nil, labelNotFoundErr).Once()
				svc.On("Delete", contextParam, "foo").Return(nil).Once()
				return svc
			},
			ScenarioAssignmentFn: func() *automock.ScenarioAssignmentService {
				svc := &automock.ScenarioAssignmentService{}
				scenarios, err := label.ValueToStringsSlice(multiScenariosLabel.Value)
				assert.NoError(t, err)

				emptyAssignment := model.AutomaticScenarioAssignment{}

				svc.On("GetForScenarioName", contextParam, scenarios[0]).Return(emptyAssignment, scenarioAssignmentNotFoundErr)
				svc.On("GetForScenarioName", contextParam, scenarios[1]).Return(emptyAssignment, scenarioAssignmentNotFoundErr)
				svc.On("GetForScenarioName", contextParam, scenarios[2]).Return(emptyAssignment, scenarioAssignmentNotFoundErr)
				svc.On("GetForScenarioName", contextParam, scenarios[3]).Return(emptyAssignment, scenarioAssignmentNotFoundErr)

				return svc
			},
			ConverterFn: func() *automock.RuntimeConverter {
				conv := &automock.RuntimeConverter{}
				conv.On("ToGraphQL", modelRuntime).Return(gqlRuntime).Once()
				return conv
			},
			SysAuthServiceFn: func() *automock.SystemAuthService {
				svc := &automock.SystemAuthService{}
				svc.On("ListForObject", contextParam, pkgmodel.RuntimeReference, modelRuntime.ID).Return(testAuths, nil)
				return svc
			},
			OAuth20ServiceFn: func() *automock.OAuth20Service {
				svc := &automock.OAuth20Service{}
				svc.On("DeleteMultipleClientCredentials", contextParam, testAuths).Return(nil)
				return svc
			},
			BundleInstanceAuthSvcFn: func() *automock.BundleInstanceAuthService {
				svc := &automock.BundleInstanceAuthService{}
				svc.On("ListByRuntimeID", contextParam, modelRuntime.ID).Return([]*model.BundleInstanceAuth{}, nil)
				return svc
			},
			SelfRegManagerFn: rtmtest.SelfRegManagerThatDoesNotCleanup,
			FormationsSvcFn:  UnusedFormationService,
			InputID:          "foo",
			ExpectedRuntime:  gqlRuntime,
			ExpectedErr:      nil,
		},
		{
			Name:            "Returns multiple scenarios when listing scenarios label and none are created by a scenario assignment should succeed",
			TransactionerFn: txGen.ThatSucceeds,
			ServiceFn: func() *automock.RuntimeService {
				svc := &automock.RuntimeService{}
				svc.On("Get", contextParam, "foo").Return(modelRuntime, nil).Once()
				svc.On("GetLabel", contextParam, "foo", model.ScenariosKey).Return(multiScenariosLabel, nil)
				svc.On("GetLabel", contextParam, "foo", rtmtest.TestDistinguishLabel).Return(nil, labelNotFoundErr).Once()
				svc.On("Delete", contextParam, "foo").Return(nil).Once()
				return svc
			},
			ScenarioAssignmentFn: func() *automock.ScenarioAssignmentService {
				svc := &automock.ScenarioAssignmentService{}
				scenarios, err := label.ValueToStringsSlice(multiScenariosLabel.Value)
				assert.NoError(t, err)

				emptyAssignment := model.AutomaticScenarioAssignment{}

				svc.On("GetForScenarioName", contextParam, scenarios[0]).Return(emptyAssignment, scenarioAssignmentNotFoundErr)
				svc.On("GetForScenarioName", contextParam, scenarios[1]).Return(emptyAssignment, scenarioAssignmentNotFoundErr)
				svc.On("GetForScenarioName", contextParam, scenarios[2]).Return(emptyAssignment, scenarioAssignmentNotFoundErr)
				svc.On("GetForScenarioName", contextParam, scenarios[3]).Return(emptyAssignment, scenarioAssignmentNotFoundErr)

				return svc
			},
			ConverterFn: func() *automock.RuntimeConverter {
				conv := &automock.RuntimeConverter{}
				conv.On("ToGraphQL", modelRuntime).Return(gqlRuntime).Once()
				return conv
			},
			SysAuthServiceFn: func() *automock.SystemAuthService {
				svc := &automock.SystemAuthService{}
				svc.On("ListForObject", contextParam, pkgmodel.RuntimeReference, modelRuntime.ID).Return(testAuths, nil)
				return svc
			},
			OAuth20ServiceFn: func() *automock.OAuth20Service {
				svc := &automock.OAuth20Service{}
				svc.On("DeleteMultipleClientCredentials", contextParam, testAuths).Return(nil)
				return svc
			},
			BundleInstanceAuthSvcFn: func() *automock.BundleInstanceAuthService {
				svc := &automock.BundleInstanceAuthService{}
				svc.On("ListByRuntimeID", contextParam, modelRuntime.ID).Return([]*model.BundleInstanceAuth{}, nil)
				return svc
			},
			SelfRegManagerFn: rtmtest.SelfRegManagerThatDoesNotCleanup,
			FormationsSvcFn:  UnusedFormationService,
			InputID:          "foo",
			ExpectedRuntime:  gqlRuntime,
			ExpectedErr:      nil,
		},
	}
	for _, testCase := range testCases {
		t.Run(testCase.Name, func(t *testing.T) {
			persistTx, transact := testCase.TransactionerFn()
			svc := testCase.ServiceFn()
			scenarioAssignmentSvc := testCase.ScenarioAssignmentFn()
			converter := testCase.ConverterFn()
			sysAuthSvc := testCase.SysAuthServiceFn()
			oAuth20Svc := testCase.OAuth20ServiceFn()
			bundleInstanceAuthSvc := testCase.BundleInstanceAuthSvcFn()
			selfRegisterManager := testCase.SelfRegManagerFn()
			formationSvc := testCase.FormationsSvcFn()
			uuidSvc := &automock.UidService{}

			resolver := runtime.NewResolver(transact, svc, scenarioAssignmentSvc, sysAuthSvc, oAuth20Svc, converter, nil, nil, bundleInstanceAuthSvc, selfRegisterManager, uuidSvc, nil, nil, nil, nil, nil, nil, formationSvc)

			// WHEN
			result, err := resolver.DeleteRuntime(context.TODO(), testCase.InputID)

			// then
			assert.Equal(t, testCase.ExpectedRuntime, result)
			if testCase.ExpectedErr != nil {
				assert.Contains(t, err.Error(), testCase.ExpectedErr.Error())
			} else {
				assert.NoError(t, err)
			}

			mock.AssertExpectationsForObjects(t, svc, scenarioAssignmentSvc, converter, transact, persistTx, sysAuthSvc, oAuth20Svc, selfRegisterManager, formationSvc)
		})
	}
}

func TestResolver_Runtime(t *testing.T) {
	// GIVEN
	modelRuntime := fixModelRuntime(t, "foo", "tenant-foo", "Foo", "Bar")
	gqlRuntime := fixGQLRuntime(t, "foo", "Foo", "Bar")
	testErr := errors.New("Test error")

	testCases := []struct {
		Name             string
		PersistenceFn    func() *persistenceautomock.PersistenceTx
		TransactionerFn  func(persistTx *persistenceautomock.PersistenceTx) *persistenceautomock.Transactioner
		ServiceFn        func() *automock.RuntimeService
		ConverterFn      func() *automock.RuntimeConverter
		SelfRegManagerFn func() *automock.SelfRegisterManager
		InputID          string
		ExpectedRuntime  *graphql.Runtime
		ExpectedErr      error
	}{
		{
			Name: "Success",
			PersistenceFn: func() *persistenceautomock.PersistenceTx {
				persistTx := &persistenceautomock.PersistenceTx{}
				persistTx.On("Commit").Return(nil).Once()
				return persistTx
			},
			TransactionerFn: txtest.TransactionerThatSucceeds,
			ServiceFn: func() *automock.RuntimeService {
				svc := &automock.RuntimeService{}
				svc.On("Get", contextParam, "foo").Return(modelRuntime, nil).Once()

				return svc
			},
			ConverterFn: func() *automock.RuntimeConverter {
				conv := &automock.RuntimeConverter{}
				conv.On("ToGraphQL", modelRuntime).Return(gqlRuntime).Once()
				return conv
			},
			SelfRegManagerFn: rtmtest.NoopSelfRegManager,
			InputID:          "foo",
			ExpectedRuntime:  gqlRuntime,
			ExpectedErr:      nil,
		},
		{
			Name: "Success when runtime not found returns nil",
			PersistenceFn: func() *persistenceautomock.PersistenceTx {
				persistTx := &persistenceautomock.PersistenceTx{}
				persistTx.On("Commit").Return(nil).Once()
				return persistTx
			},
			TransactionerFn: txtest.TransactionerThatSucceeds,
			ServiceFn: func() *automock.RuntimeService {
				svc := &automock.RuntimeService{}
				svc.On("Get", contextParam, "foo").Return(modelRuntime, apperrors.NewNotFoundError(resource.Runtime, "foo")).Once()

				return svc
			},
			ConverterFn:      UnusedRuntimeConverter,
			SelfRegManagerFn: rtmtest.NoopSelfRegManager,
			InputID:          "foo",
			ExpectedRuntime:  nil,
			ExpectedErr:      nil,
		},
		{
			Name: "Returns error when runtime retrieval failed",
			PersistenceFn: func() *persistenceautomock.PersistenceTx {
				persistTx := &persistenceautomock.PersistenceTx{}
				return persistTx
			},
			TransactionerFn: txtest.TransactionerThatDoesARollback,
			ServiceFn: func() *automock.RuntimeService {
				svc := &automock.RuntimeService{}
				svc.On("Get", contextParam, "foo").Return(nil, testErr).Once()

				return svc
			},
			ConverterFn:      UnusedRuntimeConverter,
			SelfRegManagerFn: rtmtest.NoopSelfRegManager,
			InputID:          "foo",
			ExpectedRuntime:  nil,
			ExpectedErr:      testErr,
		},
	}

	for _, testCase := range testCases {
		t.Run(testCase.Name, func(t *testing.T) {
			persistTx := testCase.PersistenceFn()
			transact := testCase.TransactionerFn(persistTx)
			svc := testCase.ServiceFn()
			converter := testCase.ConverterFn()
			selfRegManager := testCase.SelfRegManagerFn()
			uuidSvc := &automock.UidService{}

			resolver := runtime.NewResolver(transact, svc, nil, nil, nil, converter, nil, nil, nil, selfRegManager, uuidSvc, nil, nil, nil, nil, nil, nil, nil)

			// WHEN
			result, err := resolver.Runtime(context.TODO(), testCase.InputID)

			// then
			assert.Equal(t, testCase.ExpectedRuntime, result)
			assert.Equal(t, testCase.ExpectedErr, err)

			mock.AssertExpectationsForObjects(t, svc, converter, transact, persistTx)
		})
	}
}

func TestResolver_Runtimes(t *testing.T) {
	// GIVEN
	modelRuntimes := []*model.Runtime{
		fixModelRuntime(t, "foo", "tenant-foo", "Foo", "Lorem Ipsum"),
		fixModelRuntime(t, "bar", "tenant-bar", "Bar", "Lorem Ipsum"),
	}

	gqlRuntimes := []*graphql.Runtime{
		fixGQLRuntime(t, "foo", "Foo", "Lorem Ipsum"),
		fixGQLRuntime(t, "bar", "Bar", "Lorem Ipsum"),
	}

	first := 2
	gqlAfter := graphql.PageCursor("test")
	after := "test"
	filter := []*labelfilter.LabelFilter{{Key: ""}}
	gqlFilter := []*graphql.LabelFilter{{Key: ""}}
	testErr := errors.New("Test error")

	testCases := []struct {
		Name              string
		PersistenceFn     func() *persistenceautomock.PersistenceTx
		TransactionerFn   func(persistTx *persistenceautomock.PersistenceTx) *persistenceautomock.Transactioner
		ServiceFn         func() *automock.RuntimeService
		ConverterFn       func() *automock.RuntimeConverter
		SelfRegManagerFn  func() *automock.SelfRegisterManager
		InputLabelFilters []*graphql.LabelFilter
		InputFirst        *int
		InputAfter        *graphql.PageCursor
		ExpectedResult    *graphql.RuntimePage
		ExpectedErr       error
	}{
		{
			Name: "Success",
			PersistenceFn: func() *persistenceautomock.PersistenceTx {
				persistTx := &persistenceautomock.PersistenceTx{}
				persistTx.On("Commit").Return(nil).Once()
				return persistTx
			},
			TransactionerFn: txtest.TransactionerThatSucceeds,
			ServiceFn: func() *automock.RuntimeService {
				svc := &automock.RuntimeService{}
				svc.On("List", contextParam, filter, first, after).Return(fixRuntimePage(modelRuntimes), nil).Once()
				return svc
			},
			ConverterFn: func() *automock.RuntimeConverter {
				conv := &automock.RuntimeConverter{}
				conv.On("MultipleToGraphQL", modelRuntimes).Return(gqlRuntimes).Once()
				return conv
			},
			SelfRegManagerFn:  rtmtest.NoopSelfRegManager,
			InputFirst:        &first,
			InputAfter:        &gqlAfter,
			InputLabelFilters: gqlFilter,
			ExpectedResult:    fixGQLRuntimePage(gqlRuntimes),
			ExpectedErr:       nil,
		},
		{
			Name: "Returns error when runtime listing failed",
			PersistenceFn: func() *persistenceautomock.PersistenceTx {
				persistTx := &persistenceautomock.PersistenceTx{}
				return persistTx
			},
			TransactionerFn: txtest.TransactionerThatDoesARollback,
			ServiceFn: func() *automock.RuntimeService {
				svc := &automock.RuntimeService{}
				svc.On("List", contextParam, filter, first, after).Return(nil, testErr).Once()
				return svc
			},
			ConverterFn:       UnusedRuntimeConverter,
			SelfRegManagerFn:  rtmtest.NoopSelfRegManager,
			InputFirst:        &first,
			InputAfter:        &gqlAfter,
			InputLabelFilters: gqlFilter,
			ExpectedResult:    nil,
			ExpectedErr:       testErr,
		},
	}

	for _, testCase := range testCases {
		t.Run(testCase.Name, func(t *testing.T) {
			persistTx := testCase.PersistenceFn()
			transact := testCase.TransactionerFn(persistTx)
			svc := testCase.ServiceFn()
			converter := testCase.ConverterFn()
			selfRegManager := testCase.SelfRegManagerFn()
			uuidSvc := &automock.UidService{}

			resolver := runtime.NewResolver(transact, svc, nil, nil, nil, converter, nil, nil, nil, selfRegManager, uuidSvc, nil, nil, nil, nil, nil, nil, nil)

			// WHEN
			result, err := resolver.Runtimes(context.TODO(), testCase.InputLabelFilters, testCase.InputFirst, testCase.InputAfter)

			// then
			assert.Equal(t, testCase.ExpectedResult, result)
			assert.Equal(t, testCase.ExpectedErr, err)

			mock.AssertExpectationsForObjects(t, svc, converter, transact, persistTx)
		})
	}
}

func TestResolver_RuntimeByTokenIssuer(t *testing.T) {
	// GIVEN
	modelRuntime := fixModelRuntime(t, "foo", "tenant-foo", "Foo", "Bar")
	gqlRuntime := fixGQLRuntime(t, "foo", "Foo", "Bar")
	testErr := errors.New("Test error")

	testCases := []struct {
		Name             string
		PersistenceFn    func() *persistenceautomock.PersistenceTx
		TransactionerFn  func(persistTx *persistenceautomock.PersistenceTx) *persistenceautomock.Transactioner
		ServiceFn        func() *automock.RuntimeService
		ConverterFn      func() *automock.RuntimeConverter
		SelfRegManagerFn func() *automock.SelfRegisterManager
		InputID          string
		ExpectedRuntime  *graphql.Runtime
		ExpectedErr      error
	}{
		{
			Name: "Success",
			PersistenceFn: func() *persistenceautomock.PersistenceTx {
				persistTx := &persistenceautomock.PersistenceTx{}
				persistTx.On("Commit").Return(nil).Once()
				return persistTx
			},
			TransactionerFn: txtest.TransactionerThatSucceeds,
			ServiceFn: func() *automock.RuntimeService {
				svc := &automock.RuntimeService{}
				svc.On("GetByTokenIssuer", contextParam, "foo").Return(modelRuntime, nil).Once()

				return svc
			},
			ConverterFn: func() *automock.RuntimeConverter {
				conv := &automock.RuntimeConverter{}
				conv.On("ToGraphQL", modelRuntime).Return(gqlRuntime).Once()
				return conv
			},
			SelfRegManagerFn: rtmtest.NoopSelfRegManager,
			InputID:          "foo",
			ExpectedRuntime:  gqlRuntime,
			ExpectedErr:      nil,
		},
		{
			Name: "Success when runtime not found returns nil",
			PersistenceFn: func() *persistenceautomock.PersistenceTx {
				persistTx := &persistenceautomock.PersistenceTx{}
				persistTx.On("Commit").Return(nil).Once()
				return persistTx
			},
			TransactionerFn: txtest.TransactionerThatSucceeds,
			ServiceFn: func() *automock.RuntimeService {
				svc := &automock.RuntimeService{}
				svc.On("GetByTokenIssuer", contextParam, "foo").Return(modelRuntime, apperrors.NewNotFoundError(resource.Runtime, "foo")).Once()

				return svc
			},
			ConverterFn:      UnusedRuntimeConverter,
			SelfRegManagerFn: rtmtest.NoopSelfRegManager,
			InputID:          "foo",
			ExpectedRuntime:  nil,
			ExpectedErr:      nil,
		},
		{
			Name: "Returns error when runtime retrieval failed",
			PersistenceFn: func() *persistenceautomock.PersistenceTx {
				persistTx := &persistenceautomock.PersistenceTx{}
				return persistTx
			},
			TransactionerFn: txtest.TransactionerThatDoesARollback,
			ServiceFn: func() *automock.RuntimeService {
				svc := &automock.RuntimeService{}
				svc.On("GetByTokenIssuer", contextParam, "foo").Return(nil, testErr).Once()

				return svc
			},
			ConverterFn:      UnusedRuntimeConverter,
			SelfRegManagerFn: rtmtest.NoopSelfRegManager,
			InputID:          "foo",
			ExpectedRuntime:  nil,
			ExpectedErr:      testErr,
		},
	}

	for _, testCase := range testCases {
		t.Run(testCase.Name, func(t *testing.T) {
			persistTx := testCase.PersistenceFn()
			transact := testCase.TransactionerFn(persistTx)
			svc := testCase.ServiceFn()
			converter := testCase.ConverterFn()
			selfRegManager := testCase.SelfRegManagerFn()
			uuidSvc := &automock.UidService{}

			resolver := runtime.NewResolver(transact, svc, nil, nil, nil, converter, nil, nil, nil, selfRegManager, uuidSvc, nil, nil, nil, nil, nil, nil, nil)

			// WHEN
			result, err := resolver.RuntimeByTokenIssuer(context.TODO(), testCase.InputID)

			// then
			assert.Equal(t, testCase.ExpectedRuntime, result)
			assert.Equal(t, testCase.ExpectedErr, err)

			mock.AssertExpectationsForObjects(t, svc, converter, transact, persistTx)
		})
	}
}

func TestResolver_SetRuntimeLabel(t *testing.T) {
	// GIVEN
	testErr := errors.New("Test error")

	runtimeID := "foo"
	labelKey := "key"
	labelValue := []string{"foo", "bar"}
	gqlLabel := &graphql.Label{
		Key:   labelKey,
		Value: labelValue,
	}
	modelLabelInput := &model.LabelInput{
		Key:        labelKey,
		Value:      labelValue,
		ObjectID:   runtimeID,
		ObjectType: model.RuntimeLabelableObject,
	}

	modelLabel := &model.Label{
		ID:         "baz",
		Key:        labelKey,
		Value:      labelValue,
		ObjectID:   runtimeID,
		ObjectType: model.RuntimeLabelableObject,
	}

	testCases := []struct {
		Name             string
		PersistenceFn    func() *persistenceautomock.PersistenceTx
		TransactionerFn  func(persistTx *persistenceautomock.PersistenceTx) *persistenceautomock.Transactioner
		ServiceFn        func() *automock.RuntimeService
		ConverterFn      func() *automock.RuntimeConverter
		SelfRegManagerFn func() *automock.SelfRegisterManager
		InputRuntimeID   string
		InputKey         string
		InputValue       interface{}
		ExpectedLabel    *graphql.Label
		ExpectedErr      error
	}{
		{
			Name: "Success",
			PersistenceFn: func() *persistenceautomock.PersistenceTx {
				persistTx := &persistenceautomock.PersistenceTx{}
				persistTx.On("Commit").Return(nil).Once()
				return persistTx
			},
			TransactionerFn: txtest.TransactionerThatSucceeds,
			ServiceFn: func() *automock.RuntimeService {
				svc := &automock.RuntimeService{}
				svc.On("SetLabel", contextParam, modelLabelInput).Return(nil).Once()
				svc.On("GetLabel", contextParam, runtimeID, modelLabelInput.Key).Return(modelLabel, nil).Once()
				return svc
			},
			ConverterFn:      UnusedRuntimeConverter,
			SelfRegManagerFn: rtmtest.NoopSelfRegManager,
			InputRuntimeID:   runtimeID,
			InputKey:         gqlLabel.Key,
			InputValue:       gqlLabel.Value,
			ExpectedLabel:    gqlLabel,
			ExpectedErr:      nil,
		},
		{
			Name: "Returns error when adding label to runtime failed",
			PersistenceFn: func() *persistenceautomock.PersistenceTx {
				persistTx := &persistenceautomock.PersistenceTx{}
				return persistTx
			},
			TransactionerFn: txtest.TransactionerThatDoesARollback,
			ServiceFn: func() *automock.RuntimeService {
				svc := &automock.RuntimeService{}
				svc.On("SetLabel", contextParam, modelLabelInput).Return(testErr).Once()
				return svc
			},
			ConverterFn:      UnusedRuntimeConverter,
			SelfRegManagerFn: rtmtest.NoopSelfRegManager,
			InputRuntimeID:   runtimeID,
			InputKey:         gqlLabel.Key,
			InputValue:       gqlLabel.Value,
			ExpectedLabel:    nil,
			ExpectedErr:      testErr,
		},
	}

	for _, testCase := range testCases {
		t.Run(testCase.Name, func(t *testing.T) {
			persistTx := testCase.PersistenceFn()
			transact := testCase.TransactionerFn(persistTx)
			svc := testCase.ServiceFn()
			converter := testCase.ConverterFn()
			selfRegManager := testCase.SelfRegManagerFn()
			uuidSvc := &automock.UidService{}

			resolver := runtime.NewResolver(transact, svc, nil, nil, nil, converter, nil, nil, nil, selfRegManager, uuidSvc, nil, nil, nil, nil, nil, nil, nil)

			// WHEN
			result, err := resolver.SetRuntimeLabel(context.TODO(), testCase.InputRuntimeID, testCase.InputKey, testCase.InputValue)

			// then
			assert.Equal(t, testCase.ExpectedLabel, result)
			assert.Equal(t, testCase.ExpectedErr, err)

			mock.AssertExpectationsForObjects(t, svc, converter, transact, persistTx)
		})
	}

	t.Run("Returns error when Label input validation failed", func(t *testing.T) {
		resolver := runtime.NewResolver(nil, nil, nil, nil, nil, nil, nil, nil, nil, nil, nil, nil, nil, nil, nil, nil, nil, nil)

		// WHEN
		result, err := resolver.SetRuntimeLabel(context.TODO(), "", "", "")

		// then
		require.Nil(t, result)
		require.Error(t, err)
		assert.Contains(t, err.Error(), "value=cannot be blank")
		assert.Contains(t, err.Error(), "key=cannot be blank")
	})
}

func TestResolver_DeleteRuntimeLabel(t *testing.T) {
	// GIVEN
	testErr := errors.New("Test error")

	runtimeID := "foo"

	gqlLabel := &graphql.Label{
		Key:   "key",
		Value: []string{"foo", "bar"},
	}
	modelLabel := &model.Label{
		Key:   "key",
		Value: []string{"foo", "bar"},
	}

	testCases := []struct {
		Name             string
		PersistenceFn    func() *persistenceautomock.PersistenceTx
		TransactionerFn  func(persistTx *persistenceautomock.PersistenceTx) *persistenceautomock.Transactioner
		ServiceFn        func() *automock.RuntimeService
		ConverterFn      func() *automock.RuntimeConverter
		SelfRegManagerFn func() *automock.SelfRegisterManager
		InputRuntimeID   string
		InputKey         string
		ExpectedLabel    *graphql.Label
		ExpectedErr      error
	}{
		{
			Name: "Success",
			PersistenceFn: func() *persistenceautomock.PersistenceTx {
				persistTx := &persistenceautomock.PersistenceTx{}
				persistTx.On("Commit").Return(nil).Once()
				return persistTx
			},
			TransactionerFn: txtest.TransactionerThatSucceeds,
			ServiceFn: func() *automock.RuntimeService {
				svc := &automock.RuntimeService{}
				svc.On("GetLabel", contextParam, runtimeID, gqlLabel.Key).Return(modelLabel, nil).Once()
				svc.On("DeleteLabel", contextParam, runtimeID, gqlLabel.Key).Return(nil).Once()
				return svc
			},
			ConverterFn:      UnusedRuntimeConverter,
			SelfRegManagerFn: rtmtest.NoopSelfRegManager,
			InputRuntimeID:   runtimeID,
			InputKey:         gqlLabel.Key,
			ExpectedLabel:    gqlLabel,
			ExpectedErr:      nil,
		},
		{
			Name: "Returns error when label retrieval failed",
			PersistenceFn: func() *persistenceautomock.PersistenceTx {
				persistTx := &persistenceautomock.PersistenceTx{}
				return persistTx
			},
			TransactionerFn: txtest.TransactionerThatDoesARollback,
			ServiceFn: func() *automock.RuntimeService {
				svc := &automock.RuntimeService{}
				svc.On("GetLabel", contextParam, runtimeID, gqlLabel.Key).Return(nil, testErr).Once()
				return svc
			},
			ConverterFn:      UnusedRuntimeConverter,
			SelfRegManagerFn: rtmtest.NoopSelfRegManager,
			InputRuntimeID:   runtimeID,
			InputKey:         gqlLabel.Key,
			ExpectedLabel:    nil,
			ExpectedErr:      testErr,
		},
		{
			Name: "Returns error when deleting runtime's label failed",
			PersistenceFn: func() *persistenceautomock.PersistenceTx {
				persistTx := &persistenceautomock.PersistenceTx{}
				return persistTx
			},
			TransactionerFn: txtest.TransactionerThatDoesARollback,
			ServiceFn: func() *automock.RuntimeService {
				svc := &automock.RuntimeService{}
				svc.On("GetLabel", contextParam, runtimeID, gqlLabel.Key).Return(modelLabel, nil).Once()
				svc.On("DeleteLabel", contextParam, runtimeID, gqlLabel.Key).Return(testErr).Once()
				return svc
			},
			ConverterFn:      UnusedRuntimeConverter,
			SelfRegManagerFn: rtmtest.NoopSelfRegManager,
			InputRuntimeID:   runtimeID,
			InputKey:         gqlLabel.Key,
			ExpectedLabel:    nil,
			ExpectedErr:      testErr,
		},
	}

	for _, testCase := range testCases {
		t.Run(testCase.Name, func(t *testing.T) {
			persistTx := testCase.PersistenceFn()
			transact := testCase.TransactionerFn(persistTx)
			svc := testCase.ServiceFn()
			converter := testCase.ConverterFn()
			selfRegManager := testCase.SelfRegManagerFn()
			uuidSvc := &automock.UidService{}

			resolver := runtime.NewResolver(transact, svc, nil, nil, nil, converter, nil, nil, nil, selfRegManager, uuidSvc, nil, nil, nil, nil, nil, nil, nil)

			// WHEN
			result, err := resolver.DeleteRuntimeLabel(context.TODO(), testCase.InputRuntimeID, testCase.InputKey)

			// then
			assert.Equal(t, testCase.ExpectedLabel, result)
			assert.Equal(t, testCase.ExpectedErr, err)

			mock.AssertExpectationsForObjects(t, svc, converter, transact, persistTx)
		})
	}
}

func TestResolver_Webhooks(t *testing.T) {
	// GIVEN
	id := "foo"

	gqlRuntime := fixGQLRuntime(t, id, "name", "desc")

	modelWebhooks := []*model.Webhook{{Type: "test webhook"}}
	gqlWebhooks := []*graphql.Webhook{{Type: "test webhook"}}

	testErr := errors.New("Test error")
	txGen := txtest.NewTransactionContextGenerator(testErr)

	testCases := []struct {
		Name            string
		TransactionerFn func() (*persistenceautomock.PersistenceTx, *persistenceautomock.Transactioner)
		ServiceFn       func() *automock.WebhookService
		ConverterFn     func() *automock.WebhookConverter
		ExpectedResult  []*graphql.Webhook
		ExpectedErr     error
	}{
		{
			Name:            "Success",
			TransactionerFn: txGen.ThatSucceeds,
			ServiceFn: func() *automock.WebhookService {
				svc := &automock.WebhookService{}
				svc.On("ListForRuntime", contextParam, gqlRuntime.ID).Return(modelWebhooks, nil).Once()
				return svc
			},
			ConverterFn: func() *automock.WebhookConverter {
				converter := &automock.WebhookConverter{}
				converter.Mock.On("MultipleToGraphQL", modelWebhooks).Return(gqlWebhooks, nil).Once()
				return converter
			},
			ExpectedResult: gqlWebhooks,
			ExpectedErr:    nil,
		},
		{
			Name:            "Returns error when transaction begin failed",
			TransactionerFn: txGen.ThatFailsOnBegin,
			ServiceFn: func() *automock.WebhookService {
				return &automock.WebhookService{}
			},
			ConverterFn: func() *automock.WebhookConverter {
				return &automock.WebhookConverter{}
			},
			ExpectedResult: nil,
			ExpectedErr:    testErr,
		},
		{
			Name:            "Returns error when listing webhooks failed",
			TransactionerFn: txGen.ThatDoesntExpectCommit,
			ServiceFn: func() *automock.WebhookService {
				svc := &automock.WebhookService{}
				svc.On("ListForRuntime", contextParam, gqlRuntime.ID).Return([]*model.Webhook{}, testErr).Once()
				return svc
			},
			ConverterFn: func() *automock.WebhookConverter {
				return &automock.WebhookConverter{}
			},
			ExpectedResult: nil,
			ExpectedErr:    testErr,
		},
		{
			Name:            "Returns error when transaction commit failed",
			TransactionerFn: txGen.ThatFailsOnCommit,
			ServiceFn: func() *automock.WebhookService {
				svc := &automock.WebhookService{}
				svc.On("ListForRuntime", contextParam, gqlRuntime.ID).Return(modelWebhooks, nil).Once()
				return svc
			},
			ConverterFn: func() *automock.WebhookConverter {
				return &automock.WebhookConverter{}
			},
			ExpectedResult: nil,
			ExpectedErr:    testErr,
		},
		{
			Name:            "Returns error when webhook conversion failed",
			TransactionerFn: txGen.ThatSucceeds,
			ServiceFn: func() *automock.WebhookService {
				svc := &automock.WebhookService{}
				svc.On("ListForRuntime", contextParam, gqlRuntime.ID).Return(modelWebhooks, nil).Once()
				return svc
			},
			ConverterFn: func() *automock.WebhookConverter {
				converter := &automock.WebhookConverter{}
				converter.Mock.On("MultipleToGraphQL", modelWebhooks).Return(nil, testErr).Once()
				return converter
			},
			ExpectedResult: nil,
			ExpectedErr:    testErr,
		},
	}

	for _, testCase := range testCases {
		t.Run(testCase.Name, func(t *testing.T) {
			persist, transact := testCase.TransactionerFn()
			svc := testCase.ServiceFn()
			converter := testCase.ConverterFn()

			resolver := runtime.NewResolver(transact, nil, nil, nil, nil, nil, nil, nil, nil, nil, nil, nil, nil, nil, svc, converter, nil, nil)

			// WHEN
			result, err := resolver.Webhooks(context.TODO(), gqlRuntime)

			// then
			assert.Equal(t, testCase.ExpectedResult, result)
			assert.Equal(t, testCase.ExpectedErr, err)

			mock.AssertExpectationsForObjects(t, svc, transact, persist, converter)
		})
	}
	t.Run("Returns error when Runtime object is missing", func(t *testing.T) {
		resolver := runtime.NewResolver(nil, nil, nil, nil, nil, nil, nil, nil, nil, nil, nil, nil, nil, nil, nil, nil, nil, nil)
		// WHEN
		_, err := resolver.Webhooks(context.TODO(), nil)
		// THEN
		require.Error(t, err)
		assert.Contains(t, err.Error(), "Runtime cannot be empty")
	})
}

func TestResolver_Labels(t *testing.T) {
	// GIVEN
	id := "foo"
	labelKey1 := "key1"
	labelValue1 := "val1"
	labelKey2 := "key2"
	labelValue2 := "val2"

	gqlRuntime := fixGQLRuntime(t, id, "name", "desc")

	modelLabels := map[string]*model.Label{
		"abc": {
			ID:         "abc",
			Key:        labelKey1,
			Value:      labelValue1,
			ObjectID:   id,
			ObjectType: model.RuntimeLabelableObject,
		},
		"def": {
			ID:         "def",
			Key:        labelKey2,
			Value:      labelValue2,
			ObjectID:   id,
			ObjectType: model.RuntimeLabelableObject,
		},
	}

	gqlLabels := graphql.Labels{
		labelKey1: labelValue1,
		labelKey2: labelValue2,
	}

	gqlLabels1 := graphql.Labels{
		labelKey1: labelValue1,
	}

	testErr := errors.New("Test error")

	testCases := []struct {
		Name             string
		PersistenceFn    func() *persistenceautomock.PersistenceTx
		TransactionerFn  func(persistTx *persistenceautomock.PersistenceTx) *persistenceautomock.Transactioner
		ServiceFn        func() *automock.RuntimeService
		SelfRegManagerFn func() *automock.SelfRegisterManager
		InputRuntime     *graphql.Runtime
		InputKey         *string
		ExpectedResult   graphql.Labels
		ExpectedErr      error
	}{
		{
			Name: "Success",
			PersistenceFn: func() *persistenceautomock.PersistenceTx {
				persistTx := &persistenceautomock.PersistenceTx{}
				persistTx.On("Commit").Return(nil).Once()
				return persistTx
			},
			TransactionerFn: txtest.TransactionerThatSucceeds,
			ServiceFn: func() *automock.RuntimeService {
				svc := &automock.RuntimeService{}
				svc.On("ListLabels", contextParam, id).Return(modelLabels, nil).Once()
				return svc
			},
			SelfRegManagerFn: rtmtest.NoopSelfRegManager,
			InputKey:         nil,
			ExpectedResult:   gqlLabels,
			ExpectedErr:      nil,
		},
		{
			Name: "Success when labels are filtered",
			PersistenceFn: func() *persistenceautomock.PersistenceTx {
				persistTx := &persistenceautomock.PersistenceTx{}
				persistTx.On("Commit").Return(nil).Once()
				return persistTx
			},
			TransactionerFn: txtest.TransactionerThatSucceeds,
			ServiceFn: func() *automock.RuntimeService {
				svc := &automock.RuntimeService{}
				svc.On("ListLabels", contextParam, id).Return(modelLabels, nil).Once()
				return svc
			},
			SelfRegManagerFn: rtmtest.NoopSelfRegManager,
			InputKey:         &labelKey1,
			ExpectedResult:   gqlLabels1,
			ExpectedErr:      nil,
		},
		{
			Name: "Success returns nil when labels not found",
			PersistenceFn: func() *persistenceautomock.PersistenceTx {
				persistTx := &persistenceautomock.PersistenceTx{}
				persistTx.On("Commit").Return(nil).Once()
				return persistTx
			},
			TransactionerFn: txtest.TransactionerThatSucceeds,
			ServiceFn: func() *automock.RuntimeService {
				svc := &automock.RuntimeService{}
				svc.On("ListLabels", contextParam, id).Return(nil, errors.New("doesn't exist")).Once()
				return svc
			},
			SelfRegManagerFn: rtmtest.NoopSelfRegManager,
			InputKey:         &labelKey1,
			ExpectedResult:   nil,
			ExpectedErr:      nil,
		},
		{
			Name: "Returns error when label listing failed",
			PersistenceFn: func() *persistenceautomock.PersistenceTx {
				persistTx := &persistenceautomock.PersistenceTx{}
				return persistTx
			},
			TransactionerFn: txtest.TransactionerThatDoesARollback,
			ServiceFn: func() *automock.RuntimeService {
				svc := &automock.RuntimeService{}
				svc.On("ListLabels", contextParam, id).Return(nil, testErr).Once()
				return svc
			},
			SelfRegManagerFn: rtmtest.NoopSelfRegManager,
			InputKey:         &labelKey1,
			ExpectedResult:   nil,
			ExpectedErr:      testErr,
		},
	}

	for _, testCase := range testCases {
		t.Run(testCase.Name, func(t *testing.T) {
			persistTx := testCase.PersistenceFn()
			svc := testCase.ServiceFn()
			transact := testCase.TransactionerFn(persistTx)
			selfRegManager := testCase.SelfRegManagerFn()
			uuidSvc := &automock.UidService{}

			resolver := runtime.NewResolver(transact, svc, nil, nil, nil, nil, nil, nil, nil, selfRegManager, uuidSvc, nil, nil, nil, nil, nil, nil, nil)

			// WHEN
			result, err := resolver.Labels(context.TODO(), gqlRuntime, testCase.InputKey)

			// then
			assert.Equal(t, testCase.ExpectedResult, result)
			assert.Equal(t, testCase.ExpectedErr, err)

			mock.AssertExpectationsForObjects(t, svc, transact, persistTx)
		})
	}
}

func TestResolver_GetLabel(t *testing.T) {
	// GIVEN
	runtimeID := "37e89317-9ace-441d-9dc0-badf09b035b4"
	labelKey := runtime.IsNormalizedLabel
	labelValue := "true"

	modelLabel := &model.Label{
		ID:         "abc",
		Key:        labelKey,
		Value:      labelValue,
		ObjectID:   runtimeID,
		ObjectType: model.RuntimeLabelableObject,
	}

	gqlLabels := &graphql.Labels{
		labelKey: labelValue,
	}

	testErr := errors.New("Test error")

	testCases := []struct {
		Name             string
		PersistenceFn    func() *persistenceautomock.PersistenceTx
		TransactionerFn  func(persistTx *persistenceautomock.PersistenceTx) *persistenceautomock.Transactioner
		ServiceFn        func() *automock.RuntimeService
		SelfRegManagerFn func() *automock.SelfRegisterManager
		InputRuntime     *graphql.Runtime
		InputKey         string
		ExpectedResult   *graphql.Labels
		ExpectedErr      error
	}{
		{
			Name: "Success",
			PersistenceFn: func() *persistenceautomock.PersistenceTx {
				persistTx := &persistenceautomock.PersistenceTx{}
				persistTx.On("Commit").Return(nil).Once()
				return persistTx
			},
			TransactionerFn: txtest.TransactionerThatSucceeds,
			ServiceFn: func() *automock.RuntimeService {
				svc := &automock.RuntimeService{}
				svc.On("GetLabel", contextParam, runtimeID, labelKey).Return(modelLabel, nil).Once()
				return svc
			},
			SelfRegManagerFn: rtmtest.NoopSelfRegManager,
			InputKey:         labelKey,
			ExpectedResult:   gqlLabels,
			ExpectedErr:      nil,
		},
		{
			Name: "Success returns nil when label not found",
			PersistenceFn: func() *persistenceautomock.PersistenceTx {
				persistTx := &persistenceautomock.PersistenceTx{}
				persistTx.On("Commit").Return(nil).Once()
				return persistTx
			},
			TransactionerFn: txtest.TransactionerThatSucceeds,
			ServiceFn: func() *automock.RuntimeService {
				svc := &automock.RuntimeService{}
				svc.On("GetLabel", contextParam, runtimeID, labelKey).Return(nil, apperrors.NewNotFoundError(resource.Runtime, runtimeID)).Once()
				return svc
			},
			SelfRegManagerFn: rtmtest.NoopSelfRegManager,
			InputKey:         labelKey,
			ExpectedResult:   nil,
			ExpectedErr:      nil,
		},
		{
			Name: "Returns error when label listing fails",
			PersistenceFn: func() *persistenceautomock.PersistenceTx {
				persistTx := &persistenceautomock.PersistenceTx{}
				return persistTx
			},
			TransactionerFn: txtest.TransactionerThatSucceeds,
			ServiceFn: func() *automock.RuntimeService {
				svc := &automock.RuntimeService{}
				svc.On("GetLabel", contextParam, runtimeID, labelKey).Return(nil, testErr).Once()
				return svc
			},
			SelfRegManagerFn: rtmtest.NoopSelfRegManager,
			InputKey:         labelKey,
			ExpectedResult:   nil,
			ExpectedErr:      testErr,
		},
	}

	for _, testCase := range testCases {
		t.Run(testCase.Name, func(t *testing.T) {
			persistTx := testCase.PersistenceFn()
			svc := testCase.ServiceFn()
			transact := testCase.TransactionerFn(persistTx)
			selfRegManager := testCase.SelfRegManagerFn()
			uuidSvc := &automock.UidService{}

			resolver := runtime.NewResolver(transact, svc, nil, nil, nil, nil, nil, nil, nil, selfRegManager, uuidSvc, nil, nil, nil, nil, nil, nil, nil)

			// WHEN
			result, err := resolver.GetLabel(context.TODO(), runtimeID, labelKey)

			// then
			assert.Equal(t, testCase.ExpectedResult, result)
			assert.Equal(t, testCase.ExpectedErr, err)

			mock.AssertExpectationsForObjects(t, svc, transact, persistTx)
		})
	}
}

func TestResolver_RuntimeContext(t *testing.T) {
	// GIVEN
	id := "foo"
	key := "key"
	val := "value"
	runtimeID := "runtime_id"

	modelRuntimeContext := fixModelRuntimeContext(id, runtimeID, key, val)
	gqlRuntimeContext := fixGqlRuntimeContext(id, key, val)
	gqlRuntime := fixGQLRuntime(t, runtimeID, "runtime", "description")
	testErr := errors.New("Test error")
	txGen := txtest.NewTransactionContextGenerator(testErr)

	testCases := []struct {
		Name                   string
		TransactionerFn        func() (*persistenceautomock.PersistenceTx, *persistenceautomock.Transactioner)
		ServiceFn              func() *automock.RuntimeContextService
		ConverterFn            func() *automock.RuntimeContextConverter
		InputID                string
		Runtime                *graphql.Runtime
		ExpectedRuntimeContext *graphql.RuntimeContext
		ExpectedErr            error
	}{
		{
			Name:            "Success",
			TransactionerFn: txGen.ThatSucceeds,
			ServiceFn: func() *automock.RuntimeContextService {
				svc := &automock.RuntimeContextService{}
				svc.On("GetForRuntime", contextParam, "foo", runtimeID).Return(modelRuntimeContext, nil).Once()

				return svc
			},
			ConverterFn: func() *automock.RuntimeContextConverter {
				conv := &automock.RuntimeContextConverter{}
				conv.On("ToGraphQL", modelRuntimeContext).Return(gqlRuntimeContext).Once()
				return conv
			},
			InputID:                id,
			Runtime:                gqlRuntime,
			ExpectedRuntimeContext: gqlRuntimeContext,
			ExpectedErr:            nil,
		},
		{
			Name:            "Returns when runtime context for runtime not found",
			TransactionerFn: txGen.ThatSucceeds,
			ServiceFn: func() *automock.RuntimeContextService {
				svc := &automock.RuntimeContextService{}
				svc.On("GetForRuntime", contextParam, "foo", runtimeID).Return(modelRuntimeContext, apperrors.NewNotFoundError(resource.RuntimeContext, "foo")).Once()

				return svc
			},
			ConverterFn: func() *automock.RuntimeContextConverter {
				conv := &automock.RuntimeContextConverter{}
				return conv
			},
			InputID:                id,
			Runtime:                gqlRuntime,
			ExpectedRuntimeContext: nil,
			ExpectedErr:            nil,
		},
		{
			Name:            "Returns error when runtime context retrieval failed",
			TransactionerFn: txGen.ThatDoesntExpectCommit,
			ServiceFn: func() *automock.RuntimeContextService {
				svc := &automock.RuntimeContextService{}
				svc.On("GetForRuntime", contextParam, "foo", runtimeID).Return(nil, testErr).Once()

				return svc
			},
			ConverterFn: func() *automock.RuntimeContextConverter {
				conv := &automock.RuntimeContextConverter{}
				return conv
			},
			InputID:                id,
			Runtime:                gqlRuntime,
			ExpectedRuntimeContext: nil,
			ExpectedErr:            testErr,
		},
		{
			Name:            "Returns error when commit begin error",
			TransactionerFn: txGen.ThatFailsOnBegin,
			ServiceFn: func() *automock.RuntimeContextService {
				svc := &automock.RuntimeContextService{}
				return svc
			},
			ConverterFn: func() *automock.RuntimeContextConverter {
				conv := &automock.RuntimeContextConverter{}
				return conv
			},
			InputID:                "foo",
			Runtime:                gqlRuntime,
			ExpectedRuntimeContext: nil,
			ExpectedErr:            testErr,
		},
		{
			Name:            "Returns error when commit failed",
			TransactionerFn: txGen.ThatFailsOnCommit,
			ServiceFn: func() *automock.RuntimeContextService {
				svc := &automock.RuntimeContextService{}
				svc.On("GetForRuntime", contextParam, "foo", runtimeID).Return(modelRuntimeContext, nil).Once()

				return svc
			},
			ConverterFn: func() *automock.RuntimeContextConverter {
				conv := &automock.RuntimeContextConverter{}
				return conv
			},
			InputID:                "foo",
			Runtime:                gqlRuntime,
			ExpectedRuntimeContext: nil,
			ExpectedErr:            testErr,
		},
	}

	for _, testCase := range testCases {
		t.Run(testCase.Name, func(t *testing.T) {
			persist, transact := testCase.TransactionerFn()
			svc := testCase.ServiceFn()
			converter := testCase.ConverterFn()

			resolver := runtime.NewResolver(transact, nil, nil, nil, nil, nil, nil, nil, nil, nil, nil, nil, svc, converter, nil, nil, nil, nil)

			// WHEN
			result, err := resolver.RuntimeContext(context.TODO(), testCase.Runtime, testCase.InputID)

			// then
			assert.Equal(t, testCase.ExpectedRuntimeContext, result)
			assert.Equal(t, testCase.ExpectedErr, err)

			mock.AssertExpectationsForObjects(t, svc, converter, transact, persist)
		})
	}
	t.Run("Returns error when Runtime object is missing", func(t *testing.T) {
		resolver := runtime.NewResolver(nil, nil, nil, nil, nil, nil, nil, nil, nil, nil, nil, nil, nil, nil, nil, nil, nil, nil)
		// WHEN
		_, err := resolver.RuntimeContext(context.TODO(), nil, "foo")
		// THEN
		require.Error(t, err)
		assert.Contains(t, err.Error(), "Runtime cannot be empty")
	})
}

func TestResolver_RuntimeContexts(t *testing.T) {
	id := "foo"
	key := "key"
	val := "value"
	firstRuntimeID := "runtime_id"
	secondRuntimeID := "runtime2_id"
	runtimeIDs := []string{firstRuntimeID, secondRuntimeID}

	testErr := errors.New("Test error")

	rtmCtxFirstRuntime := fixModelRuntimeContext(id, firstRuntimeID, key, val)
	rtmCtxSecondRuntime := fixModelRuntimeContext(id+"2", secondRuntimeID, key+"2", val+"2")

	rtmCtxsFirstRuntime := []*model.RuntimeContext{rtmCtxFirstRuntime}
	rtmCtxsSecondRuntime := []*model.RuntimeContext{rtmCtxSecondRuntime}

	gqlRtmCtxFirstRuntime := fixGqlRuntimeContext(id, key, val)
	gqlRtmCtxSecondRuntime := fixGqlRuntimeContext(id+"2", key+"2", val+"2")

	gqlRtmCtxsFirstRuntime := []*graphql.RuntimeContext{gqlRtmCtxFirstRuntime}
	gqlRtmCtxsSecondRuntime := []*graphql.RuntimeContext{gqlRtmCtxSecondRuntime}

	rtmCtxPageFirstRuntime := fixRtmCtxPage(rtmCtxsFirstRuntime)
	rtmCtxPageSecondRuntime := fixRtmCtxPage(rtmCtxsSecondRuntime)
	rtmCtxPages := []*model.RuntimeContextPage{rtmCtxPageFirstRuntime, rtmCtxPageSecondRuntime}

	gqlrtmCtxPageFirstApp := fixGQLRtmCtxPage(gqlRtmCtxsFirstRuntime)
	gqlrtmCtxPageSecondApp := fixGQLRtmCtxPage(gqlRtmCtxsSecondRuntime)
	gqlrtmCtxPages := []*graphql.RuntimeContextPage{gqlrtmCtxPageFirstApp, gqlrtmCtxPageSecondApp}
	// GIVEN

	txGen := txtest.NewTransactionContextGenerator(testErr)

	first := 2
	gqlAfter := graphql.PageCursor("test")
	after := "test"

	testCases := []struct {
		Name            string
		TransactionerFn func() (*persistenceautomock.PersistenceTx, *persistenceautomock.Transactioner)
		ServiceFn       func() *automock.RuntimeContextService
		ConverterFn     func() *automock.RuntimeContextConverter
		ExpectedResult  []*graphql.RuntimeContextPage
		ExpectedErr     []error
	}{
		{
			Name:            "Success",
			TransactionerFn: txGen.ThatSucceeds,
			ServiceFn: func() *automock.RuntimeContextService {
				svc := &automock.RuntimeContextService{}
				svc.On("ListByRuntimeIDs", txtest.CtxWithDBMatcher(), runtimeIDs, first, after).Return(rtmCtxPages, nil).Once()
				return svc
			},
			ConverterFn: func() *automock.RuntimeContextConverter {
				conv := &automock.RuntimeContextConverter{}
				conv.On("MultipleToGraphQL", rtmCtxsFirstRuntime).Return(gqlRtmCtxsFirstRuntime).Once()
				conv.On("MultipleToGraphQL", rtmCtxsSecondRuntime).Return(gqlRtmCtxsSecondRuntime).Once()
				return conv
			},
			ExpectedResult: gqlrtmCtxPages,
			ExpectedErr:    nil,
		},
		{
			Name:            "Returns error when transaction begin failed",
			TransactionerFn: txGen.ThatFailsOnBegin,
			ServiceFn: func() *automock.RuntimeContextService {
				svc := &automock.RuntimeContextService{}
				return svc
			},
			ConverterFn: func() *automock.RuntimeContextConverter {
				conv := &automock.RuntimeContextConverter{}
				return conv
			},
			ExpectedResult: nil,
			ExpectedErr:    []error{testErr},
		},
		{
			Name:            "Returns error when runtime context listing failed",
			TransactionerFn: txGen.ThatDoesntExpectCommit,
			ServiceFn: func() *automock.RuntimeContextService {
				svc := &automock.RuntimeContextService{}
				svc.On("ListByRuntimeIDs", txtest.CtxWithDBMatcher(), runtimeIDs, first, after).Return(nil, testErr).Once()
				return svc
			},
			ConverterFn: func() *automock.RuntimeContextConverter {
				conv := &automock.RuntimeContextConverter{}
				return conv
			},
			ExpectedResult: nil,
			ExpectedErr:    []error{testErr},
		},
		{
			Name:            "Returns error when transaction commit failed",
			TransactionerFn: txGen.ThatFailsOnCommit,
			ServiceFn: func() *automock.RuntimeContextService {
				svc := &automock.RuntimeContextService{}
				svc.On("ListByRuntimeIDs", txtest.CtxWithDBMatcher(), runtimeIDs, first, after).Return(rtmCtxPages, nil).Once()
				return svc
			},
			ConverterFn: func() *automock.RuntimeContextConverter {
				conv := &automock.RuntimeContextConverter{}
				conv.On("MultipleToGraphQL", rtmCtxsFirstRuntime).Return(gqlRtmCtxsFirstRuntime).Once()
				conv.On("MultipleToGraphQL", rtmCtxsSecondRuntime).Return(gqlRtmCtxsSecondRuntime).Once()
				return conv
			},
			ExpectedResult: nil,
			ExpectedErr:    []error{testErr},
		},
	}

	for _, testCase := range testCases {
		t.Run(testCase.Name, func(t *testing.T) {
			// GIVEN
			persist, transact := testCase.TransactionerFn()
			svc := testCase.ServiceFn()
			converter := testCase.ConverterFn()

			resolver := runtime.NewResolver(transact, nil, nil, nil, nil, nil, nil, nil, nil, nil, nil, nil, svc, converter, nil, nil, nil, nil)
			firstRuntimeParams := dataloader.ParamRuntimeContext{ID: firstRuntimeID, Ctx: context.TODO(), First: &first, After: &gqlAfter}
			secondRuntimeParams := dataloader.ParamRuntimeContext{ID: secondRuntimeID, Ctx: context.TODO(), First: &first, After: &gqlAfter}
			keys := []dataloader.ParamRuntimeContext{firstRuntimeParams, secondRuntimeParams}

			// WHEN
			result, err := resolver.RuntimeContextsDataLoader(keys)

			// then
			assert.Equal(t, testCase.ExpectedResult, result)
			assert.Equal(t, testCase.ExpectedErr, err)

			mock.AssertExpectationsForObjects(t, svc, converter, transact, persist)
		})
	}

	t.Run("Returns error when there are no Runtimes", func(t *testing.T) {
		resolver := runtime.NewResolver(nil, nil, nil, nil, nil, nil, nil, nil, nil, nil, nil, nil, nil, nil, nil, nil, nil, nil)
		// WHEN
		_, err := resolver.RuntimeContextsDataLoader([]dataloader.ParamRuntimeContext{})
		// THEN
		require.Error(t, err[0])
		assert.EqualError(t, err[0], apperrors.NewInternalError("No Runtimes found").Error())
	})

	t.Run("Returns error when start cursor is nil", func(t *testing.T) {
		firstRuntimeParams := dataloader.ParamRuntimeContext{ID: firstRuntimeID, Ctx: context.TODO(), First: nil, After: &gqlAfter}
		keys := []dataloader.ParamRuntimeContext{firstRuntimeParams}

		resolver := runtime.NewResolver(nil, nil, nil, nil, nil, nil, nil, nil, nil, nil, nil, nil, nil, nil, nil, nil, nil, nil)
		// WHEN
		_, err := resolver.RuntimeContextsDataLoader(keys)
		// THEN
		require.Error(t, err[0])
		assert.EqualError(t, err[0], apperrors.NewInvalidDataError("missing required parameter 'first'").Error())
	})
}

func TestResolver_Auths(t *testing.T) {
	// GIVEN
	tnt := "tnt"
	externalTnt := "external-tnt"
	ctx := context.TODO()
	ctx = tenant.SaveToContext(ctx, tnt, externalTnt)

	parentRuntime := fixGQLRuntime(t, "foo", "bar", "baz")

	modelSysAuths := []pkgmodel.SystemAuth{
		fixModelSystemAuth("bar", tnt, parentRuntime.ID, fixModelAuth()),
		fixModelSystemAuth("baz", tnt, parentRuntime.ID, fixModelAuth()),
		fixModelSystemAuth("faz", tnt, parentRuntime.ID, fixModelAuth()),
	}

	gqlSysAuths := []*graphql.RuntimeSystemAuth{
		fixGQLSystemAuth("bar", fixGQLAuth()),
		fixGQLSystemAuth("baz", fixGQLAuth()),
		fixGQLSystemAuth("faz", fixGQLAuth()),
	}

	testErr := errors.New("this is a test error")
	txGen := txtest.NewTransactionContextGenerator(testErr)

	testCases := []struct {
		Name             string
		TransactionerFn  func() (*persistenceautomock.PersistenceTx, *persistenceautomock.Transactioner)
		SysAuthSvcFn     func() *automock.SystemAuthService
		SysAuthConvFn    func() *automock.SystemAuthConverter
		SelfRegManagerFn func() *automock.SelfRegisterManager
		ExpectedOutput   []*graphql.RuntimeSystemAuth
		ExpectedError    error
	}{
		{
			Name:            "Success",
			TransactionerFn: txGen.ThatSucceeds,
			SysAuthSvcFn: func() *automock.SystemAuthService {
				sysAuthSvc := &automock.SystemAuthService{}
				sysAuthSvc.On("ListForObject", txtest.CtxWithDBMatcher(), pkgmodel.RuntimeReference, parentRuntime.ID).Return(modelSysAuths, nil).Once()
				return sysAuthSvc
			},
			SysAuthConvFn: func() *automock.SystemAuthConverter {
				sysAuthConv := &automock.SystemAuthConverter{}
				sysAuthConv.On("ToGraphQL", &modelSysAuths[0]).Return(gqlSysAuths[0], nil).Once()
				sysAuthConv.On("ToGraphQL", &modelSysAuths[1]).Return(gqlSysAuths[1], nil).Once()
				sysAuthConv.On("ToGraphQL", &modelSysAuths[2]).Return(gqlSysAuths[2], nil).Once()
				return sysAuthConv
			},
			SelfRegManagerFn: rtmtest.NoopSelfRegManager,
			ExpectedOutput:   gqlSysAuths,
			ExpectedError:    nil,
		},
		{
			Name:            "Error when listing for object",
			TransactionerFn: txGen.ThatDoesntExpectCommit,
			SysAuthSvcFn: func() *automock.SystemAuthService {
				sysAuthSvc := &automock.SystemAuthService{}
				sysAuthSvc.On("ListForObject", txtest.CtxWithDBMatcher(), pkgmodel.RuntimeReference, parentRuntime.ID).Return(nil, testErr).Once()
				return sysAuthSvc
			},
			SysAuthConvFn: func() *automock.SystemAuthConverter {
				sysAuthConv := &automock.SystemAuthConverter{}
				return sysAuthConv
			},
			SelfRegManagerFn: rtmtest.NoopSelfRegManager,
			ExpectedOutput:   nil,
			ExpectedError:    testErr,
		},
		{
			Name:            "Error when beginning transaction",
			TransactionerFn: txGen.ThatFailsOnBegin,
			SysAuthSvcFn: func() *automock.SystemAuthService {
				sysAuthSvc := &automock.SystemAuthService{}
				return sysAuthSvc
			},
			SysAuthConvFn: func() *automock.SystemAuthConverter {
				sysAuthConv := &automock.SystemAuthConverter{}
				return sysAuthConv
			},
			SelfRegManagerFn: rtmtest.NoopSelfRegManager,
			ExpectedOutput:   nil,
			ExpectedError:    testErr,
		},
		{
			Name:            "Error when committing transaction",
			TransactionerFn: txGen.ThatFailsOnCommit,
			SysAuthSvcFn: func() *automock.SystemAuthService {
				sysAuthSvc := &automock.SystemAuthService{}
				sysAuthSvc.On("ListForObject", txtest.CtxWithDBMatcher(), pkgmodel.RuntimeReference, parentRuntime.ID).Return(modelSysAuths, nil).Once()
				return sysAuthSvc
			},
			SysAuthConvFn: func() *automock.SystemAuthConverter {
				sysAuthConv := &automock.SystemAuthConverter{}
				return sysAuthConv
			},
			SelfRegManagerFn: rtmtest.NoopSelfRegManager,
			ExpectedOutput:   nil,
			ExpectedError:    testErr,
		},
	}

	for _, testCase := range testCases {
		t.Run(testCase.Name, func(t *testing.T) {
			persist, transact := testCase.TransactionerFn()
			sysAuthSvc := testCase.SysAuthSvcFn()
			sysAuthConv := testCase.SysAuthConvFn()
			selfRegManager := testCase.SelfRegManagerFn()
			uuidSvc := &automock.UidService{}

			resolver := runtime.NewResolver(transact, nil, nil, sysAuthSvc, nil, nil, sysAuthConv, nil, nil, selfRegManager, uuidSvc, nil, nil, nil, nil, nil, nil, nil)

			// WHEN
			result, err := resolver.Auths(ctx, parentRuntime)

			// THEN
			if testCase.ExpectedError != nil {
				require.Error(t, err)
				assert.Contains(t, err.Error(), testCase.ExpectedError.Error())
			} else {
				assert.NoError(t, err)
			}
			assert.Equal(t, testCase.ExpectedOutput, result)

			mock.AssertExpectationsForObjects(t, sysAuthSvc, sysAuthConv, transact, persist)
		})
	}

	t.Run("Error when parent object is nil", func(t *testing.T) {
		resolver := runtime.NewResolver(nil, nil, nil, nil, nil, nil, nil, nil, nil, nil, nil, nil, nil, nil, nil, nil, nil, nil)

		// WHEN
		result, err := resolver.Auths(context.TODO(), nil)

		// THEN
		require.Error(t, err)
		assert.Contains(t, err.Error(), "Runtime cannot be empty")
		assert.Nil(t, result)
	})
}

func TestResolver_EventingConfiguration(t *testing.T) {
	// GIVEN
	tnt := "tnt"
	externalTnt := "external-tnt"
	ctx := context.TODO()
	ctx = tenant.SaveToContext(ctx, tnt, externalTnt)

	runtimeID := uuid.New()
	gqlRuntime := fixGQLRuntime(t, runtimeID.String(), "bar", "baz")

	testErr := errors.New("this is a test error")
	txGen := txtest.NewTransactionContextGenerator(testErr)

	defaultEveningURL := "https://eventing.domain.local"
	modelRuntimeEventingCfg := fixModelRuntimeEventingConfiguration(t, defaultEveningURL)
	gqlRuntimeEventingCfg := fixGQLRuntimeEventingConfiguration(defaultEveningURL)

	testCases := []struct {
		Name             string
		TransactionerFn  func() (*persistenceautomock.PersistenceTx, *persistenceautomock.Transactioner)
		EventingSvcFn    func() *automock.EventingService
		SelfRegManagerFn func() *automock.SelfRegisterManager
		ExpectedOutput   *graphql.RuntimeEventingConfiguration
		ExpectedError    error
	}{
		{
			Name:            "Success",
			TransactionerFn: txGen.ThatSucceeds,
			EventingSvcFn: func() *automock.EventingService {
				eventingSvc := &automock.EventingService{}
				eventingSvc.On("GetForRuntime", txtest.CtxWithDBMatcher(), runtimeID).Return(modelRuntimeEventingCfg, nil).Once()

				return eventingSvc
			},
			SelfRegManagerFn: rtmtest.NoopSelfRegManager,
			ExpectedOutput:   gqlRuntimeEventingCfg,
			ExpectedError:    nil,
		}, {
			Name:            "Error when getting the configuration for runtime failed",
			TransactionerFn: txGen.ThatDoesntExpectCommit,
			EventingSvcFn: func() *automock.EventingService {
				eventingSvc := &automock.EventingService{}
				eventingSvc.On("GetForRuntime", txtest.CtxWithDBMatcher(), runtimeID).Return(nil, testErr).Once()

				return eventingSvc
			},
			SelfRegManagerFn: rtmtest.NoopSelfRegManager,
			ExpectedOutput:   nil,
			ExpectedError:    testErr,
		}, {
			Name:            "Error when beginning transaction",
			TransactionerFn: txGen.ThatFailsOnBegin,
			EventingSvcFn: func() *automock.EventingService {
				eventingSvc := &automock.EventingService{}
				return eventingSvc
			},
			SelfRegManagerFn: rtmtest.NoopSelfRegManager,
			ExpectedOutput:   nil,
			ExpectedError:    testErr,
		}, {
			Name:            "Error when committing transaction",
			TransactionerFn: txGen.ThatFailsOnCommit,
			EventingSvcFn: func() *automock.EventingService {
				eventingSvc := &automock.EventingService{}
				eventingSvc.On("GetForRuntime", txtest.CtxWithDBMatcher(), runtimeID).Return(modelRuntimeEventingCfg, nil).Once()

				return eventingSvc
			},
			SelfRegManagerFn: rtmtest.NoopSelfRegManager,
			ExpectedOutput:   nil,
			ExpectedError:    testErr,
		},
	}

	for _, testCase := range testCases {
		t.Run(testCase.Name, func(t *testing.T) {
			persist, transact := testCase.TransactionerFn()
			eventingSvc := testCase.EventingSvcFn()
			selfRegManager := testCase.SelfRegManagerFn()
			uuidSvc := &automock.UidService{}

			resolver := runtime.NewResolver(transact, nil, nil, nil, nil, nil, nil, eventingSvc, nil, selfRegManager, uuidSvc, nil, nil, nil, nil, nil, nil, nil)

			// WHEN
			result, err := resolver.EventingConfiguration(ctx, gqlRuntime)

			// THEN
			if testCase.ExpectedError != nil {
				require.Error(t, err)
				assert.Contains(t, err.Error(), testCase.ExpectedError.Error())
			} else {
				assert.NoError(t, err)
			}
			assert.Equal(t, testCase.ExpectedOutput, result)

			mock.AssertExpectationsForObjects(t, eventingSvc, transact, persist)
		})
	}

	t.Run("Error when parent object ID is not a valid UUID", func(t *testing.T) {
		// GIVEN
		resolver := runtime.NewResolver(nil, nil, nil, nil, nil, nil, nil, nil, nil, nil, nil, nil, nil, nil, nil, nil, nil, nil)

		// WHEN
		result, err := resolver.EventingConfiguration(ctx, &graphql.Runtime{ID: "abc"})

		// THEN
		require.Error(t, err)
		assert.Contains(t, err.Error(), "while parsing runtime ID as UUID")
		assert.Nil(t, result)
	})

	t.Run("Error when parent object is nil", func(t *testing.T) {
		// GIVEN
		resolver := runtime.NewResolver(nil, nil, nil, nil, nil, nil, nil, nil, nil, nil, nil, nil, nil, nil, nil, nil, nil, nil)

		// WHEN
		result, err := resolver.EventingConfiguration(context.TODO(), nil)

		// THEN
		require.Error(t, err)
		assert.Contains(t, err.Error(), "Runtime cannot be empty")
		assert.Nil(t, result)
	})
}

func fixOAuths() []pkgmodel.SystemAuth {
	return []pkgmodel.SystemAuth{
		{
			ID:       "foo",
			TenantID: str.Ptr("foo"),
			Value: &model.Auth{
				Credential: model.CredentialData{
					Basic: nil,
					Oauth: &model.OAuthCredentialData{
						ClientID:     "foo",
						ClientSecret: "foo",
						URL:          "foo",
					},
				},
			},
		},
		{
			ID:       "bar",
			TenantID: str.Ptr("bar"),
			Value:    nil,
		},
		{
			ID:       "test",
			TenantID: str.Ptr("test"),
			Value: &model.Auth{
				Credential: model.CredentialData{
					Basic: &model.BasicCredentialData{
						Username: "test",
						Password: "test",
					},
					Oauth: nil,
				},
			},
		},
	}
}

func UnusedRuntimeConverter() *automock.RuntimeConverter {
	return &automock.RuntimeConverter{}
}

func UnusedScenarioAssignmentService() *automock.ScenarioAssignmentService {
	return &automock.ScenarioAssignmentService{}
}

func UnusedSysAuthService() *automock.SystemAuthService {
	return &automock.SystemAuthService{}
}

func UnusedOauth20Service() *automock.OAuth20Service {
	return &automock.OAuth20Service{}
}

func UnusedBundleInstanceAuthService() *automock.BundleInstanceAuthService {
	return &automock.BundleInstanceAuthService{}
}

func UnusedFormationService() *automock.FormationService {
	return &automock.FormationService{}
}<|MERGE_RESOLUTION|>--- conflicted
+++ resolved
@@ -136,12 +136,8 @@
 				svc := &automock.RuntimeService{}
 				svc.On("Get", contextParam, testUUID).Return(modelRuntime, nil).Once()
 				svc.On("GetByFilters", contextParam, subscriptionFilters).Return(nil, apperrors.NewNotFoundErrorWithType(resource.Runtime)).Once()
-<<<<<<< HEAD
 				svc.On("CreateWithMandatoryLabels", contextParam, modelInput, testUUID, selfRegLabels).Return(nil).Once()
-=======
-				svc.On("CreateWithMandatoryLabels", contextParam, modelInput, testUUID, labels).Return(nil).Once()
 				svc.On("UnsafeExtractModifiableLabels", modelInput.Labels).Return(modelInput.Labels, nil).Once()
->>>>>>> 30a56f49
 				return svc
 			},
 			ConverterFn: func() *automock.RuntimeConverter {
@@ -175,12 +171,8 @@
 				svc := &automock.RuntimeService{}
 				svc.On("Get", contextParam, testUUID).Return(modelRuntime, nil).Once()
 				svc.On("GetByFilters", contextParam, subscriptionFilters).Return(nil, apperrors.NewNotFoundErrorWithType(resource.Runtime)).Once()
-<<<<<<< HEAD
 				svc.On("CreateWithMandatoryLabels", contextParam, modelInput, testUUID, selfRegLabels).Return(nil).Once()
-=======
-				svc.On("CreateWithMandatoryLabels", contextParam, modelInput, testUUID, labels).Return(nil).Once()
 				svc.On("UnsafeExtractModifiableLabels", modelInput.Labels).Return(modelInput.Labels, nil).Once()
->>>>>>> 30a56f49
 				return svc
 			},
 			ConverterFn: func() *automock.RuntimeConverter {
@@ -302,12 +294,8 @@
 			ServiceFn: func() *automock.RuntimeService {
 				svc := &automock.RuntimeService{}
 				svc.On("GetByFilters", contextParam, subscriptionFilters).Return(nil, apperrors.NewNotFoundErrorWithType(resource.Runtime)).Once()
-<<<<<<< HEAD
 				svc.On("CreateWithMandatoryLabels", contextParam, modelInput, testUUID, selfRegLabels).Return(testErr).Once()
-=======
-				svc.On("CreateWithMandatoryLabels", contextParam, modelInput, testUUID, labels).Return(testErr).Once()
 				svc.On("UnsafeExtractModifiableLabels", modelInput.Labels).Return(modelInput.Labels, nil).Once()
->>>>>>> 30a56f49
 				return svc
 			},
 			ConverterFn: func() *automock.RuntimeConverter {
