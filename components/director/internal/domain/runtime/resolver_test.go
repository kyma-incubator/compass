--- conflicted
+++ resolved
@@ -2347,10 +2347,6 @@
 	})
 }
 
-<<<<<<< HEAD
-func fixOAuths() []pkgmodel.SystemAuth {
-	return []pkgmodel.SystemAuth{
-=======
 func TestResolver_SubscribeTenant(t *testing.T) {
 	// GIVEN
 	providerID := "provider-id"
@@ -2521,9 +2517,8 @@
 	}
 }
 
-func fixOAuths() []model.SystemAuth {
-	return []model.SystemAuth{
->>>>>>> 1f15ee67
+func fixOAuths() []pkgmodel.SystemAuth {
+	return []pkgmodel.SystemAuth{
 		{
 			ID:       "foo",
 			TenantID: str.Ptr("foo"),
