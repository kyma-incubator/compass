package runtime_test

import (
	"context"
	"database/sql/driver"
	"regexp"
	"testing"

	"github.com/google/uuid"
	"github.com/kyma-incubator/compass/components/director/pkg/pagination"
	"github.com/kyma-incubator/compass/components/director/pkg/str"

	"github.com/DATA-DOG/go-sqlmock"
	"github.com/kyma-incubator/compass/components/director/internal/domain/runtime"
	"github.com/kyma-incubator/compass/components/director/internal/domain/runtime/automock"
	"github.com/kyma-incubator/compass/components/director/internal/labelfilter"
	"github.com/kyma-incubator/compass/components/director/internal/model"
	"github.com/kyma-incubator/compass/components/director/internal/repo/testdb"
	"github.com/kyma-incubator/compass/components/director/pkg/persistence"
	"github.com/stretchr/testify/require"
)

func TestPgRepository_GetByID(t *testing.T) {
	rtModel := fixDetailedModelRuntime(t, "foo", "Foo", "Lorem ipsum")
	rtEntity := fixDetailedEntityRuntime(t, "foo", "Foo", "Lorem ipsum")

	suite := testdb.RepoGetTestSuite{
		Name: "Get Runtime By ID",
		SQLQueryDetails: []testdb.SQLQueryDetails{
			{
				Query:    regexp.QuoteMeta(`SELECT id, name, description, status_condition, status_timestamp, creation_timestamp FROM public.runtimes WHERE id = $1 AND (id IN (SELECT id FROM tenant_runtimes WHERE tenant_id = $2))`),
				Args:     []driver.Value{runtimeID, tenantID},
				IsSelect: true,
				ValidRowsProvider: func() []*sqlmock.Rows {
					return []*sqlmock.Rows{sqlmock.NewRows(fixColumns).AddRow(rtModel.ID, rtModel.Name, rtModel.Description, rtModel.Status.Condition, rtModel.Status.Timestamp, rtModel.CreationTimestamp)}
				},
				InvalidRowsProvider: func() []*sqlmock.Rows {
					return []*sqlmock.Rows{sqlmock.NewRows(fixColumns)}
				},
			},
		},
		ConverterMockProvider: func() testdb.Mock {
			return &automock.EntityConverter{}
		},
		RepoConstructorFunc:       runtime.NewRepository,
		ExpectedModelEntity:       rtModel,
		ExpectedDBEntity:          rtEntity,
		MethodArgs:                []interface{}{tenantID, runtimeID},
		DisableConverterErrorTest: true,
	}

	suite.Run(t)
}

func TestPgRepository_GetByFiltersAndID(t *testing.T) {
	rtModel := fixDetailedModelRuntime(t, "foo", "Foo", "Lorem ipsum")
	rtEntity := fixDetailedEntityRuntime(t, "foo", "Foo", "Lorem ipsum")

	suite := testdb.RepoGetTestSuite{
		Name: "Get Runtime By Filters and ID",
		SQLQueryDetails: []testdb.SQLQueryDetails{
			{
				Query: regexp.QuoteMeta(`SELECT id, name, description, status_condition, status_timestamp, creation_timestamp FROM public.runtimes WHERE id = $1 
												AND id IN (SELECT "runtime_id" FROM public.labels WHERE "runtime_id" IS NOT NULL AND (id IN (SELECT id FROM runtime_labels_tenants WHERE tenant_id = $2)) AND "key" = $3 AND "value" ?| array[$4]) 
												AND (id IN (SELECT id FROM tenant_runtimes WHERE tenant_id = $5))`),
				Args:     []driver.Value{runtimeID, tenantID, model.ScenariosKey, "scenario", tenantID},
				IsSelect: true,
				ValidRowsProvider: func() []*sqlmock.Rows {
					return []*sqlmock.Rows{sqlmock.NewRows(fixColumns).AddRow(rtModel.ID, rtModel.Name, rtModel.Description, rtModel.Status.Condition, rtModel.Status.Timestamp, rtModel.CreationTimestamp)}
				},
				InvalidRowsProvider: func() []*sqlmock.Rows {
					return []*sqlmock.Rows{sqlmock.NewRows(fixColumns)}
				},
			},
		},
		ConverterMockProvider: func() testdb.Mock {
			return &automock.EntityConverter{}
		},
		RepoConstructorFunc:       runtime.NewRepository,
		ExpectedModelEntity:       rtModel,
		ExpectedDBEntity:          rtEntity,
		MethodName:                "GetByFiltersAndID",
		MethodArgs:                []interface{}{tenantID, runtimeID, []*labelfilter.LabelFilter{labelfilter.NewForKeyWithQuery(model.ScenariosKey, `$[*] ? ( @ == "scenario" )`)}},
		DisableConverterErrorTest: true,
	}

	suite.Run(t)
}

func TestPgRepository_GetByFiltersGlobal_ShouldReturnRuntimeModelForRuntimeEntity(t *testing.T) {
	// GIVEN
	rtModel := fixDetailedModelRuntime(t, "foo", "Foo", "Lorem ipsum")
	rtEntity := fixDetailedEntityRuntime(t, "foo", "Foo", "Lorem ipsum")

	mockConverter := &automock.EntityConverter{}
	mockConverter.On("FromEntity", rtEntity).Return(rtModel, nil).Once()

	sqlxDB, sqlMock := testdb.MockDatabase(t)
	defer sqlMock.AssertExpectations(t)

	rows := sqlmock.NewRows([]string{"id", "name", "description", "status_condition", "status_timestamp", "creation_timestamp"}).
		AddRow(rtModel.ID, rtModel.Name, rtModel.Description, rtModel.Status.Condition, rtModel.Status.Timestamp, rtModel.CreationTimestamp)

	sqlMock.ExpectQuery(`^SELECT (.+) FROM public.runtimes WHERE id IN \(SELECT "runtime_id" FROM public\.labels WHERE "runtime_id" IS NOT NULL AND "key" = \$1\)$`).
		WithArgs("someKey").
		WillReturnRows(rows)

	ctx := persistence.SaveToContext(context.TODO(), sqlxDB)

	pgRepository := runtime.NewRepository(mockConverter)

	// WHEN
	filters := []*labelfilter.LabelFilter{labelfilter.NewForKey("someKey")}
	modelRuntime, err := pgRepository.GetByFiltersGlobal(ctx, filters)

	// THEN
	require.NoError(t, err)
	require.Equal(t, rtModel, modelRuntime)
	mockConverter.AssertExpectations(t)
}

func TestPgRepository_GetOldestForFilters(t *testing.T) {
	rtModel := fixDetailedModelRuntime(t, "foo", "Foo", "Lorem ipsum")
	rtEntity := fixDetailedEntityRuntime(t, "foo", "Foo", "Lorem ipsum")

	suite := testdb.RepoGetTestSuite{
		Name: "Get Oldest Runtime By Filters",
		SQLQueryDetails: []testdb.SQLQueryDetails{
			{
				Query: regexp.QuoteMeta(`SELECT id, name, description, status_condition, status_timestamp, creation_timestamp FROM public.runtimes WHERE  
												id IN (SELECT "runtime_id" FROM public.labels WHERE "runtime_id" IS NOT NULL AND (id IN (SELECT id FROM runtime_labels_tenants WHERE tenant_id = $1)) AND "key" = $2 AND "value" ?| array[$3]) 
												AND (id IN (SELECT id FROM tenant_runtimes WHERE tenant_id = $4)) ORDER BY creation_timestamp ASC`),
				Args:     []driver.Value{tenantID, model.ScenariosKey, "scenario", tenantID},
				IsSelect: true,
				ValidRowsProvider: func() []*sqlmock.Rows {
					return []*sqlmock.Rows{sqlmock.NewRows(fixColumns).AddRow(rtModel.ID, rtModel.Name, rtModel.Description, rtModel.Status.Condition, rtModel.Status.Timestamp, rtModel.CreationTimestamp)}
				},
				InvalidRowsProvider: func() []*sqlmock.Rows {
					return []*sqlmock.Rows{sqlmock.NewRows(fixColumns)}
				},
			},
		},
		ConverterMockProvider: func() testdb.Mock {
			return &automock.EntityConverter{}
		},
		RepoConstructorFunc:       runtime.NewRepository,
		ExpectedModelEntity:       rtModel,
		ExpectedDBEntity:          rtEntity,
		MethodName:                "GetOldestForFilters",
		MethodArgs:                []interface{}{tenantID, []*labelfilter.LabelFilter{labelfilter.NewForKeyWithQuery(model.ScenariosKey, `$[*] ? ( @ == "scenario" )`)}},
		DisableConverterErrorTest: true,
	}

	suite.Run(t)
}

func TestPgRepository_ListByFiltersGlobal(t *testing.T) {
	// GIVEN
	runtime1ID := uuid.New().String()
	runtime2ID := uuid.New().String()
	runtimeEntity1 := fixDetailedEntityRuntime(t, runtime1ID, "Runtime 1", "Runtime desc 1")
	runtimeEntity2 := fixDetailedEntityRuntime(t, runtime2ID, "Runtime 2", "Runtime desc 2")

	runtimeModel1 := fixModelRuntime(t, runtime1ID, tenantID, "Runtime 1", "Runtime desc 1")
	runtimeModel2 := fixModelRuntime(t, runtime2ID, tenantID, "Runtime 2", "Runtime desc 2")

	mockConverter := &automock.EntityConverter{}
	mockConverter.On("FromEntity", runtimeEntity1).Return(runtimeModel1)
	mockConverter.On("FromEntity", runtimeEntity2).Return(runtimeModel2)

	sqlxDB, sqlMock := testdb.MockDatabase(t)
	defer sqlMock.AssertExpectations(t)

	rows := sqlmock.NewRows([]string{"id", "name", "description", "status_condition", "status_timestamp", "creation_timestamp"}).
		AddRow(runtime1ID, runtimeModel1.Name, runtimeModel1.Description, runtimeModel1.Status.Condition, runtimeModel1.CreationTimestamp, runtimeModel1.CreationTimestamp).
		AddRow(runtime2ID, runtimeModel2.Name, runtimeModel2.Description, runtimeModel2.Status.Condition, runtimeModel2.CreationTimestamp, runtimeModel2.CreationTimestamp)

	sqlMock.ExpectQuery(`^SELECT (.+) FROM public.runtimes WHERE id IN \(SELECT "runtime_id" FROM public\.labels WHERE "runtime_id" IS NOT NULL AND "key" = \$1 AND "value" \@\> \$2\ INTERSECT SELECT "runtime_id" FROM public\.labels WHERE "runtime_id" IS NOT NULL AND "key" = \$3 AND "value" \@\> \$4\)$`).
		WithArgs("someKey", "someValue", "someKey2", "someValue2").
		WillReturnRows(rows)

	ctx := persistence.SaveToContext(context.TODO(), sqlxDB)

	pgRepository := runtime.NewRepository(mockConverter)

	filters := []*labelfilter.LabelFilter{
		{
			Key:   "someKey",
			Query: str.Ptr(`someValue`),
		},
		{
			Key:   "someKey2",
			Query: str.Ptr(`someValue2`),
		},
	}
	// WHEN
	modelRuntimes, err := pgRepository.ListByFiltersGlobal(ctx, filters)

	// THEN
	require.NoError(t, err)
	require.NotNil(t, modelRuntimes)
	require.NoError(t, sqlMock.ExpectationsWereMet())

	require.Len(t, modelRuntimes, 2)
	require.Equal(t, runtimeModel1, modelRuntimes[0])
	require.Equal(t, runtimeModel2, modelRuntimes[1])
}

func TestPgRepository_List(t *testing.T) {
	runtime1ID := "aec0e9c5-06da-4625-9f8a-bda17ab8c3b9"
	runtime2ID := "ccdbef8f-b97a-490c-86e2-2bab2862a6e4"
	runtimeEntity1 := fixDetailedEntityRuntime(t, runtime1ID, "Runtime 1", "Runtime desc 1")
	runtimeEntity2 := fixDetailedEntityRuntime(t, runtime2ID, "Runtime 2", "Runtime desc 2")

	runtimeModel1 := fixModelRuntime(t, runtime1ID, tenantID, "Runtime 1", "Runtime desc 1")
	runtimeModel2 := fixModelRuntime(t, runtime2ID, tenantID, "Runtime 2", "Runtime desc 2")

	suite := testdb.RepoListPageableTestSuite{
		Name: "List Runtimes",
		SQLQueryDetails: []testdb.SQLQueryDetails{
			{
				Query: regexp.QuoteMeta(`SELECT id, name, description, status_condition, status_timestamp, creation_timestamp FROM public.runtimes
												WHERE id IN (SELECT "runtime_id" FROM public.labels WHERE "runtime_id" IS NOT NULL AND (id IN (SELECT id FROM runtime_labels_tenants WHERE tenant_id = $1)) AND "key" = $2 AND "value" ?| array[$3])
												AND (id IN (SELECT id FROM tenant_runtimes WHERE tenant_id = $4)) ORDER BY name LIMIT 2 OFFSET 0`),
				Args:     []driver.Value{tenantID, model.ScenariosKey, "scenario", tenantID},
				IsSelect: true,
				ValidRowsProvider: func() []*sqlmock.Rows {
					return []*sqlmock.Rows{sqlmock.NewRows(fixColumns).
						AddRow(runtimeEntity1.ID, runtimeEntity1.Name, runtimeEntity1.Description, runtimeEntity1.StatusCondition, runtimeEntity1.StatusTimestamp, runtimeEntity1.CreationTimestamp).
						AddRow(runtimeEntity2.ID, runtimeEntity2.Name, runtimeEntity2.Description, runtimeEntity2.StatusCondition, runtimeEntity2.StatusTimestamp, runtimeEntity2.CreationTimestamp),
					}
				},
			},
			{
				Query: regexp.QuoteMeta(`SELECT COUNT(*) FROM public.runtimes
												WHERE id IN (SELECT "runtime_id" FROM public.labels WHERE "runtime_id" IS NOT NULL AND (id IN (SELECT id FROM runtime_labels_tenants WHERE tenant_id = $1)) AND "key" = $2 AND "value" ?| array[$3])
												AND (id IN (SELECT id FROM tenant_runtimes WHERE tenant_id = $4))`),
				Args:     []driver.Value{tenantID, model.ScenariosKey, "scenario", tenantID},
				IsSelect: true,
				ValidRowsProvider: func() []*sqlmock.Rows {
					return []*sqlmock.Rows{sqlmock.NewRows([]string{"count"}).AddRow(2)}
				},
			},
		},
		Pages: []testdb.PageDetails{
			{
				ExpectedModelEntities: []interface{}{runtimeModel1, runtimeModel2},
				ExpectedDBEntities:    []interface{}{runtimeEntity1, runtimeEntity2},
				ExpectedPage: &model.RuntimePage{
					Data: []*model.Runtime{runtimeModel1, runtimeModel2},
					PageInfo: &pagination.Page{
						StartCursor: "",
						EndCursor:   "",
						HasNextPage: false,
					},
					TotalCount: 2,
				},
			},
		},
		ConverterMockProvider: func() testdb.Mock {
			return &automock.EntityConverter{}
		},
		RepoConstructorFunc:       runtime.NewRepository,
		MethodArgs:                []interface{}{tenantID, []*labelfilter.LabelFilter{labelfilter.NewForKeyWithQuery(model.ScenariosKey, `$[*] ? ( @ == "scenario" )`)}, 2, ""},
		MethodName:                "List",
		DisableConverterErrorTest: true,
	}

	suite.Run(t)
}

func TestPgRepository_ListAll(t *testing.T) {
	runtime1ID := "aec0e9c5-06da-4625-9f8a-bda17ab8c3b9"
	runtime2ID := "ccdbef8f-b97a-490c-86e2-2bab2862a6e4"
	runtimeEntity1 := fixDetailedEntityRuntime(t, runtime1ID, "Runtime 1", "Runtime desc 1")
	runtimeEntity2 := fixDetailedEntityRuntime(t, runtime2ID, "Runtime 2", "Runtime desc 2")

	runtimeModel1 := fixModelRuntime(t, runtime1ID, tenantID, "Runtime 1", "Runtime desc 1")
	runtimeModel2 := fixModelRuntime(t, runtime2ID, tenantID, "Runtime 2", "Runtime desc 2")

	suite := testdb.RepoListTestSuite{
		Name: "List Runtimes Without Paging",
		SQLQueryDetails: []testdb.SQLQueryDetails{
			{
				Query: regexp.QuoteMeta(`SELECT id, name, description, status_condition, status_timestamp, creation_timestamp FROM public.runtimes 
												WHERE id IN (SELECT "runtime_id" FROM public.labels WHERE "runtime_id" IS NOT NULL AND (id IN (SELECT id FROM runtime_labels_tenants WHERE tenant_id = $1)) AND "key" = $2 AND "value" ?| array[$3])
												AND (id IN (SELECT id FROM tenant_runtimes WHERE tenant_id = $4))`),
				Args:     []driver.Value{tenantID, model.ScenariosKey, "scenario", tenantID},
				IsSelect: true,
				ValidRowsProvider: func() []*sqlmock.Rows {
					return []*sqlmock.Rows{sqlmock.NewRows(fixColumns).
						AddRow(runtimeEntity1.ID, runtimeEntity1.Name, runtimeEntity1.Description, runtimeEntity1.StatusCondition, runtimeEntity1.StatusTimestamp, runtimeEntity1.CreationTimestamp).
						AddRow(runtimeEntity2.ID, runtimeEntity2.Name, runtimeEntity2.Description, runtimeEntity2.StatusCondition, runtimeEntity2.StatusTimestamp, runtimeEntity2.CreationTimestamp),
					}
				},
				InvalidRowsProvider: func() []*sqlmock.Rows {
					return []*sqlmock.Rows{sqlmock.NewRows(fixColumns)}
				},
			},
		},
		ConverterMockProvider: func() testdb.Mock {
			return &automock.EntityConverter{}
		},
		RepoConstructorFunc:       runtime.NewRepository,
		ExpectedModelEntities:     []interface{}{runtimeModel1, runtimeModel2},
		ExpectedDBEntities:        []interface{}{runtimeEntity1, runtimeEntity2},
		MethodArgs:                []interface{}{tenantID, []*labelfilter.LabelFilter{labelfilter.NewForKeyWithQuery(model.ScenariosKey, `$[*] ? ( @ == "scenario" )`)}},
		MethodName:                "ListAll",
		DisableConverterErrorTest: true,
	}

	suite.Run(t)
}

func TestPgRepository_Create(t *testing.T) {
	var nilRtModel *model.Runtime
	rtModel := fixDetailedModelRuntime(t, "foo", "Foo", "Lorem ipsum")
	rtEntity := fixDetailedEntityRuntime(t, "foo", "Foo", "Lorem ipsum")

	suite := testdb.RepoCreateTestSuite{
		Name: "Generic Create Runtime",
		SQLQueryDetails: []testdb.SQLQueryDetails{
			{
				Query:       regexp.QuoteMeta(`INSERT INTO public.runtimes ( id, name, description, status_condition, status_timestamp, creation_timestamp ) VALUES ( ?, ?, ?, ?, ?, ? )`),
				Args:        []driver.Value{rtModel.ID, rtModel.Name, rtModel.Description, rtModel.Status.Condition, rtModel.Status.Timestamp, rtModel.CreationTimestamp},
				ValidResult: sqlmock.NewResult(-1, 1),
			},
			{
<<<<<<< HEAD
				Query:       regexp.QuoteMeta(`INSERT INTO tenant_runtimes ( tenant_id, id, owner ) VALUES ( ?, ?, ? )`),
=======
				Query:       regexp.QuoteMeta(`WITH RECURSIVE parents AS (SELECT t1.id, t1.parent FROM business_tenant_mappings t1 WHERE id = ? UNION ALL SELECT t2.id, t2.parent FROM business_tenant_mappings t2 INNER JOIN parents t on t2.id = t.parent) INSERT INTO tenant_runtimes ( tenant_id, id, owner ) (SELECT parents.id AS tenant_id, ? as id, ? AS owner FROM parents)`),
>>>>>>> b5ce98ab
				Args:        []driver.Value{tenantID, rtModel.ID, true},
				ValidResult: sqlmock.NewResult(-1, 1),
			},
		},
		ConverterMockProvider: func() testdb.Mock {
			return &automock.EntityConverter{}
		},
		RepoConstructorFunc: runtime.NewRepository,
		ModelEntity:         rtModel,
		DBEntity:            rtEntity,
		NilModelEntity:      nilRtModel,
		TenantID:            tenantID,
		IsTopLevelEntity:    true,
	}

	suite.Run(t)
}

func TestPgRepository_Update(t *testing.T) {
	var nilRtModel *model.Runtime
	rtModel := fixDetailedModelRuntime(t, "foo", "Foo", "Lorem ipsum")
	rtEntity := fixDetailedEntityRuntime(t, "foo", "Foo", "Lorem ipsum")

	suite := testdb.RepoUpdateTestSuite{
		Name: "Update Runtime",
		SQLQueryDetails: []testdb.SQLQueryDetails{
			{
				Query:         regexp.QuoteMeta(`UPDATE public.runtimes SET name = ?, description = ?, status_condition = ?, status_timestamp = ? WHERE id = ? AND (id IN (SELECT id FROM tenant_runtimes WHERE tenant_id = ? AND owner = true))`),
				Args:          []driver.Value{rtModel.Name, rtModel.Description, rtModel.Status.Condition, rtModel.Status.Timestamp, rtModel.ID, tenantID},
				ValidResult:   sqlmock.NewResult(-1, 1),
				InvalidResult: sqlmock.NewResult(-1, 0),
			},
		},
		ConverterMockProvider: func() testdb.Mock {
			return &automock.EntityConverter{}
		},
		RepoConstructorFunc: runtime.NewRepository,
		ModelEntity:         rtModel,
		DBEntity:            rtEntity,
		NilModelEntity:      nilRtModel,
		TenantID:            tenantID,
	}

	suite.Run(t)
}

func TestPgRepository_Delete(t *testing.T) {
	suite := testdb.RepoDeleteTestSuite{
		Name: "Runtime Delete",
		SQLQueryDetails: []testdb.SQLQueryDetails{
			{
<<<<<<< HEAD
				Query:    regexp.QuoteMeta(`SELECT id FROM public.runtimes WHERE id = $1 AND (id IN (SELECT id FROM tenant_runtimes WHERE tenant_id = $2 AND owner = true))`),
				Args:     []driver.Value{runtimeID, tenantID},
				IsSelect: true,
				ValidRowsProvider: func() []*sqlmock.Rows {
					return []*sqlmock.Rows{sqlmock.NewRows([]string{"id"}).AddRow(runtimeID)}
				},
				InvalidRowsProvider: func() []*sqlmock.Rows {
					return []*sqlmock.Rows{sqlmock.NewRows([]string{"id"}).AddRow(runtimeID).AddRow("secondID")}
				},
			},
			{
				Query:       regexp.QuoteMeta(`DELETE FROM tenant_runtimes WHERE id IN ($1)`),
				Args:        []driver.Value{runtimeID},
				ValidResult: sqlmock.NewResult(-1, 1),
=======
				Query:         regexp.QuoteMeta(`DELETE FROM public.runtimes WHERE id = $1 AND (id IN (SELECT id FROM tenant_runtimes WHERE tenant_id = $2 AND owner = true))`),
				Args:          []driver.Value{runtimeID, tenantID},
				ValidResult:   sqlmock.NewResult(-1, 1),
				InvalidResult: sqlmock.NewResult(-1, 2),
>>>>>>> b5ce98ab
			},
		},
		ConverterMockProvider: func() testdb.Mock {
			return &automock.EntityConverter{}
		},
		RepoConstructorFunc: runtime.NewRepository,
		MethodArgs:          []interface{}{tenantID, runtimeID},
<<<<<<< HEAD
		IsTopLeveEntity:     true,
=======
>>>>>>> b5ce98ab
	}

	suite.Run(t)
}

func TestPgRepository_Exist(t *testing.T) {
	suite := testdb.RepoExistTestSuite{
		Name: "Runtime Exists",
		SQLQueryDetails: []testdb.SQLQueryDetails{
			{
				Query:    regexp.QuoteMeta(`SELECT 1 FROM public.runtimes WHERE id = $1 AND (id IN (SELECT id FROM tenant_runtimes WHERE tenant_id = $2))`),
				Args:     []driver.Value{runtimeID, tenantID},
				IsSelect: true,
				ValidRowsProvider: func() []*sqlmock.Rows {
					return []*sqlmock.Rows{testdb.RowWhenObjectExist()}
				},
				InvalidRowsProvider: func() []*sqlmock.Rows {
					return []*sqlmock.Rows{testdb.RowWhenObjectDoesNotExist()}
				},
			},
		},
		ConverterMockProvider: func() testdb.Mock {
			return &automock.EntityConverter{}
		},
		RepoConstructorFunc: runtime.NewRepository,
		TargetID:            runtimeID,
		TenantID:            tenantID,
	}

	suite.Run(t)
}<|MERGE_RESOLUTION|>--- conflicted
+++ resolved
@@ -326,11 +326,7 @@
 				ValidResult: sqlmock.NewResult(-1, 1),
 			},
 			{
-<<<<<<< HEAD
-				Query:       regexp.QuoteMeta(`INSERT INTO tenant_runtimes ( tenant_id, id, owner ) VALUES ( ?, ?, ? )`),
-=======
 				Query:       regexp.QuoteMeta(`WITH RECURSIVE parents AS (SELECT t1.id, t1.parent FROM business_tenant_mappings t1 WHERE id = ? UNION ALL SELECT t2.id, t2.parent FROM business_tenant_mappings t2 INNER JOIN parents t on t2.id = t.parent) INSERT INTO tenant_runtimes ( tenant_id, id, owner ) (SELECT parents.id AS tenant_id, ? as id, ? AS owner FROM parents)`),
->>>>>>> b5ce98ab
 				Args:        []driver.Value{tenantID, rtModel.ID, true},
 				ValidResult: sqlmock.NewResult(-1, 1),
 			},
@@ -382,27 +378,10 @@
 		Name: "Runtime Delete",
 		SQLQueryDetails: []testdb.SQLQueryDetails{
 			{
-<<<<<<< HEAD
-				Query:    regexp.QuoteMeta(`SELECT id FROM public.runtimes WHERE id = $1 AND (id IN (SELECT id FROM tenant_runtimes WHERE tenant_id = $2 AND owner = true))`),
-				Args:     []driver.Value{runtimeID, tenantID},
-				IsSelect: true,
-				ValidRowsProvider: func() []*sqlmock.Rows {
-					return []*sqlmock.Rows{sqlmock.NewRows([]string{"id"}).AddRow(runtimeID)}
-				},
-				InvalidRowsProvider: func() []*sqlmock.Rows {
-					return []*sqlmock.Rows{sqlmock.NewRows([]string{"id"}).AddRow(runtimeID).AddRow("secondID")}
-				},
-			},
-			{
-				Query:       regexp.QuoteMeta(`DELETE FROM tenant_runtimes WHERE id IN ($1)`),
-				Args:        []driver.Value{runtimeID},
-				ValidResult: sqlmock.NewResult(-1, 1),
-=======
 				Query:         regexp.QuoteMeta(`DELETE FROM public.runtimes WHERE id = $1 AND (id IN (SELECT id FROM tenant_runtimes WHERE tenant_id = $2 AND owner = true))`),
 				Args:          []driver.Value{runtimeID, tenantID},
 				ValidResult:   sqlmock.NewResult(-1, 1),
 				InvalidResult: sqlmock.NewResult(-1, 2),
->>>>>>> b5ce98ab
 			},
 		},
 		ConverterMockProvider: func() testdb.Mock {
@@ -410,10 +389,6 @@
 		},
 		RepoConstructorFunc: runtime.NewRepository,
 		MethodArgs:          []interface{}{tenantID, runtimeID},
-<<<<<<< HEAD
-		IsTopLeveEntity:     true,
-=======
->>>>>>> b5ce98ab
 	}
 
 	suite.Run(t)
