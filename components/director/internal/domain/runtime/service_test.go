package runtime_test

import (
	"context"
	"fmt"
	"testing"

	"github.com/kyma-incubator/compass/components/director/pkg/consumer"
	"github.com/kyma-incubator/compass/components/hydrator/pkg/oathkeeper"

	"github.com/kyma-incubator/compass/components/director/pkg/graphql"

	"github.com/kyma-incubator/compass/components/director/internal/domain/runtime/rtmtest"

	"github.com/kyma-incubator/compass/components/director/internal/domain/runtime"
	"github.com/kyma-incubator/compass/components/director/internal/domain/runtime/automock"
	"github.com/kyma-incubator/compass/components/director/internal/domain/scenarioassignment"
	"github.com/kyma-incubator/compass/components/director/internal/domain/tenant"
	"github.com/kyma-incubator/compass/components/director/internal/labelfilter"
	"github.com/kyma-incubator/compass/components/director/internal/model"
	"github.com/kyma-incubator/compass/components/director/pkg/apperrors"
	"github.com/kyma-incubator/compass/components/director/pkg/pagination"
	"github.com/kyma-incubator/compass/components/director/pkg/str"
	"github.com/pkg/errors"
	"github.com/stretchr/testify/assert"
	"github.com/stretchr/testify/mock"
	"github.com/stretchr/testify/require"
)

var (
	labelsWithNormalization   = map[string]interface{}{runtime.IsNormalizedLabel: "true"}
	protectedLabelPattern     = ".*_defaultEventing$|^consumer_subaccount_ids$"
	immutableLabelPattern     = "^xsappnameCMPClone$|^runtimeType$"
	runtimeTypeLabelKey       = "runtimeType"
	kymaRuntimeTypeLabelValue = "kyma"
	testUUID                  = "b3ea1977-582e-4d61-ae12-b3a837a3858e"
	testScenario              = "test-scenario"
)

func TestService_CreateWithMandatoryLabels(t *testing.T) {
	// GIVEN
	testErr := errors.New("Test error")

	extSubaccountID := "extSubaccountID"
	subaccountID := "subaccountID"
	xsappNameCMPClone := "xsappnameCMPClone"
	xsappNameCMPCloneValue := "xsappnameCMPCloneValue"

	desc := "Lorem ipsum"
	labels := map[string]interface{}{
		model.ScenariosKey:          []interface{}{testScenario},
		"protected_defaultEventing": "true",
	}

	webhookInput := model.WebhookInput{
		Type: "type",
	}

	modelInput := func() model.RuntimeRegisterInput {
		return model.RuntimeRegisterInput{
			Name:        "foo.bar-not",
			Description: &desc,
			Labels:      labels,
			Webhooks: []*model.WebhookInput{{
				Type: "type",
			}},
		}
	}

	modelInputWithoutWebhooks := func() model.RuntimeRegisterInput {
		return model.RuntimeRegisterInput{
			Name:        "foo.bar-not",
			Description: &desc,
			Labels:      labels,
		}
	}

	modelInputWithSubaccountLabel := func() model.RuntimeRegisterInput {
		return model.RuntimeRegisterInput{
			Name:        "foo.bar-not",
			Description: &desc,
			Labels: map[string]interface{}{
				scenarioassignment.SubaccountIDKey: extSubaccountID,
			},
			Webhooks: []*model.WebhookInput{{
				Type: "type",
			}},
		}
	}

	modelInputWithInvalidSubaccountLabel := func() model.RuntimeRegisterInput {
		return model.RuntimeRegisterInput{
			Name:        "foo.bar-not",
			Description: &desc,
			Labels: map[string]interface{}{
				model.ScenariosKey:                 []interface{}{testScenario},
				scenarioassignment.SubaccountIDKey: 213,
			},
			Webhooks: []*model.WebhookInput{{
				Type: "type",
			}},
		}
	}

	labelsForDBMockWithSubaccount := map[string]interface{}{
		runtime.IsNormalizedLabel:          "true",
		scenarioassignment.SubaccountIDKey: extSubaccountID,
		runtimeTypeLabelKey:                kymaRuntimeTypeLabelValue,
	}

	labelsForDBMockWithMandatoryLabels := map[string]interface{}{
		runtime.IsNormalizedLabel: "true",
		xsappNameCMPClone:         xsappNameCMPCloneValue,
		runtimeTypeLabelKey:       kymaRuntimeTypeLabelValue,
	}

	labelsForDBMockWithRuntimeType := map[string]interface{}{
		runtime.IsNormalizedLabel: "true",
		runtimeTypeLabelKey:       kymaRuntimeTypeLabelValue,
	}

	modelInputWithoutLabels := func() model.RuntimeRegisterInput {
		return model.RuntimeRegisterInput{
			Name:        "foo.bar-not",
			Description: &desc,
			Webhooks: []*model.WebhookInput{{
				Type: "type",
			}},
		}
	}

	var nilLabels map[string]interface{}

	runtimeModel := mock.MatchedBy(func(rtm *model.Runtime) bool {
		return rtm.Name == modelInput().Name && rtm.Description == modelInput().Description &&
			rtm.Status.Condition == model.RuntimeStatusConditionInitial
	})

	tnt := "tenant"
	externalTnt := "external-tnt"
	IntSysConsumer := consumer.Consumer{
		ConsumerID:   "consumerID",
		ConsumerType: consumer.IntegrationSystem,
		Flow:         oathkeeper.OAuth2Flow,
	}

	ctx := context.TODO()
	ctx = tenant.SaveToContext(ctx, tnt, externalTnt)
	ctxWithSubaccount := tenant.SaveToContext(ctx, subaccountID, extSubaccountID)
	ctxWithSubaccountAndIntSys := consumer.SaveToContext(ctxWithSubaccount, IntSysConsumer)
	ctxWithIntSysConsumer := consumer.SaveToContext(ctx, IntSysConsumer)

	ctxWithSubaccountMatcher := mock.MatchedBy(func(ctx context.Context) bool {
		tenantCtx, err := tenant.LoadTenantPairFromContext(ctx)
		require.NoError(t, err)
		return subaccountID == tenantCtx.InternalID && extSubaccountID == tenantCtx.ExternalID
	})
	ctxWithGlobalaccountMatcher := mock.MatchedBy(func(ctx context.Context) bool {
		tenantCtx, err := tenant.LoadTenantPairFromContext(ctx)
		require.NoError(t, err)
		return tnt == tenantCtx.InternalID
	})

	ga := &model.BusinessTenantMapping{
		ID:             tnt,
		Name:           "ga",
		ExternalTenant: externalTnt,
		Type:           "account",
		Provider:       "test",
		Status:         "Active",
	}

	subaccount := &model.BusinessTenantMapping{
		ID:             subaccountID,
		Name:           "sa",
		ExternalTenant: extSubaccountID,
		Parent:         tnt,
		Type:           "subaccount",
		Provider:       "test",
		Status:         "Active",
	}

	subaccountInput := func() model.BusinessTenantMappingInput {
		return model.BusinessTenantMappingInput{
			ExternalTenant: extSubaccountID,
			Parent:         tnt,
			Type:           "subaccount",
			Provider:       "lazilyWhileRuntimeCreation",
		}
	}

	testCases := []struct {
		Name                 string
		RuntimeRepositoryFn  func() *automock.RuntimeRepository
		TenantSvcFn          func() *automock.TenantService
		LabelUpsertServiceFn func() *automock.LabelUpsertService
		UIDServiceFn         func() *automock.UidService
		WebhookServiceFn     func() *automock.WebhookService
		FormationServiceFn   func() *automock.FormationService
		Input                model.RuntimeRegisterInput
		MandatoryLabels      func() map[string]interface{}
		Context              context.Context
		ExpectedErr          error
	}{
		{
			Name: "Success",
			RuntimeRepositoryFn: func() *automock.RuntimeRepository {
				repo := &automock.RuntimeRepository{}
				repo.On("Create", ctxWithIntSysConsumer, tnt, runtimeModel).Return(nil).Once()
				return repo
			},
			LabelUpsertServiceFn: func() *automock.LabelUpsertService {
				repo := &automock.LabelUpsertService{}
				repo.On("UpsertMultipleLabels", ctxWithIntSysConsumer, "tenant", model.RuntimeLabelableObject, runtimeID, labelsForDBMockWithMandatoryLabels).Return(nil).Once()
				return repo
			},
			TenantSvcFn: func() *automock.TenantService {
				tenantSvc := &automock.TenantService{}
				tenantSvc.On("GetTenantByID", ctxWithIntSysConsumer, tnt).Return(ga, nil).Once()
				return tenantSvc
			},
			UIDServiceFn: rtmtest.UnusedUUIDService,
			WebhookServiceFn: func() *automock.WebhookService {
				webhookSvc := &automock.WebhookService{}
				webhookSvc.Mock.On("Create", mock.Anything, runtimeID, webhookInput, model.RuntimeWebhookReference).Return("webhookID", nil)
				return webhookSvc
			},
			FormationServiceFn: func() *automock.FormationService {
				svc := &automock.FormationService{}
				svc.On("AssignFormation", ctxWithIntSysConsumer, tnt, runtimeID, graphql.FormationObjectTypeRuntime, model.Formation{Name: testScenario}).Return(&model.Formation{Name: testScenario}, nil)
				return svc
			},
			Input: modelInput(),
			MandatoryLabels: func() map[string]interface{} {
				mandatoryLabels := make(map[string]interface{})
				mandatoryLabels[xsappNameCMPClone] = xsappNameCMPCloneValue
				mandatoryLabels[runtimeTypeLabelKey] = kymaRuntimeTypeLabelValue
				return mandatoryLabels
			},
			Context:     ctxWithIntSysConsumer,
			ExpectedErr: nil,
		},
		{
			Name: "Success without webhooks",
			RuntimeRepositoryFn: func() *automock.RuntimeRepository {
				repo := &automock.RuntimeRepository{}
				repo.On("Create", ctxWithIntSysConsumer, tnt, runtimeModel).Return(nil).Once()
				return repo
			},
			LabelUpsertServiceFn: func() *automock.LabelUpsertService {
				repo := &automock.LabelUpsertService{}
				repo.On("UpsertMultipleLabels", ctxWithIntSysConsumer, "tenant", model.RuntimeLabelableObject, runtimeID, labelsForDBMockWithMandatoryLabels).Return(nil).Once()
				return repo
			},
			TenantSvcFn: func() *automock.TenantService {
				tenantSvc := &automock.TenantService{}
				tenantSvc.On("GetTenantByID", ctxWithIntSysConsumer, tnt).Return(ga, nil).Once()
				return tenantSvc
			},
			UIDServiceFn:     rtmtest.UnusedUUIDService,
			WebhookServiceFn: rtmtest.UnusedWebhookService,
			FormationServiceFn: func() *automock.FormationService {
				svc := &automock.FormationService{}
				svc.On("AssignFormation", ctxWithIntSysConsumer, tnt, runtimeID, graphql.FormationObjectTypeRuntime, model.Formation{Name: testScenario}).Return(&model.Formation{Name: testScenario}, nil)
				return svc
			},
			Input: modelInputWithoutWebhooks(),
			MandatoryLabels: func() map[string]interface{} {
				mandatoryLabels := make(map[string]interface{})
				mandatoryLabels[xsappNameCMPClone] = xsappNameCMPCloneValue
				mandatoryLabels[runtimeTypeLabelKey] = kymaRuntimeTypeLabelValue
				return mandatoryLabels
			},
			Context:     ctxWithIntSysConsumer,
			ExpectedErr: nil,
		},
		{
			Name: "Success with Subaccount label",
			RuntimeRepositoryFn: func() *automock.RuntimeRepository {
				repo := &automock.RuntimeRepository{}
				repo.On("Create", ctxWithSubaccountMatcher, subaccountID, runtimeModel).Return(nil).Once()
				return repo
			},
			LabelUpsertServiceFn: func() *automock.LabelUpsertService {
				repo := &automock.LabelUpsertService{}
				repo.On("UpsertMultipleLabels", ctxWithSubaccountMatcher, subaccountID, model.RuntimeLabelableObject, runtimeID, labelsForDBMockWithSubaccount).Return(nil).Once()
				return repo
			},
			TenantSvcFn: func() *automock.TenantService {
				tenantSvc := &automock.TenantService{}
				tenantSvc.On("GetTenantByExternalID", ctxWithSubaccountAndIntSys, extSubaccountID).Return(&model.BusinessTenantMapping{ID: subaccountID, ExternalTenant: extSubaccountID, Parent: tnt}, nil).Once()
				tenantSvc.On("GetTenantByID", ctxWithSubaccountMatcher, subaccountID).Return(subaccount, nil).Once()
				return tenantSvc
			},
			UIDServiceFn: rtmtest.UnusedUUIDService,
			WebhookServiceFn: func() *automock.WebhookService {
				webhookSvc := &automock.WebhookService{}
				webhookSvc.Mock.On("Create", mock.Anything, runtimeID, webhookInput, model.RuntimeWebhookReference).Return("webhookID", nil)
				return webhookSvc
			},
			FormationServiceFn: func() *automock.FormationService {
				svc := &automock.FormationService{}
				svc.On("AssignFormation", mock.Anything, tnt, runtimeID, graphql.FormationObjectTypeRuntime, model.Formation{Name: "test"}).Return(&model.Formation{Name: "test"}, nil)
				svc.On("MergeScenariosFromInputLabelsAndAssignments", ctxWithGlobalaccountMatcher, map[string]interface{}{}, runtimeID).Return([]interface{}{"test"}, nil)
				return svc
			},
			Input: modelInputWithSubaccountLabel(),
			MandatoryLabels: func() map[string]interface{} {
				return nilLabels
			},
			Context:     ctxWithSubaccountAndIntSys,
			ExpectedErr: nil,
		},
		{
			Name: "Success with Subaccount label when caller and label are the same",
			RuntimeRepositoryFn: func() *automock.RuntimeRepository {
				repo := &automock.RuntimeRepository{}
				repo.On("Create", ctxWithSubaccountMatcher, subaccountID, runtimeModel).Return(nil).Once()
				return repo
			},
			LabelUpsertServiceFn: func() *automock.LabelUpsertService {
				repo := &automock.LabelUpsertService{}
				repo.On("UpsertMultipleLabels", ctxWithSubaccountMatcher, subaccountID, model.RuntimeLabelableObject, runtimeID, labelsForDBMockWithSubaccount).Return(nil).Once()
				return repo
			},
			TenantSvcFn: func() *automock.TenantService {
				tenantSvc := &automock.TenantService{}
				subaccountInput := subaccountInput()
				subaccountInput.Parent = subaccountID
				tenantSvc.On("GetTenantByExternalID", ctxWithSubaccountAndIntSys, extSubaccountID).Return(&model.BusinessTenantMapping{ID: subaccountID, ExternalTenant: extSubaccountID, Parent: tnt}, nil).Once()
				tenantSvc.On("GetTenantByID", ctxWithSubaccountMatcher, subaccountID).Return(subaccount, nil).Once()
				return tenantSvc
			},
			UIDServiceFn: rtmtest.UnusedUUIDService,
			WebhookServiceFn: func() *automock.WebhookService {
				webhookSvc := &automock.WebhookService{}
				webhookSvc.Mock.On("Create", mock.Anything, runtimeID, webhookInput, model.RuntimeWebhookReference).Return("webhookID", nil)
				return webhookSvc
			},
			FormationServiceFn: func() *automock.FormationService {
				svc := &automock.FormationService{}
				svc.On("AssignFormation", mock.Anything, tnt, runtimeID, graphql.FormationObjectTypeRuntime, model.Formation{Name: "test"}).Return(&model.Formation{Name: "test"}, nil)
				svc.On("MergeScenariosFromInputLabelsAndAssignments", ctxWithGlobalaccountMatcher, map[string]interface{}{}, runtimeID).Return([]interface{}{"test"}, nil)
				return svc
			},
			Input: modelInputWithSubaccountLabel(),
			MandatoryLabels: func() map[string]interface{} {
				return nilLabels
			},
			Context:     ctxWithSubaccountAndIntSys,
			ExpectedErr: nil,
		},
		{
			Name: "Success with Subaccount label and no scenarios from ASAs in parent",
			RuntimeRepositoryFn: func() *automock.RuntimeRepository {
				repo := &automock.RuntimeRepository{}
				repo.On("Create", ctxWithSubaccountMatcher, subaccountID, runtimeModel).Return(nil).Once()
				return repo
			},
			LabelUpsertServiceFn: func() *automock.LabelUpsertService {
				repo := &automock.LabelUpsertService{}
				repo.On("UpsertMultipleLabels", ctxWithSubaccountMatcher, subaccountID, model.RuntimeLabelableObject, runtimeID, labelsForDBMockWithSubaccount).Return(nil).Once()
				return repo
			},
			TenantSvcFn: func() *automock.TenantService {
				tenantSvc := &automock.TenantService{}
				tenantSvc.On("GetTenantByExternalID", ctxWithSubaccountAndIntSys, extSubaccountID).Return(&model.BusinessTenantMapping{ID: subaccountID, ExternalTenant: extSubaccountID, Parent: tnt}, nil).Once()
				tenantSvc.On("GetTenantByID", ctxWithSubaccountMatcher, subaccountID).Return(subaccount, nil).Once()
				return tenantSvc
			},
			UIDServiceFn: rtmtest.UnusedUUIDService,
			WebhookServiceFn: func() *automock.WebhookService {
				webhookSvc := &automock.WebhookService{}
				webhookSvc.Mock.On("Create", mock.Anything, runtimeID, webhookInput, model.RuntimeWebhookReference).Return("webhookID", nil)
				return webhookSvc
			},
			FormationServiceFn: func() *automock.FormationService {
				svc := &automock.FormationService{}
				svc.On("MergeScenariosFromInputLabelsAndAssignments", ctxWithGlobalaccountMatcher, map[string]interface{}{}, runtimeID).Return([]interface{}{}, nil)
				return svc
			},
			Input: modelInputWithSubaccountLabel(),
			MandatoryLabels: func() map[string]interface{} {
				return nilLabels
			},
			Context:     ctxWithSubaccountAndIntSys,
			ExpectedErr: nil,
		},
		{
			Name: "Success when labels are empty",
			RuntimeRepositoryFn: func() *automock.RuntimeRepository {
				repo := &automock.RuntimeRepository{}
				repo.On("Create", ctxWithIntSysConsumer, tnt, runtimeModel).Return(nil).Once()
				return repo
			},
			LabelUpsertServiceFn: func() *automock.LabelUpsertService {
				repo := &automock.LabelUpsertService{}
				repo.On("UpsertMultipleLabels", ctxWithIntSysConsumer, "tenant", model.RuntimeLabelableObject, runtimeID, labelsForDBMockWithRuntimeType).Return(nil).Once()
				return repo
			},
			TenantSvcFn: func() *automock.TenantService {
				tenantSvc := &automock.TenantService{}
				tenantSvc.On("GetTenantByID", ctxWithIntSysConsumer, tnt).Return(ga, nil).Once()
				return tenantSvc
			},
			UIDServiceFn: rtmtest.UnusedUUIDService,
			WebhookServiceFn: func() *automock.WebhookService {
				webhookSvc := &automock.WebhookService{}
				webhookSvc.Mock.On("Create", mock.Anything, runtimeID, webhookInput, model.RuntimeWebhookReference).Return("webhookID", nil)
				return webhookSvc
			},
			FormationServiceFn: unusedFormationService,
			Input:              modelInputWithoutLabels(),
			MandatoryLabels: func() map[string]interface{} {
				return nilLabels
			},
			Context:     ctxWithIntSysConsumer,
			ExpectedErr: nil,
		},
		{
			Name:                 "Returns error when subaccount label conversion fail",
			RuntimeRepositoryFn:  unusedRuntimeRepository,
			LabelUpsertServiceFn: unusedLabelUpsertService,
			TenantSvcFn:          unusedTenantService,
			UIDServiceFn:         rtmtest.UnusedUUIDService,
			WebhookServiceFn:     rtmtest.UnusedWebhookService,
			FormationServiceFn:   unusedFormationService,
			Input:                modelInputWithInvalidSubaccountLabel(),
			MandatoryLabels: func() map[string]interface{} {
				return nilLabels
			},
			Context:     ctx,
			ExpectedErr: errors.New("while converting global_subaccount_id label"),
		},
		{
			Name:                 "Returns error when subaccount get from DB fail",
			RuntimeRepositoryFn:  unusedRuntimeRepository,
			LabelUpsertServiceFn: unusedLabelUpsertService,
			TenantSvcFn: func() *automock.TenantService {
				tenantSvc := &automock.TenantService{}
				tenantSvc.On("GetTenantByExternalID", ctx, extSubaccountID).Return(nil, testErr).Once()
				return tenantSvc
			},
			UIDServiceFn:       rtmtest.UnusedUUIDService,
			WebhookServiceFn:   rtmtest.UnusedWebhookService,
			FormationServiceFn: unusedFormationService,
			Input:              modelInputWithSubaccountLabel(),
			MandatoryLabels: func() map[string]interface{} {
				return nilLabels
			},
			Context:     ctx,
			ExpectedErr: testErr,
		},
		{
			Name: "Returns error when runtime creation failed",
			RuntimeRepositoryFn: func() *automock.RuntimeRepository {
				repo := &automock.RuntimeRepository{}
				repo.On("Create", ctx, tnt, runtimeModel).Return(testErr).Once()
				return repo
			},
			LabelUpsertServiceFn: unusedLabelUpsertService,
			TenantSvcFn:          unusedTenantService,
			UIDServiceFn:         rtmtest.UnusedUUIDService,
			WebhookServiceFn:     rtmtest.UnusedWebhookService,
			FormationServiceFn:   unusedFormationService,
			Input:                modelInput(),
			MandatoryLabels: func() map[string]interface{} {
				return nilLabels
			},
			Context:     ctx,
			ExpectedErr: testErr,
		},
		{
			Name:                 "Returns error when subaccount in the label is not child of the caller",
			RuntimeRepositoryFn:  unusedRuntimeRepository,
			LabelUpsertServiceFn: unusedLabelUpsertService,
			TenantSvcFn: func() *automock.TenantService {
				tenantSvc := &automock.TenantService{}
				tenantSvc.On("GetTenantByExternalID", ctx, extSubaccountID).Return(&model.BusinessTenantMapping{ID: subaccountID, ExternalTenant: extSubaccountID, Parent: "anotherParent"}, nil).Once()
				return tenantSvc
			},
			UIDServiceFn:       rtmtest.UnusedUUIDService,
			WebhookServiceFn:   rtmtest.UnusedWebhookService,
			FormationServiceFn: unusedFormationService,
			Input:              modelInputWithSubaccountLabel(),
			MandatoryLabels: func() map[string]interface{} {
				return nilLabels
			},
			Context:     ctx,
			ExpectedErr: apperrors.NewInvalidOperationError(fmt.Sprintf("Tenant provided in %s label should be child of the caller tenant", scenarioassignment.SubaccountIDKey)),
		},
		{
			Name: "Return error when get calling tenant from DB fail",
			RuntimeRepositoryFn: func() *automock.RuntimeRepository {
				repo := &automock.RuntimeRepository{}
				repo.On("Create", ctxWithSubaccountMatcher, subaccountID, runtimeModel).Return(nil).Once()
				return repo
			},
			LabelUpsertServiceFn: func() *automock.LabelUpsertService {
				repo := &automock.LabelUpsertService{}
				repo.On("UpsertMultipleLabels", ctxWithSubaccountMatcher, subaccountID, model.RuntimeLabelableObject, runtimeID, labelsForDBMockWithSubaccount).Return(nil).Once()
				return repo
			},
			TenantSvcFn: func() *automock.TenantService {
				tenantSvc := &automock.TenantService{}
				tenantSvc.On("GetTenantByExternalID", ctxWithSubaccountMatcher, extSubaccountID).Return(&model.BusinessTenantMapping{ID: subaccountID, ExternalTenant: extSubaccountID, Parent: tnt}, nil).Once()
				tenantSvc.On("GetTenantByID", ctxWithSubaccountMatcher, subaccountID).Return(nil, testErr).Once()
				return tenantSvc
			},
			UIDServiceFn: rtmtest.UnusedUUIDService,
			WebhookServiceFn: func() *automock.WebhookService {
				webhookSvc := &automock.WebhookService{}
				webhookSvc.Mock.On("Create", mock.Anything, runtimeID, webhookInput, model.RuntimeWebhookReference).Return("webhookID", nil)
				return webhookSvc
			},
			FormationServiceFn: unusedFormationService,
			Input:              modelInputWithSubaccountLabel(),
			MandatoryLabels: func() map[string]interface{} {
				return nilLabels
			},
			Context:     ctxWithSubaccountAndIntSys,
			ExpectedErr: testErr,
		},
		{
			Name: "Returns error when webhook creation failed",
			RuntimeRepositoryFn: func() *automock.RuntimeRepository {
				repo := &automock.RuntimeRepository{}
				repo.On("Create", ctxWithIntSysConsumer, tnt, runtimeModel).Return(nil).Once()
				return repo
			},
			LabelUpsertServiceFn: func() *automock.LabelUpsertService {
				repo := &automock.LabelUpsertService{}
				repo.On("UpsertMultipleLabels", ctxWithIntSysConsumer, "tenant", model.RuntimeLabelableObject, runtimeID, labelsForDBMockWithMandatoryLabels).Return(nil).Once()
				return repo
			},
			TenantSvcFn:  unusedTenantService,
			UIDServiceFn: rtmtest.UnusedUUIDService,
			WebhookServiceFn: func() *automock.WebhookService {
				webhookSvc := &automock.WebhookService{}
				webhookSvc.Mock.On("Create", mock.Anything, runtimeID, webhookInput, model.RuntimeWebhookReference).Return("", testErr)
				return webhookSvc
			},
			FormationServiceFn: func() *automock.FormationService {
				svc := &automock.FormationService{}
				svc.On("AssignFormation", mock.Anything, tnt, runtimeID, graphql.FormationObjectTypeRuntime, model.Formation{Name: testScenario}).Return(&model.Formation{Name: testScenario}, nil)
				return svc
			},
			Input: modelInput(),
			MandatoryLabels: func() map[string]interface{} {
				mandatoryLabels := make(map[string]interface{})
				mandatoryLabels[xsappNameCMPClone] = xsappNameCMPCloneValue
				mandatoryLabels[runtimeTypeLabelKey] = kymaRuntimeTypeLabelValue
				return mandatoryLabels
			},
			Context:     ctxWithIntSysConsumer,
			ExpectedErr: testErr,
		},
		{
			Name: "Return error when merge of scenarios and assignments failed",
			RuntimeRepositoryFn: func() *automock.RuntimeRepository {
				repo := &automock.RuntimeRepository{}
				repo.On("Create", ctxWithSubaccountMatcher, subaccountID, runtimeModel).Return(nil).Once()
				return repo
			},
			LabelUpsertServiceFn: func() *automock.LabelUpsertService {
				repo := &automock.LabelUpsertService{}
				repo.On("UpsertMultipleLabels", ctxWithSubaccountMatcher, subaccountID, model.RuntimeLabelableObject, runtimeID, labelsForDBMockWithSubaccount).Return(nil).Once()
				return repo
			},
			TenantSvcFn: func() *automock.TenantService {
				tenantSvc := &automock.TenantService{}
				tenantSvc.On("GetTenantByExternalID", ctxWithSubaccountMatcher, extSubaccountID).Return(&model.BusinessTenantMapping{ID: subaccountID, ExternalTenant: extSubaccountID, Parent: tnt}, nil).Once()
				tenantSvc.On("GetTenantByID", ctxWithSubaccountMatcher, subaccountID).Return(subaccount, nil).Once()
				return tenantSvc
			},
			UIDServiceFn: rtmtest.UnusedUUIDService,
			WebhookServiceFn: func() *automock.WebhookService {
				webhookSvc := &automock.WebhookService{}
				webhookSvc.Mock.On("Create", mock.Anything, runtimeID, webhookInput, model.RuntimeWebhookReference).Return("webhookID", nil)
				return webhookSvc
			},
			FormationServiceFn: func() *automock.FormationService {
				svc := &automock.FormationService{}
				svc.On("MergeScenariosFromInputLabelsAndAssignments", ctxWithGlobalaccountMatcher, map[string]interface{}{}, runtimeID).Return(nil, testErr)
				return svc
			},
			Input: modelInputWithSubaccountLabel(),
			MandatoryLabels: func() map[string]interface{} {
				return nilLabels
			},
			Context:     ctxWithSubaccountAndIntSys,
			ExpectedErr: testErr,
		},
		{
			Name: "Returns error when label upserting failed",
			RuntimeRepositoryFn: func() *automock.RuntimeRepository {
				repo := &automock.RuntimeRepository{}
				repo.On("Create", ctxWithIntSysConsumer, tnt, runtimeModel).Return(nil).Once()
				return repo
			},
			LabelUpsertServiceFn: func() *automock.LabelUpsertService {
				repo := &automock.LabelUpsertService{}
				repo.On("UpsertMultipleLabels", ctxWithIntSysConsumer, "tenant", model.RuntimeLabelableObject, runtimeID, labelsForDBMockWithRuntimeType).Return(testErr).Once()
				return repo
			},
<<<<<<< HEAD
			TenantSvcFn:      unusedTenantService,
			UIDServiceFn:     rtmtest.UnusedUUIDService,
			WebhookServiceFn: rtmtest.UnusedWebhookService,
			FormationServiceFn: func() *automock.FormationService {
				svc := &automock.FormationService{}
				svc.On("AssignFormation", mock.Anything, tnt, runtimeID, graphql.FormationObjectTypeRuntime, model.Formation{Name: testScenario}).Return(&model.Formation{Name: testScenario}, nil)
				return svc
			},
			Input: modelInput(),
=======
			TenantSvcFn:        unusedTenantService,
			UIDServiceFn:       rtmtest.UnusedUUIDService,
			WebhookServiceFn:   rtmtest.UnusedWebhookService,
			FormationServiceFn: unusedFormationService,
			Input:              modelInput(),
>>>>>>> c43436d1
			MandatoryLabels: func() map[string]interface{} {
				return nilLabels
			},
			Context:     ctxWithIntSysConsumer,
			ExpectedErr: testErr,
		},
		{
			Name: "Returns error when assigning scenarios to subaccount fails",
			RuntimeRepositoryFn: func() *automock.RuntimeRepository {
				repo := &automock.RuntimeRepository{}
				repo.On("Create", ctxWithIntSysConsumer, tnt, runtimeModel).Return(nil).Once()
				return repo
			},
<<<<<<< HEAD
			LabelUpsertServiceFn: unusedLabelUpsertService,
			TenantSvcFn:          unusedTenantService,
			UIDServiceFn:         rtmtest.UnusedUUIDService,
			WebhookServiceFn:     unusedWebhookService,
=======
			ScenariosServiceFn: func() *automock.ScenariosService {
				svc := &automock.ScenariosService{}
				svc.On("AddDefaultScenarioIfEnabled", ctxWithIntSysConsumer, tnt, &labels).Return().Once()
				return svc
			},
			LabelUpsertServiceFn: func() *automock.LabelUpsertService {
				repo := &automock.LabelUpsertService{}
				repo.On("UpsertMultipleLabels", ctxWithIntSysConsumer, tnt, model.RuntimeLabelableObject, runtimeID, labelsForDBMockWithMandatoryLabels).Return(nil).Once()
				return repo
			},
			TenantSvcFn:      unusedTenantService,
			UIDServiceFn:     rtmtest.UnusedUUIDService,
			WebhookServiceFn: unusedWebhookService,
>>>>>>> c43436d1
			FormationServiceFn: func() *automock.FormationService {
				svc := &automock.FormationService{}
				svc.On("AssignFormation", mock.Anything, tnt, runtimeID, graphql.FormationObjectTypeRuntime, model.Formation{Name: testScenario}).Return(nil, testErr)
				return svc
			},
			Input: modelInput(),
			MandatoryLabels: func() map[string]interface{} {
				mandatoryLabels := make(map[string]interface{})
				mandatoryLabels[xsappNameCMPClone] = xsappNameCMPCloneValue
				mandatoryLabels[runtimeTypeLabelKey] = kymaRuntimeTypeLabelValue
				return mandatoryLabels
			},
			Context:     ctxWithIntSysConsumer,
			ExpectedErr: testErr,
		},
		{
			Name: "Returns error when can't assign scenarios to parent",
			RuntimeRepositoryFn: func() *automock.RuntimeRepository {
				repo := &automock.RuntimeRepository{}
				repo.On("Create", ctxWithSubaccountMatcher, subaccountID, runtimeModel).Return(nil).Once()
				return repo
			},
			LabelUpsertServiceFn: func() *automock.LabelUpsertService {
				repo := &automock.LabelUpsertService{}
				repo.On("UpsertMultipleLabels", ctxWithSubaccountMatcher, subaccountID, model.RuntimeLabelableObject, runtimeID, labelsForDBMockWithSubaccount).Return(nil).Once()
				return repo
			},
			TenantSvcFn: func() *automock.TenantService {
				tenantSvc := &automock.TenantService{}
				tenantSvc.On("GetTenantByExternalID", ctxWithSubaccountMatcher, extSubaccountID).Return(&model.BusinessTenantMapping{ID: subaccountID, ExternalTenant: extSubaccountID, Parent: tnt}, nil).Once()
				tenantSvc.On("GetTenantByID", ctxWithSubaccountMatcher, subaccountID).Return(subaccount, nil).Once()
				return tenantSvc
			},
			UIDServiceFn: rtmtest.UnusedUUIDService,
			WebhookServiceFn: func() *automock.WebhookService {
				webhookSvc := &automock.WebhookService{}
				webhookSvc.Mock.On("Create", mock.Anything, runtimeID, webhookInput, model.RuntimeWebhookReference).Return("webhookID", nil)
				return webhookSvc
			},
			FormationServiceFn: func() *automock.FormationService {
				svc := &automock.FormationService{}
				svc.On("AssignFormation", mock.Anything, tnt, runtimeID, graphql.FormationObjectTypeRuntime, model.Formation{Name: "test"}).Return(nil, testErr)
				svc.On("MergeScenariosFromInputLabelsAndAssignments", ctxWithGlobalaccountMatcher, map[string]interface{}{}, runtimeID).Return([]interface{}{"test"}, nil)
				return svc
			},
			Input: modelInputWithSubaccountLabel(),
			MandatoryLabels: func() map[string]interface{} {
				return nilLabels
			},
			Context:     ctxWithSubaccountAndIntSys,
			ExpectedErr: testErr,
		},
		{
			Name: "Successfully added runtime type label when the consumer type is integration system",
			RuntimeRepositoryFn: func() *automock.RuntimeRepository {
				repo := &automock.RuntimeRepository{}
				repo.On("Create", ctxWithIntSysConsumer, tnt, runtimeModel).Return(nil).Once()
				return repo
			},
			LabelUpsertServiceFn: func() *automock.LabelUpsertService {
				repo := &automock.LabelUpsertService{}
				repo.On("UpsertMultipleLabels", ctxWithIntSysConsumer, "tenant", model.RuntimeLabelableObject, runtimeID, labelsForDBMockWithRuntimeType).Return(nil).Once()
				return repo
			},
			TenantSvcFn: func() *automock.TenantService {
				tenantSvc := &automock.TenantService{}
				tenantSvc.On("GetTenantByID", ctxWithIntSysConsumer, tnt).Return(ga, nil).Once()
				return tenantSvc
			},
			UIDServiceFn: rtmtest.UnusedUUIDService,
			WebhookServiceFn: func() *automock.WebhookService {
				webhookSvc := &automock.WebhookService{}
				webhookSvc.Mock.On("Create", mock.Anything, runtimeID, webhookInput, model.RuntimeWebhookReference).Return("webhookID", nil)
				return webhookSvc
			},
			FormationServiceFn: func() *automock.FormationService {
				svc := &automock.FormationService{}
				svc.On("AssignFormation", ctxWithIntSysConsumer, tnt, runtimeID, graphql.FormationObjectTypeRuntime, model.Formation{Name: testScenario}).Return(&model.Formation{Name: testScenario}, nil)
				return svc
			},
			Input: modelInput(),
			MandatoryLabels: func() map[string]interface{} {
				return nilLabels
			},
			Context:     ctxWithIntSysConsumer,
			ExpectedErr: nil,
		},
		{
			Name: "Returns error when there is no consumer in the context",
			RuntimeRepositoryFn: func() *automock.RuntimeRepository {
				repo := &automock.RuntimeRepository{}
				repo.On("Create", ctx, tnt, runtimeModel).Return(nil).Once()
				return repo
			},
			LabelUpsertServiceFn: unusedLabelUpsertService,
			TenantSvcFn:          unusedTenantService,
			UIDServiceFn:         rtmtest.UnusedUUIDService,
			WebhookServiceFn:     unusedWebhookService,
<<<<<<< HEAD
			FormationServiceFn: func() *automock.FormationService {
				svc := &automock.FormationService{}
				svc.On("AssignFormation", ctx, tnt, runtimeID, graphql.FormationObjectTypeRuntime, model.Formation{Name: testScenario}).Return(&model.Formation{Name: testScenario}, nil)
				return svc
			},
			Input: modelInput(),
=======
			FormationServiceFn:   unusedFormationService,
			Input:                modelInput(),
>>>>>>> c43436d1
			MandatoryLabels: func() map[string]interface{} {
				return nilLabels
			},
			Context:     ctx,
			ExpectedErr: errors.New("while loading consumer: Internal Server Error: cannot read consumer from context"),
		},
	}

	for _, testCase := range testCases {
		t.Run(testCase.Name, func(t *testing.T) {
			repo := testCase.RuntimeRepositoryFn()
			idSvc := testCase.UIDServiceFn()
			labelSvc := testCase.LabelUpsertServiceFn()
			engineSvc := testCase.FormationServiceFn()
			tenantSvc := testCase.TenantSvcFn()
			mandatoryLabels := testCase.MandatoryLabels()
			webhookSvc := testCase.WebhookServiceFn()
			svc := runtime.NewService(repo, nil, labelSvc, idSvc, engineSvc, tenantSvc, webhookSvc, nil, protectedLabelPattern, immutableLabelPattern, runtimeTypeLabelKey, kymaRuntimeTypeLabelValue)

			// WHEN
			err := svc.CreateWithMandatoryLabels(testCase.Context, testCase.Input, runtimeID, mandatoryLabels)

			// then
			if err == nil {
				require.Nil(t, testCase.ExpectedErr)
			} else {
				require.NotNil(t, testCase.ExpectedErr)
				assert.Contains(t, err.Error(), testCase.ExpectedErr.Error())
			}

			mock.AssertExpectationsForObjects(t, repo, idSvc, labelSvc, engineSvc, tenantSvc, webhookSvc)
		})
	}

	t.Run("Returns error on loading tenant", func(t *testing.T) {
		// GIVEN
		uuidSvc := &automock.UidService{}
		uuidSvc.On("Generate").Return(testUUID).Once()

		svc := runtime.NewService(nil, nil, nil, uuidSvc, nil, nil, nil, nil, protectedLabelPattern, immutableLabelPattern, "", "")
		// WHEN
		_, err := svc.Create(context.TODO(), model.RuntimeRegisterInput{})
		// then
		require.Error(t, err)
		assert.EqualError(t, err, "while loading tenant from context: cannot read tenant from context")
		uuidSvc.AssertExpectations(t)
	})
}

func TestService_Update(t *testing.T) {
	// GIVEN
	testErr := errors.New("Test error")
	desc := "Lorem ipsum"

	scenario := "SCENARIO"
	scenariosLabelValueFirst := []interface{}{scenario}
	runtimeModelWithFirstScenario := model.RuntimeUpdateInput{
		Name: "bar",
		Labels: map[string]interface{}{
			model.ScenariosKey: []interface{}{scenario},
		},
	}

	scenarioSecond := "SCENARIO2"
	scenariosLabelValueTwo := []interface{}{scenario, scenarioSecond}
	labelMapWithTwoScenarios := map[string]*model.Label{
		model.ScenariosKey: {
			ID:         "id",
			Tenant:     str.Ptr("tenant"),
			Key:        model.ScenariosKey,
			Value:      scenariosLabelValueTwo,
			ObjectID:   "obj-id",
			ObjectType: model.RuntimeLabelableObject,
		},
	}

	scenariosLabelValueSecond := []interface{}{scenarioSecond}
	labelMapWithSecondScenario := map[string]*model.Label{
		model.ScenariosKey: {
			ID:         "id",
			Tenant:     str.Ptr("tenant"),
			Key:        model.ScenariosKey,
			Value:      scenariosLabelValueSecond,
			ObjectID:   "obj-id",
			ObjectType: model.RuntimeLabelableObject,
		},
	}

	labelsDBMock := map[string]interface{}{
		"label1":                  "val1",
		runtime.IsNormalizedLabel: "true",
	}
	labels := map[string]interface{}{
		"label1": "val1",
	}
	normalizedLabels := map[string]interface{}{
		runtime.IsNormalizedLabel: "true",
	}
	protectedLabels := map[string]interface{}{
		"protected_defaultEventing": "true",
		"label1":                    "val1",
	}
	modelInput := model.RuntimeUpdateInput{
		Name:   "bar",
		Labels: labels,
	}

	modelInputWithProtectedLabels := model.RuntimeUpdateInput{
		Name:   "bar",
		Labels: protectedLabels,
	}

	inputRuntimeModel := mock.MatchedBy(func(rtm *model.Runtime) bool {
		return rtm.Name == modelInput.Name
	})

	inputProtectedRuntimeModel := mock.MatchedBy(func(rtm *model.Runtime) bool {
		return rtm.Name == modelInput.Name
	})

	runtimeModel := &model.Runtime{
		ID:          runtimeID,
		Name:        "Foo",
		Description: &desc,
	}

	tnt := "tenant"
	externalTnt := "external-tnt"
	ctx := context.TODO()
	ctx = tenant.SaveToContext(ctx, tnt, externalTnt)

	testCases := []struct {
		Name                 string
		RepositoryFn         func() *automock.RuntimeRepository
		LabelRepositoryFn    func() *automock.LabelRepository
		LabelUpsertServiceFn func() *automock.LabelUpsertService
		FormationServiceFn   func() *automock.FormationService
		Input                model.RuntimeUpdateInput
		InputID              string
		ExpectedErrMessage   string
	}{
		{
			Name: "Success",
			RepositoryFn: func() *automock.RuntimeRepository {
				repo := &automock.RuntimeRepository{}
				repo.On("GetByID", ctx, tnt, runtimeID).Return(runtimeModel, nil).Once()
				repo.On("Update", ctx, tnt, inputRuntimeModel).Return(nil).Once()
				return repo
			},
			LabelRepositoryFn: func() *automock.LabelRepository {
				repo := &automock.LabelRepository{}
				repo.On("ListForObject", ctx, tnt, model.RuntimeLabelableObject, runtimeID).Return(map[string]*model.Label{}, nil)
				repo.On("DeleteByKeyNegationPattern", ctx, tnt, model.RuntimeLabelableObject, runtimeModel.ID, mock.AnythingOfType("string")).Return(nil).Once()
				return repo
			},
			LabelUpsertServiceFn: func() *automock.LabelUpsertService {
				repo := &automock.LabelUpsertService{}
				repo.On("UpsertMultipleLabels", ctx, tnt, model.RuntimeLabelableObject, runtimeModel.ID, modelInput.Labels).Return(nil).Once()
				return repo
			},
			FormationServiceFn: func() *automock.FormationService {
				svc := &automock.FormationService{}
				svc.On("MergeScenariosFromInputLabelsAndAssignments", ctx, labels, runtimeID).Return([]interface{}{}, nil)
				return svc
			},
			InputID:            runtimeID,
			Input:              modelInput,
			ExpectedErrMessage: "",
		},
		{
			Name: "Success when updating with protected labels",
			RepositoryFn: func() *automock.RuntimeRepository {
				repo := &automock.RuntimeRepository{}
				repo.On("GetByID", ctx, tnt, runtimeID).Return(runtimeModel, nil).Once()
				repo.On("Update", ctx, tnt, inputProtectedRuntimeModel).Return(nil).Once()
				return repo
			},
			LabelRepositoryFn: func() *automock.LabelRepository {
				repo := &automock.LabelRepository{}
				repo.On("ListForObject", ctx, tnt, model.RuntimeLabelableObject, runtimeID).Return(map[string]*model.Label{}, nil)
				repo.On("DeleteByKeyNegationPattern", ctx, tnt, model.RuntimeLabelableObject, runtimeModel.ID, mock.AnythingOfType("string")).Return(nil).Once()
				return repo
			},
			LabelUpsertServiceFn: func() *automock.LabelUpsertService {
				repo := &automock.LabelUpsertService{}
				repo.On("UpsertMultipleLabels", ctx, tnt, model.RuntimeLabelableObject, runtimeModel.ID, labelsDBMock).Return(nil).Once()
				return repo
			},
			FormationServiceFn: func() *automock.FormationService {
				svc := &automock.FormationService{}
				svc.On("MergeScenariosFromInputLabelsAndAssignments", ctx, protectedLabels, runtimeID).Return([]interface{}{}, nil)
				return svc
			},
			InputID:            runtimeID,
			Input:              modelInputWithProtectedLabels,
			ExpectedErrMessage: "",
		},
		{
			Name: "Success when there are scenarios to set from assignments",
			RepositoryFn: func() *automock.RuntimeRepository {
				repo := &automock.RuntimeRepository{}
				repo.On("GetByID", ctx, tnt, runtimeID).Return(runtimeModel, nil).Once()
				repo.On("Update", ctx, tnt, inputRuntimeModel).Return(nil).Once()
				return repo
			},
			LabelRepositoryFn: func() *automock.LabelRepository {
				repo := &automock.LabelRepository{}
				repo.On("ListForObject", ctx, tnt, model.RuntimeLabelableObject, runtimeID).Return(map[string]*model.Label{}, nil)
				repo.On("DeleteByKeyNegationPattern", ctx, tnt, model.RuntimeLabelableObject, runtimeModel.ID, mock.AnythingOfType("string")).Return(nil).Once()
				return repo
			},
			LabelUpsertServiceFn: func() *automock.LabelUpsertService {
				repo := &automock.LabelUpsertService{}
				repo.On("UpsertMultipleLabels", ctx, tnt, model.RuntimeLabelableObject, runtimeModel.ID, labelsDBMock).Return(nil).Once()
				return repo
			},
			FormationServiceFn: func() *automock.FormationService {
				svc := &automock.FormationService{}
				svc.On("MergeScenariosFromInputLabelsAndAssignments", ctx, labels, runtimeID).Return([]interface{}{scenario}, nil)
				svc.On("AssignFormation", ctx, tnt, runtimeID, graphql.FormationObjectTypeRuntime, model.Formation{Name: scenario}).Return(&model.Formation{Name: scenario}, nil).Once()
				return svc
			},
			InputID:            runtimeID,
			Input:              modelInput,
			ExpectedErrMessage: "",
		},
		{
			Name: "Success when there are scenarios to unassign",
			RepositoryFn: func() *automock.RuntimeRepository {
				repo := &automock.RuntimeRepository{}
				repo.On("GetByID", ctx, tnt, runtimeID).Return(runtimeModel, nil).Once()
				repo.On("Update", ctx, tnt, inputRuntimeModel).Return(nil).Once()
				return repo
			},
			LabelRepositoryFn: func() *automock.LabelRepository {
				repo := &automock.LabelRepository{}
				repo.On("ListForObject", ctx, tnt, model.RuntimeLabelableObject, runtimeID).Return(labelMapWithTwoScenarios, nil)
				repo.On("DeleteByKeyNegationPattern", ctx, tnt, model.RuntimeLabelableObject, runtimeModel.ID, mock.AnythingOfType("string")).Return(nil).Once()
				return repo
			},
			LabelUpsertServiceFn: func() *automock.LabelUpsertService {
				repo := &automock.LabelUpsertService{}
				repo.On("UpsertMultipleLabels", ctx, tnt, model.RuntimeLabelableObject, runtimeModel.ID, normalizedLabels).Return(nil).Once()
				return repo
			},
			FormationServiceFn: func() *automock.FormationService {
				svc := &automock.FormationService{}
				svc.On("MergeScenariosFromInputLabelsAndAssignments", ctx, runtimeModelWithFirstScenario.Labels, runtimeID).Return(scenariosLabelValueFirst, nil)
				svc.On("UnassignFormation", ctx, tnt, runtimeID, graphql.FormationObjectTypeRuntime, model.Formation{Name: scenarioSecond}).Return(&model.Formation{Name: scenarioSecond}, nil).Once()
				return svc
			},
			InputID:            runtimeID,
			Input:              runtimeModelWithFirstScenario,
			ExpectedErrMessage: "",
		},
		{
			Name: "Success when there are scenarios to assign and unassign",
			RepositoryFn: func() *automock.RuntimeRepository {
				repo := &automock.RuntimeRepository{}
				repo.On("GetByID", ctx, tnt, runtimeID).Return(runtimeModel, nil).Once()
				repo.On("Update", ctx, tnt, inputRuntimeModel).Return(nil).Once()
				return repo
			},
			LabelRepositoryFn: func() *automock.LabelRepository {
				repo := &automock.LabelRepository{}
				repo.On("ListForObject", ctx, tnt, model.RuntimeLabelableObject, runtimeID).Return(labelMapWithSecondScenario, nil)
				repo.On("DeleteByKeyNegationPattern", ctx, tnt, model.RuntimeLabelableObject, runtimeModel.ID, mock.AnythingOfType("string")).Return(nil).Once()
				return repo
			},
			LabelUpsertServiceFn: func() *automock.LabelUpsertService {
				repo := &automock.LabelUpsertService{}
				repo.On("UpsertMultipleLabels", ctx, tnt, model.RuntimeLabelableObject, runtimeModel.ID, normalizedLabels).Return(nil).Once()
				return repo
			},
			FormationServiceFn: func() *automock.FormationService {
				svc := &automock.FormationService{}
				svc.On("MergeScenariosFromInputLabelsAndAssignments", ctx, runtimeModelWithFirstScenario.Labels, runtimeID).Return(scenariosLabelValueFirst, nil)
				svc.On("UnassignFormation", ctx, tnt, runtimeID, graphql.FormationObjectTypeRuntime, model.Formation{Name: scenarioSecond}).Return(&model.Formation{Name: scenarioSecond}, nil).Once()
				svc.On("AssignFormation", ctx, tnt, runtimeID, graphql.FormationObjectTypeRuntime, model.Formation{Name: scenario}).Return(&model.Formation{Name: scenario}, nil).Once()
				return svc
			},
			InputID:            runtimeID,
			Input:              runtimeModelWithFirstScenario,
			ExpectedErrMessage: "",
		},
		{
			Name: "Success when labels are nil",
			RepositoryFn: func() *automock.RuntimeRepository {
				repo := &automock.RuntimeRepository{}
				repo.On("GetByID", ctx, tnt, runtimeID).Return(runtimeModel, nil).Once()
				repo.On("Update", ctx, tnt, inputRuntimeModel).Return(nil).Once()
				return repo
			},
			LabelRepositoryFn: func() *automock.LabelRepository {
				repo := &automock.LabelRepository{}
				repo.On("ListForObject", ctx, tnt, model.RuntimeLabelableObject, runtimeID).Return(map[string]*model.Label{}, nil)
				repo.On("DeleteByKeyNegationPattern", ctx, tnt, model.RuntimeLabelableObject, runtimeModel.ID, mock.AnythingOfType("string")).Return(nil).Once()
				return repo
			},
			LabelUpsertServiceFn: func() *automock.LabelUpsertService {
				repo := &automock.LabelUpsertService{}
				repo.On("UpsertMultipleLabels", ctx, tnt, model.RuntimeLabelableObject, runtimeModel.ID, labelsWithNormalization).Return(nil).Once()
				return repo
			},
			FormationServiceFn: func() *automock.FormationService {
				svc := &automock.FormationService{}
				svc.On("MergeScenariosFromInputLabelsAndAssignments", ctx, labelsWithNormalization, runtimeID).Return([]interface{}{}, nil)
				return svc
			},
			InputID: runtimeID,
			Input: model.RuntimeUpdateInput{
				Name: "bar",
			},
			ExpectedErrMessage: "",
		},
		{
			Name: "Returns error when runtime update failed",
			RepositoryFn: func() *automock.RuntimeRepository {
				repo := &automock.RuntimeRepository{}
				repo.On("GetByID", ctx, tnt, runtimeID).Return(runtimeModel, nil).Once()
				repo.On("Update", ctx, tnt, inputRuntimeModel).Return(testErr).Once()
				return repo
			},
			LabelRepositoryFn:    unusedLabelRepository,
			LabelUpsertServiceFn: unusedLabelUpsertService,
			FormationServiceFn:   unusedFormationService,
			InputID:              runtimeID,
			Input:                modelInput,
			ExpectedErrMessage:   testErr.Error(),
		},
		{
			Name: "Returns error when assign formation fails",
			RepositoryFn: func() *automock.RuntimeRepository {
				repo := &automock.RuntimeRepository{}
				repo.On("GetByID", ctx, tnt, runtimeID).Return(runtimeModel, nil).Once()
				repo.On("Update", ctx, tnt, inputRuntimeModel).Return(nil).Once()
				return repo
			},
			LabelRepositoryFn: func() *automock.LabelRepository {
				repo := &automock.LabelRepository{}
				repo.On("ListForObject", ctx, tnt, model.RuntimeLabelableObject, runtimeID).Return(map[string]*model.Label{}, nil)
				return repo
			},
			LabelUpsertServiceFn: unusedLabelUpsertService,
			FormationServiceFn: func() *automock.FormationService {
				svc := &automock.FormationService{}
				svc.On("MergeScenariosFromInputLabelsAndAssignments", ctx, labels, runtimeID).Return([]interface{}{scenario}, nil)
				svc.On("AssignFormation", ctx, tnt, runtimeID, graphql.FormationObjectTypeRuntime, model.Formation{Name: scenario}).Return(nil, testErr).Once()
				return svc
			},
			InputID:            runtimeID,
			Input:              modelInput,
			ExpectedErrMessage: testErr.Error(),
		},
		{
			Name: "Returns error when unassign formation fails",
			RepositoryFn: func() *automock.RuntimeRepository {
				repo := &automock.RuntimeRepository{}
				repo.On("GetByID", ctx, tnt, runtimeID).Return(runtimeModel, nil).Once()
				repo.On("Update", ctx, tnt, inputRuntimeModel).Return(nil).Once()
				return repo
			},
			LabelRepositoryFn: func() *automock.LabelRepository {
				repo := &automock.LabelRepository{}
				repo.On("ListForObject", ctx, tnt, model.RuntimeLabelableObject, runtimeID).Return(labelMapWithTwoScenarios, nil)
				return repo
			},
			LabelUpsertServiceFn: unusedLabelUpsertService,
			FormationServiceFn: func() *automock.FormationService {
				svc := &automock.FormationService{}
				svc.On("MergeScenariosFromInputLabelsAndAssignments", ctx, runtimeModelWithFirstScenario.Labels, runtimeID).Return(scenariosLabelValueFirst, nil)
				svc.On("UnassignFormation", ctx, tnt, runtimeID, graphql.FormationObjectTypeRuntime, model.Formation{Name: scenarioSecond}).Return(nil, testErr).Once()
				return svc
			},
			InputID:            runtimeID,
			Input:              runtimeModelWithFirstScenario,
			ExpectedErrMessage: testErr.Error(),
		},
		{
			Name: "Returns error when runtime retrieval failed",
			RepositoryFn: func() *automock.RuntimeRepository {
				repo := &automock.RuntimeRepository{}
				repo.On("GetByID", ctx, tnt, runtimeID).Return(nil, testErr).Once()
				return repo
			},
			LabelRepositoryFn:    unusedLabelRepository,
			LabelUpsertServiceFn: unusedLabelUpsertService,
			FormationServiceFn:   unusedFormationService,
			InputID:              runtimeID,
			Input:                modelInput,
			ExpectedErrMessage:   testErr.Error(),
		},
		{
			Name: "Returns error when label deletion failed",
			RepositoryFn: func() *automock.RuntimeRepository {
				repo := &automock.RuntimeRepository{}
				repo.On("GetByID", ctx, tnt, runtimeID).Return(runtimeModel, nil).Once()
				repo.On("Update", ctx, tnt, inputRuntimeModel).Return(nil).Once()
				return repo
			},
			LabelRepositoryFn: func() *automock.LabelRepository {
				repo := &automock.LabelRepository{}
				repo.On("ListForObject", ctx, tnt, model.RuntimeLabelableObject, runtimeID).Return(map[string]*model.Label{}, nil)
				repo.On("DeleteByKeyNegationPattern", ctx, tnt, model.RuntimeLabelableObject, runtimeModel.ID, mock.AnythingOfType("string")).Return(testErr).Once()
				return repo
			},
			LabelUpsertServiceFn: unusedLabelUpsertService,
			FormationServiceFn: func() *automock.FormationService {
				svc := &automock.FormationService{}
				svc.On("MergeScenariosFromInputLabelsAndAssignments", ctx, labelsDBMock, runtimeID).Return([]interface{}{}, nil)
				return svc
			},
			InputID:            runtimeID,
			Input:              modelInput,
			ExpectedErrMessage: testErr.Error(),
		},
		{
			Name: "Returns error if merge of scenarios and assignments failed",
			RepositoryFn: func() *automock.RuntimeRepository {
				repo := &automock.RuntimeRepository{}
				repo.On("GetByID", ctx, tnt, runtimeID).Return(runtimeModel, nil).Once()
				repo.On("Update", ctx, tnt, inputRuntimeModel).Return(nil).Once()
				return repo
			},
			LabelRepositoryFn:    unusedLabelRepository,
			LabelUpsertServiceFn: unusedLabelUpsertService,
			FormationServiceFn: func() *automock.FormationService {
				svc := &automock.FormationService{}
				svc.On("MergeScenariosFromInputLabelsAndAssignments", ctx, labels, runtimeID).Return(nil, testErr)
				return svc
			},
			InputID:            runtimeID,
			Input:              modelInput,
			ExpectedErrMessage: testErr.Error(),
		},
		{
			Name: "Returns error if listing current runtime scenarios failed",
			RepositoryFn: func() *automock.RuntimeRepository {
				repo := &automock.RuntimeRepository{}
				repo.On("GetByID", ctx, tnt, runtimeID).Return(runtimeModel, nil).Once()
				repo.On("Update", ctx, tnt, inputRuntimeModel).Return(nil).Once()
				return repo
			},
			LabelRepositoryFn: func() *automock.LabelRepository {
				repo := &automock.LabelRepository{}
				repo.On("ListForObject", ctx, tnt, model.RuntimeLabelableObject, runtimeID).Return(nil, testErr)
				return repo
			},
			LabelUpsertServiceFn: unusedLabelUpsertService,
			FormationServiceFn: func() *automock.FormationService {
				svc := &automock.FormationService{}
				svc.On("MergeScenariosFromInputLabelsAndAssignments", ctx, labels, runtimeID).Return([]interface{}{}, nil)
				return svc
			},
			InputID:            runtimeID,
			Input:              modelInput,
			ExpectedErrMessage: testErr.Error(),
		},
		{
			Name: "Returns error when upserting labels failed",
			RepositoryFn: func() *automock.RuntimeRepository {
				repo := &automock.RuntimeRepository{}
				repo.On("GetByID", ctx, tnt, runtimeID).Return(runtimeModel, nil).Once()
				repo.On("Update", ctx, tnt, inputRuntimeModel).Return(nil).Once()
				return repo
			},
			LabelRepositoryFn: func() *automock.LabelRepository {
				repo := &automock.LabelRepository{}
				repo.On("ListForObject", ctx, tnt, model.RuntimeLabelableObject, runtimeID).Return(map[string]*model.Label{}, nil)
				repo.On("DeleteByKeyNegationPattern", ctx, tnt, model.RuntimeLabelableObject, runtimeModel.ID, mock.AnythingOfType("string")).Return(nil).Once()
				return repo
			},
			LabelUpsertServiceFn: func() *automock.LabelUpsertService {
				repo := &automock.LabelUpsertService{}
				repo.On("UpsertMultipleLabels", ctx, tnt, model.RuntimeLabelableObject, runtimeModel.ID, modelInput.Labels).Return(testErr).Once()
				return repo
			},
			FormationServiceFn: func() *automock.FormationService {
				svc := &automock.FormationService{}
				svc.On("MergeScenariosFromInputLabelsAndAssignments", ctx, labels, runtimeID).Return([]interface{}{}, nil)
				return svc
			},
			InputID:            runtimeID,
			Input:              modelInput,
			ExpectedErrMessage: testErr.Error(),
		},
	}

	for _, testCase := range testCases {
		t.Run(testCase.Name, func(t *testing.T) {
			repo := testCase.RepositoryFn()
			labelRepo := testCase.LabelRepositoryFn()
			labelSvc := testCase.LabelUpsertServiceFn()
			engineSvc := testCase.FormationServiceFn()
			svc := runtime.NewService(repo, labelRepo, labelSvc, nil, engineSvc, nil, nil, nil, protectedLabelPattern, immutableLabelPattern, "", "")

			// WHEN
			err := svc.Update(ctx, testCase.InputID, testCase.Input)

			// then
			if testCase.ExpectedErrMessage == "" {
				require.NoError(t, err)
			} else {
				assert.Contains(t, err.Error(), testCase.ExpectedErrMessage)
			}

			mock.AssertExpectationsForObjects(t, repo, labelRepo, labelSvc, engineSvc)
		})
	}

	t.Run("Returns error on loading tenant", func(t *testing.T) {
		// GIVEN
		svc := runtime.NewService(nil, nil, nil, nil, nil, nil, nil, nil, "", "", "", "")
		// WHEN
		err := svc.Update(context.TODO(), "id", model.RuntimeUpdateInput{})
		// then
		require.Error(t, err)
		assert.EqualError(t, err, "while loading tenant from context: cannot read tenant from context")
	})
}

func TestService_Delete(t *testing.T) {
	// GIVEN
	testErr := errors.New("Test error")

	id := "foo"
	rtmCtxID := "rtmCtx"

	desc := "Lorem ipsum"

	runtimeModel := &model.Runtime{
		ID:          id,
		Name:        "Foo",
		Description: &desc,
	}

	tnt := "tenant"
	externalTnt := "external-tnt"
	ctx := context.TODO()
	ctx = tenant.SaveToContext(ctx, tnt, externalTnt)

	runtimeContext := &model.RuntimeContext{
		ID:        rtmCtxID,
		RuntimeID: id,
		Key:       "test",
		Value:     "test",
	}
	runtimeContexts := []*model.RuntimeContext{runtimeContext}

	labels := map[string]*model.Label{
		"testKey": {
			Key:   "testKey",
			Value: "testVal",
		},
		model.ScenariosKey: {
			Key:   model.ScenariosKey,
			Value: []interface{}{"scenario1", "scenario2"},
		},
	}

	labelsWithoutScenarios := map[string]*model.Label{
		"testKey": {
			Key:   "testKey",
			Value: "testVal",
		},
	}

	testCases := []struct {
		Name                string
		RepositoryFn        func() *automock.RuntimeRepository
		RuntimeContextSvcFn func() *automock.RuntimeContextService
		LabelRepoFn         func() *automock.LabelRepository
		FormationServiceFn  func() *automock.FormationService
		InputID             string
		ExpectedErrMessage  string
	}{
		{
			Name: "Success for runtime with formations",
			RepositoryFn: func() *automock.RuntimeRepository {
				repo := &automock.RuntimeRepository{}
				repo.On("Delete", ctx, tnt, id).Return(nil).Once()
				return repo
			},
			RuntimeContextSvcFn: func() *automock.RuntimeContextService {
				runtimeContextSvc := &automock.RuntimeContextService{}
				runtimeContextSvc.On("ListAllForRuntime", ctx, id).Return(runtimeContexts, nil).Once()
				runtimeContextSvc.On("Delete", ctx, rtmCtxID).Return(nil).Once()
				return runtimeContextSvc
			},
			LabelRepoFn: func() *automock.LabelRepository {
				repo := &automock.LabelRepository{}
				repo.On("ListForObject", ctx, tnt, model.RuntimeLabelableObject, id).Return(labels, nil)
				return repo
			},
			FormationServiceFn: func() *automock.FormationService {
				engine := &automock.FormationService{}
				engine.On("UnassignFormation", ctx, tnt, id, graphql.FormationObjectTypeRuntime, model.Formation{Name: "scenario1"}).Return(&model.Formation{Name: "scenario1"}, nil)
				engine.On("UnassignFormation", ctx, tnt, id, graphql.FormationObjectTypeRuntime, model.Formation{Name: "scenario2"}).Return(&model.Formation{Name: "scenario2"}, nil)
				return engine
			},
			InputID:            id,
			ExpectedErrMessage: "",
		},
		{
			Name: "Success for runtime without formations",
			RepositoryFn: func() *automock.RuntimeRepository {
				repo := &automock.RuntimeRepository{}
				repo.On("Delete", ctx, tnt, id).Return(nil).Once()
				return repo
			},
			RuntimeContextSvcFn: func() *automock.RuntimeContextService {
				runtimeContextSvc := &automock.RuntimeContextService{}
				runtimeContextSvc.On("ListAllForRuntime", ctx, id).Return(runtimeContexts, nil).Once()
				runtimeContextSvc.On("Delete", ctx, rtmCtxID).Return(nil).Once()
				return runtimeContextSvc
			},
			LabelRepoFn: func() *automock.LabelRepository {
				repo := &automock.LabelRepository{}
				repo.On("ListForObject", ctx, tnt, model.RuntimeLabelableObject, id).Return(labelsWithoutScenarios, nil)
				return repo
			},
			FormationServiceFn: unusedFormationService,
			InputID:            id,
			ExpectedErrMessage: "",
		},
		{
			Name: "Returns error while listing runtime contexts",
			RepositoryFn: func() *automock.RuntimeRepository {
				return &automock.RuntimeRepository{}
			},
			RuntimeContextSvcFn: func() *automock.RuntimeContextService {
				runtimeContextSvc := &automock.RuntimeContextService{}
				runtimeContextSvc.On("ListAllForRuntime", ctx, id).Return(nil, testErr).Once()
				return runtimeContextSvc
			},
			LabelRepoFn:        unusedLabelRepository,
			FormationServiceFn: unusedFormationService,
			InputID:            id,
			ExpectedErrMessage: "while listing runtimeContexts for runtime",
		},
		{
			Name: "Returns error while deleting runtime context",
			RepositoryFn: func() *automock.RuntimeRepository {
				return &automock.RuntimeRepository{}
			},
			RuntimeContextSvcFn: func() *automock.RuntimeContextService {
				runtimeContextSvc := &automock.RuntimeContextService{}
				runtimeContextSvc.On("ListAllForRuntime", ctx, id).Return(runtimeContexts, nil).Once()
				runtimeContextSvc.On("Delete", ctx, rtmCtxID).Return(testErr).Once()
				return runtimeContextSvc
			},
			LabelRepoFn:        unusedLabelRepository,
			FormationServiceFn: unusedFormationService,
			InputID:            id,
			ExpectedErrMessage: "while deleting runtimeContext",
		},
		{
			Name: "Returns error when runtime deletion failed",
			RepositoryFn: func() *automock.RuntimeRepository {
				repo := &automock.RuntimeRepository{}
				repo.On("Delete", ctx, tnt, id).Return(nil).Once()
				return repo
			},
			RuntimeContextSvcFn: func() *automock.RuntimeContextService {
				runtimeContextSvc := &automock.RuntimeContextService{}
				runtimeContextSvc.On("ListAllForRuntime", ctx, id).Return(runtimeContexts, nil).Once()
				runtimeContextSvc.On("Delete", ctx, rtmCtxID).Return(nil).Once()
				return runtimeContextSvc
			},
			LabelRepoFn: func() *automock.LabelRepository {
				repo := &automock.LabelRepository{}
				repo.On("ListForObject", ctx, tnt, model.RuntimeLabelableObject, id).Return(labelsWithoutScenarios, nil)
				return repo
			},
			FormationServiceFn: unusedFormationService,
			InputID:            id,
			ExpectedErrMessage: "",
		},
		{
			Name:         "Returns error when unassign formation fails",
			RepositoryFn: unusedRuntimeRepository,
			RuntimeContextSvcFn: func() *automock.RuntimeContextService {
				runtimeContextSvc := &automock.RuntimeContextService{}
				runtimeContextSvc.On("ListAllForRuntime", ctx, id).Return(runtimeContexts, nil).Once()
				runtimeContextSvc.On("Delete", ctx, rtmCtxID).Return(nil).Once()
				return runtimeContextSvc
			},
			LabelRepoFn: func() *automock.LabelRepository {
				repo := &automock.LabelRepository{}
				repo.On("ListForObject", ctx, tnt, model.RuntimeLabelableObject, id).Return(labels, nil)
				return repo
			},
			FormationServiceFn: func() *automock.FormationService {
				engine := &automock.FormationService{}
				engine.On("UnassignFormation", ctx, tnt, id, graphql.FormationObjectTypeRuntime, model.Formation{Name: "scenario1"}).Return(nil, testErr)
				return engine
			},
			InputID:            id,
			ExpectedErrMessage: testErr.Error(),
		},
		{
			Name:         "Returns error when listing current runtime formation fails",
			RepositoryFn: unusedRuntimeRepository,
			RuntimeContextSvcFn: func() *automock.RuntimeContextService {
				runtimeContextSvc := &automock.RuntimeContextService{}
				runtimeContextSvc.On("ListAllForRuntime", ctx, id).Return(runtimeContexts, nil).Once()
				runtimeContextSvc.On("Delete", ctx, rtmCtxID).Return(nil).Once()
				return runtimeContextSvc
			},
			LabelRepoFn: func() *automock.LabelRepository {
				repo := &automock.LabelRepository{}
				repo.On("ListForObject", ctx, tnt, model.RuntimeLabelableObject, id).Return(nil, testErr)
				return repo
			},
			FormationServiceFn: unusedFormationService,
			InputID:            id,
			ExpectedErrMessage: testErr.Error(),
		},
		{
			Name: "Returns error when runtime deletion failed",
			RepositoryFn: func() *automock.RuntimeRepository {
				repo := &automock.RuntimeRepository{}
				repo.On("Delete", ctx, tnt, runtimeModel.ID).Return(testErr).Once()
				return repo
			},
			RuntimeContextSvcFn: func() *automock.RuntimeContextService {
				runtimeContextSvc := &automock.RuntimeContextService{}
				runtimeContextSvc.On("ListAllForRuntime", ctx, id).Return(runtimeContexts, nil).Once()
				runtimeContextSvc.On("Delete", ctx, rtmCtxID).Return(nil).Once()
				return runtimeContextSvc
			},
			LabelRepoFn: func() *automock.LabelRepository {
				repo := &automock.LabelRepository{}
				repo.On("ListForObject", ctx, tnt, model.RuntimeLabelableObject, id).Return(labelsWithoutScenarios, nil)
				return repo
			},
			FormationServiceFn: unusedFormationService,
			InputID:            id,
			ExpectedErrMessage: testErr.Error(),
		},
	}

	for _, testCase := range testCases {
		t.Run(testCase.Name, func(t *testing.T) {
			repo := testCase.RepositoryFn()
			labelRepo := testCase.LabelRepoFn()
			engine := testCase.FormationServiceFn()
			rtmCtxSvc := testCase.RuntimeContextSvcFn()
			svc := runtime.NewService(repo, labelRepo, nil, nil, engine, nil, nil, rtmCtxSvc, "", "", "", "")

			// WHEN
			err := svc.Delete(ctx, testCase.InputID)

			// then
			if testCase.ExpectedErrMessage == "" {
				require.NoError(t, err)
			} else {
				assert.Contains(t, err.Error(), testCase.ExpectedErrMessage)
			}

			mock.AssertExpectationsForObjects(t, repo, labelRepo, engine, rtmCtxSvc)
		})
	}

	t.Run("Returns error on loading tenant", func(t *testing.T) {
		// GIVEN
		svc := runtime.NewService(nil, nil, nil, nil, nil, nil, nil, nil, "", "", "", "")
		// WHEN
		err := svc.Delete(context.TODO(), "id")
		// then
		require.Error(t, err)
		assert.EqualError(t, err, "while loading tenant from context: cannot read tenant from context")
	})
}

func TestService_Get(t *testing.T) {
	// GIVEN
	testErr := errors.New("Test error")

	id := runtimeID
	desc := "Lorem ipsum"
	tnt := "tenant"
	externalTnt := "external-tnt"

	runtimeModel := &model.Runtime{
		ID:          runtimeID,
		Name:        "Foo",
		Description: &desc,
	}

	ctx := context.TODO()
	ctx = tenant.SaveToContext(ctx, tnt, externalTnt)

	testCases := []struct {
		Name               string
		RepositoryFn       func() *automock.RuntimeRepository
		InputID            string
		ExpectedRuntime    *model.Runtime
		ExpectedErrMessage string
	}{
		{
			Name: "Success",
			RepositoryFn: func() *automock.RuntimeRepository {
				repo := &automock.RuntimeRepository{}
				repo.On("GetByID", ctx, tnt, runtimeID).Return(runtimeModel, nil).Once()
				return repo
			},
			InputID:            id,
			ExpectedRuntime:    runtimeModel,
			ExpectedErrMessage: "",
		},
		{
			Name: "Returns error when runtime retrieval failed",
			RepositoryFn: func() *automock.RuntimeRepository {
				repo := &automock.RuntimeRepository{}
				repo.On("GetByID", ctx, tnt, runtimeID).Return(nil, testErr).Once()
				return repo
			},
			InputID:            id,
			ExpectedRuntime:    runtimeModel,
			ExpectedErrMessage: testErr.Error(),
		},
	}

	for _, testCase := range testCases {
		t.Run(testCase.Name, func(t *testing.T) {
			repo := testCase.RepositoryFn()

			svc := runtime.NewService(repo, nil, nil, nil, nil, nil, nil, nil, "", "", "", "")

			// WHEN
			rtm, err := svc.Get(ctx, testCase.InputID)

			// then
			if testCase.ExpectedErrMessage == "" {
				require.NoError(t, err)
				assert.Equal(t, testCase.ExpectedRuntime, rtm)
			} else {
				assert.Contains(t, err.Error(), testCase.ExpectedErrMessage)
			}

			repo.AssertExpectations(t)
		})
	}

	t.Run("Returns error on loading tenant", func(t *testing.T) {
		// GIVEN
		svc := runtime.NewService(nil, nil, nil, nil, nil, nil, nil, nil, "", "", "", "")
		// WHEN
		_, err := svc.Get(context.TODO(), "id")
		// then
		require.Error(t, err)
		assert.EqualError(t, err, "while loading tenant from context: cannot read tenant from context")
	})
}

func TestService_GetByTokenIssuer(t *testing.T) {
	// GIVEN
	testErr := errors.New("Test error")

	id := "foo"
	desc := "Lorem ipsum"
	tokenIssuer := "https://dex.domain.local"
	filter := []*labelfilter.LabelFilter{labelfilter.NewForKeyWithQuery("runtime_consoleUrl", `"https://console.domain.local"`)}

	runtimeModel := &model.Runtime{
		ID:          "foo",
		Name:        "Foo",
		Description: &desc,
	}

	ctx := context.TODO()

	testCases := []struct {
		Name               string
		RepositoryFn       func() *automock.RuntimeRepository
		Input              model.RuntimeRegisterInput
		InputID            string
		ExpectedRuntime    *model.Runtime
		ExpectedErrMessage string
	}{
		{
			Name: "Success",
			RepositoryFn: func() *automock.RuntimeRepository {
				repo := &automock.RuntimeRepository{}
				repo.On("GetByFiltersGlobal", ctx, filter).Return(runtimeModel, nil).Once()
				return repo
			},
			InputID:            id,
			ExpectedRuntime:    runtimeModel,
			ExpectedErrMessage: "",
		},
		{
			Name: "Returns error when runtime retrieval failed",
			RepositoryFn: func() *automock.RuntimeRepository {
				repo := &automock.RuntimeRepository{}
				repo.On("GetByFiltersGlobal", ctx, filter).Return(nil, testErr).Once()
				return repo
			},
			InputID:            id,
			ExpectedRuntime:    runtimeModel,
			ExpectedErrMessage: testErr.Error(),
		},
	}

	for _, testCase := range testCases {
		t.Run(testCase.Name, func(t *testing.T) {
			repo := testCase.RepositoryFn()

			svc := runtime.NewService(repo, nil, nil, nil, nil, nil, nil, nil, "", "", "", "")

			// WHEN
			rtm, err := svc.GetByTokenIssuer(ctx, tokenIssuer)

			// then
			if testCase.ExpectedErrMessage == "" {
				require.NoError(t, err)
				assert.Equal(t, testCase.ExpectedRuntime, rtm)
			} else {
				assert.Contains(t, err.Error(), testCase.ExpectedErrMessage)
			}

			repo.AssertExpectations(t)
		})
	}
}

func TestService_Exist(t *testing.T) {
	tnt := "tenant"
	externalTnt := "external-tnt"
	ctx := context.TODO()
	ctx = tenant.SaveToContext(ctx, tnt, externalTnt)
	testError := errors.New("Test error")

	rtmID := "id"

	testCases := []struct {
		Name           string
		RepositoryFn   func() *automock.RuntimeRepository
		InputRuntimeID string
		ExpectedValue  bool
		ExpectedError  error
	}{
		{
			Name: "Runtime exits",
			RepositoryFn: func() *automock.RuntimeRepository {
				repo := &automock.RuntimeRepository{}
				repo.On("Exists", ctx, tnt, rtmID).Return(true, nil)
				return repo
			},
			InputRuntimeID: rtmID,
			ExpectedValue:  true,
			ExpectedError:  nil,
		},
		{
			Name: "Runtime not exits",
			RepositoryFn: func() *automock.RuntimeRepository {
				repo := &automock.RuntimeRepository{}
				repo.On("Exists", ctx, tnt, rtmID).Return(false, nil)
				return repo
			},
			InputRuntimeID: rtmID,
			ExpectedValue:  false,
			ExpectedError:  nil,
		},
		{
			Name: "Returns error",
			RepositoryFn: func() *automock.RuntimeRepository {
				repo := &automock.RuntimeRepository{}
				repo.On("Exists", ctx, tnt, rtmID).Return(false, testError)
				return repo
			},
			InputRuntimeID: rtmID,
			ExpectedValue:  false,
			ExpectedError:  testError,
		},
	}

	for _, testCase := range testCases {
		t.Run(testCase.Name, func(t *testing.T) {
			// GIVEN
			rtmRepo := testCase.RepositoryFn()
			svc := runtime.NewService(rtmRepo, nil, nil, nil, nil, nil, nil, nil, "", "", "", "")

			// WHEN
			value, err := svc.Exist(ctx, testCase.InputRuntimeID)

			// THEN
			if testCase.ExpectedError != nil {
				require.Error(t, err)
				assert.Contains(t, err.Error(), testCase.ExpectedError.Error())
			} else {
				require.Nil(t, err)
			}

			assert.Equal(t, testCase.ExpectedValue, value)
			rtmRepo.AssertExpectations(t)
		})
	}
	t.Run("Returns error on loading tenant", func(t *testing.T) {
		// GIVEN
		svc := runtime.NewService(nil, nil, nil, nil, nil, nil, nil, nil, "", "", "", "")
		// WHEN
		_, err := svc.Exist(context.TODO(), "id")
		// then
		require.Error(t, err)
		assert.EqualError(t, err, "while loading tenant from context: cannot read tenant from context")
	})
}

func TestService_List(t *testing.T) {
	// GIVEN
	testErr := errors.New("Test error")

	modelRuntimes := []*model.Runtime{
		fixModelRuntime(t, "foo", "tenant-foo", "Foo", "Lorem Ipsum"),
		fixModelRuntime(t, "bar", "tenant-bar", "Bar", "Lorem Ipsum"),
	}
	runtimePage := &model.RuntimePage{
		Data:       modelRuntimes,
		TotalCount: len(modelRuntimes),
		PageInfo: &pagination.Page{
			HasNextPage: false,
			EndCursor:   "end",
			StartCursor: "start",
		},
	}

	first := 2
	after := "test"
	filter := []*labelfilter.LabelFilter{{Key: ""}}

	tnt := "tenant"
	externalTnt := "external-tnt"

	ctx := context.TODO()
	ctx = tenant.SaveToContext(ctx, tnt, externalTnt)

	testCases := []struct {
		Name               string
		RepositoryFn       func() *automock.RuntimeRepository
		InputLabelFilters  []*labelfilter.LabelFilter
		InputPageSize      int
		InputCursor        string
		ExpectedResult     *model.RuntimePage
		ExpectedErrMessage string
	}{
		{
			Name: "Success",
			RepositoryFn: func() *automock.RuntimeRepository {
				repo := &automock.RuntimeRepository{}
				repo.On("List", ctx, tnt, filter, first, after).Return(runtimePage, nil).Once()
				return repo
			},
			InputLabelFilters:  filter,
			InputPageSize:      first,
			InputCursor:        after,
			ExpectedResult:     runtimePage,
			ExpectedErrMessage: "",
		},
		{
			Name: "Returns error when runtime listing failed",
			RepositoryFn: func() *automock.RuntimeRepository {
				repo := &automock.RuntimeRepository{}
				repo.On("List", ctx, tnt, filter, first, after).Return(nil, testErr).Once()
				return repo
			},
			InputLabelFilters:  filter,
			InputPageSize:      first,
			InputCursor:        after,
			ExpectedResult:     nil,
			ExpectedErrMessage: testErr.Error(),
		},
		{
			Name:               "Returns error when pageSize is less than 1",
			RepositoryFn:       unusedRuntimeRepository,
			InputLabelFilters:  filter,
			InputPageSize:      0,
			InputCursor:        after,
			ExpectedResult:     nil,
			ExpectedErrMessage: "page size must be between 1 and 200",
		},
		{
			Name:               "Returns error when pageSize is bigger than 200",
			RepositoryFn:       unusedRuntimeRepository,
			InputLabelFilters:  filter,
			InputPageSize:      201,
			InputCursor:        after,
			ExpectedResult:     nil,
			ExpectedErrMessage: "page size must be between 1 and 200",
		},
	}

	for _, testCase := range testCases {
		t.Run(testCase.Name, func(t *testing.T) {
			repo := testCase.RepositoryFn()

			svc := runtime.NewService(repo, nil, nil, nil, nil, nil, nil, nil, "", "", "", "")

			// WHEN
			rtm, err := svc.List(ctx, testCase.InputLabelFilters, testCase.InputPageSize, testCase.InputCursor)

			// then
			if testCase.ExpectedErrMessage == "" {
				require.NoError(t, err)
				assert.Equal(t, testCase.ExpectedResult, rtm)
			} else {
				assert.Contains(t, err.Error(), testCase.ExpectedErrMessage)
			}

			repo.AssertExpectations(t)
		})
	}

	t.Run("Returns error on loading tenant", func(t *testing.T) {
		// GIVEN
		svc := runtime.NewService(nil, nil, nil, nil, nil, nil, nil, nil, "", "", "", "")
		// WHEN
		_, err := svc.List(context.TODO(), nil, 1, "")
		// then
		require.Error(t, err)
		assert.EqualError(t, err, "while loading tenant from context: cannot read tenant from context")
	})
}

func TestService_GetLabel(t *testing.T) {
	// GIVEN
	tnt := "tenant"
	externalTnt := "external-tnt"

	ctx := context.TODO()
	ctx = tenant.SaveToContext(ctx, tnt, externalTnt)

	testErr := errors.New("Test error")

	runtimeID := "foo"
	labelKey := "key"
	labelValue := []string{"value1"}

	label := &model.LabelInput{
		Key:        labelKey,
		Value:      labelValue,
		ObjectID:   runtimeID,
		ObjectType: model.RuntimeLabelableObject,
	}

	modelLabel := &model.Label{
		ID:         "5d23d9d9-3d04-4fa9-95e6-d22e1ae62c11",
		Key:        labelKey,
		Value:      labelValue,
		ObjectID:   runtimeID,
		ObjectType: model.RuntimeLabelableObject,
	}

	testCases := []struct {
		Name               string
		RepositoryFn       func() *automock.RuntimeRepository
		LabelRepositoryFn  func() *automock.LabelRepository
		InputRuntimeID     string
		InputLabel         *model.LabelInput
		ExpectedLabel      *model.Label
		ExpectedErrMessage string
	}{
		{
			Name: "Success",
			RepositoryFn: func() *automock.RuntimeRepository {
				repo := &automock.RuntimeRepository{}
				repo.On("Exists", ctx, tnt, runtimeID).Return(true, nil).Once()
				return repo
			},
			LabelRepositoryFn: func() *automock.LabelRepository {
				repo := &automock.LabelRepository{}
				repo.On("GetByKey", ctx, tnt, model.RuntimeLabelableObject, runtimeID, labelKey).Return(modelLabel, nil).Once()
				return repo
			},
			InputRuntimeID:     runtimeID,
			InputLabel:         label,
			ExpectedLabel:      modelLabel,
			ExpectedErrMessage: "",
		},
		{
			Name: "Returns error when label receiving failed",
			RepositoryFn: func() *automock.RuntimeRepository {
				repo := &automock.RuntimeRepository{}
				repo.On("Exists", ctx, tnt, runtimeID).Return(true, nil).Once()

				return repo
			},
			LabelRepositoryFn: func() *automock.LabelRepository {
				repo := &automock.LabelRepository{}
				repo.On("GetByKey", ctx, tnt, model.RuntimeLabelableObject, runtimeID, labelKey).Return(nil, testErr).Once()
				return repo
			},
			InputRuntimeID:     runtimeID,
			InputLabel:         label,
			ExpectedLabel:      nil,
			ExpectedErrMessage: testErr.Error(),
		},
		{
			Name: "Returns error when exists function for runtime failed",
			RepositoryFn: func() *automock.RuntimeRepository {
				repo := &automock.RuntimeRepository{}
				repo.On("Exists", ctx, tnt, runtimeID).Return(false, testErr).Once()

				return repo
			},
			LabelRepositoryFn:  unusedLabelRepository,
			InputRuntimeID:     runtimeID,
			InputLabel:         label,
			ExpectedErrMessage: testErr.Error(),
		},
		{
			Name: "Returns error when runtime doesn't exist",
			RepositoryFn: func() *automock.RuntimeRepository {
				repo := &automock.RuntimeRepository{}
				repo.On("Exists", ctx, tnt, runtimeID).Return(false, nil).Once()

				return repo
			},
			LabelRepositoryFn:  unusedLabelRepository,
			InputRuntimeID:     runtimeID,
			InputLabel:         label,
			ExpectedErrMessage: fmt.Sprintf("Runtime with ID %s doesn't exist", runtimeID),
		},
	}

	for _, testCase := range testCases {
		t.Run(testCase.Name, func(t *testing.T) {
			repo := testCase.RepositoryFn()
			labelRepo := testCase.LabelRepositoryFn()
			svc := runtime.NewService(repo, labelRepo, nil, nil, nil, nil, nil, nil, "", "", "", "")

			// WHEN
			l, err := svc.GetLabel(ctx, testCase.InputRuntimeID, testCase.InputLabel.Key)

			// then
			if testCase.ExpectedErrMessage == "" {
				require.NoError(t, err)
				assert.Equal(t, l, testCase.ExpectedLabel)
			} else {
				assert.Contains(t, err.Error(), testCase.ExpectedErrMessage)
			}

			repo.AssertExpectations(t)
			labelRepo.AssertExpectations(t)
		})
	}

	t.Run("Returns error on loading tenant", func(t *testing.T) {
		// GIVEN
		svc := runtime.NewService(nil, nil, nil, nil, nil, nil, nil, nil, "", "", "", "")
		// WHEN
		_, err := svc.GetLabel(context.TODO(), "id", "key")
		// then
		require.Error(t, err)
		assert.EqualError(t, err, "while loading tenant from context: cannot read tenant from context")
	})
}

func TestService_ListLabels(t *testing.T) {
	// GIVEN
	tnt := "tenant"
	externalTnt := "external-tnt"

	ctx := context.TODO()
	ctx = tenant.SaveToContext(ctx, tnt, externalTnt)

	testErr := errors.New("Test error")

	runtimeID := "foo"
	labelKey := "key"
	labelValue := []string{"value1"}

	label := &model.LabelInput{
		Key:        labelKey,
		Value:      labelValue,
		ObjectID:   runtimeID,
		ObjectType: model.RuntimeLabelableObject,
	}

	modelLabel := &model.Label{
		ID:         "5d23d9d9-3d04-4fa9-95e6-d22e1ae62c11",
		Key:        labelKey,
		Value:      labelValue,
		ObjectID:   runtimeID,
		ObjectType: model.RuntimeLabelableObject,
	}

	protectedModelLabel := &model.Label{
		ID:         "5d23d9d9-3d04-4fa9-95e6-d22e1ae62c12",
		Key:        "protected_defaultEventing",
		Value:      labelValue,
		ObjectID:   runtimeID,
		ObjectType: model.RuntimeLabelableObject,
	}

	labels := map[string]*model.Label{"protected_defaultEventing": protectedModelLabel, "first": modelLabel, "second": modelLabel}
	expectedLabelWithoutProtected := map[string]*model.Label{"first": modelLabel, "second": modelLabel}
	testCases := []struct {
		Name               string
		RepositoryFn       func() *automock.RuntimeRepository
		LabelRepositoryFn  func() *automock.LabelRepository
		InputRuntimeID     string
		InputLabel         *model.LabelInput
		ExpectedOutput     map[string]*model.Label
		ExpectedErrMessage string
	}{
		{
			Name: "Success",
			RepositoryFn: func() *automock.RuntimeRepository {
				repo := &automock.RuntimeRepository{}
				repo.On("Exists", ctx, tnt, runtimeID).Return(true, nil).Once()
				return repo
			},
			LabelRepositoryFn: func() *automock.LabelRepository {
				repo := &automock.LabelRepository{}
				repo.On("ListForObject", ctx, tnt, model.RuntimeLabelableObject, runtimeID).Return(labels, nil).Once()
				return repo
			},
			InputRuntimeID:     runtimeID,
			InputLabel:         label,
			ExpectedOutput:     expectedLabelWithoutProtected,
			ExpectedErrMessage: "",
		},
		{
			Name: "Returns error when labels receiving failed",
			RepositoryFn: func() *automock.RuntimeRepository {
				repo := &automock.RuntimeRepository{}
				repo.On("Exists", ctx, tnt, runtimeID).Return(true, nil).Once()

				return repo
			},
			LabelRepositoryFn: func() *automock.LabelRepository {
				repo := &automock.LabelRepository{}
				repo.On("ListForObject", ctx, tnt, model.RuntimeLabelableObject, runtimeID).Return(nil, testErr).Once()
				return repo
			},
			InputRuntimeID:     runtimeID,
			InputLabel:         label,
			ExpectedOutput:     nil,
			ExpectedErrMessage: testErr.Error(),
		},
		{
			Name: "Returns error when runtime exists function failed",
			RepositoryFn: func() *automock.RuntimeRepository {
				repo := &automock.RuntimeRepository{}
				repo.On("Exists", ctx, tnt, runtimeID).Return(false, testErr).Once()

				return repo
			},
			LabelRepositoryFn:  unusedLabelRepository,
			InputRuntimeID:     runtimeID,
			InputLabel:         label,
			ExpectedErrMessage: testErr.Error(),
		},
		{
			Name: "Returns error when runtime does not exists",
			RepositoryFn: func() *automock.RuntimeRepository {
				repo := &automock.RuntimeRepository{}
				repo.On("Exists", ctx, tnt, runtimeID).Return(false, nil).Once()

				return repo
			},
			LabelRepositoryFn:  unusedLabelRepository,
			InputRuntimeID:     runtimeID,
			InputLabel:         label,
			ExpectedErrMessage: fmt.Sprintf("Runtime with ID %s doesn't exist", runtimeID),
		},
	}

	for _, testCase := range testCases {
		t.Run(testCase.Name, func(t *testing.T) {
			repo := testCase.RepositoryFn()
			labelRepo := testCase.LabelRepositoryFn()
			svc := runtime.NewService(repo, labelRepo, nil, nil, nil, nil, nil, nil, protectedLabelPattern, immutableLabelPattern, "", "")

			// WHEN
			l, err := svc.ListLabels(ctx, testCase.InputRuntimeID)

			// then
			if testCase.ExpectedErrMessage == "" {
				require.NoError(t, err)
				assert.Equal(t, testCase.ExpectedOutput, l)
			} else {
				assert.Contains(t, err.Error(), testCase.ExpectedErrMessage)
			}

			repo.AssertExpectations(t)
			labelRepo.AssertExpectations(t)
		})
	}

	t.Run("Returns error on loading tenant", func(t *testing.T) {
		// GIVEN
		svc := runtime.NewService(nil, nil, nil, nil, nil, nil, nil, nil, "", "", "", "")
		// WHEN
		_, err := svc.ListLabels(context.TODO(), "id")
		// then
		require.Error(t, err)
		assert.EqualError(t, err, "while loading tenant from context: cannot read tenant from context")
	})
}

func TestService_SetLabel(t *testing.T) {
	// GIVEN
	tnt := "tenant"
	externalTnt := "external-tnt"

	ctx := context.TODO()
	ctx = tenant.SaveToContext(ctx, tnt, externalTnt)

	testErr := errors.New("Test error")

	runtimeID := "foo"

	labelKey := "key"
	protectedLabelKey := "protected_defaultEventing"

	modelLabelInput := model.LabelInput{
		Key:        labelKey,
		Value:      []string{"value1"},
		ObjectID:   runtimeID,
		ObjectType: model.RuntimeLabelableObject,
	}

	modelProtectedLabelInput := model.LabelInput{
		Key:        protectedLabelKey,
		Value:      []string{"value1"},
		ObjectID:   runtimeID,
		ObjectType: model.RuntimeLabelableObject,
	}

	labelMapWithoutScenario := map[string]*model.Label{
		"test": {
			ID:         "id",
			Tenant:     str.Ptr("tenant"),
			Key:        "test",
			Value:      "test",
			ObjectID:   "obj-id",
			ObjectType: model.RuntimeLabelableObject,
		},
	}

	scenario := "SCENARIO"
	scenariosLabelValueFirst := []interface{}{scenario}
	modelScenariosLabelInputFirst := model.LabelInput{
		Key:        model.ScenariosKey,
		Value:      scenariosLabelValueFirst,
		ObjectID:   runtimeID,
		ObjectType: model.RuntimeLabelableObject,
	}

	labelMapWithFirstScenario := map[string]*model.Label{
		model.ScenariosKey: {
			ID:         "id",
			Tenant:     str.Ptr("tenant"),
			Key:        model.ScenariosKey,
			Value:      scenariosLabelValueFirst,
			ObjectID:   "obj-id",
			ObjectType: model.RuntimeLabelableObject,
		},
	}

	scenarioSecond := "SCENARIO2"
	scenariosLabelValueTwo := []interface{}{scenario, scenarioSecond}
	labelMapWithTwoScenarios := map[string]*model.Label{
		model.ScenariosKey: {
			ID:         "id",
			Tenant:     str.Ptr("tenant"),
			Key:        model.ScenariosKey,
			Value:      scenariosLabelValueTwo,
			ObjectID:   "obj-id",
			ObjectType: model.RuntimeLabelableObject,
		},
	}

	scenariosLabelValueSecond := []interface{}{scenarioSecond}
	labelMapWithSecondScenario := map[string]*model.Label{
		model.ScenariosKey: {
			ID:         "id",
			Tenant:     str.Ptr("tenant"),
			Key:        model.ScenariosKey,
			Value:      scenariosLabelValueSecond,
			ObjectID:   "obj-id",
			ObjectType: model.RuntimeLabelableObject,
		},
	}

	testCases := []struct {
		Name                 string
		RepositoryFn         func() *automock.RuntimeRepository
		LabelUpsertServiceFn func() *automock.LabelUpsertService
		LabelRepositoryFn    func() *automock.LabelRepository
		FormationServiceFn   func() *automock.FormationService
		InputRuntimeID       string
		InputLabel           *model.LabelInput
		ExpectedErrMessage   string
	}{
		{
			Name: "Success",
			RepositoryFn: func() *automock.RuntimeRepository {
				repo := &automock.RuntimeRepository{}
				repo.On("Exists", ctx, tnt, runtimeID).Return(true, nil).Once()
				return repo
			},
			LabelUpsertServiceFn: func() *automock.LabelUpsertService {
				svc := &automock.LabelUpsertService{}
				svc.On("UpsertLabel", ctx, tnt, &modelLabelInput).Return(nil).Once()
				return svc
			},
			LabelRepositoryFn:  unusedLabelRepository,
			FormationServiceFn: unusedFormationService,
			InputRuntimeID:     runtimeID,
			InputLabel:         &modelLabelInput,
			ExpectedErrMessage: "",
		},
		{
			Name: "Success when label key is scenarios and values are already set",
			RepositoryFn: func() *automock.RuntimeRepository {
				repo := &automock.RuntimeRepository{}
				repo.On("Exists", ctx, tnt, runtimeID).Return(true, nil).Once()
				return repo
			},
			LabelUpsertServiceFn: unusedLabelUpsertService,
			LabelRepositoryFn: func() *automock.LabelRepository {
				repo := &automock.LabelRepository{}
				repo.On("ListForObject", ctx, tnt, model.RuntimeLabelableObject, runtimeID).Return(labelMapWithFirstScenario, nil).Once()
				return repo
			},
			FormationServiceFn: func() *automock.FormationService {
				svc := &automock.FormationService{}
				svc.On("MergeScenariosFromInputLabelsAndAssignments", ctx, map[string]interface{}{model.ScenariosKey: scenariosLabelValueFirst}, runtimeID).Return(scenariosLabelValueFirst, nil).Once()
				return svc
			},
			InputRuntimeID:     runtimeID,
			InputLabel:         &modelScenariosLabelInputFirst,
			ExpectedErrMessage: "",
		},
		{
			Name: "Success when label key is scenarios and there is formation for unassign",
			RepositoryFn: func() *automock.RuntimeRepository {
				repo := &automock.RuntimeRepository{}
				repo.On("Exists", ctx, tnt, runtimeID).Return(true, nil).Once()
				return repo
			},
			LabelUpsertServiceFn: unusedLabelUpsertService,
			LabelRepositoryFn: func() *automock.LabelRepository {
				repo := &automock.LabelRepository{}
				repo.On("ListForObject", ctx, tnt, model.RuntimeLabelableObject, runtimeID).Return(labelMapWithTwoScenarios, nil).Once()
				return repo
			},
			FormationServiceFn: func() *automock.FormationService {
				svc := &automock.FormationService{}
				svc.On("MergeScenariosFromInputLabelsAndAssignments", ctx, map[string]interface{}{model.ScenariosKey: scenariosLabelValueFirst}, runtimeID).Return(scenariosLabelValueFirst, nil).Once()
				svc.On("UnassignFormation", ctx, tnt, runtimeID, graphql.FormationObjectTypeRuntime, model.Formation{Name: scenarioSecond}).Return(&model.Formation{Name: scenarioSecond}, nil).Once()
				return svc
			},
			InputRuntimeID:     runtimeID,
			InputLabel:         &modelScenariosLabelInputFirst,
			ExpectedErrMessage: "",
		},
		{
			Name: "Success when label key is scenarios and there is formation for assign",
			RepositoryFn: func() *automock.RuntimeRepository {
				repo := &automock.RuntimeRepository{}
				repo.On("Exists", ctx, tnt, runtimeID).Return(true, nil).Once()
				return repo
			},
			LabelUpsertServiceFn: unusedLabelUpsertService,
			LabelRepositoryFn: func() *automock.LabelRepository {
				repo := &automock.LabelRepository{}
				repo.On("ListForObject", ctx, tnt, model.RuntimeLabelableObject, runtimeID).Return(labelMapWithFirstScenario, nil).Once()
				return repo
			},
			FormationServiceFn: func() *automock.FormationService {
				svc := &automock.FormationService{}
				svc.On("MergeScenariosFromInputLabelsAndAssignments", ctx, map[string]interface{}{model.ScenariosKey: scenariosLabelValueFirst}, runtimeID).Return(scenariosLabelValueTwo, nil).Once()
				svc.On("AssignFormation", ctx, tnt, runtimeID, graphql.FormationObjectTypeRuntime, model.Formation{Name: scenarioSecond}).Return(&model.Formation{Name: scenarioSecond}, nil).Once()
				return svc
			},
			InputRuntimeID:     runtimeID,
			InputLabel:         &modelScenariosLabelInputFirst,
			ExpectedErrMessage: "",
		},
		{
			Name: "Success when label key is scenarios, runtime don't have scenarios and there is formation for assign",
			RepositoryFn: func() *automock.RuntimeRepository {
				repo := &automock.RuntimeRepository{}
				repo.On("Exists", ctx, tnt, runtimeID).Return(true, nil).Once()
				return repo
			},
			LabelUpsertServiceFn: unusedLabelUpsertService,
			LabelRepositoryFn: func() *automock.LabelRepository {
				repo := &automock.LabelRepository{}
				repo.On("ListForObject", ctx, tnt, model.RuntimeLabelableObject, runtimeID).Return(labelMapWithoutScenario, nil).Once()
				return repo
			},
			FormationServiceFn: func() *automock.FormationService {
				svc := &automock.FormationService{}
				svc.On("MergeScenariosFromInputLabelsAndAssignments", ctx, map[string]interface{}{model.ScenariosKey: scenariosLabelValueFirst}, runtimeID).Return(scenariosLabelValueFirst, nil).Once()
				svc.On("AssignFormation", ctx, tnt, runtimeID, graphql.FormationObjectTypeRuntime, model.Formation{Name: scenario}).Return(&model.Formation{Name: scenario}, nil).Once()
				return svc
			},
			InputRuntimeID:     runtimeID,
			InputLabel:         &modelScenariosLabelInputFirst,
			ExpectedErrMessage: "",
		},
		{
			Name: "Success when label key is scenarios and there is both formation for assign and unassign",
			RepositoryFn: func() *automock.RuntimeRepository {
				repo := &automock.RuntimeRepository{}
				repo.On("Exists", ctx, tnt, runtimeID).Return(true, nil).Once()
				return repo
			},
			LabelUpsertServiceFn: unusedLabelUpsertService,
			LabelRepositoryFn: func() *automock.LabelRepository {
				repo := &automock.LabelRepository{}
				repo.On("ListForObject", ctx, tnt, model.RuntimeLabelableObject, runtimeID).Return(labelMapWithSecondScenario, nil).Once()
				return repo
			},
			FormationServiceFn: func() *automock.FormationService {
				svc := &automock.FormationService{}
				svc.On("MergeScenariosFromInputLabelsAndAssignments", ctx, map[string]interface{}{model.ScenariosKey: scenariosLabelValueFirst}, runtimeID).Return(scenariosLabelValueFirst, nil).Once()
				svc.On("AssignFormation", ctx, tnt, runtimeID, graphql.FormationObjectTypeRuntime, model.Formation{Name: scenario}).Return(&model.Formation{Name: scenario}, nil).Once()
				svc.On("UnassignFormation", ctx, tnt, runtimeID, graphql.FormationObjectTypeRuntime, model.Formation{Name: scenarioSecond}).Return(&model.Formation{Name: scenarioSecond}, nil).Once()
				return svc
			},
			InputRuntimeID:     runtimeID,
			InputLabel:         &modelScenariosLabelInputFirst,
			ExpectedErrMessage: "",
		},
		{
			Name: "Returns error when checking if runtime exists failed",
			RepositoryFn: func() *automock.RuntimeRepository {
				repo := &automock.RuntimeRepository{}
				repo.On("Exists", ctx, tnt, runtimeID).Return(false, testErr).Once()
				return repo
			},
			LabelUpsertServiceFn: unusedLabelUpsertService,
			LabelRepositoryFn:    unusedLabelRepository,
			FormationServiceFn:   unusedFormationService,
			InputRuntimeID:       runtimeID,
			InputLabel:           &modelLabelInput,
			ExpectedErrMessage:   testErr.Error(),
		},
		{
			Name: "Returns error when checking if runtime doesn't exists",
			RepositoryFn: func() *automock.RuntimeRepository {
				repo := &automock.RuntimeRepository{}
				repo.On("Exists", ctx, tnt, runtimeID).Return(false, nil).Once()
				return repo
			},
			LabelUpsertServiceFn: unusedLabelUpsertService,
			LabelRepositoryFn:    unusedLabelRepository,
			FormationServiceFn:   unusedFormationService,
			InputRuntimeID:       runtimeID,
			InputLabel:           &modelLabelInput,
			ExpectedErrMessage:   fmt.Sprintf("Runtime with ID %s doesn't exist", runtimeID),
		},
		{
			Name: "Returns error when getting current labels for runtime failed",
			RepositoryFn: func() *automock.RuntimeRepository {
				repo := &automock.RuntimeRepository{}
				repo.On("Exists", ctx, tnt, runtimeID).Return(true, nil).Once()
				return repo
			},
			LabelUpsertServiceFn: unusedLabelUpsertService,
			LabelRepositoryFn: func() *automock.LabelRepository {
				repo := &automock.LabelRepository{}
				repo.On("ListForObject", ctx, tnt, model.RuntimeLabelableObject, runtimeID).Return(nil, testErr).Once()
				return repo
			},
			FormationServiceFn: func() *automock.FormationService {
				svc := &automock.FormationService{}
				svc.On("MergeScenariosFromInputLabelsAndAssignments", ctx, map[string]interface{}{model.ScenariosKey: scenariosLabelValueFirst}, runtimeID).Return(scenariosLabelValueFirst, nil).Once()
				return svc
			},
			InputRuntimeID:     runtimeID,
			InputLabel:         &modelScenariosLabelInputFirst,
			ExpectedErrMessage: testErr.Error(),
		},
		{
			Name: "Returns error when label key is scenarios and merge scenarios and assignments failed",
			RepositoryFn: func() *automock.RuntimeRepository {
				repo := &automock.RuntimeRepository{}
				repo.On("Exists", ctx, tnt, runtimeID).Return(true, nil).Once()
				return repo
			},
			LabelUpsertServiceFn: unusedLabelUpsertService,
			LabelRepositoryFn:    unusedLabelRepository,
			FormationServiceFn: func() *automock.FormationService {
				svc := &automock.FormationService{}
				svc.On("MergeScenariosFromInputLabelsAndAssignments", ctx, map[string]interface{}{model.ScenariosKey: scenariosLabelValueFirst}, runtimeID).Return(nil, testErr).Once()
				return svc
			},
			InputRuntimeID:     runtimeID,
			InputLabel:         &modelScenariosLabelInputFirst,
			ExpectedErrMessage: testErr.Error(),
		},
		{
			Name: "Returns error when upsert label fails",
			RepositoryFn: func() *automock.RuntimeRepository {
				repo := &automock.RuntimeRepository{}
				repo.On("Exists", ctx, tnt, runtimeID).Return(true, nil).Once()
				return repo
			},
			LabelUpsertServiceFn: func() *automock.LabelUpsertService {
				svc := &automock.LabelUpsertService{}
				svc.On("UpsertLabel", ctx, tnt, &modelLabelInput).Return(testErr).Once()
				return svc
			},
			LabelRepositoryFn:  unusedLabelRepository,
			FormationServiceFn: unusedFormationService,
			InputRuntimeID:     runtimeID,
			InputLabel:         &modelLabelInput,
			ExpectedErrMessage: testErr.Error(),
		},
		{
			Name: "Returns error when label key is scenarios and assign formation fails",
			RepositoryFn: func() *automock.RuntimeRepository {
				repo := &automock.RuntimeRepository{}
				repo.On("Exists", ctx, tnt, runtimeID).Return(true, nil).Once()
				return repo
			},
			LabelUpsertServiceFn: unusedLabelUpsertService,
			LabelRepositoryFn: func() *automock.LabelRepository {
				repo := &automock.LabelRepository{}
				repo.On("ListForObject", ctx, tnt, model.RuntimeLabelableObject, runtimeID).Return(labelMapWithFirstScenario, nil).Once()
				return repo
			},
			FormationServiceFn: func() *automock.FormationService {
				svc := &automock.FormationService{}
				svc.On("MergeScenariosFromInputLabelsAndAssignments", ctx, map[string]interface{}{model.ScenariosKey: scenariosLabelValueFirst}, runtimeID).Return(scenariosLabelValueTwo, nil).Once()
				svc.On("AssignFormation", ctx, tnt, runtimeID, graphql.FormationObjectTypeRuntime, model.Formation{Name: scenarioSecond}).Return(nil, testErr).Once()
				return svc
			},
			InputRuntimeID:     runtimeID,
			InputLabel:         &modelScenariosLabelInputFirst,
			ExpectedErrMessage: testErr.Error(),
		},
		{
			Name: "Success when label key is scenarios and there is formation for unassign",
			RepositoryFn: func() *automock.RuntimeRepository {
				repo := &automock.RuntimeRepository{}
				repo.On("Exists", ctx, tnt, runtimeID).Return(true, nil).Once()
				return repo
			},
			LabelUpsertServiceFn: unusedLabelUpsertService,
			LabelRepositoryFn: func() *automock.LabelRepository {
				repo := &automock.LabelRepository{}
				repo.On("ListForObject", ctx, tnt, model.RuntimeLabelableObject, runtimeID).Return(labelMapWithTwoScenarios, nil).Once()
				return repo
			},
			FormationServiceFn: func() *automock.FormationService {
				svc := &automock.FormationService{}
				svc.On("MergeScenariosFromInputLabelsAndAssignments", ctx, map[string]interface{}{model.ScenariosKey: scenariosLabelValueFirst}, runtimeID).Return(scenariosLabelValueFirst, nil).Once()
				svc.On("UnassignFormation", ctx, tnt, runtimeID, graphql.FormationObjectTypeRuntime, model.Formation{Name: scenarioSecond}).Return(nil, testErr).Once()
				return svc
			},
			InputRuntimeID:     runtimeID,
			InputLabel:         &modelScenariosLabelInputFirst,
			ExpectedErrMessage: testErr.Error(),
		},
		{
			Name: "Returns an error when trying to set protected label",
			RepositoryFn: func() *automock.RuntimeRepository {
				repo := &automock.RuntimeRepository{}
				repo.On("Exists", ctx, tnt, runtimeID).Return(true, nil).Once()
				return repo
			},
			LabelUpsertServiceFn: unusedLabelUpsertService,
			LabelRepositoryFn:    unusedLabelRepository,
			FormationServiceFn:   unusedFormationService,
			InputRuntimeID:       runtimeID,
			InputLabel:           &modelProtectedLabelInput,
			ExpectedErrMessage:   "could not set unmodifiable label with key protected_defaultEventing",
		},
	}

	for _, testCase := range testCases {
		t.Run(testCase.Name, func(t *testing.T) {
			repo := testCase.RepositoryFn()
			labelSvc := testCase.LabelUpsertServiceFn()
			labelRepo := testCase.LabelRepositoryFn()
			engineSvc := testCase.FormationServiceFn()
			svc := runtime.NewService(repo, labelRepo, labelSvc, nil, engineSvc, nil, nil, nil, protectedLabelPattern, immutableLabelPattern, "", "")

			// WHEN
			err := svc.SetLabel(ctx, testCase.InputLabel)

			// then
			if testCase.ExpectedErrMessage == "" {
				require.NoError(t, err)
			} else {
				assert.Contains(t, err.Error(), testCase.ExpectedErrMessage)
			}

			mock.AssertExpectationsForObjects(t, repo, labelSvc, labelRepo, engineSvc)
		})
	}

	t.Run("Returns error on loading tenant", func(t *testing.T) {
		// GIVEN
		svc := runtime.NewService(nil, nil, nil, nil, nil, nil, nil, nil, protectedLabelPattern, immutableLabelPattern, "", "")
		// WHEN
		err := svc.SetLabel(context.TODO(), &model.LabelInput{})
		// then
		require.Error(t, err)
		assert.EqualError(t, err, "while loading tenant from context: cannot read tenant from context")
	})
}

func TestService_DeleteLabel(t *testing.T) {
	// GIVEN
	tnt := "tenant"
	externalTnt := "external-tnt"

	ctx := context.TODO()
	ctx = tenant.SaveToContext(ctx, tnt, externalTnt)

	testErr := errors.New("Test error")

	runtimeID := "foo"

	labelKey := "key"
	protectedLabelKey := "protected_defaultEventing"
	labelValue := "val"
	scenario := "SCENARIO"
	secondScenario := "SECOND_SCENARIO"
	scenariosLabelValueWithMultipleValues := []interface{}{scenario, secondScenario}

	labelMapWithScenariosLabelWithMultipleValues := map[string]*model.Label{
		model.ScenariosKey: {
			ID:         "id",
			Tenant:     str.Ptr("tenant"),
			Key:        model.ScenariosKey,
			Value:      scenariosLabelValueWithMultipleValues,
			ObjectID:   "obj-id",
			ObjectType: model.RuntimeLabelableObject,
		},
		labelKey: {
			ID:         "id",
			Key:        labelKey,
			Value:      labelValue,
			ObjectID:   "obj-id",
			ObjectType: model.RuntimeLabelableObject,
		},
	}

	testCases := []struct {
		Name               string
		RepositoryFn       func() *automock.RuntimeRepository
		LabelRepositoryFn  func() *automock.LabelRepository
		FormationServiceFn func() *automock.FormationService
		InputRuntimeID     string
		InputKey           string
		ExpectedErrMessage string
	}{
		{
			Name: "Success",
			RepositoryFn: func() *automock.RuntimeRepository {
				repo := &automock.RuntimeRepository{}
				repo.On("Exists", ctx, tnt, runtimeID).Return(true, nil).Once()
				return repo
			},
			LabelRepositoryFn: func() *automock.LabelRepository {
				repo := &automock.LabelRepository{}
				repo.On("Delete", ctx, tnt, model.RuntimeLabelableObject, runtimeID, labelKey).Return(nil).Once()
				return repo
			},
			FormationServiceFn: unusedFormationService,
			InputRuntimeID:     runtimeID,
			InputKey:           labelKey,
			ExpectedErrMessage: "",
		},
		{
			Name: "Success when label key is scenarios",
			RepositoryFn: func() *automock.RuntimeRepository {
				repo := &automock.RuntimeRepository{}
				repo.On("Exists", ctx, tnt, runtimeID).Return(true, nil).Once()
				return repo
			},
			LabelRepositoryFn: func() *automock.LabelRepository {
				repo := &automock.LabelRepository{}
				repo.On("ListForObject", ctx, tnt, model.RuntimeLabelableObject, runtimeID).Return(labelMapWithScenariosLabelWithMultipleValues, nil).Once()
				return repo
			},
			FormationServiceFn: func() *automock.FormationService {
				svc := &automock.FormationService{}
				svc.On("UnassignFormation", ctx, tnt, runtimeID, graphql.FormationObjectTypeRuntime, model.Formation{Name: scenario}).Return(&model.Formation{Name: scenario}, nil).Once()
				svc.On("UnassignFormation", ctx, tnt, runtimeID, graphql.FormationObjectTypeRuntime, model.Formation{Name: secondScenario}).Return(&model.Formation{Name: secondScenario}, nil).Once()
				return svc
			},
			InputRuntimeID:     runtimeID,
			InputKey:           model.ScenariosKey,
			ExpectedErrMessage: "",
		},
		{
			Name: "Success when label key is selector",
			RepositoryFn: func() *automock.RuntimeRepository {
				repo := &automock.RuntimeRepository{}
				repo.On("Exists", ctx, tnt, runtimeID).Return(true, nil).Once()
				return repo
			},
			LabelRepositoryFn: func() *automock.LabelRepository {
				repo := &automock.LabelRepository{}
				repo.On("Delete", ctx, tnt, model.RuntimeLabelableObject, runtimeID, labelKey).Return(nil).Once()
				return repo
			},
			FormationServiceFn: unusedFormationService,
			InputRuntimeID:     runtimeID,
			InputKey:           labelKey,
			ExpectedErrMessage: "",
		},
		{
			Name: "Returns error when checking if runtime exists failed",
			RepositoryFn: func() *automock.RuntimeRepository {
				repo := &automock.RuntimeRepository{}
				repo.On("Exists", ctx, tnt, runtimeID).Return(false, testErr).Once()
				return repo
			},
			LabelRepositoryFn:  unusedLabelRepository,
			FormationServiceFn: unusedFormationService,
			InputRuntimeID:     runtimeID,
			InputKey:           labelKey,
			ExpectedErrMessage: testErr.Error(),
		},
		{
			Name: "Returns error when checking if runtime does not exists",
			RepositoryFn: func() *automock.RuntimeRepository {
				repo := &automock.RuntimeRepository{}
				repo.On("Exists", ctx, tnt, runtimeID).Return(false, nil).Once()
				return repo
			},
			LabelRepositoryFn:  unusedLabelRepository,
			FormationServiceFn: unusedFormationService,
			InputRuntimeID:     runtimeID,
			InputKey:           labelKey,
			ExpectedErrMessage: fmt.Sprintf("Runtime with ID %s doesn't exist", runtimeID),
		},
		{
			Name: "Returns error if listing current labels for runtime failed",
			RepositoryFn: func() *automock.RuntimeRepository {
				repo := &automock.RuntimeRepository{}
				repo.On("Exists", ctx, tnt, runtimeID).Return(true, nil).Once()
				return repo
			},
			LabelRepositoryFn: func() *automock.LabelRepository {
				repo := &automock.LabelRepository{}
				repo.On("ListForObject", ctx, tnt, model.RuntimeLabelableObject, runtimeID).Return(nil, testErr).Once()
				return repo
			},
			FormationServiceFn: unusedFormationService,
			InputRuntimeID:     runtimeID,
			InputKey:           model.ScenariosKey,
			ExpectedErrMessage: testErr.Error(),
		},
		{
			Name: "Returns error when runtime unassign formation failed",
			RepositoryFn: func() *automock.RuntimeRepository {
				repo := &automock.RuntimeRepository{}
				repo.On("Exists", ctx, tnt, runtimeID).Return(true, nil).Once()
				return repo
			},
			LabelRepositoryFn: func() *automock.LabelRepository {
				repo := &automock.LabelRepository{}
				repo.On("ListForObject", ctx, tnt, model.RuntimeLabelableObject, runtimeID).Return(labelMapWithScenariosLabelWithMultipleValues, nil).Once()
				return repo
			},
			FormationServiceFn: func() *automock.FormationService {
				svc := &automock.FormationService{}
				svc.On("UnassignFormation", ctx, tnt, runtimeID, graphql.FormationObjectTypeRuntime, model.Formation{Name: scenario}).Return(nil, testErr)
				return svc
			},
			InputRuntimeID:     runtimeID,
			InputKey:           model.ScenariosKey,
			ExpectedErrMessage: testErr.Error(),
		},
		{
			Name: "Returns error when runtime label delete failed",
			RepositoryFn: func() *automock.RuntimeRepository {
				repo := &automock.RuntimeRepository{}
				repo.On("Exists", ctx, tnt, runtimeID).Return(true, nil).Once()
				return repo
			},
			LabelRepositoryFn: func() *automock.LabelRepository {
				repo := &automock.LabelRepository{}
				repo.On("Delete", ctx, tnt, model.RuntimeLabelableObject, runtimeID, labelKey).Return(testErr).Once()
				return repo
			},
			FormationServiceFn: unusedFormationService,
			InputRuntimeID:     runtimeID,
			InputKey:           labelKey,
			ExpectedErrMessage: testErr.Error(),
		},
		{
			Name: "Returns an error when trying to delete protected label",
			RepositoryFn: func() *automock.RuntimeRepository {
				repo := &automock.RuntimeRepository{}
				repo.On("Exists", ctx, tnt, runtimeID).Return(true, nil).Once()
				return repo
			},
			LabelRepositoryFn:  unusedLabelRepository,
			FormationServiceFn: unusedFormationService,
			InputRuntimeID:     runtimeID,
			InputKey:           protectedLabelKey,
			ExpectedErrMessage: "could not delete unmodifiable label with key protected_defaultEventing",
		},
	}

	for _, testCase := range testCases {
		t.Run(testCase.Name, func(t *testing.T) {
			repo := testCase.RepositoryFn()
			labelRepo := testCase.LabelRepositoryFn()
			engineSvc := testCase.FormationServiceFn()
			svc := runtime.NewService(repo, labelRepo, nil, nil, engineSvc, nil, nil, nil, protectedLabelPattern, immutableLabelPattern, "", "")

			// WHEN
			err := svc.DeleteLabel(ctx, testCase.InputRuntimeID, testCase.InputKey)

			// then
			if testCase.ExpectedErrMessage == "" {
				require.NoError(t, err)
			} else {
				require.Error(t, err)
				assert.Contains(t, err.Error(), testCase.ExpectedErrMessage)
			}

			mock.AssertExpectationsForObjects(t, repo, labelRepo, engineSvc)
		})
	}

	t.Run("Returns error on loading tenant", func(t *testing.T) {
		// GIVEN
		svc := runtime.NewService(nil, nil, nil, nil, nil, nil, nil, nil, protectedLabelPattern, immutableLabelPattern, "", "")
		// WHEN
		err := svc.DeleteLabel(context.TODO(), "id", "key")
		// then
		require.Error(t, err)
		assert.EqualError(t, err, "while loading tenant from context: cannot read tenant from context")
	})
}

func TestService_GetByFiltersGlobal(t *testing.T) {
	// GIVEN
	testErr := errors.New("Test error")
	filters := []*labelfilter.LabelFilter{
		{Key: "test-key", Query: str.Ptr("test-filter")},
	}
	testRuntime := &model.Runtime{
		ID:   "test-id",
		Name: "test-runtime",
	}
	ctx := context.TODO()

	testCases := []struct {
		Name               string
		RepositoryFn       func() *automock.RuntimeRepository
		ExpectedErrMessage string
	}{
		{
			Name: "Success",
			RepositoryFn: func() *automock.RuntimeRepository {
				repo := &automock.RuntimeRepository{}
				repo.On("GetByFiltersGlobal", ctx, filters).Return(testRuntime, nil).Once()
				return repo
			},

			ExpectedErrMessage: "",
		},
		{
			Name: "Fails on repository error",
			RepositoryFn: func() *automock.RuntimeRepository {
				repo := &automock.RuntimeRepository{}
				repo.On("GetByFiltersGlobal", ctx, filters).Return(nil, testErr).Once()
				return repo
			},

			ExpectedErrMessage: testErr.Error(),
		},
	}

	for _, testCase := range testCases {
		t.Run(testCase.Name, func(t *testing.T) {
			repo := testCase.RepositoryFn()
			labelRepository := &automock.LabelRepository{}
			labelUpsertService := &automock.LabelUpsertService{}
			formationService := &automock.FormationService{}
			uidSvc := &automock.UidService{}
			svc := runtime.NewService(repo, labelRepository, labelUpsertService, uidSvc, formationService, nil, nil, nil, protectedLabelPattern, immutableLabelPattern, "", "")

			// WHEN
			actualRuntime, err := svc.GetByFiltersGlobal(ctx, filters)
			// then
			if testCase.ExpectedErrMessage == "" {
				require.Equal(t, testRuntime, actualRuntime)
				require.NoError(t, err)
			} else {
				assert.Contains(t, err.Error(), testCase.ExpectedErrMessage)
			}

			mock.AssertExpectationsForObjects(t, repo, labelUpsertService, labelRepository, formationService, uidSvc)
		})
	}
}

func TestService_GetByFilters(t *testing.T) {
	// GIVEN
	tnt := "tenant"
	testErr := errors.New("Test error")
	filters := []*labelfilter.LabelFilter{
		{Key: "test-key", Query: str.Ptr("test-filter")},
	}
	modelRuntime := fixModelRuntime(t, "foo", tnt, "Foo", "Lorem Ipsum")
	ctx := tenant.SaveToContext(context.TODO(), tnt, tnt)

	testCases := []struct {
		Name               string
		RepositoryFn       func() *automock.RuntimeRepository
		Context            context.Context
		ExpectedErrMessage string
	}{
		{
			Name: "Success",
			RepositoryFn: func() *automock.RuntimeRepository {
				repo := &automock.RuntimeRepository{}
				repo.On("GetByFilters", contextThatHasTenant(tnt), tnt, filters).Return(modelRuntime, nil).Once()
				return repo
			},
			Context:            ctx,
			ExpectedErrMessage: "",
		},
		{
			Name: "Fails on repository error",
			RepositoryFn: func() *automock.RuntimeRepository {
				repo := &automock.RuntimeRepository{}
				repo.On("GetByFilters", contextThatHasTenant(tnt), tnt, filters).Return(nil, testErr).Once()
				return repo
			},
			Context:            ctx,
			ExpectedErrMessage: testErr.Error(),
		},
		{
			Name:               "Fails when no tenant in the context",
			RepositoryFn:       unusedRuntimeRepository,
			Context:            context.TODO(),
			ExpectedErrMessage: "while loading tenant from context",
		},
	}

	for _, testCase := range testCases {
		t.Run(testCase.Name, func(t *testing.T) {
			repo := testCase.RepositoryFn()
			labelRepository := &automock.LabelRepository{}
			labelUpsertService := &automock.LabelUpsertService{}
			formationService := &automock.FormationService{}
			uidSvc := &automock.UidService{}
			svc := runtime.NewService(repo, labelRepository, labelUpsertService, uidSvc, formationService, nil, nil, nil, ".*_defaultEventing$", immutableLabelPattern, "", "")

			// WHEN
			actualRuntime, err := svc.GetByFilters(testCase.Context, filters)
			// then
			if testCase.ExpectedErrMessage == "" {
				require.NoError(t, err)
				require.Equal(t, modelRuntime, actualRuntime)
			} else {
				require.Error(t, err)
				assert.Contains(t, err.Error(), testCase.ExpectedErrMessage)
			}

			mock.AssertExpectationsForObjects(t, repo, labelUpsertService, labelRepository, formationService, uidSvc)
		})
	}
}

func TestService_ListByFiltersGlobal(t *testing.T) {
	// GIVEN
	testErr := errors.New("Test error")
	filters := []*labelfilter.LabelFilter{
		{Key: "test-key", Query: str.Ptr("test-filter")},
	}
	modelRuntimes := []*model.Runtime{
		fixModelRuntime(t, "foo", "tenant-foo", "Foo", "Lorem Ipsum"),
		fixModelRuntime(t, "bar", "tenant-bar", "Bar", "Lorem Ipsum"),
	}
	ctx := context.TODO()

	testCases := []struct {
		Name               string
		RepositoryFn       func() *automock.RuntimeRepository
		ExpectedErrMessage string
	}{
		{
			Name: "Success",
			RepositoryFn: func() *automock.RuntimeRepository {
				repo := &automock.RuntimeRepository{}
				repo.On("ListByFiltersGlobal", ctx, filters).Return(modelRuntimes, nil).Once()
				return repo
			},

			ExpectedErrMessage: "",
		},
		{
			Name: "Fails on repository error",
			RepositoryFn: func() *automock.RuntimeRepository {
				repo := &automock.RuntimeRepository{}
				repo.On("ListByFiltersGlobal", ctx, filters).Return(nil, testErr).Once()
				return repo
			},

			ExpectedErrMessage: testErr.Error(),
		},
	}

	for _, testCase := range testCases {
		t.Run(testCase.Name, func(t *testing.T) {
			repo := testCase.RepositoryFn()
			labelRepository := &automock.LabelRepository{}
			labelUpsertService := &automock.LabelUpsertService{}
			formationService := &automock.FormationService{}
			uidSvc := &automock.UidService{}
			svc := runtime.NewService(repo, labelRepository, labelUpsertService, uidSvc, formationService, nil, nil, nil, protectedLabelPattern, immutableLabelPattern, "", "")

			// WHEN
			actualRuntimes, err := svc.ListByFiltersGlobal(ctx, filters)
			// then
			if testCase.ExpectedErrMessage == "" {
				require.NoError(t, err)
				require.Equal(t, modelRuntimes, actualRuntimes)
			} else {
				require.Error(t, err)
				assert.Contains(t, err.Error(), testCase.ExpectedErrMessage)
			}

			mock.AssertExpectationsForObjects(t, repo, labelUpsertService, labelRepository, formationService, uidSvc)
		})
	}
}

func TestService_ListByFilters(t *testing.T) {
	// GIVEN
	tnt := "tenant"
	testErr := errors.New("Test error")
	filters := []*labelfilter.LabelFilter{
		{Key: "test-key", Query: str.Ptr("test-filter")},
	}
	modelRuntimes := []*model.Runtime{
		fixModelRuntime(t, "foo", tnt, "Foo", "Lorem Ipsum"),
		fixModelRuntime(t, "bar", tnt, "Bar", "Lorem Ipsum"),
	}
	ctx := tenant.SaveToContext(context.TODO(), tnt, tnt)

	testCases := []struct {
		Name               string
		RepositoryFn       func() *automock.RuntimeRepository
		Context            context.Context
		ExpectedErrMessage string
	}{
		{
			Name: "Success",
			RepositoryFn: func() *automock.RuntimeRepository {
				repo := &automock.RuntimeRepository{}
				repo.On("ListAll", contextThatHasTenant(tnt), tnt, filters).Return(modelRuntimes, nil).Once()
				return repo
			},
			Context:            ctx,
			ExpectedErrMessage: "",
		},
		{
			Name: "Fails on repository error",
			RepositoryFn: func() *automock.RuntimeRepository {
				repo := &automock.RuntimeRepository{}
				repo.On("ListAll", contextThatHasTenant(tnt), tnt, filters).Return(nil, testErr).Once()
				return repo
			},
			Context:            ctx,
			ExpectedErrMessage: testErr.Error(),
		},
		{
			Name:               "Fails when no tenant in the context",
			RepositoryFn:       unusedRuntimeRepository,
			Context:            context.TODO(),
			ExpectedErrMessage: "while loading tenant from context",
		},
	}

	for _, testCase := range testCases {
		t.Run(testCase.Name, func(t *testing.T) {
			repo := testCase.RepositoryFn()
			labelRepository := &automock.LabelRepository{}
			labelUpsertService := &automock.LabelUpsertService{}
			formationService := &automock.FormationService{}
			uidSvc := &automock.UidService{}
			svc := runtime.NewService(repo, labelRepository, labelUpsertService, uidSvc, formationService, nil, nil, nil, ".*_defaultEventing$", immutableLabelPattern, "", "")

			// WHEN
			actualRuntimes, err := svc.ListByFilters(testCase.Context, filters)
			// then
			if testCase.ExpectedErrMessage == "" {
				require.NoError(t, err)
				require.Equal(t, modelRuntimes, actualRuntimes)
			} else {
				require.Error(t, err)
				assert.Contains(t, err.Error(), testCase.ExpectedErrMessage)
			}

			mock.AssertExpectationsForObjects(t, repo, labelUpsertService, labelRepository, formationService, uidSvc)
		})
	}
}

func TestService_UnsafeExtractModifiableLabels(t *testing.T) {
	testCases := []struct {
		Name           string
		InputLabels    map[string]interface{}
		ExpectedLabels map[string]interface{}
		ExpectedErr    error
	}{
		{
			Name:           "Success without protected and immutable labels",
			InputLabels:    map[string]interface{}{"test1": "test1", "test2": "test2"},
			ExpectedLabels: map[string]interface{}{"test1": "test1", "test2": "test2"},
			ExpectedErr:    nil,
		},
		{
			Name:           "Success with protected labels",
			InputLabels:    map[string]interface{}{"test_defaultEventing": "protected", "test2": "test2"},
			ExpectedLabels: map[string]interface{}{"test2": "test2"},
			ExpectedErr:    nil,
		},
		{
			Name:           "Success with immutable labels",
			InputLabels:    map[string]interface{}{runtimeTypeLabelKey: "immutable", "test2": "test2"},
			ExpectedLabels: map[string]interface{}{"test2": "test2"},
			ExpectedErr:    nil,
		},
		{
			Name:           "Success with protected and immutable labels",
			InputLabels:    map[string]interface{}{runtimeTypeLabelKey: "test1", "test_defaultEventing": "test2", "test3": "test3"},
			ExpectedLabels: map[string]interface{}{"test3": "test3"},
			ExpectedErr:    nil,
		},
	}

	for _, testCase := range testCases {
		t.Run(testCase.Name, func(t *testing.T) {
			// GIVEN
			svc := runtime.NewService(nil, nil, nil, nil, nil, nil, nil, nil, protectedLabelPattern, immutableLabelPattern, "", "")

			// WHEN
			extractedLabels, err := svc.UnsafeExtractModifiableLabels(testCase.InputLabels)
			// THEN
			if testCase.ExpectedErr != nil {
				require.Error(t, err)
				require.Equal(t, nil, extractedLabels)
			} else {
				require.NoError(t, err)
				require.Equal(t, extractedLabels, testCase.ExpectedLabels)
			}
		})
	}
}

func contextThatHasTenant(expectedTenant string) interface{} {
	return mock.MatchedBy(func(actual context.Context) bool {
		actualTenant, err := tenant.LoadFromContext(actual)
		if err != nil {
			return false
		}
		return actualTenant == expectedTenant
	})
}

func unusedFormationService() *automock.FormationService {
	return &automock.FormationService{}
}

func unusedRuntimeRepository() *automock.RuntimeRepository {
	return &automock.RuntimeRepository{}
}

func unusedLabelUpsertService() *automock.LabelUpsertService {
	return &automock.LabelUpsertService{}
}

func unusedTenantService() *automock.TenantService {
	return &automock.TenantService{}
}

func unusedWebhookService() *automock.WebhookService {
	return &automock.WebhookService{}
}

func unusedLabelRepository() *automock.LabelRepository {
	return &automock.LabelRepository{}
}<|MERGE_RESOLUTION|>--- conflicted
+++ resolved
@@ -603,23 +603,11 @@
 				repo.On("UpsertMultipleLabels", ctxWithIntSysConsumer, "tenant", model.RuntimeLabelableObject, runtimeID, labelsForDBMockWithRuntimeType).Return(testErr).Once()
 				return repo
 			},
-<<<<<<< HEAD
-			TenantSvcFn:      unusedTenantService,
-			UIDServiceFn:     rtmtest.UnusedUUIDService,
-			WebhookServiceFn: rtmtest.UnusedWebhookService,
-			FormationServiceFn: func() *automock.FormationService {
-				svc := &automock.FormationService{}
-				svc.On("AssignFormation", mock.Anything, tnt, runtimeID, graphql.FormationObjectTypeRuntime, model.Formation{Name: testScenario}).Return(&model.Formation{Name: testScenario}, nil)
-				return svc
-			},
-			Input: modelInput(),
-=======
 			TenantSvcFn:        unusedTenantService,
 			UIDServiceFn:       rtmtest.UnusedUUIDService,
 			WebhookServiceFn:   rtmtest.UnusedWebhookService,
 			FormationServiceFn: unusedFormationService,
 			Input:              modelInput(),
->>>>>>> c43436d1
 			MandatoryLabels: func() map[string]interface{} {
 				return nilLabels
 			},
@@ -633,26 +621,14 @@
 				repo.On("Create", ctxWithIntSysConsumer, tnt, runtimeModel).Return(nil).Once()
 				return repo
 			},
-<<<<<<< HEAD
-			LabelUpsertServiceFn: unusedLabelUpsertService,
+			LabelUpsertServiceFn: func() *automock.LabelUpsertService {
+				repo := &automock.LabelUpsertService{}
+				repo.On("UpsertMultipleLabels", ctxWithIntSysConsumer, tnt, model.RuntimeLabelableObject, runtimeID, labelsForDBMockWithMandatoryLabels).Return(nil).Once()
+				return repo
+			},
 			TenantSvcFn:          unusedTenantService,
 			UIDServiceFn:         rtmtest.UnusedUUIDService,
 			WebhookServiceFn:     unusedWebhookService,
-=======
-			ScenariosServiceFn: func() *automock.ScenariosService {
-				svc := &automock.ScenariosService{}
-				svc.On("AddDefaultScenarioIfEnabled", ctxWithIntSysConsumer, tnt, &labels).Return().Once()
-				return svc
-			},
-			LabelUpsertServiceFn: func() *automock.LabelUpsertService {
-				repo := &automock.LabelUpsertService{}
-				repo.On("UpsertMultipleLabels", ctxWithIntSysConsumer, tnt, model.RuntimeLabelableObject, runtimeID, labelsForDBMockWithMandatoryLabels).Return(nil).Once()
-				return repo
-			},
-			TenantSvcFn:      unusedTenantService,
-			UIDServiceFn:     rtmtest.UnusedUUIDService,
-			WebhookServiceFn: unusedWebhookService,
->>>>>>> c43436d1
 			FormationServiceFn: func() *automock.FormationService {
 				svc := &automock.FormationService{}
 				svc.On("AssignFormation", mock.Anything, tnt, runtimeID, graphql.FormationObjectTypeRuntime, model.Formation{Name: testScenario}).Return(nil, testErr)
@@ -751,17 +727,8 @@
 			TenantSvcFn:          unusedTenantService,
 			UIDServiceFn:         rtmtest.UnusedUUIDService,
 			WebhookServiceFn:     unusedWebhookService,
-<<<<<<< HEAD
-			FormationServiceFn: func() *automock.FormationService {
-				svc := &automock.FormationService{}
-				svc.On("AssignFormation", ctx, tnt, runtimeID, graphql.FormationObjectTypeRuntime, model.Formation{Name: testScenario}).Return(&model.Formation{Name: testScenario}, nil)
-				return svc
-			},
-			Input: modelInput(),
-=======
 			FormationServiceFn:   unusedFormationService,
 			Input:                modelInput(),
->>>>>>> c43436d1
 			MandatoryLabels: func() map[string]interface{} {
 				return nilLabels
 			},
