package formationtemplate

import "database/sql"

// Entity represents the formation template entity
type Entity struct {
<<<<<<< HEAD
	ID                     string `db:"id"`
	Name                   string `db:"name"`
	ApplicationTypes       string `db:"application_types"`
	RuntimeTypes           string `db:"runtime_types"`
	RuntimeTypeDisplayName string `db:"runtime_type_display_name"`
	RuntimeArtifactKind    string `db:"runtime_artifact_kind"`
	FormationConstraints   string `db:"formation_constraints"`
=======
	ID                     string         `db:"id"`
	Name                   string         `db:"name"`
	ApplicationTypes       string         `db:"application_types"`
	RuntimeTypes           string         `db:"runtime_types"`
	RuntimeTypeDisplayName string         `db:"runtime_type_display_name"`
	RuntimeArtifactKind    string         `db:"runtime_artifact_kind"`
	TenantID               sql.NullString `db:"tenant_id"`
>>>>>>> 59b4f1d9
}

// EntityCollection is a collection of formation template entities.
type EntityCollection []*Entity

// Len returns the number of entities in the collection.
func (s EntityCollection) Len() int {
	return len(s)
}<|MERGE_RESOLUTION|>--- conflicted
+++ resolved
@@ -4,7 +4,6 @@
 
 // Entity represents the formation template entity
 type Entity struct {
-<<<<<<< HEAD
 	ID                     string `db:"id"`
 	Name                   string `db:"name"`
 	ApplicationTypes       string `db:"application_types"`
@@ -12,15 +11,7 @@
 	RuntimeTypeDisplayName string `db:"runtime_type_display_name"`
 	RuntimeArtifactKind    string `db:"runtime_artifact_kind"`
 	FormationConstraints   string `db:"formation_constraints"`
-=======
-	ID                     string         `db:"id"`
-	Name                   string         `db:"name"`
-	ApplicationTypes       string         `db:"application_types"`
-	RuntimeTypes           string         `db:"runtime_types"`
-	RuntimeTypeDisplayName string         `db:"runtime_type_display_name"`
-	RuntimeArtifactKind    string         `db:"runtime_artifact_kind"`
 	TenantID               sql.NullString `db:"tenant_id"`
->>>>>>> 59b4f1d9
 }
 
 // EntityCollection is a collection of formation template entities.
