package formation

import (
	"context"
	"encoding/json"

	"github.com/kyma-incubator/compass/components/director/internal/domain/formationassignment"

	webhookclient "github.com/kyma-incubator/compass/components/director/pkg/webhook_client"

	dataloader "github.com/kyma-incubator/compass/components/director/internal/dataloaders"

	"github.com/kyma-incubator/compass/components/director/internal/domain/tenant"
	"github.com/kyma-incubator/compass/components/director/internal/model"
	"github.com/kyma-incubator/compass/components/director/pkg/apperrors"
	"github.com/kyma-incubator/compass/components/director/pkg/graphql"
	"github.com/kyma-incubator/compass/components/director/pkg/persistence"
	"github.com/pkg/errors"
)

// Service missing godoc
//
//go:generate mockery --name=Service --output=automock --outpkg=automock --case=underscore --disable-version-string
type Service interface {
	Get(ctx context.Context, id string) (*model.Formation, error)
	GetFormationByName(ctx context.Context, formationName, tnt string) (*model.Formation, error)
	List(ctx context.Context, pageSize int, cursor string) (*model.FormationPage, error)
	GetGlobalByID(ctx context.Context, id string) (*model.Formation, error)
	ListFormationsForObjectGlobal(ctx context.Context, objectID string) ([]*model.Formation, error)
	CreateFormation(ctx context.Context, tnt string, formation model.Formation, templateName string) (*model.Formation, error)
	DeleteFormation(ctx context.Context, tnt string, formation model.Formation) (*model.Formation, error)
	AssignFormation(ctx context.Context, tnt, objectID string, objectType graphql.FormationObjectType, formation model.Formation, initialConfigurations model.InitialConfigurations) (*model.Formation, error)
	UnassignFormation(ctx context.Context, tnt, objectID string, objectType graphql.FormationObjectType, formation model.Formation, ignoreASA bool) (*model.Formation, error)
	ResynchronizeFormationNotifications(ctx context.Context, formationID string, reset bool) (*model.Formation, error)
	FinalizeDraftFormation(ctx context.Context, formationID string) (*model.Formation, error)
}

// Converter missing godoc
//
//go:generate mockery --name=Converter --output=automock --outpkg=automock --case=underscore --disable-version-string
type Converter interface {
	FromGraphQL(i graphql.FormationInput) model.Formation
	ToGraphQL(i *model.Formation) (*graphql.Formation, error)
	MultipleToGraphQL(in []*model.Formation) ([]*graphql.Formation, error)
}

//go:generate mockery --exported --name=formationAssignmentService --output=automock --outpkg=automock --case=underscore --disable-version-string
type formationAssignmentService interface {
	Delete(ctx context.Context, id string) error
	DeleteAssignmentsForObjectID(ctx context.Context, formationID, objectID string) error
	ListByFormationIDs(ctx context.Context, formationIDs []string, pageSize int, cursor string) ([]*model.FormationAssignmentPage, error)
	ListByFormationIDsNoPaging(ctx context.Context, formationIDs []string) ([][]*model.FormationAssignment, error)
	GetForFormation(ctx context.Context, id, formationID string) (*model.FormationAssignment, error)
	ListFormationAssignmentsForObjectID(ctx context.Context, formationID, objectID string) ([]*model.FormationAssignment, error)
	ListAllForObjectGlobal(ctx context.Context, objectID string) ([]*model.FormationAssignment, error)
	ProcessFormationAssignments(ctx context.Context, formationAssignmentsForObject []*model.FormationAssignment, requests []*webhookclient.FormationAssignmentNotificationRequestTargetMapping, operation func(context.Context, *formationassignment.AssignmentMappingPairWithOperation) (bool, error), formationOperation model.FormationOperation) error
	ProcessFormationAssignmentPair(ctx context.Context, mappingPair *formationassignment.AssignmentMappingPairWithOperation) (bool, error)
	GenerateAssignments(ctx context.Context, tnt, objectID string, objectType graphql.FormationObjectType, formation *model.Formation, initialConfigurations model.InitialConfigurations) ([]*model.FormationAssignmentInput, error)
	PersistAssignments(ctx context.Context, tnt string, assignments []*model.FormationAssignmentInput) ([]*model.FormationAssignment, error)
	CleanupFormationAssignment(ctx context.Context, mappingPair *formationassignment.AssignmentMappingPairWithOperation) (bool, error)
	GetAssignmentsForFormation(ctx context.Context, tenantID, formationID string) ([]*model.FormationAssignment, error)
	Update(ctx context.Context, id string, fa *model.FormationAssignment) error
	GetAssignmentsForFormationWithStates(ctx context.Context, tenantID, formationID string, states []string) ([]*model.FormationAssignment, error)
	GetReverseBySourceAndTarget(ctx context.Context, formationID, sourceID, targetID string) (*model.FormationAssignment, error)
}

// FormationAssignmentConverter converts FormationAssignment between the model.FormationAssignment service-layer representation and graphql.FormationAssignment.
//
//go:generate mockery --name=FormationAssignmentConverter --output=automock --outpkg=automock --case=underscore --disable-version-string
type FormationAssignmentConverter interface {
	MultipleToGraphQL(in []*model.FormationAssignment) ([]*graphql.FormationAssignment, error)
	ToGraphQL(in *model.FormationAssignment) (*graphql.FormationAssignment, error)
}

// TenantFetcher calls an API which fetches details for the given tenant from an external tenancy service, stores the tenant in the Compass DB and returns 200 OK if the tenant was successfully created.
//
//go:generate mockery --name=TenantFetcher --output=automock --outpkg=automock --case=underscore --disable-version-string
type TenantFetcher interface {
	FetchOnDemand(ctx context.Context, tenant, parentTenant string) error
}

//go:generate mockery --exported --name=tenantSvc --output=automock --outpkg=automock --case=underscore --disable-version-string
type tenantSvc interface {
	GetTenantByID(ctx context.Context, id string) (*model.BusinessTenantMapping, error)
}

// Resolver is the formation resolver
type Resolver struct {
	transact                persistence.Transactioner
	service                 Service
	conv                    Converter
	formationAssignmentSvc  formationAssignmentService
	formationAssignmentConv FormationAssignmentConverter
	fetcher                 TenantFetcher
	tenantSvc               tenantSvc
}

// NewResolver creates formation resolver
func NewResolver(transact persistence.Transactioner, service Service, conv Converter, formationAssignmentSvc formationAssignmentService, formationAssignmentConv FormationAssignmentConverter, fetcher TenantFetcher, tenantSvc tenantSvc) *Resolver {
	return &Resolver{
		transact:                transact,
		service:                 service,
		conv:                    conv,
		formationAssignmentSvc:  formationAssignmentSvc,
		formationAssignmentConv: formationAssignmentConv,
		fetcher:                 fetcher,
		tenantSvc:               tenantSvc,
	}
}

func (r *Resolver) getFormation(ctx context.Context, get func(context.Context) (*model.Formation, error)) (*graphql.Formation, error) {
	tx, err := r.transact.Begin()
	if err != nil {
		return nil, err
	}
	defer r.transact.RollbackUnlessCommitted(ctx, tx)

	ctx = persistence.SaveToContext(ctx, tx)

	formation, err := get(ctx)
	if err != nil {
		return nil, err
	}

	if err = tx.Commit(); err != nil {
		return nil, err
	}

	return r.conv.ToGraphQL(formation)
}

// FormationByName returns a Formation by its name
func (r *Resolver) FormationByName(ctx context.Context, name string) (*graphql.Formation, error) {
	return r.getFormation(ctx, func(ctx context.Context) (*model.Formation, error) {
		tnt, err := tenant.LoadFromContext(ctx)
		if err != nil {
			return nil, err
		}

		return r.service.GetFormationByName(ctx, name, tnt)
	})
}

// Formation returns a Formation by its id
func (r *Resolver) Formation(ctx context.Context, id string) (*graphql.Formation, error) {
	return r.getFormation(ctx, func(ctx context.Context) (*model.Formation, error) {
		return r.service.Get(ctx, id)
	})
}

// Formations returns paginated Formations based on first and after
func (r *Resolver) Formations(ctx context.Context, first *int, after *graphql.PageCursor) (*graphql.FormationPage, error) {
	var cursor string
	if after != nil {
		cursor = string(*after)
	}
	if first == nil {
		return nil, apperrors.NewInvalidDataError("missing required parameter 'first'")
	}

	tx, err := r.transact.Begin()
	if err != nil {
		return nil, err
	}
	defer r.transact.RollbackUnlessCommitted(ctx, tx)

	ctx = persistence.SaveToContext(ctx, tx)

	formationPage, err := r.service.List(ctx, *first, cursor)
	if err != nil {
		return nil, err
	}
	if err = tx.Commit(); err != nil {
		return nil, err
	}

	formations, err := r.conv.MultipleToGraphQL(formationPage.Data)
	if err != nil {
		return nil, err
	}

	return &graphql.FormationPage{
		Data:       formations,
		TotalCount: formationPage.TotalCount,
		PageInfo: &graphql.PageInfo{
			StartCursor: graphql.PageCursor(formationPage.PageInfo.StartCursor),
			EndCursor:   graphql.PageCursor(formationPage.PageInfo.EndCursor),
			HasNextPage: formationPage.PageInfo.HasNextPage,
		},
	}, nil
}

// FormationsForObject returns all Formations `objectID` is part of
func (r *Resolver) FormationsForObject(ctx context.Context, objectID string) ([]*graphql.Formation, error) {
	tx, err := r.transact.Begin()
	if err != nil {
		return nil, err
	}
	defer r.transact.RollbackUnlessCommitted(ctx, tx)

	ctx = persistence.SaveToContext(ctx, tx)

	formations, err := r.service.ListFormationsForObjectGlobal(ctx, objectID)
	if err != nil {
		return nil, err
	}
	if err = tx.Commit(); err != nil {
		return nil, err
	}

	formationsGQL, err := r.conv.MultipleToGraphQL(formations)
	if err != nil {
		return nil, err
	}

	return formationsGQL, nil
}

// CreateFormation creates new formation for the caller tenant
func (r *Resolver) CreateFormation(ctx context.Context, formationInput graphql.FormationInput) (*graphql.Formation, error) {
	tnt, err := tenant.LoadFromContext(ctx)
	if err != nil {
		return nil, err
	}

	tx, err := r.transact.Begin()
	if err != nil {
		return nil, err
	}
	defer r.transact.RollbackUnlessCommitted(ctx, tx)

	ctx = persistence.SaveToContext(ctx, tx)

	templateName := model.DefaultTemplateName
	if formationInput.TemplateName != nil && *formationInput.TemplateName != "" {
		templateName = *formationInput.TemplateName
	}

	newFormation, err := r.service.CreateFormation(ctx, tnt, r.conv.FromGraphQL(formationInput), templateName)
	if err != nil {
		return nil, err
	}

	if err = tx.Commit(); err != nil {
		return nil, errors.Wrap(err, "while committing transaction")
	}

	return r.conv.ToGraphQL(newFormation)
}

// DeleteFormation deletes the formation from the caller tenant formations
func (r *Resolver) DeleteFormation(ctx context.Context, formation graphql.FormationInput) (*graphql.Formation, error) {
	tnt, err := tenant.LoadFromContext(ctx)
	if err != nil {
		return nil, err
	}

	tx, err := r.transact.Begin()
	if err != nil {
		return nil, err
	}
	defer r.transact.RollbackUnlessCommitted(ctx, tx)

	ctx = persistence.SaveToContext(ctx, tx)

	deletedFormation, err := r.service.DeleteFormation(ctx, tnt, r.conv.FromGraphQL(formation))
	if err != nil {
		return nil, err
	}

	if err = tx.Commit(); err != nil {
		return nil, errors.Wrap(err, "while committing transaction")
	}

	return r.conv.ToGraphQL(deletedFormation)
}

// AssignFormation assigns object to the provided formation
func (r *Resolver) AssignFormation(ctx context.Context, objectID string, objectType graphql.FormationObjectType, formation graphql.FormationInput, initialConfigurations []*graphql.InitialConfiguration) (*graphql.Formation, error) {
	tnt, err := tenant.LoadFromContext(ctx)
	if err != nil {
		return nil, err
	}

	tx, err := r.transact.Begin()
	if err != nil {
		return nil, err
	}
	defer r.transact.RollbackUnlessCommitted(ctx, tx)

	ctx = persistence.SaveToContext(ctx, tx)

	formationFromDB, err := r.service.GetFormationByName(ctx, formation.Name, tnt)
	if err != nil {
		return nil, err
	}

	assignmentsForFormation, err := r.formationAssignmentSvc.GetAssignmentsForFormation(ctx, tnt, formationFromDB.ID)
	if err != nil {
		return nil, err
	}

	participants := make(map[string]struct{}, len(assignmentsForFormation))
	for _, assignment := range assignmentsForFormation {
		participants[assignment.Source] = struct{}{}
		participants[assignment.Target] = struct{}{}
	}

	initCfgsSourceToTarget := make(model.InitialConfigurations)
	for _, cfg := range initialConfigurations {
		if cfg.SourceID != objectID && cfg.TargetID != objectID {
			return nil, errors.Errorf("Initial Configuration does not contain assigned object %s as \"source\" or \"target\": %v", objectID, cfg)
		}

		_, isSourceParticipant := participants[cfg.SourceID]
		_, isTargetParticipant := participants[cfg.TargetID]
		if (!isSourceParticipant && cfg.SourceID != objectID) || (!isTargetParticipant && cfg.TargetID != objectID) {
			return nil, errors.Errorf("Initial Configurations contains non-participant \"source\" or \"target\": %v", cfg)
		}

		if _, ok := initCfgsSourceToTarget[cfg.SourceID]; !ok {
			initCfgsSourceToTarget[cfg.SourceID] = make(map[string]json.RawMessage)
		}

<<<<<<< HEAD
		initialConfig := []byte(cfg.Configuration)
=======
		initialConfig := json.RawMessage(cfg.Configuration)
>>>>>>> be3a1379
		initCfgsSourceToTarget[cfg.SourceID][cfg.TargetID] = initialConfig
	}

	tenantMapping, err := r.tenantSvc.GetTenantByID(ctx, tnt)
	if err != nil {
		return nil, errors.Wrapf(err, "while getting parent tenant by internal ID %q...", tnt)
	}
	externalTnt := tenantMapping.ExternalTenant

	if objectType == graphql.FormationObjectTypeTenant {
		if err := r.fetcher.FetchOnDemand(ctx, objectID, externalTnt); err != nil {
			return nil, errors.Wrapf(err, "while trying to create if not exists subaccount %s", objectID)
		}
	}

	newFormation, err := r.service.AssignFormation(ctx, tnt, objectID, objectType, r.conv.FromGraphQL(formation), initCfgsSourceToTarget)
	if err != nil {
		return nil, err
	}

	if err = tx.Commit(); err != nil {
		return nil, errors.Wrap(err, "while committing transaction")
	}

	return r.conv.ToGraphQL(newFormation)
}

// UnassignFormation unassigns the object from the provided formation
func (r *Resolver) UnassignFormation(ctx context.Context, objectID string, objectType graphql.FormationObjectType, formation graphql.FormationInput) (*graphql.Formation, error) {
	tnt, err := tenant.LoadFromContext(ctx)
	if err != nil {
		return nil, err
	}

	tx, err := r.transact.Begin()
	if err != nil {
		return nil, err
	}
	defer r.transact.RollbackUnlessCommitted(ctx, tx)

	ctx = persistence.SaveToContext(ctx, tx)

	newFormation, err := r.service.UnassignFormation(ctx, tnt, objectID, objectType, r.conv.FromGraphQL(formation), false)
	if err != nil {
		return nil, err
	}

	if err = tx.Commit(); err != nil {
		return nil, errors.Wrap(err, "while committing transaction")
	}

	return r.conv.ToGraphQL(newFormation)
}

// UnassignFormationGlobal unassigns the objectID from the provided formation globally
func (r *Resolver) UnassignFormationGlobal(ctx context.Context, objectID string, objectType graphql.FormationObjectType, formationID string) (*graphql.Formation, error) {
	tx, err := r.transact.Begin()
	if err != nil {
		return nil, err
	}
	defer r.transact.RollbackUnlessCommitted(ctx, tx)

	ctx = persistence.SaveToContext(ctx, tx)

	formation, err := r.service.GetGlobalByID(ctx, formationID)
	if err != nil {
		return nil, err
	}

	ctx = tenant.SaveToContext(ctx, formation.TenantID, "")

	newFormation, err := r.service.UnassignFormation(ctx, formation.TenantID, objectID, objectType, *formation, false)
	if err != nil {
		return nil, err
	}

	if err = tx.Commit(); err != nil {
		return nil, errors.Wrap(err, "while committing transaction")
	}

	return r.conv.ToGraphQL(newFormation)
}

// FormationAssignments retrieves a page of FormationAssignments for the specified Formation
func (r *Resolver) FormationAssignments(ctx context.Context, obj *graphql.Formation, first *int, after *graphql.PageCursor) (*graphql.FormationAssignmentPage, error) {
	param := dataloader.ParamFormationAssignment{ID: obj.ID, Ctx: ctx, Tenant: obj.TenantID, First: first, After: after}
	return dataloader.FormationFor(ctx).FormationAssignmentByID.Load(param)
}

// FormationAssignmentsDataLoader retrieves a page of FormationAssignments for each Formation ID in the keys argument
// The sub-resolver is referred from tenant scoped resolvers but in some cases it can be referred in non tenant scoped resolver(e.g. formationsForObject)
// In order to work correctly in both cases the formations from the keys are processed grouped by tenant. After the processing the correct order of the
// assignment pages(same as the order of the formations from the keys) must be ensured as the dataloaders depend on the order of the results when resolving the sub-resolvers
func (r *Resolver) FormationAssignmentsDataLoader(keys []dataloader.ParamFormationAssignment) ([]*graphql.FormationAssignmentPage, []error) {
	if len(keys) == 0 {
		return nil, []error{apperrors.NewInternalError("No Formations found")}
	}

	ctx := keys[0].Ctx
	formationIDs := make([]string, 0, len(keys)) // save the order of the formations
	formationIDsByTenant := make(map[string][]string, len(keys))
	for _, key := range keys {
		formationIDs = append(formationIDs, key.ID)
		tnt := key.Tenant
		_, ok := formationIDsByTenant[tnt]
		if !ok {
			formationIDsByTenant[tnt] = make([]string, 0, len(keys))
		}
		formationIDsByTenant[tnt] = append(formationIDsByTenant[tnt], key.ID)
	}

	var cursor string
	if keys[0].After != nil {
		cursor = string(*keys[0].After)
	}

	if keys[0].First == nil {
		return nil, []error{apperrors.NewInvalidDataError("missing required parameter 'first'")}
	}

	tx, err := r.transact.Begin()
	if err != nil {
		return nil, []error{err}
	}
	defer r.transact.RollbackUnlessCommitted(ctx, tx)

	ctx = persistence.SaveToContext(ctx, tx)

	gqlFormationAssignmentPages := make([]*graphql.FormationAssignmentPage, 0, len(keys))

	formationIDToFormationAssignments := make(map[string]*model.FormationAssignmentPage, len(keys))
	for formationTenant, tenantFormationIDs := range formationIDsByTenant {
		ctxWithTenant := tenant.SaveToContext(ctx, formationTenant, "")
		formationAssignmentPages, err := r.formationAssignmentSvc.ListByFormationIDs(ctxWithTenant, tenantFormationIDs, *keys[0].First, cursor) // ListByFormationIDs underneath will map the FAs to the input tenantFormationIDs
		if err != nil {
			return nil, []error{err}
		}

		for i, formationID := range tenantFormationIDs {
			formationIDToFormationAssignments[formationID] = formationAssignmentPages[i] // map the FAs to the formationID of the given tenant; we rely on the index because of the ListByFormationIDs ordering
		}
	}

	for _, formationID := range formationIDs { // loop the initial order of the formations
		page := formationIDToFormationAssignments[formationID] // get the FAs for the given formation regardless of the tenant
		fas, err := r.formationAssignmentConv.MultipleToGraphQL(page.Data)
		if err != nil {
			return nil, []error{err}
		}

		gqlFormationAssignmentPages = append(gqlFormationAssignmentPages, &graphql.FormationAssignmentPage{Data: fas, TotalCount: page.TotalCount, PageInfo: &graphql.PageInfo{
			StartCursor: graphql.PageCursor(page.PageInfo.StartCursor),
			EndCursor:   graphql.PageCursor(page.PageInfo.EndCursor),
			HasNextPage: page.PageInfo.HasNextPage,
		}})
	}

	if err = tx.Commit(); err != nil {
		return nil, []error{err}
	}

	return gqlFormationAssignmentPages, nil
}

// FormationAssignment missing godoc
func (r *Resolver) FormationAssignment(ctx context.Context, obj *graphql.Formation, id string) (*graphql.FormationAssignment, error) {
	if obj == nil {
		return nil, apperrors.NewInternalError("Formation cannot be empty")
	}

	tx, err := r.transact.Begin()
	if err != nil {
		return nil, err
	}
	defer r.transact.RollbackUnlessCommitted(ctx, tx)

	ctx = persistence.SaveToContext(ctx, tx)
	ctx = tenant.SaveToContext(ctx, obj.TenantID, "")

	formationAssignment, err := r.formationAssignmentSvc.GetForFormation(ctx, id, obj.ID)
	if err != nil {
		if apperrors.IsNotFoundError(err) {
			return nil, tx.Commit()
		}
		return nil, err
	}

	if err = tx.Commit(); err != nil {
		return nil, err
	}

	return r.formationAssignmentConv.ToGraphQL(formationAssignment)
}

// Status retrieves a Status for the specified Formation
func (r *Resolver) Status(ctx context.Context, obj *graphql.Formation) (*graphql.FormationStatus, error) {
	param := dataloader.ParamFormationStatus{ID: obj.ID, State: obj.State, Message: obj.Error.Message, ErrorCode: obj.Error.ErrorCode, Ctx: ctx, Tenant: obj.TenantID}
	return dataloader.FormationStatusFor(ctx).FormationStatusByID.Load(param)
}

// StatusDataLoader retrieves a Status for each Formation ID in the keys argument
// The sub-resolver is referred from tenant scoped resolvers but in some cases it can be referred in non tenant scoped resolver(e.g. formationsForObject)
// In order to work correctly in both cases the formations from the keys are processed grouped by tenant. After the processing the correct order of the
// statuses(same as the order of the formations from the keys) must be ensured as the dataloaders depend on the order of the results when resolving the sub-resolvers
func (r *Resolver) StatusDataLoader(keys []dataloader.ParamFormationStatus) ([]*graphql.FormationStatus, []error) {
	if len(keys) == 0 {
		return nil, []error{apperrors.NewInternalError("No Formations found")}
	}

	ctx := keys[0].Ctx
	formationIDs := make([]string, 0, len(keys)) // save the order of the formations
	formationIDsByTenant := make(map[string][]string, len(keys))
	for _, key := range keys {
		formationIDs = append(formationIDs, key.ID)
		tnt := key.Tenant
		_, ok := formationIDsByTenant[tnt]
		if !ok {
			formationIDsByTenant[tnt] = make([]string, 0, len(keys))
		}
		formationIDsByTenant[tnt] = append(formationIDsByTenant[tnt], key.ID)
	}

	tx, err := r.transact.Begin()
	if err != nil {
		return nil, []error{err}
	}
	defer r.transact.RollbackUnlessCommitted(ctx, tx)

	ctx = persistence.SaveToContext(ctx, tx)

	formationIDToFormationAssignments := make(map[string][]*model.FormationAssignment, len(formationIDs))
	for formationTenant, tenantFormationIDs := range formationIDsByTenant {
		ctxWithTenant := tenant.SaveToContext(ctx, formationTenant, "")
		formationAssignmentsPerFormationForTenant, err := r.formationAssignmentSvc.ListByFormationIDsNoPaging(ctxWithTenant, tenantFormationIDs)
		if err != nil {
			return nil, []error{err}
		}

		for i, formationID := range tenantFormationIDs {
			formationIDToFormationAssignments[formationID] = formationAssignmentsPerFormationForTenant[i] // map the FAs to the formationID of the given tenant; we rely on the index because of the ListByFormationIDs ordering
		}
	}

	if err = tx.Commit(); err != nil {
		return nil, []error{err}
	}

	gqlFormationStatuses := make([]*graphql.FormationStatus, 0, len(formationIDs))
	for i, formationID := range formationIDs {
		formationAssignments := formationIDToFormationAssignments[formationID]

		var condition graphql.FormationStatusCondition
		var formationStatusErrors []*graphql.FormationStatusError

		switch formationState := keys[i].State; formationState {
		case string(model.ReadyFormationState):
			condition = graphql.FormationStatusConditionReady
		case string(model.DraftFormationState):
			condition = graphql.FormationStatusConditionDraft
		case string(model.InitialFormationState), string(model.DeletingFormationState):
			condition = graphql.FormationStatusConditionInProgress
		case string(model.CreateErrorFormationState), string(model.DeleteErrorFormationState):
			condition = graphql.FormationStatusConditionError
			formationStatusErrors = append(formationStatusErrors, &graphql.FormationStatusError{Message: keys[i].Message, ErrorCode: keys[i].ErrorCode})
		}

		if condition != graphql.FormationStatusConditionDraft {
			for _, fa := range formationAssignments {
				if fa.IsInErrorState() {
					condition = graphql.FormationStatusConditionError

					if fa.Error == nil {
						formationStatusErrors = append(formationStatusErrors, &graphql.FormationStatusError{AssignmentID: &fa.ID})
						continue
					}

					var assignmentError formationassignment.AssignmentErrorWrapper
					if err = json.Unmarshal(fa.Error, &assignmentError); err != nil {
						return nil, []error{errors.Wrapf(err, "while unmarshalling formation assignment error with assignment ID %q", fa.ID)}
					}

					formationStatusErrors = append(formationStatusErrors, &graphql.FormationStatusError{
						AssignmentID: &fa.ID,
						Message:      assignmentError.Error.Message,
						ErrorCode:    int(assignmentError.Error.ErrorCode),
					})
				} else if condition != graphql.FormationStatusConditionError && fa.IsInProgressState() {
					condition = graphql.FormationStatusConditionInProgress
				}
			}
		}

		gqlFormationStatuses = append(gqlFormationStatuses, &graphql.FormationStatus{
			Condition: condition,
			Errors:    formationStatusErrors,
		})
	}

	return gqlFormationStatuses, nil
}

// ResynchronizeFormationNotifications sends all notifications that are in error or initial state
func (r *Resolver) ResynchronizeFormationNotifications(ctx context.Context, formationID string, reset *bool) (*graphql.Formation, error) {
	tx, err := r.transact.Begin()
	if err != nil {
		return nil, err
	}
	defer r.transact.RollbackUnlessCommitted(ctx, tx)

	ctx = persistence.SaveToContext(ctx, tx)

	shouldReset := false
	if reset != nil {
		shouldReset = *reset
	}

	updatedFormation, err := r.service.ResynchronizeFormationNotifications(ctx, formationID, shouldReset)
	if err != nil {
		return nil, errors.Wrapf(err, "while resynchronizing formation with ID: %s", formationID)
	}

	if err = tx.Commit(); err != nil {
		return nil, err
	}

	return r.conv.ToGraphQL(updatedFormation)
}

// FinalizeDraftFormation changes the formation state to initial and start processing the formation and formation assignment notifications
func (r *Resolver) FinalizeDraftFormation(ctx context.Context, formationID string) (*graphql.Formation, error) {
	tx, err := r.transact.Begin()
	if err != nil {
		return nil, err
	}
	defer r.transact.RollbackUnlessCommitted(ctx, tx)

	ctx = persistence.SaveToContext(ctx, tx)

	updatedFormation, err := r.service.FinalizeDraftFormation(ctx, formationID)
	if err != nil {
		return nil, err
	}

	if err = tx.Commit(); err != nil {
		return nil, err
	}

	return r.conv.ToGraphQL(updatedFormation)
}<|MERGE_RESOLUTION|>--- conflicted
+++ resolved
@@ -322,11 +322,7 @@
 			initCfgsSourceToTarget[cfg.SourceID] = make(map[string]json.RawMessage)
 		}
 
-<<<<<<< HEAD
-		initialConfig := []byte(cfg.Configuration)
-=======
 		initialConfig := json.RawMessage(cfg.Configuration)
->>>>>>> be3a1379
 		initCfgsSourceToTarget[cfg.SourceID][cfg.TargetID] = initialConfig
 	}
 
