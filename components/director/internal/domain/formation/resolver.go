package formation

import (
	"context"
	"encoding/json"

	"github.com/kyma-incubator/compass/components/director/internal/domain/formationassignment"

	webhookclient "github.com/kyma-incubator/compass/components/director/pkg/webhook_client"

	dataloader "github.com/kyma-incubator/compass/components/director/internal/dataloaders"

	"github.com/kyma-incubator/compass/components/director/internal/domain/tenant"
	"github.com/kyma-incubator/compass/components/director/internal/model"
	"github.com/kyma-incubator/compass/components/director/pkg/apperrors"
	"github.com/kyma-incubator/compass/components/director/pkg/graphql"
	"github.com/kyma-incubator/compass/components/director/pkg/persistence"
	"github.com/pkg/errors"
)

// Service missing godoc
//
//go:generate mockery --name=Service --output=automock --outpkg=automock --case=underscore --disable-version-string
type Service interface {
	Get(ctx context.Context, id string) (*model.Formation, error)
	GetFormationByName(ctx context.Context, formationName, tnt string) (*model.Formation, error)
	List(ctx context.Context, pageSize int, cursor string) (*model.FormationPage, error)
	CreateFormation(ctx context.Context, tnt string, formation model.Formation, templateName string) (*model.Formation, error)
	DeleteFormation(ctx context.Context, tnt string, formation model.Formation) (*model.Formation, error)
	AssignFormation(ctx context.Context, tnt, objectID string, objectType graphql.FormationObjectType, formation model.Formation) (*model.Formation, error)
	UnassignFormation(ctx context.Context, tnt, objectID string, objectType graphql.FormationObjectType, formation model.Formation) (*model.Formation, error)
	ResynchronizeFormationNotifications(ctx context.Context, formationID string) (*model.Formation, error)
}

// Converter missing godoc
//
//go:generate mockery --name=Converter --output=automock --outpkg=automock --case=underscore --disable-version-string
type Converter interface {
	FromGraphQL(i graphql.FormationInput) model.Formation
	ToGraphQL(i *model.Formation) (*graphql.Formation, error)
	MultipleToGraphQL(in []*model.Formation) ([]*graphql.Formation, error)
}

//go:generate mockery --exported --name=formationAssignmentService --output=automock --outpkg=automock --case=underscore --disable-version-string
type formationAssignmentService interface {
	Delete(ctx context.Context, id string) error
	DeleteAssignmentsForObjectID(ctx context.Context, formationID, objectID string) error
	ListByFormationIDs(ctx context.Context, formationIDs []string, pageSize int, cursor string) ([]*model.FormationAssignmentPage, error)
	ListByFormationIDsNoPaging(ctx context.Context, formationIDs []string) ([][]*model.FormationAssignment, error)
	GetForFormation(ctx context.Context, id, formationID string) (*model.FormationAssignment, error)
	ListFormationAssignmentsForObjectID(ctx context.Context, formationID, objectID string) ([]*model.FormationAssignment, error)
	ProcessFormationAssignments(ctx context.Context, formationAssignmentsForObject []*model.FormationAssignment, runtimeContextIDToRuntimeIDMapping map[string]string, applicationIDToApplicationTemplateIDMapping map[string]string, requests []*webhookclient.FormationAssignmentNotificationRequest, operation func(context.Context, *formationassignment.AssignmentMappingPair) (bool, error)) error
	ProcessFormationAssignmentPair(ctx context.Context, mappingPair *formationassignment.AssignmentMappingPair) (bool, error)
	GenerateAssignments(ctx context.Context, tnt, objectID string, objectType graphql.FormationObjectType, formation *model.Formation) ([]*model.FormationAssignment, error)
	CleanupFormationAssignment(ctx context.Context, mappingPair *formationassignment.AssignmentMappingPair) (bool, error)
	GetAssignmentsForFormationWithStates(ctx context.Context, tenantID, formationID string, states []string) ([]*model.FormationAssignment, error)
	GetReverseBySourceAndTarget(ctx context.Context, formationID, sourceID, targetID string) (*model.FormationAssignment, error)
}

// FormationAssignmentConverter converts FormationAssignment between the model.FormationAssignment service-layer representation and graphql.FormationAssignment.
//
//go:generate mockery --name=FormationAssignmentConverter --output=automock --outpkg=automock --case=underscore --disable-version-string
type FormationAssignmentConverter interface {
	MultipleToGraphQL(in []*model.FormationAssignment) ([]*graphql.FormationAssignment, error)
	ToGraphQL(in *model.FormationAssignment) (*graphql.FormationAssignment, error)
}

// TenantFetcher calls an API which fetches details for the given tenant from an external tenancy service, stores the tenant in the Compass DB and returns 200 OK if the tenant was successfully created.
//
//go:generate mockery --name=TenantFetcher --output=automock --outpkg=automock --case=underscore --disable-version-string
type TenantFetcher interface {
	FetchOnDemand(tenant, parentTenant string) error
}

// Resolver is the formation resolver
type Resolver struct {
	transact                persistence.Transactioner
	service                 Service
	conv                    Converter
	formationAssignmentSvc  formationAssignmentService
	formationAssignmentConv FormationAssignmentConverter
	fetcher                 TenantFetcher
}

// NewResolver creates formation resolver
func NewResolver(transact persistence.Transactioner, service Service, conv Converter, formationAssignmentSvc formationAssignmentService, formationAssignmentConv FormationAssignmentConverter, fetcher TenantFetcher) *Resolver {
	return &Resolver{
		transact:                transact,
		service:                 service,
		conv:                    conv,
		formationAssignmentSvc:  formationAssignmentSvc,
		formationAssignmentConv: formationAssignmentConv,
		fetcher:                 fetcher,
	}
}

func (r *Resolver) getFormation(ctx context.Context, get func(context.Context) (*model.Formation, error)) (*graphql.Formation, error) {
	tx, err := r.transact.Begin()
	if err != nil {
		return nil, err
	}
	defer r.transact.RollbackUnlessCommitted(ctx, tx)

	ctx = persistence.SaveToContext(ctx, tx)

	formation, err := get(ctx)
	if err != nil {
		return nil, err
	}

	if err = tx.Commit(); err != nil {
		return nil, err
	}

	return r.conv.ToGraphQL(formation)
}

// FormationByName returns a Formation by its name
func (r *Resolver) FormationByName(ctx context.Context, name string) (*graphql.Formation, error) {
	return r.getFormation(ctx, func(ctx context.Context) (*model.Formation, error) {
		tnt, err := tenant.LoadFromContext(ctx)
		if err != nil {
			return nil, err
		}

		return r.service.GetFormationByName(ctx, name, tnt)
	})
}

// Formation returns a Formation by its id
func (r *Resolver) Formation(ctx context.Context, id string) (*graphql.Formation, error) {
	return r.getFormation(ctx, func(ctx context.Context) (*model.Formation, error) {
		return r.service.Get(ctx, id)
	})
}

// Formations returns paginated Formations based on first and after
func (r *Resolver) Formations(ctx context.Context, first *int, after *graphql.PageCursor) (*graphql.FormationPage, error) {
	var cursor string
	if after != nil {
		cursor = string(*after)
	}
	if first == nil {
		return nil, apperrors.NewInvalidDataError("missing required parameter 'first'")
	}

	tx, err := r.transact.Begin()
	if err != nil {
		return nil, err
	}
	defer r.transact.RollbackUnlessCommitted(ctx, tx)

	ctx = persistence.SaveToContext(ctx, tx)

	formationPage, err := r.service.List(ctx, *first, cursor)
	if err != nil {
		return nil, err
	}
	if err = tx.Commit(); err != nil {
		return nil, err
	}

	formations, err := r.conv.MultipleToGraphQL(formationPage.Data)
	if err != nil {
		return nil, err
	}

	return &graphql.FormationPage{
		Data:       formations,
		TotalCount: formationPage.TotalCount,
		PageInfo: &graphql.PageInfo{
			StartCursor: graphql.PageCursor(formationPage.PageInfo.StartCursor),
			EndCursor:   graphql.PageCursor(formationPage.PageInfo.EndCursor),
			HasNextPage: formationPage.PageInfo.HasNextPage,
		},
	}, nil
}

// CreateFormation creates new formation for the caller tenant
func (r *Resolver) CreateFormation(ctx context.Context, formationInput graphql.FormationInput) (*graphql.Formation, error) {
	tnt, err := tenant.LoadFromContext(ctx)
	if err != nil {
		return nil, err
	}

	tx, err := r.transact.Begin()
	if err != nil {
		return nil, err
	}
	defer r.transact.RollbackUnlessCommitted(ctx, tx)

	ctx = persistence.SaveToContext(ctx, tx)

	templateName := model.DefaultTemplateName
	if formationInput.TemplateName != nil && *formationInput.TemplateName != "" {
		templateName = *formationInput.TemplateName
	}

	newFormation, err := r.service.CreateFormation(ctx, tnt, r.conv.FromGraphQL(formationInput), templateName)
	if err != nil {
		return nil, err
	}

	if err = tx.Commit(); err != nil {
		return nil, errors.Wrap(err, "while committing transaction")
	}

	return r.conv.ToGraphQL(newFormation)
}

// DeleteFormation deletes the formation from the caller tenant formations
func (r *Resolver) DeleteFormation(ctx context.Context, formation graphql.FormationInput) (*graphql.Formation, error) {
	tnt, err := tenant.LoadFromContext(ctx)
	if err != nil {
		return nil, err
	}

	tx, err := r.transact.Begin()
	if err != nil {
		return nil, err
	}
	defer r.transact.RollbackUnlessCommitted(ctx, tx)

	ctx = persistence.SaveToContext(ctx, tx)

	deletedFormation, err := r.service.DeleteFormation(ctx, tnt, r.conv.FromGraphQL(formation))
	if err != nil {
		return nil, err
	}

	if err = tx.Commit(); err != nil {
		return nil, errors.Wrap(err, "while committing transaction")
	}

	return r.conv.ToGraphQL(deletedFormation)
}

// AssignFormation assigns object to the provided formation
func (r *Resolver) AssignFormation(ctx context.Context, objectID string, objectType graphql.FormationObjectType, formation graphql.FormationInput) (*graphql.Formation, error) {
	tnt, err := tenant.LoadFromContext(ctx)
	if err != nil {
		return nil, err
	}

	if objectType == graphql.FormationObjectTypeTenant {
		if err := r.fetcher.FetchOnDemand(objectID, tnt); err != nil {
			return nil, errors.Wrapf(err, "while trying to create if not exists subaccount %s", objectID)
		}
	}

	tx, err := r.transact.Begin()
	if err != nil {
		return nil, err
	}
	defer r.transact.RollbackUnlessCommitted(ctx, tx)

	ctx = persistence.SaveToContext(ctx, tx)

	newFormation, err := r.service.AssignFormation(ctx, tnt, objectID, objectType, r.conv.FromGraphQL(formation))
	if err != nil {
		return nil, err
	}

	if err = tx.Commit(); err != nil {
		return nil, errors.Wrap(err, "while committing transaction")
	}

	return r.conv.ToGraphQL(newFormation)
}

// UnassignFormation unassigns the object from the provided formation
func (r *Resolver) UnassignFormation(ctx context.Context, objectID string, objectType graphql.FormationObjectType, formation graphql.FormationInput) (*graphql.Formation, error) {
	tnt, err := tenant.LoadFromContext(ctx)
	if err != nil {
		return nil, err
	}

	tx, err := r.transact.Begin()
	if err != nil {
		return nil, err
	}
	defer r.transact.RollbackUnlessCommitted(ctx, tx)

	ctx = persistence.SaveToContext(ctx, tx)

	newFormation, err := r.service.UnassignFormation(ctx, tnt, objectID, objectType, r.conv.FromGraphQL(formation))
	if err != nil {
		return nil, err
	}

	if err = tx.Commit(); err != nil {
		return nil, errors.Wrap(err, "while committing transaction")
	}

	return r.conv.ToGraphQL(newFormation)
}

// FormationAssignments retrieves a page of FormationAssignments for the specified Formation
func (r *Resolver) FormationAssignments(ctx context.Context, obj *graphql.Formation, first *int, after *graphql.PageCursor) (*graphql.FormationAssignmentPage, error) {
	param := dataloader.ParamFormationAssignment{ID: obj.ID, Ctx: ctx, First: first, After: after}
	return dataloader.FormationFor(ctx).FormationAssignmentByID.Load(param)
}

// FormationAssignmentsDataLoader retrieves a page of FormationAssignments for each Formation ID in the keys argument
func (r *Resolver) FormationAssignmentsDataLoader(keys []dataloader.ParamFormationAssignment) ([]*graphql.FormationAssignmentPage, []error) {
	if len(keys) == 0 {
		return nil, []error{apperrors.NewInternalError("No Formations found")}
	}

	ctx := keys[0].Ctx
	formationIDs := make([]string, 0, len(keys))
	for _, key := range keys {
		formationIDs = append(formationIDs, key.ID)
	}

	var cursor string
	if keys[0].After != nil {
		cursor = string(*keys[0].After)
	}

	if keys[0].First == nil {
		return nil, []error{apperrors.NewInvalidDataError("missing required parameter 'first'")}
	}

	tx, err := r.transact.Begin()
	if err != nil {
		return nil, []error{err}
	}
	defer r.transact.RollbackUnlessCommitted(ctx, tx)

	ctx = persistence.SaveToContext(ctx, tx)

	formationAssignmentPages, err := r.formationAssignmentSvc.ListByFormationIDs(ctx, formationIDs, *keys[0].First, cursor)
	if err != nil {
		return nil, []error{err}
	}

	gqlFormationAssignments := make([]*graphql.FormationAssignmentPage, 0, len(formationAssignmentPages))
	for _, page := range formationAssignmentPages {
		fas, err := r.formationAssignmentConv.MultipleToGraphQL(page.Data)
		if err != nil {
			return nil, []error{err}
		}

		gqlFormationAssignments = append(gqlFormationAssignments, &graphql.FormationAssignmentPage{Data: fas, TotalCount: page.TotalCount, PageInfo: &graphql.PageInfo{
			StartCursor: graphql.PageCursor(page.PageInfo.StartCursor),
			EndCursor:   graphql.PageCursor(page.PageInfo.EndCursor),
			HasNextPage: page.PageInfo.HasNextPage,
		}})
	}

	if err = tx.Commit(); err != nil {
		return nil, []error{err}
	}

	return gqlFormationAssignments, nil
}

// FormationAssignment missing godoc
func (r *Resolver) FormationAssignment(ctx context.Context, obj *graphql.Formation, id string) (*graphql.FormationAssignment, error) {
	if obj == nil {
		return nil, apperrors.NewInternalError("Formation cannot be empty")
	}

	tx, err := r.transact.Begin()
	if err != nil {
		return nil, err
	}
	defer r.transact.RollbackUnlessCommitted(ctx, tx)

	ctx = persistence.SaveToContext(ctx, tx)

	formationAssignment, err := r.formationAssignmentSvc.GetForFormation(ctx, id, obj.ID)
	if err != nil {
		if apperrors.IsNotFoundError(err) {
			return nil, tx.Commit()
		}
		return nil, err
	}

	if err = tx.Commit(); err != nil {
		return nil, err
	}

	return r.formationAssignmentConv.ToGraphQL(formationAssignment)
}

// Status retrieves a Status for the specified Formation
func (r *Resolver) Status(ctx context.Context, obj *graphql.Formation) (*graphql.FormationStatus, error) {
	param := dataloader.ParamFormationStatus{ID: obj.ID, State: obj.State, Message: obj.Error.Message, ErrorCode: obj.Error.ErrorCode, Ctx: ctx}
	return dataloader.FormationStatusFor(ctx).FormationStatusByID.Load(param)
}

// StatusDataLoader retrieves a Status for each Formation ID in the keys argument
func (r *Resolver) StatusDataLoader(keys []dataloader.ParamFormationStatus) ([]*graphql.FormationStatus, []error) {
	if len(keys) == 0 {
		return nil, []error{apperrors.NewInternalError("No Formations found")}
	}

	ctx := keys[0].Ctx
	formationIDs := make([]string, 0, len(keys))
	for _, key := range keys {
		formationIDs = append(formationIDs, key.ID)
	}

	tx, err := r.transact.Begin()
	if err != nil {
		return nil, []error{err}
	}
	defer r.transact.RollbackUnlessCommitted(ctx, tx)

	ctx = persistence.SaveToContext(ctx, tx)

	formationAssignmentsPerFormation, err := r.formationAssignmentSvc.ListByFormationIDsNoPaging(ctx, formationIDs)
	if err != nil {
		return nil, []error{err}
	}
	gqlFormationStatuses := make([]*graphql.FormationStatus, 0, len(formationAssignmentsPerFormation))
	for i := 0; i < len(keys); i++ {
		formationAssignments := formationAssignmentsPerFormation[i]

		var condition graphql.FormationStatusCondition
		var formationStatusErrors []*graphql.FormationStatusError

		switch formationState := keys[i].State; formationState {
		case string(model.ReadyFormationState):
			condition = graphql.FormationStatusConditionReady
		case string(model.InitialFormationState), string(model.DeletingFormationState):
			condition = graphql.FormationStatusConditionInProgress
		case string(model.CreateErrorFormationState), string(model.DeleteErrorFormationState):
			condition = graphql.FormationStatusConditionError
			formationStatusErrors = append(formationStatusErrors, &graphql.FormationStatusError{Message: keys[i].Message, ErrorCode: keys[i].ErrorCode})
		}

		for _, fa := range formationAssignments {
			if isInErrorState(fa.State) {
				condition = graphql.FormationStatusConditionError

				if fa.Value == nil {
					formationStatusErrors = append(formationStatusErrors, &graphql.FormationStatusError{AssignmentID: &fa.ID})
					continue
				}
				var assignmentError formationassignment.AssignmentErrorWrapper
				if err = json.Unmarshal(fa.Value, &assignmentError); err != nil {
					return nil, []error{errors.Wrapf(err, "while unmarshalling formation assignment error with assignment ID %q", fa.ID)}
				}

				formationStatusErrors = append(formationStatusErrors, &graphql.FormationStatusError{
					AssignmentID: &fa.ID,
					Message:      assignmentError.Error.Message,
					ErrorCode:    int(assignmentError.Error.ErrorCode),
				})
			} else if condition != graphql.FormationStatusConditionError && isInProgressState(fa.State) {
				condition = graphql.FormationStatusConditionInProgress
			}
		}

		gqlFormationStatuses = append(gqlFormationStatuses, &graphql.FormationStatus{
			Condition: condition,
			Errors:    formationStatusErrors,
		})
	}

	if err = tx.Commit(); err != nil {
		return nil, []error{err}
	}

	return gqlFormationStatuses, nil
}

// ResynchronizeFormationNotifications sends all notifications that are in error or initial state
func (r *Resolver) ResynchronizeFormationNotifications(ctx context.Context, formationID string) (*graphql.Formation, error) {
	tx, err := r.transact.Begin()
	if err != nil {
		return nil, err
	}
	defer r.transact.RollbackUnlessCommitted(ctx, tx)

	ctx = persistence.SaveToContext(ctx, tx)

	updatedFormation, err := r.service.ResynchronizeFormationNotifications(ctx, formationID)
	if err != nil {
		return nil, err
	}

	if err = tx.Commit(); err != nil {
		return nil, err
	}

<<<<<<< HEAD
	return r.conv.ToGraphQL(updatedFormation), nil
=======
	return r.conv.ToGraphQL(formationModel)
>>>>>>> e427bbff
}

func isInErrorState(state string) bool {
	return state == string(model.CreateErrorAssignmentState) || state == string(model.DeleteErrorAssignmentState)
}

func isInProgressState(state string) bool {
	return state == string(model.InitialAssignmentState) ||
		state == string(model.DeletingAssignmentState) ||
		state == string(model.ConfigPendingAssignmentState)
}<|MERGE_RESOLUTION|>--- conflicted
+++ resolved
@@ -487,11 +487,7 @@
 		return nil, err
 	}
 
-<<<<<<< HEAD
-	return r.conv.ToGraphQL(updatedFormation), nil
-=======
-	return r.conv.ToGraphQL(formationModel)
->>>>>>> e427bbff
+	return r.conv.ToGraphQL(updatedFormation)
 }
 
 func isInErrorState(state string) bool {
