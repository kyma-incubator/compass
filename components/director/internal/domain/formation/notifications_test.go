--- conflicted
+++ resolved
@@ -689,18 +689,11 @@
 	fa := fixFormationAssignmentModelWithParameters("id1", FormationID, RuntimeID, ApplicationID, model.FormationAssignmentTypeRuntime, model.FormationAssignmentTypeApplication, model.InitialAssignmentState)
 	reverseFa := fixFormationAssignmentModelWithParameters("id2", FormationID, ApplicationID, RuntimeID, model.FormationAssignmentTypeApplication, model.FormationAssignmentTypeRuntime, model.InitialAssignmentState)
 
-<<<<<<< HEAD
-	formationLifecycleTemplateInput := fixFormationLifecycleInput(model.CreateFormation, TntCustomerID, TntExternalID)
-	formationLifecycleGQLWebhook := fixFormationLifecycleWebhookGQLModel(FormationLifecycleWebhookID, FormationTemplateID, graphql.WebhookModeSync)
-
-	formationConfigurationChangeTemplateInput := &webhook.FormationConfigurationChangeInput{
-=======
 	formationLifecycleTemplateInputWithCreateOperation := fixFormationLifecycleInput(model.CreateFormation, TntCustomerID, TntExternalID)
 	formationLifecycleTemplateInputWithDeleteOperation := fixFormationLifecycleInput(model.DeleteFormation, TntCustomerID, TntExternalID)
 	formationLifecycleGQLWebhook := fixFormationLifecycleWebhookGQLModel(FormationLifecycleWebhookID, FormationTemplateID, graphql.WebhookModeSync)
 
 	formationConfigurationChangeTemplateInputWithAssignOperation := &webhook.FormationConfigurationChangeInput{
->>>>>>> bb428358
 		Operation:   model.AssignFormation,
 		FormationID: FormationID,
 		ApplicationTemplate: &webhook.ApplicationTemplateWithLabels{
@@ -718,9 +711,6 @@
 		ReverseAssignment:     emptyFormationAssignment,
 	}
 
-<<<<<<< HEAD
-	preSendNotificationJoinPointDetailsForAssignment := &formationconstraint.SendNotificationOperationDetails{
-=======
 	formationConfigurationChangeTemplateInputWithUnassignOperation := &webhook.FormationConfigurationChangeInput{
 		Operation:   model.UnassignFormation,
 		FormationID: FormationID,
@@ -740,45 +730,23 @@
 	}
 
 	preSendNotificationJoinPointDetailsForAssignmentWithAssignOperation := &formationconstraint.SendNotificationOperationDetails{
->>>>>>> bb428358
 		ResourceType:               model.ApplicationResourceType,
 		ResourceSubtype:            subtype,
 		Location:                   formationconstraint.PreSendNotification,
 		Operation:                  model.AssignFormation,
 		Webhook:                    fixRuntimeWebhookGQLModel(WebhookID, RuntimeID),
-<<<<<<< HEAD
-		TemplateInput:              formationConfigurationChangeTemplateInput,
-=======
 		TemplateInput:              formationConfigurationChangeTemplateInputWithAssignOperation,
->>>>>>> bb428358
 		FormationAssignment:        fa,
 		ReverseFormationAssignment: reverseFa,
 		Formation:                  formationModel,
 	}
 
-<<<<<<< HEAD
-	preSendNotificationJoinPointDetailsForFormation := &formationconstraint.SendNotificationOperationDetails{
-		ResourceType:    model.FormationResourceType,
-		ResourceSubtype: testFormationTemplateName,
-		Location:        formationconstraint.PreSendNotification,
-		Operation:       model.CreateFormation,
-		Webhook:         formationLifecycleGQLWebhook,
-		TemplateInput:   formationLifecycleTemplateInput,
-		Formation:       formationModel,
-	}
-
-	postSendNotificationJoinPointDetailsForAssignment := &formationconstraint.SendNotificationOperationDetails{
-=======
 	postSendNotificationJoinPointDetailsForAssignmentWithAssignOperation := &formationconstraint.SendNotificationOperationDetails{
->>>>>>> bb428358
 		ResourceType:               model.ApplicationResourceType,
 		ResourceSubtype:            subtype,
 		Location:                   formationconstraint.PostSendNotification,
 		Operation:                  model.AssignFormation,
 		Webhook:                    fixRuntimeWebhookGQLModel(WebhookID, RuntimeID),
-<<<<<<< HEAD
-		TemplateInput:              formationConfigurationChangeTemplateInput,
-=======
 		TemplateInput:              formationConfigurationChangeTemplateInputWithAssignOperation,
 		FormationAssignment:        fa,
 		ReverseFormationAssignment: reverseFa,
@@ -792,7 +760,6 @@
 		Operation:                  model.UnassignFormation,
 		Webhook:                    fixRuntimeWebhookGQLModel(WebhookID, RuntimeID),
 		TemplateInput:              formationConfigurationChangeTemplateInputWithUnassignOperation,
->>>>>>> bb428358
 		FormationAssignment:        fa,
 		ReverseFormationAssignment: reverseFa,
 		Formation:                  formationModel,
@@ -843,11 +810,7 @@
 	faRequestExtWithAssignOperation := &webhookclient.FormationAssignmentNotificationRequestExt{
 		FormationAssignmentNotificationRequest: &webhookclient.FormationAssignmentNotificationRequest{
 			Webhook: fixRuntimeWebhookGQLModel(WebhookID, RuntimeID),
-<<<<<<< HEAD
-			Object:  formationConfigurationChangeTemplateInput,
-=======
 			Object:  formationConfigurationChangeTemplateInputWithAssignOperation,
->>>>>>> bb428358
 		},
 		Operation:                  model.AssignFormation,
 		FormationAssignment:        fa,
@@ -856,12 +819,6 @@
 		TargetSubtype:              subtype,
 	}
 
-<<<<<<< HEAD
-	formationRequestExt := &webhookclient.FormationNotificationRequest{
-		Request: &webhookclient.Request{
-			Webhook: formationLifecycleGQLWebhook,
-			Object:  formationLifecycleTemplateInput,
-=======
 	faRequestExtWithUnassignOperation := &webhookclient.FormationAssignmentNotificationRequestExt{
 		FormationAssignmentNotificationRequest: &webhookclient.FormationAssignmentNotificationRequest{
 			Webhook: fixRuntimeWebhookGQLModel(WebhookID, RuntimeID),
@@ -878,15 +835,12 @@
 		Request: &webhookclient.Request{
 			Webhook: formationLifecycleGQLWebhook,
 			Object:  formationLifecycleTemplateInputWithCreateOperation,
->>>>>>> bb428358
 		},
 		Operation:     model.CreateFormation,
 		Formation:     formationModel,
 		FormationType: testFormationTemplateName,
 	}
 
-<<<<<<< HEAD
-=======
 	deleteFormationRequestExt := &webhookclient.FormationNotificationRequest{
 		Request: &webhookclient.Request{
 			Webhook: formationLifecycleGQLWebhook,
@@ -897,7 +851,6 @@
 		FormationType: testFormationTemplateName,
 	}
 
->>>>>>> bb428358
 	testCases := []struct {
 		Name                    string
 		WebhookClientFN         func() *automock.WebhookClient
@@ -917,13 +870,8 @@
 			},
 			ConstraintEngine: func() *automock.ConstraintEngine {
 				engine := &automock.ConstraintEngine{}
-<<<<<<< HEAD
-				engine.On("EnforceConstraints", ctx, formationconstraint.PreSendNotification, preSendNotificationJoinPointDetailsForAssignment, FormationTemplateID).Return(nil).Once()
-				engine.On("EnforceConstraints", ctx, formationconstraint.PostSendNotification, postSendNotificationJoinPointDetailsForAssignment, FormationTemplateID).Return(nil).Once()
-=======
 				engine.On("EnforceConstraints", ctx, formationconstraint.PreSendNotification, preSendNotificationJoinPointDetailsForAssignmentWithAssignOperation, FormationTemplateID).Return(nil).Once()
 				engine.On("EnforceConstraints", ctx, formationconstraint.PostSendNotification, postSendNotificationJoinPointDetailsForAssignmentWithAssignOperation, FormationTemplateID).Return(nil).Once()
->>>>>>> bb428358
 				return engine
 			},
 			FormationAssignmentRepo: func() *automock.FormationAssignmentRepository {
@@ -931,11 +879,7 @@
 				faRepo.On("Update", ctx, fa).Return(nil).Once()
 				return faRepo
 			},
-<<<<<<< HEAD
-			WebhookRequest: faRequestExt,
-=======
 			WebhookRequest: faRequestExtWithAssignOperation,
->>>>>>> bb428358
 		},
 		{
 			Name: "fail when webhook client call fails",
@@ -961,26 +905,7 @@
 			},
 			ConstraintEngine: func() *automock.ConstraintEngine {
 				engine := &automock.ConstraintEngine{}
-<<<<<<< HEAD
-				engine.On("EnforceConstraints", ctx, formationconstraint.PreSendNotification, preSendNotificationJoinPointDetailsForAssignment, FormationTemplateID).Return(nil).Once()
-				return engine
-			},
-			WebhookRequest:     faRequestExt,
-			ExpectedErrMessage: testErr.Error(),
-		},
-		{
-			Name: "Error when updating formation assignment last notification sent timestamp fail",
-			WebhookClientFN: func() *automock.WebhookClient {
-				client := &automock.WebhookClient{}
-				client.On("Do", ctx, faRequestExt).Return(nil, nil)
-				return client
-			},
-			ConstraintEngine: func() *automock.ConstraintEngine {
-				engine := &automock.ConstraintEngine{}
-				engine.On("EnforceConstraints", ctx, formationconstraint.PreSendNotification, preSendNotificationJoinPointDetailsForAssignment, FormationTemplateID).Return(nil).Once()
-=======
 				engine.On("EnforceConstraints", ctx, formationconstraint.PreSendNotification, preSendNotificationJoinPointDetailsForAssignmentWithAssignOperation, FormationTemplateID).Return(nil).Once()
->>>>>>> bb428358
 				return engine
 			},
 			FormationAssignmentRepo: func() *automock.FormationAssignmentRepository {
@@ -988,31 +913,7 @@
 				faRepo.On("Update", ctx, fa).Return(testErr).Once()
 				return faRepo
 			},
-<<<<<<< HEAD
-			WebhookRequest:     faRequestExt,
-			ExpectedErrMessage: testErr.Error(),
-		},
-		{
-			Name: "Error when updating formation last notification sent timestamp fail",
-			WebhookClientFN: func() *automock.WebhookClient {
-				client := &automock.WebhookClient{}
-				client.On("Do", ctx, formationRequestExt).Return(nil, nil)
-				return client
-			},
-			ConstraintEngine: func() *automock.ConstraintEngine {
-				engine := &automock.ConstraintEngine{}
-				engine.On("EnforceConstraints", ctx, formationconstraint.PreSendNotification, preSendNotificationJoinPointDetailsForFormation, FormationTemplateID).Return(nil).Once()
-				return engine
-			},
-			FormationRepo: func() *automock.FormationRepository {
-				formationRepo := &automock.FormationRepository{}
-				formationRepo.On("Update", ctx, formationModel).Return(testErr).Once()
-				return formationRepo
-			},
-			WebhookRequest:     formationRequestExt,
-=======
 			WebhookRequest:     faRequestExtWithAssignOperation,
->>>>>>> bb428358
 			ExpectedErrMessage: testErr.Error(),
 		},
 		{
@@ -1124,13 +1025,8 @@
 			},
 			ConstraintEngine: func() *automock.ConstraintEngine {
 				engine := &automock.ConstraintEngine{}
-<<<<<<< HEAD
-				engine.On("EnforceConstraints", ctx, formationconstraint.PreSendNotification, preSendNotificationJoinPointDetailsForAssignment, FormationTemplateID).Return(nil).Once()
-				engine.On("EnforceConstraints", ctx, formationconstraint.PostSendNotification, postSendNotificationJoinPointDetailsForAssignment, FormationTemplateID).Return(testErr).Once()
-=======
 				engine.On("EnforceConstraints", ctx, formationconstraint.PreSendNotification, preSendNotificationJoinPointDetailsForAssignmentWithAssignOperation, FormationTemplateID).Return(nil).Once()
 				engine.On("EnforceConstraints", ctx, formationconstraint.PostSendNotification, postSendNotificationJoinPointDetailsForAssignmentWithAssignOperation, FormationTemplateID).Return(testErr).Once()
->>>>>>> bb428358
 				return engine
 			},
 			FormationAssignmentRepo: func() *automock.FormationAssignmentRepository {
@@ -1138,28 +1034,17 @@
 				faRepo.On("Update", ctx, fa).Return(nil).Once()
 				return faRepo
 			},
-<<<<<<< HEAD
-			WebhookRequest:     faRequestExt,
-=======
 			WebhookRequest:     faRequestExtWithAssignOperation,
->>>>>>> bb428358
 			ExpectedErrMessage: testErr.Error(),
 		},
 		{
 			Name: "fail when enforcing PRE constraints returns error",
 			ConstraintEngine: func() *automock.ConstraintEngine {
 				engine := &automock.ConstraintEngine{}
-<<<<<<< HEAD
-				engine.On("EnforceConstraints", ctx, formationconstraint.PreSendNotification, preSendNotificationJoinPointDetailsForAssignment, FormationTemplateID).Return(testErr).Once()
-				return engine
-			},
-			WebhookRequest:     faRequestExt,
-=======
 				engine.On("EnforceConstraints", ctx, formationconstraint.PreSendNotification, preSendNotificationJoinPointDetailsForAssignmentWithAssignOperation, FormationTemplateID).Return(testErr).Once()
 				return engine
 			},
 			WebhookRequest:     faRequestExtWithAssignOperation,
->>>>>>> bb428358
 			ExpectedErrMessage: testErr.Error(),
 		},
 	}
