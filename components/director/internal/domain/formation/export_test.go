--- conflicted
+++ resolved
@@ -2,10 +2,10 @@
 
 import "github.com/kyma-incubator/compass/components/director/pkg/persistence"
 
-<<<<<<< HEAD
-// NewServiceWithAsaEngine creates formation service with the procided ASAEngine
-func NewServiceWithAsaEngine(transact persistence.Transactioner, labelDefRepository labelDefRepository, labelRepository labelRepository, formationRepository FormationRepository, formationTemplateRepository FormationTemplateRepository, labelService labelService, uuidService uuidService, labelDefService labelDefService, asaRepo automaticFormationAssignmentRepository, asaService automaticFormationAssignmentService, tenantSvc tenantService, runtimeRepo runtimeRepository, runtimeContextRepo runtimeContextRepository, formationAssignmentService formationAssignmentService, formationAssignmentNotificationService FormationAssignmentNotificationsService, notificationsService NotificationsService, constraintEngine constraintEngine, runtimeTypeLabelKey, applicationTypeLabelKey string, engine asaEngine) *service {
+// NewServiceWithAsaEngine creates formation service with the provided ASAEngine
+func NewServiceWithAsaEngine(transact persistence.Transactioner, applicationRepository applicationRepository, labelDefRepository labelDefRepository, labelRepository labelRepository, formationRepository FormationRepository, formationTemplateRepository FormationTemplateRepository, labelService labelService, uuidService uuidService, labelDefService labelDefService, asaRepo automaticFormationAssignmentRepository, asaService automaticFormationAssignmentService, tenantSvc tenantService, runtimeRepo runtimeRepository, runtimeContextRepo runtimeContextRepository, formationAssignmentService formationAssignmentService, formationAssignmentNotificationService FormationAssignmentNotificationsService, notificationsService NotificationsService, constraintEngine constraintEngine, runtimeTypeLabelKey, applicationTypeLabelKey string, engine asaEngine) *service {
 	return &service{
+		applicationRepository:       applicationRepository,
 		labelDefRepository:                     labelDefRepository,
 		labelRepository:                        labelRepository,
 		formationRepository:                    formationRepository,
@@ -26,30 +26,5 @@
 		runtimeTypeLabelKey:                    runtimeTypeLabelKey,
 		applicationTypeLabelKey:                applicationTypeLabelKey,
 		asaEngine:                              engine,
-=======
-// NewServiceWithAsaEngine creates formation service with the provided ASAEngine
-func NewServiceWithAsaEngine(transact persistence.Transactioner, applicationRepository applicationRepository, labelDefRepository labelDefRepository, labelRepository labelRepository, formationRepository FormationRepository, formationTemplateRepository FormationTemplateRepository, labelService labelService, uuidService uuidService, labelDefService labelDefService, asaRepo automaticFormationAssignmentRepository, asaService automaticFormationAssignmentService, tenantSvc tenantService, runtimeRepo runtimeRepository, runtimeContextRepo runtimeContextRepository, formationAssignmentService formationAssignmentService, notificationsService NotificationsService, constraintEngine constraintEngine, runtimeTypeLabelKey, applicationTypeLabelKey string, engine asaEngine) *service {
-	return &service{
-		applicationRepository:       applicationRepository,
-		labelDefRepository:          labelDefRepository,
-		labelRepository:             labelRepository,
-		formationRepository:         formationRepository,
-		formationTemplateRepository: formationTemplateRepository,
-		labelService:                labelService,
-		labelDefService:             labelDefService,
-		asaService:                  asaService,
-		uuidService:                 uuidService,
-		tenantSvc:                   tenantSvc,
-		repo:                        asaRepo,
-		runtimeRepo:                 runtimeRepo,
-		runtimeContextRepo:          runtimeContextRepo,
-		formationAssignmentService:  formationAssignmentService,
-		notificationsService:        notificationsService,
-		constraintEngine:            constraintEngine,
-		transact:                    transact,
-		runtimeTypeLabelKey:         runtimeTypeLabelKey,
-		applicationTypeLabelKey:     applicationTypeLabelKey,
-		asaEngine:                   engine,
->>>>>>> efe80837
 	}
 }