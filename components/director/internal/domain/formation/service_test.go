package formation_test

import (
	"context"

	"github.com/kyma-incubator/compass/components/director/internal/domain/formationassignment"

	"github.com/kyma-incubator/compass/components/director/internal/domain/labeldef"
	"github.com/kyma-incubator/compass/components/director/pkg/apperrors"
	"github.com/kyma-incubator/compass/components/director/pkg/pagination"
	"github.com/kyma-incubator/compass/components/director/pkg/resource"
	"github.com/pkg/errors"

	"fmt"
	"testing"

	"github.com/kyma-incubator/compass/components/director/internal/domain/formation"
	"github.com/kyma-incubator/compass/components/director/internal/domain/formation/automock"
	"github.com/kyma-incubator/compass/components/director/internal/domain/tenant"
	"github.com/kyma-incubator/compass/components/director/internal/model"
	"github.com/stretchr/testify/assert"
	"github.com/stretchr/testify/mock"
	"github.com/stretchr/testify/require"
)

func TestServiceList(t *testing.T) {
	ctx := context.TODO()
	ctx = tenant.SaveToContext(ctx, TntInternalID, TntExternalID)

	pageSize := 100
	cursor := "start"

	expectedFormationPage := &model.FormationPage{
		Data: []*model.Formation{&modelFormation},
		PageInfo: &pagination.Page{
			StartCursor: cursor,
			EndCursor:   "",
			HasNextPage: false,
		},
		TotalCount: 1,
	}

	testCases := []struct {
		Name                  string
		FormationRepoFn       func() *automock.FormationRepository
		InputID               string
		InputPageSize         int
		ExpectedFormationPage *model.FormationPage
		ExpectedErrMessage    string
	}{
		{
			Name: "Success",
			FormationRepoFn: func() *automock.FormationRepository {
				repo := &automock.FormationRepository{}
				repo.On("List", ctx, TntInternalID, pageSize, cursor).Return(expectedFormationPage, nil).Once()
				return repo
			},
			InputID:               FormationID,
			InputPageSize:         pageSize,
			ExpectedFormationPage: expectedFormationPage,
			ExpectedErrMessage:    "",
		},
		{
			Name: "Returns error when can't list formations",
			FormationRepoFn: func() *automock.FormationRepository {
				repo := &automock.FormationRepository{}
				repo.On("List", ctx, TntInternalID, pageSize, cursor).Return(nil, testErr).Once()
				return repo
			},
			InputID:               FormationID,
			InputPageSize:         pageSize,
			ExpectedFormationPage: nil,
			ExpectedErrMessage:    testErr.Error(),
		},
		{
			Name:                  "Returns error when page size is not between 1 and 200",
			InputID:               FormationID,
			InputPageSize:         300,
			ExpectedFormationPage: nil,
			ExpectedErrMessage:    "page size must be between 1 and 200",
		},
	}

	for _, testCase := range testCases {
		t.Run(testCase.Name, func(t *testing.T) {
			// GIVEN
			formationRepo := unusedFormationRepo()
			if testCase.FormationRepoFn != nil {
				formationRepo = testCase.FormationRepoFn()
			}

<<<<<<< HEAD
			svc := formation.NewService(nil, nil, nil, nil, formationRepo, nil, nil, nil, nil, nil, nil, nil, nil, nil, nil, nil, nil, runtimeType, applicationType)
=======
			svc := formation.NewService(nil, nil, nil, formationRepo, nil, nil, nil, nil, nil, nil, nil, nil, nil, nil, nil, nil, nil, runtimeType, applicationType)
>>>>>>> ca27aa45

			// WHEN
			actual, err := svc.List(ctx, testCase.InputPageSize, cursor)

			// THEN
			if testCase.ExpectedErrMessage == "" {
				require.NoError(t, err)
				assert.Equal(t, testCase.ExpectedFormationPage, actual)
			} else {
				require.Error(t, err)
				require.Contains(t, err.Error(), testCase.ExpectedErrMessage)
				require.Nil(t, actual)
			}

			formationRepo.AssertExpectations(t)
		})
	}
}

func TestServiceGet(t *testing.T) {
	ctx := context.TODO()
	ctx = tenant.SaveToContext(ctx, TntInternalID, TntExternalID)

	testCases := []struct {
		Name               string
		FormationRepoFn    func() *automock.FormationRepository
		InputID            string
		ExpectedFormation  *model.Formation
		ExpectedErrMessage string
	}{
		{
			Name: "Success",
			FormationRepoFn: func() *automock.FormationRepository {
				repo := &automock.FormationRepository{}
				repo.On("Get", ctx, FormationID, TntInternalID).Return(&modelFormation, nil).Once()
				return repo
			},
			InputID:            FormationID,
			ExpectedFormation:  &modelFormation,
			ExpectedErrMessage: "",
		},
		{
			Name: "Returns error when can't get the formation",
			FormationRepoFn: func() *automock.FormationRepository {
				repo := &automock.FormationRepository{}
				repo.On("Get", ctx, FormationID, TntInternalID).Return(nil, testErr).Once()
				return repo
			},
			InputID:            FormationID,
			ExpectedFormation:  nil,
			ExpectedErrMessage: testErr.Error(),
		},
	}

	for _, testCase := range testCases {
		t.Run(testCase.Name, func(t *testing.T) {
			// GIVEN
			formationRepo := testCase.FormationRepoFn()

<<<<<<< HEAD
			svc := formation.NewService(nil, nil, nil, nil, formationRepo, nil, nil, nil, nil, nil, nil, nil, nil, nil, nil, nil, nil, runtimeType, applicationType)
=======
			svc := formation.NewService(nil, nil, nil, formationRepo, nil, nil, nil, nil, nil, nil, nil, nil, nil, nil, nil, nil, nil, runtimeType, applicationType)
>>>>>>> ca27aa45

			// WHEN
			actual, err := svc.Get(ctx, testCase.InputID)

			// THEN
			if testCase.ExpectedErrMessage == "" {
				require.NoError(t, err)
				assert.Equal(t, testCase.ExpectedFormation, actual)
			} else {
				require.Error(t, err)
				require.Contains(t, err.Error(), testCase.ExpectedErrMessage)
				require.Nil(t, actual)
			}

			formationRepo.AssertExpectations(t)
		})
	}
}

func TestService_GetFormationByName(t *testing.T) {
	ctx := context.TODO()
	ctx = tenant.SaveToContext(ctx, TntInternalID, TntExternalID)

	testCases := []struct {
		Name               string
		FormationRepoFn    func() *automock.FormationRepository
		Input              string
		ExpectedFormation  *model.Formation
		ExpectedErrMessage string
	}{
		{
			Name: "Success",
			FormationRepoFn: func() *automock.FormationRepository {
				repo := &automock.FormationRepository{}
				repo.On("GetByName", ctx, testFormationName, TntInternalID).Return(&modelFormation, nil).Once()
				return repo
			},
			Input:              testFormationName,
			ExpectedFormation:  &modelFormation,
			ExpectedErrMessage: "",
		},
		{
			Name: "Returns error when can't get the formation",
			FormationRepoFn: func() *automock.FormationRepository {
				repo := &automock.FormationRepository{}
				repo.On("GetByName", ctx, testFormationName, TntInternalID).Return(nil, testErr).Once()
				return repo
			},
			Input:              testFormationName,
			ExpectedFormation:  nil,
			ExpectedErrMessage: "An error occurred while getting formation by name",
		},
	}

	for _, testCase := range testCases {
		t.Run(testCase.Name, func(t *testing.T) {
			// GIVEN
			formationRepo := testCase.FormationRepoFn()

<<<<<<< HEAD
			svc := formation.NewService(nil, nil, nil, nil, formationRepo, nil, nil, nil, nil, nil, nil, nil, nil, nil, nil, nil, nil, runtimeType, applicationType)
=======
			svc := formation.NewService(nil, nil, nil, formationRepo, nil, nil, nil, nil, nil, nil, nil, nil, nil, nil, nil, nil, nil, runtimeType, applicationType)
>>>>>>> ca27aa45

			// WHEN
			actual, err := svc.GetFormationByName(ctx, testCase.Input, TntInternalID)

			// THEN
			if testCase.ExpectedErrMessage == "" {
				require.NoError(t, err)
				assert.Equal(t, testCase.ExpectedFormation, actual)
			} else {
				require.Error(t, err)
				require.Contains(t, err.Error(), testCase.ExpectedErrMessage)
				require.Nil(t, actual)
			}

			formationRepo.AssertExpectations(t)
		})
	}
}

func TestServiceCreateFormation(t *testing.T) {
	ctx := context.TODO()
	ctx = tenant.SaveToContext(ctx, TntInternalID, TntExternalID)

	in := model.Formation{
		Name: testFormationName,
	}

	expectedFormation := &model.Formation{
		ID:                  FormationID,
		TenantID:            TntInternalID,
		FormationTemplateID: FormationTemplateID,
		Name:                testFormationName,
		State:               model.ReadyFormationState,
	}

	formationWithReadyState := fixFormationModelWithState(model.ReadyFormationState)
	formationWithCreateErrorStateAndClientAssignmentError := fixFormationModelWithStateAndAssignmentError(t, model.CreateErrorFormationState, testErr.Error(), formationassignment.ClientError)
	formationWithCreateErrorStateAndTechnicalAssignmentError := fixFormationModelWithStateAndAssignmentError(t, model.CreateErrorFormationState, testErr.Error(), formationassignment.TechnicalError)

	testSchema, err := labeldef.NewSchemaForFormations([]string{testScenario})
	assert.NoError(t, err)
	testSchemaLblDef := fixScenariosLabelDefinition(TntInternalID, testSchema)

	newSchema, err := labeldef.NewSchemaForFormations([]string{testScenario, testFormationName})
	assert.NoError(t, err)
	newSchemaLblDef := fixScenariosLabelDefinition(TntInternalID, newSchema)

	emptySchemaLblDef := fixScenariosLabelDefinition(TntInternalID, testSchemaLblDef)
	emptySchemaLblDef.Schema = nil

	testCases := []struct {
		Name                    string
		UUIDServiceFn           func() *automock.UuidService
		LabelDefRepositoryFn    func() *automock.LabelDefRepository
		LabelDefServiceFn       func() *automock.LabelDefService
		NotificationsSvcFn      func() *automock.NotificationsService
		FormationTemplateRepoFn func() *automock.FormationTemplateRepository
		FormationRepoFn         func() *automock.FormationRepository
		ConstraintEngineFn      func() *automock.ConstraintEngine
		webhookRepoFn           func() *automock.WebhookRepository
		TemplateName            string
		ExpectedFormation       *model.Formation
		ExpectedErrMessage      string
	}{
		{
			Name: "success when no labeldef exists",
			UUIDServiceFn: func() *automock.UuidService {
				uuidService := &automock.UuidService{}
				uuidService.On("Generate").Return(fixUUID())
				return uuidService
			},
			LabelDefRepositoryFn: func() *automock.LabelDefRepository {
				labelDefRepo := &automock.LabelDefRepository{}
				labelDefRepo.On("GetByKey", ctx, TntInternalID, model.ScenariosKey).Return(nil, apperrors.NewNotFoundError(resource.LabelDefinition, ""))
				return labelDefRepo
			},
			LabelDefServiceFn: func() *automock.LabelDefService {
				labelDefService := &automock.LabelDefService{}
				labelDefService.On("CreateWithFormations", ctx, TntInternalID, []string{testFormationName}).Return(nil)
				return labelDefService
			},
			NotificationsSvcFn: func() *automock.NotificationsService {
				notificationSvc := &automock.NotificationsService{}
				notificationSvc.On("GenerateFormationNotifications", ctx, emptyFormationLifecycleWebhooks, TntInternalID, formationWithReadyState, FormationTemplateID, model.CreateFormation).Return(emptyFormationNotificationRequests, nil).Once()
				return notificationSvc
			},
			FormationTemplateRepoFn: func() *automock.FormationTemplateRepository {
				formationTemplateRepoMock := &automock.FormationTemplateRepository{}
				formationTemplateRepoMock.On("GetByNameAndTenant", ctx, testFormationTemplateName, TntInternalID).Return(fixFormationTemplateModel(), nil).Once()
				return formationTemplateRepoMock
			},
			FormationRepoFn: func() *automock.FormationRepository {
				formationRepoMock := &automock.FormationRepository{}
				formationRepoMock.On("Create", ctx, formationWithReadyState).Return(nil).Once()
				return formationRepoMock
			},
			ConstraintEngineFn: func() *automock.ConstraintEngine {
				engine := &automock.ConstraintEngine{}
				engine.On("EnforceConstraints", ctx, preCreateLocation, createFormationDetails, FormationTemplateID).Return(nil).Once()
				engine.On("EnforceConstraints", ctx, postCreateLocation, createFormationDetails, FormationTemplateID).Return(nil).Once()
				return engine
			},
			webhookRepoFn: func() *automock.WebhookRepository {
				webhookRepo := &automock.WebhookRepository{}
				webhookRepo.On("ListByReferenceObjectIDGlobal", ctx, FormationTemplateID, model.FormationTemplateWebhookReference).Return(emptyFormationLifecycleWebhooks, nil).Once()
				return webhookRepo
			},
			TemplateName:       testFormationTemplateName,
			ExpectedFormation:  expectedFormation,
			ExpectedErrMessage: "",
		},
		{
			Name: "success when labeldef exists",
			UUIDServiceFn: func() *automock.UuidService {
				uuidService := &automock.UuidService{}
				uuidService.On("Generate").Return(fixUUID())
				return uuidService
			},
			LabelDefRepositoryFn: func() *automock.LabelDefRepository {
				labelDefRepo := &automock.LabelDefRepository{}
				labelDefRepo.On("GetByKey", ctx, TntInternalID, model.ScenariosKey).Return(&testSchemaLblDef, nil)
				labelDefRepo.On("UpdateWithVersion", ctx, newSchemaLblDef).Return(nil)
				return labelDefRepo
			},
			LabelDefServiceFn: func() *automock.LabelDefService {
				labelDefService := &automock.LabelDefService{}
				labelDefService.On("ValidateExistingLabelsAgainstSchema", ctx, newSchema, TntInternalID, model.ScenariosKey).Return(nil)
				labelDefService.On("ValidateAutomaticScenarioAssignmentAgainstSchema", ctx, newSchema, TntInternalID, model.ScenariosKey).Return(nil)
				return labelDefService
			},
			NotificationsSvcFn: func() *automock.NotificationsService {
				notificationSvc := &automock.NotificationsService{}
				notificationSvc.On("GenerateFormationNotifications", ctx, emptyFormationLifecycleWebhooks, TntInternalID, formationWithReadyState, FormationTemplateID, model.CreateFormation).Return(emptyFormationNotificationRequests, nil).Once()
				return notificationSvc
			},
			FormationTemplateRepoFn: func() *automock.FormationTemplateRepository {
				formationTemplateRepoMock := &automock.FormationTemplateRepository{}
				formationTemplateRepoMock.On("GetByNameAndTenant", ctx, testFormationTemplateName, TntInternalID).Return(fixFormationTemplateModel(), nil).Once()
				return formationTemplateRepoMock
			},
			FormationRepoFn: func() *automock.FormationRepository {
				formationRepoMock := &automock.FormationRepository{}
				formationRepoMock.On("Create", ctx, formationWithReadyState).Return(nil).Once()
				return formationRepoMock
			},
			ConstraintEngineFn: func() *automock.ConstraintEngine {
				engine := &automock.ConstraintEngine{}
				engine.On("EnforceConstraints", ctx, preCreateLocation, createFormationDetails, FormationTemplateID).Return(nil).Once()
				engine.On("EnforceConstraints", ctx, postCreateLocation, createFormationDetails, FormationTemplateID).Return(nil).Once()
				return engine
			},
			webhookRepoFn: func() *automock.WebhookRepository {
				webhookRepo := &automock.WebhookRepository{}
				webhookRepo.On("ListByReferenceObjectIDGlobal", ctx, FormationTemplateID, model.FormationTemplateWebhookReference).Return(emptyFormationLifecycleWebhooks, nil).Once()
				return webhookRepo
			},
			TemplateName:       testFormationTemplateName,
			ExpectedFormation:  expectedFormation,
			ExpectedErrMessage: "",
		},
		{
			Name: "error when labeldef is missing and can not create it",
			LabelDefRepositoryFn: func() *automock.LabelDefRepository {
				labelDefRepo := &automock.LabelDefRepository{}
				labelDefRepo.On("GetByKey", ctx, TntInternalID, model.ScenariosKey).Return(nil, apperrors.NewNotFoundError(resource.LabelDefinition, ""))
				return labelDefRepo
			},
			LabelDefServiceFn: func() *automock.LabelDefService {
				labelDefService := &automock.LabelDefService{}
				labelDefService.On("CreateWithFormations", ctx, TntInternalID, []string{testFormationName}).Return(testErr)
				return labelDefService
			},
			FormationTemplateRepoFn: func() *automock.FormationTemplateRepository {
				formationTemplateRepoMock := &automock.FormationTemplateRepository{}
				formationTemplateRepoMock.On("GetByNameAndTenant", ctx, testFormationTemplateName, TntInternalID).Return(fixFormationTemplateModel(), nil).Once()
				return formationTemplateRepoMock
			},
			ConstraintEngineFn: func() *automock.ConstraintEngine {
				engine := &automock.ConstraintEngine{}
				engine.On("EnforceConstraints", ctx, preCreateLocation, createFormationDetails, FormationTemplateID).Return(nil).Once()
				return engine
			},
			TemplateName:       testFormationTemplateName,
			ExpectedErrMessage: testErr.Error(),
		},
		{
			Name: "error when labeldef is missing and create formation fails",
			UUIDServiceFn: func() *automock.UuidService {
				uuidService := &automock.UuidService{}
				uuidService.On("Generate").Return(fixUUID())
				return uuidService
			},
			LabelDefRepositoryFn: func() *automock.LabelDefRepository {
				labelDefRepo := &automock.LabelDefRepository{}
				labelDefRepo.On("GetByKey", ctx, TntInternalID, model.ScenariosKey).Return(nil, apperrors.NewNotFoundError(resource.LabelDefinition, ""))
				return labelDefRepo
			},
			LabelDefServiceFn: func() *automock.LabelDefService {
				labelDefService := &automock.LabelDefService{}
				labelDefService.On("CreateWithFormations", ctx, TntInternalID, []string{testFormationName}).Return(nil)
				return labelDefService
			},
			FormationRepoFn: func() *automock.FormationRepository {
				formationRepoMock := &automock.FormationRepository{}
				formationRepoMock.On("Create", ctx, formationWithReadyState).Return(testErr).Once()
				return formationRepoMock
			},
			FormationTemplateRepoFn: func() *automock.FormationTemplateRepository {
				formationTemplateRepoMock := &automock.FormationTemplateRepository{}
				formationTemplateRepoMock.On("GetByNameAndTenant", ctx, testFormationTemplateName, TntInternalID).Return(fixFormationTemplateModel(), nil).Once()
				return formationTemplateRepoMock
			},
			ConstraintEngineFn: func() *automock.ConstraintEngine {
				engine := &automock.ConstraintEngine{}
				engine.On("EnforceConstraints", ctx, preCreateLocation, createFormationDetails, FormationTemplateID).Return(nil).Once()
				return engine
			},
			webhookRepoFn: func() *automock.WebhookRepository {
				webhookRepo := &automock.WebhookRepository{}
				webhookRepo.On("ListByReferenceObjectIDGlobal", ctx, FormationTemplateID, model.FormationTemplateWebhookReference).Return(emptyFormationLifecycleWebhooks, nil).Once()
				return webhookRepo
			},
			TemplateName:       testFormationTemplateName,
			ExpectedErrMessage: "An error occurred while creating formation with name",
		},
		{
			Name: "error when can not get labeldef",
			LabelDefRepositoryFn: func() *automock.LabelDefRepository {
				labelDefRepo := &automock.LabelDefRepository{}
				labelDefRepo.On("GetByKey", ctx, TntInternalID, model.ScenariosKey).Return(nil, testErr)
				return labelDefRepo
			},
			ConstraintEngineFn: func() *automock.ConstraintEngine {
				engine := &automock.ConstraintEngine{}
				engine.On("EnforceConstraints", ctx, preCreateLocation, createFormationDetails, FormationTemplateID).Return(nil).Once()
				return engine
			},
			FormationTemplateRepoFn: func() *automock.FormationTemplateRepository {
				formationTemplateRepoMock := &automock.FormationTemplateRepository{}
				formationTemplateRepoMock.On("GetByNameAndTenant", ctx, testFormationTemplateName, TntInternalID).Return(fixFormationTemplateModel(), nil).Once()
				return formationTemplateRepoMock
			},
			LabelDefServiceFn:  unusedLabelDefService,
			TemplateName:       testFormationTemplateName,
			ExpectedErrMessage: "while getting `scenarios` label definition: Test error",
		},
		{
			Name: "error when labeldef's schema is missing",
			LabelDefRepositoryFn: func() *automock.LabelDefRepository {
				labelDefRepo := &automock.LabelDefRepository{}
				labelDefRepo.On("GetByKey", ctx, TntInternalID, model.ScenariosKey).Return(&emptySchemaLblDef, nil)
				return labelDefRepo
			},
			FormationTemplateRepoFn: func() *automock.FormationTemplateRepository {
				formationTemplateRepoMock := &automock.FormationTemplateRepository{}
				formationTemplateRepoMock.On("GetByNameAndTenant", ctx, testFormationTemplateName, TntInternalID).Return(fixFormationTemplateModel(), nil).Once()
				return formationTemplateRepoMock
			},
			ConstraintEngineFn: func() *automock.ConstraintEngine {
				engine := &automock.ConstraintEngine{}
				engine.On("EnforceConstraints", ctx, preCreateLocation, createFormationDetails, FormationTemplateID).Return(nil).Once()
				return engine
			},
			LabelDefServiceFn:  unusedLabelDefService,
			TemplateName:       testFormationTemplateName,
			ExpectedErrMessage: "missing schema",
		},
		{
			Name: "error when validating existing labels against the schema",
			LabelDefRepositoryFn: func() *automock.LabelDefRepository {
				labelDefRepo := &automock.LabelDefRepository{}
				labelDefRepo.On("GetByKey", ctx, TntInternalID, model.ScenariosKey).Return(&testSchemaLblDef, nil)
				return labelDefRepo
			},
			LabelDefServiceFn: func() *automock.LabelDefService {
				labelDefService := &automock.LabelDefService{}
				labelDefService.On("ValidateExistingLabelsAgainstSchema", ctx, newSchema, TntInternalID, testSchemaLblDef.Key).Return(testErr)
				return labelDefService
			},
			FormationTemplateRepoFn: func() *automock.FormationTemplateRepository {
				formationTemplateRepoMock := &automock.FormationTemplateRepository{}
				formationTemplateRepoMock.On("GetByNameAndTenant", ctx, testFormationTemplateName, TntInternalID).Return(fixFormationTemplateModel(), nil).Once()
				return formationTemplateRepoMock
			},
			ConstraintEngineFn: func() *automock.ConstraintEngine {
				engine := &automock.ConstraintEngine{}
				engine.On("EnforceConstraints", ctx, preCreateLocation, createFormationDetails, FormationTemplateID).Return(nil).Once()
				return engine
			},
			TemplateName:       testFormationTemplateName,
			ExpectedErrMessage: testErr.Error(),
		},
		{
			Name: "error when validating automatic scenario assignment against the schema",
			LabelDefRepositoryFn: func() *automock.LabelDefRepository {
				labelDefRepo := &automock.LabelDefRepository{}
				labelDefRepo.On("GetByKey", ctx, TntInternalID, model.ScenariosKey).Return(&testSchemaLblDef, nil)
				return labelDefRepo
			},
			LabelDefServiceFn: func() *automock.LabelDefService {
				labelDefService := &automock.LabelDefService{}
				labelDefService.On("ValidateExistingLabelsAgainstSchema", ctx, newSchema, TntInternalID, testSchemaLblDef.Key).Return(nil)
				labelDefService.On("ValidateAutomaticScenarioAssignmentAgainstSchema", ctx, newSchema, TntInternalID, testSchemaLblDef.Key).Return(testErr)
				return labelDefService
			},
			FormationTemplateRepoFn: func() *automock.FormationTemplateRepository {
				formationTemplateRepoMock := &automock.FormationTemplateRepository{}
				formationTemplateRepoMock.On("GetByNameAndTenant", ctx, testFormationTemplateName, TntInternalID).Return(fixFormationTemplateModel(), nil).Once()
				return formationTemplateRepoMock
			},
			ConstraintEngineFn: func() *automock.ConstraintEngine {
				engine := &automock.ConstraintEngine{}
				engine.On("EnforceConstraints", ctx, preCreateLocation, createFormationDetails, FormationTemplateID).Return(nil).Once()
				return engine
			},
			TemplateName:       testFormationTemplateName,
			ExpectedErrMessage: "while validating Scenario Assignments against a new schema",
		},
		{
			Name: "error when update with version fails",
			LabelDefRepositoryFn: func() *automock.LabelDefRepository {
				labelDefRepo := &automock.LabelDefRepository{}
				labelDefRepo.On("GetByKey", ctx, TntInternalID, model.ScenariosKey).Return(&testSchemaLblDef, nil)
				labelDefRepo.On("UpdateWithVersion", ctx, newSchemaLblDef).Return(testErr)
				return labelDefRepo
			},
			LabelDefServiceFn: func() *automock.LabelDefService {
				labelDefService := &automock.LabelDefService{}
				labelDefService.On("ValidateExistingLabelsAgainstSchema", ctx, newSchema, TntInternalID, testSchemaLblDef.Key).Return(nil)
				labelDefService.On("ValidateAutomaticScenarioAssignmentAgainstSchema", ctx, newSchema, TntInternalID, testSchemaLblDef.Key).Return(nil)
				return labelDefService
			},
			FormationTemplateRepoFn: func() *automock.FormationTemplateRepository {
				formationTemplateRepoMock := &automock.FormationTemplateRepository{}
				formationTemplateRepoMock.On("GetByNameAndTenant", ctx, testFormationTemplateName, TntInternalID).Return(fixFormationTemplateModel(), nil).Once()
				return formationTemplateRepoMock
			},
			ConstraintEngineFn: func() *automock.ConstraintEngine {
				engine := &automock.ConstraintEngine{}
				engine.On("EnforceConstraints", ctx, preCreateLocation, createFormationDetails, FormationTemplateID).Return(nil).Once()
				return engine
			},
			TemplateName:       testFormationTemplateName,
			ExpectedErrMessage: testErr.Error(),
		},
		{
			Name: "error when getting formation template by name fails",
			FormationTemplateRepoFn: func() *automock.FormationTemplateRepository {
				formationTemplateRepoMock := &automock.FormationTemplateRepository{}
				formationTemplateRepoMock.On("GetByNameAndTenant", ctx, testFormationTemplateName, TntInternalID).Return(nil, testErr).Once()
				return formationTemplateRepoMock
			},
			TemplateName:       testFormationTemplateName,
			ExpectedErrMessage: "An error occurred while getting formation template by name",
		},
		{
			Name: "error when creating formation fails",
			UUIDServiceFn: func() *automock.UuidService {
				uuidService := &automock.UuidService{}
				uuidService.On("Generate").Return(fixUUID())
				return uuidService
			},
			LabelDefRepositoryFn: func() *automock.LabelDefRepository {
				labelDefRepo := &automock.LabelDefRepository{}
				labelDefRepo.On("GetByKey", ctx, TntInternalID, model.ScenariosKey).Return(&testSchemaLblDef, nil)
				labelDefRepo.On("UpdateWithVersion", ctx, newSchemaLblDef).Return(nil)
				return labelDefRepo
			},
			LabelDefServiceFn: func() *automock.LabelDefService {
				labelDefService := &automock.LabelDefService{}
				labelDefService.On("ValidateExistingLabelsAgainstSchema", ctx, newSchema, TntInternalID, model.ScenariosKey).Return(nil)
				labelDefService.On("ValidateAutomaticScenarioAssignmentAgainstSchema", ctx, newSchema, TntInternalID, model.ScenariosKey).Return(nil)
				return labelDefService
			},
			FormationTemplateRepoFn: func() *automock.FormationTemplateRepository {
				formationTemplateRepoMock := &automock.FormationTemplateRepository{}
				formationTemplateRepoMock.On("GetByNameAndTenant", ctx, testFormationTemplateName, TntInternalID).Return(fixFormationTemplateModel(), nil).Once()
				return formationTemplateRepoMock
			},
			FormationRepoFn: func() *automock.FormationRepository {
				formationRepoMock := &automock.FormationRepository{}
				formationRepoMock.On("Create", ctx, formationWithReadyState).Return(testErr).Once()
				return formationRepoMock
			},
			ConstraintEngineFn: func() *automock.ConstraintEngine {
				engine := &automock.ConstraintEngine{}
				engine.On("EnforceConstraints", ctx, preCreateLocation, createFormationDetails, FormationTemplateID).Return(nil).Once()
				return engine
			},
			webhookRepoFn: func() *automock.WebhookRepository {
				webhookRepo := &automock.WebhookRepository{}
				webhookRepo.On("ListByReferenceObjectIDGlobal", ctx, FormationTemplateID, model.FormationTemplateWebhookReference).Return(emptyFormationLifecycleWebhooks, nil).Once()
				return webhookRepo
			},
			TemplateName:       testFormationTemplateName,
			ExpectedErrMessage: "An error occurred while creating formation with name: \"test-formation\"",
		},
		{
			Name: "error while enforcing constraint pre operation",
			FormationTemplateRepoFn: func() *automock.FormationTemplateRepository {
				formationTemplateRepoMock := &automock.FormationTemplateRepository{}
				formationTemplateRepoMock.On("GetByNameAndTenant", ctx, testFormationTemplateName, TntInternalID).Return(fixFormationTemplateModel(), nil).Once()
				return formationTemplateRepoMock
			},
			ConstraintEngineFn: func() *automock.ConstraintEngine {
				engine := &automock.ConstraintEngine{}
				engine.On("EnforceConstraints", ctx, preCreateLocation, createFormationDetails, FormationTemplateID).Return(testErr).Once()
				return engine
			},
			TemplateName:       testFormationTemplateName,
			ExpectedErrMessage: "While enforcing constraints for target operation \"CREATE_FORMATION\" and constraint type \"PRE\": Test error",
		},
		{
			Name: "error when listing formation template's webhooks fails",
			LabelDefRepositoryFn: func() *automock.LabelDefRepository {
				labelDefRepo := &automock.LabelDefRepository{}
				labelDefRepo.On("GetByKey", ctx, TntInternalID, model.ScenariosKey).Return(&testSchemaLblDef, nil)
				labelDefRepo.On("UpdateWithVersion", ctx, newSchemaLblDef).Return(nil)
				return labelDefRepo
			},
			LabelDefServiceFn: func() *automock.LabelDefService {
				labelDefService := &automock.LabelDefService{}
				labelDefService.On("ValidateExistingLabelsAgainstSchema", ctx, newSchema, TntInternalID, model.ScenariosKey).Return(nil)
				labelDefService.On("ValidateAutomaticScenarioAssignmentAgainstSchema", ctx, newSchema, TntInternalID, model.ScenariosKey).Return(nil)
				return labelDefService
			},
			FormationTemplateRepoFn: func() *automock.FormationTemplateRepository {
				formationTemplateRepoMock := &automock.FormationTemplateRepository{}
				formationTemplateRepoMock.On("GetByNameAndTenant", ctx, testFormationTemplateName, TntInternalID).Return(fixFormationTemplateModel(), nil).Once()
				return formationTemplateRepoMock
			},
			ConstraintEngineFn: func() *automock.ConstraintEngine {
				engine := &automock.ConstraintEngine{}
				engine.On("EnforceConstraints", ctx, preCreateLocation, createFormationDetails, FormationTemplateID).Return(nil).Once()
				return engine
			},
			webhookRepoFn: func() *automock.WebhookRepository {
				webhookRepo := &automock.WebhookRepository{}
				webhookRepo.On("ListByReferenceObjectIDGlobal", ctx, FormationTemplateID, model.FormationTemplateWebhookReference).Return(nil, testErr).Once()
				return webhookRepo
			},
			TemplateName:       testFormationTemplateName,
			ExpectedErrMessage: "when listing formation lifecycle webhooks for formation template with ID",
		},
		{
			Name: "error while enforcing constraints post operation",
			UUIDServiceFn: func() *automock.UuidService {
				uuidService := &automock.UuidService{}
				uuidService.On("Generate").Return(fixUUID())
				return uuidService
			},
			LabelDefRepositoryFn: func() *automock.LabelDefRepository {
				labelDefRepo := &automock.LabelDefRepository{}
				labelDefRepo.On("GetByKey", ctx, TntInternalID, model.ScenariosKey).Return(nil, apperrors.NewNotFoundError(resource.LabelDefinition, ""))
				return labelDefRepo
			},
			LabelDefServiceFn: func() *automock.LabelDefService {
				labelDefService := &automock.LabelDefService{}
				labelDefService.On("CreateWithFormations", ctx, TntInternalID, []string{testFormationName}).Return(nil)
				return labelDefService
			},
			NotificationsSvcFn: func() *automock.NotificationsService {
				notificationSvc := &automock.NotificationsService{}
				notificationSvc.On("GenerateFormationNotifications", ctx, emptyFormationLifecycleWebhooks, TntInternalID, formationWithReadyState, FormationTemplateID, model.CreateFormation).Return(emptyFormationNotificationRequests, nil).Once()
				return notificationSvc
			},
			FormationTemplateRepoFn: func() *automock.FormationTemplateRepository {
				formationTemplateRepoMock := &automock.FormationTemplateRepository{}
				formationTemplateRepoMock.On("GetByNameAndTenant", ctx, testFormationTemplateName, TntInternalID).Return(fixFormationTemplateModel(), nil).Once()
				return formationTemplateRepoMock
			},
			FormationRepoFn: func() *automock.FormationRepository {
				formationRepoMock := &automock.FormationRepository{}
				formationRepoMock.On("Create", ctx, formationWithReadyState).Return(nil).Once()
				return formationRepoMock
			},
			ConstraintEngineFn: func() *automock.ConstraintEngine {
				engine := &automock.ConstraintEngine{}
				engine.On("EnforceConstraints", ctx, preCreateLocation, createFormationDetails, FormationTemplateID).Return(nil).Once()
				engine.On("EnforceConstraints", ctx, postCreateLocation, createFormationDetails, FormationTemplateID).Return(testErr).Once()
				return engine
			},
			webhookRepoFn: func() *automock.WebhookRepository {
				webhookRepo := &automock.WebhookRepository{}
				webhookRepo.On("ListByReferenceObjectIDGlobal", ctx, FormationTemplateID, model.FormationTemplateWebhookReference).Return(emptyFormationLifecycleWebhooks, nil).Once()
				return webhookRepo
			},
			TemplateName:       testFormationTemplateName,
			ExpectedErrMessage: "While enforcing constraints for target operation \"CREATE_FORMATION\" and constraint type \"POST\": Test error",
		},
		{
			Name: "Success when there is formation notifications",
			UUIDServiceFn: func() *automock.UuidService {
				uuidService := &automock.UuidService{}
				uuidService.On("Generate").Return(fixUUID())
				return uuidService
			},
			LabelDefRepositoryFn: func() *automock.LabelDefRepository {
				labelDefRepo := &automock.LabelDefRepository{}
				labelDefRepo.On("GetByKey", ctx, TntInternalID, model.ScenariosKey).Return(&testSchemaLblDef, nil)
				labelDefRepo.On("UpdateWithVersion", ctx, newSchemaLblDef).Return(nil)
				return labelDefRepo
			},
			LabelDefServiceFn: func() *automock.LabelDefService {
				labelDefService := &automock.LabelDefService{}
				labelDefService.On("ValidateExistingLabelsAgainstSchema", ctx, newSchema, TntInternalID, model.ScenariosKey).Return(nil)
				labelDefService.On("ValidateAutomaticScenarioAssignmentAgainstSchema", ctx, newSchema, TntInternalID, model.ScenariosKey).Return(nil)
				return labelDefService
			},
			NotificationsSvcFn: func() *automock.NotificationsService {
				notificationSvc := &automock.NotificationsService{}
				notificationSvc.On("GenerateFormationNotifications", ctx, formationLifecycleWebhooks, TntInternalID, formationWithReadyState, FormationTemplateID, model.CreateFormation).Return(formationNotificationRequests, nil).Once()
				notificationSvc.On("SendNotification", ctx, formationNotificationRequest).Return(formationNotificationWebhookSuccessResponse, nil).Once()
				return notificationSvc
			},
			FormationTemplateRepoFn: func() *automock.FormationTemplateRepository {
				formationTemplateRepoMock := &automock.FormationTemplateRepository{}
				formationTemplateRepoMock.On("GetByNameAndTenant", ctx, testFormationTemplateName, TntInternalID).Return(fixFormationTemplateModel(), nil).Once()
				return formationTemplateRepoMock
			},
			FormationRepoFn: func() *automock.FormationRepository {
				formationRepoMock := &automock.FormationRepository{}
				formationRepoMock.On("Create", ctx, formationWithReadyState).Return(nil).Once()
				formationRepoMock.On("Update", ctx, formationWithReadyState).Return(nil).Once()
				return formationRepoMock
			},
			ConstraintEngineFn: func() *automock.ConstraintEngine {
				engine := &automock.ConstraintEngine{}
				engine.On("EnforceConstraints", ctx, preCreateLocation, createFormationDetails, FormationTemplateID).Return(nil).Once()
				engine.On("EnforceConstraints", ctx, postCreateLocation, createFormationDetails, FormationTemplateID).Return(nil).Once()
				return engine
			},
			webhookRepoFn: func() *automock.WebhookRepository {
				webhookRepo := &automock.WebhookRepository{}
				webhookRepo.On("ListByReferenceObjectIDGlobal", ctx, FormationTemplateID, model.FormationTemplateWebhookReference).Return(formationLifecycleWebhooks, nil).Once()
				return webhookRepo
			},
			TemplateName:       testFormationTemplateName,
			ExpectedFormation:  formationWithReadyState,
			ExpectedErrMessage: "",
		},
		{
			Name: "Error when generating formation notification fails",
			UUIDServiceFn: func() *automock.UuidService {
				uuidService := &automock.UuidService{}
				uuidService.On("Generate").Return(fixUUID())
				return uuidService
			},
			LabelDefRepositoryFn: func() *automock.LabelDefRepository {
				labelDefRepo := &automock.LabelDefRepository{}
				labelDefRepo.On("GetByKey", ctx, TntInternalID, model.ScenariosKey).Return(&testSchemaLblDef, nil)
				labelDefRepo.On("UpdateWithVersion", ctx, newSchemaLblDef).Return(nil)
				return labelDefRepo
			},
			LabelDefServiceFn: func() *automock.LabelDefService {
				labelDefService := &automock.LabelDefService{}
				labelDefService.On("ValidateExistingLabelsAgainstSchema", ctx, newSchema, TntInternalID, model.ScenariosKey).Return(nil)
				labelDefService.On("ValidateAutomaticScenarioAssignmentAgainstSchema", ctx, newSchema, TntInternalID, model.ScenariosKey).Return(nil)
				return labelDefService
			},
			NotificationsSvcFn: func() *automock.NotificationsService {
				notificationSvc := &automock.NotificationsService{}
				notificationSvc.On("GenerateFormationNotifications", ctx, formationLifecycleWebhooks, TntInternalID, formationWithReadyState, FormationTemplateID, model.CreateFormation).Return(nil, testErr).Once()
				return notificationSvc
			},
			FormationTemplateRepoFn: func() *automock.FormationTemplateRepository {
				formationTemplateRepoMock := &automock.FormationTemplateRepository{}
				formationTemplateRepoMock.On("GetByNameAndTenant", ctx, testFormationTemplateName, TntInternalID).Return(fixFormationTemplateModel(), nil).Once()
				return formationTemplateRepoMock
			},
			FormationRepoFn: func() *automock.FormationRepository {
				formationRepoMock := &automock.FormationRepository{}
				formationRepoMock.On("Create", ctx, formationWithReadyState).Return(nil).Once()
				return formationRepoMock
			},
			ConstraintEngineFn: func() *automock.ConstraintEngine {
				engine := &automock.ConstraintEngine{}
				engine.On("EnforceConstraints", ctx, preCreateLocation, createFormationDetails, FormationTemplateID).Return(nil).Once()
				return engine
			},
			webhookRepoFn: func() *automock.WebhookRepository {
				webhookRepo := &automock.WebhookRepository{}
				webhookRepo.On("ListByReferenceObjectIDGlobal", ctx, FormationTemplateID, model.FormationTemplateWebhookReference).Return(formationLifecycleWebhooks, nil).Once()
				return webhookRepo
			},
			TemplateName:       testFormationTemplateName,
			ExpectedFormation:  nil,
			ExpectedErrMessage: "while generating notifications for formation with ID",
		},
		{
			Name: "Error when sending formation notifications fails",
			UUIDServiceFn: func() *automock.UuidService {
				uuidService := &automock.UuidService{}
				uuidService.On("Generate").Return(fixUUID())
				return uuidService
			},
			LabelDefRepositoryFn: func() *automock.LabelDefRepository {
				labelDefRepo := &automock.LabelDefRepository{}
				labelDefRepo.On("GetByKey", ctx, TntInternalID, model.ScenariosKey).Return(&testSchemaLblDef, nil)
				labelDefRepo.On("UpdateWithVersion", ctx, newSchemaLblDef).Return(nil)
				return labelDefRepo
			},
			LabelDefServiceFn: func() *automock.LabelDefService {
				labelDefService := &automock.LabelDefService{}
				labelDefService.On("ValidateExistingLabelsAgainstSchema", ctx, newSchema, TntInternalID, model.ScenariosKey).Return(nil)
				labelDefService.On("ValidateAutomaticScenarioAssignmentAgainstSchema", ctx, newSchema, TntInternalID, model.ScenariosKey).Return(nil)
				return labelDefService
			},
			NotificationsSvcFn: func() *automock.NotificationsService {
				notificationSvc := &automock.NotificationsService{}
				notificationSvc.On("GenerateFormationNotifications", ctx, formationLifecycleWebhooks, TntInternalID, formationWithReadyState, FormationTemplateID, model.CreateFormation).Return(formationNotificationRequests, nil).Once()
				notificationSvc.On("SendNotification", ctx, formationNotificationRequest).Return(nil, testErr).Once()
				return notificationSvc
			},
			FormationTemplateRepoFn: func() *automock.FormationTemplateRepository {
				formationTemplateRepoMock := &automock.FormationTemplateRepository{}
				formationTemplateRepoMock.On("GetByNameAndTenant", ctx, testFormationTemplateName, TntInternalID).Return(fixFormationTemplateModel(), nil).Once()
				return formationTemplateRepoMock
			},
			FormationRepoFn: func() *automock.FormationRepository {
				formationRepoMock := &automock.FormationRepository{}
				formationRepoMock.On("Create", ctx, formationWithReadyState).Return(nil).Once()
				formationRepoMock.On("Update", ctx, formationWithCreateErrorStateAndTechnicalAssignmentError).Return(nil).Once()
				return formationRepoMock
			},
			ConstraintEngineFn: func() *automock.ConstraintEngine {
				engine := &automock.ConstraintEngine{}
				engine.On("EnforceConstraints", ctx, preCreateLocation, createFormationDetails, FormationTemplateID).Return(nil).Once()
				return engine
			},
			webhookRepoFn: func() *automock.WebhookRepository {
				webhookRepo := &automock.WebhookRepository{}
				webhookRepo.On("ListByReferenceObjectIDGlobal", ctx, FormationTemplateID, model.FormationTemplateWebhookReference).Return(formationLifecycleWebhooks, nil).Once()
				return webhookRepo
			},
			TemplateName:       testFormationTemplateName,
			ExpectedFormation:  nil,
			ExpectedErrMessage: "while sending notification for formation with ID",
		},
		{
			Name: "Error when sending formation notifications fails and subsequently formation update fails",
			UUIDServiceFn: func() *automock.UuidService {
				uuidService := &automock.UuidService{}
				uuidService.On("Generate").Return(fixUUID())
				return uuidService
			},
			LabelDefRepositoryFn: func() *automock.LabelDefRepository {
				labelDefRepo := &automock.LabelDefRepository{}
				labelDefRepo.On("GetByKey", ctx, TntInternalID, model.ScenariosKey).Return(&testSchemaLblDef, nil)
				labelDefRepo.On("UpdateWithVersion", ctx, newSchemaLblDef).Return(nil)
				return labelDefRepo
			},
			LabelDefServiceFn: func() *automock.LabelDefService {
				labelDefService := &automock.LabelDefService{}
				labelDefService.On("ValidateExistingLabelsAgainstSchema", ctx, newSchema, TntInternalID, model.ScenariosKey).Return(nil)
				labelDefService.On("ValidateAutomaticScenarioAssignmentAgainstSchema", ctx, newSchema, TntInternalID, model.ScenariosKey).Return(nil)
				return labelDefService
			},
			NotificationsSvcFn: func() *automock.NotificationsService {
				notificationSvc := &automock.NotificationsService{}
				notificationSvc.On("GenerateFormationNotifications", ctx, formationLifecycleWebhooks, TntInternalID, formationWithReadyState, FormationTemplateID, model.CreateFormation).Return(formationNotificationRequests, nil).Once()
				notificationSvc.On("SendNotification", ctx, formationNotificationRequest).Return(nil, testErr).Once()
				return notificationSvc
			},
			FormationTemplateRepoFn: func() *automock.FormationTemplateRepository {
				formationTemplateRepoMock := &automock.FormationTemplateRepository{}
				formationTemplateRepoMock.On("GetByNameAndTenant", ctx, testFormationTemplateName, TntInternalID).Return(fixFormationTemplateModel(), nil).Once()
				return formationTemplateRepoMock
			},
			FormationRepoFn: func() *automock.FormationRepository {
				formationRepoMock := &automock.FormationRepository{}
				formationRepoMock.On("Create", ctx, formationWithReadyState).Return(nil).Once()
				formationRepoMock.On("Update", ctx, formationWithCreateErrorStateAndTechnicalAssignmentError).Return(testErr).Once()
				return formationRepoMock
			},
			ConstraintEngineFn: func() *automock.ConstraintEngine {
				engine := &automock.ConstraintEngine{}
				engine.On("EnforceConstraints", ctx, preCreateLocation, createFormationDetails, FormationTemplateID).Return(nil).Once()
				return engine
			},
			webhookRepoFn: func() *automock.WebhookRepository {
				webhookRepo := &automock.WebhookRepository{}
				webhookRepo.On("ListByReferenceObjectIDGlobal", ctx, FormationTemplateID, model.FormationTemplateWebhookReference).Return(formationLifecycleWebhooks, nil).Once()
				return webhookRepo
			},
			TemplateName:       testFormationTemplateName,
			ExpectedFormation:  nil,
			ExpectedErrMessage: "while updating error state",
		},
		{
			Name: "Error when there is formation notifications, webhook response status is incorrect and formation update fails",
			UUIDServiceFn: func() *automock.UuidService {
				uuidService := &automock.UuidService{}
				uuidService.On("Generate").Return(fixUUID())
				return uuidService
			},
			LabelDefRepositoryFn: func() *automock.LabelDefRepository {
				labelDefRepo := &automock.LabelDefRepository{}
				labelDefRepo.On("GetByKey", ctx, TntInternalID, model.ScenariosKey).Return(&testSchemaLblDef, nil)
				labelDefRepo.On("UpdateWithVersion", ctx, newSchemaLblDef).Return(nil)
				return labelDefRepo
			},
			LabelDefServiceFn: func() *automock.LabelDefService {
				labelDefService := &automock.LabelDefService{}
				labelDefService.On("ValidateExistingLabelsAgainstSchema", ctx, newSchema, TntInternalID, model.ScenariosKey).Return(nil)
				labelDefService.On("ValidateAutomaticScenarioAssignmentAgainstSchema", ctx, newSchema, TntInternalID, model.ScenariosKey).Return(nil)
				return labelDefService
			},
			NotificationsSvcFn: func() *automock.NotificationsService {
				notificationSvc := &automock.NotificationsService{}
				notificationSvc.On("GenerateFormationNotifications", ctx, formationLifecycleWebhooks, TntInternalID, formationWithReadyState, FormationTemplateID, model.CreateFormation).Return(formationNotificationRequests, nil).Once()
				notificationSvc.On("SendNotification", ctx, formationNotificationRequest).Return(formationNotificationWebhookErrorResponse, nil).Once()
				return notificationSvc
			},
			FormationTemplateRepoFn: func() *automock.FormationTemplateRepository {
				formationTemplateRepoMock := &automock.FormationTemplateRepository{}
				formationTemplateRepoMock.On("GetByNameAndTenant", ctx, testFormationTemplateName, TntInternalID).Return(fixFormationTemplateModel(), nil).Once()
				return formationTemplateRepoMock
			},
			FormationRepoFn: func() *automock.FormationRepository {
				formationRepoMock := &automock.FormationRepository{}
				formationRepoMock.On("Create", ctx, formationWithReadyState).Return(nil).Once()
				formationRepoMock.On("Update", ctx, formationWithCreateErrorStateAndClientAssignmentError).Return(testErr).Once()
				return formationRepoMock
			},
			ConstraintEngineFn: func() *automock.ConstraintEngine {
				engine := &automock.ConstraintEngine{}
				engine.On("EnforceConstraints", ctx, preCreateLocation, createFormationDetails, FormationTemplateID).Return(nil).Once()
				return engine
			},
			webhookRepoFn: func() *automock.WebhookRepository {
				webhookRepo := &automock.WebhookRepository{}
				webhookRepo.On("ListByReferenceObjectIDGlobal", ctx, FormationTemplateID, model.FormationTemplateWebhookReference).Return(formationLifecycleWebhooks, nil).Once()
				return webhookRepo
			},
			TemplateName:       testFormationTemplateName,
			ExpectedFormation:  nil,
			ExpectedErrMessage: "while updating error state for formation with ID",
		},
		{
			Name: "Error when there is formation notifications but webhook response status is incorrect",
			UUIDServiceFn: func() *automock.UuidService {
				uuidService := &automock.UuidService{}
				uuidService.On("Generate").Return(fixUUID())
				return uuidService
			},
			LabelDefRepositoryFn: func() *automock.LabelDefRepository {
				labelDefRepo := &automock.LabelDefRepository{}
				labelDefRepo.On("GetByKey", ctx, TntInternalID, model.ScenariosKey).Return(&testSchemaLblDef, nil)
				labelDefRepo.On("UpdateWithVersion", ctx, newSchemaLblDef).Return(nil)
				return labelDefRepo
			},
			LabelDefServiceFn: func() *automock.LabelDefService {
				labelDefService := &automock.LabelDefService{}
				labelDefService.On("ValidateExistingLabelsAgainstSchema", ctx, newSchema, TntInternalID, model.ScenariosKey).Return(nil)
				labelDefService.On("ValidateAutomaticScenarioAssignmentAgainstSchema", ctx, newSchema, TntInternalID, model.ScenariosKey).Return(nil)
				return labelDefService
			},
			NotificationsSvcFn: func() *automock.NotificationsService {
				notificationSvc := &automock.NotificationsService{}
				notificationSvc.On("GenerateFormationNotifications", ctx, formationLifecycleWebhooks, TntInternalID, formationWithReadyState, FormationTemplateID, model.CreateFormation).Return(formationNotificationRequests, nil).Once()
				notificationSvc.On("SendNotification", ctx, formationNotificationRequest).Return(formationNotificationWebhookErrorResponse, nil).Once()
				return notificationSvc
			},
			FormationTemplateRepoFn: func() *automock.FormationTemplateRepository {
				formationTemplateRepoMock := &automock.FormationTemplateRepository{}
				formationTemplateRepoMock.On("GetByNameAndTenant", ctx, testFormationTemplateName, TntInternalID).Return(fixFormationTemplateModel(), nil).Once()
				return formationTemplateRepoMock
			},
			FormationRepoFn: func() *automock.FormationRepository {
				formationRepoMock := &automock.FormationRepository{}
				formationRepoMock.On("Create", ctx, formationWithReadyState).Return(nil).Once()
				formationRepoMock.On("Update", ctx, formationWithCreateErrorStateAndClientAssignmentError).Return(nil).Once()
				return formationRepoMock
			},
			ConstraintEngineFn: func() *automock.ConstraintEngine {
				engine := &automock.ConstraintEngine{}
				engine.On("EnforceConstraints", ctx, preCreateLocation, createFormationDetails, FormationTemplateID).Return(nil).Once()
				return engine
			},
			webhookRepoFn: func() *automock.WebhookRepository {
				webhookRepo := &automock.WebhookRepository{}
				webhookRepo.On("ListByReferenceObjectIDGlobal", ctx, FormationTemplateID, model.FormationTemplateWebhookReference).Return(formationLifecycleWebhooks, nil).Once()
				return webhookRepo
			},
			TemplateName:       testFormationTemplateName,
			ExpectedFormation:  nil,
			ExpectedErrMessage: fmt.Sprintf("Received error from formation webhook response: %s", testErr.Error()),
		},
		{
			Name: "Error when there is formation notifications, webhook response status is correct but the formation update fails",
			UUIDServiceFn: func() *automock.UuidService {
				uuidService := &automock.UuidService{}
				uuidService.On("Generate").Return(fixUUID())
				return uuidService
			},
			LabelDefRepositoryFn: func() *automock.LabelDefRepository {
				labelDefRepo := &automock.LabelDefRepository{}
				labelDefRepo.On("GetByKey", ctx, TntInternalID, model.ScenariosKey).Return(&testSchemaLblDef, nil)
				labelDefRepo.On("UpdateWithVersion", ctx, newSchemaLblDef).Return(nil)
				return labelDefRepo
			},
			LabelDefServiceFn: func() *automock.LabelDefService {
				labelDefService := &automock.LabelDefService{}
				labelDefService.On("ValidateExistingLabelsAgainstSchema", ctx, newSchema, TntInternalID, model.ScenariosKey).Return(nil)
				labelDefService.On("ValidateAutomaticScenarioAssignmentAgainstSchema", ctx, newSchema, TntInternalID, model.ScenariosKey).Return(nil)
				return labelDefService
			},
			NotificationsSvcFn: func() *automock.NotificationsService {
				notificationSvc := &automock.NotificationsService{}
				notificationSvc.On("GenerateFormationNotifications", ctx, formationLifecycleWebhooks, TntInternalID, formationWithReadyState, FormationTemplateID, model.CreateFormation).Return(formationNotificationRequests, nil).Once()
				notificationSvc.On("SendNotification", ctx, formationNotificationRequest).Return(formationNotificationWebhookSuccessResponse, nil).Once()
				return notificationSvc
			},
			FormationTemplateRepoFn: func() *automock.FormationTemplateRepository {
				formationTemplateRepoMock := &automock.FormationTemplateRepository{}
				formationTemplateRepoMock.On("GetByNameAndTenant", ctx, testFormationTemplateName, TntInternalID).Return(fixFormationTemplateModel(), nil).Once()
				return formationTemplateRepoMock
			},
			FormationRepoFn: func() *automock.FormationRepository {
				formationRepoMock := &automock.FormationRepository{}
				formationRepoMock.On("Create", ctx, formationWithReadyState).Return(nil).Once()
				formationRepoMock.On("Update", ctx, formationWithReadyState).Return(testErr).Once()
				return formationRepoMock
			},
			ConstraintEngineFn: func() *automock.ConstraintEngine {
				engine := &automock.ConstraintEngine{}
				engine.On("EnforceConstraints", ctx, preCreateLocation, createFormationDetails, FormationTemplateID).Return(nil).Once()
				return engine
			},
			webhookRepoFn: func() *automock.WebhookRepository {
				webhookRepo := &automock.WebhookRepository{}
				webhookRepo.On("ListByReferenceObjectIDGlobal", ctx, FormationTemplateID, model.FormationTemplateWebhookReference).Return(formationLifecycleWebhooks, nil).Once()
				return webhookRepo
			},
			TemplateName:       testFormationTemplateName,
			ExpectedFormation:  nil,
			ExpectedErrMessage: testErr.Error(),
		},
	}

	for _, testCase := range testCases {
		t.Run(testCase.Name, func(t *testing.T) {
			// GIVEN
			uidService := unusedUUIDService()
			if testCase.UUIDServiceFn != nil {
				uidService = testCase.UUIDServiceFn()
			}
			labelDefRepo := unusedLabelDefRepository()
			if testCase.LabelDefServiceFn != nil {
				labelDefRepo = testCase.LabelDefRepositoryFn()
			}
			labelDefService := unusedLabelDefService()
			if testCase.LabelDefServiceFn != nil {
				labelDefService = testCase.LabelDefServiceFn()
			}

			notificationsService := unusedNotificationsService()
			if testCase.NotificationsSvcFn != nil {
				notificationsService = testCase.NotificationsSvcFn()
			}

			formationRepo := unusedFormationRepo()
			if testCase.FormationRepoFn != nil {
				formationRepo = testCase.FormationRepoFn()
			}
			formationTemplateRepo := unusedFormationTemplateRepo()
			if testCase.FormationTemplateRepoFn != nil {
				formationTemplateRepo = testCase.FormationTemplateRepoFn()
			}
			constraintEngine := unusedConstraintEngine()
			if testCase.ConstraintEngineFn != nil {
				constraintEngine = testCase.ConstraintEngineFn()
			}

<<<<<<< HEAD
			svc := formation.NewService(nil, nil, labelDefRepo, nil, formationRepo, formationTemplateRepo, nil, uidService, labelDefService, nil, nil, nil, nil, nil, nil, nil, constraintEngine, runtimeType, applicationType)
=======
			webhookRepo := unusedWebhookRepository()
			if testCase.webhookRepoFn != nil {
				webhookRepo = testCase.webhookRepoFn()
			}

			svc := formation.NewService(nil, labelDefRepo, nil, formationRepo, formationTemplateRepo, nil, uidService, labelDefService, nil, nil, nil, nil, nil, nil, notificationsService, constraintEngine, webhookRepo, runtimeType, applicationType)
>>>>>>> ca27aa45

			// WHEN
			actual, err := svc.CreateFormation(ctx, TntInternalID, in, testCase.TemplateName)

			// THEN
			if testCase.ExpectedErrMessage == "" {
				require.NoError(t, err)
				assert.Equal(t, testCase.ExpectedFormation, actual)
			} else {
				require.Error(t, err)
				require.Contains(t, err.Error(), testCase.ExpectedErrMessage)
				require.Nil(t, actual)
			}

			mock.AssertExpectationsForObjects(t, uidService, labelDefRepo, labelDefService, notificationsService, formationRepo, formationTemplateRepo, constraintEngine, webhookRepo)
		})
	}
}

func TestServiceDeleteFormation(t *testing.T) {
	ctx := context.TODO()
	ctx = tenant.SaveToContext(ctx, TntInternalID, TntExternalID)

	in := model.Formation{
		Name: testFormationName,
	}

	formationWithCreateErrorStateAndTechnicalAssignmentError := fixFormationModelWithStateAndAssignmentError(t, model.DeleteErrorFormationState, testErr.Error(), formationassignment.TechnicalError)

	expectedFormation := &model.Formation{
		ID:                  FormationID,
		TenantID:            TntInternalID,
		FormationTemplateID: FormationTemplateID,
		Name:                testFormationName,
		State:               model.ReadyFormationState,
	}

	formationWithReadyState := fixFormationModelWithState(model.ReadyFormationState)

	testSchema, err := labeldef.NewSchemaForFormations([]string{testScenario, testFormationName})
	assert.NoError(t, err)
	testSchemaLblDef := fixScenariosLabelDefinition(TntInternalID, testSchema)

	newSchema, err := labeldef.NewSchemaForFormations([]string{testScenario})
	assert.NoError(t, err)
	newSchemaLblDef := fixScenariosLabelDefinition(TntInternalID, newSchema)

	nilSchemaLblDef := fixScenariosLabelDefinition(TntInternalID, testSchema)
	nilSchemaLblDef.Schema = nil

	testCases := []struct {
		Name                    string
		LabelDefRepositoryFn    func() *automock.LabelDefRepository
		LabelDefServiceFn       func() *automock.LabelDefService
		NotificationsSvcFn      func() *automock.NotificationsService
		FormationRepoFn         func() *automock.FormationRepository
		FormationTemplateRepoFn func() *automock.FormationTemplateRepository
		ConstraintEngineFn      func() *automock.ConstraintEngine
		webhookRepoFn           func() *automock.WebhookRepository
		InputFormation          model.Formation
		ExpectedFormation       *model.Formation
		ExpectedErrMessage      string
	}{
		{
			Name: "success",
			LabelDefRepositoryFn: func() *automock.LabelDefRepository {
				labelDefRepo := &automock.LabelDefRepository{}
				labelDefRepo.On("GetByKey", ctx, TntInternalID, model.ScenariosKey).Return(&testSchemaLblDef, nil)
				labelDefRepo.On("UpdateWithVersion", ctx, newSchemaLblDef).Return(nil)
				return labelDefRepo
			},
			LabelDefServiceFn: func() *automock.LabelDefService {
				labelDefService := &automock.LabelDefService{}
				labelDefService.On("ValidateExistingLabelsAgainstSchema", ctx, newSchema, TntInternalID, model.ScenariosKey).Return(nil)
				labelDefService.On("ValidateAutomaticScenarioAssignmentAgainstSchema", ctx, newSchema, TntInternalID, model.ScenariosKey).Return(nil)
				return labelDefService
			},
			NotificationsSvcFn: func() *automock.NotificationsService {
				notificationSvc := &automock.NotificationsService{}
				notificationSvc.On("GenerateFormationNotifications", ctx, emptyFormationLifecycleWebhooks, TntInternalID, formationWithReadyState, FormationTemplateID, model.DeleteFormation).Return(emptyFormationNotificationRequests, nil).Once()
				return notificationSvc
			},
			FormationRepoFn: func() *automock.FormationRepository {
				formationRepoMock := &automock.FormationRepository{}
				formationRepoMock.On("DeleteByName", ctx, TntInternalID, testFormationName).Return(nil).Once()
				formationRepoMock.On("GetByName", ctx, testFormationName, TntInternalID).Return(expectedFormation, nil).Once()
				return formationRepoMock
			},
			FormationTemplateRepoFn: func() *automock.FormationTemplateRepository {
				repo := &automock.FormationTemplateRepository{}
				repo.On("Get", ctx, FormationTemplateID).Return(fixFormationTemplateModel(), nil).Once()
				return repo
			},
			ConstraintEngineFn: func() *automock.ConstraintEngine {
				engine := &automock.ConstraintEngine{}
				engine.On("EnforceConstraints", ctx, preDeleteLocation, deleteFormationDetails, FormationTemplateID).Return(nil).Once()
				engine.On("EnforceConstraints", ctx, postDeleteLocation, deleteFormationDetails, FormationTemplateID).Return(nil).Once()
				return engine
			},
			webhookRepoFn: func() *automock.WebhookRepository {
				webhookRepo := &automock.WebhookRepository{}
				webhookRepo.On("ListByReferenceObjectIDGlobal", ctx, FormationTemplateID, model.FormationTemplateWebhookReference).Return(emptyFormationLifecycleWebhooks, nil).Once()
				return webhookRepo
			},
			InputFormation:     in,
			ExpectedFormation:  expectedFormation,
			ExpectedErrMessage: "",
		},
		{
			Name: "error when can not get labeldef",
			LabelDefRepositoryFn: func() *automock.LabelDefRepository {
				labelDefRepo := &automock.LabelDefRepository{}
				labelDefRepo.On("GetByKey", ctx, TntInternalID, model.ScenariosKey).Return(nil, testErr).Once()
				return labelDefRepo
			},
			NotificationsSvcFn: func() *automock.NotificationsService {
				notificationSvc := &automock.NotificationsService{}
				notificationSvc.On("GenerateFormationNotifications", ctx, emptyFormationLifecycleWebhooks, TntInternalID, formationWithReadyState, FormationTemplateID, model.DeleteFormation).Return(emptyFormationNotificationRequests, nil).Once()
				return notificationSvc
			},
			FormationRepoFn: func() *automock.FormationRepository {
				formationRepoMock := &automock.FormationRepository{}
				formationRepoMock.On("GetByName", ctx, testFormationName, TntInternalID).Return(expectedFormation, nil).Once()
				return formationRepoMock
			},
			FormationTemplateRepoFn: func() *automock.FormationTemplateRepository {
				repo := &automock.FormationTemplateRepository{}
				repo.On("Get", ctx, FormationTemplateID).Return(fixFormationTemplateModel(), nil).Once()
				return repo
			},
			ConstraintEngineFn: func() *automock.ConstraintEngine {
				engine := &automock.ConstraintEngine{}
				engine.On("EnforceConstraints", ctx, preDeleteLocation, deleteFormationDetails, FormationTemplateID).Return(nil).Once()
				return engine
			},
			webhookRepoFn: func() *automock.WebhookRepository {
				webhookRepo := &automock.WebhookRepository{}
				webhookRepo.On("ListByReferenceObjectIDGlobal", ctx, FormationTemplateID, model.FormationTemplateWebhookReference).Return(emptyFormationLifecycleWebhooks, nil).Once()
				return webhookRepo
			},
			InputFormation:     in,
			ExpectedErrMessage: "while getting `scenarios` label definition: Test error",
		},
		{
			Name: "error when labeldef's schema is missing",
			LabelDefRepositoryFn: func() *automock.LabelDefRepository {
				labelDefRepo := &automock.LabelDefRepository{}
				labelDefRepo.On("GetByKey", ctx, TntInternalID, model.ScenariosKey).Return(&nilSchemaLblDef, nil)
				return labelDefRepo
			},
			NotificationsSvcFn: func() *automock.NotificationsService {
				notificationSvc := &automock.NotificationsService{}
				notificationSvc.On("GenerateFormationNotifications", ctx, emptyFormationLifecycleWebhooks, TntInternalID, formationWithReadyState, FormationTemplateID, model.DeleteFormation).Return(emptyFormationNotificationRequests, nil).Once()
				return notificationSvc
			},
			FormationRepoFn: func() *automock.FormationRepository {
				formationRepoMock := &automock.FormationRepository{}
				formationRepoMock.On("GetByName", ctx, testFormationName, TntInternalID).Return(expectedFormation, nil).Once()
				return formationRepoMock
			},
			FormationTemplateRepoFn: func() *automock.FormationTemplateRepository {
				repo := &automock.FormationTemplateRepository{}
				repo.On("Get", ctx, FormationTemplateID).Return(fixFormationTemplateModel(), nil).Once()
				return repo
			},
			ConstraintEngineFn: func() *automock.ConstraintEngine {
				engine := &automock.ConstraintEngine{}
				engine.On("EnforceConstraints", ctx, preDeleteLocation, deleteFormationDetails, FormationTemplateID).Return(nil).Once()
				return engine
			},
			webhookRepoFn: func() *automock.WebhookRepository {
				webhookRepo := &automock.WebhookRepository{}
				webhookRepo.On("ListByReferenceObjectIDGlobal", ctx, FormationTemplateID, model.FormationTemplateWebhookReference).Return(emptyFormationLifecycleWebhooks, nil).Once()
				return webhookRepo
			},
			InputFormation:     in,
			ExpectedErrMessage: "missing schema",
		},
		{
			Name: "error when validating existing labels against the schema",
			LabelDefRepositoryFn: func() *automock.LabelDefRepository {
				labelDefRepo := &automock.LabelDefRepository{}
				labelDefRepo.On("GetByKey", ctx, TntInternalID, model.ScenariosKey).Return(&testSchemaLblDef, nil)
				return labelDefRepo
			},
			LabelDefServiceFn: func() *automock.LabelDefService {
				labelDefService := &automock.LabelDefService{}
				labelDefService.On("ValidateExistingLabelsAgainstSchema", ctx, newSchema, TntInternalID, model.ScenariosKey).Return(testErr)
				return labelDefService
			},
			NotificationsSvcFn: func() *automock.NotificationsService {
				notificationSvc := &automock.NotificationsService{}
				notificationSvc.On("GenerateFormationNotifications", ctx, emptyFormationLifecycleWebhooks, TntInternalID, formationWithReadyState, FormationTemplateID, model.DeleteFormation).Return(emptyFormationNotificationRequests, nil).Once()
				return notificationSvc
			},
			FormationRepoFn: func() *automock.FormationRepository {
				formationRepoMock := &automock.FormationRepository{}
				formationRepoMock.On("GetByName", ctx, testFormationName, TntInternalID).Return(expectedFormation, nil).Once()
				return formationRepoMock
			},
			FormationTemplateRepoFn: func() *automock.FormationTemplateRepository {
				repo := &automock.FormationTemplateRepository{}
				repo.On("Get", ctx, FormationTemplateID).Return(fixFormationTemplateModel(), nil).Once()
				return repo
			},
			ConstraintEngineFn: func() *automock.ConstraintEngine {
				engine := &automock.ConstraintEngine{}
				engine.On("EnforceConstraints", ctx, preDeleteLocation, deleteFormationDetails, FormationTemplateID).Return(nil).Once()
				return engine
			},
			webhookRepoFn: func() *automock.WebhookRepository {
				webhookRepo := &automock.WebhookRepository{}
				webhookRepo.On("ListByReferenceObjectIDGlobal", ctx, FormationTemplateID, model.FormationTemplateWebhookReference).Return(emptyFormationLifecycleWebhooks, nil).Once()
				return webhookRepo
			},
			InputFormation:     in,
			ExpectedErrMessage: testErr.Error(),
		},
		{
			Name: "error when validating automatic scenario assignment against the schema",
			LabelDefRepositoryFn: func() *automock.LabelDefRepository {
				labelDefRepo := &automock.LabelDefRepository{}
				labelDefRepo.On("GetByKey", ctx, TntInternalID, model.ScenariosKey).Return(&testSchemaLblDef, nil)
				return labelDefRepo
			},
			LabelDefServiceFn: func() *automock.LabelDefService {
				labelDefService := &automock.LabelDefService{}
				labelDefService.On("ValidateExistingLabelsAgainstSchema", ctx, newSchema, TntInternalID, model.ScenariosKey).Return(nil)
				labelDefService.On("ValidateAutomaticScenarioAssignmentAgainstSchema", ctx, newSchema, TntInternalID, model.ScenariosKey).Return(testErr)
				return labelDefService
			},
			NotificationsSvcFn: func() *automock.NotificationsService {
				notificationSvc := &automock.NotificationsService{}
				notificationSvc.On("GenerateFormationNotifications", ctx, emptyFormationLifecycleWebhooks, TntInternalID, formationWithReadyState, FormationTemplateID, model.DeleteFormation).Return(emptyFormationNotificationRequests, nil).Once()
				return notificationSvc
			},
			FormationRepoFn: func() *automock.FormationRepository {
				formationRepoMock := &automock.FormationRepository{}
				formationRepoMock.On("GetByName", ctx, testFormationName, TntInternalID).Return(expectedFormation, nil).Once()
				return formationRepoMock
			},
			FormationTemplateRepoFn: func() *automock.FormationTemplateRepository {
				repo := &automock.FormationTemplateRepository{}
				repo.On("Get", ctx, FormationTemplateID).Return(fixFormationTemplateModel(), nil).Once()
				return repo
			},
			ConstraintEngineFn: func() *automock.ConstraintEngine {
				engine := &automock.ConstraintEngine{}
				engine.On("EnforceConstraints", ctx, preDeleteLocation, deleteFormationDetails, FormationTemplateID).Return(nil).Once()
				return engine
			},
			webhookRepoFn: func() *automock.WebhookRepository {
				webhookRepo := &automock.WebhookRepository{}
				webhookRepo.On("ListByReferenceObjectIDGlobal", ctx, FormationTemplateID, model.FormationTemplateWebhookReference).Return(emptyFormationLifecycleWebhooks, nil).Once()
				return webhookRepo
			},
			InputFormation:     in,
			ExpectedErrMessage: "while validating Scenario Assignments against a new schema: Test error",
		},
		{
			Name: "error when update with version fails",
			LabelDefRepositoryFn: func() *automock.LabelDefRepository {
				labelDefRepo := &automock.LabelDefRepository{}
				labelDefRepo.On("GetByKey", ctx, TntInternalID, model.ScenariosKey).Return(&newSchemaLblDef, nil)
				labelDefRepo.On("UpdateWithVersion", ctx, newSchemaLblDef).Return(testErr)
				return labelDefRepo
			},
			LabelDefServiceFn: func() *automock.LabelDefService {
				labelDefService := &automock.LabelDefService{}
				labelDefService.On("ValidateExistingLabelsAgainstSchema", ctx, newSchema, TntInternalID, newSchemaLblDef.Key).Return(nil)
				labelDefService.On("ValidateAutomaticScenarioAssignmentAgainstSchema", ctx, newSchema, TntInternalID, newSchemaLblDef.Key).Return(nil)
				return labelDefService
			},
			NotificationsSvcFn: func() *automock.NotificationsService {
				notificationSvc := &automock.NotificationsService{}
				notificationSvc.On("GenerateFormationNotifications", ctx, emptyFormationLifecycleWebhooks, TntInternalID, formationWithReadyState, FormationTemplateID, model.DeleteFormation).Return(emptyFormationNotificationRequests, nil).Once()
				return notificationSvc
			},
			FormationRepoFn: func() *automock.FormationRepository {
				formationRepoMock := &automock.FormationRepository{}
				formationRepoMock.On("GetByName", ctx, testFormationName, TntInternalID).Return(expectedFormation, nil).Once()
				return formationRepoMock
			},
			FormationTemplateRepoFn: func() *automock.FormationTemplateRepository {
				repo := &automock.FormationTemplateRepository{}
				repo.On("Get", ctx, FormationTemplateID).Return(fixFormationTemplateModel(), nil).Once()
				return repo
			},
			ConstraintEngineFn: func() *automock.ConstraintEngine {
				engine := &automock.ConstraintEngine{}
				engine.On("EnforceConstraints", ctx, preDeleteLocation, deleteFormationDetails, FormationTemplateID).Return(nil).Once()
				return engine
			},
			webhookRepoFn: func() *automock.WebhookRepository {
				webhookRepo := &automock.WebhookRepository{}
				webhookRepo.On("ListByReferenceObjectIDGlobal", ctx, FormationTemplateID, model.FormationTemplateWebhookReference).Return(emptyFormationLifecycleWebhooks, nil).Once()
				return webhookRepo
			},
			InputFormation:     in,
			ExpectedErrMessage: testErr.Error(),
		},
		{
			Name: "Returns error when can't get formation by name",
			FormationRepoFn: func() *automock.FormationRepository {
				formationRepoMock := &automock.FormationRepository{}
				formationRepoMock.On("GetByName", ctx, testFormationName, TntInternalID).Return(nil, testErr).Once()
				return formationRepoMock
			},
			InputFormation:     in,
			ExpectedFormation:  nil,
			ExpectedErrMessage: "While deleting formation: An error occurred while getting formation by name: \"test-formation\": Test error",
		},
		{
			Name: "error when deleting formation by name fails",
			LabelDefRepositoryFn: func() *automock.LabelDefRepository {
				labelDefRepo := &automock.LabelDefRepository{}
				labelDefRepo.On("GetByKey", ctx, TntInternalID, model.ScenariosKey).Return(&testSchemaLblDef, nil)
				labelDefRepo.On("UpdateWithVersion", ctx, newSchemaLblDef).Return(nil)
				return labelDefRepo
			},
			LabelDefServiceFn: func() *automock.LabelDefService {
				labelDefService := &automock.LabelDefService{}
				labelDefService.On("ValidateExistingLabelsAgainstSchema", ctx, newSchema, TntInternalID, model.ScenariosKey).Return(nil)
				labelDefService.On("ValidateAutomaticScenarioAssignmentAgainstSchema", ctx, newSchema, TntInternalID, model.ScenariosKey).Return(nil)
				return labelDefService
			},
			NotificationsSvcFn: func() *automock.NotificationsService {
				notificationSvc := &automock.NotificationsService{}
				notificationSvc.On("GenerateFormationNotifications", ctx, emptyFormationLifecycleWebhooks, TntInternalID, formationWithReadyState, FormationTemplateID, model.DeleteFormation).Return(emptyFormationNotificationRequests, nil).Once()
				return notificationSvc
			},
			FormationRepoFn: func() *automock.FormationRepository {
				formationRepoMock := &automock.FormationRepository{}
				formationRepoMock.On("GetByName", ctx, testFormationName, TntInternalID).Return(expectedFormation, nil).Once()
				formationRepoMock.On("DeleteByName", ctx, TntInternalID, testFormationName).Return(testErr).Once()
				return formationRepoMock
			},
			FormationTemplateRepoFn: func() *automock.FormationTemplateRepository {
				repo := &automock.FormationTemplateRepository{}
				repo.On("Get", ctx, FormationTemplateID).Return(fixFormationTemplateModel(), nil).Once()
				return repo
			},
			ConstraintEngineFn: func() *automock.ConstraintEngine {
				engine := &automock.ConstraintEngine{}
				engine.On("EnforceConstraints", ctx, preDeleteLocation, deleteFormationDetails, FormationTemplateID).Return(nil).Once()
				return engine
			},
			webhookRepoFn: func() *automock.WebhookRepository {
				webhookRepo := &automock.WebhookRepository{}
				webhookRepo.On("ListByReferenceObjectIDGlobal", ctx, FormationTemplateID, model.FormationTemplateWebhookReference).Return(emptyFormationLifecycleWebhooks, nil).Once()
				return webhookRepo
			},
			InputFormation:     in,
			ExpectedErrMessage: "An error occurred while deleting formation with name: \"test-formation\": Test error",
		},
		{
			Name: "error while enforcing constraints pre operation",
			FormationRepoFn: func() *automock.FormationRepository {
				formationRepoMock := &automock.FormationRepository{}
				formationRepoMock.On("GetByName", ctx, testFormationName, TntInternalID).Return(expectedFormation, nil).Once()
				return formationRepoMock
			},
			FormationTemplateRepoFn: func() *automock.FormationTemplateRepository {
				repo := &automock.FormationTemplateRepository{}
				repo.On("Get", ctx, FormationTemplateID).Return(fixFormationTemplateModel(), nil).Once()
				return repo
			},
			ConstraintEngineFn: func() *automock.ConstraintEngine {
				engine := &automock.ConstraintEngine{}
				engine.On("EnforceConstraints", ctx, preDeleteLocation, deleteFormationDetails, FormationTemplateID).Return(testErr).Once()
				return engine
			},
			InputFormation:     in,
			ExpectedErrMessage: "While enforcing constraints for target operation \"DELETE_FORMATION\" and constraint type \"PRE\": Test error",
		},
		{
			Name: "error while enforcing constraint post operation",
			LabelDefRepositoryFn: func() *automock.LabelDefRepository {
				labelDefRepo := &automock.LabelDefRepository{}
				labelDefRepo.On("GetByKey", ctx, TntInternalID, model.ScenariosKey).Return(&testSchemaLblDef, nil)
				labelDefRepo.On("UpdateWithVersion", ctx, newSchemaLblDef).Return(nil)
				return labelDefRepo
			},
			LabelDefServiceFn: func() *automock.LabelDefService {
				labelDefService := &automock.LabelDefService{}
				labelDefService.On("ValidateExistingLabelsAgainstSchema", ctx, newSchema, TntInternalID, model.ScenariosKey).Return(nil)
				labelDefService.On("ValidateAutomaticScenarioAssignmentAgainstSchema", ctx, newSchema, TntInternalID, model.ScenariosKey).Return(nil)
				return labelDefService
			},
			NotificationsSvcFn: func() *automock.NotificationsService {
				notificationSvc := &automock.NotificationsService{}
				notificationSvc.On("GenerateFormationNotifications", ctx, emptyFormationLifecycleWebhooks, TntInternalID, formationWithReadyState, FormationTemplateID, model.DeleteFormation).Return(emptyFormationNotificationRequests, nil).Once()
				return notificationSvc
			},
			FormationRepoFn: func() *automock.FormationRepository {
				formationRepoMock := &automock.FormationRepository{}
				formationRepoMock.On("DeleteByName", ctx, TntInternalID, testFormationName).Return(nil).Once()
				formationRepoMock.On("GetByName", ctx, testFormationName, TntInternalID).Return(expectedFormation, nil).Once()
				return formationRepoMock
			},
			FormationTemplateRepoFn: func() *automock.FormationTemplateRepository {
				repo := &automock.FormationTemplateRepository{}
				repo.On("Get", ctx, FormationTemplateID).Return(fixFormationTemplateModel(), nil).Once()
				return repo
			},
			ConstraintEngineFn: func() *automock.ConstraintEngine {
				engine := &automock.ConstraintEngine{}
				engine.On("EnforceConstraints", ctx, preDeleteLocation, deleteFormationDetails, FormationTemplateID).Return(nil).Once()
				engine.On("EnforceConstraints", ctx, postDeleteLocation, deleteFormationDetails, FormationTemplateID).Return(testErr).Once()
				return engine
			},
			webhookRepoFn: func() *automock.WebhookRepository {
				webhookRepo := &automock.WebhookRepository{}
				webhookRepo.On("ListByReferenceObjectIDGlobal", ctx, FormationTemplateID, model.FormationTemplateWebhookReference).Return(emptyFormationLifecycleWebhooks, nil).Once()
				return webhookRepo
			},
			InputFormation:     in,
			ExpectedErrMessage: "While enforcing constraints for target operation \"DELETE_FORMATION\" and constraint type \"POST\": Test error",
		},
		{
			Name: "Error when listing formation template's webhooks fails",
			FormationRepoFn: func() *automock.FormationRepository {
				formationRepoMock := &automock.FormationRepository{}
				formationRepoMock.On("GetByName", ctx, testFormationName, TntInternalID).Return(expectedFormation, nil).Once()
				return formationRepoMock
			},
			FormationTemplateRepoFn: func() *automock.FormationTemplateRepository {
				repo := &automock.FormationTemplateRepository{}
				repo.On("Get", ctx, FormationTemplateID).Return(fixFormationTemplateModel(), nil).Once()
				return repo
			},
			ConstraintEngineFn: func() *automock.ConstraintEngine {
				engine := &automock.ConstraintEngine{}
				engine.On("EnforceConstraints", ctx, preDeleteLocation, deleteFormationDetails, FormationTemplateID).Return(nil).Once()
				return engine
			},
			webhookRepoFn: func() *automock.WebhookRepository {
				webhookRepo := &automock.WebhookRepository{}
				webhookRepo.On("ListByReferenceObjectIDGlobal", ctx, FormationTemplateID, model.FormationTemplateWebhookReference).Return(nil, testErr).Once()
				return webhookRepo
			},
			InputFormation:     in,
			ExpectedFormation:  nil,
			ExpectedErrMessage: testErr.Error(),
		},
		{
			Name: "Error when generating formation notifications fails",
			NotificationsSvcFn: func() *automock.NotificationsService {
				notificationSvc := &automock.NotificationsService{}
				notificationSvc.On("GenerateFormationNotifications", ctx, emptyFormationLifecycleWebhooks, TntInternalID, formationWithReadyState, FormationTemplateID, model.DeleteFormation).Return(nil, testErr).Once()
				return notificationSvc
			},
			FormationRepoFn: func() *automock.FormationRepository {
				formationRepoMock := &automock.FormationRepository{}
				formationRepoMock.On("GetByName", ctx, testFormationName, TntInternalID).Return(expectedFormation, nil).Once()
				return formationRepoMock
			},
			FormationTemplateRepoFn: func() *automock.FormationTemplateRepository {
				repo := &automock.FormationTemplateRepository{}
				repo.On("Get", ctx, FormationTemplateID).Return(fixFormationTemplateModel(), nil).Once()
				return repo
			},
			ConstraintEngineFn: func() *automock.ConstraintEngine {
				engine := &automock.ConstraintEngine{}
				engine.On("EnforceConstraints", ctx, preDeleteLocation, deleteFormationDetails, FormationTemplateID).Return(nil).Once()
				return engine
			},
			webhookRepoFn: func() *automock.WebhookRepository {
				webhookRepo := &automock.WebhookRepository{}
				webhookRepo.On("ListByReferenceObjectIDGlobal", ctx, FormationTemplateID, model.FormationTemplateWebhookReference).Return(emptyFormationLifecycleWebhooks, nil).Once()
				return webhookRepo
			},
			InputFormation:     in,
			ExpectedFormation:  nil,
			ExpectedErrMessage: testErr.Error(),
		},
		{
			Name: "Error when processing formation notifications fails",
			NotificationsSvcFn: func() *automock.NotificationsService {
				notificationSvc := &automock.NotificationsService{}
				notificationSvc.On("GenerateFormationNotifications", ctx, emptyFormationLifecycleWebhooks, TntInternalID, formationWithReadyState, FormationTemplateID, model.DeleteFormation).Return(formationNotificationRequests, nil).Once()
				notificationSvc.On("SendNotification", ctx, formationNotificationRequest).Return(nil, testErr).Once()
				return notificationSvc
			},
			FormationRepoFn: func() *automock.FormationRepository {
				formationRepoMock := &automock.FormationRepository{}
				formationRepoMock.On("Update", ctx, formationWithCreateErrorStateAndTechnicalAssignmentError).Return(testErr).Once()
				formationRepoMock.On("GetByName", ctx, testFormationName, TntInternalID).Return(expectedFormation, nil).Once()
				return formationRepoMock
			},
			FormationTemplateRepoFn: func() *automock.FormationTemplateRepository {
				repo := &automock.FormationTemplateRepository{}
				repo.On("Get", ctx, FormationTemplateID).Return(fixFormationTemplateModel(), nil).Once()
				return repo
			},
			ConstraintEngineFn: func() *automock.ConstraintEngine {
				engine := &automock.ConstraintEngine{}
				engine.On("EnforceConstraints", ctx, preDeleteLocation, deleteFormationDetails, FormationTemplateID).Return(nil).Once()
				return engine
			},
			webhookRepoFn: func() *automock.WebhookRepository {
				webhookRepo := &automock.WebhookRepository{}
				webhookRepo.On("ListByReferenceObjectIDGlobal", ctx, FormationTemplateID, model.FormationTemplateWebhookReference).Return(emptyFormationLifecycleWebhooks, nil).Once()
				return webhookRepo
			},
			InputFormation:     in,
			ExpectedFormation:  nil,
			ExpectedErrMessage: testErr.Error(),
		},
	}

	for _, testCase := range testCases {
		t.Run(testCase.Name, func(t *testing.T) {
			// GIVEN
			labelDefRepo := unusedLabelDefRepository()
			if testCase.LabelDefRepositoryFn != nil {
				labelDefRepo = testCase.LabelDefRepositoryFn()
			}

			labelDefService := unusedLabelDefService()
			if testCase.LabelDefServiceFn != nil {
				labelDefService = testCase.LabelDefServiceFn()
			}

			notificationsService := unusedNotificationsService()
			if testCase.NotificationsSvcFn != nil {
				notificationsService = testCase.NotificationsSvcFn()
			}

			formationRepo := unusedFormationRepo()
			if testCase.FormationRepoFn != nil {
				formationRepo = testCase.FormationRepoFn()
			}

			formationTemplateRepo := unusedFormationTemplateRepo()
			if testCase.FormationTemplateRepoFn != nil {
				formationTemplateRepo = testCase.FormationTemplateRepoFn()
			}

			constraintEngine := unusedConstraintEngine()
			if testCase.ConstraintEngineFn != nil {
				constraintEngine = testCase.ConstraintEngineFn()
			}

<<<<<<< HEAD
			svc := formation.NewService(nil, nil, labelDefRepo, nil, formationRepo, formationTemplateRepo, nil, nil, labelDefService, nil, nil, nil, nil, nil, nil, nil, constraintEngine, runtimeType, applicationType)
=======
			webhookRepo := unusedWebhookRepository()
			if testCase.webhookRepoFn != nil {
				webhookRepo = testCase.webhookRepoFn()
			}

			svc := formation.NewService(nil, labelDefRepo, nil, formationRepo, formationTemplateRepo, nil, nil, labelDefService, nil, nil, nil, nil, nil, nil, notificationsService, constraintEngine, webhookRepo, runtimeType, applicationType)
>>>>>>> ca27aa45

			// WHEN
			actual, err := svc.DeleteFormation(ctx, TntInternalID, testCase.InputFormation)

			// THEN
			if testCase.ExpectedErrMessage == "" {
				require.NoError(t, err)
				assert.Equal(t, testCase.ExpectedFormation, actual)
			} else {
				require.Error(t, err)
				require.Contains(t, err.Error(), testCase.ExpectedErrMessage)
				require.Nil(t, actual)
			}

			mock.AssertExpectationsForObjects(t, labelDefRepo, labelDefService, notificationsService, formationRepo, formationTemplateRepo, constraintEngine)
		})
	}
}

func TestService_DeleteManyASAForSameTargetTenant(t *testing.T) {
	ctx := fixCtxWithTenant()

	scenarioNameA := "scenario-A"
	scenarioNameB := "scenario-B"
	models := []*model.AutomaticScenarioAssignment{
		{
			ScenarioName:   scenarioNameA,
			TargetTenantID: TargetTenantID,
		},
		{
			ScenarioName:   scenarioNameB,
			TargetTenantID: TargetTenantID,
		},
	}

	formations := []*model.Formation{
		{
			ID:                  FormationID,
			TenantID:            tenantID.String(),
			FormationTemplateID: FormationTemplateID,
			Name:                scenarioNameA,
		},
		{
			ID:                  FormationID,
			TenantID:            tenantID.String(),
			FormationTemplateID: FormationTemplateID,
			Name:                scenarioNameB,
		},
	}

	t.Run("happy path", func(t *testing.T) {
		// GIVEN
		mockRepo := &automock.AutomaticFormationAssignmentRepository{}
		mockRepo.On("DeleteForTargetTenant", ctx, tenantID.String(), TargetTenantID).Return(nil).Once()

		runtimeRepo := &automock.RuntimeRepository{}
		runtimeRepo.On("ListOwnedRuntimes", ctx, TargetTenantID, runtimeLblFilters).Return(make([]*model.Runtime, 0), nil).Twice()

		runtimeRepo.On("ListAllWithUnionSetCombination", ctx, TargetTenantID, runtimeLblFilters).Return(make([]*model.Runtime, 0), nil).Twice()

		formationRepo := &automock.FormationRepository{}
		formationRepo.On("GetByName", ctx, scenarioNameA, "").Return(formations[0], nil).Once()
		formationRepo.On("GetByName", ctx, scenarioNameB, "").Return(formations[1], nil).Once()

		formationTemplateRepo := &automock.FormationTemplateRepository{}
		formationTemplateRepo.On("Get", ctx, formations[0].FormationTemplateID).Return(&formationTemplate, nil).Once()
		formationTemplateRepo.On("Get", ctx, formations[1].FormationTemplateID).Return(&formationTemplate, nil).Once()

		defer mock.AssertExpectationsForObjects(t, mockRepo, runtimeRepo, formationRepo, formationTemplateRepo)

<<<<<<< HEAD
		svc := formation.NewService(nil, nil, nil, nil, formationRepo, formationTemplateRepo, nil, nil, nil, mockRepo, nil, nil, runtimeRepo, nil, nil, nil, nil, runtimeType, applicationType)
=======
		svc := formation.NewService(nil, nil, nil, formationRepo, formationTemplateRepo, nil, nil, nil, mockRepo, nil, nil, runtimeRepo, nil, nil, nil, nil, nil, runtimeType, applicationType)
>>>>>>> ca27aa45

		// WHEN
		err := svc.DeleteManyASAForSameTargetTenant(ctx, models)

		// THEN
		require.NoError(t, err)
	})

	t.Run("return error when removing assigned scenarios fails", func(t *testing.T) {
		// GIVEN
		mockRepo := &automock.AutomaticFormationAssignmentRepository{}
		mockRepo.On("DeleteForTargetTenant", ctx, tenantID.String(), TargetTenantID).Return(nil).Once()

		runtimeRepo := &automock.RuntimeRepository{}
		runtimeRepo.On("ListOwnedRuntimes", ctx, TargetTenantID, runtimeLblFilters).Return(nil, fixError())

		formationRepo := &automock.FormationRepository{}

		formationRepo.On("GetByName", ctx, scenarioNameA, "").Return(formations[0], nil).Once()

		formationTemplateRepo := &automock.FormationTemplateRepository{}
		formationTemplateRepo.On("Get", ctx, formations[0].FormationTemplateID).Return(&formationTemplate, nil).Once()

		defer mock.AssertExpectationsForObjects(t, mockRepo, runtimeRepo, formationRepo, formationTemplateRepo)

<<<<<<< HEAD
		svc := formation.NewService(nil, nil, nil, nil, formationRepo, formationTemplateRepo, nil, nil, nil, mockRepo, nil, nil, runtimeRepo, nil, nil, nil, nil, runtimeType, applicationType)
=======
		svc := formation.NewService(nil, nil, nil, formationRepo, formationTemplateRepo, nil, nil, nil, mockRepo, nil, nil, runtimeRepo, nil, nil, nil, nil, nil, runtimeType, applicationType)
>>>>>>> ca27aa45

		// WHEN
		err := svc.DeleteManyASAForSameTargetTenant(ctx, models)

		// THEN
		require.Error(t, err)
		assert.Contains(t, err.Error(), fixError().Error())
	})

	t.Run("return error when input slice is empty", func(t *testing.T) {
		// GIVEN
		svc := formation.NewService(nil, nil, nil, nil, nil, nil, nil, nil, nil, nil, nil, nil, nil, nil, nil, nil, nil, runtimeType, applicationType)

		// WHEN
		err := svc.DeleteManyASAForSameTargetTenant(ctx, []*model.AutomaticScenarioAssignment{})

		// THEN
		require.Error(t, err)
		assert.Contains(t, err.Error(), "expected at least one item in Assignments slice")
	})

	t.Run("return error when input slice contains assignments with different selectors", func(t *testing.T) {
		// GIVEN
		modelsWithDifferentSelectors := []*model.AutomaticScenarioAssignment{
			{
				ScenarioName:   scenarioNameA,
				TargetTenantID: TargetTenantID,
			},
			{
				ScenarioName:   scenarioNameB,
				TargetTenantID: "differentTargetTenantID",
			},
		}

		svc := formation.NewService(nil, nil, nil, nil, nil, nil, nil, nil, nil, nil, nil, nil, nil, nil, nil, nil, nil, runtimeType, applicationType)
		// WHEN
		err := svc.DeleteManyASAForSameTargetTenant(ctx, modelsWithDifferentSelectors)

		// THEN
		require.Error(t, err)
		assert.Contains(t, err.Error(), "all input items have to have the same target tenant")
	})

	t.Run("returns error on error from repository", func(t *testing.T) {
		// GIVEN
		mockRepo := &automock.AutomaticFormationAssignmentRepository{}

		mockRepo.On("DeleteForTargetTenant", ctx, tenantID.String(), TargetTenantID).Return(fixError()).Once()

		defer mock.AssertExpectationsForObjects(t, mockRepo)

<<<<<<< HEAD
		svc := formation.NewService(nil, nil, nil, nil, nil, nil, nil, nil, nil, mockRepo, nil, nil, nil, nil, nil, nil, nil, runtimeType, applicationType)
=======
		svc := formation.NewService(nil, nil, nil, nil, nil, nil, nil, nil, mockRepo, nil, nil, nil, nil, nil, nil, nil, nil, runtimeType, applicationType)
>>>>>>> ca27aa45
		// WHEN
		err := svc.DeleteManyASAForSameTargetTenant(ctx, models)

		// THEN
		require.EqualError(t, err, fmt.Sprintf("while deleting the Assignments: %s", ErrMsg))
	})

	t.Run("returns error when empty tenant", func(t *testing.T) {
		svc := formation.NewService(nil, nil, nil, nil, nil, nil, nil, nil, nil, nil, nil, nil, nil, nil, nil, nil, nil, runtimeType, applicationType)
		err := svc.DeleteManyASAForSameTargetTenant(context.TODO(), models)
		require.EqualError(t, err, "cannot read tenant from context")
	})
}

func TestService_CreateAutomaticScenarioAssignment(t *testing.T) {
	ctx := fixCtxWithTenant()

	testCases := []struct {
		Name               string
		LabelDefServiceFn  func() *automock.LabelDefService
		AsaRepoFn          func() *automock.AutomaticFormationAssignmentRepository
		AsaEngineFN        func() *automock.AsaEngine
		InputASA           model.AutomaticScenarioAssignment
		ExpectedASA        model.AutomaticScenarioAssignment
		ExpectedErrMessage string
	}{
		{
			Name: "happy path",
			LabelDefServiceFn: func() *automock.LabelDefService {
				return mockScenarioDefServiceThatReturns([]string{testFormationName})
			},
			AsaRepoFn: func() *automock.AutomaticFormationAssignmentRepository {
				mockRepo := &automock.AutomaticFormationAssignmentRepository{}
				mockRepo.On("Create", ctx, fixModel(testFormationName)).Return(nil).Once()
				return mockRepo
			},
			AsaEngineFN: func() *automock.AsaEngine {
				engine := &automock.AsaEngine{}
				engine.On("EnsureScenarioAssigned", ctx, fixModel(testFormationName), mock.Anything).Return(nil).Once()
				return engine
			},
			InputASA:           fixModel(testFormationName),
			ExpectedASA:        fixModel(testFormationName),
			ExpectedErrMessage: "",
		},
		{
			Name: "returns error on getting available scenarios from label definition",
			LabelDefServiceFn: func() *automock.LabelDefService {
				labelDefSvc := &automock.LabelDefService{}
				labelDefSvc.On("GetAvailableScenarios", mock.Anything, tenantID.String()).Return(nil, fixError()).Once()
				return labelDefSvc
			},
			AsaRepoFn:          unusedASARepo,
			AsaEngineFN:        unusedASAEngine,
			InputASA:           fixModel(ScenarioName),
			ExpectedASA:        model.AutomaticScenarioAssignment{},
			ExpectedErrMessage: "while getting available scenarios: some error",
		},
		{
			Name: "returns error on creating asa",
			LabelDefServiceFn: func() *automock.LabelDefService {
				return mockScenarioDefServiceThatReturns([]string{testFormationName})
			},
			AsaRepoFn: func() *automock.AutomaticFormationAssignmentRepository {
				mockRepo := &automock.AutomaticFormationAssignmentRepository{}
				mockRepo.On("Create", ctx, fixModel(testFormationName)).Return(fixError()).Once()
				return mockRepo
			},
			AsaEngineFN:        unusedASAEngine,
			InputASA:           fixModel(testFormationName),
			ExpectedASA:        model.AutomaticScenarioAssignment{},
			ExpectedErrMessage: "while persisting Assignment",
		},

		{Name: "returns error on creating asa",
			LabelDefServiceFn: func() *automock.LabelDefService {
				return mockScenarioDefServiceThatReturns([]string{testFormationName})
			},
			AsaRepoFn: func() *automock.AutomaticFormationAssignmentRepository {
				mockRepo := &automock.AutomaticFormationAssignmentRepository{}
				mockRepo.On("Create", ctx, fixModel(testFormationName)).Return(apperrors.NewNotUniqueError(resource.AutomaticScenarioAssigment)).Once()
				return mockRepo
			},
			AsaEngineFN:        unusedASAEngine,
			InputASA:           fixModel(testFormationName),
			ExpectedASA:        model.AutomaticScenarioAssignment{},
			ExpectedErrMessage: "a given scenario already has an assignment",
		},
		{
			Name: "returns error on ensure scenario assigned",
			LabelDefServiceFn: func() *automock.LabelDefService {
				return mockScenarioDefServiceThatReturns([]string{testFormationName})
			},
			AsaRepoFn: func() *automock.AutomaticFormationAssignmentRepository {
				mockRepo := &automock.AutomaticFormationAssignmentRepository{}
				mockRepo.On("Create", ctx, fixModel(testFormationName)).Return(nil).Once()
				return mockRepo
			},
			AsaEngineFN: func() *automock.AsaEngine {
				engine := &automock.AsaEngine{}
				engine.On("EnsureScenarioAssigned", ctx, fixModel(testFormationName), mock.Anything).Return(fixError()).Once()
				return engine
			},
			InputASA:           fixModel(testFormationName),
			ExpectedASA:        model.AutomaticScenarioAssignment{},
			ExpectedErrMessage: "while assigning scenario to runtimes matching selector",
		},
	}
	for _, testCase := range testCases {
		t.Run(testCase.Name, func(t *testing.T) {
			// GIVEN
			asaRepo := testCase.AsaRepoFn()
			tenantSvc := &automock.TenantService{}
			labelDefService := testCase.LabelDefServiceFn()
			asaEngine := testCase.AsaEngineFN()

			svc := formation.NewServiceWithAsaEngine(nil, nil, nil, nil, nil, nil, nil, nil, labelDefService, asaRepo, nil, tenantSvc, nil, nil, nil, nil, nil, runtimeType, applicationType, asaEngine)

			// WHEN
			actual, err := svc.CreateAutomaticScenarioAssignment(ctx, testCase.InputASA)

			// THEN
			if testCase.ExpectedErrMessage == "" {
				require.NoError(t, err)
				assert.Equal(t, testCase.ExpectedASA, actual)
			} else {
				require.Error(t, err)
				require.Contains(t, err.Error(), testCase.ExpectedErrMessage)
				require.Equal(t, testCase.ExpectedASA, actual)
			}

			mock.AssertExpectationsForObjects(t, tenantSvc, asaRepo, labelDefService, asaEngine)
		})
	}

	t.Run("returns error on missing tenant in context", func(t *testing.T) {
		// GIVEN
		svc := formation.NewService(nil, nil, nil, nil, nil, nil, nil, nil, nil, nil, nil, nil, nil, nil, nil, nil, nil, runtimeType, applicationType)

		// WHEN
		_, err := svc.CreateAutomaticScenarioAssignment(context.TODO(), fixModel(ScenarioName))

		// THEN
		assert.EqualError(t, err, "cannot read tenant from context")
	})
}

func TestService_DeleteAutomaticScenarioAssignment(t *testing.T) {
	ctx := fixCtxWithTenant()

	testErr := errors.New("test err")

	testCases := []struct {
		Name               string
		AsaRepoFn          func() *automock.AutomaticFormationAssignmentRepository
		AsaEngineFN        func() *automock.AsaEngine
		InputASA           model.AutomaticScenarioAssignment
		ExpectedASA        model.AutomaticScenarioAssignment
		ExpectedErrMessage string
	}{
		{
			Name: "Success",
			AsaRepoFn: func() *automock.AutomaticFormationAssignmentRepository {
				mockRepo := &automock.AutomaticFormationAssignmentRepository{}
				mockRepo.On("DeleteForScenarioName", ctx, tenantID.String(), testFormationName).Return(nil).Once()
				return mockRepo
			},
			AsaEngineFN: func() *automock.AsaEngine {
				engine := &automock.AsaEngine{}
				engine.Mock.On("RemoveAssignedScenario", ctx, fixModel(testFormationName), mock.Anything).Return(nil).Once()
				return engine
			},
			InputASA:           fixModel(testFormationName),
			ExpectedASA:        fixModel(testFormationName),
			ExpectedErrMessage: "",
		},
		{
			Name: "Returns error when deleting ASA for scenario name fails",
			AsaRepoFn: func() *automock.AutomaticFormationAssignmentRepository {
				mockRepo := &automock.AutomaticFormationAssignmentRepository{}
				mockRepo.On("DeleteForScenarioName", ctx, tenantID.String(), testFormationName).Return(testErr).Once()
				return mockRepo
			},
			AsaEngineFN:        unusedASAEngine,
			InputASA:           fixModel(testFormationName),
			ExpectedASA:        model.AutomaticScenarioAssignment{},
			ExpectedErrMessage: "while deleting the Assignment",
		},
		{
			Name: "Returns error when removing assigned scenario",
			AsaRepoFn: func() *automock.AutomaticFormationAssignmentRepository {
				mockRepo := &automock.AutomaticFormationAssignmentRepository{}
				mockRepo.On("DeleteForScenarioName", ctx, tenantID.String(), testFormationName).Return(nil).Once()
				return mockRepo
			},
			AsaEngineFN: func() *automock.AsaEngine {
				engine := &automock.AsaEngine{}
				engine.Mock.On("RemoveAssignedScenario", ctx, fixModel(testFormationName), mock.Anything).Return(testErr).Once()
				return engine
			},
			InputASA:           fixModel(testFormationName),
			ExpectedASA:        model.AutomaticScenarioAssignment{},
			ExpectedErrMessage: "while unassigning scenario from runtimes",
		},
	}
	for _, testCase := range testCases {
		t.Run(testCase.Name, func(t *testing.T) {
			// GIVEN
			asaRepo := testCase.AsaRepoFn()
			asaEngine := testCase.AsaEngineFN()
			tenantSvc := &automock.TenantService{}

			svc := formation.NewServiceWithAsaEngine(nil, nil, nil, nil, nil, nil, nil, nil, nil, asaRepo, nil, tenantSvc, nil, nil, nil, nil, nil, runtimeType, applicationType, asaEngine)

			// WHEN
			err := svc.DeleteAutomaticScenarioAssignment(ctx, testCase.InputASA)

			// THEN
			if testCase.ExpectedErrMessage == "" {
				require.NoError(t, err)
			} else {
				require.Error(t, err)
				require.Contains(t, err.Error(), testCase.ExpectedErrMessage)
			}

			mock.AssertExpectationsForObjects(t, tenantSvc, asaRepo, asaEngine)
		})
	}

	t.Run("returns error on missing tenant in context", func(t *testing.T) {
		// GIVEN
		svc := formation.NewService(nil, nil, nil, nil, nil, nil, nil, nil, nil, nil, nil, nil, nil, nil, nil, nil, nil, runtimeType, applicationType)

		// WHEN
		err := svc.DeleteAutomaticScenarioAssignment(context.TODO(), fixModel(ScenarioName))

		// THEN
		assert.Contains(t, err.Error(), "cannot read tenant from context")
	})
}

func TestService_MergeScenariosFromInputLabelsAndAssignments(t *testing.T) {
	// GIVEN
	ctx := fixCtxWithTenant()

	differentTargetTenant := "differentTargetTenant"
	runtimeID := "runtimeID"
	labelKey := "key"
	labelValue := "val"

	scenario := "SCENARIO"

	assignments := []*model.AutomaticScenarioAssignment{
		{
			ScenarioName:   ScenarioName,
			Tenant:         tenantID.String(),
			TargetTenantID: TargetTenantID,
		},
		{
			ScenarioName:   ScenarioName2,
			Tenant:         tenantID.String(),
			TargetTenantID: differentTargetTenant,
		},
	}

	formations := []*model.Formation{
		{
			ID:                  FormationID,
			TenantID:            tenantID.String(),
			FormationTemplateID: FormationTemplateID,
			Name:                ScenarioName,
		},
		{
			ID:                  FormationID,
			TenantID:            tenantID.String(),
			FormationTemplateID: FormationTemplateID,
			Name:                ScenarioName2,
		},
	}

	testCases := []struct {
		Name                    string
		AsaRepoFn               func() *automock.AutomaticFormationAssignmentRepository
		RuntimeContextRepoFn    func() *automock.RuntimeContextRepository
		RuntimeRepoFn           func() *automock.RuntimeRepository
		FormationRepoFn         func() *automock.FormationRepository
		FormationTemplateRepoFn func() *automock.FormationTemplateRepository
		InputLabels             map[string]interface{}
		ExpectedScenarios       []interface{}
		ExpectedErrMessage      string
	}{
		{
			Name: "Success",
			AsaRepoFn: func() *automock.AutomaticFormationAssignmentRepository {
				asaRepo := &automock.AutomaticFormationAssignmentRepository{}
				asaRepo.On("ListAll", ctx, tenantID.String()).Return(assignments, nil)
				return asaRepo
			},
			RuntimeContextRepoFn: func() *automock.RuntimeContextRepository {
				runtimeContextRepo := &automock.RuntimeContextRepository{}
				runtimeContextRepo.On("ExistsByRuntimeID", ctx, TargetTenantID, runtimeID).Return(false, nil).Once()
				return runtimeContextRepo
			},
			RuntimeRepoFn: func() *automock.RuntimeRepository {
				runtimeRepo := &automock.RuntimeRepository{}
				runtimeRepo.On("OwnerExistsByFiltersAndID", ctx, TargetTenantID, runtimeID, runtimeLblFilters).Return(true, nil).Once()
				runtimeRepo.On("OwnerExistsByFiltersAndID", ctx, differentTargetTenant, runtimeID, runtimeLblFilters).Return(false, nil).Once()
				return runtimeRepo
			},
			FormationRepoFn: func() *automock.FormationRepository {
				formationRepo := &automock.FormationRepository{}
				formationRepo.On("GetByName", ctx, ScenarioName, tenantID.String()).Return(formations[0], nil).Once()
				formationRepo.On("GetByName", ctx, ScenarioName2, tenantID.String()).Return(formations[1], nil).Once()
				return formationRepo
			},
			FormationTemplateRepoFn: func() *automock.FormationTemplateRepository {
				formationTemplateRepo := &automock.FormationTemplateRepository{}
				formationTemplateRepo.On("Get", ctx, formations[0].FormationTemplateID).Return(&formationTemplate, nil).Once()
				formationTemplateRepo.On("Get", ctx, formations[1].FormationTemplateID).Return(&formationTemplate, nil).Once()
				return formationTemplateRepo
			},
			InputLabels: map[string]interface{}{
				labelKey: labelValue,
			},
			ExpectedScenarios:  []interface{}{ScenarioName},
			ExpectedErrMessage: "",
		},
		{
			Name: "Success if scenarios label is in input",
			AsaRepoFn: func() *automock.AutomaticFormationAssignmentRepository {
				asaRepo := &automock.AutomaticFormationAssignmentRepository{}
				asaRepo.On("ListAll", ctx, tenantID.String()).Return(assignments, nil)
				return asaRepo
			},
			RuntimeContextRepoFn: func() *automock.RuntimeContextRepository {
				runtimeContextRepo := &automock.RuntimeContextRepository{}
				runtimeContextRepo.On("ExistsByRuntimeID", ctx, TargetTenantID, runtimeID).Return(false, nil).Once()
				return runtimeContextRepo
			},
			RuntimeRepoFn: func() *automock.RuntimeRepository {
				runtimeRepo := &automock.RuntimeRepository{}
				runtimeRepo.On("OwnerExistsByFiltersAndID", ctx, TargetTenantID, runtimeID, runtimeLblFilters).Return(true, nil).Once()
				runtimeRepo.On("OwnerExistsByFiltersAndID", ctx, differentTargetTenant, runtimeID, runtimeLblFilters).Return(false, nil).Once()
				return runtimeRepo
			},
			FormationRepoFn: func() *automock.FormationRepository {
				formationRepo := &automock.FormationRepository{}
				formationRepo.On("GetByName", ctx, ScenarioName, tenantID.String()).Return(formations[0], nil).Once()
				formationRepo.On("GetByName", ctx, ScenarioName2, tenantID.String()).Return(formations[1], nil).Once()
				return formationRepo
			},
			FormationTemplateRepoFn: func() *automock.FormationTemplateRepository {
				formationTemplateRepo := &automock.FormationTemplateRepository{}
				formationTemplateRepo.On("Get", ctx, formations[0].FormationTemplateID).Return(&formationTemplate, nil).Once()
				formationTemplateRepo.On("Get", ctx, formations[1].FormationTemplateID).Return(&formationTemplate, nil).Once()
				return formationTemplateRepo
			},
			InputLabels: map[string]interface{}{
				labelKey:           labelValue,
				model.ScenariosKey: []interface{}{scenario},
			},
			ExpectedScenarios:  []interface{}{ScenarioName, scenario},
			ExpectedErrMessage: "",
		},
		{
			Name: "Returns error when checking if ASA is matching to runtime fails",
			AsaRepoFn: func() *automock.AutomaticFormationAssignmentRepository {
				asaRepo := &automock.AutomaticFormationAssignmentRepository{}
				asaRepo.On("ListAll", ctx, tenantID.String()).Return(assignments, nil)
				return asaRepo
			},
			RuntimeContextRepoFn: unusedRuntimeContextRepo,
			RuntimeRepoFn: func() *automock.RuntimeRepository {
				runtimeRepo := &automock.RuntimeRepository{}
				runtimeRepo.On("OwnerExistsByFiltersAndID", ctx, TargetTenantID, runtimeID, runtimeLblFilters).Return(false, testErr).Once()
				return runtimeRepo
			},
			FormationRepoFn: func() *automock.FormationRepository {
				formationRepo := &automock.FormationRepository{}
				formationRepo.On("GetByName", ctx, ScenarioName, tenantID.String()).Return(formations[0], nil).Once()
				return formationRepo
			},
			FormationTemplateRepoFn: func() *automock.FormationTemplateRepository {
				formationTemplateRepo := &automock.FormationTemplateRepository{}
				formationTemplateRepo.On("Get", ctx, formations[0].FormationTemplateID).Return(&formationTemplate, nil).Once()
				return formationTemplateRepo
			},
			InputLabels: map[string]interface{}{
				labelKey: labelValue,
			},
			ExpectedScenarios:  []interface{}{},
			ExpectedErrMessage: testErr.Error(),
		},
		{
			Name: "Returns error when scenarios from input are not interface slice",
			AsaRepoFn: func() *automock.AutomaticFormationAssignmentRepository {
				asaRepo := &automock.AutomaticFormationAssignmentRepository{}
				asaRepo.On("ListAll", ctx, tenantID.String()).Return(assignments, nil)
				return asaRepo
			},
			RuntimeContextRepoFn: func() *automock.RuntimeContextRepository {
				runtimeContextRepo := &automock.RuntimeContextRepository{}
				runtimeContextRepo.On("ExistsByRuntimeID", ctx, TargetTenantID, runtimeID).Return(false, nil).Once()
				return runtimeContextRepo
			},
			RuntimeRepoFn: func() *automock.RuntimeRepository {
				runtimeRepo := &automock.RuntimeRepository{}
				runtimeRepo.On("OwnerExistsByFiltersAndID", ctx, TargetTenantID, runtimeID, runtimeLblFilters).Return(true, nil).Once()
				runtimeRepo.On("OwnerExistsByFiltersAndID", ctx, differentTargetTenant, runtimeID, runtimeLblFilters).Return(false, nil).Once()
				return runtimeRepo
			},
			FormationRepoFn: func() *automock.FormationRepository {
				formationRepo := &automock.FormationRepository{}
				formationRepo.On("GetByName", ctx, ScenarioName, tenantID.String()).Return(formations[0], nil).Once()
				formationRepo.On("GetByName", ctx, ScenarioName2, tenantID.String()).Return(formations[1], nil).Once()
				return formationRepo
			},
			FormationTemplateRepoFn: func() *automock.FormationTemplateRepository {
				formationTemplateRepo := &automock.FormationTemplateRepository{}
				formationTemplateRepo.On("Get", ctx, formations[0].FormationTemplateID).Return(&formationTemplate, nil).Once()
				formationTemplateRepo.On("Get", ctx, formations[1].FormationTemplateID).Return(&formationTemplate, nil).Once()
				return formationTemplateRepo
			},
			InputLabels: map[string]interface{}{
				labelKey:           labelValue,
				model.ScenariosKey: []string{scenario},
			},
			ExpectedScenarios:  []interface{}{},
			ExpectedErrMessage: "while converting scenarios label",
		},
	}

	for _, testCase := range testCases {
		t.Run(testCase.Name, func(t *testing.T) {
			// GIVEN
			asaRepo := testCase.AsaRepoFn()
			runtimeRepo := testCase.RuntimeRepoFn()
			runtimeContextRepo := testCase.RuntimeContextRepoFn()
			formationRepo := testCase.FormationRepoFn()
			formationTemplateRepo := testCase.FormationTemplateRepoFn()

<<<<<<< HEAD
			svc := formation.NewService(nil, nil, nil, nil, formationRepo, formationTemplateRepo, nil, nil, nil, asaRepo, nil, nil, runtimeRepo, runtimeContextRepo, nil, nil, nil, runtimeType, applicationType)
=======
			svc := formation.NewService(nil, nil, nil, formationRepo, formationTemplateRepo, nil, nil, nil, asaRepo, nil, nil, runtimeRepo, runtimeContextRepo, nil, nil, nil, nil, runtimeType, applicationType)
>>>>>>> ca27aa45

			// WHEN
			actualScenarios, err := svc.MergeScenariosFromInputLabelsAndAssignments(ctx, testCase.InputLabels, runtimeID)

			// THEN
			if testCase.ExpectedErrMessage == "" {
				require.NoError(t, err)
				require.ElementsMatch(t, testCase.ExpectedScenarios, actualScenarios)
			} else {
				require.Error(t, err)
				require.Contains(t, err.Error(), testCase.ExpectedErrMessage)
			}

			mock.AssertExpectationsForObjects(t, asaRepo, runtimeRepo, formationTemplateRepo, formationRepo)
		})
	}
}

func TestService_GetFormationsForObject(t *testing.T) {
	id := "rtmID"
	testErr := "testErr"

	scenarios := []interface{}{"scenario1", "scenario2"}

	labelInput := &model.LabelInput{
		Key:        model.ScenariosKey,
		ObjectID:   id,
		ObjectType: model.RuntimeLabelableObject,
	}

	label := &model.Label{
		ID:         id,
		Key:        "scenarios",
		Value:      scenarios,
		ObjectID:   id,
		ObjectType: model.RuntimeLabelableObject,
	}

	t.Run("Success", func(t *testing.T) {
		// GIVEN
		ctx := context.TODO()

		labelService := &automock.LabelService{}
		labelService.On("GetLabel", ctx, tenantID.String(), labelInput).Return(label, nil).Once()

<<<<<<< HEAD
		svc := formation.NewService(nil, nil, nil, nil, nil, nil, labelService, nil, nil, nil, nil, nil, nil, nil, nil, nil, nil, runtimeType, applicationType)
=======
		svc := formation.NewService(nil, nil, nil, nil, nil, labelService, nil, nil, nil, nil, nil, nil, nil, nil, nil, nil, nil, runtimeType, applicationType)
>>>>>>> ca27aa45

		// WHEN
		formations, err := svc.GetFormationsForObject(ctx, tenantID.String(), model.RuntimeLabelableObject, id)

		// THEN
		require.NoError(t, err)
		require.ElementsMatch(t, formations, scenarios)
		mock.AssertExpectationsForObjects(t, labelService)
	})

	t.Run("Returns error while getting label", func(t *testing.T) {
		// GIVEN
		ctx := context.TODO()

		labelService := &automock.LabelService{}
		labelService.On("GetLabel", ctx, tenantID.String(), labelInput).Return(nil, errors.New(testErr)).Once()

<<<<<<< HEAD
		svc := formation.NewService(nil, nil, nil, nil, nil, nil, labelService, nil, nil, nil, nil, nil, nil, nil, nil, nil, nil, runtimeType, applicationType)
=======
		svc := formation.NewService(nil, nil, nil, nil, nil, labelService, nil, nil, nil, nil, nil, nil, nil, nil, nil, nil, nil, runtimeType, applicationType)
>>>>>>> ca27aa45

		// WHEN
		formations, err := svc.GetFormationsForObject(ctx, tenantID.String(), model.RuntimeLabelableObject, id)

		// THEN
		require.Error(t, err)
		require.Contains(t, err.Error(), "while fetching scenario label for")
		require.Nil(t, formations)
		mock.AssertExpectationsForObjects(t, labelService)
	})
}<|MERGE_RESOLUTION|>--- conflicted
+++ resolved
@@ -89,11 +89,7 @@
 				formationRepo = testCase.FormationRepoFn()
 			}
 
-<<<<<<< HEAD
-			svc := formation.NewService(nil, nil, nil, nil, formationRepo, nil, nil, nil, nil, nil, nil, nil, nil, nil, nil, nil, nil, runtimeType, applicationType)
-=======
-			svc := formation.NewService(nil, nil, nil, formationRepo, nil, nil, nil, nil, nil, nil, nil, nil, nil, nil, nil, nil, nil, runtimeType, applicationType)
->>>>>>> ca27aa45
+			svc := formation.NewService(nil, nil, nil, nil, formationRepo, nil, nil, nil, nil, nil, nil, nil, nil, nil, nil, nil, nil, nil, runtimeType, applicationType)
 
 			// WHEN
 			actual, err := svc.List(ctx, testCase.InputPageSize, cursor)
@@ -153,11 +149,7 @@
 			// GIVEN
 			formationRepo := testCase.FormationRepoFn()
 
-<<<<<<< HEAD
-			svc := formation.NewService(nil, nil, nil, nil, formationRepo, nil, nil, nil, nil, nil, nil, nil, nil, nil, nil, nil, nil, runtimeType, applicationType)
-=======
-			svc := formation.NewService(nil, nil, nil, formationRepo, nil, nil, nil, nil, nil, nil, nil, nil, nil, nil, nil, nil, nil, runtimeType, applicationType)
->>>>>>> ca27aa45
+			svc := formation.NewService(nil, nil, nil, nil, formationRepo, nil, nil, nil, nil, nil, nil, nil, nil, nil, nil, nil, nil, nil, runtimeType, applicationType)
 
 			// WHEN
 			actual, err := svc.Get(ctx, testCase.InputID)
@@ -217,11 +209,7 @@
 			// GIVEN
 			formationRepo := testCase.FormationRepoFn()
 
-<<<<<<< HEAD
-			svc := formation.NewService(nil, nil, nil, nil, formationRepo, nil, nil, nil, nil, nil, nil, nil, nil, nil, nil, nil, nil, runtimeType, applicationType)
-=======
-			svc := formation.NewService(nil, nil, nil, formationRepo, nil, nil, nil, nil, nil, nil, nil, nil, nil, nil, nil, nil, nil, runtimeType, applicationType)
->>>>>>> ca27aa45
+			svc := formation.NewService(nil, nil, nil, nil, formationRepo, nil, nil, nil, nil, nil, nil, nil, nil, nil, nil, nil, nil, nil, runtimeType, applicationType)
 
 			// WHEN
 			actual, err := svc.GetFormationByName(ctx, testCase.Input, TntInternalID)
@@ -1096,17 +1084,12 @@
 			if testCase.ConstraintEngineFn != nil {
 				constraintEngine = testCase.ConstraintEngineFn()
 			}
-
-<<<<<<< HEAD
-			svc := formation.NewService(nil, nil, labelDefRepo, nil, formationRepo, formationTemplateRepo, nil, uidService, labelDefService, nil, nil, nil, nil, nil, nil, nil, constraintEngine, runtimeType, applicationType)
-=======
 			webhookRepo := unusedWebhookRepository()
 			if testCase.webhookRepoFn != nil {
 				webhookRepo = testCase.webhookRepoFn()
 			}
 
-			svc := formation.NewService(nil, labelDefRepo, nil, formationRepo, formationTemplateRepo, nil, uidService, labelDefService, nil, nil, nil, nil, nil, nil, notificationsService, constraintEngine, webhookRepo, runtimeType, applicationType)
->>>>>>> ca27aa45
+			svc := formation.NewService(nil, nil, labelDefRepo, nil, formationRepo, formationTemplateRepo, nil, uidService, labelDefService, nil, nil, nil, nil, nil, nil, notificationsService, constraintEngine, webhookRepo, runtimeType, applicationType)
 
 			// WHEN
 			actual, err := svc.CreateFormation(ctx, TntInternalID, in, testCase.TemplateName)
@@ -1650,17 +1633,12 @@
 			if testCase.ConstraintEngineFn != nil {
 				constraintEngine = testCase.ConstraintEngineFn()
 			}
-
-<<<<<<< HEAD
-			svc := formation.NewService(nil, nil, labelDefRepo, nil, formationRepo, formationTemplateRepo, nil, nil, labelDefService, nil, nil, nil, nil, nil, nil, nil, constraintEngine, runtimeType, applicationType)
-=======
 			webhookRepo := unusedWebhookRepository()
 			if testCase.webhookRepoFn != nil {
 				webhookRepo = testCase.webhookRepoFn()
 			}
 
-			svc := formation.NewService(nil, labelDefRepo, nil, formationRepo, formationTemplateRepo, nil, nil, labelDefService, nil, nil, nil, nil, nil, nil, notificationsService, constraintEngine, webhookRepo, runtimeType, applicationType)
->>>>>>> ca27aa45
+			svc := formation.NewService(nil, nil, labelDefRepo, nil, formationRepo, formationTemplateRepo, nil, nil, labelDefService, nil, nil, nil, nil, nil, nil, notificationsService, constraintEngine, webhookRepo, runtimeType, applicationType)
 
 			// WHEN
 			actual, err := svc.DeleteFormation(ctx, TntInternalID, testCase.InputFormation)
@@ -1731,11 +1709,7 @@
 
 		defer mock.AssertExpectationsForObjects(t, mockRepo, runtimeRepo, formationRepo, formationTemplateRepo)
 
-<<<<<<< HEAD
-		svc := formation.NewService(nil, nil, nil, nil, formationRepo, formationTemplateRepo, nil, nil, nil, mockRepo, nil, nil, runtimeRepo, nil, nil, nil, nil, runtimeType, applicationType)
-=======
-		svc := formation.NewService(nil, nil, nil, formationRepo, formationTemplateRepo, nil, nil, nil, mockRepo, nil, nil, runtimeRepo, nil, nil, nil, nil, nil, runtimeType, applicationType)
->>>>>>> ca27aa45
+		svc := formation.NewService(nil, nil, nil, nil, formationRepo, formationTemplateRepo, nil, nil, nil, mockRepo, nil, nil, runtimeRepo, nil, nil, nil, nil, nil, runtimeType, applicationType)
 
 		// WHEN
 		err := svc.DeleteManyASAForSameTargetTenant(ctx, models)
@@ -1761,11 +1735,7 @@
 
 		defer mock.AssertExpectationsForObjects(t, mockRepo, runtimeRepo, formationRepo, formationTemplateRepo)
 
-<<<<<<< HEAD
-		svc := formation.NewService(nil, nil, nil, nil, formationRepo, formationTemplateRepo, nil, nil, nil, mockRepo, nil, nil, runtimeRepo, nil, nil, nil, nil, runtimeType, applicationType)
-=======
-		svc := formation.NewService(nil, nil, nil, formationRepo, formationTemplateRepo, nil, nil, nil, mockRepo, nil, nil, runtimeRepo, nil, nil, nil, nil, nil, runtimeType, applicationType)
->>>>>>> ca27aa45
+		svc := formation.NewService(nil, nil, nil, nil, formationRepo, formationTemplateRepo, nil, nil, nil, mockRepo, nil, nil, runtimeRepo, nil, nil, nil, nil, nil, runtimeType, applicationType)
 
 		// WHEN
 		err := svc.DeleteManyASAForSameTargetTenant(ctx, models)
@@ -1777,7 +1747,7 @@
 
 	t.Run("return error when input slice is empty", func(t *testing.T) {
 		// GIVEN
-		svc := formation.NewService(nil, nil, nil, nil, nil, nil, nil, nil, nil, nil, nil, nil, nil, nil, nil, nil, nil, runtimeType, applicationType)
+		svc := formation.NewService(nil, nil, nil, nil, nil, nil, nil, nil, nil, nil, nil, nil, nil, nil, nil, nil, nil, nil, runtimeType, applicationType)
 
 		// WHEN
 		err := svc.DeleteManyASAForSameTargetTenant(ctx, []*model.AutomaticScenarioAssignment{})
@@ -1800,7 +1770,7 @@
 			},
 		}
 
-		svc := formation.NewService(nil, nil, nil, nil, nil, nil, nil, nil, nil, nil, nil, nil, nil, nil, nil, nil, nil, runtimeType, applicationType)
+		svc := formation.NewService(nil, nil, nil, nil, nil, nil, nil, nil, nil, nil, nil, nil, nil, nil, nil, nil, nil, nil, runtimeType, applicationType)
 		// WHEN
 		err := svc.DeleteManyASAForSameTargetTenant(ctx, modelsWithDifferentSelectors)
 
@@ -1817,11 +1787,7 @@
 
 		defer mock.AssertExpectationsForObjects(t, mockRepo)
 
-<<<<<<< HEAD
-		svc := formation.NewService(nil, nil, nil, nil, nil, nil, nil, nil, nil, mockRepo, nil, nil, nil, nil, nil, nil, nil, runtimeType, applicationType)
-=======
-		svc := formation.NewService(nil, nil, nil, nil, nil, nil, nil, nil, mockRepo, nil, nil, nil, nil, nil, nil, nil, nil, runtimeType, applicationType)
->>>>>>> ca27aa45
+		svc := formation.NewService(nil, nil, nil, nil, nil, nil, nil, nil, nil, mockRepo, nil, nil, nil, nil, nil, nil, nil, nil, runtimeType, applicationType)
 		// WHEN
 		err := svc.DeleteManyASAForSameTargetTenant(ctx, models)
 
@@ -1830,7 +1796,7 @@
 	})
 
 	t.Run("returns error when empty tenant", func(t *testing.T) {
-		svc := formation.NewService(nil, nil, nil, nil, nil, nil, nil, nil, nil, nil, nil, nil, nil, nil, nil, nil, nil, runtimeType, applicationType)
+		svc := formation.NewService(nil, nil, nil, nil, nil, nil, nil, nil, nil, nil, nil, nil, nil, nil, nil, nil, nil, nil, runtimeType, applicationType)
 		err := svc.DeleteManyASAForSameTargetTenant(context.TODO(), models)
 		require.EqualError(t, err, "cannot read tenant from context")
 	})
@@ -1959,7 +1925,7 @@
 
 	t.Run("returns error on missing tenant in context", func(t *testing.T) {
 		// GIVEN
-		svc := formation.NewService(nil, nil, nil, nil, nil, nil, nil, nil, nil, nil, nil, nil, nil, nil, nil, nil, nil, runtimeType, applicationType)
+		svc := formation.NewService(nil, nil, nil, nil, nil, nil, nil, nil, nil, nil, nil, nil, nil, nil, nil, nil, nil, nil, runtimeType, applicationType)
 
 		// WHEN
 		_, err := svc.CreateAutomaticScenarioAssignment(context.TODO(), fixModel(ScenarioName))
@@ -2053,7 +2019,7 @@
 
 	t.Run("returns error on missing tenant in context", func(t *testing.T) {
 		// GIVEN
-		svc := formation.NewService(nil, nil, nil, nil, nil, nil, nil, nil, nil, nil, nil, nil, nil, nil, nil, nil, nil, runtimeType, applicationType)
+		svc := formation.NewService(nil, nil, nil, nil, nil, nil, nil, nil, nil, nil, nil, nil, nil, nil, nil, nil, nil, nil, runtimeType, applicationType)
 
 		// WHEN
 		err := svc.DeleteAutomaticScenarioAssignment(context.TODO(), fixModel(ScenarioName))
@@ -2263,11 +2229,7 @@
 			formationRepo := testCase.FormationRepoFn()
 			formationTemplateRepo := testCase.FormationTemplateRepoFn()
 
-<<<<<<< HEAD
-			svc := formation.NewService(nil, nil, nil, nil, formationRepo, formationTemplateRepo, nil, nil, nil, asaRepo, nil, nil, runtimeRepo, runtimeContextRepo, nil, nil, nil, runtimeType, applicationType)
-=======
-			svc := formation.NewService(nil, nil, nil, formationRepo, formationTemplateRepo, nil, nil, nil, asaRepo, nil, nil, runtimeRepo, runtimeContextRepo, nil, nil, nil, nil, runtimeType, applicationType)
->>>>>>> ca27aa45
+			svc := formation.NewService(nil, nil, nil, nil, formationRepo, formationTemplateRepo, nil, nil, nil, asaRepo, nil, nil, runtimeRepo, runtimeContextRepo, nil, nil, nil, nil, runtimeType, applicationType)
 
 			// WHEN
 			actualScenarios, err := svc.MergeScenariosFromInputLabelsAndAssignments(ctx, testCase.InputLabels, runtimeID)
@@ -2313,11 +2275,7 @@
 		labelService := &automock.LabelService{}
 		labelService.On("GetLabel", ctx, tenantID.String(), labelInput).Return(label, nil).Once()
 
-<<<<<<< HEAD
-		svc := formation.NewService(nil, nil, nil, nil, nil, nil, labelService, nil, nil, nil, nil, nil, nil, nil, nil, nil, nil, runtimeType, applicationType)
-=======
-		svc := formation.NewService(nil, nil, nil, nil, nil, labelService, nil, nil, nil, nil, nil, nil, nil, nil, nil, nil, nil, runtimeType, applicationType)
->>>>>>> ca27aa45
+		svc := formation.NewService(nil, nil, nil, nil, nil, nil, labelService, nil, nil, nil, nil, nil, nil, nil, nil, nil, nil, nil, runtimeType, applicationType)
 
 		// WHEN
 		formations, err := svc.GetFormationsForObject(ctx, tenantID.String(), model.RuntimeLabelableObject, id)
@@ -2335,11 +2293,7 @@
 		labelService := &automock.LabelService{}
 		labelService.On("GetLabel", ctx, tenantID.String(), labelInput).Return(nil, errors.New(testErr)).Once()
 
-<<<<<<< HEAD
-		svc := formation.NewService(nil, nil, nil, nil, nil, nil, labelService, nil, nil, nil, nil, nil, nil, nil, nil, nil, nil, runtimeType, applicationType)
-=======
-		svc := formation.NewService(nil, nil, nil, nil, nil, labelService, nil, nil, nil, nil, nil, nil, nil, nil, nil, nil, nil, runtimeType, applicationType)
->>>>>>> ca27aa45
+		svc := formation.NewService(nil, nil, nil, nil, nil, nil, labelService, nil, nil, nil, nil, nil, nil, nil, nil, nil, nil, nil, runtimeType, applicationType)
 
 		// WHEN
 		formations, err := svc.GetFormationsForObject(ctx, tenantID.String(), model.RuntimeLabelableObject, id)
