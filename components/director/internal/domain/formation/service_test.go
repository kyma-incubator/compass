--- conflicted
+++ resolved
@@ -2975,284 +2975,6 @@
 	})
 }
 
-<<<<<<< HEAD
-=======
-func TestService_MergeScenariosFromInputLabelsAndAssignments(t *testing.T) {
-	// GIVEN
-	ctx := fixCtxWithTenant()
-
-	differentTargetTenant := "differentTargetTenant"
-	runtimeID := "runtimeID"
-	labelKey := "key"
-	labelValue := "val"
-
-	scenario := "SCENARIO"
-
-	assignments := []*model.AutomaticScenarioAssignment{
-		{
-			ScenarioName:   ScenarioName,
-			Tenant:         tenantID.String(),
-			TargetTenantID: TargetTenantID,
-		},
-		{
-			ScenarioName:   ScenarioName2,
-			Tenant:         tenantID.String(),
-			TargetTenantID: differentTargetTenant,
-		},
-	}
-
-	formations := []*model.Formation{
-		{
-			ID:                  FormationID,
-			TenantID:            tenantID.String(),
-			FormationTemplateID: FormationTemplateID,
-			Name:                ScenarioName,
-		},
-		{
-			ID:                  FormationID,
-			TenantID:            tenantID.String(),
-			FormationTemplateID: FormationTemplateID,
-			Name:                ScenarioName2,
-		},
-	}
-
-	testCases := []struct {
-		Name                    string
-		AsaRepoFn               func() *automock.AutomaticFormationAssignmentRepository
-		RuntimeContextRepoFn    func() *automock.RuntimeContextRepository
-		RuntimeRepoFn           func() *automock.RuntimeRepository
-		FormationRepoFn         func() *automock.FormationRepository
-		FormationTemplateRepoFn func() *automock.FormationTemplateRepository
-		InputLabels             map[string]interface{}
-		ExpectedScenarios       []interface{}
-		ExpectedErrMessage      string
-	}{
-		{
-			Name: "Success",
-			AsaRepoFn: func() *automock.AutomaticFormationAssignmentRepository {
-				asaRepo := &automock.AutomaticFormationAssignmentRepository{}
-				asaRepo.On("ListAll", ctx, tenantID.String()).Return(assignments, nil)
-				return asaRepo
-			},
-			RuntimeContextRepoFn: func() *automock.RuntimeContextRepository {
-				runtimeContextRepo := &automock.RuntimeContextRepository{}
-				runtimeContextRepo.On("ExistsByRuntimeID", ctx, TargetTenantID, runtimeID).Return(false, nil).Once()
-				return runtimeContextRepo
-			},
-			RuntimeRepoFn: func() *automock.RuntimeRepository {
-				runtimeRepo := &automock.RuntimeRepository{}
-				runtimeRepo.On("OwnerExistsByFiltersAndID", ctx, TargetTenantID, runtimeID, runtimeLblFilters).Return(true, nil).Once()
-				runtimeRepo.On("OwnerExistsByFiltersAndID", ctx, differentTargetTenant, runtimeID, runtimeLblFilters).Return(false, nil).Once()
-				return runtimeRepo
-			},
-			FormationRepoFn: func() *automock.FormationRepository {
-				formationRepo := &automock.FormationRepository{}
-				formationRepo.On("GetByName", ctx, ScenarioName, tenantID.String()).Return(formations[0], nil).Once()
-				formationRepo.On("GetByName", ctx, ScenarioName2, tenantID.String()).Return(formations[1], nil).Once()
-				return formationRepo
-			},
-			FormationTemplateRepoFn: func() *automock.FormationTemplateRepository {
-				formationTemplateRepo := &automock.FormationTemplateRepository{}
-				formationTemplateRepo.On("Get", ctx, formations[0].FormationTemplateID).Return(&formationTemplate, nil).Once()
-				formationTemplateRepo.On("Get", ctx, formations[1].FormationTemplateID).Return(&formationTemplate, nil).Once()
-				return formationTemplateRepo
-			},
-			InputLabels: map[string]interface{}{
-				labelKey: labelValue,
-			},
-			ExpectedScenarios: []interface{}{ScenarioName},
-		},
-		{
-			Name: "Success if scenarios label is in input",
-			AsaRepoFn: func() *automock.AutomaticFormationAssignmentRepository {
-				asaRepo := &automock.AutomaticFormationAssignmentRepository{}
-				asaRepo.On("ListAll", ctx, tenantID.String()).Return(assignments, nil)
-				return asaRepo
-			},
-			RuntimeContextRepoFn: func() *automock.RuntimeContextRepository {
-				runtimeContextRepo := &automock.RuntimeContextRepository{}
-				runtimeContextRepo.On("ExistsByRuntimeID", ctx, TargetTenantID, runtimeID).Return(false, nil).Once()
-				return runtimeContextRepo
-			},
-			RuntimeRepoFn: func() *automock.RuntimeRepository {
-				runtimeRepo := &automock.RuntimeRepository{}
-				runtimeRepo.On("OwnerExistsByFiltersAndID", ctx, TargetTenantID, runtimeID, runtimeLblFilters).Return(true, nil).Once()
-				runtimeRepo.On("OwnerExistsByFiltersAndID", ctx, differentTargetTenant, runtimeID, runtimeLblFilters).Return(false, nil).Once()
-				return runtimeRepo
-			},
-			FormationRepoFn: func() *automock.FormationRepository {
-				formationRepo := &automock.FormationRepository{}
-				formationRepo.On("GetByName", ctx, ScenarioName, tenantID.String()).Return(formations[0], nil).Once()
-				formationRepo.On("GetByName", ctx, ScenarioName2, tenantID.String()).Return(formations[1], nil).Once()
-				return formationRepo
-			},
-			FormationTemplateRepoFn: func() *automock.FormationTemplateRepository {
-				formationTemplateRepo := &automock.FormationTemplateRepository{}
-				formationTemplateRepo.On("Get", ctx, formations[0].FormationTemplateID).Return(&formationTemplate, nil).Once()
-				formationTemplateRepo.On("Get", ctx, formations[1].FormationTemplateID).Return(&formationTemplate, nil).Once()
-				return formationTemplateRepo
-			},
-			InputLabels: map[string]interface{}{
-				labelKey:           labelValue,
-				model.ScenariosKey: []interface{}{scenario},
-			},
-			ExpectedScenarios: []interface{}{ScenarioName, scenario},
-		},
-		{
-			Name: "Returns error when checking if ASA is matching to runtime fails",
-			AsaRepoFn: func() *automock.AutomaticFormationAssignmentRepository {
-				asaRepo := &automock.AutomaticFormationAssignmentRepository{}
-				asaRepo.On("ListAll", ctx, tenantID.String()).Return(assignments, nil)
-				return asaRepo
-			},
-			RuntimeContextRepoFn: unusedRuntimeContextRepo,
-			RuntimeRepoFn: func() *automock.RuntimeRepository {
-				runtimeRepo := &automock.RuntimeRepository{}
-				runtimeRepo.On("OwnerExistsByFiltersAndID", ctx, TargetTenantID, runtimeID, runtimeLblFilters).Return(false, testErr).Once()
-				return runtimeRepo
-			},
-			FormationRepoFn: func() *automock.FormationRepository {
-				formationRepo := &automock.FormationRepository{}
-				formationRepo.On("GetByName", ctx, ScenarioName, tenantID.String()).Return(formations[0], nil).Once()
-				return formationRepo
-			},
-			FormationTemplateRepoFn: func() *automock.FormationTemplateRepository {
-				formationTemplateRepo := &automock.FormationTemplateRepository{}
-				formationTemplateRepo.On("Get", ctx, formations[0].FormationTemplateID).Return(&formationTemplate, nil).Once()
-				return formationTemplateRepo
-			},
-			InputLabels: map[string]interface{}{
-				labelKey: labelValue,
-			},
-			ExpectedScenarios:  []interface{}{},
-			ExpectedErrMessage: testErr.Error(),
-		},
-		{
-			Name: "Returns error when scenarios from input are not interface slice",
-			AsaRepoFn: func() *automock.AutomaticFormationAssignmentRepository {
-				asaRepo := &automock.AutomaticFormationAssignmentRepository{}
-				asaRepo.On("ListAll", ctx, tenantID.String()).Return(assignments, nil)
-				return asaRepo
-			},
-			RuntimeContextRepoFn: func() *automock.RuntimeContextRepository {
-				runtimeContextRepo := &automock.RuntimeContextRepository{}
-				runtimeContextRepo.On("ExistsByRuntimeID", ctx, TargetTenantID, runtimeID).Return(false, nil).Once()
-				return runtimeContextRepo
-			},
-			RuntimeRepoFn: func() *automock.RuntimeRepository {
-				runtimeRepo := &automock.RuntimeRepository{}
-				runtimeRepo.On("OwnerExistsByFiltersAndID", ctx, TargetTenantID, runtimeID, runtimeLblFilters).Return(true, nil).Once()
-				runtimeRepo.On("OwnerExistsByFiltersAndID", ctx, differentTargetTenant, runtimeID, runtimeLblFilters).Return(false, nil).Once()
-				return runtimeRepo
-			},
-			FormationRepoFn: func() *automock.FormationRepository {
-				formationRepo := &automock.FormationRepository{}
-				formationRepo.On("GetByName", ctx, ScenarioName, tenantID.String()).Return(formations[0], nil).Once()
-				formationRepo.On("GetByName", ctx, ScenarioName2, tenantID.String()).Return(formations[1], nil).Once()
-				return formationRepo
-			},
-			FormationTemplateRepoFn: func() *automock.FormationTemplateRepository {
-				formationTemplateRepo := &automock.FormationTemplateRepository{}
-				formationTemplateRepo.On("Get", ctx, formations[0].FormationTemplateID).Return(&formationTemplate, nil).Once()
-				formationTemplateRepo.On("Get", ctx, formations[1].FormationTemplateID).Return(&formationTemplate, nil).Once()
-				return formationTemplateRepo
-			},
-			InputLabels: map[string]interface{}{
-				labelKey:           labelValue,
-				model.ScenariosKey: []string{scenario},
-			},
-			ExpectedScenarios:  []interface{}{},
-			ExpectedErrMessage: "while converting scenarios label",
-		},
-	}
-
-	for _, testCase := range testCases {
-		t.Run(testCase.Name, func(t *testing.T) {
-			// GIVEN
-			asaRepo := testCase.AsaRepoFn()
-			runtimeRepo := testCase.RuntimeRepoFn()
-			runtimeContextRepo := testCase.RuntimeContextRepoFn()
-			formationRepo := testCase.FormationRepoFn()
-			formationTemplateRepo := testCase.FormationTemplateRepoFn()
-
-			svc := formation.NewService(nil, nil, nil, nil, formationRepo, formationTemplateRepo, nil, nil, nil, asaRepo, nil, nil, runtimeRepo, runtimeContextRepo, nil, nil, nil, nil, nil, nil, nil, runtimeType, applicationType)
-
-			// WHEN
-			actualScenarios, err := svc.MergeScenariosFromInputLabelsAndAssignments(ctx, testCase.InputLabels, runtimeID)
-
-			// THEN
-			if testCase.ExpectedErrMessage == "" {
-				require.NoError(t, err)
-				require.ElementsMatch(t, testCase.ExpectedScenarios, actualScenarios)
-			} else {
-				require.Error(t, err)
-				require.Contains(t, err.Error(), testCase.ExpectedErrMessage)
-			}
-
-			mock.AssertExpectationsForObjects(t, asaRepo, runtimeRepo, formationTemplateRepo, formationRepo)
-		})
-	}
-}
-
-func TestService_GetFormationsForObject(t *testing.T) {
-	id := "rtmID"
-	testErr := "testErr"
-
-	scenarios := []interface{}{"scenario1", "scenario2"}
-
-	labelInput := &model.LabelInput{
-		Key:        model.ScenariosKey,
-		ObjectID:   id,
-		ObjectType: model.RuntimeLabelableObject,
-	}
-
-	label := &model.Label{
-		ID:         id,
-		Key:        "scenarios",
-		Value:      scenarios,
-		ObjectID:   id,
-		ObjectType: model.RuntimeLabelableObject,
-	}
-
-	t.Run("Success", func(t *testing.T) {
-		// GIVEN
-		ctx := context.TODO()
-
-		labelService := &automock.LabelService{}
-		labelService.On("GetLabel", ctx, tenantID.String(), labelInput).Return(label, nil).Once()
-
-		svc := formation.NewService(nil, nil, nil, nil, nil, nil, labelService, nil, nil, nil, nil, nil, nil, nil, nil, nil, nil, nil, nil, nil, nil, runtimeType, applicationType)
-
-		// WHEN
-		formations, err := svc.GetFormationsForObject(ctx, tenantID.String(), model.RuntimeLabelableObject, id)
-
-		// THEN
-		require.NoError(t, err)
-		require.ElementsMatch(t, formations, scenarios)
-		mock.AssertExpectationsForObjects(t, labelService)
-	})
-
-	t.Run("Returns error while getting label", func(t *testing.T) {
-		// GIVEN
-		ctx := context.TODO()
-
-		labelService := &automock.LabelService{}
-		labelService.On("GetLabel", ctx, tenantID.String(), labelInput).Return(nil, errors.New(testErr)).Once()
-
-		svc := formation.NewService(nil, nil, nil, nil, nil, nil, labelService, nil, nil, nil, nil, nil, nil, nil, nil, nil, nil, nil, nil, nil, nil, runtimeType, applicationType)
-
-		// WHEN
-		formations, err := svc.GetFormationsForObject(ctx, tenantID.String(), model.RuntimeLabelableObject, id)
-
-		// THEN
-		require.Error(t, err)
-		require.Contains(t, err.Error(), "while fetching scenario label for")
-		require.Nil(t, formations)
-		mock.AssertExpectationsForObjects(t, labelService)
-	})
-}
-
->>>>>>> 716cda9a
 func TestServiceResynchronizeFormationNotifications(t *testing.T) {
 	ctx := context.TODO()
 	ctx = tenant.SaveToContext(ctx, TntInternalID, TntExternalID)
