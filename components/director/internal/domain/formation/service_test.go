package formation_test

import (
	"context"

	"github.com/kyma-incubator/compass/components/director/pkg/pagination"

	"github.com/pkg/errors"

	"fmt"
	"testing"

	"github.com/kyma-incubator/compass/components/director/pkg/str"

	"github.com/kyma-incubator/compass/components/director/internal/domain/formation"
	"github.com/kyma-incubator/compass/components/director/internal/domain/formation/automock"
	"github.com/kyma-incubator/compass/components/director/internal/domain/labeldef"
	"github.com/kyma-incubator/compass/components/director/internal/domain/tenant"
	"github.com/kyma-incubator/compass/components/director/internal/model"
	"github.com/kyma-incubator/compass/components/director/pkg/apperrors"
	"github.com/kyma-incubator/compass/components/director/pkg/graphql"
	"github.com/kyma-incubator/compass/components/director/pkg/resource"
	"github.com/stretchr/testify/assert"
	"github.com/stretchr/testify/mock"
	"github.com/stretchr/testify/require"
)

func TestServiceList(t *testing.T) {
	ctx := context.TODO()
	ctx = tenant.SaveToContext(ctx, Tnt, ExternalTnt)

	testErr := errors.New("Test error")

	pageSize := 100
	cursor := "start"

	expectedFormationPage := &model.FormationPage{
		Data: []*model.Formation{&modelFormation},
		PageInfo: &pagination.Page{
			StartCursor: cursor,
			EndCursor:   "",
			HasNextPage: false,
		},
		TotalCount: 1,
	}

	testCases := []struct {
		Name                  string
		FormationRepoFn       func() *automock.FormationRepository
		InputID               string
		InputPageSize         int
		ExpectedFormationPage *model.FormationPage
		ExpectedErrMessage    string
	}{
		{
			Name: "Success",
			FormationRepoFn: func() *automock.FormationRepository {
				repo := &automock.FormationRepository{}
				repo.On("List", ctx, Tnt, pageSize, cursor).Return(expectedFormationPage, nil).Once()
				return repo
			},
			InputID:               FormationID,
			InputPageSize:         pageSize,
			ExpectedFormationPage: expectedFormationPage,
			ExpectedErrMessage:    "",
		},
		{
			Name: "Returns error when can't list formations",
			FormationRepoFn: func() *automock.FormationRepository {
				repo := &automock.FormationRepository{}
				repo.On("List", ctx, Tnt, pageSize, cursor).Return(nil, testErr).Once()
				return repo
			},
			InputID:               FormationID,
			InputPageSize:         pageSize,
			ExpectedFormationPage: nil,
			ExpectedErrMessage:    testErr.Error(),
		},
		{
			Name:                  "Returns error when page size is not between 1 and 200",
			InputID:               FormationID,
			InputPageSize:         300,
			ExpectedFormationPage: nil,
			ExpectedErrMessage:    "page size must be between 1 and 200",
		},
	}

	for _, testCase := range testCases {
		t.Run(testCase.Name, func(t *testing.T) {
			// GIVEN
			formationRepo := unusedFormationRepo()
			if testCase.FormationRepoFn != nil {
				formationRepo = testCase.FormationRepoFn()
			}

			svc := formation.NewService(nil, nil, formationRepo, nil, nil, nil, nil, nil, nil, nil, nil, nil, nil, nil, nil, nil, nil, runtimeType, applicationType)

			// WHEN
			actual, err := svc.List(ctx, testCase.InputPageSize, cursor)

			// THEN
			if testCase.ExpectedErrMessage == "" {
				require.NoError(t, err)
				assert.Equal(t, testCase.ExpectedFormationPage, actual)
			} else {
				require.Error(t, err)
				require.Contains(t, err.Error(), testCase.ExpectedErrMessage)
				require.Nil(t, actual)
			}

			formationRepo.AssertExpectations(t)
		})
	}
}

func TestServiceGet(t *testing.T) {
	ctx := context.TODO()
	ctx = tenant.SaveToContext(ctx, Tnt, ExternalTnt)

	testErr := errors.New("Test error")

	testCases := []struct {
		Name               string
		FormationRepoFn    func() *automock.FormationRepository
		InputID            string
		ExpectedFormation  *model.Formation
		ExpectedErrMessage string
	}{
		{
			Name: "Success",
			FormationRepoFn: func() *automock.FormationRepository {
				repo := &automock.FormationRepository{}
				repo.On("Get", ctx, FormationID, Tnt).Return(&modelFormation, nil).Once()
				return repo
			},
			InputID:            FormationID,
			ExpectedFormation:  &modelFormation,
			ExpectedErrMessage: "",
		},
		{
			Name: "Returns error when can't get the formation",
			FormationRepoFn: func() *automock.FormationRepository {
				repo := &automock.FormationRepository{}
				repo.On("Get", ctx, FormationID, Tnt).Return(nil, testErr).Once()
				return repo
			},
			InputID:            FormationID,
			ExpectedFormation:  nil,
			ExpectedErrMessage: testErr.Error(),
		},
	}

	for _, testCase := range testCases {
		t.Run(testCase.Name, func(t *testing.T) {
			// GIVEN
			formationRepo := testCase.FormationRepoFn()

			svc := formation.NewService(nil, nil, formationRepo, nil, nil, nil, nil, nil, nil, nil, nil, nil, nil, nil, nil, nil, nil, runtimeType, applicationType)

			// WHEN
			actual, err := svc.Get(ctx, testCase.InputID)

			// THEN
			if testCase.ExpectedErrMessage == "" {
				require.NoError(t, err)
				assert.Equal(t, testCase.ExpectedFormation, actual)
			} else {
				require.Error(t, err)
				require.Contains(t, err.Error(), testCase.ExpectedErrMessage)
				require.Nil(t, actual)
			}

			formationRepo.AssertExpectations(t)
		})
	}
}

func TestServiceCreateFormation(t *testing.T) {
	ctx := context.TODO()
	ctx = tenant.SaveToContext(ctx, Tnt, ExternalTnt)

	testErr := errors.New("Test error")

	in := model.Formation{
		Name: testFormationName,
	}
	expected := &model.Formation{
		ID:                  fixUUID(),
		Name:                testFormationName,
		FormationTemplateID: FormationTemplateID,
		TenantID:            Tnt,
	}

	testSchema, err := labeldef.NewSchemaForFormations([]string{testScenario})
	assert.NoError(t, err)
	testSchemaLblDef := fixScenariosLabelDefinition(Tnt, testSchema)

	newSchema, err := labeldef.NewSchemaForFormations([]string{testScenario, testFormationName})
	assert.NoError(t, err)
	newSchemaLblDef := fixScenariosLabelDefinition(Tnt, newSchema)

	emptySchemaLblDef := fixScenariosLabelDefinition(Tnt, testSchemaLblDef)
	emptySchemaLblDef.Schema = nil

	templateName := "Side-by-side extensibility with Kyma"

	testCases := []struct {
		Name                    string
		UUIDServiceFn           func() *automock.UuidService
		LabelDefRepositoryFn    func() *automock.LabelDefRepository
		LabelDefServiceFn       func() *automock.LabelDefService
		FormationTemplateRepoFn func() *automock.FormationTemplateRepository
		FormationRepoFn         func() *automock.FormationRepository
		TemplateName            string
		ExpectedFormation       *model.Formation
		ExpectedErrMessage      string
	}{
		{
			Name: "success when no labeldef exists",
			UUIDServiceFn: func() *automock.UuidService {
				uuidService := &automock.UuidService{}
				uuidService.On("Generate").Return(fixUUID())
				return uuidService
			},
			LabelDefRepositoryFn: func() *automock.LabelDefRepository {
				labelDefRepo := &automock.LabelDefRepository{}
				labelDefRepo.On("GetByKey", ctx, Tnt, model.ScenariosKey).Return(nil, apperrors.NewNotFoundError(resource.LabelDefinition, ""))
				return labelDefRepo
			},
			LabelDefServiceFn: func() *automock.LabelDefService {
				labelDefService := &automock.LabelDefService{}
				labelDefService.On("CreateWithFormations", ctx, Tnt, []string{testFormationName}).Return(nil)
				return labelDefService
			},
			FormationTemplateRepoFn: func() *automock.FormationTemplateRepository {
				formationTemplateRepoMock := &automock.FormationTemplateRepository{}
				formationTemplateRepoMock.On("GetByName", ctx, templateName).Return(fixFormationTemplateModel(), nil).Once()
				return formationTemplateRepoMock
			},
			FormationRepoFn: func() *automock.FormationRepository {
				formationRepoMock := &automock.FormationRepository{}
				formationRepoMock.On("Create", ctx, fixFormationModel()).Return(nil).Once()
				return formationRepoMock
			},
			TemplateName:       templateName,
			ExpectedFormation:  expected,
			ExpectedErrMessage: "",
		},
		{
			Name: "success when labeldef exists",
			UUIDServiceFn: func() *automock.UuidService {
				uuidService := &automock.UuidService{}
				uuidService.On("Generate").Return(fixUUID())
				return uuidService
			},
			LabelDefRepositoryFn: func() *automock.LabelDefRepository {
				labelDefRepo := &automock.LabelDefRepository{}
				labelDefRepo.On("GetByKey", ctx, Tnt, model.ScenariosKey).Return(&testSchemaLblDef, nil)
				labelDefRepo.On("UpdateWithVersion", ctx, newSchemaLblDef).Return(nil)
				return labelDefRepo
			},
			LabelDefServiceFn: func() *automock.LabelDefService {
				labelDefService := &automock.LabelDefService{}
				labelDefService.On("ValidateExistingLabelsAgainstSchema", ctx, newSchema, Tnt, model.ScenariosKey).Return(nil)
				labelDefService.On("ValidateAutomaticScenarioAssignmentAgainstSchema", ctx, newSchema, Tnt, model.ScenariosKey).Return(nil)
				return labelDefService
			},
			FormationTemplateRepoFn: func() *automock.FormationTemplateRepository {
				formationTemplateRepoMock := &automock.FormationTemplateRepository{}
				formationTemplateRepoMock.On("GetByName", ctx, templateName).Return(fixFormationTemplateModel(), nil).Once()
				return formationTemplateRepoMock
			},
			FormationRepoFn: func() *automock.FormationRepository {
				formationRepoMock := &automock.FormationRepository{}
				formationRepoMock.On("Create", ctx, fixFormationModel()).Return(nil).Once()
				return formationRepoMock
			},
			TemplateName:       templateName,
			ExpectedFormation:  expected,
			ExpectedErrMessage: "",
		},
		{
			Name: "error when labeldef is missing and can not create it",
			LabelDefRepositoryFn: func() *automock.LabelDefRepository {
				labelDefRepo := &automock.LabelDefRepository{}
				labelDefRepo.On("GetByKey", ctx, Tnt, model.ScenariosKey).Return(nil, apperrors.NewNotFoundError(resource.LabelDefinition, ""))
				return labelDefRepo
			},
			LabelDefServiceFn: func() *automock.LabelDefService {
				labelDefService := &automock.LabelDefService{}
				labelDefService.On("CreateWithFormations", ctx, Tnt, []string{testFormationName}).Return(testErr)
				return labelDefService
			},
			ExpectedErrMessage: testErr.Error(),
		},
		{
			Name: "error when labeldef is missing and create formation fails",
			LabelDefRepositoryFn: func() *automock.LabelDefRepository {
				labelDefRepo := &automock.LabelDefRepository{}
				labelDefRepo.On("GetByKey", ctx, Tnt, model.ScenariosKey).Return(nil, apperrors.NewNotFoundError(resource.LabelDefinition, ""))
				return labelDefRepo
			},
			LabelDefServiceFn: func() *automock.LabelDefService {
				labelDefService := &automock.LabelDefService{}
				labelDefService.On("CreateWithFormations", ctx, Tnt, []string{testFormationName}).Return(nil)
				return labelDefService
			},
			FormationTemplateRepoFn: func() *automock.FormationTemplateRepository {
				formationTemplateRepoMock := &automock.FormationTemplateRepository{}
				formationTemplateRepoMock.On("GetByName", ctx, templateName).Return(nil, testErr).Once()
				return formationTemplateRepoMock
			},
			TemplateName:       templateName,
			ExpectedErrMessage: testErr.Error(),
		},
		{
			Name: "error when can not get labeldef",
			LabelDefRepositoryFn: func() *automock.LabelDefRepository {
				labelDefRepo := &automock.LabelDefRepository{}
				labelDefRepo.On("GetByKey", ctx, Tnt, model.ScenariosKey).Return(nil, testErr)
				return labelDefRepo
			},
			LabelDefServiceFn:  unusedLabelDefService,
			ExpectedErrMessage: testErr.Error(),
		},
		{
			Name: "error when labeldef's schema is missing",
			LabelDefRepositoryFn: func() *automock.LabelDefRepository {
				labelDefRepo := &automock.LabelDefRepository{}
				labelDefRepo.On("GetByKey", ctx, Tnt, model.ScenariosKey).Return(&emptySchemaLblDef, nil)
				return labelDefRepo
			},
			LabelDefServiceFn:  unusedLabelDefService,
			ExpectedErrMessage: "missing schema",
		},
		{
			Name: "error when validating existing labels against the schema",
			LabelDefRepositoryFn: func() *automock.LabelDefRepository {
				labelDefRepo := &automock.LabelDefRepository{}
				labelDefRepo.On("GetByKey", ctx, Tnt, model.ScenariosKey).Return(&testSchemaLblDef, nil)
				return labelDefRepo
			},
			LabelDefServiceFn: func() *automock.LabelDefService {
				labelDefService := &automock.LabelDefService{}
				labelDefService.On("ValidateExistingLabelsAgainstSchema", ctx, newSchema, Tnt, testSchemaLblDef.Key).Return(testErr)
				return labelDefService
			},
			ExpectedErrMessage: testErr.Error(),
		},
		{
			Name: "error when validating automatic scenario assignment against the schema",
			LabelDefRepositoryFn: func() *automock.LabelDefRepository {
				labelDefRepo := &automock.LabelDefRepository{}
				labelDefRepo.On("GetByKey", ctx, Tnt, model.ScenariosKey).Return(&testSchemaLblDef, nil)
				return labelDefRepo
			},
			LabelDefServiceFn: func() *automock.LabelDefService {
				labelDefService := &automock.LabelDefService{}
				labelDefService.On("ValidateExistingLabelsAgainstSchema", ctx, newSchema, Tnt, testSchemaLblDef.Key).Return(nil)
				labelDefService.On("ValidateAutomaticScenarioAssignmentAgainstSchema", ctx, newSchema, Tnt, testSchemaLblDef.Key).Return(testErr)
				return labelDefService
			},
			ExpectedErrMessage: testErr.Error(),
		},
		{
			Name: "error when update with version fails",
			LabelDefRepositoryFn: func() *automock.LabelDefRepository {
				labelDefRepo := &automock.LabelDefRepository{}
				labelDefRepo.On("GetByKey", ctx, Tnt, model.ScenariosKey).Return(&testSchemaLblDef, nil)
				labelDefRepo.On("UpdateWithVersion", ctx, newSchemaLblDef).Return(testErr)
				return labelDefRepo
			},
			LabelDefServiceFn: func() *automock.LabelDefService {
				labelDefService := &automock.LabelDefService{}
				labelDefService.On("ValidateExistingLabelsAgainstSchema", ctx, newSchema, Tnt, testSchemaLblDef.Key).Return(nil)
				labelDefService.On("ValidateAutomaticScenarioAssignmentAgainstSchema", ctx, newSchema, Tnt, testSchemaLblDef.Key).Return(nil)
				return labelDefService
			},
			ExpectedErrMessage: testErr.Error(),
		},
		{
			Name: "error when getting formation template by name fails",
			LabelDefRepositoryFn: func() *automock.LabelDefRepository {
				labelDefRepo := &automock.LabelDefRepository{}
				labelDefRepo.On("GetByKey", ctx, Tnt, model.ScenariosKey).Return(&testSchemaLblDef, nil)
				labelDefRepo.On("UpdateWithVersion", ctx, newSchemaLblDef).Return(nil)
				return labelDefRepo
			},
			LabelDefServiceFn: func() *automock.LabelDefService {
				labelDefService := &automock.LabelDefService{}
				labelDefService.On("ValidateExistingLabelsAgainstSchema", ctx, newSchema, Tnt, model.ScenariosKey).Return(nil)
				labelDefService.On("ValidateAutomaticScenarioAssignmentAgainstSchema", ctx, newSchema, Tnt, model.ScenariosKey).Return(nil)
				return labelDefService
			},
			FormationTemplateRepoFn: func() *automock.FormationTemplateRepository {
				formationTemplateRepoMock := &automock.FormationTemplateRepository{}
				formationTemplateRepoMock.On("GetByName", ctx, templateName).Return(nil, testErr).Once()
				return formationTemplateRepoMock
			},
			TemplateName:       templateName,
			ExpectedErrMessage: testErr.Error(),
		},
		{
			Name: "error when creating formation fails",
			UUIDServiceFn: func() *automock.UuidService {
				uuidService := &automock.UuidService{}
				uuidService.On("Generate").Return(fixUUID())
				return uuidService
			},
			LabelDefRepositoryFn: func() *automock.LabelDefRepository {
				labelDefRepo := &automock.LabelDefRepository{}
				labelDefRepo.On("GetByKey", ctx, Tnt, model.ScenariosKey).Return(&testSchemaLblDef, nil)
				labelDefRepo.On("UpdateWithVersion", ctx, newSchemaLblDef).Return(nil)
				return labelDefRepo
			},
			LabelDefServiceFn: func() *automock.LabelDefService {
				labelDefService := &automock.LabelDefService{}
				labelDefService.On("ValidateExistingLabelsAgainstSchema", ctx, newSchema, Tnt, model.ScenariosKey).Return(nil)
				labelDefService.On("ValidateAutomaticScenarioAssignmentAgainstSchema", ctx, newSchema, Tnt, model.ScenariosKey).Return(nil)
				return labelDefService
			},
			FormationTemplateRepoFn: func() *automock.FormationTemplateRepository {
				formationTemplateRepoMock := &automock.FormationTemplateRepository{}
				formationTemplateRepoMock.On("GetByName", ctx, templateName).Return(fixFormationTemplateModel(), nil).Once()
				return formationTemplateRepoMock
			},
			FormationRepoFn: func() *automock.FormationRepository {
				formationRepoMock := &automock.FormationRepository{}
				formationRepoMock.On("Create", ctx, fixFormationModel()).Return(testErr).Once()
				return formationRepoMock
			},
			TemplateName:       templateName,
			ExpectedErrMessage: testErr.Error(),
		},
	}

	for _, testCase := range testCases {
		t.Run(testCase.Name, func(t *testing.T) {
			// GIVEN
			uuidSvcMock := &automock.UuidService{}
			if testCase.UUIDServiceFn != nil {
				uuidSvcMock = testCase.UUIDServiceFn()
			}
			lblDefRepo := testCase.LabelDefRepositoryFn()
			lblDefService := testCase.LabelDefServiceFn()
			formationRepoMock := &automock.FormationRepository{}
			if testCase.FormationRepoFn != nil {
				formationRepoMock = testCase.FormationRepoFn()
			}
			formationTemplateRepoMock := &automock.FormationTemplateRepository{}
			if testCase.FormationTemplateRepoFn != nil {
				formationTemplateRepoMock = testCase.FormationTemplateRepoFn()
			}

			svc := formation.NewService(lblDefRepo, nil, formationRepoMock, formationTemplateRepoMock, nil, uuidSvcMock, lblDefService, nil, nil, nil, nil, nil, nil, nil, nil, nil, nil, runtimeType, applicationType)

			// WHEN
			actual, err := svc.CreateFormation(ctx, Tnt, in, testCase.TemplateName)

			// THEN
			if testCase.ExpectedErrMessage == "" {
				require.NoError(t, err)
				assert.Equal(t, testCase.ExpectedFormation, actual)
			} else {
				require.Error(t, err)
				require.Contains(t, err.Error(), testCase.ExpectedErrMessage)
				require.Nil(t, actual)
			}

			mock.AssertExpectationsForObjects(t, uuidSvcMock, lblDefRepo, lblDefService, formationRepoMock, formationTemplateRepoMock)
		})
	}
}

func TestServiceDeleteFormation(t *testing.T) {
	ctx := context.TODO()
	ctx = tenant.SaveToContext(ctx, Tnt, ExternalTnt)

	testErr := errors.New("Test error")

	in := model.Formation{
		Name: testFormationName,
	}

	expected := &model.Formation{
		ID:                  fixUUID(),
		Name:                testFormationName,
		FormationTemplateID: FormationTemplateID,
		TenantID:            Tnt,
	}

	testSchema, err := labeldef.NewSchemaForFormations([]string{testScenario, testFormationName})
	assert.NoError(t, err)
	testSchemaLblDef := fixScenariosLabelDefinition(Tnt, testSchema)

	newSchema, err := labeldef.NewSchemaForFormations([]string{testScenario})
	assert.NoError(t, err)
	newSchemaLblDef := fixScenariosLabelDefinition(Tnt, newSchema)

	nilSchemaLblDef := fixScenariosLabelDefinition(Tnt, testSchema)
	nilSchemaLblDef.Schema = nil

	testCases := []struct {
		Name                 string
		LabelDefRepositoryFn func() *automock.LabelDefRepository
		LabelDefServiceFn    func() *automock.LabelDefService
		FormationRepoFn      func() *automock.FormationRepository
		InputFormation       model.Formation
		ExpectedFormation    *model.Formation
		ExpectedErrMessage   string
	}{
		{
			Name: "success",
			LabelDefRepositoryFn: func() *automock.LabelDefRepository {
				labelDefRepo := &automock.LabelDefRepository{}
				labelDefRepo.On("GetByKey", ctx, Tnt, model.ScenariosKey).Return(&testSchemaLblDef, nil)
				labelDefRepo.On("UpdateWithVersion", ctx, newSchemaLblDef).Return(nil)
				return labelDefRepo
			},
			LabelDefServiceFn: func() *automock.LabelDefService {
				labelDefService := &automock.LabelDefService{}
				labelDefService.On("ValidateExistingLabelsAgainstSchema", ctx, newSchema, Tnt, model.ScenariosKey).Return(nil)
				labelDefService.On("ValidateAutomaticScenarioAssignmentAgainstSchema", ctx, newSchema, Tnt, model.ScenariosKey).Return(nil)
				return labelDefService
			},
			FormationRepoFn: func() *automock.FormationRepository {
				formationRepoMock := &automock.FormationRepository{}
				formationRepoMock.On("DeleteByName", ctx, Tnt, testFormationName).Return(nil).Once()
				formationRepoMock.On("GetByName", ctx, testFormationName, Tnt).Return(expected, nil).Once()
				return formationRepoMock
<<<<<<< HEAD
			},
			InputFormation:     in,
			ExpectedFormation:  expected,
			ExpectedErrMessage: "",
		},
		{
			Name: "error when can not get labeldef",
			LabelDefRepositoryFn: func() *automock.LabelDefRepository {
				labelDefRepo := &automock.LabelDefRepository{}
				labelDefRepo.On("GetByKey", ctx, Tnt, model.ScenariosKey).Return(nil, testErr)
				return labelDefRepo
			},
			LabelDefServiceFn:  unusedLabelDefService,
			InputFormation:     in,
			ExpectedErrMessage: testErr.Error(),
		},
		{
			Name: "error when labeldef's schema is missing",
			LabelDefRepositoryFn: func() *automock.LabelDefRepository {
				labelDefRepo := &automock.LabelDefRepository{}
				labelDefRepo.On("GetByKey", ctx, Tnt, model.ScenariosKey).Return(&nilSchemaLblDef, nil)
				return labelDefRepo
			},
			LabelDefServiceFn:  unusedLabelDefService,
			InputFormation:     in,
			ExpectedErrMessage: "missing schema",
		},
		{
			Name: "error when validating existing labels against the schema",
			LabelDefRepositoryFn: func() *automock.LabelDefRepository {
				labelDefRepo := &automock.LabelDefRepository{}
				labelDefRepo.On("GetByKey", ctx, Tnt, model.ScenariosKey).Return(&testSchemaLblDef, nil)
				return labelDefRepo
			},
			LabelDefServiceFn: func() *automock.LabelDefService {
				labelDefService := &automock.LabelDefService{}
				labelDefService.On("ValidateExistingLabelsAgainstSchema", ctx, newSchema, Tnt, model.ScenariosKey).Return(testErr)
				return labelDefService
			},
			InputFormation:     in,
			ExpectedErrMessage: testErr.Error(),
		},
		{
			Name: "error when validating automatic scenario assignment against the schema",
			LabelDefRepositoryFn: func() *automock.LabelDefRepository {
				labelDefRepo := &automock.LabelDefRepository{}
				labelDefRepo.On("GetByKey", ctx, Tnt, model.ScenariosKey).Return(&testSchemaLblDef, nil)
				return labelDefRepo
			},
			LabelDefServiceFn: func() *automock.LabelDefService {
				labelDefService := &automock.LabelDefService{}
				labelDefService.On("ValidateExistingLabelsAgainstSchema", ctx, newSchema, Tnt, model.ScenariosKey).Return(nil)
				labelDefService.On("ValidateAutomaticScenarioAssignmentAgainstSchema", ctx, newSchema, Tnt, model.ScenariosKey).Return(testErr)
				return labelDefService
			},
			InputFormation:     in,
			ExpectedErrMessage: testErr.Error(),
		},
		{
			Name: "error when update with version fails",
			LabelDefRepositoryFn: func() *automock.LabelDefRepository {
				labelDefRepo := &automock.LabelDefRepository{}
				labelDefRepo.On("GetByKey", ctx, Tnt, model.ScenariosKey).Return(&newSchemaLblDef, nil)
				labelDefRepo.On("UpdateWithVersion", ctx, newSchemaLblDef).Return(testErr)
				return labelDefRepo
			},
			LabelDefServiceFn: func() *automock.LabelDefService {
				labelDefService := &automock.LabelDefService{}
				labelDefService.On("ValidateExistingLabelsAgainstSchema", ctx, newSchema, Tnt, newSchemaLblDef.Key).Return(nil)
				labelDefService.On("ValidateAutomaticScenarioAssignmentAgainstSchema", ctx, newSchema, Tnt, newSchemaLblDef.Key).Return(nil)
				return labelDefService
			},
			InputFormation:     in,
			ExpectedErrMessage: testErr.Error(),
		},
		{
			Name: "Returns error when can't get formation by name",
			LabelDefRepositoryFn: func() *automock.LabelDefRepository {
				labelDefRepo := &automock.LabelDefRepository{}
				labelDefRepo.On("GetByKey", ctx, Tnt, model.ScenariosKey).Return(&testSchemaLblDef, nil)
				labelDefRepo.On("UpdateWithVersion", ctx, newSchemaLblDef).Return(nil)
				return labelDefRepo
			},
			LabelDefServiceFn: func() *automock.LabelDefService {
				labelDefService := &automock.LabelDefService{}
				labelDefService.On("ValidateExistingLabelsAgainstSchema", ctx, newSchema, Tnt, model.ScenariosKey).Return(nil)
				labelDefService.On("ValidateAutomaticScenarioAssignmentAgainstSchema", ctx, newSchema, Tnt, model.ScenariosKey).Return(nil)
				return labelDefService
			},
			FormationRepoFn: func() *automock.FormationRepository {
				formationRepoMock := &automock.FormationRepository{}
				formationRepoMock.On("DeleteByName", ctx, Tnt, testFormationName).Return(nil).Once()
				formationRepoMock.On("GetByName", ctx, testFormationName, Tnt).Return(nil, testErr).Once()
				return formationRepoMock
			},
			InputFormation:     in,
			ExpectedFormation:  nil,
			ExpectedErrMessage: testErr.Error(),
		},
		{
			Name: "error when deleting formation template by name fails",
			LabelDefRepositoryFn: func() *automock.LabelDefRepository {
				labelDefRepo := &automock.LabelDefRepository{}
				labelDefRepo.On("GetByKey", ctx, Tnt, model.ScenariosKey).Return(&testSchemaLblDef, nil)
				labelDefRepo.On("UpdateWithVersion", ctx, newSchemaLblDef).Return(nil)
				return labelDefRepo
			},
			LabelDefServiceFn: func() *automock.LabelDefService {
				labelDefService := &automock.LabelDefService{}
				labelDefService.On("ValidateExistingLabelsAgainstSchema", ctx, newSchema, Tnt, model.ScenariosKey).Return(nil)
				labelDefService.On("ValidateAutomaticScenarioAssignmentAgainstSchema", ctx, newSchema, Tnt, model.ScenariosKey).Return(nil)
				return labelDefService
			},
			FormationRepoFn: func() *automock.FormationRepository {
				formationRepoMock := &automock.FormationRepository{}
				formationRepoMock.On("GetByName", ctx, testFormationName, Tnt).Return(expected, nil).Once()
				formationRepoMock.On("DeleteByName", ctx, Tnt, testFormationName).Return(testErr).Once()
				return formationRepoMock
			},
			InputFormation:     in,
			ExpectedErrMessage: testErr.Error(),
		},
	}

	for _, testCase := range testCases {
		t.Run(testCase.Name, func(t *testing.T) {
			// GIVEN
			lblDefRepo := testCase.LabelDefRepositoryFn()
			lblDefService := testCase.LabelDefServiceFn()
			formationRepoMock := &automock.FormationRepository{}
			if testCase.FormationRepoFn != nil {
				formationRepoMock = testCase.FormationRepoFn()
			}

			svc := formation.NewService(lblDefRepo, nil, formationRepoMock, nil, nil, nil, lblDefService, nil, nil, nil, nil, nil, nil, nil, nil, nil, nil)

			// WHEN
			actual, err := svc.DeleteFormation(ctx, Tnt, testCase.InputFormation)

			// THEN
			if testCase.ExpectedErrMessage == "" {
				require.NoError(t, err)
				assert.Equal(t, testCase.ExpectedFormation, actual)
			} else {
				require.Error(t, err)
				require.Contains(t, err.Error(), testCase.ExpectedErrMessage)
				require.Nil(t, actual)
			}

			mock.AssertExpectationsForObjects(t, lblDefRepo, lblDefService)
		})
	}
}

func TestServiceAssignFormation(t *testing.T) {
	ctx := context.TODO()
	ctx = tenant.SaveToContext(ctx, Tnt, ExternalTnt)

	testErr := errors.New("test error")

	inputFormation := model.Formation{
		Name: testFormationName,
	}
	expectedFormation := &model.Formation{
		ID:                  fixUUID(),
		Name:                testFormationName,
		FormationTemplateID: FormationTemplateID,
		TenantID:            Tnt,
	}

	inputSecondFormation := model.Formation{
		Name: secondTestFormationName,
	}
	expectedSecondFormation := &model.Formation{
		ID:                  fixUUID(),
		Name:                testFormationName,
		FormationTemplateID: FormationTemplateID,
		TenantID:            Tnt,
	}

	objectID := "123"

	applicationLblNoFormations := &model.Label{
		ID:         "123",
		Tenant:     str.Ptr(Tnt),
		Key:        model.ScenariosKey,
		Value:      []interface{}{},
		ObjectID:   objectID,
		ObjectType: model.ApplicationLabelableObject,
		Version:    0,
	}

	applicationLbl := &model.Label{
		ID:         "123",
		Tenant:     str.Ptr(Tnt),
		Key:        model.ScenariosKey,
		Value:      []interface{}{testFormationName},
		ObjectID:   objectID,
		ObjectType: model.ApplicationLabelableObject,
		Version:    0,
	}
	applicationLblInput := model.LabelInput{
		Key:        model.ScenariosKey,
		Value:      []string{testFormationName},
		ObjectID:   objectID,
		ObjectType: model.ApplicationLabelableObject,
		Version:    0,
	}

	runtimeLblNoFormations := &model.Label{
		ID:         "123",
		Tenant:     str.Ptr(Tnt),
		Key:        model.ScenariosKey,
		Value:      []interface{}{},
		ObjectID:   objectID,
		ObjectType: model.RuntimeLabelableObject,
		Version:    0,
	}

	runtimeLbl := &model.Label{
		ID:         "123",
		Tenant:     str.Ptr(Tnt),
		Key:        model.ScenariosKey,
		Value:      []interface{}{testFormationName},
		ObjectID:   objectID,
		ObjectType: model.RuntimeLabelableObject,
		Version:    0,
	}
	runtimeLblInput := model.LabelInput{
		Key:        model.ScenariosKey,
		Value:      []string{testFormationName},
		ObjectID:   objectID,
		ObjectType: model.RuntimeLabelableObject,
		Version:    0,
	}
	runtimeCtxLblInput := model.LabelInput{
		Key:        model.ScenariosKey,
		Value:      []string{testFormationName},
		ObjectID:   objectID,
		ObjectType: model.RuntimeContextLabelableObject,
		Version:    0,
	}

	asa := model.AutomaticScenarioAssignment{
		ScenarioName:   testFormationName,
		Tenant:         Tnt,
		TargetTenantID: TargetTenant,
	}

	testCases := []struct {
		Name                          string
		UIDServiceFn                  func() *automock.UuidService
		LabelServiceFn                func() *automock.LabelService
		LabelDefServiceFn             func() *automock.LabelDefService
		TenantServiceFn               func() *automock.TenantService
		AsaRepoFn                     func() *automock.AutomaticFormationAssignmentRepository
		AsaServiceFN                  func() *automock.AutomaticFormationAssignmentService
		RuntimeRepoFN                 func() *automock.RuntimeRepository
		RuntimeContextRepoFn          func() *automock.RuntimeContextRepository
		ApplicationRepoFN             func() *automock.ApplicationRepository
		WebhookRepoFN                 func() *automock.WebhookRepository
		WebhookConverterFN            func() *automock.WebhookConverter
		WebhookClientFN               func() *automock.WebhookClient
		ApplicationTemplateRepoFN     func() *automock.ApplicationTemplateRepository
		LabelRepoFN                   func() *automock.LabelRepository
		FormationRepositoryFn         func() *automock.FormationRepository
		FormationTemplateRepositoryFn func() *automock.FormationTemplateRepository
		ObjectType                    graphql.FormationObjectType
		InputFormation                model.Formation
		ExpectedFormation             *model.Formation
		ExpectedErrMessage            string
	}{
		{
			Name: "success for application if label does not exist",
			UIDServiceFn: func() *automock.UuidService {
				uidService := &automock.UuidService{}
				uidService.On("Generate").Return(fixUUID())
				return uidService
			},
			LabelServiceFn: func() *automock.LabelService {
				labelService := &automock.LabelService{}
				labelService.On("GetLabel", ctx, Tnt, &applicationLblInput).Return(nil, apperrors.NewNotFoundError(resource.Label, ""))
				labelService.On("CreateLabel", ctx, Tnt, fixUUID(), &applicationLblInput).Return(nil)
				return labelService
			},
			FormationRepositoryFn: func() *automock.FormationRepository {
				formationRepo := &automock.FormationRepository{}
				formationRepo.On("GetByName", ctx, testFormationName, Tnt).Return(expectedFormation, nil).Once()
				return formationRepo
			},
			ApplicationRepoFN: func() *automock.ApplicationRepository {
				repo := &automock.ApplicationRepository{}
				repo.On("GetByID", ctx, Tnt, objectID).Return(&model.Application{}, nil)
				return repo
			},
			LabelRepoFN: func() *automock.LabelRepository {
				repo := &automock.LabelRepository{}
				repo.On("ListForObject", ctx, Tnt, model.ApplicationLabelableObject, objectID).Return(nil, nil)
				return repo
			},
			WebhookRepoFN: func() *automock.WebhookRepository {
				repo := &automock.WebhookRepository{}
				repo.On("ListByReferenceObjectTypeAndWebhookType", ctx, Tnt, model.WebhookTypeConfigurationChanged, model.RuntimeWebhookReference).Return(nil, nil)
				return repo
			},
			ObjectType:         graphql.FormationObjectTypeApplication,
			InputFormation:     inputFormation,
			ExpectedFormation:  expectedFormation,
			ExpectedErrMessage: "",
		},
		{
			Name: "success for application if formation is already added",
			LabelServiceFn: func() *automock.LabelService {
				labelService := &automock.LabelService{}
				labelService.On("GetLabel", ctx, Tnt, &applicationLblInput).Return(applicationLblNoFormations, nil)
				labelService.On("UpdateLabel", ctx, Tnt, applicationLbl.ID, &applicationLblInput).Return(nil)
				return labelService
			},
			FormationRepositoryFn: func() *automock.FormationRepository {
				formationRepo := &automock.FormationRepository{}
				formationRepo.On("GetByName", ctx, testFormationName, Tnt).Return(expectedFormation, nil).Once()
				return formationRepo
			},
			ApplicationRepoFN: func() *automock.ApplicationRepository {
				repo := &automock.ApplicationRepository{}
				repo.On("GetByID", ctx, Tnt, objectID).Return(&model.Application{}, nil)
				return repo
			},
			LabelRepoFN: func() *automock.LabelRepository {
				repo := &automock.LabelRepository{}
				repo.On("ListForObject", ctx, Tnt, model.ApplicationLabelableObject, objectID).Return(nil, nil)
				return repo
			},
			WebhookRepoFN: func() *automock.WebhookRepository {
				repo := &automock.WebhookRepository{}
				repo.On("ListByReferenceObjectTypeAndWebhookType", ctx, Tnt, model.WebhookTypeConfigurationChanged, model.RuntimeWebhookReference).Return(nil, nil)
				return repo
			},
			ObjectType:         graphql.FormationObjectTypeApplication,
			InputFormation:     inputFormation,
			ExpectedFormation:  expectedFormation,
			ExpectedErrMessage: "",
		},
		{
			Name: "success for application with new formation",
			LabelServiceFn: func() *automock.LabelService {
				labelService := &automock.LabelService{}
				labelService.On("GetLabel", ctx, Tnt, &model.LabelInput{
					Key:        model.ScenariosKey,
					Value:      []string{secondTestFormationName},
					ObjectID:   objectID,
					ObjectType: model.ApplicationLabelableObject,
					Version:    0,
				}).Return(applicationLbl, nil)
				labelService.On("UpdateLabel", ctx, Tnt, applicationLbl.ID, &model.LabelInput{
					Key:        model.ScenariosKey,
					Value:      []string{testFormationName, secondTestFormationName},
					ObjectID:   objectID,
					ObjectType: model.ApplicationLabelableObject,
					Version:    0,
				}).Return(nil)
				return labelService
			},
			FormationRepositoryFn: func() *automock.FormationRepository {
				formationRepo := &automock.FormationRepository{}
				formationRepo.On("GetByName", ctx, secondTestFormationName, Tnt).Return(expectedSecondFormation, nil).Once()
				return formationRepo
			},
			ApplicationRepoFN: func() *automock.ApplicationRepository {
				repo := &automock.ApplicationRepository{}
				repo.On("GetByID", ctx, Tnt, objectID).Return(&model.Application{}, nil)
				return repo
			},
			LabelRepoFN: func() *automock.LabelRepository {
				repo := &automock.LabelRepository{}
				repo.On("ListForObject", ctx, Tnt, model.ApplicationLabelableObject, objectID).Return(nil, nil)
				return repo
			},
			WebhookRepoFN: func() *automock.WebhookRepository {
				repo := &automock.WebhookRepository{}
				repo.On("ListByReferenceObjectTypeAndWebhookType", ctx, Tnt, model.WebhookTypeConfigurationChanged, model.RuntimeWebhookReference).Return(nil, nil)
				return repo
			},
			ObjectType:         graphql.FormationObjectTypeApplication,
			InputFormation:     inputSecondFormation,
			ExpectedFormation:  expectedSecondFormation,
			ExpectedErrMessage: "",
		},
		{
			Name: "success for runtime if label does not exist",
			UIDServiceFn: func() *automock.UuidService {
				uidService := &automock.UuidService{}
				uidService.On("Generate").Return(fixUUID())
				return uidService
			},
			LabelServiceFn: func() *automock.LabelService {
				labelService := &automock.LabelService{}
				labelService.On("GetLabel", ctx, Tnt, &runtimeLblInput).Return(nil, apperrors.NewNotFoundError(resource.Label, ""))
				labelService.On("CreateLabel", ctx, Tnt, fixUUID(), &runtimeLblInput).Return(nil)
				return labelService
			},
			FormationRepositoryFn: func() *automock.FormationRepository {
				formationRepo := &automock.FormationRepository{}
				formationRepo.On("GetByName", ctx, testFormationName, Tnt).Return(expectedFormation, nil).Once()
				return formationRepo
			},
			RuntimeRepoFN: func() *automock.RuntimeRepository {
				repo := &automock.RuntimeRepository{}
				repo.On("GetByID", ctx, Tnt, objectID).Return(nil, nil)
				return repo
			},
			LabelRepoFN: func() *automock.LabelRepository {
				repo := &automock.LabelRepository{}
				repo.On("ListForObject", ctx, Tnt, model.RuntimeLabelableObject, objectID).Return(nil, nil)
				return repo
			},
			WebhookRepoFN: func() *automock.WebhookRepository {
				repo := &automock.WebhookRepository{}
				repo.On("GetByIDAndWebhookType", ctx, Tnt, objectID, model.RuntimeWebhookReference, model.WebhookTypeConfigurationChanged).Return(nil, apperrors.NewNotFoundError(resource.Webhook, objectID))
				return repo
			},
			ObjectType:         graphql.FormationObjectTypeRuntime,
			InputFormation:     inputFormation,
			ExpectedFormation:  expectedFormation,
			ExpectedErrMessage: "",
		},
		{
			Name: "success for runtime if formation is already added",
			LabelServiceFn: func() *automock.LabelService {
				labelService := &automock.LabelService{}
				labelService.On("GetLabel", ctx, Tnt, &runtimeLblInput).Return(runtimeLblNoFormations, nil)
				labelService.On("UpdateLabel", ctx, Tnt, runtimeLbl.ID, &runtimeLblInput).Return(nil)
				return labelService
			},
			FormationRepositoryFn: func() *automock.FormationRepository {
				formationRepo := &automock.FormationRepository{}
				formationRepo.On("GetByName", ctx, testFormationName, Tnt).Return(expectedFormation, nil).Once()
				return formationRepo
			},
			RuntimeRepoFN: func() *automock.RuntimeRepository {
				repo := &automock.RuntimeRepository{}
				repo.On("GetByID", ctx, Tnt, objectID).Return(nil, nil)
				return repo
			},
			LabelRepoFN: func() *automock.LabelRepository {
				repo := &automock.LabelRepository{}
				repo.On("ListForObject", ctx, Tnt, model.RuntimeLabelableObject, objectID).Return(nil, nil)
				return repo
			},
			WebhookRepoFN: func() *automock.WebhookRepository {
				repo := &automock.WebhookRepository{}
				repo.On("GetByIDAndWebhookType", ctx, Tnt, objectID, model.RuntimeWebhookReference, model.WebhookTypeConfigurationChanged).Return(nil, apperrors.NewNotFoundError(resource.Webhook, objectID))
				return repo
			},
			ObjectType:         graphql.FormationObjectTypeRuntime,
			InputFormation:     inputFormation,
			ExpectedFormation:  expectedFormation,
			ExpectedErrMessage: "",
		},
		{
			Name: "success for runtime with new formation",
			LabelServiceFn: func() *automock.LabelService {
				labelService := &automock.LabelService{}
				labelService.On("GetLabel", ctx, Tnt, &model.LabelInput{
					Key:        model.ScenariosKey,
					Value:      []string{secondTestFormationName},
					ObjectID:   objectID,
					ObjectType: model.RuntimeLabelableObject,
					Version:    0,
				}).Return(runtimeLbl, nil)
				labelService.On("UpdateLabel", ctx, Tnt, runtimeLbl.ID, &model.LabelInput{
					Key:        model.ScenariosKey,
					Value:      []string{testFormationName, secondTestFormationName},
					ObjectID:   objectID,
					ObjectType: model.RuntimeLabelableObject,
					Version:    0,
				}).Return(nil)
				return labelService
			},
			FormationRepositoryFn: func() *automock.FormationRepository {
				formationRepo := &automock.FormationRepository{}
				formationRepo.On("GetByName", ctx, secondTestFormationName, Tnt).Return(expectedSecondFormation, nil).Once()
				return formationRepo
			},
			RuntimeRepoFN: func() *automock.RuntimeRepository {
				repo := &automock.RuntimeRepository{}
				repo.On("GetByID", ctx, Tnt, objectID).Return(nil, nil)
				return repo
			},
			LabelRepoFN: func() *automock.LabelRepository {
				repo := &automock.LabelRepository{}
				repo.On("ListForObject", ctx, Tnt, model.RuntimeLabelableObject, objectID).Return(nil, nil)
				return repo
			},
			WebhookRepoFN: func() *automock.WebhookRepository {
				repo := &automock.WebhookRepository{}
				repo.On("GetByIDAndWebhookType", ctx, Tnt, objectID, model.RuntimeWebhookReference, model.WebhookTypeConfigurationChanged).Return(nil, apperrors.NewNotFoundError(resource.Webhook, objectID))
				return repo
			},
			ObjectType:         graphql.FormationObjectTypeRuntime,
			InputFormation:     inputSecondFormation,
			ExpectedFormation:  expectedSecondFormation,
			ExpectedErrMessage: "",
		},
		{
			Name: "success for tenant",
			TenantServiceFn: func() *automock.TenantService {
				svc := &automock.TenantService{}
				svc.On("GetInternalTenant", ctx, objectID).Return(TargetTenant, nil)
				return svc
			},
			LabelDefServiceFn: func() *automock.LabelDefService {
				labelDefSvc := &automock.LabelDefService{}

				labelDefSvc.On("GetAvailableScenarios", ctx, Tnt).Return([]string{testFormationName}, nil)

				return labelDefSvc
			},
			AsaRepoFn: func() *automock.AutomaticFormationAssignmentRepository {
				asaRepo := &automock.AutomaticFormationAssignmentRepository{}
				asaRepo.On("Create", ctx, asa).Return(nil)

				return asaRepo
			},
			RuntimeRepoFN: func() *automock.RuntimeRepository {
				runtimeRepo := &automock.RuntimeRepository{}
				runtimeRepo.On("ListOwnedRuntimes", ctx, TargetTenant, runtimeLblFilters).Return(make([]*model.Runtime, 0), nil).Once()
				runtimeRepo.On("ListAll", ctx, TargetTenant, runtimeLblFilters).Return(make([]*model.Runtime, 0), nil).Once()
				return runtimeRepo
			},
			FormationRepositoryFn: func() *automock.FormationRepository {
				formationRepo := &automock.FormationRepository{}
				formationRepo.On("GetByName", ctx, testFormationName, Tnt).Return(expectedFormation, nil).Twice()
				return formationRepo
			},
			FormationTemplateRepositoryFn: func() *automock.FormationTemplateRepository {
				repo := &automock.FormationTemplateRepository{}
				repo.On("Get", ctx, FormationTemplateID).Return(&formationTemplate, nil)
				return repo
			},
			ObjectType:         graphql.FormationObjectTypeTenant,
			InputFormation:     inputFormation,
			ExpectedFormation:  expectedFormation,
			ExpectedErrMessage: "",
		},
		{
			Name: "error for application when label does not exist and can't create it",
			UIDServiceFn: func() *automock.UuidService {
				uidService := &automock.UuidService{}
				uidService.On("Generate").Return(fixUUID())
				return uidService
			},
			LabelServiceFn: func() *automock.LabelService {
				labelService := &automock.LabelService{}
				labelService.On("GetLabel", ctx, Tnt, &applicationLblInput).Return(nil, apperrors.NewNotFoundError(resource.Label, ""))
				labelService.On("CreateLabel", ctx, Tnt, fixUUID(), &applicationLblInput).Return(testErr)
				return labelService
			},
			ObjectType:         graphql.FormationObjectTypeApplication,
			InputFormation:     inputFormation,
			ExpectedErrMessage: testErr.Error(),
		},
		{
			Name: "error for application while getting label",
			LabelServiceFn: func() *automock.LabelService {
				labelService := &automock.LabelService{}
				labelService.On("GetLabel", ctx, Tnt, &applicationLblInput).Return(nil, testErr)
				return labelService
			},
			ObjectType:         graphql.FormationObjectTypeApplication,
			InputFormation:     inputFormation,
			ExpectedErrMessage: testErr.Error(),
		},
		{
			Name: "error for application while converting label values to string slice",
			LabelServiceFn: func() *automock.LabelService {
				labelService := &automock.LabelService{}
				labelService.On("GetLabel", ctx, Tnt, &model.LabelInput{
					Key:        model.ScenariosKey,
					Value:      []string{testFormationName},
					ObjectID:   objectID,
					ObjectType: model.ApplicationLabelableObject,
					Version:    0,
				}).Return(&model.Label{
					ID:         "123",
					Tenant:     str.Ptr(Tnt),
					Key:        model.ScenariosKey,
					Value:      []string{testFormationName},
					ObjectID:   objectID,
					ObjectType: model.ApplicationLabelableObject,
					Version:    0,
				}, nil)
				return labelService
			},
			ObjectType:         graphql.FormationObjectTypeApplication,
			InputFormation:     inputFormation,
			ExpectedErrMessage: "cannot convert label value to slice of strings",
		},
		{
			Name: "error for application while converting label value to string",
			LabelServiceFn: func() *automock.LabelService {
				labelService := &automock.LabelService{}
				labelService.On("GetLabel", ctx, Tnt, &applicationLblInput).Return(&model.Label{
					ID:         "123",
					Tenant:     str.Ptr(Tnt),
					Key:        model.ScenariosKey,
					Value:      []interface{}{5},
					ObjectID:   objectID,
					ObjectType: model.ApplicationLabelableObject,
					Version:    0,
				}, nil)
				return labelService
			},
			ObjectType:         graphql.FormationObjectTypeApplication,
			InputFormation:     inputFormation,
			ExpectedErrMessage: "cannot cast label value as a string",
		},
		{
			Name: "error for application when updating label fails",
			LabelServiceFn: func() *automock.LabelService {
				labelService := &automock.LabelService{}
				labelService.On("GetLabel", ctx, Tnt, &applicationLblInput).Return(applicationLblNoFormations, nil)
				labelService.On("UpdateLabel", ctx, Tnt, applicationLbl.ID, &applicationLblInput).Return(testErr)
				return labelService
			},
			ObjectType:         graphql.FormationObjectTypeApplication,
			InputFormation:     inputFormation,
			ExpectedErrMessage: testErr.Error(),
		},
		{
			Name: "error for runtime when label does not exist and can't create it",
			UIDServiceFn: func() *automock.UuidService {
				uidService := &automock.UuidService{}
				uidService.On("Generate").Return(fixUUID())
				return uidService
			},
			LabelServiceFn: func() *automock.LabelService {
				labelService := &automock.LabelService{}
				labelService.On("GetLabel", ctx, Tnt, &runtimeLblInput).Return(nil, apperrors.NewNotFoundError(resource.Label, ""))
				labelService.On("CreateLabel", ctx, Tnt, fixUUID(), &runtimeLblInput).Return(testErr)
				return labelService
			},
			ObjectType:         graphql.FormationObjectTypeRuntime,
			InputFormation:     inputFormation,
			ExpectedErrMessage: testErr.Error(),
		},
		{
			Name: "error for runtime while getting label",
			LabelServiceFn: func() *automock.LabelService {
				labelService := &automock.LabelService{}
				labelService.On("GetLabel", ctx, Tnt, &runtimeLblInput).Return(nil, testErr)
				return labelService
			},
			ObjectType:         graphql.FormationObjectTypeRuntime,
			InputFormation:     inputFormation,
			ExpectedErrMessage: testErr.Error(),
		},
		{
			Name: "error for runtime while converting label values to string slice",
			LabelServiceFn: func() *automock.LabelService {
				labelService := &automock.LabelService{}
				labelService.On("GetLabel", ctx, Tnt, &model.LabelInput{
					Key:        model.ScenariosKey,
					Value:      []string{testFormationName},
					ObjectID:   objectID,
					ObjectType: model.RuntimeLabelableObject,
					Version:    0,
				}).Return(&model.Label{
					ID:         "123",
					Tenant:     str.Ptr(Tnt),
					Key:        model.ScenariosKey,
					Value:      []string{testFormationName},
					ObjectID:   objectID,
					ObjectType: model.RuntimeLabelableObject,
					Version:    0,
				}, nil)
				return labelService
			},
			ObjectType:         graphql.FormationObjectTypeRuntime,
			InputFormation:     inputFormation,
			ExpectedErrMessage: "cannot convert label value to slice of strings",
		},
		{
			Name: "error for runtime while converting label value to string",
			LabelServiceFn: func() *automock.LabelService {
				labelService := &automock.LabelService{}
				labelService.On("GetLabel", ctx, Tnt, &runtimeLblInput).Return(&model.Label{
					ID:         "123",
					Tenant:     str.Ptr(Tnt),
					Key:        model.ScenariosKey,
					Value:      []interface{}{5},
					ObjectID:   objectID,
					ObjectType: model.RuntimeLabelableObject,
					Version:    0,
				}, nil)
				return labelService
			},
			ObjectType:         graphql.FormationObjectTypeRuntime,
			InputFormation:     inputFormation,
			ExpectedErrMessage: "cannot cast label value as a string",
		},
		{
			Name: "error for runtime when updating label fails",
			LabelServiceFn: func() *automock.LabelService {
				labelService := &automock.LabelService{}
				labelService.On("GetLabel", ctx, Tnt, &runtimeLblInput).Return(runtimeLblNoFormations, nil)
				labelService.On("UpdateLabel", ctx, Tnt, runtimeLbl.ID, &runtimeLblInput).Return(testErr)
				return labelService
			},
			ObjectType:         graphql.FormationObjectTypeRuntime,
			InputFormation:     inputFormation,
			ExpectedErrMessage: testErr.Error(),
		},
		{
			Name: "error for tenant when tenant conversion fails",
			TenantServiceFn: func() *automock.TenantService {
				svc := &automock.TenantService{}
				svc.On("GetInternalTenant", ctx, objectID).Return("", testErr)
				return svc
			},
			ObjectType:         graphql.FormationObjectTypeTenant,
			InputFormation:     inputFormation,
			ExpectedErrMessage: testErr.Error(),
		},
		{
			Name: "error for tenant when create fails",
			TenantServiceFn: func() *automock.TenantService {
				svc := &automock.TenantService{}
				svc.On("GetInternalTenant", ctx, objectID).Return(TargetTenant, nil)
				return svc
			},
			AsaRepoFn: func() *automock.AutomaticFormationAssignmentRepository {
				asaRepo := &automock.AutomaticFormationAssignmentRepository{}
				asaRepo.On("Create", ctx, model.AutomaticScenarioAssignment{ScenarioName: testFormationName, Tenant: Tnt, TargetTenantID: TargetTenant}).Return(testErr)

				return asaRepo
			},
			LabelDefServiceFn: func() *automock.LabelDefService {
				labelDefSvc := &automock.LabelDefService{}

				labelDefSvc.On("GetAvailableScenarios", ctx, Tnt).Return([]string{testFormationName}, nil)

				return labelDefSvc
			},
			ObjectType:         graphql.FormationObjectTypeTenant,
			InputFormation:     inputFormation,
			ExpectedErrMessage: testErr.Error(),
		},
		{
			Name: "error when can't get formation by name",
			LabelServiceFn: func() *automock.LabelService {
				labelService := &automock.LabelService{}
				labelService.On("GetLabel", ctx, Tnt, &model.LabelInput{
					Key:        model.ScenariosKey,
					Value:      []string{secondTestFormationName},
					ObjectID:   objectID,
					ObjectType: model.ApplicationLabelableObject,
					Version:    0,
				}).Return(applicationLbl, nil)
				labelService.On("UpdateLabel", ctx, Tnt, applicationLbl.ID, &model.LabelInput{
					Key:        model.ScenariosKey,
					Value:      []string{testFormationName, secondTestFormationName},
					ObjectID:   objectID,
					ObjectType: model.ApplicationLabelableObject,
					Version:    0,
				}).Return(nil)
				return labelService
			},
			FormationRepositoryFn: func() *automock.FormationRepository {
				formationRepo := &automock.FormationRepository{}
				formationRepo.On("GetByName", ctx, secondTestFormationName, Tnt).Return(nil, testErr).Once()
				return formationRepo
			},
			ObjectType:         graphql.FormationObjectTypeApplication,
			InputFormation:     inputSecondFormation,
			ExpectedFormation:  expectedSecondFormation,
			ExpectedErrMessage: testErr.Error(),
		},
		{
			Name:               "error when object type is unknown",
			ObjectType:         "UNKNOWN",
			InputFormation:     inputFormation,
			ExpectedErrMessage: "unknown formation type",
		},
		{
			Name: "success for application if label does not exist with notifications",
			UIDServiceFn: func() *automock.UuidService {
				uidService := &automock.UuidService{}
				uidService.On("Generate").Return(fixUUID())
				return uidService
			},
			LabelServiceFn: func() *automock.LabelService {
				labelService := &automock.LabelService{}
				labelService.On("GetLabel", ctx, Tnt, &applicationLblInput).Return(nil, apperrors.NewNotFoundError(resource.Label, ""))
				labelService.On("CreateLabel", ctx, Tnt, fixUUID(), &applicationLblInput).Return(nil)
				return labelService
			},
			FormationRepositoryFn: func() *automock.FormationRepository {
				formationRepo := &automock.FormationRepository{}
				formationRepo.On("GetByName", ctx, testFormationName, Tnt).Return(expectedFormation, nil).Once()
				return formationRepo
			},
			ApplicationRepoFN: func() *automock.ApplicationRepository {
				repo := &automock.ApplicationRepository{}
				repo.On("GetByID", ctx, Tnt, objectID).Return(fixApplicationModel(ApplicationID), nil)
				return repo
			},
			LabelRepoFN: func() *automock.LabelRepository {
				repo := &automock.LabelRepository{}
				repo.On("ListForObject", ctx, Tnt, model.ApplicationLabelableObject, objectID).Return(fixApplicationLabels(), nil)
				repo.On("ListForObject", ctx, Tnt, model.AppTemplateLabelableObject, ApplicationTemplateID).Return(fixApplicationTemplateLabels(), nil)
				repo.On("ListForObjectIDs", ctx, Tnt, model.RuntimeLabelableObject, []string{RuntimeID, RuntimeContextRuntimeID}).Return(map[string]map[string]interface{}{
					RuntimeID:               fixRuntimeLabelsMap(),
					RuntimeContextRuntimeID: fixRuntimeLabelsMap(),
				}, nil)
				repo.On("ListForObjectIDs", ctx, Tnt, model.RuntimeContextLabelableObject, []string{RuntimeContextID}).Return(map[string]map[string]interface{}{
					RuntimeContextID: fixRuntimeContextLabelsMap(),
				}, nil)
				return repo
			},
			WebhookRepoFN: func() *automock.WebhookRepository {
				repo := &automock.WebhookRepository{}
				repo.On("ListByReferenceObjectTypeAndWebhookType", ctx, Tnt, model.WebhookTypeConfigurationChanged, model.RuntimeWebhookReference).Return([]*model.Webhook{fixWebhookModel(WebhookID, RuntimeID), fixWebhookModel(WebhookForRuntimeContextID, RuntimeContextRuntimeID)}, nil)
				return repo
			},
			WebhookConverterFN: func() *automock.WebhookConverter {
				repo := &automock.WebhookConverter{}
				repo.On("ToGraphQL", fixWebhookModel(WebhookID, RuntimeID)).Return(fixWebhookGQLModel(WebhookID, RuntimeID), nil)
				repo.On("ToGraphQL", fixWebhookModel(WebhookForRuntimeContextID, RuntimeContextRuntimeID)).Return(fixWebhookGQLModel(WebhookForRuntimeContextID, RuntimeContextRuntimeID), nil)
				return repo
			},
			WebhookClientFN: func() *automock.WebhookClient {
				client := &automock.WebhookClient{}
				client.On("Do", ctx, &webhookclient.Request{
					Webhook: *fixWebhookGQLModel(WebhookID, RuntimeID),
					Object: &webhook.FormationConfigurationChangeInput{
						Operation:   model.AssignFormation,
						FormationID: expectedFormation.ID,
						ApplicationTemplate: &webhook.ApplicationTemplateWithLabels{
							ApplicationTemplate: fixApplicationTemplateModel(),
							Labels:              fixApplicationTemplateLabelsMap(),
						},
						Application: &webhook.ApplicationWithLabels{
							Application: fixApplicationModel(ApplicationID),
							Labels:      fixApplicationLabelsMap(),
						},
						Runtime: &webhook.RuntimeWithLabels{
							Runtime: fixRuntimeModel(RuntimeID),
							Labels:  fixRuntimeLabelsMap(),
						},
						RuntimeContext: nil,
					},
					CorrelationID: "",
				}).Return(nil, nil)
				client.On("Do", ctx, &webhookclient.Request{
					Webhook: *fixWebhookGQLModel(WebhookForRuntimeContextID, RuntimeContextRuntimeID),
					Object: &webhook.FormationConfigurationChangeInput{
						Operation:   model.AssignFormation,
						FormationID: expectedFormation.ID,
						ApplicationTemplate: &webhook.ApplicationTemplateWithLabels{
							ApplicationTemplate: fixApplicationTemplateModel(),
							Labels:              fixApplicationTemplateLabelsMap(),
						},
						Application: &webhook.ApplicationWithLabels{
							Application: fixApplicationModel(ApplicationID),
							Labels:      fixApplicationLabelsMap(),
						},
						Runtime: &webhook.RuntimeWithLabels{
							Runtime: fixRuntimeModel(RuntimeContextRuntimeID),
							Labels:  fixRuntimeLabelsMap(),
						},
						RuntimeContext: &webhook.RuntimeContextWithLabels{
							RuntimeContext: fixRuntimeContextModel(),
							Labels:         fixRuntimeContextLabelsMap(),
						},
					},
					CorrelationID: "",
				}).Return(nil, nil)

				return client
			},
			ApplicationTemplateRepoFN: func() *automock.ApplicationTemplateRepository {
				repo := &automock.ApplicationTemplateRepository{}
				repo.On("Get", ctx, ApplicationTemplateID).Return(fixApplicationTemplateModel(), nil)
				return repo
			},
			RuntimeRepoFN: func() *automock.RuntimeRepository {
				repo := &automock.RuntimeRepository{}
				repo.On("ListByIDs", ctx, Tnt, []string{RuntimeID, RuntimeContextRuntimeID}).Return([]*model.Runtime{fixRuntimeModel(RuntimeID), fixRuntimeModel(RuntimeContextRuntimeID)}, nil)
				repo.On("ListByScenariosAndIDs", ctx, Tnt, []string{inputFormation.Name}, []string{RuntimeID, RuntimeContextRuntimeID}).Return([]*model.Runtime{fixRuntimeModel(RuntimeID)}, nil)
				return repo
			},
			RuntimeContextRepoFn: func() *automock.RuntimeContextRepository {
				repo := &automock.RuntimeContextRepository{}
				repo.On("ListByScenariosAndRuntimeIDs", ctx, Tnt, []string{inputFormation.Name}, []string{RuntimeID, RuntimeContextRuntimeID}).Return([]*model.RuntimeContext{fixRuntimeContextModel()}, nil)
				return repo
			},
			ObjectType:         graphql.FormationObjectTypeApplication,
			InputFormation:     inputFormation,
			ExpectedFormation:  expectedFormation,
			ExpectedErrMessage: "",
		},
		{
			Name: "error for application webhook client request fails",
			UIDServiceFn: func() *automock.UuidService {
				uidService := &automock.UuidService{}
				uidService.On("Generate").Return(fixUUID())
				return uidService
			},
			LabelServiceFn: func() *automock.LabelService {
				labelService := &automock.LabelService{}
				labelService.On("GetLabel", ctx, Tnt, &applicationLblInput).Return(nil, apperrors.NewNotFoundError(resource.Label, ""))
				labelService.On("CreateLabel", ctx, Tnt, fixUUID(), &applicationLblInput).Return(nil)
				return labelService
			},
			FormationRepositoryFn: func() *automock.FormationRepository {
				formationRepo := &automock.FormationRepository{}
				formationRepo.On("GetByName", ctx, testFormationName, Tnt).Return(expectedFormation, nil).Once()
				return formationRepo
			},
			ApplicationRepoFN: func() *automock.ApplicationRepository {
				repo := &automock.ApplicationRepository{}
				repo.On("GetByID", ctx, Tnt, objectID).Return(fixApplicationModel(ApplicationID), nil)
				return repo
			},
			LabelRepoFN: func() *automock.LabelRepository {
				repo := &automock.LabelRepository{}
				repo.On("ListForObject", ctx, Tnt, model.ApplicationLabelableObject, objectID).Return(fixApplicationLabels(), nil)
				repo.On("ListForObject", ctx, Tnt, model.AppTemplateLabelableObject, ApplicationTemplateID).Return(fixApplicationTemplateLabels(), nil)
				repo.On("ListForObjectIDs", ctx, Tnt, model.RuntimeLabelableObject, []string{RuntimeContextRuntimeID}).Return(map[string]map[string]interface{}{
					RuntimeContextRuntimeID: fixRuntimeLabelsMap(),
				}, nil)
				repo.On("ListForObjectIDs", ctx, Tnt, model.RuntimeContextLabelableObject, []string{RuntimeContextID}).Return(map[string]map[string]interface{}{
					RuntimeContextID: fixRuntimeContextLabelsMap(),
				}, nil)
				return repo
			},
			WebhookRepoFN: func() *automock.WebhookRepository {
				repo := &automock.WebhookRepository{}
				repo.On("ListByReferenceObjectTypeAndWebhookType", ctx, Tnt, model.WebhookTypeConfigurationChanged, model.RuntimeWebhookReference).Return([]*model.Webhook{fixWebhookModel(WebhookForRuntimeContextID, RuntimeContextRuntimeID)}, nil)
				return repo
			},
			WebhookConverterFN: func() *automock.WebhookConverter {
				repo := &automock.WebhookConverter{}
				repo.On("ToGraphQL", fixWebhookModel(WebhookForRuntimeContextID, RuntimeContextRuntimeID)).Return(fixWebhookGQLModel(WebhookForRuntimeContextID, RuntimeContextRuntimeID), nil)
				return repo
			},
			WebhookClientFN: func() *automock.WebhookClient {
				client := &automock.WebhookClient{}
				client.On("Do", ctx, &webhookclient.Request{
					Webhook: *fixWebhookGQLModel(WebhookForRuntimeContextID, RuntimeContextRuntimeID),
					Object: &webhook.FormationConfigurationChangeInput{
						Operation:   model.AssignFormation,
						FormationID: expectedFormation.ID,
						ApplicationTemplate: &webhook.ApplicationTemplateWithLabels{
							ApplicationTemplate: fixApplicationTemplateModel(),
							Labels:              fixApplicationTemplateLabelsMap(),
						},
						Application: &webhook.ApplicationWithLabels{
							Application: fixApplicationModel(ApplicationID),
							Labels:      fixApplicationLabelsMap(),
						},
						Runtime: &webhook.RuntimeWithLabels{
							Runtime: fixRuntimeModel(RuntimeContextRuntimeID),
							Labels:  fixRuntimeLabelsMap(),
						},
						RuntimeContext: &webhook.RuntimeContextWithLabels{
							RuntimeContext: fixRuntimeContextModel(),
							Labels:         fixRuntimeContextLabelsMap(),
						},
					},
					CorrelationID: "",
				}).Return(nil, testErr)

				return client
			},
			ApplicationTemplateRepoFN: func() *automock.ApplicationTemplateRepository {
				repo := &automock.ApplicationTemplateRepository{}
				repo.On("Get", ctx, ApplicationTemplateID).Return(fixApplicationTemplateModel(), nil)
				return repo
			},
			RuntimeRepoFN: func() *automock.RuntimeRepository {
				repo := &automock.RuntimeRepository{}
				repo.On("ListByIDs", ctx, Tnt, []string{RuntimeContextRuntimeID}).Return([]*model.Runtime{fixRuntimeModel(RuntimeContextRuntimeID)}, nil)
				repo.On("ListByScenariosAndIDs", ctx, Tnt, []string{inputFormation.Name}, []string{RuntimeContextRuntimeID}).Return([]*model.Runtime{}, nil)
				return repo
			},
			RuntimeContextRepoFn: func() *automock.RuntimeContextRepository {
				repo := &automock.RuntimeContextRepository{}
				repo.On("ListByScenariosAndRuntimeIDs", ctx, Tnt, []string{inputFormation.Name}, []string{RuntimeContextRuntimeID}).Return([]*model.RuntimeContext{fixRuntimeContextModel()}, nil)
				return repo
			},
			ObjectType:         graphql.FormationObjectTypeApplication,
			InputFormation:     inputFormation,
			ExpectedErrMessage: testErr.Error(),
		},
		{
			Name: "error for application when webhook conversion fails",
			UIDServiceFn: func() *automock.UuidService {
				uidService := &automock.UuidService{}
				uidService.On("Generate").Return(fixUUID())
				return uidService
			},
			LabelServiceFn: func() *automock.LabelService {
				labelService := &automock.LabelService{}
				labelService.On("GetLabel", ctx, Tnt, &applicationLblInput).Return(nil, apperrors.NewNotFoundError(resource.Label, ""))
				labelService.On("CreateLabel", ctx, Tnt, fixUUID(), &applicationLblInput).Return(nil)
				return labelService
			},
			FormationRepositoryFn: func() *automock.FormationRepository {
				formationRepo := &automock.FormationRepository{}
				formationRepo.On("GetByName", ctx, testFormationName, Tnt).Return(expectedFormation, nil).Once()
				return formationRepo
			},
			ApplicationRepoFN: func() *automock.ApplicationRepository {
				repo := &automock.ApplicationRepository{}
				repo.On("GetByID", ctx, Tnt, objectID).Return(fixApplicationModel(ApplicationID), nil)
				return repo
			},
			LabelRepoFN: func() *automock.LabelRepository {
				repo := &automock.LabelRepository{}
				repo.On("ListForObject", ctx, Tnt, model.ApplicationLabelableObject, objectID).Return(fixApplicationLabels(), nil)
				repo.On("ListForObject", ctx, Tnt, model.AppTemplateLabelableObject, ApplicationTemplateID).Return(fixApplicationTemplateLabels(), nil)
				repo.On("ListForObjectIDs", ctx, Tnt, model.RuntimeLabelableObject, []string{RuntimeContextRuntimeID}).Return(map[string]map[string]interface{}{
					RuntimeContextRuntimeID: fixRuntimeLabelsMap(),
				}, nil)
				repo.On("ListForObjectIDs", ctx, Tnt, model.RuntimeContextLabelableObject, []string{RuntimeContextID}).Return(map[string]map[string]interface{}{
					RuntimeContextID: fixRuntimeContextLabelsMap(),
				}, nil)
				return repo
			},
			WebhookRepoFN: func() *automock.WebhookRepository {
				repo := &automock.WebhookRepository{}
				repo.On("ListByReferenceObjectTypeAndWebhookType", ctx, Tnt, model.WebhookTypeConfigurationChanged, model.RuntimeWebhookReference).Return([]*model.Webhook{fixWebhookModel(WebhookForRuntimeContextID, RuntimeContextRuntimeID)}, nil)
				return repo
			},
			WebhookConverterFN: func() *automock.WebhookConverter {
				repo := &automock.WebhookConverter{}
				repo.On("ToGraphQL", fixWebhookModel(WebhookForRuntimeContextID, RuntimeContextRuntimeID)).Return(nil, testErr)
				return repo
			},
			ApplicationTemplateRepoFN: func() *automock.ApplicationTemplateRepository {
				repo := &automock.ApplicationTemplateRepository{}
				repo.On("Get", ctx, ApplicationTemplateID).Return(fixApplicationTemplateModel(), nil)
				return repo
			},
			RuntimeRepoFN: func() *automock.RuntimeRepository {
				repo := &automock.RuntimeRepository{}
				repo.On("ListByIDs", ctx, Tnt, []string{RuntimeContextRuntimeID}).Return([]*model.Runtime{fixRuntimeModel(RuntimeContextRuntimeID)}, nil)
				repo.On("ListByScenariosAndIDs", ctx, Tnt, []string{inputFormation.Name}, []string{RuntimeContextRuntimeID}).Return([]*model.Runtime{}, nil)
				return repo
			},
			RuntimeContextRepoFn: func() *automock.RuntimeContextRepository {
				repo := &automock.RuntimeContextRepository{}
				repo.On("ListByScenariosAndRuntimeIDs", ctx, Tnt, []string{inputFormation.Name}, []string{RuntimeContextRuntimeID}).Return([]*model.RuntimeContext{fixRuntimeContextModel()}, nil)
				return repo
			},
			ObjectType:         graphql.FormationObjectTypeApplication,
			InputFormation:     inputFormation,
			ExpectedErrMessage: testErr.Error(),
		},
		{
			Name: "error for application when fetching runtime context labels fails",
			UIDServiceFn: func() *automock.UuidService {
				uidService := &automock.UuidService{}
				uidService.On("Generate").Return(fixUUID())
				return uidService
			},
			LabelServiceFn: func() *automock.LabelService {
				labelService := &automock.LabelService{}
				labelService.On("GetLabel", ctx, Tnt, &applicationLblInput).Return(nil, apperrors.NewNotFoundError(resource.Label, ""))
				labelService.On("CreateLabel", ctx, Tnt, fixUUID(), &applicationLblInput).Return(nil)
				return labelService
			},
			FormationRepositoryFn: func() *automock.FormationRepository {
				formationRepo := &automock.FormationRepository{}
				formationRepo.On("GetByName", ctx, testFormationName, Tnt).Return(expectedFormation, nil).Once()
				return formationRepo
			},
			ApplicationRepoFN: func() *automock.ApplicationRepository {
				repo := &automock.ApplicationRepository{}
				repo.On("GetByID", ctx, Tnt, objectID).Return(fixApplicationModel(ApplicationID), nil)
				return repo
			},
			LabelRepoFN: func() *automock.LabelRepository {
				repo := &automock.LabelRepository{}
				repo.On("ListForObject", ctx, Tnt, model.ApplicationLabelableObject, objectID).Return(fixApplicationLabels(), nil)
				repo.On("ListForObject", ctx, Tnt, model.AppTemplateLabelableObject, ApplicationTemplateID).Return(fixApplicationTemplateLabels(), nil)
				repo.On("ListForObjectIDs", ctx, Tnt, model.RuntimeLabelableObject, []string{RuntimeContextRuntimeID}).Return(map[string]map[string]interface{}{
					RuntimeContextRuntimeID: fixRuntimeLabelsMap(),
				}, nil)
				repo.On("ListForObjectIDs", ctx, Tnt, model.RuntimeContextLabelableObject, []string{RuntimeContextID}).Return(nil, testErr)
				return repo
			},
			WebhookRepoFN: func() *automock.WebhookRepository {
				repo := &automock.WebhookRepository{}
				repo.On("ListByReferenceObjectTypeAndWebhookType", ctx, Tnt, model.WebhookTypeConfigurationChanged, model.RuntimeWebhookReference).Return([]*model.Webhook{fixWebhookModel(WebhookForRuntimeContextID, RuntimeContextRuntimeID)}, nil)
				return repo
			},
			ApplicationTemplateRepoFN: func() *automock.ApplicationTemplateRepository {
				repo := &automock.ApplicationTemplateRepository{}
				repo.On("Get", ctx, ApplicationTemplateID).Return(fixApplicationTemplateModel(), nil)
				return repo
			},
			RuntimeRepoFN: func() *automock.RuntimeRepository {
				repo := &automock.RuntimeRepository{}
				repo.On("ListByIDs", ctx, Tnt, []string{RuntimeContextRuntimeID}).Return([]*model.Runtime{fixRuntimeModel(RuntimeContextRuntimeID)}, nil)
				repo.On("ListByScenariosAndIDs", ctx, Tnt, []string{inputFormation.Name}, []string{RuntimeContextRuntimeID}).Return([]*model.Runtime{}, nil)
				return repo
			},
			RuntimeContextRepoFn: func() *automock.RuntimeContextRepository {
				repo := &automock.RuntimeContextRepository{}
				repo.On("ListByScenariosAndRuntimeIDs", ctx, Tnt, []string{inputFormation.Name}, []string{RuntimeContextRuntimeID}).Return([]*model.RuntimeContext{fixRuntimeContextModel()}, nil)
				return repo
			},
			ObjectType:         graphql.FormationObjectTypeApplication,
			InputFormation:     inputFormation,
			ExpectedErrMessage: testErr.Error(),
		},
		{
			Name: "error for application when fetching runtime contexts in scenario fails",
			UIDServiceFn: func() *automock.UuidService {
				uidService := &automock.UuidService{}
				uidService.On("Generate").Return(fixUUID())
				return uidService
			},
			LabelServiceFn: func() *automock.LabelService {
				labelService := &automock.LabelService{}
				labelService.On("GetLabel", ctx, Tnt, &applicationLblInput).Return(nil, apperrors.NewNotFoundError(resource.Label, ""))
				labelService.On("CreateLabel", ctx, Tnt, fixUUID(), &applicationLblInput).Return(nil)
				return labelService
			},
			FormationRepositoryFn: func() *automock.FormationRepository {
				formationRepo := &automock.FormationRepository{}
				formationRepo.On("GetByName", ctx, testFormationName, Tnt).Return(expectedFormation, nil).Once()
				return formationRepo
			},
			ApplicationRepoFN: func() *automock.ApplicationRepository {
				repo := &automock.ApplicationRepository{}
				repo.On("GetByID", ctx, Tnt, objectID).Return(fixApplicationModel(ApplicationID), nil)
				return repo
			},
			LabelRepoFN: func() *automock.LabelRepository {
				repo := &automock.LabelRepository{}
				repo.On("ListForObject", ctx, Tnt, model.ApplicationLabelableObject, objectID).Return(fixApplicationLabels(), nil)
				repo.On("ListForObject", ctx, Tnt, model.AppTemplateLabelableObject, ApplicationTemplateID).Return(fixApplicationTemplateLabels(), nil)
				repo.On("ListForObjectIDs", ctx, Tnt, model.RuntimeLabelableObject, []string{RuntimeContextRuntimeID}).Return(map[string]map[string]interface{}{
					RuntimeContextRuntimeID: fixRuntimeLabelsMap(),
				}, nil)
				return repo
			},
			WebhookRepoFN: func() *automock.WebhookRepository {
				repo := &automock.WebhookRepository{}
				repo.On("ListByReferenceObjectTypeAndWebhookType", ctx, Tnt, model.WebhookTypeConfigurationChanged, model.RuntimeWebhookReference).Return([]*model.Webhook{fixWebhookModel(WebhookForRuntimeContextID, RuntimeContextRuntimeID)}, nil)
				return repo
			},
			ApplicationTemplateRepoFN: func() *automock.ApplicationTemplateRepository {
				repo := &automock.ApplicationTemplateRepository{}
				repo.On("Get", ctx, ApplicationTemplateID).Return(fixApplicationTemplateModel(), nil)
				return repo
			},
			RuntimeRepoFN: func() *automock.RuntimeRepository {
				repo := &automock.RuntimeRepository{}
				repo.On("ListByIDs", ctx, Tnt, []string{RuntimeContextRuntimeID}).Return([]*model.Runtime{fixRuntimeModel(RuntimeContextRuntimeID)}, nil)
				repo.On("ListByScenariosAndIDs", ctx, Tnt, []string{inputFormation.Name}, []string{RuntimeContextRuntimeID}).Return([]*model.Runtime{}, nil)
				return repo
			},
			RuntimeContextRepoFn: func() *automock.RuntimeContextRepository {
				repo := &automock.RuntimeContextRepository{}
				repo.On("ListByScenariosAndRuntimeIDs", ctx, Tnt, []string{inputFormation.Name}, []string{RuntimeContextRuntimeID}).Return(nil, testErr)
				return repo
			},
			ObjectType:         graphql.FormationObjectTypeApplication,
			InputFormation:     inputFormation,
			ExpectedErrMessage: testErr.Error(),
		},
		{
			Name: "error for application when fetching runtimes in scenario fails",
			UIDServiceFn: func() *automock.UuidService {
				uidService := &automock.UuidService{}
				uidService.On("Generate").Return(fixUUID())
				return uidService
			},
			LabelServiceFn: func() *automock.LabelService {
				labelService := &automock.LabelService{}
				labelService.On("GetLabel", ctx, Tnt, &applicationLblInput).Return(nil, apperrors.NewNotFoundError(resource.Label, ""))
				labelService.On("CreateLabel", ctx, Tnt, fixUUID(), &applicationLblInput).Return(nil)
				return labelService
			},
			FormationRepositoryFn: func() *automock.FormationRepository {
				formationRepo := &automock.FormationRepository{}
				formationRepo.On("GetByName", ctx, testFormationName, Tnt).Return(expectedFormation, nil).Once()
				return formationRepo
			},
			ApplicationRepoFN: func() *automock.ApplicationRepository {
				repo := &automock.ApplicationRepository{}
				repo.On("GetByID", ctx, Tnt, objectID).Return(fixApplicationModel(ApplicationID), nil)
				return repo
			},
			LabelRepoFN: func() *automock.LabelRepository {
				repo := &automock.LabelRepository{}
				repo.On("ListForObject", ctx, Tnt, model.ApplicationLabelableObject, objectID).Return(fixApplicationLabels(), nil)
				repo.On("ListForObject", ctx, Tnt, model.AppTemplateLabelableObject, ApplicationTemplateID).Return(fixApplicationTemplateLabels(), nil)
				repo.On("ListForObjectIDs", ctx, Tnt, model.RuntimeLabelableObject, []string{RuntimeContextRuntimeID}).Return(map[string]map[string]interface{}{
					RuntimeContextRuntimeID: fixRuntimeLabelsMap(),
				}, nil)
				return repo
			},
			WebhookRepoFN: func() *automock.WebhookRepository {
				repo := &automock.WebhookRepository{}
				repo.On("ListByReferenceObjectTypeAndWebhookType", ctx, Tnt, model.WebhookTypeConfigurationChanged, model.RuntimeWebhookReference).Return([]*model.Webhook{fixWebhookModel(WebhookForRuntimeContextID, RuntimeContextRuntimeID)}, nil)
				return repo
			},
			ApplicationTemplateRepoFN: func() *automock.ApplicationTemplateRepository {
				repo := &automock.ApplicationTemplateRepository{}
				repo.On("Get", ctx, ApplicationTemplateID).Return(fixApplicationTemplateModel(), nil)
				return repo
			},
			RuntimeRepoFN: func() *automock.RuntimeRepository {
				repo := &automock.RuntimeRepository{}
				repo.On("ListByIDs", ctx, Tnt, []string{RuntimeContextRuntimeID}).Return([]*model.Runtime{fixRuntimeModel(RuntimeContextRuntimeID)}, nil)
				repo.On("ListByScenariosAndIDs", ctx, Tnt, []string{inputFormation.Name}, []string{RuntimeContextRuntimeID}).Return(nil, testErr)
				return repo
			},
			ObjectType:         graphql.FormationObjectTypeApplication,
			InputFormation:     inputFormation,
			ExpectedErrMessage: testErr.Error(),
		},
		{
			Name: "error for application when fetching listening runtimes labels fails",
			UIDServiceFn: func() *automock.UuidService {
				uidService := &automock.UuidService{}
				uidService.On("Generate").Return(fixUUID())
				return uidService
			},
			LabelServiceFn: func() *automock.LabelService {
				labelService := &automock.LabelService{}
				labelService.On("GetLabel", ctx, Tnt, &applicationLblInput).Return(nil, apperrors.NewNotFoundError(resource.Label, ""))
				labelService.On("CreateLabel", ctx, Tnt, fixUUID(), &applicationLblInput).Return(nil)
				return labelService
			},
			FormationRepositoryFn: func() *automock.FormationRepository {
				formationRepo := &automock.FormationRepository{}
				formationRepo.On("GetByName", ctx, testFormationName, Tnt).Return(expectedFormation, nil).Once()
				return formationRepo
			},
			ApplicationRepoFN: func() *automock.ApplicationRepository {
				repo := &automock.ApplicationRepository{}
				repo.On("GetByID", ctx, Tnt, objectID).Return(fixApplicationModel(ApplicationID), nil)
				return repo
			},
			LabelRepoFN: func() *automock.LabelRepository {
				repo := &automock.LabelRepository{}
				repo.On("ListForObject", ctx, Tnt, model.ApplicationLabelableObject, objectID).Return(fixApplicationLabels(), nil)
				repo.On("ListForObject", ctx, Tnt, model.AppTemplateLabelableObject, ApplicationTemplateID).Return(fixApplicationTemplateLabels(), nil)
				repo.On("ListForObjectIDs", ctx, Tnt, model.RuntimeLabelableObject, []string{RuntimeContextRuntimeID}).Return(nil, testErr)
				return repo
			},
			WebhookRepoFN: func() *automock.WebhookRepository {
				repo := &automock.WebhookRepository{}
				repo.On("ListByReferenceObjectTypeAndWebhookType", ctx, Tnt, model.WebhookTypeConfigurationChanged, model.RuntimeWebhookReference).Return([]*model.Webhook{fixWebhookModel(WebhookForRuntimeContextID, RuntimeContextRuntimeID)}, nil)
				return repo
			},
			ApplicationTemplateRepoFN: func() *automock.ApplicationTemplateRepository {
				repo := &automock.ApplicationTemplateRepository{}
				repo.On("Get", ctx, ApplicationTemplateID).Return(fixApplicationTemplateModel(), nil)
				return repo
			},
			RuntimeRepoFN: func() *automock.RuntimeRepository {
				repo := &automock.RuntimeRepository{}
				repo.On("ListByIDs", ctx, Tnt, []string{RuntimeContextRuntimeID}).Return([]*model.Runtime{fixRuntimeModel(RuntimeContextRuntimeID)}, nil)
				return repo
			},
			ObjectType:         graphql.FormationObjectTypeApplication,
			InputFormation:     inputFormation,
			ExpectedErrMessage: testErr.Error(),
		},
		{
			Name: "error for application when fetching listening runtimes fails",
			UIDServiceFn: func() *automock.UuidService {
				uidService := &automock.UuidService{}
				uidService.On("Generate").Return(fixUUID())
				return uidService
			},
			LabelServiceFn: func() *automock.LabelService {
				labelService := &automock.LabelService{}
				labelService.On("GetLabel", ctx, Tnt, &applicationLblInput).Return(nil, apperrors.NewNotFoundError(resource.Label, ""))
				labelService.On("CreateLabel", ctx, Tnt, fixUUID(), &applicationLblInput).Return(nil)
				return labelService
			},
			FormationRepositoryFn: func() *automock.FormationRepository {
				formationRepo := &automock.FormationRepository{}
				formationRepo.On("GetByName", ctx, testFormationName, Tnt).Return(expectedFormation, nil).Once()
				return formationRepo
			},
			ApplicationRepoFN: func() *automock.ApplicationRepository {
				repo := &automock.ApplicationRepository{}
				repo.On("GetByID", ctx, Tnt, objectID).Return(fixApplicationModel(ApplicationID), nil)
				return repo
			},
			LabelRepoFN: func() *automock.LabelRepository {
				repo := &automock.LabelRepository{}
				repo.On("ListForObject", ctx, Tnt, model.ApplicationLabelableObject, objectID).Return(fixApplicationLabels(), nil)
				repo.On("ListForObject", ctx, Tnt, model.AppTemplateLabelableObject, ApplicationTemplateID).Return(fixApplicationTemplateLabels(), nil)
				return repo
			},
			WebhookRepoFN: func() *automock.WebhookRepository {
				repo := &automock.WebhookRepository{}
				repo.On("ListByReferenceObjectTypeAndWebhookType", ctx, Tnt, model.WebhookTypeConfigurationChanged, model.RuntimeWebhookReference).Return([]*model.Webhook{fixWebhookModel(WebhookForRuntimeContextID, RuntimeContextRuntimeID)}, nil)
				return repo
			},
			ApplicationTemplateRepoFN: func() *automock.ApplicationTemplateRepository {
				repo := &automock.ApplicationTemplateRepository{}
				repo.On("Get", ctx, ApplicationTemplateID).Return(fixApplicationTemplateModel(), nil)
				return repo
			},
			RuntimeRepoFN: func() *automock.RuntimeRepository {
				repo := &automock.RuntimeRepository{}
				repo.On("ListByIDs", ctx, Tnt, []string{RuntimeContextRuntimeID}).Return(nil, testErr)
				return repo
			},
			ObjectType:         graphql.FormationObjectTypeApplication,
			InputFormation:     inputFormation,
			ExpectedErrMessage: testErr.Error(),
		},
		{
			Name: "error for application when fetching webhooks fails",
			UIDServiceFn: func() *automock.UuidService {
				uidService := &automock.UuidService{}
				uidService.On("Generate").Return(fixUUID())
				return uidService
			},
			LabelServiceFn: func() *automock.LabelService {
				labelService := &automock.LabelService{}
				labelService.On("GetLabel", ctx, Tnt, &applicationLblInput).Return(nil, apperrors.NewNotFoundError(resource.Label, ""))
				labelService.On("CreateLabel", ctx, Tnt, fixUUID(), &applicationLblInput).Return(nil)
				return labelService
			},
			FormationRepositoryFn: func() *automock.FormationRepository {
				formationRepo := &automock.FormationRepository{}
				formationRepo.On("GetByName", ctx, testFormationName, Tnt).Return(expectedFormation, nil).Once()
				return formationRepo
			},
			ApplicationRepoFN: func() *automock.ApplicationRepository {
				repo := &automock.ApplicationRepository{}
				repo.On("GetByID", ctx, Tnt, objectID).Return(fixApplicationModel(ApplicationID), nil)
				return repo
			},
			LabelRepoFN: func() *automock.LabelRepository {
				repo := &automock.LabelRepository{}
				repo.On("ListForObject", ctx, Tnt, model.ApplicationLabelableObject, objectID).Return(fixApplicationLabels(), nil)
				repo.On("ListForObject", ctx, Tnt, model.AppTemplateLabelableObject, ApplicationTemplateID).Return(fixApplicationTemplateLabels(), nil)
				return repo
			},
			WebhookRepoFN: func() *automock.WebhookRepository {
				repo := &automock.WebhookRepository{}
				repo.On("ListByReferenceObjectTypeAndWebhookType", ctx, Tnt, model.WebhookTypeConfigurationChanged, model.RuntimeWebhookReference).Return(nil, testErr)
				return repo
			},
			ApplicationTemplateRepoFN: func() *automock.ApplicationTemplateRepository {
				repo := &automock.ApplicationTemplateRepository{}
				repo.On("Get", ctx, ApplicationTemplateID).Return(fixApplicationTemplateModel(), nil)
				return repo
			},
			ObjectType:         graphql.FormationObjectTypeApplication,
			InputFormation:     inputFormation,
			ExpectedErrMessage: testErr.Error(),
		},
		{
			Name: "error for application when fetching application template labels fails",
			UIDServiceFn: func() *automock.UuidService {
				uidService := &automock.UuidService{}
				uidService.On("Generate").Return(fixUUID())
				return uidService
			},
			LabelServiceFn: func() *automock.LabelService {
				labelService := &automock.LabelService{}
				labelService.On("GetLabel", ctx, Tnt, &applicationLblInput).Return(nil, apperrors.NewNotFoundError(resource.Label, ""))
				labelService.On("CreateLabel", ctx, Tnt, fixUUID(), &applicationLblInput).Return(nil)
				return labelService
			},
			FormationRepositoryFn: func() *automock.FormationRepository {
				formationRepo := &automock.FormationRepository{}
				formationRepo.On("GetByName", ctx, testFormationName, Tnt).Return(expectedFormation, nil).Once()
				return formationRepo
			},
			ApplicationRepoFN: func() *automock.ApplicationRepository {
				repo := &automock.ApplicationRepository{}
				repo.On("GetByID", ctx, Tnt, objectID).Return(fixApplicationModel(ApplicationID), nil)
				return repo
			},
			LabelRepoFN: func() *automock.LabelRepository {
				repo := &automock.LabelRepository{}
				repo.On("ListForObject", ctx, Tnt, model.ApplicationLabelableObject, objectID).Return(fixApplicationLabels(), nil)
				repo.On("ListForObject", ctx, Tnt, model.AppTemplateLabelableObject, ApplicationTemplateID).Return(nil, testErr)
				return repo
			},
			ApplicationTemplateRepoFN: func() *automock.ApplicationTemplateRepository {
				repo := &automock.ApplicationTemplateRepository{}
				repo.On("Get", ctx, ApplicationTemplateID).Return(fixApplicationTemplateModel(), nil)
				return repo
			},
			ObjectType:         graphql.FormationObjectTypeApplication,
			InputFormation:     inputFormation,
			ExpectedErrMessage: testErr.Error(),
		},
		{
			Name: "error for application when fetching application template fails",
			UIDServiceFn: func() *automock.UuidService {
				uidService := &automock.UuidService{}
				uidService.On("Generate").Return(fixUUID())
				return uidService
			},
			LabelServiceFn: func() *automock.LabelService {
				labelService := &automock.LabelService{}
				labelService.On("GetLabel", ctx, Tnt, &applicationLblInput).Return(nil, apperrors.NewNotFoundError(resource.Label, ""))
				labelService.On("CreateLabel", ctx, Tnt, fixUUID(), &applicationLblInput).Return(nil)
				return labelService
			},
			FormationRepositoryFn: func() *automock.FormationRepository {
				formationRepo := &automock.FormationRepository{}
				formationRepo.On("GetByName", ctx, testFormationName, Tnt).Return(expectedFormation, nil).Once()
				return formationRepo
			},
			ApplicationRepoFN: func() *automock.ApplicationRepository {
				repo := &automock.ApplicationRepository{}
				repo.On("GetByID", ctx, Tnt, objectID).Return(fixApplicationModel(ApplicationID), nil)
				return repo
			},
			LabelRepoFN: func() *automock.LabelRepository {
				repo := &automock.LabelRepository{}
				repo.On("ListForObject", ctx, Tnt, model.ApplicationLabelableObject, objectID).Return(fixApplicationLabels(), nil)
				return repo
			},
			ApplicationTemplateRepoFN: func() *automock.ApplicationTemplateRepository {
				repo := &automock.ApplicationTemplateRepository{}
				repo.On("Get", ctx, ApplicationTemplateID).Return(nil, testErr)
				return repo
			},
			ObjectType:         graphql.FormationObjectTypeApplication,
			InputFormation:     inputFormation,
			ExpectedErrMessage: testErr.Error(),
		},
		{
			Name: "error for application when fetching application labels fails",
			UIDServiceFn: func() *automock.UuidService {
				uidService := &automock.UuidService{}
				uidService.On("Generate").Return(fixUUID())
				return uidService
			},
			LabelServiceFn: func() *automock.LabelService {
				labelService := &automock.LabelService{}
				labelService.On("GetLabel", ctx, Tnt, &applicationLblInput).Return(nil, apperrors.NewNotFoundError(resource.Label, ""))
				labelService.On("CreateLabel", ctx, Tnt, fixUUID(), &applicationLblInput).Return(nil)
				return labelService
			},
			FormationRepositoryFn: func() *automock.FormationRepository {
				formationRepo := &automock.FormationRepository{}
				formationRepo.On("GetByName", ctx, testFormationName, Tnt).Return(expectedFormation, nil).Once()
				return formationRepo
			},
			ApplicationRepoFN: func() *automock.ApplicationRepository {
				repo := &automock.ApplicationRepository{}
				repo.On("GetByID", ctx, Tnt, objectID).Return(fixApplicationModel(ApplicationID), nil)
				return repo
			},
			LabelRepoFN: func() *automock.LabelRepository {
				repo := &automock.LabelRepository{}
				repo.On("ListForObject", ctx, Tnt, model.ApplicationLabelableObject, objectID).Return(nil, testErr)
				return repo
			},
			ObjectType:         graphql.FormationObjectTypeApplication,
			InputFormation:     inputFormation,
			ExpectedErrMessage: testErr.Error(),
		},
		{
			Name: "error for application when fetching application fails",
			UIDServiceFn: func() *automock.UuidService {
				uidService := &automock.UuidService{}
				uidService.On("Generate").Return(fixUUID())
				return uidService
			},
			LabelServiceFn: func() *automock.LabelService {
				labelService := &automock.LabelService{}
				labelService.On("GetLabel", ctx, Tnt, &applicationLblInput).Return(nil, apperrors.NewNotFoundError(resource.Label, ""))
				labelService.On("CreateLabel", ctx, Tnt, fixUUID(), &applicationLblInput).Return(nil)
				return labelService
			},
			FormationRepositoryFn: func() *automock.FormationRepository {
				formationRepo := &automock.FormationRepository{}
				formationRepo.On("GetByName", ctx, testFormationName, Tnt).Return(expectedFormation, nil).Once()
				return formationRepo
			},
			ApplicationRepoFN: func() *automock.ApplicationRepository {
				repo := &automock.ApplicationRepository{}
				repo.On("GetByID", ctx, Tnt, objectID).Return(nil, testErr)
				return repo
			},
			ObjectType:         graphql.FormationObjectTypeApplication,
			InputFormation:     inputFormation,
			ExpectedErrMessage: testErr.Error(),
		},
		{
			Name: "success for runtime if label does not exist with notifications",
			UIDServiceFn: func() *automock.UuidService {
				uidService := &automock.UuidService{}
				uidService.On("Generate").Return(fixUUID())
				return uidService
			},
			LabelServiceFn: func() *automock.LabelService {
				labelService := &automock.LabelService{}
				labelService.On("GetLabel", ctx, Tnt, &runtimeLblInput).Return(nil, apperrors.NewNotFoundError(resource.Label, ""))
				labelService.On("CreateLabel", ctx, Tnt, fixUUID(), &runtimeLblInput).Return(nil)
				return labelService
			},
			FormationRepositoryFn: func() *automock.FormationRepository {
				formationRepo := &automock.FormationRepository{}
				formationRepo.On("GetByName", ctx, testFormationName, Tnt).Return(expectedFormation, nil).Once()
				return formationRepo
			},
			ApplicationRepoFN: func() *automock.ApplicationRepository {
				repo := &automock.ApplicationRepository{}
				repo.On("ListByScenariosNoPaging", ctx, Tnt, []string{expectedFormation.Name}).Return([]*model.Application{fixApplicationModel(ApplicationID), fixApplicationModelWithoutTemplate(Application2ID)}, nil)
				return repo
			},
			WebhookConverterFN: func() *automock.WebhookConverter {
				conv := &automock.WebhookConverter{}
				conv.On("ToGraphQL", fixWebhookModel(WebhookID, RuntimeID)).Return(fixWebhookGQLModel(WebhookID, RuntimeID), nil)
				return conv
			},
			WebhookClientFN: func() *automock.WebhookClient {
				client := &automock.WebhookClient{}
				client.On("Do", ctx, &webhookclient.Request{
					Webhook: *fixWebhookGQLModel(WebhookID, RuntimeID),
					Object: &webhook.FormationConfigurationChangeInput{
						Operation:   model.AssignFormation,
						FormationID: expectedFormation.ID,
						ApplicationTemplate: &webhook.ApplicationTemplateWithLabels{
							ApplicationTemplate: fixApplicationTemplateModel(),
							Labels:              fixApplicationTemplateLabelsMap(),
						},
						Application: &webhook.ApplicationWithLabels{
							Application: fixApplicationModel(ApplicationID),
							Labels:      fixApplicationLabelsMap(),
						},
						Runtime: &webhook.RuntimeWithLabels{
							Runtime: fixRuntimeModel(RuntimeID),
							Labels:  fixRuntimeLabelsMap(),
						},
						RuntimeContext: nil,
					},
					CorrelationID: "",
				}).Return(nil, nil).Once()
				client.On("Do", ctx, &webhookclient.Request{
					Webhook: *fixWebhookGQLModel(WebhookID, RuntimeID),
					Object: &webhook.FormationConfigurationChangeInput{
						Operation:           model.AssignFormation,
						FormationID:         expectedFormation.ID,
						ApplicationTemplate: nil,
						Application: &webhook.ApplicationWithLabels{
							Application: fixApplicationModelWithoutTemplate(Application2ID),
							Labels:      fixApplicationLabelsMap(),
						},
						Runtime: &webhook.RuntimeWithLabels{
							Runtime: fixRuntimeModel(RuntimeID),
							Labels:  fixRuntimeLabelsMap(),
						},
						RuntimeContext: nil,
					},
					CorrelationID: "",
				}).Return(nil, nil).Once()
				return client
			},
			ApplicationTemplateRepoFN: func() *automock.ApplicationTemplateRepository {
				repo := &automock.ApplicationTemplateRepository{}
				repo.On("ListByIDs", ctx, []string{ApplicationTemplateID}).Return([]*model.ApplicationTemplate{fixApplicationTemplateModel()}, nil)
				return repo
			},
			RuntimeRepoFN: func() *automock.RuntimeRepository {
				repo := &automock.RuntimeRepository{}
				repo.On("GetByID", ctx, Tnt, objectID).Return(fixRuntimeModel(RuntimeID), nil)
				return repo
			},
			LabelRepoFN: func() *automock.LabelRepository {
				repo := &automock.LabelRepository{}
				repo.On("ListForObject", ctx, Tnt, model.RuntimeLabelableObject, objectID).Return(fixRuntimeLabels(), nil)
				repo.On("ListForObjectIDs", ctx, Tnt, model.ApplicationLabelableObject, []string{ApplicationID, Application2ID}).Return(map[string]map[string]interface{}{
					ApplicationID:  fixApplicationLabelsMap(),
					Application2ID: fixApplicationLabelsMap(),
				}, nil)
				repo.On("ListForObjectIDs", ctx, Tnt, model.AppTemplateLabelableObject, []string{ApplicationTemplateID}).Return(map[string]map[string]interface{}{
					ApplicationTemplateID: fixApplicationTemplateLabelsMap(),
				}, nil)
				return repo
			},
			WebhookRepoFN: func() *automock.WebhookRepository {
				repo := &automock.WebhookRepository{}
				repo.On("GetByIDAndWebhookType", ctx, Tnt, objectID, model.RuntimeWebhookReference, model.WebhookTypeConfigurationChanged).Return(fixWebhookModel(WebhookID, RuntimeID), nil)
				return repo
			},
			ObjectType:         graphql.FormationObjectTypeRuntime,
			InputFormation:     inputFormation,
			ExpectedFormation:  expectedFormation,
			ExpectedErrMessage: "",
		},
		{
			Name: "error for runtime if webhook client call fails",
			UIDServiceFn: func() *automock.UuidService {
				uidService := &automock.UuidService{}
				uidService.On("Generate").Return(fixUUID())
				return uidService
			},
			LabelServiceFn: func() *automock.LabelService {
				labelService := &automock.LabelService{}
				labelService.On("GetLabel", ctx, Tnt, &runtimeLblInput).Return(nil, apperrors.NewNotFoundError(resource.Label, ""))
				labelService.On("CreateLabel", ctx, Tnt, fixUUID(), &runtimeLblInput).Return(nil)
				return labelService
			},
			FormationRepositoryFn: func() *automock.FormationRepository {
				formationRepo := &automock.FormationRepository{}
				formationRepo.On("GetByName", ctx, testFormationName, Tnt).Return(expectedFormation, nil).Once()
				return formationRepo
			},
			ApplicationRepoFN: func() *automock.ApplicationRepository {
				repo := &automock.ApplicationRepository{}
				repo.On("ListByScenariosNoPaging", ctx, Tnt, []string{expectedFormation.Name}).Return([]*model.Application{fixApplicationModel(ApplicationID)}, nil)
				return repo
			},
			WebhookConverterFN: func() *automock.WebhookConverter {
				conv := &automock.WebhookConverter{}
				conv.On("ToGraphQL", fixWebhookModel(WebhookID, RuntimeID)).Return(fixWebhookGQLModel(WebhookID, RuntimeID), nil)
				return conv
			},
			WebhookClientFN: func() *automock.WebhookClient {
				client := &automock.WebhookClient{}
				client.On("Do", ctx, &webhookclient.Request{
					Webhook: *fixWebhookGQLModel(WebhookID, RuntimeID),
					Object: &webhook.FormationConfigurationChangeInput{
						Operation:   model.AssignFormation,
						FormationID: FormationID,
						ApplicationTemplate: &webhook.ApplicationTemplateWithLabels{
							ApplicationTemplate: fixApplicationTemplateModel(),
							Labels:              fixApplicationTemplateLabelsMap(),
						},
						Application: &webhook.ApplicationWithLabels{
							Application: fixApplicationModel(ApplicationID),
							Labels:      fixApplicationLabelsMap(),
						},
						Runtime: &webhook.RuntimeWithLabels{
							Runtime: fixRuntimeModel(RuntimeID),
							Labels:  fixRuntimeLabelsMap(),
						},
						RuntimeContext: nil,
					},
					CorrelationID: "",
				}).Return(nil, testErr).Once()
				return client
			},
			ApplicationTemplateRepoFN: func() *automock.ApplicationTemplateRepository {
				repo := &automock.ApplicationTemplateRepository{}
				repo.On("ListByIDs", ctx, []string{ApplicationTemplateID}).Return([]*model.ApplicationTemplate{fixApplicationTemplateModel()}, nil)
				return repo
			},
			RuntimeRepoFN: func() *automock.RuntimeRepository {
				repo := &automock.RuntimeRepository{}
				repo.On("GetByID", ctx, Tnt, objectID).Return(fixRuntimeModel(RuntimeID), nil)
				return repo
			},
			LabelRepoFN: func() *automock.LabelRepository {
				repo := &automock.LabelRepository{}
				repo.On("ListForObject", ctx, Tnt, model.RuntimeLabelableObject, objectID).Return(fixRuntimeLabels(), nil)
				repo.On("ListForObjectIDs", ctx, Tnt, model.ApplicationLabelableObject, []string{ApplicationID}).Return(map[string]map[string]interface{}{
					ApplicationID: fixApplicationLabelsMap(),
				}, nil)
				repo.On("ListForObjectIDs", ctx, Tnt, model.AppTemplateLabelableObject, []string{ApplicationTemplateID}).Return(map[string]map[string]interface{}{
					ApplicationTemplateID: fixApplicationTemplateLabelsMap(),
				}, nil)
				return repo
			},
			WebhookRepoFN: func() *automock.WebhookRepository {
				repo := &automock.WebhookRepository{}
				repo.On("GetByIDAndWebhookType", ctx, Tnt, objectID, model.RuntimeWebhookReference, model.WebhookTypeConfigurationChanged).Return(fixWebhookModel(WebhookID, RuntimeID), nil)
				return repo
			},
			ObjectType:         graphql.FormationObjectTypeRuntime,
			InputFormation:     inputFormation,
			ExpectedErrMessage: testErr.Error(),
		},
		{
			Name: "error for runtime if webhook conversion fails",
			UIDServiceFn: func() *automock.UuidService {
				uidService := &automock.UuidService{}
				uidService.On("Generate").Return(fixUUID())
				return uidService
			},
			LabelServiceFn: func() *automock.LabelService {
				labelService := &automock.LabelService{}
				labelService.On("GetLabel", ctx, Tnt, &runtimeLblInput).Return(nil, apperrors.NewNotFoundError(resource.Label, ""))
				labelService.On("CreateLabel", ctx, Tnt, fixUUID(), &runtimeLblInput).Return(nil)
				return labelService
			},
			FormationRepositoryFn: func() *automock.FormationRepository {
				formationRepo := &automock.FormationRepository{}
				formationRepo.On("GetByName", ctx, testFormationName, Tnt).Return(expectedFormation, nil).Once()
				return formationRepo
			},
			ApplicationRepoFN: func() *automock.ApplicationRepository {
				repo := &automock.ApplicationRepository{}
				repo.On("ListByScenariosNoPaging", ctx, Tnt, []string{expectedFormation.Name}).Return([]*model.Application{fixApplicationModel(ApplicationID)}, nil)
				return repo
			},
			WebhookConverterFN: func() *automock.WebhookConverter {
				conv := &automock.WebhookConverter{}
				conv.On("ToGraphQL", fixWebhookModel(WebhookID, RuntimeID)).Return(nil, testErr)
				return conv
			},
			ApplicationTemplateRepoFN: func() *automock.ApplicationTemplateRepository {
				repo := &automock.ApplicationTemplateRepository{}
				repo.On("ListByIDs", ctx, []string{ApplicationTemplateID}).Return([]*model.ApplicationTemplate{fixApplicationTemplateModel()}, nil)
				return repo
			},
			RuntimeRepoFN: func() *automock.RuntimeRepository {
				repo := &automock.RuntimeRepository{}
				repo.On("GetByID", ctx, Tnt, objectID).Return(fixRuntimeModel(RuntimeID), nil)
				return repo
			},
			LabelRepoFN: func() *automock.LabelRepository {
				repo := &automock.LabelRepository{}
				repo.On("ListForObject", ctx, Tnt, model.RuntimeLabelableObject, objectID).Return(fixRuntimeLabels(), nil)
				repo.On("ListForObjectIDs", ctx, Tnt, model.ApplicationLabelableObject, []string{ApplicationID}).Return(map[string]map[string]interface{}{
					ApplicationID: fixApplicationLabelsMap(),
				}, nil)
				repo.On("ListForObjectIDs", ctx, Tnt, model.AppTemplateLabelableObject, []string{ApplicationTemplateID}).Return(map[string]map[string]interface{}{
					ApplicationTemplateID: fixApplicationTemplateLabelsMap(),
				}, nil)
				return repo
			},
			WebhookRepoFN: func() *automock.WebhookRepository {
				repo := &automock.WebhookRepository{}
				repo.On("GetByIDAndWebhookType", ctx, Tnt, objectID, model.RuntimeWebhookReference, model.WebhookTypeConfigurationChanged).Return(fixWebhookModel(WebhookID, RuntimeID), nil)
				return repo
			},
			ObjectType:         graphql.FormationObjectTypeRuntime,
			InputFormation:     inputFormation,
			ExpectedErrMessage: testErr.Error(),
		},
		{
			Name: "error for runtime if fetching application template labels fails",
			UIDServiceFn: func() *automock.UuidService {
				uidService := &automock.UuidService{}
				uidService.On("Generate").Return(fixUUID())
				return uidService
			},
			LabelServiceFn: func() *automock.LabelService {
				labelService := &automock.LabelService{}
				labelService.On("GetLabel", ctx, Tnt, &runtimeLblInput).Return(nil, apperrors.NewNotFoundError(resource.Label, ""))
				labelService.On("CreateLabel", ctx, Tnt, fixUUID(), &runtimeLblInput).Return(nil)
				return labelService
			},
			FormationRepositoryFn: func() *automock.FormationRepository {
				formationRepo := &automock.FormationRepository{}
				formationRepo.On("GetByName", ctx, testFormationName, Tnt).Return(expectedFormation, nil).Once()
				return formationRepo
			},
			ApplicationRepoFN: func() *automock.ApplicationRepository {
				repo := &automock.ApplicationRepository{}
				repo.On("ListByScenariosNoPaging", ctx, Tnt, []string{expectedFormation.Name}).Return([]*model.Application{fixApplicationModel(ApplicationID)}, nil)
				return repo
			},
			ApplicationTemplateRepoFN: func() *automock.ApplicationTemplateRepository {
				repo := &automock.ApplicationTemplateRepository{}
				repo.On("ListByIDs", ctx, []string{ApplicationTemplateID}).Return([]*model.ApplicationTemplate{fixApplicationTemplateModel()}, nil)
				return repo
			},
			RuntimeRepoFN: func() *automock.RuntimeRepository {
				repo := &automock.RuntimeRepository{}
				repo.On("GetByID", ctx, Tnt, objectID).Return(fixRuntimeModel(RuntimeID), nil)
				return repo
			},
			LabelRepoFN: func() *automock.LabelRepository {
				repo := &automock.LabelRepository{}
				repo.On("ListForObject", ctx, Tnt, model.RuntimeLabelableObject, objectID).Return(fixRuntimeLabels(), nil)
				repo.On("ListForObjectIDs", ctx, Tnt, model.ApplicationLabelableObject, []string{ApplicationID}).Return(map[string]map[string]interface{}{
					ApplicationID: fixApplicationLabelsMap(),
				}, nil)
				repo.On("ListForObjectIDs", ctx, Tnt, model.AppTemplateLabelableObject, []string{ApplicationTemplateID}).Return(nil, testErr)
				return repo
			},
			WebhookRepoFN: func() *automock.WebhookRepository {
				repo := &automock.WebhookRepository{}
				repo.On("GetByIDAndWebhookType", ctx, Tnt, objectID, model.RuntimeWebhookReference, model.WebhookTypeConfigurationChanged).Return(fixWebhookModel(WebhookID, RuntimeID), nil)
				return repo
			},
			ObjectType:         graphql.FormationObjectTypeRuntime,
			InputFormation:     inputFormation,
			ExpectedErrMessage: testErr.Error(),
		},
		{
			Name: "error for runtime if fetching application templates fails",
			UIDServiceFn: func() *automock.UuidService {
				uidService := &automock.UuidService{}
				uidService.On("Generate").Return(fixUUID())
				return uidService
			},
			LabelServiceFn: func() *automock.LabelService {
				labelService := &automock.LabelService{}
				labelService.On("GetLabel", ctx, Tnt, &runtimeLblInput).Return(nil, apperrors.NewNotFoundError(resource.Label, ""))
				labelService.On("CreateLabel", ctx, Tnt, fixUUID(), &runtimeLblInput).Return(nil)
				return labelService
			},
			FormationRepositoryFn: func() *automock.FormationRepository {
				formationRepo := &automock.FormationRepository{}
				formationRepo.On("GetByName", ctx, testFormationName, Tnt).Return(expectedFormation, nil).Once()
				return formationRepo
			},
			ApplicationRepoFN: func() *automock.ApplicationRepository {
				repo := &automock.ApplicationRepository{}
				repo.On("ListByScenariosNoPaging", ctx, Tnt, []string{expectedFormation.Name}).Return([]*model.Application{fixApplicationModel(ApplicationID)}, nil)
				return repo
			},
			ApplicationTemplateRepoFN: func() *automock.ApplicationTemplateRepository {
				repo := &automock.ApplicationTemplateRepository{}
				repo.On("ListByIDs", ctx, []string{ApplicationTemplateID}).Return(nil, testErr)
				return repo
			},
			RuntimeRepoFN: func() *automock.RuntimeRepository {
				repo := &automock.RuntimeRepository{}
				repo.On("GetByID", ctx, Tnt, objectID).Return(fixRuntimeModel(RuntimeID), nil)
				return repo
			},
			LabelRepoFN: func() *automock.LabelRepository {
				repo := &automock.LabelRepository{}
				repo.On("ListForObject", ctx, Tnt, model.RuntimeLabelableObject, objectID).Return(fixRuntimeLabels(), nil)
				repo.On("ListForObjectIDs", ctx, Tnt, model.ApplicationLabelableObject, []string{ApplicationID}).Return(map[string]map[string]interface{}{
					ApplicationID: fixApplicationLabelsMap(),
				}, nil)
				return repo
			},
			WebhookRepoFN: func() *automock.WebhookRepository {
				repo := &automock.WebhookRepository{}
				repo.On("GetByIDAndWebhookType", ctx, Tnt, objectID, model.RuntimeWebhookReference, model.WebhookTypeConfigurationChanged).Return(fixWebhookModel(WebhookID, RuntimeID), nil)
				return repo
			},
			ObjectType:         graphql.FormationObjectTypeRuntime,
			InputFormation:     inputFormation,
			ExpectedErrMessage: testErr.Error(),
		},
		{
			Name: "error for runtime if fetching application labels fails",
			UIDServiceFn: func() *automock.UuidService {
				uidService := &automock.UuidService{}
				uidService.On("Generate").Return(fixUUID())
				return uidService
			},
			LabelServiceFn: func() *automock.LabelService {
				labelService := &automock.LabelService{}
				labelService.On("GetLabel", ctx, Tnt, &runtimeLblInput).Return(nil, apperrors.NewNotFoundError(resource.Label, ""))
				labelService.On("CreateLabel", ctx, Tnt, fixUUID(), &runtimeLblInput).Return(nil)
				return labelService
			},
			FormationRepositoryFn: func() *automock.FormationRepository {
				formationRepo := &automock.FormationRepository{}
				formationRepo.On("GetByName", ctx, testFormationName, Tnt).Return(expectedFormation, nil).Once()
				return formationRepo
			},
			ApplicationRepoFN: func() *automock.ApplicationRepository {
				repo := &automock.ApplicationRepository{}
				repo.On("ListByScenariosNoPaging", ctx, Tnt, []string{expectedFormation.Name}).Return([]*model.Application{fixApplicationModel(ApplicationID)}, nil)
				return repo
			},
			RuntimeRepoFN: func() *automock.RuntimeRepository {
				repo := &automock.RuntimeRepository{}
				repo.On("GetByID", ctx, Tnt, objectID).Return(fixRuntimeModel(RuntimeID), nil)
				return repo
			},
			LabelRepoFN: func() *automock.LabelRepository {
				repo := &automock.LabelRepository{}
				repo.On("ListForObject", ctx, Tnt, model.RuntimeLabelableObject, objectID).Return(fixRuntimeLabels(), nil)
				repo.On("ListForObjectIDs", ctx, Tnt, model.ApplicationLabelableObject, []string{ApplicationID}).Return(nil, testErr)
				return repo
			},
			WebhookRepoFN: func() *automock.WebhookRepository {
				repo := &automock.WebhookRepository{}
				repo.On("GetByIDAndWebhookType", ctx, Tnt, objectID, model.RuntimeWebhookReference, model.WebhookTypeConfigurationChanged).Return(fixWebhookModel(WebhookID, RuntimeID), nil)
				return repo
			},
			ObjectType:         graphql.FormationObjectTypeRuntime,
			InputFormation:     inputFormation,
			ExpectedErrMessage: testErr.Error(),
		},
		{
			Name: "success for runtime if there are no applications to notify",
			UIDServiceFn: func() *automock.UuidService {
				uidService := &automock.UuidService{}
				uidService.On("Generate").Return(fixUUID())
				return uidService
			},
			LabelServiceFn: func() *automock.LabelService {
				labelService := &automock.LabelService{}
				labelService.On("GetLabel", ctx, Tnt, &runtimeLblInput).Return(nil, apperrors.NewNotFoundError(resource.Label, ""))
				labelService.On("CreateLabel", ctx, Tnt, fixUUID(), &runtimeLblInput).Return(nil)
				return labelService
			},
			FormationRepositoryFn: func() *automock.FormationRepository {
				formationRepo := &automock.FormationRepository{}
				formationRepo.On("GetByName", ctx, testFormationName, Tnt).Return(expectedFormation, nil).Once()
				return formationRepo
			},
			ApplicationRepoFN: func() *automock.ApplicationRepository {
				repo := &automock.ApplicationRepository{}
				repo.On("ListByScenariosNoPaging", ctx, Tnt, []string{expectedFormation.Name}).Return([]*model.Application{}, nil)
				return repo
			},
			RuntimeRepoFN: func() *automock.RuntimeRepository {
				repo := &automock.RuntimeRepository{}
				repo.On("GetByID", ctx, Tnt, objectID).Return(fixRuntimeModel(RuntimeID), nil)
				return repo
			},
			LabelRepoFN: func() *automock.LabelRepository {
				repo := &automock.LabelRepository{}
				repo.On("ListForObject", ctx, Tnt, model.RuntimeLabelableObject, objectID).Return(fixRuntimeLabels(), nil)
				return repo
			},
			WebhookRepoFN: func() *automock.WebhookRepository {
				repo := &automock.WebhookRepository{}
				repo.On("GetByIDAndWebhookType", ctx, Tnt, objectID, model.RuntimeWebhookReference, model.WebhookTypeConfigurationChanged).Return(fixWebhookModel(WebhookID, RuntimeID), nil)
				return repo
			},
			ObjectType:         graphql.FormationObjectTypeRuntime,
			InputFormation:     inputFormation,
			ExpectedFormation:  expectedFormation,
			ExpectedErrMessage: "",
		},
		{
			Name: "error for runtime if fetching applications fails",
			UIDServiceFn: func() *automock.UuidService {
				uidService := &automock.UuidService{}
				uidService.On("Generate").Return(fixUUID())
				return uidService
			},
			LabelServiceFn: func() *automock.LabelService {
				labelService := &automock.LabelService{}
				labelService.On("GetLabel", ctx, Tnt, &runtimeLblInput).Return(nil, apperrors.NewNotFoundError(resource.Label, ""))
				labelService.On("CreateLabel", ctx, Tnt, fixUUID(), &runtimeLblInput).Return(nil)
				return labelService
			},
			FormationRepositoryFn: func() *automock.FormationRepository {
				formationRepo := &automock.FormationRepository{}
				formationRepo.On("GetByName", ctx, testFormationName, Tnt).Return(expectedFormation, nil).Once()
				return formationRepo
			},
			ApplicationRepoFN: func() *automock.ApplicationRepository {
				repo := &automock.ApplicationRepository{}
				repo.On("ListByScenariosNoPaging", ctx, Tnt, []string{expectedFormation.Name}).Return(nil, testErr)
				return repo
			},
			RuntimeRepoFN: func() *automock.RuntimeRepository {
				repo := &automock.RuntimeRepository{}
				repo.On("GetByID", ctx, Tnt, objectID).Return(fixRuntimeModel(RuntimeID), nil)
				return repo
			},
			LabelRepoFN: func() *automock.LabelRepository {
				repo := &automock.LabelRepository{}
				repo.On("ListForObject", ctx, Tnt, model.RuntimeLabelableObject, objectID).Return(fixRuntimeLabels(), nil)
				return repo
			},
			WebhookRepoFN: func() *automock.WebhookRepository {
				repo := &automock.WebhookRepository{}
				repo.On("GetByIDAndWebhookType", ctx, Tnt, objectID, model.RuntimeWebhookReference, model.WebhookTypeConfigurationChanged).Return(fixWebhookModel(WebhookID, RuntimeID), nil)
				return repo
			},
			ObjectType:         graphql.FormationObjectTypeRuntime,
			InputFormation:     inputFormation,
			ExpectedErrMessage: testErr.Error(),
		},
		{
			Name: "error for runtime if fetching webhooks fails",
			UIDServiceFn: func() *automock.UuidService {
				uidService := &automock.UuidService{}
				uidService.On("Generate").Return(fixUUID())
				return uidService
			},
			LabelServiceFn: func() *automock.LabelService {
				labelService := &automock.LabelService{}
				labelService.On("GetLabel", ctx, Tnt, &runtimeLblInput).Return(nil, apperrors.NewNotFoundError(resource.Label, ""))
				labelService.On("CreateLabel", ctx, Tnt, fixUUID(), &runtimeLblInput).Return(nil)
				return labelService
			},
			FormationRepositoryFn: func() *automock.FormationRepository {
				formationRepo := &automock.FormationRepository{}
				formationRepo.On("GetByName", ctx, testFormationName, Tnt).Return(expectedFormation, nil).Once()
				return formationRepo
			},
			RuntimeRepoFN: func() *automock.RuntimeRepository {
				repo := &automock.RuntimeRepository{}
				repo.On("GetByID", ctx, Tnt, objectID).Return(fixRuntimeModel(RuntimeID), nil)
				return repo
			},
			LabelRepoFN: func() *automock.LabelRepository {
				repo := &automock.LabelRepository{}
				repo.On("ListForObject", ctx, Tnt, model.RuntimeLabelableObject, objectID).Return(fixRuntimeLabels(), nil)
				return repo
			},
			WebhookRepoFN: func() *automock.WebhookRepository {
				repo := &automock.WebhookRepository{}
				repo.On("GetByIDAndWebhookType", ctx, Tnt, objectID, model.RuntimeWebhookReference, model.WebhookTypeConfigurationChanged).Return(nil, testErr)
				return repo
			},
			ObjectType:         graphql.FormationObjectTypeRuntime,
			InputFormation:     inputFormation,
			ExpectedErrMessage: testErr.Error(),
		},
		{
			Name: "error for runtime if fetching runtime labels fails",
			UIDServiceFn: func() *automock.UuidService {
				uidService := &automock.UuidService{}
				uidService.On("Generate").Return(fixUUID())
				return uidService
			},
			LabelServiceFn: func() *automock.LabelService {
				labelService := &automock.LabelService{}
				labelService.On("GetLabel", ctx, Tnt, &runtimeLblInput).Return(nil, apperrors.NewNotFoundError(resource.Label, ""))
				labelService.On("CreateLabel", ctx, Tnt, fixUUID(), &runtimeLblInput).Return(nil)
				return labelService
			},
			FormationRepositoryFn: func() *automock.FormationRepository {
				formationRepo := &automock.FormationRepository{}
				formationRepo.On("GetByName", ctx, testFormationName, Tnt).Return(expectedFormation, nil).Once()
				return formationRepo
			},
			RuntimeRepoFN: func() *automock.RuntimeRepository {
				repo := &automock.RuntimeRepository{}
				repo.On("GetByID", ctx, Tnt, objectID).Return(fixRuntimeModel(RuntimeID), nil)
				return repo
			},
			LabelRepoFN: func() *automock.LabelRepository {
				repo := &automock.LabelRepository{}
				repo.On("ListForObject", ctx, Tnt, model.RuntimeLabelableObject, objectID).Return(nil, testErr)
				return repo
			},
			ObjectType:         graphql.FormationObjectTypeRuntime,
			InputFormation:     inputFormation,
			ExpectedErrMessage: testErr.Error(),
		},
		{
			Name: "error for runtime if fetching runtime fails",
			UIDServiceFn: func() *automock.UuidService {
				uidService := &automock.UuidService{}
				uidService.On("Generate").Return(fixUUID())
				return uidService
			},
			LabelServiceFn: func() *automock.LabelService {
				labelService := &automock.LabelService{}
				labelService.On("GetLabel", ctx, Tnt, &runtimeLblInput).Return(nil, apperrors.NewNotFoundError(resource.Label, ""))
				labelService.On("CreateLabel", ctx, Tnt, fixUUID(), &runtimeLblInput).Return(nil)
				return labelService
			},
			FormationRepositoryFn: func() *automock.FormationRepository {
				formationRepo := &automock.FormationRepository{}
				formationRepo.On("GetByName", ctx, testFormationName, Tnt).Return(expectedFormation, nil).Once()
				return formationRepo
			},
			RuntimeRepoFN: func() *automock.RuntimeRepository {
				repo := &automock.RuntimeRepository{}
				repo.On("GetByID", ctx, Tnt, objectID).Return(nil, testErr)
				return repo
			},
			ObjectType:         graphql.FormationObjectTypeRuntime,
			InputFormation:     inputFormation,
			ExpectedErrMessage: testErr.Error(),
		},
		{
			Name: "success for runtime context if label does not exist with notifications",
			UIDServiceFn: func() *automock.UuidService {
				uidService := &automock.UuidService{}
				uidService.On("Generate").Return(fixUUID())
				return uidService
			},
			LabelServiceFn: func() *automock.LabelService {
				labelService := &automock.LabelService{}
				labelService.On("GetLabel", ctx, Tnt, &runtimeCtxLblInput).Return(nil, apperrors.NewNotFoundError(resource.Label, ""))
				labelService.On("CreateLabel", ctx, Tnt, fixUUID(), &runtimeCtxLblInput).Return(nil)
				return labelService
			},
			FormationRepositoryFn: func() *automock.FormationRepository {
				formationRepo := &automock.FormationRepository{}
				formationRepo.On("GetByName", ctx, testFormationName, Tnt).Return(expectedFormation, nil).Once()
				return formationRepo
			},
			ApplicationRepoFN: func() *automock.ApplicationRepository {
				repo := &automock.ApplicationRepository{}
				repo.On("ListByScenariosNoPaging", ctx, Tnt, []string{expectedFormation.Name}).Return([]*model.Application{fixApplicationModel(ApplicationID), fixApplicationModelWithoutTemplate(Application2ID)}, nil)
				return repo
			},
			WebhookConverterFN: func() *automock.WebhookConverter {
				conv := &automock.WebhookConverter{}
				conv.On("ToGraphQL", fixWebhookModel(WebhookID, RuntimeContextRuntimeID)).Return(fixWebhookGQLModel(WebhookID, RuntimeContextRuntimeID), nil)
				return conv
			},
			WebhookClientFN: func() *automock.WebhookClient {
				client := &automock.WebhookClient{}
				client.On("Do", ctx, &webhookclient.Request{
					Webhook: *fixWebhookGQLModel(WebhookID, RuntimeContextRuntimeID),
					Object: &webhook.FormationConfigurationChangeInput{
						Operation:   model.AssignFormation,
						FormationID: expectedFormation.ID,
						ApplicationTemplate: &webhook.ApplicationTemplateWithLabels{
							ApplicationTemplate: fixApplicationTemplateModel(),
							Labels:              fixApplicationTemplateLabelsMap(),
						},
						Application: &webhook.ApplicationWithLabels{
							Application: fixApplicationModel(ApplicationID),
							Labels:      fixApplicationLabelsMap(),
						},
						Runtime: &webhook.RuntimeWithLabels{
							Runtime: fixRuntimeModel(RuntimeContextRuntimeID),
							Labels:  fixRuntimeLabelsMap(),
						},
						RuntimeContext: &webhook.RuntimeContextWithLabels{
							RuntimeContext: fixRuntimeContextModel(),
							Labels:         fixRuntimeContextLabelsMap(),
						},
					},
					CorrelationID: "",
				}).Return(nil, nil).Once()
				client.On("Do", ctx, &webhookclient.Request{
					Webhook: *fixWebhookGQLModel(WebhookID, RuntimeContextRuntimeID),
					Object: &webhook.FormationConfigurationChangeInput{
						Operation:           model.AssignFormation,
						FormationID:         expectedFormation.ID,
						ApplicationTemplate: nil,
						Application: &webhook.ApplicationWithLabels{
							Application: fixApplicationModelWithoutTemplate(Application2ID),
							Labels:      fixApplicationLabelsMap(),
						},
						Runtime: &webhook.RuntimeWithLabels{
							Runtime: fixRuntimeModel(RuntimeContextRuntimeID),
							Labels:  fixRuntimeLabelsMap(),
						},
						RuntimeContext: &webhook.RuntimeContextWithLabels{
							RuntimeContext: fixRuntimeContextModel(),
							Labels:         fixRuntimeContextLabelsMap(),
						},
					},
					CorrelationID: "",
				}).Return(nil, nil).Once()
				return client
			},
			ApplicationTemplateRepoFN: func() *automock.ApplicationTemplateRepository {
				repo := &automock.ApplicationTemplateRepository{}
				repo.On("ListByIDs", ctx, []string{ApplicationTemplateID}).Return([]*model.ApplicationTemplate{fixApplicationTemplateModel()}, nil)
				return repo
			},
			RuntimeContextRepoFn: func() *automock.RuntimeContextRepository {
				repo := &automock.RuntimeContextRepository{}
				repo.On("GetByID", ctx, Tnt, objectID).Return(fixRuntimeContextModel(), nil)
				return repo
			},
			RuntimeRepoFN: func() *automock.RuntimeRepository {
				repo := &automock.RuntimeRepository{}
				repo.On("GetByID", ctx, Tnt, RuntimeContextRuntimeID).Return(fixRuntimeModel(RuntimeContextRuntimeID), nil)
				return repo
			},
			LabelRepoFN: func() *automock.LabelRepository {
				repo := &automock.LabelRepository{}
				repo.On("ListForObject", ctx, Tnt, model.RuntimeContextLabelableObject, objectID).Return(fixRuntimeContextLabels(), nil)
				repo.On("ListForObject", ctx, Tnt, model.RuntimeLabelableObject, RuntimeContextRuntimeID).Return(fixRuntimeLabels(), nil)
				repo.On("ListForObjectIDs", ctx, Tnt, model.ApplicationLabelableObject, []string{ApplicationID, Application2ID}).Return(map[string]map[string]interface{}{
					ApplicationID:  fixApplicationLabelsMap(),
					Application2ID: fixApplicationLabelsMap(),
				}, nil)
				repo.On("ListForObjectIDs", ctx, Tnt, model.AppTemplateLabelableObject, []string{ApplicationTemplateID}).Return(map[string]map[string]interface{}{
					ApplicationTemplateID: fixApplicationTemplateLabelsMap(),
				}, nil)
				return repo
			},
			WebhookRepoFN: func() *automock.WebhookRepository {
				repo := &automock.WebhookRepository{}
				repo.On("GetByIDAndWebhookType", ctx, Tnt, RuntimeContextRuntimeID, model.RuntimeWebhookReference, model.WebhookTypeConfigurationChanged).Return(fixWebhookModel(WebhookID, RuntimeContextRuntimeID), nil)
				return repo
			},
			ObjectType:         graphql.FormationObjectTypeRuntimeContext,
			InputFormation:     inputFormation,
			ExpectedFormation:  expectedFormation,
			ExpectedErrMessage: "",
		},
		{
			Name: "error for runtime context if webhook client call fails",
			UIDServiceFn: func() *automock.UuidService {
				uidService := &automock.UuidService{}
				uidService.On("Generate").Return(fixUUID())
				return uidService
			},
			LabelServiceFn: func() *automock.LabelService {
				labelService := &automock.LabelService{}
				labelService.On("GetLabel", ctx, Tnt, &runtimeCtxLblInput).Return(nil, apperrors.NewNotFoundError(resource.Label, ""))
				labelService.On("CreateLabel", ctx, Tnt, fixUUID(), &runtimeCtxLblInput).Return(nil)
				return labelService
			},
			FormationRepositoryFn: func() *automock.FormationRepository {
				formationRepo := &automock.FormationRepository{}
				formationRepo.On("GetByName", ctx, testFormationName, Tnt).Return(expectedFormation, nil).Once()
				return formationRepo
			},
			ApplicationRepoFN: func() *automock.ApplicationRepository {
				repo := &automock.ApplicationRepository{}
				repo.On("ListByScenariosNoPaging", ctx, Tnt, []string{expectedFormation.Name}).Return([]*model.Application{fixApplicationModel(ApplicationID)}, nil)
				return repo
			},
			WebhookConverterFN: func() *automock.WebhookConverter {
				conv := &automock.WebhookConverter{}
				conv.On("ToGraphQL", fixWebhookModel(WebhookID, RuntimeContextRuntimeID)).Return(fixWebhookGQLModel(WebhookID, RuntimeContextRuntimeID), nil)
				return conv
			},
			WebhookClientFN: func() *automock.WebhookClient {
				client := &automock.WebhookClient{}
				client.On("Do", ctx, &webhookclient.Request{
					Webhook: *fixWebhookGQLModel(WebhookID, RuntimeContextRuntimeID),
					Object: &webhook.FormationConfigurationChangeInput{
						Operation:   model.AssignFormation,
						FormationID: expectedFormation.ID,
						ApplicationTemplate: &webhook.ApplicationTemplateWithLabels{
							ApplicationTemplate: fixApplicationTemplateModel(),
							Labels:              fixApplicationTemplateLabelsMap(),
						},
						Application: &webhook.ApplicationWithLabels{
							Application: fixApplicationModel(ApplicationID),
							Labels:      fixApplicationLabelsMap(),
						},
						Runtime: &webhook.RuntimeWithLabels{
							Runtime: fixRuntimeModel(RuntimeContextRuntimeID),
							Labels:  fixRuntimeLabelsMap(),
						},
						RuntimeContext: &webhook.RuntimeContextWithLabels{
							RuntimeContext: fixRuntimeContextModel(),
							Labels:         fixRuntimeContextLabelsMap(),
						},
					},
					CorrelationID: "",
				}).Return(nil, testErr).Once()
				return client
			},
			ApplicationTemplateRepoFN: func() *automock.ApplicationTemplateRepository {
				repo := &automock.ApplicationTemplateRepository{}
				repo.On("ListByIDs", ctx, []string{ApplicationTemplateID}).Return([]*model.ApplicationTemplate{fixApplicationTemplateModel()}, nil)
				return repo
			},
			RuntimeContextRepoFn: func() *automock.RuntimeContextRepository {
				repo := &automock.RuntimeContextRepository{}
				repo.On("GetByID", ctx, Tnt, objectID).Return(fixRuntimeContextModel(), nil)
				return repo
			},
			RuntimeRepoFN: func() *automock.RuntimeRepository {
				repo := &automock.RuntimeRepository{}
				repo.On("GetByID", ctx, Tnt, RuntimeContextRuntimeID).Return(fixRuntimeModel(RuntimeContextRuntimeID), nil)
				return repo
			},
			LabelRepoFN: func() *automock.LabelRepository {
				repo := &automock.LabelRepository{}
				repo.On("ListForObject", ctx, Tnt, model.RuntimeContextLabelableObject, objectID).Return(fixRuntimeContextLabels(), nil)
				repo.On("ListForObject", ctx, Tnt, model.RuntimeLabelableObject, RuntimeContextRuntimeID).Return(fixRuntimeLabels(), nil)
				repo.On("ListForObjectIDs", ctx, Tnt, model.ApplicationLabelableObject, []string{ApplicationID}).Return(map[string]map[string]interface{}{
					ApplicationID: fixApplicationLabelsMap(),
				}, nil)
				repo.On("ListForObjectIDs", ctx, Tnt, model.AppTemplateLabelableObject, []string{ApplicationTemplateID}).Return(map[string]map[string]interface{}{
					ApplicationTemplateID: fixApplicationTemplateLabelsMap(),
				}, nil)
				return repo
			},
			WebhookRepoFN: func() *automock.WebhookRepository {
				repo := &automock.WebhookRepository{}
				repo.On("GetByIDAndWebhookType", ctx, Tnt, RuntimeContextRuntimeID, model.RuntimeWebhookReference, model.WebhookTypeConfigurationChanged).Return(fixWebhookModel(WebhookID, RuntimeContextRuntimeID), nil)
				return repo
			},
			ObjectType:         graphql.FormationObjectTypeRuntimeContext,
			InputFormation:     inputFormation,
			ExpectedFormation:  expectedFormation,
			ExpectedErrMessage: testErr.Error(),
		},
		{
			Name: "error for runtime context if webhook conversion fails",
			UIDServiceFn: func() *automock.UuidService {
				uidService := &automock.UuidService{}
				uidService.On("Generate").Return(fixUUID())
				return uidService
			},
			LabelServiceFn: func() *automock.LabelService {
				labelService := &automock.LabelService{}
				labelService.On("GetLabel", ctx, Tnt, &runtimeCtxLblInput).Return(nil, apperrors.NewNotFoundError(resource.Label, ""))
				labelService.On("CreateLabel", ctx, Tnt, fixUUID(), &runtimeCtxLblInput).Return(nil)
				return labelService
			},
			FormationRepositoryFn: func() *automock.FormationRepository {
				formationRepo := &automock.FormationRepository{}
				formationRepo.On("GetByName", ctx, testFormationName, Tnt).Return(expectedFormation, nil).Once()
				return formationRepo
			},
			ApplicationRepoFN: func() *automock.ApplicationRepository {
				repo := &automock.ApplicationRepository{}
				repo.On("ListByScenariosNoPaging", ctx, Tnt, []string{expectedFormation.Name}).Return([]*model.Application{fixApplicationModel(ApplicationID)}, nil)
				return repo
			},
			WebhookConverterFN: func() *automock.WebhookConverter {
				conv := &automock.WebhookConverter{}
				conv.On("ToGraphQL", fixWebhookModel(WebhookID, RuntimeContextRuntimeID)).Return(nil, testErr)
				return conv
			},
			ApplicationTemplateRepoFN: func() *automock.ApplicationTemplateRepository {
				repo := &automock.ApplicationTemplateRepository{}
				repo.On("ListByIDs", ctx, []string{ApplicationTemplateID}).Return([]*model.ApplicationTemplate{fixApplicationTemplateModel()}, nil)
				return repo
			},
			RuntimeContextRepoFn: func() *automock.RuntimeContextRepository {
				repo := &automock.RuntimeContextRepository{}
				repo.On("GetByID", ctx, Tnt, objectID).Return(fixRuntimeContextModel(), nil)
				return repo
			},
			RuntimeRepoFN: func() *automock.RuntimeRepository {
				repo := &automock.RuntimeRepository{}
				repo.On("GetByID", ctx, Tnt, RuntimeContextRuntimeID).Return(fixRuntimeModel(RuntimeContextRuntimeID), nil)
				return repo
			},
			LabelRepoFN: func() *automock.LabelRepository {
				repo := &automock.LabelRepository{}
				repo.On("ListForObject", ctx, Tnt, model.RuntimeContextLabelableObject, objectID).Return(fixRuntimeContextLabels(), nil)
				repo.On("ListForObject", ctx, Tnt, model.RuntimeLabelableObject, RuntimeContextRuntimeID).Return(fixRuntimeLabels(), nil)
				repo.On("ListForObjectIDs", ctx, Tnt, model.ApplicationLabelableObject, []string{ApplicationID}).Return(map[string]map[string]interface{}{
					ApplicationID: fixApplicationLabelsMap(),
				}, nil)
				repo.On("ListForObjectIDs", ctx, Tnt, model.AppTemplateLabelableObject, []string{ApplicationTemplateID}).Return(map[string]map[string]interface{}{
					ApplicationTemplateID: fixApplicationTemplateLabelsMap(),
				}, nil)
				return repo
			},
			WebhookRepoFN: func() *automock.WebhookRepository {
				repo := &automock.WebhookRepository{}
				repo.On("GetByIDAndWebhookType", ctx, Tnt, RuntimeContextRuntimeID, model.RuntimeWebhookReference, model.WebhookTypeConfigurationChanged).Return(fixWebhookModel(WebhookID, RuntimeContextRuntimeID), nil)
				return repo
			},
			ObjectType:         graphql.FormationObjectTypeRuntimeContext,
			InputFormation:     inputFormation,
			ExpectedFormation:  expectedFormation,
			ExpectedErrMessage: testErr.Error(),
		},
		{
			Name: "error for runtime context if fetching application template labels fails",
			UIDServiceFn: func() *automock.UuidService {
				uidService := &automock.UuidService{}
				uidService.On("Generate").Return(fixUUID())
				return uidService
			},
			LabelServiceFn: func() *automock.LabelService {
				labelService := &automock.LabelService{}
				labelService.On("GetLabel", ctx, Tnt, &runtimeCtxLblInput).Return(nil, apperrors.NewNotFoundError(resource.Label, ""))
				labelService.On("CreateLabel", ctx, Tnt, fixUUID(), &runtimeCtxLblInput).Return(nil)
				return labelService
			},
			FormationRepositoryFn: func() *automock.FormationRepository {
				formationRepo := &automock.FormationRepository{}
				formationRepo.On("GetByName", ctx, testFormationName, Tnt).Return(expectedFormation, nil).Once()
				return formationRepo
			},
			ApplicationRepoFN: func() *automock.ApplicationRepository {
				repo := &automock.ApplicationRepository{}
				repo.On("ListByScenariosNoPaging", ctx, Tnt, []string{expectedFormation.Name}).Return([]*model.Application{fixApplicationModel(ApplicationID)}, nil)
				return repo
			},
			ApplicationTemplateRepoFN: func() *automock.ApplicationTemplateRepository {
				repo := &automock.ApplicationTemplateRepository{}
				repo.On("ListByIDs", ctx, []string{ApplicationTemplateID}).Return([]*model.ApplicationTemplate{fixApplicationTemplateModel()}, nil)
				return repo
			},
			RuntimeContextRepoFn: func() *automock.RuntimeContextRepository {
				repo := &automock.RuntimeContextRepository{}
				repo.On("GetByID", ctx, Tnt, objectID).Return(fixRuntimeContextModel(), nil)
				return repo
			},
			RuntimeRepoFN: func() *automock.RuntimeRepository {
				repo := &automock.RuntimeRepository{}
				repo.On("GetByID", ctx, Tnt, RuntimeContextRuntimeID).Return(fixRuntimeModel(RuntimeContextRuntimeID), nil)
				return repo
			},
			LabelRepoFN: func() *automock.LabelRepository {
				repo := &automock.LabelRepository{}
				repo.On("ListForObject", ctx, Tnt, model.RuntimeContextLabelableObject, objectID).Return(fixRuntimeContextLabels(), nil)
				repo.On("ListForObject", ctx, Tnt, model.RuntimeLabelableObject, RuntimeContextRuntimeID).Return(fixRuntimeLabels(), nil)
				repo.On("ListForObjectIDs", ctx, Tnt, model.ApplicationLabelableObject, []string{ApplicationID}).Return(map[string]map[string]interface{}{
					ApplicationID: fixApplicationLabelsMap(),
				}, nil)
				repo.On("ListForObjectIDs", ctx, Tnt, model.AppTemplateLabelableObject, []string{ApplicationTemplateID}).Return(nil, testErr)
				return repo
			},
			WebhookRepoFN: func() *automock.WebhookRepository {
				repo := &automock.WebhookRepository{}
				repo.On("GetByIDAndWebhookType", ctx, Tnt, RuntimeContextRuntimeID, model.RuntimeWebhookReference, model.WebhookTypeConfigurationChanged).Return(fixWebhookModel(WebhookID, RuntimeContextRuntimeID), nil)
				return repo
			},
			ObjectType:         graphql.FormationObjectTypeRuntimeContext,
			InputFormation:     inputFormation,
			ExpectedFormation:  expectedFormation,
			ExpectedErrMessage: testErr.Error(),
		},
		{
			Name: "error for runtime context if fetching application templates fails",
			UIDServiceFn: func() *automock.UuidService {
				uidService := &automock.UuidService{}
				uidService.On("Generate").Return(fixUUID())
				return uidService
			},
			LabelServiceFn: func() *automock.LabelService {
				labelService := &automock.LabelService{}
				labelService.On("GetLabel", ctx, Tnt, &runtimeCtxLblInput).Return(nil, apperrors.NewNotFoundError(resource.Label, ""))
				labelService.On("CreateLabel", ctx, Tnt, fixUUID(), &runtimeCtxLblInput).Return(nil)
				return labelService
			},
			FormationRepositoryFn: func() *automock.FormationRepository {
				formationRepo := &automock.FormationRepository{}
				formationRepo.On("GetByName", ctx, testFormationName, Tnt).Return(expectedFormation, nil).Once()
				return formationRepo
			},
			ApplicationRepoFN: func() *automock.ApplicationRepository {
				repo := &automock.ApplicationRepository{}
				repo.On("ListByScenariosNoPaging", ctx, Tnt, []string{expectedFormation.Name}).Return([]*model.Application{fixApplicationModel(ApplicationID)}, nil)
				return repo
			},
			ApplicationTemplateRepoFN: func() *automock.ApplicationTemplateRepository {
				repo := &automock.ApplicationTemplateRepository{}
				repo.On("ListByIDs", ctx, []string{ApplicationTemplateID}).Return(nil, testErr)
				return repo
			},
			RuntimeContextRepoFn: func() *automock.RuntimeContextRepository {
				repo := &automock.RuntimeContextRepository{}
				repo.On("GetByID", ctx, Tnt, objectID).Return(fixRuntimeContextModel(), nil)
				return repo
			},
			RuntimeRepoFN: func() *automock.RuntimeRepository {
				repo := &automock.RuntimeRepository{}
				repo.On("GetByID", ctx, Tnt, RuntimeContextRuntimeID).Return(fixRuntimeModel(RuntimeContextRuntimeID), nil)
				return repo
			},
			LabelRepoFN: func() *automock.LabelRepository {
				repo := &automock.LabelRepository{}
				repo.On("ListForObject", ctx, Tnt, model.RuntimeContextLabelableObject, objectID).Return(fixRuntimeContextLabels(), nil)
				repo.On("ListForObject", ctx, Tnt, model.RuntimeLabelableObject, RuntimeContextRuntimeID).Return(fixRuntimeLabels(), nil)
				repo.On("ListForObjectIDs", ctx, Tnt, model.ApplicationLabelableObject, []string{ApplicationID}).Return(map[string]map[string]interface{}{
					ApplicationID: fixApplicationLabelsMap(),
				}, nil)
				return repo
			},
			WebhookRepoFN: func() *automock.WebhookRepository {
				repo := &automock.WebhookRepository{}
				repo.On("GetByIDAndWebhookType", ctx, Tnt, RuntimeContextRuntimeID, model.RuntimeWebhookReference, model.WebhookTypeConfigurationChanged).Return(fixWebhookModel(WebhookID, RuntimeContextRuntimeID), nil)
				return repo
			},
			ObjectType:         graphql.FormationObjectTypeRuntimeContext,
			InputFormation:     inputFormation,
			ExpectedFormation:  expectedFormation,
			ExpectedErrMessage: testErr.Error(),
		},
		{
			Name: "error for runtime context if fetching application labels fails",
			UIDServiceFn: func() *automock.UuidService {
				uidService := &automock.UuidService{}
				uidService.On("Generate").Return(fixUUID())
				return uidService
			},
			LabelServiceFn: func() *automock.LabelService {
				labelService := &automock.LabelService{}
				labelService.On("GetLabel", ctx, Tnt, &runtimeCtxLblInput).Return(nil, apperrors.NewNotFoundError(resource.Label, ""))
				labelService.On("CreateLabel", ctx, Tnt, fixUUID(), &runtimeCtxLblInput).Return(nil)
				return labelService
			},
			FormationRepositoryFn: func() *automock.FormationRepository {
				formationRepo := &automock.FormationRepository{}
				formationRepo.On("GetByName", ctx, testFormationName, Tnt).Return(expectedFormation, nil).Once()
				return formationRepo
			},
			ApplicationRepoFN: func() *automock.ApplicationRepository {
				repo := &automock.ApplicationRepository{}
				repo.On("ListByScenariosNoPaging", ctx, Tnt, []string{expectedFormation.Name}).Return([]*model.Application{fixApplicationModel(ApplicationID)}, nil)
				return repo
			},
			RuntimeContextRepoFn: func() *automock.RuntimeContextRepository {
				repo := &automock.RuntimeContextRepository{}
				repo.On("GetByID", ctx, Tnt, objectID).Return(fixRuntimeContextModel(), nil)
				return repo
			},
			RuntimeRepoFN: func() *automock.RuntimeRepository {
				repo := &automock.RuntimeRepository{}
				repo.On("GetByID", ctx, Tnt, RuntimeContextRuntimeID).Return(fixRuntimeModel(RuntimeContextRuntimeID), nil)
				return repo
			},
			LabelRepoFN: func() *automock.LabelRepository {
				repo := &automock.LabelRepository{}
				repo.On("ListForObject", ctx, Tnt, model.RuntimeContextLabelableObject, objectID).Return(fixRuntimeContextLabels(), nil)
				repo.On("ListForObject", ctx, Tnt, model.RuntimeLabelableObject, RuntimeContextRuntimeID).Return(fixRuntimeLabels(), nil)
				repo.On("ListForObjectIDs", ctx, Tnt, model.ApplicationLabelableObject, []string{ApplicationID}).Return(nil, testErr)
				return repo
			},
			WebhookRepoFN: func() *automock.WebhookRepository {
				repo := &automock.WebhookRepository{}
				repo.On("GetByIDAndWebhookType", ctx, Tnt, RuntimeContextRuntimeID, model.RuntimeWebhookReference, model.WebhookTypeConfigurationChanged).Return(fixWebhookModel(WebhookID, RuntimeContextRuntimeID), nil)
				return repo
			},
			ObjectType:         graphql.FormationObjectTypeRuntimeContext,
			InputFormation:     inputFormation,
			ExpectedFormation:  expectedFormation,
			ExpectedErrMessage: testErr.Error(),
		},
		{
			Name: "error for runtime context if fetching applications fails",
			UIDServiceFn: func() *automock.UuidService {
				uidService := &automock.UuidService{}
				uidService.On("Generate").Return(fixUUID())
				return uidService
			},
			LabelServiceFn: func() *automock.LabelService {
				labelService := &automock.LabelService{}
				labelService.On("GetLabel", ctx, Tnt, &runtimeCtxLblInput).Return(nil, apperrors.NewNotFoundError(resource.Label, ""))
				labelService.On("CreateLabel", ctx, Tnt, fixUUID(), &runtimeCtxLblInput).Return(nil)
				return labelService
			},
			FormationRepositoryFn: func() *automock.FormationRepository {
				formationRepo := &automock.FormationRepository{}
				formationRepo.On("GetByName", ctx, testFormationName, Tnt).Return(expectedFormation, nil).Once()
				return formationRepo
			},
			ApplicationRepoFN: func() *automock.ApplicationRepository {
				repo := &automock.ApplicationRepository{}
				repo.On("ListByScenariosNoPaging", ctx, Tnt, []string{expectedFormation.Name}).Return(nil, testErr)
				return repo
			},
			RuntimeContextRepoFn: func() *automock.RuntimeContextRepository {
				repo := &automock.RuntimeContextRepository{}
				repo.On("GetByID", ctx, Tnt, objectID).Return(fixRuntimeContextModel(), nil)
				return repo
			},
			RuntimeRepoFN: func() *automock.RuntimeRepository {
				repo := &automock.RuntimeRepository{}
				repo.On("GetByID", ctx, Tnt, RuntimeContextRuntimeID).Return(fixRuntimeModel(RuntimeContextRuntimeID), nil)
				return repo
			},
			LabelRepoFN: func() *automock.LabelRepository {
				repo := &automock.LabelRepository{}
				repo.On("ListForObject", ctx, Tnt, model.RuntimeContextLabelableObject, objectID).Return(fixRuntimeContextLabels(), nil)
				repo.On("ListForObject", ctx, Tnt, model.RuntimeLabelableObject, RuntimeContextRuntimeID).Return(fixRuntimeLabels(), nil)
				return repo
			},
			WebhookRepoFN: func() *automock.WebhookRepository {
				repo := &automock.WebhookRepository{}
				repo.On("GetByIDAndWebhookType", ctx, Tnt, RuntimeContextRuntimeID, model.RuntimeWebhookReference, model.WebhookTypeConfigurationChanged).Return(fixWebhookModel(WebhookID, RuntimeContextRuntimeID), nil)
				return repo
			},
			ObjectType:         graphql.FormationObjectTypeRuntimeContext,
			InputFormation:     inputFormation,
			ExpectedFormation:  expectedFormation,
			ExpectedErrMessage: testErr.Error(),
		},
		{
			Name: "error for runtime context if fetching webhook fails",
			UIDServiceFn: func() *automock.UuidService {
				uidService := &automock.UuidService{}
				uidService.On("Generate").Return(fixUUID())
				return uidService
			},
			LabelServiceFn: func() *automock.LabelService {
				labelService := &automock.LabelService{}
				labelService.On("GetLabel", ctx, Tnt, &runtimeCtxLblInput).Return(nil, apperrors.NewNotFoundError(resource.Label, ""))
				labelService.On("CreateLabel", ctx, Tnt, fixUUID(), &runtimeCtxLblInput).Return(nil)
				return labelService
			},
			FormationRepositoryFn: func() *automock.FormationRepository {
				formationRepo := &automock.FormationRepository{}
				formationRepo.On("GetByName", ctx, testFormationName, Tnt).Return(expectedFormation, nil).Once()
				return formationRepo
			},
			RuntimeContextRepoFn: func() *automock.RuntimeContextRepository {
				repo := &automock.RuntimeContextRepository{}
				repo.On("GetByID", ctx, Tnt, objectID).Return(fixRuntimeContextModel(), nil)
				return repo
			},
			RuntimeRepoFN: func() *automock.RuntimeRepository {
				repo := &automock.RuntimeRepository{}
				repo.On("GetByID", ctx, Tnt, RuntimeContextRuntimeID).Return(fixRuntimeModel(RuntimeContextRuntimeID), nil)
				return repo
			},
			LabelRepoFN: func() *automock.LabelRepository {
				repo := &automock.LabelRepository{}
				repo.On("ListForObject", ctx, Tnt, model.RuntimeContextLabelableObject, objectID).Return(fixRuntimeContextLabels(), nil)
				repo.On("ListForObject", ctx, Tnt, model.RuntimeLabelableObject, RuntimeContextRuntimeID).Return(fixRuntimeLabels(), nil)
				return repo
			},
			WebhookRepoFN: func() *automock.WebhookRepository {
				repo := &automock.WebhookRepository{}
				repo.On("GetByIDAndWebhookType", ctx, Tnt, RuntimeContextRuntimeID, model.RuntimeWebhookReference, model.WebhookTypeConfigurationChanged).Return(nil, testErr)
				return repo
			},
			ObjectType:         graphql.FormationObjectTypeRuntimeContext,
			InputFormation:     inputFormation,
			ExpectedFormation:  expectedFormation,
			ExpectedErrMessage: testErr.Error(),
		},
		{
			Name: "error for runtime context if fetching runtime labels fails",
			UIDServiceFn: func() *automock.UuidService {
				uidService := &automock.UuidService{}
				uidService.On("Generate").Return(fixUUID())
				return uidService
			},
			LabelServiceFn: func() *automock.LabelService {
				labelService := &automock.LabelService{}
				labelService.On("GetLabel", ctx, Tnt, &runtimeCtxLblInput).Return(nil, apperrors.NewNotFoundError(resource.Label, ""))
				labelService.On("CreateLabel", ctx, Tnt, fixUUID(), &runtimeCtxLblInput).Return(nil)
				return labelService
			},
			FormationRepositoryFn: func() *automock.FormationRepository {
				formationRepo := &automock.FormationRepository{}
				formationRepo.On("GetByName", ctx, testFormationName, Tnt).Return(expectedFormation, nil).Once()
				return formationRepo
			},
			RuntimeContextRepoFn: func() *automock.RuntimeContextRepository {
				repo := &automock.RuntimeContextRepository{}
				repo.On("GetByID", ctx, Tnt, objectID).Return(fixRuntimeContextModel(), nil)
				return repo
			},
			RuntimeRepoFN: func() *automock.RuntimeRepository {
				repo := &automock.RuntimeRepository{}
				repo.On("GetByID", ctx, Tnt, RuntimeContextRuntimeID).Return(fixRuntimeModel(RuntimeContextRuntimeID), nil)
				return repo
			},
			LabelRepoFN: func() *automock.LabelRepository {
				repo := &automock.LabelRepository{}
				repo.On("ListForObject", ctx, Tnt, model.RuntimeContextLabelableObject, objectID).Return(fixRuntimeContextLabels(), nil)
				repo.On("ListForObject", ctx, Tnt, model.RuntimeLabelableObject, RuntimeContextRuntimeID).Return(nil, testErr)
				return repo
			},
			ObjectType:         graphql.FormationObjectTypeRuntimeContext,
			InputFormation:     inputFormation,
			ExpectedFormation:  expectedFormation,
			ExpectedErrMessage: testErr.Error(),
		},
		{
			Name: "error for runtime context if fetching runtime fails",
			UIDServiceFn: func() *automock.UuidService {
				uidService := &automock.UuidService{}
				uidService.On("Generate").Return(fixUUID())
				return uidService
			},
			LabelServiceFn: func() *automock.LabelService {
				labelService := &automock.LabelService{}
				labelService.On("GetLabel", ctx, Tnt, &runtimeCtxLblInput).Return(nil, apperrors.NewNotFoundError(resource.Label, ""))
				labelService.On("CreateLabel", ctx, Tnt, fixUUID(), &runtimeCtxLblInput).Return(nil)
				return labelService
			},
			FormationRepositoryFn: func() *automock.FormationRepository {
				formationRepo := &automock.FormationRepository{}
				formationRepo.On("GetByName", ctx, testFormationName, Tnt).Return(expectedFormation, nil).Once()
				return formationRepo
			},
			RuntimeContextRepoFn: func() *automock.RuntimeContextRepository {
				repo := &automock.RuntimeContextRepository{}
				repo.On("GetByID", ctx, Tnt, objectID).Return(fixRuntimeContextModel(), nil)
				return repo
			},
			RuntimeRepoFN: func() *automock.RuntimeRepository {
				repo := &automock.RuntimeRepository{}
				repo.On("GetByID", ctx, Tnt, RuntimeContextRuntimeID).Return(nil, testErr)
				return repo
			},
			LabelRepoFN: func() *automock.LabelRepository {
				repo := &automock.LabelRepository{}
				repo.On("ListForObject", ctx, Tnt, model.RuntimeContextLabelableObject, objectID).Return(fixRuntimeContextLabels(), nil)
				return repo
			},
			ObjectType:         graphql.FormationObjectTypeRuntimeContext,
			InputFormation:     inputFormation,
			ExpectedFormation:  expectedFormation,
			ExpectedErrMessage: testErr.Error(),
		},
		{
			Name: "error for runtime context if fetching runtime context labels fails",
			UIDServiceFn: func() *automock.UuidService {
				uidService := &automock.UuidService{}
				uidService.On("Generate").Return(fixUUID())
				return uidService
			},
			LabelServiceFn: func() *automock.LabelService {
				labelService := &automock.LabelService{}
				labelService.On("GetLabel", ctx, Tnt, &runtimeCtxLblInput).Return(nil, apperrors.NewNotFoundError(resource.Label, ""))
				labelService.On("CreateLabel", ctx, Tnt, fixUUID(), &runtimeCtxLblInput).Return(nil)
				return labelService
			},
			FormationRepositoryFn: func() *automock.FormationRepository {
				formationRepo := &automock.FormationRepository{}
				formationRepo.On("GetByName", ctx, testFormationName, Tnt).Return(expectedFormation, nil).Once()
				return formationRepo
			},
			RuntimeContextRepoFn: func() *automock.RuntimeContextRepository {
				repo := &automock.RuntimeContextRepository{}
				repo.On("GetByID", ctx, Tnt, objectID).Return(fixRuntimeContextModel(), nil)
				return repo
			},
			LabelRepoFN: func() *automock.LabelRepository {
				repo := &automock.LabelRepository{}
				repo.On("ListForObject", ctx, Tnt, model.RuntimeContextLabelableObject, objectID).Return(nil, testErr)
				return repo
			},
			ObjectType:         graphql.FormationObjectTypeRuntimeContext,
			InputFormation:     inputFormation,
			ExpectedFormation:  expectedFormation,
			ExpectedErrMessage: testErr.Error(),
		},
		{
			Name: "error for runtime context if fetching runtime context fails",
			UIDServiceFn: func() *automock.UuidService {
				uidService := &automock.UuidService{}
				uidService.On("Generate").Return(fixUUID())
				return uidService
			},
			LabelServiceFn: func() *automock.LabelService {
				labelService := &automock.LabelService{}
				labelService.On("GetLabel", ctx, Tnt, &runtimeCtxLblInput).Return(nil, apperrors.NewNotFoundError(resource.Label, ""))
				labelService.On("CreateLabel", ctx, Tnt, fixUUID(), &runtimeCtxLblInput).Return(nil)
				return labelService
			},
			FormationRepositoryFn: func() *automock.FormationRepository {
				formationRepo := &automock.FormationRepository{}
				formationRepo.On("GetByName", ctx, testFormationName, Tnt).Return(expectedFormation, nil).Once()
				return formationRepo
			},
			RuntimeContextRepoFn: func() *automock.RuntimeContextRepository {
				repo := &automock.RuntimeContextRepository{}
				repo.On("GetByID", ctx, Tnt, objectID).Return(nil, testErr)
				return repo
			},
			ObjectType:         graphql.FormationObjectTypeRuntimeContext,
			InputFormation:     inputFormation,
			ExpectedFormation:  expectedFormation,
			ExpectedErrMessage: testErr.Error(),
		},
	}

	for _, testCase := range testCases {
		t.Run(testCase.Name, func(t *testing.T) {
			// GIVEN
			uidService := unusedUUIDService()
			if testCase.UIDServiceFn != nil {
				uidService = testCase.UIDServiceFn()
			}
			labelService := unusedLabelService()
			if testCase.LabelServiceFn != nil {
				labelService = testCase.LabelServiceFn()
			}
			asaRepo := unusedASARepo()
			if testCase.AsaRepoFn != nil {
				asaRepo = testCase.AsaRepoFn()
			}
			asaService := unusedASAService()
			if testCase.AsaServiceFN != nil {
				asaService = testCase.AsaServiceFN()
			}
			tenantSvc := &automock.TenantService{}
			if testCase.TenantServiceFn != nil {
				tenantSvc = testCase.TenantServiceFn()
			}
			labelDefService := unusedLabelDefService()
			if testCase.LabelDefServiceFn != nil {
				labelDefService = testCase.LabelDefServiceFn()
			}
			runtimeRepo := unusedRuntimeRepo()
			if testCase.RuntimeRepoFN != nil {
				runtimeRepo = testCase.RuntimeRepoFN()
			}
			runtimeContextRepo := unusedRuntimeContextRepo()
			if testCase.RuntimeContextRepoFn != nil {
				runtimeContextRepo = testCase.RuntimeContextRepoFn()
			}
			formationRepo := unusedFormationRepo()
			if testCase.FormationRepositoryFn != nil {
				formationRepo = testCase.FormationRepositoryFn()
			}
			formationTemplateRepo := unusedFormationTemplateRepo()
			if testCase.FormationTemplateRepositoryFn != nil {
				formationTemplateRepo = testCase.FormationTemplateRepositoryFn()
			}
			applicationRepo := unusedApplicationRepo()
			if testCase.ApplicationRepoFN != nil {
				applicationRepo = testCase.ApplicationRepoFN()
			}
			webhookRepo := unusedWebhookRepository()
			if testCase.WebhookRepoFN != nil {
				webhookRepo = testCase.WebhookRepoFN()
			}
			webhookConverter := unusedWebhookConverter()
			if testCase.WebhookConverterFN != nil {
				webhookConverter = testCase.WebhookConverterFN()
			}
			webhookClient := unusedWebhookClient()
			if testCase.WebhookClientFN != nil {
				webhookClient = testCase.WebhookClientFN()
			}
			appTemplateRepo := unusedAppTemplateRepository()
			if testCase.ApplicationTemplateRepoFN != nil {
				appTemplateRepo = testCase.ApplicationTemplateRepoFN()
			}
			labelRepo := unusedLabelRepo()
			if testCase.LabelRepoFN != nil {
				labelRepo = testCase.LabelRepoFN()
			}

			svc := formation.NewService(nil, labelRepo, formationRepo, formationTemplateRepo, labelService, uidService, labelDefService, asaRepo, asaService, tenantSvc, runtimeRepo, runtimeContextRepo, webhookRepo, webhookClient, applicationRepo, appTemplateRepo, webhookConverter)

			// WHEN
			actual, err := svc.AssignFormation(ctx, Tnt, objectID, testCase.ObjectType, testCase.InputFormation)

			// THEN
			if testCase.ExpectedErrMessage == "" {
				require.NoError(t, err)
				assert.Equal(t, testCase.ExpectedFormation, actual)
			} else {
				require.Error(t, err)
				require.Contains(t, err.Error(), testCase.ExpectedErrMessage)
				require.Nil(t, actual)
			}

			mock.AssertExpectationsForObjects(t, uidService, labelService, asaService, tenantSvc, asaRepo, labelDefService, runtimeRepo, runtimeContextRepo, formationRepo, formationTemplateRepo, applicationRepo, webhookRepo, webhookConverter, webhookClient, appTemplateRepo, labelRepo)
		})
	}
}

func TestServiceUnassignFormation(t *testing.T) {
	ctx := context.TODO()
	ctx = tenant.SaveToContext(ctx, Tnt, ExternalTnt)

	testErr := errors.New("test error")

	in := model.Formation{
		Name: testFormationName,
	}
	secondIn := model.Formation{
		Name: secondTestFormationName,
	}

	expected := &model.Formation{
		ID:                  fixUUID(),
		Name:                testFormationName,
		FormationTemplateID: FormationTemplateID,
		TenantID:            Tnt,
	}
	secondFormation := model.Formation{
		ID:                  fixUUID(),
		Name:                secondTestFormationName,
		FormationTemplateID: FormationTemplateID,
		TenantID:            Tnt,
	}

	objectID := "123"
	applicationLblSingleFormation := &model.Label{
		ID:         "123",
		Tenant:     str.Ptr(Tnt),
		Key:        model.ScenariosKey,
		Value:      []interface{}{testFormationName},
		ObjectID:   objectID,
		ObjectType: model.ApplicationLabelableObject,
		Version:    0,
	}
	applicationLbl := &model.Label{
		ID:         "123",
		Tenant:     str.Ptr(Tnt),
		Key:        model.ScenariosKey,
		Value:      []interface{}{testFormationName, secondTestFormationName},
		ObjectID:   objectID,
		ObjectType: model.ApplicationLabelableObject,
		Version:    0,
	}
	applicationLblInput := &model.LabelInput{
		Key:        model.ScenariosKey,
		Value:      []string{testFormationName},
		ObjectID:   objectID,
		ObjectType: model.ApplicationLabelableObject,
		Version:    0,
	}

	runtimeLblSingleFormation := &model.Label{
		ID:         "123",
		Tenant:     str.Ptr(Tnt),
		Key:        model.ScenariosKey,
		Value:      []interface{}{testFormationName},
		ObjectID:   objectID,
		ObjectType: model.RuntimeLabelableObject,
		Version:    0,
	}
	runtimeLbl := &model.Label{
		ID:         "123",
		Tenant:     str.Ptr(Tnt),
		Key:        model.ScenariosKey,
		Value:      []interface{}{testFormationName, secondTestFormationName},
		ObjectID:   objectID,
		ObjectType: model.RuntimeLabelableObject,
		Version:    0,
	}
	runtimeCtxLbl := &model.Label{
		ID:         "123",
		Tenant:     str.Ptr(Tnt),
		Key:        model.ScenariosKey,
		Value:      []interface{}{testFormationName, secondTestFormationName},
		ObjectID:   objectID,
		ObjectType: model.RuntimeContextLabelableObject,
		Version:    0,
	}
	runtimeLblInput := &model.LabelInput{
		Key:        model.ScenariosKey,
		Value:      []string{testFormationName},
		ObjectID:   objectID,
		ObjectType: model.RuntimeLabelableObject,
		Version:    0,
	}
	runtimeCtxLblInput := model.LabelInput{
		Key:        model.ScenariosKey,
		Value:      []string{testFormationName},
		ObjectID:   objectID,
		ObjectType: model.RuntimeContextLabelableObject,
		Version:    0,
	}

	asa := model.AutomaticScenarioAssignment{
		ScenarioName:   testFormationName,
		Tenant:         Tnt,
		TargetTenantID: objectID,
	}

	testCases := []struct {
		Name                          string
		UIDServiceFn                  func() *automock.UuidService
		LabelServiceFn                func() *automock.LabelService
		LabelRepoFn                   func() *automock.LabelRepository
		AsaServiceFN                  func() *automock.AutomaticFormationAssignmentService
		AsaRepoFN                     func() *automock.AutomaticFormationAssignmentRepository
		RuntimeRepoFN                 func() *automock.RuntimeRepository
		RuntimeContextRepoFn          func() *automock.RuntimeContextRepository
		FormationRepositoryFn         func() *automock.FormationRepository
		FormationTemplateRepositoryFn func() *automock.FormationTemplateRepository
		ApplicationRepoFN             func() *automock.ApplicationRepository
		WebhookRepoFN                 func() *automock.WebhookRepository
		WebhookConverterFN            func() *automock.WebhookConverter
		WebhookClientFN               func() *automock.WebhookClient
		ApplicationTemplateRepoFN     func() *automock.ApplicationTemplateRepository
		ObjectType                    graphql.FormationObjectType
		InputFormation                model.Formation
		ExpectedFormation             *model.Formation
		ExpectedErrMessage            string
	}{
		{
			Name:         "success for application",
			UIDServiceFn: unusedUUIDService,
			LabelServiceFn: func() *automock.LabelService {
				labelService := &automock.LabelService{}
				labelService.On("GetLabel", ctx, Tnt, applicationLblInput).Return(applicationLbl, nil)
				labelService.On("UpdateLabel", ctx, Tnt, applicationLbl.ID, &model.LabelInput{
					Key:        model.ScenariosKey,
					Value:      []string{secondTestFormationName},
					ObjectID:   objectID,
					ObjectType: model.ApplicationLabelableObject,
					Version:    0,
				}).Return(nil)
				return labelService
			},
			AsaRepoFN:                     unusedASARepo,
			AsaServiceFN:                  unusedASAService,
			RuntimeRepoFN:                 unusedRuntimeRepo,
			RuntimeContextRepoFn:          unusedRuntimeContextRepo,
			FormationTemplateRepositoryFn: unusedFormationTemplateRepo,
			ApplicationRepoFN: func() *automock.ApplicationRepository {
				repo := &automock.ApplicationRepository{}
				repo.On("GetByID", ctx, Tnt, objectID).Return(&model.Application{}, nil)
				return repo
			},
			LabelRepoFn: func() *automock.LabelRepository {
				repo := &automock.LabelRepository{}
				repo.On("ListForObject", ctx, Tnt, model.ApplicationLabelableObject, objectID).Return(nil, nil)
				return repo
			},
			WebhookRepoFN: func() *automock.WebhookRepository {
				repo := &automock.WebhookRepository{}
				repo.On("ListByReferenceObjectTypeAndWebhookType", ctx, Tnt, model.WebhookTypeConfigurationChanged, model.RuntimeWebhookReference).Return(nil, nil)
				return repo
			},
			FormationRepositoryFn: func() *automock.FormationRepository {
				formationRepo := &automock.FormationRepository{}
				formationRepo.On("GetByName", ctx, testFormationName, Tnt).Return(expected, nil).Once()
				return formationRepo
			},
			ObjectType:         graphql.FormationObjectTypeApplication,
			InputFormation:     in,
			ExpectedFormation:  expected,
			ExpectedErrMessage: "",
		},
		{
			Name: "success for application if formation do not exist",
			LabelServiceFn: func() *automock.LabelService {
				labelService := &automock.LabelService{}
				labelService.On("GetLabel", ctx, Tnt, applicationLblInput).Return(applicationLbl, nil)
				labelService.On("UpdateLabel", ctx, Tnt, applicationLbl.ID, &model.LabelInput{
					Key:        model.ScenariosKey,
					Value:      []string{secondTestFormationName},
					ObjectID:   objectID,
					ObjectType: model.ApplicationLabelableObject,
					Version:    0,
				}).Return(nil)
				return labelService
			},
			FormationRepositoryFn: func() *automock.FormationRepository {
				formationRepo := &automock.FormationRepository{}
				formationRepo.On("GetByName", ctx, testFormationName, Tnt).Return(expected, nil).Once()
				return formationRepo
			},
			ApplicationRepoFN: func() *automock.ApplicationRepository {
				repo := &automock.ApplicationRepository{}
				repo.On("GetByID", ctx, Tnt, objectID).Return(&model.Application{}, nil)
				return repo
			},
			LabelRepoFn: func() *automock.LabelRepository {
				repo := &automock.LabelRepository{}
				repo.On("ListForObject", ctx, Tnt, model.ApplicationLabelableObject, objectID).Return(nil, nil)
				return repo
			},
			WebhookRepoFN: func() *automock.WebhookRepository {
				repo := &automock.WebhookRepository{}
				repo.On("ListByReferenceObjectTypeAndWebhookType", ctx, Tnt, model.WebhookTypeConfigurationChanged, model.RuntimeWebhookReference).Return(nil, nil)
				return repo
			},
			ObjectType:         graphql.FormationObjectTypeApplication,
			InputFormation:     in,
			ExpectedFormation:  expected,
			ExpectedErrMessage: "",
		},
		{
			Name: "success for application when formation is last",
			LabelServiceFn: func() *automock.LabelService {
				labelService := &automock.LabelService{}
				labelService.On("GetLabel", ctx, Tnt, applicationLblInput).Return(applicationLblSingleFormation, nil)
				return labelService
			},
			FormationRepositoryFn: func() *automock.FormationRepository {
				formationRepo := &automock.FormationRepository{}
				formationRepo.On("GetByName", ctx, testFormationName, Tnt).Return(expected, nil).Once()
				return formationRepo
			},
			ApplicationRepoFN: func() *automock.ApplicationRepository {
				repo := &automock.ApplicationRepository{}
				repo.On("GetByID", ctx, Tnt, objectID).Return(&model.Application{}, nil)
				return repo
			},
			LabelRepoFn: func() *automock.LabelRepository {
				repo := &automock.LabelRepository{}
				repo.On("Delete", ctx, Tnt, model.ApplicationLabelableObject, objectID, model.ScenariosKey).Return(nil)
				repo.On("ListForObject", ctx, Tnt, model.ApplicationLabelableObject, objectID).Return(nil, nil)
				return repo
			},
			WebhookRepoFN: func() *automock.WebhookRepository {
				repo := &automock.WebhookRepository{}
				repo.On("ListByReferenceObjectTypeAndWebhookType", ctx, Tnt, model.WebhookTypeConfigurationChanged, model.RuntimeWebhookReference).Return(nil, nil)
				return repo
			},
			ObjectType:         graphql.FormationObjectTypeApplication,
			InputFormation:     in,
			ExpectedFormation:  expected,
			ExpectedErrMessage: "",
		},
		{
			Name: "success for runtime",
			LabelServiceFn: func() *automock.LabelService {
				labelService := &automock.LabelService{}
				labelService.On("GetLabel", ctx, Tnt, runtimeLblInput).Return(runtimeLbl, nil)
				labelService.On("UpdateLabel", ctx, Tnt, runtimeLbl.ID, &model.LabelInput{
					Key:        model.ScenariosKey,
					Value:      []string{secondTestFormationName},
					ObjectID:   objectID,
					ObjectType: model.RuntimeLabelableObject,
					Version:    0,
				}).Return(nil)
				return labelService
			},
			AsaRepoFN: func() *automock.AutomaticFormationAssignmentRepository {
				asaRepo := &automock.AutomaticFormationAssignmentRepository{}
				asaRepo.On("ListAll", ctx, Tnt).Return(nil, nil)
				return asaRepo
			},
			FormationRepositoryFn: func() *automock.FormationRepository {
				formationRepo := &automock.FormationRepository{}
				formationRepo.On("GetByName", ctx, testFormationName, Tnt).Return(expected, nil).Once()
				return formationRepo
			},
			RuntimeRepoFN: func() *automock.RuntimeRepository {
				repo := &automock.RuntimeRepository{}
				repo.On("GetByID", ctx, Tnt, objectID).Return(nil, nil)
				return repo
			},
			LabelRepoFn: func() *automock.LabelRepository {
				repo := &automock.LabelRepository{}
				repo.On("ListForObject", ctx, Tnt, model.RuntimeLabelableObject, objectID).Return(nil, nil)
				return repo
			},
			WebhookRepoFN: func() *automock.WebhookRepository {
				repo := &automock.WebhookRepository{}
				repo.On("GetByIDAndWebhookType", ctx, Tnt, objectID, model.RuntimeWebhookReference, model.WebhookTypeConfigurationChanged).Return(nil, apperrors.NewNotFoundError(resource.Webhook, objectID))
				return repo
			},
			ObjectType:         graphql.FormationObjectTypeRuntime,
			InputFormation:     in,
			ExpectedFormation:  expected,
			ExpectedErrMessage: "",
		},
		{
			Name: "success for runtime when formation is coming from ASA",
			AsaRepoFN: func() *automock.AutomaticFormationAssignmentRepository {
				asaRepo := &automock.AutomaticFormationAssignmentRepository{}
				asaRepo.On("ListAll", ctx, Tnt).Return([]*model.AutomaticScenarioAssignment{{
					ScenarioName:   ScenarioName,
					Tenant:         Tnt,
					TargetTenantID: Tnt,
				}}, nil)
				return asaRepo
			},
			LabelServiceFn: func() *automock.LabelService {
				labelService := &automock.LabelService{}
				labelService.On("GetLabel", ctx, Tnt, &model.LabelInput{
					Key:        model.ScenariosKey,
					Value:      []string{testFormationName},
					ObjectID:   objectID,
					ObjectType: model.RuntimeLabelableObject,
					Version:    0,
				}).Return(runtimeLblSingleFormation, nil)
				return labelService
			},
			RuntimeRepoFN: func() *automock.RuntimeRepository {
				runtimeRepo := &automock.RuntimeRepository{}
				runtimeRepo.On("OwnerExistsByFiltersAndID", ctx, Tnt, objectID, runtimeLblFilters).Return(true, nil).Once()
				runtimeRepo.On("GetByID", ctx, Tnt, objectID).Return(nil, nil)
				return runtimeRepo
			},
			FormationRepositoryFn: func() *automock.FormationRepository {
				formationRepo := &automock.FormationRepository{}
				formationRepo.On("GetByName", ctx, testFormationName, Tnt).Return(expected, nil).Once()
				formationRepo.On("GetByName", ctx, ScenarioName, Tnt).Return(expected, nil).Once()
				return formationRepo
			},
			LabelRepoFn: func() *automock.LabelRepository {
				repo := &automock.LabelRepository{}
				repo.On("Delete", ctx, Tnt, model.RuntimeLabelableObject, "123", model.ScenariosKey).Return(nil)
				repo.On("ListForObject", ctx, Tnt, model.RuntimeLabelableObject, objectID).Return(nil, nil)
				return repo
			},
			WebhookRepoFN: func() *automock.WebhookRepository {
				repo := &automock.WebhookRepository{}
				repo.On("GetByIDAndWebhookType", ctx, Tnt, objectID, model.RuntimeWebhookReference, model.WebhookTypeConfigurationChanged).Return(nil, apperrors.NewNotFoundError(resource.Webhook, objectID))
				return repo
			},
			FormationTemplateRepositoryFn: func() *automock.FormationTemplateRepository {
				repo := &automock.FormationTemplateRepository{}
				repo.On("Get", ctx, FormationTemplateID).Return(&formationTemplate, nil).Once()
				return repo
			},
			RuntimeContextRepoFn: func() *automock.RuntimeContextRepository {
				repo := &automock.RuntimeContextRepository{}
				repo.On("ExistsByRuntimeID", ctx, Tnt, objectID).Return(false, nil)
				return repo
			},
			ObjectType:         graphql.FormationObjectTypeRuntime,
			InputFormation:     in,
			ExpectedFormation:  expected,
			ExpectedErrMessage: "",
		},
		{
			Name: "success for runtime if formation do not exist",
			LabelServiceFn: func() *automock.LabelService {
				labelService := &automock.LabelService{}
				labelService.On("GetLabel", ctx, Tnt, &model.LabelInput{
					Key:        model.ScenariosKey,
					Value:      []string{secondTestFormationName},
					ObjectID:   objectID,
					ObjectType: model.RuntimeLabelableObject,
					Version:    0,
				}).Return(runtimeLblSingleFormation, nil)
				labelService.On("UpdateLabel", ctx, Tnt, runtimeLbl.ID, &model.LabelInput{
					Key:        model.ScenariosKey,
					Value:      []string{testFormationName},
					ObjectID:   objectID,
					ObjectType: model.RuntimeLabelableObject,
					Version:    0,
				}).Return(nil)
				return labelService
			},
			AsaRepoFN: func() *automock.AutomaticFormationAssignmentRepository {
				asaRepo := &automock.AutomaticFormationAssignmentRepository{}
				asaRepo.On("ListAll", ctx, Tnt).Return(nil, nil)
				return asaRepo
			},
			FormationRepositoryFn: func() *automock.FormationRepository {
				formationRepo := &automock.FormationRepository{}
				formationRepo.On("GetByName", ctx, secondTestFormationName, Tnt).Return(&secondFormation, nil).Once()
				return formationRepo
			},
			RuntimeRepoFN: func() *automock.RuntimeRepository {
				repo := &automock.RuntimeRepository{}
				repo.On("GetByID", ctx, Tnt, objectID).Return(nil, nil)
				return repo
			},
			LabelRepoFn: func() *automock.LabelRepository {
				repo := &automock.LabelRepository{}
				repo.On("ListForObject", ctx, Tnt, model.RuntimeLabelableObject, objectID).Return(nil, nil)
				return repo
			},
			WebhookRepoFN: func() *automock.WebhookRepository {
				repo := &automock.WebhookRepository{}
				repo.On("GetByIDAndWebhookType", ctx, Tnt, objectID, model.RuntimeWebhookReference, model.WebhookTypeConfigurationChanged).Return(nil, apperrors.NewNotFoundError(resource.Webhook, objectID))
				return repo
			},
			ObjectType:         graphql.FormationObjectTypeRuntime,
			InputFormation:     secondIn,
			ExpectedFormation:  &secondFormation,
			ExpectedErrMessage: "",
		},
		{
			Name: "success for runtime when formation is last",
			LabelServiceFn: func() *automock.LabelService {
				labelService := &automock.LabelService{}
				labelService.On("GetLabel", ctx, Tnt, runtimeLblInput).Return(runtimeLblSingleFormation, nil)
				return labelService
			},
			AsaRepoFN: func() *automock.AutomaticFormationAssignmentRepository {
				asaRepo := &automock.AutomaticFormationAssignmentRepository{}
				asaRepo.On("ListAll", ctx, Tnt).Return(nil, nil)
				return asaRepo
			},
			FormationRepositoryFn: func() *automock.FormationRepository {
				formationRepo := &automock.FormationRepository{}
				formationRepo.On("GetByName", ctx, testFormationName, Tnt).Return(expected, nil).Once()
				return formationRepo
			},
			RuntimeRepoFN: func() *automock.RuntimeRepository {
				repo := &automock.RuntimeRepository{}
				repo.On("GetByID", ctx, Tnt, objectID).Return(nil, nil)
				return repo
			},
			LabelRepoFn: func() *automock.LabelRepository {
				repo := &automock.LabelRepository{}
				repo.On("Delete", ctx, Tnt, model.RuntimeLabelableObject, objectID, model.ScenariosKey).Return(nil)
				repo.On("ListForObject", ctx, Tnt, model.RuntimeLabelableObject, objectID).Return(nil, nil)
				return repo
			},
			WebhookRepoFN: func() *automock.WebhookRepository {
				repo := &automock.WebhookRepository{}
				repo.On("GetByIDAndWebhookType", ctx, Tnt, objectID, model.RuntimeWebhookReference, model.WebhookTypeConfigurationChanged).Return(nil, apperrors.NewNotFoundError(resource.Webhook, objectID))
				return repo
			},
			ObjectType:         graphql.FormationObjectTypeRuntime,
			InputFormation:     in,
			ExpectedFormation:  expected,
			ExpectedErrMessage: "",
		},
		{
			Name: "success for tenant",
			AsaRepoFN: func() *automock.AutomaticFormationAssignmentRepository {
				asaRepo := &automock.AutomaticFormationAssignmentRepository{}

				asaRepo.On("DeleteForScenarioName", ctx, Tnt, testFormationName).Return(nil)

				return asaRepo
			},
			AsaServiceFN: func() *automock.AutomaticFormationAssignmentService {
				asaService := &automock.AutomaticFormationAssignmentService{}
				asaService.On("GetForScenarioName", ctx, testFormationName).Return(asa, nil)
				return asaService
			},
			RuntimeRepoFN: func() *automock.RuntimeRepository {
				runtimeRepo := &automock.RuntimeRepository{}
				runtimeRepo.On("ListOwnedRuntimes", ctx, asa.TargetTenantID, runtimeLblFilters).Return(make([]*model.Runtime, 0), nil).Once()
				runtimeRepo.On("ListAll", ctx, asa.TargetTenantID, runtimeLblFilters).Return(make([]*model.Runtime, 0), nil).Once()
				return runtimeRepo
			},
			FormationRepositoryFn: func() *automock.FormationRepository {
				formationRepo := &automock.FormationRepository{}
				formationRepo.On("GetByName", ctx, testFormationName, Tnt).Return(expected, nil).Twice()
				return formationRepo
			},
			FormationTemplateRepositoryFn: func() *automock.FormationTemplateRepository {
				repo := &automock.FormationTemplateRepository{}
				repo.On("Get", ctx, FormationTemplateID).Return(&formationTemplate, nil)
				return repo
			},
			ObjectType:         graphql.FormationObjectTypeTenant,
			InputFormation:     in,
			ExpectedFormation:  expected,
			ExpectedErrMessage: "",
		},
		{
			Name: "error for application while getting label",
			LabelServiceFn: func() *automock.LabelService {
				labelService := &automock.LabelService{}
				labelService.On("GetLabel", ctx, Tnt, applicationLblInput).Return(nil, testErr)
				return labelService
			},
			ObjectType:         graphql.FormationObjectTypeApplication,
			InputFormation:     in,
			ExpectedErrMessage: testErr.Error(),
		},
		{
			Name: "error for application while converting label values to string slice",
			LabelServiceFn: func() *automock.LabelService {
				labelService := &automock.LabelService{}
				labelService.On("GetLabel", ctx, Tnt, &model.LabelInput{
					Key:        model.ScenariosKey,
					Value:      []string{testFormationName},
					ObjectID:   objectID,
					ObjectType: model.ApplicationLabelableObject,
					Version:    0,
				}).Return(&model.Label{
					ID:         "123",
					Tenant:     str.Ptr(Tnt),
					Key:        model.ScenariosKey,
					Value:      []string{testFormationName},
					ObjectID:   objectID,
					ObjectType: model.ApplicationLabelableObject,
					Version:    0,
				}, nil)
				return labelService
			},
			ObjectType:         graphql.FormationObjectTypeApplication,
			InputFormation:     in,
			ExpectedErrMessage: "cannot convert label value to slice of strings",
		},
		{
			Name: "error for application while converting label value to string",
			LabelServiceFn: func() *automock.LabelService {
				labelService := &automock.LabelService{}
				labelService.On("GetLabel", ctx, Tnt, applicationLblInput).Return(&model.Label{
					ID:         "123",
					Tenant:     str.Ptr(Tnt),
					Key:        model.ScenariosKey,
					Value:      []interface{}{5},
					ObjectID:   objectID,
					ObjectType: model.ApplicationLabelableObject,
					Version:    0,
				}, nil)
				return labelService
			},
			ObjectType:         graphql.FormationObjectTypeApplication,
			InputFormation:     in,
			ExpectedErrMessage: "cannot cast label value as a string",
		},
		{
			Name: "error for application when formation is last and delete fails",
			LabelServiceFn: func() *automock.LabelService {
				labelService := &automock.LabelService{}
				labelService.On("GetLabel", ctx, Tnt, applicationLblInput).Return(applicationLblSingleFormation, nil)
				return labelService
			},
			LabelRepoFn: func() *automock.LabelRepository {
				labelRepo := &automock.LabelRepository{}
				labelRepo.On("Delete", ctx, Tnt, model.ApplicationLabelableObject, objectID, model.ScenariosKey).Return(testErr)
				return labelRepo
			},
			ObjectType:         graphql.FormationObjectTypeApplication,
			InputFormation:     in,
			ExpectedErrMessage: testErr.Error(),
		},
		{
			Name: "error for application when updating label fails",
			LabelServiceFn: func() *automock.LabelService {
				labelService := &automock.LabelService{}
				labelService.On("GetLabel", ctx, Tnt, applicationLblInput).Return(applicationLbl, nil)
				labelService.On("UpdateLabel", ctx, Tnt, applicationLbl.ID, &model.LabelInput{
					Key:        model.ScenariosKey,
					Value:      []string{secondTestFormationName},
					ObjectID:   objectID,
					ObjectType: model.ApplicationLabelableObject,
					Version:    0,
				}).Return(testErr)
				return labelService
			},
			ObjectType:         graphql.FormationObjectTypeApplication,
			InputFormation:     in,
			ExpectedErrMessage: testErr.Error(),
		},
		{
			Name: "error for runtime when can't get formations that are coming from ASAs",
			AsaRepoFN: func() *automock.AutomaticFormationAssignmentRepository {
				asaRepo := &automock.AutomaticFormationAssignmentRepository{}
				asaRepo.On("ListAll", ctx, Tnt).Return(nil, testErr)
				return asaRepo
			},
			ObjectType:         graphql.FormationObjectTypeRuntime,
			InputFormation:     in,
			ExpectedFormation:  expected,
			ExpectedErrMessage: testErr.Error(),
		},
		{
			Name: "error for runtime while getting label",
			LabelServiceFn: func() *automock.LabelService {
				labelService := &automock.LabelService{}
				labelService.On("GetLabel", ctx, Tnt, runtimeLblInput).Return(nil, testErr)
				return labelService
			},
			FormationRepositoryFn: func() *automock.FormationRepository {
				formationRepo := &automock.FormationRepository{}
				formationRepo.On("GetByName", ctx, testFormationName, Tnt).Return(expected, nil).Once()
				return formationRepo
			},
			AsaRepoFN: func() *automock.AutomaticFormationAssignmentRepository {
				asaRepo := &automock.AutomaticFormationAssignmentRepository{}
				asaRepo.On("ListAll", ctx, Tnt).Return(nil, nil)
				return asaRepo
			},
			ObjectType:         graphql.FormationObjectTypeRuntime,
			InputFormation:     in,
			ExpectedErrMessage: testErr.Error(),
		},
		{
			Name: "error for runtime while converting label values to string slice",
			LabelServiceFn: func() *automock.LabelService {
				labelService := &automock.LabelService{}
				labelService.On("GetLabel", ctx, Tnt, &model.LabelInput{
					Key:        model.ScenariosKey,
					Value:      []string{testFormationName},
					ObjectID:   objectID,
					ObjectType: model.RuntimeLabelableObject,
					Version:    0,
				}).Return(&model.Label{
					ID:         "123",
					Tenant:     str.Ptr(Tnt),
					Key:        model.ScenariosKey,
					Value:      []string{testFormationName},
					ObjectID:   objectID,
					ObjectType: model.RuntimeLabelableObject,
					Version:    0,
				}, nil)
				return labelService
			},
			FormationRepositoryFn: func() *automock.FormationRepository {
				formationRepo := &automock.FormationRepository{}
				formationRepo.On("GetByName", ctx, testFormationName, Tnt).Return(expected, nil).Once()
				return formationRepo
			},
			AsaRepoFN: func() *automock.AutomaticFormationAssignmentRepository {
				asaRepo := &automock.AutomaticFormationAssignmentRepository{}
				asaRepo.On("ListAll", ctx, Tnt).Return(nil, nil)
				return asaRepo
			},
			ObjectType:         graphql.FormationObjectTypeRuntime,
			InputFormation:     in,
			ExpectedErrMessage: "cannot convert label value to slice of strings",
		},
		{
			Name: "error for runtime while converting label value to string",
			LabelServiceFn: func() *automock.LabelService {
				labelService := &automock.LabelService{}
				labelService.On("GetLabel", ctx, Tnt, runtimeLblInput).Return(&model.Label{
					ID:         "123",
					Tenant:     str.Ptr(Tnt),
					Key:        model.ScenariosKey,
					Value:      []interface{}{5},
					ObjectID:   objectID,
					ObjectType: model.RuntimeLabelableObject,
					Version:    0,
				}, nil)
				return labelService
			},
			FormationRepositoryFn: func() *automock.FormationRepository {
				formationRepo := &automock.FormationRepository{}
				formationRepo.On("GetByName", ctx, testFormationName, Tnt).Return(expected, nil).Once()
				return formationRepo
			},
			AsaRepoFN: func() *automock.AutomaticFormationAssignmentRepository {
				asaRepo := &automock.AutomaticFormationAssignmentRepository{}
				asaRepo.On("ListAll", ctx, Tnt).Return(nil, nil)
				return asaRepo
			},
			ObjectType:         graphql.FormationObjectTypeRuntime,
			InputFormation:     in,
			ExpectedErrMessage: "cannot cast label value as a string",
		},
		{
			Name: "error for runtime when formation is last and delete fails",
			LabelServiceFn: func() *automock.LabelService {
				labelService := &automock.LabelService{}
				labelService.On("GetLabel", ctx, Tnt, runtimeLblInput).Return(runtimeLblSingleFormation, nil)
				return labelService
			},
			LabelRepoFn: func() *automock.LabelRepository {
				labelRepo := &automock.LabelRepository{}
				labelRepo.On("Delete", ctx, Tnt, model.RuntimeLabelableObject, objectID, model.ScenariosKey).Return(testErr)
				return labelRepo
			},
			FormationRepositoryFn: func() *automock.FormationRepository {
				formationRepo := &automock.FormationRepository{}
				formationRepo.On("GetByName", ctx, testFormationName, Tnt).Return(expected, nil).Once()
				return formationRepo
			},
			AsaRepoFN: func() *automock.AutomaticFormationAssignmentRepository {
				asaRepo := &automock.AutomaticFormationAssignmentRepository{}
				asaRepo.On("ListAll", ctx, Tnt).Return(nil, nil)
				return asaRepo
			},
			ObjectType:         graphql.FormationObjectTypeRuntime,
			InputFormation:     in,
			ExpectedErrMessage: testErr.Error(),
		},
		{
			Name: "error for runtime when updating label fails",
			LabelServiceFn: func() *automock.LabelService {
				labelService := &automock.LabelService{}
				labelService.On("GetLabel", ctx, Tnt, runtimeLblInput).Return(runtimeLbl, nil)
				labelService.On("UpdateLabel", ctx, Tnt, runtimeLbl.ID, &model.LabelInput{
					Key:        model.ScenariosKey,
					Value:      []string{secondTestFormationName},
					ObjectID:   objectID,
					ObjectType: model.RuntimeLabelableObject,
					Version:    0,
				}).Return(testErr)
				return labelService
			},
			FormationRepositoryFn: func() *automock.FormationRepository {
				formationRepo := &automock.FormationRepository{}
				formationRepo.On("GetByName", ctx, testFormationName, Tnt).Return(expected, nil).Once()
				return formationRepo
			},
			AsaRepoFN: func() *automock.AutomaticFormationAssignmentRepository {
				asaRepo := &automock.AutomaticFormationAssignmentRepository{}
				asaRepo.On("ListAll", ctx, Tnt).Return(nil, nil)
				return asaRepo
			},
			ObjectType:         graphql.FormationObjectTypeRuntime,
			InputFormation:     in,
			ExpectedErrMessage: testErr.Error(),
		},
		{
			Name: "error for tenant when delete fails",
			AsaRepoFN: func() *automock.AutomaticFormationAssignmentRepository {
				asaRepo := &automock.AutomaticFormationAssignmentRepository{}

				asaRepo.On("DeleteForScenarioName", ctx, Tnt, testFormationName).Return(testErr)

				return asaRepo
			},
			AsaServiceFN: func() *automock.AutomaticFormationAssignmentService {
				asaService := &automock.AutomaticFormationAssignmentService{}
				asaService.On("GetForScenarioName", ctx, testFormationName).Return(asa, nil)
				return asaService
			},
			ObjectType:         graphql.FormationObjectTypeTenant,
			InputFormation:     in,
			ExpectedErrMessage: testErr.Error(),
		},
		{
			Name: "error for tenant when delete fails",
			AsaServiceFN: func() *automock.AutomaticFormationAssignmentService {
				asaService := &automock.AutomaticFormationAssignmentService{}
				asaService.On("GetForScenarioName", ctx, testFormationName).Return(model.AutomaticScenarioAssignment{}, testErr)
				return asaService
			},
			ObjectType:         graphql.FormationObjectTypeTenant,
			InputFormation:     in,
			ExpectedErrMessage: testErr.Error(),
		},
		{
			Name: "error when fetching formation fails",
			AsaRepoFN: func() *automock.AutomaticFormationAssignmentRepository {
				asaRepo := &automock.AutomaticFormationAssignmentRepository{}
				asaRepo.On("ListAll", ctx, Tnt).Return(nil, nil)
				return asaRepo
			},
			FormationRepositoryFn: func() *automock.FormationRepository {
				formationRepo := &automock.FormationRepository{}
				formationRepo.On("GetByName", ctx, testFormationName, Tnt).Return(nil, testErr).Once()
				return formationRepo
			},
			ObjectType:         graphql.FormationObjectTypeRuntime,
			InputFormation:     in,
			ExpectedFormation:  expected,
			ExpectedErrMessage: testErr.Error(),
		},
		{
			Name:               "error when object type is unknown",
			ObjectType:         "UNKNOWN",
			InputFormation:     in,
			ExpectedErrMessage: "unknown formation type",
		},
		{
			Name: "success for application with notifications",
			LabelServiceFn: func() *automock.LabelService {
				labelService := &automock.LabelService{}
				labelService.On("GetLabel", ctx, Tnt, applicationLblInput).Return(applicationLbl, nil)
				labelService.On("UpdateLabel", ctx, Tnt, applicationLbl.ID, &model.LabelInput{
					Key:        model.ScenariosKey,
					Value:      []string{secondTestFormationName},
					ObjectID:   objectID,
					ObjectType: model.ApplicationLabelableObject,
					Version:    0,
				}).Return(nil)
				return labelService
			},
			ApplicationRepoFN: func() *automock.ApplicationRepository {
				repo := &automock.ApplicationRepository{}
				repo.On("GetByID", ctx, Tnt, objectID).Return(fixApplicationModel(ApplicationID), nil)
				return repo
			},
			LabelRepoFn: func() *automock.LabelRepository {
				repo := &automock.LabelRepository{}
				repo.On("ListForObject", ctx, Tnt, model.ApplicationLabelableObject, objectID).Return(fixApplicationLabels(), nil)
				repo.On("ListForObject", ctx, Tnt, model.AppTemplateLabelableObject, ApplicationTemplateID).Return(fixApplicationTemplateLabels(), nil)
				repo.On("ListForObjectIDs", ctx, Tnt, model.RuntimeLabelableObject, []string{RuntimeID, RuntimeContextRuntimeID}).Return(map[string]map[string]interface{}{
					RuntimeID:               fixRuntimeLabelsMap(),
					RuntimeContextRuntimeID: fixRuntimeLabelsMap(),
				}, nil)
				repo.On("ListForObjectIDs", ctx, Tnt, model.RuntimeContextLabelableObject, []string{RuntimeContextID}).Return(map[string]map[string]interface{}{
					RuntimeContextID: fixRuntimeContextLabelsMap(),
				}, nil)
				return repo
			},
			WebhookRepoFN: func() *automock.WebhookRepository {
				repo := &automock.WebhookRepository{}
				repo.On("ListByReferenceObjectTypeAndWebhookType", ctx, Tnt, model.WebhookTypeConfigurationChanged, model.RuntimeWebhookReference).Return([]*model.Webhook{fixWebhookModel(WebhookID, RuntimeID), fixWebhookModel(WebhookForRuntimeContextID, RuntimeContextRuntimeID)}, nil)
				return repo
			},
			FormationRepositoryFn: func() *automock.FormationRepository {
				formationRepo := &automock.FormationRepository{}
				formationRepo.On("GetByName", ctx, testFormationName, Tnt).Return(expected, nil).Once()
				return formationRepo
			},
			WebhookConverterFN: func() *automock.WebhookConverter {
				repo := &automock.WebhookConverter{}
				repo.On("ToGraphQL", fixWebhookModel(WebhookID, RuntimeID)).Return(fixWebhookGQLModel(WebhookID, RuntimeID), nil)
				repo.On("ToGraphQL", fixWebhookModel(WebhookForRuntimeContextID, RuntimeContextRuntimeID)).Return(fixWebhookGQLModel(WebhookForRuntimeContextID, RuntimeContextRuntimeID), nil)
				return repo
			},
			WebhookClientFN: func() *automock.WebhookClient {
				client := &automock.WebhookClient{}
				client.On("Do", ctx, &webhookclient.Request{
					Webhook: *fixWebhookGQLModel(WebhookID, RuntimeID),
					Object: &webhook.FormationConfigurationChangeInput{
						Operation:   model.UnassignFormation,
						FormationID: expected.ID,
						ApplicationTemplate: &webhook.ApplicationTemplateWithLabels{
							ApplicationTemplate: fixApplicationTemplateModel(),
							Labels:              fixApplicationTemplateLabelsMap(),
						},
						Application: &webhook.ApplicationWithLabels{
							Application: fixApplicationModel(ApplicationID),
							Labels:      fixApplicationLabelsMap(),
						},
						Runtime: &webhook.RuntimeWithLabels{
							Runtime: fixRuntimeModel(RuntimeID),
							Labels:  fixRuntimeLabelsMap(),
						},
						RuntimeContext: nil,
					},
					CorrelationID: "",
				}).Return(nil, nil)
				client.On("Do", ctx, &webhookclient.Request{
					Webhook: *fixWebhookGQLModel(WebhookForRuntimeContextID, RuntimeContextRuntimeID),
					Object: &webhook.FormationConfigurationChangeInput{
						Operation:   model.UnassignFormation,
						FormationID: expected.ID,
						ApplicationTemplate: &webhook.ApplicationTemplateWithLabels{
							ApplicationTemplate: fixApplicationTemplateModel(),
							Labels:              fixApplicationTemplateLabelsMap(),
						},
						Application: &webhook.ApplicationWithLabels{
							Application: fixApplicationModel(ApplicationID),
							Labels:      fixApplicationLabelsMap(),
						},
						Runtime: &webhook.RuntimeWithLabels{
							Runtime: fixRuntimeModel(RuntimeContextRuntimeID),
							Labels:  fixRuntimeLabelsMap(),
						},
						RuntimeContext: &webhook.RuntimeContextWithLabels{
							RuntimeContext: fixRuntimeContextModel(),
							Labels:         fixRuntimeContextLabelsMap(),
						},
					},
					CorrelationID: "",
				}).Return(nil, nil)

				return client
			},
			ApplicationTemplateRepoFN: func() *automock.ApplicationTemplateRepository {
				repo := &automock.ApplicationTemplateRepository{}
				repo.On("Get", ctx, ApplicationTemplateID).Return(fixApplicationTemplateModel(), nil)
				return repo
			},
			RuntimeRepoFN: func() *automock.RuntimeRepository {
				repo := &automock.RuntimeRepository{}
				repo.On("ListByIDs", ctx, Tnt, []string{RuntimeID, RuntimeContextRuntimeID}).Return([]*model.Runtime{fixRuntimeModel(RuntimeID), fixRuntimeModel(RuntimeContextRuntimeID)}, nil)
				repo.On("ListByScenariosAndIDs", ctx, Tnt, []string{in.Name}, []string{RuntimeID, RuntimeContextRuntimeID}).Return([]*model.Runtime{fixRuntimeModel(RuntimeID)}, nil)
				return repo
			},
			RuntimeContextRepoFn: func() *automock.RuntimeContextRepository {
				repo := &automock.RuntimeContextRepository{}
				repo.On("ListByScenariosAndRuntimeIDs", ctx, Tnt, []string{in.Name}, []string{RuntimeID, RuntimeContextRuntimeID}).Return([]*model.RuntimeContext{fixRuntimeContextModel()}, nil)
				return repo
			},
			ObjectType:         graphql.FormationObjectTypeApplication,
			InputFormation:     in,
			ExpectedFormation:  expected,
			ExpectedErrMessage: "",
		},
		{
			Name: "error for application when webhook client request fails",
			LabelServiceFn: func() *automock.LabelService {
				labelService := &automock.LabelService{}
				labelService.On("GetLabel", ctx, Tnt, applicationLblInput).Return(applicationLbl, nil)
				labelService.On("UpdateLabel", ctx, Tnt, applicationLbl.ID, &model.LabelInput{
					Key:        model.ScenariosKey,
					Value:      []string{secondTestFormationName},
					ObjectID:   objectID,
					ObjectType: model.ApplicationLabelableObject,
					Version:    0,
				}).Return(nil)
				return labelService
			},
			ApplicationRepoFN: func() *automock.ApplicationRepository {
				repo := &automock.ApplicationRepository{}
				repo.On("GetByID", ctx, Tnt, objectID).Return(fixApplicationModel(ApplicationID), nil)
				return repo
			},
			LabelRepoFn: func() *automock.LabelRepository {
				repo := &automock.LabelRepository{}
				repo.On("ListForObject", ctx, Tnt, model.ApplicationLabelableObject, objectID).Return(fixApplicationLabels(), nil)
				repo.On("ListForObject", ctx, Tnt, model.AppTemplateLabelableObject, ApplicationTemplateID).Return(fixApplicationTemplateLabels(), nil)
				repo.On("ListForObjectIDs", ctx, Tnt, model.RuntimeLabelableObject, []string{RuntimeContextRuntimeID}).Return(map[string]map[string]interface{}{
					RuntimeContextRuntimeID: fixRuntimeLabelsMap(),
				}, nil)
				repo.On("ListForObjectIDs", ctx, Tnt, model.RuntimeContextLabelableObject, []string{RuntimeContextID}).Return(map[string]map[string]interface{}{
					RuntimeContextID: fixRuntimeContextLabelsMap(),
				}, nil)
				return repo
			},
			WebhookRepoFN: func() *automock.WebhookRepository {
				repo := &automock.WebhookRepository{}
				repo.On("ListByReferenceObjectTypeAndWebhookType", ctx, Tnt, model.WebhookTypeConfigurationChanged, model.RuntimeWebhookReference).Return([]*model.Webhook{fixWebhookModel(WebhookForRuntimeContextID, RuntimeContextRuntimeID)}, nil)
				return repo
			},
			FormationRepositoryFn: func() *automock.FormationRepository {
				formationRepo := &automock.FormationRepository{}
				formationRepo.On("GetByName", ctx, testFormationName, Tnt).Return(expected, nil).Once()
				return formationRepo
			},
			WebhookConverterFN: func() *automock.WebhookConverter {
				repo := &automock.WebhookConverter{}
				repo.On("ToGraphQL", fixWebhookModel(WebhookForRuntimeContextID, RuntimeContextRuntimeID)).Return(fixWebhookGQLModel(WebhookForRuntimeContextID, RuntimeContextRuntimeID), nil)
				return repo
			},
			WebhookClientFN: func() *automock.WebhookClient {
				client := &automock.WebhookClient{}
				client.On("Do", ctx, &webhookclient.Request{
					Webhook: *fixWebhookGQLModel(WebhookForRuntimeContextID, RuntimeContextRuntimeID),
					Object: &webhook.FormationConfigurationChangeInput{
						Operation:   model.UnassignFormation,
						FormationID: FormationID,
						ApplicationTemplate: &webhook.ApplicationTemplateWithLabels{
							ApplicationTemplate: fixApplicationTemplateModel(),
							Labels:              fixApplicationTemplateLabelsMap(),
						},
						Application: &webhook.ApplicationWithLabels{
							Application: fixApplicationModel(ApplicationID),
							Labels:      fixApplicationLabelsMap(),
						},
						Runtime: &webhook.RuntimeWithLabels{
							Runtime: fixRuntimeModel(RuntimeContextRuntimeID),
							Labels:  fixRuntimeLabelsMap(),
						},
						RuntimeContext: &webhook.RuntimeContextWithLabels{
							RuntimeContext: fixRuntimeContextModel(),
							Labels:         fixRuntimeContextLabelsMap(),
						},
					},
					CorrelationID: "",
				}).Return(nil, testErr)

				return client
			},
			ApplicationTemplateRepoFN: func() *automock.ApplicationTemplateRepository {
				repo := &automock.ApplicationTemplateRepository{}
				repo.On("Get", ctx, ApplicationTemplateID).Return(fixApplicationTemplateModel(), nil)
				return repo
			},
			RuntimeRepoFN: func() *automock.RuntimeRepository {
				repo := &automock.RuntimeRepository{}
				repo.On("ListByIDs", ctx, Tnt, []string{RuntimeContextRuntimeID}).Return([]*model.Runtime{fixRuntimeModel(RuntimeContextRuntimeID)}, nil)
				repo.On("ListByScenariosAndIDs", ctx, Tnt, []string{in.Name}, []string{RuntimeContextRuntimeID}).Return([]*model.Runtime{}, nil)
				return repo
			},
			RuntimeContextRepoFn: func() *automock.RuntimeContextRepository {
				repo := &automock.RuntimeContextRepository{}
				repo.On("ListByScenariosAndRuntimeIDs", ctx, Tnt, []string{in.Name}, []string{RuntimeContextRuntimeID}).Return([]*model.RuntimeContext{fixRuntimeContextModel()}, nil)
				return repo
			},
			ObjectType:         graphql.FormationObjectTypeApplication,
			InputFormation:     in,
			ExpectedErrMessage: testErr.Error(),
		},
		{
			Name: "error for application when webhook conversion fails",
			LabelServiceFn: func() *automock.LabelService {
				labelService := &automock.LabelService{}
				labelService.On("GetLabel", ctx, Tnt, applicationLblInput).Return(applicationLbl, nil)
				labelService.On("UpdateLabel", ctx, Tnt, applicationLbl.ID, &model.LabelInput{
					Key:        model.ScenariosKey,
					Value:      []string{secondTestFormationName},
					ObjectID:   objectID,
					ObjectType: model.ApplicationLabelableObject,
					Version:    0,
				}).Return(nil)
				return labelService
			},
			ApplicationRepoFN: func() *automock.ApplicationRepository {
				repo := &automock.ApplicationRepository{}
				repo.On("GetByID", ctx, Tnt, objectID).Return(fixApplicationModel(ApplicationID), nil)
				return repo
			},
			LabelRepoFn: func() *automock.LabelRepository {
				repo := &automock.LabelRepository{}
				repo.On("ListForObject", ctx, Tnt, model.ApplicationLabelableObject, objectID).Return(fixApplicationLabels(), nil)
				repo.On("ListForObject", ctx, Tnt, model.AppTemplateLabelableObject, ApplicationTemplateID).Return(fixApplicationTemplateLabels(), nil)
				repo.On("ListForObjectIDs", ctx, Tnt, model.RuntimeLabelableObject, []string{RuntimeContextRuntimeID}).Return(map[string]map[string]interface{}{
					RuntimeContextRuntimeID: fixRuntimeLabelsMap(),
				}, nil)
				repo.On("ListForObjectIDs", ctx, Tnt, model.RuntimeContextLabelableObject, []string{RuntimeContextID}).Return(map[string]map[string]interface{}{
					RuntimeContextID: fixRuntimeContextLabelsMap(),
				}, nil)
				return repo
			},
			WebhookRepoFN: func() *automock.WebhookRepository {
				repo := &automock.WebhookRepository{}
				repo.On("ListByReferenceObjectTypeAndWebhookType", ctx, Tnt, model.WebhookTypeConfigurationChanged, model.RuntimeWebhookReference).Return([]*model.Webhook{fixWebhookModel(WebhookForRuntimeContextID, RuntimeContextRuntimeID)}, nil)
				return repo
			},
			FormationRepositoryFn: func() *automock.FormationRepository {
				formationRepo := &automock.FormationRepository{}
				formationRepo.On("GetByName", ctx, testFormationName, Tnt).Return(expected, nil).Once()
				return formationRepo
			},
			WebhookConverterFN: func() *automock.WebhookConverter {
				repo := &automock.WebhookConverter{}
				repo.On("ToGraphQL", fixWebhookModel(WebhookForRuntimeContextID, RuntimeContextRuntimeID)).Return(nil, testErr)
				return repo
			},
			ApplicationTemplateRepoFN: func() *automock.ApplicationTemplateRepository {
				repo := &automock.ApplicationTemplateRepository{}
				repo.On("Get", ctx, ApplicationTemplateID).Return(fixApplicationTemplateModel(), nil)
				return repo
			},
			RuntimeRepoFN: func() *automock.RuntimeRepository {
				repo := &automock.RuntimeRepository{}
				repo.On("ListByIDs", ctx, Tnt, []string{RuntimeContextRuntimeID}).Return([]*model.Runtime{fixRuntimeModel(RuntimeContextRuntimeID)}, nil)
				repo.On("ListByScenariosAndIDs", ctx, Tnt, []string{in.Name}, []string{RuntimeContextRuntimeID}).Return([]*model.Runtime{}, nil)
				return repo
			},
			RuntimeContextRepoFn: func() *automock.RuntimeContextRepository {
				repo := &automock.RuntimeContextRepository{}
				repo.On("ListByScenariosAndRuntimeIDs", ctx, Tnt, []string{in.Name}, []string{RuntimeContextRuntimeID}).Return([]*model.RuntimeContext{fixRuntimeContextModel()}, nil)
				return repo
			},
			ObjectType:         graphql.FormationObjectTypeApplication,
			InputFormation:     in,
			ExpectedErrMessage: testErr.Error(),
		},
		{
			Name: "error for application when fetching runtime context labels fails",
			LabelServiceFn: func() *automock.LabelService {
				labelService := &automock.LabelService{}
				labelService.On("GetLabel", ctx, Tnt, applicationLblInput).Return(applicationLbl, nil)
				labelService.On("UpdateLabel", ctx, Tnt, applicationLbl.ID, &model.LabelInput{
					Key:        model.ScenariosKey,
					Value:      []string{secondTestFormationName},
					ObjectID:   objectID,
					ObjectType: model.ApplicationLabelableObject,
					Version:    0,
				}).Return(nil)
				return labelService
			},
			ApplicationRepoFN: func() *automock.ApplicationRepository {
				repo := &automock.ApplicationRepository{}
				repo.On("GetByID", ctx, Tnt, objectID).Return(fixApplicationModel(ApplicationID), nil)
				return repo
			},
			LabelRepoFn: func() *automock.LabelRepository {
				repo := &automock.LabelRepository{}
				repo.On("ListForObject", ctx, Tnt, model.ApplicationLabelableObject, objectID).Return(fixApplicationLabels(), nil)
				repo.On("ListForObject", ctx, Tnt, model.AppTemplateLabelableObject, ApplicationTemplateID).Return(fixApplicationTemplateLabels(), nil)
				repo.On("ListForObjectIDs", ctx, Tnt, model.RuntimeLabelableObject, []string{RuntimeContextRuntimeID}).Return(map[string]map[string]interface{}{
					RuntimeContextRuntimeID: fixRuntimeLabelsMap(),
				}, nil)
				repo.On("ListForObjectIDs", ctx, Tnt, model.RuntimeContextLabelableObject, []string{RuntimeContextID}).Return(nil, testErr)
				return repo
			},
			WebhookRepoFN: func() *automock.WebhookRepository {
				repo := &automock.WebhookRepository{}
				repo.On("ListByReferenceObjectTypeAndWebhookType", ctx, Tnt, model.WebhookTypeConfigurationChanged, model.RuntimeWebhookReference).Return([]*model.Webhook{fixWebhookModel(WebhookForRuntimeContextID, RuntimeContextRuntimeID)}, nil)
				return repo
			},
			FormationRepositoryFn: func() *automock.FormationRepository {
				formationRepo := &automock.FormationRepository{}
				formationRepo.On("GetByName", ctx, testFormationName, Tnt).Return(expected, nil).Once()
				return formationRepo
			},
			ApplicationTemplateRepoFN: func() *automock.ApplicationTemplateRepository {
				repo := &automock.ApplicationTemplateRepository{}
				repo.On("Get", ctx, ApplicationTemplateID).Return(fixApplicationTemplateModel(), nil)
				return repo
			},
			RuntimeRepoFN: func() *automock.RuntimeRepository {
				repo := &automock.RuntimeRepository{}
				repo.On("ListByIDs", ctx, Tnt, []string{RuntimeContextRuntimeID}).Return([]*model.Runtime{fixRuntimeModel(RuntimeContextRuntimeID)}, nil)
				repo.On("ListByScenariosAndIDs", ctx, Tnt, []string{in.Name}, []string{RuntimeContextRuntimeID}).Return([]*model.Runtime{}, nil)
				return repo
			},
			RuntimeContextRepoFn: func() *automock.RuntimeContextRepository {
				repo := &automock.RuntimeContextRepository{}
				repo.On("ListByScenariosAndRuntimeIDs", ctx, Tnt, []string{in.Name}, []string{RuntimeContextRuntimeID}).Return([]*model.RuntimeContext{fixRuntimeContextModel()}, nil)
				return repo
			},
			ObjectType:         graphql.FormationObjectTypeApplication,
			InputFormation:     in,
			ExpectedErrMessage: testErr.Error(),
		},
		{
			Name:         "error for application when fetching runtime contexts in scenario fails",
			UIDServiceFn: unusedUUIDService,
			LabelServiceFn: func() *automock.LabelService {
				labelService := &automock.LabelService{}
				labelService.On("GetLabel", ctx, Tnt, applicationLblInput).Return(applicationLbl, nil)
				labelService.On("UpdateLabel", ctx, Tnt, applicationLbl.ID, &model.LabelInput{
					Key:        model.ScenariosKey,
					Value:      []string{secondTestFormationName},
					ObjectID:   objectID,
					ObjectType: model.ApplicationLabelableObject,
					Version:    0,
				}).Return(nil)
				return labelService
			},
			ApplicationRepoFN: func() *automock.ApplicationRepository {
				repo := &automock.ApplicationRepository{}
				repo.On("GetByID", ctx, Tnt, objectID).Return(fixApplicationModel(ApplicationID), nil)
				return repo
			},
			LabelRepoFn: func() *automock.LabelRepository {
				repo := &automock.LabelRepository{}
				repo.On("ListForObject", ctx, Tnt, model.ApplicationLabelableObject, objectID).Return(fixApplicationLabels(), nil)
				repo.On("ListForObject", ctx, Tnt, model.AppTemplateLabelableObject, ApplicationTemplateID).Return(fixApplicationTemplateLabels(), nil)
				repo.On("ListForObjectIDs", ctx, Tnt, model.RuntimeLabelableObject, []string{RuntimeContextRuntimeID}).Return(map[string]map[string]interface{}{
					RuntimeContextRuntimeID: fixRuntimeLabelsMap(),
				}, nil)
				return repo
			},
			WebhookRepoFN: func() *automock.WebhookRepository {
				repo := &automock.WebhookRepository{}
				repo.On("ListByReferenceObjectTypeAndWebhookType", ctx, Tnt, model.WebhookTypeConfigurationChanged, model.RuntimeWebhookReference).Return([]*model.Webhook{fixWebhookModel(WebhookForRuntimeContextID, RuntimeContextRuntimeID)}, nil)
				return repo
			},
			FormationRepositoryFn: func() *automock.FormationRepository {
				formationRepo := &automock.FormationRepository{}
				formationRepo.On("GetByName", ctx, testFormationName, Tnt).Return(expected, nil).Once()
				return formationRepo
			},
			ApplicationTemplateRepoFN: func() *automock.ApplicationTemplateRepository {
				repo := &automock.ApplicationTemplateRepository{}
				repo.On("Get", ctx, ApplicationTemplateID).Return(fixApplicationTemplateModel(), nil)
				return repo
			},
			RuntimeRepoFN: func() *automock.RuntimeRepository {
				repo := &automock.RuntimeRepository{}
				repo.On("ListByIDs", ctx, Tnt, []string{RuntimeContextRuntimeID}).Return([]*model.Runtime{fixRuntimeModel(RuntimeContextRuntimeID)}, nil)
				repo.On("ListByScenariosAndIDs", ctx, Tnt, []string{in.Name}, []string{RuntimeContextRuntimeID}).Return([]*model.Runtime{}, nil)
				return repo
			},
			RuntimeContextRepoFn: func() *automock.RuntimeContextRepository {
				repo := &automock.RuntimeContextRepository{}
				repo.On("ListByScenariosAndRuntimeIDs", ctx, Tnt, []string{in.Name}, []string{RuntimeContextRuntimeID}).Return(nil, testErr)
				return repo
			},
			ObjectType:         graphql.FormationObjectTypeApplication,
			InputFormation:     in,
			ExpectedErrMessage: testErr.Error(),
		},
		{
			Name: "error for application when fetching runtimes in scenario fails",
			LabelServiceFn: func() *automock.LabelService {
				labelService := &automock.LabelService{}
				labelService.On("GetLabel", ctx, Tnt, applicationLblInput).Return(applicationLbl, nil)
				labelService.On("UpdateLabel", ctx, Tnt, applicationLbl.ID, &model.LabelInput{
					Key:        model.ScenariosKey,
					Value:      []string{secondTestFormationName},
					ObjectID:   objectID,
					ObjectType: model.ApplicationLabelableObject,
					Version:    0,
				}).Return(nil)
				return labelService
			},
			ApplicationRepoFN: func() *automock.ApplicationRepository {
				repo := &automock.ApplicationRepository{}
				repo.On("GetByID", ctx, Tnt, objectID).Return(fixApplicationModel(ApplicationID), nil)
				return repo
			},
			LabelRepoFn: func() *automock.LabelRepository {
				repo := &automock.LabelRepository{}
				repo.On("ListForObject", ctx, Tnt, model.ApplicationLabelableObject, objectID).Return(fixApplicationLabels(), nil)
				repo.On("ListForObject", ctx, Tnt, model.AppTemplateLabelableObject, ApplicationTemplateID).Return(fixApplicationTemplateLabels(), nil)
				repo.On("ListForObjectIDs", ctx, Tnt, model.RuntimeLabelableObject, []string{RuntimeContextRuntimeID}).Return(map[string]map[string]interface{}{
					RuntimeContextRuntimeID: fixRuntimeLabelsMap(),
				}, nil)
				return repo
			},
			WebhookRepoFN: func() *automock.WebhookRepository {
				repo := &automock.WebhookRepository{}
				repo.On("ListByReferenceObjectTypeAndWebhookType", ctx, Tnt, model.WebhookTypeConfigurationChanged, model.RuntimeWebhookReference).Return([]*model.Webhook{fixWebhookModel(WebhookForRuntimeContextID, RuntimeContextRuntimeID)}, nil)
				return repo
			},
			FormationRepositoryFn: func() *automock.FormationRepository {
				formationRepo := &automock.FormationRepository{}
				formationRepo.On("GetByName", ctx, testFormationName, Tnt).Return(expected, nil).Once()
				return formationRepo
			},
			ApplicationTemplateRepoFN: func() *automock.ApplicationTemplateRepository {
				repo := &automock.ApplicationTemplateRepository{}
				repo.On("Get", ctx, ApplicationTemplateID).Return(fixApplicationTemplateModel(), nil)
				return repo
			},
			RuntimeRepoFN: func() *automock.RuntimeRepository {
				repo := &automock.RuntimeRepository{}
				repo.On("ListByIDs", ctx, Tnt, []string{RuntimeContextRuntimeID}).Return([]*model.Runtime{fixRuntimeModel(RuntimeContextRuntimeID)}, nil)
				repo.On("ListByScenariosAndIDs", ctx, Tnt, []string{in.Name}, []string{RuntimeContextRuntimeID}).Return(nil, testErr)
				return repo
			},
			ObjectType:         graphql.FormationObjectTypeApplication,
			InputFormation:     in,
			ExpectedErrMessage: testErr.Error(),
		},
		{
			Name: "error for application when fetching listening runtimes labels fails",
			LabelServiceFn: func() *automock.LabelService {
				labelService := &automock.LabelService{}
				labelService.On("GetLabel", ctx, Tnt, applicationLblInput).Return(applicationLbl, nil)
				labelService.On("UpdateLabel", ctx, Tnt, applicationLbl.ID, &model.LabelInput{
					Key:        model.ScenariosKey,
					Value:      []string{secondTestFormationName},
					ObjectID:   objectID,
					ObjectType: model.ApplicationLabelableObject,
					Version:    0,
				}).Return(nil)
				return labelService
			},
			ApplicationRepoFN: func() *automock.ApplicationRepository {
				repo := &automock.ApplicationRepository{}
				repo.On("GetByID", ctx, Tnt, objectID).Return(fixApplicationModel(ApplicationID), nil)
				return repo
			},
			LabelRepoFn: func() *automock.LabelRepository {
				repo := &automock.LabelRepository{}
				repo.On("ListForObject", ctx, Tnt, model.ApplicationLabelableObject, objectID).Return(fixApplicationLabels(), nil)
				repo.On("ListForObject", ctx, Tnt, model.AppTemplateLabelableObject, ApplicationTemplateID).Return(fixApplicationTemplateLabels(), nil)
				repo.On("ListForObjectIDs", ctx, Tnt, model.RuntimeLabelableObject, []string{RuntimeContextRuntimeID}).Return(nil, testErr)
				return repo
			},
			WebhookRepoFN: func() *automock.WebhookRepository {
				repo := &automock.WebhookRepository{}
				repo.On("ListByReferenceObjectTypeAndWebhookType", ctx, Tnt, model.WebhookTypeConfigurationChanged, model.RuntimeWebhookReference).Return([]*model.Webhook{fixWebhookModel(WebhookForRuntimeContextID, RuntimeContextRuntimeID)}, nil)
				return repo
			},
			FormationRepositoryFn: func() *automock.FormationRepository {
				formationRepo := &automock.FormationRepository{}
				formationRepo.On("GetByName", ctx, testFormationName, Tnt).Return(expected, nil).Once()
				return formationRepo
			},
			ApplicationTemplateRepoFN: func() *automock.ApplicationTemplateRepository {
				repo := &automock.ApplicationTemplateRepository{}
				repo.On("Get", ctx, ApplicationTemplateID).Return(fixApplicationTemplateModel(), nil)
				return repo
			},
			RuntimeRepoFN: func() *automock.RuntimeRepository {
				repo := &automock.RuntimeRepository{}
				repo.On("ListByIDs", ctx, Tnt, []string{RuntimeContextRuntimeID}).Return([]*model.Runtime{fixRuntimeModel(RuntimeContextRuntimeID)}, nil)
				return repo
			},
			ObjectType:         graphql.FormationObjectTypeApplication,
			InputFormation:     in,
			ExpectedErrMessage: testErr.Error(),
		},
		{
			Name: "error for application when fetching listening runtimes fails",
			LabelServiceFn: func() *automock.LabelService {
				labelService := &automock.LabelService{}
				labelService.On("GetLabel", ctx, Tnt, applicationLblInput).Return(applicationLbl, nil)
				labelService.On("UpdateLabel", ctx, Tnt, applicationLbl.ID, &model.LabelInput{
					Key:        model.ScenariosKey,
					Value:      []string{secondTestFormationName},
					ObjectID:   objectID,
					ObjectType: model.ApplicationLabelableObject,
					Version:    0,
				}).Return(nil)
				return labelService
			},
			ApplicationRepoFN: func() *automock.ApplicationRepository {
				repo := &automock.ApplicationRepository{}
				repo.On("GetByID", ctx, Tnt, objectID).Return(fixApplicationModel(ApplicationID), nil)
				return repo
			},
			LabelRepoFn: func() *automock.LabelRepository {
				repo := &automock.LabelRepository{}
				repo.On("ListForObject", ctx, Tnt, model.ApplicationLabelableObject, objectID).Return(fixApplicationLabels(), nil)
				repo.On("ListForObject", ctx, Tnt, model.AppTemplateLabelableObject, ApplicationTemplateID).Return(fixApplicationTemplateLabels(), nil)
				return repo
			},
			WebhookRepoFN: func() *automock.WebhookRepository {
				repo := &automock.WebhookRepository{}
				repo.On("ListByReferenceObjectTypeAndWebhookType", ctx, Tnt, model.WebhookTypeConfigurationChanged, model.RuntimeWebhookReference).Return([]*model.Webhook{fixWebhookModel(WebhookForRuntimeContextID, RuntimeContextRuntimeID)}, nil)
				return repo
			},
			FormationRepositoryFn: func() *automock.FormationRepository {
				formationRepo := &automock.FormationRepository{}
				formationRepo.On("GetByName", ctx, testFormationName, Tnt).Return(expected, nil).Once()
				return formationRepo
			},
			ApplicationTemplateRepoFN: func() *automock.ApplicationTemplateRepository {
				repo := &automock.ApplicationTemplateRepository{}
				repo.On("Get", ctx, ApplicationTemplateID).Return(fixApplicationTemplateModel(), nil)
				return repo
			},
			RuntimeRepoFN: func() *automock.RuntimeRepository {
				repo := &automock.RuntimeRepository{}
				repo.On("ListByIDs", ctx, Tnt, []string{RuntimeContextRuntimeID}).Return(nil, testErr)
				return repo
			},
			ObjectType:         graphql.FormationObjectTypeApplication,
			InputFormation:     in,
			ExpectedErrMessage: testErr.Error(),
		},
		{
			Name: "error for application when fetching webhooks fails",
			LabelServiceFn: func() *automock.LabelService {
				labelService := &automock.LabelService{}
				labelService.On("GetLabel", ctx, Tnt, applicationLblInput).Return(applicationLbl, nil)
				labelService.On("UpdateLabel", ctx, Tnt, applicationLbl.ID, &model.LabelInput{
					Key:        model.ScenariosKey,
					Value:      []string{secondTestFormationName},
					ObjectID:   objectID,
					ObjectType: model.ApplicationLabelableObject,
					Version:    0,
				}).Return(nil)
				return labelService
			},
			ApplicationRepoFN: func() *automock.ApplicationRepository {
				repo := &automock.ApplicationRepository{}
				repo.On("GetByID", ctx, Tnt, objectID).Return(fixApplicationModel(ApplicationID), nil)
				return repo
			},
			LabelRepoFn: func() *automock.LabelRepository {
				repo := &automock.LabelRepository{}
				repo.On("ListForObject", ctx, Tnt, model.ApplicationLabelableObject, objectID).Return(fixApplicationLabels(), nil)
				repo.On("ListForObject", ctx, Tnt, model.AppTemplateLabelableObject, ApplicationTemplateID).Return(fixApplicationTemplateLabels(), nil)
				return repo
			},
			WebhookRepoFN: func() *automock.WebhookRepository {
				repo := &automock.WebhookRepository{}
				repo.On("ListByReferenceObjectTypeAndWebhookType", ctx, Tnt, model.WebhookTypeConfigurationChanged, model.RuntimeWebhookReference).Return(nil, testErr)
				return repo
			},
			FormationRepositoryFn: func() *automock.FormationRepository {
				formationRepo := &automock.FormationRepository{}
				formationRepo.On("GetByName", ctx, testFormationName, Tnt).Return(expected, nil).Once()
				return formationRepo
			},
			ApplicationTemplateRepoFN: func() *automock.ApplicationTemplateRepository {
				repo := &automock.ApplicationTemplateRepository{}
				repo.On("Get", ctx, ApplicationTemplateID).Return(fixApplicationTemplateModel(), nil)
				return repo
			},
			ObjectType:         graphql.FormationObjectTypeApplication,
			InputFormation:     in,
			ExpectedErrMessage: testErr.Error(),
		},
		{
			Name: "error for application when fetching application template labels fails",
			LabelServiceFn: func() *automock.LabelService {
				labelService := &automock.LabelService{}
				labelService.On("GetLabel", ctx, Tnt, applicationLblInput).Return(applicationLbl, nil)
				labelService.On("UpdateLabel", ctx, Tnt, applicationLbl.ID, &model.LabelInput{
					Key:        model.ScenariosKey,
					Value:      []string{secondTestFormationName},
					ObjectID:   objectID,
					ObjectType: model.ApplicationLabelableObject,
					Version:    0,
				}).Return(nil)
				return labelService
			},
			ApplicationRepoFN: func() *automock.ApplicationRepository {
				repo := &automock.ApplicationRepository{}
				repo.On("GetByID", ctx, Tnt, objectID).Return(fixApplicationModel(ApplicationID), nil)
				return repo
			},
			LabelRepoFn: func() *automock.LabelRepository {
				repo := &automock.LabelRepository{}
				repo.On("ListForObject", ctx, Tnt, model.ApplicationLabelableObject, objectID).Return(fixApplicationLabels(), nil)
				repo.On("ListForObject", ctx, Tnt, model.AppTemplateLabelableObject, ApplicationTemplateID).Return(nil, testErr)
				return repo
			},
			FormationRepositoryFn: func() *automock.FormationRepository {
				formationRepo := &automock.FormationRepository{}
				formationRepo.On("GetByName", ctx, testFormationName, Tnt).Return(expected, nil).Once()
				return formationRepo
			},
			ApplicationTemplateRepoFN: func() *automock.ApplicationTemplateRepository {
				repo := &automock.ApplicationTemplateRepository{}
				repo.On("Get", ctx, ApplicationTemplateID).Return(fixApplicationTemplateModel(), nil)
				return repo
			},
			ObjectType:         graphql.FormationObjectTypeApplication,
			InputFormation:     in,
			ExpectedErrMessage: testErr.Error(),
		},
		{
			Name: "error for application when fetching application template fails",
			LabelServiceFn: func() *automock.LabelService {
				labelService := &automock.LabelService{}
				labelService.On("GetLabel", ctx, Tnt, applicationLblInput).Return(applicationLbl, nil)
				labelService.On("UpdateLabel", ctx, Tnt, applicationLbl.ID, &model.LabelInput{
					Key:        model.ScenariosKey,
					Value:      []string{secondTestFormationName},
					ObjectID:   objectID,
					ObjectType: model.ApplicationLabelableObject,
					Version:    0,
				}).Return(nil)
				return labelService
			},
			ApplicationRepoFN: func() *automock.ApplicationRepository {
				repo := &automock.ApplicationRepository{}
				repo.On("GetByID", ctx, Tnt, objectID).Return(fixApplicationModel(ApplicationID), nil)
				return repo
			},
			LabelRepoFn: func() *automock.LabelRepository {
				repo := &automock.LabelRepository{}
				repo.On("ListForObject", ctx, Tnt, model.ApplicationLabelableObject, objectID).Return(fixApplicationLabels(), nil)
				return repo
			},
			FormationRepositoryFn: func() *automock.FormationRepository {
				formationRepo := &automock.FormationRepository{}
				formationRepo.On("GetByName", ctx, testFormationName, Tnt).Return(expected, nil).Once()
				return formationRepo
			},
			ApplicationTemplateRepoFN: func() *automock.ApplicationTemplateRepository {
				repo := &automock.ApplicationTemplateRepository{}
				repo.On("Get", ctx, ApplicationTemplateID).Return(nil, testErr)
				return repo
			},
			ObjectType:         graphql.FormationObjectTypeApplication,
			InputFormation:     in,
			ExpectedErrMessage: testErr.Error(),
		},
		{
			Name: "error for application when fetching application labels fails",
			LabelServiceFn: func() *automock.LabelService {
				labelService := &automock.LabelService{}
				labelService.On("GetLabel", ctx, Tnt, applicationLblInput).Return(applicationLbl, nil)
				labelService.On("UpdateLabel", ctx, Tnt, applicationLbl.ID, &model.LabelInput{
					Key:        model.ScenariosKey,
					Value:      []string{secondTestFormationName},
					ObjectID:   objectID,
					ObjectType: model.ApplicationLabelableObject,
					Version:    0,
				}).Return(nil)
				return labelService
			},
			ApplicationRepoFN: func() *automock.ApplicationRepository {
				repo := &automock.ApplicationRepository{}
				repo.On("GetByID", ctx, Tnt, objectID).Return(fixApplicationModel(ApplicationID), nil)
				return repo
			},
			LabelRepoFn: func() *automock.LabelRepository {
				repo := &automock.LabelRepository{}
				repo.On("ListForObject", ctx, Tnt, model.ApplicationLabelableObject, objectID).Return(nil, testErr)
				return repo
			},
			FormationRepositoryFn: func() *automock.FormationRepository {
				formationRepo := &automock.FormationRepository{}
				formationRepo.On("GetByName", ctx, testFormationName, Tnt).Return(expected, nil).Once()
				return formationRepo
			},
			ObjectType:         graphql.FormationObjectTypeApplication,
			InputFormation:     in,
			ExpectedErrMessage: testErr.Error(),
		},
		{
			Name: "error for application when fetching application fails",
			LabelServiceFn: func() *automock.LabelService {
				labelService := &automock.LabelService{}
				labelService.On("GetLabel", ctx, Tnt, applicationLblInput).Return(applicationLbl, nil)
				labelService.On("UpdateLabel", ctx, Tnt, applicationLbl.ID, &model.LabelInput{
					Key:        model.ScenariosKey,
					Value:      []string{secondTestFormationName},
					ObjectID:   objectID,
					ObjectType: model.ApplicationLabelableObject,
					Version:    0,
				}).Return(nil)
				return labelService
			},
			ApplicationRepoFN: func() *automock.ApplicationRepository {
				repo := &automock.ApplicationRepository{}
				repo.On("GetByID", ctx, Tnt, objectID).Return(nil, testErr)
				return repo
			},
			FormationRepositoryFn: func() *automock.FormationRepository {
				formationRepo := &automock.FormationRepository{}
				formationRepo.On("GetByName", ctx, testFormationName, Tnt).Return(expected, nil).Once()
				return formationRepo
			},
			ObjectType:         graphql.FormationObjectTypeApplication,
			InputFormation:     in,
			ExpectedErrMessage: testErr.Error(),
		},
		{
			Name: "success for runtime with notifications",
			LabelServiceFn: func() *automock.LabelService {
				labelService := &automock.LabelService{}
				labelService.On("GetLabel", ctx, Tnt, runtimeLblInput).Return(runtimeLbl, nil)
				labelService.On("UpdateLabel", ctx, Tnt, runtimeLbl.ID, &model.LabelInput{
					Key:        model.ScenariosKey,
					Value:      []string{secondTestFormationName},
					ObjectID:   objectID,
					ObjectType: model.RuntimeLabelableObject,
					Version:    0,
				}).Return(nil)
				return labelService
			},
			AsaRepoFN: func() *automock.AutomaticFormationAssignmentRepository {
				asaRepo := &automock.AutomaticFormationAssignmentRepository{}
				asaRepo.On("ListAll", ctx, Tnt).Return(nil, nil)
				return asaRepo
			},
			FormationRepositoryFn: func() *automock.FormationRepository {
				formationRepo := &automock.FormationRepository{}
				formationRepo.On("GetByName", ctx, testFormationName, Tnt).Return(expected, nil).Once()
				return formationRepo
			},
			ApplicationRepoFN: func() *automock.ApplicationRepository {
				repo := &automock.ApplicationRepository{}
				repo.On("ListByScenariosNoPaging", ctx, Tnt, []string{expected.Name}).Return([]*model.Application{fixApplicationModel(ApplicationID), fixApplicationModelWithoutTemplate(Application2ID)}, nil)
				return repo
			},
			WebhookConverterFN: func() *automock.WebhookConverter {
				conv := &automock.WebhookConverter{}
				conv.On("ToGraphQL", fixWebhookModel(WebhookID, RuntimeID)).Return(fixWebhookGQLModel(WebhookID, RuntimeID), nil)
				return conv
			},
			WebhookClientFN: func() *automock.WebhookClient {
				client := &automock.WebhookClient{}
				client.On("Do", ctx, &webhookclient.Request{
					Webhook: *fixWebhookGQLModel(WebhookID, RuntimeID),
					Object: &webhook.FormationConfigurationChangeInput{
						Operation:   model.UnassignFormation,
						FormationID: expected.ID,
						ApplicationTemplate: &webhook.ApplicationTemplateWithLabels{
							ApplicationTemplate: fixApplicationTemplateModel(),
							Labels:              fixApplicationTemplateLabelsMap(),
						},
						Application: &webhook.ApplicationWithLabels{
							Application: fixApplicationModel(ApplicationID),
							Labels:      fixApplicationLabelsMap(),
						},
						Runtime: &webhook.RuntimeWithLabels{
							Runtime: fixRuntimeModel(RuntimeID),
							Labels:  fixRuntimeLabelsMap(),
						},
						RuntimeContext: nil,
					},
					CorrelationID: "",
				}).Return(nil, nil).Once()
				client.On("Do", ctx, &webhookclient.Request{
					Webhook: *fixWebhookGQLModel(WebhookID, RuntimeID),
					Object: &webhook.FormationConfigurationChangeInput{
						Operation:           model.UnassignFormation,
						FormationID:         expected.ID,
						ApplicationTemplate: nil,
						Application: &webhook.ApplicationWithLabels{
							Application: fixApplicationModelWithoutTemplate(Application2ID),
							Labels:      fixApplicationLabelsMap(),
						},
						Runtime: &webhook.RuntimeWithLabels{
							Runtime: fixRuntimeModel(RuntimeID),
							Labels:  fixRuntimeLabelsMap(),
						},
						RuntimeContext: nil,
					},
					CorrelationID: "",
				}).Return(nil, nil).Once()
				return client
			},
			ApplicationTemplateRepoFN: func() *automock.ApplicationTemplateRepository {
				repo := &automock.ApplicationTemplateRepository{}
				repo.On("ListByIDs", ctx, []string{ApplicationTemplateID}).Return([]*model.ApplicationTemplate{fixApplicationTemplateModel()}, nil)
				return repo
			},
			RuntimeRepoFN: func() *automock.RuntimeRepository {
				repo := &automock.RuntimeRepository{}
				repo.On("GetByID", ctx, Tnt, objectID).Return(fixRuntimeModel(RuntimeID), nil)
				return repo
			},
			LabelRepoFn: func() *automock.LabelRepository {
				repo := &automock.LabelRepository{}
				repo.On("ListForObject", ctx, Tnt, model.RuntimeLabelableObject, objectID).Return(fixRuntimeLabels(), nil)
				repo.On("ListForObjectIDs", ctx, Tnt, model.ApplicationLabelableObject, []string{ApplicationID, Application2ID}).Return(map[string]map[string]interface{}{
					ApplicationID:  fixApplicationLabelsMap(),
					Application2ID: fixApplicationLabelsMap(),
				}, nil)
				repo.On("ListForObjectIDs", ctx, Tnt, model.AppTemplateLabelableObject, []string{ApplicationTemplateID}).Return(map[string]map[string]interface{}{
					ApplicationTemplateID: fixApplicationTemplateLabelsMap(),
				}, nil)
				return repo
			},
			WebhookRepoFN: func() *automock.WebhookRepository {
				repo := &automock.WebhookRepository{}
				repo.On("GetByIDAndWebhookType", ctx, Tnt, objectID, model.RuntimeWebhookReference, model.WebhookTypeConfigurationChanged).Return(fixWebhookModel(WebhookID, RuntimeID), nil)
				return repo
			},
			ObjectType:         graphql.FormationObjectTypeRuntime,
			InputFormation:     in,
			ExpectedFormation:  expected,
			ExpectedErrMessage: "",
		},
		{
			Name: "error for runtime if webhook client call fails",
			LabelServiceFn: func() *automock.LabelService {
				labelService := &automock.LabelService{}
				labelService.On("GetLabel", ctx, Tnt, runtimeLblInput).Return(runtimeLbl, nil)
				labelService.On("UpdateLabel", ctx, Tnt, runtimeLbl.ID, &model.LabelInput{
					Key:        model.ScenariosKey,
					Value:      []string{secondTestFormationName},
					ObjectID:   objectID,
					ObjectType: model.RuntimeLabelableObject,
					Version:    0,
				}).Return(nil)
				return labelService
			},
			AsaRepoFN: func() *automock.AutomaticFormationAssignmentRepository {
				asaRepo := &automock.AutomaticFormationAssignmentRepository{}
				asaRepo.On("ListAll", ctx, Tnt).Return(nil, nil)
				return asaRepo
			},
			FormationRepositoryFn: func() *automock.FormationRepository {
				formationRepo := &automock.FormationRepository{}
				formationRepo.On("GetByName", ctx, testFormationName, Tnt).Return(expected, nil).Once()
				return formationRepo
			},
			ApplicationRepoFN: func() *automock.ApplicationRepository {
				repo := &automock.ApplicationRepository{}
				repo.On("ListByScenariosNoPaging", ctx, Tnt, []string{expected.Name}).Return([]*model.Application{fixApplicationModel(ApplicationID)}, nil)
				return repo
			},
			WebhookConverterFN: func() *automock.WebhookConverter {
				conv := &automock.WebhookConverter{}
				conv.On("ToGraphQL", fixWebhookModel(WebhookID, RuntimeID)).Return(fixWebhookGQLModel(WebhookID, RuntimeID), nil)
				return conv
			},
			WebhookClientFN: func() *automock.WebhookClient {
				client := &automock.WebhookClient{}
				client.On("Do", ctx, &webhookclient.Request{
					Webhook: *fixWebhookGQLModel(WebhookID, RuntimeID),
					Object: &webhook.FormationConfigurationChangeInput{
						Operation:   model.UnassignFormation,
						FormationID: expected.ID,
						ApplicationTemplate: &webhook.ApplicationTemplateWithLabels{
							ApplicationTemplate: fixApplicationTemplateModel(),
							Labels:              fixApplicationTemplateLabelsMap(),
						},
						Application: &webhook.ApplicationWithLabels{
							Application: fixApplicationModel(ApplicationID),
							Labels:      fixApplicationLabelsMap(),
						},
						Runtime: &webhook.RuntimeWithLabels{
							Runtime: fixRuntimeModel(RuntimeID),
							Labels:  fixRuntimeLabelsMap(),
						},
						RuntimeContext: nil,
					},
					CorrelationID: "",
				}).Return(nil, testErr).Once()
				return client
			},
			ApplicationTemplateRepoFN: func() *automock.ApplicationTemplateRepository {
				repo := &automock.ApplicationTemplateRepository{}
				repo.On("ListByIDs", ctx, []string{ApplicationTemplateID}).Return([]*model.ApplicationTemplate{fixApplicationTemplateModel()}, nil)
				return repo
			},
			RuntimeRepoFN: func() *automock.RuntimeRepository {
				repo := &automock.RuntimeRepository{}
				repo.On("GetByID", ctx, Tnt, objectID).Return(fixRuntimeModel(RuntimeID), nil)
				return repo
			},
			LabelRepoFn: func() *automock.LabelRepository {
				repo := &automock.LabelRepository{}
				repo.On("ListForObject", ctx, Tnt, model.RuntimeLabelableObject, objectID).Return(fixRuntimeLabels(), nil)
				repo.On("ListForObjectIDs", ctx, Tnt, model.ApplicationLabelableObject, []string{ApplicationID}).Return(map[string]map[string]interface{}{
					ApplicationID: fixApplicationLabelsMap(),
				}, nil)
				repo.On("ListForObjectIDs", ctx, Tnt, model.AppTemplateLabelableObject, []string{ApplicationTemplateID}).Return(map[string]map[string]interface{}{
					ApplicationTemplateID: fixApplicationTemplateLabelsMap(),
				}, nil)
				return repo
			},
			WebhookRepoFN: func() *automock.WebhookRepository {
				repo := &automock.WebhookRepository{}
				repo.On("GetByIDAndWebhookType", ctx, Tnt, objectID, model.RuntimeWebhookReference, model.WebhookTypeConfigurationChanged).Return(fixWebhookModel(WebhookID, RuntimeID), nil)
				return repo
			},
			ObjectType:         graphql.FormationObjectTypeRuntime,
			InputFormation:     in,
			ExpectedErrMessage: testErr.Error(),
		},
		{
			Name: "error for runtime if webhook conversion fails",
			LabelServiceFn: func() *automock.LabelService {
				labelService := &automock.LabelService{}
				labelService.On("GetLabel", ctx, Tnt, runtimeLblInput).Return(runtimeLbl, nil)
				labelService.On("UpdateLabel", ctx, Tnt, runtimeLbl.ID, &model.LabelInput{
					Key:        model.ScenariosKey,
					Value:      []string{secondTestFormationName},
					ObjectID:   objectID,
					ObjectType: model.RuntimeLabelableObject,
					Version:    0,
				}).Return(nil)
				return labelService
			},
			AsaRepoFN: func() *automock.AutomaticFormationAssignmentRepository {
				asaRepo := &automock.AutomaticFormationAssignmentRepository{}
				asaRepo.On("ListAll", ctx, Tnt).Return(nil, nil)
				return asaRepo
			},
			FormationRepositoryFn: func() *automock.FormationRepository {
				formationRepo := &automock.FormationRepository{}
				formationRepo.On("GetByName", ctx, testFormationName, Tnt).Return(expected, nil).Once()
				return formationRepo
			},
			ApplicationRepoFN: func() *automock.ApplicationRepository {
				repo := &automock.ApplicationRepository{}
				repo.On("ListByScenariosNoPaging", ctx, Tnt, []string{expected.Name}).Return([]*model.Application{fixApplicationModel(ApplicationID)}, nil)
				return repo
			},
			WebhookConverterFN: func() *automock.WebhookConverter {
				conv := &automock.WebhookConverter{}
				conv.On("ToGraphQL", fixWebhookModel(WebhookID, RuntimeID)).Return(nil, testErr)
				return conv
			},
			ApplicationTemplateRepoFN: func() *automock.ApplicationTemplateRepository {
				repo := &automock.ApplicationTemplateRepository{}
				repo.On("ListByIDs", ctx, []string{ApplicationTemplateID}).Return([]*model.ApplicationTemplate{fixApplicationTemplateModel()}, nil)
				return repo
			},
			RuntimeRepoFN: func() *automock.RuntimeRepository {
				repo := &automock.RuntimeRepository{}
				repo.On("GetByID", ctx, Tnt, objectID).Return(fixRuntimeModel(RuntimeID), nil)
				return repo
			},
			LabelRepoFn: func() *automock.LabelRepository {
				repo := &automock.LabelRepository{}
				repo.On("ListForObject", ctx, Tnt, model.RuntimeLabelableObject, objectID).Return(fixRuntimeLabels(), nil)
				repo.On("ListForObjectIDs", ctx, Tnt, model.ApplicationLabelableObject, []string{ApplicationID}).Return(map[string]map[string]interface{}{
					ApplicationID: fixApplicationLabelsMap(),
				}, nil)
				repo.On("ListForObjectIDs", ctx, Tnt, model.AppTemplateLabelableObject, []string{ApplicationTemplateID}).Return(map[string]map[string]interface{}{
					ApplicationTemplateID: fixApplicationTemplateLabelsMap(),
				}, nil)
				return repo
			},
			WebhookRepoFN: func() *automock.WebhookRepository {
				repo := &automock.WebhookRepository{}
				repo.On("GetByIDAndWebhookType", ctx, Tnt, objectID, model.RuntimeWebhookReference, model.WebhookTypeConfigurationChanged).Return(fixWebhookModel(WebhookID, RuntimeID), nil)
				return repo
			},
			ObjectType:         graphql.FormationObjectTypeRuntime,
			InputFormation:     in,
			ExpectedErrMessage: testErr.Error(),
		},
		{
			Name: "error for runtime if fetching application template labels fails",
			LabelServiceFn: func() *automock.LabelService {
				labelService := &automock.LabelService{}
				labelService.On("GetLabel", ctx, Tnt, runtimeLblInput).Return(runtimeLbl, nil)
				labelService.On("UpdateLabel", ctx, Tnt, runtimeLbl.ID, &model.LabelInput{
					Key:        model.ScenariosKey,
					Value:      []string{secondTestFormationName},
					ObjectID:   objectID,
					ObjectType: model.RuntimeLabelableObject,
					Version:    0,
				}).Return(nil)
				return labelService
			},
			AsaRepoFN: func() *automock.AutomaticFormationAssignmentRepository {
				asaRepo := &automock.AutomaticFormationAssignmentRepository{}
				asaRepo.On("ListAll", ctx, Tnt).Return(nil, nil)
				return asaRepo
			},
			FormationRepositoryFn: func() *automock.FormationRepository {
				formationRepo := &automock.FormationRepository{}
				formationRepo.On("GetByName", ctx, testFormationName, Tnt).Return(expected, nil).Once()
				return formationRepo
			},
			ApplicationRepoFN: func() *automock.ApplicationRepository {
				repo := &automock.ApplicationRepository{}
				repo.On("ListByScenariosNoPaging", ctx, Tnt, []string{expected.Name}).Return([]*model.Application{fixApplicationModel(ApplicationID)}, nil)
				return repo
			},
			ApplicationTemplateRepoFN: func() *automock.ApplicationTemplateRepository {
				repo := &automock.ApplicationTemplateRepository{}
				repo.On("ListByIDs", ctx, []string{ApplicationTemplateID}).Return([]*model.ApplicationTemplate{fixApplicationTemplateModel()}, nil)
				return repo
			},
			RuntimeRepoFN: func() *automock.RuntimeRepository {
				repo := &automock.RuntimeRepository{}
				repo.On("GetByID", ctx, Tnt, objectID).Return(fixRuntimeModel(RuntimeID), nil)
				return repo
			},
			LabelRepoFn: func() *automock.LabelRepository {
				repo := &automock.LabelRepository{}
				repo.On("ListForObject", ctx, Tnt, model.RuntimeLabelableObject, objectID).Return(fixRuntimeLabels(), nil)
				repo.On("ListForObjectIDs", ctx, Tnt, model.ApplicationLabelableObject, []string{ApplicationID}).Return(map[string]map[string]interface{}{
					ApplicationID: fixApplicationLabelsMap(),
				}, nil)
				repo.On("ListForObjectIDs", ctx, Tnt, model.AppTemplateLabelableObject, []string{ApplicationTemplateID}).Return(nil, testErr)
				return repo
			},
			WebhookRepoFN: func() *automock.WebhookRepository {
				repo := &automock.WebhookRepository{}
				repo.On("GetByIDAndWebhookType", ctx, Tnt, objectID, model.RuntimeWebhookReference, model.WebhookTypeConfigurationChanged).Return(fixWebhookModel(WebhookID, RuntimeID), nil)
				return repo
			},
			ObjectType:         graphql.FormationObjectTypeRuntime,
			InputFormation:     in,
			ExpectedErrMessage: testErr.Error(),
		},
		{
			Name: "error for runtime if fetching application template fails",
			LabelServiceFn: func() *automock.LabelService {
				labelService := &automock.LabelService{}
				labelService.On("GetLabel", ctx, Tnt, runtimeLblInput).Return(runtimeLbl, nil)
				labelService.On("UpdateLabel", ctx, Tnt, runtimeLbl.ID, &model.LabelInput{
					Key:        model.ScenariosKey,
					Value:      []string{secondTestFormationName},
					ObjectID:   objectID,
					ObjectType: model.RuntimeLabelableObject,
					Version:    0,
				}).Return(nil)
				return labelService
			},
			AsaRepoFN: func() *automock.AutomaticFormationAssignmentRepository {
				asaRepo := &automock.AutomaticFormationAssignmentRepository{}
				asaRepo.On("ListAll", ctx, Tnt).Return(nil, nil)
				return asaRepo
			},
			FormationRepositoryFn: func() *automock.FormationRepository {
				formationRepo := &automock.FormationRepository{}
				formationRepo.On("GetByName", ctx, testFormationName, Tnt).Return(expected, nil).Once()
				return formationRepo
			},
			ApplicationRepoFN: func() *automock.ApplicationRepository {
				repo := &automock.ApplicationRepository{}
				repo.On("ListByScenariosNoPaging", ctx, Tnt, []string{expected.Name}).Return([]*model.Application{fixApplicationModel(ApplicationID)}, nil)
				return repo
			},
			ApplicationTemplateRepoFN: func() *automock.ApplicationTemplateRepository {
				repo := &automock.ApplicationTemplateRepository{}
				repo.On("ListByIDs", ctx, []string{ApplicationTemplateID}).Return(nil, testErr)
				return repo
			},
			RuntimeRepoFN: func() *automock.RuntimeRepository {
				repo := &automock.RuntimeRepository{}
				repo.On("GetByID", ctx, Tnt, objectID).Return(fixRuntimeModel(RuntimeID), nil)
				return repo
			},
			LabelRepoFn: func() *automock.LabelRepository {
				repo := &automock.LabelRepository{}
				repo.On("ListForObject", ctx, Tnt, model.RuntimeLabelableObject, objectID).Return(fixRuntimeLabels(), nil)
				repo.On("ListForObjectIDs", ctx, Tnt, model.ApplicationLabelableObject, []string{ApplicationID}).Return(map[string]map[string]interface{}{
					ApplicationID: fixApplicationLabelsMap(),
				}, nil)
				return repo
			},
			WebhookRepoFN: func() *automock.WebhookRepository {
				repo := &automock.WebhookRepository{}
				repo.On("GetByIDAndWebhookType", ctx, Tnt, objectID, model.RuntimeWebhookReference, model.WebhookTypeConfigurationChanged).Return(fixWebhookModel(WebhookID, RuntimeID), nil)
				return repo
			},
			ObjectType:         graphql.FormationObjectTypeRuntime,
			InputFormation:     in,
			ExpectedErrMessage: testErr.Error(),
		},
		{
			Name: "error for runtime if fetching application labels fails",
			LabelServiceFn: func() *automock.LabelService {
				labelService := &automock.LabelService{}
				labelService.On("GetLabel", ctx, Tnt, runtimeLblInput).Return(runtimeLbl, nil)
				labelService.On("UpdateLabel", ctx, Tnt, runtimeLbl.ID, &model.LabelInput{
					Key:        model.ScenariosKey,
					Value:      []string{secondTestFormationName},
					ObjectID:   objectID,
					ObjectType: model.RuntimeLabelableObject,
					Version:    0,
				}).Return(nil)
				return labelService
			},
			AsaRepoFN: func() *automock.AutomaticFormationAssignmentRepository {
				asaRepo := &automock.AutomaticFormationAssignmentRepository{}
				asaRepo.On("ListAll", ctx, Tnt).Return(nil, nil)
				return asaRepo
			},
			FormationRepositoryFn: func() *automock.FormationRepository {
				formationRepo := &automock.FormationRepository{}
				formationRepo.On("GetByName", ctx, testFormationName, Tnt).Return(expected, nil).Once()
				return formationRepo
			},
			ApplicationRepoFN: func() *automock.ApplicationRepository {
				repo := &automock.ApplicationRepository{}
				repo.On("ListByScenariosNoPaging", ctx, Tnt, []string{expected.Name}).Return([]*model.Application{fixApplicationModel(ApplicationID)}, nil)
				return repo
			},
			RuntimeRepoFN: func() *automock.RuntimeRepository {
				repo := &automock.RuntimeRepository{}
				repo.On("GetByID", ctx, Tnt, objectID).Return(fixRuntimeModel(RuntimeID), nil)
				return repo
			},
			LabelRepoFn: func() *automock.LabelRepository {
				repo := &automock.LabelRepository{}
				repo.On("ListForObject", ctx, Tnt, model.RuntimeLabelableObject, objectID).Return(fixRuntimeLabels(), nil)
				repo.On("ListForObjectIDs", ctx, Tnt, model.ApplicationLabelableObject, []string{ApplicationID}).Return(nil, testErr)
				return repo
			},
			WebhookRepoFN: func() *automock.WebhookRepository {
				repo := &automock.WebhookRepository{}
				repo.On("GetByIDAndWebhookType", ctx, Tnt, objectID, model.RuntimeWebhookReference, model.WebhookTypeConfigurationChanged).Return(fixWebhookModel(WebhookID, RuntimeID), nil)
				return repo
			},
			ObjectType:         graphql.FormationObjectTypeRuntime,
			InputFormation:     in,
			ExpectedErrMessage: testErr.Error(),
		},
		{
			Name: "error for runtime if fetching applications fails",
			LabelServiceFn: func() *automock.LabelService {
				labelService := &automock.LabelService{}
				labelService.On("GetLabel", ctx, Tnt, runtimeLblInput).Return(runtimeLbl, nil)
				labelService.On("UpdateLabel", ctx, Tnt, runtimeLbl.ID, &model.LabelInput{
					Key:        model.ScenariosKey,
					Value:      []string{secondTestFormationName},
					ObjectID:   objectID,
					ObjectType: model.RuntimeLabelableObject,
					Version:    0,
				}).Return(nil)
				return labelService
			},
			AsaRepoFN: func() *automock.AutomaticFormationAssignmentRepository {
				asaRepo := &automock.AutomaticFormationAssignmentRepository{}
				asaRepo.On("ListAll", ctx, Tnt).Return(nil, nil)
				return asaRepo
			},
			FormationRepositoryFn: func() *automock.FormationRepository {
				formationRepo := &automock.FormationRepository{}
				formationRepo.On("GetByName", ctx, testFormationName, Tnt).Return(expected, nil).Once()
				return formationRepo
			},
			ApplicationRepoFN: func() *automock.ApplicationRepository {
				repo := &automock.ApplicationRepository{}
				repo.On("ListByScenariosNoPaging", ctx, Tnt, []string{expected.Name}).Return(nil, testErr)
				return repo
			},
			RuntimeRepoFN: func() *automock.RuntimeRepository {
				repo := &automock.RuntimeRepository{}
				repo.On("GetByID", ctx, Tnt, objectID).Return(fixRuntimeModel(RuntimeID), nil)
				return repo
			},
			LabelRepoFn: func() *automock.LabelRepository {
				repo := &automock.LabelRepository{}
				repo.On("ListForObject", ctx, Tnt, model.RuntimeLabelableObject, objectID).Return(fixRuntimeLabels(), nil)
				return repo
			},
			WebhookRepoFN: func() *automock.WebhookRepository {
				repo := &automock.WebhookRepository{}
				repo.On("GetByIDAndWebhookType", ctx, Tnt, objectID, model.RuntimeWebhookReference, model.WebhookTypeConfigurationChanged).Return(fixWebhookModel(WebhookID, RuntimeID), nil)
				return repo
			},
			ObjectType:         graphql.FormationObjectTypeRuntime,
			InputFormation:     in,
			ExpectedErrMessage: testErr.Error(),
		},
		{
			Name: "error for runtime if fetching webhook fails",
			LabelServiceFn: func() *automock.LabelService {
				labelService := &automock.LabelService{}
				labelService.On("GetLabel", ctx, Tnt, runtimeLblInput).Return(runtimeLbl, nil)
				labelService.On("UpdateLabel", ctx, Tnt, runtimeLbl.ID, &model.LabelInput{
					Key:        model.ScenariosKey,
					Value:      []string{secondTestFormationName},
					ObjectID:   objectID,
					ObjectType: model.RuntimeLabelableObject,
					Version:    0,
				}).Return(nil)
				return labelService
			},
			AsaRepoFN: func() *automock.AutomaticFormationAssignmentRepository {
				asaRepo := &automock.AutomaticFormationAssignmentRepository{}
				asaRepo.On("ListAll", ctx, Tnt).Return(nil, nil)
				return asaRepo
			},
			FormationRepositoryFn: func() *automock.FormationRepository {
				formationRepo := &automock.FormationRepository{}
				formationRepo.On("GetByName", ctx, testFormationName, Tnt).Return(expected, nil).Once()
				return formationRepo
			},
			RuntimeRepoFN: func() *automock.RuntimeRepository {
				repo := &automock.RuntimeRepository{}
				repo.On("GetByID", ctx, Tnt, objectID).Return(fixRuntimeModel(RuntimeID), nil)
				return repo
			},
			LabelRepoFn: func() *automock.LabelRepository {
				repo := &automock.LabelRepository{}
				repo.On("ListForObject", ctx, Tnt, model.RuntimeLabelableObject, objectID).Return(fixRuntimeLabels(), nil)
				return repo
			},
			WebhookRepoFN: func() *automock.WebhookRepository {
				repo := &automock.WebhookRepository{}
				repo.On("GetByIDAndWebhookType", ctx, Tnt, objectID, model.RuntimeWebhookReference, model.WebhookTypeConfigurationChanged).Return(nil, testErr)
				return repo
			},
			ObjectType:         graphql.FormationObjectTypeRuntime,
			InputFormation:     in,
			ExpectedErrMessage: testErr.Error(),
		},
		{
			Name: "error for runtime if fetching runtime labels fails",
			LabelServiceFn: func() *automock.LabelService {
				labelService := &automock.LabelService{}
				labelService.On("GetLabel", ctx, Tnt, runtimeLblInput).Return(runtimeLbl, nil)
				labelService.On("UpdateLabel", ctx, Tnt, runtimeLbl.ID, &model.LabelInput{
					Key:        model.ScenariosKey,
					Value:      []string{secondTestFormationName},
					ObjectID:   objectID,
					ObjectType: model.RuntimeLabelableObject,
					Version:    0,
				}).Return(nil)
				return labelService
			},
			AsaRepoFN: func() *automock.AutomaticFormationAssignmentRepository {
				asaRepo := &automock.AutomaticFormationAssignmentRepository{}
				asaRepo.On("ListAll", ctx, Tnt).Return(nil, nil)
				return asaRepo
			},
			FormationRepositoryFn: func() *automock.FormationRepository {
				formationRepo := &automock.FormationRepository{}
				formationRepo.On("GetByName", ctx, testFormationName, Tnt).Return(expected, nil).Once()
				return formationRepo
			},
			RuntimeRepoFN: func() *automock.RuntimeRepository {
				repo := &automock.RuntimeRepository{}
				repo.On("GetByID", ctx, Tnt, objectID).Return(fixRuntimeModel(RuntimeID), nil)
				return repo
			},
			LabelRepoFn: func() *automock.LabelRepository {
				repo := &automock.LabelRepository{}
				repo.On("ListForObject", ctx, Tnt, model.RuntimeLabelableObject, objectID).Return(nil, testErr)
				return repo
			},
			ObjectType:         graphql.FormationObjectTypeRuntime,
			InputFormation:     in,
			ExpectedErrMessage: testErr.Error(),
		},
		{
			Name: "error for runtime if fetching runtime fails",
			LabelServiceFn: func() *automock.LabelService {
				labelService := &automock.LabelService{}
				labelService.On("GetLabel", ctx, Tnt, runtimeLblInput).Return(runtimeLbl, nil)
				labelService.On("UpdateLabel", ctx, Tnt, runtimeLbl.ID, &model.LabelInput{
					Key:        model.ScenariosKey,
					Value:      []string{secondTestFormationName},
					ObjectID:   objectID,
					ObjectType: model.RuntimeLabelableObject,
					Version:    0,
				}).Return(nil)
				return labelService
			},
			AsaRepoFN: func() *automock.AutomaticFormationAssignmentRepository {
				asaRepo := &automock.AutomaticFormationAssignmentRepository{}
				asaRepo.On("ListAll", ctx, Tnt).Return(nil, nil)
				return asaRepo
			},
			FormationRepositoryFn: func() *automock.FormationRepository {
				formationRepo := &automock.FormationRepository{}
				formationRepo.On("GetByName", ctx, testFormationName, Tnt).Return(expected, nil).Once()
				return formationRepo
			},
			RuntimeRepoFN: func() *automock.RuntimeRepository {
				repo := &automock.RuntimeRepository{}
				repo.On("GetByID", ctx, Tnt, objectID).Return(nil, testErr)
				return repo
			},
			ObjectType:         graphql.FormationObjectTypeRuntime,
			InputFormation:     in,
			ExpectedErrMessage: testErr.Error(),
		},
		{
			Name: "success for runtime context with notifications",
			LabelServiceFn: func() *automock.LabelService {
				labelService := &automock.LabelService{}
				labelService.On("GetLabel", ctx, Tnt, &runtimeCtxLblInput).Return(runtimeCtxLbl, nil)
				labelService.On("UpdateLabel", ctx, Tnt, runtimeCtxLbl.ID, &model.LabelInput{
					Key:        model.ScenariosKey,
					Value:      []string{secondTestFormationName},
					ObjectID:   objectID,
					ObjectType: model.RuntimeContextLabelableObject,
					Version:    0,
				}).Return(nil)
				return labelService
			},
			AsaRepoFN: func() *automock.AutomaticFormationAssignmentRepository {
				asaRepo := &automock.AutomaticFormationAssignmentRepository{}
				asaRepo.On("ListAll", ctx, Tnt).Return(nil, nil)
				return asaRepo
			},
			FormationRepositoryFn: func() *automock.FormationRepository {
				formationRepo := &automock.FormationRepository{}
				formationRepo.On("GetByName", ctx, testFormationName, Tnt).Return(expected, nil).Once()
				return formationRepo
			},
			ApplicationRepoFN: func() *automock.ApplicationRepository {
				repo := &automock.ApplicationRepository{}
				repo.On("ListByScenariosNoPaging", ctx, Tnt, []string{expected.Name}).Return([]*model.Application{fixApplicationModel(ApplicationID), fixApplicationModelWithoutTemplate(Application2ID)}, nil)
				return repo
			},
			WebhookConverterFN: func() *automock.WebhookConverter {
				conv := &automock.WebhookConverter{}
				conv.On("ToGraphQL", fixWebhookModel(WebhookID, RuntimeContextRuntimeID)).Return(fixWebhookGQLModel(WebhookID, RuntimeContextRuntimeID), nil)
				return conv
			},
			WebhookClientFN: func() *automock.WebhookClient {
				client := &automock.WebhookClient{}
				client.On("Do", ctx, &webhookclient.Request{
					Webhook: *fixWebhookGQLModel(WebhookID, RuntimeContextRuntimeID),
					Object: &webhook.FormationConfigurationChangeInput{
						Operation:   model.UnassignFormation,
						FormationID: expected.ID,
						ApplicationTemplate: &webhook.ApplicationTemplateWithLabels{
							ApplicationTemplate: fixApplicationTemplateModel(),
							Labels:              fixApplicationTemplateLabelsMap(),
						},
						Application: &webhook.ApplicationWithLabels{
							Application: fixApplicationModel(ApplicationID),
							Labels:      fixApplicationLabelsMap(),
						},
						Runtime: &webhook.RuntimeWithLabels{
							Runtime: fixRuntimeModel(RuntimeContextRuntimeID),
							Labels:  fixRuntimeLabelsMap(),
						},
						RuntimeContext: &webhook.RuntimeContextWithLabels{
							RuntimeContext: fixRuntimeContextModel(),
							Labels:         fixRuntimeContextLabelsMap(),
						},
					},
					CorrelationID: "",
				}).Return(nil, nil).Once()
				client.On("Do", ctx, &webhookclient.Request{
					Webhook: *fixWebhookGQLModel(WebhookID, RuntimeContextRuntimeID),
					Object: &webhook.FormationConfigurationChangeInput{
						Operation:           model.UnassignFormation,
						FormationID:         expected.ID,
						ApplicationTemplate: nil,
						Application: &webhook.ApplicationWithLabels{
							Application: fixApplicationModelWithoutTemplate(Application2ID),
							Labels:      fixApplicationLabelsMap(),
						},
						Runtime: &webhook.RuntimeWithLabels{
							Runtime: fixRuntimeModel(RuntimeContextRuntimeID),
							Labels:  fixRuntimeLabelsMap(),
						},
						RuntimeContext: &webhook.RuntimeContextWithLabels{
							RuntimeContext: fixRuntimeContextModel(),
							Labels:         fixRuntimeContextLabelsMap(),
						},
					},
					CorrelationID: "",
				}).Return(nil, nil).Once()
				return client
			},
			ApplicationTemplateRepoFN: func() *automock.ApplicationTemplateRepository {
				repo := &automock.ApplicationTemplateRepository{}
				repo.On("ListByIDs", ctx, []string{ApplicationTemplateID}).Return([]*model.ApplicationTemplate{fixApplicationTemplateModel()}, nil)
				return repo
			},
			RuntimeContextRepoFn: func() *automock.RuntimeContextRepository {
				repo := &automock.RuntimeContextRepository{}
				repo.On("GetByID", ctx, Tnt, objectID).Return(fixRuntimeContextModel(), nil)
				return repo
			},
			RuntimeRepoFN: func() *automock.RuntimeRepository {
				repo := &automock.RuntimeRepository{}
				repo.On("GetByID", ctx, Tnt, RuntimeContextRuntimeID).Return(fixRuntimeModel(RuntimeContextRuntimeID), nil)
				return repo
			},
			LabelRepoFn: func() *automock.LabelRepository {
				repo := &automock.LabelRepository{}
				repo.On("ListForObject", ctx, Tnt, model.RuntimeContextLabelableObject, objectID).Return(fixRuntimeContextLabels(), nil)
				repo.On("ListForObject", ctx, Tnt, model.RuntimeLabelableObject, RuntimeContextRuntimeID).Return(fixRuntimeLabels(), nil)
				repo.On("ListForObjectIDs", ctx, Tnt, model.ApplicationLabelableObject, []string{ApplicationID, Application2ID}).Return(map[string]map[string]interface{}{
					ApplicationID:  fixApplicationLabelsMap(),
					Application2ID: fixApplicationLabelsMap(),
				}, nil)
				repo.On("ListForObjectIDs", ctx, Tnt, model.AppTemplateLabelableObject, []string{ApplicationTemplateID}).Return(map[string]map[string]interface{}{
					ApplicationTemplateID: fixApplicationTemplateLabelsMap(),
				}, nil)
				return repo
			},
			WebhookRepoFN: func() *automock.WebhookRepository {
				repo := &automock.WebhookRepository{}
				repo.On("GetByIDAndWebhookType", ctx, Tnt, RuntimeContextRuntimeID, model.RuntimeWebhookReference, model.WebhookTypeConfigurationChanged).Return(fixWebhookModel(WebhookID, RuntimeContextRuntimeID), nil)
				return repo
			},
			ObjectType:         graphql.FormationObjectTypeRuntimeContext,
			InputFormation:     in,
			ExpectedFormation:  expected,
			ExpectedErrMessage: "",
		},
		{
			Name: "error for runtime context if webhook client call fails",
			LabelServiceFn: func() *automock.LabelService {
				labelService := &automock.LabelService{}
				labelService.On("GetLabel", ctx, Tnt, &runtimeCtxLblInput).Return(runtimeCtxLbl, nil)
				labelService.On("UpdateLabel", ctx, Tnt, runtimeCtxLbl.ID, &model.LabelInput{
					Key:        model.ScenariosKey,
					Value:      []string{secondTestFormationName},
					ObjectID:   objectID,
					ObjectType: model.RuntimeContextLabelableObject,
					Version:    0,
				}).Return(nil)
				return labelService
			},
			AsaRepoFN: func() *automock.AutomaticFormationAssignmentRepository {
				asaRepo := &automock.AutomaticFormationAssignmentRepository{}
				asaRepo.On("ListAll", ctx, Tnt).Return(nil, nil)
				return asaRepo
			},
			FormationRepositoryFn: func() *automock.FormationRepository {
				formationRepo := &automock.FormationRepository{}
				formationRepo.On("GetByName", ctx, testFormationName, Tnt).Return(expected, nil).Once()
				return formationRepo
			},
			ApplicationRepoFN: func() *automock.ApplicationRepository {
				repo := &automock.ApplicationRepository{}
				repo.On("ListByScenariosNoPaging", ctx, Tnt, []string{expected.Name}).Return([]*model.Application{fixApplicationModel(ApplicationID)}, nil)
				return repo
			},
			WebhookConverterFN: func() *automock.WebhookConverter {
				conv := &automock.WebhookConverter{}
				conv.On("ToGraphQL", fixWebhookModel(WebhookID, RuntimeContextRuntimeID)).Return(fixWebhookGQLModel(WebhookID, RuntimeContextRuntimeID), nil)
				return conv
			},
			WebhookClientFN: func() *automock.WebhookClient {
				client := &automock.WebhookClient{}
				client.On("Do", ctx, &webhookclient.Request{
					Webhook: *fixWebhookGQLModel(WebhookID, RuntimeContextRuntimeID),
					Object: &webhook.FormationConfigurationChangeInput{
						Operation:   model.UnassignFormation,
						FormationID: FormationID,
						ApplicationTemplate: &webhook.ApplicationTemplateWithLabels{
							ApplicationTemplate: fixApplicationTemplateModel(),
							Labels:              fixApplicationTemplateLabelsMap(),
						},
						Application: &webhook.ApplicationWithLabels{
							Application: fixApplicationModel(ApplicationID),
							Labels:      fixApplicationLabelsMap(),
						},
						Runtime: &webhook.RuntimeWithLabels{
							Runtime: fixRuntimeModel(RuntimeContextRuntimeID),
							Labels:  fixRuntimeLabelsMap(),
						},
						RuntimeContext: &webhook.RuntimeContextWithLabels{
							RuntimeContext: fixRuntimeContextModel(),
							Labels:         fixRuntimeContextLabelsMap(),
						},
					},
					CorrelationID: "",
				}).Return(nil, testErr).Once()
				return client
			},
			ApplicationTemplateRepoFN: func() *automock.ApplicationTemplateRepository {
				repo := &automock.ApplicationTemplateRepository{}
				repo.On("ListByIDs", ctx, []string{ApplicationTemplateID}).Return([]*model.ApplicationTemplate{fixApplicationTemplateModel()}, nil)
				return repo
			},
			RuntimeContextRepoFn: func() *automock.RuntimeContextRepository {
				repo := &automock.RuntimeContextRepository{}
				repo.On("GetByID", ctx, Tnt, objectID).Return(fixRuntimeContextModel(), nil)
				return repo
			},
			RuntimeRepoFN: func() *automock.RuntimeRepository {
				repo := &automock.RuntimeRepository{}
				repo.On("GetByID", ctx, Tnt, RuntimeContextRuntimeID).Return(fixRuntimeModel(RuntimeContextRuntimeID), nil)
				return repo
			},
			LabelRepoFn: func() *automock.LabelRepository {
				repo := &automock.LabelRepository{}
				repo.On("ListForObject", ctx, Tnt, model.RuntimeContextLabelableObject, objectID).Return(fixRuntimeContextLabels(), nil)
				repo.On("ListForObject", ctx, Tnt, model.RuntimeLabelableObject, RuntimeContextRuntimeID).Return(fixRuntimeLabels(), nil)
				repo.On("ListForObjectIDs", ctx, Tnt, model.ApplicationLabelableObject, []string{ApplicationID}).Return(map[string]map[string]interface{}{
					ApplicationID: fixApplicationLabelsMap(),
				}, nil)
				repo.On("ListForObjectIDs", ctx, Tnt, model.AppTemplateLabelableObject, []string{ApplicationTemplateID}).Return(map[string]map[string]interface{}{
					ApplicationTemplateID: fixApplicationTemplateLabelsMap(),
				}, nil)
				return repo
			},
			WebhookRepoFN: func() *automock.WebhookRepository {
				repo := &automock.WebhookRepository{}
				repo.On("GetByIDAndWebhookType", ctx, Tnt, RuntimeContextRuntimeID, model.RuntimeWebhookReference, model.WebhookTypeConfigurationChanged).Return(fixWebhookModel(WebhookID, RuntimeContextRuntimeID), nil)
				return repo
			},
			ObjectType:         graphql.FormationObjectTypeRuntimeContext,
			InputFormation:     in,
			ExpectedErrMessage: testErr.Error(),
		},
		{
			Name: "error for runtime context if webhook conversion fails",
			LabelServiceFn: func() *automock.LabelService {
				labelService := &automock.LabelService{}
				labelService.On("GetLabel", ctx, Tnt, &runtimeCtxLblInput).Return(runtimeCtxLbl, nil)
				labelService.On("UpdateLabel", ctx, Tnt, runtimeCtxLbl.ID, &model.LabelInput{
					Key:        model.ScenariosKey,
					Value:      []string{secondTestFormationName},
					ObjectID:   objectID,
					ObjectType: model.RuntimeContextLabelableObject,
					Version:    0,
				}).Return(nil)
				return labelService
			},
			AsaRepoFN: func() *automock.AutomaticFormationAssignmentRepository {
				asaRepo := &automock.AutomaticFormationAssignmentRepository{}
				asaRepo.On("ListAll", ctx, Tnt).Return(nil, nil)
				return asaRepo
			},
			FormationRepositoryFn: func() *automock.FormationRepository {
				formationRepo := &automock.FormationRepository{}
				formationRepo.On("GetByName", ctx, testFormationName, Tnt).Return(expected, nil).Once()
				return formationRepo
			},
			ApplicationRepoFN: func() *automock.ApplicationRepository {
				repo := &automock.ApplicationRepository{}
				repo.On("ListByScenariosNoPaging", ctx, Tnt, []string{expected.Name}).Return([]*model.Application{fixApplicationModel(ApplicationID)}, nil)
				return repo
			},
			WebhookConverterFN: func() *automock.WebhookConverter {
				conv := &automock.WebhookConverter{}
				conv.On("ToGraphQL", fixWebhookModel(WebhookID, RuntimeContextRuntimeID)).Return(nil, testErr)
				return conv
			},
			ApplicationTemplateRepoFN: func() *automock.ApplicationTemplateRepository {
				repo := &automock.ApplicationTemplateRepository{}
				repo.On("ListByIDs", ctx, []string{ApplicationTemplateID}).Return([]*model.ApplicationTemplate{fixApplicationTemplateModel()}, nil)
				return repo
			},
			RuntimeContextRepoFn: func() *automock.RuntimeContextRepository {
				repo := &automock.RuntimeContextRepository{}
				repo.On("GetByID", ctx, Tnt, objectID).Return(fixRuntimeContextModel(), nil)
				return repo
			},
			RuntimeRepoFN: func() *automock.RuntimeRepository {
				repo := &automock.RuntimeRepository{}
				repo.On("GetByID", ctx, Tnt, RuntimeContextRuntimeID).Return(fixRuntimeModel(RuntimeContextRuntimeID), nil)
				return repo
			},
			LabelRepoFn: func() *automock.LabelRepository {
				repo := &automock.LabelRepository{}
				repo.On("ListForObject", ctx, Tnt, model.RuntimeContextLabelableObject, objectID).Return(fixRuntimeContextLabels(), nil)
				repo.On("ListForObject", ctx, Tnt, model.RuntimeLabelableObject, RuntimeContextRuntimeID).Return(fixRuntimeLabels(), nil)
				repo.On("ListForObjectIDs", ctx, Tnt, model.ApplicationLabelableObject, []string{ApplicationID}).Return(map[string]map[string]interface{}{
					ApplicationID: fixApplicationLabelsMap(),
				}, nil)
				repo.On("ListForObjectIDs", ctx, Tnt, model.AppTemplateLabelableObject, []string{ApplicationTemplateID}).Return(map[string]map[string]interface{}{
					ApplicationTemplateID: fixApplicationTemplateLabelsMap(),
				}, nil)
				return repo
			},
			WebhookRepoFN: func() *automock.WebhookRepository {
				repo := &automock.WebhookRepository{}
				repo.On("GetByIDAndWebhookType", ctx, Tnt, RuntimeContextRuntimeID, model.RuntimeWebhookReference, model.WebhookTypeConfigurationChanged).Return(fixWebhookModel(WebhookID, RuntimeContextRuntimeID), nil)
				return repo
			},
			ObjectType:         graphql.FormationObjectTypeRuntimeContext,
			InputFormation:     in,
			ExpectedErrMessage: testErr.Error(),
		},
		{
			Name: "error for runtime context if fetching application template labels fails",
			LabelServiceFn: func() *automock.LabelService {
				labelService := &automock.LabelService{}
				labelService.On("GetLabel", ctx, Tnt, &runtimeCtxLblInput).Return(runtimeCtxLbl, nil)
				labelService.On("UpdateLabel", ctx, Tnt, runtimeCtxLbl.ID, &model.LabelInput{
					Key:        model.ScenariosKey,
					Value:      []string{secondTestFormationName},
					ObjectID:   objectID,
					ObjectType: model.RuntimeContextLabelableObject,
					Version:    0,
				}).Return(nil)
				return labelService
			},
			AsaRepoFN: func() *automock.AutomaticFormationAssignmentRepository {
				asaRepo := &automock.AutomaticFormationAssignmentRepository{}
				asaRepo.On("ListAll", ctx, Tnt).Return(nil, nil)
				return asaRepo
			},
			FormationRepositoryFn: func() *automock.FormationRepository {
				formationRepo := &automock.FormationRepository{}
				formationRepo.On("GetByName", ctx, testFormationName, Tnt).Return(expected, nil).Once()
				return formationRepo
			},
			ApplicationRepoFN: func() *automock.ApplicationRepository {
				repo := &automock.ApplicationRepository{}
				repo.On("ListByScenariosNoPaging", ctx, Tnt, []string{expected.Name}).Return([]*model.Application{fixApplicationModel(ApplicationID)}, nil)
				return repo
			},
			ApplicationTemplateRepoFN: func() *automock.ApplicationTemplateRepository {
				repo := &automock.ApplicationTemplateRepository{}
				repo.On("ListByIDs", ctx, []string{ApplicationTemplateID}).Return([]*model.ApplicationTemplate{fixApplicationTemplateModel()}, nil)
				return repo
			},
			RuntimeContextRepoFn: func() *automock.RuntimeContextRepository {
				repo := &automock.RuntimeContextRepository{}
				repo.On("GetByID", ctx, Tnt, objectID).Return(fixRuntimeContextModel(), nil)
				return repo
			},
			RuntimeRepoFN: func() *automock.RuntimeRepository {
				repo := &automock.RuntimeRepository{}
				repo.On("GetByID", ctx, Tnt, RuntimeContextRuntimeID).Return(fixRuntimeModel(RuntimeContextRuntimeID), nil)
				return repo
			},
			LabelRepoFn: func() *automock.LabelRepository {
				repo := &automock.LabelRepository{}
				repo.On("ListForObject", ctx, Tnt, model.RuntimeContextLabelableObject, objectID).Return(fixRuntimeContextLabels(), nil)
				repo.On("ListForObject", ctx, Tnt, model.RuntimeLabelableObject, RuntimeContextRuntimeID).Return(fixRuntimeLabels(), nil)
				repo.On("ListForObjectIDs", ctx, Tnt, model.ApplicationLabelableObject, []string{ApplicationID}).Return(map[string]map[string]interface{}{
					ApplicationID: fixApplicationLabelsMap(),
				}, nil)
				repo.On("ListForObjectIDs", ctx, Tnt, model.AppTemplateLabelableObject, []string{ApplicationTemplateID}).Return(nil, testErr)
				return repo
			},
			WebhookRepoFN: func() *automock.WebhookRepository {
				repo := &automock.WebhookRepository{}
				repo.On("GetByIDAndWebhookType", ctx, Tnt, RuntimeContextRuntimeID, model.RuntimeWebhookReference, model.WebhookTypeConfigurationChanged).Return(fixWebhookModel(WebhookID, RuntimeContextRuntimeID), nil)
				return repo
			},
			ObjectType:         graphql.FormationObjectTypeRuntimeContext,
			InputFormation:     in,
			ExpectedErrMessage: testErr.Error(),
		},
		{
			Name: "error for runtime context if fetching application templates fails",
			LabelServiceFn: func() *automock.LabelService {
				labelService := &automock.LabelService{}
				labelService.On("GetLabel", ctx, Tnt, &runtimeCtxLblInput).Return(runtimeCtxLbl, nil)
				labelService.On("UpdateLabel", ctx, Tnt, runtimeCtxLbl.ID, &model.LabelInput{
					Key:        model.ScenariosKey,
					Value:      []string{secondTestFormationName},
					ObjectID:   objectID,
					ObjectType: model.RuntimeContextLabelableObject,
					Version:    0,
				}).Return(nil)
				return labelService
			},
			AsaRepoFN: func() *automock.AutomaticFormationAssignmentRepository {
				asaRepo := &automock.AutomaticFormationAssignmentRepository{}
				asaRepo.On("ListAll", ctx, Tnt).Return(nil, nil)
				return asaRepo
			},
			FormationRepositoryFn: func() *automock.FormationRepository {
				formationRepo := &automock.FormationRepository{}
				formationRepo.On("GetByName", ctx, testFormationName, Tnt).Return(expected, nil).Once()
				return formationRepo
			},
			ApplicationRepoFN: func() *automock.ApplicationRepository {
				repo := &automock.ApplicationRepository{}
				repo.On("ListByScenariosNoPaging", ctx, Tnt, []string{expected.Name}).Return([]*model.Application{fixApplicationModel(ApplicationID)}, nil)
				return repo
			},
			ApplicationTemplateRepoFN: func() *automock.ApplicationTemplateRepository {
				repo := &automock.ApplicationTemplateRepository{}
				repo.On("ListByIDs", ctx, []string{ApplicationTemplateID}).Return(nil, testErr)
				return repo
			},
			RuntimeContextRepoFn: func() *automock.RuntimeContextRepository {
				repo := &automock.RuntimeContextRepository{}
				repo.On("GetByID", ctx, Tnt, objectID).Return(fixRuntimeContextModel(), nil)
				return repo
			},
			RuntimeRepoFN: func() *automock.RuntimeRepository {
				repo := &automock.RuntimeRepository{}
				repo.On("GetByID", ctx, Tnt, RuntimeContextRuntimeID).Return(fixRuntimeModel(RuntimeContextRuntimeID), nil)
				return repo
			},
			LabelRepoFn: func() *automock.LabelRepository {
				repo := &automock.LabelRepository{}
				repo.On("ListForObject", ctx, Tnt, model.RuntimeContextLabelableObject, objectID).Return(fixRuntimeContextLabels(), nil)
				repo.On("ListForObject", ctx, Tnt, model.RuntimeLabelableObject, RuntimeContextRuntimeID).Return(fixRuntimeLabels(), nil)
				repo.On("ListForObjectIDs", ctx, Tnt, model.ApplicationLabelableObject, []string{ApplicationID}).Return(map[string]map[string]interface{}{
					ApplicationID: fixApplicationLabelsMap(),
				}, nil)
				return repo
			},
			WebhookRepoFN: func() *automock.WebhookRepository {
				repo := &automock.WebhookRepository{}
				repo.On("GetByIDAndWebhookType", ctx, Tnt, RuntimeContextRuntimeID, model.RuntimeWebhookReference, model.WebhookTypeConfigurationChanged).Return(fixWebhookModel(WebhookID, RuntimeContextRuntimeID), nil)
				return repo
			},
			ObjectType:         graphql.FormationObjectTypeRuntimeContext,
			InputFormation:     in,
			ExpectedErrMessage: testErr.Error(),
		},
		{
			Name: "error for runtime context if fetching application labels fails",
			LabelServiceFn: func() *automock.LabelService {
				labelService := &automock.LabelService{}
				labelService.On("GetLabel", ctx, Tnt, &runtimeCtxLblInput).Return(runtimeCtxLbl, nil)
				labelService.On("UpdateLabel", ctx, Tnt, runtimeCtxLbl.ID, &model.LabelInput{
					Key:        model.ScenariosKey,
					Value:      []string{secondTestFormationName},
					ObjectID:   objectID,
					ObjectType: model.RuntimeContextLabelableObject,
					Version:    0,
				}).Return(nil)
				return labelService
			},
			AsaRepoFN: func() *automock.AutomaticFormationAssignmentRepository {
				asaRepo := &automock.AutomaticFormationAssignmentRepository{}
				asaRepo.On("ListAll", ctx, Tnt).Return(nil, nil)
				return asaRepo
			},
			FormationRepositoryFn: func() *automock.FormationRepository {
				formationRepo := &automock.FormationRepository{}
				formationRepo.On("GetByName", ctx, testFormationName, Tnt).Return(expected, nil).Once()
				return formationRepo
			},
			ApplicationRepoFN: func() *automock.ApplicationRepository {
				repo := &automock.ApplicationRepository{}
				repo.On("ListByScenariosNoPaging", ctx, Tnt, []string{expected.Name}).Return([]*model.Application{fixApplicationModel(ApplicationID)}, nil)
				return repo
			},
			RuntimeContextRepoFn: func() *automock.RuntimeContextRepository {
				repo := &automock.RuntimeContextRepository{}
				repo.On("GetByID", ctx, Tnt, objectID).Return(fixRuntimeContextModel(), nil)
				return repo
			},
			RuntimeRepoFN: func() *automock.RuntimeRepository {
				repo := &automock.RuntimeRepository{}
				repo.On("GetByID", ctx, Tnt, RuntimeContextRuntimeID).Return(fixRuntimeModel(RuntimeContextRuntimeID), nil)
				return repo
			},
			LabelRepoFn: func() *automock.LabelRepository {
				repo := &automock.LabelRepository{}
				repo.On("ListForObject", ctx, Tnt, model.RuntimeContextLabelableObject, objectID).Return(fixRuntimeContextLabels(), nil)
				repo.On("ListForObject", ctx, Tnt, model.RuntimeLabelableObject, RuntimeContextRuntimeID).Return(fixRuntimeLabels(), nil)
				repo.On("ListForObjectIDs", ctx, Tnt, model.ApplicationLabelableObject, []string{ApplicationID}).Return(nil, testErr)
				return repo
			},
			WebhookRepoFN: func() *automock.WebhookRepository {
				repo := &automock.WebhookRepository{}
				repo.On("GetByIDAndWebhookType", ctx, Tnt, RuntimeContextRuntimeID, model.RuntimeWebhookReference, model.WebhookTypeConfigurationChanged).Return(fixWebhookModel(WebhookID, RuntimeContextRuntimeID), nil)
				return repo
			},
			ObjectType:         graphql.FormationObjectTypeRuntimeContext,
			InputFormation:     in,
			ExpectedErrMessage: testErr.Error(),
		},
		{
			Name: "error for runtime context if fetching applications fails",
			LabelServiceFn: func() *automock.LabelService {
				labelService := &automock.LabelService{}
				labelService.On("GetLabel", ctx, Tnt, &runtimeCtxLblInput).Return(runtimeCtxLbl, nil)
				labelService.On("UpdateLabel", ctx, Tnt, runtimeCtxLbl.ID, &model.LabelInput{
					Key:        model.ScenariosKey,
					Value:      []string{secondTestFormationName},
					ObjectID:   objectID,
					ObjectType: model.RuntimeContextLabelableObject,
					Version:    0,
				}).Return(nil)
				return labelService
			},
			AsaRepoFN: func() *automock.AutomaticFormationAssignmentRepository {
				asaRepo := &automock.AutomaticFormationAssignmentRepository{}
				asaRepo.On("ListAll", ctx, Tnt).Return(nil, nil)
				return asaRepo
			},
			FormationRepositoryFn: func() *automock.FormationRepository {
				formationRepo := &automock.FormationRepository{}
				formationRepo.On("GetByName", ctx, testFormationName, Tnt).Return(expected, nil).Once()
				return formationRepo
			},
			ApplicationRepoFN: func() *automock.ApplicationRepository {
				repo := &automock.ApplicationRepository{}
				repo.On("ListByScenariosNoPaging", ctx, Tnt, []string{expected.Name}).Return(nil, testErr)
				return repo
			},
			RuntimeContextRepoFn: func() *automock.RuntimeContextRepository {
				repo := &automock.RuntimeContextRepository{}
				repo.On("GetByID", ctx, Tnt, objectID).Return(fixRuntimeContextModel(), nil)
				return repo
			},
			RuntimeRepoFN: func() *automock.RuntimeRepository {
				repo := &automock.RuntimeRepository{}
				repo.On("GetByID", ctx, Tnt, RuntimeContextRuntimeID).Return(fixRuntimeModel(RuntimeContextRuntimeID), nil)
				return repo
			},
			LabelRepoFn: func() *automock.LabelRepository {
				repo := &automock.LabelRepository{}
				repo.On("ListForObject", ctx, Tnt, model.RuntimeContextLabelableObject, objectID).Return(fixRuntimeContextLabels(), nil)
				repo.On("ListForObject", ctx, Tnt, model.RuntimeLabelableObject, RuntimeContextRuntimeID).Return(fixRuntimeLabels(), nil)
				return repo
			},
			WebhookRepoFN: func() *automock.WebhookRepository {
				repo := &automock.WebhookRepository{}
				repo.On("GetByIDAndWebhookType", ctx, Tnt, RuntimeContextRuntimeID, model.RuntimeWebhookReference, model.WebhookTypeConfigurationChanged).Return(fixWebhookModel(WebhookID, RuntimeContextRuntimeID), nil)
				return repo
=======
>>>>>>> c43436d1
			},
			InputFormation:     in,
			ExpectedFormation:  expected,
			ExpectedErrMessage: "",
		},
		{
			Name: "success when default scenario",
			LabelDefRepositoryFn: func() *automock.LabelDefRepository {
				labelDefRepo := &automock.LabelDefRepository{}
				labelDefRepo.On("GetByKey", ctx, Tnt, model.ScenariosKey).Return(&newSchemaLblDef, nil)
				labelDefRepo.On("UpdateWithVersion", ctx, emptySchemaLblDef).Return(nil)
				return labelDefRepo
			},
			LabelDefServiceFn: func() *automock.LabelDefService {
				labelDefService := &automock.LabelDefService{}
				labelDefService.On("ValidateExistingLabelsAgainstSchema", ctx, emptySchema, Tnt, model.ScenariosKey).Return(nil)
				labelDefService.On("ValidateAutomaticScenarioAssignmentAgainstSchema", ctx, emptySchema, Tnt, model.ScenariosKey).Return(nil)
				return labelDefService
			},
			FormationRepoFn: func() *automock.FormationRepository {
				repo := &automock.FormationRepository{}
				repo.On("DeleteByName", ctx, Tnt, model.DefaultScenario).Return(nil).Once()
				return repo
			},
			InputFormation:     model.Formation{Name: model.DefaultScenario},
			ExpectedFormation:  &defaultFormation,
			ExpectedErrMessage: "",
		},
		{
			Name: "error when can not get labeldef",
			LabelDefRepositoryFn: func() *automock.LabelDefRepository {
				labelDefRepo := &automock.LabelDefRepository{}
				labelDefRepo.On("GetByKey", ctx, Tnt, model.ScenariosKey).Return(nil, testErr)
				return labelDefRepo
			},
			LabelDefServiceFn:  unusedLabelDefService,
			InputFormation:     in,
			ExpectedErrMessage: testErr.Error(),
		},
		{
			Name: "error when labeldef's schema is missing",
			LabelDefRepositoryFn: func() *automock.LabelDefRepository {
				labelDefRepo := &automock.LabelDefRepository{}
				labelDefRepo.On("GetByKey", ctx, Tnt, model.ScenariosKey).Return(&nilSchemaLblDef, nil)
				return labelDefRepo
			},
			LabelDefServiceFn:  unusedLabelDefService,
			InputFormation:     in,
			ExpectedErrMessage: "missing schema",
		},
		{
			Name: "error when validating existing labels against the schema",
			LabelDefRepositoryFn: func() *automock.LabelDefRepository {
				labelDefRepo := &automock.LabelDefRepository{}
				labelDefRepo.On("GetByKey", ctx, Tnt, model.ScenariosKey).Return(&defaultSchemaLblDef, nil)
				return labelDefRepo
			},
			LabelDefServiceFn: func() *automock.LabelDefService {
				labelDefService := &automock.LabelDefService{}
				labelDefService.On("ValidateExistingLabelsAgainstSchema", ctx, newSchema, Tnt, model.ScenariosKey).Return(testErr)
				return labelDefService
			},
			InputFormation:     in,
			ExpectedErrMessage: testErr.Error(),
		},
		{
			Name: "error when validating automatic scenario assignment against the schema",
			LabelDefRepositoryFn: func() *automock.LabelDefRepository {
				labelDefRepo := &automock.LabelDefRepository{}
				labelDefRepo.On("GetByKey", ctx, Tnt, model.ScenariosKey).Return(&defaultSchemaLblDef, nil)
				return labelDefRepo
			},
			LabelDefServiceFn: func() *automock.LabelDefService {
				labelDefService := &automock.LabelDefService{}
				labelDefService.On("ValidateExistingLabelsAgainstSchema", ctx, newSchema, Tnt, model.ScenariosKey).Return(nil)
				labelDefService.On("ValidateAutomaticScenarioAssignmentAgainstSchema", ctx, newSchema, Tnt, model.ScenariosKey).Return(testErr)
				return labelDefService
			},
			InputFormation:     in,
			ExpectedErrMessage: testErr.Error(),
		},
		{
			Name: "error when update with version fails",
			LabelDefRepositoryFn: func() *automock.LabelDefRepository {
				labelDefRepo := &automock.LabelDefRepository{}
				labelDefRepo.On("GetByKey", ctx, Tnt, model.ScenariosKey).Return(&newSchemaLblDef, nil)
				labelDefRepo.On("UpdateWithVersion", ctx, newSchemaLblDef).Return(testErr)
				return labelDefRepo
			},
			LabelDefServiceFn: func() *automock.LabelDefService {
				labelDefService := &automock.LabelDefService{}
				labelDefService.On("ValidateExistingLabelsAgainstSchema", ctx, newSchema, Tnt, newSchemaLblDef.Key).Return(nil)
				labelDefService.On("ValidateAutomaticScenarioAssignmentAgainstSchema", ctx, newSchema, Tnt, newSchemaLblDef.Key).Return(nil)
				return labelDefService
			},
			InputFormation:     in,
			ExpectedErrMessage: testErr.Error(),
		},
		{
			Name: "Returns error when can't get formation by name",
			LabelDefRepositoryFn: func() *automock.LabelDefRepository {
				labelDefRepo := &automock.LabelDefRepository{}
				labelDefRepo.On("GetByKey", ctx, Tnt, model.ScenariosKey).Return(&defaultSchemaLblDef, nil)
				labelDefRepo.On("UpdateWithVersion", ctx, newSchemaLblDef).Return(nil)
				return labelDefRepo
			},
			LabelDefServiceFn: func() *automock.LabelDefService {
				labelDefService := &automock.LabelDefService{}
				labelDefService.On("ValidateExistingLabelsAgainstSchema", ctx, newSchema, Tnt, model.ScenariosKey).Return(nil)
				labelDefService.On("ValidateAutomaticScenarioAssignmentAgainstSchema", ctx, newSchema, Tnt, model.ScenariosKey).Return(nil)
				return labelDefService
			},
			FormationRepoFn: func() *automock.FormationRepository {
				formationRepoMock := &automock.FormationRepository{}
				formationRepoMock.On("DeleteByName", ctx, Tnt, testFormationName).Return(nil).Once()
				formationRepoMock.On("GetByName", ctx, testFormationName, Tnt).Return(nil, testErr).Once()
				return formationRepoMock
			},
			InputFormation:     in,
			ExpectedFormation:  nil,
			ExpectedErrMessage: testErr.Error(),
		},
		{
			Name: "error when deleting formation template by name fails",
			LabelDefRepositoryFn: func() *automock.LabelDefRepository {
				labelDefRepo := &automock.LabelDefRepository{}
				labelDefRepo.On("GetByKey", ctx, Tnt, model.ScenariosKey).Return(&defaultSchemaLblDef, nil)
				labelDefRepo.On("UpdateWithVersion", ctx, newSchemaLblDef).Return(nil)
				return labelDefRepo
			},
			LabelDefServiceFn: func() *automock.LabelDefService {
				labelDefService := &automock.LabelDefService{}
				labelDefService.On("ValidateExistingLabelsAgainstSchema", ctx, newSchema, Tnt, model.ScenariosKey).Return(nil)
				labelDefService.On("ValidateAutomaticScenarioAssignmentAgainstSchema", ctx, newSchema, Tnt, model.ScenariosKey).Return(nil)
				return labelDefService
			},
			FormationRepoFn: func() *automock.FormationRepository {
				formationRepoMock := &automock.FormationRepository{}
				formationRepoMock.On("GetByName", ctx, testFormationName, Tnt).Return(expected, nil).Once()
				formationRepoMock.On("DeleteByName", ctx, Tnt, testFormationName).Return(testErr).Once()
				return formationRepoMock
			},
			InputFormation:     in,
			ExpectedErrMessage: testErr.Error(),
		},
	}

	for _, testCase := range testCases {
		t.Run(testCase.Name, func(t *testing.T) {
			// GIVEN
			lblDefRepo := testCase.LabelDefRepositoryFn()
			lblDefService := testCase.LabelDefServiceFn()
			formationRepoMock := &automock.FormationRepository{}
			if testCase.FormationRepoFn != nil {
				formationRepoMock = testCase.FormationRepoFn()
			}

			svc := formation.NewService(lblDefRepo, nil, formationRepoMock, nil, nil, nil, lblDefService, nil, nil, nil, nil, nil, nil, nil, nil, nil, nil, runtimeType, applicationType)

			// WHEN
			actual, err := svc.DeleteFormation(ctx, Tnt, testCase.InputFormation)

			// THEN
			if testCase.ExpectedErrMessage == "" {
				require.NoError(t, err)
				assert.Equal(t, testCase.ExpectedFormation, actual)
			} else {
				require.Error(t, err)
				require.Contains(t, err.Error(), testCase.ExpectedErrMessage)
				require.Nil(t, actual)
			}

			mock.AssertExpectationsForObjects(t, lblDefRepo, lblDefService)
		})
	}
}

func TestService_CreateAutomaticScenarioAssignment(t *testing.T) {
	ctx := fixCtxWithTenant()

	testErr := errors.New("test err")

	tnt := tenantID.String()

	rtmIDs := []string{"123", "456", "789"}
	rtmNames := []string{"first", "second", "third"}

	runtimes := []*model.Runtime{
		{
			ID:   rtmIDs[0],
			Name: rtmNames[0],
		},
		{
			ID:   rtmIDs[1],
			Name: rtmNames[1],
		},
		{
			ID:   rtmIDs[2],
			Name: rtmNames[2],
		},
	}
	ownedRuntimes := []*model.Runtime{runtimes[0], runtimes[1]}

	runtimeLblInputs := []*model.LabelInput{
		{
			Key:        "scenarios",
			Value:      []string{testFormationName},
			ObjectID:   rtmIDs[0],
			ObjectType: model.RuntimeLabelableObject,
			Version:    0,
		},
		{
			Key:        "scenarios",
			Value:      []string{testFormationName},
			ObjectID:   rtmIDs[1],
			ObjectType: model.RuntimeLabelableObject,
			Version:    0,
		},
	}

	rtmContexts := []*model.RuntimeContext{
		{
			ID:        "1",
			RuntimeID: rtmIDs[0],
			Key:       "test",
			Value:     "test",
		},
		{
			ID:        "2",
			RuntimeID: rtmIDs[2],
			Key:       "test",
			Value:     "test",
		},
	}

	runtimeCtxLblInputs := []*model.LabelInput{
		{
			Key:        "scenarios",
			Value:      []string{testFormationName},
			ObjectID:   rtmContexts[0].ID,
			ObjectType: model.RuntimeContextLabelableObject,
			Version:    0,
		},
		{
			Key:        "scenarios",
			Value:      []string{testFormationName},
			ObjectID:   rtmContexts[1].ID,
			ObjectType: model.RuntimeContextLabelableObject,
			Version:    0,
		},
	}

	runtimeTypeLblInput := []*model.LabelInput{
		{
			Key:        runtimeType,
			ObjectID:   rtmIDs[0],
			ObjectType: model.RuntimeLabelableObject,
			Version:    0,
		},
		{
			Key:        runtimeType,
			ObjectID:   rtmIDs[1],
			ObjectType: model.RuntimeLabelableObject,
			Version:    0,
		},
		{
			Key:        runtimeType,
			ObjectID:   rtmIDs[2],
			ObjectType: model.RuntimeLabelableObject,
			Version:    0,
		},
	}

	expectedRtmCtxLabels := []*model.Label{
		{
			ID:         "1",
			Tenant:     &tnt,
			Key:        "scenarios",
			Value:      []interface{}{},
			ObjectID:   rtmContexts[0].ID,
			ObjectType: model.RuntimeContextLabelableObject,
			Version:    0,
		},
		{
			ID:         "2",
			Tenant:     &tnt,
			Key:        "scenarios",
			Value:      []interface{}{},
			ObjectID:   rtmContexts[1].ID,
			ObjectType: model.RuntimeContextLabelableObject,
			Version:    0,
		},
	}

	expectedRuntimeLabel := &model.Label{
		ID:         "1",
		Tenant:     &tnt,
		Key:        "scenarios",
		Value:      []interface{}{},
		ObjectID:   rtmIDs[0],
		ObjectType: model.RuntimeLabelableObject,
		Version:    0,
	}
	runtimeTypeLbl := &model.Label{
		ID:         "123",
		Key:        runtimeType,
		Value:      runtimeType,
		Tenant:     str.Ptr(Tnt),
		ObjectID:   rtmIDs[0],
		ObjectType: model.RuntimeLabelableObject,
		Version:    0,
	}

	testCases := []struct {
		Name                          string
		LabelDefServiceFn             func() *automock.LabelDefService
		AsaRepoFn                     func() *automock.AutomaticFormationAssignmentRepository
		RuntimeRepoFN                 func() *automock.RuntimeRepository
		RuntimeContextRepoFn          func() *automock.RuntimeContextRepository
		FormationRepositoryFn         func() *automock.FormationRepository
		FormationTemplateRepositoryFn func() *automock.FormationTemplateRepository
		WebhookRepoFN                 func() *automock.WebhookRepository
		LabelRepoFN                   func() *automock.LabelRepository
		LabelServiceFn                func() *automock.LabelService
		InputASA                      model.AutomaticScenarioAssignment
		ExpectedASA                   model.AutomaticScenarioAssignment
		ExpectedErrMessage            string
	}{
		{
			Name: "happy path",
			LabelDefServiceFn: func() *automock.LabelDefService {
				return mockScenarioDefServiceThatReturns([]string{testFormationName})
			},
			AsaRepoFn: func() *automock.AutomaticFormationAssignmentRepository {
				mockRepo := &automock.AutomaticFormationAssignmentRepository{}
				mockRepo.On("Create", ctx, fixModel(testFormationName)).Return(nil).Once()
				return mockRepo
			},
			RuntimeRepoFN: func() *automock.RuntimeRepository {
				runtimeRepo := &automock.RuntimeRepository{}
				runtimeRepo.On("ListOwnedRuntimes", ctx, TargetTenantID, runtimeLblFilters).Return(ownedRuntimes, nil).Once()
				runtimeRepo.On("ListAll", ctx, TargetTenantID, runtimeLblFilters).Return(runtimes, nil).Once()
				runtimeRepo.On("GetByID", ctx, tenantID.String(), runtimes[0].ID).Return(nil, nil)
				runtimeRepo.On("GetByID", ctx, tenantID.String(), runtimes[1].ID).Return(nil, nil)
				return runtimeRepo
			},
			RuntimeContextRepoFn: func() *automock.RuntimeContextRepository {
				runtimeContextRepo := &automock.RuntimeContextRepository{}
				runtimeContextRepo.On("ExistsByRuntimeID", ctx, TargetTenantID, rtmIDs[0]).Return(false, nil).Once()
				runtimeContextRepo.On("ExistsByRuntimeID", ctx, TargetTenantID, rtmIDs[1]).Return(true, nil).Once()

				runtimeContextRepo.On("GetByRuntimeID", ctx, TargetTenantID, rtmIDs[0]).Return(rtmContexts[0], nil).Once()
				runtimeContextRepo.On("GetByRuntimeID", ctx, TargetTenantID, rtmIDs[1]).Return(nil, apperrors.NewNotFoundError(resource.RuntimeContext, rtmContexts[0].ID)).Once()
				runtimeContextRepo.On("GetByRuntimeID", ctx, TargetTenantID, rtmIDs[2]).Return(rtmContexts[1], nil).Once()
				runtimeContextRepo.On("GetByID", ctx, tenantID.String(), rtmContexts[0].ID).Return(&model.RuntimeContext{
					RuntimeID: runtimes[0].ID,
				}, nil)
				runtimeContextRepo.On("GetByID", ctx, tenantID.String(), rtmContexts[1].ID).Return(&model.RuntimeContext{
					RuntimeID: runtimes[1].ID,
				}, nil)

				return runtimeContextRepo
			},
			LabelRepoFN: func() *automock.LabelRepository {
				labelRepo := &automock.LabelRepository{}
				labelRepo.On("ListForObject", ctx, tenantID.String(), model.RuntimeLabelableObject, runtimes[0].ID).Return(nil, nil)
				labelRepo.On("ListForObject", ctx, tenantID.String(), model.RuntimeLabelableObject, runtimes[1].ID).Return(nil, nil)
				labelRepo.On("ListForObject", ctx, tenantID.String(), model.RuntimeContextLabelableObject, rtmContexts[0].ID).Return(nil, nil)
				labelRepo.On("ListForObject", ctx, tenantID.String(), model.RuntimeContextLabelableObject, rtmContexts[1].ID).Return(nil, nil)
				return labelRepo
			},
			WebhookRepoFN: func() *automock.WebhookRepository {
				webhookRepo := &automock.WebhookRepository{}
				webhookRepo.On("GetByIDAndWebhookType", ctx, tenantID.String(), runtimes[0].ID, model.RuntimeWebhookReference, model.WebhookTypeConfigurationChanged).Return(nil, apperrors.NewNotFoundError(resource.Webhook, runtimes[0].ID))
				webhookRepo.On("GetByIDAndWebhookType", ctx, tenantID.String(), runtimes[1].ID, model.RuntimeWebhookReference, model.WebhookTypeConfigurationChanged).Return(nil, apperrors.NewNotFoundError(resource.Webhook, runtimes[1].ID))
				return webhookRepo
			},
			FormationRepositoryFn: func() *automock.FormationRepository {
				repo := &automock.FormationRepository{}
				repo.On("GetByName", ctx, testFormationName, tnt).Return(&modelFormation, nil).Times(4)
				return repo
			},
			FormationTemplateRepositoryFn: func() *automock.FormationTemplateRepository {
				repo := &automock.FormationTemplateRepository{}
				repo.On("Get", ctx, FormationTemplateID).Return(&formationTemplate, nil).Times(4)
				return repo
			},
			LabelServiceFn: func() *automock.LabelService {
				svc := &automock.LabelService{}
				svc.On("GetLabel", ctx, tnt, runtimeTypeLblInput[0]).Return(runtimeTypeLbl, nil)
				svc.On("GetLabel", ctx, tnt, runtimeTypeLblInput[1]).Return(runtimeTypeLbl, nil)

				svc.On("GetLabel", ctx, tnt, runtimeLblInputs[0]).Return(expectedRuntimeLabel, nil)
				svc.On("UpdateLabel", ctx, tnt, expectedRuntimeLabel.ID, runtimeLblInputs[0]).Return(nil)

				svc.On("GetLabel", ctx, tnt, runtimeCtxLblInputs[0]).Return(expectedRtmCtxLabels[0], nil)
				svc.On("UpdateLabel", ctx, tnt, expectedRtmCtxLabels[0].ID, runtimeCtxLblInputs[0]).Return(nil)

				svc.On("GetLabel", ctx, tnt, runtimeCtxLblInputs[1]).Return(expectedRtmCtxLabels[1], nil)
				svc.On("UpdateLabel", ctx, tnt, expectedRtmCtxLabels[1].ID, runtimeCtxLblInputs[1]).Return(nil)
				return svc
			},
			InputASA:           fixModel(testFormationName),
			ExpectedASA:        fixModel(testFormationName),
			ExpectedErrMessage: "",
		},
		{
			Name: "Returns error when assigning runtime context to formation fails",
			LabelDefServiceFn: func() *automock.LabelDefService {
				return mockScenarioDefServiceThatReturns([]string{testFormationName})
			},
			AsaRepoFn: func() *automock.AutomaticFormationAssignmentRepository {
				mockRepo := &automock.AutomaticFormationAssignmentRepository{}
				mockRepo.On("Create", ctx, fixModel(testFormationName)).Return(nil).Once()
				return mockRepo
			},
			RuntimeRepoFN: func() *automock.RuntimeRepository {
				runtimeRepo := &automock.RuntimeRepository{}
				runtimeRepo.On("ListOwnedRuntimes", ctx, TargetTenantID, runtimeLblFilters).Return(ownedRuntimes, nil).Once()
				runtimeRepo.On("ListAll", ctx, TargetTenantID, runtimeLblFilters).Return(runtimes, nil).Once()
				runtimeRepo.On("GetByID", ctx, tenantID.String(), runtimes[0].ID).Return(nil, nil)
				return runtimeRepo
			},
			RuntimeContextRepoFn: func() *automock.RuntimeContextRepository {
				runtimeContextRepo := &automock.RuntimeContextRepository{}
				runtimeContextRepo.On("GetByID", ctx, tenantID.String(), rtmContexts[0].ID).Return(rtmContexts[0], nil).Once()
				runtimeContextRepo.On("GetByID", ctx, tenantID.String(), rtmContexts[1].ID).Return(rtmContexts[1], nil).Once()

				runtimeContextRepo.On("ExistsByRuntimeID", ctx, TargetTenantID, rtmIDs[0]).Return(false, nil).Once()
				runtimeContextRepo.On("ExistsByRuntimeID", ctx, TargetTenantID, rtmIDs[1]).Return(true, nil).Once()

				runtimeContextRepo.On("GetByRuntimeID", ctx, TargetTenantID, rtmIDs[0]).Return(rtmContexts[0], nil).Once()
				runtimeContextRepo.On("GetByRuntimeID", ctx, TargetTenantID, rtmIDs[1]).Return(nil, apperrors.NewNotFoundError(resource.RuntimeContext, rtmContexts[0].ID)).Once()
				runtimeContextRepo.On("GetByRuntimeID", ctx, TargetTenantID, rtmIDs[2]).Return(rtmContexts[1], nil).Once()

				runtimeContextRepo.On("GetByID", ctx, tenantID.String(), rtmContexts[0].ID).Return(&model.RuntimeContext{
					RuntimeID: runtimes[0].ID,
				}, nil)
				return runtimeContextRepo
			},
			FormationRepositoryFn: func() *automock.FormationRepository {
				repo := &automock.FormationRepository{}
				repo.On("GetByName", ctx, testFormationName, tnt).Return(&modelFormation, nil).Times(4)
				return repo
			},
			FormationTemplateRepositoryFn: func() *automock.FormationTemplateRepository {
				repo := &automock.FormationTemplateRepository{}
				repo.On("Get", ctx, FormationTemplateID).Return(&formationTemplate, nil).Times(4)
				return repo
			},
			LabelServiceFn: func() *automock.LabelService {
				svc := &automock.LabelService{}
				svc.On("GetLabel", ctx, tnt, runtimeTypeLblInput[0]).Return(runtimeTypeLbl, nil)
				svc.On("GetLabel", ctx, tnt, runtimeTypeLblInput[2]).Return(runtimeTypeLbl, nil)
				svc.On("GetLabel", ctx, tnt, runtimeLblInputs[0]).Return(expectedRuntimeLabel, nil)
				svc.On("UpdateLabel", ctx, tnt, expectedRuntimeLabel.ID, runtimeLblInputs[0]).Return(nil)

				svc.On("GetLabel", ctx, tnt, runtimeCtxLblInputs[0]).Return(expectedRtmCtxLabels[0], nil)
				svc.On("UpdateLabel", ctx, tnt, expectedRtmCtxLabels[0].ID, runtimeCtxLblInputs[0]).Return(nil)

				svc.On("GetLabel", ctx, tnt, runtimeCtxLblInputs[1]).Return(expectedRtmCtxLabels[1], nil)
				svc.On("UpdateLabel", ctx, tnt, expectedRtmCtxLabels[1].ID, runtimeCtxLblInputs[1]).Return(testErr)
				return svc
			},
			WebhookRepoFN: func() *automock.WebhookRepository {
				webhookRepo := &automock.WebhookRepository{}
				webhookRepo.On("GetByIDAndWebhookType", ctx, tenantID.String(), runtimes[0].ID, model.RuntimeWebhookReference, model.WebhookTypeConfigurationChanged).Return(nil, apperrors.NewNotFoundError(resource.Webhook, runtimes[0].ID))
				return webhookRepo
			},
			LabelRepoFN: func() *automock.LabelRepository {
				labelRepo := &automock.LabelRepository{}
				labelRepo.On("ListForObject", ctx, tenantID.String(), model.RuntimeLabelableObject, runtimes[0].ID).Return(nil, nil)
				labelRepo.On("ListForObject", ctx, tenantID.String(), model.RuntimeContextLabelableObject, rtmContexts[0].ID).Return(nil, nil)
				return labelRepo
			},
			InputASA:           fixModel(testFormationName),
			ExpectedASA:        model.AutomaticScenarioAssignment{},
			ExpectedErrMessage: testErr.Error(),
		},
		{
			Name: "Returns error when listing runtime contexts for runtime fails",
			LabelDefServiceFn: func() *automock.LabelDefService {
				return mockScenarioDefServiceThatReturns([]string{testFormationName})
			},
			AsaRepoFn: func() *automock.AutomaticFormationAssignmentRepository {
				mockRepo := &automock.AutomaticFormationAssignmentRepository{}
				mockRepo.On("Create", ctx, fixModel(testFormationName)).Return(nil).Once()
				return mockRepo
			},
			RuntimeRepoFN: func() *automock.RuntimeRepository {
				runtimeRepo := &automock.RuntimeRepository{}
				runtimeRepo.On("ListOwnedRuntimes", ctx, TargetTenantID, runtimeLblFilters).Return(ownedRuntimes, nil).Once()
				runtimeRepo.On("ListAll", ctx, TargetTenantID, runtimeLblFilters).Return(runtimes, nil).Once()
				runtimeRepo.On("GetByID", ctx, tenantID.String(), runtimes[0].ID).Return(nil, nil)
				return runtimeRepo
			},
			RuntimeContextRepoFn: func() *automock.RuntimeContextRepository {
				runtimeContextRepo := &automock.RuntimeContextRepository{}
				runtimeContextRepo.On("ExistsByRuntimeID", ctx, TargetTenantID, rtmIDs[0]).Return(false, nil).Once()
				runtimeContextRepo.On("ExistsByRuntimeID", ctx, TargetTenantID, rtmIDs[1]).Return(true, nil).Once()

				runtimeContextRepo.On("GetByRuntimeID", ctx, TargetTenantID, rtmIDs[0]).Return(nil, testErr).Once()
				return runtimeContextRepo
			},
			FormationRepositoryFn: func() *automock.FormationRepository {
				repo := &automock.FormationRepository{}
				repo.On("GetByName", ctx, testFormationName, tnt).Return(&modelFormation, nil).Times(2)
				return repo
			},
			FormationTemplateRepositoryFn: func() *automock.FormationTemplateRepository {
				repo := &automock.FormationTemplateRepository{}
				repo.On("Get", ctx, FormationTemplateID).Return(&formationTemplate, nil).Times(2)
				return repo
			},
			LabelServiceFn: func() *automock.LabelService {
				svc := &automock.LabelService{}
				svc.On("GetLabel", ctx, tnt, runtimeTypeLblInput[0]).Return(runtimeTypeLbl, nil)
				svc.On("GetLabel", ctx, tnt, runtimeLblInputs[0]).Return(expectedRuntimeLabel, nil)
				svc.On("UpdateLabel", ctx, tnt, expectedRuntimeLabel.ID, runtimeLblInputs[0]).Return(nil)
				return svc
			},
			WebhookRepoFN: func() *automock.WebhookRepository {
				webhookRepo := &automock.WebhookRepository{}
				webhookRepo.On("GetByIDAndWebhookType", ctx, tenantID.String(), runtimes[0].ID, model.RuntimeWebhookReference, model.WebhookTypeConfigurationChanged).Return(nil, apperrors.NewNotFoundError(resource.Webhook, runtimes[0].ID))
				return webhookRepo
			},
			LabelRepoFN: func() *automock.LabelRepository {
				labelRepo := &automock.LabelRepository{}
				labelRepo.On("ListForObject", ctx, tenantID.String(), model.RuntimeLabelableObject, runtimes[0].ID).Return(nil, nil)
				return labelRepo
			},
			InputASA:           fixModel(testFormationName),
			ExpectedASA:        model.AutomaticScenarioAssignment{},
			ExpectedErrMessage: testErr.Error(),
		},
		{
			Name: "Returns error when listing all runtimes fails",
			LabelDefServiceFn: func() *automock.LabelDefService {
				return mockScenarioDefServiceThatReturns([]string{testFormationName})
			},
			AsaRepoFn: func() *automock.AutomaticFormationAssignmentRepository {
				mockRepo := &automock.AutomaticFormationAssignmentRepository{}
				mockRepo.On("Create", ctx, fixModel(testFormationName)).Return(nil).Once()
				return mockRepo
			},
			RuntimeRepoFN: func() *automock.RuntimeRepository {
				runtimeRepo := &automock.RuntimeRepository{}
				runtimeRepo.On("ListOwnedRuntimes", ctx, TargetTenantID, runtimeLblFilters).Return(ownedRuntimes, nil).Once()
				runtimeRepo.On("ListAll", ctx, TargetTenantID, runtimeLblFilters).Return(nil, testErr).Once()
				runtimeRepo.On("GetByID", ctx, tenantID.String(), runtimes[0].ID).Return(nil, nil)
				return runtimeRepo
			},
			RuntimeContextRepoFn: func() *automock.RuntimeContextRepository {
				runtimeContextRepo := &automock.RuntimeContextRepository{}
				runtimeContextRepo.On("ExistsByRuntimeID", ctx, TargetTenantID, rtmIDs[0]).Return(false, nil).Once()
				runtimeContextRepo.On("ExistsByRuntimeID", ctx, TargetTenantID, rtmIDs[1]).Return(true, nil).Once()
				return runtimeContextRepo
			},
			FormationRepositoryFn: func() *automock.FormationRepository {
				repo := &automock.FormationRepository{}
				repo.On("GetByName", ctx, testFormationName, tnt).Return(&modelFormation, nil).Times(2)
				return repo
			},
			FormationTemplateRepositoryFn: func() *automock.FormationTemplateRepository {
				repo := &automock.FormationTemplateRepository{}
				repo.On("Get", ctx, FormationTemplateID).Return(&formationTemplate, nil).Times(2)
				return repo
			},
			LabelServiceFn: func() *automock.LabelService {
				svc := &automock.LabelService{}
				svc.On("GetLabel", ctx, tnt, runtimeTypeLblInput[0]).Return(runtimeTypeLbl, nil)
				svc.On("GetLabel", ctx, tnt, runtimeLblInputs[0]).Return(expectedRuntimeLabel, nil)
				svc.On("UpdateLabel", ctx, tnt, expectedRuntimeLabel.ID, runtimeLblInputs[0]).Return(nil)
				return svc
			},
			WebhookRepoFN: func() *automock.WebhookRepository {
				webhookRepo := &automock.WebhookRepository{}
				webhookRepo.On("GetByIDAndWebhookType", ctx, tenantID.String(), runtimes[0].ID, model.RuntimeWebhookReference, model.WebhookTypeConfigurationChanged).Return(nil, apperrors.NewNotFoundError(resource.Webhook, runtimes[0].ID))
				return webhookRepo
			},
			LabelRepoFN: func() *automock.LabelRepository {
				labelRepo := &automock.LabelRepository{}
				labelRepo.On("ListForObject", ctx, tenantID.String(), model.RuntimeLabelableObject, runtimes[0].ID).Return(nil, nil)
				return labelRepo
			},
			InputASA:           fixModel(testFormationName),
			ExpectedASA:        model.AutomaticScenarioAssignment{},
			ExpectedErrMessage: testErr.Error(),
		},
		{
			Name: "Returns error when assigning runtime to formation fails",
			LabelDefServiceFn: func() *automock.LabelDefService {
				return mockScenarioDefServiceThatReturns([]string{testFormationName})
			},
			AsaRepoFn: func() *automock.AutomaticFormationAssignmentRepository {
				mockRepo := &automock.AutomaticFormationAssignmentRepository{}
				mockRepo.On("Create", ctx, fixModel(testFormationName)).Return(nil).Once()
				return mockRepo
			},
			RuntimeRepoFN: func() *automock.RuntimeRepository {
				runtimeRepo := &automock.RuntimeRepository{}
				runtimeRepo.On("ListOwnedRuntimes", ctx, TargetTenantID, runtimeLblFilters).Return(ownedRuntimes, nil).Once()
				return runtimeRepo
			},
			RuntimeContextRepoFn: func() *automock.RuntimeContextRepository {
				runtimeContextRepo := &automock.RuntimeContextRepository{}
				runtimeContextRepo.On("ExistsByRuntimeID", ctx, TargetTenantID, rtmIDs[0]).Return(false, nil).Once()
				return runtimeContextRepo
			},
			FormationRepositoryFn: func() *automock.FormationRepository {
				repo := &automock.FormationRepository{}
				repo.On("GetByName", ctx, testFormationName, tnt).Return(&modelFormation, nil).Times(2)
				return repo
			},
			FormationTemplateRepositoryFn: func() *automock.FormationTemplateRepository {
				repo := &automock.FormationTemplateRepository{}
				repo.On("Get", ctx, FormationTemplateID).Return(&formationTemplate, nil).Times(2)
				return repo
			},
			LabelServiceFn: func() *automock.LabelService {
				svc := &automock.LabelService{}
				svc.On("GetLabel", ctx, tnt, runtimeTypeLblInput[0]).Return(runtimeTypeLbl, nil)
				svc.On("GetLabel", ctx, tnt, runtimeLblInputs[0]).Return(nil, testErr)
				return svc
			},
			WebhookRepoFN:      unusedWebhookRepository,
			LabelRepoFN:        unusedLabelRepo,
			InputASA:           fixModel(testFormationName),
			ExpectedASA:        model.AutomaticScenarioAssignment{},
			ExpectedErrMessage: testErr.Error(),
		},
		{
			Name: "Returns error when checking if runtime exists by id fails",
			LabelDefServiceFn: func() *automock.LabelDefService {
				return mockScenarioDefServiceThatReturns([]string{testFormationName})
			},
			AsaRepoFn: func() *automock.AutomaticFormationAssignmentRepository {
				mockRepo := &automock.AutomaticFormationAssignmentRepository{}
				mockRepo.On("Create", ctx, fixModel(testFormationName)).Return(nil).Once()
				return mockRepo
			},
			RuntimeRepoFN: func() *automock.RuntimeRepository {
				runtimeRepo := &automock.RuntimeRepository{}
				runtimeRepo.On("ListOwnedRuntimes", ctx, TargetTenantID, runtimeLblFilters).Return(ownedRuntimes, nil).Once()
				return runtimeRepo
			},
			RuntimeContextRepoFn: func() *automock.RuntimeContextRepository {
				runtimeContextRepo := &automock.RuntimeContextRepository{}
				runtimeContextRepo.On("ExistsByRuntimeID", ctx, TargetTenantID, rtmIDs[0]).Return(false, testErr).Once()
				return runtimeContextRepo
			},
			FormationRepositoryFn: func() *automock.FormationRepository {
				repo := &automock.FormationRepository{}
				repo.On("GetByName", ctx, testFormationName, tnt).Return(&modelFormation, nil).Times(1)
				return repo
			},
			FormationTemplateRepositoryFn: func() *automock.FormationTemplateRepository {
				repo := &automock.FormationTemplateRepository{}
				repo.On("Get", ctx, FormationTemplateID).Return(&formationTemplate, nil).Once()
				return repo
			},
			WebhookRepoFN:      unusedWebhookRepository,
			LabelRepoFN:        unusedLabelRepo,
			LabelServiceFn:     unusedLabelService,
			InputASA:           fixModel(testFormationName),
			ExpectedASA:        model.AutomaticScenarioAssignment{},
			ExpectedErrMessage: testErr.Error(),
		},
		{
			Name: "Returns error when listing owned runtimes fails",
			LabelDefServiceFn: func() *automock.LabelDefService {
				return mockScenarioDefServiceThatReturns([]string{testFormationName})
			},
			AsaRepoFn: func() *automock.AutomaticFormationAssignmentRepository {
				mockRepo := &automock.AutomaticFormationAssignmentRepository{}
				mockRepo.On("Create", ctx, fixModel(testFormationName)).Return(nil).Once()
				return mockRepo
			},
			RuntimeRepoFN: func() *automock.RuntimeRepository {
				runtimeRepo := &automock.RuntimeRepository{}
				runtimeRepo.On("ListOwnedRuntimes", ctx, TargetTenantID, runtimeLblFilters).Return(nil, testErr).Once()
				return runtimeRepo
			},
			RuntimeContextRepoFn: unusedRuntimeContextRepo,
			FormationRepositoryFn: func() *automock.FormationRepository {
				repo := &automock.FormationRepository{}
				repo.On("GetByName", ctx, testFormationName, tnt).Return(&modelFormation, nil).Times(1)
				return repo
			},
			FormationTemplateRepositoryFn: func() *automock.FormationTemplateRepository {
				repo := &automock.FormationTemplateRepository{}
				repo.On("Get", ctx, FormationTemplateID).Return(&formationTemplate, nil).Once()
				return repo
			},
			WebhookRepoFN:      unusedWebhookRepository,
			LabelRepoFN:        unusedLabelRepo,
			LabelServiceFn:     unusedLabelService,
			InputASA:           fixModel(testFormationName),
			ExpectedASA:        model.AutomaticScenarioAssignment{},
			ExpectedErrMessage: testErr.Error(),
		},
		{
			Name: "Returns error getting formation template by ID fails",
			LabelDefServiceFn: func() *automock.LabelDefService {
				return mockScenarioDefServiceThatReturns([]string{testFormationName})
			},
			AsaRepoFn: func() *automock.AutomaticFormationAssignmentRepository {
				mockRepo := &automock.AutomaticFormationAssignmentRepository{}
				mockRepo.On("Create", ctx, fixModel(testFormationName)).Return(nil).Once()
				return mockRepo
			},
			RuntimeRepoFN:        unusedRuntimeRepo,
			RuntimeContextRepoFn: unusedRuntimeContextRepo,
			FormationRepositoryFn: func() *automock.FormationRepository {
				repo := &automock.FormationRepository{}
				repo.On("GetByName", ctx, testFormationName, tnt).Return(&modelFormation, nil).Times(1)
				return repo
			},
			FormationTemplateRepositoryFn: func() *automock.FormationTemplateRepository {
				repo := &automock.FormationTemplateRepository{}
				repo.On("Get", ctx, FormationTemplateID).Return(nil, testErr).Once()
				return repo
			},
			WebhookRepoFN:      unusedWebhookRepository,
			LabelRepoFN:        unusedLabelRepo,
			LabelServiceFn:     unusedLabelService,
			InputASA:           fixModel(testFormationName),
			ExpectedASA:        model.AutomaticScenarioAssignment{},
			ExpectedErrMessage: testErr.Error(),
		},
		{
			Name: "Returns error getting formation by name fails",
			LabelDefServiceFn: func() *automock.LabelDefService {
				return mockScenarioDefServiceThatReturns([]string{testFormationName})
			},
			AsaRepoFn: func() *automock.AutomaticFormationAssignmentRepository {
				mockRepo := &automock.AutomaticFormationAssignmentRepository{}
				mockRepo.On("Create", ctx, fixModel(testFormationName)).Return(nil).Once()
				return mockRepo
			},
			RuntimeRepoFN:        unusedRuntimeRepo,
			RuntimeContextRepoFn: unusedRuntimeContextRepo,
			FormationRepositoryFn: func() *automock.FormationRepository {
				repo := &automock.FormationRepository{}
				repo.On("GetByName", ctx, testFormationName, tnt).Return(nil, testErr).Times(1)
				return repo
			},
			WebhookRepoFN:                 unusedWebhookRepository,
			LabelRepoFN:                   unusedLabelRepo,
			FormationTemplateRepositoryFn: unusedFormationTemplateRepo,
			LabelServiceFn:                unusedLabelService,
			InputASA:                      fixModel(testFormationName),
			ExpectedASA:                   model.AutomaticScenarioAssignment{},
			ExpectedErrMessage:            testErr.Error(),
		},
		{
			Name: "returns error when scenario already has an assignment",
			LabelDefServiceFn: func() *automock.LabelDefService {
				return mockScenarioDefServiceThatReturns([]string{ScenarioName})
			},
			AsaRepoFn: func() *automock.AutomaticFormationAssignmentRepository {
				mockRepo := &automock.AutomaticFormationAssignmentRepository{}
				mockRepo.On("Create", mock.Anything, fixModel(ScenarioName)).Return(apperrors.NewNotUniqueError("")).Once()
				return mockRepo
			},
			RuntimeRepoFN:                 unusedRuntimeRepo,
			RuntimeContextRepoFn:          unusedRuntimeContextRepo,
			LabelServiceFn:                unusedLabelService,
			FormationRepositoryFn:         unusedFormationRepo,
			FormationTemplateRepositoryFn: unusedFormationTemplateRepo,
			WebhookRepoFN:                 unusedWebhookRepository,
			LabelRepoFN:                   unusedLabelRepo,
			InputASA:                      fixModel(ScenarioName),
			ExpectedASA:                   model.AutomaticScenarioAssignment{},
			ExpectedErrMessage:            "a given scenario already has an assignment",
		},
		{
			Name: "returns error when given scenario does not exist",
			LabelDefServiceFn: func() *automock.LabelDefService {
				return mockScenarioDefServiceThatReturns([]string{"completely-different-scenario"})
			},
			AsaRepoFn:                     unusedASARepo,
			RuntimeRepoFN:                 unusedRuntimeRepo,
			RuntimeContextRepoFn:          unusedRuntimeContextRepo,
			LabelServiceFn:                unusedLabelService,
			FormationRepositoryFn:         unusedFormationRepo,
			FormationTemplateRepositoryFn: unusedFormationTemplateRepo,
			WebhookRepoFN:                 unusedWebhookRepository,
			LabelRepoFN:                   unusedLabelRepo,
			InputASA:                      fixModel(ScenarioName),
			ExpectedASA:                   model.AutomaticScenarioAssignment{},
			ExpectedErrMessage:            apperrors.NewNotFoundError(resource.AutomaticScenarioAssigment, fixModel(ScenarioName).ScenarioName).Error(),
		},
		{
			Name: "returns error on persisting in DB",
			LabelDefServiceFn: func() *automock.LabelDefService {
				return mockScenarioDefServiceThatReturns([]string{ScenarioName})
			},
			AsaRepoFn: func() *automock.AutomaticFormationAssignmentRepository {
				mockRepo := &automock.AutomaticFormationAssignmentRepository{}
				mockRepo.On("Create", mock.Anything, fixModel(ScenarioName)).Return(fixError()).Once()
				return mockRepo
			},
			RuntimeRepoFN:                 unusedRuntimeRepo,
			RuntimeContextRepoFn:          unusedRuntimeContextRepo,
			LabelServiceFn:                unusedLabelService,
			FormationRepositoryFn:         unusedFormationRepo,
			FormationTemplateRepositoryFn: unusedFormationTemplateRepo,
			WebhookRepoFN:                 unusedWebhookRepository,
			LabelRepoFN:                   unusedLabelRepo,
			InputASA:                      fixModel(ScenarioName),
			ExpectedASA:                   model.AutomaticScenarioAssignment{},
			ExpectedErrMessage:            "while persisting Assignment: some error",
		},
		{
			Name: "returns error on getting available scenarios from label definition",
			LabelDefServiceFn: func() *automock.LabelDefService {
				labelDefSvc := &automock.LabelDefService{}
				labelDefSvc.On("GetAvailableScenarios", mock.Anything, tenantID.String()).Return(nil, fixError()).Once()
				return labelDefSvc
			},
			AsaRepoFn:                     unusedASARepo,
			RuntimeRepoFN:                 unusedRuntimeRepo,
			RuntimeContextRepoFn:          unusedRuntimeContextRepo,
			LabelServiceFn:                unusedLabelService,
			FormationRepositoryFn:         unusedFormationRepo,
			FormationTemplateRepositoryFn: unusedFormationTemplateRepo,
			WebhookRepoFN:                 unusedWebhookRepository,
			LabelRepoFN:                   unusedLabelRepo,
			InputASA:                      fixModel(ScenarioName),
			ExpectedASA:                   model.AutomaticScenarioAssignment{},
			ExpectedErrMessage:            "while getting available scenarios: some error",
		},
	}
	for _, testCase := range testCases {
		t.Run(testCase.Name, func(t *testing.T) {
			// GIVEN
			asaRepo := testCase.AsaRepoFn()
			tenantSvc := &automock.TenantService{}
			labelDefService := testCase.LabelDefServiceFn()
			runtimeRepo := testCase.RuntimeRepoFN()
			runtimeContextRepo := testCase.RuntimeContextRepoFn()
			formationRepo := testCase.FormationRepositoryFn()
			formationTemplateRepo := testCase.FormationTemplateRepositoryFn()
			lblService := testCase.LabelServiceFn()
			webhookRepo := testCase.WebhookRepoFN()
			labelRepo := testCase.LabelRepoFN()

			svc := formation.NewService(nil, labelRepo, formationRepo, formationTemplateRepo, lblService, nil, labelDefService, asaRepo, nil, tenantSvc, runtimeRepo, runtimeContextRepo, webhookRepo, nil, nil, nil, nil, runtimeType, applicationType)

			// WHEN
			actual, err := svc.CreateAutomaticScenarioAssignment(ctx, testCase.InputASA)

			// THEN
			if testCase.ExpectedErrMessage == "" {
				require.NoError(t, err)
				assert.Equal(t, testCase.ExpectedASA, actual)
			} else {
				require.Error(t, err)
				require.Contains(t, err.Error(), testCase.ExpectedErrMessage)
				require.Equal(t, testCase.ExpectedASA, actual)
			}

			mock.AssertExpectationsForObjects(t, tenantSvc, asaRepo, labelDefService, runtimeRepo, runtimeContextRepo, formationRepo, formationTemplateRepo, lblService, webhookRepo, labelRepo)
		})
	}

	t.Run("returns error on missing tenant in context", func(t *testing.T) {
		// GIVEN
		svc := formation.NewService(nil, nil, nil, nil, nil, nil, nil, nil, nil, nil, nil, nil, nil, nil, nil, nil, nil, runtimeType, applicationType)

		// WHEN
		_, err := svc.CreateAutomaticScenarioAssignment(context.TODO(), fixModel(ScenarioName))

		// THEN
		assert.EqualError(t, err, "cannot read tenant from context")
	})
}

func TestService_DeleteManyASAForSameTargetTenant(t *testing.T) {
	ctx := fixCtxWithTenant()

	scenarioNameA := "scenario-A"
	scenarioNameB := "scenario-B"
	models := []*model.AutomaticScenarioAssignment{
		{
			ScenarioName:   scenarioNameA,
			TargetTenantID: TargetTenantID,
		},
		{
			ScenarioName:   scenarioNameB,
			TargetTenantID: TargetTenantID,
		},
	}

	formations := []*model.Formation{
		{
			ID:                  FormationID,
			TenantID:            tenantID.String(),
			FormationTemplateID: FormationTemplateID,
			Name:                scenarioNameA,
		},
		{
			ID:                  FormationID,
			TenantID:            tenantID.String(),
			FormationTemplateID: FormationTemplateID,
			Name:                scenarioNameB,
		},
	}

	t.Run("happy path", func(t *testing.T) {
		// GIVEN
		mockRepo := &automock.AutomaticFormationAssignmentRepository{}
		mockRepo.On("DeleteForTargetTenant", ctx, tenantID.String(), TargetTenantID).Return(nil).Once()

		runtimeRepo := &automock.RuntimeRepository{}
		runtimeRepo.On("ListOwnedRuntimes", ctx, TargetTenantID, runtimeLblFilters).Return(make([]*model.Runtime, 0), nil).Twice()

		runtimeRepo.On("ListAll", ctx, TargetTenantID, runtimeLblFilters).Return(make([]*model.Runtime, 0), nil).Twice()

		formationRepo := &automock.FormationRepository{}
		formationRepo.On("GetByName", ctx, scenarioNameA, "").Return(formations[0], nil).Once()
		formationRepo.On("GetByName", ctx, scenarioNameB, "").Return(formations[1], nil).Once()

		formationTemplateRepo := &automock.FormationTemplateRepository{}
		formationTemplateRepo.On("Get", ctx, formations[0].FormationTemplateID).Return(&formationTemplate, nil).Once()
		formationTemplateRepo.On("Get", ctx, formations[1].FormationTemplateID).Return(&formationTemplate, nil).Once()

		defer mock.AssertExpectationsForObjects(t, mockRepo, runtimeRepo, formationRepo, formationTemplateRepo)

		svc := formation.NewService(nil, nil, formationRepo, formationTemplateRepo, nil, nil, nil, mockRepo, nil, nil, runtimeRepo, nil, nil, nil, nil, nil, nil, runtimeType, applicationType)

		// WHEN
		err := svc.DeleteManyASAForSameTargetTenant(ctx, models)

		// THEN
		require.NoError(t, err)
	})

	t.Run("return error when removing assigned scenarios fails", func(t *testing.T) {
		// GIVEN
		mockRepo := &automock.AutomaticFormationAssignmentRepository{}
		mockRepo.On("DeleteForTargetTenant", ctx, tenantID.String(), TargetTenantID).Return(nil).Once()

		runtimeRepo := &automock.RuntimeRepository{}
		runtimeRepo.On("ListOwnedRuntimes", ctx, TargetTenantID, runtimeLblFilters).Return(nil, fixError())

		formationRepo := &automock.FormationRepository{}

		formationRepo.On("GetByName", ctx, scenarioNameA, "").Return(formations[0], nil).Once()

		formationTemplateRepo := &automock.FormationTemplateRepository{}
		formationTemplateRepo.On("Get", ctx, formations[0].FormationTemplateID).Return(&formationTemplate, nil).Once()

		defer mock.AssertExpectationsForObjects(t, mockRepo, runtimeRepo, formationRepo, formationTemplateRepo)

		svc := formation.NewService(nil, nil, formationRepo, formationTemplateRepo, nil, nil, nil, mockRepo, nil, nil, runtimeRepo, nil, nil, nil, nil, nil, nil, runtimeType, applicationType)

		// WHEN
		err := svc.DeleteManyASAForSameTargetTenant(ctx, models)

		// THEN
		require.Error(t, err)
		assert.Contains(t, err.Error(), fixError().Error())
	})

	t.Run("return error when input slice is empty", func(t *testing.T) {
		// GIVEN
		svc := formation.NewService(nil, nil, nil, nil, nil, nil, nil, nil, nil, nil, nil, nil, nil, nil, nil, nil, nil, runtimeType, applicationType)

		// WHEN
		err := svc.DeleteManyASAForSameTargetTenant(ctx, []*model.AutomaticScenarioAssignment{})

		// THEN
		require.Error(t, err)
		assert.Contains(t, err.Error(), "expected at least one item in Assignments slice")
	})

	t.Run("return error when input slice contains assignments with different selectors", func(t *testing.T) {
		// GIVEN
		modelsWithDifferentSelectors := []*model.AutomaticScenarioAssignment{
			{
				ScenarioName:   scenarioNameA,
				TargetTenantID: TargetTenantID,
			},
			{
				ScenarioName:   scenarioNameB,
				TargetTenantID: "differentTargetTenantID",
			},
		}

		svc := formation.NewService(nil, nil, nil, nil, nil, nil, nil, nil, nil, nil, nil, nil, nil, nil, nil, nil, nil, runtimeType, applicationType)
		// WHEN
		err := svc.DeleteManyASAForSameTargetTenant(ctx, modelsWithDifferentSelectors)

		// THEN
		require.Error(t, err)
		assert.Contains(t, err.Error(), "all input items have to have the same target tenant")
	})

	t.Run("returns error on error from repository", func(t *testing.T) {
		// GIVEN
		mockRepo := &automock.AutomaticFormationAssignmentRepository{}

		mockRepo.On("DeleteForTargetTenant", ctx, tenantID.String(), TargetTenantID).Return(fixError()).Once()

		defer mock.AssertExpectationsForObjects(t, mockRepo)

		svc := formation.NewService(nil, nil, nil, nil, nil, nil, nil, mockRepo, nil, nil, nil, nil, nil, nil, nil, nil, nil, runtimeType, applicationType)
		// WHEN
		err := svc.DeleteManyASAForSameTargetTenant(ctx, models)

		// THEN
		require.EqualError(t, err, fmt.Sprintf("while deleting the Assignments: %s", ErrMsg))
	})

	t.Run("returns error when empty tenant", func(t *testing.T) {
		svc := formation.NewService(nil, nil, nil, nil, nil, nil, nil, nil, nil, nil, nil, nil, nil, nil, nil, nil, nil, runtimeType, applicationType)
		err := svc.DeleteManyASAForSameTargetTenant(context.TODO(), models)
		require.EqualError(t, err, "cannot read tenant from context")
	})
}

func TestService_DeleteAutomaticScenarioAssignment(t *testing.T) {
	ctx := fixCtxWithTenant()

	testErr := errors.New("test err")

	rtmIDs := []string{"123", "456", "789"}
	rtmNames := []string{"first", "second", "third"}

	runtimes := []*model.Runtime{
		{
			ID:   rtmIDs[0],
			Name: rtmNames[0],
		},
		{
			ID:   rtmIDs[1],
			Name: rtmNames[1],
		},
		{
			ID:   rtmIDs[2],
			Name: rtmNames[2],
		},
	}
	ownedRuntimes := []*model.Runtime{runtimes[0], runtimes[1]}

	runtimeLblInputs := []*model.LabelInput{
		{
			Key:        "scenarios",
			Value:      []string{testFormationName},
			ObjectID:   rtmIDs[0],
			ObjectType: model.RuntimeLabelableObject,
			Version:    0,
		},
		{
			Key:        "scenarios",
			Value:      []string{testFormationName},
			ObjectID:   rtmIDs[1],
			ObjectType: model.RuntimeLabelableObject,
			Version:    0,
		},
	}

	rtmContexts := []*model.RuntimeContext{
		{
			ID:        "1",
			RuntimeID: rtmIDs[0],
			Key:       "test",
			Value:     "test",
		},
		{
			ID:        "2",
			RuntimeID: rtmIDs[2],
			Key:       "test",
			Value:     "test",
		},
	}

	runtimeCtxLblInputs := []*model.LabelInput{
		{
			Key:        "scenarios",
			Value:      []string{testFormationName},
			ObjectID:   rtmContexts[0].ID,
			ObjectType: model.RuntimeContextLabelableObject,
			Version:    0,
		},
		{
			Key:        "scenarios",
			Value:      []string{testFormationName},
			ObjectID:   rtmContexts[1].ID,
			ObjectType: model.RuntimeContextLabelableObject,
			Version:    0,
		},
	}
	tnt := tenantID.String()

	expectedRtmCtxLabels := []*model.Label{
		{
			ID:         "1",
			Tenant:     &tnt,
			Key:        "scenarios",
			Value:      []interface{}{testFormationName},
			ObjectID:   rtmContexts[0].ID,
			ObjectType: model.RuntimeContextLabelableObject,
			Version:    0,
		},
		{
			ID:         "2",
			Tenant:     &tnt,
			Key:        "scenarios",
			Value:      []interface{}{testFormationName},
			ObjectID:   rtmContexts[1].ID,
			ObjectType: model.RuntimeContextLabelableObject,
			Version:    0,
		},
	}

	expectedRuntimeLabel := &model.Label{
		ID:         "1",
		Tenant:     &tnt,
		Key:        "scenarios",
		Value:      []interface{}{testFormationName},
		ObjectID:   rtmIDs[0],
		ObjectType: model.RuntimeLabelableObject,
		Version:    0,
	}

	testCases := []struct {
		Name                          string
		LabelDefServiceFn             func() *automock.LabelDefService
		AsaRepoFn                     func() *automock.AutomaticFormationAssignmentRepository
		RuntimeRepoFN                 func() *automock.RuntimeRepository
		RuntimeContextRepoFn          func() *automock.RuntimeContextRepository
		FormationRepositoryFn         func() *automock.FormationRepository
		FormationTemplateRepositoryFn func() *automock.FormationTemplateRepository
		LabelServiceFn                func() *automock.LabelService
		LabelRepositoryFn             func() *automock.LabelRepository
		WebhookRepoFN                 func() *automock.WebhookRepository
		InputASA                      model.AutomaticScenarioAssignment
		ExpectedASA                   model.AutomaticScenarioAssignment
		ExpectedErrMessage            string
	}{
		{
			Name:              "Success",
			LabelDefServiceFn: unusedLabelDefService,
			AsaRepoFn: func() *automock.AutomaticFormationAssignmentRepository {
				mockRepo := &automock.AutomaticFormationAssignmentRepository{}
				mockRepo.On("DeleteForScenarioName", ctx, tenantID.String(), testFormationName).Return(nil).Once()
				mockRepo.On("ListAll", ctx, tenantID.String()).Return(make([]*model.AutomaticScenarioAssignment, 0), nil).Times(3)
				return mockRepo
			},
			RuntimeRepoFN: func() *automock.RuntimeRepository {
				runtimeRepo := &automock.RuntimeRepository{}
				runtimeRepo.On("ListOwnedRuntimes", ctx, TargetTenantID, runtimeLblFilters).Return(ownedRuntimes, nil).Once()
				runtimeRepo.On("ListAll", ctx, TargetTenantID, runtimeLblFilters).Return(runtimes, nil).Once()
				runtimeRepo.On("GetByID", ctx, tenantID.String(), runtimes[0].ID).Return(nil, nil)
				runtimeRepo.On("GetByID", ctx, tenantID.String(), runtimes[1].ID).Return(nil, nil)

				return runtimeRepo
			},
			RuntimeContextRepoFn: func() *automock.RuntimeContextRepository {
				runtimeContextRepo := &automock.RuntimeContextRepository{}
				runtimeContextRepo.On("ExistsByRuntimeID", ctx, TargetTenantID, rtmIDs[0]).Return(false, nil).Once()
				runtimeContextRepo.On("ExistsByRuntimeID", ctx, TargetTenantID, rtmIDs[1]).Return(true, nil).Once()

				runtimeContextRepo.On("GetByRuntimeID", ctx, TargetTenantID, rtmIDs[0]).Return(rtmContexts[0], nil).Once()
				runtimeContextRepo.On("GetByRuntimeID", ctx, TargetTenantID, rtmIDs[1]).Return(nil, apperrors.NewNotFoundError(resource.RuntimeContext, rtmContexts[0].ID)).Once()
				runtimeContextRepo.On("GetByRuntimeID", ctx, TargetTenantID, rtmIDs[2]).Return(rtmContexts[1], nil).Once()

				runtimeContextRepo.On("GetByID", ctx, tenantID.String(), rtmContexts[0].ID).Return(&model.RuntimeContext{
					RuntimeID: runtimes[0].ID,
				}, nil)
				runtimeContextRepo.On("GetByID", ctx, tenantID.String(), rtmContexts[1].ID).Return(&model.RuntimeContext{
					RuntimeID: runtimes[1].ID,
				}, nil)
				return runtimeContextRepo
			},
			FormationRepositoryFn: func() *automock.FormationRepository {
				repo := &automock.FormationRepository{}
				repo.On("GetByName", ctx, testFormationName, tnt).Return(&modelFormation, nil).Times(4)
				return repo
			},
			FormationTemplateRepositoryFn: func() *automock.FormationTemplateRepository {
				repo := &automock.FormationTemplateRepository{}
				repo.On("Get", ctx, FormationTemplateID).Return(&formationTemplate, nil).Once()
				return repo
			},
			LabelServiceFn: func() *automock.LabelService {
				svc := &automock.LabelService{}
				svc.On("GetLabel", ctx, tnt, runtimeLblInputs[0]).Return(expectedRuntimeLabel, nil).Once()

				svc.On("GetLabel", ctx, tnt, runtimeCtxLblInputs[0]).Return(expectedRtmCtxLabels[0], nil).Once()

				svc.On("GetLabel", ctx, tnt, runtimeCtxLblInputs[1]).Return(expectedRtmCtxLabels[1], nil).Once()
				return svc
			},
			LabelRepositoryFn: func() *automock.LabelRepository {
				repo := &automock.LabelRepository{}
				repo.On("Delete", ctx, tnt, model.RuntimeLabelableObject, runtimes[0].ID, model.ScenariosKey).Return(nil).Once()
				repo.On("Delete", ctx, tnt, model.RuntimeContextLabelableObject, rtmContexts[0].ID, model.ScenariosKey).Return(nil).Once()
				repo.On("Delete", ctx, tnt, model.RuntimeContextLabelableObject, rtmContexts[1].ID, model.ScenariosKey).Return(nil).Once()

				repo.On("ListForObject", ctx, tenantID.String(), model.RuntimeLabelableObject, runtimes[0].ID).Return(nil, nil)
				repo.On("ListForObject", ctx, tenantID.String(), model.RuntimeLabelableObject, runtimes[1].ID).Return(nil, nil)
				repo.On("ListForObject", ctx, tenantID.String(), model.RuntimeContextLabelableObject, rtmContexts[0].ID).Return(nil, nil)
				repo.On("ListForObject", ctx, tenantID.String(), model.RuntimeContextLabelableObject, rtmContexts[1].ID).Return(nil, nil)
				return repo
			},
			WebhookRepoFN: func() *automock.WebhookRepository {
				webhookRepo := &automock.WebhookRepository{}
				webhookRepo.On("GetByIDAndWebhookType", ctx, tenantID.String(), runtimes[0].ID, model.RuntimeWebhookReference, model.WebhookTypeConfigurationChanged).Return(nil, apperrors.NewNotFoundError(resource.Webhook, runtimes[0].ID))
				webhookRepo.On("GetByIDAndWebhookType", ctx, tenantID.String(), runtimes[1].ID, model.RuntimeWebhookReference, model.WebhookTypeConfigurationChanged).Return(nil, apperrors.NewNotFoundError(resource.Webhook, runtimes[0].ID))
				return webhookRepo
			},
			InputASA:           fixModel(testFormationName),
			ExpectedASA:        fixModel(testFormationName),
			ExpectedErrMessage: "",
		},
		{
			Name:              "Returns error when unassigning runtime context fails",
			LabelDefServiceFn: unusedLabelDefService,
			AsaRepoFn: func() *automock.AutomaticFormationAssignmentRepository {
				mockRepo := &automock.AutomaticFormationAssignmentRepository{}
				mockRepo.On("DeleteForScenarioName", ctx, tenantID.String(), testFormationName).Return(nil).Once()
				mockRepo.On("ListAll", ctx, tenantID.String()).Return(make([]*model.AutomaticScenarioAssignment, 0), nil).Times(3)
				return mockRepo
			},
			RuntimeRepoFN: func() *automock.RuntimeRepository {
				runtimeRepo := &automock.RuntimeRepository{}
				runtimeRepo.On("ListOwnedRuntimes", ctx, TargetTenantID, runtimeLblFilters).Return(ownedRuntimes, nil).Once()
				runtimeRepo.On("ListAll", ctx, TargetTenantID, runtimeLblFilters).Return(runtimes, nil).Once()
				runtimeRepo.On("GetByID", ctx, tenantID.String(), runtimes[0].ID).Return(nil, nil)
				return runtimeRepo
			},
			RuntimeContextRepoFn: func() *automock.RuntimeContextRepository {
				runtimeContextRepo := &automock.RuntimeContextRepository{}
				runtimeContextRepo.On("ExistsByRuntimeID", ctx, TargetTenantID, rtmIDs[0]).Return(false, nil).Once()
				runtimeContextRepo.On("ExistsByRuntimeID", ctx, TargetTenantID, rtmIDs[1]).Return(true, nil).Once()

				runtimeContextRepo.On("GetByRuntimeID", ctx, TargetTenantID, rtmIDs[0]).Return(rtmContexts[0], nil).Once()
				runtimeContextRepo.On("GetByRuntimeID", ctx, TargetTenantID, rtmIDs[1]).Return(nil, apperrors.NewNotFoundError(resource.RuntimeContext, rtmContexts[0].ID)).Once()
				runtimeContextRepo.On("GetByRuntimeID", ctx, TargetTenantID, rtmIDs[2]).Return(rtmContexts[1], nil).Once()

				runtimeContextRepo.On("GetByID", ctx, tenantID.String(), rtmContexts[0].ID).Return(&model.RuntimeContext{
					RuntimeID: runtimes[0].ID,
				}, nil)
				return runtimeContextRepo
			},
			FormationRepositoryFn: func() *automock.FormationRepository {
				repo := &automock.FormationRepository{}
				repo.On("GetByName", ctx, testFormationName, tnt).Return(&modelFormation, nil).Times(4)
				return repo
			},
			FormationTemplateRepositoryFn: func() *automock.FormationTemplateRepository {
				repo := &automock.FormationTemplateRepository{}
				repo.On("Get", ctx, FormationTemplateID).Return(&formationTemplate, nil).Once()
				return repo
			},
			LabelServiceFn: func() *automock.LabelService {
				svc := &automock.LabelService{}
				svc.On("GetLabel", ctx, tnt, runtimeLblInputs[0]).Return(expectedRuntimeLabel, nil).Once()

				svc.On("GetLabel", ctx, tnt, runtimeCtxLblInputs[0]).Return(expectedRtmCtxLabels[0], nil).Once()

				svc.On("GetLabel", ctx, tnt, runtimeCtxLblInputs[1]).Return(expectedRtmCtxLabels[1], nil).Once()
				return svc
			},
			LabelRepositoryFn: func() *automock.LabelRepository {
				repo := &automock.LabelRepository{}
				repo.On("Delete", ctx, tnt, model.RuntimeLabelableObject, runtimes[0].ID, model.ScenariosKey).Return(nil).Once()
				repo.On("Delete", ctx, tnt, model.RuntimeContextLabelableObject, rtmContexts[0].ID, model.ScenariosKey).Return(nil).Once()
				repo.On("Delete", ctx, tnt, model.RuntimeContextLabelableObject, rtmContexts[1].ID, model.ScenariosKey).Return(testErr).Once()

				repo.On("ListForObject", ctx, tenantID.String(), model.RuntimeLabelableObject, runtimes[0].ID).Return(nil, nil)
				repo.On("ListForObject", ctx, tenantID.String(), model.RuntimeContextLabelableObject, rtmContexts[0].ID).Return(nil, nil)
				return repo
			},
			WebhookRepoFN: func() *automock.WebhookRepository {
				webhookRepo := &automock.WebhookRepository{}
				webhookRepo.On("GetByIDAndWebhookType", ctx, tenantID.String(), runtimes[0].ID, model.RuntimeWebhookReference, model.WebhookTypeConfigurationChanged).Return(nil, apperrors.NewNotFoundError(resource.Webhook, runtimes[0].ID))
				return webhookRepo
			},
			InputASA:           fixModel(testFormationName),
			ExpectedASA:        model.AutomaticScenarioAssignment{},
			ExpectedErrMessage: testErr.Error(),
		},
		{
			Name:              "Returns error when listing runtime contexts for runtime fails",
			LabelDefServiceFn: unusedLabelDefService,
			AsaRepoFn: func() *automock.AutomaticFormationAssignmentRepository {
				mockRepo := &automock.AutomaticFormationAssignmentRepository{}
				mockRepo.On("DeleteForScenarioName", ctx, tenantID.String(), testFormationName).Return(nil).Once()
				mockRepo.On("ListAll", ctx, tenantID.String()).Return(make([]*model.AutomaticScenarioAssignment, 0), nil).Once()
				return mockRepo
			},
			RuntimeRepoFN: func() *automock.RuntimeRepository {
				runtimeRepo := &automock.RuntimeRepository{}
				runtimeRepo.On("ListOwnedRuntimes", ctx, TargetTenantID, runtimeLblFilters).Return(ownedRuntimes, nil).Once()
				runtimeRepo.On("ListAll", ctx, TargetTenantID, runtimeLblFilters).Return(runtimes, nil).Once()
				runtimeRepo.On("GetByID", ctx, tenantID.String(), runtimes[0].ID).Return(nil, nil)
				return runtimeRepo
			},
			RuntimeContextRepoFn: func() *automock.RuntimeContextRepository {
				runtimeContextRepo := &automock.RuntimeContextRepository{}
				runtimeContextRepo.On("ExistsByRuntimeID", ctx, TargetTenantID, rtmIDs[0]).Return(false, nil).Once()
				runtimeContextRepo.On("ExistsByRuntimeID", ctx, TargetTenantID, rtmIDs[1]).Return(true, nil).Once()

				runtimeContextRepo.On("GetByRuntimeID", ctx, TargetTenantID, rtmIDs[0]).Return(nil, testErr).Once()
				return runtimeContextRepo
			},
			FormationRepositoryFn: func() *automock.FormationRepository {
				repo := &automock.FormationRepository{}
				repo.On("GetByName", ctx, testFormationName, tnt).Return(&modelFormation, nil).Twice()
				return repo
			},
			FormationTemplateRepositoryFn: func() *automock.FormationTemplateRepository {
				repo := &automock.FormationTemplateRepository{}
				repo.On("Get", ctx, FormationTemplateID).Return(&formationTemplate, nil).Once()
				return repo
			},
			LabelServiceFn: func() *automock.LabelService {
				svc := &automock.LabelService{}
				svc.On("GetLabel", ctx, tnt, runtimeLblInputs[0]).Return(expectedRuntimeLabel, nil).Once()
				return svc
			},
			LabelRepositoryFn: func() *automock.LabelRepository {
				repo := &automock.LabelRepository{}
				repo.On("Delete", ctx, tnt, model.RuntimeLabelableObject, runtimes[0].ID, model.ScenariosKey).Return(nil).Once()
				repo.On("ListForObject", ctx, tenantID.String(), model.RuntimeLabelableObject, runtimes[0].ID).Return(nil, nil)
				return repo
			},
			WebhookRepoFN: func() *automock.WebhookRepository {
				webhookRepo := &automock.WebhookRepository{}
				webhookRepo.On("GetByIDAndWebhookType", ctx, tenantID.String(), runtimes[0].ID, model.RuntimeWebhookReference, model.WebhookTypeConfigurationChanged).Return(nil, apperrors.NewNotFoundError(resource.Webhook, runtimes[0].ID))
				return webhookRepo
			},
			InputASA:           fixModel(testFormationName),
			ExpectedASA:        model.AutomaticScenarioAssignment{},
			ExpectedErrMessage: testErr.Error(),
		},
		{
			Name:              "Returns error when listing all runtimes fails",
			LabelDefServiceFn: unusedLabelDefService,
			AsaRepoFn: func() *automock.AutomaticFormationAssignmentRepository {
				mockRepo := &automock.AutomaticFormationAssignmentRepository{}
				mockRepo.On("DeleteForScenarioName", ctx, tenantID.String(), testFormationName).Return(nil).Once()
				mockRepo.On("ListAll", ctx, tenantID.String()).Return(make([]*model.AutomaticScenarioAssignment, 0), nil).Once()
				return mockRepo
			},
			RuntimeRepoFN: func() *automock.RuntimeRepository {
				runtimeRepo := &automock.RuntimeRepository{}
				runtimeRepo.On("ListOwnedRuntimes", ctx, TargetTenantID, runtimeLblFilters).Return(ownedRuntimes, nil).Once()
				runtimeRepo.On("ListAll", ctx, TargetTenantID, runtimeLblFilters).Return(nil, testErr).Once()
				runtimeRepo.On("GetByID", ctx, tenantID.String(), runtimes[0].ID).Return(nil, nil)
				return runtimeRepo
			},
			RuntimeContextRepoFn: func() *automock.RuntimeContextRepository {
				runtimeContextRepo := &automock.RuntimeContextRepository{}
				runtimeContextRepo.On("ExistsByRuntimeID", ctx, TargetTenantID, rtmIDs[0]).Return(false, nil).Once()
				runtimeContextRepo.On("ExistsByRuntimeID", ctx, TargetTenantID, rtmIDs[1]).Return(true, nil).Once()
				return runtimeContextRepo
			},
			FormationRepositoryFn: func() *automock.FormationRepository {
				repo := &automock.FormationRepository{}
				repo.On("GetByName", ctx, testFormationName, tnt).Return(&modelFormation, nil).Twice()
				return repo
			},
			FormationTemplateRepositoryFn: func() *automock.FormationTemplateRepository {
				repo := &automock.FormationTemplateRepository{}
				repo.On("Get", ctx, FormationTemplateID).Return(&formationTemplate, nil).Once()
				return repo
			},
			LabelServiceFn: func() *automock.LabelService {
				svc := &automock.LabelService{}
				svc.On("GetLabel", ctx, tnt, runtimeLblInputs[0]).Return(expectedRuntimeLabel, nil).Once()
				return svc
			},
			LabelRepositoryFn: func() *automock.LabelRepository {
				repo := &automock.LabelRepository{}
				repo.On("Delete", ctx, tnt, model.RuntimeLabelableObject, runtimes[0].ID, model.ScenariosKey).Return(nil).Once()
				repo.On("ListForObject", ctx, tenantID.String(), model.RuntimeLabelableObject, runtimes[0].ID).Return(nil, nil)
				return repo
			},
			WebhookRepoFN: func() *automock.WebhookRepository {
				webhookRepo := &automock.WebhookRepository{}
				webhookRepo.On("GetByIDAndWebhookType", ctx, tenantID.String(), runtimes[0].ID, model.RuntimeWebhookReference, model.WebhookTypeConfigurationChanged).Return(nil, apperrors.NewNotFoundError(resource.Webhook, runtimes[0].ID))
				return webhookRepo
			},
			InputASA:           fixModel(testFormationName),
			ExpectedASA:        model.AutomaticScenarioAssignment{},
			ExpectedErrMessage: testErr.Error(),
		},
		{
			Name:              "Returns error when unassigning runtime from formation fails",
			LabelDefServiceFn: unusedLabelDefService,
			AsaRepoFn: func() *automock.AutomaticFormationAssignmentRepository {
				mockRepo := &automock.AutomaticFormationAssignmentRepository{}
				mockRepo.On("DeleteForScenarioName", ctx, tenantID.String(), testFormationName).Return(nil).Once()
				mockRepo.On("ListAll", ctx, tenantID.String()).Return(make([]*model.AutomaticScenarioAssignment, 0), nil).Once()
				return mockRepo
			},
			RuntimeRepoFN: func() *automock.RuntimeRepository {
				runtimeRepo := &automock.RuntimeRepository{}
				runtimeRepo.On("ListOwnedRuntimes", ctx, TargetTenantID, runtimeLblFilters).Return(ownedRuntimes, nil).Once()
				return runtimeRepo
			},
			RuntimeContextRepoFn: func() *automock.RuntimeContextRepository {
				runtimeContextRepo := &automock.RuntimeContextRepository{}
				runtimeContextRepo.On("ExistsByRuntimeID", ctx, TargetTenantID, rtmIDs[0]).Return(false, nil).Once()
				return runtimeContextRepo
			},
			FormationRepositoryFn: func() *automock.FormationRepository {
				repo := &automock.FormationRepository{}
				repo.On("GetByName", ctx, testFormationName, tnt).Return(&modelFormation, nil).Twice()
				return repo
			},
			FormationTemplateRepositoryFn: func() *automock.FormationTemplateRepository {
				repo := &automock.FormationTemplateRepository{}
				repo.On("Get", ctx, FormationTemplateID).Return(&formationTemplate, nil).Once()
				return repo
			},
			LabelServiceFn: func() *automock.LabelService {
				svc := &automock.LabelService{}
				svc.On("GetLabel", ctx, tnt, runtimeLblInputs[0]).Return(expectedRuntimeLabel, nil).Once()
				return svc
			},
			LabelRepositoryFn: func() *automock.LabelRepository {
				repo := &automock.LabelRepository{}
				repo.On("Delete", ctx, tnt, model.RuntimeLabelableObject, runtimes[0].ID, model.ScenariosKey).Return(testErr).Once()
				return repo
			},
			WebhookRepoFN:      unusedWebhookRepository,
			InputASA:           fixModel(testFormationName),
			ExpectedASA:        model.AutomaticScenarioAssignment{},
			ExpectedErrMessage: testErr.Error(),
		},
		{
			Name:              "Returns error when checking if runtime exists by id fails",
			LabelDefServiceFn: unusedLabelDefService,
			AsaRepoFn: func() *automock.AutomaticFormationAssignmentRepository {
				mockRepo := &automock.AutomaticFormationAssignmentRepository{}
				mockRepo.On("DeleteForScenarioName", ctx, tenantID.String(), testFormationName).Return(nil).Once()
				return mockRepo
			},
			RuntimeRepoFN: func() *automock.RuntimeRepository {
				runtimeRepo := &automock.RuntimeRepository{}
				runtimeRepo.On("ListOwnedRuntimes", ctx, TargetTenantID, runtimeLblFilters).Return(ownedRuntimes, nil).Once()
				return runtimeRepo
			},
			RuntimeContextRepoFn: func() *automock.RuntimeContextRepository {
				runtimeContextRepo := &automock.RuntimeContextRepository{}
				runtimeContextRepo.On("ExistsByRuntimeID", ctx, TargetTenantID, rtmIDs[0]).Return(false, testErr).Once()
				return runtimeContextRepo
			},
			FormationRepositoryFn: func() *automock.FormationRepository {
				repo := &automock.FormationRepository{}
				repo.On("GetByName", ctx, testFormationName, tnt).Return(&modelFormation, nil).Once()
				return repo
			},
			FormationTemplateRepositoryFn: func() *automock.FormationTemplateRepository {
				repo := &automock.FormationTemplateRepository{}
				repo.On("Get", ctx, FormationTemplateID).Return(&formationTemplate, nil).Once()
				return repo
			},
			LabelServiceFn:     unusedLabelService,
			LabelRepositoryFn:  unusedLabelRepo,
			WebhookRepoFN:      unusedWebhookRepository,
			InputASA:           fixModel(testFormationName),
			ExpectedASA:        model.AutomaticScenarioAssignment{},
			ExpectedErrMessage: testErr.Error(),
		},
		{
			Name:              "Returns error when listing owned runtimes fails",
			LabelDefServiceFn: unusedLabelDefService,
			AsaRepoFn: func() *automock.AutomaticFormationAssignmentRepository {
				mockRepo := &automock.AutomaticFormationAssignmentRepository{}
				mockRepo.On("DeleteForScenarioName", ctx, tenantID.String(), testFormationName).Return(nil).Once()
				return mockRepo
			},
			RuntimeRepoFN: func() *automock.RuntimeRepository {
				runtimeRepo := &automock.RuntimeRepository{}
				runtimeRepo.On("ListOwnedRuntimes", ctx, TargetTenantID, runtimeLblFilters).Return(nil, testErr).Once()
				return runtimeRepo
			},
			RuntimeContextRepoFn: unusedRuntimeContextRepo,
			FormationRepositoryFn: func() *automock.FormationRepository {
				repo := &automock.FormationRepository{}
				repo.On("GetByName", ctx, testFormationName, tnt).Return(&modelFormation, nil).Once()
				return repo
			},
			FormationTemplateRepositoryFn: func() *automock.FormationTemplateRepository {
				repo := &automock.FormationTemplateRepository{}
				repo.On("Get", ctx, FormationTemplateID).Return(&formationTemplate, nil).Once()
				return repo
			},
			LabelServiceFn:     unusedLabelService,
			LabelRepositoryFn:  unusedLabelRepo,
			WebhookRepoFN:      unusedWebhookRepository,
			InputASA:           fixModel(testFormationName),
			ExpectedASA:        model.AutomaticScenarioAssignment{},
			ExpectedErrMessage: testErr.Error(),
		},
		{
			Name:              "Returns error when getting formation template by id fails",
			LabelDefServiceFn: unusedLabelDefService,
			AsaRepoFn: func() *automock.AutomaticFormationAssignmentRepository {
				mockRepo := &automock.AutomaticFormationAssignmentRepository{}
				mockRepo.On("DeleteForScenarioName", ctx, tenantID.String(), testFormationName).Return(nil).Once()
				return mockRepo
			},
			RuntimeRepoFN:        unusedRuntimeRepo,
			RuntimeContextRepoFn: unusedRuntimeContextRepo,
			FormationRepositoryFn: func() *automock.FormationRepository {
				repo := &automock.FormationRepository{}
				repo.On("GetByName", ctx, testFormationName, tnt).Return(&modelFormation, nil).Once()
				return repo
			},
			FormationTemplateRepositoryFn: func() *automock.FormationTemplateRepository {
				repo := &automock.FormationTemplateRepository{}
				repo.On("Get", ctx, FormationTemplateID).Return(nil, testErr).Once()
				return repo
			},
			LabelServiceFn:     unusedLabelService,
			LabelRepositoryFn:  unusedLabelRepo,
			WebhookRepoFN:      unusedWebhookRepository,
			InputASA:           fixModel(testFormationName),
			ExpectedASA:        model.AutomaticScenarioAssignment{},
			ExpectedErrMessage: testErr.Error(),
		},
		{
			Name:              "Returns error when getting formation by name fails",
			LabelDefServiceFn: unusedLabelDefService,
			AsaRepoFn: func() *automock.AutomaticFormationAssignmentRepository {
				mockRepo := &automock.AutomaticFormationAssignmentRepository{}
				mockRepo.On("DeleteForScenarioName", ctx, tenantID.String(), testFormationName).Return(nil).Once()
				return mockRepo
			},
			RuntimeRepoFN:        unusedRuntimeRepo,
			RuntimeContextRepoFn: unusedRuntimeContextRepo,
			FormationRepositoryFn: func() *automock.FormationRepository {
				repo := &automock.FormationRepository{}
				repo.On("GetByName", ctx, testFormationName, tnt).Return(nil, testErr).Once()
				return repo
			},
			FormationTemplateRepositoryFn: unusedFormationTemplateRepo,
			LabelServiceFn:                unusedLabelService,
			LabelRepositoryFn:             unusedLabelRepo,
			WebhookRepoFN:                 unusedWebhookRepository,
			InputASA:                      fixModel(testFormationName),
			ExpectedASA:                   model.AutomaticScenarioAssignment{},
			ExpectedErrMessage:            testErr.Error(),
		},
		{
			Name:              "Returns error when deleting ASA for scenario name fails",
			LabelDefServiceFn: unusedLabelDefService,
			AsaRepoFn: func() *automock.AutomaticFormationAssignmentRepository {
				mockRepo := &automock.AutomaticFormationAssignmentRepository{}
				mockRepo.On("DeleteForScenarioName", ctx, tenantID.String(), testFormationName).Return(testErr).Once()
				return mockRepo
			},
			RuntimeRepoFN:                 unusedRuntimeRepo,
			RuntimeContextRepoFn:          unusedRuntimeContextRepo,
			FormationRepositoryFn:         unusedFormationRepo,
			FormationTemplateRepositoryFn: unusedFormationTemplateRepo,
			LabelServiceFn:                unusedLabelService,
			LabelRepositoryFn:             unusedLabelRepo,
			WebhookRepoFN:                 unusedWebhookRepository,
			InputASA:                      fixModel(testFormationName),
			ExpectedASA:                   model.AutomaticScenarioAssignment{},
			ExpectedErrMessage:            testErr.Error(),
		},
	}
	for _, testCase := range testCases {
		t.Run(testCase.Name, func(t *testing.T) {
			// GIVEN
			asaRepo := testCase.AsaRepoFn()
			tenantSvc := &automock.TenantService{}
			labelDefService := testCase.LabelDefServiceFn()
			runtimeRepo := testCase.RuntimeRepoFN()
			runtimeContextRepo := testCase.RuntimeContextRepoFn()
			formationRepo := testCase.FormationRepositoryFn()
			formationTemplateRepo := testCase.FormationTemplateRepositoryFn()
			lblService := testCase.LabelServiceFn()
			lblRepo := testCase.LabelRepositoryFn()
			webhookRepo := testCase.WebhookRepoFN()

			svc := formation.NewService(nil, lblRepo, formationRepo, formationTemplateRepo, lblService, nil, labelDefService, asaRepo, nil, tenantSvc, runtimeRepo, runtimeContextRepo, webhookRepo, nil, nil, nil, nil, runtimeType, applicationType)

			// WHEN
			err := svc.DeleteAutomaticScenarioAssignment(ctx, testCase.InputASA)

			// THEN
			if testCase.ExpectedErrMessage == "" {
				require.NoError(t, err)
			} else {
				require.Error(t, err)
				require.Contains(t, err.Error(), testCase.ExpectedErrMessage)
			}

			mock.AssertExpectationsForObjects(t, tenantSvc, asaRepo, labelDefService, runtimeRepo, runtimeContextRepo, formationRepo, formationTemplateRepo, lblService, lblRepo, webhookRepo)
		})
	}

	t.Run("returns error on missing tenant in context", func(t *testing.T) {
		// GIVEN
		svc := formation.NewService(nil, nil, nil, nil, nil, nil, nil, nil, nil, nil, nil, nil, nil, nil, nil, nil, nil, runtimeType, applicationType)

		// WHEN
		_, err := svc.CreateAutomaticScenarioAssignment(context.TODO(), fixModel(ScenarioName))

		// THEN
		assert.EqualError(t, err, "cannot read tenant from context")
	})
}

func TestService_EnsureScenarioAssigned(t *testing.T) {
	ctx := fixCtxWithTenant()

	testErr := errors.New("test err")

	rtmIDs := []string{"123", "456", "789"}
	rtmNames := []string{"first", "second", "third"}

	runtimes := []*model.Runtime{
		{
			ID:   rtmIDs[0],
			Name: rtmNames[0],
		},
		{
			ID:   rtmIDs[1],
			Name: rtmNames[1],
		},
		{
			ID:   rtmIDs[2],
			Name: rtmNames[2],
		},
	}
	ownedRuntimes := []*model.Runtime{runtimes[0], runtimes[1]}

	runtimeLblInputs := []*model.LabelInput{
		{
			Key:        "scenarios",
			Value:      []string{testFormationName},
			ObjectID:   rtmIDs[0],
			ObjectType: model.RuntimeLabelableObject,
			Version:    0,
		},
		{
			Key:        "scenarios",
			Value:      []string{testFormationName},
			ObjectID:   rtmIDs[1],
			ObjectType: model.RuntimeLabelableObject,
			Version:    0,
		},
	}

	rtmContexts := []*model.RuntimeContext{
		{
			ID:        "1",
			RuntimeID: rtmIDs[0],
			Key:       "test",
			Value:     "test",
		},
		{
			ID:        "2",
			RuntimeID: rtmIDs[2],
			Key:       "test",
			Value:     "test",
		},
	}

	runtimeCtxLblInputs := []*model.LabelInput{
		{
			Key:        "scenarios",
			Value:      []string{testFormationName},
			ObjectID:   rtmContexts[0].ID,
			ObjectType: model.RuntimeContextLabelableObject,
			Version:    0,
		},
		{
			Key:        "scenarios",
			Value:      []string{testFormationName},
			ObjectID:   rtmContexts[1].ID,
			ObjectType: model.RuntimeContextLabelableObject,
			Version:    0,
		},
	}
	tnt := tenantID.String()

	expectedRtmCtxLabels := []*model.Label{
		{
			ID:         "1",
			Tenant:     &tnt,
			Key:        "scenarios",
			Value:      []interface{}{},
			ObjectID:   rtmContexts[0].ID,
			ObjectType: model.RuntimeContextLabelableObject,
			Version:    0,
		},
		{
			ID:         "2",
			Tenant:     &tnt,
			Key:        "scenarios",
			Value:      []interface{}{},
			ObjectID:   rtmContexts[1].ID,
			ObjectType: model.RuntimeContextLabelableObject,
			Version:    0,
		},
	}
	runtimeTypeLblInput := []*model.LabelInput{
		{
			Key:        runtimeType,
			ObjectID:   rtmIDs[0],
			ObjectType: model.RuntimeLabelableObject,
			Version:    0,
		},
		{
			Key:        runtimeType,
			ObjectID:   rtmIDs[1],
			ObjectType: model.RuntimeLabelableObject,
			Version:    0,
		},
		{
			Key:        runtimeType,
			ObjectID:   rtmIDs[2],
			ObjectType: model.RuntimeLabelableObject,
			Version:    0,
		},
	}
	runtimeTypeLbl := &model.Label{
		ID:         "123",
		Key:        runtimeType,
		Value:      runtimeType,
		Tenant:     str.Ptr(Tnt),
		ObjectID:   rtmIDs[0],
		ObjectType: model.RuntimeLabelableObject,
		Version:    0,
	}

	expectedRuntimeLabel := &model.Label{
		ID:         "1",
		Tenant:     &tnt,
		Key:        "scenarios",
		Value:      []interface{}{},
		ObjectID:   rtmIDs[0],
		ObjectType: model.RuntimeLabelableObject,
		Version:    0,
	}

	testCases := []struct {
		Name                          string
		RuntimeRepoFN                 func() *automock.RuntimeRepository
		RuntimeContextRepoFn          func() *automock.RuntimeContextRepository
		FormationRepositoryFn         func() *automock.FormationRepository
		FormationTemplateRepositoryFn func() *automock.FormationTemplateRepository
		LabelServiceFn                func() *automock.LabelService
		LabelRepositoryFn             func() *automock.LabelRepository
		WebhookRepositoryFn           func() *automock.WebhookRepository
		InputASA                      model.AutomaticScenarioAssignment
		ExpectedErrMessage            string
	}{
		{
			Name: "Success",
			RuntimeRepoFN: func() *automock.RuntimeRepository {
				runtimeRepo := &automock.RuntimeRepository{}
				runtimeRepo.On("ListOwnedRuntimes", ctx, TargetTenantID, runtimeLblFilters).Return(ownedRuntimes, nil).Once()
				runtimeRepo.On("ListAll", ctx, TargetTenantID, runtimeLblFilters).Return(runtimes, nil).Once()
				runtimeRepo.On("GetByID", ctx, tenantID.String(), runtimes[0].ID).Return(nil, nil)
				runtimeRepo.On("GetByID", ctx, tenantID.String(), runtimes[1].ID).Return(nil, nil)
				return runtimeRepo
			},
			RuntimeContextRepoFn: func() *automock.RuntimeContextRepository {
				runtimeContextRepo := &automock.RuntimeContextRepository{}
				runtimeContextRepo.On("ExistsByRuntimeID", ctx, TargetTenantID, rtmIDs[0]).Return(false, nil).Once()
				runtimeContextRepo.On("ExistsByRuntimeID", ctx, TargetTenantID, rtmIDs[1]).Return(true, nil).Once()

				runtimeContextRepo.On("GetByRuntimeID", ctx, TargetTenantID, rtmIDs[0]).Return(rtmContexts[0], nil).Once()
				runtimeContextRepo.On("GetByRuntimeID", ctx, TargetTenantID, rtmIDs[1]).Return(nil, apperrors.NewNotFoundError(resource.RuntimeContext, rtmContexts[0].ID)).Once()
				runtimeContextRepo.On("GetByRuntimeID", ctx, TargetTenantID, rtmIDs[2]).Return(rtmContexts[1], nil).Once()

				runtimeContextRepo.On("GetByID", ctx, tenantID.String(), rtmContexts[0].ID).Return(&model.RuntimeContext{
					RuntimeID: runtimes[0].ID,
				}, nil)
				runtimeContextRepo.On("GetByID", ctx, tenantID.String(), rtmContexts[1].ID).Return(&model.RuntimeContext{
					RuntimeID: runtimes[1].ID,
				}, nil)
				return runtimeContextRepo
			},
			FormationRepositoryFn: func() *automock.FormationRepository {
				repo := &automock.FormationRepository{}
				repo.On("GetByName", ctx, testFormationName, tnt).Return(&modelFormation, nil).Times(4)
				return repo
			},
			FormationTemplateRepositoryFn: func() *automock.FormationTemplateRepository {
				repo := &automock.FormationTemplateRepository{}
				repo.On("Get", ctx, FormationTemplateID).Return(&formationTemplate, nil).Times(4)
				return repo
			},
			LabelServiceFn: func() *automock.LabelService {
				svc := &automock.LabelService{}
				svc.On("GetLabel", ctx, tnt, runtimeTypeLblInput[0]).Return(runtimeTypeLbl, nil)
				svc.On("GetLabel", ctx, tnt, runtimeTypeLblInput[1]).Return(runtimeTypeLbl, nil)

				svc.On("GetLabel", ctx, tnt, runtimeLblInputs[0]).Return(expectedRuntimeLabel, nil)
				svc.On("UpdateLabel", ctx, tnt, expectedRuntimeLabel.ID, runtimeLblInputs[0]).Return(nil)

				svc.On("GetLabel", ctx, tnt, runtimeCtxLblInputs[0]).Return(expectedRtmCtxLabels[0], nil)
				svc.On("UpdateLabel", ctx, tnt, expectedRtmCtxLabels[0].ID, runtimeCtxLblInputs[0]).Return(nil)

				svc.On("GetLabel", ctx, tnt, runtimeCtxLblInputs[1]).Return(expectedRtmCtxLabels[1], nil)
				svc.On("UpdateLabel", ctx, tnt, expectedRtmCtxLabels[1].ID, runtimeCtxLblInputs[1]).Return(nil)
				return svc
			},
			WebhookRepositoryFn: func() *automock.WebhookRepository {
				webhookRepo := &automock.WebhookRepository{}
				webhookRepo.On("GetByIDAndWebhookType", ctx, tenantID.String(), rtmIDs[0], model.RuntimeWebhookReference, model.WebhookTypeConfigurationChanged).Return(nil, apperrors.NewNotFoundError(resource.Webhook, runtimes[0].ID))
				webhookRepo.On("GetByIDAndWebhookType", ctx, tenantID.String(), rtmIDs[1], model.RuntimeWebhookReference, model.WebhookTypeConfigurationChanged).Return(nil, apperrors.NewNotFoundError(resource.Webhook, runtimes[0].ID))
				return webhookRepo
			},
			LabelRepositoryFn: func() *automock.LabelRepository {
				labelRepo := &automock.LabelRepository{}
				labelRepo.On("ListForObject", ctx, tenantID.String(), model.RuntimeLabelableObject, rtmIDs[0]).Return(nil, nil)
				labelRepo.On("ListForObject", ctx, tenantID.String(), model.RuntimeLabelableObject, rtmIDs[1]).Return(nil, nil)
				labelRepo.On("ListForObject", ctx, tenantID.String(), model.RuntimeContextLabelableObject, rtmContexts[0].ID).Return(nil, nil)
				labelRepo.On("ListForObject", ctx, tenantID.String(), model.RuntimeContextLabelableObject, rtmContexts[1].ID).Return(nil, nil)
				return labelRepo
			},
			InputASA:           fixModel(testFormationName),
			ExpectedErrMessage: "",
		},
		{
			Name: "Returns error when assigning runtime context to formation fails",
			RuntimeRepoFN: func() *automock.RuntimeRepository {
				runtimeRepo := &automock.RuntimeRepository{}
				runtimeRepo.On("ListOwnedRuntimes", ctx, TargetTenantID, runtimeLblFilters).Return(ownedRuntimes, nil).Once()
				runtimeRepo.On("ListAll", ctx, TargetTenantID, runtimeLblFilters).Return(runtimes, nil).Once()

				runtimeRepo.On("GetByID", ctx, tenantID.String(), runtimes[0].ID).Return(nil, nil)
				return runtimeRepo
			},
			RuntimeContextRepoFn: func() *automock.RuntimeContextRepository {
				runtimeContextRepo := &automock.RuntimeContextRepository{}

				runtimeContextRepo.On("GetByID", ctx, tenantID.String(), rtmContexts[0].ID).Return(rtmContexts[0], nil).Once()
				runtimeContextRepo.On("GetByID", ctx, tenantID.String(), rtmContexts[1].ID).Return(rtmContexts[1], nil).Once()

				runtimeContextRepo.On("ExistsByRuntimeID", ctx, TargetTenantID, rtmIDs[0]).Return(false, nil).Once()
				runtimeContextRepo.On("ExistsByRuntimeID", ctx, TargetTenantID, rtmIDs[1]).Return(true, nil).Once()

				runtimeContextRepo.On("GetByRuntimeID", ctx, TargetTenantID, rtmIDs[0]).Return(rtmContexts[0], nil).Once()
				runtimeContextRepo.On("GetByRuntimeID", ctx, TargetTenantID, rtmIDs[1]).Return(nil, apperrors.NewNotFoundError(resource.RuntimeContext, rtmContexts[0].ID)).Once()
				runtimeContextRepo.On("GetByRuntimeID", ctx, TargetTenantID, rtmIDs[2]).Return(rtmContexts[1], nil).Once()

				runtimeContextRepo.On("GetByID", ctx, tenantID.String(), rtmContexts[0].ID).Return(&model.RuntimeContext{
					RuntimeID: runtimes[0].ID,
				}, nil)
				return runtimeContextRepo
			},
			FormationRepositoryFn: func() *automock.FormationRepository {
				repo := &automock.FormationRepository{}
				repo.On("GetByName", ctx, testFormationName, tnt).Return(&modelFormation, nil).Times(4)
				return repo
			},
			FormationTemplateRepositoryFn: func() *automock.FormationTemplateRepository {
				repo := &automock.FormationTemplateRepository{}
				repo.On("Get", ctx, FormationTemplateID).Return(&formationTemplate, nil).Times(4)
				return repo
			},
			LabelServiceFn: func() *automock.LabelService {
				svc := &automock.LabelService{}
				svc.On("GetLabel", ctx, tnt, runtimeTypeLblInput[0]).Return(runtimeTypeLbl, nil)
				svc.On("GetLabel", ctx, tnt, runtimeTypeLblInput[2]).Return(runtimeTypeLbl, nil)

				svc.On("GetLabel", ctx, tnt, runtimeLblInputs[0]).Return(expectedRuntimeLabel, nil)
				svc.On("UpdateLabel", ctx, tnt, expectedRuntimeLabel.ID, runtimeLblInputs[0]).Return(nil)

				svc.On("GetLabel", ctx, tnt, runtimeCtxLblInputs[0]).Return(expectedRtmCtxLabels[0], nil)
				svc.On("UpdateLabel", ctx, tnt, expectedRtmCtxLabels[0].ID, runtimeCtxLblInputs[0]).Return(nil)

				svc.On("GetLabel", ctx, tnt, runtimeCtxLblInputs[1]).Return(expectedRtmCtxLabels[1], nil)
				svc.On("UpdateLabel", ctx, tnt, expectedRtmCtxLabels[1].ID, runtimeCtxLblInputs[1]).Return(testErr)
				return svc
			},
			WebhookRepositoryFn: func() *automock.WebhookRepository {
				webhookRepo := &automock.WebhookRepository{}
				webhookRepo.On("GetByIDAndWebhookType", ctx, tenantID.String(), rtmIDs[0], model.RuntimeWebhookReference, model.WebhookTypeConfigurationChanged).Return(nil, apperrors.NewNotFoundError(resource.Webhook, runtimes[0].ID))
				return webhookRepo
			},
			LabelRepositoryFn: func() *automock.LabelRepository {
				labelRepo := &automock.LabelRepository{}
				labelRepo.On("ListForObject", ctx, tenantID.String(), model.RuntimeLabelableObject, rtmIDs[0]).Return(nil, nil)
				labelRepo.On("ListForObject", ctx, tenantID.String(), model.RuntimeContextLabelableObject, rtmContexts[0].ID).Return(nil, nil)
				return labelRepo
			},
			InputASA:           fixModel(testFormationName),
			ExpectedErrMessage: testErr.Error(),
		},
		{
			Name: "Returns error when listing runtime contexts for runtime fails",
			RuntimeRepoFN: func() *automock.RuntimeRepository {
				runtimeRepo := &automock.RuntimeRepository{}
				runtimeRepo.On("ListOwnedRuntimes", ctx, TargetTenantID, runtimeLblFilters).Return(ownedRuntimes, nil).Once()
				runtimeRepo.On("ListAll", ctx, TargetTenantID, runtimeLblFilters).Return(runtimes, nil).Once()

				runtimeRepo.On("GetByID", ctx, tenantID.String(), runtimes[0].ID).Return(nil, nil)
				return runtimeRepo
			},
			RuntimeContextRepoFn: func() *automock.RuntimeContextRepository {
				runtimeContextRepo := &automock.RuntimeContextRepository{}
				runtimeContextRepo.On("ExistsByRuntimeID", ctx, TargetTenantID, rtmIDs[0]).Return(false, nil).Once()
				runtimeContextRepo.On("ExistsByRuntimeID", ctx, TargetTenantID, rtmIDs[1]).Return(true, nil).Once()

				runtimeContextRepo.On("GetByRuntimeID", ctx, TargetTenantID, rtmIDs[0]).Return(nil, testErr).Once()
				return runtimeContextRepo
			},
			FormationRepositoryFn: func() *automock.FormationRepository {
				repo := &automock.FormationRepository{}
				repo.On("GetByName", ctx, testFormationName, tnt).Return(&modelFormation, nil).Times(2)
				return repo
			},
			FormationTemplateRepositoryFn: func() *automock.FormationTemplateRepository {
				repo := &automock.FormationTemplateRepository{}
				repo.On("Get", ctx, FormationTemplateID).Return(&formationTemplate, nil).Times(2)
				return repo
			},
			LabelServiceFn: func() *automock.LabelService {
				svc := &automock.LabelService{}
				svc.On("GetLabel", ctx, tnt, runtimeTypeLblInput[0]).Return(runtimeTypeLbl, nil)
				svc.On("GetLabel", ctx, tnt, runtimeLblInputs[0]).Return(expectedRuntimeLabel, nil)
				svc.On("UpdateLabel", ctx, tnt, expectedRuntimeLabel.ID, runtimeLblInputs[0]).Return(nil)
				return svc
			},
			WebhookRepositoryFn: func() *automock.WebhookRepository {
				webhookRepo := &automock.WebhookRepository{}
				webhookRepo.On("GetByIDAndWebhookType", ctx, tenantID.String(), rtmIDs[0], model.RuntimeWebhookReference, model.WebhookTypeConfigurationChanged).Return(nil, apperrors.NewNotFoundError(resource.Webhook, runtimes[0].ID))
				return webhookRepo
			},
			LabelRepositoryFn: func() *automock.LabelRepository {
				labelRepo := &automock.LabelRepository{}
				labelRepo.On("ListForObject", ctx, tenantID.String(), model.RuntimeLabelableObject, rtmIDs[0]).Return(nil, nil)
				return labelRepo
			},
			InputASA:           fixModel(testFormationName),
			ExpectedErrMessage: testErr.Error(),
		},
		{
			Name: "Returns error when listing all runtimes fails",
			RuntimeRepoFN: func() *automock.RuntimeRepository {
				runtimeRepo := &automock.RuntimeRepository{}
				runtimeRepo.On("ListOwnedRuntimes", ctx, TargetTenantID, runtimeLblFilters).Return(ownedRuntimes, nil).Once()
				runtimeRepo.On("ListAll", ctx, TargetTenantID, runtimeLblFilters).Return(nil, testErr).Once()

				runtimeRepo.On("GetByID", ctx, tenantID.String(), runtimes[0].ID).Return(nil, nil)
				return runtimeRepo
			},
			RuntimeContextRepoFn: func() *automock.RuntimeContextRepository {
				runtimeContextRepo := &automock.RuntimeContextRepository{}
				runtimeContextRepo.On("ExistsByRuntimeID", ctx, TargetTenantID, rtmIDs[0]).Return(false, nil).Once()
				runtimeContextRepo.On("ExistsByRuntimeID", ctx, TargetTenantID, rtmIDs[1]).Return(true, nil).Once()
				return runtimeContextRepo
			},
			FormationRepositoryFn: func() *automock.FormationRepository {
				repo := &automock.FormationRepository{}
				repo.On("GetByName", ctx, testFormationName, tnt).Return(&modelFormation, nil).Times(2)
				return repo
			},
			FormationTemplateRepositoryFn: func() *automock.FormationTemplateRepository {
				repo := &automock.FormationTemplateRepository{}
				repo.On("Get", ctx, FormationTemplateID).Return(&formationTemplate, nil).Times(2)
				return repo
			},
			LabelServiceFn: func() *automock.LabelService {
				svc := &automock.LabelService{}
				svc.On("GetLabel", ctx, tnt, runtimeTypeLblInput[0]).Return(runtimeTypeLbl, nil)
				svc.On("GetLabel", ctx, tnt, runtimeLblInputs[0]).Return(expectedRuntimeLabel, nil)
				svc.On("UpdateLabel", ctx, tnt, expectedRuntimeLabel.ID, runtimeLblInputs[0]).Return(nil)
				return svc
			},
			WebhookRepositoryFn: func() *automock.WebhookRepository {
				webhookRepo := &automock.WebhookRepository{}
				webhookRepo.On("GetByIDAndWebhookType", ctx, tenantID.String(), rtmIDs[0], model.RuntimeWebhookReference, model.WebhookTypeConfigurationChanged).Return(nil, apperrors.NewNotFoundError(resource.Webhook, runtimes[0].ID))
				return webhookRepo
			},
			LabelRepositoryFn: func() *automock.LabelRepository {
				labelRepo := &automock.LabelRepository{}
				labelRepo.On("ListForObject", ctx, tenantID.String(), model.RuntimeLabelableObject, rtmIDs[0]).Return(nil, nil)
				return labelRepo
			},
			InputASA:           fixModel(testFormationName),
			ExpectedErrMessage: testErr.Error(),
		},
		{
			Name: "Returns error when assigning runtime to formation fails",
			RuntimeRepoFN: func() *automock.RuntimeRepository {
				runtimeRepo := &automock.RuntimeRepository{}
				runtimeRepo.On("ListOwnedRuntimes", ctx, TargetTenantID, runtimeLblFilters).Return(ownedRuntimes, nil).Once()
				return runtimeRepo
			},
			RuntimeContextRepoFn: func() *automock.RuntimeContextRepository {
				runtimeContextRepo := &automock.RuntimeContextRepository{}
				runtimeContextRepo.On("ExistsByRuntimeID", ctx, TargetTenantID, rtmIDs[0]).Return(false, nil).Once()
				return runtimeContextRepo
			},
			FormationRepositoryFn: func() *automock.FormationRepository {
				repo := &automock.FormationRepository{}
				repo.On("GetByName", ctx, testFormationName, tnt).Return(&modelFormation, nil).Times(2)
				return repo
			},
			FormationTemplateRepositoryFn: func() *automock.FormationTemplateRepository {
				repo := &automock.FormationTemplateRepository{}
				repo.On("Get", ctx, FormationTemplateID).Return(&formationTemplate, nil).Times(2)
				return repo
			},
			LabelServiceFn: func() *automock.LabelService {
				svc := &automock.LabelService{}
				svc.On("GetLabel", ctx, tnt, runtimeTypeLblInput[0]).Return(runtimeTypeLbl, nil)
				svc.On("GetLabel", ctx, tnt, runtimeLblInputs[0]).Return(nil, testErr)
				return svc
			},
			LabelRepositoryFn:   unusedLabelRepo,
			WebhookRepositoryFn: unusedWebhookRepository,
			InputASA:            fixModel(testFormationName),
			ExpectedErrMessage:  testErr.Error(),
		},
		{
			Name: "Returns error when checking if runtime exists by id fails",
			RuntimeRepoFN: func() *automock.RuntimeRepository {
				runtimeRepo := &automock.RuntimeRepository{}
				runtimeRepo.On("ListOwnedRuntimes", ctx, TargetTenantID, runtimeLblFilters).Return(ownedRuntimes, nil).Once()
				return runtimeRepo
			},
			RuntimeContextRepoFn: func() *automock.RuntimeContextRepository {
				runtimeContextRepo := &automock.RuntimeContextRepository{}
				runtimeContextRepo.On("ExistsByRuntimeID", ctx, TargetTenantID, rtmIDs[0]).Return(false, testErr).Once()
				return runtimeContextRepo
			},
			FormationRepositoryFn: func() *automock.FormationRepository {
				repo := &automock.FormationRepository{}
				repo.On("GetByName", ctx, testFormationName, tnt).Return(&modelFormation, nil).Times(1)
				return repo
			},
			FormationTemplateRepositoryFn: func() *automock.FormationTemplateRepository {
				repo := &automock.FormationTemplateRepository{}
				repo.On("Get", ctx, FormationTemplateID).Return(&formationTemplate, nil).Once()
				return repo
			},
			LabelRepositoryFn:   unusedLabelRepo,
			WebhookRepositoryFn: unusedWebhookRepository,
			LabelServiceFn:      unusedLabelService,
			InputASA:            fixModel(testFormationName),
			ExpectedErrMessage:  testErr.Error(),
		},
		{
			Name: "Returns error when listing owned runtimes fails",
			RuntimeRepoFN: func() *automock.RuntimeRepository {
				runtimeRepo := &automock.RuntimeRepository{}
				runtimeRepo.On("ListOwnedRuntimes", ctx, TargetTenantID, runtimeLblFilters).Return(nil, testErr).Once()
				return runtimeRepo
			},
			RuntimeContextRepoFn: unusedRuntimeContextRepo,
			FormationRepositoryFn: func() *automock.FormationRepository {
				repo := &automock.FormationRepository{}
				repo.On("GetByName", ctx, testFormationName, tnt).Return(&modelFormation, nil).Times(1)
				return repo
			},
			FormationTemplateRepositoryFn: func() *automock.FormationTemplateRepository {
				repo := &automock.FormationTemplateRepository{}
				repo.On("Get", ctx, FormationTemplateID).Return(&formationTemplate, nil).Once()
				return repo
			},
			LabelRepositoryFn:   unusedLabelRepo,
			WebhookRepositoryFn: unusedWebhookRepository,
			LabelServiceFn:      unusedLabelService,
			InputASA:            fixModel(testFormationName),
			ExpectedErrMessage:  testErr.Error(),
		},
		{
			Name:                 "Returns error getting formation template by ID fails",
			RuntimeRepoFN:        unusedRuntimeRepo,
			RuntimeContextRepoFn: unusedRuntimeContextRepo,
			FormationRepositoryFn: func() *automock.FormationRepository {
				repo := &automock.FormationRepository{}
				repo.On("GetByName", ctx, testFormationName, tnt).Return(&modelFormation, nil).Times(1)
				return repo
			},
			FormationTemplateRepositoryFn: func() *automock.FormationTemplateRepository {
				repo := &automock.FormationTemplateRepository{}
				repo.On("Get", ctx, FormationTemplateID).Return(nil, testErr).Once()
				return repo
			},
			LabelRepositoryFn:   unusedLabelRepo,
			WebhookRepositoryFn: unusedWebhookRepository,
			LabelServiceFn:      unusedLabelService,
			InputASA:            fixModel(testFormationName),
			ExpectedErrMessage:  testErr.Error(),
		},
		{
			Name:                 "Returns error getting formation by name fails",
			RuntimeRepoFN:        unusedRuntimeRepo,
			RuntimeContextRepoFn: unusedRuntimeContextRepo,
			FormationRepositoryFn: func() *automock.FormationRepository {
				repo := &automock.FormationRepository{}
				repo.On("GetByName", ctx, testFormationName, tnt).Return(nil, testErr).Times(1)
				return repo
			},
			LabelRepositoryFn:             unusedLabelRepo,
			WebhookRepositoryFn:           unusedWebhookRepository,
			FormationTemplateRepositoryFn: unusedFormationTemplateRepo,
			LabelServiceFn:                unusedLabelService,
			InputASA:                      fixModel(testFormationName),
			ExpectedErrMessage:            testErr.Error(),
		},
	}
	for _, testCase := range testCases {
		t.Run(testCase.Name, func(t *testing.T) {
			// GIVEN
			runtimeRepo := testCase.RuntimeRepoFN()
			runtimeContextRepo := testCase.RuntimeContextRepoFn()
			formationRepo := testCase.FormationRepositoryFn()
			formationTemplateRepo := testCase.FormationTemplateRepositoryFn()
			lblService := testCase.LabelServiceFn()
			labelRepo := testCase.LabelRepositoryFn()
			webhookRepo := testCase.WebhookRepositoryFn()

			svc := formation.NewService(nil, labelRepo, formationRepo, formationTemplateRepo, lblService, nil, nil, nil, nil, nil, runtimeRepo, runtimeContextRepo, webhookRepo, nil, nil, nil, nil, runtimeType, applicationType)

			// WHEN
			err := svc.EnsureScenarioAssigned(ctx, testCase.InputASA)

			// THEN
			if testCase.ExpectedErrMessage == "" {
				require.NoError(t, err)
			} else {
				require.Error(t, err)
				require.Contains(t, err.Error(), testCase.ExpectedErrMessage)
			}

			mock.AssertExpectationsForObjects(t, runtimeRepo, runtimeContextRepo, formationRepo, formationTemplateRepo, lblService, labelRepo, webhookRepo)
		})
	}
}

func TestService_RemoveAssignedScenario(t *testing.T) {
	ctx := fixCtxWithTenant()

	testErr := errors.New("test err")

	rtmIDs := []string{"123", "456", "789"}
	rtmNames := []string{"first", "second", "third"}

	runtimes := []*model.Runtime{
		{
			ID:   rtmIDs[0],
			Name: rtmNames[0],
		},
		{
			ID:   rtmIDs[1],
			Name: rtmNames[1],
		},
		{
			ID:   rtmIDs[2],
			Name: rtmNames[2],
		},
	}
	ownedRuntimes := []*model.Runtime{runtimes[0], runtimes[1]}

	runtimeLblInputs := []*model.LabelInput{
		{
			Key:        "scenarios",
			Value:      []string{testFormationName},
			ObjectID:   rtmIDs[0],
			ObjectType: model.RuntimeLabelableObject,
			Version:    0,
		},
		{
			Key:        "scenarios",
			Value:      []string{testFormationName},
			ObjectID:   rtmIDs[1],
			ObjectType: model.RuntimeLabelableObject,
			Version:    0,
		},
	}

	rtmContexts := []*model.RuntimeContext{
		{
			ID:        "1",
			RuntimeID: rtmIDs[0],
			Key:       "test",
			Value:     "test",
		},
		{
			ID:        "2",
			RuntimeID: rtmIDs[2],
			Key:       "test",
			Value:     "test",
		},
	}

	runtimeCtxLblInputs := []*model.LabelInput{
		{
			Key:        "scenarios",
			Value:      []string{testFormationName},
			ObjectID:   rtmContexts[0].ID,
			ObjectType: model.RuntimeContextLabelableObject,
			Version:    0,
		},
		{
			Key:        "scenarios",
			Value:      []string{testFormationName},
			ObjectID:   rtmContexts[1].ID,
			ObjectType: model.RuntimeContextLabelableObject,
			Version:    0,
		},
	}
	tnt := tenantID.String()

	expectedRtmCtxLabels := []*model.Label{
		{
			ID:         "1",
			Tenant:     &tnt,
			Key:        "scenarios",
			Value:      []interface{}{testFormationName},
			ObjectID:   rtmContexts[0].ID,
			ObjectType: model.RuntimeContextLabelableObject,
			Version:    0,
		},
		{
			ID:         "2",
			Tenant:     &tnt,
			Key:        "scenarios",
			Value:      []interface{}{testFormationName},
			ObjectID:   rtmContexts[1].ID,
			ObjectType: model.RuntimeContextLabelableObject,
			Version:    0,
		},
	}

	expectedRuntimeLabel := &model.Label{
		ID:         "1",
		Tenant:     &tnt,
		Key:        "scenarios",
		Value:      []interface{}{testFormationName},
		ObjectID:   rtmIDs[0],
		ObjectType: model.RuntimeLabelableObject,
		Version:    0,
	}

	testCases := []struct {
		Name                          string
		AsaRepoFn                     func() *automock.AutomaticFormationAssignmentRepository
		RuntimeRepoFN                 func() *automock.RuntimeRepository
		RuntimeContextRepoFn          func() *automock.RuntimeContextRepository
		FormationRepositoryFn         func() *automock.FormationRepository
		FormationTemplateRepositoryFn func() *automock.FormationTemplateRepository
		LabelServiceFn                func() *automock.LabelService
		LabelRepositoryFn             func() *automock.LabelRepository
		WebhookRepositoryFn           func() *automock.WebhookRepository
		InputASA                      model.AutomaticScenarioAssignment
		ExpectedErrMessage            string
	}{
		{
			Name: "Success",
			AsaRepoFn: func() *automock.AutomaticFormationAssignmentRepository {
				mockRepo := &automock.AutomaticFormationAssignmentRepository{}
				mockRepo.On("ListAll", ctx, tenantID.String()).Return(make([]*model.AutomaticScenarioAssignment, 0), nil).Times(3)
				return mockRepo
			},
			RuntimeRepoFN: func() *automock.RuntimeRepository {
				runtimeRepo := &automock.RuntimeRepository{}
				runtimeRepo.On("ListOwnedRuntimes", ctx, TargetTenantID, runtimeLblFilters).Return(ownedRuntimes, nil).Once()
				runtimeRepo.On("ListAll", ctx, TargetTenantID, runtimeLblFilters).Return(runtimes, nil).Once()

				runtimeRepo.On("GetByID", ctx, tenantID.String(), runtimes[0].ID).Return(nil, nil)
				runtimeRepo.On("GetByID", ctx, tenantID.String(), runtimes[1].ID).Return(nil, nil)
				return runtimeRepo
			},
			RuntimeContextRepoFn: func() *automock.RuntimeContextRepository {
				runtimeContextRepo := &automock.RuntimeContextRepository{}
				runtimeContextRepo.On("ExistsByRuntimeID", ctx, TargetTenantID, rtmIDs[0]).Return(false, nil).Once()
				runtimeContextRepo.On("ExistsByRuntimeID", ctx, TargetTenantID, rtmIDs[1]).Return(true, nil).Once()

				runtimeContextRepo.On("GetByRuntimeID", ctx, TargetTenantID, rtmIDs[0]).Return(rtmContexts[0], nil).Once()
				runtimeContextRepo.On("GetByRuntimeID", ctx, TargetTenantID, rtmIDs[1]).Return(nil, apperrors.NewNotFoundError(resource.RuntimeContext, rtmContexts[0].ID)).Once()
				runtimeContextRepo.On("GetByRuntimeID", ctx, TargetTenantID, rtmIDs[2]).Return(rtmContexts[1], nil).Once()

				runtimeContextRepo.On("GetByID", ctx, tenantID.String(), rtmContexts[0].ID).Return(&model.RuntimeContext{
					RuntimeID: runtimes[0].ID,
				}, nil)
				runtimeContextRepo.On("GetByID", ctx, tenantID.String(), rtmContexts[1].ID).Return(&model.RuntimeContext{
					RuntimeID: runtimes[1].ID,
				}, nil)
				return runtimeContextRepo
			},
			FormationRepositoryFn: func() *automock.FormationRepository {
				repo := &automock.FormationRepository{}
				repo.On("GetByName", ctx, testFormationName, tnt).Return(&modelFormation, nil).Times(4)
				return repo
			},
			FormationTemplateRepositoryFn: func() *automock.FormationTemplateRepository {
				repo := &automock.FormationTemplateRepository{}
				repo.On("Get", ctx, FormationTemplateID).Return(&formationTemplate, nil).Once()
				return repo
			},
			LabelServiceFn: func() *automock.LabelService {
				svc := &automock.LabelService{}
				svc.On("GetLabel", ctx, tnt, runtimeLblInputs[0]).Return(expectedRuntimeLabel, nil).Once()

				svc.On("GetLabel", ctx, tnt, runtimeCtxLblInputs[0]).Return(expectedRtmCtxLabels[0], nil).Once()

				svc.On("GetLabel", ctx, tnt, runtimeCtxLblInputs[1]).Return(expectedRtmCtxLabels[1], nil).Once()
				return svc
			},
			LabelRepositoryFn: func() *automock.LabelRepository {
				repo := &automock.LabelRepository{}
				repo.On("Delete", ctx, tnt, model.RuntimeLabelableObject, runtimes[0].ID, model.ScenariosKey).Return(nil).Once()
				repo.On("Delete", ctx, tnt, model.RuntimeContextLabelableObject, rtmContexts[0].ID, model.ScenariosKey).Return(nil).Once()
				repo.On("Delete", ctx, tnt, model.RuntimeContextLabelableObject, rtmContexts[1].ID, model.ScenariosKey).Return(nil).Once()

				repo.On("ListForObject", ctx, tenantID.String(), model.RuntimeLabelableObject, runtimes[0].ID).Return(nil, nil)
				repo.On("ListForObject", ctx, tenantID.String(), model.RuntimeLabelableObject, runtimes[1].ID).Return(nil, nil)
				repo.On("ListForObject", ctx, tenantID.String(), model.RuntimeContextLabelableObject, rtmContexts[0].ID).Return(nil, nil)
				repo.On("ListForObject", ctx, tenantID.String(), model.RuntimeContextLabelableObject, rtmContexts[1].ID).Return(nil, nil)
				return repo
			},
			WebhookRepositoryFn: func() *automock.WebhookRepository {
				webhookRepo := &automock.WebhookRepository{}
				webhookRepo.On("GetByIDAndWebhookType", ctx, tenantID.String(), runtimes[0].ID, model.RuntimeWebhookReference, model.WebhookTypeConfigurationChanged).Return(nil, apperrors.NewNotFoundError(resource.Webhook, runtimes[0].ID))
				webhookRepo.On("GetByIDAndWebhookType", ctx, tenantID.String(), runtimes[1].ID, model.RuntimeWebhookReference, model.WebhookTypeConfigurationChanged).Return(nil, apperrors.NewNotFoundError(resource.Webhook, runtimes[0].ID))
				return webhookRepo
			},
			InputASA:           fixModel(testFormationName),
			ExpectedErrMessage: "",
		},
		{
			Name: "Returns error when unassigning runtime context fails",
			AsaRepoFn: func() *automock.AutomaticFormationAssignmentRepository {
				mockRepo := &automock.AutomaticFormationAssignmentRepository{}
				mockRepo.On("ListAll", ctx, tenantID.String()).Return(make([]*model.AutomaticScenarioAssignment, 0), nil).Times(3)
				return mockRepo
			},
			RuntimeRepoFN: func() *automock.RuntimeRepository {
				runtimeRepo := &automock.RuntimeRepository{}
				runtimeRepo.On("ListOwnedRuntimes", ctx, TargetTenantID, runtimeLblFilters).Return(ownedRuntimes, nil).Once()
				runtimeRepo.On("ListAll", ctx, TargetTenantID, runtimeLblFilters).Return(runtimes, nil).Once()

				runtimeRepo.On("GetByID", ctx, tenantID.String(), runtimes[0].ID).Return(nil, nil)
				return runtimeRepo
			},
			RuntimeContextRepoFn: func() *automock.RuntimeContextRepository {
				runtimeContextRepo := &automock.RuntimeContextRepository{}
				runtimeContextRepo.On("ExistsByRuntimeID", ctx, TargetTenantID, rtmIDs[0]).Return(false, nil).Once()
				runtimeContextRepo.On("ExistsByRuntimeID", ctx, TargetTenantID, rtmIDs[1]).Return(true, nil).Once()

				runtimeContextRepo.On("GetByRuntimeID", ctx, TargetTenantID, rtmIDs[0]).Return(rtmContexts[0], nil).Once()
				runtimeContextRepo.On("GetByRuntimeID", ctx, TargetTenantID, rtmIDs[1]).Return(nil, apperrors.NewNotFoundError(resource.RuntimeContext, rtmContexts[0].ID)).Once()
				runtimeContextRepo.On("GetByRuntimeID", ctx, TargetTenantID, rtmIDs[2]).Return(rtmContexts[1], nil).Once()

				runtimeContextRepo.On("GetByID", ctx, tenantID.String(), rtmContexts[0].ID).Return(&model.RuntimeContext{
					RuntimeID: runtimes[0].ID,
				}, nil)
				return runtimeContextRepo
			},
			FormationRepositoryFn: func() *automock.FormationRepository {
				repo := &automock.FormationRepository{}
				repo.On("GetByName", ctx, testFormationName, tnt).Return(&modelFormation, nil).Times(4)
				return repo
			},
			FormationTemplateRepositoryFn: func() *automock.FormationTemplateRepository {
				repo := &automock.FormationTemplateRepository{}
				repo.On("Get", ctx, FormationTemplateID).Return(&formationTemplate, nil).Once()
				return repo
			},
			LabelServiceFn: func() *automock.LabelService {
				svc := &automock.LabelService{}
				svc.On("GetLabel", ctx, tnt, runtimeLblInputs[0]).Return(expectedRuntimeLabel, nil).Once()

				svc.On("GetLabel", ctx, tnt, runtimeCtxLblInputs[0]).Return(expectedRtmCtxLabels[0], nil).Once()

				svc.On("GetLabel", ctx, tnt, runtimeCtxLblInputs[1]).Return(expectedRtmCtxLabels[1], nil).Once()
				return svc
			},
			LabelRepositoryFn: func() *automock.LabelRepository {
				repo := &automock.LabelRepository{}
				repo.On("Delete", ctx, tnt, model.RuntimeLabelableObject, runtimes[0].ID, model.ScenariosKey).Return(nil).Once()
				repo.On("Delete", ctx, tnt, model.RuntimeContextLabelableObject, rtmContexts[0].ID, model.ScenariosKey).Return(nil).Once()
				repo.On("Delete", ctx, tnt, model.RuntimeContextLabelableObject, rtmContexts[1].ID, model.ScenariosKey).Return(testErr).Once()

				repo.On("ListForObject", ctx, tenantID.String(), model.RuntimeLabelableObject, runtimes[0].ID).Return(nil, nil)
				repo.On("ListForObject", ctx, tenantID.String(), model.RuntimeContextLabelableObject, rtmContexts[0].ID).Return(nil, nil)
				return repo
			},
			WebhookRepositoryFn: func() *automock.WebhookRepository {
				webhookRepo := &automock.WebhookRepository{}
				webhookRepo.On("GetByIDAndWebhookType", ctx, tenantID.String(), runtimes[0].ID, model.RuntimeWebhookReference, model.WebhookTypeConfigurationChanged).Return(nil, apperrors.NewNotFoundError(resource.Webhook, runtimes[0].ID))
				return webhookRepo
			},
			InputASA:           fixModel(testFormationName),
			ExpectedErrMessage: testErr.Error(),
		},
		{
			Name: "Returns error when listing runtime contexts for runtime fails",
			AsaRepoFn: func() *automock.AutomaticFormationAssignmentRepository {
				mockRepo := &automock.AutomaticFormationAssignmentRepository{}
				mockRepo.On("ListAll", ctx, tenantID.String()).Return(make([]*model.AutomaticScenarioAssignment, 0), nil).Times(1)
				return mockRepo
			},
			RuntimeRepoFN: func() *automock.RuntimeRepository {
				runtimeRepo := &automock.RuntimeRepository{}
				runtimeRepo.On("ListOwnedRuntimes", ctx, TargetTenantID, runtimeLblFilters).Return(ownedRuntimes, nil).Once()
				runtimeRepo.On("ListAll", ctx, TargetTenantID, runtimeLblFilters).Return(runtimes, nil).Once()

				runtimeRepo.On("GetByID", ctx, tenantID.String(), runtimes[0].ID).Return(nil, nil)
				return runtimeRepo
			},
			RuntimeContextRepoFn: func() *automock.RuntimeContextRepository {
				runtimeContextRepo := &automock.RuntimeContextRepository{}
				runtimeContextRepo.On("ExistsByRuntimeID", ctx, TargetTenantID, rtmIDs[0]).Return(false, nil).Once()
				runtimeContextRepo.On("ExistsByRuntimeID", ctx, TargetTenantID, rtmIDs[1]).Return(true, nil).Once()

				runtimeContextRepo.On("GetByRuntimeID", ctx, TargetTenantID, rtmIDs[0]).Return(nil, testErr).Once()
				return runtimeContextRepo
			},
			FormationRepositoryFn: func() *automock.FormationRepository {
				repo := &automock.FormationRepository{}
				repo.On("GetByName", ctx, testFormationName, tnt).Return(&modelFormation, nil).Twice()
				return repo
			},
			FormationTemplateRepositoryFn: func() *automock.FormationTemplateRepository {
				repo := &automock.FormationTemplateRepository{}
				repo.On("Get", ctx, FormationTemplateID).Return(&formationTemplate, nil).Once()
				return repo
			},
			LabelServiceFn: func() *automock.LabelService {
				svc := &automock.LabelService{}
				svc.On("GetLabel", ctx, tnt, runtimeLblInputs[0]).Return(expectedRuntimeLabel, nil).Once()
				return svc
			},
			LabelRepositoryFn: func() *automock.LabelRepository {
				repo := &automock.LabelRepository{}
				repo.On("Delete", ctx, tnt, model.RuntimeLabelableObject, runtimes[0].ID, model.ScenariosKey).Return(nil).Once()

				repo.On("ListForObject", ctx, tenantID.String(), model.RuntimeLabelableObject, runtimes[0].ID).Return(nil, nil)
				return repo
			},
			WebhookRepositoryFn: func() *automock.WebhookRepository {
				webhookRepo := &automock.WebhookRepository{}
				webhookRepo.On("GetByIDAndWebhookType", ctx, tenantID.String(), runtimes[0].ID, model.RuntimeWebhookReference, model.WebhookTypeConfigurationChanged).Return(nil, apperrors.NewNotFoundError(resource.Webhook, runtimes[0].ID))
				return webhookRepo
			},
			InputASA:           fixModel(testFormationName),
			ExpectedErrMessage: testErr.Error(),
		},
		{
			Name: "Returns error when listing all runtimes fails",
			AsaRepoFn: func() *automock.AutomaticFormationAssignmentRepository {
				mockRepo := &automock.AutomaticFormationAssignmentRepository{}
				mockRepo.On("ListAll", ctx, tenantID.String()).Return(make([]*model.AutomaticScenarioAssignment, 0), nil).Times(1)
				return mockRepo
			},
			RuntimeRepoFN: func() *automock.RuntimeRepository {
				runtimeRepo := &automock.RuntimeRepository{}
				runtimeRepo.On("ListOwnedRuntimes", ctx, TargetTenantID, runtimeLblFilters).Return(ownedRuntimes, nil).Once()
				runtimeRepo.On("ListAll", ctx, TargetTenantID, runtimeLblFilters).Return(nil, testErr).Once()
				runtimeRepo.On("GetByID", ctx, tenantID.String(), runtimes[0].ID).Return(nil, nil)
				return runtimeRepo
			},
			RuntimeContextRepoFn: func() *automock.RuntimeContextRepository {
				runtimeContextRepo := &automock.RuntimeContextRepository{}
				runtimeContextRepo.On("ExistsByRuntimeID", ctx, TargetTenantID, rtmIDs[0]).Return(false, nil).Once()
				runtimeContextRepo.On("ExistsByRuntimeID", ctx, TargetTenantID, rtmIDs[1]).Return(true, nil).Once()
				return runtimeContextRepo
			},
			FormationRepositoryFn: func() *automock.FormationRepository {
				repo := &automock.FormationRepository{}
				repo.On("GetByName", ctx, testFormationName, tnt).Return(&modelFormation, nil).Twice()
				return repo
			},
			FormationTemplateRepositoryFn: func() *automock.FormationTemplateRepository {
				repo := &automock.FormationTemplateRepository{}
				repo.On("Get", ctx, FormationTemplateID).Return(&formationTemplate, nil).Once()
				return repo
			},
			LabelServiceFn: func() *automock.LabelService {
				svc := &automock.LabelService{}
				svc.On("GetLabel", ctx, tnt, runtimeLblInputs[0]).Return(expectedRuntimeLabel, nil).Once()
				return svc
			},
			LabelRepositoryFn: func() *automock.LabelRepository {
				repo := &automock.LabelRepository{}
				repo.On("Delete", ctx, tnt, model.RuntimeLabelableObject, runtimes[0].ID, model.ScenariosKey).Return(nil).Once()

				repo.On("ListForObject", ctx, tenantID.String(), model.RuntimeLabelableObject, runtimes[0].ID).Return(nil, nil)
				return repo
			},
			WebhookRepositoryFn: func() *automock.WebhookRepository {
				webhookRepo := &automock.WebhookRepository{}
				webhookRepo.On("GetByIDAndWebhookType", ctx, tenantID.String(), runtimes[0].ID, model.RuntimeWebhookReference, model.WebhookTypeConfigurationChanged).Return(nil, apperrors.NewNotFoundError(resource.Webhook, runtimes[0].ID))
				return webhookRepo
			},
			InputASA:           fixModel(testFormationName),
			ExpectedErrMessage: testErr.Error(),
		},
		{
			Name: "Returns error when unassigning runtime from formation fails",
			AsaRepoFn: func() *automock.AutomaticFormationAssignmentRepository {
				mockRepo := &automock.AutomaticFormationAssignmentRepository{}
				mockRepo.On("ListAll", ctx, tenantID.String()).Return(make([]*model.AutomaticScenarioAssignment, 0), nil).Times(1)
				return mockRepo
			},
			RuntimeRepoFN: func() *automock.RuntimeRepository {
				runtimeRepo := &automock.RuntimeRepository{}
				runtimeRepo.On("ListOwnedRuntimes", ctx, TargetTenantID, runtimeLblFilters).Return(ownedRuntimes, nil).Once()
				return runtimeRepo
			},
			RuntimeContextRepoFn: func() *automock.RuntimeContextRepository {
				runtimeContextRepo := &automock.RuntimeContextRepository{}
				runtimeContextRepo.On("ExistsByRuntimeID", ctx, TargetTenantID, rtmIDs[0]).Return(false, nil).Once()
				return runtimeContextRepo
			},
			FormationRepositoryFn: func() *automock.FormationRepository {
				repo := &automock.FormationRepository{}
				repo.On("GetByName", ctx, testFormationName, tnt).Return(&modelFormation, nil).Twice()
				return repo
			},
			FormationTemplateRepositoryFn: func() *automock.FormationTemplateRepository {
				repo := &automock.FormationTemplateRepository{}
				repo.On("Get", ctx, FormationTemplateID).Return(&formationTemplate, nil).Once()
				return repo
			},
			LabelServiceFn: func() *automock.LabelService {
				svc := &automock.LabelService{}
				svc.On("GetLabel", ctx, tnt, runtimeLblInputs[0]).Return(expectedRuntimeLabel, nil).Once()
				return svc
			},
			LabelRepositoryFn: func() *automock.LabelRepository {
				repo := &automock.LabelRepository{}
				repo.On("Delete", ctx, tnt, model.RuntimeLabelableObject, runtimes[0].ID, model.ScenariosKey).Return(testErr).Once()
				return repo
			},
			WebhookRepositoryFn: unusedWebhookRepository,
			InputASA:            fixModel(testFormationName),
			ExpectedErrMessage:  testErr.Error(),
		},
		{
			Name:      "Returns error when checking if runtime exists by id fails",
			AsaRepoFn: unusedASARepo,
			RuntimeRepoFN: func() *automock.RuntimeRepository {
				runtimeRepo := &automock.RuntimeRepository{}
				runtimeRepo.On("ListOwnedRuntimes", ctx, TargetTenantID, runtimeLblFilters).Return(ownedRuntimes, nil).Once()
				return runtimeRepo
			},
			RuntimeContextRepoFn: func() *automock.RuntimeContextRepository {
				runtimeContextRepo := &automock.RuntimeContextRepository{}
				runtimeContextRepo.On("ExistsByRuntimeID", ctx, TargetTenantID, rtmIDs[0]).Return(false, testErr).Once()
				return runtimeContextRepo
			},
			FormationRepositoryFn: func() *automock.FormationRepository {
				repo := &automock.FormationRepository{}
				repo.On("GetByName", ctx, testFormationName, tnt).Return(&modelFormation, nil).Once()
				return repo
			},
			FormationTemplateRepositoryFn: func() *automock.FormationTemplateRepository {
				repo := &automock.FormationTemplateRepository{}
				repo.On("Get", ctx, FormationTemplateID).Return(&formationTemplate, nil).Once()
				return repo
			},
			WebhookRepositoryFn: unusedWebhookRepository,
			LabelServiceFn:      unusedLabelService,
			LabelRepositoryFn:   unusedLabelRepo,
			InputASA:            fixModel(testFormationName),
			ExpectedErrMessage:  testErr.Error(),
		},
		{
			Name:      "Returns error when listing owned runtimes fails",
			AsaRepoFn: unusedASARepo,
			RuntimeRepoFN: func() *automock.RuntimeRepository {
				runtimeRepo := &automock.RuntimeRepository{}
				runtimeRepo.On("ListOwnedRuntimes", ctx, TargetTenantID, runtimeLblFilters).Return(nil, testErr).Once()
				return runtimeRepo
			},
			RuntimeContextRepoFn: unusedRuntimeContextRepo,
			FormationRepositoryFn: func() *automock.FormationRepository {
				repo := &automock.FormationRepository{}
				repo.On("GetByName", ctx, testFormationName, tnt).Return(&modelFormation, nil).Once()
				return repo
			},
			FormationTemplateRepositoryFn: func() *automock.FormationTemplateRepository {
				repo := &automock.FormationTemplateRepository{}
				repo.On("Get", ctx, FormationTemplateID).Return(&formationTemplate, nil).Once()
				return repo
			},
			WebhookRepositoryFn: unusedWebhookRepository,
			LabelServiceFn:      unusedLabelService,
			LabelRepositoryFn:   unusedLabelRepo,
			InputASA:            fixModel(testFormationName),
			ExpectedErrMessage:  testErr.Error(),
		},
		{
			Name:                 "Returns error when getting formation template by id fails",
			AsaRepoFn:            unusedASARepo,
			RuntimeRepoFN:        unusedRuntimeRepo,
			RuntimeContextRepoFn: unusedRuntimeContextRepo,
			FormationRepositoryFn: func() *automock.FormationRepository {
				repo := &automock.FormationRepository{}
				repo.On("GetByName", ctx, testFormationName, tnt).Return(&modelFormation, nil).Once()
				return repo
			},
			FormationTemplateRepositoryFn: func() *automock.FormationTemplateRepository {
				repo := &automock.FormationTemplateRepository{}
				repo.On("Get", ctx, FormationTemplateID).Return(nil, testErr).Once()
				return repo
			},
			LabelServiceFn:      unusedLabelService,
			LabelRepositoryFn:   unusedLabelRepo,
			WebhookRepositoryFn: unusedWebhookRepository,
			InputASA:            fixModel(testFormationName),
			ExpectedErrMessage:  testErr.Error(),
		},
		{
			Name:                 "Returns error when getting formation by name fails",
			AsaRepoFn:            unusedASARepo,
			RuntimeRepoFN:        unusedRuntimeRepo,
			RuntimeContextRepoFn: unusedRuntimeContextRepo,
			FormationRepositoryFn: func() *automock.FormationRepository {
				repo := &automock.FormationRepository{}
				repo.On("GetByName", ctx, testFormationName, tnt).Return(nil, testErr).Once()
				return repo
			},
			FormationTemplateRepositoryFn: unusedFormationTemplateRepo,
			WebhookRepositoryFn:           unusedWebhookRepository,
			LabelServiceFn:                unusedLabelService,
			LabelRepositoryFn:             unusedLabelRepo,
			InputASA:                      fixModel(testFormationName),
			ExpectedErrMessage:            testErr.Error(),
		},
	}
	for _, testCase := range testCases {
		t.Run(testCase.Name, func(t *testing.T) {
			// GIVEN
			asaRepo := testCase.AsaRepoFn()
			runtimeRepo := testCase.RuntimeRepoFN()
			runtimeContextRepo := testCase.RuntimeContextRepoFn()
			formationRepo := testCase.FormationRepositoryFn()
			formationTemplateRepo := testCase.FormationTemplateRepositoryFn()
			lblService := testCase.LabelServiceFn()
			lblRepo := testCase.LabelRepositoryFn()
			webhookRepo := testCase.WebhookRepositoryFn()

			svc := formation.NewService(nil, lblRepo, formationRepo, formationTemplateRepo, lblService, nil, nil, asaRepo, nil, nil, runtimeRepo, runtimeContextRepo, webhookRepo, nil, nil, nil, nil, runtimeType, applicationType)

			// WHEN
			err := svc.RemoveAssignedScenario(ctx, testCase.InputASA)

			// THEN
			if testCase.ExpectedErrMessage == "" {
				require.NoError(t, err)
			} else {
				require.Error(t, err)
				require.Contains(t, err.Error(), testCase.ExpectedErrMessage)
			}

			mock.AssertExpectationsForObjects(t, runtimeRepo, runtimeContextRepo, formationRepo, formationTemplateRepo, lblService, lblRepo, asaRepo, webhookRepo)
		})
	}
}

func TestService_MergeScenariosFromInputLabelsAndAssignments(t *testing.T) {
	// GIVEN
	ctx := fixCtxWithTenant()

	testErr := errors.New("Test error")

	differentTargetTenant := "differentTargetTenant"
	runtimeID := "runtimeID"
	labelKey := "key"
	labelValue := "val"

	scenario := "SCENARIO"

	assignments := []*model.AutomaticScenarioAssignment{
		{
			ScenarioName:   ScenarioName,
			Tenant:         tenantID.String(),
			TargetTenantID: TargetTenantID,
		},
		{
			ScenarioName:   ScenarioName2,
			Tenant:         tenantID.String(),
			TargetTenantID: differentTargetTenant,
		},
	}

	formations := []*model.Formation{
		{
			ID:                  FormationID,
			TenantID:            tenantID.String(),
			FormationTemplateID: FormationTemplateID,
			Name:                ScenarioName,
		},
		{
			ID:                  FormationID,
			TenantID:            tenantID.String(),
			FormationTemplateID: FormationTemplateID,
			Name:                ScenarioName2,
		},
	}

	testCases := []struct {
		Name                    string
		AsaRepoFn               func() *automock.AutomaticFormationAssignmentRepository
		RuntimeContextRepoFn    func() *automock.RuntimeContextRepository
		RuntimeRepoFn           func() *automock.RuntimeRepository
		FormationRepoFn         func() *automock.FormationRepository
		FormationTemplateRepoFn func() *automock.FormationTemplateRepository
		InputLabels             map[string]interface{}
		ExpectedScenarios       []interface{}
		ExpectedErrMessage      string
	}{
		{
			Name: "Success",
			AsaRepoFn: func() *automock.AutomaticFormationAssignmentRepository {
				asaRepo := &automock.AutomaticFormationAssignmentRepository{}
				asaRepo.On("ListAll", ctx, tenantID.String()).Return(assignments, nil)
				return asaRepo
			},
			RuntimeContextRepoFn: func() *automock.RuntimeContextRepository {
				runtimeContextRepo := &automock.RuntimeContextRepository{}
				runtimeContextRepo.On("ExistsByRuntimeID", ctx, TargetTenantID, runtimeID).Return(false, nil).Once()
				return runtimeContextRepo
			},
			RuntimeRepoFn: func() *automock.RuntimeRepository {
				runtimeRepo := &automock.RuntimeRepository{}
				runtimeRepo.On("OwnerExistsByFiltersAndID", ctx, TargetTenantID, runtimeID, runtimeLblFilters).Return(true, nil).Once()
				runtimeRepo.On("OwnerExistsByFiltersAndID", ctx, differentTargetTenant, runtimeID, runtimeLblFilters).Return(false, nil).Once()
				return runtimeRepo
			},
			FormationRepoFn: func() *automock.FormationRepository {
				formationRepo := &automock.FormationRepository{}
				formationRepo.On("GetByName", ctx, ScenarioName, tenantID.String()).Return(formations[0], nil).Once()
				formationRepo.On("GetByName", ctx, ScenarioName2, tenantID.String()).Return(formations[1], nil).Once()
				return formationRepo
			},
			FormationTemplateRepoFn: func() *automock.FormationTemplateRepository {
				formationTemplateRepo := &automock.FormationTemplateRepository{}
				formationTemplateRepo.On("Get", ctx, formations[0].FormationTemplateID).Return(&formationTemplate, nil).Once()
				formationTemplateRepo.On("Get", ctx, formations[1].FormationTemplateID).Return(&formationTemplate, nil).Once()
				return formationTemplateRepo
			},
			InputLabels: map[string]interface{}{
				labelKey: labelValue,
			},
			ExpectedScenarios:  []interface{}{ScenarioName},
			ExpectedErrMessage: "",
		},
		{
			Name: "Success if scenarios label is in input",
			AsaRepoFn: func() *automock.AutomaticFormationAssignmentRepository {
				asaRepo := &automock.AutomaticFormationAssignmentRepository{}
				asaRepo.On("ListAll", ctx, tenantID.String()).Return(assignments, nil)
				return asaRepo
			},
			RuntimeContextRepoFn: func() *automock.RuntimeContextRepository {
				runtimeContextRepo := &automock.RuntimeContextRepository{}
				runtimeContextRepo.On("ExistsByRuntimeID", ctx, TargetTenantID, runtimeID).Return(false, nil).Once()
				return runtimeContextRepo
			},
			RuntimeRepoFn: func() *automock.RuntimeRepository {
				runtimeRepo := &automock.RuntimeRepository{}
				runtimeRepo.On("OwnerExistsByFiltersAndID", ctx, TargetTenantID, runtimeID, runtimeLblFilters).Return(true, nil).Once()
				runtimeRepo.On("OwnerExistsByFiltersAndID", ctx, differentTargetTenant, runtimeID, runtimeLblFilters).Return(false, nil).Once()
				return runtimeRepo
			},
			FormationRepoFn: func() *automock.FormationRepository {
				formationRepo := &automock.FormationRepository{}
				formationRepo.On("GetByName", ctx, ScenarioName, tenantID.String()).Return(formations[0], nil).Once()
				formationRepo.On("GetByName", ctx, ScenarioName2, tenantID.String()).Return(formations[1], nil).Once()
				return formationRepo
			},
			FormationTemplateRepoFn: func() *automock.FormationTemplateRepository {
				formationTemplateRepo := &automock.FormationTemplateRepository{}
				formationTemplateRepo.On("Get", ctx, formations[0].FormationTemplateID).Return(&formationTemplate, nil).Once()
				formationTemplateRepo.On("Get", ctx, formations[1].FormationTemplateID).Return(&formationTemplate, nil).Once()
				return formationTemplateRepo
			},
			InputLabels: map[string]interface{}{
				labelKey:           labelValue,
				model.ScenariosKey: []interface{}{scenario},
			},
			ExpectedScenarios:  []interface{}{ScenarioName, scenario},
			ExpectedErrMessage: "",
		},
		{
			Name: "Returns error when checking if ASA is matching to runtime fails",
			AsaRepoFn: func() *automock.AutomaticFormationAssignmentRepository {
				asaRepo := &automock.AutomaticFormationAssignmentRepository{}
				asaRepo.On("ListAll", ctx, tenantID.String()).Return(assignments, nil)
				return asaRepo
			},
			RuntimeContextRepoFn: unusedRuntimeContextRepo,
			RuntimeRepoFn: func() *automock.RuntimeRepository {
				runtimeRepo := &automock.RuntimeRepository{}
				runtimeRepo.On("OwnerExistsByFiltersAndID", ctx, TargetTenantID, runtimeID, runtimeLblFilters).Return(false, testErr).Once()
				return runtimeRepo
			},
			FormationRepoFn: func() *automock.FormationRepository {
				formationRepo := &automock.FormationRepository{}
				formationRepo.On("GetByName", ctx, ScenarioName, tenantID.String()).Return(formations[0], nil).Once()
				return formationRepo
			},
			FormationTemplateRepoFn: func() *automock.FormationTemplateRepository {
				formationTemplateRepo := &automock.FormationTemplateRepository{}
				formationTemplateRepo.On("Get", ctx, formations[0].FormationTemplateID).Return(&formationTemplate, nil).Once()
				return formationTemplateRepo
			},
			InputLabels: map[string]interface{}{
				labelKey: labelValue,
			},
			ExpectedScenarios:  []interface{}{},
			ExpectedErrMessage: testErr.Error(),
		},
		{
			Name: "Returns error when scenarios from input are not interface slice",
			AsaRepoFn: func() *automock.AutomaticFormationAssignmentRepository {
				asaRepo := &automock.AutomaticFormationAssignmentRepository{}
				asaRepo.On("ListAll", ctx, tenantID.String()).Return(assignments, nil)
				return asaRepo
			},
			RuntimeContextRepoFn: func() *automock.RuntimeContextRepository {
				runtimeContextRepo := &automock.RuntimeContextRepository{}
				runtimeContextRepo.On("ExistsByRuntimeID", ctx, TargetTenantID, runtimeID).Return(false, nil).Once()
				return runtimeContextRepo
			},
			RuntimeRepoFn: func() *automock.RuntimeRepository {
				runtimeRepo := &automock.RuntimeRepository{}
				runtimeRepo.On("OwnerExistsByFiltersAndID", ctx, TargetTenantID, runtimeID, runtimeLblFilters).Return(true, nil).Once()
				runtimeRepo.On("OwnerExistsByFiltersAndID", ctx, differentTargetTenant, runtimeID, runtimeLblFilters).Return(false, nil).Once()
				return runtimeRepo
			},
			FormationRepoFn: func() *automock.FormationRepository {
				formationRepo := &automock.FormationRepository{}
				formationRepo.On("GetByName", ctx, ScenarioName, tenantID.String()).Return(formations[0], nil).Once()
				formationRepo.On("GetByName", ctx, ScenarioName2, tenantID.String()).Return(formations[1], nil).Once()
				return formationRepo
			},
			FormationTemplateRepoFn: func() *automock.FormationTemplateRepository {
				formationTemplateRepo := &automock.FormationTemplateRepository{}
				formationTemplateRepo.On("Get", ctx, formations[0].FormationTemplateID).Return(&formationTemplate, nil).Once()
				formationTemplateRepo.On("Get", ctx, formations[1].FormationTemplateID).Return(&formationTemplate, nil).Once()
				return formationTemplateRepo
			},
			InputLabels: map[string]interface{}{
				labelKey:           labelValue,
				model.ScenariosKey: []string{scenario},
			},
			ExpectedScenarios:  []interface{}{},
			ExpectedErrMessage: "while converting scenarios label",
		},
	}

	for _, testCase := range testCases {
		t.Run(testCase.Name, func(t *testing.T) {
			// GIVEN
			asaRepo := testCase.AsaRepoFn()
			runtimeRepo := testCase.RuntimeRepoFn()
			runtimeContextRepo := testCase.RuntimeContextRepoFn()
			formationRepo := testCase.FormationRepoFn()
			formationTemplateRepo := testCase.FormationTemplateRepoFn()

			svc := formation.NewService(nil, nil, formationRepo, formationTemplateRepo, nil, nil, nil, asaRepo, nil, nil, runtimeRepo, runtimeContextRepo, nil, nil, nil, nil, nil, runtimeType, applicationType)

			// WHEN
			actualScenarios, err := svc.MergeScenariosFromInputLabelsAndAssignments(ctx, testCase.InputLabels, runtimeID)

			// THEN
			if testCase.ExpectedErrMessage == "" {
				require.NoError(t, err)
				require.ElementsMatch(t, testCase.ExpectedScenarios, actualScenarios)
			} else {
				require.Error(t, err)
				require.Contains(t, err.Error(), testCase.ExpectedErrMessage)
			}

			mock.AssertExpectationsForObjects(t, asaRepo, runtimeRepo, formationTemplateRepo, formationRepo)
		})
	}
}

func TestService_GetScenariosFromMatchingASAs(t *testing.T) {
	ctx := fixCtxWithTenant()
	runtimeID := "runtimeID"
	runtimeID2 := "runtimeID2"

	testErr := errors.New(ErrMsg)
	notFoudErr := apperrors.NewNotFoundError(resource.Runtime, runtimeID2)

	testScenarios := []*model.AutomaticScenarioAssignment{
		{
			ScenarioName:   ScenarioName,
			Tenant:         tenantID.String(),
			TargetTenantID: TargetTenantID,
		},
		{
			ScenarioName:   ScenarioName2,
			Tenant:         TenantID2,
			TargetTenantID: TargetTenantID2,
		},
	}

	formations := []*model.Formation{
		{
			ID:                  FormationID,
			TenantID:            tenantID.String(),
			FormationTemplateID: FormationTemplateID,
			Name:                ScenarioName,
		},
		{
			ID:                  FormationID,
			TenantID:            tenantID.String(),
			FormationTemplateID: FormationTemplateID,
			Name:                ScenarioName2,
		},
	}

	rtmCtx := &model.RuntimeContext{
		ID:        RuntimeContextID,
		Key:       "subscription",
		Value:     "subscriptionValue",
		RuntimeID: runtimeID,
	}

	rtmCtx2 := &model.RuntimeContext{
		ID:        RuntimeContextID,
		Key:       "subscription",
		Value:     "subscriptionValue",
		RuntimeID: runtimeID2,
	}

	testCases := []struct {
		Name                     string
		ScenarioAssignmentRepoFn func() *automock.AutomaticFormationAssignmentRepository
		RuntimeRepoFn            func() *automock.RuntimeRepository
		RuntimeContextRepoFn     func() *automock.RuntimeContextRepository
		FormationRepoFn          func() *automock.FormationRepository
		FormationTemplateRepoFn  func() *automock.FormationTemplateRepository
		ObjectID                 string
		ObjectType               graphql.FormationObjectType
		ExpectedError            error
		ExpectedScenarios        []string
	}{
		{
			Name: "Success for runtime",
			ScenarioAssignmentRepoFn: func() *automock.AutomaticFormationAssignmentRepository {
				repo := &automock.AutomaticFormationAssignmentRepository{}
				repo.On("ListAll", ctx, tenantID.String()).Return(testScenarios, nil)
				return repo
			},
			RuntimeContextRepoFn: func() *automock.RuntimeContextRepository {
				runtimeContextRepo := &automock.RuntimeContextRepository{}
				runtimeContextRepo.On("ExistsByRuntimeID", ctx, TargetTenantID, RuntimeID).Return(false, nil).Once()
				return runtimeContextRepo
			},
			RuntimeRepoFn: func() *automock.RuntimeRepository {
				runtimeRepo := &automock.RuntimeRepository{}
				runtimeRepo.On("OwnerExistsByFiltersAndID", ctx, testScenarios[0].TargetTenantID, RuntimeID, runtimeLblFilters).Return(true, nil).Once()
				runtimeRepo.On("OwnerExistsByFiltersAndID", ctx, testScenarios[1].TargetTenantID, RuntimeID, runtimeLblFilters).Return(false, nil).Once()
				return runtimeRepo
			},
			FormationRepoFn: func() *automock.FormationRepository {
				formationRepo := &automock.FormationRepository{}
				formationRepo.On("GetByName", ctx, ScenarioName, testScenarios[0].Tenant).Return(formations[0], nil).Once()
				formationRepo.On("GetByName", ctx, ScenarioName2, testScenarios[1].Tenant).Return(formations[1], nil).Once()
				return formationRepo
			},
			FormationTemplateRepoFn: func() *automock.FormationTemplateRepository {
				formationTemplateRepo := &automock.FormationTemplateRepository{}
				formationTemplateRepo.On("Get", ctx, formations[0].FormationTemplateID).Return(&formationTemplate, nil).Once()
				formationTemplateRepo.On("Get", ctx, formations[1].FormationTemplateID).Return(&formationTemplate, nil).Once()
				return formationTemplateRepo
			},
			ObjectID:          RuntimeID,
			ObjectType:        graphql.FormationObjectTypeRuntime,
			ExpectedError:     nil,
			ExpectedScenarios: []string{ScenarioName},
		},
		{
			Name: "Success for runtime context",
			ScenarioAssignmentRepoFn: func() *automock.AutomaticFormationAssignmentRepository {
				repo := &automock.AutomaticFormationAssignmentRepository{}
				repo.On("ListAll", ctx, tenantID.String()).Return(testScenarios, nil)
				return repo
			},
			RuntimeContextRepoFn: func() *automock.RuntimeContextRepository {
				runtimeContextRepo := &automock.RuntimeContextRepository{}
				runtimeContextRepo.On("GetByID", ctx, testScenarios[0].TargetTenantID, RuntimeContextID).Return(rtmCtx, nil).Once()
				runtimeContextRepo.On("GetByID", ctx, testScenarios[1].TargetTenantID, RuntimeContextID).Return(rtmCtx2, nil).Once()
				return runtimeContextRepo
			},
			RuntimeRepoFn: func() *automock.RuntimeRepository {
				runtimeRepo := &automock.RuntimeRepository{}
				runtimeRepo.On("GetByFiltersAndID", ctx, testScenarios[0].TargetTenantID, rtmCtx.RuntimeID, runtimeLblFilters).Return(&model.Runtime{}, nil).Once()
				runtimeRepo.On("GetByFiltersAndID", ctx, testScenarios[1].TargetTenantID, rtmCtx2.RuntimeID, runtimeLblFilters).Return(nil, notFoudErr).Once()
				return runtimeRepo
			},
			FormationRepoFn: func() *automock.FormationRepository {
				formationRepo := &automock.FormationRepository{}
				formationRepo.On("GetByName", ctx, ScenarioName, testScenarios[0].Tenant).Return(formations[0], nil).Once()
				formationRepo.On("GetByName", ctx, ScenarioName2, testScenarios[1].Tenant).Return(formations[1], nil).Once()
				return formationRepo
			},
			FormationTemplateRepoFn: func() *automock.FormationTemplateRepository {
				formationTemplateRepo := &automock.FormationTemplateRepository{}
				formationTemplateRepo.On("Get", ctx, formations[0].FormationTemplateID).Return(&formationTemplate, nil).Once()
				formationTemplateRepo.On("Get", ctx, formations[1].FormationTemplateID).Return(&formationTemplate, nil).Once()
				return formationTemplateRepo
			},
			ObjectID:          RuntimeContextID,
			ObjectType:        graphql.FormationObjectTypeRuntimeContext,
			ExpectedError:     nil,
			ExpectedScenarios: []string{ScenarioName},
		},
		{
			Name: "Returns an error when getting runtime contexts",
			ScenarioAssignmentRepoFn: func() *automock.AutomaticFormationAssignmentRepository {
				repo := &automock.AutomaticFormationAssignmentRepository{}
				repo.On("ListAll", ctx, tenantID.String()).Return(testScenarios, nil)
				return repo
			},
			RuntimeContextRepoFn: func() *automock.RuntimeContextRepository {
				runtimeContextRepo := &automock.RuntimeContextRepository{}
				runtimeContextRepo.On("GetByID", ctx, testScenarios[0].TargetTenantID, RuntimeContextID).Return(nil, testErr).Once()
				return runtimeContextRepo
			},
			RuntimeRepoFn: unusedRuntimeRepo,
			FormationRepoFn: func() *automock.FormationRepository {
				formationRepo := &automock.FormationRepository{}
				formationRepo.On("GetByName", ctx, ScenarioName, testScenarios[0].Tenant).Return(formations[0], nil).Once()
				return formationRepo
			},
			FormationTemplateRepoFn: func() *automock.FormationTemplateRepository {
				formationTemplateRepo := &automock.FormationTemplateRepository{}
				formationTemplateRepo.On("Get", ctx, formations[0].FormationTemplateID).Return(&formationTemplate, nil).Once()
				return formationTemplateRepo
			},
			ObjectID:          RuntimeContextID,
			ObjectType:        graphql.FormationObjectTypeRuntimeContext,
			ExpectedError:     nil,
			ExpectedScenarios: nil,
		},
		{
			Name: "Returns an not found error when getting runtime contexts",
			ScenarioAssignmentRepoFn: func() *automock.AutomaticFormationAssignmentRepository {
				repo := &automock.AutomaticFormationAssignmentRepository{}
				repo.On("ListAll", ctx, tenantID.String()).Return(testScenarios, nil)
				return repo
			},
			RuntimeContextRepoFn: func() *automock.RuntimeContextRepository {
				runtimeContextRepo := &automock.RuntimeContextRepository{}
				runtimeContextRepo.On("GetByID", ctx, testScenarios[0].TargetTenantID, RuntimeContextID).Return(nil, notFoudErr).Once()
				runtimeContextRepo.On("GetByID", ctx, testScenarios[1].TargetTenantID, RuntimeContextID).Return(nil, notFoudErr).Once()
				return runtimeContextRepo
			},
			RuntimeRepoFn: unusedRuntimeRepo,
			FormationRepoFn: func() *automock.FormationRepository {
				formationRepo := &automock.FormationRepository{}
				formationRepo.On("GetByName", ctx, ScenarioName, testScenarios[0].Tenant).Return(formations[0], nil).Once()
				formationRepo.On("GetByName", ctx, ScenarioName2, testScenarios[1].Tenant).Return(formations[1], nil).Once()
				return formationRepo
			},
			FormationTemplateRepoFn: func() *automock.FormationTemplateRepository {
				formationTemplateRepo := &automock.FormationTemplateRepository{}
				formationTemplateRepo.On("Get", ctx, formations[0].FormationTemplateID).Return(&formationTemplate, nil).Once()
				formationTemplateRepo.On("Get", ctx, formations[1].FormationTemplateID).Return(&formationTemplate, nil).Once()
				return formationTemplateRepo
			},
			ObjectID:          RuntimeContextID,
			ObjectType:        graphql.FormationObjectTypeRuntimeContext,
			ExpectedError:     nil,
			ExpectedScenarios: nil,
		},
		{
			Name: "Returns an error when getting runtime",
			ScenarioAssignmentRepoFn: func() *automock.AutomaticFormationAssignmentRepository {
				repo := &automock.AutomaticFormationAssignmentRepository{}
				repo.On("ListAll", ctx, tenantID.String()).Return(testScenarios, nil)
				return repo
			},
			RuntimeContextRepoFn: func() *automock.RuntimeContextRepository {
				runtimeContextRepo := &automock.RuntimeContextRepository{}
				runtimeContextRepo.On("GetByID", ctx, testScenarios[0].TargetTenantID, RuntimeContextID).Return(rtmCtx, nil).Once()
				return runtimeContextRepo
			},
			RuntimeRepoFn: func() *automock.RuntimeRepository {
				runtimeRepo := &automock.RuntimeRepository{}
				runtimeRepo.On("GetByFiltersAndID", ctx, testScenarios[0].TargetTenantID, rtmCtx.RuntimeID, runtimeLblFilters).Return(nil, testErr).Once()
				return runtimeRepo
			},
			FormationRepoFn: func() *automock.FormationRepository {
				formationRepo := &automock.FormationRepository{}
				formationRepo.On("GetByName", ctx, ScenarioName, testScenarios[0].Tenant).Return(formations[0], nil).Once()
				return formationRepo
			},
			FormationTemplateRepoFn: func() *automock.FormationTemplateRepository {
				formationTemplateRepo := &automock.FormationTemplateRepository{}
				formationTemplateRepo.On("Get", ctx, formations[0].FormationTemplateID).Return(&formationTemplate, nil).Once()
				return formationTemplateRepo
			},
			ObjectID:          RuntimeContextID,
			ObjectType:        graphql.FormationObjectTypeRuntimeContext,
			ExpectedError:     nil,
			ExpectedScenarios: nil,
		},
		{
			Name: "Returns an error when getting formations",
			ScenarioAssignmentRepoFn: func() *automock.AutomaticFormationAssignmentRepository {
				repo := &automock.AutomaticFormationAssignmentRepository{}
				repo.On("ListAll", ctx, tenantID.String()).Return(testScenarios, nil)
				return repo
			},
			RuntimeContextRepoFn: unusedRuntimeContextRepo,
			RuntimeRepoFn:        unusedRuntimeRepo,
			FormationRepoFn: func() *automock.FormationRepository {
				formationRepo := &automock.FormationRepository{}
				formationRepo.On("GetByName", ctx, ScenarioName, testScenarios[0].Tenant).Return(nil, testErr).Once()
				return formationRepo
			},
			FormationTemplateRepoFn: unusedFormationTemplateRepo,
			ObjectID:                RuntimeContextID,
			ObjectType:              graphql.FormationObjectTypeRuntimeContext,
			ExpectedError:           nil,
			ExpectedScenarios:       nil,
		},
		{
			Name: "Returns error for runtime when checking if the runtime has context fails",
			ScenarioAssignmentRepoFn: func() *automock.AutomaticFormationAssignmentRepository {
				repo := &automock.AutomaticFormationAssignmentRepository{}
				repo.On("ListAll", ctx, tenantID.String()).Return(testScenarios, nil)
				return repo
			},
			RuntimeContextRepoFn: func() *automock.RuntimeContextRepository {
				runtimeContextRepo := &automock.RuntimeContextRepository{}
				runtimeContextRepo.On("ExistsByRuntimeID", ctx, TargetTenantID, RuntimeID).Return(false, testErr).Once()
				return runtimeContextRepo
			},
			RuntimeRepoFn: func() *automock.RuntimeRepository {
				runtimeRepo := &automock.RuntimeRepository{}
				runtimeRepo.On("OwnerExistsByFiltersAndID", ctx, testScenarios[0].TargetTenantID, RuntimeID, runtimeLblFilters).Return(true, nil).Once()
				return runtimeRepo
			},
			FormationRepoFn: func() *automock.FormationRepository {
				formationRepo := &automock.FormationRepository{}
				formationRepo.On("GetByName", ctx, ScenarioName, testScenarios[0].Tenant).Return(formations[0], nil).Once()
				return formationRepo
			},
			FormationTemplateRepoFn: func() *automock.FormationTemplateRepository {
				formationTemplateRepo := &automock.FormationTemplateRepository{}
				formationTemplateRepo.On("Get", ctx, formations[0].FormationTemplateID).Return(&formationTemplate, nil).Once()
				return formationTemplateRepo
			},
			ObjectID:          RuntimeID,
			ObjectType:        graphql.FormationObjectTypeRuntime,
			ExpectedError:     testErr,
			ExpectedScenarios: nil,
		},
		{
			Name: "Returns error for runtime when checking if runtime exists by filters and ID and has owner=true fails",
			ScenarioAssignmentRepoFn: func() *automock.AutomaticFormationAssignmentRepository {
				repo := &automock.AutomaticFormationAssignmentRepository{}
				repo.On("ListAll", ctx, tenantID.String()).Return(testScenarios, nil)
				return repo
			},
			RuntimeContextRepoFn: unusedRuntimeContextRepo,
			RuntimeRepoFn: func() *automock.RuntimeRepository {
				runtimeRepo := &automock.RuntimeRepository{}
				runtimeRepo.On("OwnerExistsByFiltersAndID", ctx, testScenarios[0].TargetTenantID, RuntimeID, runtimeLblFilters).Return(false, testErr).Once()
				return runtimeRepo
			},
			FormationRepoFn: func() *automock.FormationRepository {
				formationRepo := &automock.FormationRepository{}
				formationRepo.On("GetByName", ctx, ScenarioName, testScenarios[0].Tenant).Return(formations[0], nil).Once()
				return formationRepo
			},
			FormationTemplateRepoFn: func() *automock.FormationTemplateRepository {
				formationTemplateRepo := &automock.FormationTemplateRepository{}
				formationTemplateRepo.On("Get", ctx, formations[0].FormationTemplateID).Return(&formationTemplate, nil).Once()
				return formationTemplateRepo
			},
			ObjectID:          RuntimeID,
			ObjectType:        graphql.FormationObjectTypeRuntime,
			ExpectedError:     testErr,
			ExpectedScenarios: nil,
		},
		{
			Name: "Returns error for runtime when getting formation template runtime type fails",
			ScenarioAssignmentRepoFn: func() *automock.AutomaticFormationAssignmentRepository {
				repo := &automock.AutomaticFormationAssignmentRepository{}
				repo.On("ListAll", ctx, tenantID.String()).Return(testScenarios, nil)
				return repo
			},
			RuntimeContextRepoFn: unusedRuntimeContextRepo,
			RuntimeRepoFn:        unusedRuntimeRepo,
			FormationRepoFn: func() *automock.FormationRepository {
				formationRepo := &automock.FormationRepository{}
				formationRepo.On("GetByName", ctx, ScenarioName, testScenarios[0].Tenant).Return(formations[0], nil).Once()
				return formationRepo
			},
			FormationTemplateRepoFn: func() *automock.FormationTemplateRepository {
				formationTemplateRepo := &automock.FormationTemplateRepository{}
				formationTemplateRepo.On("Get", ctx, formations[0].FormationTemplateID).Return(nil, testErr).Once()
				return formationTemplateRepo
			},
			ObjectID:          RuntimeID,
			ObjectType:        graphql.FormationObjectTypeRuntime,
			ExpectedError:     testErr,
			ExpectedScenarios: nil,
		},
		{
			Name: "Returns error when listing ASAs fails",
			ScenarioAssignmentRepoFn: func() *automock.AutomaticFormationAssignmentRepository {
				repo := &automock.AutomaticFormationAssignmentRepository{}
				repo.On("ListAll", ctx, tenantID.String()).Return(nil, testErr)
				return repo
			},
			RuntimeContextRepoFn:    unusedRuntimeContextRepo,
			RuntimeRepoFn:           unusedRuntimeRepo,
			FormationRepoFn:         unusedFormationRepo,
			FormationTemplateRepoFn: unusedFormationTemplateRepo,
			ObjectID:                RuntimeID,
			ObjectType:              graphql.FormationObjectTypeRuntime,
			ExpectedError:           testErr,
			ExpectedScenarios:       nil,
		},
		{
			Name:                     "Returns error when can't find matching func",
			ScenarioAssignmentRepoFn: unusedASARepo,
			RuntimeContextRepoFn:     unusedRuntimeContextRepo,
			RuntimeRepoFn:            unusedRuntimeRepo,
			FormationRepoFn:          unusedFormationRepo,
			FormationTemplateRepoFn:  unusedFormationTemplateRepo,
			ObjectID:                 "",
			ObjectType:               "test",
			ExpectedError:            errors.New("unexpected formation object type"),
			ExpectedScenarios:        nil,
		},
	}
	for _, testCase := range testCases {
		t.Run(testCase.Name, func(t *testing.T) {
			// GIVEN
			asaRepo := testCase.ScenarioAssignmentRepoFn()
			runtimeRepo := testCase.RuntimeRepoFn()
			runtimeContextRepo := testCase.RuntimeContextRepoFn()
			formationRepo := testCase.FormationRepoFn()
			formationTemplateRepo := testCase.FormationTemplateRepoFn()

			svc := formation.NewService(nil, nil, formationRepo, formationTemplateRepo, nil, nil, nil, asaRepo, nil, nil, runtimeRepo, runtimeContextRepo, nil, nil, nil, nil, nil, runtimeType, applicationType)

			// WHEN
			scenarios, err := svc.GetScenariosFromMatchingASAs(ctx, testCase.ObjectID, testCase.ObjectType)

			// THEN
			if testCase.ExpectedError == nil {
				require.ElementsMatch(t, scenarios, testCase.ExpectedScenarios)
			} else {
				require.Error(t, err)
				require.Contains(t, err.Error(), testCase.ExpectedError.Error())
				require.Nil(t, testCase.ExpectedScenarios)
			}

			mock.AssertExpectationsForObjects(t, asaRepo, runtimeRepo, runtimeContextRepo, formationRepo, formationTemplateRepo)
		})
	}
}

func TestService_GetFormationsForObject(t *testing.T) {
	id := "rtmID"
	testErr := "testErr"

	scenarios := []interface{}{"scenario1", "scenario2"}

	labelInput := &model.LabelInput{
		Key:        model.ScenariosKey,
		ObjectID:   id,
		ObjectType: model.RuntimeLabelableObject,
	}

	label := &model.Label{
		ID:         id,
		Key:        "scenarios",
		Value:      scenarios,
		ObjectID:   id,
		ObjectType: model.RuntimeLabelableObject,
	}

	t.Run("Success", func(t *testing.T) {
		// GIVEN
		ctx := context.TODO()

		labelService := &automock.LabelService{}
		labelService.On("GetLabel", ctx, tenantID.String(), labelInput).Return(label, nil).Once()

		svc := formation.NewService(nil, nil, nil, nil, labelService, nil, nil, nil, nil, nil, nil, nil, nil, nil, nil, nil, nil, runtimeType, applicationType)

		// WHEN
		formations, err := svc.GetFormationsForObject(ctx, tenantID.String(), model.RuntimeLabelableObject, id)

		// THEN
		require.NoError(t, err)
		require.ElementsMatch(t, formations, scenarios)
		mock.AssertExpectationsForObjects(t, labelService)
	})

	t.Run("Returns error while getting label", func(t *testing.T) {
		// GIVEN
		ctx := context.TODO()

		labelService := &automock.LabelService{}
		labelService.On("GetLabel", ctx, tenantID.String(), labelInput).Return(nil, errors.New(testErr)).Once()

		svc := formation.NewService(nil, nil, nil, nil, labelService, nil, nil, nil, nil, nil, nil, nil, nil, nil, nil, nil, nil, runtimeType, applicationType)

		// WHEN
		formations, err := svc.GetFormationsForObject(ctx, tenantID.String(), model.RuntimeLabelableObject, id)

		// THEN
		require.Error(t, err)
		require.Contains(t, err.Error(), "while fetching scenario label for")
		require.Nil(t, formations)
		mock.AssertExpectationsForObjects(t, labelService)
	})
}<|MERGE_RESOLUTION|>--- conflicted
+++ resolved
@@ -528,7 +528,6 @@
 				formationRepoMock.On("DeleteByName", ctx, Tnt, testFormationName).Return(nil).Once()
 				formationRepoMock.On("GetByName", ctx, testFormationName, Tnt).Return(expected, nil).Once()
 				return formationRepoMock
-<<<<<<< HEAD
 			},
 			InputFormation:     in,
 			ExpectedFormation:  expected,
@@ -633,5455 +632,6 @@
 			LabelDefRepositoryFn: func() *automock.LabelDefRepository {
 				labelDefRepo := &automock.LabelDefRepository{}
 				labelDefRepo.On("GetByKey", ctx, Tnt, model.ScenariosKey).Return(&testSchemaLblDef, nil)
-				labelDefRepo.On("UpdateWithVersion", ctx, newSchemaLblDef).Return(nil)
-				return labelDefRepo
-			},
-			LabelDefServiceFn: func() *automock.LabelDefService {
-				labelDefService := &automock.LabelDefService{}
-				labelDefService.On("ValidateExistingLabelsAgainstSchema", ctx, newSchema, Tnt, model.ScenariosKey).Return(nil)
-				labelDefService.On("ValidateAutomaticScenarioAssignmentAgainstSchema", ctx, newSchema, Tnt, model.ScenariosKey).Return(nil)
-				return labelDefService
-			},
-			FormationRepoFn: func() *automock.FormationRepository {
-				formationRepoMock := &automock.FormationRepository{}
-				formationRepoMock.On("GetByName", ctx, testFormationName, Tnt).Return(expected, nil).Once()
-				formationRepoMock.On("DeleteByName", ctx, Tnt, testFormationName).Return(testErr).Once()
-				return formationRepoMock
-			},
-			InputFormation:     in,
-			ExpectedErrMessage: testErr.Error(),
-		},
-	}
-
-	for _, testCase := range testCases {
-		t.Run(testCase.Name, func(t *testing.T) {
-			// GIVEN
-			lblDefRepo := testCase.LabelDefRepositoryFn()
-			lblDefService := testCase.LabelDefServiceFn()
-			formationRepoMock := &automock.FormationRepository{}
-			if testCase.FormationRepoFn != nil {
-				formationRepoMock = testCase.FormationRepoFn()
-			}
-
-			svc := formation.NewService(lblDefRepo, nil, formationRepoMock, nil, nil, nil, lblDefService, nil, nil, nil, nil, nil, nil, nil, nil, nil, nil)
-
-			// WHEN
-			actual, err := svc.DeleteFormation(ctx, Tnt, testCase.InputFormation)
-
-			// THEN
-			if testCase.ExpectedErrMessage == "" {
-				require.NoError(t, err)
-				assert.Equal(t, testCase.ExpectedFormation, actual)
-			} else {
-				require.Error(t, err)
-				require.Contains(t, err.Error(), testCase.ExpectedErrMessage)
-				require.Nil(t, actual)
-			}
-
-			mock.AssertExpectationsForObjects(t, lblDefRepo, lblDefService)
-		})
-	}
-}
-
-func TestServiceAssignFormation(t *testing.T) {
-	ctx := context.TODO()
-	ctx = tenant.SaveToContext(ctx, Tnt, ExternalTnt)
-
-	testErr := errors.New("test error")
-
-	inputFormation := model.Formation{
-		Name: testFormationName,
-	}
-	expectedFormation := &model.Formation{
-		ID:                  fixUUID(),
-		Name:                testFormationName,
-		FormationTemplateID: FormationTemplateID,
-		TenantID:            Tnt,
-	}
-
-	inputSecondFormation := model.Formation{
-		Name: secondTestFormationName,
-	}
-	expectedSecondFormation := &model.Formation{
-		ID:                  fixUUID(),
-		Name:                testFormationName,
-		FormationTemplateID: FormationTemplateID,
-		TenantID:            Tnt,
-	}
-
-	objectID := "123"
-
-	applicationLblNoFormations := &model.Label{
-		ID:         "123",
-		Tenant:     str.Ptr(Tnt),
-		Key:        model.ScenariosKey,
-		Value:      []interface{}{},
-		ObjectID:   objectID,
-		ObjectType: model.ApplicationLabelableObject,
-		Version:    0,
-	}
-
-	applicationLbl := &model.Label{
-		ID:         "123",
-		Tenant:     str.Ptr(Tnt),
-		Key:        model.ScenariosKey,
-		Value:      []interface{}{testFormationName},
-		ObjectID:   objectID,
-		ObjectType: model.ApplicationLabelableObject,
-		Version:    0,
-	}
-	applicationLblInput := model.LabelInput{
-		Key:        model.ScenariosKey,
-		Value:      []string{testFormationName},
-		ObjectID:   objectID,
-		ObjectType: model.ApplicationLabelableObject,
-		Version:    0,
-	}
-
-	runtimeLblNoFormations := &model.Label{
-		ID:         "123",
-		Tenant:     str.Ptr(Tnt),
-		Key:        model.ScenariosKey,
-		Value:      []interface{}{},
-		ObjectID:   objectID,
-		ObjectType: model.RuntimeLabelableObject,
-		Version:    0,
-	}
-
-	runtimeLbl := &model.Label{
-		ID:         "123",
-		Tenant:     str.Ptr(Tnt),
-		Key:        model.ScenariosKey,
-		Value:      []interface{}{testFormationName},
-		ObjectID:   objectID,
-		ObjectType: model.RuntimeLabelableObject,
-		Version:    0,
-	}
-	runtimeLblInput := model.LabelInput{
-		Key:        model.ScenariosKey,
-		Value:      []string{testFormationName},
-		ObjectID:   objectID,
-		ObjectType: model.RuntimeLabelableObject,
-		Version:    0,
-	}
-	runtimeCtxLblInput := model.LabelInput{
-		Key:        model.ScenariosKey,
-		Value:      []string{testFormationName},
-		ObjectID:   objectID,
-		ObjectType: model.RuntimeContextLabelableObject,
-		Version:    0,
-	}
-
-	asa := model.AutomaticScenarioAssignment{
-		ScenarioName:   testFormationName,
-		Tenant:         Tnt,
-		TargetTenantID: TargetTenant,
-	}
-
-	testCases := []struct {
-		Name                          string
-		UIDServiceFn                  func() *automock.UuidService
-		LabelServiceFn                func() *automock.LabelService
-		LabelDefServiceFn             func() *automock.LabelDefService
-		TenantServiceFn               func() *automock.TenantService
-		AsaRepoFn                     func() *automock.AutomaticFormationAssignmentRepository
-		AsaServiceFN                  func() *automock.AutomaticFormationAssignmentService
-		RuntimeRepoFN                 func() *automock.RuntimeRepository
-		RuntimeContextRepoFn          func() *automock.RuntimeContextRepository
-		ApplicationRepoFN             func() *automock.ApplicationRepository
-		WebhookRepoFN                 func() *automock.WebhookRepository
-		WebhookConverterFN            func() *automock.WebhookConverter
-		WebhookClientFN               func() *automock.WebhookClient
-		ApplicationTemplateRepoFN     func() *automock.ApplicationTemplateRepository
-		LabelRepoFN                   func() *automock.LabelRepository
-		FormationRepositoryFn         func() *automock.FormationRepository
-		FormationTemplateRepositoryFn func() *automock.FormationTemplateRepository
-		ObjectType                    graphql.FormationObjectType
-		InputFormation                model.Formation
-		ExpectedFormation             *model.Formation
-		ExpectedErrMessage            string
-	}{
-		{
-			Name: "success for application if label does not exist",
-			UIDServiceFn: func() *automock.UuidService {
-				uidService := &automock.UuidService{}
-				uidService.On("Generate").Return(fixUUID())
-				return uidService
-			},
-			LabelServiceFn: func() *automock.LabelService {
-				labelService := &automock.LabelService{}
-				labelService.On("GetLabel", ctx, Tnt, &applicationLblInput).Return(nil, apperrors.NewNotFoundError(resource.Label, ""))
-				labelService.On("CreateLabel", ctx, Tnt, fixUUID(), &applicationLblInput).Return(nil)
-				return labelService
-			},
-			FormationRepositoryFn: func() *automock.FormationRepository {
-				formationRepo := &automock.FormationRepository{}
-				formationRepo.On("GetByName", ctx, testFormationName, Tnt).Return(expectedFormation, nil).Once()
-				return formationRepo
-			},
-			ApplicationRepoFN: func() *automock.ApplicationRepository {
-				repo := &automock.ApplicationRepository{}
-				repo.On("GetByID", ctx, Tnt, objectID).Return(&model.Application{}, nil)
-				return repo
-			},
-			LabelRepoFN: func() *automock.LabelRepository {
-				repo := &automock.LabelRepository{}
-				repo.On("ListForObject", ctx, Tnt, model.ApplicationLabelableObject, objectID).Return(nil, nil)
-				return repo
-			},
-			WebhookRepoFN: func() *automock.WebhookRepository {
-				repo := &automock.WebhookRepository{}
-				repo.On("ListByReferenceObjectTypeAndWebhookType", ctx, Tnt, model.WebhookTypeConfigurationChanged, model.RuntimeWebhookReference).Return(nil, nil)
-				return repo
-			},
-			ObjectType:         graphql.FormationObjectTypeApplication,
-			InputFormation:     inputFormation,
-			ExpectedFormation:  expectedFormation,
-			ExpectedErrMessage: "",
-		},
-		{
-			Name: "success for application if formation is already added",
-			LabelServiceFn: func() *automock.LabelService {
-				labelService := &automock.LabelService{}
-				labelService.On("GetLabel", ctx, Tnt, &applicationLblInput).Return(applicationLblNoFormations, nil)
-				labelService.On("UpdateLabel", ctx, Tnt, applicationLbl.ID, &applicationLblInput).Return(nil)
-				return labelService
-			},
-			FormationRepositoryFn: func() *automock.FormationRepository {
-				formationRepo := &automock.FormationRepository{}
-				formationRepo.On("GetByName", ctx, testFormationName, Tnt).Return(expectedFormation, nil).Once()
-				return formationRepo
-			},
-			ApplicationRepoFN: func() *automock.ApplicationRepository {
-				repo := &automock.ApplicationRepository{}
-				repo.On("GetByID", ctx, Tnt, objectID).Return(&model.Application{}, nil)
-				return repo
-			},
-			LabelRepoFN: func() *automock.LabelRepository {
-				repo := &automock.LabelRepository{}
-				repo.On("ListForObject", ctx, Tnt, model.ApplicationLabelableObject, objectID).Return(nil, nil)
-				return repo
-			},
-			WebhookRepoFN: func() *automock.WebhookRepository {
-				repo := &automock.WebhookRepository{}
-				repo.On("ListByReferenceObjectTypeAndWebhookType", ctx, Tnt, model.WebhookTypeConfigurationChanged, model.RuntimeWebhookReference).Return(nil, nil)
-				return repo
-			},
-			ObjectType:         graphql.FormationObjectTypeApplication,
-			InputFormation:     inputFormation,
-			ExpectedFormation:  expectedFormation,
-			ExpectedErrMessage: "",
-		},
-		{
-			Name: "success for application with new formation",
-			LabelServiceFn: func() *automock.LabelService {
-				labelService := &automock.LabelService{}
-				labelService.On("GetLabel", ctx, Tnt, &model.LabelInput{
-					Key:        model.ScenariosKey,
-					Value:      []string{secondTestFormationName},
-					ObjectID:   objectID,
-					ObjectType: model.ApplicationLabelableObject,
-					Version:    0,
-				}).Return(applicationLbl, nil)
-				labelService.On("UpdateLabel", ctx, Tnt, applicationLbl.ID, &model.LabelInput{
-					Key:        model.ScenariosKey,
-					Value:      []string{testFormationName, secondTestFormationName},
-					ObjectID:   objectID,
-					ObjectType: model.ApplicationLabelableObject,
-					Version:    0,
-				}).Return(nil)
-				return labelService
-			},
-			FormationRepositoryFn: func() *automock.FormationRepository {
-				formationRepo := &automock.FormationRepository{}
-				formationRepo.On("GetByName", ctx, secondTestFormationName, Tnt).Return(expectedSecondFormation, nil).Once()
-				return formationRepo
-			},
-			ApplicationRepoFN: func() *automock.ApplicationRepository {
-				repo := &automock.ApplicationRepository{}
-				repo.On("GetByID", ctx, Tnt, objectID).Return(&model.Application{}, nil)
-				return repo
-			},
-			LabelRepoFN: func() *automock.LabelRepository {
-				repo := &automock.LabelRepository{}
-				repo.On("ListForObject", ctx, Tnt, model.ApplicationLabelableObject, objectID).Return(nil, nil)
-				return repo
-			},
-			WebhookRepoFN: func() *automock.WebhookRepository {
-				repo := &automock.WebhookRepository{}
-				repo.On("ListByReferenceObjectTypeAndWebhookType", ctx, Tnt, model.WebhookTypeConfigurationChanged, model.RuntimeWebhookReference).Return(nil, nil)
-				return repo
-			},
-			ObjectType:         graphql.FormationObjectTypeApplication,
-			InputFormation:     inputSecondFormation,
-			ExpectedFormation:  expectedSecondFormation,
-			ExpectedErrMessage: "",
-		},
-		{
-			Name: "success for runtime if label does not exist",
-			UIDServiceFn: func() *automock.UuidService {
-				uidService := &automock.UuidService{}
-				uidService.On("Generate").Return(fixUUID())
-				return uidService
-			},
-			LabelServiceFn: func() *automock.LabelService {
-				labelService := &automock.LabelService{}
-				labelService.On("GetLabel", ctx, Tnt, &runtimeLblInput).Return(nil, apperrors.NewNotFoundError(resource.Label, ""))
-				labelService.On("CreateLabel", ctx, Tnt, fixUUID(), &runtimeLblInput).Return(nil)
-				return labelService
-			},
-			FormationRepositoryFn: func() *automock.FormationRepository {
-				formationRepo := &automock.FormationRepository{}
-				formationRepo.On("GetByName", ctx, testFormationName, Tnt).Return(expectedFormation, nil).Once()
-				return formationRepo
-			},
-			RuntimeRepoFN: func() *automock.RuntimeRepository {
-				repo := &automock.RuntimeRepository{}
-				repo.On("GetByID", ctx, Tnt, objectID).Return(nil, nil)
-				return repo
-			},
-			LabelRepoFN: func() *automock.LabelRepository {
-				repo := &automock.LabelRepository{}
-				repo.On("ListForObject", ctx, Tnt, model.RuntimeLabelableObject, objectID).Return(nil, nil)
-				return repo
-			},
-			WebhookRepoFN: func() *automock.WebhookRepository {
-				repo := &automock.WebhookRepository{}
-				repo.On("GetByIDAndWebhookType", ctx, Tnt, objectID, model.RuntimeWebhookReference, model.WebhookTypeConfigurationChanged).Return(nil, apperrors.NewNotFoundError(resource.Webhook, objectID))
-				return repo
-			},
-			ObjectType:         graphql.FormationObjectTypeRuntime,
-			InputFormation:     inputFormation,
-			ExpectedFormation:  expectedFormation,
-			ExpectedErrMessage: "",
-		},
-		{
-			Name: "success for runtime if formation is already added",
-			LabelServiceFn: func() *automock.LabelService {
-				labelService := &automock.LabelService{}
-				labelService.On("GetLabel", ctx, Tnt, &runtimeLblInput).Return(runtimeLblNoFormations, nil)
-				labelService.On("UpdateLabel", ctx, Tnt, runtimeLbl.ID, &runtimeLblInput).Return(nil)
-				return labelService
-			},
-			FormationRepositoryFn: func() *automock.FormationRepository {
-				formationRepo := &automock.FormationRepository{}
-				formationRepo.On("GetByName", ctx, testFormationName, Tnt).Return(expectedFormation, nil).Once()
-				return formationRepo
-			},
-			RuntimeRepoFN: func() *automock.RuntimeRepository {
-				repo := &automock.RuntimeRepository{}
-				repo.On("GetByID", ctx, Tnt, objectID).Return(nil, nil)
-				return repo
-			},
-			LabelRepoFN: func() *automock.LabelRepository {
-				repo := &automock.LabelRepository{}
-				repo.On("ListForObject", ctx, Tnt, model.RuntimeLabelableObject, objectID).Return(nil, nil)
-				return repo
-			},
-			WebhookRepoFN: func() *automock.WebhookRepository {
-				repo := &automock.WebhookRepository{}
-				repo.On("GetByIDAndWebhookType", ctx, Tnt, objectID, model.RuntimeWebhookReference, model.WebhookTypeConfigurationChanged).Return(nil, apperrors.NewNotFoundError(resource.Webhook, objectID))
-				return repo
-			},
-			ObjectType:         graphql.FormationObjectTypeRuntime,
-			InputFormation:     inputFormation,
-			ExpectedFormation:  expectedFormation,
-			ExpectedErrMessage: "",
-		},
-		{
-			Name: "success for runtime with new formation",
-			LabelServiceFn: func() *automock.LabelService {
-				labelService := &automock.LabelService{}
-				labelService.On("GetLabel", ctx, Tnt, &model.LabelInput{
-					Key:        model.ScenariosKey,
-					Value:      []string{secondTestFormationName},
-					ObjectID:   objectID,
-					ObjectType: model.RuntimeLabelableObject,
-					Version:    0,
-				}).Return(runtimeLbl, nil)
-				labelService.On("UpdateLabel", ctx, Tnt, runtimeLbl.ID, &model.LabelInput{
-					Key:        model.ScenariosKey,
-					Value:      []string{testFormationName, secondTestFormationName},
-					ObjectID:   objectID,
-					ObjectType: model.RuntimeLabelableObject,
-					Version:    0,
-				}).Return(nil)
-				return labelService
-			},
-			FormationRepositoryFn: func() *automock.FormationRepository {
-				formationRepo := &automock.FormationRepository{}
-				formationRepo.On("GetByName", ctx, secondTestFormationName, Tnt).Return(expectedSecondFormation, nil).Once()
-				return formationRepo
-			},
-			RuntimeRepoFN: func() *automock.RuntimeRepository {
-				repo := &automock.RuntimeRepository{}
-				repo.On("GetByID", ctx, Tnt, objectID).Return(nil, nil)
-				return repo
-			},
-			LabelRepoFN: func() *automock.LabelRepository {
-				repo := &automock.LabelRepository{}
-				repo.On("ListForObject", ctx, Tnt, model.RuntimeLabelableObject, objectID).Return(nil, nil)
-				return repo
-			},
-			WebhookRepoFN: func() *automock.WebhookRepository {
-				repo := &automock.WebhookRepository{}
-				repo.On("GetByIDAndWebhookType", ctx, Tnt, objectID, model.RuntimeWebhookReference, model.WebhookTypeConfigurationChanged).Return(nil, apperrors.NewNotFoundError(resource.Webhook, objectID))
-				return repo
-			},
-			ObjectType:         graphql.FormationObjectTypeRuntime,
-			InputFormation:     inputSecondFormation,
-			ExpectedFormation:  expectedSecondFormation,
-			ExpectedErrMessage: "",
-		},
-		{
-			Name: "success for tenant",
-			TenantServiceFn: func() *automock.TenantService {
-				svc := &automock.TenantService{}
-				svc.On("GetInternalTenant", ctx, objectID).Return(TargetTenant, nil)
-				return svc
-			},
-			LabelDefServiceFn: func() *automock.LabelDefService {
-				labelDefSvc := &automock.LabelDefService{}
-
-				labelDefSvc.On("GetAvailableScenarios", ctx, Tnt).Return([]string{testFormationName}, nil)
-
-				return labelDefSvc
-			},
-			AsaRepoFn: func() *automock.AutomaticFormationAssignmentRepository {
-				asaRepo := &automock.AutomaticFormationAssignmentRepository{}
-				asaRepo.On("Create", ctx, asa).Return(nil)
-
-				return asaRepo
-			},
-			RuntimeRepoFN: func() *automock.RuntimeRepository {
-				runtimeRepo := &automock.RuntimeRepository{}
-				runtimeRepo.On("ListOwnedRuntimes", ctx, TargetTenant, runtimeLblFilters).Return(make([]*model.Runtime, 0), nil).Once()
-				runtimeRepo.On("ListAll", ctx, TargetTenant, runtimeLblFilters).Return(make([]*model.Runtime, 0), nil).Once()
-				return runtimeRepo
-			},
-			FormationRepositoryFn: func() *automock.FormationRepository {
-				formationRepo := &automock.FormationRepository{}
-				formationRepo.On("GetByName", ctx, testFormationName, Tnt).Return(expectedFormation, nil).Twice()
-				return formationRepo
-			},
-			FormationTemplateRepositoryFn: func() *automock.FormationTemplateRepository {
-				repo := &automock.FormationTemplateRepository{}
-				repo.On("Get", ctx, FormationTemplateID).Return(&formationTemplate, nil)
-				return repo
-			},
-			ObjectType:         graphql.FormationObjectTypeTenant,
-			InputFormation:     inputFormation,
-			ExpectedFormation:  expectedFormation,
-			ExpectedErrMessage: "",
-		},
-		{
-			Name: "error for application when label does not exist and can't create it",
-			UIDServiceFn: func() *automock.UuidService {
-				uidService := &automock.UuidService{}
-				uidService.On("Generate").Return(fixUUID())
-				return uidService
-			},
-			LabelServiceFn: func() *automock.LabelService {
-				labelService := &automock.LabelService{}
-				labelService.On("GetLabel", ctx, Tnt, &applicationLblInput).Return(nil, apperrors.NewNotFoundError(resource.Label, ""))
-				labelService.On("CreateLabel", ctx, Tnt, fixUUID(), &applicationLblInput).Return(testErr)
-				return labelService
-			},
-			ObjectType:         graphql.FormationObjectTypeApplication,
-			InputFormation:     inputFormation,
-			ExpectedErrMessage: testErr.Error(),
-		},
-		{
-			Name: "error for application while getting label",
-			LabelServiceFn: func() *automock.LabelService {
-				labelService := &automock.LabelService{}
-				labelService.On("GetLabel", ctx, Tnt, &applicationLblInput).Return(nil, testErr)
-				return labelService
-			},
-			ObjectType:         graphql.FormationObjectTypeApplication,
-			InputFormation:     inputFormation,
-			ExpectedErrMessage: testErr.Error(),
-		},
-		{
-			Name: "error for application while converting label values to string slice",
-			LabelServiceFn: func() *automock.LabelService {
-				labelService := &automock.LabelService{}
-				labelService.On("GetLabel", ctx, Tnt, &model.LabelInput{
-					Key:        model.ScenariosKey,
-					Value:      []string{testFormationName},
-					ObjectID:   objectID,
-					ObjectType: model.ApplicationLabelableObject,
-					Version:    0,
-				}).Return(&model.Label{
-					ID:         "123",
-					Tenant:     str.Ptr(Tnt),
-					Key:        model.ScenariosKey,
-					Value:      []string{testFormationName},
-					ObjectID:   objectID,
-					ObjectType: model.ApplicationLabelableObject,
-					Version:    0,
-				}, nil)
-				return labelService
-			},
-			ObjectType:         graphql.FormationObjectTypeApplication,
-			InputFormation:     inputFormation,
-			ExpectedErrMessage: "cannot convert label value to slice of strings",
-		},
-		{
-			Name: "error for application while converting label value to string",
-			LabelServiceFn: func() *automock.LabelService {
-				labelService := &automock.LabelService{}
-				labelService.On("GetLabel", ctx, Tnt, &applicationLblInput).Return(&model.Label{
-					ID:         "123",
-					Tenant:     str.Ptr(Tnt),
-					Key:        model.ScenariosKey,
-					Value:      []interface{}{5},
-					ObjectID:   objectID,
-					ObjectType: model.ApplicationLabelableObject,
-					Version:    0,
-				}, nil)
-				return labelService
-			},
-			ObjectType:         graphql.FormationObjectTypeApplication,
-			InputFormation:     inputFormation,
-			ExpectedErrMessage: "cannot cast label value as a string",
-		},
-		{
-			Name: "error for application when updating label fails",
-			LabelServiceFn: func() *automock.LabelService {
-				labelService := &automock.LabelService{}
-				labelService.On("GetLabel", ctx, Tnt, &applicationLblInput).Return(applicationLblNoFormations, nil)
-				labelService.On("UpdateLabel", ctx, Tnt, applicationLbl.ID, &applicationLblInput).Return(testErr)
-				return labelService
-			},
-			ObjectType:         graphql.FormationObjectTypeApplication,
-			InputFormation:     inputFormation,
-			ExpectedErrMessage: testErr.Error(),
-		},
-		{
-			Name: "error for runtime when label does not exist and can't create it",
-			UIDServiceFn: func() *automock.UuidService {
-				uidService := &automock.UuidService{}
-				uidService.On("Generate").Return(fixUUID())
-				return uidService
-			},
-			LabelServiceFn: func() *automock.LabelService {
-				labelService := &automock.LabelService{}
-				labelService.On("GetLabel", ctx, Tnt, &runtimeLblInput).Return(nil, apperrors.NewNotFoundError(resource.Label, ""))
-				labelService.On("CreateLabel", ctx, Tnt, fixUUID(), &runtimeLblInput).Return(testErr)
-				return labelService
-			},
-			ObjectType:         graphql.FormationObjectTypeRuntime,
-			InputFormation:     inputFormation,
-			ExpectedErrMessage: testErr.Error(),
-		},
-		{
-			Name: "error for runtime while getting label",
-			LabelServiceFn: func() *automock.LabelService {
-				labelService := &automock.LabelService{}
-				labelService.On("GetLabel", ctx, Tnt, &runtimeLblInput).Return(nil, testErr)
-				return labelService
-			},
-			ObjectType:         graphql.FormationObjectTypeRuntime,
-			InputFormation:     inputFormation,
-			ExpectedErrMessage: testErr.Error(),
-		},
-		{
-			Name: "error for runtime while converting label values to string slice",
-			LabelServiceFn: func() *automock.LabelService {
-				labelService := &automock.LabelService{}
-				labelService.On("GetLabel", ctx, Tnt, &model.LabelInput{
-					Key:        model.ScenariosKey,
-					Value:      []string{testFormationName},
-					ObjectID:   objectID,
-					ObjectType: model.RuntimeLabelableObject,
-					Version:    0,
-				}).Return(&model.Label{
-					ID:         "123",
-					Tenant:     str.Ptr(Tnt),
-					Key:        model.ScenariosKey,
-					Value:      []string{testFormationName},
-					ObjectID:   objectID,
-					ObjectType: model.RuntimeLabelableObject,
-					Version:    0,
-				}, nil)
-				return labelService
-			},
-			ObjectType:         graphql.FormationObjectTypeRuntime,
-			InputFormation:     inputFormation,
-			ExpectedErrMessage: "cannot convert label value to slice of strings",
-		},
-		{
-			Name: "error for runtime while converting label value to string",
-			LabelServiceFn: func() *automock.LabelService {
-				labelService := &automock.LabelService{}
-				labelService.On("GetLabel", ctx, Tnt, &runtimeLblInput).Return(&model.Label{
-					ID:         "123",
-					Tenant:     str.Ptr(Tnt),
-					Key:        model.ScenariosKey,
-					Value:      []interface{}{5},
-					ObjectID:   objectID,
-					ObjectType: model.RuntimeLabelableObject,
-					Version:    0,
-				}, nil)
-				return labelService
-			},
-			ObjectType:         graphql.FormationObjectTypeRuntime,
-			InputFormation:     inputFormation,
-			ExpectedErrMessage: "cannot cast label value as a string",
-		},
-		{
-			Name: "error for runtime when updating label fails",
-			LabelServiceFn: func() *automock.LabelService {
-				labelService := &automock.LabelService{}
-				labelService.On("GetLabel", ctx, Tnt, &runtimeLblInput).Return(runtimeLblNoFormations, nil)
-				labelService.On("UpdateLabel", ctx, Tnt, runtimeLbl.ID, &runtimeLblInput).Return(testErr)
-				return labelService
-			},
-			ObjectType:         graphql.FormationObjectTypeRuntime,
-			InputFormation:     inputFormation,
-			ExpectedErrMessage: testErr.Error(),
-		},
-		{
-			Name: "error for tenant when tenant conversion fails",
-			TenantServiceFn: func() *automock.TenantService {
-				svc := &automock.TenantService{}
-				svc.On("GetInternalTenant", ctx, objectID).Return("", testErr)
-				return svc
-			},
-			ObjectType:         graphql.FormationObjectTypeTenant,
-			InputFormation:     inputFormation,
-			ExpectedErrMessage: testErr.Error(),
-		},
-		{
-			Name: "error for tenant when create fails",
-			TenantServiceFn: func() *automock.TenantService {
-				svc := &automock.TenantService{}
-				svc.On("GetInternalTenant", ctx, objectID).Return(TargetTenant, nil)
-				return svc
-			},
-			AsaRepoFn: func() *automock.AutomaticFormationAssignmentRepository {
-				asaRepo := &automock.AutomaticFormationAssignmentRepository{}
-				asaRepo.On("Create", ctx, model.AutomaticScenarioAssignment{ScenarioName: testFormationName, Tenant: Tnt, TargetTenantID: TargetTenant}).Return(testErr)
-
-				return asaRepo
-			},
-			LabelDefServiceFn: func() *automock.LabelDefService {
-				labelDefSvc := &automock.LabelDefService{}
-
-				labelDefSvc.On("GetAvailableScenarios", ctx, Tnt).Return([]string{testFormationName}, nil)
-
-				return labelDefSvc
-			},
-			ObjectType:         graphql.FormationObjectTypeTenant,
-			InputFormation:     inputFormation,
-			ExpectedErrMessage: testErr.Error(),
-		},
-		{
-			Name: "error when can't get formation by name",
-			LabelServiceFn: func() *automock.LabelService {
-				labelService := &automock.LabelService{}
-				labelService.On("GetLabel", ctx, Tnt, &model.LabelInput{
-					Key:        model.ScenariosKey,
-					Value:      []string{secondTestFormationName},
-					ObjectID:   objectID,
-					ObjectType: model.ApplicationLabelableObject,
-					Version:    0,
-				}).Return(applicationLbl, nil)
-				labelService.On("UpdateLabel", ctx, Tnt, applicationLbl.ID, &model.LabelInput{
-					Key:        model.ScenariosKey,
-					Value:      []string{testFormationName, secondTestFormationName},
-					ObjectID:   objectID,
-					ObjectType: model.ApplicationLabelableObject,
-					Version:    0,
-				}).Return(nil)
-				return labelService
-			},
-			FormationRepositoryFn: func() *automock.FormationRepository {
-				formationRepo := &automock.FormationRepository{}
-				formationRepo.On("GetByName", ctx, secondTestFormationName, Tnt).Return(nil, testErr).Once()
-				return formationRepo
-			},
-			ObjectType:         graphql.FormationObjectTypeApplication,
-			InputFormation:     inputSecondFormation,
-			ExpectedFormation:  expectedSecondFormation,
-			ExpectedErrMessage: testErr.Error(),
-		},
-		{
-			Name:               "error when object type is unknown",
-			ObjectType:         "UNKNOWN",
-			InputFormation:     inputFormation,
-			ExpectedErrMessage: "unknown formation type",
-		},
-		{
-			Name: "success for application if label does not exist with notifications",
-			UIDServiceFn: func() *automock.UuidService {
-				uidService := &automock.UuidService{}
-				uidService.On("Generate").Return(fixUUID())
-				return uidService
-			},
-			LabelServiceFn: func() *automock.LabelService {
-				labelService := &automock.LabelService{}
-				labelService.On("GetLabel", ctx, Tnt, &applicationLblInput).Return(nil, apperrors.NewNotFoundError(resource.Label, ""))
-				labelService.On("CreateLabel", ctx, Tnt, fixUUID(), &applicationLblInput).Return(nil)
-				return labelService
-			},
-			FormationRepositoryFn: func() *automock.FormationRepository {
-				formationRepo := &automock.FormationRepository{}
-				formationRepo.On("GetByName", ctx, testFormationName, Tnt).Return(expectedFormation, nil).Once()
-				return formationRepo
-			},
-			ApplicationRepoFN: func() *automock.ApplicationRepository {
-				repo := &automock.ApplicationRepository{}
-				repo.On("GetByID", ctx, Tnt, objectID).Return(fixApplicationModel(ApplicationID), nil)
-				return repo
-			},
-			LabelRepoFN: func() *automock.LabelRepository {
-				repo := &automock.LabelRepository{}
-				repo.On("ListForObject", ctx, Tnt, model.ApplicationLabelableObject, objectID).Return(fixApplicationLabels(), nil)
-				repo.On("ListForObject", ctx, Tnt, model.AppTemplateLabelableObject, ApplicationTemplateID).Return(fixApplicationTemplateLabels(), nil)
-				repo.On("ListForObjectIDs", ctx, Tnt, model.RuntimeLabelableObject, []string{RuntimeID, RuntimeContextRuntimeID}).Return(map[string]map[string]interface{}{
-					RuntimeID:               fixRuntimeLabelsMap(),
-					RuntimeContextRuntimeID: fixRuntimeLabelsMap(),
-				}, nil)
-				repo.On("ListForObjectIDs", ctx, Tnt, model.RuntimeContextLabelableObject, []string{RuntimeContextID}).Return(map[string]map[string]interface{}{
-					RuntimeContextID: fixRuntimeContextLabelsMap(),
-				}, nil)
-				return repo
-			},
-			WebhookRepoFN: func() *automock.WebhookRepository {
-				repo := &automock.WebhookRepository{}
-				repo.On("ListByReferenceObjectTypeAndWebhookType", ctx, Tnt, model.WebhookTypeConfigurationChanged, model.RuntimeWebhookReference).Return([]*model.Webhook{fixWebhookModel(WebhookID, RuntimeID), fixWebhookModel(WebhookForRuntimeContextID, RuntimeContextRuntimeID)}, nil)
-				return repo
-			},
-			WebhookConverterFN: func() *automock.WebhookConverter {
-				repo := &automock.WebhookConverter{}
-				repo.On("ToGraphQL", fixWebhookModel(WebhookID, RuntimeID)).Return(fixWebhookGQLModel(WebhookID, RuntimeID), nil)
-				repo.On("ToGraphQL", fixWebhookModel(WebhookForRuntimeContextID, RuntimeContextRuntimeID)).Return(fixWebhookGQLModel(WebhookForRuntimeContextID, RuntimeContextRuntimeID), nil)
-				return repo
-			},
-			WebhookClientFN: func() *automock.WebhookClient {
-				client := &automock.WebhookClient{}
-				client.On("Do", ctx, &webhookclient.Request{
-					Webhook: *fixWebhookGQLModel(WebhookID, RuntimeID),
-					Object: &webhook.FormationConfigurationChangeInput{
-						Operation:   model.AssignFormation,
-						FormationID: expectedFormation.ID,
-						ApplicationTemplate: &webhook.ApplicationTemplateWithLabels{
-							ApplicationTemplate: fixApplicationTemplateModel(),
-							Labels:              fixApplicationTemplateLabelsMap(),
-						},
-						Application: &webhook.ApplicationWithLabels{
-							Application: fixApplicationModel(ApplicationID),
-							Labels:      fixApplicationLabelsMap(),
-						},
-						Runtime: &webhook.RuntimeWithLabels{
-							Runtime: fixRuntimeModel(RuntimeID),
-							Labels:  fixRuntimeLabelsMap(),
-						},
-						RuntimeContext: nil,
-					},
-					CorrelationID: "",
-				}).Return(nil, nil)
-				client.On("Do", ctx, &webhookclient.Request{
-					Webhook: *fixWebhookGQLModel(WebhookForRuntimeContextID, RuntimeContextRuntimeID),
-					Object: &webhook.FormationConfigurationChangeInput{
-						Operation:   model.AssignFormation,
-						FormationID: expectedFormation.ID,
-						ApplicationTemplate: &webhook.ApplicationTemplateWithLabels{
-							ApplicationTemplate: fixApplicationTemplateModel(),
-							Labels:              fixApplicationTemplateLabelsMap(),
-						},
-						Application: &webhook.ApplicationWithLabels{
-							Application: fixApplicationModel(ApplicationID),
-							Labels:      fixApplicationLabelsMap(),
-						},
-						Runtime: &webhook.RuntimeWithLabels{
-							Runtime: fixRuntimeModel(RuntimeContextRuntimeID),
-							Labels:  fixRuntimeLabelsMap(),
-						},
-						RuntimeContext: &webhook.RuntimeContextWithLabels{
-							RuntimeContext: fixRuntimeContextModel(),
-							Labels:         fixRuntimeContextLabelsMap(),
-						},
-					},
-					CorrelationID: "",
-				}).Return(nil, nil)
-
-				return client
-			},
-			ApplicationTemplateRepoFN: func() *automock.ApplicationTemplateRepository {
-				repo := &automock.ApplicationTemplateRepository{}
-				repo.On("Get", ctx, ApplicationTemplateID).Return(fixApplicationTemplateModel(), nil)
-				return repo
-			},
-			RuntimeRepoFN: func() *automock.RuntimeRepository {
-				repo := &automock.RuntimeRepository{}
-				repo.On("ListByIDs", ctx, Tnt, []string{RuntimeID, RuntimeContextRuntimeID}).Return([]*model.Runtime{fixRuntimeModel(RuntimeID), fixRuntimeModel(RuntimeContextRuntimeID)}, nil)
-				repo.On("ListByScenariosAndIDs", ctx, Tnt, []string{inputFormation.Name}, []string{RuntimeID, RuntimeContextRuntimeID}).Return([]*model.Runtime{fixRuntimeModel(RuntimeID)}, nil)
-				return repo
-			},
-			RuntimeContextRepoFn: func() *automock.RuntimeContextRepository {
-				repo := &automock.RuntimeContextRepository{}
-				repo.On("ListByScenariosAndRuntimeIDs", ctx, Tnt, []string{inputFormation.Name}, []string{RuntimeID, RuntimeContextRuntimeID}).Return([]*model.RuntimeContext{fixRuntimeContextModel()}, nil)
-				return repo
-			},
-			ObjectType:         graphql.FormationObjectTypeApplication,
-			InputFormation:     inputFormation,
-			ExpectedFormation:  expectedFormation,
-			ExpectedErrMessage: "",
-		},
-		{
-			Name: "error for application webhook client request fails",
-			UIDServiceFn: func() *automock.UuidService {
-				uidService := &automock.UuidService{}
-				uidService.On("Generate").Return(fixUUID())
-				return uidService
-			},
-			LabelServiceFn: func() *automock.LabelService {
-				labelService := &automock.LabelService{}
-				labelService.On("GetLabel", ctx, Tnt, &applicationLblInput).Return(nil, apperrors.NewNotFoundError(resource.Label, ""))
-				labelService.On("CreateLabel", ctx, Tnt, fixUUID(), &applicationLblInput).Return(nil)
-				return labelService
-			},
-			FormationRepositoryFn: func() *automock.FormationRepository {
-				formationRepo := &automock.FormationRepository{}
-				formationRepo.On("GetByName", ctx, testFormationName, Tnt).Return(expectedFormation, nil).Once()
-				return formationRepo
-			},
-			ApplicationRepoFN: func() *automock.ApplicationRepository {
-				repo := &automock.ApplicationRepository{}
-				repo.On("GetByID", ctx, Tnt, objectID).Return(fixApplicationModel(ApplicationID), nil)
-				return repo
-			},
-			LabelRepoFN: func() *automock.LabelRepository {
-				repo := &automock.LabelRepository{}
-				repo.On("ListForObject", ctx, Tnt, model.ApplicationLabelableObject, objectID).Return(fixApplicationLabels(), nil)
-				repo.On("ListForObject", ctx, Tnt, model.AppTemplateLabelableObject, ApplicationTemplateID).Return(fixApplicationTemplateLabels(), nil)
-				repo.On("ListForObjectIDs", ctx, Tnt, model.RuntimeLabelableObject, []string{RuntimeContextRuntimeID}).Return(map[string]map[string]interface{}{
-					RuntimeContextRuntimeID: fixRuntimeLabelsMap(),
-				}, nil)
-				repo.On("ListForObjectIDs", ctx, Tnt, model.RuntimeContextLabelableObject, []string{RuntimeContextID}).Return(map[string]map[string]interface{}{
-					RuntimeContextID: fixRuntimeContextLabelsMap(),
-				}, nil)
-				return repo
-			},
-			WebhookRepoFN: func() *automock.WebhookRepository {
-				repo := &automock.WebhookRepository{}
-				repo.On("ListByReferenceObjectTypeAndWebhookType", ctx, Tnt, model.WebhookTypeConfigurationChanged, model.RuntimeWebhookReference).Return([]*model.Webhook{fixWebhookModel(WebhookForRuntimeContextID, RuntimeContextRuntimeID)}, nil)
-				return repo
-			},
-			WebhookConverterFN: func() *automock.WebhookConverter {
-				repo := &automock.WebhookConverter{}
-				repo.On("ToGraphQL", fixWebhookModel(WebhookForRuntimeContextID, RuntimeContextRuntimeID)).Return(fixWebhookGQLModel(WebhookForRuntimeContextID, RuntimeContextRuntimeID), nil)
-				return repo
-			},
-			WebhookClientFN: func() *automock.WebhookClient {
-				client := &automock.WebhookClient{}
-				client.On("Do", ctx, &webhookclient.Request{
-					Webhook: *fixWebhookGQLModel(WebhookForRuntimeContextID, RuntimeContextRuntimeID),
-					Object: &webhook.FormationConfigurationChangeInput{
-						Operation:   model.AssignFormation,
-						FormationID: expectedFormation.ID,
-						ApplicationTemplate: &webhook.ApplicationTemplateWithLabels{
-							ApplicationTemplate: fixApplicationTemplateModel(),
-							Labels:              fixApplicationTemplateLabelsMap(),
-						},
-						Application: &webhook.ApplicationWithLabels{
-							Application: fixApplicationModel(ApplicationID),
-							Labels:      fixApplicationLabelsMap(),
-						},
-						Runtime: &webhook.RuntimeWithLabels{
-							Runtime: fixRuntimeModel(RuntimeContextRuntimeID),
-							Labels:  fixRuntimeLabelsMap(),
-						},
-						RuntimeContext: &webhook.RuntimeContextWithLabels{
-							RuntimeContext: fixRuntimeContextModel(),
-							Labels:         fixRuntimeContextLabelsMap(),
-						},
-					},
-					CorrelationID: "",
-				}).Return(nil, testErr)
-
-				return client
-			},
-			ApplicationTemplateRepoFN: func() *automock.ApplicationTemplateRepository {
-				repo := &automock.ApplicationTemplateRepository{}
-				repo.On("Get", ctx, ApplicationTemplateID).Return(fixApplicationTemplateModel(), nil)
-				return repo
-			},
-			RuntimeRepoFN: func() *automock.RuntimeRepository {
-				repo := &automock.RuntimeRepository{}
-				repo.On("ListByIDs", ctx, Tnt, []string{RuntimeContextRuntimeID}).Return([]*model.Runtime{fixRuntimeModel(RuntimeContextRuntimeID)}, nil)
-				repo.On("ListByScenariosAndIDs", ctx, Tnt, []string{inputFormation.Name}, []string{RuntimeContextRuntimeID}).Return([]*model.Runtime{}, nil)
-				return repo
-			},
-			RuntimeContextRepoFn: func() *automock.RuntimeContextRepository {
-				repo := &automock.RuntimeContextRepository{}
-				repo.On("ListByScenariosAndRuntimeIDs", ctx, Tnt, []string{inputFormation.Name}, []string{RuntimeContextRuntimeID}).Return([]*model.RuntimeContext{fixRuntimeContextModel()}, nil)
-				return repo
-			},
-			ObjectType:         graphql.FormationObjectTypeApplication,
-			InputFormation:     inputFormation,
-			ExpectedErrMessage: testErr.Error(),
-		},
-		{
-			Name: "error for application when webhook conversion fails",
-			UIDServiceFn: func() *automock.UuidService {
-				uidService := &automock.UuidService{}
-				uidService.On("Generate").Return(fixUUID())
-				return uidService
-			},
-			LabelServiceFn: func() *automock.LabelService {
-				labelService := &automock.LabelService{}
-				labelService.On("GetLabel", ctx, Tnt, &applicationLblInput).Return(nil, apperrors.NewNotFoundError(resource.Label, ""))
-				labelService.On("CreateLabel", ctx, Tnt, fixUUID(), &applicationLblInput).Return(nil)
-				return labelService
-			},
-			FormationRepositoryFn: func() *automock.FormationRepository {
-				formationRepo := &automock.FormationRepository{}
-				formationRepo.On("GetByName", ctx, testFormationName, Tnt).Return(expectedFormation, nil).Once()
-				return formationRepo
-			},
-			ApplicationRepoFN: func() *automock.ApplicationRepository {
-				repo := &automock.ApplicationRepository{}
-				repo.On("GetByID", ctx, Tnt, objectID).Return(fixApplicationModel(ApplicationID), nil)
-				return repo
-			},
-			LabelRepoFN: func() *automock.LabelRepository {
-				repo := &automock.LabelRepository{}
-				repo.On("ListForObject", ctx, Tnt, model.ApplicationLabelableObject, objectID).Return(fixApplicationLabels(), nil)
-				repo.On("ListForObject", ctx, Tnt, model.AppTemplateLabelableObject, ApplicationTemplateID).Return(fixApplicationTemplateLabels(), nil)
-				repo.On("ListForObjectIDs", ctx, Tnt, model.RuntimeLabelableObject, []string{RuntimeContextRuntimeID}).Return(map[string]map[string]interface{}{
-					RuntimeContextRuntimeID: fixRuntimeLabelsMap(),
-				}, nil)
-				repo.On("ListForObjectIDs", ctx, Tnt, model.RuntimeContextLabelableObject, []string{RuntimeContextID}).Return(map[string]map[string]interface{}{
-					RuntimeContextID: fixRuntimeContextLabelsMap(),
-				}, nil)
-				return repo
-			},
-			WebhookRepoFN: func() *automock.WebhookRepository {
-				repo := &automock.WebhookRepository{}
-				repo.On("ListByReferenceObjectTypeAndWebhookType", ctx, Tnt, model.WebhookTypeConfigurationChanged, model.RuntimeWebhookReference).Return([]*model.Webhook{fixWebhookModel(WebhookForRuntimeContextID, RuntimeContextRuntimeID)}, nil)
-				return repo
-			},
-			WebhookConverterFN: func() *automock.WebhookConverter {
-				repo := &automock.WebhookConverter{}
-				repo.On("ToGraphQL", fixWebhookModel(WebhookForRuntimeContextID, RuntimeContextRuntimeID)).Return(nil, testErr)
-				return repo
-			},
-			ApplicationTemplateRepoFN: func() *automock.ApplicationTemplateRepository {
-				repo := &automock.ApplicationTemplateRepository{}
-				repo.On("Get", ctx, ApplicationTemplateID).Return(fixApplicationTemplateModel(), nil)
-				return repo
-			},
-			RuntimeRepoFN: func() *automock.RuntimeRepository {
-				repo := &automock.RuntimeRepository{}
-				repo.On("ListByIDs", ctx, Tnt, []string{RuntimeContextRuntimeID}).Return([]*model.Runtime{fixRuntimeModel(RuntimeContextRuntimeID)}, nil)
-				repo.On("ListByScenariosAndIDs", ctx, Tnt, []string{inputFormation.Name}, []string{RuntimeContextRuntimeID}).Return([]*model.Runtime{}, nil)
-				return repo
-			},
-			RuntimeContextRepoFn: func() *automock.RuntimeContextRepository {
-				repo := &automock.RuntimeContextRepository{}
-				repo.On("ListByScenariosAndRuntimeIDs", ctx, Tnt, []string{inputFormation.Name}, []string{RuntimeContextRuntimeID}).Return([]*model.RuntimeContext{fixRuntimeContextModel()}, nil)
-				return repo
-			},
-			ObjectType:         graphql.FormationObjectTypeApplication,
-			InputFormation:     inputFormation,
-			ExpectedErrMessage: testErr.Error(),
-		},
-		{
-			Name: "error for application when fetching runtime context labels fails",
-			UIDServiceFn: func() *automock.UuidService {
-				uidService := &automock.UuidService{}
-				uidService.On("Generate").Return(fixUUID())
-				return uidService
-			},
-			LabelServiceFn: func() *automock.LabelService {
-				labelService := &automock.LabelService{}
-				labelService.On("GetLabel", ctx, Tnt, &applicationLblInput).Return(nil, apperrors.NewNotFoundError(resource.Label, ""))
-				labelService.On("CreateLabel", ctx, Tnt, fixUUID(), &applicationLblInput).Return(nil)
-				return labelService
-			},
-			FormationRepositoryFn: func() *automock.FormationRepository {
-				formationRepo := &automock.FormationRepository{}
-				formationRepo.On("GetByName", ctx, testFormationName, Tnt).Return(expectedFormation, nil).Once()
-				return formationRepo
-			},
-			ApplicationRepoFN: func() *automock.ApplicationRepository {
-				repo := &automock.ApplicationRepository{}
-				repo.On("GetByID", ctx, Tnt, objectID).Return(fixApplicationModel(ApplicationID), nil)
-				return repo
-			},
-			LabelRepoFN: func() *automock.LabelRepository {
-				repo := &automock.LabelRepository{}
-				repo.On("ListForObject", ctx, Tnt, model.ApplicationLabelableObject, objectID).Return(fixApplicationLabels(), nil)
-				repo.On("ListForObject", ctx, Tnt, model.AppTemplateLabelableObject, ApplicationTemplateID).Return(fixApplicationTemplateLabels(), nil)
-				repo.On("ListForObjectIDs", ctx, Tnt, model.RuntimeLabelableObject, []string{RuntimeContextRuntimeID}).Return(map[string]map[string]interface{}{
-					RuntimeContextRuntimeID: fixRuntimeLabelsMap(),
-				}, nil)
-				repo.On("ListForObjectIDs", ctx, Tnt, model.RuntimeContextLabelableObject, []string{RuntimeContextID}).Return(nil, testErr)
-				return repo
-			},
-			WebhookRepoFN: func() *automock.WebhookRepository {
-				repo := &automock.WebhookRepository{}
-				repo.On("ListByReferenceObjectTypeAndWebhookType", ctx, Tnt, model.WebhookTypeConfigurationChanged, model.RuntimeWebhookReference).Return([]*model.Webhook{fixWebhookModel(WebhookForRuntimeContextID, RuntimeContextRuntimeID)}, nil)
-				return repo
-			},
-			ApplicationTemplateRepoFN: func() *automock.ApplicationTemplateRepository {
-				repo := &automock.ApplicationTemplateRepository{}
-				repo.On("Get", ctx, ApplicationTemplateID).Return(fixApplicationTemplateModel(), nil)
-				return repo
-			},
-			RuntimeRepoFN: func() *automock.RuntimeRepository {
-				repo := &automock.RuntimeRepository{}
-				repo.On("ListByIDs", ctx, Tnt, []string{RuntimeContextRuntimeID}).Return([]*model.Runtime{fixRuntimeModel(RuntimeContextRuntimeID)}, nil)
-				repo.On("ListByScenariosAndIDs", ctx, Tnt, []string{inputFormation.Name}, []string{RuntimeContextRuntimeID}).Return([]*model.Runtime{}, nil)
-				return repo
-			},
-			RuntimeContextRepoFn: func() *automock.RuntimeContextRepository {
-				repo := &automock.RuntimeContextRepository{}
-				repo.On("ListByScenariosAndRuntimeIDs", ctx, Tnt, []string{inputFormation.Name}, []string{RuntimeContextRuntimeID}).Return([]*model.RuntimeContext{fixRuntimeContextModel()}, nil)
-				return repo
-			},
-			ObjectType:         graphql.FormationObjectTypeApplication,
-			InputFormation:     inputFormation,
-			ExpectedErrMessage: testErr.Error(),
-		},
-		{
-			Name: "error for application when fetching runtime contexts in scenario fails",
-			UIDServiceFn: func() *automock.UuidService {
-				uidService := &automock.UuidService{}
-				uidService.On("Generate").Return(fixUUID())
-				return uidService
-			},
-			LabelServiceFn: func() *automock.LabelService {
-				labelService := &automock.LabelService{}
-				labelService.On("GetLabel", ctx, Tnt, &applicationLblInput).Return(nil, apperrors.NewNotFoundError(resource.Label, ""))
-				labelService.On("CreateLabel", ctx, Tnt, fixUUID(), &applicationLblInput).Return(nil)
-				return labelService
-			},
-			FormationRepositoryFn: func() *automock.FormationRepository {
-				formationRepo := &automock.FormationRepository{}
-				formationRepo.On("GetByName", ctx, testFormationName, Tnt).Return(expectedFormation, nil).Once()
-				return formationRepo
-			},
-			ApplicationRepoFN: func() *automock.ApplicationRepository {
-				repo := &automock.ApplicationRepository{}
-				repo.On("GetByID", ctx, Tnt, objectID).Return(fixApplicationModel(ApplicationID), nil)
-				return repo
-			},
-			LabelRepoFN: func() *automock.LabelRepository {
-				repo := &automock.LabelRepository{}
-				repo.On("ListForObject", ctx, Tnt, model.ApplicationLabelableObject, objectID).Return(fixApplicationLabels(), nil)
-				repo.On("ListForObject", ctx, Tnt, model.AppTemplateLabelableObject, ApplicationTemplateID).Return(fixApplicationTemplateLabels(), nil)
-				repo.On("ListForObjectIDs", ctx, Tnt, model.RuntimeLabelableObject, []string{RuntimeContextRuntimeID}).Return(map[string]map[string]interface{}{
-					RuntimeContextRuntimeID: fixRuntimeLabelsMap(),
-				}, nil)
-				return repo
-			},
-			WebhookRepoFN: func() *automock.WebhookRepository {
-				repo := &automock.WebhookRepository{}
-				repo.On("ListByReferenceObjectTypeAndWebhookType", ctx, Tnt, model.WebhookTypeConfigurationChanged, model.RuntimeWebhookReference).Return([]*model.Webhook{fixWebhookModel(WebhookForRuntimeContextID, RuntimeContextRuntimeID)}, nil)
-				return repo
-			},
-			ApplicationTemplateRepoFN: func() *automock.ApplicationTemplateRepository {
-				repo := &automock.ApplicationTemplateRepository{}
-				repo.On("Get", ctx, ApplicationTemplateID).Return(fixApplicationTemplateModel(), nil)
-				return repo
-			},
-			RuntimeRepoFN: func() *automock.RuntimeRepository {
-				repo := &automock.RuntimeRepository{}
-				repo.On("ListByIDs", ctx, Tnt, []string{RuntimeContextRuntimeID}).Return([]*model.Runtime{fixRuntimeModel(RuntimeContextRuntimeID)}, nil)
-				repo.On("ListByScenariosAndIDs", ctx, Tnt, []string{inputFormation.Name}, []string{RuntimeContextRuntimeID}).Return([]*model.Runtime{}, nil)
-				return repo
-			},
-			RuntimeContextRepoFn: func() *automock.RuntimeContextRepository {
-				repo := &automock.RuntimeContextRepository{}
-				repo.On("ListByScenariosAndRuntimeIDs", ctx, Tnt, []string{inputFormation.Name}, []string{RuntimeContextRuntimeID}).Return(nil, testErr)
-				return repo
-			},
-			ObjectType:         graphql.FormationObjectTypeApplication,
-			InputFormation:     inputFormation,
-			ExpectedErrMessage: testErr.Error(),
-		},
-		{
-			Name: "error for application when fetching runtimes in scenario fails",
-			UIDServiceFn: func() *automock.UuidService {
-				uidService := &automock.UuidService{}
-				uidService.On("Generate").Return(fixUUID())
-				return uidService
-			},
-			LabelServiceFn: func() *automock.LabelService {
-				labelService := &automock.LabelService{}
-				labelService.On("GetLabel", ctx, Tnt, &applicationLblInput).Return(nil, apperrors.NewNotFoundError(resource.Label, ""))
-				labelService.On("CreateLabel", ctx, Tnt, fixUUID(), &applicationLblInput).Return(nil)
-				return labelService
-			},
-			FormationRepositoryFn: func() *automock.FormationRepository {
-				formationRepo := &automock.FormationRepository{}
-				formationRepo.On("GetByName", ctx, testFormationName, Tnt).Return(expectedFormation, nil).Once()
-				return formationRepo
-			},
-			ApplicationRepoFN: func() *automock.ApplicationRepository {
-				repo := &automock.ApplicationRepository{}
-				repo.On("GetByID", ctx, Tnt, objectID).Return(fixApplicationModel(ApplicationID), nil)
-				return repo
-			},
-			LabelRepoFN: func() *automock.LabelRepository {
-				repo := &automock.LabelRepository{}
-				repo.On("ListForObject", ctx, Tnt, model.ApplicationLabelableObject, objectID).Return(fixApplicationLabels(), nil)
-				repo.On("ListForObject", ctx, Tnt, model.AppTemplateLabelableObject, ApplicationTemplateID).Return(fixApplicationTemplateLabels(), nil)
-				repo.On("ListForObjectIDs", ctx, Tnt, model.RuntimeLabelableObject, []string{RuntimeContextRuntimeID}).Return(map[string]map[string]interface{}{
-					RuntimeContextRuntimeID: fixRuntimeLabelsMap(),
-				}, nil)
-				return repo
-			},
-			WebhookRepoFN: func() *automock.WebhookRepository {
-				repo := &automock.WebhookRepository{}
-				repo.On("ListByReferenceObjectTypeAndWebhookType", ctx, Tnt, model.WebhookTypeConfigurationChanged, model.RuntimeWebhookReference).Return([]*model.Webhook{fixWebhookModel(WebhookForRuntimeContextID, RuntimeContextRuntimeID)}, nil)
-				return repo
-			},
-			ApplicationTemplateRepoFN: func() *automock.ApplicationTemplateRepository {
-				repo := &automock.ApplicationTemplateRepository{}
-				repo.On("Get", ctx, ApplicationTemplateID).Return(fixApplicationTemplateModel(), nil)
-				return repo
-			},
-			RuntimeRepoFN: func() *automock.RuntimeRepository {
-				repo := &automock.RuntimeRepository{}
-				repo.On("ListByIDs", ctx, Tnt, []string{RuntimeContextRuntimeID}).Return([]*model.Runtime{fixRuntimeModel(RuntimeContextRuntimeID)}, nil)
-				repo.On("ListByScenariosAndIDs", ctx, Tnt, []string{inputFormation.Name}, []string{RuntimeContextRuntimeID}).Return(nil, testErr)
-				return repo
-			},
-			ObjectType:         graphql.FormationObjectTypeApplication,
-			InputFormation:     inputFormation,
-			ExpectedErrMessage: testErr.Error(),
-		},
-		{
-			Name: "error for application when fetching listening runtimes labels fails",
-			UIDServiceFn: func() *automock.UuidService {
-				uidService := &automock.UuidService{}
-				uidService.On("Generate").Return(fixUUID())
-				return uidService
-			},
-			LabelServiceFn: func() *automock.LabelService {
-				labelService := &automock.LabelService{}
-				labelService.On("GetLabel", ctx, Tnt, &applicationLblInput).Return(nil, apperrors.NewNotFoundError(resource.Label, ""))
-				labelService.On("CreateLabel", ctx, Tnt, fixUUID(), &applicationLblInput).Return(nil)
-				return labelService
-			},
-			FormationRepositoryFn: func() *automock.FormationRepository {
-				formationRepo := &automock.FormationRepository{}
-				formationRepo.On("GetByName", ctx, testFormationName, Tnt).Return(expectedFormation, nil).Once()
-				return formationRepo
-			},
-			ApplicationRepoFN: func() *automock.ApplicationRepository {
-				repo := &automock.ApplicationRepository{}
-				repo.On("GetByID", ctx, Tnt, objectID).Return(fixApplicationModel(ApplicationID), nil)
-				return repo
-			},
-			LabelRepoFN: func() *automock.LabelRepository {
-				repo := &automock.LabelRepository{}
-				repo.On("ListForObject", ctx, Tnt, model.ApplicationLabelableObject, objectID).Return(fixApplicationLabels(), nil)
-				repo.On("ListForObject", ctx, Tnt, model.AppTemplateLabelableObject, ApplicationTemplateID).Return(fixApplicationTemplateLabels(), nil)
-				repo.On("ListForObjectIDs", ctx, Tnt, model.RuntimeLabelableObject, []string{RuntimeContextRuntimeID}).Return(nil, testErr)
-				return repo
-			},
-			WebhookRepoFN: func() *automock.WebhookRepository {
-				repo := &automock.WebhookRepository{}
-				repo.On("ListByReferenceObjectTypeAndWebhookType", ctx, Tnt, model.WebhookTypeConfigurationChanged, model.RuntimeWebhookReference).Return([]*model.Webhook{fixWebhookModel(WebhookForRuntimeContextID, RuntimeContextRuntimeID)}, nil)
-				return repo
-			},
-			ApplicationTemplateRepoFN: func() *automock.ApplicationTemplateRepository {
-				repo := &automock.ApplicationTemplateRepository{}
-				repo.On("Get", ctx, ApplicationTemplateID).Return(fixApplicationTemplateModel(), nil)
-				return repo
-			},
-			RuntimeRepoFN: func() *automock.RuntimeRepository {
-				repo := &automock.RuntimeRepository{}
-				repo.On("ListByIDs", ctx, Tnt, []string{RuntimeContextRuntimeID}).Return([]*model.Runtime{fixRuntimeModel(RuntimeContextRuntimeID)}, nil)
-				return repo
-			},
-			ObjectType:         graphql.FormationObjectTypeApplication,
-			InputFormation:     inputFormation,
-			ExpectedErrMessage: testErr.Error(),
-		},
-		{
-			Name: "error for application when fetching listening runtimes fails",
-			UIDServiceFn: func() *automock.UuidService {
-				uidService := &automock.UuidService{}
-				uidService.On("Generate").Return(fixUUID())
-				return uidService
-			},
-			LabelServiceFn: func() *automock.LabelService {
-				labelService := &automock.LabelService{}
-				labelService.On("GetLabel", ctx, Tnt, &applicationLblInput).Return(nil, apperrors.NewNotFoundError(resource.Label, ""))
-				labelService.On("CreateLabel", ctx, Tnt, fixUUID(), &applicationLblInput).Return(nil)
-				return labelService
-			},
-			FormationRepositoryFn: func() *automock.FormationRepository {
-				formationRepo := &automock.FormationRepository{}
-				formationRepo.On("GetByName", ctx, testFormationName, Tnt).Return(expectedFormation, nil).Once()
-				return formationRepo
-			},
-			ApplicationRepoFN: func() *automock.ApplicationRepository {
-				repo := &automock.ApplicationRepository{}
-				repo.On("GetByID", ctx, Tnt, objectID).Return(fixApplicationModel(ApplicationID), nil)
-				return repo
-			},
-			LabelRepoFN: func() *automock.LabelRepository {
-				repo := &automock.LabelRepository{}
-				repo.On("ListForObject", ctx, Tnt, model.ApplicationLabelableObject, objectID).Return(fixApplicationLabels(), nil)
-				repo.On("ListForObject", ctx, Tnt, model.AppTemplateLabelableObject, ApplicationTemplateID).Return(fixApplicationTemplateLabels(), nil)
-				return repo
-			},
-			WebhookRepoFN: func() *automock.WebhookRepository {
-				repo := &automock.WebhookRepository{}
-				repo.On("ListByReferenceObjectTypeAndWebhookType", ctx, Tnt, model.WebhookTypeConfigurationChanged, model.RuntimeWebhookReference).Return([]*model.Webhook{fixWebhookModel(WebhookForRuntimeContextID, RuntimeContextRuntimeID)}, nil)
-				return repo
-			},
-			ApplicationTemplateRepoFN: func() *automock.ApplicationTemplateRepository {
-				repo := &automock.ApplicationTemplateRepository{}
-				repo.On("Get", ctx, ApplicationTemplateID).Return(fixApplicationTemplateModel(), nil)
-				return repo
-			},
-			RuntimeRepoFN: func() *automock.RuntimeRepository {
-				repo := &automock.RuntimeRepository{}
-				repo.On("ListByIDs", ctx, Tnt, []string{RuntimeContextRuntimeID}).Return(nil, testErr)
-				return repo
-			},
-			ObjectType:         graphql.FormationObjectTypeApplication,
-			InputFormation:     inputFormation,
-			ExpectedErrMessage: testErr.Error(),
-		},
-		{
-			Name: "error for application when fetching webhooks fails",
-			UIDServiceFn: func() *automock.UuidService {
-				uidService := &automock.UuidService{}
-				uidService.On("Generate").Return(fixUUID())
-				return uidService
-			},
-			LabelServiceFn: func() *automock.LabelService {
-				labelService := &automock.LabelService{}
-				labelService.On("GetLabel", ctx, Tnt, &applicationLblInput).Return(nil, apperrors.NewNotFoundError(resource.Label, ""))
-				labelService.On("CreateLabel", ctx, Tnt, fixUUID(), &applicationLblInput).Return(nil)
-				return labelService
-			},
-			FormationRepositoryFn: func() *automock.FormationRepository {
-				formationRepo := &automock.FormationRepository{}
-				formationRepo.On("GetByName", ctx, testFormationName, Tnt).Return(expectedFormation, nil).Once()
-				return formationRepo
-			},
-			ApplicationRepoFN: func() *automock.ApplicationRepository {
-				repo := &automock.ApplicationRepository{}
-				repo.On("GetByID", ctx, Tnt, objectID).Return(fixApplicationModel(ApplicationID), nil)
-				return repo
-			},
-			LabelRepoFN: func() *automock.LabelRepository {
-				repo := &automock.LabelRepository{}
-				repo.On("ListForObject", ctx, Tnt, model.ApplicationLabelableObject, objectID).Return(fixApplicationLabels(), nil)
-				repo.On("ListForObject", ctx, Tnt, model.AppTemplateLabelableObject, ApplicationTemplateID).Return(fixApplicationTemplateLabels(), nil)
-				return repo
-			},
-			WebhookRepoFN: func() *automock.WebhookRepository {
-				repo := &automock.WebhookRepository{}
-				repo.On("ListByReferenceObjectTypeAndWebhookType", ctx, Tnt, model.WebhookTypeConfigurationChanged, model.RuntimeWebhookReference).Return(nil, testErr)
-				return repo
-			},
-			ApplicationTemplateRepoFN: func() *automock.ApplicationTemplateRepository {
-				repo := &automock.ApplicationTemplateRepository{}
-				repo.On("Get", ctx, ApplicationTemplateID).Return(fixApplicationTemplateModel(), nil)
-				return repo
-			},
-			ObjectType:         graphql.FormationObjectTypeApplication,
-			InputFormation:     inputFormation,
-			ExpectedErrMessage: testErr.Error(),
-		},
-		{
-			Name: "error for application when fetching application template labels fails",
-			UIDServiceFn: func() *automock.UuidService {
-				uidService := &automock.UuidService{}
-				uidService.On("Generate").Return(fixUUID())
-				return uidService
-			},
-			LabelServiceFn: func() *automock.LabelService {
-				labelService := &automock.LabelService{}
-				labelService.On("GetLabel", ctx, Tnt, &applicationLblInput).Return(nil, apperrors.NewNotFoundError(resource.Label, ""))
-				labelService.On("CreateLabel", ctx, Tnt, fixUUID(), &applicationLblInput).Return(nil)
-				return labelService
-			},
-			FormationRepositoryFn: func() *automock.FormationRepository {
-				formationRepo := &automock.FormationRepository{}
-				formationRepo.On("GetByName", ctx, testFormationName, Tnt).Return(expectedFormation, nil).Once()
-				return formationRepo
-			},
-			ApplicationRepoFN: func() *automock.ApplicationRepository {
-				repo := &automock.ApplicationRepository{}
-				repo.On("GetByID", ctx, Tnt, objectID).Return(fixApplicationModel(ApplicationID), nil)
-				return repo
-			},
-			LabelRepoFN: func() *automock.LabelRepository {
-				repo := &automock.LabelRepository{}
-				repo.On("ListForObject", ctx, Tnt, model.ApplicationLabelableObject, objectID).Return(fixApplicationLabels(), nil)
-				repo.On("ListForObject", ctx, Tnt, model.AppTemplateLabelableObject, ApplicationTemplateID).Return(nil, testErr)
-				return repo
-			},
-			ApplicationTemplateRepoFN: func() *automock.ApplicationTemplateRepository {
-				repo := &automock.ApplicationTemplateRepository{}
-				repo.On("Get", ctx, ApplicationTemplateID).Return(fixApplicationTemplateModel(), nil)
-				return repo
-			},
-			ObjectType:         graphql.FormationObjectTypeApplication,
-			InputFormation:     inputFormation,
-			ExpectedErrMessage: testErr.Error(),
-		},
-		{
-			Name: "error for application when fetching application template fails",
-			UIDServiceFn: func() *automock.UuidService {
-				uidService := &automock.UuidService{}
-				uidService.On("Generate").Return(fixUUID())
-				return uidService
-			},
-			LabelServiceFn: func() *automock.LabelService {
-				labelService := &automock.LabelService{}
-				labelService.On("GetLabel", ctx, Tnt, &applicationLblInput).Return(nil, apperrors.NewNotFoundError(resource.Label, ""))
-				labelService.On("CreateLabel", ctx, Tnt, fixUUID(), &applicationLblInput).Return(nil)
-				return labelService
-			},
-			FormationRepositoryFn: func() *automock.FormationRepository {
-				formationRepo := &automock.FormationRepository{}
-				formationRepo.On("GetByName", ctx, testFormationName, Tnt).Return(expectedFormation, nil).Once()
-				return formationRepo
-			},
-			ApplicationRepoFN: func() *automock.ApplicationRepository {
-				repo := &automock.ApplicationRepository{}
-				repo.On("GetByID", ctx, Tnt, objectID).Return(fixApplicationModel(ApplicationID), nil)
-				return repo
-			},
-			LabelRepoFN: func() *automock.LabelRepository {
-				repo := &automock.LabelRepository{}
-				repo.On("ListForObject", ctx, Tnt, model.ApplicationLabelableObject, objectID).Return(fixApplicationLabels(), nil)
-				return repo
-			},
-			ApplicationTemplateRepoFN: func() *automock.ApplicationTemplateRepository {
-				repo := &automock.ApplicationTemplateRepository{}
-				repo.On("Get", ctx, ApplicationTemplateID).Return(nil, testErr)
-				return repo
-			},
-			ObjectType:         graphql.FormationObjectTypeApplication,
-			InputFormation:     inputFormation,
-			ExpectedErrMessage: testErr.Error(),
-		},
-		{
-			Name: "error for application when fetching application labels fails",
-			UIDServiceFn: func() *automock.UuidService {
-				uidService := &automock.UuidService{}
-				uidService.On("Generate").Return(fixUUID())
-				return uidService
-			},
-			LabelServiceFn: func() *automock.LabelService {
-				labelService := &automock.LabelService{}
-				labelService.On("GetLabel", ctx, Tnt, &applicationLblInput).Return(nil, apperrors.NewNotFoundError(resource.Label, ""))
-				labelService.On("CreateLabel", ctx, Tnt, fixUUID(), &applicationLblInput).Return(nil)
-				return labelService
-			},
-			FormationRepositoryFn: func() *automock.FormationRepository {
-				formationRepo := &automock.FormationRepository{}
-				formationRepo.On("GetByName", ctx, testFormationName, Tnt).Return(expectedFormation, nil).Once()
-				return formationRepo
-			},
-			ApplicationRepoFN: func() *automock.ApplicationRepository {
-				repo := &automock.ApplicationRepository{}
-				repo.On("GetByID", ctx, Tnt, objectID).Return(fixApplicationModel(ApplicationID), nil)
-				return repo
-			},
-			LabelRepoFN: func() *automock.LabelRepository {
-				repo := &automock.LabelRepository{}
-				repo.On("ListForObject", ctx, Tnt, model.ApplicationLabelableObject, objectID).Return(nil, testErr)
-				return repo
-			},
-			ObjectType:         graphql.FormationObjectTypeApplication,
-			InputFormation:     inputFormation,
-			ExpectedErrMessage: testErr.Error(),
-		},
-		{
-			Name: "error for application when fetching application fails",
-			UIDServiceFn: func() *automock.UuidService {
-				uidService := &automock.UuidService{}
-				uidService.On("Generate").Return(fixUUID())
-				return uidService
-			},
-			LabelServiceFn: func() *automock.LabelService {
-				labelService := &automock.LabelService{}
-				labelService.On("GetLabel", ctx, Tnt, &applicationLblInput).Return(nil, apperrors.NewNotFoundError(resource.Label, ""))
-				labelService.On("CreateLabel", ctx, Tnt, fixUUID(), &applicationLblInput).Return(nil)
-				return labelService
-			},
-			FormationRepositoryFn: func() *automock.FormationRepository {
-				formationRepo := &automock.FormationRepository{}
-				formationRepo.On("GetByName", ctx, testFormationName, Tnt).Return(expectedFormation, nil).Once()
-				return formationRepo
-			},
-			ApplicationRepoFN: func() *automock.ApplicationRepository {
-				repo := &automock.ApplicationRepository{}
-				repo.On("GetByID", ctx, Tnt, objectID).Return(nil, testErr)
-				return repo
-			},
-			ObjectType:         graphql.FormationObjectTypeApplication,
-			InputFormation:     inputFormation,
-			ExpectedErrMessage: testErr.Error(),
-		},
-		{
-			Name: "success for runtime if label does not exist with notifications",
-			UIDServiceFn: func() *automock.UuidService {
-				uidService := &automock.UuidService{}
-				uidService.On("Generate").Return(fixUUID())
-				return uidService
-			},
-			LabelServiceFn: func() *automock.LabelService {
-				labelService := &automock.LabelService{}
-				labelService.On("GetLabel", ctx, Tnt, &runtimeLblInput).Return(nil, apperrors.NewNotFoundError(resource.Label, ""))
-				labelService.On("CreateLabel", ctx, Tnt, fixUUID(), &runtimeLblInput).Return(nil)
-				return labelService
-			},
-			FormationRepositoryFn: func() *automock.FormationRepository {
-				formationRepo := &automock.FormationRepository{}
-				formationRepo.On("GetByName", ctx, testFormationName, Tnt).Return(expectedFormation, nil).Once()
-				return formationRepo
-			},
-			ApplicationRepoFN: func() *automock.ApplicationRepository {
-				repo := &automock.ApplicationRepository{}
-				repo.On("ListByScenariosNoPaging", ctx, Tnt, []string{expectedFormation.Name}).Return([]*model.Application{fixApplicationModel(ApplicationID), fixApplicationModelWithoutTemplate(Application2ID)}, nil)
-				return repo
-			},
-			WebhookConverterFN: func() *automock.WebhookConverter {
-				conv := &automock.WebhookConverter{}
-				conv.On("ToGraphQL", fixWebhookModel(WebhookID, RuntimeID)).Return(fixWebhookGQLModel(WebhookID, RuntimeID), nil)
-				return conv
-			},
-			WebhookClientFN: func() *automock.WebhookClient {
-				client := &automock.WebhookClient{}
-				client.On("Do", ctx, &webhookclient.Request{
-					Webhook: *fixWebhookGQLModel(WebhookID, RuntimeID),
-					Object: &webhook.FormationConfigurationChangeInput{
-						Operation:   model.AssignFormation,
-						FormationID: expectedFormation.ID,
-						ApplicationTemplate: &webhook.ApplicationTemplateWithLabels{
-							ApplicationTemplate: fixApplicationTemplateModel(),
-							Labels:              fixApplicationTemplateLabelsMap(),
-						},
-						Application: &webhook.ApplicationWithLabels{
-							Application: fixApplicationModel(ApplicationID),
-							Labels:      fixApplicationLabelsMap(),
-						},
-						Runtime: &webhook.RuntimeWithLabels{
-							Runtime: fixRuntimeModel(RuntimeID),
-							Labels:  fixRuntimeLabelsMap(),
-						},
-						RuntimeContext: nil,
-					},
-					CorrelationID: "",
-				}).Return(nil, nil).Once()
-				client.On("Do", ctx, &webhookclient.Request{
-					Webhook: *fixWebhookGQLModel(WebhookID, RuntimeID),
-					Object: &webhook.FormationConfigurationChangeInput{
-						Operation:           model.AssignFormation,
-						FormationID:         expectedFormation.ID,
-						ApplicationTemplate: nil,
-						Application: &webhook.ApplicationWithLabels{
-							Application: fixApplicationModelWithoutTemplate(Application2ID),
-							Labels:      fixApplicationLabelsMap(),
-						},
-						Runtime: &webhook.RuntimeWithLabels{
-							Runtime: fixRuntimeModel(RuntimeID),
-							Labels:  fixRuntimeLabelsMap(),
-						},
-						RuntimeContext: nil,
-					},
-					CorrelationID: "",
-				}).Return(nil, nil).Once()
-				return client
-			},
-			ApplicationTemplateRepoFN: func() *automock.ApplicationTemplateRepository {
-				repo := &automock.ApplicationTemplateRepository{}
-				repo.On("ListByIDs", ctx, []string{ApplicationTemplateID}).Return([]*model.ApplicationTemplate{fixApplicationTemplateModel()}, nil)
-				return repo
-			},
-			RuntimeRepoFN: func() *automock.RuntimeRepository {
-				repo := &automock.RuntimeRepository{}
-				repo.On("GetByID", ctx, Tnt, objectID).Return(fixRuntimeModel(RuntimeID), nil)
-				return repo
-			},
-			LabelRepoFN: func() *automock.LabelRepository {
-				repo := &automock.LabelRepository{}
-				repo.On("ListForObject", ctx, Tnt, model.RuntimeLabelableObject, objectID).Return(fixRuntimeLabels(), nil)
-				repo.On("ListForObjectIDs", ctx, Tnt, model.ApplicationLabelableObject, []string{ApplicationID, Application2ID}).Return(map[string]map[string]interface{}{
-					ApplicationID:  fixApplicationLabelsMap(),
-					Application2ID: fixApplicationLabelsMap(),
-				}, nil)
-				repo.On("ListForObjectIDs", ctx, Tnt, model.AppTemplateLabelableObject, []string{ApplicationTemplateID}).Return(map[string]map[string]interface{}{
-					ApplicationTemplateID: fixApplicationTemplateLabelsMap(),
-				}, nil)
-				return repo
-			},
-			WebhookRepoFN: func() *automock.WebhookRepository {
-				repo := &automock.WebhookRepository{}
-				repo.On("GetByIDAndWebhookType", ctx, Tnt, objectID, model.RuntimeWebhookReference, model.WebhookTypeConfigurationChanged).Return(fixWebhookModel(WebhookID, RuntimeID), nil)
-				return repo
-			},
-			ObjectType:         graphql.FormationObjectTypeRuntime,
-			InputFormation:     inputFormation,
-			ExpectedFormation:  expectedFormation,
-			ExpectedErrMessage: "",
-		},
-		{
-			Name: "error for runtime if webhook client call fails",
-			UIDServiceFn: func() *automock.UuidService {
-				uidService := &automock.UuidService{}
-				uidService.On("Generate").Return(fixUUID())
-				return uidService
-			},
-			LabelServiceFn: func() *automock.LabelService {
-				labelService := &automock.LabelService{}
-				labelService.On("GetLabel", ctx, Tnt, &runtimeLblInput).Return(nil, apperrors.NewNotFoundError(resource.Label, ""))
-				labelService.On("CreateLabel", ctx, Tnt, fixUUID(), &runtimeLblInput).Return(nil)
-				return labelService
-			},
-			FormationRepositoryFn: func() *automock.FormationRepository {
-				formationRepo := &automock.FormationRepository{}
-				formationRepo.On("GetByName", ctx, testFormationName, Tnt).Return(expectedFormation, nil).Once()
-				return formationRepo
-			},
-			ApplicationRepoFN: func() *automock.ApplicationRepository {
-				repo := &automock.ApplicationRepository{}
-				repo.On("ListByScenariosNoPaging", ctx, Tnt, []string{expectedFormation.Name}).Return([]*model.Application{fixApplicationModel(ApplicationID)}, nil)
-				return repo
-			},
-			WebhookConverterFN: func() *automock.WebhookConverter {
-				conv := &automock.WebhookConverter{}
-				conv.On("ToGraphQL", fixWebhookModel(WebhookID, RuntimeID)).Return(fixWebhookGQLModel(WebhookID, RuntimeID), nil)
-				return conv
-			},
-			WebhookClientFN: func() *automock.WebhookClient {
-				client := &automock.WebhookClient{}
-				client.On("Do", ctx, &webhookclient.Request{
-					Webhook: *fixWebhookGQLModel(WebhookID, RuntimeID),
-					Object: &webhook.FormationConfigurationChangeInput{
-						Operation:   model.AssignFormation,
-						FormationID: FormationID,
-						ApplicationTemplate: &webhook.ApplicationTemplateWithLabels{
-							ApplicationTemplate: fixApplicationTemplateModel(),
-							Labels:              fixApplicationTemplateLabelsMap(),
-						},
-						Application: &webhook.ApplicationWithLabels{
-							Application: fixApplicationModel(ApplicationID),
-							Labels:      fixApplicationLabelsMap(),
-						},
-						Runtime: &webhook.RuntimeWithLabels{
-							Runtime: fixRuntimeModel(RuntimeID),
-							Labels:  fixRuntimeLabelsMap(),
-						},
-						RuntimeContext: nil,
-					},
-					CorrelationID: "",
-				}).Return(nil, testErr).Once()
-				return client
-			},
-			ApplicationTemplateRepoFN: func() *automock.ApplicationTemplateRepository {
-				repo := &automock.ApplicationTemplateRepository{}
-				repo.On("ListByIDs", ctx, []string{ApplicationTemplateID}).Return([]*model.ApplicationTemplate{fixApplicationTemplateModel()}, nil)
-				return repo
-			},
-			RuntimeRepoFN: func() *automock.RuntimeRepository {
-				repo := &automock.RuntimeRepository{}
-				repo.On("GetByID", ctx, Tnt, objectID).Return(fixRuntimeModel(RuntimeID), nil)
-				return repo
-			},
-			LabelRepoFN: func() *automock.LabelRepository {
-				repo := &automock.LabelRepository{}
-				repo.On("ListForObject", ctx, Tnt, model.RuntimeLabelableObject, objectID).Return(fixRuntimeLabels(), nil)
-				repo.On("ListForObjectIDs", ctx, Tnt, model.ApplicationLabelableObject, []string{ApplicationID}).Return(map[string]map[string]interface{}{
-					ApplicationID: fixApplicationLabelsMap(),
-				}, nil)
-				repo.On("ListForObjectIDs", ctx, Tnt, model.AppTemplateLabelableObject, []string{ApplicationTemplateID}).Return(map[string]map[string]interface{}{
-					ApplicationTemplateID: fixApplicationTemplateLabelsMap(),
-				}, nil)
-				return repo
-			},
-			WebhookRepoFN: func() *automock.WebhookRepository {
-				repo := &automock.WebhookRepository{}
-				repo.On("GetByIDAndWebhookType", ctx, Tnt, objectID, model.RuntimeWebhookReference, model.WebhookTypeConfigurationChanged).Return(fixWebhookModel(WebhookID, RuntimeID), nil)
-				return repo
-			},
-			ObjectType:         graphql.FormationObjectTypeRuntime,
-			InputFormation:     inputFormation,
-			ExpectedErrMessage: testErr.Error(),
-		},
-		{
-			Name: "error for runtime if webhook conversion fails",
-			UIDServiceFn: func() *automock.UuidService {
-				uidService := &automock.UuidService{}
-				uidService.On("Generate").Return(fixUUID())
-				return uidService
-			},
-			LabelServiceFn: func() *automock.LabelService {
-				labelService := &automock.LabelService{}
-				labelService.On("GetLabel", ctx, Tnt, &runtimeLblInput).Return(nil, apperrors.NewNotFoundError(resource.Label, ""))
-				labelService.On("CreateLabel", ctx, Tnt, fixUUID(), &runtimeLblInput).Return(nil)
-				return labelService
-			},
-			FormationRepositoryFn: func() *automock.FormationRepository {
-				formationRepo := &automock.FormationRepository{}
-				formationRepo.On("GetByName", ctx, testFormationName, Tnt).Return(expectedFormation, nil).Once()
-				return formationRepo
-			},
-			ApplicationRepoFN: func() *automock.ApplicationRepository {
-				repo := &automock.ApplicationRepository{}
-				repo.On("ListByScenariosNoPaging", ctx, Tnt, []string{expectedFormation.Name}).Return([]*model.Application{fixApplicationModel(ApplicationID)}, nil)
-				return repo
-			},
-			WebhookConverterFN: func() *automock.WebhookConverter {
-				conv := &automock.WebhookConverter{}
-				conv.On("ToGraphQL", fixWebhookModel(WebhookID, RuntimeID)).Return(nil, testErr)
-				return conv
-			},
-			ApplicationTemplateRepoFN: func() *automock.ApplicationTemplateRepository {
-				repo := &automock.ApplicationTemplateRepository{}
-				repo.On("ListByIDs", ctx, []string{ApplicationTemplateID}).Return([]*model.ApplicationTemplate{fixApplicationTemplateModel()}, nil)
-				return repo
-			},
-			RuntimeRepoFN: func() *automock.RuntimeRepository {
-				repo := &automock.RuntimeRepository{}
-				repo.On("GetByID", ctx, Tnt, objectID).Return(fixRuntimeModel(RuntimeID), nil)
-				return repo
-			},
-			LabelRepoFN: func() *automock.LabelRepository {
-				repo := &automock.LabelRepository{}
-				repo.On("ListForObject", ctx, Tnt, model.RuntimeLabelableObject, objectID).Return(fixRuntimeLabels(), nil)
-				repo.On("ListForObjectIDs", ctx, Tnt, model.ApplicationLabelableObject, []string{ApplicationID}).Return(map[string]map[string]interface{}{
-					ApplicationID: fixApplicationLabelsMap(),
-				}, nil)
-				repo.On("ListForObjectIDs", ctx, Tnt, model.AppTemplateLabelableObject, []string{ApplicationTemplateID}).Return(map[string]map[string]interface{}{
-					ApplicationTemplateID: fixApplicationTemplateLabelsMap(),
-				}, nil)
-				return repo
-			},
-			WebhookRepoFN: func() *automock.WebhookRepository {
-				repo := &automock.WebhookRepository{}
-				repo.On("GetByIDAndWebhookType", ctx, Tnt, objectID, model.RuntimeWebhookReference, model.WebhookTypeConfigurationChanged).Return(fixWebhookModel(WebhookID, RuntimeID), nil)
-				return repo
-			},
-			ObjectType:         graphql.FormationObjectTypeRuntime,
-			InputFormation:     inputFormation,
-			ExpectedErrMessage: testErr.Error(),
-		},
-		{
-			Name: "error for runtime if fetching application template labels fails",
-			UIDServiceFn: func() *automock.UuidService {
-				uidService := &automock.UuidService{}
-				uidService.On("Generate").Return(fixUUID())
-				return uidService
-			},
-			LabelServiceFn: func() *automock.LabelService {
-				labelService := &automock.LabelService{}
-				labelService.On("GetLabel", ctx, Tnt, &runtimeLblInput).Return(nil, apperrors.NewNotFoundError(resource.Label, ""))
-				labelService.On("CreateLabel", ctx, Tnt, fixUUID(), &runtimeLblInput).Return(nil)
-				return labelService
-			},
-			FormationRepositoryFn: func() *automock.FormationRepository {
-				formationRepo := &automock.FormationRepository{}
-				formationRepo.On("GetByName", ctx, testFormationName, Tnt).Return(expectedFormation, nil).Once()
-				return formationRepo
-			},
-			ApplicationRepoFN: func() *automock.ApplicationRepository {
-				repo := &automock.ApplicationRepository{}
-				repo.On("ListByScenariosNoPaging", ctx, Tnt, []string{expectedFormation.Name}).Return([]*model.Application{fixApplicationModel(ApplicationID)}, nil)
-				return repo
-			},
-			ApplicationTemplateRepoFN: func() *automock.ApplicationTemplateRepository {
-				repo := &automock.ApplicationTemplateRepository{}
-				repo.On("ListByIDs", ctx, []string{ApplicationTemplateID}).Return([]*model.ApplicationTemplate{fixApplicationTemplateModel()}, nil)
-				return repo
-			},
-			RuntimeRepoFN: func() *automock.RuntimeRepository {
-				repo := &automock.RuntimeRepository{}
-				repo.On("GetByID", ctx, Tnt, objectID).Return(fixRuntimeModel(RuntimeID), nil)
-				return repo
-			},
-			LabelRepoFN: func() *automock.LabelRepository {
-				repo := &automock.LabelRepository{}
-				repo.On("ListForObject", ctx, Tnt, model.RuntimeLabelableObject, objectID).Return(fixRuntimeLabels(), nil)
-				repo.On("ListForObjectIDs", ctx, Tnt, model.ApplicationLabelableObject, []string{ApplicationID}).Return(map[string]map[string]interface{}{
-					ApplicationID: fixApplicationLabelsMap(),
-				}, nil)
-				repo.On("ListForObjectIDs", ctx, Tnt, model.AppTemplateLabelableObject, []string{ApplicationTemplateID}).Return(nil, testErr)
-				return repo
-			},
-			WebhookRepoFN: func() *automock.WebhookRepository {
-				repo := &automock.WebhookRepository{}
-				repo.On("GetByIDAndWebhookType", ctx, Tnt, objectID, model.RuntimeWebhookReference, model.WebhookTypeConfigurationChanged).Return(fixWebhookModel(WebhookID, RuntimeID), nil)
-				return repo
-			},
-			ObjectType:         graphql.FormationObjectTypeRuntime,
-			InputFormation:     inputFormation,
-			ExpectedErrMessage: testErr.Error(),
-		},
-		{
-			Name: "error for runtime if fetching application templates fails",
-			UIDServiceFn: func() *automock.UuidService {
-				uidService := &automock.UuidService{}
-				uidService.On("Generate").Return(fixUUID())
-				return uidService
-			},
-			LabelServiceFn: func() *automock.LabelService {
-				labelService := &automock.LabelService{}
-				labelService.On("GetLabel", ctx, Tnt, &runtimeLblInput).Return(nil, apperrors.NewNotFoundError(resource.Label, ""))
-				labelService.On("CreateLabel", ctx, Tnt, fixUUID(), &runtimeLblInput).Return(nil)
-				return labelService
-			},
-			FormationRepositoryFn: func() *automock.FormationRepository {
-				formationRepo := &automock.FormationRepository{}
-				formationRepo.On("GetByName", ctx, testFormationName, Tnt).Return(expectedFormation, nil).Once()
-				return formationRepo
-			},
-			ApplicationRepoFN: func() *automock.ApplicationRepository {
-				repo := &automock.ApplicationRepository{}
-				repo.On("ListByScenariosNoPaging", ctx, Tnt, []string{expectedFormation.Name}).Return([]*model.Application{fixApplicationModel(ApplicationID)}, nil)
-				return repo
-			},
-			ApplicationTemplateRepoFN: func() *automock.ApplicationTemplateRepository {
-				repo := &automock.ApplicationTemplateRepository{}
-				repo.On("ListByIDs", ctx, []string{ApplicationTemplateID}).Return(nil, testErr)
-				return repo
-			},
-			RuntimeRepoFN: func() *automock.RuntimeRepository {
-				repo := &automock.RuntimeRepository{}
-				repo.On("GetByID", ctx, Tnt, objectID).Return(fixRuntimeModel(RuntimeID), nil)
-				return repo
-			},
-			LabelRepoFN: func() *automock.LabelRepository {
-				repo := &automock.LabelRepository{}
-				repo.On("ListForObject", ctx, Tnt, model.RuntimeLabelableObject, objectID).Return(fixRuntimeLabels(), nil)
-				repo.On("ListForObjectIDs", ctx, Tnt, model.ApplicationLabelableObject, []string{ApplicationID}).Return(map[string]map[string]interface{}{
-					ApplicationID: fixApplicationLabelsMap(),
-				}, nil)
-				return repo
-			},
-			WebhookRepoFN: func() *automock.WebhookRepository {
-				repo := &automock.WebhookRepository{}
-				repo.On("GetByIDAndWebhookType", ctx, Tnt, objectID, model.RuntimeWebhookReference, model.WebhookTypeConfigurationChanged).Return(fixWebhookModel(WebhookID, RuntimeID), nil)
-				return repo
-			},
-			ObjectType:         graphql.FormationObjectTypeRuntime,
-			InputFormation:     inputFormation,
-			ExpectedErrMessage: testErr.Error(),
-		},
-		{
-			Name: "error for runtime if fetching application labels fails",
-			UIDServiceFn: func() *automock.UuidService {
-				uidService := &automock.UuidService{}
-				uidService.On("Generate").Return(fixUUID())
-				return uidService
-			},
-			LabelServiceFn: func() *automock.LabelService {
-				labelService := &automock.LabelService{}
-				labelService.On("GetLabel", ctx, Tnt, &runtimeLblInput).Return(nil, apperrors.NewNotFoundError(resource.Label, ""))
-				labelService.On("CreateLabel", ctx, Tnt, fixUUID(), &runtimeLblInput).Return(nil)
-				return labelService
-			},
-			FormationRepositoryFn: func() *automock.FormationRepository {
-				formationRepo := &automock.FormationRepository{}
-				formationRepo.On("GetByName", ctx, testFormationName, Tnt).Return(expectedFormation, nil).Once()
-				return formationRepo
-			},
-			ApplicationRepoFN: func() *automock.ApplicationRepository {
-				repo := &automock.ApplicationRepository{}
-				repo.On("ListByScenariosNoPaging", ctx, Tnt, []string{expectedFormation.Name}).Return([]*model.Application{fixApplicationModel(ApplicationID)}, nil)
-				return repo
-			},
-			RuntimeRepoFN: func() *automock.RuntimeRepository {
-				repo := &automock.RuntimeRepository{}
-				repo.On("GetByID", ctx, Tnt, objectID).Return(fixRuntimeModel(RuntimeID), nil)
-				return repo
-			},
-			LabelRepoFN: func() *automock.LabelRepository {
-				repo := &automock.LabelRepository{}
-				repo.On("ListForObject", ctx, Tnt, model.RuntimeLabelableObject, objectID).Return(fixRuntimeLabels(), nil)
-				repo.On("ListForObjectIDs", ctx, Tnt, model.ApplicationLabelableObject, []string{ApplicationID}).Return(nil, testErr)
-				return repo
-			},
-			WebhookRepoFN: func() *automock.WebhookRepository {
-				repo := &automock.WebhookRepository{}
-				repo.On("GetByIDAndWebhookType", ctx, Tnt, objectID, model.RuntimeWebhookReference, model.WebhookTypeConfigurationChanged).Return(fixWebhookModel(WebhookID, RuntimeID), nil)
-				return repo
-			},
-			ObjectType:         graphql.FormationObjectTypeRuntime,
-			InputFormation:     inputFormation,
-			ExpectedErrMessage: testErr.Error(),
-		},
-		{
-			Name: "success for runtime if there are no applications to notify",
-			UIDServiceFn: func() *automock.UuidService {
-				uidService := &automock.UuidService{}
-				uidService.On("Generate").Return(fixUUID())
-				return uidService
-			},
-			LabelServiceFn: func() *automock.LabelService {
-				labelService := &automock.LabelService{}
-				labelService.On("GetLabel", ctx, Tnt, &runtimeLblInput).Return(nil, apperrors.NewNotFoundError(resource.Label, ""))
-				labelService.On("CreateLabel", ctx, Tnt, fixUUID(), &runtimeLblInput).Return(nil)
-				return labelService
-			},
-			FormationRepositoryFn: func() *automock.FormationRepository {
-				formationRepo := &automock.FormationRepository{}
-				formationRepo.On("GetByName", ctx, testFormationName, Tnt).Return(expectedFormation, nil).Once()
-				return formationRepo
-			},
-			ApplicationRepoFN: func() *automock.ApplicationRepository {
-				repo := &automock.ApplicationRepository{}
-				repo.On("ListByScenariosNoPaging", ctx, Tnt, []string{expectedFormation.Name}).Return([]*model.Application{}, nil)
-				return repo
-			},
-			RuntimeRepoFN: func() *automock.RuntimeRepository {
-				repo := &automock.RuntimeRepository{}
-				repo.On("GetByID", ctx, Tnt, objectID).Return(fixRuntimeModel(RuntimeID), nil)
-				return repo
-			},
-			LabelRepoFN: func() *automock.LabelRepository {
-				repo := &automock.LabelRepository{}
-				repo.On("ListForObject", ctx, Tnt, model.RuntimeLabelableObject, objectID).Return(fixRuntimeLabels(), nil)
-				return repo
-			},
-			WebhookRepoFN: func() *automock.WebhookRepository {
-				repo := &automock.WebhookRepository{}
-				repo.On("GetByIDAndWebhookType", ctx, Tnt, objectID, model.RuntimeWebhookReference, model.WebhookTypeConfigurationChanged).Return(fixWebhookModel(WebhookID, RuntimeID), nil)
-				return repo
-			},
-			ObjectType:         graphql.FormationObjectTypeRuntime,
-			InputFormation:     inputFormation,
-			ExpectedFormation:  expectedFormation,
-			ExpectedErrMessage: "",
-		},
-		{
-			Name: "error for runtime if fetching applications fails",
-			UIDServiceFn: func() *automock.UuidService {
-				uidService := &automock.UuidService{}
-				uidService.On("Generate").Return(fixUUID())
-				return uidService
-			},
-			LabelServiceFn: func() *automock.LabelService {
-				labelService := &automock.LabelService{}
-				labelService.On("GetLabel", ctx, Tnt, &runtimeLblInput).Return(nil, apperrors.NewNotFoundError(resource.Label, ""))
-				labelService.On("CreateLabel", ctx, Tnt, fixUUID(), &runtimeLblInput).Return(nil)
-				return labelService
-			},
-			FormationRepositoryFn: func() *automock.FormationRepository {
-				formationRepo := &automock.FormationRepository{}
-				formationRepo.On("GetByName", ctx, testFormationName, Tnt).Return(expectedFormation, nil).Once()
-				return formationRepo
-			},
-			ApplicationRepoFN: func() *automock.ApplicationRepository {
-				repo := &automock.ApplicationRepository{}
-				repo.On("ListByScenariosNoPaging", ctx, Tnt, []string{expectedFormation.Name}).Return(nil, testErr)
-				return repo
-			},
-			RuntimeRepoFN: func() *automock.RuntimeRepository {
-				repo := &automock.RuntimeRepository{}
-				repo.On("GetByID", ctx, Tnt, objectID).Return(fixRuntimeModel(RuntimeID), nil)
-				return repo
-			},
-			LabelRepoFN: func() *automock.LabelRepository {
-				repo := &automock.LabelRepository{}
-				repo.On("ListForObject", ctx, Tnt, model.RuntimeLabelableObject, objectID).Return(fixRuntimeLabels(), nil)
-				return repo
-			},
-			WebhookRepoFN: func() *automock.WebhookRepository {
-				repo := &automock.WebhookRepository{}
-				repo.On("GetByIDAndWebhookType", ctx, Tnt, objectID, model.RuntimeWebhookReference, model.WebhookTypeConfigurationChanged).Return(fixWebhookModel(WebhookID, RuntimeID), nil)
-				return repo
-			},
-			ObjectType:         graphql.FormationObjectTypeRuntime,
-			InputFormation:     inputFormation,
-			ExpectedErrMessage: testErr.Error(),
-		},
-		{
-			Name: "error for runtime if fetching webhooks fails",
-			UIDServiceFn: func() *automock.UuidService {
-				uidService := &automock.UuidService{}
-				uidService.On("Generate").Return(fixUUID())
-				return uidService
-			},
-			LabelServiceFn: func() *automock.LabelService {
-				labelService := &automock.LabelService{}
-				labelService.On("GetLabel", ctx, Tnt, &runtimeLblInput).Return(nil, apperrors.NewNotFoundError(resource.Label, ""))
-				labelService.On("CreateLabel", ctx, Tnt, fixUUID(), &runtimeLblInput).Return(nil)
-				return labelService
-			},
-			FormationRepositoryFn: func() *automock.FormationRepository {
-				formationRepo := &automock.FormationRepository{}
-				formationRepo.On("GetByName", ctx, testFormationName, Tnt).Return(expectedFormation, nil).Once()
-				return formationRepo
-			},
-			RuntimeRepoFN: func() *automock.RuntimeRepository {
-				repo := &automock.RuntimeRepository{}
-				repo.On("GetByID", ctx, Tnt, objectID).Return(fixRuntimeModel(RuntimeID), nil)
-				return repo
-			},
-			LabelRepoFN: func() *automock.LabelRepository {
-				repo := &automock.LabelRepository{}
-				repo.On("ListForObject", ctx, Tnt, model.RuntimeLabelableObject, objectID).Return(fixRuntimeLabels(), nil)
-				return repo
-			},
-			WebhookRepoFN: func() *automock.WebhookRepository {
-				repo := &automock.WebhookRepository{}
-				repo.On("GetByIDAndWebhookType", ctx, Tnt, objectID, model.RuntimeWebhookReference, model.WebhookTypeConfigurationChanged).Return(nil, testErr)
-				return repo
-			},
-			ObjectType:         graphql.FormationObjectTypeRuntime,
-			InputFormation:     inputFormation,
-			ExpectedErrMessage: testErr.Error(),
-		},
-		{
-			Name: "error for runtime if fetching runtime labels fails",
-			UIDServiceFn: func() *automock.UuidService {
-				uidService := &automock.UuidService{}
-				uidService.On("Generate").Return(fixUUID())
-				return uidService
-			},
-			LabelServiceFn: func() *automock.LabelService {
-				labelService := &automock.LabelService{}
-				labelService.On("GetLabel", ctx, Tnt, &runtimeLblInput).Return(nil, apperrors.NewNotFoundError(resource.Label, ""))
-				labelService.On("CreateLabel", ctx, Tnt, fixUUID(), &runtimeLblInput).Return(nil)
-				return labelService
-			},
-			FormationRepositoryFn: func() *automock.FormationRepository {
-				formationRepo := &automock.FormationRepository{}
-				formationRepo.On("GetByName", ctx, testFormationName, Tnt).Return(expectedFormation, nil).Once()
-				return formationRepo
-			},
-			RuntimeRepoFN: func() *automock.RuntimeRepository {
-				repo := &automock.RuntimeRepository{}
-				repo.On("GetByID", ctx, Tnt, objectID).Return(fixRuntimeModel(RuntimeID), nil)
-				return repo
-			},
-			LabelRepoFN: func() *automock.LabelRepository {
-				repo := &automock.LabelRepository{}
-				repo.On("ListForObject", ctx, Tnt, model.RuntimeLabelableObject, objectID).Return(nil, testErr)
-				return repo
-			},
-			ObjectType:         graphql.FormationObjectTypeRuntime,
-			InputFormation:     inputFormation,
-			ExpectedErrMessage: testErr.Error(),
-		},
-		{
-			Name: "error for runtime if fetching runtime fails",
-			UIDServiceFn: func() *automock.UuidService {
-				uidService := &automock.UuidService{}
-				uidService.On("Generate").Return(fixUUID())
-				return uidService
-			},
-			LabelServiceFn: func() *automock.LabelService {
-				labelService := &automock.LabelService{}
-				labelService.On("GetLabel", ctx, Tnt, &runtimeLblInput).Return(nil, apperrors.NewNotFoundError(resource.Label, ""))
-				labelService.On("CreateLabel", ctx, Tnt, fixUUID(), &runtimeLblInput).Return(nil)
-				return labelService
-			},
-			FormationRepositoryFn: func() *automock.FormationRepository {
-				formationRepo := &automock.FormationRepository{}
-				formationRepo.On("GetByName", ctx, testFormationName, Tnt).Return(expectedFormation, nil).Once()
-				return formationRepo
-			},
-			RuntimeRepoFN: func() *automock.RuntimeRepository {
-				repo := &automock.RuntimeRepository{}
-				repo.On("GetByID", ctx, Tnt, objectID).Return(nil, testErr)
-				return repo
-			},
-			ObjectType:         graphql.FormationObjectTypeRuntime,
-			InputFormation:     inputFormation,
-			ExpectedErrMessage: testErr.Error(),
-		},
-		{
-			Name: "success for runtime context if label does not exist with notifications",
-			UIDServiceFn: func() *automock.UuidService {
-				uidService := &automock.UuidService{}
-				uidService.On("Generate").Return(fixUUID())
-				return uidService
-			},
-			LabelServiceFn: func() *automock.LabelService {
-				labelService := &automock.LabelService{}
-				labelService.On("GetLabel", ctx, Tnt, &runtimeCtxLblInput).Return(nil, apperrors.NewNotFoundError(resource.Label, ""))
-				labelService.On("CreateLabel", ctx, Tnt, fixUUID(), &runtimeCtxLblInput).Return(nil)
-				return labelService
-			},
-			FormationRepositoryFn: func() *automock.FormationRepository {
-				formationRepo := &automock.FormationRepository{}
-				formationRepo.On("GetByName", ctx, testFormationName, Tnt).Return(expectedFormation, nil).Once()
-				return formationRepo
-			},
-			ApplicationRepoFN: func() *automock.ApplicationRepository {
-				repo := &automock.ApplicationRepository{}
-				repo.On("ListByScenariosNoPaging", ctx, Tnt, []string{expectedFormation.Name}).Return([]*model.Application{fixApplicationModel(ApplicationID), fixApplicationModelWithoutTemplate(Application2ID)}, nil)
-				return repo
-			},
-			WebhookConverterFN: func() *automock.WebhookConverter {
-				conv := &automock.WebhookConverter{}
-				conv.On("ToGraphQL", fixWebhookModel(WebhookID, RuntimeContextRuntimeID)).Return(fixWebhookGQLModel(WebhookID, RuntimeContextRuntimeID), nil)
-				return conv
-			},
-			WebhookClientFN: func() *automock.WebhookClient {
-				client := &automock.WebhookClient{}
-				client.On("Do", ctx, &webhookclient.Request{
-					Webhook: *fixWebhookGQLModel(WebhookID, RuntimeContextRuntimeID),
-					Object: &webhook.FormationConfigurationChangeInput{
-						Operation:   model.AssignFormation,
-						FormationID: expectedFormation.ID,
-						ApplicationTemplate: &webhook.ApplicationTemplateWithLabels{
-							ApplicationTemplate: fixApplicationTemplateModel(),
-							Labels:              fixApplicationTemplateLabelsMap(),
-						},
-						Application: &webhook.ApplicationWithLabels{
-							Application: fixApplicationModel(ApplicationID),
-							Labels:      fixApplicationLabelsMap(),
-						},
-						Runtime: &webhook.RuntimeWithLabels{
-							Runtime: fixRuntimeModel(RuntimeContextRuntimeID),
-							Labels:  fixRuntimeLabelsMap(),
-						},
-						RuntimeContext: &webhook.RuntimeContextWithLabels{
-							RuntimeContext: fixRuntimeContextModel(),
-							Labels:         fixRuntimeContextLabelsMap(),
-						},
-					},
-					CorrelationID: "",
-				}).Return(nil, nil).Once()
-				client.On("Do", ctx, &webhookclient.Request{
-					Webhook: *fixWebhookGQLModel(WebhookID, RuntimeContextRuntimeID),
-					Object: &webhook.FormationConfigurationChangeInput{
-						Operation:           model.AssignFormation,
-						FormationID:         expectedFormation.ID,
-						ApplicationTemplate: nil,
-						Application: &webhook.ApplicationWithLabels{
-							Application: fixApplicationModelWithoutTemplate(Application2ID),
-							Labels:      fixApplicationLabelsMap(),
-						},
-						Runtime: &webhook.RuntimeWithLabels{
-							Runtime: fixRuntimeModel(RuntimeContextRuntimeID),
-							Labels:  fixRuntimeLabelsMap(),
-						},
-						RuntimeContext: &webhook.RuntimeContextWithLabels{
-							RuntimeContext: fixRuntimeContextModel(),
-							Labels:         fixRuntimeContextLabelsMap(),
-						},
-					},
-					CorrelationID: "",
-				}).Return(nil, nil).Once()
-				return client
-			},
-			ApplicationTemplateRepoFN: func() *automock.ApplicationTemplateRepository {
-				repo := &automock.ApplicationTemplateRepository{}
-				repo.On("ListByIDs", ctx, []string{ApplicationTemplateID}).Return([]*model.ApplicationTemplate{fixApplicationTemplateModel()}, nil)
-				return repo
-			},
-			RuntimeContextRepoFn: func() *automock.RuntimeContextRepository {
-				repo := &automock.RuntimeContextRepository{}
-				repo.On("GetByID", ctx, Tnt, objectID).Return(fixRuntimeContextModel(), nil)
-				return repo
-			},
-			RuntimeRepoFN: func() *automock.RuntimeRepository {
-				repo := &automock.RuntimeRepository{}
-				repo.On("GetByID", ctx, Tnt, RuntimeContextRuntimeID).Return(fixRuntimeModel(RuntimeContextRuntimeID), nil)
-				return repo
-			},
-			LabelRepoFN: func() *automock.LabelRepository {
-				repo := &automock.LabelRepository{}
-				repo.On("ListForObject", ctx, Tnt, model.RuntimeContextLabelableObject, objectID).Return(fixRuntimeContextLabels(), nil)
-				repo.On("ListForObject", ctx, Tnt, model.RuntimeLabelableObject, RuntimeContextRuntimeID).Return(fixRuntimeLabels(), nil)
-				repo.On("ListForObjectIDs", ctx, Tnt, model.ApplicationLabelableObject, []string{ApplicationID, Application2ID}).Return(map[string]map[string]interface{}{
-					ApplicationID:  fixApplicationLabelsMap(),
-					Application2ID: fixApplicationLabelsMap(),
-				}, nil)
-				repo.On("ListForObjectIDs", ctx, Tnt, model.AppTemplateLabelableObject, []string{ApplicationTemplateID}).Return(map[string]map[string]interface{}{
-					ApplicationTemplateID: fixApplicationTemplateLabelsMap(),
-				}, nil)
-				return repo
-			},
-			WebhookRepoFN: func() *automock.WebhookRepository {
-				repo := &automock.WebhookRepository{}
-				repo.On("GetByIDAndWebhookType", ctx, Tnt, RuntimeContextRuntimeID, model.RuntimeWebhookReference, model.WebhookTypeConfigurationChanged).Return(fixWebhookModel(WebhookID, RuntimeContextRuntimeID), nil)
-				return repo
-			},
-			ObjectType:         graphql.FormationObjectTypeRuntimeContext,
-			InputFormation:     inputFormation,
-			ExpectedFormation:  expectedFormation,
-			ExpectedErrMessage: "",
-		},
-		{
-			Name: "error for runtime context if webhook client call fails",
-			UIDServiceFn: func() *automock.UuidService {
-				uidService := &automock.UuidService{}
-				uidService.On("Generate").Return(fixUUID())
-				return uidService
-			},
-			LabelServiceFn: func() *automock.LabelService {
-				labelService := &automock.LabelService{}
-				labelService.On("GetLabel", ctx, Tnt, &runtimeCtxLblInput).Return(nil, apperrors.NewNotFoundError(resource.Label, ""))
-				labelService.On("CreateLabel", ctx, Tnt, fixUUID(), &runtimeCtxLblInput).Return(nil)
-				return labelService
-			},
-			FormationRepositoryFn: func() *automock.FormationRepository {
-				formationRepo := &automock.FormationRepository{}
-				formationRepo.On("GetByName", ctx, testFormationName, Tnt).Return(expectedFormation, nil).Once()
-				return formationRepo
-			},
-			ApplicationRepoFN: func() *automock.ApplicationRepository {
-				repo := &automock.ApplicationRepository{}
-				repo.On("ListByScenariosNoPaging", ctx, Tnt, []string{expectedFormation.Name}).Return([]*model.Application{fixApplicationModel(ApplicationID)}, nil)
-				return repo
-			},
-			WebhookConverterFN: func() *automock.WebhookConverter {
-				conv := &automock.WebhookConverter{}
-				conv.On("ToGraphQL", fixWebhookModel(WebhookID, RuntimeContextRuntimeID)).Return(fixWebhookGQLModel(WebhookID, RuntimeContextRuntimeID), nil)
-				return conv
-			},
-			WebhookClientFN: func() *automock.WebhookClient {
-				client := &automock.WebhookClient{}
-				client.On("Do", ctx, &webhookclient.Request{
-					Webhook: *fixWebhookGQLModel(WebhookID, RuntimeContextRuntimeID),
-					Object: &webhook.FormationConfigurationChangeInput{
-						Operation:   model.AssignFormation,
-						FormationID: expectedFormation.ID,
-						ApplicationTemplate: &webhook.ApplicationTemplateWithLabels{
-							ApplicationTemplate: fixApplicationTemplateModel(),
-							Labels:              fixApplicationTemplateLabelsMap(),
-						},
-						Application: &webhook.ApplicationWithLabels{
-							Application: fixApplicationModel(ApplicationID),
-							Labels:      fixApplicationLabelsMap(),
-						},
-						Runtime: &webhook.RuntimeWithLabels{
-							Runtime: fixRuntimeModel(RuntimeContextRuntimeID),
-							Labels:  fixRuntimeLabelsMap(),
-						},
-						RuntimeContext: &webhook.RuntimeContextWithLabels{
-							RuntimeContext: fixRuntimeContextModel(),
-							Labels:         fixRuntimeContextLabelsMap(),
-						},
-					},
-					CorrelationID: "",
-				}).Return(nil, testErr).Once()
-				return client
-			},
-			ApplicationTemplateRepoFN: func() *automock.ApplicationTemplateRepository {
-				repo := &automock.ApplicationTemplateRepository{}
-				repo.On("ListByIDs", ctx, []string{ApplicationTemplateID}).Return([]*model.ApplicationTemplate{fixApplicationTemplateModel()}, nil)
-				return repo
-			},
-			RuntimeContextRepoFn: func() *automock.RuntimeContextRepository {
-				repo := &automock.RuntimeContextRepository{}
-				repo.On("GetByID", ctx, Tnt, objectID).Return(fixRuntimeContextModel(), nil)
-				return repo
-			},
-			RuntimeRepoFN: func() *automock.RuntimeRepository {
-				repo := &automock.RuntimeRepository{}
-				repo.On("GetByID", ctx, Tnt, RuntimeContextRuntimeID).Return(fixRuntimeModel(RuntimeContextRuntimeID), nil)
-				return repo
-			},
-			LabelRepoFN: func() *automock.LabelRepository {
-				repo := &automock.LabelRepository{}
-				repo.On("ListForObject", ctx, Tnt, model.RuntimeContextLabelableObject, objectID).Return(fixRuntimeContextLabels(), nil)
-				repo.On("ListForObject", ctx, Tnt, model.RuntimeLabelableObject, RuntimeContextRuntimeID).Return(fixRuntimeLabels(), nil)
-				repo.On("ListForObjectIDs", ctx, Tnt, model.ApplicationLabelableObject, []string{ApplicationID}).Return(map[string]map[string]interface{}{
-					ApplicationID: fixApplicationLabelsMap(),
-				}, nil)
-				repo.On("ListForObjectIDs", ctx, Tnt, model.AppTemplateLabelableObject, []string{ApplicationTemplateID}).Return(map[string]map[string]interface{}{
-					ApplicationTemplateID: fixApplicationTemplateLabelsMap(),
-				}, nil)
-				return repo
-			},
-			WebhookRepoFN: func() *automock.WebhookRepository {
-				repo := &automock.WebhookRepository{}
-				repo.On("GetByIDAndWebhookType", ctx, Tnt, RuntimeContextRuntimeID, model.RuntimeWebhookReference, model.WebhookTypeConfigurationChanged).Return(fixWebhookModel(WebhookID, RuntimeContextRuntimeID), nil)
-				return repo
-			},
-			ObjectType:         graphql.FormationObjectTypeRuntimeContext,
-			InputFormation:     inputFormation,
-			ExpectedFormation:  expectedFormation,
-			ExpectedErrMessage: testErr.Error(),
-		},
-		{
-			Name: "error for runtime context if webhook conversion fails",
-			UIDServiceFn: func() *automock.UuidService {
-				uidService := &automock.UuidService{}
-				uidService.On("Generate").Return(fixUUID())
-				return uidService
-			},
-			LabelServiceFn: func() *automock.LabelService {
-				labelService := &automock.LabelService{}
-				labelService.On("GetLabel", ctx, Tnt, &runtimeCtxLblInput).Return(nil, apperrors.NewNotFoundError(resource.Label, ""))
-				labelService.On("CreateLabel", ctx, Tnt, fixUUID(), &runtimeCtxLblInput).Return(nil)
-				return labelService
-			},
-			FormationRepositoryFn: func() *automock.FormationRepository {
-				formationRepo := &automock.FormationRepository{}
-				formationRepo.On("GetByName", ctx, testFormationName, Tnt).Return(expectedFormation, nil).Once()
-				return formationRepo
-			},
-			ApplicationRepoFN: func() *automock.ApplicationRepository {
-				repo := &automock.ApplicationRepository{}
-				repo.On("ListByScenariosNoPaging", ctx, Tnt, []string{expectedFormation.Name}).Return([]*model.Application{fixApplicationModel(ApplicationID)}, nil)
-				return repo
-			},
-			WebhookConverterFN: func() *automock.WebhookConverter {
-				conv := &automock.WebhookConverter{}
-				conv.On("ToGraphQL", fixWebhookModel(WebhookID, RuntimeContextRuntimeID)).Return(nil, testErr)
-				return conv
-			},
-			ApplicationTemplateRepoFN: func() *automock.ApplicationTemplateRepository {
-				repo := &automock.ApplicationTemplateRepository{}
-				repo.On("ListByIDs", ctx, []string{ApplicationTemplateID}).Return([]*model.ApplicationTemplate{fixApplicationTemplateModel()}, nil)
-				return repo
-			},
-			RuntimeContextRepoFn: func() *automock.RuntimeContextRepository {
-				repo := &automock.RuntimeContextRepository{}
-				repo.On("GetByID", ctx, Tnt, objectID).Return(fixRuntimeContextModel(), nil)
-				return repo
-			},
-			RuntimeRepoFN: func() *automock.RuntimeRepository {
-				repo := &automock.RuntimeRepository{}
-				repo.On("GetByID", ctx, Tnt, RuntimeContextRuntimeID).Return(fixRuntimeModel(RuntimeContextRuntimeID), nil)
-				return repo
-			},
-			LabelRepoFN: func() *automock.LabelRepository {
-				repo := &automock.LabelRepository{}
-				repo.On("ListForObject", ctx, Tnt, model.RuntimeContextLabelableObject, objectID).Return(fixRuntimeContextLabels(), nil)
-				repo.On("ListForObject", ctx, Tnt, model.RuntimeLabelableObject, RuntimeContextRuntimeID).Return(fixRuntimeLabels(), nil)
-				repo.On("ListForObjectIDs", ctx, Tnt, model.ApplicationLabelableObject, []string{ApplicationID}).Return(map[string]map[string]interface{}{
-					ApplicationID: fixApplicationLabelsMap(),
-				}, nil)
-				repo.On("ListForObjectIDs", ctx, Tnt, model.AppTemplateLabelableObject, []string{ApplicationTemplateID}).Return(map[string]map[string]interface{}{
-					ApplicationTemplateID: fixApplicationTemplateLabelsMap(),
-				}, nil)
-				return repo
-			},
-			WebhookRepoFN: func() *automock.WebhookRepository {
-				repo := &automock.WebhookRepository{}
-				repo.On("GetByIDAndWebhookType", ctx, Tnt, RuntimeContextRuntimeID, model.RuntimeWebhookReference, model.WebhookTypeConfigurationChanged).Return(fixWebhookModel(WebhookID, RuntimeContextRuntimeID), nil)
-				return repo
-			},
-			ObjectType:         graphql.FormationObjectTypeRuntimeContext,
-			InputFormation:     inputFormation,
-			ExpectedFormation:  expectedFormation,
-			ExpectedErrMessage: testErr.Error(),
-		},
-		{
-			Name: "error for runtime context if fetching application template labels fails",
-			UIDServiceFn: func() *automock.UuidService {
-				uidService := &automock.UuidService{}
-				uidService.On("Generate").Return(fixUUID())
-				return uidService
-			},
-			LabelServiceFn: func() *automock.LabelService {
-				labelService := &automock.LabelService{}
-				labelService.On("GetLabel", ctx, Tnt, &runtimeCtxLblInput).Return(nil, apperrors.NewNotFoundError(resource.Label, ""))
-				labelService.On("CreateLabel", ctx, Tnt, fixUUID(), &runtimeCtxLblInput).Return(nil)
-				return labelService
-			},
-			FormationRepositoryFn: func() *automock.FormationRepository {
-				formationRepo := &automock.FormationRepository{}
-				formationRepo.On("GetByName", ctx, testFormationName, Tnt).Return(expectedFormation, nil).Once()
-				return formationRepo
-			},
-			ApplicationRepoFN: func() *automock.ApplicationRepository {
-				repo := &automock.ApplicationRepository{}
-				repo.On("ListByScenariosNoPaging", ctx, Tnt, []string{expectedFormation.Name}).Return([]*model.Application{fixApplicationModel(ApplicationID)}, nil)
-				return repo
-			},
-			ApplicationTemplateRepoFN: func() *automock.ApplicationTemplateRepository {
-				repo := &automock.ApplicationTemplateRepository{}
-				repo.On("ListByIDs", ctx, []string{ApplicationTemplateID}).Return([]*model.ApplicationTemplate{fixApplicationTemplateModel()}, nil)
-				return repo
-			},
-			RuntimeContextRepoFn: func() *automock.RuntimeContextRepository {
-				repo := &automock.RuntimeContextRepository{}
-				repo.On("GetByID", ctx, Tnt, objectID).Return(fixRuntimeContextModel(), nil)
-				return repo
-			},
-			RuntimeRepoFN: func() *automock.RuntimeRepository {
-				repo := &automock.RuntimeRepository{}
-				repo.On("GetByID", ctx, Tnt, RuntimeContextRuntimeID).Return(fixRuntimeModel(RuntimeContextRuntimeID), nil)
-				return repo
-			},
-			LabelRepoFN: func() *automock.LabelRepository {
-				repo := &automock.LabelRepository{}
-				repo.On("ListForObject", ctx, Tnt, model.RuntimeContextLabelableObject, objectID).Return(fixRuntimeContextLabels(), nil)
-				repo.On("ListForObject", ctx, Tnt, model.RuntimeLabelableObject, RuntimeContextRuntimeID).Return(fixRuntimeLabels(), nil)
-				repo.On("ListForObjectIDs", ctx, Tnt, model.ApplicationLabelableObject, []string{ApplicationID}).Return(map[string]map[string]interface{}{
-					ApplicationID: fixApplicationLabelsMap(),
-				}, nil)
-				repo.On("ListForObjectIDs", ctx, Tnt, model.AppTemplateLabelableObject, []string{ApplicationTemplateID}).Return(nil, testErr)
-				return repo
-			},
-			WebhookRepoFN: func() *automock.WebhookRepository {
-				repo := &automock.WebhookRepository{}
-				repo.On("GetByIDAndWebhookType", ctx, Tnt, RuntimeContextRuntimeID, model.RuntimeWebhookReference, model.WebhookTypeConfigurationChanged).Return(fixWebhookModel(WebhookID, RuntimeContextRuntimeID), nil)
-				return repo
-			},
-			ObjectType:         graphql.FormationObjectTypeRuntimeContext,
-			InputFormation:     inputFormation,
-			ExpectedFormation:  expectedFormation,
-			ExpectedErrMessage: testErr.Error(),
-		},
-		{
-			Name: "error for runtime context if fetching application templates fails",
-			UIDServiceFn: func() *automock.UuidService {
-				uidService := &automock.UuidService{}
-				uidService.On("Generate").Return(fixUUID())
-				return uidService
-			},
-			LabelServiceFn: func() *automock.LabelService {
-				labelService := &automock.LabelService{}
-				labelService.On("GetLabel", ctx, Tnt, &runtimeCtxLblInput).Return(nil, apperrors.NewNotFoundError(resource.Label, ""))
-				labelService.On("CreateLabel", ctx, Tnt, fixUUID(), &runtimeCtxLblInput).Return(nil)
-				return labelService
-			},
-			FormationRepositoryFn: func() *automock.FormationRepository {
-				formationRepo := &automock.FormationRepository{}
-				formationRepo.On("GetByName", ctx, testFormationName, Tnt).Return(expectedFormation, nil).Once()
-				return formationRepo
-			},
-			ApplicationRepoFN: func() *automock.ApplicationRepository {
-				repo := &automock.ApplicationRepository{}
-				repo.On("ListByScenariosNoPaging", ctx, Tnt, []string{expectedFormation.Name}).Return([]*model.Application{fixApplicationModel(ApplicationID)}, nil)
-				return repo
-			},
-			ApplicationTemplateRepoFN: func() *automock.ApplicationTemplateRepository {
-				repo := &automock.ApplicationTemplateRepository{}
-				repo.On("ListByIDs", ctx, []string{ApplicationTemplateID}).Return(nil, testErr)
-				return repo
-			},
-			RuntimeContextRepoFn: func() *automock.RuntimeContextRepository {
-				repo := &automock.RuntimeContextRepository{}
-				repo.On("GetByID", ctx, Tnt, objectID).Return(fixRuntimeContextModel(), nil)
-				return repo
-			},
-			RuntimeRepoFN: func() *automock.RuntimeRepository {
-				repo := &automock.RuntimeRepository{}
-				repo.On("GetByID", ctx, Tnt, RuntimeContextRuntimeID).Return(fixRuntimeModel(RuntimeContextRuntimeID), nil)
-				return repo
-			},
-			LabelRepoFN: func() *automock.LabelRepository {
-				repo := &automock.LabelRepository{}
-				repo.On("ListForObject", ctx, Tnt, model.RuntimeContextLabelableObject, objectID).Return(fixRuntimeContextLabels(), nil)
-				repo.On("ListForObject", ctx, Tnt, model.RuntimeLabelableObject, RuntimeContextRuntimeID).Return(fixRuntimeLabels(), nil)
-				repo.On("ListForObjectIDs", ctx, Tnt, model.ApplicationLabelableObject, []string{ApplicationID}).Return(map[string]map[string]interface{}{
-					ApplicationID: fixApplicationLabelsMap(),
-				}, nil)
-				return repo
-			},
-			WebhookRepoFN: func() *automock.WebhookRepository {
-				repo := &automock.WebhookRepository{}
-				repo.On("GetByIDAndWebhookType", ctx, Tnt, RuntimeContextRuntimeID, model.RuntimeWebhookReference, model.WebhookTypeConfigurationChanged).Return(fixWebhookModel(WebhookID, RuntimeContextRuntimeID), nil)
-				return repo
-			},
-			ObjectType:         graphql.FormationObjectTypeRuntimeContext,
-			InputFormation:     inputFormation,
-			ExpectedFormation:  expectedFormation,
-			ExpectedErrMessage: testErr.Error(),
-		},
-		{
-			Name: "error for runtime context if fetching application labels fails",
-			UIDServiceFn: func() *automock.UuidService {
-				uidService := &automock.UuidService{}
-				uidService.On("Generate").Return(fixUUID())
-				return uidService
-			},
-			LabelServiceFn: func() *automock.LabelService {
-				labelService := &automock.LabelService{}
-				labelService.On("GetLabel", ctx, Tnt, &runtimeCtxLblInput).Return(nil, apperrors.NewNotFoundError(resource.Label, ""))
-				labelService.On("CreateLabel", ctx, Tnt, fixUUID(), &runtimeCtxLblInput).Return(nil)
-				return labelService
-			},
-			FormationRepositoryFn: func() *automock.FormationRepository {
-				formationRepo := &automock.FormationRepository{}
-				formationRepo.On("GetByName", ctx, testFormationName, Tnt).Return(expectedFormation, nil).Once()
-				return formationRepo
-			},
-			ApplicationRepoFN: func() *automock.ApplicationRepository {
-				repo := &automock.ApplicationRepository{}
-				repo.On("ListByScenariosNoPaging", ctx, Tnt, []string{expectedFormation.Name}).Return([]*model.Application{fixApplicationModel(ApplicationID)}, nil)
-				return repo
-			},
-			RuntimeContextRepoFn: func() *automock.RuntimeContextRepository {
-				repo := &automock.RuntimeContextRepository{}
-				repo.On("GetByID", ctx, Tnt, objectID).Return(fixRuntimeContextModel(), nil)
-				return repo
-			},
-			RuntimeRepoFN: func() *automock.RuntimeRepository {
-				repo := &automock.RuntimeRepository{}
-				repo.On("GetByID", ctx, Tnt, RuntimeContextRuntimeID).Return(fixRuntimeModel(RuntimeContextRuntimeID), nil)
-				return repo
-			},
-			LabelRepoFN: func() *automock.LabelRepository {
-				repo := &automock.LabelRepository{}
-				repo.On("ListForObject", ctx, Tnt, model.RuntimeContextLabelableObject, objectID).Return(fixRuntimeContextLabels(), nil)
-				repo.On("ListForObject", ctx, Tnt, model.RuntimeLabelableObject, RuntimeContextRuntimeID).Return(fixRuntimeLabels(), nil)
-				repo.On("ListForObjectIDs", ctx, Tnt, model.ApplicationLabelableObject, []string{ApplicationID}).Return(nil, testErr)
-				return repo
-			},
-			WebhookRepoFN: func() *automock.WebhookRepository {
-				repo := &automock.WebhookRepository{}
-				repo.On("GetByIDAndWebhookType", ctx, Tnt, RuntimeContextRuntimeID, model.RuntimeWebhookReference, model.WebhookTypeConfigurationChanged).Return(fixWebhookModel(WebhookID, RuntimeContextRuntimeID), nil)
-				return repo
-			},
-			ObjectType:         graphql.FormationObjectTypeRuntimeContext,
-			InputFormation:     inputFormation,
-			ExpectedFormation:  expectedFormation,
-			ExpectedErrMessage: testErr.Error(),
-		},
-		{
-			Name: "error for runtime context if fetching applications fails",
-			UIDServiceFn: func() *automock.UuidService {
-				uidService := &automock.UuidService{}
-				uidService.On("Generate").Return(fixUUID())
-				return uidService
-			},
-			LabelServiceFn: func() *automock.LabelService {
-				labelService := &automock.LabelService{}
-				labelService.On("GetLabel", ctx, Tnt, &runtimeCtxLblInput).Return(nil, apperrors.NewNotFoundError(resource.Label, ""))
-				labelService.On("CreateLabel", ctx, Tnt, fixUUID(), &runtimeCtxLblInput).Return(nil)
-				return labelService
-			},
-			FormationRepositoryFn: func() *automock.FormationRepository {
-				formationRepo := &automock.FormationRepository{}
-				formationRepo.On("GetByName", ctx, testFormationName, Tnt).Return(expectedFormation, nil).Once()
-				return formationRepo
-			},
-			ApplicationRepoFN: func() *automock.ApplicationRepository {
-				repo := &automock.ApplicationRepository{}
-				repo.On("ListByScenariosNoPaging", ctx, Tnt, []string{expectedFormation.Name}).Return(nil, testErr)
-				return repo
-			},
-			RuntimeContextRepoFn: func() *automock.RuntimeContextRepository {
-				repo := &automock.RuntimeContextRepository{}
-				repo.On("GetByID", ctx, Tnt, objectID).Return(fixRuntimeContextModel(), nil)
-				return repo
-			},
-			RuntimeRepoFN: func() *automock.RuntimeRepository {
-				repo := &automock.RuntimeRepository{}
-				repo.On("GetByID", ctx, Tnt, RuntimeContextRuntimeID).Return(fixRuntimeModel(RuntimeContextRuntimeID), nil)
-				return repo
-			},
-			LabelRepoFN: func() *automock.LabelRepository {
-				repo := &automock.LabelRepository{}
-				repo.On("ListForObject", ctx, Tnt, model.RuntimeContextLabelableObject, objectID).Return(fixRuntimeContextLabels(), nil)
-				repo.On("ListForObject", ctx, Tnt, model.RuntimeLabelableObject, RuntimeContextRuntimeID).Return(fixRuntimeLabels(), nil)
-				return repo
-			},
-			WebhookRepoFN: func() *automock.WebhookRepository {
-				repo := &automock.WebhookRepository{}
-				repo.On("GetByIDAndWebhookType", ctx, Tnt, RuntimeContextRuntimeID, model.RuntimeWebhookReference, model.WebhookTypeConfigurationChanged).Return(fixWebhookModel(WebhookID, RuntimeContextRuntimeID), nil)
-				return repo
-			},
-			ObjectType:         graphql.FormationObjectTypeRuntimeContext,
-			InputFormation:     inputFormation,
-			ExpectedFormation:  expectedFormation,
-			ExpectedErrMessage: testErr.Error(),
-		},
-		{
-			Name: "error for runtime context if fetching webhook fails",
-			UIDServiceFn: func() *automock.UuidService {
-				uidService := &automock.UuidService{}
-				uidService.On("Generate").Return(fixUUID())
-				return uidService
-			},
-			LabelServiceFn: func() *automock.LabelService {
-				labelService := &automock.LabelService{}
-				labelService.On("GetLabel", ctx, Tnt, &runtimeCtxLblInput).Return(nil, apperrors.NewNotFoundError(resource.Label, ""))
-				labelService.On("CreateLabel", ctx, Tnt, fixUUID(), &runtimeCtxLblInput).Return(nil)
-				return labelService
-			},
-			FormationRepositoryFn: func() *automock.FormationRepository {
-				formationRepo := &automock.FormationRepository{}
-				formationRepo.On("GetByName", ctx, testFormationName, Tnt).Return(expectedFormation, nil).Once()
-				return formationRepo
-			},
-			RuntimeContextRepoFn: func() *automock.RuntimeContextRepository {
-				repo := &automock.RuntimeContextRepository{}
-				repo.On("GetByID", ctx, Tnt, objectID).Return(fixRuntimeContextModel(), nil)
-				return repo
-			},
-			RuntimeRepoFN: func() *automock.RuntimeRepository {
-				repo := &automock.RuntimeRepository{}
-				repo.On("GetByID", ctx, Tnt, RuntimeContextRuntimeID).Return(fixRuntimeModel(RuntimeContextRuntimeID), nil)
-				return repo
-			},
-			LabelRepoFN: func() *automock.LabelRepository {
-				repo := &automock.LabelRepository{}
-				repo.On("ListForObject", ctx, Tnt, model.RuntimeContextLabelableObject, objectID).Return(fixRuntimeContextLabels(), nil)
-				repo.On("ListForObject", ctx, Tnt, model.RuntimeLabelableObject, RuntimeContextRuntimeID).Return(fixRuntimeLabels(), nil)
-				return repo
-			},
-			WebhookRepoFN: func() *automock.WebhookRepository {
-				repo := &automock.WebhookRepository{}
-				repo.On("GetByIDAndWebhookType", ctx, Tnt, RuntimeContextRuntimeID, model.RuntimeWebhookReference, model.WebhookTypeConfigurationChanged).Return(nil, testErr)
-				return repo
-			},
-			ObjectType:         graphql.FormationObjectTypeRuntimeContext,
-			InputFormation:     inputFormation,
-			ExpectedFormation:  expectedFormation,
-			ExpectedErrMessage: testErr.Error(),
-		},
-		{
-			Name: "error for runtime context if fetching runtime labels fails",
-			UIDServiceFn: func() *automock.UuidService {
-				uidService := &automock.UuidService{}
-				uidService.On("Generate").Return(fixUUID())
-				return uidService
-			},
-			LabelServiceFn: func() *automock.LabelService {
-				labelService := &automock.LabelService{}
-				labelService.On("GetLabel", ctx, Tnt, &runtimeCtxLblInput).Return(nil, apperrors.NewNotFoundError(resource.Label, ""))
-				labelService.On("CreateLabel", ctx, Tnt, fixUUID(), &runtimeCtxLblInput).Return(nil)
-				return labelService
-			},
-			FormationRepositoryFn: func() *automock.FormationRepository {
-				formationRepo := &automock.FormationRepository{}
-				formationRepo.On("GetByName", ctx, testFormationName, Tnt).Return(expectedFormation, nil).Once()
-				return formationRepo
-			},
-			RuntimeContextRepoFn: func() *automock.RuntimeContextRepository {
-				repo := &automock.RuntimeContextRepository{}
-				repo.On("GetByID", ctx, Tnt, objectID).Return(fixRuntimeContextModel(), nil)
-				return repo
-			},
-			RuntimeRepoFN: func() *automock.RuntimeRepository {
-				repo := &automock.RuntimeRepository{}
-				repo.On("GetByID", ctx, Tnt, RuntimeContextRuntimeID).Return(fixRuntimeModel(RuntimeContextRuntimeID), nil)
-				return repo
-			},
-			LabelRepoFN: func() *automock.LabelRepository {
-				repo := &automock.LabelRepository{}
-				repo.On("ListForObject", ctx, Tnt, model.RuntimeContextLabelableObject, objectID).Return(fixRuntimeContextLabels(), nil)
-				repo.On("ListForObject", ctx, Tnt, model.RuntimeLabelableObject, RuntimeContextRuntimeID).Return(nil, testErr)
-				return repo
-			},
-			ObjectType:         graphql.FormationObjectTypeRuntimeContext,
-			InputFormation:     inputFormation,
-			ExpectedFormation:  expectedFormation,
-			ExpectedErrMessage: testErr.Error(),
-		},
-		{
-			Name: "error for runtime context if fetching runtime fails",
-			UIDServiceFn: func() *automock.UuidService {
-				uidService := &automock.UuidService{}
-				uidService.On("Generate").Return(fixUUID())
-				return uidService
-			},
-			LabelServiceFn: func() *automock.LabelService {
-				labelService := &automock.LabelService{}
-				labelService.On("GetLabel", ctx, Tnt, &runtimeCtxLblInput).Return(nil, apperrors.NewNotFoundError(resource.Label, ""))
-				labelService.On("CreateLabel", ctx, Tnt, fixUUID(), &runtimeCtxLblInput).Return(nil)
-				return labelService
-			},
-			FormationRepositoryFn: func() *automock.FormationRepository {
-				formationRepo := &automock.FormationRepository{}
-				formationRepo.On("GetByName", ctx, testFormationName, Tnt).Return(expectedFormation, nil).Once()
-				return formationRepo
-			},
-			RuntimeContextRepoFn: func() *automock.RuntimeContextRepository {
-				repo := &automock.RuntimeContextRepository{}
-				repo.On("GetByID", ctx, Tnt, objectID).Return(fixRuntimeContextModel(), nil)
-				return repo
-			},
-			RuntimeRepoFN: func() *automock.RuntimeRepository {
-				repo := &automock.RuntimeRepository{}
-				repo.On("GetByID", ctx, Tnt, RuntimeContextRuntimeID).Return(nil, testErr)
-				return repo
-			},
-			LabelRepoFN: func() *automock.LabelRepository {
-				repo := &automock.LabelRepository{}
-				repo.On("ListForObject", ctx, Tnt, model.RuntimeContextLabelableObject, objectID).Return(fixRuntimeContextLabels(), nil)
-				return repo
-			},
-			ObjectType:         graphql.FormationObjectTypeRuntimeContext,
-			InputFormation:     inputFormation,
-			ExpectedFormation:  expectedFormation,
-			ExpectedErrMessage: testErr.Error(),
-		},
-		{
-			Name: "error for runtime context if fetching runtime context labels fails",
-			UIDServiceFn: func() *automock.UuidService {
-				uidService := &automock.UuidService{}
-				uidService.On("Generate").Return(fixUUID())
-				return uidService
-			},
-			LabelServiceFn: func() *automock.LabelService {
-				labelService := &automock.LabelService{}
-				labelService.On("GetLabel", ctx, Tnt, &runtimeCtxLblInput).Return(nil, apperrors.NewNotFoundError(resource.Label, ""))
-				labelService.On("CreateLabel", ctx, Tnt, fixUUID(), &runtimeCtxLblInput).Return(nil)
-				return labelService
-			},
-			FormationRepositoryFn: func() *automock.FormationRepository {
-				formationRepo := &automock.FormationRepository{}
-				formationRepo.On("GetByName", ctx, testFormationName, Tnt).Return(expectedFormation, nil).Once()
-				return formationRepo
-			},
-			RuntimeContextRepoFn: func() *automock.RuntimeContextRepository {
-				repo := &automock.RuntimeContextRepository{}
-				repo.On("GetByID", ctx, Tnt, objectID).Return(fixRuntimeContextModel(), nil)
-				return repo
-			},
-			LabelRepoFN: func() *automock.LabelRepository {
-				repo := &automock.LabelRepository{}
-				repo.On("ListForObject", ctx, Tnt, model.RuntimeContextLabelableObject, objectID).Return(nil, testErr)
-				return repo
-			},
-			ObjectType:         graphql.FormationObjectTypeRuntimeContext,
-			InputFormation:     inputFormation,
-			ExpectedFormation:  expectedFormation,
-			ExpectedErrMessage: testErr.Error(),
-		},
-		{
-			Name: "error for runtime context if fetching runtime context fails",
-			UIDServiceFn: func() *automock.UuidService {
-				uidService := &automock.UuidService{}
-				uidService.On("Generate").Return(fixUUID())
-				return uidService
-			},
-			LabelServiceFn: func() *automock.LabelService {
-				labelService := &automock.LabelService{}
-				labelService.On("GetLabel", ctx, Tnt, &runtimeCtxLblInput).Return(nil, apperrors.NewNotFoundError(resource.Label, ""))
-				labelService.On("CreateLabel", ctx, Tnt, fixUUID(), &runtimeCtxLblInput).Return(nil)
-				return labelService
-			},
-			FormationRepositoryFn: func() *automock.FormationRepository {
-				formationRepo := &automock.FormationRepository{}
-				formationRepo.On("GetByName", ctx, testFormationName, Tnt).Return(expectedFormation, nil).Once()
-				return formationRepo
-			},
-			RuntimeContextRepoFn: func() *automock.RuntimeContextRepository {
-				repo := &automock.RuntimeContextRepository{}
-				repo.On("GetByID", ctx, Tnt, objectID).Return(nil, testErr)
-				return repo
-			},
-			ObjectType:         graphql.FormationObjectTypeRuntimeContext,
-			InputFormation:     inputFormation,
-			ExpectedFormation:  expectedFormation,
-			ExpectedErrMessage: testErr.Error(),
-		},
-	}
-
-	for _, testCase := range testCases {
-		t.Run(testCase.Name, func(t *testing.T) {
-			// GIVEN
-			uidService := unusedUUIDService()
-			if testCase.UIDServiceFn != nil {
-				uidService = testCase.UIDServiceFn()
-			}
-			labelService := unusedLabelService()
-			if testCase.LabelServiceFn != nil {
-				labelService = testCase.LabelServiceFn()
-			}
-			asaRepo := unusedASARepo()
-			if testCase.AsaRepoFn != nil {
-				asaRepo = testCase.AsaRepoFn()
-			}
-			asaService := unusedASAService()
-			if testCase.AsaServiceFN != nil {
-				asaService = testCase.AsaServiceFN()
-			}
-			tenantSvc := &automock.TenantService{}
-			if testCase.TenantServiceFn != nil {
-				tenantSvc = testCase.TenantServiceFn()
-			}
-			labelDefService := unusedLabelDefService()
-			if testCase.LabelDefServiceFn != nil {
-				labelDefService = testCase.LabelDefServiceFn()
-			}
-			runtimeRepo := unusedRuntimeRepo()
-			if testCase.RuntimeRepoFN != nil {
-				runtimeRepo = testCase.RuntimeRepoFN()
-			}
-			runtimeContextRepo := unusedRuntimeContextRepo()
-			if testCase.RuntimeContextRepoFn != nil {
-				runtimeContextRepo = testCase.RuntimeContextRepoFn()
-			}
-			formationRepo := unusedFormationRepo()
-			if testCase.FormationRepositoryFn != nil {
-				formationRepo = testCase.FormationRepositoryFn()
-			}
-			formationTemplateRepo := unusedFormationTemplateRepo()
-			if testCase.FormationTemplateRepositoryFn != nil {
-				formationTemplateRepo = testCase.FormationTemplateRepositoryFn()
-			}
-			applicationRepo := unusedApplicationRepo()
-			if testCase.ApplicationRepoFN != nil {
-				applicationRepo = testCase.ApplicationRepoFN()
-			}
-			webhookRepo := unusedWebhookRepository()
-			if testCase.WebhookRepoFN != nil {
-				webhookRepo = testCase.WebhookRepoFN()
-			}
-			webhookConverter := unusedWebhookConverter()
-			if testCase.WebhookConverterFN != nil {
-				webhookConverter = testCase.WebhookConverterFN()
-			}
-			webhookClient := unusedWebhookClient()
-			if testCase.WebhookClientFN != nil {
-				webhookClient = testCase.WebhookClientFN()
-			}
-			appTemplateRepo := unusedAppTemplateRepository()
-			if testCase.ApplicationTemplateRepoFN != nil {
-				appTemplateRepo = testCase.ApplicationTemplateRepoFN()
-			}
-			labelRepo := unusedLabelRepo()
-			if testCase.LabelRepoFN != nil {
-				labelRepo = testCase.LabelRepoFN()
-			}
-
-			svc := formation.NewService(nil, labelRepo, formationRepo, formationTemplateRepo, labelService, uidService, labelDefService, asaRepo, asaService, tenantSvc, runtimeRepo, runtimeContextRepo, webhookRepo, webhookClient, applicationRepo, appTemplateRepo, webhookConverter)
-
-			// WHEN
-			actual, err := svc.AssignFormation(ctx, Tnt, objectID, testCase.ObjectType, testCase.InputFormation)
-
-			// THEN
-			if testCase.ExpectedErrMessage == "" {
-				require.NoError(t, err)
-				assert.Equal(t, testCase.ExpectedFormation, actual)
-			} else {
-				require.Error(t, err)
-				require.Contains(t, err.Error(), testCase.ExpectedErrMessage)
-				require.Nil(t, actual)
-			}
-
-			mock.AssertExpectationsForObjects(t, uidService, labelService, asaService, tenantSvc, asaRepo, labelDefService, runtimeRepo, runtimeContextRepo, formationRepo, formationTemplateRepo, applicationRepo, webhookRepo, webhookConverter, webhookClient, appTemplateRepo, labelRepo)
-		})
-	}
-}
-
-func TestServiceUnassignFormation(t *testing.T) {
-	ctx := context.TODO()
-	ctx = tenant.SaveToContext(ctx, Tnt, ExternalTnt)
-
-	testErr := errors.New("test error")
-
-	in := model.Formation{
-		Name: testFormationName,
-	}
-	secondIn := model.Formation{
-		Name: secondTestFormationName,
-	}
-
-	expected := &model.Formation{
-		ID:                  fixUUID(),
-		Name:                testFormationName,
-		FormationTemplateID: FormationTemplateID,
-		TenantID:            Tnt,
-	}
-	secondFormation := model.Formation{
-		ID:                  fixUUID(),
-		Name:                secondTestFormationName,
-		FormationTemplateID: FormationTemplateID,
-		TenantID:            Tnt,
-	}
-
-	objectID := "123"
-	applicationLblSingleFormation := &model.Label{
-		ID:         "123",
-		Tenant:     str.Ptr(Tnt),
-		Key:        model.ScenariosKey,
-		Value:      []interface{}{testFormationName},
-		ObjectID:   objectID,
-		ObjectType: model.ApplicationLabelableObject,
-		Version:    0,
-	}
-	applicationLbl := &model.Label{
-		ID:         "123",
-		Tenant:     str.Ptr(Tnt),
-		Key:        model.ScenariosKey,
-		Value:      []interface{}{testFormationName, secondTestFormationName},
-		ObjectID:   objectID,
-		ObjectType: model.ApplicationLabelableObject,
-		Version:    0,
-	}
-	applicationLblInput := &model.LabelInput{
-		Key:        model.ScenariosKey,
-		Value:      []string{testFormationName},
-		ObjectID:   objectID,
-		ObjectType: model.ApplicationLabelableObject,
-		Version:    0,
-	}
-
-	runtimeLblSingleFormation := &model.Label{
-		ID:         "123",
-		Tenant:     str.Ptr(Tnt),
-		Key:        model.ScenariosKey,
-		Value:      []interface{}{testFormationName},
-		ObjectID:   objectID,
-		ObjectType: model.RuntimeLabelableObject,
-		Version:    0,
-	}
-	runtimeLbl := &model.Label{
-		ID:         "123",
-		Tenant:     str.Ptr(Tnt),
-		Key:        model.ScenariosKey,
-		Value:      []interface{}{testFormationName, secondTestFormationName},
-		ObjectID:   objectID,
-		ObjectType: model.RuntimeLabelableObject,
-		Version:    0,
-	}
-	runtimeCtxLbl := &model.Label{
-		ID:         "123",
-		Tenant:     str.Ptr(Tnt),
-		Key:        model.ScenariosKey,
-		Value:      []interface{}{testFormationName, secondTestFormationName},
-		ObjectID:   objectID,
-		ObjectType: model.RuntimeContextLabelableObject,
-		Version:    0,
-	}
-	runtimeLblInput := &model.LabelInput{
-		Key:        model.ScenariosKey,
-		Value:      []string{testFormationName},
-		ObjectID:   objectID,
-		ObjectType: model.RuntimeLabelableObject,
-		Version:    0,
-	}
-	runtimeCtxLblInput := model.LabelInput{
-		Key:        model.ScenariosKey,
-		Value:      []string{testFormationName},
-		ObjectID:   objectID,
-		ObjectType: model.RuntimeContextLabelableObject,
-		Version:    0,
-	}
-
-	asa := model.AutomaticScenarioAssignment{
-		ScenarioName:   testFormationName,
-		Tenant:         Tnt,
-		TargetTenantID: objectID,
-	}
-
-	testCases := []struct {
-		Name                          string
-		UIDServiceFn                  func() *automock.UuidService
-		LabelServiceFn                func() *automock.LabelService
-		LabelRepoFn                   func() *automock.LabelRepository
-		AsaServiceFN                  func() *automock.AutomaticFormationAssignmentService
-		AsaRepoFN                     func() *automock.AutomaticFormationAssignmentRepository
-		RuntimeRepoFN                 func() *automock.RuntimeRepository
-		RuntimeContextRepoFn          func() *automock.RuntimeContextRepository
-		FormationRepositoryFn         func() *automock.FormationRepository
-		FormationTemplateRepositoryFn func() *automock.FormationTemplateRepository
-		ApplicationRepoFN             func() *automock.ApplicationRepository
-		WebhookRepoFN                 func() *automock.WebhookRepository
-		WebhookConverterFN            func() *automock.WebhookConverter
-		WebhookClientFN               func() *automock.WebhookClient
-		ApplicationTemplateRepoFN     func() *automock.ApplicationTemplateRepository
-		ObjectType                    graphql.FormationObjectType
-		InputFormation                model.Formation
-		ExpectedFormation             *model.Formation
-		ExpectedErrMessage            string
-	}{
-		{
-			Name:         "success for application",
-			UIDServiceFn: unusedUUIDService,
-			LabelServiceFn: func() *automock.LabelService {
-				labelService := &automock.LabelService{}
-				labelService.On("GetLabel", ctx, Tnt, applicationLblInput).Return(applicationLbl, nil)
-				labelService.On("UpdateLabel", ctx, Tnt, applicationLbl.ID, &model.LabelInput{
-					Key:        model.ScenariosKey,
-					Value:      []string{secondTestFormationName},
-					ObjectID:   objectID,
-					ObjectType: model.ApplicationLabelableObject,
-					Version:    0,
-				}).Return(nil)
-				return labelService
-			},
-			AsaRepoFN:                     unusedASARepo,
-			AsaServiceFN:                  unusedASAService,
-			RuntimeRepoFN:                 unusedRuntimeRepo,
-			RuntimeContextRepoFn:          unusedRuntimeContextRepo,
-			FormationTemplateRepositoryFn: unusedFormationTemplateRepo,
-			ApplicationRepoFN: func() *automock.ApplicationRepository {
-				repo := &automock.ApplicationRepository{}
-				repo.On("GetByID", ctx, Tnt, objectID).Return(&model.Application{}, nil)
-				return repo
-			},
-			LabelRepoFn: func() *automock.LabelRepository {
-				repo := &automock.LabelRepository{}
-				repo.On("ListForObject", ctx, Tnt, model.ApplicationLabelableObject, objectID).Return(nil, nil)
-				return repo
-			},
-			WebhookRepoFN: func() *automock.WebhookRepository {
-				repo := &automock.WebhookRepository{}
-				repo.On("ListByReferenceObjectTypeAndWebhookType", ctx, Tnt, model.WebhookTypeConfigurationChanged, model.RuntimeWebhookReference).Return(nil, nil)
-				return repo
-			},
-			FormationRepositoryFn: func() *automock.FormationRepository {
-				formationRepo := &automock.FormationRepository{}
-				formationRepo.On("GetByName", ctx, testFormationName, Tnt).Return(expected, nil).Once()
-				return formationRepo
-			},
-			ObjectType:         graphql.FormationObjectTypeApplication,
-			InputFormation:     in,
-			ExpectedFormation:  expected,
-			ExpectedErrMessage: "",
-		},
-		{
-			Name: "success for application if formation do not exist",
-			LabelServiceFn: func() *automock.LabelService {
-				labelService := &automock.LabelService{}
-				labelService.On("GetLabel", ctx, Tnt, applicationLblInput).Return(applicationLbl, nil)
-				labelService.On("UpdateLabel", ctx, Tnt, applicationLbl.ID, &model.LabelInput{
-					Key:        model.ScenariosKey,
-					Value:      []string{secondTestFormationName},
-					ObjectID:   objectID,
-					ObjectType: model.ApplicationLabelableObject,
-					Version:    0,
-				}).Return(nil)
-				return labelService
-			},
-			FormationRepositoryFn: func() *automock.FormationRepository {
-				formationRepo := &automock.FormationRepository{}
-				formationRepo.On("GetByName", ctx, testFormationName, Tnt).Return(expected, nil).Once()
-				return formationRepo
-			},
-			ApplicationRepoFN: func() *automock.ApplicationRepository {
-				repo := &automock.ApplicationRepository{}
-				repo.On("GetByID", ctx, Tnt, objectID).Return(&model.Application{}, nil)
-				return repo
-			},
-			LabelRepoFn: func() *automock.LabelRepository {
-				repo := &automock.LabelRepository{}
-				repo.On("ListForObject", ctx, Tnt, model.ApplicationLabelableObject, objectID).Return(nil, nil)
-				return repo
-			},
-			WebhookRepoFN: func() *automock.WebhookRepository {
-				repo := &automock.WebhookRepository{}
-				repo.On("ListByReferenceObjectTypeAndWebhookType", ctx, Tnt, model.WebhookTypeConfigurationChanged, model.RuntimeWebhookReference).Return(nil, nil)
-				return repo
-			},
-			ObjectType:         graphql.FormationObjectTypeApplication,
-			InputFormation:     in,
-			ExpectedFormation:  expected,
-			ExpectedErrMessage: "",
-		},
-		{
-			Name: "success for application when formation is last",
-			LabelServiceFn: func() *automock.LabelService {
-				labelService := &automock.LabelService{}
-				labelService.On("GetLabel", ctx, Tnt, applicationLblInput).Return(applicationLblSingleFormation, nil)
-				return labelService
-			},
-			FormationRepositoryFn: func() *automock.FormationRepository {
-				formationRepo := &automock.FormationRepository{}
-				formationRepo.On("GetByName", ctx, testFormationName, Tnt).Return(expected, nil).Once()
-				return formationRepo
-			},
-			ApplicationRepoFN: func() *automock.ApplicationRepository {
-				repo := &automock.ApplicationRepository{}
-				repo.On("GetByID", ctx, Tnt, objectID).Return(&model.Application{}, nil)
-				return repo
-			},
-			LabelRepoFn: func() *automock.LabelRepository {
-				repo := &automock.LabelRepository{}
-				repo.On("Delete", ctx, Tnt, model.ApplicationLabelableObject, objectID, model.ScenariosKey).Return(nil)
-				repo.On("ListForObject", ctx, Tnt, model.ApplicationLabelableObject, objectID).Return(nil, nil)
-				return repo
-			},
-			WebhookRepoFN: func() *automock.WebhookRepository {
-				repo := &automock.WebhookRepository{}
-				repo.On("ListByReferenceObjectTypeAndWebhookType", ctx, Tnt, model.WebhookTypeConfigurationChanged, model.RuntimeWebhookReference).Return(nil, nil)
-				return repo
-			},
-			ObjectType:         graphql.FormationObjectTypeApplication,
-			InputFormation:     in,
-			ExpectedFormation:  expected,
-			ExpectedErrMessage: "",
-		},
-		{
-			Name: "success for runtime",
-			LabelServiceFn: func() *automock.LabelService {
-				labelService := &automock.LabelService{}
-				labelService.On("GetLabel", ctx, Tnt, runtimeLblInput).Return(runtimeLbl, nil)
-				labelService.On("UpdateLabel", ctx, Tnt, runtimeLbl.ID, &model.LabelInput{
-					Key:        model.ScenariosKey,
-					Value:      []string{secondTestFormationName},
-					ObjectID:   objectID,
-					ObjectType: model.RuntimeLabelableObject,
-					Version:    0,
-				}).Return(nil)
-				return labelService
-			},
-			AsaRepoFN: func() *automock.AutomaticFormationAssignmentRepository {
-				asaRepo := &automock.AutomaticFormationAssignmentRepository{}
-				asaRepo.On("ListAll", ctx, Tnt).Return(nil, nil)
-				return asaRepo
-			},
-			FormationRepositoryFn: func() *automock.FormationRepository {
-				formationRepo := &automock.FormationRepository{}
-				formationRepo.On("GetByName", ctx, testFormationName, Tnt).Return(expected, nil).Once()
-				return formationRepo
-			},
-			RuntimeRepoFN: func() *automock.RuntimeRepository {
-				repo := &automock.RuntimeRepository{}
-				repo.On("GetByID", ctx, Tnt, objectID).Return(nil, nil)
-				return repo
-			},
-			LabelRepoFn: func() *automock.LabelRepository {
-				repo := &automock.LabelRepository{}
-				repo.On("ListForObject", ctx, Tnt, model.RuntimeLabelableObject, objectID).Return(nil, nil)
-				return repo
-			},
-			WebhookRepoFN: func() *automock.WebhookRepository {
-				repo := &automock.WebhookRepository{}
-				repo.On("GetByIDAndWebhookType", ctx, Tnt, objectID, model.RuntimeWebhookReference, model.WebhookTypeConfigurationChanged).Return(nil, apperrors.NewNotFoundError(resource.Webhook, objectID))
-				return repo
-			},
-			ObjectType:         graphql.FormationObjectTypeRuntime,
-			InputFormation:     in,
-			ExpectedFormation:  expected,
-			ExpectedErrMessage: "",
-		},
-		{
-			Name: "success for runtime when formation is coming from ASA",
-			AsaRepoFN: func() *automock.AutomaticFormationAssignmentRepository {
-				asaRepo := &automock.AutomaticFormationAssignmentRepository{}
-				asaRepo.On("ListAll", ctx, Tnt).Return([]*model.AutomaticScenarioAssignment{{
-					ScenarioName:   ScenarioName,
-					Tenant:         Tnt,
-					TargetTenantID: Tnt,
-				}}, nil)
-				return asaRepo
-			},
-			LabelServiceFn: func() *automock.LabelService {
-				labelService := &automock.LabelService{}
-				labelService.On("GetLabel", ctx, Tnt, &model.LabelInput{
-					Key:        model.ScenariosKey,
-					Value:      []string{testFormationName},
-					ObjectID:   objectID,
-					ObjectType: model.RuntimeLabelableObject,
-					Version:    0,
-				}).Return(runtimeLblSingleFormation, nil)
-				return labelService
-			},
-			RuntimeRepoFN: func() *automock.RuntimeRepository {
-				runtimeRepo := &automock.RuntimeRepository{}
-				runtimeRepo.On("OwnerExistsByFiltersAndID", ctx, Tnt, objectID, runtimeLblFilters).Return(true, nil).Once()
-				runtimeRepo.On("GetByID", ctx, Tnt, objectID).Return(nil, nil)
-				return runtimeRepo
-			},
-			FormationRepositoryFn: func() *automock.FormationRepository {
-				formationRepo := &automock.FormationRepository{}
-				formationRepo.On("GetByName", ctx, testFormationName, Tnt).Return(expected, nil).Once()
-				formationRepo.On("GetByName", ctx, ScenarioName, Tnt).Return(expected, nil).Once()
-				return formationRepo
-			},
-			LabelRepoFn: func() *automock.LabelRepository {
-				repo := &automock.LabelRepository{}
-				repo.On("Delete", ctx, Tnt, model.RuntimeLabelableObject, "123", model.ScenariosKey).Return(nil)
-				repo.On("ListForObject", ctx, Tnt, model.RuntimeLabelableObject, objectID).Return(nil, nil)
-				return repo
-			},
-			WebhookRepoFN: func() *automock.WebhookRepository {
-				repo := &automock.WebhookRepository{}
-				repo.On("GetByIDAndWebhookType", ctx, Tnt, objectID, model.RuntimeWebhookReference, model.WebhookTypeConfigurationChanged).Return(nil, apperrors.NewNotFoundError(resource.Webhook, objectID))
-				return repo
-			},
-			FormationTemplateRepositoryFn: func() *automock.FormationTemplateRepository {
-				repo := &automock.FormationTemplateRepository{}
-				repo.On("Get", ctx, FormationTemplateID).Return(&formationTemplate, nil).Once()
-				return repo
-			},
-			RuntimeContextRepoFn: func() *automock.RuntimeContextRepository {
-				repo := &automock.RuntimeContextRepository{}
-				repo.On("ExistsByRuntimeID", ctx, Tnt, objectID).Return(false, nil)
-				return repo
-			},
-			ObjectType:         graphql.FormationObjectTypeRuntime,
-			InputFormation:     in,
-			ExpectedFormation:  expected,
-			ExpectedErrMessage: "",
-		},
-		{
-			Name: "success for runtime if formation do not exist",
-			LabelServiceFn: func() *automock.LabelService {
-				labelService := &automock.LabelService{}
-				labelService.On("GetLabel", ctx, Tnt, &model.LabelInput{
-					Key:        model.ScenariosKey,
-					Value:      []string{secondTestFormationName},
-					ObjectID:   objectID,
-					ObjectType: model.RuntimeLabelableObject,
-					Version:    0,
-				}).Return(runtimeLblSingleFormation, nil)
-				labelService.On("UpdateLabel", ctx, Tnt, runtimeLbl.ID, &model.LabelInput{
-					Key:        model.ScenariosKey,
-					Value:      []string{testFormationName},
-					ObjectID:   objectID,
-					ObjectType: model.RuntimeLabelableObject,
-					Version:    0,
-				}).Return(nil)
-				return labelService
-			},
-			AsaRepoFN: func() *automock.AutomaticFormationAssignmentRepository {
-				asaRepo := &automock.AutomaticFormationAssignmentRepository{}
-				asaRepo.On("ListAll", ctx, Tnt).Return(nil, nil)
-				return asaRepo
-			},
-			FormationRepositoryFn: func() *automock.FormationRepository {
-				formationRepo := &automock.FormationRepository{}
-				formationRepo.On("GetByName", ctx, secondTestFormationName, Tnt).Return(&secondFormation, nil).Once()
-				return formationRepo
-			},
-			RuntimeRepoFN: func() *automock.RuntimeRepository {
-				repo := &automock.RuntimeRepository{}
-				repo.On("GetByID", ctx, Tnt, objectID).Return(nil, nil)
-				return repo
-			},
-			LabelRepoFn: func() *automock.LabelRepository {
-				repo := &automock.LabelRepository{}
-				repo.On("ListForObject", ctx, Tnt, model.RuntimeLabelableObject, objectID).Return(nil, nil)
-				return repo
-			},
-			WebhookRepoFN: func() *automock.WebhookRepository {
-				repo := &automock.WebhookRepository{}
-				repo.On("GetByIDAndWebhookType", ctx, Tnt, objectID, model.RuntimeWebhookReference, model.WebhookTypeConfigurationChanged).Return(nil, apperrors.NewNotFoundError(resource.Webhook, objectID))
-				return repo
-			},
-			ObjectType:         graphql.FormationObjectTypeRuntime,
-			InputFormation:     secondIn,
-			ExpectedFormation:  &secondFormation,
-			ExpectedErrMessage: "",
-		},
-		{
-			Name: "success for runtime when formation is last",
-			LabelServiceFn: func() *automock.LabelService {
-				labelService := &automock.LabelService{}
-				labelService.On("GetLabel", ctx, Tnt, runtimeLblInput).Return(runtimeLblSingleFormation, nil)
-				return labelService
-			},
-			AsaRepoFN: func() *automock.AutomaticFormationAssignmentRepository {
-				asaRepo := &automock.AutomaticFormationAssignmentRepository{}
-				asaRepo.On("ListAll", ctx, Tnt).Return(nil, nil)
-				return asaRepo
-			},
-			FormationRepositoryFn: func() *automock.FormationRepository {
-				formationRepo := &automock.FormationRepository{}
-				formationRepo.On("GetByName", ctx, testFormationName, Tnt).Return(expected, nil).Once()
-				return formationRepo
-			},
-			RuntimeRepoFN: func() *automock.RuntimeRepository {
-				repo := &automock.RuntimeRepository{}
-				repo.On("GetByID", ctx, Tnt, objectID).Return(nil, nil)
-				return repo
-			},
-			LabelRepoFn: func() *automock.LabelRepository {
-				repo := &automock.LabelRepository{}
-				repo.On("Delete", ctx, Tnt, model.RuntimeLabelableObject, objectID, model.ScenariosKey).Return(nil)
-				repo.On("ListForObject", ctx, Tnt, model.RuntimeLabelableObject, objectID).Return(nil, nil)
-				return repo
-			},
-			WebhookRepoFN: func() *automock.WebhookRepository {
-				repo := &automock.WebhookRepository{}
-				repo.On("GetByIDAndWebhookType", ctx, Tnt, objectID, model.RuntimeWebhookReference, model.WebhookTypeConfigurationChanged).Return(nil, apperrors.NewNotFoundError(resource.Webhook, objectID))
-				return repo
-			},
-			ObjectType:         graphql.FormationObjectTypeRuntime,
-			InputFormation:     in,
-			ExpectedFormation:  expected,
-			ExpectedErrMessage: "",
-		},
-		{
-			Name: "success for tenant",
-			AsaRepoFN: func() *automock.AutomaticFormationAssignmentRepository {
-				asaRepo := &automock.AutomaticFormationAssignmentRepository{}
-
-				asaRepo.On("DeleteForScenarioName", ctx, Tnt, testFormationName).Return(nil)
-
-				return asaRepo
-			},
-			AsaServiceFN: func() *automock.AutomaticFormationAssignmentService {
-				asaService := &automock.AutomaticFormationAssignmentService{}
-				asaService.On("GetForScenarioName", ctx, testFormationName).Return(asa, nil)
-				return asaService
-			},
-			RuntimeRepoFN: func() *automock.RuntimeRepository {
-				runtimeRepo := &automock.RuntimeRepository{}
-				runtimeRepo.On("ListOwnedRuntimes", ctx, asa.TargetTenantID, runtimeLblFilters).Return(make([]*model.Runtime, 0), nil).Once()
-				runtimeRepo.On("ListAll", ctx, asa.TargetTenantID, runtimeLblFilters).Return(make([]*model.Runtime, 0), nil).Once()
-				return runtimeRepo
-			},
-			FormationRepositoryFn: func() *automock.FormationRepository {
-				formationRepo := &automock.FormationRepository{}
-				formationRepo.On("GetByName", ctx, testFormationName, Tnt).Return(expected, nil).Twice()
-				return formationRepo
-			},
-			FormationTemplateRepositoryFn: func() *automock.FormationTemplateRepository {
-				repo := &automock.FormationTemplateRepository{}
-				repo.On("Get", ctx, FormationTemplateID).Return(&formationTemplate, nil)
-				return repo
-			},
-			ObjectType:         graphql.FormationObjectTypeTenant,
-			InputFormation:     in,
-			ExpectedFormation:  expected,
-			ExpectedErrMessage: "",
-		},
-		{
-			Name: "error for application while getting label",
-			LabelServiceFn: func() *automock.LabelService {
-				labelService := &automock.LabelService{}
-				labelService.On("GetLabel", ctx, Tnt, applicationLblInput).Return(nil, testErr)
-				return labelService
-			},
-			ObjectType:         graphql.FormationObjectTypeApplication,
-			InputFormation:     in,
-			ExpectedErrMessage: testErr.Error(),
-		},
-		{
-			Name: "error for application while converting label values to string slice",
-			LabelServiceFn: func() *automock.LabelService {
-				labelService := &automock.LabelService{}
-				labelService.On("GetLabel", ctx, Tnt, &model.LabelInput{
-					Key:        model.ScenariosKey,
-					Value:      []string{testFormationName},
-					ObjectID:   objectID,
-					ObjectType: model.ApplicationLabelableObject,
-					Version:    0,
-				}).Return(&model.Label{
-					ID:         "123",
-					Tenant:     str.Ptr(Tnt),
-					Key:        model.ScenariosKey,
-					Value:      []string{testFormationName},
-					ObjectID:   objectID,
-					ObjectType: model.ApplicationLabelableObject,
-					Version:    0,
-				}, nil)
-				return labelService
-			},
-			ObjectType:         graphql.FormationObjectTypeApplication,
-			InputFormation:     in,
-			ExpectedErrMessage: "cannot convert label value to slice of strings",
-		},
-		{
-			Name: "error for application while converting label value to string",
-			LabelServiceFn: func() *automock.LabelService {
-				labelService := &automock.LabelService{}
-				labelService.On("GetLabel", ctx, Tnt, applicationLblInput).Return(&model.Label{
-					ID:         "123",
-					Tenant:     str.Ptr(Tnt),
-					Key:        model.ScenariosKey,
-					Value:      []interface{}{5},
-					ObjectID:   objectID,
-					ObjectType: model.ApplicationLabelableObject,
-					Version:    0,
-				}, nil)
-				return labelService
-			},
-			ObjectType:         graphql.FormationObjectTypeApplication,
-			InputFormation:     in,
-			ExpectedErrMessage: "cannot cast label value as a string",
-		},
-		{
-			Name: "error for application when formation is last and delete fails",
-			LabelServiceFn: func() *automock.LabelService {
-				labelService := &automock.LabelService{}
-				labelService.On("GetLabel", ctx, Tnt, applicationLblInput).Return(applicationLblSingleFormation, nil)
-				return labelService
-			},
-			LabelRepoFn: func() *automock.LabelRepository {
-				labelRepo := &automock.LabelRepository{}
-				labelRepo.On("Delete", ctx, Tnt, model.ApplicationLabelableObject, objectID, model.ScenariosKey).Return(testErr)
-				return labelRepo
-			},
-			ObjectType:         graphql.FormationObjectTypeApplication,
-			InputFormation:     in,
-			ExpectedErrMessage: testErr.Error(),
-		},
-		{
-			Name: "error for application when updating label fails",
-			LabelServiceFn: func() *automock.LabelService {
-				labelService := &automock.LabelService{}
-				labelService.On("GetLabel", ctx, Tnt, applicationLblInput).Return(applicationLbl, nil)
-				labelService.On("UpdateLabel", ctx, Tnt, applicationLbl.ID, &model.LabelInput{
-					Key:        model.ScenariosKey,
-					Value:      []string{secondTestFormationName},
-					ObjectID:   objectID,
-					ObjectType: model.ApplicationLabelableObject,
-					Version:    0,
-				}).Return(testErr)
-				return labelService
-			},
-			ObjectType:         graphql.FormationObjectTypeApplication,
-			InputFormation:     in,
-			ExpectedErrMessage: testErr.Error(),
-		},
-		{
-			Name: "error for runtime when can't get formations that are coming from ASAs",
-			AsaRepoFN: func() *automock.AutomaticFormationAssignmentRepository {
-				asaRepo := &automock.AutomaticFormationAssignmentRepository{}
-				asaRepo.On("ListAll", ctx, Tnt).Return(nil, testErr)
-				return asaRepo
-			},
-			ObjectType:         graphql.FormationObjectTypeRuntime,
-			InputFormation:     in,
-			ExpectedFormation:  expected,
-			ExpectedErrMessage: testErr.Error(),
-		},
-		{
-			Name: "error for runtime while getting label",
-			LabelServiceFn: func() *automock.LabelService {
-				labelService := &automock.LabelService{}
-				labelService.On("GetLabel", ctx, Tnt, runtimeLblInput).Return(nil, testErr)
-				return labelService
-			},
-			FormationRepositoryFn: func() *automock.FormationRepository {
-				formationRepo := &automock.FormationRepository{}
-				formationRepo.On("GetByName", ctx, testFormationName, Tnt).Return(expected, nil).Once()
-				return formationRepo
-			},
-			AsaRepoFN: func() *automock.AutomaticFormationAssignmentRepository {
-				asaRepo := &automock.AutomaticFormationAssignmentRepository{}
-				asaRepo.On("ListAll", ctx, Tnt).Return(nil, nil)
-				return asaRepo
-			},
-			ObjectType:         graphql.FormationObjectTypeRuntime,
-			InputFormation:     in,
-			ExpectedErrMessage: testErr.Error(),
-		},
-		{
-			Name: "error for runtime while converting label values to string slice",
-			LabelServiceFn: func() *automock.LabelService {
-				labelService := &automock.LabelService{}
-				labelService.On("GetLabel", ctx, Tnt, &model.LabelInput{
-					Key:        model.ScenariosKey,
-					Value:      []string{testFormationName},
-					ObjectID:   objectID,
-					ObjectType: model.RuntimeLabelableObject,
-					Version:    0,
-				}).Return(&model.Label{
-					ID:         "123",
-					Tenant:     str.Ptr(Tnt),
-					Key:        model.ScenariosKey,
-					Value:      []string{testFormationName},
-					ObjectID:   objectID,
-					ObjectType: model.RuntimeLabelableObject,
-					Version:    0,
-				}, nil)
-				return labelService
-			},
-			FormationRepositoryFn: func() *automock.FormationRepository {
-				formationRepo := &automock.FormationRepository{}
-				formationRepo.On("GetByName", ctx, testFormationName, Tnt).Return(expected, nil).Once()
-				return formationRepo
-			},
-			AsaRepoFN: func() *automock.AutomaticFormationAssignmentRepository {
-				asaRepo := &automock.AutomaticFormationAssignmentRepository{}
-				asaRepo.On("ListAll", ctx, Tnt).Return(nil, nil)
-				return asaRepo
-			},
-			ObjectType:         graphql.FormationObjectTypeRuntime,
-			InputFormation:     in,
-			ExpectedErrMessage: "cannot convert label value to slice of strings",
-		},
-		{
-			Name: "error for runtime while converting label value to string",
-			LabelServiceFn: func() *automock.LabelService {
-				labelService := &automock.LabelService{}
-				labelService.On("GetLabel", ctx, Tnt, runtimeLblInput).Return(&model.Label{
-					ID:         "123",
-					Tenant:     str.Ptr(Tnt),
-					Key:        model.ScenariosKey,
-					Value:      []interface{}{5},
-					ObjectID:   objectID,
-					ObjectType: model.RuntimeLabelableObject,
-					Version:    0,
-				}, nil)
-				return labelService
-			},
-			FormationRepositoryFn: func() *automock.FormationRepository {
-				formationRepo := &automock.FormationRepository{}
-				formationRepo.On("GetByName", ctx, testFormationName, Tnt).Return(expected, nil).Once()
-				return formationRepo
-			},
-			AsaRepoFN: func() *automock.AutomaticFormationAssignmentRepository {
-				asaRepo := &automock.AutomaticFormationAssignmentRepository{}
-				asaRepo.On("ListAll", ctx, Tnt).Return(nil, nil)
-				return asaRepo
-			},
-			ObjectType:         graphql.FormationObjectTypeRuntime,
-			InputFormation:     in,
-			ExpectedErrMessage: "cannot cast label value as a string",
-		},
-		{
-			Name: "error for runtime when formation is last and delete fails",
-			LabelServiceFn: func() *automock.LabelService {
-				labelService := &automock.LabelService{}
-				labelService.On("GetLabel", ctx, Tnt, runtimeLblInput).Return(runtimeLblSingleFormation, nil)
-				return labelService
-			},
-			LabelRepoFn: func() *automock.LabelRepository {
-				labelRepo := &automock.LabelRepository{}
-				labelRepo.On("Delete", ctx, Tnt, model.RuntimeLabelableObject, objectID, model.ScenariosKey).Return(testErr)
-				return labelRepo
-			},
-			FormationRepositoryFn: func() *automock.FormationRepository {
-				formationRepo := &automock.FormationRepository{}
-				formationRepo.On("GetByName", ctx, testFormationName, Tnt).Return(expected, nil).Once()
-				return formationRepo
-			},
-			AsaRepoFN: func() *automock.AutomaticFormationAssignmentRepository {
-				asaRepo := &automock.AutomaticFormationAssignmentRepository{}
-				asaRepo.On("ListAll", ctx, Tnt).Return(nil, nil)
-				return asaRepo
-			},
-			ObjectType:         graphql.FormationObjectTypeRuntime,
-			InputFormation:     in,
-			ExpectedErrMessage: testErr.Error(),
-		},
-		{
-			Name: "error for runtime when updating label fails",
-			LabelServiceFn: func() *automock.LabelService {
-				labelService := &automock.LabelService{}
-				labelService.On("GetLabel", ctx, Tnt, runtimeLblInput).Return(runtimeLbl, nil)
-				labelService.On("UpdateLabel", ctx, Tnt, runtimeLbl.ID, &model.LabelInput{
-					Key:        model.ScenariosKey,
-					Value:      []string{secondTestFormationName},
-					ObjectID:   objectID,
-					ObjectType: model.RuntimeLabelableObject,
-					Version:    0,
-				}).Return(testErr)
-				return labelService
-			},
-			FormationRepositoryFn: func() *automock.FormationRepository {
-				formationRepo := &automock.FormationRepository{}
-				formationRepo.On("GetByName", ctx, testFormationName, Tnt).Return(expected, nil).Once()
-				return formationRepo
-			},
-			AsaRepoFN: func() *automock.AutomaticFormationAssignmentRepository {
-				asaRepo := &automock.AutomaticFormationAssignmentRepository{}
-				asaRepo.On("ListAll", ctx, Tnt).Return(nil, nil)
-				return asaRepo
-			},
-			ObjectType:         graphql.FormationObjectTypeRuntime,
-			InputFormation:     in,
-			ExpectedErrMessage: testErr.Error(),
-		},
-		{
-			Name: "error for tenant when delete fails",
-			AsaRepoFN: func() *automock.AutomaticFormationAssignmentRepository {
-				asaRepo := &automock.AutomaticFormationAssignmentRepository{}
-
-				asaRepo.On("DeleteForScenarioName", ctx, Tnt, testFormationName).Return(testErr)
-
-				return asaRepo
-			},
-			AsaServiceFN: func() *automock.AutomaticFormationAssignmentService {
-				asaService := &automock.AutomaticFormationAssignmentService{}
-				asaService.On("GetForScenarioName", ctx, testFormationName).Return(asa, nil)
-				return asaService
-			},
-			ObjectType:         graphql.FormationObjectTypeTenant,
-			InputFormation:     in,
-			ExpectedErrMessage: testErr.Error(),
-		},
-		{
-			Name: "error for tenant when delete fails",
-			AsaServiceFN: func() *automock.AutomaticFormationAssignmentService {
-				asaService := &automock.AutomaticFormationAssignmentService{}
-				asaService.On("GetForScenarioName", ctx, testFormationName).Return(model.AutomaticScenarioAssignment{}, testErr)
-				return asaService
-			},
-			ObjectType:         graphql.FormationObjectTypeTenant,
-			InputFormation:     in,
-			ExpectedErrMessage: testErr.Error(),
-		},
-		{
-			Name: "error when fetching formation fails",
-			AsaRepoFN: func() *automock.AutomaticFormationAssignmentRepository {
-				asaRepo := &automock.AutomaticFormationAssignmentRepository{}
-				asaRepo.On("ListAll", ctx, Tnt).Return(nil, nil)
-				return asaRepo
-			},
-			FormationRepositoryFn: func() *automock.FormationRepository {
-				formationRepo := &automock.FormationRepository{}
-				formationRepo.On("GetByName", ctx, testFormationName, Tnt).Return(nil, testErr).Once()
-				return formationRepo
-			},
-			ObjectType:         graphql.FormationObjectTypeRuntime,
-			InputFormation:     in,
-			ExpectedFormation:  expected,
-			ExpectedErrMessage: testErr.Error(),
-		},
-		{
-			Name:               "error when object type is unknown",
-			ObjectType:         "UNKNOWN",
-			InputFormation:     in,
-			ExpectedErrMessage: "unknown formation type",
-		},
-		{
-			Name: "success for application with notifications",
-			LabelServiceFn: func() *automock.LabelService {
-				labelService := &automock.LabelService{}
-				labelService.On("GetLabel", ctx, Tnt, applicationLblInput).Return(applicationLbl, nil)
-				labelService.On("UpdateLabel", ctx, Tnt, applicationLbl.ID, &model.LabelInput{
-					Key:        model.ScenariosKey,
-					Value:      []string{secondTestFormationName},
-					ObjectID:   objectID,
-					ObjectType: model.ApplicationLabelableObject,
-					Version:    0,
-				}).Return(nil)
-				return labelService
-			},
-			ApplicationRepoFN: func() *automock.ApplicationRepository {
-				repo := &automock.ApplicationRepository{}
-				repo.On("GetByID", ctx, Tnt, objectID).Return(fixApplicationModel(ApplicationID), nil)
-				return repo
-			},
-			LabelRepoFn: func() *automock.LabelRepository {
-				repo := &automock.LabelRepository{}
-				repo.On("ListForObject", ctx, Tnt, model.ApplicationLabelableObject, objectID).Return(fixApplicationLabels(), nil)
-				repo.On("ListForObject", ctx, Tnt, model.AppTemplateLabelableObject, ApplicationTemplateID).Return(fixApplicationTemplateLabels(), nil)
-				repo.On("ListForObjectIDs", ctx, Tnt, model.RuntimeLabelableObject, []string{RuntimeID, RuntimeContextRuntimeID}).Return(map[string]map[string]interface{}{
-					RuntimeID:               fixRuntimeLabelsMap(),
-					RuntimeContextRuntimeID: fixRuntimeLabelsMap(),
-				}, nil)
-				repo.On("ListForObjectIDs", ctx, Tnt, model.RuntimeContextLabelableObject, []string{RuntimeContextID}).Return(map[string]map[string]interface{}{
-					RuntimeContextID: fixRuntimeContextLabelsMap(),
-				}, nil)
-				return repo
-			},
-			WebhookRepoFN: func() *automock.WebhookRepository {
-				repo := &automock.WebhookRepository{}
-				repo.On("ListByReferenceObjectTypeAndWebhookType", ctx, Tnt, model.WebhookTypeConfigurationChanged, model.RuntimeWebhookReference).Return([]*model.Webhook{fixWebhookModel(WebhookID, RuntimeID), fixWebhookModel(WebhookForRuntimeContextID, RuntimeContextRuntimeID)}, nil)
-				return repo
-			},
-			FormationRepositoryFn: func() *automock.FormationRepository {
-				formationRepo := &automock.FormationRepository{}
-				formationRepo.On("GetByName", ctx, testFormationName, Tnt).Return(expected, nil).Once()
-				return formationRepo
-			},
-			WebhookConverterFN: func() *automock.WebhookConverter {
-				repo := &automock.WebhookConverter{}
-				repo.On("ToGraphQL", fixWebhookModel(WebhookID, RuntimeID)).Return(fixWebhookGQLModel(WebhookID, RuntimeID), nil)
-				repo.On("ToGraphQL", fixWebhookModel(WebhookForRuntimeContextID, RuntimeContextRuntimeID)).Return(fixWebhookGQLModel(WebhookForRuntimeContextID, RuntimeContextRuntimeID), nil)
-				return repo
-			},
-			WebhookClientFN: func() *automock.WebhookClient {
-				client := &automock.WebhookClient{}
-				client.On("Do", ctx, &webhookclient.Request{
-					Webhook: *fixWebhookGQLModel(WebhookID, RuntimeID),
-					Object: &webhook.FormationConfigurationChangeInput{
-						Operation:   model.UnassignFormation,
-						FormationID: expected.ID,
-						ApplicationTemplate: &webhook.ApplicationTemplateWithLabels{
-							ApplicationTemplate: fixApplicationTemplateModel(),
-							Labels:              fixApplicationTemplateLabelsMap(),
-						},
-						Application: &webhook.ApplicationWithLabels{
-							Application: fixApplicationModel(ApplicationID),
-							Labels:      fixApplicationLabelsMap(),
-						},
-						Runtime: &webhook.RuntimeWithLabels{
-							Runtime: fixRuntimeModel(RuntimeID),
-							Labels:  fixRuntimeLabelsMap(),
-						},
-						RuntimeContext: nil,
-					},
-					CorrelationID: "",
-				}).Return(nil, nil)
-				client.On("Do", ctx, &webhookclient.Request{
-					Webhook: *fixWebhookGQLModel(WebhookForRuntimeContextID, RuntimeContextRuntimeID),
-					Object: &webhook.FormationConfigurationChangeInput{
-						Operation:   model.UnassignFormation,
-						FormationID: expected.ID,
-						ApplicationTemplate: &webhook.ApplicationTemplateWithLabels{
-							ApplicationTemplate: fixApplicationTemplateModel(),
-							Labels:              fixApplicationTemplateLabelsMap(),
-						},
-						Application: &webhook.ApplicationWithLabels{
-							Application: fixApplicationModel(ApplicationID),
-							Labels:      fixApplicationLabelsMap(),
-						},
-						Runtime: &webhook.RuntimeWithLabels{
-							Runtime: fixRuntimeModel(RuntimeContextRuntimeID),
-							Labels:  fixRuntimeLabelsMap(),
-						},
-						RuntimeContext: &webhook.RuntimeContextWithLabels{
-							RuntimeContext: fixRuntimeContextModel(),
-							Labels:         fixRuntimeContextLabelsMap(),
-						},
-					},
-					CorrelationID: "",
-				}).Return(nil, nil)
-
-				return client
-			},
-			ApplicationTemplateRepoFN: func() *automock.ApplicationTemplateRepository {
-				repo := &automock.ApplicationTemplateRepository{}
-				repo.On("Get", ctx, ApplicationTemplateID).Return(fixApplicationTemplateModel(), nil)
-				return repo
-			},
-			RuntimeRepoFN: func() *automock.RuntimeRepository {
-				repo := &automock.RuntimeRepository{}
-				repo.On("ListByIDs", ctx, Tnt, []string{RuntimeID, RuntimeContextRuntimeID}).Return([]*model.Runtime{fixRuntimeModel(RuntimeID), fixRuntimeModel(RuntimeContextRuntimeID)}, nil)
-				repo.On("ListByScenariosAndIDs", ctx, Tnt, []string{in.Name}, []string{RuntimeID, RuntimeContextRuntimeID}).Return([]*model.Runtime{fixRuntimeModel(RuntimeID)}, nil)
-				return repo
-			},
-			RuntimeContextRepoFn: func() *automock.RuntimeContextRepository {
-				repo := &automock.RuntimeContextRepository{}
-				repo.On("ListByScenariosAndRuntimeIDs", ctx, Tnt, []string{in.Name}, []string{RuntimeID, RuntimeContextRuntimeID}).Return([]*model.RuntimeContext{fixRuntimeContextModel()}, nil)
-				return repo
-			},
-			ObjectType:         graphql.FormationObjectTypeApplication,
-			InputFormation:     in,
-			ExpectedFormation:  expected,
-			ExpectedErrMessage: "",
-		},
-		{
-			Name: "error for application when webhook client request fails",
-			LabelServiceFn: func() *automock.LabelService {
-				labelService := &automock.LabelService{}
-				labelService.On("GetLabel", ctx, Tnt, applicationLblInput).Return(applicationLbl, nil)
-				labelService.On("UpdateLabel", ctx, Tnt, applicationLbl.ID, &model.LabelInput{
-					Key:        model.ScenariosKey,
-					Value:      []string{secondTestFormationName},
-					ObjectID:   objectID,
-					ObjectType: model.ApplicationLabelableObject,
-					Version:    0,
-				}).Return(nil)
-				return labelService
-			},
-			ApplicationRepoFN: func() *automock.ApplicationRepository {
-				repo := &automock.ApplicationRepository{}
-				repo.On("GetByID", ctx, Tnt, objectID).Return(fixApplicationModel(ApplicationID), nil)
-				return repo
-			},
-			LabelRepoFn: func() *automock.LabelRepository {
-				repo := &automock.LabelRepository{}
-				repo.On("ListForObject", ctx, Tnt, model.ApplicationLabelableObject, objectID).Return(fixApplicationLabels(), nil)
-				repo.On("ListForObject", ctx, Tnt, model.AppTemplateLabelableObject, ApplicationTemplateID).Return(fixApplicationTemplateLabels(), nil)
-				repo.On("ListForObjectIDs", ctx, Tnt, model.RuntimeLabelableObject, []string{RuntimeContextRuntimeID}).Return(map[string]map[string]interface{}{
-					RuntimeContextRuntimeID: fixRuntimeLabelsMap(),
-				}, nil)
-				repo.On("ListForObjectIDs", ctx, Tnt, model.RuntimeContextLabelableObject, []string{RuntimeContextID}).Return(map[string]map[string]interface{}{
-					RuntimeContextID: fixRuntimeContextLabelsMap(),
-				}, nil)
-				return repo
-			},
-			WebhookRepoFN: func() *automock.WebhookRepository {
-				repo := &automock.WebhookRepository{}
-				repo.On("ListByReferenceObjectTypeAndWebhookType", ctx, Tnt, model.WebhookTypeConfigurationChanged, model.RuntimeWebhookReference).Return([]*model.Webhook{fixWebhookModel(WebhookForRuntimeContextID, RuntimeContextRuntimeID)}, nil)
-				return repo
-			},
-			FormationRepositoryFn: func() *automock.FormationRepository {
-				formationRepo := &automock.FormationRepository{}
-				formationRepo.On("GetByName", ctx, testFormationName, Tnt).Return(expected, nil).Once()
-				return formationRepo
-			},
-			WebhookConverterFN: func() *automock.WebhookConverter {
-				repo := &automock.WebhookConverter{}
-				repo.On("ToGraphQL", fixWebhookModel(WebhookForRuntimeContextID, RuntimeContextRuntimeID)).Return(fixWebhookGQLModel(WebhookForRuntimeContextID, RuntimeContextRuntimeID), nil)
-				return repo
-			},
-			WebhookClientFN: func() *automock.WebhookClient {
-				client := &automock.WebhookClient{}
-				client.On("Do", ctx, &webhookclient.Request{
-					Webhook: *fixWebhookGQLModel(WebhookForRuntimeContextID, RuntimeContextRuntimeID),
-					Object: &webhook.FormationConfigurationChangeInput{
-						Operation:   model.UnassignFormation,
-						FormationID: FormationID,
-						ApplicationTemplate: &webhook.ApplicationTemplateWithLabels{
-							ApplicationTemplate: fixApplicationTemplateModel(),
-							Labels:              fixApplicationTemplateLabelsMap(),
-						},
-						Application: &webhook.ApplicationWithLabels{
-							Application: fixApplicationModel(ApplicationID),
-							Labels:      fixApplicationLabelsMap(),
-						},
-						Runtime: &webhook.RuntimeWithLabels{
-							Runtime: fixRuntimeModel(RuntimeContextRuntimeID),
-							Labels:  fixRuntimeLabelsMap(),
-						},
-						RuntimeContext: &webhook.RuntimeContextWithLabels{
-							RuntimeContext: fixRuntimeContextModel(),
-							Labels:         fixRuntimeContextLabelsMap(),
-						},
-					},
-					CorrelationID: "",
-				}).Return(nil, testErr)
-
-				return client
-			},
-			ApplicationTemplateRepoFN: func() *automock.ApplicationTemplateRepository {
-				repo := &automock.ApplicationTemplateRepository{}
-				repo.On("Get", ctx, ApplicationTemplateID).Return(fixApplicationTemplateModel(), nil)
-				return repo
-			},
-			RuntimeRepoFN: func() *automock.RuntimeRepository {
-				repo := &automock.RuntimeRepository{}
-				repo.On("ListByIDs", ctx, Tnt, []string{RuntimeContextRuntimeID}).Return([]*model.Runtime{fixRuntimeModel(RuntimeContextRuntimeID)}, nil)
-				repo.On("ListByScenariosAndIDs", ctx, Tnt, []string{in.Name}, []string{RuntimeContextRuntimeID}).Return([]*model.Runtime{}, nil)
-				return repo
-			},
-			RuntimeContextRepoFn: func() *automock.RuntimeContextRepository {
-				repo := &automock.RuntimeContextRepository{}
-				repo.On("ListByScenariosAndRuntimeIDs", ctx, Tnt, []string{in.Name}, []string{RuntimeContextRuntimeID}).Return([]*model.RuntimeContext{fixRuntimeContextModel()}, nil)
-				return repo
-			},
-			ObjectType:         graphql.FormationObjectTypeApplication,
-			InputFormation:     in,
-			ExpectedErrMessage: testErr.Error(),
-		},
-		{
-			Name: "error for application when webhook conversion fails",
-			LabelServiceFn: func() *automock.LabelService {
-				labelService := &automock.LabelService{}
-				labelService.On("GetLabel", ctx, Tnt, applicationLblInput).Return(applicationLbl, nil)
-				labelService.On("UpdateLabel", ctx, Tnt, applicationLbl.ID, &model.LabelInput{
-					Key:        model.ScenariosKey,
-					Value:      []string{secondTestFormationName},
-					ObjectID:   objectID,
-					ObjectType: model.ApplicationLabelableObject,
-					Version:    0,
-				}).Return(nil)
-				return labelService
-			},
-			ApplicationRepoFN: func() *automock.ApplicationRepository {
-				repo := &automock.ApplicationRepository{}
-				repo.On("GetByID", ctx, Tnt, objectID).Return(fixApplicationModel(ApplicationID), nil)
-				return repo
-			},
-			LabelRepoFn: func() *automock.LabelRepository {
-				repo := &automock.LabelRepository{}
-				repo.On("ListForObject", ctx, Tnt, model.ApplicationLabelableObject, objectID).Return(fixApplicationLabels(), nil)
-				repo.On("ListForObject", ctx, Tnt, model.AppTemplateLabelableObject, ApplicationTemplateID).Return(fixApplicationTemplateLabels(), nil)
-				repo.On("ListForObjectIDs", ctx, Tnt, model.RuntimeLabelableObject, []string{RuntimeContextRuntimeID}).Return(map[string]map[string]interface{}{
-					RuntimeContextRuntimeID: fixRuntimeLabelsMap(),
-				}, nil)
-				repo.On("ListForObjectIDs", ctx, Tnt, model.RuntimeContextLabelableObject, []string{RuntimeContextID}).Return(map[string]map[string]interface{}{
-					RuntimeContextID: fixRuntimeContextLabelsMap(),
-				}, nil)
-				return repo
-			},
-			WebhookRepoFN: func() *automock.WebhookRepository {
-				repo := &automock.WebhookRepository{}
-				repo.On("ListByReferenceObjectTypeAndWebhookType", ctx, Tnt, model.WebhookTypeConfigurationChanged, model.RuntimeWebhookReference).Return([]*model.Webhook{fixWebhookModel(WebhookForRuntimeContextID, RuntimeContextRuntimeID)}, nil)
-				return repo
-			},
-			FormationRepositoryFn: func() *automock.FormationRepository {
-				formationRepo := &automock.FormationRepository{}
-				formationRepo.On("GetByName", ctx, testFormationName, Tnt).Return(expected, nil).Once()
-				return formationRepo
-			},
-			WebhookConverterFN: func() *automock.WebhookConverter {
-				repo := &automock.WebhookConverter{}
-				repo.On("ToGraphQL", fixWebhookModel(WebhookForRuntimeContextID, RuntimeContextRuntimeID)).Return(nil, testErr)
-				return repo
-			},
-			ApplicationTemplateRepoFN: func() *automock.ApplicationTemplateRepository {
-				repo := &automock.ApplicationTemplateRepository{}
-				repo.On("Get", ctx, ApplicationTemplateID).Return(fixApplicationTemplateModel(), nil)
-				return repo
-			},
-			RuntimeRepoFN: func() *automock.RuntimeRepository {
-				repo := &automock.RuntimeRepository{}
-				repo.On("ListByIDs", ctx, Tnt, []string{RuntimeContextRuntimeID}).Return([]*model.Runtime{fixRuntimeModel(RuntimeContextRuntimeID)}, nil)
-				repo.On("ListByScenariosAndIDs", ctx, Tnt, []string{in.Name}, []string{RuntimeContextRuntimeID}).Return([]*model.Runtime{}, nil)
-				return repo
-			},
-			RuntimeContextRepoFn: func() *automock.RuntimeContextRepository {
-				repo := &automock.RuntimeContextRepository{}
-				repo.On("ListByScenariosAndRuntimeIDs", ctx, Tnt, []string{in.Name}, []string{RuntimeContextRuntimeID}).Return([]*model.RuntimeContext{fixRuntimeContextModel()}, nil)
-				return repo
-			},
-			ObjectType:         graphql.FormationObjectTypeApplication,
-			InputFormation:     in,
-			ExpectedErrMessage: testErr.Error(),
-		},
-		{
-			Name: "error for application when fetching runtime context labels fails",
-			LabelServiceFn: func() *automock.LabelService {
-				labelService := &automock.LabelService{}
-				labelService.On("GetLabel", ctx, Tnt, applicationLblInput).Return(applicationLbl, nil)
-				labelService.On("UpdateLabel", ctx, Tnt, applicationLbl.ID, &model.LabelInput{
-					Key:        model.ScenariosKey,
-					Value:      []string{secondTestFormationName},
-					ObjectID:   objectID,
-					ObjectType: model.ApplicationLabelableObject,
-					Version:    0,
-				}).Return(nil)
-				return labelService
-			},
-			ApplicationRepoFN: func() *automock.ApplicationRepository {
-				repo := &automock.ApplicationRepository{}
-				repo.On("GetByID", ctx, Tnt, objectID).Return(fixApplicationModel(ApplicationID), nil)
-				return repo
-			},
-			LabelRepoFn: func() *automock.LabelRepository {
-				repo := &automock.LabelRepository{}
-				repo.On("ListForObject", ctx, Tnt, model.ApplicationLabelableObject, objectID).Return(fixApplicationLabels(), nil)
-				repo.On("ListForObject", ctx, Tnt, model.AppTemplateLabelableObject, ApplicationTemplateID).Return(fixApplicationTemplateLabels(), nil)
-				repo.On("ListForObjectIDs", ctx, Tnt, model.RuntimeLabelableObject, []string{RuntimeContextRuntimeID}).Return(map[string]map[string]interface{}{
-					RuntimeContextRuntimeID: fixRuntimeLabelsMap(),
-				}, nil)
-				repo.On("ListForObjectIDs", ctx, Tnt, model.RuntimeContextLabelableObject, []string{RuntimeContextID}).Return(nil, testErr)
-				return repo
-			},
-			WebhookRepoFN: func() *automock.WebhookRepository {
-				repo := &automock.WebhookRepository{}
-				repo.On("ListByReferenceObjectTypeAndWebhookType", ctx, Tnt, model.WebhookTypeConfigurationChanged, model.RuntimeWebhookReference).Return([]*model.Webhook{fixWebhookModel(WebhookForRuntimeContextID, RuntimeContextRuntimeID)}, nil)
-				return repo
-			},
-			FormationRepositoryFn: func() *automock.FormationRepository {
-				formationRepo := &automock.FormationRepository{}
-				formationRepo.On("GetByName", ctx, testFormationName, Tnt).Return(expected, nil).Once()
-				return formationRepo
-			},
-			ApplicationTemplateRepoFN: func() *automock.ApplicationTemplateRepository {
-				repo := &automock.ApplicationTemplateRepository{}
-				repo.On("Get", ctx, ApplicationTemplateID).Return(fixApplicationTemplateModel(), nil)
-				return repo
-			},
-			RuntimeRepoFN: func() *automock.RuntimeRepository {
-				repo := &automock.RuntimeRepository{}
-				repo.On("ListByIDs", ctx, Tnt, []string{RuntimeContextRuntimeID}).Return([]*model.Runtime{fixRuntimeModel(RuntimeContextRuntimeID)}, nil)
-				repo.On("ListByScenariosAndIDs", ctx, Tnt, []string{in.Name}, []string{RuntimeContextRuntimeID}).Return([]*model.Runtime{}, nil)
-				return repo
-			},
-			RuntimeContextRepoFn: func() *automock.RuntimeContextRepository {
-				repo := &automock.RuntimeContextRepository{}
-				repo.On("ListByScenariosAndRuntimeIDs", ctx, Tnt, []string{in.Name}, []string{RuntimeContextRuntimeID}).Return([]*model.RuntimeContext{fixRuntimeContextModel()}, nil)
-				return repo
-			},
-			ObjectType:         graphql.FormationObjectTypeApplication,
-			InputFormation:     in,
-			ExpectedErrMessage: testErr.Error(),
-		},
-		{
-			Name:         "error for application when fetching runtime contexts in scenario fails",
-			UIDServiceFn: unusedUUIDService,
-			LabelServiceFn: func() *automock.LabelService {
-				labelService := &automock.LabelService{}
-				labelService.On("GetLabel", ctx, Tnt, applicationLblInput).Return(applicationLbl, nil)
-				labelService.On("UpdateLabel", ctx, Tnt, applicationLbl.ID, &model.LabelInput{
-					Key:        model.ScenariosKey,
-					Value:      []string{secondTestFormationName},
-					ObjectID:   objectID,
-					ObjectType: model.ApplicationLabelableObject,
-					Version:    0,
-				}).Return(nil)
-				return labelService
-			},
-			ApplicationRepoFN: func() *automock.ApplicationRepository {
-				repo := &automock.ApplicationRepository{}
-				repo.On("GetByID", ctx, Tnt, objectID).Return(fixApplicationModel(ApplicationID), nil)
-				return repo
-			},
-			LabelRepoFn: func() *automock.LabelRepository {
-				repo := &automock.LabelRepository{}
-				repo.On("ListForObject", ctx, Tnt, model.ApplicationLabelableObject, objectID).Return(fixApplicationLabels(), nil)
-				repo.On("ListForObject", ctx, Tnt, model.AppTemplateLabelableObject, ApplicationTemplateID).Return(fixApplicationTemplateLabels(), nil)
-				repo.On("ListForObjectIDs", ctx, Tnt, model.RuntimeLabelableObject, []string{RuntimeContextRuntimeID}).Return(map[string]map[string]interface{}{
-					RuntimeContextRuntimeID: fixRuntimeLabelsMap(),
-				}, nil)
-				return repo
-			},
-			WebhookRepoFN: func() *automock.WebhookRepository {
-				repo := &automock.WebhookRepository{}
-				repo.On("ListByReferenceObjectTypeAndWebhookType", ctx, Tnt, model.WebhookTypeConfigurationChanged, model.RuntimeWebhookReference).Return([]*model.Webhook{fixWebhookModel(WebhookForRuntimeContextID, RuntimeContextRuntimeID)}, nil)
-				return repo
-			},
-			FormationRepositoryFn: func() *automock.FormationRepository {
-				formationRepo := &automock.FormationRepository{}
-				formationRepo.On("GetByName", ctx, testFormationName, Tnt).Return(expected, nil).Once()
-				return formationRepo
-			},
-			ApplicationTemplateRepoFN: func() *automock.ApplicationTemplateRepository {
-				repo := &automock.ApplicationTemplateRepository{}
-				repo.On("Get", ctx, ApplicationTemplateID).Return(fixApplicationTemplateModel(), nil)
-				return repo
-			},
-			RuntimeRepoFN: func() *automock.RuntimeRepository {
-				repo := &automock.RuntimeRepository{}
-				repo.On("ListByIDs", ctx, Tnt, []string{RuntimeContextRuntimeID}).Return([]*model.Runtime{fixRuntimeModel(RuntimeContextRuntimeID)}, nil)
-				repo.On("ListByScenariosAndIDs", ctx, Tnt, []string{in.Name}, []string{RuntimeContextRuntimeID}).Return([]*model.Runtime{}, nil)
-				return repo
-			},
-			RuntimeContextRepoFn: func() *automock.RuntimeContextRepository {
-				repo := &automock.RuntimeContextRepository{}
-				repo.On("ListByScenariosAndRuntimeIDs", ctx, Tnt, []string{in.Name}, []string{RuntimeContextRuntimeID}).Return(nil, testErr)
-				return repo
-			},
-			ObjectType:         graphql.FormationObjectTypeApplication,
-			InputFormation:     in,
-			ExpectedErrMessage: testErr.Error(),
-		},
-		{
-			Name: "error for application when fetching runtimes in scenario fails",
-			LabelServiceFn: func() *automock.LabelService {
-				labelService := &automock.LabelService{}
-				labelService.On("GetLabel", ctx, Tnt, applicationLblInput).Return(applicationLbl, nil)
-				labelService.On("UpdateLabel", ctx, Tnt, applicationLbl.ID, &model.LabelInput{
-					Key:        model.ScenariosKey,
-					Value:      []string{secondTestFormationName},
-					ObjectID:   objectID,
-					ObjectType: model.ApplicationLabelableObject,
-					Version:    0,
-				}).Return(nil)
-				return labelService
-			},
-			ApplicationRepoFN: func() *automock.ApplicationRepository {
-				repo := &automock.ApplicationRepository{}
-				repo.On("GetByID", ctx, Tnt, objectID).Return(fixApplicationModel(ApplicationID), nil)
-				return repo
-			},
-			LabelRepoFn: func() *automock.LabelRepository {
-				repo := &automock.LabelRepository{}
-				repo.On("ListForObject", ctx, Tnt, model.ApplicationLabelableObject, objectID).Return(fixApplicationLabels(), nil)
-				repo.On("ListForObject", ctx, Tnt, model.AppTemplateLabelableObject, ApplicationTemplateID).Return(fixApplicationTemplateLabels(), nil)
-				repo.On("ListForObjectIDs", ctx, Tnt, model.RuntimeLabelableObject, []string{RuntimeContextRuntimeID}).Return(map[string]map[string]interface{}{
-					RuntimeContextRuntimeID: fixRuntimeLabelsMap(),
-				}, nil)
-				return repo
-			},
-			WebhookRepoFN: func() *automock.WebhookRepository {
-				repo := &automock.WebhookRepository{}
-				repo.On("ListByReferenceObjectTypeAndWebhookType", ctx, Tnt, model.WebhookTypeConfigurationChanged, model.RuntimeWebhookReference).Return([]*model.Webhook{fixWebhookModel(WebhookForRuntimeContextID, RuntimeContextRuntimeID)}, nil)
-				return repo
-			},
-			FormationRepositoryFn: func() *automock.FormationRepository {
-				formationRepo := &automock.FormationRepository{}
-				formationRepo.On("GetByName", ctx, testFormationName, Tnt).Return(expected, nil).Once()
-				return formationRepo
-			},
-			ApplicationTemplateRepoFN: func() *automock.ApplicationTemplateRepository {
-				repo := &automock.ApplicationTemplateRepository{}
-				repo.On("Get", ctx, ApplicationTemplateID).Return(fixApplicationTemplateModel(), nil)
-				return repo
-			},
-			RuntimeRepoFN: func() *automock.RuntimeRepository {
-				repo := &automock.RuntimeRepository{}
-				repo.On("ListByIDs", ctx, Tnt, []string{RuntimeContextRuntimeID}).Return([]*model.Runtime{fixRuntimeModel(RuntimeContextRuntimeID)}, nil)
-				repo.On("ListByScenariosAndIDs", ctx, Tnt, []string{in.Name}, []string{RuntimeContextRuntimeID}).Return(nil, testErr)
-				return repo
-			},
-			ObjectType:         graphql.FormationObjectTypeApplication,
-			InputFormation:     in,
-			ExpectedErrMessage: testErr.Error(),
-		},
-		{
-			Name: "error for application when fetching listening runtimes labels fails",
-			LabelServiceFn: func() *automock.LabelService {
-				labelService := &automock.LabelService{}
-				labelService.On("GetLabel", ctx, Tnt, applicationLblInput).Return(applicationLbl, nil)
-				labelService.On("UpdateLabel", ctx, Tnt, applicationLbl.ID, &model.LabelInput{
-					Key:        model.ScenariosKey,
-					Value:      []string{secondTestFormationName},
-					ObjectID:   objectID,
-					ObjectType: model.ApplicationLabelableObject,
-					Version:    0,
-				}).Return(nil)
-				return labelService
-			},
-			ApplicationRepoFN: func() *automock.ApplicationRepository {
-				repo := &automock.ApplicationRepository{}
-				repo.On("GetByID", ctx, Tnt, objectID).Return(fixApplicationModel(ApplicationID), nil)
-				return repo
-			},
-			LabelRepoFn: func() *automock.LabelRepository {
-				repo := &automock.LabelRepository{}
-				repo.On("ListForObject", ctx, Tnt, model.ApplicationLabelableObject, objectID).Return(fixApplicationLabels(), nil)
-				repo.On("ListForObject", ctx, Tnt, model.AppTemplateLabelableObject, ApplicationTemplateID).Return(fixApplicationTemplateLabels(), nil)
-				repo.On("ListForObjectIDs", ctx, Tnt, model.RuntimeLabelableObject, []string{RuntimeContextRuntimeID}).Return(nil, testErr)
-				return repo
-			},
-			WebhookRepoFN: func() *automock.WebhookRepository {
-				repo := &automock.WebhookRepository{}
-				repo.On("ListByReferenceObjectTypeAndWebhookType", ctx, Tnt, model.WebhookTypeConfigurationChanged, model.RuntimeWebhookReference).Return([]*model.Webhook{fixWebhookModel(WebhookForRuntimeContextID, RuntimeContextRuntimeID)}, nil)
-				return repo
-			},
-			FormationRepositoryFn: func() *automock.FormationRepository {
-				formationRepo := &automock.FormationRepository{}
-				formationRepo.On("GetByName", ctx, testFormationName, Tnt).Return(expected, nil).Once()
-				return formationRepo
-			},
-			ApplicationTemplateRepoFN: func() *automock.ApplicationTemplateRepository {
-				repo := &automock.ApplicationTemplateRepository{}
-				repo.On("Get", ctx, ApplicationTemplateID).Return(fixApplicationTemplateModel(), nil)
-				return repo
-			},
-			RuntimeRepoFN: func() *automock.RuntimeRepository {
-				repo := &automock.RuntimeRepository{}
-				repo.On("ListByIDs", ctx, Tnt, []string{RuntimeContextRuntimeID}).Return([]*model.Runtime{fixRuntimeModel(RuntimeContextRuntimeID)}, nil)
-				return repo
-			},
-			ObjectType:         graphql.FormationObjectTypeApplication,
-			InputFormation:     in,
-			ExpectedErrMessage: testErr.Error(),
-		},
-		{
-			Name: "error for application when fetching listening runtimes fails",
-			LabelServiceFn: func() *automock.LabelService {
-				labelService := &automock.LabelService{}
-				labelService.On("GetLabel", ctx, Tnt, applicationLblInput).Return(applicationLbl, nil)
-				labelService.On("UpdateLabel", ctx, Tnt, applicationLbl.ID, &model.LabelInput{
-					Key:        model.ScenariosKey,
-					Value:      []string{secondTestFormationName},
-					ObjectID:   objectID,
-					ObjectType: model.ApplicationLabelableObject,
-					Version:    0,
-				}).Return(nil)
-				return labelService
-			},
-			ApplicationRepoFN: func() *automock.ApplicationRepository {
-				repo := &automock.ApplicationRepository{}
-				repo.On("GetByID", ctx, Tnt, objectID).Return(fixApplicationModel(ApplicationID), nil)
-				return repo
-			},
-			LabelRepoFn: func() *automock.LabelRepository {
-				repo := &automock.LabelRepository{}
-				repo.On("ListForObject", ctx, Tnt, model.ApplicationLabelableObject, objectID).Return(fixApplicationLabels(), nil)
-				repo.On("ListForObject", ctx, Tnt, model.AppTemplateLabelableObject, ApplicationTemplateID).Return(fixApplicationTemplateLabels(), nil)
-				return repo
-			},
-			WebhookRepoFN: func() *automock.WebhookRepository {
-				repo := &automock.WebhookRepository{}
-				repo.On("ListByReferenceObjectTypeAndWebhookType", ctx, Tnt, model.WebhookTypeConfigurationChanged, model.RuntimeWebhookReference).Return([]*model.Webhook{fixWebhookModel(WebhookForRuntimeContextID, RuntimeContextRuntimeID)}, nil)
-				return repo
-			},
-			FormationRepositoryFn: func() *automock.FormationRepository {
-				formationRepo := &automock.FormationRepository{}
-				formationRepo.On("GetByName", ctx, testFormationName, Tnt).Return(expected, nil).Once()
-				return formationRepo
-			},
-			ApplicationTemplateRepoFN: func() *automock.ApplicationTemplateRepository {
-				repo := &automock.ApplicationTemplateRepository{}
-				repo.On("Get", ctx, ApplicationTemplateID).Return(fixApplicationTemplateModel(), nil)
-				return repo
-			},
-			RuntimeRepoFN: func() *automock.RuntimeRepository {
-				repo := &automock.RuntimeRepository{}
-				repo.On("ListByIDs", ctx, Tnt, []string{RuntimeContextRuntimeID}).Return(nil, testErr)
-				return repo
-			},
-			ObjectType:         graphql.FormationObjectTypeApplication,
-			InputFormation:     in,
-			ExpectedErrMessage: testErr.Error(),
-		},
-		{
-			Name: "error for application when fetching webhooks fails",
-			LabelServiceFn: func() *automock.LabelService {
-				labelService := &automock.LabelService{}
-				labelService.On("GetLabel", ctx, Tnt, applicationLblInput).Return(applicationLbl, nil)
-				labelService.On("UpdateLabel", ctx, Tnt, applicationLbl.ID, &model.LabelInput{
-					Key:        model.ScenariosKey,
-					Value:      []string{secondTestFormationName},
-					ObjectID:   objectID,
-					ObjectType: model.ApplicationLabelableObject,
-					Version:    0,
-				}).Return(nil)
-				return labelService
-			},
-			ApplicationRepoFN: func() *automock.ApplicationRepository {
-				repo := &automock.ApplicationRepository{}
-				repo.On("GetByID", ctx, Tnt, objectID).Return(fixApplicationModel(ApplicationID), nil)
-				return repo
-			},
-			LabelRepoFn: func() *automock.LabelRepository {
-				repo := &automock.LabelRepository{}
-				repo.On("ListForObject", ctx, Tnt, model.ApplicationLabelableObject, objectID).Return(fixApplicationLabels(), nil)
-				repo.On("ListForObject", ctx, Tnt, model.AppTemplateLabelableObject, ApplicationTemplateID).Return(fixApplicationTemplateLabels(), nil)
-				return repo
-			},
-			WebhookRepoFN: func() *automock.WebhookRepository {
-				repo := &automock.WebhookRepository{}
-				repo.On("ListByReferenceObjectTypeAndWebhookType", ctx, Tnt, model.WebhookTypeConfigurationChanged, model.RuntimeWebhookReference).Return(nil, testErr)
-				return repo
-			},
-			FormationRepositoryFn: func() *automock.FormationRepository {
-				formationRepo := &automock.FormationRepository{}
-				formationRepo.On("GetByName", ctx, testFormationName, Tnt).Return(expected, nil).Once()
-				return formationRepo
-			},
-			ApplicationTemplateRepoFN: func() *automock.ApplicationTemplateRepository {
-				repo := &automock.ApplicationTemplateRepository{}
-				repo.On("Get", ctx, ApplicationTemplateID).Return(fixApplicationTemplateModel(), nil)
-				return repo
-			},
-			ObjectType:         graphql.FormationObjectTypeApplication,
-			InputFormation:     in,
-			ExpectedErrMessage: testErr.Error(),
-		},
-		{
-			Name: "error for application when fetching application template labels fails",
-			LabelServiceFn: func() *automock.LabelService {
-				labelService := &automock.LabelService{}
-				labelService.On("GetLabel", ctx, Tnt, applicationLblInput).Return(applicationLbl, nil)
-				labelService.On("UpdateLabel", ctx, Tnt, applicationLbl.ID, &model.LabelInput{
-					Key:        model.ScenariosKey,
-					Value:      []string{secondTestFormationName},
-					ObjectID:   objectID,
-					ObjectType: model.ApplicationLabelableObject,
-					Version:    0,
-				}).Return(nil)
-				return labelService
-			},
-			ApplicationRepoFN: func() *automock.ApplicationRepository {
-				repo := &automock.ApplicationRepository{}
-				repo.On("GetByID", ctx, Tnt, objectID).Return(fixApplicationModel(ApplicationID), nil)
-				return repo
-			},
-			LabelRepoFn: func() *automock.LabelRepository {
-				repo := &automock.LabelRepository{}
-				repo.On("ListForObject", ctx, Tnt, model.ApplicationLabelableObject, objectID).Return(fixApplicationLabels(), nil)
-				repo.On("ListForObject", ctx, Tnt, model.AppTemplateLabelableObject, ApplicationTemplateID).Return(nil, testErr)
-				return repo
-			},
-			FormationRepositoryFn: func() *automock.FormationRepository {
-				formationRepo := &automock.FormationRepository{}
-				formationRepo.On("GetByName", ctx, testFormationName, Tnt).Return(expected, nil).Once()
-				return formationRepo
-			},
-			ApplicationTemplateRepoFN: func() *automock.ApplicationTemplateRepository {
-				repo := &automock.ApplicationTemplateRepository{}
-				repo.On("Get", ctx, ApplicationTemplateID).Return(fixApplicationTemplateModel(), nil)
-				return repo
-			},
-			ObjectType:         graphql.FormationObjectTypeApplication,
-			InputFormation:     in,
-			ExpectedErrMessage: testErr.Error(),
-		},
-		{
-			Name: "error for application when fetching application template fails",
-			LabelServiceFn: func() *automock.LabelService {
-				labelService := &automock.LabelService{}
-				labelService.On("GetLabel", ctx, Tnt, applicationLblInput).Return(applicationLbl, nil)
-				labelService.On("UpdateLabel", ctx, Tnt, applicationLbl.ID, &model.LabelInput{
-					Key:        model.ScenariosKey,
-					Value:      []string{secondTestFormationName},
-					ObjectID:   objectID,
-					ObjectType: model.ApplicationLabelableObject,
-					Version:    0,
-				}).Return(nil)
-				return labelService
-			},
-			ApplicationRepoFN: func() *automock.ApplicationRepository {
-				repo := &automock.ApplicationRepository{}
-				repo.On("GetByID", ctx, Tnt, objectID).Return(fixApplicationModel(ApplicationID), nil)
-				return repo
-			},
-			LabelRepoFn: func() *automock.LabelRepository {
-				repo := &automock.LabelRepository{}
-				repo.On("ListForObject", ctx, Tnt, model.ApplicationLabelableObject, objectID).Return(fixApplicationLabels(), nil)
-				return repo
-			},
-			FormationRepositoryFn: func() *automock.FormationRepository {
-				formationRepo := &automock.FormationRepository{}
-				formationRepo.On("GetByName", ctx, testFormationName, Tnt).Return(expected, nil).Once()
-				return formationRepo
-			},
-			ApplicationTemplateRepoFN: func() *automock.ApplicationTemplateRepository {
-				repo := &automock.ApplicationTemplateRepository{}
-				repo.On("Get", ctx, ApplicationTemplateID).Return(nil, testErr)
-				return repo
-			},
-			ObjectType:         graphql.FormationObjectTypeApplication,
-			InputFormation:     in,
-			ExpectedErrMessage: testErr.Error(),
-		},
-		{
-			Name: "error for application when fetching application labels fails",
-			LabelServiceFn: func() *automock.LabelService {
-				labelService := &automock.LabelService{}
-				labelService.On("GetLabel", ctx, Tnt, applicationLblInput).Return(applicationLbl, nil)
-				labelService.On("UpdateLabel", ctx, Tnt, applicationLbl.ID, &model.LabelInput{
-					Key:        model.ScenariosKey,
-					Value:      []string{secondTestFormationName},
-					ObjectID:   objectID,
-					ObjectType: model.ApplicationLabelableObject,
-					Version:    0,
-				}).Return(nil)
-				return labelService
-			},
-			ApplicationRepoFN: func() *automock.ApplicationRepository {
-				repo := &automock.ApplicationRepository{}
-				repo.On("GetByID", ctx, Tnt, objectID).Return(fixApplicationModel(ApplicationID), nil)
-				return repo
-			},
-			LabelRepoFn: func() *automock.LabelRepository {
-				repo := &automock.LabelRepository{}
-				repo.On("ListForObject", ctx, Tnt, model.ApplicationLabelableObject, objectID).Return(nil, testErr)
-				return repo
-			},
-			FormationRepositoryFn: func() *automock.FormationRepository {
-				formationRepo := &automock.FormationRepository{}
-				formationRepo.On("GetByName", ctx, testFormationName, Tnt).Return(expected, nil).Once()
-				return formationRepo
-			},
-			ObjectType:         graphql.FormationObjectTypeApplication,
-			InputFormation:     in,
-			ExpectedErrMessage: testErr.Error(),
-		},
-		{
-			Name: "error for application when fetching application fails",
-			LabelServiceFn: func() *automock.LabelService {
-				labelService := &automock.LabelService{}
-				labelService.On("GetLabel", ctx, Tnt, applicationLblInput).Return(applicationLbl, nil)
-				labelService.On("UpdateLabel", ctx, Tnt, applicationLbl.ID, &model.LabelInput{
-					Key:        model.ScenariosKey,
-					Value:      []string{secondTestFormationName},
-					ObjectID:   objectID,
-					ObjectType: model.ApplicationLabelableObject,
-					Version:    0,
-				}).Return(nil)
-				return labelService
-			},
-			ApplicationRepoFN: func() *automock.ApplicationRepository {
-				repo := &automock.ApplicationRepository{}
-				repo.On("GetByID", ctx, Tnt, objectID).Return(nil, testErr)
-				return repo
-			},
-			FormationRepositoryFn: func() *automock.FormationRepository {
-				formationRepo := &automock.FormationRepository{}
-				formationRepo.On("GetByName", ctx, testFormationName, Tnt).Return(expected, nil).Once()
-				return formationRepo
-			},
-			ObjectType:         graphql.FormationObjectTypeApplication,
-			InputFormation:     in,
-			ExpectedErrMessage: testErr.Error(),
-		},
-		{
-			Name: "success for runtime with notifications",
-			LabelServiceFn: func() *automock.LabelService {
-				labelService := &automock.LabelService{}
-				labelService.On("GetLabel", ctx, Tnt, runtimeLblInput).Return(runtimeLbl, nil)
-				labelService.On("UpdateLabel", ctx, Tnt, runtimeLbl.ID, &model.LabelInput{
-					Key:        model.ScenariosKey,
-					Value:      []string{secondTestFormationName},
-					ObjectID:   objectID,
-					ObjectType: model.RuntimeLabelableObject,
-					Version:    0,
-				}).Return(nil)
-				return labelService
-			},
-			AsaRepoFN: func() *automock.AutomaticFormationAssignmentRepository {
-				asaRepo := &automock.AutomaticFormationAssignmentRepository{}
-				asaRepo.On("ListAll", ctx, Tnt).Return(nil, nil)
-				return asaRepo
-			},
-			FormationRepositoryFn: func() *automock.FormationRepository {
-				formationRepo := &automock.FormationRepository{}
-				formationRepo.On("GetByName", ctx, testFormationName, Tnt).Return(expected, nil).Once()
-				return formationRepo
-			},
-			ApplicationRepoFN: func() *automock.ApplicationRepository {
-				repo := &automock.ApplicationRepository{}
-				repo.On("ListByScenariosNoPaging", ctx, Tnt, []string{expected.Name}).Return([]*model.Application{fixApplicationModel(ApplicationID), fixApplicationModelWithoutTemplate(Application2ID)}, nil)
-				return repo
-			},
-			WebhookConverterFN: func() *automock.WebhookConverter {
-				conv := &automock.WebhookConverter{}
-				conv.On("ToGraphQL", fixWebhookModel(WebhookID, RuntimeID)).Return(fixWebhookGQLModel(WebhookID, RuntimeID), nil)
-				return conv
-			},
-			WebhookClientFN: func() *automock.WebhookClient {
-				client := &automock.WebhookClient{}
-				client.On("Do", ctx, &webhookclient.Request{
-					Webhook: *fixWebhookGQLModel(WebhookID, RuntimeID),
-					Object: &webhook.FormationConfigurationChangeInput{
-						Operation:   model.UnassignFormation,
-						FormationID: expected.ID,
-						ApplicationTemplate: &webhook.ApplicationTemplateWithLabels{
-							ApplicationTemplate: fixApplicationTemplateModel(),
-							Labels:              fixApplicationTemplateLabelsMap(),
-						},
-						Application: &webhook.ApplicationWithLabels{
-							Application: fixApplicationModel(ApplicationID),
-							Labels:      fixApplicationLabelsMap(),
-						},
-						Runtime: &webhook.RuntimeWithLabels{
-							Runtime: fixRuntimeModel(RuntimeID),
-							Labels:  fixRuntimeLabelsMap(),
-						},
-						RuntimeContext: nil,
-					},
-					CorrelationID: "",
-				}).Return(nil, nil).Once()
-				client.On("Do", ctx, &webhookclient.Request{
-					Webhook: *fixWebhookGQLModel(WebhookID, RuntimeID),
-					Object: &webhook.FormationConfigurationChangeInput{
-						Operation:           model.UnassignFormation,
-						FormationID:         expected.ID,
-						ApplicationTemplate: nil,
-						Application: &webhook.ApplicationWithLabels{
-							Application: fixApplicationModelWithoutTemplate(Application2ID),
-							Labels:      fixApplicationLabelsMap(),
-						},
-						Runtime: &webhook.RuntimeWithLabels{
-							Runtime: fixRuntimeModel(RuntimeID),
-							Labels:  fixRuntimeLabelsMap(),
-						},
-						RuntimeContext: nil,
-					},
-					CorrelationID: "",
-				}).Return(nil, nil).Once()
-				return client
-			},
-			ApplicationTemplateRepoFN: func() *automock.ApplicationTemplateRepository {
-				repo := &automock.ApplicationTemplateRepository{}
-				repo.On("ListByIDs", ctx, []string{ApplicationTemplateID}).Return([]*model.ApplicationTemplate{fixApplicationTemplateModel()}, nil)
-				return repo
-			},
-			RuntimeRepoFN: func() *automock.RuntimeRepository {
-				repo := &automock.RuntimeRepository{}
-				repo.On("GetByID", ctx, Tnt, objectID).Return(fixRuntimeModel(RuntimeID), nil)
-				return repo
-			},
-			LabelRepoFn: func() *automock.LabelRepository {
-				repo := &automock.LabelRepository{}
-				repo.On("ListForObject", ctx, Tnt, model.RuntimeLabelableObject, objectID).Return(fixRuntimeLabels(), nil)
-				repo.On("ListForObjectIDs", ctx, Tnt, model.ApplicationLabelableObject, []string{ApplicationID, Application2ID}).Return(map[string]map[string]interface{}{
-					ApplicationID:  fixApplicationLabelsMap(),
-					Application2ID: fixApplicationLabelsMap(),
-				}, nil)
-				repo.On("ListForObjectIDs", ctx, Tnt, model.AppTemplateLabelableObject, []string{ApplicationTemplateID}).Return(map[string]map[string]interface{}{
-					ApplicationTemplateID: fixApplicationTemplateLabelsMap(),
-				}, nil)
-				return repo
-			},
-			WebhookRepoFN: func() *automock.WebhookRepository {
-				repo := &automock.WebhookRepository{}
-				repo.On("GetByIDAndWebhookType", ctx, Tnt, objectID, model.RuntimeWebhookReference, model.WebhookTypeConfigurationChanged).Return(fixWebhookModel(WebhookID, RuntimeID), nil)
-				return repo
-			},
-			ObjectType:         graphql.FormationObjectTypeRuntime,
-			InputFormation:     in,
-			ExpectedFormation:  expected,
-			ExpectedErrMessage: "",
-		},
-		{
-			Name: "error for runtime if webhook client call fails",
-			LabelServiceFn: func() *automock.LabelService {
-				labelService := &automock.LabelService{}
-				labelService.On("GetLabel", ctx, Tnt, runtimeLblInput).Return(runtimeLbl, nil)
-				labelService.On("UpdateLabel", ctx, Tnt, runtimeLbl.ID, &model.LabelInput{
-					Key:        model.ScenariosKey,
-					Value:      []string{secondTestFormationName},
-					ObjectID:   objectID,
-					ObjectType: model.RuntimeLabelableObject,
-					Version:    0,
-				}).Return(nil)
-				return labelService
-			},
-			AsaRepoFN: func() *automock.AutomaticFormationAssignmentRepository {
-				asaRepo := &automock.AutomaticFormationAssignmentRepository{}
-				asaRepo.On("ListAll", ctx, Tnt).Return(nil, nil)
-				return asaRepo
-			},
-			FormationRepositoryFn: func() *automock.FormationRepository {
-				formationRepo := &automock.FormationRepository{}
-				formationRepo.On("GetByName", ctx, testFormationName, Tnt).Return(expected, nil).Once()
-				return formationRepo
-			},
-			ApplicationRepoFN: func() *automock.ApplicationRepository {
-				repo := &automock.ApplicationRepository{}
-				repo.On("ListByScenariosNoPaging", ctx, Tnt, []string{expected.Name}).Return([]*model.Application{fixApplicationModel(ApplicationID)}, nil)
-				return repo
-			},
-			WebhookConverterFN: func() *automock.WebhookConverter {
-				conv := &automock.WebhookConverter{}
-				conv.On("ToGraphQL", fixWebhookModel(WebhookID, RuntimeID)).Return(fixWebhookGQLModel(WebhookID, RuntimeID), nil)
-				return conv
-			},
-			WebhookClientFN: func() *automock.WebhookClient {
-				client := &automock.WebhookClient{}
-				client.On("Do", ctx, &webhookclient.Request{
-					Webhook: *fixWebhookGQLModel(WebhookID, RuntimeID),
-					Object: &webhook.FormationConfigurationChangeInput{
-						Operation:   model.UnassignFormation,
-						FormationID: expected.ID,
-						ApplicationTemplate: &webhook.ApplicationTemplateWithLabels{
-							ApplicationTemplate: fixApplicationTemplateModel(),
-							Labels:              fixApplicationTemplateLabelsMap(),
-						},
-						Application: &webhook.ApplicationWithLabels{
-							Application: fixApplicationModel(ApplicationID),
-							Labels:      fixApplicationLabelsMap(),
-						},
-						Runtime: &webhook.RuntimeWithLabels{
-							Runtime: fixRuntimeModel(RuntimeID),
-							Labels:  fixRuntimeLabelsMap(),
-						},
-						RuntimeContext: nil,
-					},
-					CorrelationID: "",
-				}).Return(nil, testErr).Once()
-				return client
-			},
-			ApplicationTemplateRepoFN: func() *automock.ApplicationTemplateRepository {
-				repo := &automock.ApplicationTemplateRepository{}
-				repo.On("ListByIDs", ctx, []string{ApplicationTemplateID}).Return([]*model.ApplicationTemplate{fixApplicationTemplateModel()}, nil)
-				return repo
-			},
-			RuntimeRepoFN: func() *automock.RuntimeRepository {
-				repo := &automock.RuntimeRepository{}
-				repo.On("GetByID", ctx, Tnt, objectID).Return(fixRuntimeModel(RuntimeID), nil)
-				return repo
-			},
-			LabelRepoFn: func() *automock.LabelRepository {
-				repo := &automock.LabelRepository{}
-				repo.On("ListForObject", ctx, Tnt, model.RuntimeLabelableObject, objectID).Return(fixRuntimeLabels(), nil)
-				repo.On("ListForObjectIDs", ctx, Tnt, model.ApplicationLabelableObject, []string{ApplicationID}).Return(map[string]map[string]interface{}{
-					ApplicationID: fixApplicationLabelsMap(),
-				}, nil)
-				repo.On("ListForObjectIDs", ctx, Tnt, model.AppTemplateLabelableObject, []string{ApplicationTemplateID}).Return(map[string]map[string]interface{}{
-					ApplicationTemplateID: fixApplicationTemplateLabelsMap(),
-				}, nil)
-				return repo
-			},
-			WebhookRepoFN: func() *automock.WebhookRepository {
-				repo := &automock.WebhookRepository{}
-				repo.On("GetByIDAndWebhookType", ctx, Tnt, objectID, model.RuntimeWebhookReference, model.WebhookTypeConfigurationChanged).Return(fixWebhookModel(WebhookID, RuntimeID), nil)
-				return repo
-			},
-			ObjectType:         graphql.FormationObjectTypeRuntime,
-			InputFormation:     in,
-			ExpectedErrMessage: testErr.Error(),
-		},
-		{
-			Name: "error for runtime if webhook conversion fails",
-			LabelServiceFn: func() *automock.LabelService {
-				labelService := &automock.LabelService{}
-				labelService.On("GetLabel", ctx, Tnt, runtimeLblInput).Return(runtimeLbl, nil)
-				labelService.On("UpdateLabel", ctx, Tnt, runtimeLbl.ID, &model.LabelInput{
-					Key:        model.ScenariosKey,
-					Value:      []string{secondTestFormationName},
-					ObjectID:   objectID,
-					ObjectType: model.RuntimeLabelableObject,
-					Version:    0,
-				}).Return(nil)
-				return labelService
-			},
-			AsaRepoFN: func() *automock.AutomaticFormationAssignmentRepository {
-				asaRepo := &automock.AutomaticFormationAssignmentRepository{}
-				asaRepo.On("ListAll", ctx, Tnt).Return(nil, nil)
-				return asaRepo
-			},
-			FormationRepositoryFn: func() *automock.FormationRepository {
-				formationRepo := &automock.FormationRepository{}
-				formationRepo.On("GetByName", ctx, testFormationName, Tnt).Return(expected, nil).Once()
-				return formationRepo
-			},
-			ApplicationRepoFN: func() *automock.ApplicationRepository {
-				repo := &automock.ApplicationRepository{}
-				repo.On("ListByScenariosNoPaging", ctx, Tnt, []string{expected.Name}).Return([]*model.Application{fixApplicationModel(ApplicationID)}, nil)
-				return repo
-			},
-			WebhookConverterFN: func() *automock.WebhookConverter {
-				conv := &automock.WebhookConverter{}
-				conv.On("ToGraphQL", fixWebhookModel(WebhookID, RuntimeID)).Return(nil, testErr)
-				return conv
-			},
-			ApplicationTemplateRepoFN: func() *automock.ApplicationTemplateRepository {
-				repo := &automock.ApplicationTemplateRepository{}
-				repo.On("ListByIDs", ctx, []string{ApplicationTemplateID}).Return([]*model.ApplicationTemplate{fixApplicationTemplateModel()}, nil)
-				return repo
-			},
-			RuntimeRepoFN: func() *automock.RuntimeRepository {
-				repo := &automock.RuntimeRepository{}
-				repo.On("GetByID", ctx, Tnt, objectID).Return(fixRuntimeModel(RuntimeID), nil)
-				return repo
-			},
-			LabelRepoFn: func() *automock.LabelRepository {
-				repo := &automock.LabelRepository{}
-				repo.On("ListForObject", ctx, Tnt, model.RuntimeLabelableObject, objectID).Return(fixRuntimeLabels(), nil)
-				repo.On("ListForObjectIDs", ctx, Tnt, model.ApplicationLabelableObject, []string{ApplicationID}).Return(map[string]map[string]interface{}{
-					ApplicationID: fixApplicationLabelsMap(),
-				}, nil)
-				repo.On("ListForObjectIDs", ctx, Tnt, model.AppTemplateLabelableObject, []string{ApplicationTemplateID}).Return(map[string]map[string]interface{}{
-					ApplicationTemplateID: fixApplicationTemplateLabelsMap(),
-				}, nil)
-				return repo
-			},
-			WebhookRepoFN: func() *automock.WebhookRepository {
-				repo := &automock.WebhookRepository{}
-				repo.On("GetByIDAndWebhookType", ctx, Tnt, objectID, model.RuntimeWebhookReference, model.WebhookTypeConfigurationChanged).Return(fixWebhookModel(WebhookID, RuntimeID), nil)
-				return repo
-			},
-			ObjectType:         graphql.FormationObjectTypeRuntime,
-			InputFormation:     in,
-			ExpectedErrMessage: testErr.Error(),
-		},
-		{
-			Name: "error for runtime if fetching application template labels fails",
-			LabelServiceFn: func() *automock.LabelService {
-				labelService := &automock.LabelService{}
-				labelService.On("GetLabel", ctx, Tnt, runtimeLblInput).Return(runtimeLbl, nil)
-				labelService.On("UpdateLabel", ctx, Tnt, runtimeLbl.ID, &model.LabelInput{
-					Key:        model.ScenariosKey,
-					Value:      []string{secondTestFormationName},
-					ObjectID:   objectID,
-					ObjectType: model.RuntimeLabelableObject,
-					Version:    0,
-				}).Return(nil)
-				return labelService
-			},
-			AsaRepoFN: func() *automock.AutomaticFormationAssignmentRepository {
-				asaRepo := &automock.AutomaticFormationAssignmentRepository{}
-				asaRepo.On("ListAll", ctx, Tnt).Return(nil, nil)
-				return asaRepo
-			},
-			FormationRepositoryFn: func() *automock.FormationRepository {
-				formationRepo := &automock.FormationRepository{}
-				formationRepo.On("GetByName", ctx, testFormationName, Tnt).Return(expected, nil).Once()
-				return formationRepo
-			},
-			ApplicationRepoFN: func() *automock.ApplicationRepository {
-				repo := &automock.ApplicationRepository{}
-				repo.On("ListByScenariosNoPaging", ctx, Tnt, []string{expected.Name}).Return([]*model.Application{fixApplicationModel(ApplicationID)}, nil)
-				return repo
-			},
-			ApplicationTemplateRepoFN: func() *automock.ApplicationTemplateRepository {
-				repo := &automock.ApplicationTemplateRepository{}
-				repo.On("ListByIDs", ctx, []string{ApplicationTemplateID}).Return([]*model.ApplicationTemplate{fixApplicationTemplateModel()}, nil)
-				return repo
-			},
-			RuntimeRepoFN: func() *automock.RuntimeRepository {
-				repo := &automock.RuntimeRepository{}
-				repo.On("GetByID", ctx, Tnt, objectID).Return(fixRuntimeModel(RuntimeID), nil)
-				return repo
-			},
-			LabelRepoFn: func() *automock.LabelRepository {
-				repo := &automock.LabelRepository{}
-				repo.On("ListForObject", ctx, Tnt, model.RuntimeLabelableObject, objectID).Return(fixRuntimeLabels(), nil)
-				repo.On("ListForObjectIDs", ctx, Tnt, model.ApplicationLabelableObject, []string{ApplicationID}).Return(map[string]map[string]interface{}{
-					ApplicationID: fixApplicationLabelsMap(),
-				}, nil)
-				repo.On("ListForObjectIDs", ctx, Tnt, model.AppTemplateLabelableObject, []string{ApplicationTemplateID}).Return(nil, testErr)
-				return repo
-			},
-			WebhookRepoFN: func() *automock.WebhookRepository {
-				repo := &automock.WebhookRepository{}
-				repo.On("GetByIDAndWebhookType", ctx, Tnt, objectID, model.RuntimeWebhookReference, model.WebhookTypeConfigurationChanged).Return(fixWebhookModel(WebhookID, RuntimeID), nil)
-				return repo
-			},
-			ObjectType:         graphql.FormationObjectTypeRuntime,
-			InputFormation:     in,
-			ExpectedErrMessage: testErr.Error(),
-		},
-		{
-			Name: "error for runtime if fetching application template fails",
-			LabelServiceFn: func() *automock.LabelService {
-				labelService := &automock.LabelService{}
-				labelService.On("GetLabel", ctx, Tnt, runtimeLblInput).Return(runtimeLbl, nil)
-				labelService.On("UpdateLabel", ctx, Tnt, runtimeLbl.ID, &model.LabelInput{
-					Key:        model.ScenariosKey,
-					Value:      []string{secondTestFormationName},
-					ObjectID:   objectID,
-					ObjectType: model.RuntimeLabelableObject,
-					Version:    0,
-				}).Return(nil)
-				return labelService
-			},
-			AsaRepoFN: func() *automock.AutomaticFormationAssignmentRepository {
-				asaRepo := &automock.AutomaticFormationAssignmentRepository{}
-				asaRepo.On("ListAll", ctx, Tnt).Return(nil, nil)
-				return asaRepo
-			},
-			FormationRepositoryFn: func() *automock.FormationRepository {
-				formationRepo := &automock.FormationRepository{}
-				formationRepo.On("GetByName", ctx, testFormationName, Tnt).Return(expected, nil).Once()
-				return formationRepo
-			},
-			ApplicationRepoFN: func() *automock.ApplicationRepository {
-				repo := &automock.ApplicationRepository{}
-				repo.On("ListByScenariosNoPaging", ctx, Tnt, []string{expected.Name}).Return([]*model.Application{fixApplicationModel(ApplicationID)}, nil)
-				return repo
-			},
-			ApplicationTemplateRepoFN: func() *automock.ApplicationTemplateRepository {
-				repo := &automock.ApplicationTemplateRepository{}
-				repo.On("ListByIDs", ctx, []string{ApplicationTemplateID}).Return(nil, testErr)
-				return repo
-			},
-			RuntimeRepoFN: func() *automock.RuntimeRepository {
-				repo := &automock.RuntimeRepository{}
-				repo.On("GetByID", ctx, Tnt, objectID).Return(fixRuntimeModel(RuntimeID), nil)
-				return repo
-			},
-			LabelRepoFn: func() *automock.LabelRepository {
-				repo := &automock.LabelRepository{}
-				repo.On("ListForObject", ctx, Tnt, model.RuntimeLabelableObject, objectID).Return(fixRuntimeLabels(), nil)
-				repo.On("ListForObjectIDs", ctx, Tnt, model.ApplicationLabelableObject, []string{ApplicationID}).Return(map[string]map[string]interface{}{
-					ApplicationID: fixApplicationLabelsMap(),
-				}, nil)
-				return repo
-			},
-			WebhookRepoFN: func() *automock.WebhookRepository {
-				repo := &automock.WebhookRepository{}
-				repo.On("GetByIDAndWebhookType", ctx, Tnt, objectID, model.RuntimeWebhookReference, model.WebhookTypeConfigurationChanged).Return(fixWebhookModel(WebhookID, RuntimeID), nil)
-				return repo
-			},
-			ObjectType:         graphql.FormationObjectTypeRuntime,
-			InputFormation:     in,
-			ExpectedErrMessage: testErr.Error(),
-		},
-		{
-			Name: "error for runtime if fetching application labels fails",
-			LabelServiceFn: func() *automock.LabelService {
-				labelService := &automock.LabelService{}
-				labelService.On("GetLabel", ctx, Tnt, runtimeLblInput).Return(runtimeLbl, nil)
-				labelService.On("UpdateLabel", ctx, Tnt, runtimeLbl.ID, &model.LabelInput{
-					Key:        model.ScenariosKey,
-					Value:      []string{secondTestFormationName},
-					ObjectID:   objectID,
-					ObjectType: model.RuntimeLabelableObject,
-					Version:    0,
-				}).Return(nil)
-				return labelService
-			},
-			AsaRepoFN: func() *automock.AutomaticFormationAssignmentRepository {
-				asaRepo := &automock.AutomaticFormationAssignmentRepository{}
-				asaRepo.On("ListAll", ctx, Tnt).Return(nil, nil)
-				return asaRepo
-			},
-			FormationRepositoryFn: func() *automock.FormationRepository {
-				formationRepo := &automock.FormationRepository{}
-				formationRepo.On("GetByName", ctx, testFormationName, Tnt).Return(expected, nil).Once()
-				return formationRepo
-			},
-			ApplicationRepoFN: func() *automock.ApplicationRepository {
-				repo := &automock.ApplicationRepository{}
-				repo.On("ListByScenariosNoPaging", ctx, Tnt, []string{expected.Name}).Return([]*model.Application{fixApplicationModel(ApplicationID)}, nil)
-				return repo
-			},
-			RuntimeRepoFN: func() *automock.RuntimeRepository {
-				repo := &automock.RuntimeRepository{}
-				repo.On("GetByID", ctx, Tnt, objectID).Return(fixRuntimeModel(RuntimeID), nil)
-				return repo
-			},
-			LabelRepoFn: func() *automock.LabelRepository {
-				repo := &automock.LabelRepository{}
-				repo.On("ListForObject", ctx, Tnt, model.RuntimeLabelableObject, objectID).Return(fixRuntimeLabels(), nil)
-				repo.On("ListForObjectIDs", ctx, Tnt, model.ApplicationLabelableObject, []string{ApplicationID}).Return(nil, testErr)
-				return repo
-			},
-			WebhookRepoFN: func() *automock.WebhookRepository {
-				repo := &automock.WebhookRepository{}
-				repo.On("GetByIDAndWebhookType", ctx, Tnt, objectID, model.RuntimeWebhookReference, model.WebhookTypeConfigurationChanged).Return(fixWebhookModel(WebhookID, RuntimeID), nil)
-				return repo
-			},
-			ObjectType:         graphql.FormationObjectTypeRuntime,
-			InputFormation:     in,
-			ExpectedErrMessage: testErr.Error(),
-		},
-		{
-			Name: "error for runtime if fetching applications fails",
-			LabelServiceFn: func() *automock.LabelService {
-				labelService := &automock.LabelService{}
-				labelService.On("GetLabel", ctx, Tnt, runtimeLblInput).Return(runtimeLbl, nil)
-				labelService.On("UpdateLabel", ctx, Tnt, runtimeLbl.ID, &model.LabelInput{
-					Key:        model.ScenariosKey,
-					Value:      []string{secondTestFormationName},
-					ObjectID:   objectID,
-					ObjectType: model.RuntimeLabelableObject,
-					Version:    0,
-				}).Return(nil)
-				return labelService
-			},
-			AsaRepoFN: func() *automock.AutomaticFormationAssignmentRepository {
-				asaRepo := &automock.AutomaticFormationAssignmentRepository{}
-				asaRepo.On("ListAll", ctx, Tnt).Return(nil, nil)
-				return asaRepo
-			},
-			FormationRepositoryFn: func() *automock.FormationRepository {
-				formationRepo := &automock.FormationRepository{}
-				formationRepo.On("GetByName", ctx, testFormationName, Tnt).Return(expected, nil).Once()
-				return formationRepo
-			},
-			ApplicationRepoFN: func() *automock.ApplicationRepository {
-				repo := &automock.ApplicationRepository{}
-				repo.On("ListByScenariosNoPaging", ctx, Tnt, []string{expected.Name}).Return(nil, testErr)
-				return repo
-			},
-			RuntimeRepoFN: func() *automock.RuntimeRepository {
-				repo := &automock.RuntimeRepository{}
-				repo.On("GetByID", ctx, Tnt, objectID).Return(fixRuntimeModel(RuntimeID), nil)
-				return repo
-			},
-			LabelRepoFn: func() *automock.LabelRepository {
-				repo := &automock.LabelRepository{}
-				repo.On("ListForObject", ctx, Tnt, model.RuntimeLabelableObject, objectID).Return(fixRuntimeLabels(), nil)
-				return repo
-			},
-			WebhookRepoFN: func() *automock.WebhookRepository {
-				repo := &automock.WebhookRepository{}
-				repo.On("GetByIDAndWebhookType", ctx, Tnt, objectID, model.RuntimeWebhookReference, model.WebhookTypeConfigurationChanged).Return(fixWebhookModel(WebhookID, RuntimeID), nil)
-				return repo
-			},
-			ObjectType:         graphql.FormationObjectTypeRuntime,
-			InputFormation:     in,
-			ExpectedErrMessage: testErr.Error(),
-		},
-		{
-			Name: "error for runtime if fetching webhook fails",
-			LabelServiceFn: func() *automock.LabelService {
-				labelService := &automock.LabelService{}
-				labelService.On("GetLabel", ctx, Tnt, runtimeLblInput).Return(runtimeLbl, nil)
-				labelService.On("UpdateLabel", ctx, Tnt, runtimeLbl.ID, &model.LabelInput{
-					Key:        model.ScenariosKey,
-					Value:      []string{secondTestFormationName},
-					ObjectID:   objectID,
-					ObjectType: model.RuntimeLabelableObject,
-					Version:    0,
-				}).Return(nil)
-				return labelService
-			},
-			AsaRepoFN: func() *automock.AutomaticFormationAssignmentRepository {
-				asaRepo := &automock.AutomaticFormationAssignmentRepository{}
-				asaRepo.On("ListAll", ctx, Tnt).Return(nil, nil)
-				return asaRepo
-			},
-			FormationRepositoryFn: func() *automock.FormationRepository {
-				formationRepo := &automock.FormationRepository{}
-				formationRepo.On("GetByName", ctx, testFormationName, Tnt).Return(expected, nil).Once()
-				return formationRepo
-			},
-			RuntimeRepoFN: func() *automock.RuntimeRepository {
-				repo := &automock.RuntimeRepository{}
-				repo.On("GetByID", ctx, Tnt, objectID).Return(fixRuntimeModel(RuntimeID), nil)
-				return repo
-			},
-			LabelRepoFn: func() *automock.LabelRepository {
-				repo := &automock.LabelRepository{}
-				repo.On("ListForObject", ctx, Tnt, model.RuntimeLabelableObject, objectID).Return(fixRuntimeLabels(), nil)
-				return repo
-			},
-			WebhookRepoFN: func() *automock.WebhookRepository {
-				repo := &automock.WebhookRepository{}
-				repo.On("GetByIDAndWebhookType", ctx, Tnt, objectID, model.RuntimeWebhookReference, model.WebhookTypeConfigurationChanged).Return(nil, testErr)
-				return repo
-			},
-			ObjectType:         graphql.FormationObjectTypeRuntime,
-			InputFormation:     in,
-			ExpectedErrMessage: testErr.Error(),
-		},
-		{
-			Name: "error for runtime if fetching runtime labels fails",
-			LabelServiceFn: func() *automock.LabelService {
-				labelService := &automock.LabelService{}
-				labelService.On("GetLabel", ctx, Tnt, runtimeLblInput).Return(runtimeLbl, nil)
-				labelService.On("UpdateLabel", ctx, Tnt, runtimeLbl.ID, &model.LabelInput{
-					Key:        model.ScenariosKey,
-					Value:      []string{secondTestFormationName},
-					ObjectID:   objectID,
-					ObjectType: model.RuntimeLabelableObject,
-					Version:    0,
-				}).Return(nil)
-				return labelService
-			},
-			AsaRepoFN: func() *automock.AutomaticFormationAssignmentRepository {
-				asaRepo := &automock.AutomaticFormationAssignmentRepository{}
-				asaRepo.On("ListAll", ctx, Tnt).Return(nil, nil)
-				return asaRepo
-			},
-			FormationRepositoryFn: func() *automock.FormationRepository {
-				formationRepo := &automock.FormationRepository{}
-				formationRepo.On("GetByName", ctx, testFormationName, Tnt).Return(expected, nil).Once()
-				return formationRepo
-			},
-			RuntimeRepoFN: func() *automock.RuntimeRepository {
-				repo := &automock.RuntimeRepository{}
-				repo.On("GetByID", ctx, Tnt, objectID).Return(fixRuntimeModel(RuntimeID), nil)
-				return repo
-			},
-			LabelRepoFn: func() *automock.LabelRepository {
-				repo := &automock.LabelRepository{}
-				repo.On("ListForObject", ctx, Tnt, model.RuntimeLabelableObject, objectID).Return(nil, testErr)
-				return repo
-			},
-			ObjectType:         graphql.FormationObjectTypeRuntime,
-			InputFormation:     in,
-			ExpectedErrMessage: testErr.Error(),
-		},
-		{
-			Name: "error for runtime if fetching runtime fails",
-			LabelServiceFn: func() *automock.LabelService {
-				labelService := &automock.LabelService{}
-				labelService.On("GetLabel", ctx, Tnt, runtimeLblInput).Return(runtimeLbl, nil)
-				labelService.On("UpdateLabel", ctx, Tnt, runtimeLbl.ID, &model.LabelInput{
-					Key:        model.ScenariosKey,
-					Value:      []string{secondTestFormationName},
-					ObjectID:   objectID,
-					ObjectType: model.RuntimeLabelableObject,
-					Version:    0,
-				}).Return(nil)
-				return labelService
-			},
-			AsaRepoFN: func() *automock.AutomaticFormationAssignmentRepository {
-				asaRepo := &automock.AutomaticFormationAssignmentRepository{}
-				asaRepo.On("ListAll", ctx, Tnt).Return(nil, nil)
-				return asaRepo
-			},
-			FormationRepositoryFn: func() *automock.FormationRepository {
-				formationRepo := &automock.FormationRepository{}
-				formationRepo.On("GetByName", ctx, testFormationName, Tnt).Return(expected, nil).Once()
-				return formationRepo
-			},
-			RuntimeRepoFN: func() *automock.RuntimeRepository {
-				repo := &automock.RuntimeRepository{}
-				repo.On("GetByID", ctx, Tnt, objectID).Return(nil, testErr)
-				return repo
-			},
-			ObjectType:         graphql.FormationObjectTypeRuntime,
-			InputFormation:     in,
-			ExpectedErrMessage: testErr.Error(),
-		},
-		{
-			Name: "success for runtime context with notifications",
-			LabelServiceFn: func() *automock.LabelService {
-				labelService := &automock.LabelService{}
-				labelService.On("GetLabel", ctx, Tnt, &runtimeCtxLblInput).Return(runtimeCtxLbl, nil)
-				labelService.On("UpdateLabel", ctx, Tnt, runtimeCtxLbl.ID, &model.LabelInput{
-					Key:        model.ScenariosKey,
-					Value:      []string{secondTestFormationName},
-					ObjectID:   objectID,
-					ObjectType: model.RuntimeContextLabelableObject,
-					Version:    0,
-				}).Return(nil)
-				return labelService
-			},
-			AsaRepoFN: func() *automock.AutomaticFormationAssignmentRepository {
-				asaRepo := &automock.AutomaticFormationAssignmentRepository{}
-				asaRepo.On("ListAll", ctx, Tnt).Return(nil, nil)
-				return asaRepo
-			},
-			FormationRepositoryFn: func() *automock.FormationRepository {
-				formationRepo := &automock.FormationRepository{}
-				formationRepo.On("GetByName", ctx, testFormationName, Tnt).Return(expected, nil).Once()
-				return formationRepo
-			},
-			ApplicationRepoFN: func() *automock.ApplicationRepository {
-				repo := &automock.ApplicationRepository{}
-				repo.On("ListByScenariosNoPaging", ctx, Tnt, []string{expected.Name}).Return([]*model.Application{fixApplicationModel(ApplicationID), fixApplicationModelWithoutTemplate(Application2ID)}, nil)
-				return repo
-			},
-			WebhookConverterFN: func() *automock.WebhookConverter {
-				conv := &automock.WebhookConverter{}
-				conv.On("ToGraphQL", fixWebhookModel(WebhookID, RuntimeContextRuntimeID)).Return(fixWebhookGQLModel(WebhookID, RuntimeContextRuntimeID), nil)
-				return conv
-			},
-			WebhookClientFN: func() *automock.WebhookClient {
-				client := &automock.WebhookClient{}
-				client.On("Do", ctx, &webhookclient.Request{
-					Webhook: *fixWebhookGQLModel(WebhookID, RuntimeContextRuntimeID),
-					Object: &webhook.FormationConfigurationChangeInput{
-						Operation:   model.UnassignFormation,
-						FormationID: expected.ID,
-						ApplicationTemplate: &webhook.ApplicationTemplateWithLabels{
-							ApplicationTemplate: fixApplicationTemplateModel(),
-							Labels:              fixApplicationTemplateLabelsMap(),
-						},
-						Application: &webhook.ApplicationWithLabels{
-							Application: fixApplicationModel(ApplicationID),
-							Labels:      fixApplicationLabelsMap(),
-						},
-						Runtime: &webhook.RuntimeWithLabels{
-							Runtime: fixRuntimeModel(RuntimeContextRuntimeID),
-							Labels:  fixRuntimeLabelsMap(),
-						},
-						RuntimeContext: &webhook.RuntimeContextWithLabels{
-							RuntimeContext: fixRuntimeContextModel(),
-							Labels:         fixRuntimeContextLabelsMap(),
-						},
-					},
-					CorrelationID: "",
-				}).Return(nil, nil).Once()
-				client.On("Do", ctx, &webhookclient.Request{
-					Webhook: *fixWebhookGQLModel(WebhookID, RuntimeContextRuntimeID),
-					Object: &webhook.FormationConfigurationChangeInput{
-						Operation:           model.UnassignFormation,
-						FormationID:         expected.ID,
-						ApplicationTemplate: nil,
-						Application: &webhook.ApplicationWithLabels{
-							Application: fixApplicationModelWithoutTemplate(Application2ID),
-							Labels:      fixApplicationLabelsMap(),
-						},
-						Runtime: &webhook.RuntimeWithLabels{
-							Runtime: fixRuntimeModel(RuntimeContextRuntimeID),
-							Labels:  fixRuntimeLabelsMap(),
-						},
-						RuntimeContext: &webhook.RuntimeContextWithLabels{
-							RuntimeContext: fixRuntimeContextModel(),
-							Labels:         fixRuntimeContextLabelsMap(),
-						},
-					},
-					CorrelationID: "",
-				}).Return(nil, nil).Once()
-				return client
-			},
-			ApplicationTemplateRepoFN: func() *automock.ApplicationTemplateRepository {
-				repo := &automock.ApplicationTemplateRepository{}
-				repo.On("ListByIDs", ctx, []string{ApplicationTemplateID}).Return([]*model.ApplicationTemplate{fixApplicationTemplateModel()}, nil)
-				return repo
-			},
-			RuntimeContextRepoFn: func() *automock.RuntimeContextRepository {
-				repo := &automock.RuntimeContextRepository{}
-				repo.On("GetByID", ctx, Tnt, objectID).Return(fixRuntimeContextModel(), nil)
-				return repo
-			},
-			RuntimeRepoFN: func() *automock.RuntimeRepository {
-				repo := &automock.RuntimeRepository{}
-				repo.On("GetByID", ctx, Tnt, RuntimeContextRuntimeID).Return(fixRuntimeModel(RuntimeContextRuntimeID), nil)
-				return repo
-			},
-			LabelRepoFn: func() *automock.LabelRepository {
-				repo := &automock.LabelRepository{}
-				repo.On("ListForObject", ctx, Tnt, model.RuntimeContextLabelableObject, objectID).Return(fixRuntimeContextLabels(), nil)
-				repo.On("ListForObject", ctx, Tnt, model.RuntimeLabelableObject, RuntimeContextRuntimeID).Return(fixRuntimeLabels(), nil)
-				repo.On("ListForObjectIDs", ctx, Tnt, model.ApplicationLabelableObject, []string{ApplicationID, Application2ID}).Return(map[string]map[string]interface{}{
-					ApplicationID:  fixApplicationLabelsMap(),
-					Application2ID: fixApplicationLabelsMap(),
-				}, nil)
-				repo.On("ListForObjectIDs", ctx, Tnt, model.AppTemplateLabelableObject, []string{ApplicationTemplateID}).Return(map[string]map[string]interface{}{
-					ApplicationTemplateID: fixApplicationTemplateLabelsMap(),
-				}, nil)
-				return repo
-			},
-			WebhookRepoFN: func() *automock.WebhookRepository {
-				repo := &automock.WebhookRepository{}
-				repo.On("GetByIDAndWebhookType", ctx, Tnt, RuntimeContextRuntimeID, model.RuntimeWebhookReference, model.WebhookTypeConfigurationChanged).Return(fixWebhookModel(WebhookID, RuntimeContextRuntimeID), nil)
-				return repo
-			},
-			ObjectType:         graphql.FormationObjectTypeRuntimeContext,
-			InputFormation:     in,
-			ExpectedFormation:  expected,
-			ExpectedErrMessage: "",
-		},
-		{
-			Name: "error for runtime context if webhook client call fails",
-			LabelServiceFn: func() *automock.LabelService {
-				labelService := &automock.LabelService{}
-				labelService.On("GetLabel", ctx, Tnt, &runtimeCtxLblInput).Return(runtimeCtxLbl, nil)
-				labelService.On("UpdateLabel", ctx, Tnt, runtimeCtxLbl.ID, &model.LabelInput{
-					Key:        model.ScenariosKey,
-					Value:      []string{secondTestFormationName},
-					ObjectID:   objectID,
-					ObjectType: model.RuntimeContextLabelableObject,
-					Version:    0,
-				}).Return(nil)
-				return labelService
-			},
-			AsaRepoFN: func() *automock.AutomaticFormationAssignmentRepository {
-				asaRepo := &automock.AutomaticFormationAssignmentRepository{}
-				asaRepo.On("ListAll", ctx, Tnt).Return(nil, nil)
-				return asaRepo
-			},
-			FormationRepositoryFn: func() *automock.FormationRepository {
-				formationRepo := &automock.FormationRepository{}
-				formationRepo.On("GetByName", ctx, testFormationName, Tnt).Return(expected, nil).Once()
-				return formationRepo
-			},
-			ApplicationRepoFN: func() *automock.ApplicationRepository {
-				repo := &automock.ApplicationRepository{}
-				repo.On("ListByScenariosNoPaging", ctx, Tnt, []string{expected.Name}).Return([]*model.Application{fixApplicationModel(ApplicationID)}, nil)
-				return repo
-			},
-			WebhookConverterFN: func() *automock.WebhookConverter {
-				conv := &automock.WebhookConverter{}
-				conv.On("ToGraphQL", fixWebhookModel(WebhookID, RuntimeContextRuntimeID)).Return(fixWebhookGQLModel(WebhookID, RuntimeContextRuntimeID), nil)
-				return conv
-			},
-			WebhookClientFN: func() *automock.WebhookClient {
-				client := &automock.WebhookClient{}
-				client.On("Do", ctx, &webhookclient.Request{
-					Webhook: *fixWebhookGQLModel(WebhookID, RuntimeContextRuntimeID),
-					Object: &webhook.FormationConfigurationChangeInput{
-						Operation:   model.UnassignFormation,
-						FormationID: FormationID,
-						ApplicationTemplate: &webhook.ApplicationTemplateWithLabels{
-							ApplicationTemplate: fixApplicationTemplateModel(),
-							Labels:              fixApplicationTemplateLabelsMap(),
-						},
-						Application: &webhook.ApplicationWithLabels{
-							Application: fixApplicationModel(ApplicationID),
-							Labels:      fixApplicationLabelsMap(),
-						},
-						Runtime: &webhook.RuntimeWithLabels{
-							Runtime: fixRuntimeModel(RuntimeContextRuntimeID),
-							Labels:  fixRuntimeLabelsMap(),
-						},
-						RuntimeContext: &webhook.RuntimeContextWithLabels{
-							RuntimeContext: fixRuntimeContextModel(),
-							Labels:         fixRuntimeContextLabelsMap(),
-						},
-					},
-					CorrelationID: "",
-				}).Return(nil, testErr).Once()
-				return client
-			},
-			ApplicationTemplateRepoFN: func() *automock.ApplicationTemplateRepository {
-				repo := &automock.ApplicationTemplateRepository{}
-				repo.On("ListByIDs", ctx, []string{ApplicationTemplateID}).Return([]*model.ApplicationTemplate{fixApplicationTemplateModel()}, nil)
-				return repo
-			},
-			RuntimeContextRepoFn: func() *automock.RuntimeContextRepository {
-				repo := &automock.RuntimeContextRepository{}
-				repo.On("GetByID", ctx, Tnt, objectID).Return(fixRuntimeContextModel(), nil)
-				return repo
-			},
-			RuntimeRepoFN: func() *automock.RuntimeRepository {
-				repo := &automock.RuntimeRepository{}
-				repo.On("GetByID", ctx, Tnt, RuntimeContextRuntimeID).Return(fixRuntimeModel(RuntimeContextRuntimeID), nil)
-				return repo
-			},
-			LabelRepoFn: func() *automock.LabelRepository {
-				repo := &automock.LabelRepository{}
-				repo.On("ListForObject", ctx, Tnt, model.RuntimeContextLabelableObject, objectID).Return(fixRuntimeContextLabels(), nil)
-				repo.On("ListForObject", ctx, Tnt, model.RuntimeLabelableObject, RuntimeContextRuntimeID).Return(fixRuntimeLabels(), nil)
-				repo.On("ListForObjectIDs", ctx, Tnt, model.ApplicationLabelableObject, []string{ApplicationID}).Return(map[string]map[string]interface{}{
-					ApplicationID: fixApplicationLabelsMap(),
-				}, nil)
-				repo.On("ListForObjectIDs", ctx, Tnt, model.AppTemplateLabelableObject, []string{ApplicationTemplateID}).Return(map[string]map[string]interface{}{
-					ApplicationTemplateID: fixApplicationTemplateLabelsMap(),
-				}, nil)
-				return repo
-			},
-			WebhookRepoFN: func() *automock.WebhookRepository {
-				repo := &automock.WebhookRepository{}
-				repo.On("GetByIDAndWebhookType", ctx, Tnt, RuntimeContextRuntimeID, model.RuntimeWebhookReference, model.WebhookTypeConfigurationChanged).Return(fixWebhookModel(WebhookID, RuntimeContextRuntimeID), nil)
-				return repo
-			},
-			ObjectType:         graphql.FormationObjectTypeRuntimeContext,
-			InputFormation:     in,
-			ExpectedErrMessage: testErr.Error(),
-		},
-		{
-			Name: "error for runtime context if webhook conversion fails",
-			LabelServiceFn: func() *automock.LabelService {
-				labelService := &automock.LabelService{}
-				labelService.On("GetLabel", ctx, Tnt, &runtimeCtxLblInput).Return(runtimeCtxLbl, nil)
-				labelService.On("UpdateLabel", ctx, Tnt, runtimeCtxLbl.ID, &model.LabelInput{
-					Key:        model.ScenariosKey,
-					Value:      []string{secondTestFormationName},
-					ObjectID:   objectID,
-					ObjectType: model.RuntimeContextLabelableObject,
-					Version:    0,
-				}).Return(nil)
-				return labelService
-			},
-			AsaRepoFN: func() *automock.AutomaticFormationAssignmentRepository {
-				asaRepo := &automock.AutomaticFormationAssignmentRepository{}
-				asaRepo.On("ListAll", ctx, Tnt).Return(nil, nil)
-				return asaRepo
-			},
-			FormationRepositoryFn: func() *automock.FormationRepository {
-				formationRepo := &automock.FormationRepository{}
-				formationRepo.On("GetByName", ctx, testFormationName, Tnt).Return(expected, nil).Once()
-				return formationRepo
-			},
-			ApplicationRepoFN: func() *automock.ApplicationRepository {
-				repo := &automock.ApplicationRepository{}
-				repo.On("ListByScenariosNoPaging", ctx, Tnt, []string{expected.Name}).Return([]*model.Application{fixApplicationModel(ApplicationID)}, nil)
-				return repo
-			},
-			WebhookConverterFN: func() *automock.WebhookConverter {
-				conv := &automock.WebhookConverter{}
-				conv.On("ToGraphQL", fixWebhookModel(WebhookID, RuntimeContextRuntimeID)).Return(nil, testErr)
-				return conv
-			},
-			ApplicationTemplateRepoFN: func() *automock.ApplicationTemplateRepository {
-				repo := &automock.ApplicationTemplateRepository{}
-				repo.On("ListByIDs", ctx, []string{ApplicationTemplateID}).Return([]*model.ApplicationTemplate{fixApplicationTemplateModel()}, nil)
-				return repo
-			},
-			RuntimeContextRepoFn: func() *automock.RuntimeContextRepository {
-				repo := &automock.RuntimeContextRepository{}
-				repo.On("GetByID", ctx, Tnt, objectID).Return(fixRuntimeContextModel(), nil)
-				return repo
-			},
-			RuntimeRepoFN: func() *automock.RuntimeRepository {
-				repo := &automock.RuntimeRepository{}
-				repo.On("GetByID", ctx, Tnt, RuntimeContextRuntimeID).Return(fixRuntimeModel(RuntimeContextRuntimeID), nil)
-				return repo
-			},
-			LabelRepoFn: func() *automock.LabelRepository {
-				repo := &automock.LabelRepository{}
-				repo.On("ListForObject", ctx, Tnt, model.RuntimeContextLabelableObject, objectID).Return(fixRuntimeContextLabels(), nil)
-				repo.On("ListForObject", ctx, Tnt, model.RuntimeLabelableObject, RuntimeContextRuntimeID).Return(fixRuntimeLabels(), nil)
-				repo.On("ListForObjectIDs", ctx, Tnt, model.ApplicationLabelableObject, []string{ApplicationID}).Return(map[string]map[string]interface{}{
-					ApplicationID: fixApplicationLabelsMap(),
-				}, nil)
-				repo.On("ListForObjectIDs", ctx, Tnt, model.AppTemplateLabelableObject, []string{ApplicationTemplateID}).Return(map[string]map[string]interface{}{
-					ApplicationTemplateID: fixApplicationTemplateLabelsMap(),
-				}, nil)
-				return repo
-			},
-			WebhookRepoFN: func() *automock.WebhookRepository {
-				repo := &automock.WebhookRepository{}
-				repo.On("GetByIDAndWebhookType", ctx, Tnt, RuntimeContextRuntimeID, model.RuntimeWebhookReference, model.WebhookTypeConfigurationChanged).Return(fixWebhookModel(WebhookID, RuntimeContextRuntimeID), nil)
-				return repo
-			},
-			ObjectType:         graphql.FormationObjectTypeRuntimeContext,
-			InputFormation:     in,
-			ExpectedErrMessage: testErr.Error(),
-		},
-		{
-			Name: "error for runtime context if fetching application template labels fails",
-			LabelServiceFn: func() *automock.LabelService {
-				labelService := &automock.LabelService{}
-				labelService.On("GetLabel", ctx, Tnt, &runtimeCtxLblInput).Return(runtimeCtxLbl, nil)
-				labelService.On("UpdateLabel", ctx, Tnt, runtimeCtxLbl.ID, &model.LabelInput{
-					Key:        model.ScenariosKey,
-					Value:      []string{secondTestFormationName},
-					ObjectID:   objectID,
-					ObjectType: model.RuntimeContextLabelableObject,
-					Version:    0,
-				}).Return(nil)
-				return labelService
-			},
-			AsaRepoFN: func() *automock.AutomaticFormationAssignmentRepository {
-				asaRepo := &automock.AutomaticFormationAssignmentRepository{}
-				asaRepo.On("ListAll", ctx, Tnt).Return(nil, nil)
-				return asaRepo
-			},
-			FormationRepositoryFn: func() *automock.FormationRepository {
-				formationRepo := &automock.FormationRepository{}
-				formationRepo.On("GetByName", ctx, testFormationName, Tnt).Return(expected, nil).Once()
-				return formationRepo
-			},
-			ApplicationRepoFN: func() *automock.ApplicationRepository {
-				repo := &automock.ApplicationRepository{}
-				repo.On("ListByScenariosNoPaging", ctx, Tnt, []string{expected.Name}).Return([]*model.Application{fixApplicationModel(ApplicationID)}, nil)
-				return repo
-			},
-			ApplicationTemplateRepoFN: func() *automock.ApplicationTemplateRepository {
-				repo := &automock.ApplicationTemplateRepository{}
-				repo.On("ListByIDs", ctx, []string{ApplicationTemplateID}).Return([]*model.ApplicationTemplate{fixApplicationTemplateModel()}, nil)
-				return repo
-			},
-			RuntimeContextRepoFn: func() *automock.RuntimeContextRepository {
-				repo := &automock.RuntimeContextRepository{}
-				repo.On("GetByID", ctx, Tnt, objectID).Return(fixRuntimeContextModel(), nil)
-				return repo
-			},
-			RuntimeRepoFN: func() *automock.RuntimeRepository {
-				repo := &automock.RuntimeRepository{}
-				repo.On("GetByID", ctx, Tnt, RuntimeContextRuntimeID).Return(fixRuntimeModel(RuntimeContextRuntimeID), nil)
-				return repo
-			},
-			LabelRepoFn: func() *automock.LabelRepository {
-				repo := &automock.LabelRepository{}
-				repo.On("ListForObject", ctx, Tnt, model.RuntimeContextLabelableObject, objectID).Return(fixRuntimeContextLabels(), nil)
-				repo.On("ListForObject", ctx, Tnt, model.RuntimeLabelableObject, RuntimeContextRuntimeID).Return(fixRuntimeLabels(), nil)
-				repo.On("ListForObjectIDs", ctx, Tnt, model.ApplicationLabelableObject, []string{ApplicationID}).Return(map[string]map[string]interface{}{
-					ApplicationID: fixApplicationLabelsMap(),
-				}, nil)
-				repo.On("ListForObjectIDs", ctx, Tnt, model.AppTemplateLabelableObject, []string{ApplicationTemplateID}).Return(nil, testErr)
-				return repo
-			},
-			WebhookRepoFN: func() *automock.WebhookRepository {
-				repo := &automock.WebhookRepository{}
-				repo.On("GetByIDAndWebhookType", ctx, Tnt, RuntimeContextRuntimeID, model.RuntimeWebhookReference, model.WebhookTypeConfigurationChanged).Return(fixWebhookModel(WebhookID, RuntimeContextRuntimeID), nil)
-				return repo
-			},
-			ObjectType:         graphql.FormationObjectTypeRuntimeContext,
-			InputFormation:     in,
-			ExpectedErrMessage: testErr.Error(),
-		},
-		{
-			Name: "error for runtime context if fetching application templates fails",
-			LabelServiceFn: func() *automock.LabelService {
-				labelService := &automock.LabelService{}
-				labelService.On("GetLabel", ctx, Tnt, &runtimeCtxLblInput).Return(runtimeCtxLbl, nil)
-				labelService.On("UpdateLabel", ctx, Tnt, runtimeCtxLbl.ID, &model.LabelInput{
-					Key:        model.ScenariosKey,
-					Value:      []string{secondTestFormationName},
-					ObjectID:   objectID,
-					ObjectType: model.RuntimeContextLabelableObject,
-					Version:    0,
-				}).Return(nil)
-				return labelService
-			},
-			AsaRepoFN: func() *automock.AutomaticFormationAssignmentRepository {
-				asaRepo := &automock.AutomaticFormationAssignmentRepository{}
-				asaRepo.On("ListAll", ctx, Tnt).Return(nil, nil)
-				return asaRepo
-			},
-			FormationRepositoryFn: func() *automock.FormationRepository {
-				formationRepo := &automock.FormationRepository{}
-				formationRepo.On("GetByName", ctx, testFormationName, Tnt).Return(expected, nil).Once()
-				return formationRepo
-			},
-			ApplicationRepoFN: func() *automock.ApplicationRepository {
-				repo := &automock.ApplicationRepository{}
-				repo.On("ListByScenariosNoPaging", ctx, Tnt, []string{expected.Name}).Return([]*model.Application{fixApplicationModel(ApplicationID)}, nil)
-				return repo
-			},
-			ApplicationTemplateRepoFN: func() *automock.ApplicationTemplateRepository {
-				repo := &automock.ApplicationTemplateRepository{}
-				repo.On("ListByIDs", ctx, []string{ApplicationTemplateID}).Return(nil, testErr)
-				return repo
-			},
-			RuntimeContextRepoFn: func() *automock.RuntimeContextRepository {
-				repo := &automock.RuntimeContextRepository{}
-				repo.On("GetByID", ctx, Tnt, objectID).Return(fixRuntimeContextModel(), nil)
-				return repo
-			},
-			RuntimeRepoFN: func() *automock.RuntimeRepository {
-				repo := &automock.RuntimeRepository{}
-				repo.On("GetByID", ctx, Tnt, RuntimeContextRuntimeID).Return(fixRuntimeModel(RuntimeContextRuntimeID), nil)
-				return repo
-			},
-			LabelRepoFn: func() *automock.LabelRepository {
-				repo := &automock.LabelRepository{}
-				repo.On("ListForObject", ctx, Tnt, model.RuntimeContextLabelableObject, objectID).Return(fixRuntimeContextLabels(), nil)
-				repo.On("ListForObject", ctx, Tnt, model.RuntimeLabelableObject, RuntimeContextRuntimeID).Return(fixRuntimeLabels(), nil)
-				repo.On("ListForObjectIDs", ctx, Tnt, model.ApplicationLabelableObject, []string{ApplicationID}).Return(map[string]map[string]interface{}{
-					ApplicationID: fixApplicationLabelsMap(),
-				}, nil)
-				return repo
-			},
-			WebhookRepoFN: func() *automock.WebhookRepository {
-				repo := &automock.WebhookRepository{}
-				repo.On("GetByIDAndWebhookType", ctx, Tnt, RuntimeContextRuntimeID, model.RuntimeWebhookReference, model.WebhookTypeConfigurationChanged).Return(fixWebhookModel(WebhookID, RuntimeContextRuntimeID), nil)
-				return repo
-			},
-			ObjectType:         graphql.FormationObjectTypeRuntimeContext,
-			InputFormation:     in,
-			ExpectedErrMessage: testErr.Error(),
-		},
-		{
-			Name: "error for runtime context if fetching application labels fails",
-			LabelServiceFn: func() *automock.LabelService {
-				labelService := &automock.LabelService{}
-				labelService.On("GetLabel", ctx, Tnt, &runtimeCtxLblInput).Return(runtimeCtxLbl, nil)
-				labelService.On("UpdateLabel", ctx, Tnt, runtimeCtxLbl.ID, &model.LabelInput{
-					Key:        model.ScenariosKey,
-					Value:      []string{secondTestFormationName},
-					ObjectID:   objectID,
-					ObjectType: model.RuntimeContextLabelableObject,
-					Version:    0,
-				}).Return(nil)
-				return labelService
-			},
-			AsaRepoFN: func() *automock.AutomaticFormationAssignmentRepository {
-				asaRepo := &automock.AutomaticFormationAssignmentRepository{}
-				asaRepo.On("ListAll", ctx, Tnt).Return(nil, nil)
-				return asaRepo
-			},
-			FormationRepositoryFn: func() *automock.FormationRepository {
-				formationRepo := &automock.FormationRepository{}
-				formationRepo.On("GetByName", ctx, testFormationName, Tnt).Return(expected, nil).Once()
-				return formationRepo
-			},
-			ApplicationRepoFN: func() *automock.ApplicationRepository {
-				repo := &automock.ApplicationRepository{}
-				repo.On("ListByScenariosNoPaging", ctx, Tnt, []string{expected.Name}).Return([]*model.Application{fixApplicationModel(ApplicationID)}, nil)
-				return repo
-			},
-			RuntimeContextRepoFn: func() *automock.RuntimeContextRepository {
-				repo := &automock.RuntimeContextRepository{}
-				repo.On("GetByID", ctx, Tnt, objectID).Return(fixRuntimeContextModel(), nil)
-				return repo
-			},
-			RuntimeRepoFN: func() *automock.RuntimeRepository {
-				repo := &automock.RuntimeRepository{}
-				repo.On("GetByID", ctx, Tnt, RuntimeContextRuntimeID).Return(fixRuntimeModel(RuntimeContextRuntimeID), nil)
-				return repo
-			},
-			LabelRepoFn: func() *automock.LabelRepository {
-				repo := &automock.LabelRepository{}
-				repo.On("ListForObject", ctx, Tnt, model.RuntimeContextLabelableObject, objectID).Return(fixRuntimeContextLabels(), nil)
-				repo.On("ListForObject", ctx, Tnt, model.RuntimeLabelableObject, RuntimeContextRuntimeID).Return(fixRuntimeLabels(), nil)
-				repo.On("ListForObjectIDs", ctx, Tnt, model.ApplicationLabelableObject, []string{ApplicationID}).Return(nil, testErr)
-				return repo
-			},
-			WebhookRepoFN: func() *automock.WebhookRepository {
-				repo := &automock.WebhookRepository{}
-				repo.On("GetByIDAndWebhookType", ctx, Tnt, RuntimeContextRuntimeID, model.RuntimeWebhookReference, model.WebhookTypeConfigurationChanged).Return(fixWebhookModel(WebhookID, RuntimeContextRuntimeID), nil)
-				return repo
-			},
-			ObjectType:         graphql.FormationObjectTypeRuntimeContext,
-			InputFormation:     in,
-			ExpectedErrMessage: testErr.Error(),
-		},
-		{
-			Name: "error for runtime context if fetching applications fails",
-			LabelServiceFn: func() *automock.LabelService {
-				labelService := &automock.LabelService{}
-				labelService.On("GetLabel", ctx, Tnt, &runtimeCtxLblInput).Return(runtimeCtxLbl, nil)
-				labelService.On("UpdateLabel", ctx, Tnt, runtimeCtxLbl.ID, &model.LabelInput{
-					Key:        model.ScenariosKey,
-					Value:      []string{secondTestFormationName},
-					ObjectID:   objectID,
-					ObjectType: model.RuntimeContextLabelableObject,
-					Version:    0,
-				}).Return(nil)
-				return labelService
-			},
-			AsaRepoFN: func() *automock.AutomaticFormationAssignmentRepository {
-				asaRepo := &automock.AutomaticFormationAssignmentRepository{}
-				asaRepo.On("ListAll", ctx, Tnt).Return(nil, nil)
-				return asaRepo
-			},
-			FormationRepositoryFn: func() *automock.FormationRepository {
-				formationRepo := &automock.FormationRepository{}
-				formationRepo.On("GetByName", ctx, testFormationName, Tnt).Return(expected, nil).Once()
-				return formationRepo
-			},
-			ApplicationRepoFN: func() *automock.ApplicationRepository {
-				repo := &automock.ApplicationRepository{}
-				repo.On("ListByScenariosNoPaging", ctx, Tnt, []string{expected.Name}).Return(nil, testErr)
-				return repo
-			},
-			RuntimeContextRepoFn: func() *automock.RuntimeContextRepository {
-				repo := &automock.RuntimeContextRepository{}
-				repo.On("GetByID", ctx, Tnt, objectID).Return(fixRuntimeContextModel(), nil)
-				return repo
-			},
-			RuntimeRepoFN: func() *automock.RuntimeRepository {
-				repo := &automock.RuntimeRepository{}
-				repo.On("GetByID", ctx, Tnt, RuntimeContextRuntimeID).Return(fixRuntimeModel(RuntimeContextRuntimeID), nil)
-				return repo
-			},
-			LabelRepoFn: func() *automock.LabelRepository {
-				repo := &automock.LabelRepository{}
-				repo.On("ListForObject", ctx, Tnt, model.RuntimeContextLabelableObject, objectID).Return(fixRuntimeContextLabels(), nil)
-				repo.On("ListForObject", ctx, Tnt, model.RuntimeLabelableObject, RuntimeContextRuntimeID).Return(fixRuntimeLabels(), nil)
-				return repo
-			},
-			WebhookRepoFN: func() *automock.WebhookRepository {
-				repo := &automock.WebhookRepository{}
-				repo.On("GetByIDAndWebhookType", ctx, Tnt, RuntimeContextRuntimeID, model.RuntimeWebhookReference, model.WebhookTypeConfigurationChanged).Return(fixWebhookModel(WebhookID, RuntimeContextRuntimeID), nil)
-				return repo
-=======
->>>>>>> c43436d1
-			},
-			InputFormation:     in,
-			ExpectedFormation:  expected,
-			ExpectedErrMessage: "",
-		},
-		{
-			Name: "success when default scenario",
-			LabelDefRepositoryFn: func() *automock.LabelDefRepository {
-				labelDefRepo := &automock.LabelDefRepository{}
-				labelDefRepo.On("GetByKey", ctx, Tnt, model.ScenariosKey).Return(&newSchemaLblDef, nil)
-				labelDefRepo.On("UpdateWithVersion", ctx, emptySchemaLblDef).Return(nil)
-				return labelDefRepo
-			},
-			LabelDefServiceFn: func() *automock.LabelDefService {
-				labelDefService := &automock.LabelDefService{}
-				labelDefService.On("ValidateExistingLabelsAgainstSchema", ctx, emptySchema, Tnt, model.ScenariosKey).Return(nil)
-				labelDefService.On("ValidateAutomaticScenarioAssignmentAgainstSchema", ctx, emptySchema, Tnt, model.ScenariosKey).Return(nil)
-				return labelDefService
-			},
-			FormationRepoFn: func() *automock.FormationRepository {
-				repo := &automock.FormationRepository{}
-				repo.On("DeleteByName", ctx, Tnt, model.DefaultScenario).Return(nil).Once()
-				return repo
-			},
-			InputFormation:     model.Formation{Name: model.DefaultScenario},
-			ExpectedFormation:  &defaultFormation,
-			ExpectedErrMessage: "",
-		},
-		{
-			Name: "error when can not get labeldef",
-			LabelDefRepositoryFn: func() *automock.LabelDefRepository {
-				labelDefRepo := &automock.LabelDefRepository{}
-				labelDefRepo.On("GetByKey", ctx, Tnt, model.ScenariosKey).Return(nil, testErr)
-				return labelDefRepo
-			},
-			LabelDefServiceFn:  unusedLabelDefService,
-			InputFormation:     in,
-			ExpectedErrMessage: testErr.Error(),
-		},
-		{
-			Name: "error when labeldef's schema is missing",
-			LabelDefRepositoryFn: func() *automock.LabelDefRepository {
-				labelDefRepo := &automock.LabelDefRepository{}
-				labelDefRepo.On("GetByKey", ctx, Tnt, model.ScenariosKey).Return(&nilSchemaLblDef, nil)
-				return labelDefRepo
-			},
-			LabelDefServiceFn:  unusedLabelDefService,
-			InputFormation:     in,
-			ExpectedErrMessage: "missing schema",
-		},
-		{
-			Name: "error when validating existing labels against the schema",
-			LabelDefRepositoryFn: func() *automock.LabelDefRepository {
-				labelDefRepo := &automock.LabelDefRepository{}
-				labelDefRepo.On("GetByKey", ctx, Tnt, model.ScenariosKey).Return(&defaultSchemaLblDef, nil)
-				return labelDefRepo
-			},
-			LabelDefServiceFn: func() *automock.LabelDefService {
-				labelDefService := &automock.LabelDefService{}
-				labelDefService.On("ValidateExistingLabelsAgainstSchema", ctx, newSchema, Tnt, model.ScenariosKey).Return(testErr)
-				return labelDefService
-			},
-			InputFormation:     in,
-			ExpectedErrMessage: testErr.Error(),
-		},
-		{
-			Name: "error when validating automatic scenario assignment against the schema",
-			LabelDefRepositoryFn: func() *automock.LabelDefRepository {
-				labelDefRepo := &automock.LabelDefRepository{}
-				labelDefRepo.On("GetByKey", ctx, Tnt, model.ScenariosKey).Return(&defaultSchemaLblDef, nil)
-				return labelDefRepo
-			},
-			LabelDefServiceFn: func() *automock.LabelDefService {
-				labelDefService := &automock.LabelDefService{}
-				labelDefService.On("ValidateExistingLabelsAgainstSchema", ctx, newSchema, Tnt, model.ScenariosKey).Return(nil)
-				labelDefService.On("ValidateAutomaticScenarioAssignmentAgainstSchema", ctx, newSchema, Tnt, model.ScenariosKey).Return(testErr)
-				return labelDefService
-			},
-			InputFormation:     in,
-			ExpectedErrMessage: testErr.Error(),
-		},
-		{
-			Name: "error when update with version fails",
-			LabelDefRepositoryFn: func() *automock.LabelDefRepository {
-				labelDefRepo := &automock.LabelDefRepository{}
-				labelDefRepo.On("GetByKey", ctx, Tnt, model.ScenariosKey).Return(&newSchemaLblDef, nil)
-				labelDefRepo.On("UpdateWithVersion", ctx, newSchemaLblDef).Return(testErr)
-				return labelDefRepo
-			},
-			LabelDefServiceFn: func() *automock.LabelDefService {
-				labelDefService := &automock.LabelDefService{}
-				labelDefService.On("ValidateExistingLabelsAgainstSchema", ctx, newSchema, Tnt, newSchemaLblDef.Key).Return(nil)
-				labelDefService.On("ValidateAutomaticScenarioAssignmentAgainstSchema", ctx, newSchema, Tnt, newSchemaLblDef.Key).Return(nil)
-				return labelDefService
-			},
-			InputFormation:     in,
-			ExpectedErrMessage: testErr.Error(),
-		},
-		{
-			Name: "Returns error when can't get formation by name",
-			LabelDefRepositoryFn: func() *automock.LabelDefRepository {
-				labelDefRepo := &automock.LabelDefRepository{}
-				labelDefRepo.On("GetByKey", ctx, Tnt, model.ScenariosKey).Return(&defaultSchemaLblDef, nil)
-				labelDefRepo.On("UpdateWithVersion", ctx, newSchemaLblDef).Return(nil)
-				return labelDefRepo
-			},
-			LabelDefServiceFn: func() *automock.LabelDefService {
-				labelDefService := &automock.LabelDefService{}
-				labelDefService.On("ValidateExistingLabelsAgainstSchema", ctx, newSchema, Tnt, model.ScenariosKey).Return(nil)
-				labelDefService.On("ValidateAutomaticScenarioAssignmentAgainstSchema", ctx, newSchema, Tnt, model.ScenariosKey).Return(nil)
-				return labelDefService
-			},
-			FormationRepoFn: func() *automock.FormationRepository {
-				formationRepoMock := &automock.FormationRepository{}
-				formationRepoMock.On("DeleteByName", ctx, Tnt, testFormationName).Return(nil).Once()
-				formationRepoMock.On("GetByName", ctx, testFormationName, Tnt).Return(nil, testErr).Once()
-				return formationRepoMock
-			},
-			InputFormation:     in,
-			ExpectedFormation:  nil,
-			ExpectedErrMessage: testErr.Error(),
-		},
-		{
-			Name: "error when deleting formation template by name fails",
-			LabelDefRepositoryFn: func() *automock.LabelDefRepository {
-				labelDefRepo := &automock.LabelDefRepository{}
-				labelDefRepo.On("GetByKey", ctx, Tnt, model.ScenariosKey).Return(&defaultSchemaLblDef, nil)
 				labelDefRepo.On("UpdateWithVersion", ctx, newSchemaLblDef).Return(nil)
 				return labelDefRepo
 			},
