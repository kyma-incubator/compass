package formation

import (
	"context"
	"fmt"
	"github.com/kyma-incubator/compass/components/director/internal/domain/formationconstraint"

	"github.com/kyma-incubator/compass/components/director/internal/domain/label"
	"github.com/kyma-incubator/compass/components/director/internal/domain/labeldef"
	"github.com/kyma-incubator/compass/components/director/pkg/apperrors"
	"github.com/kyma-incubator/compass/components/director/pkg/log"
	"github.com/kyma-incubator/compass/components/director/pkg/persistence"
	"github.com/kyma-incubator/compass/components/director/pkg/resource"
	"github.com/pkg/errors"

	"github.com/kyma-incubator/compass/components/director/internal/domain/tenant"
	"github.com/kyma-incubator/compass/components/director/internal/labelfilter"
	"github.com/kyma-incubator/compass/components/director/internal/model"
	"github.com/kyma-incubator/compass/components/director/pkg/graphql"
	webhookclient "github.com/kyma-incubator/compass/components/director/pkg/webhook_client"
)

//go:generate mockery --exported --name=labelDefRepository --output=automock --outpkg=automock --case=underscore --disable-version-string
type labelDefRepository interface {
	GetByKey(ctx context.Context, tenant string, key string) (*model.LabelDefinition, error)
	UpdateWithVersion(ctx context.Context, def model.LabelDefinition) error
}

//go:generate mockery --exported --name=labelRepository --output=automock --outpkg=automock --case=underscore --disable-version-string
type labelRepository interface {
	Delete(context.Context, string, model.LabelableObject, string, string) error
	ListForObjectIDs(ctx context.Context, tenant string, objectType model.LabelableObject, objectIDs []string) (map[string]map[string]interface{}, error)
	ListForObject(ctx context.Context, tenant string, objectType model.LabelableObject, objectID string) (map[string]*model.Label, error)
}

//go:generate mockery --exported --name=runtimeRepository --output=automock --outpkg=automock --case=underscore --disable-version-string
type runtimeRepository interface {
	GetByFiltersAndIDUsingUnion(ctx context.Context, tenant, id string, filter []*labelfilter.LabelFilter) (*model.Runtime, error)
	ListAll(ctx context.Context, tenant string, filter []*labelfilter.LabelFilter) ([]*model.Runtime, error)
	ListAllWithUnionSetCombination(ctx context.Context, tenant string, filter []*labelfilter.LabelFilter) ([]*model.Runtime, error)
	ListOwnedRuntimes(ctx context.Context, tenant string, filter []*labelfilter.LabelFilter) ([]*model.Runtime, error)
	ListByScenariosAndIDs(ctx context.Context, tenant string, scenarios []string, ids []string) ([]*model.Runtime, error)
	ListByScenarios(ctx context.Context, tenant string, scenarios []string) ([]*model.Runtime, error)
	ListByIDs(ctx context.Context, tenant string, ids []string) ([]*model.Runtime, error)
	GetByID(ctx context.Context, tenant, id string) (*model.Runtime, error)
	OwnerExistsByFiltersAndID(ctx context.Context, tenant, id string, filter []*labelfilter.LabelFilter) (bool, error)
}

//go:generate mockery --exported --name=runtimeContextRepository --output=automock --outpkg=automock --case=underscore --disable-version-string
type runtimeContextRepository interface {
	GetByRuntimeID(ctx context.Context, tenant, runtimeID string) (*model.RuntimeContext, error)
	ListByIDs(ctx context.Context, tenant string, ids []string) ([]*model.RuntimeContext, error)
	ListByScenariosAndRuntimeIDs(ctx context.Context, tenant string, scenarios []string, runtimeIDs []string) ([]*model.RuntimeContext, error)
	ListByScenarios(ctx context.Context, tenant string, scenarios []string) ([]*model.RuntimeContext, error)
	GetByID(ctx context.Context, tenant, id string) (*model.RuntimeContext, error)
	ExistsByRuntimeID(ctx context.Context, tenant, rtmID string) (bool, error)
}

// FormationRepository represents the Formations repository layer
//go:generate mockery --name=FormationRepository --output=automock --outpkg=automock --case=underscore --disable-version-string
type FormationRepository interface {
	Get(ctx context.Context, id, tenantID string) (*model.Formation, error)
	GetByName(ctx context.Context, name, tenantID string) (*model.Formation, error)
	List(ctx context.Context, tenant string, pageSize int, cursor string) (*model.FormationPage, error)
	Create(ctx context.Context, item *model.Formation) error
	DeleteByName(ctx context.Context, tenantID, name string) error
}

// FormationTemplateRepository represents the FormationTemplate repository layer
//go:generate mockery --name=FormationTemplateRepository --output=automock --outpkg=automock --case=underscore --disable-version-string
type FormationTemplateRepository interface {
	Get(ctx context.Context, id string) (*model.FormationTemplate, error)
	GetByNameAndTenant(ctx context.Context, templateName, tenantID string) (*model.FormationTemplate, error)
}

// NotificationsService represents the notification service for generating and sending notifications
//go:generate mockery --name=NotificationsService --output=automock --outpkg=automock --case=underscore --disable-version-string
type NotificationsService interface {
	GenerateNotifications(ctx context.Context, tenant, objectID string, formation *model.Formation, operation model.FormationOperation, objectType graphql.FormationObjectType) ([]*webhookclient.NotificationRequest, error)
}

//go:generate mockery --exported --name=labelDefService --output=automock --outpkg=automock --case=underscore --disable-version-string
type labelDefService interface {
	CreateWithFormations(ctx context.Context, tnt string, formations []string) error
	ValidateExistingLabelsAgainstSchema(ctx context.Context, schema interface{}, tenant, key string) error
	ValidateAutomaticScenarioAssignmentAgainstSchema(ctx context.Context, schema interface{}, tenantID, key string) error
	GetAvailableScenarios(ctx context.Context, tenantID string) ([]string, error)
}

//go:generate mockery --exported --name=labelService --output=automock --outpkg=automock --case=underscore --disable-version-string
type labelService interface {
	CreateLabel(ctx context.Context, tenant, id string, labelInput *model.LabelInput) error
	UpdateLabel(ctx context.Context, tenant, id string, labelInput *model.LabelInput) error
	GetLabel(ctx context.Context, tenant string, labelInput *model.LabelInput) (*model.Label, error)
}

//go:generate mockery --exported --name=uuidService --output=automock --outpkg=automock --case=underscore --disable-version-string
type uuidService interface {
	Generate() string
}

//go:generate mockery --exported --name=automaticFormationAssignmentService --output=automock --outpkg=automock --case=underscore --disable-version-string
type automaticFormationAssignmentService interface {
	GetForScenarioName(ctx context.Context, scenarioName string) (model.AutomaticScenarioAssignment, error)
}

//go:generate mockery --exported --name=automaticFormationAssignmentRepository --output=automock --outpkg=automock --case=underscore --disable-version-string
type automaticFormationAssignmentRepository interface {
	Create(ctx context.Context, model model.AutomaticScenarioAssignment) error
	DeleteForTargetTenant(ctx context.Context, tenantID string, targetTenantID string) error
	DeleteForScenarioName(ctx context.Context, tenantID string, scenarioName string) error
	ListAll(ctx context.Context, tenantID string) ([]*model.AutomaticScenarioAssignment, error)
}

//go:generate mockery --exported --name=tenantService --output=automock --outpkg=automock --case=underscore --disable-version-string
type tenantService interface {
	GetInternalTenant(ctx context.Context, externalTenant string) (string, error)
	GetTenantByID(ctx context.Context, id string) (*model.BusinessTenantMapping, error)
}

//go:generate mockery --exported --name=constraintEngine --output=automock --outpkg=automock --case=underscore --disable-version-string
type constraintEngine interface {
	EnforceConstraints(ctx context.Context, location formationconstraint.JoinPointLocation, details formationconstraint.JoinPointDetails, formationTemplateID string) (bool, error)
}

type service struct {
	labelDefRepository          labelDefRepository
	labelRepository             labelRepository
	formationRepository         FormationRepository
	formationTemplateRepository FormationTemplateRepository
	labelService                labelService
	labelDefService             labelDefService
	asaService                  automaticFormationAssignmentService
	uuidService                 uuidService
	tenantSvc                   tenantService
	repo                        automaticFormationAssignmentRepository
	runtimeRepo                 runtimeRepository
	runtimeContextRepo          runtimeContextRepository
	formationAssignmentService  formationAssignmentService
	notificationsService        NotificationsService
	constraintEngine            constraintEngine
	transact                    persistence.Transactioner
	runtimeTypeLabelKey         string
	applicationTypeLabelKey     string
}

// NewService creates formation service
func NewService(transact persistence.Transactioner, labelDefRepository labelDefRepository, labelRepository labelRepository, formationRepository FormationRepository, formationTemplateRepository FormationTemplateRepository, labelService labelService, uuidService uuidService, labelDefService labelDefService, asaRepo automaticFormationAssignmentRepository, asaService automaticFormationAssignmentService, tenantSvc tenantService, runtimeRepo runtimeRepository, runtimeContextRepo runtimeContextRepository, formationAssignmentService formationAssignmentService, notificationsService NotificationsService, constraintEngine constraintEngine, runtimeTypeLabelKey, applicationTypeLabelKey string) *service {
	return &service{
		transact:                    transact,
		labelDefRepository:          labelDefRepository,
		labelRepository:             labelRepository,
		formationRepository:         formationRepository,
		formationTemplateRepository: formationTemplateRepository,
		labelService:                labelService,
		labelDefService:             labelDefService,
		asaService:                  asaService,
		uuidService:                 uuidService,
		tenantSvc:                   tenantSvc,
		repo:                        asaRepo,
		runtimeRepo:                 runtimeRepo,
		runtimeContextRepo:          runtimeContextRepo,
		formationAssignmentService:  formationAssignmentService,
		notificationsService:        notificationsService,
		constraintEngine:            constraintEngine,
		runtimeTypeLabelKey:         runtimeTypeLabelKey,
		applicationTypeLabelKey:     applicationTypeLabelKey,
	}
}

type processScenarioFunc func(context.Context, string, string, graphql.FormationObjectType, model.Formation) (*model.Formation, error)

// List returns paginated Formations based on pageSize and cursor
func (s *service) List(ctx context.Context, pageSize int, cursor string) (*model.FormationPage, error) {
	formationTenant, err := tenant.LoadFromContext(ctx)
	if err != nil {
		return nil, errors.Wrapf(err, "while loading tenant from context")
	}

	if pageSize < 1 || pageSize > 200 {
		return nil, apperrors.NewInvalidDataError("page size must be between 1 and 200")
	}

	return s.formationRepository.List(ctx, formationTenant, pageSize, cursor)
}

// Get returns the Formation by its id
func (s *service) Get(ctx context.Context, id string) (*model.Formation, error) {
	tnt, err := tenant.LoadFromContext(ctx)
	if err != nil {
		return nil, errors.Wrapf(err, "while loading tenant from context")
	}

	formation, err := s.formationRepository.Get(ctx, id, tnt)
	if err != nil {
		return nil, errors.Wrapf(err, "while getting Formation with ID %q", id)
	}

	return formation, nil
}

// GetFormationsForObject returns slice of formations for entity with ID objID and type objType
func (s *service) GetFormationsForObject(ctx context.Context, tnt string, objType model.LabelableObject, objID string) ([]string, error) {
	labelInput := &model.LabelInput{
		Key:        model.ScenariosKey,
		ObjectID:   objID,
		ObjectType: objType,
	}
	existingLabel, err := s.labelService.GetLabel(ctx, tnt, labelInput)
	if err != nil {
		return nil, errors.Wrapf(err, "while fetching scenario label for %q with id %q", objType, objID)
	}

	return label.ValueToStringsSlice(existingLabel.Value)
}

// CreateFormation adds the provided formation to the scenario label definitions of the given tenant.
// If the scenario label definition does not exist it will be created
// Also, a new Formation entity is created based on the provided template name or the default one is used if it's not provided
func (s *service) CreateFormation(ctx context.Context, tnt string, formation model.Formation, templateName string) (*model.Formation, error) {
	fTmpl, err := s.formationTemplateRepository.GetByName(ctx, templateName)
	if err != nil {
		log.C(ctx).Errorf("An error occurred while getting formation template by name: %q: %v", templateName, err)
		return nil, errors.Wrapf(err, "An error occurred while getting formation template by name: %q", templateName)
	}

	joinPointDetails := &formationconstraint.CRUDFormationOperationDetails{
		FormationType: templateName,
		FormationName: formation.Name,
		TenantID:      tnt,
	}

	satisfied, err := s.constraintEngine.EnforceConstraints(
		ctx,
		formationconstraint.JoinPointLocation{
			OperationName:  model.AssignFormationOperation,
			ConstraintType: model.PreOperation,
		},
		joinPointDetails,
		fTmpl.ID,
	)
	if !satisfied || err != nil {
		return nil, err
	}

	formationName := formation.Name
	if err := s.modifyFormations(ctx, tnt, formationName, addFormation); err != nil {
		if !apperrors.IsNotFoundError(err) {
			return nil, err
		}
		if err = s.labelDefService.CreateWithFormations(ctx, tnt, []string{formationName}); err != nil {
			return nil, err
		}
	}

	// TODO:: Currently we need to support both mechanisms of formation creation/deletion(through label definitions and Formations entity) for backwards compatibility
	newFormation, err := s.createFormation(ctx, tnt, fTmpl.ID, formationName)
	if err != nil {
		return nil, err
	}

	satisfied, err = s.constraintEngine.EnforceConstraints(
		ctx,
		formationconstraint.JoinPointLocation{
			OperationName:  model.AssignFormationOperation,
			ConstraintType: model.PostOperation,
		},
		joinPointDetails,
		fTmpl.ID,
	)
	if !satisfied || err != nil {
		return nil, err
	}

	return newFormation, nil
}

// DeleteFormation removes the provided formation from the scenario label definitions of the given tenant.
// Also, removes the Formation entity from the DB
func (s *service) DeleteFormation(ctx context.Context, tnt string, formation model.Formation) (*model.Formation, error) {
	fTmpl, err := s.formationTemplateRepository.Get(ctx, formation.FormationTemplateID)
	if err != nil {
		log.C(ctx).Errorf("An error occurred while getting formation template by ID: %q: %v", formation.FormationTemplateID, err)
		return nil, errors.Wrapf(err, "An error occurred while getting formation template by ID: %q", formation.FormationTemplateID)
	}

	joinPointDetails := &formationconstraint.CRUDFormationOperationDetails{
		FormationType: fTmpl.Name,
		FormationName: formation.Name,
		TenantID:      tnt,
	}

	satisfied, err := s.constraintEngine.EnforceConstraints(
		ctx,
		formationconstraint.JoinPointLocation{
			OperationName:  model.UnassignFormationOperation,
			ConstraintType: model.PreOperation,
		},
		joinPointDetails,
		fTmpl.ID,
	)
	if !satisfied || err != nil {
		return nil, err
	}

	formationName := formation.Name
	if err := s.modifyFormations(ctx, tnt, formationName, deleteFormation); err != nil {
		return nil, err
	}

	f, err := s.getFormationByName(ctx, formation.Name, tnt)
	if err != nil {
		return nil, err
	}

	// TODO:: Currently we need to support both mechanisms of formation creation/deletion(through label definitions and Formations entity) for backwards compatibility
	if err = s.formationRepository.DeleteByName(ctx, tnt, formationName); err != nil {
		log.C(ctx).Errorf("An error occurred while deleting formation with name: %q", formationName)
		return nil, errors.Wrapf(err, "An error occurred while deleting formation with name: %q", formationName)
	}

	satisfied, err = s.constraintEngine.EnforceConstraints(
		ctx,
		formationconstraint.JoinPointLocation{
			OperationName:  model.UnassignFormationOperation,
			ConstraintType: model.PostOperation,
		},
		joinPointDetails,
		fTmpl.ID,
	)
	if !satisfied || err != nil {
		return nil, err
	}

	return f, nil
}

// AssignFormation assigns object based on graphql.FormationObjectType.
//
// When objectType graphql.FormationObjectType is graphql.FormationObjectTypeApplication, graphql.FormationObjectTypeRuntime and
// graphql.FormationObjectTypeRuntimeContext it adds the provided formation to the scenario label of the entity if such exists,
// otherwise new scenario label is created for the entity with the provided formation.
//
// FormationAssignments for the object that is being assigned and the already assigned objects are generated and stored.
// For each object X already part of the formation formationAssignment with source=X and target=objectID and formationAssignment
// with source=objectID and target=X are generated.
//
// Additionally, notifications are sent to the interested participants for that formation change.
// 		- If objectType is graphql.FormationObjectTypeApplication:
//				- A notification about the assigned application is sent to all the runtimes that are in the formation (either directly or via runtimeContext) and has configuration change webhook.
//  			- A notification about the assigned application is sent to all the applications that are in the formation and has application tenant mapping webhook.
//				- If the assigned application has an application tenant mapping webhook, a notification about each application in the formation is sent to this application.
//				- If the assigned application has a configuration change webhook, a notification about each runtime/runtimeContext in the formation is sent to this application.
// 		- If objectType is graphql.FormationObjectTypeRuntime or graphql.FormationObjectTypeRuntimeContext:
//				- If the assigned runtime/runtimeContext has configuration change webhook, a notification about each application in the formation is sent to this runtime.
//				- A notification about the assigned runtime/runtimeContext is sent to all the applications that are in the formation and have configuration change webhook.
//
// If an error occurs during the formationAssignment processing the failed formationAssignment's value is updated with the error and the processing proceeds. The error should not
// be returned but only logged. If the error is returned the assign operation will be rolled back and all the created resources(labels, formationAssignments etc.) will be rolled
// back. On the other hand the participants in the formation will have been notified for the assignment and there is no mechanism for informing them that the assignment was not executed successfully.
//
// After the assigning there may be formationAssignments in CREATE_ERROR state. They can be fixed by assigning the object to the same formation again. This will result in retrying only
// the formationAssignments that are in state different from READY.
//
// If the graphql.FormationObjectType is graphql.FormationObjectTypeTenant it will
// create automatic scenario assignment with the caller and target tenant which then will assign the right Runtime / RuntimeContexts based on the formation template's runtimeType.
func (s *service) AssignFormation(ctx context.Context, tnt, objectID string, objectType graphql.FormationObjectType, formation model.Formation) (*model.Formation, error) {
	log.C(ctx).Infof("Assigning object with ID %q of type %q to formation %q", objectID, objectType, formation)

	fTmpl, err := s.formationTemplateRepository.Get(ctx, formation.FormationTemplateID)
	if err != nil {
		log.C(ctx).Errorf("An error occurred while getting formation template by ID: %q: %v", formation.FormationTemplateID, err)
		return nil, errors.Wrapf(err, "An error occurred while getting formation template by ID: %q", formation.FormationTemplateID)
	}

	joinPointDetails := &formationconstraint.AssignFormationOperationDetails{
		ResourceType:    model.ResourceType(objectType),
		ResourceSubtype: "",
		ResourceID:      objectID,
		FormationType:   fTmpl.Name,
		FormationID:     formation.ID,
		TenantID:        tnt,
	}

	satisfied, err := s.constraintEngine.EnforceConstraints(
		ctx,
		formationconstraint.JoinPointLocation{
			OperationName:  model.UnassignFormationOperation,
			ConstraintType: model.PreOperation,
		},
		joinPointDetails,
		fTmpl.ID,
	)
	if !satisfied || err != nil {
		return nil, err
	}

	switch objectType {
	case graphql.FormationObjectTypeApplication, graphql.FormationObjectTypeRuntime, graphql.FormationObjectTypeRuntimeContext:
		formationFromDB, err := s.assign(ctx, tnt, objectID, objectType, formation)
		if err != nil {
			return nil, err
		}

		assignments, err := s.formationAssignmentService.GenerateAssignments(ctx, tnt, objectID, objectType, formationFromDB)
		if err != nil {
			return nil, err
		}

		rtmContextIDsMapping, err := s.getRuntimeContextIDToRuntimeIDMapping(ctx, tnt, assignments)
		if err != nil {
			return nil, err
		}

		requests, err := s.notificationsService.GenerateNotifications(ctx, tnt, objectID, formationFromDB, model.AssignFormation, objectType)
		if err != nil {
			return nil, errors.Wrapf(err, "while generating notifications for %s assignment", objectType)
		}

		if err = s.formationAssignmentService.ProcessFormationAssignments(ctx, assignments, rtmContextIDsMapping, requests, s.formationAssignmentService.ProcessFormationAssignmentPair); err != nil {
			log.C(ctx).Errorf("Error occurred while processing formationAssignments %s", err.Error())
			return nil, err
		}

		return formationFromDB, nil

	case graphql.FormationObjectTypeTenant:
		targetTenantID, err := s.tenantSvc.GetInternalTenant(ctx, objectID)
		if err != nil {
			return nil, err
		}

		if _, err = s.CreateAutomaticScenarioAssignment(ctx, newAutomaticScenarioAssignmentModel(formation.Name, tnt, targetTenantID)); err != nil {
			return nil, err
		}

		return s.getFormationByName(ctx, formation.Name, tnt)

	default:
		return nil, fmt.Errorf("unknown formation type %s", objectType)
	}
}

func (s *service) getObjectSubtype(ctx context.Context, tnt, objectID string, objectType graphql.FormationObjectType) (string, error) {
	switch objectType {
	case graphql.FormationObjectTypeApplication:
		applicationTypeLabel, err := s.labelService.GetLabel(ctx, tnt, &model.LabelInput{
			Key:        s.applicationTypeLabelKey,
			ObjectID:   objectID,
			ObjectType: model.ApplicationLabelableObject,
		})
		if err != nil {
			return "", errors.Wrapf(err, "while getting label %q for application with ID %q", s.applicationTypeLabelKey, objectID)
		}

		applicationType, _ := applicationTypeLabel.Value.(string)
		return applicationType, nil

	case graphql.FormationObjectTypeRuntime:
		runtimeTypeLabel, err := s.labelService.GetLabel(ctx, tnt, &model.LabelInput{
			Key:        s.runtimeTypeLabelKey,
			ObjectID:   objectID,
			ObjectType: model.RuntimeLabelableObject,
		})
		if err != nil {
			return "", errors.Wrapf(err, "while getting label %q for runtime with ID %q", s.runtimeTypeLabelKey, objectID)
		}

		runtimeType, _ := runtimeTypeLabel.Value.(string)
		return runtimeType, nil

	case graphql.FormationObjectTypeRuntimeContext:
		rtmCtx, err := s.runtimeContextRepo.GetByID(ctx, tnt, objectID)
		if err != nil {
			return "", errors.Wrapf(err, "while fetching runtime context with ID %q", objectID)
		}

		runtimeTypeLabel, err := s.labelService.GetLabel(ctx, tnt, &model.LabelInput{
			Key:        s.runtimeTypeLabelKey,
			ObjectID:   rtmCtx.RuntimeID,
			ObjectType: model.RuntimeLabelableObject,
		})
		if err != nil {
			return "", errors.Wrapf(err, "while getting label %q for runtime with ID %q", s.runtimeTypeLabelKey, objectID)
		}

		runtimeType, _ := runtimeTypeLabel.Value.(string)
		return runtimeType, nil

	case graphql.FormationObjectTypeTenant:
		t, err := s.tenantSvc.GetTenantByID(ctx, objectID)
		if err != nil {
			return "", err
		}

		return string(t.Type), nil

	default:
		return "", fmt.Errorf("unknown formation type %s", objectType)
	}
}

func (s *service) prepareJoinPointDetailsForAssign() {

}

func (s *service) assign(ctx context.Context, tnt, objectID string, objectType graphql.FormationObjectType, formation model.Formation) (*model.Formation, error) {
	formationFromDB, err := s.getFormationByName(ctx, formation.Name, tnt)
	if err != nil {
		return nil, errors.Wrapf(err, "while getting formation %q", formation.Name)
	}
	if err = s.checkFormationTemplateTypes(ctx, tnt, objectID, objectType, formationFromDB); err != nil {
		return nil, err
	}

	if err := s.modifyAssignedFormations(ctx, tnt, objectID, formation, objectTypeToLabelableObject(objectType), addFormation); err != nil {
		if apperrors.IsNotFoundError(err) {
			labelInput := newLabelInput(formation.Name, objectID, objectTypeToLabelableObject(objectType))
			if err = s.labelService.CreateLabel(ctx, tnt, s.uuidService.Generate(), labelInput); err != nil {
				return nil, err
			}
			return formationFromDB, nil
		}
		return nil, err
	}

	return formationFromDB, nil
}

func (s *service) checkFormationTemplateTypes(ctx context.Context, tnt, objectID string, objectType graphql.FormationObjectType, formation *model.Formation) error {
	switch objectType {
	case graphql.FormationObjectTypeApplication:
		if err := s.isValidApplicationType(ctx, tnt, objectID, formation); err != nil {
			return errors.Wrapf(err, "while validating application type for application %q", objectID)
		}
	case graphql.FormationObjectTypeRuntime:
		if err := s.isValidRuntimeType(ctx, tnt, objectID, formation); err != nil {
			return errors.Wrapf(err, "while validating runtime type")
		}
	case graphql.FormationObjectTypeRuntimeContext:
		runtimeCtx, err := s.runtimeContextRepo.GetByID(ctx, tnt, objectID)
		if err != nil {
			return errors.Wrapf(err, "while getting runtime context")
		}
		if err = s.isValidRuntimeType(ctx, tnt, runtimeCtx.RuntimeID, formation); err != nil {
			return errors.Wrapf(err, "while validating runtime type of runtime")
		}
	}
	return nil
}

// UnassignFormation unassigns object base on graphql.FormationObjectType.
//
// For objectType graphql.FormationObjectTypeApplication it removes the provided formation from the
// scenario label of the application.
//
// For objectTypes graphql.FormationObjectTypeRuntime and graphql.FormationObjectTypeRuntimeContext
// it removes the formation from the scenario label of the runtime/runtime context if the provided
// formation is NOT assigned from ASA and does nothing if it is assigned from ASA.
//
//  Additionally, notifications are sent to the interested participants for that formation change.
// 		- If objectType is graphql.FormationObjectTypeApplication:
//				- A notification about the unassigned application is sent to all the runtimes that are in the formation (either directly or via runtimeContext) and has configuration change webhook.
//  			- A notification about the unassigned application is sent to all the applications that are in the formation and has application tenant mapping webhook.
//				- If the unassigned application has an application tenant mapping webhook, a notification about each application in the formation is sent to this application.
//				- If the unassigned application has a configuration change webhook, a notification about each runtime/runtimeContext in the formation is sent to this application.
// 		- If objectType is graphql.FormationObjectTypeRuntime or graphql.FormationObjectTypeRuntimeContext:
//				- If the unassigned runtime/runtimeContext has configuration change webhook, a notification about each application in the formation is sent to this runtime.
//   			- A notification about the unassigned runtime/runtimeContext is sent to all the applications that are in the formation and have configuration change webhook.
//
// For the formationAssignments that have their source or target field set to objectID:
// 		- If the formationAssignment does not have notification associated with it
//				- the formation assignment is deleted
//		- If the formationAssignment is associated with a notification
//				- If the response from the notification is success
//						- the formationAssignment is deleted
// 				- If the response from the notification is different from success
//						- the formation assignment is updated with an error
//
// After the processing of the formationAssignments the state is persisted regardless of whether there were any errors.
// If an error has occurred during the formationAssignment processing the unassign operation is rolled back(the updated
// with the error formationAssignments are already persisted in the database).
//
// For objectType graphql.FormationObjectTypeTenant it will
// delete the automatic scenario assignment with the caller and target tenant which then will unassign the right Runtime / RuntimeContexts based on the formation template's runtimeType.
func (s *service) UnassignFormation(ctx context.Context, tnt, objectID string, objectType graphql.FormationObjectType, formation model.Formation) (*model.Formation, error) {
	switch objectType {
	case graphql.FormationObjectTypeApplication:
		if err := s.modifyAssignedFormations(ctx, tnt, objectID, formation, objectTypeToLabelableObject(objectType), deleteFormation); err != nil {
			return nil, err
		}

		formationFromDB, err := s.getFormationByName(ctx, formation.Name, tnt)
		if err != nil {
			return nil, err
		}

		requests, err := s.notificationsService.GenerateNotifications(ctx, tnt, objectID, formationFromDB, model.UnassignFormation, objectType)
		if err != nil {
			return nil, errors.Wrapf(err, "while generating notifications for %s unassignment", objectType)
		}

		formationAssignmentsForObject, err := s.formationAssignmentService.ListFormationAssignmentsForObjectID(ctx, formationFromDB.ID, objectID)
		if err != nil {
			return nil, errors.Wrapf(err, "While listing formationAssignments for object with type %q and ID %q", objectType, objectID)
		}

		rtmContextIDsMapping, err := s.getRuntimeContextIDToRuntimeIDMapping(ctx, tnt, formationAssignmentsForObject)
		if err != nil {
			return nil, err
		}

		tx, err := s.transact.Begin()
		if err != nil {
			return nil, err
		}
		transactionCtx := persistence.SaveToContext(ctx, tx)
		defer s.transact.RollbackUnlessCommitted(transactionCtx, tx)

		if err = s.formationAssignmentService.ProcessFormationAssignments(transactionCtx, formationAssignmentsForObject, rtmContextIDsMapping, requests, s.formationAssignmentService.CleanupFormationAssignment); err != nil {
			commitErr := tx.Commit()
			if commitErr != nil {
				return nil, errors.Wrapf(err, "while committing transaction with error")
			}
			return nil, err
		}

		// It is important to do the list in the inner transaction
		pendingAsyncAssignments, err := s.formationAssignmentService.ListFormationAssignmentsForObjectID(transactionCtx, formationFromDB.ID, objectID)
		if err != nil {
			return nil, errors.Wrapf(err, "While listing formationAssignments for object with type %q and ID %q", objectType, objectID)
		}

		err = tx.Commit()
		if err != nil {
			return nil, errors.Wrapf(err, "while committing transaction")
		}

		if len(pendingAsyncAssignments) > 0 {
			log.C(ctx).Infof("There is an async delete notification in progress. Re-assigning the object with type %q and ID %q to formation %q until status is reported by the notification receiver", objectType, objectID, formation.Name)
			_, err := s.assign(ctx, tnt, objectID, objectType, formation) // It is important to do the re-assign in the outer transaction.
			if err != nil {
				return nil, errors.Wrapf(err, "While re-assigning the object with type %q and ID %q that is being unassigned asynchronously", objectType, objectID)
			}
		}

		return formationFromDB, nil

	case graphql.FormationObjectTypeRuntime, graphql.FormationObjectTypeRuntimeContext:
		if isFormationComingFromASA, err := s.isFormationComingFromASA(ctx, objectID, formation.Name, objectType); err != nil {
			return nil, err
		} else if isFormationComingFromASA {
			return &formation, nil
		}

		formationFromDB, err := s.getFormationByName(ctx, formation.Name, tnt)
		if err != nil {
			return nil, err
		}

		if err = s.modifyAssignedFormations(ctx, tnt, objectID, formation, objectTypeToLabelableObject(objectType), deleteFormation); err != nil {
			if apperrors.IsNotFoundError(err) {
				return formationFromDB, nil
			}
			return nil, err
		}

		requests, err := s.notificationsService.GenerateNotifications(ctx, tnt, objectID, formationFromDB, model.UnassignFormation, objectType)
		if err != nil {
			return nil, errors.Wrapf(err, "while generating notifications for %s unassignment", objectType)
		}

		formationAssignmentsForObject, err := s.formationAssignmentService.ListFormationAssignmentsForObjectID(ctx, formationFromDB.ID, objectID)
		if err != nil {
			return nil, errors.Wrapf(err, "While listing formationAssignments for object with type %q and ID %q", objectType, objectID)
		}

		rtmContextIDsMapping, err := s.getRuntimeContextIDToRuntimeIDMapping(ctx, tnt, formationAssignmentsForObject)
		if err != nil {
			return nil, err
		}

		tx, err := s.transact.Begin()
		if err != nil {
			return nil, err
		}

		transactionCtx := persistence.SaveToContext(ctx, tx)
		defer s.transact.RollbackUnlessCommitted(transactionCtx, tx)

		if err = s.formationAssignmentService.ProcessFormationAssignments(transactionCtx, formationAssignmentsForObject, rtmContextIDsMapping, requests, s.formationAssignmentService.CleanupFormationAssignment); err != nil {
			commitErr := tx.Commit()
			if commitErr != nil {
				return nil, errors.Wrapf(err, "while committing transaction with error")
			}
			return nil, err
		}

		// It is important to do the list in the inner transaction
		pendingAsyncAssignments, err := s.formationAssignmentService.ListFormationAssignmentsForObjectID(transactionCtx, formationFromDB.ID, objectID)
		if err != nil {
			return nil, errors.Wrapf(err, "While listing formationAssignments for object with type %q and ID %q", objectType, objectID)
		}

		err = tx.Commit()
		if err != nil {
			return nil, errors.Wrapf(err, "while committing transaction")
		}

		if len(pendingAsyncAssignments) > 0 {
			log.C(ctx).Infof("There is an async delete notification in progress. Re-assigning the object with type %q and ID %q to formation %q until status is reported by the notification receiver", objectType, objectID, formation.Name)
			_, err := s.assign(ctx, tnt, objectID, objectType, formation) // It is importnat to do the re-assign in the outer transaction.
			if err != nil {
				return nil, errors.Wrapf(err, "While re-assigning the object with type %q and ID %q that is being unassigned asynchronously", objectType, objectID)
			}
		}

		return formationFromDB, nil

	case graphql.FormationObjectTypeTenant:
		asa, err := s.asaService.GetForScenarioName(ctx, formation.Name)
		if err != nil {
			return nil, err
		}
		if err = s.DeleteAutomaticScenarioAssignment(ctx, asa); err != nil {
			return nil, err
		}

		return s.getFormationByName(ctx, formation.Name, tnt)
	default:
		return nil, fmt.Errorf("unknown formation type %s", objectType)
	}
}

func (s *service) getRuntimeContextIDToRuntimeIDMapping(ctx context.Context, tnt string, formationAssignmentsForObject []*model.FormationAssignment) (map[string]string, error) {
	rtmContextIDs := make([]string, 0)
	for _, assignment := range formationAssignmentsForObject {
		if assignment.TargetType == model.FormationAssignmentTypeRuntimeContext {
			rtmContextIDs = append(rtmContextIDs, assignment.Target)
		}
	}
	rtmContexts, err := s.runtimeContextRepo.ListByIDs(ctx, tnt, rtmContextIDs)
	if err != nil {
		return nil, err
	}
	rtmContextIDsToRuntimeMap := make(map[string]string, len(rtmContexts))
	for _, rtmContext := range rtmContexts {
		rtmContextIDsToRuntimeMap[rtmContext.ID] = rtmContext.RuntimeID
	}
	return rtmContextIDsToRuntimeMap, nil
}

// CreateAutomaticScenarioAssignment creates a new AutomaticScenarioAssignment for a given ScenarioName, Tenant and TargetTenantID
// It also ensures that all runtimes(or/and runtime contexts) with given scenarios are assigned for the TargetTenantID
func (s *service) CreateAutomaticScenarioAssignment(ctx context.Context, in model.AutomaticScenarioAssignment) (model.AutomaticScenarioAssignment, error) {
	tenantID, err := tenant.LoadFromContext(ctx)
	if err != nil {
		return model.AutomaticScenarioAssignment{}, err
	}

	in.Tenant = tenantID
	if err := s.validateThatScenarioExists(ctx, in); err != nil {
		return model.AutomaticScenarioAssignment{}, err
	}

	if err = s.repo.Create(ctx, in); err != nil {
		if apperrors.IsNotUniqueError(err) {
			return model.AutomaticScenarioAssignment{}, apperrors.NewInvalidOperationError("a given scenario already has an assignment")
		}

		return model.AutomaticScenarioAssignment{}, errors.Wrap(err, "while persisting Assignment")
	}

	if err = s.EnsureScenarioAssigned(ctx, in); err != nil {
		return model.AutomaticScenarioAssignment{}, errors.Wrap(err, "while assigning scenario to runtimes matching selector")
	}

	return in, nil
}

// DeleteAutomaticScenarioAssignment deletes the assignment for a given scenario in a scope of a tenant
// It also removes corresponding assigned scenarios for the ASA
func (s *service) DeleteAutomaticScenarioAssignment(ctx context.Context, in model.AutomaticScenarioAssignment) error {
	tenantID, err := tenant.LoadFromContext(ctx)
	if err != nil {
		return errors.Wrap(err, "while loading tenant from context")
	}

	if err = s.repo.DeleteForScenarioName(ctx, tenantID, in.ScenarioName); err != nil {
		return errors.Wrap(err, "while deleting the Assignment")
	}

	if err = s.RemoveAssignedScenario(ctx, in); err != nil {
		return errors.Wrap(err, "while unassigning scenario from runtimes")
	}

	return nil
}

// EnsureScenarioAssigned ensures that the scenario is assigned to all the runtimes and runtimeContexts that are in the ASAs target_tenant_id
func (s *service) EnsureScenarioAssigned(ctx context.Context, in model.AutomaticScenarioAssignment) error {
	return s.processScenario(ctx, in, s.AssignFormation, model.AssignFormation)
}

// RemoveAssignedScenario removes all the scenarios that are coming from the provided ASA
func (s *service) RemoveAssignedScenario(ctx context.Context, in model.AutomaticScenarioAssignment) error {
	return s.processScenario(ctx, in, s.UnassignFormation, model.UnassignFormation)
}

func (s *service) processScenario(ctx context.Context, in model.AutomaticScenarioAssignment, processScenarioFunc processScenarioFunc, processingType model.FormationOperation) error {
	runtimeTypes, err := s.getFormationTemplateRuntimeTypes(ctx, in.ScenarioName, in.Tenant)
	if err != nil {
		return err
	}

	lblFilters := make([]*labelfilter.LabelFilter, 0, len(runtimeTypes))
	for _, runtimeType := range runtimeTypes {
		query := fmt.Sprintf(`$[*] ? (@ == "%s")`, runtimeType)
		lblFilters = append(lblFilters, labelfilter.NewForKeyWithQuery(s.runtimeTypeLabelKey, query))
	}

	ownedRuntimes, err := s.runtimeRepo.ListOwnedRuntimes(ctx, in.TargetTenantID, lblFilters)
	if err != nil {
		return errors.Wrapf(err, "while fetching runtimes in target tenant: %s", in.TargetTenantID)
	}

	for _, r := range ownedRuntimes {
		hasRuntimeContext, err := s.runtimeContextRepo.ExistsByRuntimeID(ctx, in.TargetTenantID, r.ID)
		if err != nil {
			return errors.Wrapf(err, "while getting runtime contexts for runtime with id %q", r.ID)
		}

		// If the runtime has runtime context that is so called "multi-tenant" runtime, and we should not assign the runtime to formation.
		// In such cases only the runtime context should be assigned to formation. That happens with the "for" cycle below.
		if hasRuntimeContext {
			continue
		}

		// If the runtime has not runtime context, then it's a "single tenant" runtime, and we have to assign it to formation.
		if _, err = processScenarioFunc(ctx, in.Tenant, r.ID, graphql.FormationObjectTypeRuntime, model.Formation{Name: in.ScenarioName}); err != nil {
			return errors.Wrapf(err, "while %s runtime with id %s from formation %s coming from ASA", processingType, r.ID, in.ScenarioName)
		}
	}

	// The part below covers the "multi-tenant" runtime case that we skipped above and
	// gets all runtimes(with and without owner access) and assign every runtime context(if there is any) for each of the runtimes to formation.
	runtimes, err := s.runtimeRepo.ListAllWithUnionSetCombination(ctx, in.TargetTenantID, lblFilters)
	if err != nil {
		return errors.Wrapf(err, "while fetching runtimes in target tenant: %s", in.TargetTenantID)
	}

	for _, r := range runtimes {
		runtimeContext, err := s.runtimeContextRepo.GetByRuntimeID(ctx, in.TargetTenantID, r.ID)
		if err != nil {
			if apperrors.IsNotFoundError(err) {
				continue
			}
			return errors.Wrapf(err, "while getting runtime context for runtime with ID: %q", r.ID)
		}

		if _, err = processScenarioFunc(ctx, in.Tenant, runtimeContext.ID, graphql.FormationObjectTypeRuntimeContext, model.Formation{Name: in.ScenarioName}); err != nil {
			return errors.Wrapf(err, "while %s runtime context with id %s from formation %s coming from ASA", processingType, runtimeContext.ID, in.ScenarioName)
		}
	}

	return nil
}

// RemoveAssignedScenarios removes all the scenarios that are coming from any of the provided ASAs
func (s *service) RemoveAssignedScenarios(ctx context.Context, in []*model.AutomaticScenarioAssignment) error {
	for _, asa := range in {
		if err := s.RemoveAssignedScenario(ctx, *asa); err != nil {
			return errors.Wrapf(err, "while deleting automatic scenario assigment: %s", asa.ScenarioName)
		}
	}
	return nil
}

// DeleteManyASAForSameTargetTenant deletes a list of ASAs for the same targetTenant
// It also removes corresponding scenario assignments coming from the ASAs
func (s *service) DeleteManyASAForSameTargetTenant(ctx context.Context, in []*model.AutomaticScenarioAssignment) error {
	tenantID, err := tenant.LoadFromContext(ctx)
	if err != nil {
		return err
	}

	targetTenant, err := s.ensureSameTargetTenant(in)
	if err != nil {
		return errors.Wrap(err, "while ensuring input is valid")
	}

	if err = s.repo.DeleteForTargetTenant(ctx, tenantID, targetTenant); err != nil {
		return errors.Wrap(err, "while deleting the Assignments")
	}

	if err = s.RemoveAssignedScenarios(ctx, in); err != nil {
		return errors.Wrap(err, "while unassigning scenario from runtimes")
	}

	return nil
}

// MergeScenariosFromInputLabelsAndAssignments merges all the scenarios that are part of the resource labels (already added + to be added with the current operation)
// with all the scenarios that should be assigned based on ASAs.
func (s *service) MergeScenariosFromInputLabelsAndAssignments(ctx context.Context, inputLabels map[string]interface{}, runtimeID string) ([]interface{}, error) {
	scenariosFromAssignments, err := s.GetScenariosFromMatchingASAs(ctx, runtimeID, graphql.FormationObjectTypeRuntime)
	scenariosSet := make(map[string]struct{}, len(scenariosFromAssignments))

	if err != nil {
		return nil, errors.Wrapf(err, "while getting scenarios for selector labels")
	}

	for _, scenario := range scenariosFromAssignments {
		scenariosSet[scenario] = struct{}{}
	}

	scenariosFromInput, isScenarioLabelInInput := inputLabels[model.ScenariosKey]

	if isScenarioLabelInInput {
		scenarioLabels, err := label.ValueToStringsSlice(scenariosFromInput)
		if err != nil {
			return nil, errors.Wrap(err, "while converting scenarios label to a string slice")
		}

		for _, scenario := range scenarioLabels {
			scenariosSet[scenario] = struct{}{}
		}
	}

	scenarios := make([]interface{}, 0, len(scenariosSet))
	for k := range scenariosSet {
		scenarios = append(scenarios, k)
	}
	return scenarios, nil
}

// GetScenariosFromMatchingASAs gets all the scenarios that should be added to the runtime based on the matching Automatic Scenario Assignments
// In order to do that, the ASAs should be searched in the caller tenant as this is the tenant that modifies the runtime and this is the tenant that the ASA
// produced labels should be added to.
func (s *service) GetScenariosFromMatchingASAs(ctx context.Context, objectID string, objType graphql.FormationObjectType) ([]string, error) {
	log.C(ctx).Infof("Getting scenarios matching from ASA for object with ID: %q and type: %q", objectID, objType)
	tenantID, err := tenant.LoadFromContext(ctx)
	if err != nil {
		return nil, err
	}

	matchFunc, err := s.getMatchingFuncByFormationObjectType(objType)
	if err != nil {
		return nil, err
	}

	scenarioAssignments, err := s.repo.ListAll(ctx, tenantID)
	if err != nil {
		return nil, errors.Wrapf(err, "while listinng Automatic Scenario Assignments in tenant: %s", tenantID)
	}
	log.C(ctx).Infof("Found %d ASA(s) in tenant with ID: %q", len(scenarioAssignments), tenantID)

	matchingASAs := make([]*model.AutomaticScenarioAssignment, 0, len(scenarioAssignments))
	for _, scenarioAssignment := range scenarioAssignments {
		matches, err := matchFunc(ctx, scenarioAssignment, objectID)
		if err != nil {
			return nil, errors.Wrapf(err, "while checkig if asa matches runtime with ID %s", objectID)
		}
		if matches {
			matchingASAs = append(matchingASAs, scenarioAssignment)
		}
	}

	scenarios := make([]string, 0)
	for _, sa := range matchingASAs {
		scenarios = append(scenarios, sa.ScenarioName)
	}
	log.C(ctx).Infof("Matched scenarios from ASA are: %v", scenarios)

	return scenarios, nil
}

type matchingFunc func(ctx context.Context, asa *model.AutomaticScenarioAssignment, runtimeID string) (bool, error)

func (s *service) getMatchingFuncByFormationObjectType(objType graphql.FormationObjectType) (matchingFunc, error) {
	switch objType {
	case graphql.FormationObjectTypeRuntime:
		return s.isASAMatchingRuntime, nil
	case graphql.FormationObjectTypeRuntimeContext:
		return s.isASAMatchingRuntimeContext, nil
	}
	return nil, errors.Errorf("unexpected formation object type %q", objType)
}

func (s *service) isASAMatchingRuntime(ctx context.Context, asa *model.AutomaticScenarioAssignment, runtimeID string) (bool, error) {
	runtimeTypes, err := s.getFormationTemplateRuntimeTypes(ctx, asa.ScenarioName, asa.Tenant)
	if err != nil {
		return false, err
	}

	lblFilters := make([]*labelfilter.LabelFilter, 0, len(runtimeTypes))
	for _, runtimeType := range runtimeTypes {
		query := fmt.Sprintf(`$[*] ? (@ == "%s")`, runtimeType)
		lblFilters = append(lblFilters, labelfilter.NewForKeyWithQuery(s.runtimeTypeLabelKey, query))
	}

	runtimeExists, err := s.runtimeRepo.OwnerExistsByFiltersAndID(ctx, asa.TargetTenantID, runtimeID, lblFilters)
	if err != nil {
		return false, errors.Wrapf(err, "while checking if runtime with id %q have owner=true", runtimeID)
	}

	if !runtimeExists {
		return false, nil
	}

	// If the runtime has runtime contexts then it's a "multi-tenant" runtime, and it should NOT be matched by the ASA and should NOT be added to formation.
	hasRuntimeContext, err := s.runtimeContextRepo.ExistsByRuntimeID(ctx, asa.TargetTenantID, runtimeID)
	if err != nil {
		return false, errors.Wrapf(err, "while cheking runtime context existence for runtime with ID: %q", runtimeID)
	}

	return !hasRuntimeContext, nil
}

func (s *service) isASAMatchingRuntimeContext(ctx context.Context, asa *model.AutomaticScenarioAssignment, runtimeContextID string) (bool, error) {
	runtimeTypes, err := s.getFormationTemplateRuntimeTypes(ctx, asa.ScenarioName, asa.Tenant)
	if err != nil {
		return false, err
	}

	lblFilters := make([]*labelfilter.LabelFilter, 0, len(runtimeTypes))
	for _, runtimeType := range runtimeTypes {
		query := fmt.Sprintf(`$[*] ? (@ == "%s")`, runtimeType)
		lblFilters = append(lblFilters, labelfilter.NewForKeyWithQuery(s.runtimeTypeLabelKey, query))
	}

	rtmCtx, err := s.runtimeContextRepo.GetByID(ctx, asa.TargetTenantID, runtimeContextID)
	if err != nil {
		if apperrors.IsNotFoundError(err) {
			return false, nil
		}
		return false, errors.Wrapf(err, "while getting runtime contexts with ID: %q", runtimeContextID)
	}

	_, err = s.runtimeRepo.GetByFiltersAndIDUsingUnion(ctx, asa.TargetTenantID, rtmCtx.RuntimeID, lblFilters)
	if err != nil {
		if apperrors.IsNotFoundError(err) {
			return false, nil
		}
		return false, errors.Wrapf(err, "while getting runtime with ID: %q and label with key: %q and value: %q", rtmCtx.RuntimeID, s.runtimeTypeLabelKey, runtimeTypes)
	}

	return true, nil
}

func (s *service) isFormationComingFromASA(ctx context.Context, objectID, formation string, objectType graphql.FormationObjectType) (bool, error) {
	formationsFromASA, err := s.GetScenariosFromMatchingASAs(ctx, objectID, objectType)
	if err != nil {
		return false, errors.Wrapf(err, "while getting formations from ASAs for %s with id: %q", objectType, objectID)
	}

	for _, formationFromASA := range formationsFromASA {
		if formation == formationFromASA {
			return true, nil
		}
	}

	return false, nil
}

func (s *service) modifyFormations(ctx context.Context, tnt, formationName string, modificationFunc modificationFunc) error {
	def, err := s.labelDefRepository.GetByKey(ctx, tnt, model.ScenariosKey)
	if err != nil {
		return errors.Wrapf(err, "while getting `%s` label definition", model.ScenariosKey)
	}
	if def.Schema == nil {
		return fmt.Errorf("missing schema for `%s` label definition", model.ScenariosKey)
	}

	formations, err := labeldef.ParseFormationsFromSchema(def.Schema)
	if err != nil {
		return err
	}

	formations = modificationFunc(formations, formationName)

	schema, err := labeldef.NewSchemaForFormations(formations)
	if err != nil {
		return errors.Wrap(err, "while parsing scenarios")
	}

	if err = s.labelDefService.ValidateExistingLabelsAgainstSchema(ctx, schema, tnt, model.ScenariosKey); err != nil {
		return err
	}
	if err = s.labelDefService.ValidateAutomaticScenarioAssignmentAgainstSchema(ctx, schema, tnt, model.ScenariosKey); err != nil {
		return errors.Wrap(err, "while validating Scenario Assignments against a new schema")
	}

	return s.labelDefRepository.UpdateWithVersion(ctx, model.LabelDefinition{
		ID:      def.ID,
		Tenant:  tnt,
		Key:     model.ScenariosKey,
		Schema:  &schema,
		Version: def.Version,
	})
}

func (s *service) modifyAssignedFormations(ctx context.Context, tnt, objectID string, formation model.Formation, objectType model.LabelableObject, modificationFunc modificationFunc) error {
	log.C(ctx).Infof("Modifying formation with name: %q for object with type: %q and ID: %q", formation.Name, objectType, objectID)

	labelInput := newLabelInput(formation.Name, objectID, objectType)
	existingLabel, err := s.labelService.GetLabel(ctx, tnt, labelInput)
	if err != nil {
		return err
	}

	existingFormations, err := label.ValueToStringsSlice(existingLabel.Value)
	if err != nil {
		return err
	}

	formations := modificationFunc(existingFormations, formation.Name)

	// can not set scenario label to empty value, violates the scenario label definition
	if len(formations) == 0 {
		log.C(ctx).Infof("The object is not part of any formations. Deleting empty label")
		return s.labelRepository.Delete(ctx, tnt, objectType, objectID, model.ScenariosKey)
	}

	labelInput.Value = formations
	labelInput.Version = existingLabel.Version
	log.C(ctx).Infof("Updating formations list to %q", formations)
	return s.labelService.UpdateLabel(ctx, tnt, existingLabel.ID, labelInput)
}

type modificationFunc func([]string, string) []string

func addFormation(formations []string, formation string) []string {
	for _, f := range formations {
		if f == formation {
			return formations
		}
	}

	return append(formations, formation)
}

func deleteFormation(formations []string, formation string) []string {
	filteredFormations := make([]string, 0, len(formations))
	for _, f := range formations {
		if f != formation {
			filteredFormations = append(filteredFormations, f)
		}
	}

	return filteredFormations
}

func newLabelInput(formation, objectID string, objectType model.LabelableObject) *model.LabelInput {
	return &model.LabelInput{
		Key:        model.ScenariosKey,
		Value:      []string{formation},
		ObjectID:   objectID,
		ObjectType: objectType,
		Version:    0,
	}
}

func newAutomaticScenarioAssignmentModel(formation, callerTenant, targetTenant string) model.AutomaticScenarioAssignment {
	return model.AutomaticScenarioAssignment{
		ScenarioName:   formation,
		Tenant:         callerTenant,
		TargetTenantID: targetTenant,
	}
}

func objectTypeToLabelableObject(objectType graphql.FormationObjectType) (labelableObj model.LabelableObject) {
	switch objectType {
	case graphql.FormationObjectTypeApplication:
		labelableObj = model.ApplicationLabelableObject
	case graphql.FormationObjectTypeRuntime:
		labelableObj = model.RuntimeLabelableObject
	case graphql.FormationObjectTypeTenant:
		labelableObj = model.TenantLabelableObject
	case graphql.FormationObjectTypeRuntimeContext:
		labelableObj = model.RuntimeContextLabelableObject
	}
	return labelableObj
}

func (s *service) ensureSameTargetTenant(in []*model.AutomaticScenarioAssignment) (string, error) {
	if len(in) == 0 || in[0] == nil {
		return "", apperrors.NewInternalError("expected at least one item in Assignments slice")
	}

	targetTenant := in[0].TargetTenantID

	for _, item := range in {
		if item != nil && item.TargetTenantID != targetTenant {
			return "", apperrors.NewInternalError("all input items have to have the same target tenant")
		}
	}

	return targetTenant, nil
}

func (s *service) validateThatScenarioExists(ctx context.Context, in model.AutomaticScenarioAssignment) error {
	availableScenarios, err := s.getAvailableScenarios(ctx, in.Tenant)
	if err != nil {
		return err
	}

	for _, av := range availableScenarios {
		if av == in.ScenarioName {
			return nil
		}
	}

	return apperrors.NewNotFoundError(resource.AutomaticScenarioAssigment, in.ScenarioName)
}

func (s *service) getAvailableScenarios(ctx context.Context, tenantID string) ([]string, error) {
	out, err := s.labelDefService.GetAvailableScenarios(ctx, tenantID)
	if err != nil {
		return nil, errors.Wrap(err, "while getting available scenarios")
	}
	return out, nil
}

<<<<<<< HEAD
func (s *service) createFormation(ctx context.Context, tenant, templateID, formationName string) (*model.Formation, error) {
=======
func (s *service) createFormation(ctx context.Context, tenant, templateName, formationName string) (*model.Formation, error) {
	fTmpl, err := s.formationTemplateRepository.GetByNameAndTenant(ctx, templateName, tenant)
	if err != nil {
		log.C(ctx).Errorf("An error occurred while getting formation template by name: %q: %v", templateName, err)
		return nil, errors.Wrapf(err, "An error occurred while getting formation template by name: %q", templateName)
	}

>>>>>>> 59b4f1d9
	formation := &model.Formation{
		ID:                  s.uuidService.Generate(),
		TenantID:            tenant,
		FormationTemplateID: templateID,
		Name:                formationName,
	}

	log.C(ctx).Debugf("Creating formation with name: %q and template ID: %q...", formationName, templateID)
	if err := s.formationRepository.Create(ctx, formation); err != nil {
		log.C(ctx).Errorf("An error occurred while creating formation with name: %q and template ID: %q", formationName, templateID)
		return nil, errors.Wrapf(err, "An error occurred while creating formation with name: %q and template ID: %q", formationName, templateID)
	}

	return formation, nil
}

func (s *service) getFormationByName(ctx context.Context, formationName, tnt string) (*model.Formation, error) {
	f, err := s.formationRepository.GetByName(ctx, formationName, tnt)
	if err != nil {
		log.C(ctx).Errorf("An error occurred while getting formation by name: %q: %v", formationName, err)
		return nil, errors.Wrapf(err, "An error occurred while getting formation by name: %q", formationName)
	}

	return f, nil
}

func (s *service) getFormationTemplateRuntimeTypes(ctx context.Context, scenarioName, tenant string) ([]string, error) {
	log.C(ctx).Debugf("Getting formation with name: %q in tenant: %q", scenarioName, tenant)
	formation, err := s.formationRepository.GetByName(ctx, scenarioName, tenant)
	if err != nil {
		return nil, errors.Wrapf(err, "while getting formation by name %q", scenarioName)
	}

	log.C(ctx).Debugf("Getting formation template with ID: %q", formation.FormationTemplateID)
	formationTemplate, err := s.formationTemplateRepository.Get(ctx, formation.FormationTemplateID)
	if err != nil {
		return nil, errors.Wrapf(err, "while getting formation template by id %q", formation.FormationTemplateID)
	}

	return formationTemplate.RuntimeTypes, nil
}

func (s *service) isValidRuntimeType(ctx context.Context, tnt string, runtimeID string, formation *model.Formation) error {
	formationTemplate, err := s.formationTemplateRepository.Get(ctx, formation.FormationTemplateID)
	if err != nil {
		return errors.Wrapf(err, "while getting formation template with ID %q", formation.FormationTemplateID)
	}
	runtimeTypeLabel, err := s.labelService.GetLabel(ctx, tnt, &model.LabelInput{
		Key:        s.runtimeTypeLabelKey,
		ObjectID:   runtimeID,
		ObjectType: model.RuntimeLabelableObject,
	})
	if err != nil {
		return errors.Wrapf(err, "while getting label %q for runtime with ID %q", s.runtimeTypeLabelKey, runtimeID)
	}

	runtimeType, ok := runtimeTypeLabel.Value.(string)
	if !ok {
		return apperrors.NewInvalidOperationError(fmt.Sprintf("missing runtimeType for formation template %q, allowing only %q", formationTemplate.Name, formationTemplate.RuntimeTypes))
	}
	isAllowed := false
	for _, allowedType := range formationTemplate.RuntimeTypes {
		if allowedType == runtimeType {
			isAllowed = true
			break
		}
	}
	if !isAllowed {
		return apperrors.NewInvalidOperationError(fmt.Sprintf("unsupported runtimeType %q for formation template %q, allowing only %q", runtimeType, formationTemplate.Name, formationTemplate.RuntimeTypes))
	}
	return nil
}

func (s *service) isValidApplicationType(ctx context.Context, tnt string, applicationID string, formation *model.Formation) error {
	formationTemplate, err := s.formationTemplateRepository.Get(ctx, formation.FormationTemplateID)
	if err != nil {
		return errors.Wrapf(err, "while getting formation template with ID %q", formation.FormationTemplateID)
	}
	applicationTypeLabel, err := s.labelService.GetLabel(ctx, tnt, &model.LabelInput{
		Key:        s.applicationTypeLabelKey,
		ObjectID:   applicationID,
		ObjectType: model.ApplicationLabelableObject,
	})
	if err != nil {
		return errors.Wrapf(err, "while getting label %q for application with ID %q", s.applicationTypeLabelKey, applicationID)
	}

	applicationType, ok := applicationTypeLabel.Value.(string)
	if !ok {
		return apperrors.NewInvalidOperationError(fmt.Sprintf("missing %s label for formation template %q, allowing only %q", s.applicationTypeLabelKey, formationTemplate.Name, formationTemplate.ApplicationTypes))
	}
	isAllowed := false
	for _, allowedType := range formationTemplate.ApplicationTypes {
		if allowedType == applicationType {
			isAllowed = true
			break
		}
	}
	if !isAllowed {
		return apperrors.NewInvalidOperationError(fmt.Sprintf("unsupported applicationType %q for formation template %q, allowing only %q", applicationType, formationTemplate.Name, formationTemplate.ApplicationTypes))
	}
	return nil
}

func setToSlice(set map[string]bool) []string {
	result := make([]string, 0, len(set))
	for key := range set {
		result = append(result, key)
	}
	return result
}<|MERGE_RESOLUTION|>--- conflicted
+++ resolved
@@ -218,7 +218,7 @@
 // If the scenario label definition does not exist it will be created
 // Also, a new Formation entity is created based on the provided template name or the default one is used if it's not provided
 func (s *service) CreateFormation(ctx context.Context, tnt string, formation model.Formation, templateName string) (*model.Formation, error) {
-	fTmpl, err := s.formationTemplateRepository.GetByName(ctx, templateName)
+	fTmpl, err := s.formationTemplateRepository.GetByNameAndTenant(ctx, templateName, tnt)
 	if err != nil {
 		log.C(ctx).Errorf("An error occurred while getting formation template by name: %q: %v", templateName, err)
 		return nil, errors.Wrapf(err, "An error occurred while getting formation template by name: %q", templateName)
@@ -1222,9 +1222,6 @@
 	return out, nil
 }
 
-<<<<<<< HEAD
-func (s *service) createFormation(ctx context.Context, tenant, templateID, formationName string) (*model.Formation, error) {
-=======
 func (s *service) createFormation(ctx context.Context, tenant, templateName, formationName string) (*model.Formation, error) {
 	fTmpl, err := s.formationTemplateRepository.GetByNameAndTenant(ctx, templateName, tenant)
 	if err != nil {
@@ -1232,18 +1229,17 @@
 		return nil, errors.Wrapf(err, "An error occurred while getting formation template by name: %q", templateName)
 	}
 
->>>>>>> 59b4f1d9
 	formation := &model.Formation{
 		ID:                  s.uuidService.Generate(),
 		TenantID:            tenant,
-		FormationTemplateID: templateID,
+		FormationTemplateID: fTmpl.ID,
 		Name:                formationName,
 	}
 
-	log.C(ctx).Debugf("Creating formation with name: %q and template ID: %q...", formationName, templateID)
+	log.C(ctx).Debugf("Creating formation with name: %q and template ID: %q...", formationName, fTmpl.ID)
 	if err := s.formationRepository.Create(ctx, formation); err != nil {
-		log.C(ctx).Errorf("An error occurred while creating formation with name: %q and template ID: %q", formationName, templateID)
-		return nil, errors.Wrapf(err, "An error occurred while creating formation with name: %q and template ID: %q", formationName, templateID)
+		log.C(ctx).Errorf("An error occurred while creating formation with name: %q and template ID: %q", formationName, fTmpl.ID)
+		return nil, errors.Wrapf(err, "An error occurred while creating formation with name: %q and template ID: %q", formationName, fTmpl.ID)
 	}
 
 	return formation, nil
