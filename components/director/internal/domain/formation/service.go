--- conflicted
+++ resolved
@@ -38,7 +38,12 @@
 	Exists(ctx context.Context, tenant, id string) (bool, error)
 }
 
-<<<<<<< HEAD
+//go:generate mockery --exported --name=runtimeContextRepository --output=automock --outpkg=automock --case=underscore --disable-version-string
+type runtimeContextRepository interface {
+	ListAll(ctx context.Context, tenant string) ([]*model.RuntimeContext, error)
+	Exists(ctx context.Context, tenant, id string) (bool, error)
+}
+
 // formationRepository represents the Formations repository layer
 //go:generate mockery --name=formationRepository --output=automock --outpkg=automock --case=underscore --disable-version-string
 type formationRepository interface {
@@ -53,12 +58,6 @@
 //go:generate mockery --name=formationTemplateRepository --output=automock --outpkg=automock --case=underscore --disable-version-string
 type formationTemplateRepository interface {
 	GetByName(ctx context.Context, templateName string) (*model.FormationTemplate, error)
-=======
-//go:generate mockery --exported --name=runtimeContextRepository --output=automock --outpkg=automock --case=underscore --disable-version-string
-type runtimeContextRepository interface {
-	ListAll(ctx context.Context, tenant string) ([]*model.RuntimeContext, error)
-	Exists(ctx context.Context, tenant, id string) (bool, error)
->>>>>>> 3e19c5c1
 }
 
 //go:generate mockery --exported --name=labelDefService --output=automock --outpkg=automock --case=underscore --disable-version-string
@@ -102,37 +101,10 @@
 }
 
 type service struct {
-<<<<<<< HEAD
-	labelDefRepository          labelDefRepository
-	labelRepository             labelRepository
+	labelDefRepository labelDefRepository
+	labelRepository    labelRepository
 	formationRepository         formationRepository
 	formationTemplateRepository formationTemplateRepository
-	labelService                labelService
-	labelDefService             labelDefService
-	asaService                  automaticFormationAssignmentService
-	uuidService                 uidService
-	tenantSvc                   tenantService
-	repo                        automaticFormationAssignmentRepository
-	runtimeRepo                 runtimeRepository
-}
-
-// NewService creates formation service
-func NewService(labelDefRepository labelDefRepository, labelRepository labelRepository, formationRepository formationRepository, formationTemplateRepository formationTemplateRepository, labelService labelService, uuidService uidService, labelDefService labelDefService, asaRepo automaticFormationAssignmentRepository, asaService automaticFormationAssignmentService, tenantSvc tenantService, runtimeRepo runtimeRepository) *service {
-	return &service{
-		labelDefRepository:          labelDefRepository,
-		labelRepository:             labelRepository,
-		formationRepository:         formationRepository,
-		formationTemplateRepository: formationTemplateRepository,
-		labelService:                labelService,
-		labelDefService:             labelDefService,
-		asaService:                  asaService,
-		uuidService:                 uuidService,
-		tenantSvc:                   tenantSvc,
-		repo:                        asaRepo,
-		runtimeRepo:                 runtimeRepo,
-=======
-	labelDefRepository labelDefRepository
-	labelRepository    labelRepository
 	labelService       labelService
 	labelDefService    labelDefService
 	asaService         automaticFormationAssignmentService
@@ -144,10 +116,12 @@
 }
 
 // NewService creates formation service
-func NewService(labelDefRepository labelDefRepository, labelRepository labelRepository, labelService labelService, uuidService uidService, labelDefService labelDefService, asaRepo automaticFormationAssignmentRepository, asaService automaticFormationAssignmentService, tenantSvc tenantService, runtimeRepo runtimeRepository, runtimeContextRepo runtimeContextRepository) *service {
+func NewService(labelDefRepository labelDefRepository, labelRepository labelRepository, formationRepository formationRepository, formationTemplateRepository formationTemplateRepository, labelService labelService, uuidService uidService, labelDefService labelDefService, asaRepo automaticFormationAssignmentRepository, asaService automaticFormationAssignmentService, tenantSvc tenantService, runtimeRepo runtimeRepository, runtimeContextRepo runtimeContextRepository) *service {
 	return &service{
 		labelDefRepository: labelDefRepository,
 		labelRepository:    labelRepository,
+		formationRepository:         formationRepository,
+		formationTemplateRepository: formationTemplateRepository,
 		labelService:       labelService,
 		labelDefService:    labelDefService,
 		asaService:         asaService,
@@ -156,7 +130,6 @@
 		repo:               asaRepo,
 		runtimeRepo:        runtimeRepo,
 		runtimeContextRepo: runtimeContextRepo,
->>>>>>> 3e19c5c1
 	}
 }
 
