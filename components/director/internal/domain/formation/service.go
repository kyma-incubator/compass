package formation

import (
	"context"
	"fmt"
	"github.com/kyma-incubator/compass/components/director/internal/domain/formationassignment"
	"github.com/kyma-incubator/compass/components/director/pkg/persistence"

	"github.com/kyma-incubator/compass/components/director/internal/domain/label"
	"github.com/kyma-incubator/compass/components/director/internal/domain/labeldef"
	"github.com/kyma-incubator/compass/components/director/pkg/apperrors"
	"github.com/kyma-incubator/compass/components/director/pkg/log"
	"github.com/kyma-incubator/compass/components/director/pkg/resource"
	"github.com/pkg/errors"

	"github.com/kyma-incubator/compass/components/director/internal/domain/tenant"
	"github.com/kyma-incubator/compass/components/director/internal/labelfilter"
	"github.com/kyma-incubator/compass/components/director/internal/model"
	"github.com/kyma-incubator/compass/components/director/pkg/graphql"
	webhookdir "github.com/kyma-incubator/compass/components/director/pkg/webhook"
	webhookclient "github.com/kyma-incubator/compass/components/director/pkg/webhook_client"
)

//go:generate mockery --exported --name=labelDefRepository --output=automock --outpkg=automock --case=underscore --disable-version-string
type labelDefRepository interface {
	GetByKey(ctx context.Context, tenant string, key string) (*model.LabelDefinition, error)
	UpdateWithVersion(ctx context.Context, def model.LabelDefinition) error
}

//go:generate mockery --exported --name=labelRepository --output=automock --outpkg=automock --case=underscore --disable-version-string
type labelRepository interface {
	Delete(context.Context, string, model.LabelableObject, string, string) error
	ListForObjectIDs(ctx context.Context, tenant string, objectType model.LabelableObject, objectIDs []string) (map[string]map[string]interface{}, error)
	ListForObject(ctx context.Context, tenant string, objectType model.LabelableObject, objectID string) (map[string]*model.Label, error)
}

//go:generate mockery --exported --name=runtimeRepository --output=automock --outpkg=automock --case=underscore --disable-version-string
type runtimeRepository interface {
	GetByFiltersAndID(ctx context.Context, tenant, id string, filter []*labelfilter.LabelFilter) (*model.Runtime, error)
	ListAll(ctx context.Context, tenant string, filter []*labelfilter.LabelFilter) ([]*model.Runtime, error)
	ListOwnedRuntimes(ctx context.Context, tenant string, filter []*labelfilter.LabelFilter) ([]*model.Runtime, error)
	ListByScenariosAndIDs(ctx context.Context, tenant string, scenarios []string, ids []string) ([]*model.Runtime, error)
	ListByIDs(ctx context.Context, tenant string, ids []string) ([]*model.Runtime, error)
	GetByID(ctx context.Context, tenant, id string) (*model.Runtime, error)
	OwnerExistsByFiltersAndID(ctx context.Context, tenant, id string, filter []*labelfilter.LabelFilter) (bool, error)
}

//go:generate mockery --exported --name=runtimeContextRepository --output=automock --outpkg=automock --case=underscore --disable-version-string
type runtimeContextRepository interface {
	GetByRuntimeID(ctx context.Context, tenant, runtimeID string) (*model.RuntimeContext, error)
	ListByScenariosAndRuntimeIDs(ctx context.Context, tenant string, scenarios []string, runtimeIDs []string) ([]*model.RuntimeContext, error)
	GetByID(ctx context.Context, tenant, id string) (*model.RuntimeContext, error)
	ExistsByRuntimeID(ctx context.Context, tenant, rtmID string) (bool, error)
}

// FormationRepository represents the Formations repository layer
//go:generate mockery --name=FormationRepository --output=automock --outpkg=automock --case=underscore --disable-version-string
type FormationRepository interface {
	Get(ctx context.Context, id, tenantID string) (*model.Formation, error)
	GetByName(ctx context.Context, name, tenantID string) (*model.Formation, error)
	List(ctx context.Context, tenant string, pageSize int, cursor string) (*model.FormationPage, error)
	Create(ctx context.Context, item *model.Formation) error
	DeleteByName(ctx context.Context, tenantID, name string) error
}

// FormationTemplateRepository represents the FormationTemplate repository layer
//go:generate mockery --name=FormationTemplateRepository --output=automock --outpkg=automock --case=underscore --disable-version-string
type FormationTemplateRepository interface {
	Get(ctx context.Context, id string) (*model.FormationTemplate, error)
	GetByName(ctx context.Context, templateName string) (*model.FormationTemplate, error)
}

// NotificationsService represents the notification service for generating and sending notifications
//go:generate mockery --name=NotificationsService --output=automock --outpkg=automock --case=underscore --disable-version-string
type NotificationsService interface {
	GenerateNotifications(ctx context.Context, tenant, objectID string, formation *model.Formation, operation model.FormationOperation, objectType graphql.FormationObjectType) ([]*webhookclient.NotificationRequest, error)
	SendNotifications(ctx context.Context, notifications []*webhookclient.NotificationRequest) ([]*webhookdir.Response, error)
}

//go:generate mockery --exported --name=labelDefService --output=automock --outpkg=automock --case=underscore --disable-version-string
type labelDefService interface {
	CreateWithFormations(ctx context.Context, tnt string, formations []string) error
	ValidateExistingLabelsAgainstSchema(ctx context.Context, schema interface{}, tenant, key string) error
	ValidateAutomaticScenarioAssignmentAgainstSchema(ctx context.Context, schema interface{}, tenantID, key string) error
	GetAvailableScenarios(ctx context.Context, tenantID string) ([]string, error)
}

//go:generate mockery --exported --name=labelService --output=automock --outpkg=automock --case=underscore --disable-version-string
type labelService interface {
	CreateLabel(ctx context.Context, tenant, id string, labelInput *model.LabelInput) error
	UpdateLabel(ctx context.Context, tenant, id string, labelInput *model.LabelInput) error
	GetLabel(ctx context.Context, tenant string, labelInput *model.LabelInput) (*model.Label, error)
}

//go:generate mockery --exported --name=uuidService --output=automock --outpkg=automock --case=underscore --disable-version-string
type uuidService interface {
	Generate() string
}

//go:generate mockery --exported --name=automaticFormationAssignmentService --output=automock --outpkg=automock --case=underscore --disable-version-string
type automaticFormationAssignmentService interface {
	GetForScenarioName(ctx context.Context, scenarioName string) (model.AutomaticScenarioAssignment, error)
}

//go:generate mockery --exported --name=automaticFormationAssignmentRepository --output=automock --outpkg=automock --case=underscore --disable-version-string
type automaticFormationAssignmentRepository interface {
	Create(ctx context.Context, model model.AutomaticScenarioAssignment) error
	DeleteForTargetTenant(ctx context.Context, tenantID string, targetTenantID string) error
	DeleteForScenarioName(ctx context.Context, tenantID string, scenarioName string) error
	ListAll(ctx context.Context, tenantID string) ([]*model.AutomaticScenarioAssignment, error)
}

//go:generate mockery --exported --name=tenantService --output=automock --outpkg=automock --case=underscore --disable-version-string
type tenantService interface {
	GetInternalTenant(ctx context.Context, externalTenant string) (string, error)
}

<<<<<<< HEAD
//go:generate mockery --exported --name=formationAssignmentService --output=automock --outpkg=automock --case=underscore --disable-version-string
type formationAssignmentService interface {
	Create(ctx context.Context, in *model.FormationAssignmentInput) (string, error)
	Get(ctx context.Context, id string) (*model.FormationAssignment, error)
	GetForFormation(ctx context.Context, id, formationID string) (*model.FormationAssignment, error)
	ListByFormationIDs(ctx context.Context, formationIDs []string, pageSize int, cursor string) ([]*model.FormationAssignmentPage, error)
	ListFormationAssignmentsForObject(ctx context.Context, formationID, objectID string) ([]*model.FormationAssignment, error)
	Update(ctx context.Context, id string, in *model.FormationAssignmentInput) error
	Delete(ctx context.Context, id string) error
	ProcessFormationAssignments(ctx context.Context, tenant string, formationAssignmentsForObject []*model.FormationAssignment, requests []*webhookclient.NotificationRequest, operation func(context.Context, *formationassignment.AssignmentMappingPair) error) error
	UpdateFormationAssignment(ctx context.Context, mappingPair *formationassignment.AssignmentMappingPair) error
	GenerateAssignments(ctx context.Context, tnt, objectID string, objectType graphql.FormationObjectType, formation *model.Formation) ([]*model.FormationAssignment, error)
	CleanupFormationAssignment(ctx context.Context, mappingPair *formationassignment.AssignmentMappingPair) error
}

=======
>>>>>>> 69018d0a
type service struct {
	labelDefRepository          labelDefRepository
	labelRepository             labelRepository
	formationRepository         FormationRepository
	formationTemplateRepository FormationTemplateRepository
	labelService                labelService
	labelDefService             labelDefService
	asaService                  automaticFormationAssignmentService
	uuidService                 uuidService
	tenantSvc                   tenantService
	repo                        automaticFormationAssignmentRepository
	runtimeRepo                 runtimeRepository
	runtimeContextRepo          runtimeContextRepository
	formationAssignmentService  formationAssignmentService
	notificationsService        NotificationsService
	transact                    persistence.Transactioner
	runtimeTypeLabelKey         string
	applicationTypeLabelKey     string
}

// NewService creates formation service
func NewService(transact persistence.Transactioner, labelDefRepository labelDefRepository, labelRepository labelRepository, formationRepository FormationRepository, formationTemplateRepository FormationTemplateRepository, labelService labelService, uuidService uuidService, labelDefService labelDefService, asaRepo automaticFormationAssignmentRepository, asaService automaticFormationAssignmentService, tenantSvc tenantService, runtimeRepo runtimeRepository, runtimeContextRepo runtimeContextRepository, formationAssignmentService formationAssignmentService, notificationsService NotificationsService, runtimeTypeLabelKey, applicationTypeLabelKey string) *service {
	return &service{
		transact:                    transact,
		labelDefRepository:          labelDefRepository,
		labelRepository:             labelRepository,
		formationRepository:         formationRepository,
		formationTemplateRepository: formationTemplateRepository,
		labelService:                labelService,
		labelDefService:             labelDefService,
		asaService:                  asaService,
		uuidService:                 uuidService,
		tenantSvc:                   tenantSvc,
		repo:                        asaRepo,
		runtimeRepo:                 runtimeRepo,
		runtimeContextRepo:          runtimeContextRepo,
		formationAssignmentService:  formationAssignmentService,
		notificationsService:        notificationsService,
		runtimeTypeLabelKey:         runtimeTypeLabelKey,
		applicationTypeLabelKey:     applicationTypeLabelKey,
	}
}

type processScenarioFunc func(context.Context, string, string, graphql.FormationObjectType, model.Formation) (*model.Formation, error)

// List returns paginated Formations based on pageSize and cursor
func (s *service) List(ctx context.Context, pageSize int, cursor string) (*model.FormationPage, error) {
	formationTenant, err := tenant.LoadFromContext(ctx)
	if err != nil {
		return nil, errors.Wrapf(err, "while loading tenant from context")
	}

	if pageSize < 1 || pageSize > 200 {
		return nil, apperrors.NewInvalidDataError("page size must be between 1 and 200")
	}

	return s.formationRepository.List(ctx, formationTenant, pageSize, cursor)
}

// Get returns the Formation by its id
func (s *service) Get(ctx context.Context, id string) (*model.Formation, error) {
	tnt, err := tenant.LoadFromContext(ctx)
	if err != nil {
		return nil, errors.Wrapf(err, "while loading tenant from context")
	}

	formation, err := s.formationRepository.Get(ctx, id, tnt)
	if err != nil {
		return nil, errors.Wrapf(err, "while getting Formation with ID %q", id)
	}

	return formation, nil
}

// GetFormationsForObject returns slice of formations for entity with ID objID and type objType
func (s *service) GetFormationsForObject(ctx context.Context, tnt string, objType model.LabelableObject, objID string) ([]string, error) {
	labelInput := &model.LabelInput{
		Key:        model.ScenariosKey,
		ObjectID:   objID,
		ObjectType: objType,
	}
	existingLabel, err := s.labelService.GetLabel(ctx, tnt, labelInput)
	if err != nil {
		return nil, errors.Wrapf(err, "while fetching scenario label for %q with id %q", objType, objID)
	}

	return label.ValueToStringsSlice(existingLabel.Value)
}

// CreateFormation adds the provided formation to the scenario label definitions of the given tenant.
// If the scenario label definition does not exist it will be created
// Also, a new Formation entity is created based on the provided template name or the default one is used if it's not provided
func (s *service) CreateFormation(ctx context.Context, tnt string, formation model.Formation, templateName string) (*model.Formation, error) {
	formationName := formation.Name
	if err := s.modifyFormations(ctx, tnt, formationName, addFormation); err != nil {
		if !apperrors.IsNotFoundError(err) {
			return nil, err
		}
		if err = s.labelDefService.CreateWithFormations(ctx, tnt, []string{formationName}); err != nil {
			return nil, err
		}
	}

	// TODO:: Currently we need to support both mechanisms of formation creation/deletion(through label definitions and Formations entity) for backwards compatibility
	return s.createFormation(ctx, tnt, templateName, formationName)
}

// DeleteFormation removes the provided formation from the scenario label definitions of the given tenant.
// Also, removes the Formation entity from the DB
func (s *service) DeleteFormation(ctx context.Context, tnt string, formation model.Formation) (*model.Formation, error) {
	formationName := formation.Name
	if err := s.modifyFormations(ctx, tnt, formationName, deleteFormation); err != nil {
		return nil, err
	}

	f, err := s.getFormationByName(ctx, formation.Name, tnt)
	if err != nil {
		return nil, err
	}

	// TODO:: Currently we need to support both mechanisms of formation creation/deletion(through label definitions and Formations entity) for backwards compatibility
	if err = s.formationRepository.DeleteByName(ctx, tnt, formationName); err != nil {
		log.C(ctx).Errorf("An error occurred while deleting formation with name: %q", formationName)
		return nil, errors.Wrapf(err, "An error occurred while deleting formation with name: %q", formationName)
	}

	return f, nil
}

// AssignFormation assigns object based on graphql.FormationObjectType.
//
// When objectType graphql.FormationObjectType is graphql.FormationObjectTypeApplication, graphql.FormationObjectTypeRuntime and
// graphql.FormationObjectTypeRuntimeContext it adds the provided formation to the scenario label of the entity if such exists,
// otherwise new scenario label is created for the entity with the provided formation.
//
// Additionally, notifications are sent to the interested participants for that formation change.
// 		- If objectType is graphql.FormationObjectTypeApplication:
//				- A notification about the assigned application is sent to all the runtimes that are in the formation (either directly or via runtimeContext) and has configuration change webhook.
//  			- A notification about the assigned application is sent to all the applications that are in the formation and has application tenant mapping webhook.
//				- If the assigned application has an application tenant mapping webhook, a notification about each application in the formation is sent to this application.
// 		- If objectType is graphql.FormationObjectTypeRuntime or graphql.FormationObjectTypeRuntimeContext, and the runtime has configuration change webhook,
//			a notification about each application in the formation is sent to this runtime.
//
// If the graphql.FormationObjectType is graphql.FormationObjectTypeTenant it will
// create automatic scenario assignment with the caller and target tenant which then will assign the right Runtime / RuntimeContexts based on the formation template's runtimeType.
func (s *service) AssignFormation(ctx context.Context, tnt, objectID string, objectType graphql.FormationObjectType, formation model.Formation) (*model.Formation, error) {
	switch objectType {
	case graphql.FormationObjectTypeApplication, graphql.FormationObjectTypeRuntime, graphql.FormationObjectTypeRuntimeContext:
		//Start transaction tx.Begin
		tx, err := s.transact.Begin()
		if err != nil {
			return nil, err
		}
		transactionCtx := persistence.SaveToContext(ctx, tx)

		defer s.transact.RollbackUnlessCommitted(transactionCtx, tx)

		formationFromDB, err := s.assign(transactionCtx, tnt, objectID, objectType, formation)
		if err != nil {
			return nil, err
		}
		assignments, err := s.formationAssignmentService.GenerateAssignments(transactionCtx, tnt, objectID, objectType, formationFromDB)
		if err != nil {
			return nil, err
		}
		requests, err := s.notificationsService.GenerateNotifications(transactionCtx, tnt, objectID, formationFromDB, model.AssignFormation, objectType)
		if err != nil {
			return nil, errors.Wrapf(err, "while generating notifications for %s assignment", objectType)
		}

		if err = s.formationAssignmentService.ProcessFormationAssignments(transactionCtx, tnt, assignments, requests, s.formationAssignmentService.UpdateFormationAssignment); err != nil {
			commitError := tx.Commit()
			if commitError != nil {
				err = errors.Wrapf(err, "and while commiting transaction with error %s", commitError.Error())
			}
			return nil, err
		}

		err = tx.Commit()
		if err != nil {
			return nil, errors.Wrap(err, "while committing transaction")
		}
		return formationFromDB, nil

	case graphql.FormationObjectTypeTenant:
		targetTenantID, err := s.tenantSvc.GetInternalTenant(ctx, objectID)
		if err != nil {
			return nil, err
		}

		if _, err = s.CreateAutomaticScenarioAssignment(ctx, newAutomaticScenarioAssignmentModel(formation.Name, tnt, targetTenantID)); err != nil {
			return nil, err
		}

		return s.getFormationByName(ctx, formation.Name, tnt)

	default:
		return nil, fmt.Errorf("unknown formation type %s", objectType)
	}
}

func (s *service) isValidRuntimeType(ctx context.Context, tnt string, runtimeID string, formation *model.Formation) error {
	formationTemplate, err := s.formationTemplateRepository.Get(ctx, formation.FormationTemplateID)
	if err != nil {
		return errors.Wrapf(err, "while getting formation template with ID %q", formation.FormationTemplateID)
	}
	runtimeTypeLabel, err := s.labelService.GetLabel(ctx, tnt, &model.LabelInput{
		Key:        s.runtimeTypeLabelKey,
		ObjectID:   runtimeID,
		ObjectType: model.RuntimeLabelableObject,
	})
	if err != nil {
		return errors.Wrapf(err, "while getting label %q for runtime with ID %q", s.runtimeTypeLabelKey, runtimeID)
	}

	if runtimeType, ok := runtimeTypeLabel.Value.(string); !ok || runtimeType != formationTemplate.RuntimeType {
		return apperrors.NewInvalidOperationError(fmt.Sprintf("unsupported runtimeType %q for formation template %q, allowing only %q", runtimeType, formationTemplate.Name, formationTemplate.RuntimeType))
	}
	return nil
}

func (s *service) assign(ctx context.Context, tnt, objectID string, objectType graphql.FormationObjectType, formation model.Formation) (*model.Formation, error) {
	formationFromDB, err := s.getFormationByName(ctx, formation.Name, tnt)
	if err != nil {
		return nil, errors.Wrapf(err, "while getting formation %q", formation.Name)
	}
	if err = s.checkFormationTemplateTypes(ctx, tnt, objectID, objectType, formationFromDB); err != nil {
		return nil, err
	}

	if err := s.modifyAssignedFormations(ctx, tnt, objectID, formation, objectTypeToLabelableObject(objectType), addFormation); err != nil {
		if apperrors.IsNotFoundError(err) {
			labelInput := newLabelInput(formation.Name, objectID, objectTypeToLabelableObject(objectType))
			if err = s.labelService.CreateLabel(ctx, tnt, s.uuidService.Generate(), labelInput); err != nil {
				return nil, err
			}
			return formationFromDB, nil
		}
		return nil, err
	}

	return formationFromDB, nil
}

func (s *service) checkFormationTemplateTypes(ctx context.Context, tnt, objectID string, objectType graphql.FormationObjectType, formation *model.Formation) error {
	switch objectType {
	case graphql.FormationObjectTypeApplication:
		if err := s.isValidApplicationType(ctx, tnt, objectID, formation); err != nil {
			return errors.Wrapf(err, "while validating application type for application %q", objectID)
		}
	case graphql.FormationObjectTypeRuntime:
		if err := s.isValidRuntimeType(ctx, tnt, objectID, formation); err != nil {
			return errors.Wrapf(err, "while validating runtime type")
		}
	case graphql.FormationObjectTypeRuntimeContext:
		runtimeCtx, err := s.runtimeContextRepo.GetByID(ctx, tnt, objectID)
		if err != nil {
			return errors.Wrapf(err, "while getting runtime context")
		}
		if err = s.isValidRuntimeType(ctx, tnt, runtimeCtx.RuntimeID, formation); err != nil {
			return errors.Wrapf(err, "while validating runtime type of runtime")
		}
	}
	return nil
}

// UnassignFormation unassigns object base on graphql.FormationObjectType.
//
// For objectType graphql.FormationObjectTypeApplication it removes the provided formation from the
// scenario label of the application.
//
// For objectTypes graphql.FormationObjectTypeRuntime and graphql.FormationObjectTypeRuntimeContext
// it removes the formation from the scenario label of the runtime/runtime context if the provided
// formation is NOT assigned from ASA and does nothing if it is assigned from ASA.
//
// Additionally, a notification is sent to each runtime that needs to be notified (has a configuration change webhook) and is part of the formation either directly or via runtimeContext.
// 		- If objectType is graphql.FormationObjectTypeApplication:
//				- A notification about the unassigned application is sent to all the runtimes that are in the formation (either directly or via runtimeContext) and has configuration change webhook.
//  			- A notification about the unassigned application is sent to all the applications that are in the formation and has application tenant mapping webhook.
//				- If the unassigned application has an application tenant mapping webhook, a notification about each application in the formation is sent to this application.
// 		- If objectType is graphql.FormationObjectTypeRuntime or graphql.FormationObjectTypeRuntimeContext, and the runtime has configuration change webhook,
//			a notification for each application in the formation is sent to this runtime.
//
// For objectType graphql.FormationObjectTypeTenant it will
// delete the automatic scenario assignment with the caller and target tenant which then will unassign the right Runtime / RuntimeContexts based on the formation template's runtimeType.
func (s *service) UnassignFormation(ctx context.Context, tnt, objectID string, objectType graphql.FormationObjectType, formation model.Formation) (*model.Formation, error) {
	switch objectType {
	case graphql.FormationObjectTypeApplication:
		if err := s.modifyAssignedFormations(ctx, tnt, objectID, formation, objectTypeToLabelableObject(objectType), deleteFormation); err != nil {
			return nil, err
		}

		formationFromDB, err := s.getFormationByName(ctx, formation.Name, tnt)
		if err != nil {
			return nil, err
		}

		requests, err := s.notificationsService.GenerateNotifications(ctx, tnt, objectID, formationFromDB, model.UnassignFormation, objectType)
		if err != nil {
			return nil, errors.Wrapf(err, "while generating notifications for %s unassignment", objectType)
		}

<<<<<<< HEAD
		formationAssignmentsForObject, err := s.formationAssignmentService.ListFormationAssignmentsForObject(ctx, formationFromDB.ID, objectID)
=======
		responses, err := s.notificationsService.SendNotifications(ctx, requests)
		if err != nil {
			return nil, err
		}

		formationAssignmentsForObject, err := s.formationAssignmentService.ListFormationAssignmentsForObjectID(ctx, formationFromDB.ID, objectID)
>>>>>>> 69018d0a
		if err != nil {
			return nil, errors.Wrapf(err, "While listing formationAssignments for object with type %q and ID %q", objectType, objectID)
		}

		tx, err := s.transact.Begin()
		if err != nil {
			return nil, err
		}
		defer s.transact.RollbackUnlessCommitted(ctx, tx)

		ctx = persistence.SaveToContext(ctx, tx)
		if err = s.formationAssignmentService.ProcessFormationAssignments(ctx, tnt, formationAssignmentsForObject, requests, s.formationAssignmentService.CleanupFormationAssignment); err != nil {
			commitErr := tx.Commit()
			if commitErr != nil {
				return nil, errors.Wrapf(err, "while committing transaction with error")
			}
			return nil, err
		}
		err = tx.Commit()
		if err != nil {
			return nil, errors.Wrapf(err, "while committing transaction")
		}
		return formationFromDB, nil

	case graphql.FormationObjectTypeRuntime, graphql.FormationObjectTypeRuntimeContext:
		if isFormationComingFromASA, err := s.isFormationComingFromASA(ctx, objectID, formation.Name, objectType); err != nil {
			return nil, err
		} else if isFormationComingFromASA {
			return &formation, nil
		}

		formationFromDB, err := s.getFormationByName(ctx, formation.Name, tnt)
		if err != nil {
			return nil, err
		}

		if err = s.modifyAssignedFormations(ctx, tnt, objectID, formation, objectTypeToLabelableObject(objectType), deleteFormation); err != nil {
			if apperrors.IsNotFoundError(err) {
				return formationFromDB, nil
			}
			return nil, err
		}

		requests, err := s.notificationsService.GenerateNotifications(ctx, tnt, objectID, formationFromDB, model.UnassignFormation, objectType)
		if err != nil {
			return nil, errors.Wrapf(err, "while generating notifications for %s unassignment", objectType)
		}

		formationAssignmentsForObject, err := s.formationAssignmentService.ListFormationAssignmentsForObject(ctx, formationFromDB.ID, objectID)
		if err != nil {
			return nil, errors.Wrapf(err, "While listing formationAssignments for object with type %q and ID %q", objectType, objectID)
		}

<<<<<<< HEAD
		tx, err := s.transact.Begin()
=======
		formationAssignmentsForObject, err := s.formationAssignmentService.ListFormationAssignmentsForObjectID(ctx, formationFromDB.ID, objectID)
>>>>>>> 69018d0a
		if err != nil {
			return nil, err
		}

		transactionCtx := persistence.SaveToContext(ctx, tx)
		defer s.transact.RollbackUnlessCommitted(transactionCtx, tx)

		if err = s.formationAssignmentService.ProcessFormationAssignments(transactionCtx, tnt, formationAssignmentsForObject, requests, s.formationAssignmentService.CleanupFormationAssignment); err != nil {
			commitErr := tx.Commit()
			if commitErr != nil {
				return nil, errors.Wrapf(err, "while committing transaction with error")
			}
			return nil, err
		}

		err = tx.Commit()
		if err != nil {
			return nil, errors.Wrapf(err, "while committing transaction")
		}
		return formationFromDB, nil

	case graphql.FormationObjectTypeTenant:
		asa, err := s.asaService.GetForScenarioName(ctx, formation.Name)
		if err != nil {
			return nil, err
		}
		if err = s.DeleteAutomaticScenarioAssignment(ctx, asa); err != nil {
			return nil, err
		}

		return s.getFormationByName(ctx, formation.Name, tnt)
	default:
		return nil, fmt.Errorf("unknown formation type %s", objectType)
	}
}

// CreateAutomaticScenarioAssignment creates a new AutomaticScenarioAssignment for a given ScenarioName, Tenant and TargetTenantID
// It also ensures that all runtimes(or/and runtime contexts) with given scenarios are assigned for the TargetTenantID
func (s *service) CreateAutomaticScenarioAssignment(ctx context.Context, in model.AutomaticScenarioAssignment) (model.AutomaticScenarioAssignment, error) {
	tenantID, err := tenant.LoadFromContext(ctx)
	if err != nil {
		return model.AutomaticScenarioAssignment{}, err
	}

	in.Tenant = tenantID
	if err := s.validateThatScenarioExists(ctx, in); err != nil {
		return model.AutomaticScenarioAssignment{}, err
	}

	if err = s.repo.Create(ctx, in); err != nil {
		if apperrors.IsNotUniqueError(err) {
			return model.AutomaticScenarioAssignment{}, apperrors.NewInvalidOperationError("a given scenario already has an assignment")
		}

		return model.AutomaticScenarioAssignment{}, errors.Wrap(err, "while persisting Assignment")
	}

	if err = s.EnsureScenarioAssigned(ctx, in); err != nil {
		return model.AutomaticScenarioAssignment{}, errors.Wrap(err, "while assigning scenario to runtimes matching selector")
	}

	return in, nil
}

// DeleteAutomaticScenarioAssignment deletes the assignment for a given scenario in a scope of a tenant
// It also removes corresponding assigned scenarios for the ASA
func (s *service) DeleteAutomaticScenarioAssignment(ctx context.Context, in model.AutomaticScenarioAssignment) error {
	tenantID, err := tenant.LoadFromContext(ctx)
	if err != nil {
		return errors.Wrap(err, "while loading tenant from context")
	}

	if err = s.repo.DeleteForScenarioName(ctx, tenantID, in.ScenarioName); err != nil {
		return errors.Wrap(err, "while deleting the Assignment")
	}

	if err = s.RemoveAssignedScenario(ctx, in); err != nil {
		return errors.Wrap(err, "while unassigning scenario from runtimes")
	}

	return nil
}

// EnsureScenarioAssigned ensures that the scenario is assigned to all the runtimes and runtimeContexts that are in the ASAs target_tenant_id
func (s *service) EnsureScenarioAssigned(ctx context.Context, in model.AutomaticScenarioAssignment) error {
	return s.processScenario(ctx, in, s.AssignFormation, model.AssignFormation)
}

// RemoveAssignedScenario removes all the scenarios that are coming from the provided ASA
func (s *service) RemoveAssignedScenario(ctx context.Context, in model.AutomaticScenarioAssignment) error {
	return s.processScenario(ctx, in, s.UnassignFormation, model.UnassignFormation)
}

func (s *service) processScenario(ctx context.Context, in model.AutomaticScenarioAssignment, processScenarioFunc processScenarioFunc, processingType model.FormationOperation) error {
	runtimeType, err := s.getFormationTemplateRuntimeType(ctx, in.ScenarioName, in.Tenant)
	if err != nil {
		return err
	}

	lblFilters := []*labelfilter.LabelFilter{labelfilter.NewForKeyWithQuery("runtimeType", fmt.Sprintf("\"%s\"", runtimeType))}

	ownedRuntimes, err := s.runtimeRepo.ListOwnedRuntimes(ctx, in.TargetTenantID, lblFilters)
	if err != nil {
		return errors.Wrapf(err, "while fetching runtimes in target tenant: %s", in.TargetTenantID)
	}

	for _, r := range ownedRuntimes {
		hasRuntimeContext, err := s.runtimeContextRepo.ExistsByRuntimeID(ctx, in.TargetTenantID, r.ID)
		if err != nil {
			return errors.Wrapf(err, "while getting runtime contexts for runtime with id %q", r.ID)
		}

		// If the runtime has runtime context that is so called "multi-tenant" runtime, and we should not assign the runtime to formation.
		// In such cases only the runtime context should be assigned to formation. That happens with the "for" cycle below.
		if hasRuntimeContext {
			continue
		}

		// If the runtime has not runtime context, then it's a "single tenant" runtime, and we have to assign it to formation.
		if _, err = processScenarioFunc(ctx, in.Tenant, r.ID, graphql.FormationObjectTypeRuntime, model.Formation{Name: in.ScenarioName}); err != nil {
			return errors.Wrapf(err, "while %s runtime with id %s from formation %s coming from ASA", processingType, r.ID, in.ScenarioName)
		}
	}

	// The part below covers the "multi-tenant" runtime case that we skipped above and
	// gets all runtimes(with and without owner access) and assign every runtime context(if there is any) for each of the runtimes to formation.
	runtimes, err := s.runtimeRepo.ListAll(ctx, in.TargetTenantID, lblFilters)
	if err != nil {
		return errors.Wrapf(err, "while fetching runtimes in target tenant: %s", in.TargetTenantID)
	}

	for _, r := range runtimes {
		runtimeContext, err := s.runtimeContextRepo.GetByRuntimeID(ctx, in.TargetTenantID, r.ID)
		if err != nil {
			if apperrors.IsNotFoundError(err) {
				continue
			}
			return errors.Wrapf(err, "while getting runtime context for runtime with ID: %q", r.ID)
		}

		if _, err = processScenarioFunc(ctx, in.Tenant, runtimeContext.ID, graphql.FormationObjectTypeRuntimeContext, model.Formation{Name: in.ScenarioName}); err != nil {
			return errors.Wrapf(err, "while %s runtime context with id %s from formation %s coming from ASA", processingType, runtimeContext.ID, in.ScenarioName)
		}
	}

	return nil
}

// RemoveAssignedScenarios removes all the scenarios that are coming from any of the provided ASAs
func (s *service) RemoveAssignedScenarios(ctx context.Context, in []*model.AutomaticScenarioAssignment) error {
	for _, asa := range in {
		if err := s.RemoveAssignedScenario(ctx, *asa); err != nil {
			return errors.Wrapf(err, "while deleting automatic scenario assigment: %s", asa.ScenarioName)
		}
	}
	return nil
}

// DeleteManyASAForSameTargetTenant deletes a list of ASAs for the same targetTenant
// It also removes corresponding scenario assignments coming from the ASAs
func (s *service) DeleteManyASAForSameTargetTenant(ctx context.Context, in []*model.AutomaticScenarioAssignment) error {
	tenantID, err := tenant.LoadFromContext(ctx)
	if err != nil {
		return err
	}

	targetTenant, err := s.ensureSameTargetTenant(in)
	if err != nil {
		return errors.Wrap(err, "while ensuring input is valid")
	}

	if err = s.repo.DeleteForTargetTenant(ctx, tenantID, targetTenant); err != nil {
		return errors.Wrap(err, "while deleting the Assignments")
	}

	if err = s.RemoveAssignedScenarios(ctx, in); err != nil {
		return errors.Wrap(err, "while unassigning scenario from runtimes")
	}

	return nil
}

// MergeScenariosFromInputLabelsAndAssignments merges all the scenarios that are part of the resource labels (already added + to be added with the current operation)
// with all the scenarios that should be assigned based on ASAs.
func (s *service) MergeScenariosFromInputLabelsAndAssignments(ctx context.Context, inputLabels map[string]interface{}, runtimeID string) ([]interface{}, error) {
	scenariosFromAssignments, err := s.GetScenariosFromMatchingASAs(ctx, runtimeID, graphql.FormationObjectTypeRuntime)
	scenariosSet := make(map[string]struct{}, len(scenariosFromAssignments))

	if err != nil {
		return nil, errors.Wrapf(err, "while getting scenarios for selector labels")
	}

	for _, scenario := range scenariosFromAssignments {
		scenariosSet[scenario] = struct{}{}
	}

	scenariosFromInput, isScenarioLabelInInput := inputLabels[model.ScenariosKey]

	if isScenarioLabelInInput {
		scenarioLabels, err := label.ValueToStringsSlice(scenariosFromInput)
		if err != nil {
			return nil, errors.Wrap(err, "while converting scenarios label to a string slice")
		}

		for _, scenario := range scenarioLabels {
			scenariosSet[scenario] = struct{}{}
		}
	}

	scenarios := make([]interface{}, 0, len(scenariosSet))
	for k := range scenariosSet {
		scenarios = append(scenarios, k)
	}
	return scenarios, nil
}

// GetScenariosFromMatchingASAs gets all the scenarios that should be added to the runtime based on the matching Automatic Scenario Assignments
// In order to do that, the ASAs should be searched in the caller tenant as this is the tenant that modifies the runtime and this is the tenant that the ASA
// produced labels should be added to.
func (s *service) GetScenariosFromMatchingASAs(ctx context.Context, objectID string, objType graphql.FormationObjectType) ([]string, error) {
	log.C(ctx).Infof("Getting scenarios matching from ASA for object with ID: %q and type: %q", objectID, objType)
	tenantID, err := tenant.LoadFromContext(ctx)
	if err != nil {
		return nil, err
	}

	matchFunc, err := s.getMatchingFuncByFormationObjectType(objType)
	if err != nil {
		return nil, err
	}

	scenarioAssignments, err := s.repo.ListAll(ctx, tenantID)
	if err != nil {
		return nil, errors.Wrapf(err, "while listinng Automatic Scenario Assignments in tenant: %s", tenantID)
	}
	log.C(ctx).Infof("Found %d ASA(s) in tenant with ID: %q", len(scenarioAssignments), tenantID)

	matchingASAs := make([]*model.AutomaticScenarioAssignment, 0, len(scenarioAssignments))
	for _, scenarioAssignment := range scenarioAssignments {
		matches, err := matchFunc(ctx, scenarioAssignment, objectID)
		if err != nil {
			return nil, errors.Wrapf(err, "while checkig if asa matches runtime with ID %s", objectID)
		}
		if matches {
			matchingASAs = append(matchingASAs, scenarioAssignment)
		}
	}

	scenarios := make([]string, 0)
	for _, sa := range matchingASAs {
		scenarios = append(scenarios, sa.ScenarioName)
	}
	log.C(ctx).Infof("Matched scenarios from ASA are: %v", scenarios)

	return scenarios, nil
}

type matchingFunc func(ctx context.Context, asa *model.AutomaticScenarioAssignment, runtimeID string) (bool, error)

func (s *service) getMatchingFuncByFormationObjectType(objType graphql.FormationObjectType) (matchingFunc, error) {
	switch objType {
	case graphql.FormationObjectTypeRuntime:
		return s.isASAMatchingRuntime, nil
	case graphql.FormationObjectTypeRuntimeContext:
		return s.isASAMatchingRuntimeContext, nil
	}
	return nil, errors.Errorf("unexpected formation object type %q", objType)
}

func (s *service) isASAMatchingRuntime(ctx context.Context, asa *model.AutomaticScenarioAssignment, runtimeID string) (bool, error) {
	runtimeType, err := s.getFormationTemplateRuntimeType(ctx, asa.ScenarioName, asa.Tenant)
	if err != nil {
		return false, err
	}

	lblFilters := []*labelfilter.LabelFilter{labelfilter.NewForKeyWithQuery("runtimeType", fmt.Sprintf("\"%s\"", runtimeType))}

	runtimeExists, err := s.runtimeRepo.OwnerExistsByFiltersAndID(ctx, asa.TargetTenantID, runtimeID, lblFilters)
	if err != nil {
		return false, errors.Wrapf(err, "while checking if runtime with id %q have owner=true", runtimeID)
	}

	if !runtimeExists {
		return false, nil
	}

	// If the runtime has runtime contexts then it's a "multi-tenant" runtime, and it should NOT be matched by the ASA and should NOT be added to formation.
	hasRuntimeContext, err := s.runtimeContextRepo.ExistsByRuntimeID(ctx, asa.TargetTenantID, runtimeID)
	if err != nil {
		return false, errors.Wrapf(err, "while cheking runtime context existence for runtime with ID: %q", runtimeID)
	}

	return !hasRuntimeContext, nil
}

func (s *service) isASAMatchingRuntimeContext(ctx context.Context, asa *model.AutomaticScenarioAssignment, runtimeContextID string) (bool, error) {
	runtimeType, err := s.getFormationTemplateRuntimeType(ctx, asa.ScenarioName, asa.Tenant)
	if err != nil {
		return false, err
	}

	runtimeTypeKey := "runtimeType"
	lblFilters := []*labelfilter.LabelFilter{labelfilter.NewForKeyWithQuery(runtimeTypeKey, fmt.Sprintf("\"%s\"", runtimeType))}

	rtmCtx, err := s.runtimeContextRepo.GetByID(ctx, asa.TargetTenantID, runtimeContextID)
	if err != nil {
		if apperrors.IsNotFoundError(err) {
			return false, nil
		}
		return false, errors.Wrapf(err, "while getting runtime contexts with ID: %q", runtimeContextID)
	}

	_, err = s.runtimeRepo.GetByFiltersAndID(ctx, asa.TargetTenantID, rtmCtx.RuntimeID, lblFilters)
	if err != nil {
		if apperrors.IsNotFoundError(err) {
			return false, nil
		}
		return false, errors.Wrapf(err, "while getting runtime with ID: %q and label with key: %q and value: %q", rtmCtx.RuntimeID, runtimeTypeKey, runtimeType)
	}

	return true, nil
}

func (s *service) isFormationComingFromASA(ctx context.Context, objectID, formation string, objectType graphql.FormationObjectType) (bool, error) {
	formationsFromASA, err := s.GetScenariosFromMatchingASAs(ctx, objectID, objectType)
	if err != nil {
		return false, errors.Wrapf(err, "while getting formations from ASAs for %s with id: %q", objectType, objectID)
	}

	for _, formationFromASA := range formationsFromASA {
		if formation == formationFromASA {
			return true, nil
		}
	}

	return false, nil
}

func (s *service) modifyFormations(ctx context.Context, tnt, formationName string, modificationFunc modificationFunc) error {
	def, err := s.labelDefRepository.GetByKey(ctx, tnt, model.ScenariosKey)
	if err != nil {
		return errors.Wrapf(err, "while getting `%s` label definition", model.ScenariosKey)
	}
	if def.Schema == nil {
		return fmt.Errorf("missing schema for `%s` label definition", model.ScenariosKey)
	}

	formations, err := labeldef.ParseFormationsFromSchema(def.Schema)
	if err != nil {
		return err
	}

	formations, err = modificationFunc(formations, formationName)
	if err != nil {
		return err
	}

	schema, err := labeldef.NewSchemaForFormations(formations)
	if err != nil {
		return errors.Wrap(err, "while parsing scenarios")
	}

	if err = s.labelDefService.ValidateExistingLabelsAgainstSchema(ctx, schema, tnt, model.ScenariosKey); err != nil {
		return err
	}
	if err = s.labelDefService.ValidateAutomaticScenarioAssignmentAgainstSchema(ctx, schema, tnt, model.ScenariosKey); err != nil {
		return errors.Wrap(err, "while validating Scenario Assignments against a new schema")
	}

	return s.labelDefRepository.UpdateWithVersion(ctx, model.LabelDefinition{
		ID:      def.ID,
		Tenant:  tnt,
		Key:     model.ScenariosKey,
		Schema:  &schema,
		Version: def.Version,
	})
}

func (s *service) modifyAssignedFormations(ctx context.Context, tnt, objectID string, formation model.Formation, objectType model.LabelableObject, modificationFunc modificationFunc) error {
	log.C(ctx).Infof("Modifying formation with name: %q for object with type: %q and ID: %q", formation.Name, objectType, objectID)

	labelInput := newLabelInput(formation.Name, objectID, objectType)
	existingLabel, err := s.labelService.GetLabel(ctx, tnt, labelInput)
	if err != nil {
		return err
	}

	existingFormations, err := label.ValueToStringsSlice(existingLabel.Value)
	if err != nil {
		return err
	}

	formations, err := modificationFunc(existingFormations, formation.Name)
	if err != nil {
		return err
	}

	// can not set scenario label to empty value, violates the scenario label definition
	if len(formations) == 0 {
		return s.labelRepository.Delete(ctx, tnt, objectType, objectID, model.ScenariosKey)
	}

	labelInput.Value = formations
	labelInput.Version = existingLabel.Version
	return s.labelService.UpdateLabel(ctx, tnt, existingLabel.ID, labelInput)
}

type modificationFunc func([]string, string) ([]string, error)

func addFormation(formations []string, formation string) ([]string, error) {
	for _, f := range formations {
		if f == formation {
			return nil, apperrors.NewNotUniqueErrorWithMessage(resource.Formations, fmt.Sprintf("Formation %s already exists", formation))
		}
	}

	return append(formations, formation), nil
}

func deleteFormation(formations []string, formation string) ([]string, error) {
	filteredFormations := make([]string, 0, len(formations))
	for _, f := range formations {
		if f != formation {
			filteredFormations = append(filteredFormations, f)
		}
	}

	return filteredFormations, nil
}

func newLabelInput(formation, objectID string, objectType model.LabelableObject) *model.LabelInput {
	return &model.LabelInput{
		Key:        model.ScenariosKey,
		Value:      []string{formation},
		ObjectID:   objectID,
		ObjectType: objectType,
		Version:    0,
	}
}

func newAutomaticScenarioAssignmentModel(formation, callerTenant, targetTenant string) model.AutomaticScenarioAssignment {
	return model.AutomaticScenarioAssignment{
		ScenarioName:   formation,
		Tenant:         callerTenant,
		TargetTenantID: targetTenant,
	}
}

func objectTypeToLabelableObject(objectType graphql.FormationObjectType) (labelableObj model.LabelableObject) {
	switch objectType {
	case graphql.FormationObjectTypeApplication:
		labelableObj = model.ApplicationLabelableObject
	case graphql.FormationObjectTypeRuntime:
		labelableObj = model.RuntimeLabelableObject
	case graphql.FormationObjectTypeTenant:
		labelableObj = model.TenantLabelableObject
	case graphql.FormationObjectTypeRuntimeContext:
		labelableObj = model.RuntimeContextLabelableObject
	}
	return labelableObj
}

func (s *service) ensureSameTargetTenant(in []*model.AutomaticScenarioAssignment) (string, error) {
	if len(in) == 0 || in[0] == nil {
		return "", apperrors.NewInternalError("expected at least one item in Assignments slice")
	}

	targetTenant := in[0].TargetTenantID

	for _, item := range in {
		if item != nil && item.TargetTenantID != targetTenant {
			return "", apperrors.NewInternalError("all input items have to have the same target tenant")
		}
	}

	return targetTenant, nil
}

func (s *service) validateThatScenarioExists(ctx context.Context, in model.AutomaticScenarioAssignment) error {
	availableScenarios, err := s.getAvailableScenarios(ctx, in.Tenant)
	if err != nil {
		return err
	}

	for _, av := range availableScenarios {
		if av == in.ScenarioName {
			return nil
		}
	}

	return apperrors.NewNotFoundError(resource.AutomaticScenarioAssigment, in.ScenarioName)
}

func (s *service) getAvailableScenarios(ctx context.Context, tenantID string) ([]string, error) {
	out, err := s.labelDefService.GetAvailableScenarios(ctx, tenantID)
	if err != nil {
		return nil, errors.Wrap(err, "while getting available scenarios")
	}
	return out, nil
}

func (s *service) createFormation(ctx context.Context, tenant, templateName, formationName string) (*model.Formation, error) {
	fTmpl, err := s.formationTemplateRepository.GetByName(ctx, templateName)
	if err != nil {
		log.C(ctx).Errorf("An error occurred while getting formation template by name: %q: %v", templateName, err)
		return nil, errors.Wrapf(err, "An error occurred while getting formation template by name: %q", templateName)
	}

	formation := &model.Formation{
		ID:                  s.uuidService.Generate(),
		TenantID:            tenant,
		FormationTemplateID: fTmpl.ID,
		Name:                formationName,
	}
	log.C(ctx).Debugf("Creating formation with name: %q and template ID: %q...", formationName, fTmpl.ID)
	if err = s.formationRepository.Create(ctx, formation); err != nil {
		log.C(ctx).Errorf("An error occurred while creating formation with name: %q and template ID: %q", formationName, fTmpl.ID)
		return nil, errors.Wrapf(err, "An error occurred while creating formation with name: %q and template ID: %q", formationName, fTmpl.ID)
	}

	return formation, nil
}

func (s *service) getFormationByName(ctx context.Context, formationName, tnt string) (*model.Formation, error) {
	f, err := s.formationRepository.GetByName(ctx, formationName, tnt)
	if err != nil {
		log.C(ctx).Errorf("An error occurred while getting formation by name: %q: %v", formationName, err)
		return nil, errors.Wrapf(err, "An error occurred while getting formation by name: %q", formationName)
	}

	return f, nil
}

func (s *service) getFormationTemplateRuntimeType(ctx context.Context, scenarioName, tenant string) (string, error) {
	log.C(ctx).Debugf("Getting formation with name: %q in tenant: %q", scenarioName, tenant)
	formation, err := s.formationRepository.GetByName(ctx, scenarioName, tenant)
	if err != nil {
		return "", errors.Wrapf(err, "while getting formation by name %q", scenarioName)
	}

	log.C(ctx).Debugf("Getting formation template with ID: %q", formation.FormationTemplateID)
	formationTemplate, err := s.formationTemplateRepository.Get(ctx, formation.FormationTemplateID)
	if err != nil {
		return "", errors.Wrapf(err, "while getting formation template by id %q", formation.FormationTemplateID)
	}

	return formationTemplate.RuntimeType, nil
}

func (s *service) isValidApplicationType(ctx context.Context, tnt string, applicationID string, formation *model.Formation) error {
	formationTemplate, err := s.formationTemplateRepository.Get(ctx, formation.FormationTemplateID)
	if err != nil {
		return errors.Wrapf(err, "while getting formation template with ID %q", formation.FormationTemplateID)
	}
	applicationTypeLabel, err := s.labelService.GetLabel(ctx, tnt, &model.LabelInput{
		Key:        s.applicationTypeLabelKey,
		ObjectID:   applicationID,
		ObjectType: model.ApplicationLabelableObject,
	})
	if err != nil {
		return errors.Wrapf(err, "while getting label %q for application with ID %q", s.applicationTypeLabelKey, applicationID)
	}

	applicationType, ok := applicationTypeLabel.Value.(string)
	if !ok {
		return apperrors.NewInvalidOperationError(fmt.Sprintf("missing %s label for formation template %q, allowing only %q", s.applicationTypeLabelKey, formationTemplate.Name, formationTemplate.ApplicationTypes))
	}
	isAllowed := false
	for _, allowedType := range formationTemplate.ApplicationTypes {
		if allowedType == applicationType {
			isAllowed = true
			break
		}
	}
	if !isAllowed {
		return apperrors.NewInvalidOperationError(fmt.Sprintf("unsupported applicationType %q for formation template %q, allowing only %q", applicationType, formationTemplate.Name, formationTemplate.ApplicationTypes))
	}
	return nil
}

func setToSlice(set map[string]bool) []string {
	result := make([]string, 0, len(set))
	for key := range set {
		result = append(result, key)
	}
	return result
}<|MERGE_RESOLUTION|>--- conflicted
+++ resolved
@@ -3,7 +3,6 @@
 import (
 	"context"
 	"fmt"
-	"github.com/kyma-incubator/compass/components/director/internal/domain/formationassignment"
 	"github.com/kyma-incubator/compass/components/director/pkg/persistence"
 
 	"github.com/kyma-incubator/compass/components/director/internal/domain/label"
@@ -115,24 +114,6 @@
 	GetInternalTenant(ctx context.Context, externalTenant string) (string, error)
 }
 
-<<<<<<< HEAD
-//go:generate mockery --exported --name=formationAssignmentService --output=automock --outpkg=automock --case=underscore --disable-version-string
-type formationAssignmentService interface {
-	Create(ctx context.Context, in *model.FormationAssignmentInput) (string, error)
-	Get(ctx context.Context, id string) (*model.FormationAssignment, error)
-	GetForFormation(ctx context.Context, id, formationID string) (*model.FormationAssignment, error)
-	ListByFormationIDs(ctx context.Context, formationIDs []string, pageSize int, cursor string) ([]*model.FormationAssignmentPage, error)
-	ListFormationAssignmentsForObject(ctx context.Context, formationID, objectID string) ([]*model.FormationAssignment, error)
-	Update(ctx context.Context, id string, in *model.FormationAssignmentInput) error
-	Delete(ctx context.Context, id string) error
-	ProcessFormationAssignments(ctx context.Context, tenant string, formationAssignmentsForObject []*model.FormationAssignment, requests []*webhookclient.NotificationRequest, operation func(context.Context, *formationassignment.AssignmentMappingPair) error) error
-	UpdateFormationAssignment(ctx context.Context, mappingPair *formationassignment.AssignmentMappingPair) error
-	GenerateAssignments(ctx context.Context, tnt, objectID string, objectType graphql.FormationObjectType, formation *model.Formation) ([]*model.FormationAssignment, error)
-	CleanupFormationAssignment(ctx context.Context, mappingPair *formationassignment.AssignmentMappingPair) error
-}
-
-=======
->>>>>>> 69018d0a
 type service struct {
 	labelDefRepository          labelDefRepository
 	labelRepository             labelRepository
@@ -435,16 +416,7 @@
 			return nil, errors.Wrapf(err, "while generating notifications for %s unassignment", objectType)
 		}
 
-<<<<<<< HEAD
-		formationAssignmentsForObject, err := s.formationAssignmentService.ListFormationAssignmentsForObject(ctx, formationFromDB.ID, objectID)
-=======
-		responses, err := s.notificationsService.SendNotifications(ctx, requests)
-		if err != nil {
-			return nil, err
-		}
-
 		formationAssignmentsForObject, err := s.formationAssignmentService.ListFormationAssignmentsForObjectID(ctx, formationFromDB.ID, objectID)
->>>>>>> 69018d0a
 		if err != nil {
 			return nil, errors.Wrapf(err, "While listing formationAssignments for object with type %q and ID %q", objectType, objectID)
 		}
@@ -493,16 +465,12 @@
 			return nil, errors.Wrapf(err, "while generating notifications for %s unassignment", objectType)
 		}
 
-		formationAssignmentsForObject, err := s.formationAssignmentService.ListFormationAssignmentsForObject(ctx, formationFromDB.ID, objectID)
+		formationAssignmentsForObject, err := s.formationAssignmentService.ListFormationAssignmentsForObjectID(ctx, formationFromDB.ID, objectID)
 		if err != nil {
 			return nil, errors.Wrapf(err, "While listing formationAssignments for object with type %q and ID %q", objectType, objectID)
 		}
 
-<<<<<<< HEAD
 		tx, err := s.transact.Begin()
-=======
-		formationAssignmentsForObject, err := s.formationAssignmentService.ListFormationAssignmentsForObjectID(ctx, formationFromDB.ID, objectID)
->>>>>>> 69018d0a
 		if err != nil {
 			return nil, err
 		}
