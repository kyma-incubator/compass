package formation

import (
	"context"
	"fmt"

	"github.com/kyma-incubator/compass/components/director/pkg/correlation"

	webhookdir "github.com/kyma-incubator/compass/components/director/pkg/webhook"
	webhookclient "github.com/kyma-incubator/compass/components/director/pkg/webhook_client"

	"github.com/kyma-incubator/compass/components/director/pkg/log"

	"github.com/kyma-incubator/compass/components/director/internal/domain/tenant"
	"github.com/kyma-incubator/compass/components/director/internal/labelfilter"
	"github.com/kyma-incubator/compass/components/director/pkg/resource"

	"github.com/kyma-incubator/compass/components/director/internal/domain/labeldef"

	"github.com/kyma-incubator/compass/components/director/internal/domain/label"
	"github.com/kyma-incubator/compass/components/director/internal/model"
	"github.com/kyma-incubator/compass/components/director/pkg/apperrors"
	"github.com/kyma-incubator/compass/components/director/pkg/graphql"
	"github.com/pkg/errors"
)

//go:generate mockery --exported --name=labelDefRepository --output=automock --outpkg=automock --case=underscore --disable-version-string
type labelDefRepository interface {
	GetByKey(ctx context.Context, tenant string, key string) (*model.LabelDefinition, error)
	UpdateWithVersion(ctx context.Context, def model.LabelDefinition) error
}

//go:generate mockery --exported --name=labelRepository --output=automock --outpkg=automock --case=underscore --disable-version-string
type labelRepository interface {
	Delete(context.Context, string, model.LabelableObject, string, string) error
	ListForObjectIDs(ctx context.Context, tenant string, objectType model.LabelableObject, objectIDs []string) (map[string]map[string]interface{}, error)
	ListForObject(ctx context.Context, tenant string, objectType model.LabelableObject, objectID string) (map[string]*model.Label, error)
}

//go:generate mockery --exported --name=runtimeRepository --output=automock --outpkg=automock --case=underscore --disable-version-string
type runtimeRepository interface {
	GetByFiltersAndID(ctx context.Context, tenant, id string, filter []*labelfilter.LabelFilter) (*model.Runtime, error)
	ListAll(ctx context.Context, tenant string, filter []*labelfilter.LabelFilter) ([]*model.Runtime, error)
	ListOwnedRuntimes(ctx context.Context, tenant string, filter []*labelfilter.LabelFilter) ([]*model.Runtime, error)
	ListByScenariosAndIDs(ctx context.Context, tenant string, scenarios []string, ids []string) ([]*model.Runtime, error)
	ListByIDs(ctx context.Context, tenant string, ids []string) ([]*model.Runtime, error)
	GetByID(ctx context.Context, tenant, id string) (*model.Runtime, error)
	OwnerExistsByFiltersAndID(ctx context.Context, tenant, id string, filter []*labelfilter.LabelFilter) (bool, error)
}

//go:generate mockery --exported --name=applicationRepository --output=automock --outpkg=automock --case=underscore --disable-version-string
type applicationRepository interface {
	GetByID(ctx context.Context, tenant, id string) (*model.Application, error)
	ListByScenariosNoPaging(ctx context.Context, tenant string, scenarios []string) ([]*model.Application, error)
}

//go:generate mockery --exported --name=applicationTemplateRepository --output=automock --outpkg=automock --case=underscore --disable-version-string
type applicationTemplateRepository interface {
	Get(ctx context.Context, id string) (*model.ApplicationTemplate, error)
	ListByIDs(ctx context.Context, ids []string) ([]*model.ApplicationTemplate, error)
}

//go:generate mockery --exported --name=runtimeContextRepository --output=automock --outpkg=automock --case=underscore --disable-version-string
type runtimeContextRepository interface {
	GetByRuntimeID(ctx context.Context, tenant, runtimeID string) (*model.RuntimeContext, error)
	ListByScenariosAndRuntimeIDs(ctx context.Context, tenant string, scenarios []string, runtimeIDs []string) ([]*model.RuntimeContext, error)
	GetByID(ctx context.Context, tenant, id string) (*model.RuntimeContext, error)
	ExistsByRuntimeID(ctx context.Context, tenant, rtmID string) (bool, error)
}

// FormationRepository represents the Formations repository layer
//go:generate mockery --name=FormationRepository --output=automock --outpkg=automock --case=underscore --disable-version-string
type FormationRepository interface {
	Get(ctx context.Context, id, tenantID string) (*model.Formation, error)
	GetByName(ctx context.Context, name, tenantID string) (*model.Formation, error)
	List(ctx context.Context, tenant string, pageSize int, cursor string) (*model.FormationPage, error)
	Create(ctx context.Context, item *model.Formation) error
	DeleteByName(ctx context.Context, tenantID, name string) error
}

// FormationTemplateRepository represents the FormationTemplate repository layer
//go:generate mockery --name=FormationTemplateRepository --output=automock --outpkg=automock --case=underscore --disable-version-string
type FormationTemplateRepository interface {
	Get(ctx context.Context, id string) (*model.FormationTemplate, error)
	GetByName(ctx context.Context, templateName string) (*model.FormationTemplate, error)
}

//go:generate mockery --exported --name=labelDefService --output=automock --outpkg=automock --case=underscore --disable-version-string
type labelDefService interface {
	CreateWithFormations(ctx context.Context, tnt string, formations []string) error
	ValidateExistingLabelsAgainstSchema(ctx context.Context, schema interface{}, tenant, key string) error
	ValidateAutomaticScenarioAssignmentAgainstSchema(ctx context.Context, schema interface{}, tenantID, key string) error
	EnsureScenariosLabelDefinitionExists(ctx context.Context, tenantID string) error
	GetAvailableScenarios(ctx context.Context, tenantID string) ([]string, error)
}

//go:generate mockery --exported --name=labelService --output=automock --outpkg=automock --case=underscore --disable-version-string
type labelService interface {
	CreateLabel(ctx context.Context, tenant, id string, labelInput *model.LabelInput) error
	UpdateLabel(ctx context.Context, tenant, id string, labelInput *model.LabelInput) error
	GetLabel(ctx context.Context, tenant string, labelInput *model.LabelInput) (*model.Label, error)
}

//go:generate mockery --exported --name=uuidService --output=automock --outpkg=automock --case=underscore --disable-version-string
type uuidService interface {
	Generate() string
}

//go:generate mockery --exported --name=automaticFormationAssignmentService --output=automock --outpkg=automock --case=underscore --disable-version-string
type automaticFormationAssignmentService interface {
	GetForScenarioName(ctx context.Context, scenarioName string) (model.AutomaticScenarioAssignment, error)
}

//go:generate mockery --exported --name=automaticFormationAssignmentRepository --output=automock --outpkg=automock --case=underscore --disable-version-string
type automaticFormationAssignmentRepository interface {
	Create(ctx context.Context, model model.AutomaticScenarioAssignment) error
	DeleteForTargetTenant(ctx context.Context, tenantID string, targetTenantID string) error
	DeleteForScenarioName(ctx context.Context, tenantID string, scenarioName string) error
	ListAll(ctx context.Context, tenantID string) ([]*model.AutomaticScenarioAssignment, error)
}

//go:generate mockery --exported --name=tenantService --output=automock --outpkg=automock --case=underscore --disable-version-string
type tenantService interface {
	GetInternalTenant(ctx context.Context, externalTenant string) (string, error)
}

//go:generate mockery --exported --name=webhookClient --output=automock --outpkg=automock --case=underscore --disable-version-string
type webhookClient interface {
	Do(ctx context.Context, request *webhookclient.Request) (*webhookdir.Response, error)
}

//go:generate mockery --exported --name=webhookRepository --output=automock --outpkg=automock --case=underscore --disable-version-string
type webhookRepository interface {
	ListByReferenceObjectTypeAndWebhookType(ctx context.Context, tenant string, whType model.WebhookType, objType model.WebhookReferenceObjectType) ([]*model.Webhook, error)
	GetByIDAndWebhookType(ctx context.Context, tenant, objectID string, objectType model.WebhookReferenceObjectType, webhookType model.WebhookType) (*model.Webhook, error)
}

//go:generate mockery --exported --name=webhookConverter --output=automock --outpkg=automock --case=underscore --disable-version-string
type webhookConverter interface {
	ToGraphQL(in *model.Webhook) (*graphql.Webhook, error)
}

type service struct {
	labelDefRepository            labelDefRepository
	labelRepository               labelRepository
	formationRepository           FormationRepository
	formationTemplateRepository   FormationTemplateRepository
	labelService                  labelService
	labelDefService               labelDefService
	asaService                    automaticFormationAssignmentService
	uuidService                   uuidService
	tenantSvc                     tenantService
	repo                          automaticFormationAssignmentRepository
	runtimeRepo                   runtimeRepository
	runtimeContextRepo            runtimeContextRepository
	webhookRepository             webhookRepository
	webhookClient                 webhookClient
	applicationRepository         applicationRepository
	applicationTemplateRepository applicationTemplateRepository
	webhookConverter              webhookConverter
<<<<<<< HEAD
	applicationTypeLabelKey       string
}

// NewService creates formation service
func NewService(labelDefRepository labelDefRepository, labelRepository labelRepository, formationRepository FormationRepository, formationTemplateRepository FormationTemplateRepository, labelService labelService, uuidService uuidService, labelDefService labelDefService, asaRepo automaticFormationAssignmentRepository, asaService automaticFormationAssignmentService, tenantSvc tenantService, runtimeRepo runtimeRepository, runtimeContextRepo runtimeContextRepository, webhookRepository webhookRepository, webhookClient webhookClient, applicationRepository applicationRepository, applicationTemplateRepository applicationTemplateRepository, webhookConverter webhookConverter, applicationTypeLabelKey string) *service {
=======
	runtimeTypeLabelKey           string
}

// NewService creates formation service
func NewService(labelDefRepository labelDefRepository, labelRepository labelRepository, formationRepository FormationRepository, formationTemplateRepository FormationTemplateRepository, labelService labelService, uuidService uuidService, labelDefService labelDefService, asaRepo automaticFormationAssignmentRepository, asaService automaticFormationAssignmentService, tenantSvc tenantService, runtimeRepo runtimeRepository, runtimeContextRepo runtimeContextRepository, webhookRepository webhookRepository, webhookClient webhookClient, applicationRepository applicationRepository, applicationTemplateRepository applicationTemplateRepository, webhookConverter webhookConverter, runtimeTypeLabelKey string) *service {
>>>>>>> c9e18845
	return &service{
		labelDefRepository:            labelDefRepository,
		labelRepository:               labelRepository,
		formationRepository:           formationRepository,
		formationTemplateRepository:   formationTemplateRepository,
		labelService:                  labelService,
		labelDefService:               labelDefService,
		asaService:                    asaService,
		uuidService:                   uuidService,
		tenantSvc:                     tenantSvc,
		repo:                          asaRepo,
		runtimeRepo:                   runtimeRepo,
		runtimeContextRepo:            runtimeContextRepo,
		webhookRepository:             webhookRepository,
		webhookClient:                 webhookClient,
		applicationRepository:         applicationRepository,
		applicationTemplateRepository: applicationTemplateRepository,
		webhookConverter:              webhookConverter,
<<<<<<< HEAD
		applicationTypeLabelKey:       applicationTypeLabelKey,
=======
		runtimeTypeLabelKey:           runtimeTypeLabelKey,
>>>>>>> c9e18845
	}
}

type processScenarioFunc func(context.Context, string, string, graphql.FormationObjectType, model.Formation) (*model.Formation, error)

// List returns paginated Formations based on pageSize and cursor
func (s *service) List(ctx context.Context, pageSize int, cursor string) (*model.FormationPage, error) {
	formationTenant, err := tenant.LoadFromContext(ctx)
	if err != nil {
		return nil, errors.Wrapf(err, "while loading tenant from context")
	}

	if pageSize < 1 || pageSize > 200 {
		return nil, apperrors.NewInvalidDataError("page size must be between 1 and 200")
	}

	return s.formationRepository.List(ctx, formationTenant, pageSize, cursor)
}

// Get returns the Formation by its id
func (s *service) Get(ctx context.Context, id string) (*model.Formation, error) {
	tnt, err := tenant.LoadFromContext(ctx)
	if err != nil {
		return nil, errors.Wrapf(err, "while loading tenant from context")
	}

	formation, err := s.formationRepository.Get(ctx, id, tnt)
	if err != nil {
		return nil, errors.Wrapf(err, "while getting Formation with ID %q", id)
	}

	return formation, nil
}

// GetFormationsForObject returns slice of formations for entity with ID objID and type objType
func (s *service) GetFormationsForObject(ctx context.Context, tnt string, objType model.LabelableObject, objID string) ([]string, error) {
	labelInput := &model.LabelInput{
		Key:        model.ScenariosKey,
		ObjectID:   objID,
		ObjectType: objType,
	}
	existingLabel, err := s.labelService.GetLabel(ctx, tnt, labelInput)
	if err != nil {
		return nil, errors.Wrapf(err, "while fetching scenario label for %q with id %q", objType, objID)
	}

	return label.ValueToStringsSlice(existingLabel.Value)
}

// CreateFormation adds the provided formation to the scenario label definitions of the given tenant.
// If the scenario label definition does not exist it will be created
// Also, a new Formation entity is created based on the provided template name or the default one is used if it's not provided
func (s *service) CreateFormation(ctx context.Context, tnt string, formation model.Formation, templateName string) (*model.Formation, error) {
	formationName := formation.Name
	if err := s.modifyFormations(ctx, tnt, formationName, addFormation); err != nil {
		if !apperrors.IsNotFoundError(err) {
			return nil, err
		}
		if err = s.labelDefService.CreateWithFormations(ctx, tnt, []string{formationName}); err != nil {
			return nil, err
		}
	}

	// TODO:: Currently we need to support both mechanisms of formation creation/deletion(through label definitions and Formations entity) for backwards compatibility
	return s.createFormation(ctx, tnt, templateName, formationName)
}

// DeleteFormation removes the provided formation from the scenario label definitions of the given tenant.
// Also, removes the Formation entity from the DB
func (s *service) DeleteFormation(ctx context.Context, tnt string, formation model.Formation) (*model.Formation, error) {
	formationName := formation.Name
	if err := s.modifyFormations(ctx, tnt, formationName, deleteFormation); err != nil {
		return nil, err
	}

	f, err := s.getFormationByName(ctx, formation.Name, tnt)
	if err != nil {
		return nil, err
	}

	// TODO:: Currently we need to support both mechanisms of formation creation/deletion(through label definitions and Formations entity) for backwards compatibility
	if err = s.formationRepository.DeleteByName(ctx, tnt, formationName); err != nil {
		log.C(ctx).Errorf("An error occurred while deleting formation with name: %q", formationName)
		return nil, errors.Wrapf(err, "An error occurred while deleting formation with name: %q", formationName)
	}

	return f, nil
}

// AssignFormation assigns object based on graphql.FormationObjectType.
//
// When objectType graphql.FormationObjectType is graphql.FormationObjectTypeApplication, graphql.FormationObjectTypeRuntime and
// graphql.FormationObjectTypeRuntimeContext it adds the provided formation to the scenario label of the entity if such exists,
// otherwise new scenario label is created for the entity with the provided formation.
//
// Additionally, a notification is sent to each runtime that needs to be notified (has a configuration change webhook) and is part of the formation either directly or via runtimeContext.
// 		- If objectType is graphql.FormationObjectTypeApplication, a notification for the assigned application is sent to all the runtimes
//			that are in the formation (either directly or via runtimeContext) and has configuration change webhooks.
// 		- If objectType is graphql.FormationObjectTypeRuntime or graphql.FormationObjectTypeRuntimeContext, and the runtime has configuration change webhook,
//			a notification for each application in the formation is sent to this runtime.
//
// If the graphql.FormationObjectType is graphql.FormationObjectTypeTenant it will
// create automatic scenario assignment with the caller and target tenant.
func (s *service) AssignFormation(ctx context.Context, tnt, objectID string, objectType graphql.FormationObjectType, formation model.Formation) (*model.Formation, error) {
	switch objectType {
	case graphql.FormationObjectTypeApplication, graphql.FormationObjectTypeRuntime, graphql.FormationObjectTypeRuntimeContext:
		formationFromDB, err := s.assign(ctx, tnt, objectID, objectType, formation)
		if err != nil {
			return nil, err
		}
		requests, err := s.generateNotifications(ctx, tnt, objectID, formationFromDB, model.AssignFormation, objectType)
		if err != nil {
			return nil, errors.Wrapf(err, "while generating notifications for %s assignment", objectType)
		}
		err = s.sendNotifications(ctx, requests)
		if err != nil {
			return nil, err
		}
		return formationFromDB, nil
	case graphql.FormationObjectTypeTenant:
		targetTenantID, err := s.tenantSvc.GetInternalTenant(ctx, objectID)
		if err != nil {
			return nil, err
		}

		if _, err = s.CreateAutomaticScenarioAssignment(ctx, newAutomaticScenarioAssignmentModel(formation.Name, tnt, targetTenantID)); err != nil {
			return nil, err
		}
		return s.getFormationByName(ctx, formation.Name, tnt)
	default:
		return nil, fmt.Errorf("unknown formation type %s", objectType)
	}
}

func (s *service) isValidRuntimeType(ctx context.Context, tnt string, runtimeID string, formation *model.Formation) error {
	formationTemplate, err := s.formationTemplateRepository.Get(ctx, formation.FormationTemplateID)
	if err != nil {
		return errors.Wrapf(err, "while getting formation template with ID %q", formation.FormationTemplateID)
	}
	runtimeTypeLabel, err := s.labelService.GetLabel(ctx, tnt, &model.LabelInput{
		Key:        s.runtimeTypeLabelKey,
		ObjectID:   runtimeID,
		ObjectType: model.RuntimeLabelableObject,
	})
	if err != nil {
		return errors.Wrapf(err, "while getting label %q for runtime with ID %q", s.runtimeTypeLabelKey, runtimeID)
	}

	if runtimeType, ok := runtimeTypeLabel.Value.(string); !ok || runtimeType != formationTemplate.RuntimeType {
		return apperrors.NewInvalidOperationError(fmt.Sprintf("unsupported runtimeType %q for formation template %q, allowing only %q", runtimeType, formationTemplate.Name, formationTemplate.RuntimeType))
	}
	return nil
}

func (s *service) createWebhookRequest(ctx context.Context, webhook *model.Webhook, input *webhookdir.FormationConfigurationChangeInput) (*webhookclient.Request, error) {
	gqlWebhook, err := s.webhookConverter.ToGraphQL(webhook)
	if err != nil {
		return nil, errors.Wrapf(err, "while converting webhook with ID %s", webhook.ID)
	}
	return &webhookclient.Request{
		Webhook:       *gqlWebhook,
		Object:        input,
		CorrelationID: correlation.CorrelationIDFromContext(ctx),
	}, nil
}

func (s *service) sendNotifications(ctx context.Context, notifications []*webhookclient.Request) error {
	for _, notification := range notifications {
		if _, err := s.webhookClient.Do(ctx, notification); err != nil {
			return errors.Wrapf(err, "while executing webhook with ID %s for Runtime with ID %s", notification.Webhook.ID, *notification.Webhook.RuntimeID)
		}
	}
	return nil
}

func (s *service) assign(ctx context.Context, tnt, objectID string, objectType graphql.FormationObjectType, formation model.Formation) (*model.Formation, error) {
	formationFromDB, err := s.getFormationByName(ctx, formation.Name, tnt)
	if err != nil {
		return nil, errors.Wrapf(err, "while getting formation %q", formation.Name)
	}
<<<<<<< HEAD
	// TODO Remove default scenario check after removing default scenario
	if formation.Name != model.DefaultScenario && objectType == graphql.FormationObjectTypeApplication {
		if err = s.isValidApplicationType(ctx, tnt, objectID, formationFromDB); err != nil {
			return nil, errors.Wrapf(err, "while validating application type for application %q", objectID)
		}
	}

	if err = s.modifyAssignedFormations(ctx, tnt, objectID, formation, objectTypeToLabelableObject(objectType), addFormation); err != nil {
=======
	if formation.Name != model.DefaultScenario && objectType == graphql.FormationObjectTypeRuntime {
		if err = s.isValidRuntimeType(ctx, tnt, objectID, formationFromDB); err != nil {
			return nil, errors.Wrapf(err, "while validating runtime type")
		}
	}
	if formation.Name != model.DefaultScenario && objectType == graphql.FormationObjectTypeRuntimeContext {
		runtimeCtx, err := s.runtimeContextRepo.GetByID(ctx, tnt, objectID)
		if err != nil {
			return nil, errors.Wrapf(err, "while getting runtime context")
		}
		if err = s.isValidRuntimeType(ctx, tnt, runtimeCtx.RuntimeID, formationFromDB); err != nil {
			return nil, errors.Wrapf(err, "while validating runtime type of runtime")
		}
	}

	if err := s.modifyAssignedFormations(ctx, tnt, objectID, formation, objectTypeToLabelableObject(objectType), addFormation); err != nil {
>>>>>>> c9e18845
		if apperrors.IsNotFoundError(err) {
			labelInput := newLabelInput(formation.Name, objectID, objectTypeToLabelableObject(objectType))
			if err = s.labelService.CreateLabel(ctx, tnt, s.uuidService.Generate(), labelInput); err != nil {
				return nil, err
			}
<<<<<<< HEAD

=======
>>>>>>> c9e18845
			return formationFromDB, nil
		}
		return nil, err
	}

	return formationFromDB, nil
}

// UnassignFormation unassigns object base on graphql.FormationObjectType.
//
// For objectType graphql.FormationObjectTypeApplication it removes the provided formation from the
// scenario label of the application.
//
// For objectTypes graphql.FormationObjectTypeRuntime and graphql.FormationObjectTypeRuntimeContext
// it removes the formation from the scenario label of the runtime/runtime context if the provided
// formation is NOT assigned from ASA and does nothing if it is assigned from ASA.
//
// Additionally, a notification is sent to each runtime that needs to be notified (has a configuration change webhook) and is part of the formation either directly or via runtimeContext.
// 		- If objectType is graphql.FormationObjectTypeApplication, a notification for the unassigned application is sent to all the runtimes
//			that are in the formation (either directly or via runtimeContext) and has configuration change webhooks.
// 		- If objectType is graphql.FormationObjectTypeRuntime or graphql.FormationObjectTypeRuntimeContext, and the runtime has configuration change webhook,
//			a notification for each application in the formation is sent to this runtime.
//
// For objectType graphql.FormationObjectTypeTenant it will
// delete the automatic scenario assignment with the caller and target tenant.
func (s *service) UnassignFormation(ctx context.Context, tnt, objectID string, objectType graphql.FormationObjectType, formation model.Formation) (*model.Formation, error) {
	switch objectType {
	case graphql.FormationObjectTypeApplication:
		if err := s.modifyAssignedFormations(ctx, tnt, objectID, formation, objectTypeToLabelableObject(objectType), deleteFormation); err != nil {
			return nil, err
		}

		formationFromDB, err := s.getFormationByName(ctx, formation.Name, tnt)
		if err != nil {
			return nil, err
		}
		requests, err := s.generateNotificationsForApplicationAssignment(ctx, tnt, objectID, formationFromDB, model.UnassignFormation)
		if err != nil {
			return nil, errors.Wrap(err, "while generating notifications for application unassignment")
		}
		err = s.sendNotifications(ctx, requests)
		if err != nil {
			return nil, err
		}
		return formationFromDB, nil

	case graphql.FormationObjectTypeRuntime, graphql.FormationObjectTypeRuntimeContext:
		if isFormationComingFromASA, err := s.isFormationComingFromASA(ctx, objectID, formation.Name, objectType); err != nil {
			return nil, err
		} else if isFormationComingFromASA {
			return &formation, nil
		}

		formationFromDB, err := s.getFormationByName(ctx, formation.Name, tnt)
		if err != nil {
			return nil, err
		}

		if err := s.modifyAssignedFormations(ctx, tnt, objectID, formation, objectTypeToLabelableObject(objectType), deleteFormation); err != nil {
			if apperrors.IsNotFoundError(err) {
				return formationFromDB, nil
			}
			return nil, err
		}

		requests, err := s.generateNotifications(ctx, tnt, objectID, formationFromDB, model.UnassignFormation, objectType)
		if err != nil {
			return nil, errors.Wrapf(err, "while generating notifications for %s unassignment", objectType)
		}
		err = s.sendNotifications(ctx, requests)
		if err != nil {
			return nil, err
		}
		return formationFromDB, nil
	case graphql.FormationObjectTypeTenant:
		asa, err := s.asaService.GetForScenarioName(ctx, formation.Name)
		if err != nil {
			return nil, err
		}
		if err = s.DeleteAutomaticScenarioAssignment(ctx, asa); err != nil {
			return nil, err
		}

		return s.getFormationByName(ctx, formation.Name, tnt)
	default:
		return nil, fmt.Errorf("unknown formation type %s", objectType)
	}
}

func (s *service) generateNotifications(ctx context.Context, tenant, objectID string, formation *model.Formation, operation model.FormationOperation, objectType graphql.FormationObjectType) ([]*webhookclient.Request, error) {
	switch objectType {
	case graphql.FormationObjectTypeApplication:
		return s.generateNotificationsForApplicationAssignment(ctx, tenant, objectID, formation, operation)
	case graphql.FormationObjectTypeRuntime:
		return s.generateNotificationsForRuntimeAssignment(ctx, tenant, objectID, formation, operation)
	case graphql.FormationObjectTypeRuntimeContext:
		return s.generateNotificationsForRuntimeContextAssignment(ctx, tenant, objectID, formation, operation)
	default:
		return nil, fmt.Errorf("unknown formation type %s", objectType)
	}
}
func (s *service) generateNotificationsForApplicationAssignment(ctx context.Context, tenant string, appID string, formation *model.Formation, operation model.FormationOperation) ([]*webhookclient.Request, error) {
	log.C(ctx).Infof("Generating %s notifications for application %s", operation, appID)
	application, err := s.applicationRepository.GetByID(ctx, tenant, appID)
	if err != nil {
		return nil, errors.Wrapf(err, "while getting application with id %s", appID)
	}
	applicationLabels, err := s.getLabelsForObject(ctx, tenant, appID, model.ApplicationLabelableObject)
	if err != nil {
		return nil, errors.Wrapf(err, "while getting labels for application with id %s", appID)
	}
	applicationWithLabels := &webhookdir.ApplicationWithLabels{
		Application: application,
		Labels:      applicationLabels,
	}

	var appTemplateWithLabels *webhookdir.ApplicationTemplateWithLabels
	if application.ApplicationTemplateID != nil {
		appTemplate, err := s.applicationTemplateRepository.Get(ctx, *application.ApplicationTemplateID)
		if err != nil {
			return nil, errors.Wrapf(err, "while getting application template with id %s", *application.ApplicationTemplateID)
		}
		applicationTemplateLabels, err := s.getLabelsForObject(ctx, tenant, appTemplate.ID, model.AppTemplateLabelableObject)
		if err != nil {
			return nil, errors.Wrapf(err, "while getting labels for application template with id %s", appTemplate.ID)
		}
		appTemplateWithLabels = &webhookdir.ApplicationTemplateWithLabels{
			ApplicationTemplate: appTemplate,
			Labels:              applicationTemplateLabels,
		}
	}

	webhooks, err := s.webhookRepository.ListByReferenceObjectTypeAndWebhookType(ctx, tenant, model.WebhookTypeConfigurationChanged, model.RuntimeWebhookReference)
	if err != nil {
		return nil, errors.Wrap(err, "when listing configuration changed webhooks for runtimes")
	}

	listeningRuntimeIDs := make([]string, 0, len(webhooks))
	for _, wh := range webhooks {
		listeningRuntimeIDs = append(listeningRuntimeIDs, wh.ObjectID)
	}

	if len(listeningRuntimeIDs) == 0 {
		log.C(ctx).Infof("There are no runtimes is listening for formation notifications in tenant %s", tenant)
		return nil, nil
	}

	log.C(ctx).Infof("There are %d runtimes listening for formation notifications in tenant %s", len(listeningRuntimeIDs), tenant)

	listeningRuntimes, err := s.runtimeRepo.ListByIDs(ctx, tenant, listeningRuntimeIDs)
	if err != nil {
		return nil, errors.Wrap(err, "while listing runtimes")
	}

	listeningRuntimesLabels, err := s.labelRepository.ListForObjectIDs(ctx, tenant, model.RuntimeLabelableObject, listeningRuntimeIDs)
	if err != nil {
		return nil, errors.Wrap(err, "while listing runtime labels")
	}

	listeningRuntimesMapping := make(map[string]*webhookdir.RuntimeWithLabels, len(listeningRuntimes))
	for i, rt := range listeningRuntimes {
		listeningRuntimesMapping[rt.ID] = &webhookdir.RuntimeWithLabels{
			Runtime: listeningRuntimes[i],
			Labels:  listeningRuntimesLabels[rt.ID],
		}
	}

	listeningRuntimesInScenario, err := s.runtimeRepo.ListByScenariosAndIDs(ctx, tenant, []string{formation.Name}, listeningRuntimeIDs)
	if err != nil {
		return nil, errors.Wrapf(err, "while listing runtimes in scenario %s", formation.Name)
	}

	log.C(ctx).Infof("There are %d out of %d runtimes listening for formation notifications in tenant %s that are in scenario %s", len(listeningRuntimesInScenario), len(listeningRuntimeIDs), tenant, formation.Name)

	runtimeContextsInScenarioForListeningRuntimes, err := s.runtimeContextRepo.ListByScenariosAndRuntimeIDs(ctx, tenant, []string{formation.Name}, listeningRuntimeIDs)
	if err != nil {
		return nil, errors.Wrapf(err, "while listing runtime contexts in scenario %s", formation.Name)
	}

	log.C(ctx).Infof("There are %d runtime contexts in tenant %s that are in scenario %s and are for any of the listening runtimes", len(runtimeContextsInScenarioForListeningRuntimes), tenant, formation.Name)

	runtimeContextsInScenarioForListeningRuntimesIDs := make([]string, 0, len(runtimeContextsInScenarioForListeningRuntimes))
	for _, rtCtx := range runtimeContextsInScenarioForListeningRuntimes {
		runtimeContextsInScenarioForListeningRuntimesIDs = append(runtimeContextsInScenarioForListeningRuntimesIDs, rtCtx.ID)
	}

	runtimeContextsLables, err := s.labelRepository.ListForObjectIDs(ctx, tenant, model.RuntimeContextLabelableObject, runtimeContextsInScenarioForListeningRuntimesIDs)
	if err != nil {
		return nil, errors.Wrap(err, "while listing labels for runtime contexts")
	}

	runtimeIDsToBeNotified := make(map[string]bool, len(listeningRuntimesInScenario)+len(runtimeContextsInScenarioForListeningRuntimes))
	runtimeContextsInScenarioForListeningRuntimesMapping := make(map[string]*webhookdir.RuntimeContextWithLabels, len(runtimeContextsInScenarioForListeningRuntimes))
	for _, rt := range listeningRuntimesInScenario {
		runtimeIDsToBeNotified[rt.ID] = true
	}
	for i, rtCtx := range runtimeContextsInScenarioForListeningRuntimes {
		runtimeIDsToBeNotified[rtCtx.RuntimeID] = true
		runtimeContextsInScenarioForListeningRuntimesMapping[rtCtx.RuntimeID] = &webhookdir.RuntimeContextWithLabels{
			RuntimeContext: runtimeContextsInScenarioForListeningRuntimes[i],
			Labels:         runtimeContextsLables[rtCtx.ID],
		}
	}

	webhooksToCall := make(map[string]*model.Webhook, len(runtimeIDsToBeNotified))
	for i := range webhooks {
		if runtimeIDsToBeNotified[webhooks[i].ObjectID] {
			webhooksToCall[webhooks[i].ObjectID] = webhooks[i]
		}
	}

	requests := make([]*webhookclient.Request, 0, len(runtimeIDsToBeNotified))
	for rtID := range runtimeIDsToBeNotified {
		rtCtx := runtimeContextsInScenarioForListeningRuntimesMapping[rtID]
		if rtCtx == nil {
			log.C(ctx).Infof("There is no runtime context for runtime %s in scenario %s. Will proceed without runtime context in the input for webhook %s", rtID, formation.Name, webhooksToCall[rtID].ID)
		}
		runtime := listeningRuntimesMapping[rtID]
		if appTemplateWithLabels == nil {
			log.C(ctx).Infof("Application %s has no application template. Will proceed without application template in the input for webhook %s", appID, webhooksToCall[rtID].ID)
		}
		input := &webhookdir.FormationConfigurationChangeInput{
			Operation:           operation,
			FormationID:         formation.ID,
			ApplicationTemplate: appTemplateWithLabels,
			Application:         applicationWithLabels,
			Runtime:             runtime,
			RuntimeContext:      rtCtx,
		}
		req, err := s.createWebhookRequest(ctx, webhooksToCall[runtime.ID], input)
		if err != nil {
			return nil, err
		}
		requests = append(requests, req)
	}

	return requests, nil
}

func (s *service) generateNotificationsForRuntimeContextAssignment(ctx context.Context, tenant, runtimeCtxID string, formation *model.Formation, operation model.FormationOperation) ([]*webhookclient.Request, error) {
	log.C(ctx).Infof("Generating %s notifications for runtime context %s", operation, runtimeCtxID)
	runtimeCtx, err := s.runtimeContextRepo.GetByID(ctx, tenant, runtimeCtxID)
	if err != nil {
		return nil, errors.Wrapf(err, "while getting runtime context with id %s", runtimeCtxID)
	}
	runtimeCtxLabels, err := s.getLabelsForObject(ctx, tenant, runtimeCtxID, model.RuntimeContextLabelableObject)
	if err != nil {
		return nil, errors.Wrapf(err, "while getting runtime context labels with id %s", runtimeCtxID)
	}

	runtimeCtxWithLabels := &webhookdir.RuntimeContextWithLabels{
		RuntimeContext: runtimeCtx,
		Labels:         runtimeCtxLabels,
	}

	requests, err := s.generateNotificationsForRuntimeAssignment(ctx, tenant, runtimeCtxWithLabels.RuntimeID, formation, operation)
	if err != nil {
		return nil, err
	}
	for _, request := range requests {
		request.Object.(*webhookdir.FormationConfigurationChangeInput).RuntimeContext = runtimeCtxWithLabels
	}
	return requests, nil
}

func (s *service) generateNotificationsForRuntimeAssignment(ctx context.Context, tenant, runtimeID string, formation *model.Formation, operation model.FormationOperation) ([]*webhookclient.Request, error) {
	log.C(ctx).Infof("Generating %s notifications for runtime %s", operation, runtimeID)
	runtime, err := s.runtimeRepo.GetByID(ctx, tenant, runtimeID)
	if err != nil {
		return nil, errors.Wrapf(err, "while getting runtime with id %s", runtimeID)
	}
	runtimeLabels, err := s.getLabelsForObject(ctx, tenant, runtimeID, model.RuntimeLabelableObject)
	if err != nil {
		return nil, errors.Wrapf(err, "while getting runtime labels for id %s", runtimeID)
	}
	runtimeWithLabels := &webhookdir.RuntimeWithLabels{
		Runtime: runtime,
		Labels:  runtimeLabels,
	}

	webhook, err := s.webhookRepository.GetByIDAndWebhookType(ctx, tenant, runtimeID, model.RuntimeWebhookReference, model.WebhookTypeConfigurationChanged)
	if err != nil {
		if apperrors.IsNotFoundError(err) {
			log.C(ctx).Infof("There is no configuration chaged webhook for runtime %s. There are no notifications to be generated.", runtimeID)
			return nil, nil
		}
		return nil, errors.Wrapf(err, "while listing configuration changed webhooks for runtime %s", runtimeID)
	}

	applicationsToBeNotifiedFor, err := s.applicationRepository.ListByScenariosNoPaging(ctx, tenant, []string{formation.Name})
	if err != nil {
		return nil, errors.Wrap(err, "while listing scenario labels for applications")
	}
	if len(applicationsToBeNotifiedFor) == 0 {
		log.C(ctx).Infof("There are no applications in scenario %s. No notifications will be generated for runtime %s", formation.Name, runtimeID)
		return nil, nil
	}
	applicationsToBeNotifiedForIDs := make([]string, 0, len(applicationsToBeNotifiedFor))
	applicationsTemplateIDs := make([]string, 0, len(applicationsToBeNotifiedFor))
	for _, app := range applicationsToBeNotifiedFor {
		applicationsToBeNotifiedForIDs = append(applicationsToBeNotifiedForIDs, app.ID)
		if app.ApplicationTemplateID != nil {
			applicationsTemplateIDs = append(applicationsTemplateIDs, *app.ApplicationTemplateID)
		}
	}

	applicationsToBeNotifiedForLabels, err := s.labelRepository.ListForObjectIDs(ctx, tenant, model.ApplicationLabelableObject, applicationsToBeNotifiedForIDs)
	if err != nil {
		return nil, errors.Wrap(err, "while listing labels for applications")
	}
	applicationTemplates, err := s.applicationTemplateRepository.ListByIDs(ctx, applicationsTemplateIDs)
	if err != nil {
		return nil, errors.Wrap(err, "while listing application templates")
	}
	applicationTemplatesLabels, err := s.labelRepository.ListForObjectIDs(ctx, tenant, model.AppTemplateLabelableObject, applicationsTemplateIDs)
	if err != nil {
		return nil, errors.Wrap(err, "while listing labels for application templates")
	}
	applicationTemplatesMapping := make(map[string]*webhookdir.ApplicationTemplateWithLabels, len(applicationTemplates))
	for i, appTemplate := range applicationTemplates {
		applicationTemplatesMapping[appTemplate.ID] = &webhookdir.ApplicationTemplateWithLabels{
			ApplicationTemplate: applicationTemplates[i],
			Labels:              applicationTemplatesLabels[appTemplate.ID],
		}
	}

	requests := make([]*webhookclient.Request, 0, len(applicationsToBeNotifiedFor))
	for i, app := range applicationsToBeNotifiedFor {
		var appTemplate *webhookdir.ApplicationTemplateWithLabels
		if app.ApplicationTemplateID != nil {
			appTemplate = applicationTemplatesMapping[*app.ApplicationTemplateID]
		} else {
			log.C(ctx).Infof("Application %s has no application template. Will proceed without application template in the input for webhook %s", app.ID, webhook.ID)
		}
		input := &webhookdir.FormationConfigurationChangeInput{
			Operation:           operation,
			FormationID:         formation.ID,
			ApplicationTemplate: appTemplate,
			Application: &webhookdir.ApplicationWithLabels{
				Application: applicationsToBeNotifiedFor[i],
				Labels:      applicationsToBeNotifiedForLabels[app.ID],
			},
			Runtime:        runtimeWithLabels,
			RuntimeContext: nil,
		}
		req, err := s.createWebhookRequest(ctx, webhook, input)
		if err != nil {
			return nil, err
		}
		requests = append(requests, req)
	}

	return requests, nil
}

func (s *service) getLabelsForObject(ctx context.Context, tenant, objectID string, objectType model.LabelableObject) (map[string]interface{}, error) {
	labels, err := s.labelRepository.ListForObject(ctx, tenant, objectType, objectID)
	if err != nil {
		return nil, errors.Wrapf(err, "while listing labels for %s with id %s", objectType, objectID)
	}
	labelsMap := make(map[string]interface{}, len(labels))
	for _, l := range labels {
		labelsMap[l.Key] = l.Value
	}
	return labelsMap, nil
}

// CreateAutomaticScenarioAssignment creates a new AutomaticScenarioAssignment for a given ScenarioName, Tenant and TargetTenantID
// It also ensures that all runtimes(or/and runtime contexts) with given scenarios are assigned for the TargetTenantID
func (s *service) CreateAutomaticScenarioAssignment(ctx context.Context, in model.AutomaticScenarioAssignment) (model.AutomaticScenarioAssignment, error) {
	tenantID, err := tenant.LoadFromContext(ctx)
	if err != nil {
		return model.AutomaticScenarioAssignment{}, err
	}

	in.Tenant = tenantID
	if err := s.validateThatScenarioExists(ctx, in); err != nil {
		return model.AutomaticScenarioAssignment{}, err
	}

	if err = s.repo.Create(ctx, in); err != nil {
		if apperrors.IsNotUniqueError(err) {
			return model.AutomaticScenarioAssignment{}, apperrors.NewInvalidOperationError("a given scenario already has an assignment")
		}

		return model.AutomaticScenarioAssignment{}, errors.Wrap(err, "while persisting Assignment")
	}

	if err = s.EnsureScenarioAssigned(ctx, in); err != nil {
		return model.AutomaticScenarioAssignment{}, errors.Wrap(err, "while assigning scenario to runtimes matching selector")
	}

	return in, nil
}

// DeleteAutomaticScenarioAssignment deletes the assignment for a given scenario in a scope of a tenant
// It also removes corresponding assigned scenarios for the ASA
func (s *service) DeleteAutomaticScenarioAssignment(ctx context.Context, in model.AutomaticScenarioAssignment) error {
	tenantID, err := tenant.LoadFromContext(ctx)
	if err != nil {
		return errors.Wrap(err, "while loading tenant from context")
	}

	if err = s.repo.DeleteForScenarioName(ctx, tenantID, in.ScenarioName); err != nil {
		return errors.Wrap(err, "while deleting the Assignment")
	}

	if err = s.RemoveAssignedScenario(ctx, in); err != nil {
		return errors.Wrap(err, "while unassigning scenario from runtimes")
	}

	return nil
}

// EnsureScenarioAssigned ensures that the scenario is assigned to all the runtimes and runtimeContexts that are in the ASAs target_tenant_id
func (s *service) EnsureScenarioAssigned(ctx context.Context, in model.AutomaticScenarioAssignment) error {
	return s.processScenario(ctx, in, s.AssignFormation, model.AssignFormation)
}

// RemoveAssignedScenario removes all the scenarios that are coming from the provided ASA
func (s *service) RemoveAssignedScenario(ctx context.Context, in model.AutomaticScenarioAssignment) error {
	return s.processScenario(ctx, in, s.UnassignFormation, model.UnassignFormation)
}

func (s *service) processScenario(ctx context.Context, in model.AutomaticScenarioAssignment, processScenarioFunc processScenarioFunc, processingType model.FormationOperation) error {
	runtimeType, err := s.getFormationTemplateRuntimeType(ctx, in.ScenarioName, in.Tenant)
	if err != nil {
		return err
	}

	lblFilters := []*labelfilter.LabelFilter{labelfilter.NewForKeyWithQuery("runtimeType", fmt.Sprintf("\"%s\"", runtimeType))}

	ownedRuntimes, err := s.runtimeRepo.ListOwnedRuntimes(ctx, in.TargetTenantID, lblFilters)
	if err != nil {
		return errors.Wrapf(err, "while fetching runtimes in target tenant: %s", in.TargetTenantID)
	}

	for _, r := range ownedRuntimes {
		hasRuntimeContext, err := s.runtimeContextRepo.ExistsByRuntimeID(ctx, in.TargetTenantID, r.ID)
		if err != nil {
			return errors.Wrapf(err, "while getting runtime contexts for runtime with id %q", r.ID)
		}

		// If the runtime has runtime context that is so called "multi-tenant" runtime, and we should not assign the runtime to formation.
		// In such cases only the runtime context should be assigned to formation. That happens with the "for" cycle below.
		if hasRuntimeContext {
			continue
		}

		// If the runtime has not runtime context, then it's a "single tenant" runtime, and we have to assign it to formation.
		if _, err = processScenarioFunc(ctx, in.Tenant, r.ID, graphql.FormationObjectTypeRuntime, model.Formation{Name: in.ScenarioName}); err != nil {
			return errors.Wrapf(err, "while %s runtime with id %s from formation %s coming from ASA", processingType, r.ID, in.ScenarioName)
		}
	}

	// The part below covers the "multi-tenant" runtime case that we skipped above and
	// gets all runtimes(with and without owner access) and assign every runtime context(if there is any) for each of the runtimes to formation.
	runtimes, err := s.runtimeRepo.ListAll(ctx, in.TargetTenantID, lblFilters)
	if err != nil {
		return errors.Wrapf(err, "while fetching runtimes in target tenant: %s", in.TargetTenantID)
	}

	for _, r := range runtimes {
		runtimeContext, err := s.runtimeContextRepo.GetByRuntimeID(ctx, in.TargetTenantID, r.ID)
		if err != nil {
			if apperrors.IsNotFoundError(err) {
				continue
			}
			return errors.Wrapf(err, "while getting runtime context for runtime with ID: %q", r.ID)
		}

		if _, err = processScenarioFunc(ctx, in.Tenant, runtimeContext.ID, graphql.FormationObjectTypeRuntimeContext, model.Formation{Name: in.ScenarioName}); err != nil {
			return errors.Wrapf(err, "while %s runtime context with id %s from formation %s coming from ASA", processingType, runtimeContext.ID, in.ScenarioName)
		}
	}

	return nil
}

// RemoveAssignedScenarios removes all the scenarios that are coming from any of the provided ASAs
func (s *service) RemoveAssignedScenarios(ctx context.Context, in []*model.AutomaticScenarioAssignment) error {
	for _, asa := range in {
		if err := s.RemoveAssignedScenario(ctx, *asa); err != nil {
			return errors.Wrapf(err, "while deleting automatic scenario assigment: %s", asa.ScenarioName)
		}
	}
	return nil
}

// DeleteManyASAForSameTargetTenant deletes a list of ASAs for the same targetTenant
// It also removes corresponding scenario assignments coming from the ASAs
func (s *service) DeleteManyASAForSameTargetTenant(ctx context.Context, in []*model.AutomaticScenarioAssignment) error {
	tenantID, err := tenant.LoadFromContext(ctx)
	if err != nil {
		return err
	}

	targetTenant, err := s.ensureSameTargetTenant(in)
	if err != nil {
		return errors.Wrap(err, "while ensuring input is valid")
	}

	if err = s.repo.DeleteForTargetTenant(ctx, tenantID, targetTenant); err != nil {
		return errors.Wrap(err, "while deleting the Assignments")
	}

	if err = s.RemoveAssignedScenarios(ctx, in); err != nil {
		return errors.Wrap(err, "while unassigning scenario from runtimes")
	}

	return nil
}

// MergeScenariosFromInputLabelsAndAssignments merges all the scenarios that are part of the resource labels (already added + to be added with the current operation)
// with all the scenarios that should be assigned based on ASAs.
func (s *service) MergeScenariosFromInputLabelsAndAssignments(ctx context.Context, inputLabels map[string]interface{}, runtimeID string) ([]interface{}, error) {
	scenariosFromAssignments, err := s.GetScenariosFromMatchingASAs(ctx, runtimeID, graphql.FormationObjectTypeRuntime)
	scenariosSet := make(map[string]struct{}, len(scenariosFromAssignments))

	if err != nil {
		return nil, errors.Wrapf(err, "while getting scenarios for selector labels")
	}

	for _, scenario := range scenariosFromAssignments {
		scenariosSet[scenario] = struct{}{}
	}

	scenariosFromInput, isScenarioLabelInInput := inputLabels[model.ScenariosKey]

	if isScenarioLabelInInput {
		scenarioLabels, err := label.ValueToStringsSlice(scenariosFromInput)
		if err != nil {
			return nil, errors.Wrap(err, "while converting scenarios label to a string slice")
		}

		for _, scenario := range scenarioLabels {
			scenariosSet[scenario] = struct{}{}
		}
	}

	scenarios := make([]interface{}, 0, len(scenariosSet))
	for k := range scenariosSet {
		scenarios = append(scenarios, k)
	}
	return scenarios, nil
}

// GetScenariosFromMatchingASAs gets all the scenarios that should be added to the runtime based on the matching Automatic Scenario Assignments
// In order to do that, the ASAs should be searched in the caller tenant as this is the tenant that modifies the runtime and this is the tenant that the ASA
// produced labels should be added to.
func (s *service) GetScenariosFromMatchingASAs(ctx context.Context, objectID string, objType graphql.FormationObjectType) ([]string, error) {
	log.C(ctx).Infof("Getting scenarios matching from ASA for object with ID: %q and type: %q", objectID, objType)
	tenantID, err := tenant.LoadFromContext(ctx)
	if err != nil {
		return nil, err
	}

	matchFunc, err := s.getMatchingFuncByFormationObjectType(objType)
	if err != nil {
		return nil, err
	}

	scenarioAssignments, err := s.repo.ListAll(ctx, tenantID)
	if err != nil {
		return nil, errors.Wrapf(err, "while listinng Automatic Scenario Assignments in tenant: %s", tenantID)
	}
	log.C(ctx).Infof("Found %d ASA(s) in tenant with ID: %q", len(scenarioAssignments), tenantID)

	matchingASAs := make([]*model.AutomaticScenarioAssignment, 0, len(scenarioAssignments))
	for _, scenarioAssignment := range scenarioAssignments {
		matches, err := matchFunc(ctx, scenarioAssignment, objectID)
		if err != nil {
			return nil, errors.Wrapf(err, "while checkig if asa matches runtime with ID %s", objectID)
		}
		if matches {
			matchingASAs = append(matchingASAs, scenarioAssignment)
		}
	}

	scenarios := make([]string, 0)
	for _, sa := range matchingASAs {
		scenarios = append(scenarios, sa.ScenarioName)
	}
	log.C(ctx).Infof("Matched scenarios from ASA are: %v", scenarios)

	return scenarios, nil
}

type matchingFunc func(ctx context.Context, asa *model.AutomaticScenarioAssignment, runtimeID string) (bool, error)

func (s *service) getMatchingFuncByFormationObjectType(objType graphql.FormationObjectType) (matchingFunc, error) {
	switch objType {
	case graphql.FormationObjectTypeRuntime:
		return s.isASAMatchingRuntime, nil
	case graphql.FormationObjectTypeRuntimeContext:
		return s.isASAMatchingRuntimeContext, nil
	}
	return nil, errors.Errorf("unexpected formation object type %q", objType)
}

func (s *service) isASAMatchingRuntime(ctx context.Context, asa *model.AutomaticScenarioAssignment, runtimeID string) (bool, error) {
	runtimeType, err := s.getFormationTemplateRuntimeType(ctx, asa.ScenarioName, asa.Tenant)
	if err != nil {
		return false, err
	}

	lblFilters := []*labelfilter.LabelFilter{labelfilter.NewForKeyWithQuery("runtimeType", fmt.Sprintf("\"%s\"", runtimeType))}

	runtimeExists, err := s.runtimeRepo.OwnerExistsByFiltersAndID(ctx, asa.TargetTenantID, runtimeID, lblFilters)
	if err != nil {
		return false, errors.Wrapf(err, "while checking if runtime with id %q have owner=true", runtimeID)
	}

	if !runtimeExists {
		return false, nil
	}

	// If the runtime has runtime contexts then it's a "multi-tenant" runtime, and it should NOT be matched by the ASA and should NOT be added to formation.
	hasRuntimeContext, err := s.runtimeContextRepo.ExistsByRuntimeID(ctx, asa.TargetTenantID, runtimeID)
	if err != nil {
		return false, errors.Wrapf(err, "while cheking runtime context existence for runtime with ID: %q", runtimeID)
	}

	return !hasRuntimeContext, nil
}

func (s *service) isASAMatchingRuntimeContext(ctx context.Context, asa *model.AutomaticScenarioAssignment, runtimeContextID string) (bool, error) {
	runtimeType, err := s.getFormationTemplateRuntimeType(ctx, asa.ScenarioName, asa.Tenant)
	if err != nil {
		return false, err
	}

	runtimeTypeKey := "runtimeType"
	lblFilters := []*labelfilter.LabelFilter{labelfilter.NewForKeyWithQuery(runtimeTypeKey, fmt.Sprintf("\"%s\"", runtimeType))}

	rtmCtx, err := s.runtimeContextRepo.GetByID(ctx, asa.TargetTenantID, runtimeContextID)
	if err != nil {
		if apperrors.IsNotFoundError(err) {
			return false, nil
		}
		return false, errors.Wrapf(err, "while getting runtime contexts with ID: %q", runtimeContextID)
	}

	_, err = s.runtimeRepo.GetByFiltersAndID(ctx, asa.TargetTenantID, rtmCtx.RuntimeID, lblFilters)
	if err != nil {
		if apperrors.IsNotFoundError(err) {
			return false, nil
		}
		return false, errors.Wrapf(err, "while getting runtime with ID: %q and label with key: %q and value: %q", rtmCtx.RuntimeID, runtimeTypeKey, runtimeType)
	}

	return true, nil
}

func (s *service) isFormationComingFromASA(ctx context.Context, objectID, formation string, objectType graphql.FormationObjectType) (bool, error) {
	formationsFromASA, err := s.GetScenariosFromMatchingASAs(ctx, objectID, objectType)
	if err != nil {
		return false, errors.Wrapf(err, "while getting formations from ASAs for %s with id: %q", objectType, objectID)
	}

	for _, formationFromASA := range formationsFromASA {
		if formation == formationFromASA {
			return true, nil
		}
	}

	return false, nil
}

func (s *service) modifyFormations(ctx context.Context, tnt, formationName string, modificationFunc modificationFunc) error {
	def, err := s.labelDefRepository.GetByKey(ctx, tnt, model.ScenariosKey)
	if err != nil {
		return errors.Wrapf(err, "while getting `%s` label definition", model.ScenariosKey)
	}
	if def.Schema == nil {
		return fmt.Errorf("missing schema for `%s` label definition", model.ScenariosKey)
	}

	formations, err := labeldef.ParseFormationsFromSchema(def.Schema)
	if err != nil {
		return err
	}

	formations, err = modificationFunc(formations, formationName)
	if err != nil {
		return err
	}

	schema, err := labeldef.NewSchemaForFormations(formations)
	if err != nil {
		return errors.Wrap(err, "while parsing scenarios")
	}

	if err = s.labelDefService.ValidateExistingLabelsAgainstSchema(ctx, schema, tnt, model.ScenariosKey); err != nil {
		return err
	}
	if err = s.labelDefService.ValidateAutomaticScenarioAssignmentAgainstSchema(ctx, schema, tnt, model.ScenariosKey); err != nil {
		return errors.Wrap(err, "while validating Scenario Assignments against a new schema")
	}

	return s.labelDefRepository.UpdateWithVersion(ctx, model.LabelDefinition{
		ID:      def.ID,
		Tenant:  tnt,
		Key:     model.ScenariosKey,
		Schema:  &schema,
		Version: def.Version,
	})
}

func (s *service) modifyAssignedFormations(ctx context.Context, tnt, objectID string, formation model.Formation, objectType model.LabelableObject, modificationFunc modificationFunc) error {
	log.C(ctx).Infof("Modifying formation with name: %q for object with type: %q and ID: %q", formation.Name, objectType, objectID)

	labelInput := newLabelInput(formation.Name, objectID, objectType)
	existingLabel, err := s.labelService.GetLabel(ctx, tnt, labelInput)
	if err != nil {
		return err
	}

	existingFormations, err := label.ValueToStringsSlice(existingLabel.Value)
	if err != nil {
		return err
	}

	formations, err := modificationFunc(existingFormations, formation.Name)
	if err != nil {
		return err
	}

	// can not set scenario label to empty value, violates the scenario label definition
	if len(formations) == 0 {
		return s.labelRepository.Delete(ctx, tnt, objectType, objectID, model.ScenariosKey)
	}

	labelInput.Value = formations
	labelInput.Version = existingLabel.Version
	return s.labelService.UpdateLabel(ctx, tnt, existingLabel.ID, labelInput)
}

type modificationFunc func([]string, string) ([]string, error)

func addFormation(formations []string, formation string) ([]string, error) {
	for _, f := range formations {
		if f == formation {
			return nil, apperrors.NewNotUniqueErrorWithMessage(resource.Formations, fmt.Sprintf("Formation %s already exists", formation))
		}
	}

	return append(formations, formation), nil
}

func deleteFormation(formations []string, formation string) ([]string, error) {
	filteredFormations := make([]string, 0, len(formations))
	for _, f := range formations {
		if f != formation {
			filteredFormations = append(filteredFormations, f)
		}
	}

	return filteredFormations, nil
}

func newLabelInput(formation, objectID string, objectType model.LabelableObject) *model.LabelInput {
	return &model.LabelInput{
		Key:        model.ScenariosKey,
		Value:      []string{formation},
		ObjectID:   objectID,
		ObjectType: objectType,
		Version:    0,
	}
}

func newAutomaticScenarioAssignmentModel(formation, callerTenant, targetTenant string) model.AutomaticScenarioAssignment {
	return model.AutomaticScenarioAssignment{
		ScenarioName:   formation,
		Tenant:         callerTenant,
		TargetTenantID: targetTenant,
	}
}

func objectTypeToLabelableObject(objectType graphql.FormationObjectType) (labelableObj model.LabelableObject) {
	switch objectType {
	case graphql.FormationObjectTypeApplication:
		labelableObj = model.ApplicationLabelableObject
	case graphql.FormationObjectTypeRuntime:
		labelableObj = model.RuntimeLabelableObject
	case graphql.FormationObjectTypeTenant:
		labelableObj = model.TenantLabelableObject
	case graphql.FormationObjectTypeRuntimeContext:
		labelableObj = model.RuntimeContextLabelableObject
	}
	return labelableObj
}

func (s *service) ensureSameTargetTenant(in []*model.AutomaticScenarioAssignment) (string, error) {
	if len(in) == 0 || in[0] == nil {
		return "", apperrors.NewInternalError("expected at least one item in Assignments slice")
	}

	targetTenant := in[0].TargetTenantID

	for _, item := range in {
		if item != nil && item.TargetTenantID != targetTenant {
			return "", apperrors.NewInternalError("all input items have to have the same target tenant")
		}
	}

	return targetTenant, nil
}

func (s *service) validateThatScenarioExists(ctx context.Context, in model.AutomaticScenarioAssignment) error {
	availableScenarios, err := s.getAvailableScenarios(ctx, in.Tenant)
	if err != nil {
		return err
	}

	for _, av := range availableScenarios {
		if av == in.ScenarioName {
			return nil
		}
	}

	return apperrors.NewNotFoundError(resource.AutomaticScenarioAssigment, in.ScenarioName)
}

func (s *service) getAvailableScenarios(ctx context.Context, tenantID string) ([]string, error) {
	if err := s.labelDefService.EnsureScenariosLabelDefinitionExists(ctx, tenantID); err != nil {
		return nil, errors.Wrap(err, "while ensuring that `scenarios` label definition exist")
	}

	out, err := s.labelDefService.GetAvailableScenarios(ctx, tenantID)
	if err != nil {
		return nil, errors.Wrap(err, "while getting available scenarios")
	}
	return out, nil
}

func (s *service) createFormation(ctx context.Context, tenant, templateName, formationName string) (*model.Formation, error) {
	fTmpl, err := s.formationTemplateRepository.GetByName(ctx, templateName)
	if err != nil {
		log.C(ctx).Errorf("An error occurred while getting formation template by name: %q: %v", templateName, err)
		return nil, errors.Wrapf(err, "An error occurred while getting formation template by name: %q", templateName)
	}

	formation := &model.Formation{
		ID:                  s.uuidService.Generate(),
		TenantID:            tenant,
		FormationTemplateID: fTmpl.ID,
		Name:                formationName,
	}
	log.C(ctx).Debugf("Creating formation with name: %q and template ID: %q...", formationName, fTmpl.ID)
	if err = s.formationRepository.Create(ctx, formation); err != nil {
		log.C(ctx).Errorf("An error occurred while creating formation with name: %q and template ID: %q", formationName, fTmpl.ID)
		return nil, errors.Wrapf(err, "An error occurred while creating formation with name: %q and template ID: %q", formationName, fTmpl.ID)
	}

	return formation, nil
}

func (s *service) getFormationByName(ctx context.Context, formationName, tnt string) (*model.Formation, error) {
	// TODO:: Workaround for the DEFAULT scenario, because it is not in the 'formations' table, and getting it will fail.
	// Soon this label will be removed and then we can get rid of this check.
	if formationName == model.DefaultScenario {
		return &model.Formation{Name: model.DefaultScenario}, nil
	}

	f, err := s.formationRepository.GetByName(ctx, formationName, tnt)
	if err != nil {
		log.C(ctx).Errorf("An error occurred while getting formation by name: %q: %v", formationName, err)
		return nil, errors.Wrapf(err, "An error occurred while getting formation by name: %q", formationName)
	}

	return f, nil
}

func (s *service) getFormationTemplateRuntimeType(ctx context.Context, scenarioName, tenant string) (string, error) {
	log.C(ctx).Debugf("Getting formation with name: %q in tenant: %q", scenarioName, tenant)
	formation, err := s.formationRepository.GetByName(ctx, scenarioName, tenant)
	if err != nil {
		return "", errors.Wrapf(err, "while getting formation by name %q", scenarioName)
	}

	log.C(ctx).Debugf("Getting formation template with ID: %q", formation.FormationTemplateID)
	formationTemplate, err := s.formationTemplateRepository.Get(ctx, formation.FormationTemplateID)
	if err != nil {
		return "", errors.Wrapf(err, "while getting formation template by id %q", formation.FormationTemplateID)
	}

	return formationTemplate.RuntimeType, nil
}

func (s *service) isValidApplicationType(ctx context.Context, tnt string, applicationID string, formation *model.Formation) error {
	formationTemplate, err := s.formationTemplateRepository.Get(ctx, formation.FormationTemplateID)
	if err != nil {
		return errors.Wrapf(err, "while getting formation template with ID %q", formation.FormationTemplateID)
	}
	applicationTypeLabel, err := s.labelService.GetLabel(ctx, tnt, &model.LabelInput{
		Key:        s.applicationTypeLabelKey,
		ObjectID:   applicationID,
		ObjectType: model.ApplicationLabelableObject,
	})
	if err != nil {
		return errors.Wrapf(err, "while getting label %q for application with ID %q", s.applicationTypeLabelKey, applicationID)
	}

	if applicationType, ok := applicationTypeLabel.Value.(string); !ok {
		return apperrors.NewInvalidOperationError(fmt.Sprintf("missing %s label for formation template %q, allowing only %q", s.applicationTypeLabelKey, formationTemplate.Name, formationTemplate.ApplicationTypes))
	} else {
		isAllowed := false
		for _, allowedType := range formationTemplate.ApplicationTypes {
			if allowedType == applicationType {
				isAllowed = true
				break
			}
		}
		if !isAllowed {
			return apperrors.NewInvalidOperationError(fmt.Sprintf("unsupported applicationType %q for formation template %q, allowing only %q", applicationType, formationTemplate.Name, formationTemplate.ApplicationTypes))
		}
	}
	return nil
}<|MERGE_RESOLUTION|>--- conflicted
+++ resolved
@@ -158,19 +158,12 @@
 	applicationRepository         applicationRepository
 	applicationTemplateRepository applicationTemplateRepository
 	webhookConverter              webhookConverter
-<<<<<<< HEAD
+	runtimeTypeLabelKey           string
 	applicationTypeLabelKey       string
 }
 
 // NewService creates formation service
-func NewService(labelDefRepository labelDefRepository, labelRepository labelRepository, formationRepository FormationRepository, formationTemplateRepository FormationTemplateRepository, labelService labelService, uuidService uuidService, labelDefService labelDefService, asaRepo automaticFormationAssignmentRepository, asaService automaticFormationAssignmentService, tenantSvc tenantService, runtimeRepo runtimeRepository, runtimeContextRepo runtimeContextRepository, webhookRepository webhookRepository, webhookClient webhookClient, applicationRepository applicationRepository, applicationTemplateRepository applicationTemplateRepository, webhookConverter webhookConverter, applicationTypeLabelKey string) *service {
-=======
-	runtimeTypeLabelKey           string
-}
-
-// NewService creates formation service
-func NewService(labelDefRepository labelDefRepository, labelRepository labelRepository, formationRepository FormationRepository, formationTemplateRepository FormationTemplateRepository, labelService labelService, uuidService uuidService, labelDefService labelDefService, asaRepo automaticFormationAssignmentRepository, asaService automaticFormationAssignmentService, tenantSvc tenantService, runtimeRepo runtimeRepository, runtimeContextRepo runtimeContextRepository, webhookRepository webhookRepository, webhookClient webhookClient, applicationRepository applicationRepository, applicationTemplateRepository applicationTemplateRepository, webhookConverter webhookConverter, runtimeTypeLabelKey string) *service {
->>>>>>> c9e18845
+func NewService(labelDefRepository labelDefRepository, labelRepository labelRepository, formationRepository FormationRepository, formationTemplateRepository FormationTemplateRepository, labelService labelService, uuidService uuidService, labelDefService labelDefService, asaRepo automaticFormationAssignmentRepository, asaService automaticFormationAssignmentService, tenantSvc tenantService, runtimeRepo runtimeRepository, runtimeContextRepo runtimeContextRepository, webhookRepository webhookRepository, webhookClient webhookClient, applicationRepository applicationRepository, applicationTemplateRepository applicationTemplateRepository, webhookConverter webhookConverter, runtimeTypeLabelKey, applicationTypeLabelKey string) *service {
 	return &service{
 		labelDefRepository:            labelDefRepository,
 		labelRepository:               labelRepository,
@@ -189,11 +182,8 @@
 		applicationRepository:         applicationRepository,
 		applicationTemplateRepository: applicationTemplateRepository,
 		webhookConverter:              webhookConverter,
-<<<<<<< HEAD
+		runtimeTypeLabelKey:           runtimeTypeLabelKey,
 		applicationTypeLabelKey:       applicationTypeLabelKey,
-=======
-		runtimeTypeLabelKey:           runtimeTypeLabelKey,
->>>>>>> c9e18845
 	}
 }
 
@@ -374,16 +364,12 @@
 	if err != nil {
 		return nil, errors.Wrapf(err, "while getting formation %q", formation.Name)
 	}
-<<<<<<< HEAD
 	// TODO Remove default scenario check after removing default scenario
 	if formation.Name != model.DefaultScenario && objectType == graphql.FormationObjectTypeApplication {
 		if err = s.isValidApplicationType(ctx, tnt, objectID, formationFromDB); err != nil {
 			return nil, errors.Wrapf(err, "while validating application type for application %q", objectID)
 		}
 	}
-
-	if err = s.modifyAssignedFormations(ctx, tnt, objectID, formation, objectTypeToLabelableObject(objectType), addFormation); err != nil {
-=======
 	if formation.Name != model.DefaultScenario && objectType == graphql.FormationObjectTypeRuntime {
 		if err = s.isValidRuntimeType(ctx, tnt, objectID, formationFromDB); err != nil {
 			return nil, errors.Wrapf(err, "while validating runtime type")
@@ -400,16 +386,11 @@
 	}
 
 	if err := s.modifyAssignedFormations(ctx, tnt, objectID, formation, objectTypeToLabelableObject(objectType), addFormation); err != nil {
->>>>>>> c9e18845
 		if apperrors.IsNotFoundError(err) {
 			labelInput := newLabelInput(formation.Name, objectID, objectTypeToLabelableObject(objectType))
 			if err = s.labelService.CreateLabel(ctx, tnt, s.uuidService.Generate(), labelInput); err != nil {
 				return nil, err
 			}
-<<<<<<< HEAD
-
-=======
->>>>>>> c9e18845
 			return formationFromDB, nil
 		}
 		return nil, err
