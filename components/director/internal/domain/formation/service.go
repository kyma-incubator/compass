package formation

import (
	"context"
	"fmt"

	"github.com/kyma-incubator/compass/components/director/pkg/log"

	"github.com/kyma-incubator/compass/components/director/internal/domain/tenant"
	"github.com/kyma-incubator/compass/components/director/internal/labelfilter"
	"github.com/kyma-incubator/compass/components/director/pkg/resource"

	"github.com/kyma-incubator/compass/components/director/internal/domain/labeldef"

	"github.com/kyma-incubator/compass/components/director/internal/domain/label"
	"github.com/kyma-incubator/compass/components/director/internal/model"
	"github.com/kyma-incubator/compass/components/director/pkg/apperrors"
	"github.com/kyma-incubator/compass/components/director/pkg/graphql"
	"github.com/pkg/errors"
)

//go:generate mockery --exported --name=labelDefRepository --output=automock --outpkg=automock --case=underscore --disable-version-string
type labelDefRepository interface {
	Create(ctx context.Context, def model.LabelDefinition) error
	Exists(ctx context.Context, tenant string, key string) (bool, error)
	GetByKey(ctx context.Context, tenant string, key string) (*model.LabelDefinition, error)
	UpdateWithVersion(ctx context.Context, def model.LabelDefinition) error
}

//go:generate mockery --exported --name=labelRepository --output=automock --outpkg=automock --case=underscore --disable-version-string
type labelRepository interface {
	Delete(context.Context, string, model.LabelableObject, string, string) error
}

//go:generate mockery --exported --name=runtimeRepository --output=automock --outpkg=automock --case=underscore --disable-version-string
type runtimeRepository interface {
	ListOwnedRuntimes(ctx context.Context, tenant string, filter []*labelfilter.LabelFilter) ([]*model.Runtime, error)
	Exists(ctx context.Context, tenant, id string) (bool, error)
}

//go:generate mockery --exported --name=runtimeContextRepository --output=automock --outpkg=automock --case=underscore --disable-version-string
type runtimeContextRepository interface {
	ListAll(ctx context.Context, tenant string) ([]*model.RuntimeContext, error)
	Exists(ctx context.Context, tenant, id string) (bool, error)
}

// FormationRepository represents the Formations repository layer
//go:generate mockery --name=FormationRepository --output=automock --outpkg=automock --case=underscore --disable-version-string
type FormationRepository interface {
	Get(ctx context.Context, id, tenantID string) (*model.Formation, error)
	GetByName(ctx context.Context, name, tenantID string) (*model.Formation, error)
	List(ctx context.Context, pageSize int, cursor string) (*model.FormationPage, error)
	Create(ctx context.Context, item *model.Formation) error
	DeleteByName(ctx context.Context, tenantID, name string) error
}

// FormationTemplateRepository represents the FormationTemplate repository layer
//go:generate mockery --name=FormationTemplateRepository --output=automock --outpkg=automock --case=underscore --disable-version-string
type FormationTemplateRepository interface {
	GetByName(ctx context.Context, templateName string) (*model.FormationTemplate, error)
}

//go:generate mockery --exported --name=labelDefService --output=automock --outpkg=automock --case=underscore --disable-version-string
type labelDefService interface {
	CreateWithFormations(ctx context.Context, tnt string, formations []string) error
	ValidateExistingLabelsAgainstSchema(ctx context.Context, schema interface{}, tenant, key string) error
	ValidateAutomaticScenarioAssignmentAgainstSchema(ctx context.Context, schema interface{}, tenantID, key string) error
	EnsureScenariosLabelDefinitionExists(ctx context.Context, tenantID string) error
	GetAvailableScenarios(ctx context.Context, tenantID string) ([]string, error)
}

//go:generate mockery --exported --name=labelService --output=automock --outpkg=automock --case=underscore --disable-version-string
type labelService interface {
	CreateLabel(ctx context.Context, tenant, id string, labelInput *model.LabelInput) error
	UpdateLabel(ctx context.Context, tenant, id string, labelInput *model.LabelInput) error
	GetLabel(ctx context.Context, tenant string, labelInput *model.LabelInput) (*model.Label, error)
}

//go:generate mockery --exported --name=uuidService --output=automock --outpkg=automock --case=underscore --disable-version-string
type uuidService interface {
	Generate() string
}

//go:generate mockery --exported --name=automaticFormationAssignmentService --output=automock --outpkg=automock --case=underscore --disable-version-string
type automaticFormationAssignmentService interface {
	GetForScenarioName(ctx context.Context, scenarioName string) (model.AutomaticScenarioAssignment, error)
}

//go:generate mockery --exported --name=automaticFormationAssignmentRepository --output=automock --outpkg=automock --case=underscore --disable-version-string
type automaticFormationAssignmentRepository interface {
	Create(ctx context.Context, model model.AutomaticScenarioAssignment) error
	DeleteForTargetTenant(ctx context.Context, tenantID string, targetTenantID string) error
	DeleteForScenarioName(ctx context.Context, tenantID string, scenarioName string) error
	ListAll(ctx context.Context, tenantID string) ([]*model.AutomaticScenarioAssignment, error)
}

//go:generate mockery --exported --name=tenantService --output=automock --outpkg=automock --case=underscore --disable-version-string
type tenantService interface {
	CreateManyIfNotExists(ctx context.Context, tenantInputs ...model.BusinessTenantMappingInput) error
	GetInternalTenant(ctx context.Context, externalTenant string) (string, error)
}

type service struct {
	labelDefRepository          labelDefRepository
	labelRepository             labelRepository
	formationRepository         FormationRepository
	formationTemplateRepository FormationTemplateRepository
	labelService                labelService
	labelDefService             labelDefService
	asaService                  automaticFormationAssignmentService
	uuidService                 uuidService
	tenantSvc                   tenantService
	repo                        automaticFormationAssignmentRepository
	runtimeRepo                 runtimeRepository
	runtimeContextRepo          runtimeContextRepository
}

// NewService creates formation service
func NewService(labelDefRepository labelDefRepository, labelRepository labelRepository, formationRepository FormationRepository, formationTemplateRepository FormationTemplateRepository, labelService labelService, uuidService uuidService, labelDefService labelDefService, asaRepo automaticFormationAssignmentRepository, asaService automaticFormationAssignmentService, tenantSvc tenantService, runtimeRepo runtimeRepository, runtimeContextRepo runtimeContextRepository) *service {
	return &service{
		labelDefRepository:          labelDefRepository,
		labelRepository:             labelRepository,
		formationRepository:         formationRepository,
		formationTemplateRepository: formationTemplateRepository,
		labelService:                labelService,
		labelDefService:             labelDefService,
		asaService:                  asaService,
		uuidService:                 uuidService,
		tenantSvc:                   tenantSvc,
		repo:                        asaRepo,
		runtimeRepo:                 runtimeRepo,
		runtimeContextRepo:          runtimeContextRepo,
	}
}

<<<<<<< HEAD
// List returns paginated Formations based on pageSize and cursor
func (s *service) List(ctx context.Context, pageSize int, cursor string) (*model.FormationPage, error) {
	if pageSize < 1 || pageSize > 200 {
		return nil, apperrors.NewInvalidDataError("page size must be between 1 and 200")
	}

	return s.formationRepository.List(ctx, pageSize, cursor)
}

// Get returns the Formation by its id
func (s *service) Get(ctx context.Context, id string) (*model.Formation, error) {
	tnt, err := tenant.LoadFromContext(ctx)
	if err != nil {
		return nil, errors.Wrapf(err, "while loading tenant from context")
	}

	formation, err := s.formationRepository.Get(ctx, id, tnt)
	if err != nil {
		return nil, errors.Wrapf(err, "while getting Formation with ID %q", id)
	}

	return formation, nil
}
=======
type processScenarioFunc func(context.Context, string, string, graphql.FormationObjectType, model.Formation) (*model.Formation, error)
>>>>>>> 9245adc4

// GetFormationsForObject returns slice of formations for entity with ID objID and type objType
func (s *service) GetFormationsForObject(ctx context.Context, tnt string, objType model.LabelableObject, objID string) ([]string, error) {
	labelInput := &model.LabelInput{
		Key:        model.ScenariosKey,
		ObjectID:   objID,
		ObjectType: objType,
	}
	existingLabel, err := s.labelService.GetLabel(ctx, tnt, labelInput)
	if err != nil {
		return nil, errors.Wrapf(err, "while fetching scenario label for %q with id %q", objType, objID)
	}

	return label.ValueToStringsSlice(existingLabel.Value)
}

// CreateFormation adds the provided formation to the scenario label definitions of the given tenant.
// If the scenario label definition does not exist it will be created
// Also, a new Formation entity is created based on the provided template name or the default one is used if it's not provided
func (s *service) CreateFormation(ctx context.Context, tnt string, formation model.Formation, templateName string) (*model.Formation, error) {
	formationName := formation.Name
	if err := s.modifyFormations(ctx, tnt, formationName, addFormation); err != nil {
		if !apperrors.IsNotFoundError(err) {
			return nil, err
		}
		if err = s.labelDefService.CreateWithFormations(ctx, tnt, []string{formationName}); err != nil {
			return nil, err
		}
	}

	// TODO:: Currently we need to support both mechanisms of formation creation/deletion(through label definitions and Formations entity) for backwards compatibility
	return s.createFormation(ctx, tnt, templateName, formationName)
}

// DeleteFormation removes the provided formation from the scenario label definitions of the given tenant.
// Also, removes the Formation entity from the DB
func (s *service) DeleteFormation(ctx context.Context, tnt string, formation model.Formation) (*model.Formation, error) {
	formationName := formation.Name
	if err := s.modifyFormations(ctx, tnt, formationName, deleteFormation); err != nil {
		return nil, err
	}

	f, err := s.getFormationByName(ctx, formation.Name, tnt)
	if err != nil {
		return nil, err
	}

	// TODO:: Currently we need to support both mechanisms of formation creation/deletion(through label definitions and Formations entity) for backwards compatibility
	if err = s.formationRepository.DeleteByName(ctx, tnt, formationName); err != nil {
		log.C(ctx).Errorf("An error occurred while deleting formation with name: %q", formationName)
		return nil, errors.Wrapf(err, "An error occurred while deleting formation with name: %q", formationName)
	}

	return f, nil
}

// AssignFormation assigns object based on graphql.FormationObjectType.
// For objectTypes graphql.FormationObjectType is graphql.FormationObjectTypeApplication, graphql.FormationObjectTypeRuntime and
// graphql.FormationObjectTypeRuntimeContext it adds the provided formation to the scenario label of the entity if such exists,
// otherwise new scenario label is created for the entity with the provided formation.
// If the graphql.FormationObjectType is graphql.FormationObjectTypeTenant it will
// create automatic scenario assignment with the caller and target tenant.
func (s *service) AssignFormation(ctx context.Context, tnt, objectID string, objectType graphql.FormationObjectType, formation model.Formation) (*model.Formation, error) {
	switch objectType {
	case graphql.FormationObjectTypeApplication, graphql.FormationObjectTypeRuntime, graphql.FormationObjectTypeRuntimeContext:
		if err := s.modifyAssignedFormations(ctx, tnt, objectID, formation, objectTypeToLabelableObject(objectType), addFormation); err != nil {
			if apperrors.IsNotFoundError(err) {
				labelInput := newLabelInput(formation.Name, objectID, objectTypeToLabelableObject(objectType))
				if err = s.labelService.CreateLabel(ctx, tnt, s.uuidService.Generate(), labelInput); err != nil {
					return nil, err
				}

				return s.getFormationByName(ctx, formation.Name, tnt)
			}
			return nil, err
		}

		return s.getFormationByName(ctx, formation.Name, tnt)
	case graphql.FormationObjectTypeTenant:
		tenantID, err := s.tenantSvc.GetInternalTenant(ctx, objectID)
		if err != nil {
			return nil, err
		}

		if _, err = s.CreateAutomaticScenarioAssignment(ctx, newAutomaticScenarioAssignmentModel(formation.Name, tnt, tenantID)); err != nil {
			return nil, err
		}
		return s.getFormationByName(ctx, formation.Name, tnt)
	default:
		return nil, fmt.Errorf("unknown formation type %s", objectType)
	}
}

// UnassignFormation unassigns object base on graphql.FormationObjectType.
// For objectType graphql.FormationObjectTypeApplication it removes the provided formation from the
// scenario label of the application.
// For objectTypes graphql.FormationObjectTypeRuntime and graphql.FormationObjectTypeRuntimeContext
// it removes the formation from the scenario label of the runtime/runtime context if the provided
// formation is NOT assigned from ASA and does nothing if it is assigned from ASA.
// For objectType graphql.FormationObjectTypeTenant it will
// delete the automatic scenario assignment with the caller and target tenant.
func (s *service) UnassignFormation(ctx context.Context, tnt, objectID string, objectType graphql.FormationObjectType, formation model.Formation) (*model.Formation, error) {
	switch objectType {
	case graphql.FormationObjectTypeApplication:
		if err := s.modifyAssignedFormations(ctx, tnt, objectID, formation, objectTypeToLabelableObject(objectType), deleteFormation); err != nil {
			return nil, err
		}

		return s.getFormationByName(ctx, formation.Name, tnt)
	case graphql.FormationObjectTypeRuntime, graphql.FormationObjectTypeRuntimeContext:
		if isFormationComingFromASA, err := s.isFormationComingFromASA(ctx, objectID, formation.Name, objectType); err != nil {
			return nil, err
		} else if isFormationComingFromASA {
			return &formation, nil
		}

		if err := s.modifyAssignedFormations(ctx, tnt, objectID, formation, objectTypeToLabelableObject(objectType), deleteFormation); err != nil {
			return nil, err
		}

		return s.getFormationByName(ctx, formation.Name, tnt)
	case graphql.FormationObjectTypeTenant:
		asa, err := s.asaService.GetForScenarioName(ctx, formation.Name)
		if err != nil {
			return nil, err
		}
		if err = s.DeleteAutomaticScenarioAssignment(ctx, asa); err != nil {
			return nil, err
		}

		return s.getFormationByName(ctx, formation.Name, tnt)
	default:
		return nil, fmt.Errorf("unknown formation type %s", objectType)
	}
}

// CreateAutomaticScenarioAssignment creates a new AutomaticScenarioAssignment for a given ScenarioName, Tenant and TargetTenantID
// It also ensures that all runtimes with given scenarios are assigned for the TargetTenantID
func (s *service) CreateAutomaticScenarioAssignment(ctx context.Context, in model.AutomaticScenarioAssignment) (model.AutomaticScenarioAssignment, error) {
	tenantID, err := tenant.LoadFromContext(ctx)
	if err != nil {
		return model.AutomaticScenarioAssignment{}, err
	}

	in.Tenant = tenantID
	if err := s.validateThatScenarioExists(ctx, in); err != nil {
		return model.AutomaticScenarioAssignment{}, err
	}

	if err = s.repo.Create(ctx, in); err != nil {
		if apperrors.IsNotUniqueError(err) {
			return model.AutomaticScenarioAssignment{}, apperrors.NewInvalidOperationError("a given scenario already has an assignment")
		}

		return model.AutomaticScenarioAssignment{}, errors.Wrap(err, "while persisting Assignment")
	}

	if err = s.EnsureScenarioAssigned(ctx, in); err != nil {
		return model.AutomaticScenarioAssignment{}, errors.Wrap(err, "while assigning scenario to runtimes matching selector")
	}

	return in, nil
}

// DeleteAutomaticScenarioAssignment deletes the assignment for a given scenario in a scope of a tenant
// It also removes corresponding assigned scenarios for the ASA
func (s *service) DeleteAutomaticScenarioAssignment(ctx context.Context, in model.AutomaticScenarioAssignment) error {
	tenantID, err := tenant.LoadFromContext(ctx)
	if err != nil {
		return errors.Wrap(err, "while loading tenant from context")
	}

	if err = s.repo.DeleteForScenarioName(ctx, tenantID, in.ScenarioName); err != nil {
		return errors.Wrap(err, "while deleting the Assignment")
	}

	if err = s.RemoveAssignedScenario(ctx, in); err != nil {
		return errors.Wrap(err, "while unassigning scenario from runtimes")
	}

	return nil
}

// EnsureScenarioAssigned ensures that the scenario is assigned to all the runtimes and runtimeContexts that are in the ASAs target_tenant_id
func (s *service) EnsureScenarioAssigned(ctx context.Context, in model.AutomaticScenarioAssignment) error {
	return s.processScenario(ctx, in, s.AssignFormation, "assigning")
}

// RemoveAssignedScenario removes all the scenarios that are coming from the provided ASA
func (s *service) RemoveAssignedScenario(ctx context.Context, in model.AutomaticScenarioAssignment) error {
	return s.processScenario(ctx, in, s.UnassignFormation, "unassigning")
}

func (s *service) processScenario(ctx context.Context, in model.AutomaticScenarioAssignment, processScenarioFunc processScenarioFunc, processingType string) error {
	runtimes, err := s.runtimeRepo.ListOwnedRuntimes(ctx, in.TargetTenantID, nil)
	if err != nil {
		return errors.Wrapf(err, "while fetching runtimes in target tenant: %s", in.TargetTenantID)
	}

	for _, r := range runtimes {
		if _, err = processScenarioFunc(ctx, in.Tenant, r.ID, graphql.FormationObjectTypeRuntime, model.Formation{Name: in.ScenarioName}); err != nil {
			return errors.Wrapf(err, "while %s runtime with id %s from formation %s coming from ASA", processingType, r.ID, in.ScenarioName)
		}
	}

	runtimeContexts, err := s.runtimeContextRepo.ListAll(ctx, in.TargetTenantID)
	if err != nil {
		return errors.Wrapf(err, "while fetching runtime contexts in target tenant: %s", in.TargetTenantID)
	}

	for _, rc := range runtimeContexts {
		if _, err = processScenarioFunc(ctx, in.Tenant, rc.ID, graphql.FormationObjectTypeRuntimeContext, model.Formation{Name: in.ScenarioName}); err != nil {
			return errors.Wrapf(err, "while %s runtime context with id %s from formation %s coming from ASA", processingType, rc.ID, in.ScenarioName)
		}
	}

	return nil
}

// RemoveAssignedScenarios removes all the scenarios that are coming from any of the provided ASAs
func (s *service) RemoveAssignedScenarios(ctx context.Context, in []*model.AutomaticScenarioAssignment) error {
	for _, asa := range in {
		if err := s.RemoveAssignedScenario(ctx, *asa); err != nil {
			return errors.Wrapf(err, "while deleting automatic scenario assigment: %s", asa.ScenarioName)
		}
	}
	return nil
}

// DeleteManyASAForSameTargetTenant deletes a list of ASAs for the same targetTenant
// It also removes corresponding scenario assignments coming from the ASAs
func (s *service) DeleteManyASAForSameTargetTenant(ctx context.Context, in []*model.AutomaticScenarioAssignment) error {
	tenantID, err := tenant.LoadFromContext(ctx)
	if err != nil {
		return err
	}

	targetTenant, err := s.ensureSameTargetTenant(in)
	if err != nil {
		return errors.Wrap(err, "while ensuring input is valid")
	}

	if err = s.repo.DeleteForTargetTenant(ctx, tenantID, targetTenant); err != nil {
		return errors.Wrap(err, "while deleting the Assignments")
	}

	if err = s.RemoveAssignedScenarios(ctx, in); err != nil {
		return errors.Wrap(err, "while unassigning scenario from runtimes")
	}

	return nil
}

// MergeScenariosFromInputLabelsAndAssignments merges all the scenarios that are part of the resource labels (already added + to be added with the current operation)
// with all the scenarios that should be assigned based on ASAs.
func (s *service) MergeScenariosFromInputLabelsAndAssignments(ctx context.Context, inputLabels map[string]interface{}, runtimeID string) ([]interface{}, error) {
	scenariosFromAssignments, err := s.GetScenariosFromMatchingASAs(ctx, runtimeID, graphql.FormationObjectTypeRuntime)
	scenariosSet := make(map[string]struct{}, len(scenariosFromAssignments))

	if err != nil {
		return nil, errors.Wrapf(err, "while getting scenarios for selector labels")
	}

	for _, scenario := range scenariosFromAssignments {
		scenariosSet[scenario] = struct{}{}
	}

	scenariosFromInput, isScenarioLabelInInput := inputLabels[model.ScenariosKey]

	if isScenarioLabelInInput {
		scenarioLabels, err := label.ValueToStringsSlice(scenariosFromInput)
		if err != nil {
			return nil, errors.Wrap(err, "while converting scenarios label to a string slice")
		}

		for _, scenario := range scenarioLabels {
			scenariosSet[scenario] = struct{}{}
		}
	}

	scenarios := make([]interface{}, 0, len(scenariosSet))
	for k := range scenariosSet {
		scenarios = append(scenarios, k)
	}
	return scenarios, nil
}

// GetScenariosFromMatchingASAs gets all the scenarios that should be added to the runtime based on the matching Automatic Scenario Assignments
// In order to do that, the ASAs should be searched in the caller tenant as this is the tenant that modifies the runtime and this is the tenant that the ASA
// produced labels should be added to.
func (s *service) GetScenariosFromMatchingASAs(ctx context.Context, objectID string, objType graphql.FormationObjectType) ([]string, error) {
	tenantID, err := tenant.LoadFromContext(ctx)
	if err != nil {
		return nil, err
	}

	match, err := s.getMatchingFuncByFormationObjectType(objType)
	if err != nil {
		return nil, err
	}

	scenarioAssignments, err := s.repo.ListAll(ctx, tenantID)
	if err != nil {
		return nil, errors.Wrapf(err, "while listinng Automatic Scenario Assignments in tenant: %s", tenantID)
	}

	matchingASAs := make([]*model.AutomaticScenarioAssignment, 0, len(scenarioAssignments))

	for _, scenarioAssignment := range scenarioAssignments {
		matches, err := match(ctx, scenarioAssignment, objectID)
		if err != nil {
			return nil, errors.Wrapf(err, "while checkig if asa matches runtime with ID %s", objectID)
		}
		if matches {
			matchingASAs = append(matchingASAs, scenarioAssignment)
		}
	}

	scenarios := make([]string, 0)
	for _, sa := range matchingASAs {
		scenarios = append(scenarios, sa.ScenarioName)
	}
	return scenarios, nil
}

type matchingFunc func(ctx context.Context, asa *model.AutomaticScenarioAssignment, runtimeID string) (bool, error)

func (s *service) getMatchingFuncByFormationObjectType(objType graphql.FormationObjectType) (matchingFunc, error) {
	switch objType {
	case graphql.FormationObjectTypeRuntime:
		return s.isASAMatchingRuntime, nil
	case graphql.FormationObjectTypeRuntimeContext:
		return s.isASAMatchingRuntimeContext, nil
	}
	return nil, errors.Errorf("unexpected formation object type %q", objType)
}

func (s *service) isASAMatchingRuntime(ctx context.Context, asa *model.AutomaticScenarioAssignment, runtimeID string) (bool, error) {
	return s.runtimeRepo.Exists(ctx, asa.TargetTenantID, runtimeID)
}

func (s *service) isASAMatchingRuntimeContext(ctx context.Context, asa *model.AutomaticScenarioAssignment, runtimeContextID string) (bool, error) {
	return s.runtimeContextRepo.Exists(ctx, asa.TargetTenantID, runtimeContextID)
}

func (s *service) isFormationComingFromASA(ctx context.Context, objectID, formation string, objectType graphql.FormationObjectType) (bool, error) {
	formationsFromASA, err := s.GetScenariosFromMatchingASAs(ctx, objectID, objectType)
	if err != nil {
		return false, errors.Wrapf(err, "while getting formations from ASAs for %s with id: %q", objectType, objectID)
	}

	for _, formationFromASA := range formationsFromASA {
		if formation == formationFromASA {
			return true, nil
		}
	}

	return false, nil
}

func (s *service) modifyFormations(ctx context.Context, tnt, formationName string, modificationFunc modificationFunc) error {
	def, err := s.labelDefRepository.GetByKey(ctx, tnt, model.ScenariosKey)
	if err != nil {
		return errors.Wrapf(err, "while getting `%s` label definition", model.ScenariosKey)
	}
	if def.Schema == nil {
		return fmt.Errorf("missing schema for `%s` label definition", model.ScenariosKey)
	}

	formations, err := labeldef.ParseFormationsFromSchema(def.Schema)
	if err != nil {
		return err
	}

	formations = modificationFunc(formations, formationName)

	schema, err := labeldef.NewSchemaForFormations(formations)
	if err != nil {
		return errors.Wrap(err, "while parsing scenarios")
	}

	if err = s.labelDefService.ValidateExistingLabelsAgainstSchema(ctx, schema, tnt, model.ScenariosKey); err != nil {
		return err
	}
	if err = s.labelDefService.ValidateAutomaticScenarioAssignmentAgainstSchema(ctx, schema, tnt, model.ScenariosKey); err != nil {
		return errors.Wrap(err, "while validating Scenario Assignments against a new schema")
	}

	return s.labelDefRepository.UpdateWithVersion(ctx, model.LabelDefinition{
		ID:      def.ID,
		Tenant:  tnt,
		Key:     model.ScenariosKey,
		Schema:  &schema,
		Version: def.Version,
	})
}

func (s *service) modifyAssignedFormations(ctx context.Context, tnt, objectID string, formation model.Formation, objectType model.LabelableObject, modificationFunc modificationFunc) error {
	labelInput := newLabelInput(formation.Name, objectID, objectType)

	existingLabel, err := s.labelService.GetLabel(ctx, tnt, labelInput)
	if err != nil {
		return err
	}

	existingFormations, err := label.ValueToStringsSlice(existingLabel.Value)
	if err != nil {
		return err
	}

	formations := modificationFunc(existingFormations, formation.Name)
	// can not set scenario label to empty value, violates the scenario label definition
	if len(formations) == 0 {
		return s.labelRepository.Delete(ctx, tnt, objectType, objectID, model.ScenariosKey)
	}

	labelInput.Value = formations
	labelInput.Version = existingLabel.Version
	return s.labelService.UpdateLabel(ctx, tnt, existingLabel.ID, labelInput)
}

type modificationFunc func([]string, string) []string

func addFormation(formations []string, formation string) []string {
	for _, f := range formations {
		if f == formation {
			return formations
		}
	}

	return append(formations, formation)
}

func deleteFormation(formations []string, formation string) []string {
	filteredFormations := make([]string, 0, len(formations))
	for _, f := range formations {
		if f != formation {
			filteredFormations = append(filteredFormations, f)
		}
	}

	return filteredFormations
}

func newLabelInput(formation, objectID string, objectType model.LabelableObject) *model.LabelInput {
	return &model.LabelInput{
		Key:        model.ScenariosKey,
		Value:      []string{formation},
		ObjectID:   objectID,
		ObjectType: objectType,
		Version:    0,
	}
}

func newAutomaticScenarioAssignmentModel(formation, callerTenant, targetTenant string) model.AutomaticScenarioAssignment {
	return model.AutomaticScenarioAssignment{
		ScenarioName:   formation,
		Tenant:         callerTenant,
		TargetTenantID: targetTenant,
	}
}

func objectTypeToLabelableObject(objectType graphql.FormationObjectType) (labelableObj model.LabelableObject) {
	switch objectType {
	case graphql.FormationObjectTypeApplication:
		labelableObj = model.ApplicationLabelableObject
	case graphql.FormationObjectTypeRuntime:
		labelableObj = model.RuntimeLabelableObject
	case graphql.FormationObjectTypeTenant:
		labelableObj = model.TenantLabelableObject
	case graphql.FormationObjectTypeRuntimeContext:
		labelableObj = model.RuntimeContextLabelableObject
	}
	return labelableObj
}

func (s *service) ensureSameTargetTenant(in []*model.AutomaticScenarioAssignment) (string, error) {
	if len(in) == 0 || in[0] == nil {
		return "", apperrors.NewInternalError("expected at least one item in Assignments slice")
	}

	targetTenant := in[0].TargetTenantID

	for _, item := range in {
		if item != nil && item.TargetTenantID != targetTenant {
			return "", apperrors.NewInternalError("all input items have to have the same target tenant")
		}
	}

	return targetTenant, nil
}

func (s *service) validateThatScenarioExists(ctx context.Context, in model.AutomaticScenarioAssignment) error {
	availableScenarios, err := s.getAvailableScenarios(ctx, in.Tenant)
	if err != nil {
		return err
	}

	for _, av := range availableScenarios {
		if av == in.ScenarioName {
			return nil
		}
	}

	return apperrors.NewNotFoundError(resource.AutomaticScenarioAssigment, in.ScenarioName)
}

func (s *service) getAvailableScenarios(ctx context.Context, tenantID string) ([]string, error) {
	if err := s.labelDefService.EnsureScenariosLabelDefinitionExists(ctx, tenantID); err != nil {
		return nil, errors.Wrap(err, "while ensuring that `scenarios` label definition exist")
	}

	out, err := s.labelDefService.GetAvailableScenarios(ctx, tenantID)
	if err != nil {
		return nil, errors.Wrap(err, "while getting available scenarios")
	}
	return out, nil
}

func (s *service) createFormation(ctx context.Context, tenant, templateName, formationName string) (*model.Formation, error) {
	fTmpl, err := s.formationTemplateRepository.GetByName(ctx, templateName)
	if err != nil {
		log.C(ctx).Errorf("An error occurred while getting formation template by name: %q: %v", templateName, err)
		return nil, errors.Wrapf(err, "An error occurred while getting formation template by name: %q", templateName)
	}

	formation := &model.Formation{
		ID:                  s.uuidService.Generate(),
		TenantID:            tenant,
		FormationTemplateID: fTmpl.ID,
		Name:                formationName,
	}
	log.C(ctx).Debugf("Creating formation with name: %q and template ID: %q...", formationName, fTmpl.ID)
	if err = s.formationRepository.Create(ctx, formation); err != nil {
		log.C(ctx).Errorf("An error occurred while creating formation with name: %q and template ID: %q", formationName, fTmpl.ID)
		return nil, errors.Wrapf(err, "An error occurred while creating formation with name: %q and template ID: %q", formationName, fTmpl.ID)
	}

	return formation, nil
}

func (s *service) getFormationByName(ctx context.Context, formation, tnt string) (*model.Formation, error) {
	// TODO:: Workaround for the DEFAULT scenario, because it is not in the 'formations' table, and getting it will fail.
	// Soon this label will be removed and then we can get rid of this check.
	if formation == model.DefaultScenario {
		return &model.Formation{Name: model.DefaultScenario}, nil
	}

	f, err := s.formationRepository.GetByName(ctx, formation, tnt)
	if err != nil {
		log.C(ctx).Errorf("An error occurred while getting formation by name: %q: %v", formation, err)
		return nil, errors.Wrapf(err, "An error occurred while getting formation by name: %q", formation)
	}

	return f, nil
}<|MERGE_RESOLUTION|>--- conflicted
+++ resolved
@@ -133,7 +133,8 @@
 	}
 }
 
-<<<<<<< HEAD
+type processScenarioFunc func(context.Context, string, string, graphql.FormationObjectType, model.Formation) (*model.Formation, error)
+
 // List returns paginated Formations based on pageSize and cursor
 func (s *service) List(ctx context.Context, pageSize int, cursor string) (*model.FormationPage, error) {
 	if pageSize < 1 || pageSize > 200 {
@@ -157,9 +158,6 @@
 
 	return formation, nil
 }
-=======
-type processScenarioFunc func(context.Context, string, string, graphql.FormationObjectType, model.Formation) (*model.Formation, error)
->>>>>>> 9245adc4
 
 // GetFormationsForObject returns slice of formations for entity with ID objID and type objType
 func (s *service) GetFormationsForObject(ctx context.Context, tnt string, objType model.LabelableObject, objID string) ([]string, error) {
