--- conflicted
+++ resolved
@@ -236,10 +236,6 @@
 }
 
 // Used for testing
-<<<<<<< HEAD
-// nolint
-=======
->>>>>>> d6699cc6
 //
 //go:generate mockery --exported --name=processFunc --output=automock --outpkg=automock --case=underscore --disable-version-string
 type processFunc interface { //nolint
