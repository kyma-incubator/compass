package formation

import (
	"context"
	"encoding/json"
	"fmt"

	"github.com/hashicorp/go-multierror"

	"github.com/kyma-incubator/compass/components/director/internal/domain/formationassignment"
	webhookdir "github.com/kyma-incubator/compass/components/director/pkg/webhook"

	"github.com/kyma-incubator/compass/components/director/internal/domain/label"
	"github.com/kyma-incubator/compass/components/director/internal/domain/labeldef"
	"github.com/kyma-incubator/compass/components/director/pkg/apperrors"
	"github.com/kyma-incubator/compass/components/director/pkg/formationconstraint"
	"github.com/kyma-incubator/compass/components/director/pkg/log"
	"github.com/kyma-incubator/compass/components/director/pkg/persistence"
	"github.com/kyma-incubator/compass/components/director/pkg/resource"
	"github.com/pkg/errors"

	"github.com/kyma-incubator/compass/components/director/internal/domain/tenant"
	"github.com/kyma-incubator/compass/components/director/internal/labelfilter"
	"github.com/kyma-incubator/compass/components/director/internal/model"
	"github.com/kyma-incubator/compass/components/director/pkg/graphql"
	webhookclient "github.com/kyma-incubator/compass/components/director/pkg/webhook_client"
)

//go:generate mockery --exported --name=labelDefRepository --output=automock --outpkg=automock --case=underscore --disable-version-string
type labelDefRepository interface {
	GetByKey(ctx context.Context, tenant string, key string) (*model.LabelDefinition, error)
	UpdateWithVersion(ctx context.Context, def model.LabelDefinition) error
}

//go:generate mockery --exported --name=labelRepository --output=automock --outpkg=automock --case=underscore --disable-version-string
type labelRepository interface {
	Delete(context.Context, string, model.LabelableObject, string, string) error
	ListForObjectIDs(ctx context.Context, tenant string, objectType model.LabelableObject, objectIDs []string) (map[string]map[string]interface{}, error)
	ListForObject(ctx context.Context, tenant string, objectType model.LabelableObject, objectID string) (map[string]*model.Label, error)
}

//go:generate mockery --exported --name=runtimeRepository --output=automock --outpkg=automock --case=underscore --disable-version-string
type runtimeRepository interface {
	GetByFiltersAndIDUsingUnion(ctx context.Context, tenant, id string, filter []*labelfilter.LabelFilter) (*model.Runtime, error)
	ListAll(ctx context.Context, tenant string, filter []*labelfilter.LabelFilter) ([]*model.Runtime, error)
	ListAllWithUnionSetCombination(ctx context.Context, tenant string, filter []*labelfilter.LabelFilter) ([]*model.Runtime, error)
	ListOwnedRuntimes(ctx context.Context, tenant string, filter []*labelfilter.LabelFilter) ([]*model.Runtime, error)
	ListByScenariosAndIDs(ctx context.Context, tenant string, scenarios []string, ids []string) ([]*model.Runtime, error)
	ListByScenarios(ctx context.Context, tenant string, scenarios []string) ([]*model.Runtime, error)
	ListByIDs(ctx context.Context, tenant string, ids []string) ([]*model.Runtime, error)
	GetByID(ctx context.Context, tenant, id string) (*model.Runtime, error)
	OwnerExistsByFiltersAndID(ctx context.Context, tenant, id string, filter []*labelfilter.LabelFilter) (bool, error)
}

//go:generate mockery --exported --name=runtimeContextRepository --output=automock --outpkg=automock --case=underscore --disable-version-string
type runtimeContextRepository interface {
	GetByRuntimeID(ctx context.Context, tenant, runtimeID string) (*model.RuntimeContext, error)
	ListByIDs(ctx context.Context, tenant string, ids []string) ([]*model.RuntimeContext, error)
	ListByScenariosAndRuntimeIDs(ctx context.Context, tenant string, scenarios []string, runtimeIDs []string) ([]*model.RuntimeContext, error)
	ListByScenarios(ctx context.Context, tenant string, scenarios []string) ([]*model.RuntimeContext, error)
	GetByID(ctx context.Context, tenant, id string) (*model.RuntimeContext, error)
	ExistsByRuntimeID(ctx context.Context, tenant, rtmID string) (bool, error)
}

// FormationRepository represents the Formations repository layer
//go:generate mockery --name=FormationRepository --output=automock --outpkg=automock --case=underscore --disable-version-string
type FormationRepository interface {
	Get(ctx context.Context, id, tenantID string) (*model.Formation, error)
	GetByName(ctx context.Context, name, tenantID string) (*model.Formation, error)
	List(ctx context.Context, tenant string, pageSize int, cursor string) (*model.FormationPage, error)
	Create(ctx context.Context, item *model.Formation) error
	DeleteByName(ctx context.Context, tenantID, name string) error
	Update(ctx context.Context, model *model.Formation) error
}

// FormationTemplateRepository represents the FormationTemplate repository layer
//go:generate mockery --name=FormationTemplateRepository --output=automock --outpkg=automock --case=underscore --disable-version-string
type FormationTemplateRepository interface {
	Get(ctx context.Context, id string) (*model.FormationTemplate, error)
	GetByNameAndTenant(ctx context.Context, templateName, tenantID string) (*model.FormationTemplate, error)
}

// NotificationsService represents the notification service for generating and sending notifications
//go:generate mockery --name=NotificationsService --output=automock --outpkg=automock --case=underscore --disable-version-string
type NotificationsService interface {
	GenerateFormationAssignmentNotifications(ctx context.Context, tenant, objectID string, formation *model.Formation, operation model.FormationOperation, objectType graphql.FormationObjectType) ([]*webhookclient.FormationAssignmentNotificationRequest, error)
	GenerateFormationNotifications(ctx context.Context, formationTemplateWebhooks []*model.Webhook, tenantID string, formation *model.Formation, formationTemplateName, formationTemplateID string, formationOperation model.FormationOperation) ([]*webhookclient.FormationNotificationRequest, error)
	SendNotification(ctx context.Context, webhookNotificationReq webhookclient.WebhookRequest) (*webhookdir.Response, error)
}

// FormationAssignmentNotificationsService represents the notification service for generating and sending notifications
//go:generate mockery --name=FormationAssignmentNotificationsService --output=automock --outpkg=automock --case=underscore --disable-version-string
type FormationAssignmentNotificationsService interface {
	GenerateFormationAssignmentNotification(ctx context.Context, formationAssignment *model.FormationAssignment) (*webhookclient.FormationAssignmentNotificationRequest, error)
}

//go:generate mockery --exported --name=labelDefService --output=automock --outpkg=automock --case=underscore --disable-version-string
type labelDefService interface {
	CreateWithFormations(ctx context.Context, tnt string, formations []string) error
	ValidateExistingLabelsAgainstSchema(ctx context.Context, schema interface{}, tenant, key string) error
	ValidateAutomaticScenarioAssignmentAgainstSchema(ctx context.Context, schema interface{}, tenantID, key string) error
	GetAvailableScenarios(ctx context.Context, tenantID string) ([]string, error)
}

//go:generate mockery --exported --name=labelService --output=automock --outpkg=automock --case=underscore --disable-version-string
type labelService interface {
	CreateLabel(ctx context.Context, tenant, id string, labelInput *model.LabelInput) error
	UpdateLabel(ctx context.Context, tenant, id string, labelInput *model.LabelInput) error
	GetLabel(ctx context.Context, tenant string, labelInput *model.LabelInput) (*model.Label, error)
}

//go:generate mockery --exported --name=uuidService --output=automock --outpkg=automock --case=underscore --disable-version-string
type uuidService interface {
	Generate() string
}

//go:generate mockery --exported --name=automaticFormationAssignmentService --output=automock --outpkg=automock --case=underscore --disable-version-string
type automaticFormationAssignmentService interface {
	GetForScenarioName(ctx context.Context, scenarioName string) (model.AutomaticScenarioAssignment, error)
}

//go:generate mockery --exported --name=automaticFormationAssignmentRepository --output=automock --outpkg=automock --case=underscore --disable-version-string
type automaticFormationAssignmentRepository interface {
	Create(ctx context.Context, model model.AutomaticScenarioAssignment) error
	DeleteForTargetTenant(ctx context.Context, tenantID string, targetTenantID string) error
	DeleteForScenarioName(ctx context.Context, tenantID string, scenarioName string) error
	ListAll(ctx context.Context, tenantID string) ([]*model.AutomaticScenarioAssignment, error)
}

//go:generate mockery --exported --name=tenantService --output=automock --outpkg=automock --case=underscore --disable-version-string
type tenantService interface {
	GetInternalTenant(ctx context.Context, externalTenant string) (string, error)
	GetTenantByExternalID(ctx context.Context, id string) (*model.BusinessTenantMapping, error)
	GetTenantByID(ctx context.Context, id string) (*model.BusinessTenantMapping, error)
}

//go:generate mockery --exported --name=constraintEngine --output=automock --outpkg=automock --case=underscore --disable-version-string
type constraintEngine interface {
	EnforceConstraints(ctx context.Context, location formationconstraint.JoinPointLocation, details formationconstraint.JoinPointDetails, formationTemplateID string) error
}

//go:generate mockery --exported --name=asaEngine --output=automock --outpkg=automock --case=underscore --disable-version-string
type asaEngine interface {
	EnsureScenarioAssigned(ctx context.Context, in model.AutomaticScenarioAssignment, processScenarioFunc ProcessScenarioFunc) error
	RemoveAssignedScenario(ctx context.Context, in model.AutomaticScenarioAssignment, processScenarioFunc ProcessScenarioFunc) error
	GetMatchingFuncByFormationObjectType(objType graphql.FormationObjectType) (MatchingFunc, error)
	GetScenariosFromMatchingASAs(ctx context.Context, objectID string, objType graphql.FormationObjectType) ([]string, error)
	IsFormationComingFromASA(ctx context.Context, objectID, formation string, objectType graphql.FormationObjectType) (bool, error)
}

type service struct {
	applicationRepository                  applicationRepository
	labelDefRepository                     labelDefRepository
	labelRepository                        labelRepository
	formationRepository                    FormationRepository
	formationTemplateRepository            FormationTemplateRepository
	labelService                           labelService
	labelDefService                        labelDefService
	asaService                             automaticFormationAssignmentService
	uuidService                            uuidService
	tenantSvc                              tenantService
	repo                                   automaticFormationAssignmentRepository
	runtimeRepo                            runtimeRepository
	runtimeContextRepo                     runtimeContextRepository
	formationAssignmentService             formationAssignmentService
	formationAssignmentNotificationService FormationAssignmentNotificationsService
	notificationsService                   NotificationsService
	constraintEngine                       constraintEngine
	webhookRepository                      webhookRepository
	transact                               persistence.Transactioner
	asaEngine                              asaEngine
	runtimeTypeLabelKey                    string
	applicationTypeLabelKey                string
}

// NewService creates formation service
func NewService(
	transact persistence.Transactioner,
	applicationRepository applicationRepository,
	labelDefRepository labelDefRepository,
	labelRepository labelRepository,
	formationRepository FormationRepository,
	formationTemplateRepository FormationTemplateRepository,
	labelService labelService,
	uuidService uuidService,
	labelDefService labelDefService,
	asaRepo automaticFormationAssignmentRepository,
	asaService automaticFormationAssignmentService,
	tenantSvc tenantService, runtimeRepo runtimeRepository,
	runtimeContextRepo runtimeContextRepository,
	formationAssignmentService formationAssignmentService,
	formationAssignmentNotificationService FormationAssignmentNotificationsService,
	notificationsService NotificationsService,
	constraintEngine constraintEngine,
	webhookRepository webhookRepository,
	runtimeTypeLabelKey, applicationTypeLabelKey string) *service {
	return &service{
		transact:                               transact,
		applicationRepository:                  applicationRepository,
		labelDefRepository:                     labelDefRepository,
		labelRepository:                        labelRepository,
		formationRepository:                    formationRepository,
		formationTemplateRepository:            formationTemplateRepository,
		labelService:                           labelService,
		labelDefService:                        labelDefService,
		asaService:                             asaService,
		uuidService:                            uuidService,
		tenantSvc:                              tenantSvc,
		repo:                                   asaRepo,
		runtimeRepo:                            runtimeRepo,
		runtimeContextRepo:                     runtimeContextRepo,
		formationAssignmentNotificationService: formationAssignmentNotificationService,
		formationAssignmentService:             formationAssignmentService,
		notificationsService:                   notificationsService,
		constraintEngine:                       constraintEngine,
		runtimeTypeLabelKey:                    runtimeTypeLabelKey,
		applicationTypeLabelKey:                applicationTypeLabelKey,
		asaEngine:                              NewASAEngine(asaRepo, runtimeRepo, runtimeContextRepo, formationRepository, formationTemplateRepository, runtimeTypeLabelKey, applicationTypeLabelKey),
		webhookRepository:                      webhookRepository,
	}
}

// Used for testing
//nolint
//go:generate mockery --exported --name=processFunc --output=automock --outpkg=automock --case=underscore --disable-version-string
type processFunc interface {
	ProcessScenarioFunc(context.Context, string, string, graphql.FormationObjectType, model.Formation) (*model.Formation, error)
}

// ProcessScenarioFunc provides the signature for functions that process scenarios
type ProcessScenarioFunc func(context.Context, string, string, graphql.FormationObjectType, model.Formation) (*model.Formation, error)

// List returns paginated Formations based on pageSize and cursor
func (s *service) List(ctx context.Context, pageSize int, cursor string) (*model.FormationPage, error) {
	formationTenant, err := tenant.LoadFromContext(ctx)
	if err != nil {
		return nil, errors.Wrapf(err, "while loading tenant from context")
	}

	if pageSize < 1 || pageSize > 200 {
		return nil, apperrors.NewInvalidDataError("page size must be between 1 and 200")
	}

	return s.formationRepository.List(ctx, formationTenant, pageSize, cursor)
}

// Get returns the Formation by its id
func (s *service) Get(ctx context.Context, id string) (*model.Formation, error) {
	tnt, err := tenant.LoadFromContext(ctx)
	if err != nil {
		return nil, errors.Wrapf(err, "while loading tenant from context")
	}

	formation, err := s.formationRepository.Get(ctx, id, tnt)
	if err != nil {
		return nil, errors.Wrapf(err, "while getting Formation with ID %q", id)
	}

	return formation, nil
}

func (s *service) GetFormationByName(ctx context.Context, formationName, tnt string) (*model.Formation, error) {
	f, err := s.formationRepository.GetByName(ctx, formationName, tnt)
	if err != nil {
		log.C(ctx).Errorf("An error occurred while getting formation by name: %q: %v", formationName, err)
		return nil, errors.Wrapf(err, "An error occurred while getting formation by name: %q", formationName)
	}

	return f, nil
}

// GetFormationsForObject returns slice of formations for entity with ID objID and type objType
func (s *service) GetFormationsForObject(ctx context.Context, tnt string, objType model.LabelableObject, objID string) ([]string, error) {
	labelInput := &model.LabelInput{
		Key:        model.ScenariosKey,
		ObjectID:   objID,
		ObjectType: objType,
	}
	existingLabel, err := s.labelService.GetLabel(ctx, tnt, labelInput)
	if err != nil {
		return nil, errors.Wrapf(err, "while fetching scenario label for %q with id %q", objType, objID)
	}

	return label.ValueToStringsSlice(existingLabel.Value)
}

// CreateFormation adds the provided formation to the scenario label definitions of the given tenant.
// If the scenario label definition does not exist it will be created
// Also, a new Formation entity is created based on the provided template name or the default one is used if it's not provided
func (s *service) CreateFormation(ctx context.Context, tnt string, formation model.Formation, templateName string) (*model.Formation, error) {
	fTmpl, err := s.formationTemplateRepository.GetByNameAndTenant(ctx, templateName, tnt)
	if err != nil {
		log.C(ctx).Errorf("An error occurred while getting formation template by name: %q: %v", templateName, err)
		return nil, errors.Wrapf(err, "An error occurred while getting formation template by name: %q", templateName)
	}

	formationName := formation.Name
	formationTemplateID := fTmpl.ID
	formationTemplateName := fTmpl.Name

	CRUDJoinPointDetails := &formationconstraint.CRUDFormationOperationDetails{
		FormationType:       templateName,
		FormationTemplateID: formationTemplateID,
		FormationName:       formationName,
		TenantID:            tnt,
	}

<<<<<<< HEAD
	if err = s.constraintEngine.EnforceConstraints(ctx, formationconstraint.PreCreate, joinPointDetails, fTmpl.ID); err != nil {
		return nil, errors.Wrapf(err, "while enforcing constraints for target operation %q and constraint type %q", model.CreateFormationOperation, model.PreOperation)
=======
	if err = s.constraintEngine.EnforceConstraints(ctx, formationconstraint.PreCreate, CRUDJoinPointDetails, formationTemplateID); err != nil {
		return nil, errors.Wrapf(err, "While enforcing constraints for target operation %q and constraint type %q", model.CreateFormationOperation, model.PreOperation)
>>>>>>> 894b5ed1
	}

	if err := s.modifyFormations(ctx, tnt, formationName, addFormation); err != nil {
		if !apperrors.IsNotFoundError(err) {
			return nil, err
		}
		if err = s.labelDefService.CreateWithFormations(ctx, tnt, []string{formationName}); err != nil {
			return nil, err
		}
	}

	formationTemplateWebhooks, err := s.webhookRepository.ListByReferenceObjectIDGlobal(ctx, formationTemplateID, model.FormationTemplateWebhookReference)
	if err != nil {
		return nil, errors.Wrapf(err, "when listing formation lifecycle webhooks for formation template with ID: %q", formationTemplateID)
	}

	formationState := determineFormationState(ctx, formationTemplateID, formationTemplateName, formationTemplateWebhooks)

	// TODO:: Currently we need to support both mechanisms of formation creation/deletion(through label definitions and Formations entity) for backwards compatibility
	newFormation, err := s.createFormation(ctx, tnt, formationTemplateID, formationName, formationState)
	if err != nil {
		return nil, err
	}

	formationReqs, err := s.notificationsService.GenerateFormationNotifications(ctx, formationTemplateWebhooks, tnt, newFormation, formationTemplateName, formationTemplateID, model.CreateFormation)
	if err != nil {
		return nil, errors.Wrapf(err, "while generating notifications for formation with ID: %q and name: %q", newFormation.ID, newFormation.Name)
	}

	for _, formationReq := range formationReqs {
		if err := s.processFormationNotifications(ctx, newFormation, formationReq, model.CreateErrorFormationState); err != nil {
			processErr := errors.Wrapf(err, "while processing notifications for formation with ID: %q and name: %q", newFormation.ID, newFormation.Name)
			log.C(ctx).Error(processErr)
			return nil, processErr
		}
	}

<<<<<<< HEAD
	if err = s.constraintEngine.EnforceConstraints(ctx, formationconstraint.PostCreate, joinPointDetails, fTmpl.ID); err != nil {
		return nil, errors.Wrapf(err, "while enforcing constraints for target operation %q and constraint type %q", model.CreateFormationOperation, model.PostOperation)
=======
	if err = s.constraintEngine.EnforceConstraints(ctx, formationconstraint.PostCreate, CRUDJoinPointDetails, formationTemplateID); err != nil {
		return nil, errors.Wrapf(err, "While enforcing constraints for target operation %q and constraint type %q", model.CreateFormationOperation, model.PostOperation)
>>>>>>> 894b5ed1
	}

	return newFormation, nil
}

// DeleteFormation removes the provided formation from the scenario label definitions of the given tenant.
// Also, removes the Formation entity from the DB
func (s *service) DeleteFormation(ctx context.Context, tnt string, formation model.Formation) (*model.Formation, error) {
	ft, err := s.getFormationWithTemplate(ctx, formation.Name, tnt)
	if err != nil {
		return nil, errors.Wrapf(err, "while deleting formation")
	}

	formationID := ft.formation.ID
	formationName := ft.formation.Name
	formationTemplateID := ft.formationTemplate.ID
	formationTemplateName := ft.formationTemplate.Name

	joinPointDetails := &formationconstraint.CRUDFormationOperationDetails{
		FormationType:       formationTemplateName,
		FormationTemplateID: formationTemplateID,
		FormationName:       formationName,
		TenantID:            tnt,
	}

	if err = s.constraintEngine.EnforceConstraints(ctx, formationconstraint.PreDelete, joinPointDetails, formationTemplateID); err != nil {
		return nil, errors.Wrapf(err, "while enforcing constraints for target operation %q and constraint type %q", model.DeleteFormationOperation, model.PreOperation)
	}

	formationTemplateWebhooks, err := s.webhookRepository.ListByReferenceObjectIDGlobal(ctx, formationTemplateID, model.FormationTemplateWebhookReference)
	if err != nil {
		return nil, errors.Wrapf(err, "when listing formation lifecycle webhooks for formation template with ID: %q", formationTemplateID)
	}

	formationReqs, err := s.notificationsService.GenerateFormationNotifications(ctx, formationTemplateWebhooks, tnt, ft.formation, formationTemplateName, formationTemplateID, model.DeleteFormation)
	if err != nil {
		return nil, errors.Wrapf(err, "while generating notifications for formation with ID: %q and name: %q", formationID, formationName)
	}

	for _, formationReq := range formationReqs {
		if err := s.processFormationNotifications(ctx, ft.formation, formationReq, model.DeleteErrorFormationState); err != nil {
			processErr := errors.Wrapf(err, "while processing notifications for formation with ID: %q and name: %q", formationID, formationName)
			log.C(ctx).Error(processErr)
			return nil, processErr
		}
	}

	if err := s.modifyFormations(ctx, tnt, formationName, deleteFormation); err != nil {
		return nil, err
	}

	// TODO:: Currently we need to support both mechanisms of formation creation/deletion(through label definitions and Formations entity) for backwards compatibility
	if err = s.formationRepository.DeleteByName(ctx, tnt, formationName); err != nil {
		log.C(ctx).Errorf("An error occurred while deleting formation with name: %q", formationName)
		return nil, errors.Wrapf(err, "An error occurred while deleting formation with name: %q", formationName)
	}

	if err = s.constraintEngine.EnforceConstraints(ctx, formationconstraint.PostDelete, joinPointDetails, formationTemplateID); err != nil {
		return nil, errors.Wrapf(err, "while enforcing constraints for target operation %q and constraint type %q", model.DeleteFormationOperation, model.PostOperation)
	}

	return ft.formation, nil
}

// AssignFormation assigns object based on graphql.FormationObjectType.
//
// When objectType graphql.FormationObjectType is graphql.FormationObjectTypeApplication, graphql.FormationObjectTypeRuntime and
// graphql.FormationObjectTypeRuntimeContext it adds the provided formation to the scenario label of the entity if such exists,
// otherwise new scenario label is created for the entity with the provided formation.
//
// FormationAssignments for the object that is being assigned and the already assigned objects are generated and stored.
// For each object X already part of the formation formationAssignment with source=X and target=objectID and formationAssignment
// with source=objectID and target=X are generated.
//
// Additionally, notifications are sent to the interested participants for that formation change.
// 		- If objectType is graphql.FormationObjectTypeApplication:
//				- A notification about the assigned application is sent to all the runtimes that are in the formation (either directly or via runtimeContext) and has configuration change webhook.
//  			- A notification about the assigned application is sent to all the applications that are in the formation and has application tenant mapping webhook.
//				- If the assigned application has an application tenant mapping webhook, a notification about each application in the formation is sent to this application.
//				- If the assigned application has a configuration change webhook, a notification about each runtime/runtimeContext in the formation is sent to this application.
// 		- If objectType is graphql.FormationObjectTypeRuntime or graphql.FormationObjectTypeRuntimeContext:
//				- If the assigned runtime/runtimeContext has configuration change webhook, a notification about each application in the formation is sent to this runtime.
//				- A notification about the assigned runtime/runtimeContext is sent to all the applications that are in the formation and have configuration change webhook.
//
// If an error occurs during the formationAssignment processing the failed formationAssignment's value is updated with the error and the processing proceeds. The error should not
// be returned but only logged. If the error is returned the assign operation will be rolled back and all the created resources(labels, formationAssignments etc.) will be rolled
// back. On the other hand the participants in the formation will have been notified for the assignment and there is no mechanism for informing them that the assignment was not executed successfully.
//
// After the assigning there may be formationAssignments in CREATE_ERROR state. They can be fixed by assigning the object to the same formation again. This will result in retrying only
// the formationAssignments that are in state different from READY.
//
// If the graphql.FormationObjectType is graphql.FormationObjectTypeTenant it will
// create automatic scenario assignment with the caller and target tenant which then will assign the right Runtime / RuntimeContexts based on the formation template's runtimeType.
func (s *service) AssignFormation(ctx context.Context, tnt, objectID string, objectType graphql.FormationObjectType, formation model.Formation) (*model.Formation, error) {
	log.C(ctx).Infof("Assigning object with ID %q of type %q to formation %q", objectID, objectType, formation.Name)

	ft, err := s.getFormationWithTemplate(ctx, formation.Name, tnt)
	if err != nil {
		return nil, errors.Wrapf(err, "while assigning formation with name %q", formation.Name)
	}

	joinPointDetails, err := s.prepareDetailsForAssign(ctx, tnt, objectID, objectType, ft.formation, ft.formationTemplate)
	if err != nil {
		return nil, errors.Wrapf(err, "while preparing joinpoint details for target operation %q and constraint type %q", model.AssignFormationOperation, model.PreOperation)
	}

	if err = s.constraintEngine.EnforceConstraints(ctx, formationconstraint.PreAssign, joinPointDetails, ft.formationTemplate.ID); err != nil {
		return nil, errors.Wrapf(err, "while enforcing constraints for target operation %q and constraint type %q", model.AssignFormationOperation, model.PreOperation)
	}

	formationFromDB := ft.formation
	switch objectType {
	case graphql.FormationObjectTypeApplication, graphql.FormationObjectTypeRuntime, graphql.FormationObjectTypeRuntimeContext:
		err := s.assign(ctx, tnt, objectID, objectType, formationFromDB, ft.formationTemplate)
		if err != nil {
			return nil, err
		}

		assignments, err := s.formationAssignmentService.GenerateAssignments(ctx, tnt, objectID, objectType, formationFromDB)
		if err != nil {
			return nil, err
		}

		rtmContextIDsMapping, err := s.getRuntimeContextIDToRuntimeIDMapping(ctx, tnt, assignments)
		if err != nil {
			return nil, err
		}

		applicationIDToApplicationTemplateIDMapping, err := s.getApplicationIDToApplicationTemplateIDMapping(ctx, tnt, assignments)
		if err != nil {
			return nil, err
		}

		requests, err := s.notificationsService.GenerateFormationAssignmentNotifications(ctx, tnt, objectID, formationFromDB, model.AssignFormation, objectType)
		if err != nil {
			return nil, errors.Wrapf(err, "while generating notifications for %s assignment", objectType)
		}

		if err = s.formationAssignmentService.ProcessFormationAssignments(ctx, assignments, rtmContextIDsMapping, applicationIDToApplicationTemplateIDMapping, requests, s.formationAssignmentService.ProcessFormationAssignmentPair); err != nil {
			log.C(ctx).Errorf("Error occurred while processing formationAssignments %s", err.Error())
			return nil, err
		}

	case graphql.FormationObjectTypeTenant:
		targetTenantID, err := s.tenantSvc.GetInternalTenant(ctx, objectID)
		if err != nil {
			return nil, err
		}

		if _, err = s.CreateAutomaticScenarioAssignment(ctx, newAutomaticScenarioAssignmentModel(formationFromDB.Name, tnt, targetTenantID)); err != nil {
			return nil, err
		}

	default:
		return nil, fmt.Errorf("unknown formation type %s", objectType)
	}

	if err = s.constraintEngine.EnforceConstraints(ctx, formationconstraint.PostAssign, joinPointDetails, ft.formationTemplate.ID); err != nil {
		return nil, errors.Wrapf(err, "while enforcing constraints for target operation %q and constraint type %q", model.AssignFormationOperation, model.PostOperation)
	}

	return formationFromDB, nil
}

func (s *service) prepareDetailsForAssign(ctx context.Context, tnt, objectID string, objectType graphql.FormationObjectType, formation *model.Formation, formationTemplate *model.FormationTemplate) (*formationconstraint.AssignFormationOperationDetails, error) {
	resourceSubtype, err := s.getObjectSubtype(ctx, tnt, objectID, objectType)
	if err != nil {
		return nil, err
	}

	joinPointDetails := &formationconstraint.AssignFormationOperationDetails{
		ResourceType:        model.ResourceType(objectType),
		ResourceSubtype:     resourceSubtype,
		ResourceID:          objectID,
		FormationType:       formationTemplate.Name,
		FormationTemplateID: formationTemplate.ID,
		FormationID:         formation.ID,
		TenantID:            tnt,
	}
	return joinPointDetails, nil
}

func (s *service) prepareDetailsForUnassign(ctx context.Context, tnt, objectID string, objectType graphql.FormationObjectType, formation *model.Formation, formationTemplate *model.FormationTemplate) (*formationconstraint.UnassignFormationOperationDetails, error) {
	resourceSubtype, err := s.getObjectSubtype(ctx, tnt, objectID, objectType)
	if err != nil {
		return nil, err
	}

	joinPointDetails := &formationconstraint.UnassignFormationOperationDetails{
		ResourceType:        model.ResourceType(objectType),
		ResourceSubtype:     resourceSubtype,
		ResourceID:          objectID,
		FormationType:       formationTemplate.Name,
		FormationTemplateID: formationTemplate.ID,
		FormationID:         formation.ID,
		TenantID:            tnt,
	}
	return joinPointDetails, nil
}

func (s *service) getObjectSubtype(ctx context.Context, tnt, objectID string, objectType graphql.FormationObjectType) (string, error) {
	switch objectType {
	case graphql.FormationObjectTypeApplication:
		applicationTypeLabel, err := s.labelService.GetLabel(ctx, tnt, &model.LabelInput{
			Key:        s.applicationTypeLabelKey,
			ObjectID:   objectID,
			ObjectType: model.ApplicationLabelableObject,
		})
		if err != nil {
			if apperrors.IsNotFoundError(err) {
				return "", nil
			}
			return "", errors.Wrapf(err, "while getting label %q for application with ID %q", s.applicationTypeLabelKey, objectID)
		}

		applicationType, ok := applicationTypeLabel.Value.(string)
		if !ok {
			return "", errors.Errorf("Missing application type for application %q", objectID)
		}
		return applicationType, nil

	case graphql.FormationObjectTypeRuntime:
		runtimeTypeLabel, err := s.labelService.GetLabel(ctx, tnt, &model.LabelInput{
			Key:        s.runtimeTypeLabelKey,
			ObjectID:   objectID,
			ObjectType: model.RuntimeLabelableObject,
		})
		if err != nil {
			if apperrors.IsNotFoundError(err) {
				return "", nil
			}
			return "", errors.Wrapf(err, "while getting label %q for runtime with ID %q", s.runtimeTypeLabelKey, objectID)
		}

		runtimeType, ok := runtimeTypeLabel.Value.(string)
		if !ok {
			return "", errors.Errorf("Missing runtime type for runtime %q", objectID)
		}
		return runtimeType, nil

	case graphql.FormationObjectTypeRuntimeContext:
		rtmCtx, err := s.runtimeContextRepo.GetByID(ctx, tnt, objectID)
		if err != nil {
			return "", errors.Wrapf(err, "while fetching runtime context with ID %q", objectID)
		}

		runtimeTypeLabel, err := s.labelService.GetLabel(ctx, tnt, &model.LabelInput{
			Key:        s.runtimeTypeLabelKey,
			ObjectID:   rtmCtx.RuntimeID,
			ObjectType: model.RuntimeLabelableObject,
		})
		if err != nil {
			return "", errors.Wrapf(err, "while getting label %q for runtime with ID %q", s.runtimeTypeLabelKey, objectID)
		}

		runtimeType, ok := runtimeTypeLabel.Value.(string)
		if !ok {
			return "", errors.Errorf("Missing runtime type for runtime %q", rtmCtx.RuntimeID)
		}
		return runtimeType, nil

	case graphql.FormationObjectTypeTenant:
		t, err := s.tenantSvc.GetTenantByExternalID(ctx, objectID)
		if err != nil {
			return "", errors.Wrapf(err, "while getting tenant by external ID")
		}

		return string(t.Type), nil

	default:
		return "", fmt.Errorf("unknown formation type %s", objectType)
	}
}

func (s *service) assign(ctx context.Context, tnt, objectID string, objectType graphql.FormationObjectType, formation *model.Formation, formationTemplate *model.FormationTemplate) error {
	if err := s.checkFormationTemplateTypes(ctx, tnt, objectID, objectType, formationTemplate); err != nil {
		return err
	}

	if err := s.modifyAssignedFormations(ctx, tnt, objectID, formation.Name, objectTypeToLabelableObject(objectType), addFormation); err != nil {
		if apperrors.IsNotFoundError(err) {
			labelInput := newLabelInput(formation.Name, objectID, objectTypeToLabelableObject(objectType))
			if err = s.labelService.CreateLabel(ctx, tnt, s.uuidService.Generate(), labelInput); err != nil {
				return err
			}
			return nil
		}
		return err
	}

	return nil
}

func (s *service) unassign(ctx context.Context, tnt, objectID string, objectType graphql.FormationObjectType, formation *model.Formation) error {
	switch objectType {
	case graphql.FormationObjectTypeApplication:
		if err := s.modifyAssignedFormations(ctx, tnt, objectID, formation.Name, objectTypeToLabelableObject(objectType), deleteFormation); err != nil {
			return err
		}
	case graphql.FormationObjectTypeRuntime, graphql.FormationObjectTypeRuntimeContext:
		if isFormationComingFromASA, err := s.asaEngine.IsFormationComingFromASA(ctx, objectID, formation.Name, objectType); err != nil {
			return err
		} else if isFormationComingFromASA {
			return apperrors.NewCannotUnassignObjectComingFromASAError(objectID)
		}

		if err := s.modifyAssignedFormations(ctx, tnt, objectID, formation.Name, objectTypeToLabelableObject(objectType), deleteFormation); err != nil {
			return err
		}

	default:
		return nil
	}
	return nil
}

func (s *service) checkFormationTemplateTypes(ctx context.Context, tnt, objectID string, objectType graphql.FormationObjectType, formationTemplate *model.FormationTemplate) error {
	switch objectType {
	case graphql.FormationObjectTypeApplication:
		if err := s.isValidApplicationType(ctx, tnt, objectID, formationTemplate); err != nil {
			return errors.Wrapf(err, "while validating application type for application %q", objectID)
		}
	case graphql.FormationObjectTypeRuntime:
		if err := s.isValidRuntimeType(ctx, tnt, objectID, formationTemplate); err != nil {
			return errors.Wrapf(err, "while validating runtime type")
		}
	case graphql.FormationObjectTypeRuntimeContext:
		runtimeCtx, err := s.runtimeContextRepo.GetByID(ctx, tnt, objectID)
		if err != nil {
			return errors.Wrapf(err, "while getting runtime context")
		}
		if err = s.isValidRuntimeType(ctx, tnt, runtimeCtx.RuntimeID, formationTemplate); err != nil {
			return errors.Wrapf(err, "while validating runtime type of runtime")
		}
	}
	return nil
}

// UnassignFormation unassigns object base on graphql.FormationObjectType.
//
// For objectType graphql.FormationObjectTypeApplication it removes the provided formation from the
// scenario label of the application.
//
// For objectTypes graphql.FormationObjectTypeRuntime and graphql.FormationObjectTypeRuntimeContext
// it removes the formation from the scenario label of the runtime/runtime context if the provided
// formation is NOT assigned from ASA and does nothing if it is assigned from ASA.
//
//  Additionally, notifications are sent to the interested participants for that formation change.
// 		- If objectType is graphql.FormationObjectTypeApplication:
//				- A notification about the unassigned application is sent to all the runtimes that are in the formation (either directly or via runtimeContext) and has configuration change webhook.
//  			- A notification about the unassigned application is sent to all the applications that are in the formation and has application tenant mapping webhook.
//				- If the unassigned application has an application tenant mapping webhook, a notification about each application in the formation is sent to this application.
//				- If the unassigned application has a configuration change webhook, a notification about each runtime/runtimeContext in the formation is sent to this application.
// 		- If objectType is graphql.FormationObjectTypeRuntime or graphql.FormationObjectTypeRuntimeContext:
//				- If the unassigned runtime/runtimeContext has configuration change webhook, a notification about each application in the formation is sent to this runtime.
//   			- A notification about the unassigned runtime/runtimeContext is sent to all the applications that are in the formation and have configuration change webhook.
//
// For the formationAssignments that have their source or target field set to objectID:
// 		- If the formationAssignment does not have notification associated with it
//				- the formation assignment is deleted
//		- If the formationAssignment is associated with a notification
//				- If the response from the notification is success
//						- the formationAssignment is deleted
// 				- If the response from the notification is different from success
//						- the formation assignment is updated with an error
//
// After the processing of the formationAssignments the state is persisted regardless of whether there were any errors.
// If an error has occurred during the formationAssignment processing the unassign operation is rolled back(the updated
// with the error formationAssignments are already persisted in the database).
//
// For objectType graphql.FormationObjectTypeTenant it will
// delete the automatic scenario assignment with the caller and target tenant which then will unassign the right Runtime / RuntimeContexts based on the formation template's runtimeType.
func (s *service) UnassignFormation(ctx context.Context, tnt, objectID string, objectType graphql.FormationObjectType, formation model.Formation) (*model.Formation, error) {
	log.C(ctx).Infof("Unassigning object with ID %q of type %q to formation %q", objectID, objectType, formation.Name)

	formationName := formation.Name
	ft, err := s.getFormationWithTemplate(ctx, formationName, tnt)
	if err != nil {
		return nil, errors.Wrapf(err, "while unassigning formation with name %q", formationName)
	}

	joinPointDetails, err := s.prepareDetailsForUnassign(ctx, tnt, objectID, objectType, ft.formation, ft.formationTemplate)
	if err != nil {
		return nil, errors.Wrapf(err, "while preparing joinpoint details for target operation %q and constraint type %q", model.UnassignFormationOperation, model.PreOperation)
	}

	if err = s.constraintEngine.EnforceConstraints(ctx, formationconstraint.PreUnassign, joinPointDetails, ft.formationTemplate.ID); err != nil {
		return nil, errors.Wrapf(err, "while enforcing constraints for target operation %q and constraint type %q", model.UnassignFormationOperation, model.PreOperation)
	}

	formationFromDB := ft.formation

	err = s.unassign(ctx, tnt, objectID, objectType, formationFromDB)
	if err != nil && !apperrors.IsCannotUnassignObjectComingFromASAError(err) && !apperrors.IsNotFoundError(err) {
		return nil, errors.Wrapf(err, "while unassigning from formation")
	}
	if apperrors.IsCannotUnassignObjectComingFromASAError(err) || apperrors.IsNotFoundError(err) {
		// No need to enforce post-constraints as nothing is done
		return formationFromDB, nil
	}

	switch objectType {
	case graphql.FormationObjectTypeApplication:
		requests, err := s.notificationsService.GenerateFormationAssignmentNotifications(ctx, tnt, objectID, formationFromDB, model.UnassignFormation, objectType)
		if err != nil {
			return nil, errors.Wrapf(err, "while generating notifications for %s unassignment", objectType)
		}

		formationAssignmentsForObject, err := s.formationAssignmentService.ListFormationAssignmentsForObjectID(ctx, formationFromDB.ID, objectID)
		if err != nil {
			return nil, errors.Wrapf(err, "while listing formationAssignments for object with type %q and ID %q", objectType, objectID)
		}

		rtmContextIDsMapping, err := s.getRuntimeContextIDToRuntimeIDMapping(ctx, tnt, formationAssignmentsForObject)
		if err != nil {
			return nil, err
		}

		applicationIDToApplicationTemplateIDMapping, err := s.getApplicationIDToApplicationTemplateIDMapping(ctx, tnt, formationAssignmentsForObject)
		if err != nil {
			return nil, err
		}

		tx, err := s.transact.Begin()
		if err != nil {
			return nil, err
		}
		transactionCtx := persistence.SaveToContext(ctx, tx)
		defer s.transact.RollbackUnlessCommitted(transactionCtx, tx)

		if err = s.formationAssignmentService.ProcessFormationAssignments(transactionCtx, formationAssignmentsForObject, rtmContextIDsMapping, applicationIDToApplicationTemplateIDMapping, requests, s.formationAssignmentService.CleanupFormationAssignment); err != nil {
			commitErr := tx.Commit()
			if commitErr != nil {
				return nil, errors.Wrapf(err, "while committing transaction with error")
			}
			return nil, err
		}

		// It is important to do the list in the inner transaction
		pendingAsyncAssignments, err := s.formationAssignmentService.ListFormationAssignmentsForObjectID(transactionCtx, formationFromDB.ID, objectID)
		if err != nil {
			return nil, errors.Wrapf(err, "while listing formationAssignments for object with type %q and ID %q", objectType, objectID)
		}

		err = tx.Commit()
		if err != nil {
			return nil, errors.Wrapf(err, "while committing transaction")
		}

		if len(pendingAsyncAssignments) > 0 {
			log.C(ctx).Infof("There is an async delete notification in progress. Re-assigning the object with type %q and ID %q to formation %q until status is reported by the notification receiver", objectType, objectID, formationName)
			err := s.assign(ctx, tnt, objectID, objectType, formationFromDB, ft.formationTemplate) // It is important to do the re-assign in the outer transaction.
			if err != nil {
				return nil, errors.Wrapf(err, "while re-assigning the object with type %q and ID %q that is being unassigned asynchronously", objectType, objectID)
			}
		}

	case graphql.FormationObjectTypeRuntime, graphql.FormationObjectTypeRuntimeContext:
		requests, err := s.notificationsService.GenerateFormationAssignmentNotifications(ctx, tnt, objectID, formationFromDB, model.UnassignFormation, objectType)
		if err != nil {
			return nil, errors.Wrapf(err, "while generating notifications for %s unassignment", objectType)
		}

		formationAssignmentsForObject, err := s.formationAssignmentService.ListFormationAssignmentsForObjectID(ctx, formationFromDB.ID, objectID)
		if err != nil {
			return nil, errors.Wrapf(err, "while listing formationAssignments for object with type %q and ID %q", objectType, objectID)
		}

		rtmContextIDsMapping, err := s.getRuntimeContextIDToRuntimeIDMapping(ctx, tnt, formationAssignmentsForObject)
		if err != nil {
			return nil, err
		}

		applicationIDToApplicationTemplateIDMapping, err := s.getApplicationIDToApplicationTemplateIDMapping(ctx, tnt, formationAssignmentsForObject)
		if err != nil {
			return nil, err
		}

		tx, err := s.transact.Begin()
		if err != nil {
			return nil, err
		}

		transactionCtx := persistence.SaveToContext(ctx, tx)
		defer s.transact.RollbackUnlessCommitted(transactionCtx, tx)

		if err = s.formationAssignmentService.ProcessFormationAssignments(transactionCtx, formationAssignmentsForObject, rtmContextIDsMapping, applicationIDToApplicationTemplateIDMapping, requests, s.formationAssignmentService.CleanupFormationAssignment); err != nil {
			commitErr := tx.Commit()
			if commitErr != nil {
				return nil, errors.Wrapf(err, "while committing transaction with error")
			}
			return nil, err
		}

		// It is important to do the list in the inner transaction
		pendingAsyncAssignments, err := s.formationAssignmentService.ListFormationAssignmentsForObjectID(transactionCtx, formationFromDB.ID, objectID)
		if err != nil {
			return nil, errors.Wrapf(err, "while listing formationAssignments for object with type %q and ID %q", objectType, objectID)
		}

		err = tx.Commit()
		if err != nil {
			return nil, errors.Wrapf(err, "while committing transaction")
		}

		if len(pendingAsyncAssignments) > 0 {
			log.C(ctx).Infof("There is an async delete notification in progress. Re-assigning the object with type %q and ID %q to formation %q until status is reported by the notification receiver", objectType, objectID, formation.Name)
			err := s.assign(ctx, tnt, objectID, objectType, formationFromDB, ft.formationTemplate) // It is importnat to do the re-assign in the outer transaction.
			if err != nil {
				return nil, errors.Wrapf(err, "while re-assigning the object with type %q and ID %q that is being unassigned asynchronously", objectType, objectID)
			}
		}

	case graphql.FormationObjectTypeTenant:
		asa, err := s.asaService.GetForScenarioName(ctx, formationName)
		if err != nil {
			return nil, err
		}
		if err = s.DeleteAutomaticScenarioAssignment(ctx, asa); err != nil {
			return nil, err
		}

	default:
		return nil, fmt.Errorf("unknown formation type %s", objectType)
	}

	if err = s.constraintEngine.EnforceConstraints(ctx, formationconstraint.PostUnassign, joinPointDetails, ft.formationTemplate.ID); err != nil {
		return nil, errors.Wrapf(err, "while enforcing constraints for target operation %q and constraint type %q", model.UnassignFormationOperation, model.PostOperation)
	}

	return formationFromDB, nil
}

// ResynchronizeFormationNotifications sends all notifications that are in error or initial state
func (s *service) ResynchronizeFormationNotifications(ctx context.Context, formationID string) error {
	tenantID, err := tenant.LoadFromContext(ctx)
	if err != nil {
		return errors.Wrapf(err, "while loading tenant from context")
	}

	failedFormationAssignments, err := s.formationAssignmentService.GetAssignmentsForFormationWithStates(ctx, tenantID, formationID,
		[]string{string(model.InitialAssignmentState),
			string(model.DeletingAssignmentState),
			string(model.CreateErrorAssignmentState),
			string(model.DeleteErrorAssignmentState)})
	if err != nil {
		return errors.Wrap(err, "while getting formation assignments with synchronizing and error states")
	}

	failedDeleteErrorFormationAssignments := make([]*model.FormationAssignment, 0, len(failedFormationAssignments))
	var errs *multierror.Error
	for _, fa := range failedFormationAssignments {
		var notificationForReverseFA *webhookclient.FormationAssignmentNotificationRequest
		notificationForFA, err := s.formationAssignmentNotificationService.GenerateFormationAssignmentNotification(ctx, fa)
		if err != nil {
			return err
		}

		reverseFA, err := s.formationAssignmentService.GetReverseBySourceAndTarget(ctx, fa.FormationID, fa.Source, fa.Target)
		if err != nil && !apperrors.IsNotFoundError(err) {
			return err
		}
		if reverseFA != nil {
			notificationForReverseFA, err = s.formationAssignmentNotificationService.GenerateFormationAssignmentNotification(ctx, reverseFA)
			if err != nil && !apperrors.IsNotFoundError(err) {
				return err
			}
		}

		faReqMapping := formationassignment.FormationAssignmentRequestMapping{
			Request:             notificationForFA,
			FormationAssignment: fa,
		}

		reverseFAReqMapping := formationassignment.FormationAssignmentRequestMapping{
			Request:             notificationForReverseFA,
			FormationAssignment: reverseFA,
		}

		assignmentPair := formationassignment.AssignmentMappingPair{
			Assignment:        &faReqMapping,
			ReverseAssignment: &reverseFAReqMapping,
		}
		switch fa.State {
		case string(model.InitialFormationState), string(model.CreateErrorFormationState):
			_, err = s.formationAssignmentService.ProcessFormationAssignmentPair(ctx, &assignmentPair)
			if err != nil {
				errs = multierror.Append(errs, err)
			}
		case string(model.DeletingFormationState), string(model.DeleteErrorFormationState):
			_, err = s.formationAssignmentService.CleanupFormationAssignment(ctx, &assignmentPair)
			if err != nil {
				errs = multierror.Append(errs, err)
			}
		}
		if fa.State == string(model.DeleteErrorFormationState) {
			failedDeleteErrorFormationAssignments = append(failedDeleteErrorFormationAssignments, fa)
		}
	}

	if len(failedDeleteErrorFormationAssignments) > 0 {
		formation, err := s.formationRepository.Get(ctx, formationID, tenantID)
		if err != nil {
			return errors.Wrapf(err, "while getting formation with ID %q for tenant %q", tenantID, formationID)
		}

		objectIDToTypeMap := make(map[string]graphql.FormationObjectType, len(failedDeleteErrorFormationAssignments)*2)
		for _, assignment := range failedDeleteErrorFormationAssignments {
			objectIDToTypeMap[assignment.Source] = formationAssignmentTypeToFormationObjectType(assignment.SourceType)
			objectIDToTypeMap[assignment.Target] = formationAssignmentTypeToFormationObjectType(assignment.TargetType)
		}

		for objectID, objectType := range objectIDToTypeMap {
			leftAssignmentsInFormation, err := s.formationAssignmentService.ListFormationAssignmentsForObjectID(ctx, formationID, objectID)
			if err != nil {
				return errors.Wrapf(err, "while listing formationAssignments for object with type %q and ID %q", objectType, objectID)
			}

			if len(leftAssignmentsInFormation) == 0 {
				log.C(ctx).Infof("There are no formation assignments left for formation with ID: %q. Unassigning the object with type %q and ID %q from formation %q", formationID, objectType, objectID, formationID)
				err = s.unassign(ctx, tenantID, objectID, objectType, formation)
				if err != nil && !apperrors.IsCannotUnassignObjectComingFromASAError(err) && !apperrors.IsNotFoundError(err) {
					return errors.Wrapf(err, "while unassigning the object with type %q and ID %q", objectType, objectID)
				}
			}
		}
	}

	return errs.ErrorOrNil()
}

func (s *service) getRuntimeContextIDToRuntimeIDMapping(ctx context.Context, tnt string, formationAssignmentsForObject []*model.FormationAssignment) (map[string]string, error) {
	rtmContextIDsSet := make(map[string]bool, 0)
	for _, assignment := range formationAssignmentsForObject {
		if assignment.TargetType == model.FormationAssignmentTypeRuntimeContext {
			rtmContextIDsSet[assignment.Target] = true
		}
	}
	rtmContextIDs := setToSlice(rtmContextIDsSet)

	rtmContexts, err := s.runtimeContextRepo.ListByIDs(ctx, tnt, rtmContextIDs)
	if err != nil {
		return nil, err
	}
	rtmContextIDsToRuntimeMap := make(map[string]string, len(rtmContexts))
	for _, rtmContext := range rtmContexts {
		rtmContextIDsToRuntimeMap[rtmContext.ID] = rtmContext.RuntimeID
	}
	return rtmContextIDsToRuntimeMap, nil
}

func (s *service) getApplicationIDToApplicationTemplateIDMapping(ctx context.Context, tnt string, formationAssignmentsForObject []*model.FormationAssignment) (map[string]string, error) {
	appIDsMap := make(map[string]bool, 0)
	for _, assignment := range formationAssignmentsForObject {
		if assignment.TargetType == model.FormationAssignmentTypeApplication {
			appIDsMap[assignment.Target] = true
		}
	}
	applications, err := s.applicationRepository.ListAllByIDs(ctx, tnt, setToSlice(appIDsMap))
	if err != nil {
		return nil, err
	}
	appToAppTemplateMap := make(map[string]string, len(applications))
	for i := range applications {
		if applications[i].ApplicationTemplateID != nil {
			appToAppTemplateMap[applications[i].ID] = *applications[i].ApplicationTemplateID
		}
	}
	return appToAppTemplateMap, nil
}

// CreateAutomaticScenarioAssignment creates a new AutomaticScenarioAssignment for a given ScenarioName, Tenant and TargetTenantID
// It also ensures that all runtimes(or/and runtime contexts) with given scenarios are assigned for the TargetTenantID
func (s *service) CreateAutomaticScenarioAssignment(ctx context.Context, in model.AutomaticScenarioAssignment) (model.AutomaticScenarioAssignment, error) {
	tenantID, err := tenant.LoadFromContext(ctx)
	if err != nil {
		return model.AutomaticScenarioAssignment{}, err
	}

	in.Tenant = tenantID
	if err := s.validateThatScenarioExists(ctx, in); err != nil {
		return model.AutomaticScenarioAssignment{}, err
	}

	if err = s.repo.Create(ctx, in); err != nil {
		if apperrors.IsNotUniqueError(err) {
			return model.AutomaticScenarioAssignment{}, apperrors.NewInvalidOperationError("a given scenario already has an assignment")
		}

		return model.AutomaticScenarioAssignment{}, errors.Wrap(err, "while persisting Assignment")
	}

	if err = s.asaEngine.EnsureScenarioAssigned(ctx, in, s.AssignFormation); err != nil {
		return model.AutomaticScenarioAssignment{}, errors.Wrap(err, "while assigning scenario to runtimes matching selector")
	}

	return in, nil
}

// DeleteAutomaticScenarioAssignment deletes the assignment for a given scenario in a scope of a tenant
// It also removes corresponding assigned scenarios for the ASA
func (s *service) DeleteAutomaticScenarioAssignment(ctx context.Context, in model.AutomaticScenarioAssignment) error {
	tenantID, err := tenant.LoadFromContext(ctx)
	if err != nil {
		return errors.Wrap(err, "while loading tenant from context")
	}

	if err = s.repo.DeleteForScenarioName(ctx, tenantID, in.ScenarioName); err != nil {
		return errors.Wrap(err, "while deleting the Assignment")
	}

	if err = s.asaEngine.RemoveAssignedScenario(ctx, in, s.UnassignFormation); err != nil {
		return errors.Wrap(err, "while unassigning scenario from runtimes")
	}

	return nil
}

// RemoveAssignedScenarios removes all the scenarios that are coming from any of the provided ASAs
func (s *service) RemoveAssignedScenarios(ctx context.Context, in []*model.AutomaticScenarioAssignment) error {
	for _, asa := range in {
		if err := s.asaEngine.RemoveAssignedScenario(ctx, *asa, s.UnassignFormation); err != nil {
			return errors.Wrapf(err, "while deleting automatic scenario assigment: %s", asa.ScenarioName)
		}
	}
	return nil
}

// DeleteManyASAForSameTargetTenant deletes a list of ASAs for the same targetTenant
// It also removes corresponding scenario assignments coming from the ASAs
func (s *service) DeleteManyASAForSameTargetTenant(ctx context.Context, in []*model.AutomaticScenarioAssignment) error {
	tenantID, err := tenant.LoadFromContext(ctx)
	if err != nil {
		return err
	}

	targetTenant, err := s.ensureSameTargetTenant(in)
	if err != nil {
		return errors.Wrap(err, "while ensuring input is valid")
	}

	if err = s.repo.DeleteForTargetTenant(ctx, tenantID, targetTenant); err != nil {
		return errors.Wrap(err, "while deleting the Assignments")
	}

	if err = s.RemoveAssignedScenarios(ctx, in); err != nil {
		return errors.Wrap(err, "while unassigning scenario from runtimes")
	}

	return nil
}

func (s *service) GetScenariosFromMatchingASAs(ctx context.Context, objectID string, objType graphql.FormationObjectType) ([]string, error) {
	return s.asaEngine.GetScenariosFromMatchingASAs(ctx, objectID, objType)
}

// MergeScenariosFromInputLabelsAndAssignments merges all the scenarios that are part of the resource labels (already added + to be added with the current operation)
// with all the scenarios that should be assigned based on ASAs.
func (s *service) MergeScenariosFromInputLabelsAndAssignments(ctx context.Context, inputLabels map[string]interface{}, runtimeID string) ([]interface{}, error) {
	scenariosFromAssignments, err := s.asaEngine.GetScenariosFromMatchingASAs(ctx, runtimeID, graphql.FormationObjectTypeRuntime)
	scenariosSet := make(map[string]struct{}, len(scenariosFromAssignments))

	if err != nil {
		return nil, errors.Wrapf(err, "while getting scenarios for selector labels")
	}

	for _, scenario := range scenariosFromAssignments {
		scenariosSet[scenario] = struct{}{}
	}

	scenariosFromInput, isScenarioLabelInInput := inputLabels[model.ScenariosKey]

	if isScenarioLabelInInput {
		scenarioLabels, err := label.ValueToStringsSlice(scenariosFromInput)
		if err != nil {
			return nil, errors.Wrap(err, "while converting scenarios label to a string slice")
		}

		for _, scenario := range scenarioLabels {
			scenariosSet[scenario] = struct{}{}
		}
	}

	scenarios := make([]interface{}, 0, len(scenariosSet))
	for k := range scenariosSet {
		scenarios = append(scenarios, k)
	}
	return scenarios, nil
}

// MatchingFunc provides signature for functions used for matching asa against runtimeID
type MatchingFunc func(ctx context.Context, asa *model.AutomaticScenarioAssignment, runtimeID string) (bool, error)

func (s *service) modifyFormations(ctx context.Context, tnt, formationName string, modificationFunc modificationFunc) error {
	def, err := s.labelDefRepository.GetByKey(ctx, tnt, model.ScenariosKey)
	if err != nil {
		return errors.Wrapf(err, "while getting `%s` label definition", model.ScenariosKey)
	}
	if def.Schema == nil {
		return fmt.Errorf("missing schema for `%s` label definition", model.ScenariosKey)
	}

	formationNames, err := labeldef.ParseFormationsFromSchema(def.Schema)
	if err != nil {
		return err
	}

	formationNames = modificationFunc(formationNames, formationName)

	schema, err := labeldef.NewSchemaForFormations(formationNames)
	if err != nil {
		return errors.Wrap(err, "while parsing scenarios")
	}

	if err = s.labelDefService.ValidateExistingLabelsAgainstSchema(ctx, schema, tnt, model.ScenariosKey); err != nil {
		return err
	}
	if err = s.labelDefService.ValidateAutomaticScenarioAssignmentAgainstSchema(ctx, schema, tnt, model.ScenariosKey); err != nil {
		return errors.Wrap(err, "while validating Scenario Assignments against a new schema")
	}

	return s.labelDefRepository.UpdateWithVersion(ctx, model.LabelDefinition{
		ID:      def.ID,
		Tenant:  tnt,
		Key:     model.ScenariosKey,
		Schema:  &schema,
		Version: def.Version,
	})
}

func (s *service) modifyAssignedFormations(ctx context.Context, tnt, objectID, formationName string, objectType model.LabelableObject, modificationFunc modificationFunc) error {
	log.C(ctx).Infof("Modifying formation with name: %q for object with type: %q and ID: %q", formationName, objectType, objectID)

	labelInput := newLabelInput(formationName, objectID, objectType)
	existingLabel, err := s.labelService.GetLabel(ctx, tnt, labelInput)
	if err != nil {
		return err
	}

	existingFormations, err := label.ValueToStringsSlice(existingLabel.Value)
	if err != nil {
		return err
	}

	formations := modificationFunc(existingFormations, formationName)

	// can not set scenario label to empty value, violates the scenario label definition
	if len(formations) == 0 {
		log.C(ctx).Infof("The object is not part of any formations. Deleting empty label")
		return s.labelRepository.Delete(ctx, tnt, objectType, objectID, model.ScenariosKey)
	}

	labelInput.Value = formations
	labelInput.Version = existingLabel.Version
	log.C(ctx).Infof("Updating formations list to %q", formations)
	return s.labelService.UpdateLabel(ctx, tnt, existingLabel.ID, labelInput)
}

type modificationFunc func(formationNames []string, formationName string) []string

func addFormation(formationNames []string, formationName string) []string {
	for _, f := range formationNames {
		if f == formationName {
			return formationNames
		}
	}

	return append(formationNames, formationName)
}

func deleteFormation(formations []string, formation string) []string {
	filteredFormations := make([]string, 0, len(formations))
	for _, f := range formations {
		if f != formation {
			filteredFormations = append(filteredFormations, f)
		}
	}

	return filteredFormations
}

func newLabelInput(formation, objectID string, objectType model.LabelableObject) *model.LabelInput {
	return &model.LabelInput{
		Key:        model.ScenariosKey,
		Value:      []string{formation},
		ObjectID:   objectID,
		ObjectType: objectType,
		Version:    0,
	}
}

func newAutomaticScenarioAssignmentModel(formation, callerTenant, targetTenant string) model.AutomaticScenarioAssignment {
	return model.AutomaticScenarioAssignment{
		ScenarioName:   formation,
		Tenant:         callerTenant,
		TargetTenantID: targetTenant,
	}
}

func objectTypeToLabelableObject(objectType graphql.FormationObjectType) (labelableObj model.LabelableObject) {
	switch objectType {
	case graphql.FormationObjectTypeApplication:
		labelableObj = model.ApplicationLabelableObject
	case graphql.FormationObjectTypeRuntime:
		labelableObj = model.RuntimeLabelableObject
	case graphql.FormationObjectTypeTenant:
		labelableObj = model.TenantLabelableObject
	case graphql.FormationObjectTypeRuntimeContext:
		labelableObj = model.RuntimeContextLabelableObject
	}
	return labelableObj
}

func formationAssignmentTypeToFormationObjectType(objectType model.FormationAssignmentType) (formationObjectType graphql.FormationObjectType) {
	switch objectType {
	case model.FormationAssignmentTypeApplication:
		formationObjectType = graphql.FormationObjectTypeApplication
	case model.FormationAssignmentTypeRuntime:
		formationObjectType = graphql.FormationObjectTypeRuntime
	case model.FormationAssignmentTypeRuntimeContext:
		formationObjectType = graphql.FormationObjectTypeRuntimeContext
	}
	return formationObjectType
}

func (s *service) ensureSameTargetTenant(in []*model.AutomaticScenarioAssignment) (string, error) {
	if len(in) == 0 || in[0] == nil {
		return "", apperrors.NewInternalError("expected at least one item in Assignments slice")
	}

	targetTenant := in[0].TargetTenantID

	for _, item := range in {
		if item != nil && item.TargetTenantID != targetTenant {
			return "", apperrors.NewInternalError("all input items have to have the same target tenant")
		}
	}

	return targetTenant, nil
}

func (s *service) validateThatScenarioExists(ctx context.Context, in model.AutomaticScenarioAssignment) error {
	availableScenarios, err := s.getAvailableScenarios(ctx, in.Tenant)
	if err != nil {
		return err
	}

	for _, av := range availableScenarios {
		if av == in.ScenarioName {
			return nil
		}
	}

	return apperrors.NewNotFoundError(resource.AutomaticScenarioAssigment, in.ScenarioName)
}

func (s *service) getAvailableScenarios(ctx context.Context, tenantID string) ([]string, error) {
	out, err := s.labelDefService.GetAvailableScenarios(ctx, tenantID)
	if err != nil {
		return nil, errors.Wrap(err, "while getting available scenarios")
	}
	return out, nil
}

func (s *service) createFormation(ctx context.Context, tenant, templateID, formationName string, state model.FormationState) (*model.Formation, error) {
	formation := &model.Formation{
		ID:                  s.uuidService.Generate(),
		TenantID:            tenant,
		FormationTemplateID: templateID,
		Name:                formationName,
		State:               state,
	}

	log.C(ctx).Debugf("Creating formation with name: %q and template ID: %q...", formationName, templateID)
	if err := s.formationRepository.Create(ctx, formation); err != nil {
		log.C(ctx).Errorf("An error occurred while creating formation with name: %q and template ID: %q", formationName, templateID)
		return nil, errors.Wrapf(err, "An error occurred while creating formation with name: %q and template ID: %q", formationName, templateID)
	}

	return formation, nil
}

type formationWithTemplate struct {
	formation         *model.Formation
	formationTemplate *model.FormationTemplate
}

func (s *service) getFormationWithTemplate(ctx context.Context, formationName, tnt string) (*formationWithTemplate, error) {
	formation, err := s.formationRepository.GetByName(ctx, formationName, tnt)
	if err != nil {
		log.C(ctx).Errorf("An error occurred while getting formation by name: %q: %v", formationName, err)
		return nil, errors.Wrapf(err, "An error occurred while getting formation by name: %q", formationName)
	}

	template, err := s.formationTemplateRepository.Get(ctx, formation.FormationTemplateID)
	if err != nil {
		log.C(ctx).Errorf("An error occurred while getting formation template by ID: %q: %v", formation.FormationTemplateID, err)
		return nil, errors.Wrapf(err, "An error occurred while getting formation template by ID: %q", formation.FormationTemplateID)
	}

	return &formationWithTemplate{formation: formation, formationTemplate: template}, nil
}

func (s *service) isValidRuntimeType(ctx context.Context, tnt string, runtimeID string, formationTemplate *model.FormationTemplate) error {
	runtimeTypeLabel, err := s.labelService.GetLabel(ctx, tnt, &model.LabelInput{
		Key:        s.runtimeTypeLabelKey,
		ObjectID:   runtimeID,
		ObjectType: model.RuntimeLabelableObject,
	})
	if err != nil {
		return errors.Wrapf(err, "while getting label %q for runtime with ID %q", s.runtimeTypeLabelKey, runtimeID)
	}

	runtimeType, ok := runtimeTypeLabel.Value.(string)
	if !ok {
		return apperrors.NewInvalidOperationError(fmt.Sprintf("missing runtimeType for formation template %q, allowing only %q", formationTemplate.Name, formationTemplate.RuntimeTypes))
	}
	isAllowed := false
	for _, allowedType := range formationTemplate.RuntimeTypes {
		if allowedType == runtimeType {
			isAllowed = true
			break
		}
	}
	if !isAllowed {
		return apperrors.NewInvalidOperationError(fmt.Sprintf("unsupported runtimeType %q for formation template %q, allowing only %q", runtimeType, formationTemplate.Name, formationTemplate.RuntimeTypes))
	}
	return nil
}

func (s *service) isValidApplicationType(ctx context.Context, tnt string, applicationID string, formationTemplate *model.FormationTemplate) error {
	applicationTypeLabel, err := s.labelService.GetLabel(ctx, tnt, &model.LabelInput{
		Key:        s.applicationTypeLabelKey,
		ObjectID:   applicationID,
		ObjectType: model.ApplicationLabelableObject,
	})
	if err != nil {
		return errors.Wrapf(err, "while getting label %q for application with ID %q", s.applicationTypeLabelKey, applicationID)
	}

	applicationType, ok := applicationTypeLabel.Value.(string)
	if !ok {
		return apperrors.NewInvalidOperationError(fmt.Sprintf("missing %s label for formation template %q, allowing only %q", s.applicationTypeLabelKey, formationTemplate.Name, formationTemplate.ApplicationTypes))
	}
	isAllowed := false
	for _, allowedType := range formationTemplate.ApplicationTypes {
		if allowedType == applicationType {
			isAllowed = true
			break
		}
	}
	if !isAllowed {
		return apperrors.NewInvalidOperationError(fmt.Sprintf("unsupported applicationType %q for formation template %q, allowing only %q", applicationType, formationTemplate.Name, formationTemplate.ApplicationTypes))
	}
	return nil
}

func setToSlice(set map[string]bool) []string {
	result := make([]string, 0, len(set))
	for key := range set {
		result = append(result, key)
	}
	return result
}

func (s *service) processFormationNotifications(ctx context.Context, formation *model.Formation, formationReq *webhookclient.FormationNotificationRequest, errorState model.FormationState) error {
	response, err := s.notificationsService.SendNotification(ctx, formationReq)
	if err != nil {
		updateError := s.setFormationToErrorState(ctx, formation, err.Error(), formationassignment.TechnicalError, errorState)
		if updateError != nil {
			return errors.Wrapf(updateError, "while updating error state: %s", errors.Wrapf(err, "while sending notification for formation with ID: %q", formation.ID).Error())
		}
		notificationErr := errors.Wrapf(err, "while sending notification for formation with ID: %q and name: %q", formation.ID, formation.Name)
		log.C(ctx).Error(notificationErr)
		return notificationErr
	}

	if response.Error != nil && *response.Error != "" {
		err = s.setFormationToErrorState(ctx, formation, *response.Error, formationassignment.ClientError, errorState)
		if err != nil {
			return errors.Wrapf(err, "while updating error state for formation with ID: %q and name: %q", formation.ID, formation.Name)
		}

		err = errors.Errorf("Received error from formation webhook response: %v", *response.Error)
		log.C(ctx).Error(err)
		return err
	}

	if *response.ActualStatusCode == *response.SuccessStatusCode {
		formation.State = model.ReadyFormationState
		log.C(ctx).Infof("Updating formation with ID: %q and name: %q to state: %s", formation.ID, formation.Name, model.ReadyFormationState)
		if err := s.formationRepository.Update(ctx, formation); err != nil {
			return errors.Wrapf(err, "while updating formation with ID: %q and name: %q to state: %s", formation.ID, formation.Name, model.ReadyFormationState)
		}
	}

	return nil
}

func (s *service) setFormationToErrorState(ctx context.Context, formation *model.Formation, errorMessage string, errorCode formationassignment.AssignmentErrorCode, state model.FormationState) error {
	formation.State = state

	formationError := formationassignment.AssignmentErrorWrapper{Error: formationassignment.AssignmentError{
		Message:   errorMessage,
		ErrorCode: errorCode,
	}}

	marshaledErr, err := json.Marshal(formationError)
	if err != nil {
		return errors.Wrapf(err, "while preparing error message for formation with ID: %q", formation.ID)
	}
	formation.Error = marshaledErr

	if err := s.formationRepository.Update(ctx, formation); err != nil {
		return err
	}
	log.C(ctx).Infof("Formation with ID: %s set to state: %s", formation.ID, formation.State)
	return nil
}

func determineFormationState(ctx context.Context, formationTemplateID, formationTemplateName string, formationTemplateWebhooks []*model.Webhook) model.FormationState {
	if len(formationTemplateWebhooks) == 0 {
		log.C(ctx).Infof("Formation template with ID: %q and name: %q does not have any webhooks. The formation will be created with %s state", formationTemplateID, formationTemplateName, model.ReadyFormationState)
		return model.ReadyFormationState
	}

	return model.InitialFormationState
}<|MERGE_RESOLUTION|>--- conflicted
+++ resolved
@@ -305,13 +305,8 @@
 		TenantID:            tnt,
 	}
 
-<<<<<<< HEAD
-	if err = s.constraintEngine.EnforceConstraints(ctx, formationconstraint.PreCreate, joinPointDetails, fTmpl.ID); err != nil {
+	if err = s.constraintEngine.EnforceConstraints(ctx, formationconstraint.PreCreate, CRUDJoinPointDetails, formationTemplateID); err != nil {
 		return nil, errors.Wrapf(err, "while enforcing constraints for target operation %q and constraint type %q", model.CreateFormationOperation, model.PreOperation)
-=======
-	if err = s.constraintEngine.EnforceConstraints(ctx, formationconstraint.PreCreate, CRUDJoinPointDetails, formationTemplateID); err != nil {
-		return nil, errors.Wrapf(err, "While enforcing constraints for target operation %q and constraint type %q", model.CreateFormationOperation, model.PreOperation)
->>>>>>> 894b5ed1
 	}
 
 	if err := s.modifyFormations(ctx, tnt, formationName, addFormation); err != nil {
@@ -349,13 +344,8 @@
 		}
 	}
 
-<<<<<<< HEAD
-	if err = s.constraintEngine.EnforceConstraints(ctx, formationconstraint.PostCreate, joinPointDetails, fTmpl.ID); err != nil {
+	if err = s.constraintEngine.EnforceConstraints(ctx, formationconstraint.PostCreate, CRUDJoinPointDetails, formationTemplateID); err != nil {
 		return nil, errors.Wrapf(err, "while enforcing constraints for target operation %q and constraint type %q", model.CreateFormationOperation, model.PostOperation)
-=======
-	if err = s.constraintEngine.EnforceConstraints(ctx, formationconstraint.PostCreate, CRUDJoinPointDetails, formationTemplateID); err != nil {
-		return nil, errors.Wrapf(err, "While enforcing constraints for target operation %q and constraint type %q", model.CreateFormationOperation, model.PostOperation)
->>>>>>> 894b5ed1
 	}
 
 	return newFormation, nil
