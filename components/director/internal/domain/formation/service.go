package formation

import (
	"context"
	"encoding/json"
	"fmt"

	"github.com/hashicorp/go-multierror"

	"github.com/kyma-incubator/compass/components/director/internal/domain/formationassignment"
	webhookdir "github.com/kyma-incubator/compass/components/director/pkg/webhook"

	"github.com/kyma-incubator/compass/components/director/internal/domain/label"
	"github.com/kyma-incubator/compass/components/director/internal/domain/labeldef"
	"github.com/kyma-incubator/compass/components/director/pkg/apperrors"
	"github.com/kyma-incubator/compass/components/director/pkg/formationconstraint"
	"github.com/kyma-incubator/compass/components/director/pkg/log"
	"github.com/kyma-incubator/compass/components/director/pkg/persistence"
	"github.com/kyma-incubator/compass/components/director/pkg/resource"
	"github.com/pkg/errors"

	"github.com/kyma-incubator/compass/components/director/internal/domain/tenant"
	"github.com/kyma-incubator/compass/components/director/internal/labelfilter"
	"github.com/kyma-incubator/compass/components/director/internal/model"
	"github.com/kyma-incubator/compass/components/director/pkg/graphql"
	webhookclient "github.com/kyma-incubator/compass/components/director/pkg/webhook_client"
)

//go:generate mockery --exported --name=labelDefRepository --output=automock --outpkg=automock --case=underscore --disable-version-string
type labelDefRepository interface {
	GetByKey(ctx context.Context, tenant string, key string) (*model.LabelDefinition, error)
	UpdateWithVersion(ctx context.Context, def model.LabelDefinition) error
}

//go:generate mockery --exported --name=labelRepository --output=automock --outpkg=automock --case=underscore --disable-version-string
type labelRepository interface {
	Delete(context.Context, string, model.LabelableObject, string, string) error
	ListForObjectIDs(ctx context.Context, tenant string, objectType model.LabelableObject, objectIDs []string) (map[string]map[string]interface{}, error)
	ListForObject(ctx context.Context, tenant string, objectType model.LabelableObject, objectID string) (map[string]*model.Label, error)
}

//go:generate mockery --exported --name=runtimeRepository --output=automock --outpkg=automock --case=underscore --disable-version-string
type runtimeRepository interface {
	GetByFiltersAndIDUsingUnion(ctx context.Context, tenant, id string, filter []*labelfilter.LabelFilter) (*model.Runtime, error)
	ListAll(ctx context.Context, tenant string, filter []*labelfilter.LabelFilter) ([]*model.Runtime, error)
	ListAllWithUnionSetCombination(ctx context.Context, tenant string, filter []*labelfilter.LabelFilter) ([]*model.Runtime, error)
	ListOwnedRuntimes(ctx context.Context, tenant string, filter []*labelfilter.LabelFilter) ([]*model.Runtime, error)
	ListByScenariosAndIDs(ctx context.Context, tenant string, scenarios []string, ids []string) ([]*model.Runtime, error)
	ListByScenarios(ctx context.Context, tenant string, scenarios []string) ([]*model.Runtime, error)
	ListByIDs(ctx context.Context, tenant string, ids []string) ([]*model.Runtime, error)
	GetByID(ctx context.Context, tenant, id string) (*model.Runtime, error)
	OwnerExistsByFiltersAndID(ctx context.Context, tenant, id string, filter []*labelfilter.LabelFilter) (bool, error)
}

//go:generate mockery --exported --name=runtimeContextRepository --output=automock --outpkg=automock --case=underscore --disable-version-string
type runtimeContextRepository interface {
	GetByRuntimeID(ctx context.Context, tenant, runtimeID string) (*model.RuntimeContext, error)
	ListByIDs(ctx context.Context, tenant string, ids []string) ([]*model.RuntimeContext, error)
	ListByScenariosAndRuntimeIDs(ctx context.Context, tenant string, scenarios []string, runtimeIDs []string) ([]*model.RuntimeContext, error)
	ListByScenarios(ctx context.Context, tenant string, scenarios []string) ([]*model.RuntimeContext, error)
	GetByID(ctx context.Context, tenant, id string) (*model.RuntimeContext, error)
	ExistsByRuntimeID(ctx context.Context, tenant, rtmID string) (bool, error)
}

// FormationRepository represents the Formations repository layer
//go:generate mockery --name=FormationRepository --output=automock --outpkg=automock --case=underscore --disable-version-string
type FormationRepository interface {
	Get(ctx context.Context, id, tenantID string) (*model.Formation, error)
	GetByName(ctx context.Context, name, tenantID string) (*model.Formation, error)
	GetGlobalByID(ctx context.Context, id string) (*model.Formation, error)
	List(ctx context.Context, tenant string, pageSize int, cursor string) (*model.FormationPage, error)
	Create(ctx context.Context, item *model.Formation) error
	DeleteByName(ctx context.Context, tenantID, name string) error
	Update(ctx context.Context, model *model.Formation) error
}

// FormationTemplateRepository represents the FormationTemplate repository layer
//go:generate mockery --name=FormationTemplateRepository --output=automock --outpkg=automock --case=underscore --disable-version-string
type FormationTemplateRepository interface {
	Get(ctx context.Context, id string) (*model.FormationTemplate, error)
	GetByNameAndTenant(ctx context.Context, templateName, tenantID string) (*model.FormationTemplate, error)
}

// NotificationsService represents the notification service for generating and sending notifications
//go:generate mockery --name=NotificationsService --output=automock --outpkg=automock --case=underscore --disable-version-string
type NotificationsService interface {
	GenerateFormationAssignmentNotifications(ctx context.Context, tenant, objectID string, formation *model.Formation, operation model.FormationOperation, objectType graphql.FormationObjectType) ([]*webhookclient.FormationAssignmentNotificationRequest, error)
	GenerateFormationNotifications(ctx context.Context, formationTemplateWebhooks []*model.Webhook, tenantID string, formation *model.Formation, formationTemplateName, formationTemplateID string, formationOperation model.FormationOperation) ([]*webhookclient.FormationNotificationRequest, error)
	SendNotification(ctx context.Context, webhookNotificationReq webhookclient.WebhookRequest) (*webhookdir.Response, error)
}

// FormationAssignmentNotificationsService represents the notification service for generating and sending notifications
//go:generate mockery --name=FormationAssignmentNotificationsService --output=automock --outpkg=automock --case=underscore --disable-version-string
type FormationAssignmentNotificationsService interface {
	GenerateFormationAssignmentNotification(ctx context.Context, formationAssignment *model.FormationAssignment) (*webhookclient.FormationAssignmentNotificationRequest, error)
}

//go:generate mockery --exported --name=labelDefService --output=automock --outpkg=automock --case=underscore --disable-version-string
type labelDefService interface {
	CreateWithFormations(ctx context.Context, tnt string, formations []string) error
	ValidateExistingLabelsAgainstSchema(ctx context.Context, schema interface{}, tenant, key string) error
	ValidateAutomaticScenarioAssignmentAgainstSchema(ctx context.Context, schema interface{}, tenantID, key string) error
	GetAvailableScenarios(ctx context.Context, tenantID string) ([]string, error)
}

//go:generate mockery --exported --name=labelService --output=automock --outpkg=automock --case=underscore --disable-version-string
type labelService interface {
	CreateLabel(ctx context.Context, tenant, id string, labelInput *model.LabelInput) error
	UpdateLabel(ctx context.Context, tenant, id string, labelInput *model.LabelInput) error
	GetLabel(ctx context.Context, tenant string, labelInput *model.LabelInput) (*model.Label, error)
}

//go:generate mockery --exported --name=uuidService --output=automock --outpkg=automock --case=underscore --disable-version-string
type uuidService interface {
	Generate() string
}

//go:generate mockery --exported --name=automaticFormationAssignmentService --output=automock --outpkg=automock --case=underscore --disable-version-string
type automaticFormationAssignmentService interface {
	GetForScenarioName(ctx context.Context, scenarioName string) (model.AutomaticScenarioAssignment, error)
}

//go:generate mockery --exported --name=automaticFormationAssignmentRepository --output=automock --outpkg=automock --case=underscore --disable-version-string
type automaticFormationAssignmentRepository interface {
	Create(ctx context.Context, model model.AutomaticScenarioAssignment) error
	DeleteForTargetTenant(ctx context.Context, tenantID string, targetTenantID string) error
	DeleteForScenarioName(ctx context.Context, tenantID string, scenarioName string) error
	ListAll(ctx context.Context, tenantID string) ([]*model.AutomaticScenarioAssignment, error)
}

//go:generate mockery --exported --name=tenantService --output=automock --outpkg=automock --case=underscore --disable-version-string
type tenantService interface {
	GetInternalTenant(ctx context.Context, externalTenant string) (string, error)
	GetTenantByExternalID(ctx context.Context, id string) (*model.BusinessTenantMapping, error)
	GetTenantByID(ctx context.Context, id string) (*model.BusinessTenantMapping, error)
}

//go:generate mockery --exported --name=constraintEngine --output=automock --outpkg=automock --case=underscore --disable-version-string
type constraintEngine interface {
	EnforceConstraints(ctx context.Context, location formationconstraint.JoinPointLocation, details formationconstraint.JoinPointDetails, formationTemplateID string) error
}

//go:generate mockery --exported --name=asaEngine --output=automock --outpkg=automock --case=underscore --disable-version-string
type asaEngine interface {
	EnsureScenarioAssigned(ctx context.Context, in model.AutomaticScenarioAssignment, processScenarioFunc ProcessScenarioFunc) error
	RemoveAssignedScenario(ctx context.Context, in model.AutomaticScenarioAssignment, processScenarioFunc ProcessScenarioFunc) error
	GetMatchingFuncByFormationObjectType(objType graphql.FormationObjectType) (MatchingFunc, error)
	GetScenariosFromMatchingASAs(ctx context.Context, objectID string, objType graphql.FormationObjectType) ([]string, error)
	IsFormationComingFromASA(ctx context.Context, objectID, formation string, objectType graphql.FormationObjectType) (bool, error)
}

type service struct {
	applicationRepository                  applicationRepository
	labelDefRepository                     labelDefRepository
	labelRepository                        labelRepository
	formationRepository                    FormationRepository
	formationTemplateRepository            FormationTemplateRepository
	labelService                           labelService
	labelDefService                        labelDefService
	asaService                             automaticFormationAssignmentService
	uuidService                            uuidService
	tenantSvc                              tenantService
	repo                                   automaticFormationAssignmentRepository
	runtimeRepo                            runtimeRepository
	runtimeContextRepo                     runtimeContextRepository
	formationAssignmentService             formationAssignmentService
	formationAssignmentNotificationService FormationAssignmentNotificationsService
	notificationsService                   NotificationsService
	constraintEngine                       constraintEngine
	webhookRepository                      webhookRepository
	transact                               persistence.Transactioner
	asaEngine                              asaEngine
	runtimeTypeLabelKey                    string
	applicationTypeLabelKey                string
}

// NewService creates formation service
func NewService(
	transact persistence.Transactioner,
	applicationRepository applicationRepository,
	labelDefRepository labelDefRepository,
	labelRepository labelRepository,
	formationRepository FormationRepository,
	formationTemplateRepository FormationTemplateRepository,
	labelService labelService,
	uuidService uuidService,
	labelDefService labelDefService,
	asaRepo automaticFormationAssignmentRepository,
	asaService automaticFormationAssignmentService,
	tenantSvc tenantService, runtimeRepo runtimeRepository,
	runtimeContextRepo runtimeContextRepository,
	formationAssignmentService formationAssignmentService,
	formationAssignmentNotificationService FormationAssignmentNotificationsService,
	notificationsService NotificationsService,
	constraintEngine constraintEngine,
	webhookRepository webhookRepository,
	runtimeTypeLabelKey, applicationTypeLabelKey string) *service {
	return &service{
		transact:                               transact,
		applicationRepository:                  applicationRepository,
		labelDefRepository:                     labelDefRepository,
		labelRepository:                        labelRepository,
		formationRepository:                    formationRepository,
		formationTemplateRepository:            formationTemplateRepository,
		labelService:                           labelService,
		labelDefService:                        labelDefService,
		asaService:                             asaService,
		uuidService:                            uuidService,
		tenantSvc:                              tenantSvc,
		repo:                                   asaRepo,
		runtimeRepo:                            runtimeRepo,
		runtimeContextRepo:                     runtimeContextRepo,
		formationAssignmentNotificationService: formationAssignmentNotificationService,
		formationAssignmentService:             formationAssignmentService,
		notificationsService:                   notificationsService,
		constraintEngine:                       constraintEngine,
		runtimeTypeLabelKey:                    runtimeTypeLabelKey,
		applicationTypeLabelKey:                applicationTypeLabelKey,
		asaEngine:                              NewASAEngine(asaRepo, runtimeRepo, runtimeContextRepo, formationRepository, formationTemplateRepository, runtimeTypeLabelKey, applicationTypeLabelKey),
		webhookRepository:                      webhookRepository,
	}
}

// Used for testing
//nolint
//go:generate mockery --exported --name=processFunc --output=automock --outpkg=automock --case=underscore --disable-version-string
type processFunc interface {
	ProcessScenarioFunc(context.Context, string, string, graphql.FormationObjectType, model.Formation) (*model.Formation, error)
}

// ProcessScenarioFunc provides the signature for functions that process scenarios
type ProcessScenarioFunc func(context.Context, string, string, graphql.FormationObjectType, model.Formation) (*model.Formation, error)

// List returns paginated Formations based on pageSize and cursor
func (s *service) List(ctx context.Context, pageSize int, cursor string) (*model.FormationPage, error) {
	formationTenant, err := tenant.LoadFromContext(ctx)
	if err != nil {
		return nil, errors.Wrapf(err, "while loading tenant from context")
	}

	if pageSize < 1 || pageSize > 200 {
		return nil, apperrors.NewInvalidDataError("page size must be between 1 and 200")
	}

	return s.formationRepository.List(ctx, formationTenant, pageSize, cursor)
}

// Get returns the Formation by its id
func (s *service) Get(ctx context.Context, id string) (*model.Formation, error) {
	tnt, err := tenant.LoadFromContext(ctx)
	if err != nil {
		return nil, errors.Wrapf(err, "while loading tenant from context")
	}

	formation, err := s.formationRepository.Get(ctx, id, tnt)
	if err != nil {
		return nil, errors.Wrapf(err, "while getting Formation with ID %q", id)
	}

	return formation, nil
}

func (s *service) GetFormationByName(ctx context.Context, formationName, tnt string) (*model.Formation, error) {
	f, err := s.formationRepository.GetByName(ctx, formationName, tnt)
	if err != nil {
		log.C(ctx).Errorf("An error occurred while getting formation by name: %q: %v", formationName, err)
		return nil, errors.Wrapf(err, "An error occurred while getting formation by name: %q", formationName)
	}

	return f, nil
}

// GetGlobalByID retrieves formation by `id` globally
func (s *service) GetGlobalByID(ctx context.Context, id string) (*model.Formation, error) {
	f, err := s.formationRepository.GetGlobalByID(ctx, id)
	if err != nil {
		log.C(ctx).Errorf("An error occurred while getting formation by ID: %q globally", id)
		return nil, errors.Wrapf(err, "An error occurred while getting formation by ID: %q globally", id)
	}

	return f, nil
}

func (s *service) Update(ctx context.Context, model *model.Formation) error {
	if err := s.formationRepository.Update(ctx, model); err != nil {
		log.C(ctx).Errorf("An error occurred while updating formation with ID: %q", model.ID)
		return errors.Wrapf(err, "An error occurred while updating formation with ID: %q", model.ID)
	}
	return nil
}

// GetFormationsForObject returns slice of formations for entity with ID objID and type objType
func (s *service) GetFormationsForObject(ctx context.Context, tnt string, objType model.LabelableObject, objID string) ([]string, error) {
	labelInput := &model.LabelInput{
		Key:        model.ScenariosKey,
		ObjectID:   objID,
		ObjectType: objType,
	}
	existingLabel, err := s.labelService.GetLabel(ctx, tnt, labelInput)
	if err != nil {
		return nil, errors.Wrapf(err, "while fetching scenario label for %q with id %q", objType, objID)
	}

	return label.ValueToStringsSlice(existingLabel.Value)
}

// CreateFormation is responsible for a couple of things:
//  - Enforce any "pre" and "post" operation formation constraints
//  - Adds the provided formation to the scenario label definitions of the given tenant, if the scenario label definition does not exist it will be created
//  - Creates a new Formation entity based on the provided template name or the default one is used if it's not provided
//  - Generate and send notification(s) if the template from which the formation is created has a webhook attached. And maintain a state based on the executed formation notification(s) - either synchronous or asynchronous
func (s *service) CreateFormation(ctx context.Context, tnt string, formation model.Formation, templateName string) (*model.Formation, error) {
	fTmpl, err := s.formationTemplateRepository.GetByNameAndTenant(ctx, templateName, tnt)
	if err != nil {
		log.C(ctx).Errorf("An error occurred while getting formation template by name: %q: %v", templateName, err)
		return nil, errors.Wrapf(err, "An error occurred while getting formation template by name: %q", templateName)
	}

	formationName := formation.Name
	formationTemplateID := fTmpl.ID
	formationTemplateName := fTmpl.Name

	CRUDJoinPointDetails := &formationconstraint.CRUDFormationOperationDetails{
		FormationType:       templateName,
		FormationTemplateID: formationTemplateID,
		FormationName:       formationName,
		TenantID:            tnt,
	}

	if err = s.constraintEngine.EnforceConstraints(ctx, formationconstraint.PreCreate, CRUDJoinPointDetails, formationTemplateID); err != nil {
		return nil, errors.Wrapf(err, "while enforcing constraints for target operation %q and constraint type %q", model.CreateFormationOperation, model.PreOperation)
	}

	if err := s.modifyFormations(ctx, tnt, formationName, addFormation); err != nil {
		if !apperrors.IsNotFoundError(err) {
			return nil, err
		}
		if err = s.labelDefService.CreateWithFormations(ctx, tnt, []string{formationName}); err != nil {
			return nil, err
		}
	}

	formationTemplateWebhooks, err := s.webhookRepository.ListByReferenceObjectIDGlobal(ctx, formationTemplateID, model.FormationTemplateWebhookReference)
	if err != nil {
		return nil, errors.Wrapf(err, "when listing formation lifecycle webhooks for formation template with ID: %q", formationTemplateID)
	}

	formationState := determineFormationState(ctx, formationTemplateID, formationTemplateName, formationTemplateWebhooks, formation.State)

	// TODO:: Currently we need to support both mechanisms of formation creation/deletion(through label definitions and Formations entity) for backwards compatibility
	newFormation, err := s.createFormation(ctx, tnt, formationTemplateID, formationName, formationState)
	if err != nil {
		return nil, err
	}

	formationReqs, err := s.notificationsService.GenerateFormationNotifications(ctx, formationTemplateWebhooks, tnt, newFormation, formationTemplateName, formationTemplateID, model.CreateFormation)
	if err != nil {
		return nil, errors.Wrapf(err, "while generating notifications for formation with ID: %q and name: %q", newFormation.ID, newFormation.Name)
	}

	for _, formationReq := range formationReqs {
		if err := s.processFormationNotifications(ctx, newFormation, formationReq, model.CreateErrorFormationState); err != nil {
			processErr := errors.Wrapf(err, "while processing notifications for formation with ID: %q and name: %q", newFormation.ID, newFormation.Name)
			log.C(ctx).Error(processErr)
			return nil, processErr
		}
	}

	if err = s.constraintEngine.EnforceConstraints(ctx, formationconstraint.PostCreate, CRUDJoinPointDetails, formationTemplateID); err != nil {
		return nil, errors.Wrapf(err, "while enforcing constraints for target operation %q and constraint type %q", model.CreateFormationOperation, model.PostOperation)
	}

	return newFormation, nil
}

// DeleteFormation is responsible for a couple of things:
//  - Enforce any "pre" and "post" operation formation constraints
//  - Generate and send notification(s) if the template from which the formation is created has a webhook attached. And maintain a state based on the executed formation notification(s) - either synchronous or asynchronous
//  - Removes the provided formation from the scenario label definitions of the given tenant and deletes the formation entity from the DB
func (s *service) DeleteFormation(ctx context.Context, tnt string, formation model.Formation) (*model.Formation, error) {
	ft, err := s.getFormationWithTemplate(ctx, formation.Name, tnt)
	if err != nil {
		return nil, errors.Wrapf(err, "while deleting formation")
	}

	formationID := ft.formation.ID
	formationName := ft.formation.Name
	formationTemplateID := ft.formationTemplate.ID
	formationTemplateName := ft.formationTemplate.Name

	joinPointDetails := &formationconstraint.CRUDFormationOperationDetails{
		FormationType:       formationTemplateName,
		FormationTemplateID: formationTemplateID,
		FormationName:       formationName,
		TenantID:            tnt,
	}

	if err = s.constraintEngine.EnforceConstraints(ctx, formationconstraint.PreDelete, joinPointDetails, formationTemplateID); err != nil {
		return nil, errors.Wrapf(err, "while enforcing constraints for target operation %q and constraint type %q", model.DeleteFormationOperation, model.PreOperation)
	}

	formationTemplateWebhooks, err := s.webhookRepository.ListByReferenceObjectIDGlobal(ctx, formationTemplateID, model.FormationTemplateWebhookReference)
	if err != nil {
		return nil, errors.Wrapf(err, "when listing formation lifecycle webhooks for formation template with ID: %q", formationTemplateID)
	}

	formationReqs, err := s.notificationsService.GenerateFormationNotifications(ctx, formationTemplateWebhooks, tnt, ft.formation, formationTemplateName, formationTemplateID, model.DeleteFormation)
	if err != nil {
		return nil, errors.Wrapf(err, "while generating notifications for formation with ID: %q and name: %q", formationID, formationName)
	}

	for _, formationReq := range formationReqs {
		if err := s.processFormationNotifications(ctx, ft.formation, formationReq, model.DeleteErrorFormationState); err != nil {
			processErr := errors.Wrapf(err, "while processing notifications for formation with ID: %q and name: %q", formationID, formationName)
			log.C(ctx).Error(processErr)
			return nil, processErr
		}
	}

	for _, webhook := range formationTemplateWebhooks {
		if *webhook.Mode == model.WebhookModeAsyncCallback {
			log.C(ctx).Infof("The webhook with ID: %q in the notification is in %q mode. Updating formation with ID: %q and name: %q to %q state and waiting for the receiver to report the status on the status API...", webhook.ID, graphql.WebhookModeAsyncCallback, ft.formation.ID, ft.formation.Name, string(model.DeletingAssignmentState))
			ft.formation.State = model.DeletingFormationState
			if err = s.formationRepository.Update(ctx, ft.formation); err != nil {
				return nil, errors.Wrapf(err, "while updating formation with ID: %q", formationID)
			}
			return ft.formation, nil
		}
	}

	if err := s.DeleteFormationEntityAndScenarios(ctx, tnt, formationName); err != nil {
		return nil, errors.Wrapf(err, "An error occurred while deleting formation entity with name: %q and its scenarios label", formationName)
	}

	if err = s.constraintEngine.EnforceConstraints(ctx, formationconstraint.PostDelete, joinPointDetails, formationTemplateID); err != nil {
		return nil, errors.Wrapf(err, "while enforcing constraints for target operation %q and constraint type %q", model.DeleteFormationOperation, model.PostOperation)
	}

	return ft.formation, nil
}

// DeleteFormationEntityAndScenarios removes the formation name from scenarios label definitions and deletes the formation entity from the DB
func (s *service) DeleteFormationEntityAndScenarios(ctx context.Context, tnt, formationName string) error {
	if err := s.modifyFormations(ctx, tnt, formationName, deleteFormation); err != nil {
		return err
	}

	// TODO:: Currently we need to support both mechanisms of formation creation/deletion(through label definitions and Formations entity) for backwards compatibility
	if err := s.formationRepository.DeleteByName(ctx, tnt, formationName); err != nil {
		log.C(ctx).Errorf("An error occurred while deleting formation with name: %q", formationName)
		return errors.Wrapf(err, "An error occurred while deleting formation with name: %q", formationName)
	}

	return nil
}

// AssignFormation assigns object based on graphql.FormationObjectType.
//
// When objectType graphql.FormationObjectType is graphql.FormationObjectTypeApplication, graphql.FormationObjectTypeRuntime and
// graphql.FormationObjectTypeRuntimeContext it adds the provided formation to the scenario label of the entity if such exists,
// otherwise new scenario label is created for the entity with the provided formation.
//
// FormationAssignments for the object that is being assigned and the already assigned objects are generated and stored.
// For each object X already part of the formation formationAssignment with source=X and target=objectID and formationAssignment
// with source=objectID and target=X are generated.
//
// Additionally, notifications are sent to the interested participants for that formation change.
// 		- If objectType is graphql.FormationObjectTypeApplication:
//				- A notification about the assigned application is sent to all the runtimes that are in the formation (either directly or via runtimeContext) and has configuration change webhook.
//  			- A notification about the assigned application is sent to all the applications that are in the formation and has application tenant mapping webhook.
//				- If the assigned application has an application tenant mapping webhook, a notification about each application in the formation is sent to this application.
//				- If the assigned application has a configuration change webhook, a notification about each runtime/runtimeContext in the formation is sent to this application.
// 		- If objectType is graphql.FormationObjectTypeRuntime or graphql.FormationObjectTypeRuntimeContext:
//				- If the assigned runtime/runtimeContext has configuration change webhook, a notification about each application in the formation is sent to this runtime.
//				- A notification about the assigned runtime/runtimeContext is sent to all the applications that are in the formation and have configuration change webhook.
//
// If an error occurs during the formationAssignment processing the failed formationAssignment's value is updated with the error and the processing proceeds. The error should not
// be returned but only logged. If the error is returned the assign operation will be rolled back and all the created resources(labels, formationAssignments etc.) will be rolled
// back. On the other hand the participants in the formation will have been notified for the assignment and there is no mechanism for informing them that the assignment was not executed successfully.
//
// After the assigning there may be formationAssignments in CREATE_ERROR state. They can be fixed by assigning the object to the same formation again. This will result in retrying only
// the formationAssignments that are in state different from READY.
//
// If the graphql.FormationObjectType is graphql.FormationObjectTypeTenant it will
// create automatic scenario assignment with the caller and target tenant which then will assign the right Runtime / RuntimeContexts based on the formation template's runtimeType.
func (s *service) AssignFormation(ctx context.Context, tnt, objectID string, objectType graphql.FormationObjectType, formation model.Formation) (*model.Formation, error) {
	log.C(ctx).Infof("Assigning object with ID %q of type %q to formation %q", objectID, objectType, formation.Name)

	ft, err := s.getFormationWithTemplate(ctx, formation.Name, tnt)
	if err != nil {
		return nil, errors.Wrapf(err, "while assigning formation with name %q", formation.Name)
	}

	if !isObjectTypeSupported(ft.formationTemplate, objectType) {
		return nil, errors.Errorf("Formation %q of type %q does not support resources of type %q", ft.formation.Name, ft.formationTemplate.Name, objectType)
	}

	joinPointDetails, err := s.prepareDetailsForAssign(ctx, tnt, objectID, objectType, ft.formation, ft.formationTemplate)
	if err != nil {
		return nil, errors.Wrapf(err, "while preparing joinpoint details for target operation %q and constraint type %q", model.AssignFormationOperation, model.PreOperation)
	}

	if err = s.constraintEngine.EnforceConstraints(ctx, formationconstraint.PreAssign, joinPointDetails, ft.formationTemplate.ID); err != nil {
		return nil, errors.Wrapf(err, "while enforcing constraints for target operation %q and constraint type %q", model.AssignFormationOperation, model.PreOperation)
	}

	formationFromDB := ft.formation
	switch objectType {
	case graphql.FormationObjectTypeApplication, graphql.FormationObjectTypeRuntime, graphql.FormationObjectTypeRuntimeContext:
		// If we assign it to the label definitions when it is in deleting state we risk leaving incorrect data
		// in the LabelDefinition and formation assignments and failing to delete the formation later on
		if formationFromDB.State == model.DeletingFormationState || formationFromDB.State == model.DeleteErrorFormationState {
			return nil, fmt.Errorf("cannot assign to formation with ID %q as it is in %q state", formationFromDB.ID, formationFromDB.State)
		}
		err := s.assign(ctx, tnt, objectID, objectType, formationFromDB, ft.formationTemplate)
		if err != nil {
			return nil, err
		}

		assignments, err := s.formationAssignmentService.GenerateAssignments(ctx, tnt, objectID, objectType, formationFromDB)
		if err != nil {
			return nil, err
		}

		// When it is in initial state, the notification generation will be handled by the async API via resynchronizing the formation later
		// If we are in create error state, the formation is not ready, and we should not send notifications
		if formationFromDB.State == model.InitialFormationState || formationFromDB.State == model.CreateErrorFormationState {
			log.C(ctx).Infof("Formation with id %q is not in %q state. Waiting for response on status API before sending notifications...", formationFromDB.ID, model.ReadyFormationState)
			return ft.formation, nil
		}

		rtmContextIDsMapping, err := s.getRuntimeContextIDToRuntimeIDMapping(ctx, tnt, assignments)
		if err != nil {
			return nil, err
		}

		applicationIDToApplicationTemplateIDMapping, err := s.getApplicationIDToApplicationTemplateIDMapping(ctx, tnt, assignments)
		if err != nil {
			return nil, err
		}

		requests, err := s.notificationsService.GenerateFormationAssignmentNotifications(ctx, tnt, objectID, formationFromDB, model.AssignFormation, objectType)
		if err != nil {
			return nil, errors.Wrapf(err, "while generating notifications for %s assignment", objectType)
		}

		if err = s.formationAssignmentService.ProcessFormationAssignments(ctx, assignments, rtmContextIDsMapping, applicationIDToApplicationTemplateIDMapping, requests, s.formationAssignmentService.ProcessFormationAssignmentPair); err != nil {
			log.C(ctx).Errorf("Error occurred while processing formationAssignments %s", err.Error())
			return nil, err
		}

	case graphql.FormationObjectTypeTenant:
		targetTenantID, err := s.tenantSvc.GetInternalTenant(ctx, objectID)
		if err != nil {
			return nil, err
		}

		if _, err = s.CreateAutomaticScenarioAssignment(ctx, newAutomaticScenarioAssignmentModel(formationFromDB.Name, tnt, targetTenantID)); err != nil {
			return nil, err
		}

	default:
		return nil, fmt.Errorf("unknown formation type %s", objectType)
	}

	if err = s.constraintEngine.EnforceConstraints(ctx, formationconstraint.PostAssign, joinPointDetails, ft.formationTemplate.ID); err != nil {
		return nil, errors.Wrapf(err, "while enforcing constraints for target operation %q and constraint type %q", model.AssignFormationOperation, model.PostOperation)
	}

	return formationFromDB, nil
}

func (s *service) prepareDetailsForAssign(ctx context.Context, tnt, objectID string, objectType graphql.FormationObjectType, formation *model.Formation, formationTemplate *model.FormationTemplate) (*formationconstraint.AssignFormationOperationDetails, error) {
	resourceSubtype, err := s.getObjectSubtype(ctx, tnt, objectID, objectType)
	if err != nil {
		return nil, err
	}

	joinPointDetails := &formationconstraint.AssignFormationOperationDetails{
		ResourceType:        model.ResourceType(objectType),
		ResourceSubtype:     resourceSubtype,
		ResourceID:          objectID,
		FormationType:       formationTemplate.Name,
		FormationTemplateID: formationTemplate.ID,
		FormationID:         formation.ID,
		TenantID:            tnt,
	}
	return joinPointDetails, nil
}

func (s *service) prepareDetailsForUnassign(ctx context.Context, tnt, objectID string, objectType graphql.FormationObjectType, formation *model.Formation, formationTemplate *model.FormationTemplate) (*formationconstraint.UnassignFormationOperationDetails, error) {
	resourceSubtype, err := s.getObjectSubtype(ctx, tnt, objectID, objectType)
	if err != nil {
		return nil, err
	}

	joinPointDetails := &formationconstraint.UnassignFormationOperationDetails{
		ResourceType:        model.ResourceType(objectType),
		ResourceSubtype:     resourceSubtype,
		ResourceID:          objectID,
		FormationType:       formationTemplate.Name,
		FormationTemplateID: formationTemplate.ID,
		FormationID:         formation.ID,
		TenantID:            tnt,
	}
	return joinPointDetails, nil
}

func (s *service) getObjectSubtype(ctx context.Context, tnt, objectID string, objectType graphql.FormationObjectType) (string, error) {
	switch objectType {
	case graphql.FormationObjectTypeApplication:
		applicationTypeLabel, err := s.labelService.GetLabel(ctx, tnt, &model.LabelInput{
			Key:        s.applicationTypeLabelKey,
			ObjectID:   objectID,
			ObjectType: model.ApplicationLabelableObject,
		})
		if err != nil {
			if apperrors.IsNotFoundError(err) {
				return "", nil
			}
			return "", errors.Wrapf(err, "while getting label %q for application with ID %q", s.applicationTypeLabelKey, objectID)
		}

		applicationType, ok := applicationTypeLabel.Value.(string)
		if !ok {
			return "", errors.Errorf("Missing application type for application %q", objectID)
		}
		return applicationType, nil

	case graphql.FormationObjectTypeRuntime:
		runtimeTypeLabel, err := s.labelService.GetLabel(ctx, tnt, &model.LabelInput{
			Key:        s.runtimeTypeLabelKey,
			ObjectID:   objectID,
			ObjectType: model.RuntimeLabelableObject,
		})
		if err != nil {
			if apperrors.IsNotFoundError(err) {
				return "", nil
			}
			return "", errors.Wrapf(err, "while getting label %q for runtime with ID %q", s.runtimeTypeLabelKey, objectID)
		}

		runtimeType, ok := runtimeTypeLabel.Value.(string)
		if !ok {
			return "", errors.Errorf("Missing runtime type for runtime %q", objectID)
		}
		return runtimeType, nil

	case graphql.FormationObjectTypeRuntimeContext:
		rtmCtx, err := s.runtimeContextRepo.GetByID(ctx, tnt, objectID)
		if err != nil {
			return "", errors.Wrapf(err, "while fetching runtime context with ID %q", objectID)
		}

		runtimeTypeLabel, err := s.labelService.GetLabel(ctx, tnt, &model.LabelInput{
			Key:        s.runtimeTypeLabelKey,
			ObjectID:   rtmCtx.RuntimeID,
			ObjectType: model.RuntimeLabelableObject,
		})
		if err != nil {
			return "", errors.Wrapf(err, "while getting label %q for runtime with ID %q", s.runtimeTypeLabelKey, objectID)
		}

		runtimeType, ok := runtimeTypeLabel.Value.(string)
		if !ok {
			return "", errors.Errorf("Missing runtime type for runtime %q", rtmCtx.RuntimeID)
		}
		return runtimeType, nil

	case graphql.FormationObjectTypeTenant:
		t, err := s.tenantSvc.GetTenantByExternalID(ctx, objectID)
		if err != nil {
			return "", errors.Wrapf(err, "while getting tenant by external ID")
		}

		return string(t.Type), nil

	default:
		return "", fmt.Errorf("unknown formation type %s", objectType)
	}
}

func (s *service) assign(ctx context.Context, tnt, objectID string, objectType graphql.FormationObjectType, formation *model.Formation, formationTemplate *model.FormationTemplate) error {
	if err := s.checkFormationTemplateTypes(ctx, tnt, objectID, objectType, formationTemplate); err != nil {
		return err
	}

	if err := s.modifyAssignedFormations(ctx, tnt, objectID, formation.Name, objectTypeToLabelableObject(objectType), addFormation); err != nil {
		if apperrors.IsNotFoundError(err) {
			labelInput := newLabelInput(formation.Name, objectID, objectTypeToLabelableObject(objectType))
			if err = s.labelService.CreateLabel(ctx, tnt, s.uuidService.Generate(), labelInput); err != nil {
				return err
			}
			return nil
		}
		return err
	}

	return nil
}

func (s *service) unassign(ctx context.Context, tnt, objectID string, objectType graphql.FormationObjectType, formation *model.Formation) error {
	switch objectType {
	case graphql.FormationObjectTypeApplication:
		if err := s.modifyAssignedFormations(ctx, tnt, objectID, formation.Name, objectTypeToLabelableObject(objectType), deleteFormation); err != nil {
			return err
		}
	case graphql.FormationObjectTypeRuntime, graphql.FormationObjectTypeRuntimeContext:
		if isFormationComingFromASA, err := s.asaEngine.IsFormationComingFromASA(ctx, objectID, formation.Name, objectType); err != nil {
			return err
		} else if isFormationComingFromASA {
			return apperrors.NewCannotUnassignObjectComingFromASAError(objectID)
		}

		if err := s.modifyAssignedFormations(ctx, tnt, objectID, formation.Name, objectTypeToLabelableObject(objectType), deleteFormation); err != nil {
			return err
		}

	default:
		return nil
	}
	return nil
}

func (s *service) checkFormationTemplateTypes(ctx context.Context, tnt, objectID string, objectType graphql.FormationObjectType, formationTemplate *model.FormationTemplate) error {
	switch objectType {
	case graphql.FormationObjectTypeApplication:
		if err := s.isValidApplicationType(ctx, tnt, objectID, formationTemplate); err != nil {
			return errors.Wrapf(err, "while validating application type for application %q", objectID)
		}
	case graphql.FormationObjectTypeRuntime:
		if err := s.isValidRuntimeType(ctx, tnt, objectID, formationTemplate); err != nil {
			return errors.Wrapf(err, "while validating runtime type")
		}
	case graphql.FormationObjectTypeRuntimeContext:
		runtimeCtx, err := s.runtimeContextRepo.GetByID(ctx, tnt, objectID)
		if err != nil {
			return errors.Wrapf(err, "while getting runtime context")
		}
		if err = s.isValidRuntimeType(ctx, tnt, runtimeCtx.RuntimeID, formationTemplate); err != nil {
			return errors.Wrapf(err, "while validating runtime type of runtime")
		}
	}
	return nil
}

// UnassignFormation unassigns object base on graphql.FormationObjectType.
//
// For objectType graphql.FormationObjectTypeApplication it removes the provided formation from the
// scenario label of the application.
//
// For objectTypes graphql.FormationObjectTypeRuntime and graphql.FormationObjectTypeRuntimeContext
// it removes the formation from the scenario label of the runtime/runtime context if the provided
// formation is NOT assigned from ASA and does nothing if it is assigned from ASA.
//
//  Additionally, notifications are sent to the interested participants for that formation change.
// 		- If objectType is graphql.FormationObjectTypeApplication:
//				- A notification about the unassigned application is sent to all the runtimes that are in the formation (either directly or via runtimeContext) and has configuration change webhook.
//  			- A notification about the unassigned application is sent to all the applications that are in the formation and has application tenant mapping webhook.
//				- If the unassigned application has an application tenant mapping webhook, a notification about each application in the formation is sent to this application.
//				- If the unassigned application has a configuration change webhook, a notification about each runtime/runtimeContext in the formation is sent to this application.
// 		- If objectType is graphql.FormationObjectTypeRuntime or graphql.FormationObjectTypeRuntimeContext:
//				- If the unassigned runtime/runtimeContext has configuration change webhook, a notification about each application in the formation is sent to this runtime.
//   			- A notification about the unassigned runtime/runtimeContext is sent to all the applications that are in the formation and have configuration change webhook.
//
// For the formationAssignments that have their source or target field set to objectID:
// 		- If the formationAssignment does not have notification associated with it
//				- the formation assignment is deleted
//		- If the formationAssignment is associated with a notification
//				- If the response from the notification is success
//						- the formationAssignment is deleted
// 				- If the response from the notification is different from success
//						- the formation assignment is updated with an error
//
// After the processing of the formationAssignments the state is persisted regardless of whether there were any errors.
// If an error has occurred during the formationAssignment processing the unassign operation is rolled back(the updated
// with the error formationAssignments are already persisted in the database).
//
// For objectType graphql.FormationObjectTypeTenant it will
// delete the automatic scenario assignment with the caller and target tenant which then will unassign the right Runtime / RuntimeContexts based on the formation template's runtimeType.
func (s *service) UnassignFormation(ctx context.Context, tnt, objectID string, objectType graphql.FormationObjectType, formation model.Formation) (*model.Formation, error) {
	log.C(ctx).Infof("Unassigning object with ID %q of type %q to formation %q", objectID, objectType, formation.Name)

	formationName := formation.Name
	ft, err := s.getFormationWithTemplate(ctx, formationName, tnt)
	if err != nil {
		return nil, errors.Wrapf(err, "while unassigning formation with name %q", formationName)
	}

	joinPointDetails, err := s.prepareDetailsForUnassign(ctx, tnt, objectID, objectType, ft.formation, ft.formationTemplate)
	if err != nil {
		return nil, errors.Wrapf(err, "while preparing joinpoint details for target operation %q and constraint type %q", model.UnassignFormationOperation, model.PreOperation)
	}

	if err = s.constraintEngine.EnforceConstraints(ctx, formationconstraint.PreUnassign, joinPointDetails, ft.formationTemplate.ID); err != nil {
		return nil, errors.Wrapf(err, "while enforcing constraints for target operation %q and constraint type %q", model.UnassignFormationOperation, model.PreOperation)
	}

	formationFromDB := ft.formation

	err = s.unassign(ctx, tnt, objectID, objectType, formationFromDB)
	if err != nil && !apperrors.IsCannotUnassignObjectComingFromASAError(err) && !apperrors.IsNotFoundError(err) {
		return nil, errors.Wrapf(err, "while unassigning from formation")
	}
	if apperrors.IsCannotUnassignObjectComingFromASAError(err) || apperrors.IsNotFoundError(err) {
		// No need to enforce post-constraints as nothing is done
		return formationFromDB, nil
	}

	switch objectType {
	case graphql.FormationObjectTypeApplication:
		// We can reach this only if we are in INITIAL state and there are assigned objects to the formation
		// there are no notifications sent for them, and we have created formation assignments for them.
		// We should clean those up because on an earlier step we have removed it from the LabelDefinition,
		// and it would result in leftover formation assignments that could cause problems on future assigns
		// If we by any chance reach it from ERROR state, the formation should be empty and the deletion shouldn't do anything.
		if formationFromDB.State != model.ReadyFormationState {
			log.C(ctx).Infof("Formation with id %q is not in %q state. Waiting for response on status API before sending notifications...", formationFromDB.ID, model.ReadyFormationState)
			err = s.formationAssignmentService.DeleteAssignmentsForObjectID(ctx, formationFromDB.ID, objectID)
			if err != nil {
				return nil, errors.Wrapf(err, "while deleting formationAssignments for object with type %q and ID %q", objectType, objectID)
			}
			return ft.formation, nil
		}

		requests, err := s.notificationsService.GenerateFormationAssignmentNotifications(ctx, tnt, objectID, formationFromDB, model.UnassignFormation, objectType)
		if err != nil {
			return nil, errors.Wrapf(err, "while generating notifications for %s unassignment", objectType)
		}

		formationAssignmentsForObject, err := s.formationAssignmentService.ListFormationAssignmentsForObjectID(ctx, formationFromDB.ID, objectID)
		if err != nil {
			return nil, errors.Wrapf(err, "while listing formationAssignments for object with type %q and ID %q", objectType, objectID)
		}

		rtmContextIDsMapping, err := s.getRuntimeContextIDToRuntimeIDMapping(ctx, tnt, formationAssignmentsForObject)
		if err != nil {
			return nil, err
		}

		applicationIDToApplicationTemplateIDMapping, err := s.getApplicationIDToApplicationTemplateIDMapping(ctx, tnt, formationAssignmentsForObject)
		if err != nil {
			return nil, err
		}

		tx, err := s.transact.Begin()
		if err != nil {
			return nil, err
		}
		transactionCtx := persistence.SaveToContext(ctx, tx)
		defer s.transact.RollbackUnlessCommitted(transactionCtx, tx)

		if err = s.formationAssignmentService.ProcessFormationAssignments(transactionCtx, formationAssignmentsForObject, rtmContextIDsMapping, applicationIDToApplicationTemplateIDMapping, requests, s.formationAssignmentService.CleanupFormationAssignment); err != nil {
			commitErr := tx.Commit()
			if commitErr != nil {
				return nil, errors.Wrapf(err, "while committing transaction with error")
			}
			return nil, err
		}

		// It is important to do the list in the inner transaction
		pendingAsyncAssignments, err := s.formationAssignmentService.ListFormationAssignmentsForObjectID(transactionCtx, formationFromDB.ID, objectID)
		if err != nil {
			return nil, errors.Wrapf(err, "while listing formationAssignments for object with type %q and ID %q", objectType, objectID)
		}

		err = tx.Commit()
		if err != nil {
			return nil, errors.Wrapf(err, "while committing transaction")
		}

		if len(pendingAsyncAssignments) > 0 {
			log.C(ctx).Infof("There is an async delete notification in progress. Re-assigning the object with type %q and ID %q to formation %q until status is reported by the notification receiver", objectType, objectID, formationName)
			err := s.assign(ctx, tnt, objectID, objectType, formationFromDB, ft.formationTemplate) // It is important to do the re-assign in the outer transaction.
			if err != nil {
				return nil, errors.Wrapf(err, "while re-assigning the object with type %q and ID %q that is being unassigned asynchronously", objectType, objectID)
			}
		}

	case graphql.FormationObjectTypeRuntime, graphql.FormationObjectTypeRuntimeContext:
		// We can reach this only if we are in INITIAL state and there are assigned objects to the formation
		// there are no notifications sent for them, and we have created formation assignments for them.
		// We should clean those up because on an earlier step we have removed it from the LabelDefinition,
		// and it would result in leftover formation assignments that could cause problems on future assigns
		// If we by any chance reach it from ERROR state, the formation should be empty and the deletion shouldn't do anything.
		if formationFromDB.State != model.ReadyFormationState {
			log.C(ctx).Infof("Formation with id %q is not in %q state. Waiting for response on status API before sending notifications...", formationFromDB.ID, model.ReadyFormationState)
			err = s.formationAssignmentService.DeleteAssignmentsForObjectID(ctx, formationFromDB.ID, objectID)
			if err != nil {
				return nil, errors.Wrapf(err, "while deleting formationAssignments for object with type %q and ID %q", objectType, objectID)
			}
			return ft.formation, nil
		}
		requests, err := s.notificationsService.GenerateFormationAssignmentNotifications(ctx, tnt, objectID, formationFromDB, model.UnassignFormation, objectType)
		if err != nil {
			return nil, errors.Wrapf(err, "while generating notifications for %s unassignment", objectType)
		}

		formationAssignmentsForObject, err := s.formationAssignmentService.ListFormationAssignmentsForObjectID(ctx, formationFromDB.ID, objectID)
		if err != nil {
			return nil, errors.Wrapf(err, "while listing formationAssignments for object with type %q and ID %q", objectType, objectID)
		}

		rtmContextIDsMapping, err := s.getRuntimeContextIDToRuntimeIDMapping(ctx, tnt, formationAssignmentsForObject)
		if err != nil {
			return nil, err
		}

		applicationIDToApplicationTemplateIDMapping, err := s.getApplicationIDToApplicationTemplateIDMapping(ctx, tnt, formationAssignmentsForObject)
		if err != nil {
			return nil, err
		}

		tx, err := s.transact.Begin()
		if err != nil {
			return nil, err
		}

		transactionCtx := persistence.SaveToContext(ctx, tx)
		defer s.transact.RollbackUnlessCommitted(transactionCtx, tx)

		if err = s.formationAssignmentService.ProcessFormationAssignments(transactionCtx, formationAssignmentsForObject, rtmContextIDsMapping, applicationIDToApplicationTemplateIDMapping, requests, s.formationAssignmentService.CleanupFormationAssignment); err != nil {
			commitErr := tx.Commit()
			if commitErr != nil {
				return nil, errors.Wrapf(err, "while committing transaction with error")
			}
			return nil, err
		}

		// It is important to do the list in the inner transaction
		pendingAsyncAssignments, err := s.formationAssignmentService.ListFormationAssignmentsForObjectID(transactionCtx, formationFromDB.ID, objectID)
		if err != nil {
			return nil, errors.Wrapf(err, "while listing formationAssignments for object with type %q and ID %q", objectType, objectID)
		}

		err = tx.Commit()
		if err != nil {
			return nil, errors.Wrapf(err, "while committing transaction")
		}

		if len(pendingAsyncAssignments) > 0 {
			log.C(ctx).Infof("There is an async delete notification in progress. Re-assigning the object with type %q and ID %q to formation %q until status is reported by the notification receiver", objectType, objectID, formation.Name)
			err := s.assign(ctx, tnt, objectID, objectType, formationFromDB, ft.formationTemplate) // It is importnat to do the re-assign in the outer transaction.
			if err != nil {
				return nil, errors.Wrapf(err, "while re-assigning the object with type %q and ID %q that is being unassigned asynchronously", objectType, objectID)
			}
		}

	case graphql.FormationObjectTypeTenant:
		asa, err := s.asaService.GetForScenarioName(ctx, formationName)
		if err != nil {
			return nil, err
		}
		if err = s.DeleteAutomaticScenarioAssignment(ctx, asa); err != nil {
			return nil, err
		}

	default:
		return nil, fmt.Errorf("unknown formation type %s", objectType)
	}

	if err = s.constraintEngine.EnforceConstraints(ctx, formationconstraint.PostUnassign, joinPointDetails, ft.formationTemplate.ID); err != nil {
		return nil, errors.Wrapf(err, "while enforcing constraints for target operation %q and constraint type %q", model.UnassignFormationOperation, model.PostOperation)
	}

	return formationFromDB, nil
}

// ResynchronizeFormationNotifications sends all notifications that are in error or initial state
func (s *service) ResynchronizeFormationNotifications(ctx context.Context, formationID string) error {
	tenantID, err := tenant.LoadFromContext(ctx)
	if err != nil {
		return errors.Wrapf(err, "while loading tenant from context")
	}

	// When the formation is in INITIAL state, we should not allow notifications to be sent
	// If it is in DELETING, it should be empty, so this shouldn't do anything
	formation, err := s.formationRepository.Get(ctx, formationID, tenantID)
	if err != nil {
		return errors.Wrapf(err, "while getting formation with ID %q for tenant %q", tenantID, formationID)
	}
	if formation.State != model.ReadyFormationState {
		return fmt.Errorf("formation with ID %q is in state %q and cannot be resynchronized", formationID, formation.State)
	}

	failedFormationAssignments, err := s.formationAssignmentService.GetAssignmentsForFormationWithStates(ctx, tenantID, formationID,
		[]string{string(model.InitialAssignmentState),
			string(model.DeletingAssignmentState),
			string(model.CreateErrorAssignmentState),
			string(model.DeleteErrorAssignmentState)})
	if err != nil {
		return errors.Wrap(err, "while getting formation assignments with synchronizing and error states")
	}

	failedDeleteErrorFormationAssignments := make([]*model.FormationAssignment, 0, len(failedFormationAssignments))
	var errs *multierror.Error
	for _, fa := range failedFormationAssignments {
		var notificationForReverseFA *webhookclient.FormationAssignmentNotificationRequest
		notificationForFA, err := s.formationAssignmentNotificationService.GenerateFormationAssignmentNotification(ctx, fa)
		if err != nil {
			return err
		}

		reverseFA, err := s.formationAssignmentService.GetReverseBySourceAndTarget(ctx, fa.FormationID, fa.Source, fa.Target)
		if err != nil && !apperrors.IsNotFoundError(err) {
			return err
		}
		if reverseFA != nil {
			notificationForReverseFA, err = s.formationAssignmentNotificationService.GenerateFormationAssignmentNotification(ctx, reverseFA)
			if err != nil && !apperrors.IsNotFoundError(err) {
				return err
			}
		}

		faReqMapping := formationassignment.FormationAssignmentRequestMapping{
			Request:             notificationForFA,
			FormationAssignment: fa,
		}

		reverseFAReqMapping := formationassignment.FormationAssignmentRequestMapping{
			Request:             notificationForReverseFA,
			FormationAssignment: reverseFA,
		}

		assignmentPair := formationassignment.AssignmentMappingPair{
			Assignment:        &faReqMapping,
			ReverseAssignment: &reverseFAReqMapping,
		}
		switch fa.State {
		case string(model.InitialFormationState), string(model.CreateErrorFormationState):
			_, err = s.formationAssignmentService.ProcessFormationAssignmentPair(ctx, &assignmentPair)
			if err != nil {
				errs = multierror.Append(errs, err)
			}
		case string(model.DeletingFormationState), string(model.DeleteErrorFormationState):
			_, err = s.formationAssignmentService.CleanupFormationAssignment(ctx, &assignmentPair)
			if err != nil {
				errs = multierror.Append(errs, err)
			}
		}
		if fa.State == string(model.DeleteErrorFormationState) {
			failedDeleteErrorFormationAssignments = append(failedDeleteErrorFormationAssignments, fa)
		}
	}

	if len(failedDeleteErrorFormationAssignments) > 0 {
		objectIDToTypeMap := make(map[string]graphql.FormationObjectType, len(failedDeleteErrorFormationAssignments)*2)
		for _, assignment := range failedDeleteErrorFormationAssignments {
			objectIDToTypeMap[assignment.Source] = formationAssignmentTypeToFormationObjectType(assignment.SourceType)
			objectIDToTypeMap[assignment.Target] = formationAssignmentTypeToFormationObjectType(assignment.TargetType)
		}

		for objectID, objectType := range objectIDToTypeMap {
			leftAssignmentsInFormation, err := s.formationAssignmentService.ListFormationAssignmentsForObjectID(ctx, formationID, objectID)
			if err != nil {
				return errors.Wrapf(err, "while listing formationAssignments for object with type %q and ID %q", objectType, objectID)
			}

			if len(leftAssignmentsInFormation) == 0 {
				log.C(ctx).Infof("There are no formation assignments left for formation with ID: %q. Unassigning the object with type %q and ID %q from formation %q", formationID, objectType, objectID, formationID)
				err = s.unassign(ctx, tenantID, objectID, objectType, formation)
				if err != nil && !apperrors.IsCannotUnassignObjectComingFromASAError(err) && !apperrors.IsNotFoundError(err) {
					return errors.Wrapf(err, "while unassigning the object with type %q and ID %q", objectType, objectID)
				}
			}
		}
	}

	return errs.ErrorOrNil()
}

func (s *service) getRuntimeContextIDToRuntimeIDMapping(ctx context.Context, tnt string, formationAssignmentsForObject []*model.FormationAssignment) (map[string]string, error) {
	rtmContextIDsSet := make(map[string]bool, 0)
	for _, assignment := range formationAssignmentsForObject {
		if assignment.TargetType == model.FormationAssignmentTypeRuntimeContext {
			rtmContextIDsSet[assignment.Target] = true
		}
	}
	rtmContextIDs := setToSlice(rtmContextIDsSet)

	rtmContexts, err := s.runtimeContextRepo.ListByIDs(ctx, tnt, rtmContextIDs)
	if err != nil {
		return nil, err
	}
	rtmContextIDsToRuntimeMap := make(map[string]string, len(rtmContexts))
	for _, rtmContext := range rtmContexts {
		rtmContextIDsToRuntimeMap[rtmContext.ID] = rtmContext.RuntimeID
	}
	return rtmContextIDsToRuntimeMap, nil
}

func (s *service) getApplicationIDToApplicationTemplateIDMapping(ctx context.Context, tnt string, formationAssignmentsForObject []*model.FormationAssignment) (map[string]string, error) {
	appIDsMap := make(map[string]bool, 0)
	for _, assignment := range formationAssignmentsForObject {
		if assignment.TargetType == model.FormationAssignmentTypeApplication {
			appIDsMap[assignment.Target] = true
		}
	}
	applications, err := s.applicationRepository.ListAllByIDs(ctx, tnt, setToSlice(appIDsMap))
	if err != nil {
		return nil, err
	}
	appToAppTemplateMap := make(map[string]string, len(applications))
	for i := range applications {
		if applications[i].ApplicationTemplateID != nil {
			appToAppTemplateMap[applications[i].ID] = *applications[i].ApplicationTemplateID
		}
	}
	return appToAppTemplateMap, nil
}

// CreateAutomaticScenarioAssignment creates a new AutomaticScenarioAssignment for a given ScenarioName, Tenant and TargetTenantID
// It also ensures that all runtimes(or/and runtime contexts) with given scenarios are assigned for the TargetTenantID
func (s *service) CreateAutomaticScenarioAssignment(ctx context.Context, in model.AutomaticScenarioAssignment) (model.AutomaticScenarioAssignment, error) {
	tenantID, err := tenant.LoadFromContext(ctx)
	if err != nil {
		return model.AutomaticScenarioAssignment{}, err
	}

	in.Tenant = tenantID
	if err := s.validateThatScenarioExists(ctx, in); err != nil {
		return model.AutomaticScenarioAssignment{}, err
	}

	if err = s.repo.Create(ctx, in); err != nil {
		if apperrors.IsNotUniqueError(err) {
			return model.AutomaticScenarioAssignment{}, apperrors.NewInvalidOperationError("a given scenario already has an assignment")
		}

		return model.AutomaticScenarioAssignment{}, errors.Wrap(err, "while persisting Assignment")
	}

	if err = s.asaEngine.EnsureScenarioAssigned(ctx, in, s.AssignFormation); err != nil {
		return model.AutomaticScenarioAssignment{}, errors.Wrap(err, "while assigning scenario to runtimes matching selector")
	}

	return in, nil
}

// DeleteAutomaticScenarioAssignment deletes the assignment for a given scenario in a scope of a tenant
// It also removes corresponding assigned scenarios for the ASA
func (s *service) DeleteAutomaticScenarioAssignment(ctx context.Context, in model.AutomaticScenarioAssignment) error {
	tenantID, err := tenant.LoadFromContext(ctx)
	if err != nil {
		return errors.Wrap(err, "while loading tenant from context")
	}

	if err = s.repo.DeleteForScenarioName(ctx, tenantID, in.ScenarioName); err != nil {
		return errors.Wrap(err, "while deleting the Assignment")
	}

	if err = s.asaEngine.RemoveAssignedScenario(ctx, in, s.UnassignFormation); err != nil {
		return errors.Wrap(err, "while unassigning scenario from runtimes")
	}

	return nil
}

// RemoveAssignedScenarios removes all the scenarios that are coming from any of the provided ASAs
func (s *service) RemoveAssignedScenarios(ctx context.Context, in []*model.AutomaticScenarioAssignment) error {
	for _, asa := range in {
		if err := s.asaEngine.RemoveAssignedScenario(ctx, *asa, s.UnassignFormation); err != nil {
			return errors.Wrapf(err, "while deleting automatic scenario assigment: %s", asa.ScenarioName)
		}
	}
	return nil
}

// DeleteManyASAForSameTargetTenant deletes a list of ASAs for the same targetTenant
// It also removes corresponding scenario assignments coming from the ASAs
func (s *service) DeleteManyASAForSameTargetTenant(ctx context.Context, in []*model.AutomaticScenarioAssignment) error {
	tenantID, err := tenant.LoadFromContext(ctx)
	if err != nil {
		return err
	}

	targetTenant, err := s.ensureSameTargetTenant(in)
	if err != nil {
		return errors.Wrap(err, "while ensuring input is valid")
	}

	if err = s.repo.DeleteForTargetTenant(ctx, tenantID, targetTenant); err != nil {
		return errors.Wrap(err, "while deleting the Assignments")
	}

	if err = s.RemoveAssignedScenarios(ctx, in); err != nil {
		return errors.Wrap(err, "while unassigning scenario from runtimes")
	}

	return nil
}

func (s *service) GetScenariosFromMatchingASAs(ctx context.Context, objectID string, objType graphql.FormationObjectType) ([]string, error) {
	return s.asaEngine.GetScenariosFromMatchingASAs(ctx, objectID, objType)
}

// MergeScenariosFromInputLabelsAndAssignments merges all the scenarios that are part of the resource labels (already added + to be added with the current operation)
// with all the scenarios that should be assigned based on ASAs.
func (s *service) MergeScenariosFromInputLabelsAndAssignments(ctx context.Context, inputLabels map[string]interface{}, runtimeID string) ([]interface{}, error) {
	scenariosFromAssignments, err := s.asaEngine.GetScenariosFromMatchingASAs(ctx, runtimeID, graphql.FormationObjectTypeRuntime)
	scenariosSet := make(map[string]struct{}, len(scenariosFromAssignments))

	if err != nil {
		return nil, errors.Wrapf(err, "while getting scenarios for selector labels")
	}

	for _, scenario := range scenariosFromAssignments {
		scenariosSet[scenario] = struct{}{}
	}

	scenariosFromInput, isScenarioLabelInInput := inputLabels[model.ScenariosKey]

	if isScenarioLabelInInput {
		scenarioLabels, err := label.ValueToStringsSlice(scenariosFromInput)
		if err != nil {
			return nil, errors.Wrap(err, "while converting scenarios label to a string slice")
		}

		for _, scenario := range scenarioLabels {
			scenariosSet[scenario] = struct{}{}
		}
	}

	scenarios := make([]interface{}, 0, len(scenariosSet))
	for k := range scenariosSet {
		scenarios = append(scenarios, k)
	}
	return scenarios, nil
}

func (s *service) SetFormationToErrorState(ctx context.Context, formation *model.Formation, errorMessage string, errorCode formationassignment.AssignmentErrorCode, state model.FormationState) error {
	log.C(ctx).Infof("Setting formation with ID: %q to state: %q", formation.ID, formation.State)
	formation.State = state

	formationError := formationassignment.AssignmentErrorWrapper{Error: formationassignment.AssignmentError{
		Message:   errorMessage,
		ErrorCode: errorCode,
	}}

	marshaledErr, err := json.Marshal(formationError)
	if err != nil {
		return errors.Wrapf(err, "While preparing error message for formation with ID: %q", formation.ID)
	}
	formation.Error = marshaledErr

	if err := s.formationRepository.Update(ctx, formation); err != nil {
		return err
	}
	return nil
}

// MatchingFunc provides signature for functions used for matching asa against runtimeID
type MatchingFunc func(ctx context.Context, asa *model.AutomaticScenarioAssignment, runtimeID string) (bool, error)

func (s *service) modifyFormations(ctx context.Context, tnt, formationName string, modificationFunc modificationFunc) error {
	def, err := s.labelDefRepository.GetByKey(ctx, tnt, model.ScenariosKey)
	if err != nil {
		return errors.Wrapf(err, "while getting `%s` label definition", model.ScenariosKey)
	}
	if def.Schema == nil {
		return fmt.Errorf("missing schema for `%s` label definition", model.ScenariosKey)
	}

	formationNames, err := labeldef.ParseFormationsFromSchema(def.Schema)
	if err != nil {
		return err
	}

	formationNames = modificationFunc(formationNames, formationName)

	schema, err := labeldef.NewSchemaForFormations(formationNames)
	if err != nil {
		return errors.Wrap(err, "while parsing scenarios")
	}

	if err = s.labelDefService.ValidateExistingLabelsAgainstSchema(ctx, schema, tnt, model.ScenariosKey); err != nil {
		return err
	}
	if err = s.labelDefService.ValidateAutomaticScenarioAssignmentAgainstSchema(ctx, schema, tnt, model.ScenariosKey); err != nil {
		return errors.Wrap(err, "while validating Scenario Assignments against a new schema")
	}

	return s.labelDefRepository.UpdateWithVersion(ctx, model.LabelDefinition{
		ID:      def.ID,
		Tenant:  tnt,
		Key:     model.ScenariosKey,
		Schema:  &schema,
		Version: def.Version,
	})
}

func (s *service) modifyAssignedFormations(ctx context.Context, tnt, objectID, formationName string, objectType model.LabelableObject, modificationFunc modificationFunc) error {
	log.C(ctx).Infof("Modifying formation with name: %q for object with type: %q and ID: %q", formationName, objectType, objectID)

	labelInput := newLabelInput(formationName, objectID, objectType)
	existingLabel, err := s.labelService.GetLabel(ctx, tnt, labelInput)
	if err != nil {
		return err
	}

	existingFormations, err := label.ValueToStringsSlice(existingLabel.Value)
	if err != nil {
		return err
	}

	formations := modificationFunc(existingFormations, formationName)

	// can not set scenario label to empty value, violates the scenario label definition
	if len(formations) == 0 {
		log.C(ctx).Infof("The object is not part of any formations. Deleting empty label")
		return s.labelRepository.Delete(ctx, tnt, objectType, objectID, model.ScenariosKey)
	}

	labelInput.Value = formations
	labelInput.Version = existingLabel.Version
	log.C(ctx).Infof("Updating formations list to %q", formations)
	return s.labelService.UpdateLabel(ctx, tnt, existingLabel.ID, labelInput)
}

type modificationFunc func(formationNames []string, formationName string) []string

func addFormation(formationNames []string, formationName string) []string {
	for _, f := range formationNames {
		if f == formationName {
			return formationNames
		}
	}

	return append(formationNames, formationName)
}

func deleteFormation(formations []string, formation string) []string {
	filteredFormations := make([]string, 0, len(formations))
	for _, f := range formations {
		if f != formation {
			filteredFormations = append(filteredFormations, f)
		}
	}

	return filteredFormations
}

func newLabelInput(formation, objectID string, objectType model.LabelableObject) *model.LabelInput {
	return &model.LabelInput{
		Key:        model.ScenariosKey,
		Value:      []string{formation},
		ObjectID:   objectID,
		ObjectType: objectType,
		Version:    0,
	}
}

func newAutomaticScenarioAssignmentModel(formation, callerTenant, targetTenant string) model.AutomaticScenarioAssignment {
	return model.AutomaticScenarioAssignment{
		ScenarioName:   formation,
		Tenant:         callerTenant,
		TargetTenantID: targetTenant,
	}
}

func objectTypeToLabelableObject(objectType graphql.FormationObjectType) (labelableObj model.LabelableObject) {
	switch objectType {
	case graphql.FormationObjectTypeApplication:
		labelableObj = model.ApplicationLabelableObject
	case graphql.FormationObjectTypeRuntime:
		labelableObj = model.RuntimeLabelableObject
	case graphql.FormationObjectTypeTenant:
		labelableObj = model.TenantLabelableObject
	case graphql.FormationObjectTypeRuntimeContext:
		labelableObj = model.RuntimeContextLabelableObject
	}
	return labelableObj
}

func formationAssignmentTypeToFormationObjectType(objectType model.FormationAssignmentType) (formationObjectType graphql.FormationObjectType) {
	switch objectType {
	case model.FormationAssignmentTypeApplication:
		formationObjectType = graphql.FormationObjectTypeApplication
	case model.FormationAssignmentTypeRuntime:
		formationObjectType = graphql.FormationObjectTypeRuntime
	case model.FormationAssignmentTypeRuntimeContext:
		formationObjectType = graphql.FormationObjectTypeRuntimeContext
	}
	return formationObjectType
}

func (s *service) ensureSameTargetTenant(in []*model.AutomaticScenarioAssignment) (string, error) {
	if len(in) == 0 || in[0] == nil {
		return "", apperrors.NewInternalError("expected at least one item in Assignments slice")
	}

	targetTenant := in[0].TargetTenantID

	for _, item := range in {
		if item != nil && item.TargetTenantID != targetTenant {
			return "", apperrors.NewInternalError("all input items have to have the same target tenant")
		}
	}

	return targetTenant, nil
}

func (s *service) validateThatScenarioExists(ctx context.Context, in model.AutomaticScenarioAssignment) error {
	availableScenarios, err := s.getAvailableScenarios(ctx, in.Tenant)
	if err != nil {
		return err
	}

	for _, av := range availableScenarios {
		if av == in.ScenarioName {
			return nil
		}
	}

	return apperrors.NewNotFoundError(resource.AutomaticScenarioAssigment, in.ScenarioName)
}

func (s *service) getAvailableScenarios(ctx context.Context, tenantID string) ([]string, error) {
	out, err := s.labelDefService.GetAvailableScenarios(ctx, tenantID)
	if err != nil {
		return nil, errors.Wrap(err, "while getting available scenarios")
	}
	return out, nil
}

func (s *service) createFormation(ctx context.Context, tenant, templateID, formationName string, state model.FormationState) (*model.Formation, error) {
	formation := &model.Formation{
		ID:                  s.uuidService.Generate(),
		TenantID:            tenant,
		FormationTemplateID: templateID,
		Name:                formationName,
		State:               state,
	}

	log.C(ctx).Debugf("Creating formation with name: %q and template ID: %q...", formationName, templateID)
	if err := s.formationRepository.Create(ctx, formation); err != nil {
		log.C(ctx).Errorf("An error occurred while creating formation with name: %q and template ID: %q", formationName, templateID)
		return nil, errors.Wrapf(err, "An error occurred while creating formation with name: %q and template ID: %q", formationName, templateID)
	}

	return formation, nil
}

type formationWithTemplate struct {
	formation         *model.Formation
	formationTemplate *model.FormationTemplate
}

func (s *service) getFormationWithTemplate(ctx context.Context, formationName, tnt string) (*formationWithTemplate, error) {
	formation, err := s.formationRepository.GetByName(ctx, formationName, tnt)
	if err != nil {
		log.C(ctx).Errorf("An error occurred while getting formation by name: %q: %v", formationName, err)
		return nil, errors.Wrapf(err, "An error occurred while getting formation by name: %q", formationName)
	}

	template, err := s.formationTemplateRepository.Get(ctx, formation.FormationTemplateID)
	if err != nil {
		log.C(ctx).Errorf("An error occurred while getting formation template by ID: %q: %v", formation.FormationTemplateID, err)
		return nil, errors.Wrapf(err, "An error occurred while getting formation template by ID: %q", formation.FormationTemplateID)
	}

	return &formationWithTemplate{formation: formation, formationTemplate: template}, nil
}

func (s *service) isValidRuntimeType(ctx context.Context, tnt string, runtimeID string, formationTemplate *model.FormationTemplate) error {
	runtimeTypeLabel, err := s.labelService.GetLabel(ctx, tnt, &model.LabelInput{
		Key:        s.runtimeTypeLabelKey,
		ObjectID:   runtimeID,
		ObjectType: model.RuntimeLabelableObject,
	})
	if err != nil {
		return errors.Wrapf(err, "while getting label %q for runtime with ID %q", s.runtimeTypeLabelKey, runtimeID)
	}

	runtimeType, ok := runtimeTypeLabel.Value.(string)
	if !ok {
		return apperrors.NewInvalidOperationError(fmt.Sprintf("missing runtimeType for formation template %q, allowing only %q", formationTemplate.Name, formationTemplate.RuntimeTypes))
	}
	isAllowed := false
	for _, allowedType := range formationTemplate.RuntimeTypes {
		if allowedType == runtimeType {
			isAllowed = true
			break
		}
	}
	if !isAllowed {
		return apperrors.NewInvalidOperationError(fmt.Sprintf("unsupported runtimeType %q for formation template %q, allowing only %q", runtimeType, formationTemplate.Name, formationTemplate.RuntimeTypes))
	}
	return nil
}

func (s *service) isValidApplicationType(ctx context.Context, tnt string, applicationID string, formationTemplate *model.FormationTemplate) error {
	applicationTypeLabel, err := s.labelService.GetLabel(ctx, tnt, &model.LabelInput{
		Key:        s.applicationTypeLabelKey,
		ObjectID:   applicationID,
		ObjectType: model.ApplicationLabelableObject,
	})
	if err != nil {
		return errors.Wrapf(err, "while getting label %q for application with ID %q", s.applicationTypeLabelKey, applicationID)
	}

	applicationType, ok := applicationTypeLabel.Value.(string)
	if !ok {
		return apperrors.NewInvalidOperationError(fmt.Sprintf("missing %s label for formation template %q, allowing only %q", s.applicationTypeLabelKey, formationTemplate.Name, formationTemplate.ApplicationTypes))
	}
	isAllowed := false
	for _, allowedType := range formationTemplate.ApplicationTypes {
		if allowedType == applicationType {
			isAllowed = true
			break
		}
	}
	if !isAllowed {
		return apperrors.NewInvalidOperationError(fmt.Sprintf("unsupported applicationType %q for formation template %q, allowing only %q", applicationType, formationTemplate.Name, formationTemplate.ApplicationTypes))
	}
	return nil
}

func setToSlice(set map[string]bool) []string {
	result := make([]string, 0, len(set))
	for key := range set {
		result = append(result, key)
	}
	return result
}

func (s *service) processFormationNotifications(ctx context.Context, formation *model.Formation, formationReq *webhookclient.FormationNotificationRequest, errorState model.FormationState) error {
	response, err := s.notificationsService.SendNotification(ctx, formationReq)
	if err != nil {
		updateError := s.SetFormationToErrorState(ctx, formation, err.Error(), formationassignment.TechnicalError, errorState)
		if updateError != nil {
			return errors.Wrapf(updateError, "while updating error state: %s", errors.Wrapf(err, "while sending notification for formation with ID: %q", formation.ID).Error())
		}
		notificationErr := errors.Wrapf(err, "while sending notification for formation with ID: %q and name: %q", formation.ID, formation.Name)
		log.C(ctx).Error(notificationErr)
		return notificationErr
	}

	if response.Error != nil && *response.Error != "" {
		err = s.SetFormationToErrorState(ctx, formation, *response.Error, formationassignment.ClientError, errorState)
		if err != nil {
			return errors.Wrapf(err, "while updating error state for formation with ID: %q and name: %q", formation.ID, formation.Name)
		}

		err = errors.Errorf("Received error from formation webhook response: %v", *response.Error)
		log.C(ctx).Error(err)
		return err
	}

	if formationReq.Webhook.Mode != nil && *formationReq.Webhook.Mode == graphql.WebhookModeAsyncCallback {
		log.C(ctx).Infof("The webhook with ID: %q in the notification is in %q mode. Waiting for the receiver to report the status on the status API...", formationReq.Webhook.ID, graphql.WebhookModeAsyncCallback)
		return nil
	}

	if *response.ActualStatusCode == *response.SuccessStatusCode {
		formation.State = model.ReadyFormationState
		log.C(ctx).Infof("Updating formation with ID: %q and name: %q to: %q state", formation.ID, formation.Name, model.ReadyFormationState)
		if err := s.formationRepository.Update(ctx, formation); err != nil {
			return errors.Wrapf(err, "while updating formation with ID: %q and name: %q to state: %s", formation.ID, formation.Name, model.ReadyFormationState)
		}
	}

	return nil
}

<<<<<<< HEAD
func determineFormationState(ctx context.Context, formationTemplateID, formationTemplateName string, formationTemplateWebhooks []*model.Webhook) model.FormationState {
=======
func (s *service) setFormationToErrorState(ctx context.Context, formation *model.Formation, errorMessage string, errorCode formationassignment.AssignmentErrorCode, state model.FormationState) error {
	formation.State = state

	formationError := formationassignment.AssignmentErrorWrapper{Error: formationassignment.AssignmentError{
		Message:   errorMessage,
		ErrorCode: errorCode,
	}}

	marshaledErr, err := json.Marshal(formationError)
	if err != nil {
		return errors.Wrapf(err, "while preparing error message for formation with ID: %q", formation.ID)
	}
	formation.Error = marshaledErr

	if err := s.formationRepository.Update(ctx, formation); err != nil {
		return err
	}
	log.C(ctx).Infof("Formation with ID: %s set to state: %s", formation.ID, formation.State)
	return nil
}

func determineFormationState(ctx context.Context, formationTemplateID, formationTemplateName string, formationTemplateWebhooks []*model.Webhook, externallyProvidedFormationState model.FormationState) model.FormationState {
>>>>>>> deb81cd8
	if len(formationTemplateWebhooks) == 0 {
		if len(externallyProvidedFormationState) > 0 {
			log.C(ctx).Infof("Formation template with ID: %q and name: %q does not have any webhooks. The formation will be created with %s state as it was provided externally", formationTemplateID, formationTemplateName, externallyProvidedFormationState)
			return externallyProvidedFormationState
		}
		log.C(ctx).Infof("Formation template with ID: %q and name: %q does not have any webhooks. The formation will be created with %s state", formationTemplateID, formationTemplateName, model.ReadyFormationState)
		return model.ReadyFormationState
	}

	return model.InitialFormationState
}

func isObjectTypeSupported(formationTemplate *model.FormationTemplate, objectType graphql.FormationObjectType) bool {
	if formationTemplate.RuntimeArtifactKind == nil && formationTemplate.RuntimeTypeDisplayName == nil && len(formationTemplate.RuntimeTypes) == 0 {
		switch objectType {
		case graphql.FormationObjectTypeRuntime, graphql.FormationObjectTypeRuntimeContext, graphql.FormationObjectTypeTenant:
			return false
		default:
			return true
		}
	}

	return true
}<|MERGE_RESOLUTION|>--- conflicted
+++ resolved
@@ -1563,32 +1563,7 @@
 	return nil
 }
 
-<<<<<<< HEAD
-func determineFormationState(ctx context.Context, formationTemplateID, formationTemplateName string, formationTemplateWebhooks []*model.Webhook) model.FormationState {
-=======
-func (s *service) setFormationToErrorState(ctx context.Context, formation *model.Formation, errorMessage string, errorCode formationassignment.AssignmentErrorCode, state model.FormationState) error {
-	formation.State = state
-
-	formationError := formationassignment.AssignmentErrorWrapper{Error: formationassignment.AssignmentError{
-		Message:   errorMessage,
-		ErrorCode: errorCode,
-	}}
-
-	marshaledErr, err := json.Marshal(formationError)
-	if err != nil {
-		return errors.Wrapf(err, "while preparing error message for formation with ID: %q", formation.ID)
-	}
-	formation.Error = marshaledErr
-
-	if err := s.formationRepository.Update(ctx, formation); err != nil {
-		return err
-	}
-	log.C(ctx).Infof("Formation with ID: %s set to state: %s", formation.ID, formation.State)
-	return nil
-}
-
 func determineFormationState(ctx context.Context, formationTemplateID, formationTemplateName string, formationTemplateWebhooks []*model.Webhook, externallyProvidedFormationState model.FormationState) model.FormationState {
->>>>>>> deb81cd8
 	if len(formationTemplateWebhooks) == 0 {
 		if len(externallyProvidedFormationState) > 0 {
 			log.C(ctx).Infof("Formation template with ID: %q and name: %q does not have any webhooks. The formation will be created with %s state as it was provided externally", formationTemplateID, formationTemplateName, externallyProvidedFormationState)
