--- conflicted
+++ resolved
@@ -235,7 +235,7 @@
 }
 
 // Used for testing
-//nolint
+// nolint
 //
 //go:generate mockery --exported --name=processFunc --output=automock --outpkg=automock --case=underscore --disable-version-string
 type processFunc interface {
@@ -1144,22 +1144,6 @@
 				}
 			}
 
-<<<<<<< HEAD
-		assignmentPair := formationassignment.AssignmentMappingPairWithOperation{
-			AssignmentMappingPair: &formationassignment.AssignmentMappingPair{
-				AssignmentReqMapping: &formationassignment.FormationAssignmentRequestMapping{
-					Request:             notificationForFA,
-					FormationAssignment: fa,
-				},
-				ReverseAssignmentReqMapping: reverseReqMapping,
-			},
-		}
-		switch fa.State {
-		case string(model.InitialAssignmentState), string(model.CreateErrorAssignmentState):
-			assignmentPair.Operation = model.AssignFormation
-			if _, err = s.formationAssignmentService.ProcessFormationAssignmentPairWithReset(faResyncTransactionCtx, &assignmentPair, true); err != nil {
-				errs = multierror.Append(errs, err)
-=======
 			if notificationForFA != nil && operation == model.UnassignFormation {
 				faClone := fa.Clone()
 				faClone.State = string(model.DeletingAssignmentState)
@@ -1167,7 +1151,6 @@
 				if err := s.formationAssignmentService.Update(ctxWithTransact, faClone.ID, faClone); err != nil {
 					return errors.Wrapf(err, "while updating formation assignment with ID: '%s' to '%s' state", faClone.ID, faClone.State)
 				}
->>>>>>> 6a2c64eb
 			}
 
 			assignmentPair := formationassignment.AssignmentMappingPairWithOperation{
