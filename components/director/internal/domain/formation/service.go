--- conflicted
+++ resolved
@@ -4,25 +4,20 @@
 	"context"
 	"encoding/json"
 	"fmt"
-	"github.com/hashicorp/go-multierror"
+	"github.com/kyma-incubator/compass/components/director/internal/domain/label"
+	"github.com/kyma-incubator/compass/components/director/internal/domain/labeldef"
+	"github.com/kyma-incubator/compass/components/director/pkg/apperrors"
+	"github.com/kyma-incubator/compass/components/director/pkg/log"
 	"github.com/kyma-incubator/compass/components/director/pkg/persistence"
-
+	"github.com/kyma-incubator/compass/components/director/pkg/resource"
+	"github.com/pkg/errors"
+
+	"github.com/kyma-incubator/compass/components/director/internal/domain/tenant"
+	"github.com/kyma-incubator/compass/components/director/internal/labelfilter"
+	"github.com/kyma-incubator/compass/components/director/internal/model"
+	"github.com/kyma-incubator/compass/components/director/pkg/graphql"
 	webhookdir "github.com/kyma-incubator/compass/components/director/pkg/webhook"
 	webhookclient "github.com/kyma-incubator/compass/components/director/pkg/webhook_client"
-
-	"github.com/kyma-incubator/compass/components/director/pkg/log"
-
-	"github.com/kyma-incubator/compass/components/director/internal/domain/tenant"
-	"github.com/kyma-incubator/compass/components/director/internal/labelfilter"
-	"github.com/kyma-incubator/compass/components/director/pkg/resource"
-
-	"github.com/kyma-incubator/compass/components/director/internal/domain/labeldef"
-
-	"github.com/kyma-incubator/compass/components/director/internal/domain/label"
-	"github.com/kyma-incubator/compass/components/director/internal/model"
-	"github.com/kyma-incubator/compass/components/director/pkg/apperrors"
-	"github.com/kyma-incubator/compass/components/director/pkg/graphql"
-	"github.com/pkg/errors"
 )
 
 //go:generate mockery --exported --name=labelDefRepository --output=automock --outpkg=automock --case=underscore --disable-version-string
@@ -80,7 +75,7 @@
 //go:generate mockery --name=NotificationsService --output=automock --outpkg=automock --case=underscore --disable-version-string
 type NotificationsService interface {
 	GenerateNotifications(ctx context.Context, tenant, objectID string, formation *model.Formation, operation model.FormationOperation, objectType graphql.FormationObjectType) ([]*webhookclient.Request, error)
-	SendNotifications(ctx context.Context, notifications []*webhookclient.Request) error
+	SendNotifications(ctx context.Context, notifications []*webhookclient.Request) ([]*webhookdir.Response, error)
 }
 
 //go:generate mockery --exported --name=labelDefService --output=automock --outpkg=automock --case=underscore --disable-version-string
@@ -124,18 +119,6 @@
 //go:generate mockery --exported --name=webhookClient --output=automock --outpkg=automock --case=underscore --disable-version-string
 type webhookClient interface {
 	Do(ctx context.Context, request *webhookclient.Request) (*webhookdir.Response, error)
-}
-
-<<<<<<< HEAD
-//go:generate mockery --exported --name=webhookRepository --output=automock --outpkg=automock --case=underscore --disable-version-string
-type webhookRepository interface {
-	ListByReferenceObjectTypeAndWebhookType(ctx context.Context, tenant string, whType model.WebhookType, objType model.WebhookReferenceObjectType) ([]*model.Webhook, error)
-	GetByIDAndWebhookType(ctx context.Context, tenant, objectID string, objectType model.WebhookReferenceObjectType, webhookType model.WebhookType) (*model.Webhook, error)
-}
-
-//go:generate mockery --exported --name=webhookConverter --output=automock --outpkg=automock --case=underscore --disable-version-string
-type webhookConverter interface {
-	ToGraphQL(in *model.Webhook) (*graphql.Webhook, error)
 }
 
 //go:generate mockery --exported --name=formationAssignmentService --output=automock --outpkg=automock --case=underscore --disable-version-string
@@ -155,46 +138,25 @@
 }
 
 type service struct {
-	transact                      persistence.Transactioner
-	labelDefRepository            labelDefRepository
-	labelRepository               labelRepository
-	formationRepository           FormationRepository
-	formationTemplateRepository   FormationTemplateRepository
-	labelService                  labelService
-	labelDefService               labelDefService
-	asaService                    automaticFormationAssignmentService
-	uuidService                   uuidService
-	tenantSvc                     tenantService
-	repo                          automaticFormationAssignmentRepository
-	runtimeRepo                   runtimeRepository
-	runtimeContextRepo            runtimeContextRepository
-	webhookRepository             webhookRepository
-	webhookClient                 webhookClient
-	applicationRepository         applicationRepository
-	applicationTemplateRepository applicationTemplateRepository
-	webhookConverter              webhookConverter
-	formationAssignmentService    formationAssignmentService
-	formationAssignmentConverter  formationAssignmentConverter
-	runtimeTypeLabelKey           string
-	applicationTypeLabelKey       string
-=======
-type service struct {
-	labelDefRepository          labelDefRepository
-	labelRepository             labelRepository
-	formationRepository         FormationRepository
-	formationTemplateRepository FormationTemplateRepository
-	labelService                labelService
-	labelDefService             labelDefService
-	asaService                  automaticFormationAssignmentService
-	uuidService                 uuidService
-	tenantSvc                   tenantService
-	repo                        automaticFormationAssignmentRepository
-	runtimeRepo                 runtimeRepository
-	runtimeContextRepo          runtimeContextRepository
-	runtimeTypeLabelKey         string
-	applicationTypeLabelKey     string
-	notificationsService        NotificationsService
->>>>>>> ba190f06
+	transact                     persistence.Transactioner
+	labelDefRepository           labelDefRepository
+	labelRepository              labelRepository
+	formationRepository          FormationRepository
+	formationTemplateRepository  FormationTemplateRepository
+	labelService                 labelService
+	labelDefService              labelDefService
+	asaService                   automaticFormationAssignmentService
+	uuidService                  uuidService
+	tenantSvc                    tenantService
+	repo                         automaticFormationAssignmentRepository
+	applicationRepository        applicationRepository
+	runtimeRepo                  runtimeRepository
+	runtimeContextRepo           runtimeContextRepository
+	formationAssignmentService   formationAssignmentService
+	formationAssignmentConverter formationAssignmentConverter
+	notificationsService         NotificationsService
+	runtimeTypeLabelKey          string
+	applicationTypeLabelKey      string
 }
 
 type FormationAssignmentRequestMapping struct {
@@ -204,50 +166,27 @@
 }
 
 // NewService creates formation service
-<<<<<<< HEAD
-func NewService(transact persistence.Transactioner, labelDefRepository labelDefRepository, labelRepository labelRepository, formationRepository FormationRepository, formationTemplateRepository FormationTemplateRepository, labelService labelService, uuidService uuidService, labelDefService labelDefService, asaRepo automaticFormationAssignmentRepository, asaService automaticFormationAssignmentService, tenantSvc tenantService, runtimeRepo runtimeRepository, runtimeContextRepo runtimeContextRepository, webhookRepository webhookRepository, webhookClient webhookClient, applicationRepository applicationRepository, applicationTemplateRepository applicationTemplateRepository, webhookConverter webhookConverter, formationAssignmentService formationAssignmentService, formationAssignmentConverter formationAssignmentConverter, runtimeTypeLabelKey, applicationTypeLabelKey string) *service {
+func NewService(transact persistence.Transactioner, labelDefRepository labelDefRepository, labelRepository labelRepository, formationRepository FormationRepository, formationTemplateRepository FormationTemplateRepository, labelService labelService, uuidService uuidService, labelDefService labelDefService, asaRepo automaticFormationAssignmentRepository, asaService automaticFormationAssignmentService, tenantSvc tenantService, applicationRepository applicationRepository, runtimeRepo runtimeRepository, runtimeContextRepo runtimeContextRepository, formationAssignmentService formationAssignmentService, formationAssignmentConverter formationAssignmentConverter, notificationsService NotificationsService, runtimeTypeLabelKey, applicationTypeLabelKey string) *service {
 	return &service{
-		transact:                      transact,
-		labelDefRepository:            labelDefRepository,
-		labelRepository:               labelRepository,
-		formationRepository:           formationRepository,
-		formationTemplateRepository:   formationTemplateRepository,
-		labelService:                  labelService,
-		labelDefService:               labelDefService,
-		asaService:                    asaService,
-		uuidService:                   uuidService,
-		tenantSvc:                     tenantSvc,
-		repo:                          asaRepo,
-		runtimeRepo:                   runtimeRepo,
-		runtimeContextRepo:            runtimeContextRepo,
-		webhookRepository:             webhookRepository,
-		webhookClient:                 webhookClient,
-		applicationRepository:         applicationRepository,
-		applicationTemplateRepository: applicationTemplateRepository,
-		webhookConverter:              webhookConverter,
-		formationAssignmentService:    formationAssignmentService,
-		formationAssignmentConverter:  formationAssignmentConverter,
-		runtimeTypeLabelKey:           runtimeTypeLabelKey,
-		applicationTypeLabelKey:       applicationTypeLabelKey,
-=======
-func NewService(labelDefRepository labelDefRepository, labelRepository labelRepository, formationRepository FormationRepository, formationTemplateRepository FormationTemplateRepository, labelService labelService, uuidService uuidService, labelDefService labelDefService, asaRepo automaticFormationAssignmentRepository, asaService automaticFormationAssignmentService, tenantSvc tenantService, runtimeRepo runtimeRepository, runtimeContextRepo runtimeContextRepository, notificationsService NotificationsService, runtimeTypeLabelKey, applicationTypeLabelKey string) *service {
-	return &service{
-		labelDefRepository:          labelDefRepository,
-		labelRepository:             labelRepository,
-		formationRepository:         formationRepository,
-		formationTemplateRepository: formationTemplateRepository,
-		labelService:                labelService,
-		labelDefService:             labelDefService,
-		asaService:                  asaService,
-		uuidService:                 uuidService,
-		tenantSvc:                   tenantSvc,
-		repo:                        asaRepo,
-		notificationsService:        notificationsService,
-		runtimeRepo:                 runtimeRepo,
-		runtimeContextRepo:          runtimeContextRepo,
-		runtimeTypeLabelKey:         runtimeTypeLabelKey,
-		applicationTypeLabelKey:     applicationTypeLabelKey,
->>>>>>> ba190f06
+		transact:                     transact,
+		labelDefRepository:           labelDefRepository,
+		labelRepository:              labelRepository,
+		formationRepository:          formationRepository,
+		formationTemplateRepository:  formationTemplateRepository,
+		labelService:                 labelService,
+		labelDefService:              labelDefService,
+		asaService:                   asaService,
+		uuidService:                  uuidService,
+		tenantSvc:                    tenantSvc,
+		repo:                         asaRepo,
+		applicationRepository:        applicationRepository,
+		runtimeRepo:                  runtimeRepo,
+		runtimeContextRepo:           runtimeContextRepo,
+		formationAssignmentService:   formationAssignmentService,
+		formationAssignmentConverter: formationAssignmentConverter,
+		notificationsService:         notificationsService,
+		runtimeTypeLabelKey:          runtimeTypeLabelKey,
+		applicationTypeLabelKey:      applicationTypeLabelKey,
 	}
 }
 
@@ -360,27 +299,18 @@
 		if err != nil {
 			return nil, err
 		}
-<<<<<<< HEAD
 
 		assignments, err := s.generateAssignments(ctx, tnt, objectID, objectType, formationFromDB)
 		if err != nil {
 			return nil, err
 		}
 
-		requests, err := s.generateNotifications(ctx, tnt, objectID, formationFromDB, model.AssignFormation, objectType)
+		requests, err := s.notificationsService.GenerateNotifications(ctx, tnt, objectID, formationFromDB, model.AssignFormation, objectType)
 		if err != nil {
 			return nil, errors.Wrapf(err, "while generating notifications for %s assignment", objectType)
 		}
 
 		if err := s.processFormationAssignments(ctx, assignments, requests, s.createOrUpdateFormationAssignment); err != nil {
-=======
-		requests, err := s.notificationsService.GenerateNotifications(ctx, tnt, objectID, formationFromDB, model.AssignFormation, objectType)
-		if err != nil {
-			return nil, errors.Wrapf(err, "while generating notifications for %s assignment", objectType)
-		}
-		err = s.notificationsService.SendNotifications(ctx, requests)
-		if err != nil {
->>>>>>> ba190f06
 			return nil, err
 		}
 
@@ -423,7 +353,6 @@
 	return nil
 }
 
-<<<<<<< HEAD
 func generateAssignmentsForParticipant(tnt, objectID string, objectType graphql.FormationObjectType, formation *model.Formation, participantType graphql.FormationObjectType, participant model.Identifiable) []*model.FormationAssignment {
 	assignments := make([]*model.FormationAssignment, 0, 2)
 	assignments = append(assignments, &model.FormationAssignment{
@@ -524,44 +453,6 @@
 	return formationAssignmentMapping
 }
 
-func (s *service) createWebhookRequest(ctx context.Context, webhook *model.Webhook, input webhookdir.TemplateInput) (*webhookclient.Request, error) {
-	gqlWebhook, err := s.webhookConverter.ToGraphQL(webhook)
-	if err != nil {
-		return nil, errors.Wrapf(err, "while converting webhook with ID %s", webhook.ID)
-	}
-	return &webhookclient.Request{
-		Webhook:       *gqlWebhook,
-		Object:        input,
-		CorrelationID: correlation.CorrelationIDFromContext(ctx),
-	}, nil
-}
-
-func (s *service) sendNotifications(ctx context.Context, notifications []*webhookclient.Request) ([]*webhookdir.Response, error) {
-	log.C(ctx).Infof("Sending %d notifications", len(notifications))
-	var errs *multierror.Error
-	responses := make([]*webhookdir.Response, 0, len(notifications))
-	for i, notification := range notifications {
-		log.C(ctx).Infof("Sending notification %d out of %d for webhook with ID %s", i+1, len(notifications), notification.Webhook.ID)
-		resp, err := s.webhookClient.Do(ctx, notification)
-		if err != nil {
-			errorMsg := fmt.Sprintf("Failed while executing webhook with ID %s", notification.Webhook.ID)
-			log.C(ctx).Warn(errorMsg)
-			errs = multierror.Append(errs, errors.Wrapf(err, "while executing webhook with ID %s", notification.Webhook.ID))
-			resp = &webhookdir.Response{
-				Error: &errorMsg,
-			}
-			responses = append(responses, resp)
-			continue
-		}
-		responses = append(responses, resp)
-		log.C(ctx).Infof("Successfully sent notification %d out of %d for webhook with %s", i+1, len(notifications), notification.Webhook.ID)
-	}
-	//TODO combine errors
-	return responses, errs
-}
-
-=======
->>>>>>> ba190f06
 func (s *service) assign(ctx context.Context, tnt, objectID string, objectType graphql.FormationObjectType, formation model.Formation) (*model.Formation, error) {
 	formationFromDB, err := s.getFormationByName(ctx, formation.Name, tnt)
 	if err != nil {
@@ -642,22 +533,13 @@
 		if err != nil {
 			return nil, err
 		}
-<<<<<<< HEAD
-
-		requests, err := s.generateNotifications(ctx, tnt, objectID, formationFromDB, model.UnassignFormation, objectType)
+
+		requests, err := s.notificationsService.GenerateNotifications(ctx, tnt, objectID, formationFromDB, model.UnassignFormation, objectType)
 		if err != nil {
 			return nil, errors.Wrapf(err, "while generating notifications for %s unassignment", objectType)
 		}
 
 		if err = s.processFormationAssignments(ctx, formationAssignmentsForObject, requests, s.cleanupFormationAssignment); err != nil {
-=======
-		requests, err := s.notificationsService.GenerateNotifications(ctx, tnt, objectID, formationFromDB, model.UnassignFormation, objectType)
-		if err != nil {
-			return nil, errors.Wrapf(err, "while generating notifications for %s unassignment", objectType)
-		}
-		err = s.notificationsService.SendNotifications(ctx, requests)
-		if err != nil {
->>>>>>> ba190f06
 			return nil, err
 		}
 
@@ -686,13 +568,8 @@
 		if err != nil {
 			return nil, errors.Wrapf(err, "while generating notifications for %s unassignment", objectType)
 		}
-<<<<<<< HEAD
 
 		if err = s.processFormationAssignments(ctx, formationAssignmentsForObject, requests, s.cleanupFormationAssignment); err != nil {
-=======
-		err = s.notificationsService.SendNotifications(ctx, requests)
-		if err != nil {
->>>>>>> ba190f06
 			return nil, err
 		}
 
@@ -713,9 +590,8 @@
 	}
 }
 
-<<<<<<< HEAD
 func (s *service) processFormationAssignments(ctx context.Context, formationAssignmentsForObject []*model.FormationAssignment, requests []*webhookclient.Request, operation func(context.Context, *model.FormationAssignment, *webhookdir.Response) error) error {
-	responses, err := s.sendNotifications(ctx, requests)
+	responses, err := s.notificationsService.SendNotifications(ctx, requests)
 	if err != nil {
 		return err
 	}
@@ -761,7 +637,7 @@
 
 	if response.ActualStatusCode == response.IncompleteStatusCode {
 		assignment.State = string(model.DeleteErrorAssignmentState)
-		assignment.Value = json.RawMessage("Error while deleting assignment: config deletion is not supported")
+		assignment.Value = json.RawMessage("Error while deleting assignment: config propagation is not supported on unassing notifications")
 		if err := s.formationAssignmentService.Update(ctx, assignment.ID, s.formationAssignmentConverter.ToInput(assignment)); err != nil {
 			return errors.Wrapf(err, "While updating formation assignment with id %q", assignment.ID)
 		}
@@ -782,492 +658,6 @@
 	return nil
 }
 
-func (s *service) generateNotifications(ctx context.Context, tenant, objectID string, formation *model.Formation, operation model.FormationOperation, objectType graphql.FormationObjectType) ([]*webhookclient.Request, error) {
-	switch objectType {
-	case graphql.FormationObjectTypeApplication:
-		rtNotifications, err := s.generateRuntimeNotificationsForApplicationAssignment(ctx, tenant, objectID, formation, operation)
-		if err != nil {
-			return nil, err
-		}
-		appNotifications, err := s.generateApplicationNotificationsForApplicationAssignment(ctx, tenant, objectID, formation, operation)
-		if err != nil {
-			return nil, err
-		}
-		return append(rtNotifications, appNotifications...), nil
-	case graphql.FormationObjectTypeRuntime:
-		return s.generateRuntimeNotificationsForRuntimeAssignment(ctx, tenant, objectID, formation, operation)
-	case graphql.FormationObjectTypeRuntimeContext:
-		return s.generateRuntimeNotificationsForRuntimeContextAssignment(ctx, tenant, objectID, formation, operation)
-	default:
-		return nil, fmt.Errorf("unknown formation type %s", objectType)
-	}
-}
-
-func (s *service) generateApplicationNotificationsForApplicationAssignment(ctx context.Context, tenant string, appID string, formation *model.Formation, operation model.FormationOperation) ([]*webhookclient.Request, error) {
-	log.C(ctx).Infof("Generating %s app-to-app formation notifications for application %s", operation, appID)
-	application, err := s.applicationRepository.GetByID(ctx, tenant, appID)
-	if err != nil {
-		return nil, errors.Wrapf(err, "while getting application with id %s", appID)
-	}
-	applicationLabels, err := s.getLabelsForObject(ctx, tenant, appID, model.ApplicationLabelableObject)
-	if err != nil {
-		return nil, errors.Wrapf(err, "while getting labels for application with id %s", appID)
-	}
-	applicationWithLabels := &webhookdir.ApplicationWithLabels{
-		Application: application,
-		Labels:      applicationLabels,
-	}
-
-	var appTemplateWithLabels *webhookdir.ApplicationTemplateWithLabels
-	if application.ApplicationTemplateID != nil {
-		appTemplate, err := s.applicationTemplateRepository.Get(ctx, *application.ApplicationTemplateID)
-		if err != nil {
-			return nil, errors.Wrapf(err, "while getting application template with id %s", *application.ApplicationTemplateID)
-		}
-		applicationTemplateLabels, err := s.getLabelsForObject(ctx, tenant, appTemplate.ID, model.AppTemplateLabelableObject)
-		if err != nil {
-			return nil, errors.Wrapf(err, "while getting labels for application template with id %s", appTemplate.ID)
-		}
-		appTemplateWithLabels = &webhookdir.ApplicationTemplateWithLabels{
-			ApplicationTemplate: appTemplate,
-			Labels:              applicationTemplateLabels,
-		}
-	}
-
-	webhooks, err := s.webhookRepository.ListByReferenceObjectTypeAndWebhookType(ctx, tenant, model.WebhookTypeApplicationTenantMapping, model.ApplicationWebhookReference)
-	if err != nil {
-		return nil, errors.Wrap(err, "when listing application tenant mapping webhooks for applications")
-	}
-
-	listeningAppIDs := make(map[string]bool, len(webhooks))
-	for _, wh := range webhooks {
-		listeningAppIDs[wh.ObjectID] = true
-	}
-
-	if len(listeningAppIDs) == 0 {
-		log.C(ctx).Infof("There are no applications is listening for app-to-app formation notifications in tenant %s", tenant)
-		return nil, nil
-	}
-
-	log.C(ctx).Infof("There are %d applications listening for app-to-app formation notifications in tenant %s", len(listeningAppIDs), tenant)
-
-	requests := make([]*webhookclient.Request, 0, len(listeningAppIDs))
-	if listeningAppIDs[appID] {
-		log.C(ctx).Infof("The application with ID %s that is being %s is also listening for app-to-app formation notifications. Will create notifications about all other apps in the formation...", appID, operation)
-		var webhook *model.Webhook
-		for i := range webhooks {
-			if webhooks[i].ObjectID == appID {
-				webhook = webhooks[i]
-			}
-		}
-
-		applicationMappingsToBeNotifiedFor, applicationTemplatesMapping, err := s.prepareApplicationMappingsInFormation(ctx, tenant, formation, appID)
-		if err != nil {
-			return nil, err
-		}
-
-		appsInFormationCountExcludingAppCurrentlyAssigned := len(applicationMappingsToBeNotifiedFor)
-		if operation == model.AssignFormation {
-			appsInFormationCountExcludingAppCurrentlyAssigned -= 1
-		}
-
-		log.C(ctx).Infof("There are %d applications in formation %s. Notification will be sent about them to application with id %s that is being %s.", appsInFormationCountExcludingAppCurrentlyAssigned, formation.Name, appID, operation)
-
-		for _, sourceApp := range applicationMappingsToBeNotifiedFor {
-			if sourceApp.ID == appID {
-				continue // Do not notify about itself
-			}
-			var appTemplate *webhookdir.ApplicationTemplateWithLabels
-			if sourceApp.ApplicationTemplateID != nil {
-				appTemplate = applicationTemplatesMapping[*sourceApp.ApplicationTemplateID]
-			} else {
-				log.C(ctx).Infof("Application %s has no application template. Will proceed without application template for source application in the input for webhook %s", sourceApp.ID, webhook.ID)
-			}
-			if appTemplateWithLabels == nil {
-				log.C(ctx).Infof("Application %s has no application template. Will proceed without application template for target application in the input for webhook %s", appID, webhook.ID)
-			}
-			input := &webhookdir.ApplicationTenantMappingInput{
-				Operation:                 operation,
-				FormationID:               formation.ID,
-				SourceApplicationTemplate: appTemplate,
-				SourceApplication:         sourceApp,
-				TargetApplicationTemplate: appTemplateWithLabels,
-				TargetApplication:         applicationWithLabels,
-			}
-			req, err := s.createWebhookRequest(ctx, webhook, input)
-			if err != nil {
-				return nil, err
-			}
-			requests = append(requests, req)
-		}
-
-		delete(listeningAppIDs, appID)
-	}
-
-	listeningAppsInScenario, err := s.applicationRepository.ListByScenariosAndIDs(ctx, tenant, []string{formation.Name}, setToSlice(listeningAppIDs))
-	if err != nil {
-		return nil, errors.Wrapf(err, "while listing applications in scenario %s", formation.Name)
-	}
-
-	log.C(ctx).Infof("There are %d out of %d applications listening for app-to-app formation notifications in tenant %s that are in scenario %s", len(listeningAppsInScenario), len(listeningAppIDs), tenant, formation.Name)
-
-	appIDsToBeNotified := make(map[string]bool, len(listeningAppsInScenario))
-	applicationsTemplateIDs := make([]string, 0, len(listeningAppsInScenario))
-	for _, app := range listeningAppsInScenario {
-		appIDsToBeNotified[app.ID] = true
-		if app.ApplicationTemplateID != nil {
-			applicationsTemplateIDs = append(applicationsTemplateIDs, *app.ApplicationTemplateID)
-		}
-	}
-
-	listeningAppsLabels, err := s.labelRepository.ListForObjectIDs(ctx, tenant, model.ApplicationLabelableObject, setToSlice(appIDsToBeNotified))
-	if err != nil {
-		return nil, errors.Wrap(err, "while listing application labels")
-	}
-
-	listeningAppsMapping := make(map[string]*webhookdir.ApplicationWithLabels, len(listeningAppsInScenario))
-	for i, app := range listeningAppsInScenario {
-		listeningAppsMapping[app.ID] = &webhookdir.ApplicationWithLabels{
-			Application: listeningAppsInScenario[i],
-			Labels:      listeningAppsLabels[app.ID],
-		}
-	}
-
-	applicationTemplates, err := s.applicationTemplateRepository.ListByIDs(ctx, applicationsTemplateIDs)
-	if err != nil {
-		return nil, errors.Wrap(err, "while listing application templates")
-	}
-	applicationTemplatesLabels, err := s.labelRepository.ListForObjectIDs(ctx, tenant, model.AppTemplateLabelableObject, applicationsTemplateIDs)
-	if err != nil {
-		return nil, errors.Wrap(err, "while listing labels for application templates")
-	}
-	applicationTemplatesMapping := make(map[string]*webhookdir.ApplicationTemplateWithLabels, len(applicationTemplates))
-	for i, appTemplate := range applicationTemplates {
-		applicationTemplatesMapping[appTemplate.ID] = &webhookdir.ApplicationTemplateWithLabels{
-			ApplicationTemplate: applicationTemplates[i],
-			Labels:              applicationTemplatesLabels[appTemplate.ID],
-		}
-	}
-
-	webhooksToCall := make(map[string]*model.Webhook, len(appIDsToBeNotified))
-	for i := range webhooks {
-		if appIDsToBeNotified[webhooks[i].ObjectID] {
-			webhooksToCall[webhooks[i].ObjectID] = webhooks[i]
-		}
-	}
-
-	for _, targetApp := range listeningAppsMapping {
-		var appTemplate *webhookdir.ApplicationTemplateWithLabels
-		if targetApp.ApplicationTemplateID != nil {
-			appTemplate = applicationTemplatesMapping[*targetApp.ApplicationTemplateID]
-		} else {
-			log.C(ctx).Infof("Application %s has no application template. Will proceed without application template for the target application in the input for webhook %s", targetApp.ID, webhooksToCall[targetApp.ID].ID)
-		}
-		if appTemplateWithLabels == nil {
-			log.C(ctx).Infof("Application %s has no application template. Will proceed without application template for source application in the input for webhook %s", appID, webhooksToCall[targetApp.ID].ID)
-		}
-		input := &webhookdir.ApplicationTenantMappingInput{
-			Operation:                 operation,
-			FormationID:               formation.ID,
-			SourceApplicationTemplate: appTemplateWithLabels,
-			SourceApplication:         applicationWithLabels,
-			TargetApplicationTemplate: appTemplate,
-			TargetApplication:         targetApp,
-		}
-		req, err := s.createWebhookRequest(ctx, webhooksToCall[targetApp.ID], input)
-		if err != nil {
-			return nil, err
-		}
-		requests = append(requests, req)
-	}
-
-	log.C(ctx).Infof("Total number of app-to-app notifications for application with ID %s that is being %s is %d", appID, operation, len(requests))
-
-	return requests, nil
-}
-
-func (s *service) generateRuntimeNotificationsForApplicationAssignment(ctx context.Context, tenant string, appID string, formation *model.Formation, operation model.FormationOperation) ([]*webhookclient.Request, error) {
-	log.C(ctx).Infof("Generating %s notifications for application %s", operation, appID)
-	application, err := s.applicationRepository.GetByID(ctx, tenant, appID)
-	if err != nil {
-		return nil, errors.Wrapf(err, "while getting application with id %s", appID)
-	}
-	applicationLabels, err := s.getLabelsForObject(ctx, tenant, appID, model.ApplicationLabelableObject)
-	if err != nil {
-		return nil, errors.Wrapf(err, "while getting labels for application with id %s", appID)
-	}
-	applicationWithLabels := &webhookdir.ApplicationWithLabels{
-		Application: application,
-		Labels:      applicationLabels,
-	}
-
-	var appTemplateWithLabels *webhookdir.ApplicationTemplateWithLabels
-	if application.ApplicationTemplateID != nil {
-		appTemplate, err := s.applicationTemplateRepository.Get(ctx, *application.ApplicationTemplateID)
-		if err != nil {
-			return nil, errors.Wrapf(err, "while getting application template with id %s", *application.ApplicationTemplateID)
-		}
-		applicationTemplateLabels, err := s.getLabelsForObject(ctx, tenant, appTemplate.ID, model.AppTemplateLabelableObject)
-		if err != nil {
-			return nil, errors.Wrapf(err, "while getting labels for application template with id %s", appTemplate.ID)
-		}
-		appTemplateWithLabels = &webhookdir.ApplicationTemplateWithLabels{
-			ApplicationTemplate: appTemplate,
-			Labels:              applicationTemplateLabels,
-		}
-	}
-
-	webhooks, err := s.webhookRepository.ListByReferenceObjectTypeAndWebhookType(ctx, tenant, model.WebhookTypeConfigurationChanged, model.RuntimeWebhookReference)
-	if err != nil {
-		return nil, errors.Wrap(err, "when listing configuration changed webhooks for runtimes")
-	}
-
-	listeningRuntimeIDs := make([]string, 0, len(webhooks))
-	for _, wh := range webhooks {
-		listeningRuntimeIDs = append(listeningRuntimeIDs, wh.ObjectID)
-	}
-
-	if len(listeningRuntimeIDs) == 0 {
-		log.C(ctx).Infof("There are no runtimes is listening for formation notifications in tenant %s", tenant)
-		return nil, nil
-	}
-
-	log.C(ctx).Infof("There are %d runtimes listening for formation notifications in tenant %s", len(listeningRuntimeIDs), tenant)
-
-	listeningRuntimes, err := s.runtimeRepo.ListByIDs(ctx, tenant, listeningRuntimeIDs)
-	if err != nil {
-		return nil, errors.Wrap(err, "while listing runtimes")
-	}
-
-	listeningRuntimesLabels, err := s.labelRepository.ListForObjectIDs(ctx, tenant, model.RuntimeLabelableObject, listeningRuntimeIDs)
-	if err != nil {
-		return nil, errors.Wrap(err, "while listing runtime labels")
-	}
-
-	listeningRuntimesMapping := make(map[string]*webhookdir.RuntimeWithLabels, len(listeningRuntimes))
-	for i, rt := range listeningRuntimes {
-		listeningRuntimesMapping[rt.ID] = &webhookdir.RuntimeWithLabels{
-			Runtime: listeningRuntimes[i],
-			Labels:  listeningRuntimesLabels[rt.ID],
-		}
-	}
-
-	listeningRuntimesInScenario, err := s.runtimeRepo.ListByScenariosAndIDs(ctx, tenant, []string{formation.Name}, listeningRuntimeIDs)
-	if err != nil {
-		return nil, errors.Wrapf(err, "while listing runtimes in scenario %s", formation.Name)
-	}
-
-	log.C(ctx).Infof("There are %d out of %d runtimes listening for formation notifications in tenant %s that are in scenario %s", len(listeningRuntimesInScenario), len(listeningRuntimeIDs), tenant, formation.Name)
-
-	runtimeContextsInScenarioForListeningRuntimes, err := s.runtimeContextRepo.ListByScenariosAndRuntimeIDs(ctx, tenant, []string{formation.Name}, listeningRuntimeIDs)
-	if err != nil {
-		return nil, errors.Wrapf(err, "while listing runtime contexts in scenario %s", formation.Name)
-	}
-
-	log.C(ctx).Infof("There are %d runtime contexts in tenant %s that are in scenario %s and are for any of the listening runtimes", len(runtimeContextsInScenarioForListeningRuntimes), tenant, formation.Name)
-
-	runtimeContextsInScenarioForListeningRuntimesIDs := make([]string, 0, len(runtimeContextsInScenarioForListeningRuntimes))
-	for _, rtCtx := range runtimeContextsInScenarioForListeningRuntimes {
-		runtimeContextsInScenarioForListeningRuntimesIDs = append(runtimeContextsInScenarioForListeningRuntimesIDs, rtCtx.ID)
-	}
-
-	runtimeContextsLables, err := s.labelRepository.ListForObjectIDs(ctx, tenant, model.RuntimeContextLabelableObject, runtimeContextsInScenarioForListeningRuntimesIDs)
-	if err != nil {
-		return nil, errors.Wrap(err, "while listing labels for runtime contexts")
-	}
-
-	runtimeIDsToBeNotified := make(map[string]bool, len(listeningRuntimesInScenario)+len(runtimeContextsInScenarioForListeningRuntimes))
-	runtimeContextsInScenarioForListeningRuntimesMapping := make(map[string]*webhookdir.RuntimeContextWithLabels, len(runtimeContextsInScenarioForListeningRuntimes))
-	for _, rt := range listeningRuntimesInScenario {
-		runtimeIDsToBeNotified[rt.ID] = true
-	}
-	for i, rtCtx := range runtimeContextsInScenarioForListeningRuntimes {
-		runtimeIDsToBeNotified[rtCtx.RuntimeID] = true
-		runtimeContextsInScenarioForListeningRuntimesMapping[rtCtx.RuntimeID] = &webhookdir.RuntimeContextWithLabels{
-			RuntimeContext: runtimeContextsInScenarioForListeningRuntimes[i],
-			Labels:         runtimeContextsLables[rtCtx.ID],
-		}
-	}
-
-	webhooksToCall := make(map[string]*model.Webhook, len(runtimeIDsToBeNotified))
-	for i := range webhooks {
-		if runtimeIDsToBeNotified[webhooks[i].ObjectID] {
-			webhooksToCall[webhooks[i].ObjectID] = webhooks[i]
-		}
-	}
-
-	requests := make([]*webhookclient.Request, 0, len(runtimeIDsToBeNotified))
-	for rtID := range runtimeIDsToBeNotified {
-		rtCtx := runtimeContextsInScenarioForListeningRuntimesMapping[rtID]
-		if rtCtx == nil {
-			log.C(ctx).Infof("There is no runtime context for runtime %s in scenario %s. Will proceed without runtime context in the input for webhook %s", rtID, formation.Name, webhooksToCall[rtID].ID)
-		}
-		runtime := listeningRuntimesMapping[rtID]
-		if appTemplateWithLabels == nil {
-			log.C(ctx).Infof("Application %s has no application template. Will proceed without application template in the input for webhook %s", appID, webhooksToCall[rtID].ID)
-		}
-		input := &webhookdir.FormationConfigurationChangeInput{
-			Operation:           operation,
-			FormationID:         formation.ID,
-			ApplicationTemplate: appTemplateWithLabels,
-			Application:         applicationWithLabels,
-			Runtime:             runtime,
-			RuntimeContext:      rtCtx,
-		}
-		req, err := s.createWebhookRequest(ctx, webhooksToCall[runtime.ID], input)
-		if err != nil {
-			return nil, err
-		}
-		requests = append(requests, req)
-	}
-
-	return requests, nil
-}
-
-func (s *service) generateRuntimeNotificationsForRuntimeContextAssignment(ctx context.Context, tenant, runtimeCtxID string, formation *model.Formation, operation model.FormationOperation) ([]*webhookclient.Request, error) {
-	log.C(ctx).Infof("Generating %s notifications for runtime context %s", operation, runtimeCtxID)
-	runtimeCtx, err := s.runtimeContextRepo.GetByID(ctx, tenant, runtimeCtxID)
-	if err != nil {
-		return nil, errors.Wrapf(err, "while getting runtime context with id %s", runtimeCtxID)
-	}
-	runtimeCtxLabels, err := s.getLabelsForObject(ctx, tenant, runtimeCtxID, model.RuntimeContextLabelableObject)
-	if err != nil {
-		return nil, errors.Wrapf(err, "while getting runtime context labels with id %s", runtimeCtxID)
-	}
-
-	runtimeCtxWithLabels := &webhookdir.RuntimeContextWithLabels{
-		RuntimeContext: runtimeCtx,
-		Labels:         runtimeCtxLabels,
-	}
-
-	requests, err := s.generateRuntimeNotificationsForRuntimeAssignment(ctx, tenant, runtimeCtxWithLabels.RuntimeID, formation, operation)
-	if err != nil {
-		return nil, err
-	}
-	for _, request := range requests {
-		request.Object.(*webhookdir.FormationConfigurationChangeInput).RuntimeContext = runtimeCtxWithLabels
-	}
-	return requests, nil
-}
-
-func (s *service) generateRuntimeNotificationsForRuntimeAssignment(ctx context.Context, tenant, runtimeID string, formation *model.Formation, operation model.FormationOperation) ([]*webhookclient.Request, error) {
-	log.C(ctx).Infof("Generating %s notifications for runtime %s", operation, runtimeID)
-	runtime, err := s.runtimeRepo.GetByID(ctx, tenant, runtimeID)
-	if err != nil {
-		return nil, errors.Wrapf(err, "while getting runtime with id %s", runtimeID)
-	}
-	runtimeLabels, err := s.getLabelsForObject(ctx, tenant, runtimeID, model.RuntimeLabelableObject)
-	if err != nil {
-		return nil, errors.Wrapf(err, "while getting runtime labels for id %s", runtimeID)
-	}
-	runtimeWithLabels := &webhookdir.RuntimeWithLabels{
-		Runtime: runtime,
-		Labels:  runtimeLabels,
-	}
-
-	webhook, err := s.webhookRepository.GetByIDAndWebhookType(ctx, tenant, runtimeID, model.RuntimeWebhookReference, model.WebhookTypeConfigurationChanged)
-	if err != nil {
-		if apperrors.IsNotFoundError(err) {
-			log.C(ctx).Infof("There is no configuration chaged webhook for runtime %s. There are no notifications to be generated.", runtimeID)
-			return nil, nil
-		}
-		return nil, errors.Wrapf(err, "while listing configuration changed webhooks for runtime %s", runtimeID)
-	}
-
-	applicationMapping, applicationTemplatesMapping, err := s.prepareApplicationMappingsInFormation(ctx, tenant, formation, runtimeID)
-	if err != nil {
-		return nil, err
-	}
-
-	requests := make([]*webhookclient.Request, 0, len(applicationMapping))
-	for _, app := range applicationMapping {
-		var appTemplate *webhookdir.ApplicationTemplateWithLabels
-		if app.ApplicationTemplateID != nil {
-			appTemplate = applicationTemplatesMapping[*app.ApplicationTemplateID]
-		} else {
-			log.C(ctx).Infof("Application %s has no application template. Will proceed without application template in the input for webhook %s", app.ID, webhook.ID)
-		}
-		input := &webhookdir.FormationConfigurationChangeInput{
-			Operation:           operation,
-			FormationID:         formation.ID,
-			ApplicationTemplate: appTemplate,
-			Application:         app,
-			Runtime:             runtimeWithLabels,
-			RuntimeContext:      nil,
-		}
-		req, err := s.createWebhookRequest(ctx, webhook, input)
-		if err != nil {
-			return nil, err
-		}
-		requests = append(requests, req)
-	}
-
-	return requests, nil
-}
-
-func (s *service) prepareApplicationMappingsInFormation(ctx context.Context, tenant string, formation *model.Formation, targetID string) (map[string]*webhookdir.ApplicationWithLabels, map[string]*webhookdir.ApplicationTemplateWithLabels, error) {
-	applicationsToBeNotifiedFor, err := s.applicationRepository.ListByScenariosNoPaging(ctx, tenant, []string{formation.Name})
-	if err != nil {
-		return nil, nil, errors.Wrap(err, "while listing scenario labels for applications")
-	}
-	if len(applicationsToBeNotifiedFor) == 0 {
-		log.C(ctx).Infof("There are no applications in scenario %s. No notifications will be generated for %s", formation.Name, targetID)
-		return nil, nil, nil
-	}
-	applicationsToBeNotifiedForIDs := make([]string, 0, len(applicationsToBeNotifiedFor))
-	applicationsTemplateIDs := make([]string, 0, len(applicationsToBeNotifiedFor))
-	for _, app := range applicationsToBeNotifiedFor {
-		applicationsToBeNotifiedForIDs = append(applicationsToBeNotifiedForIDs, app.ID)
-		if app.ApplicationTemplateID != nil {
-			applicationsTemplateIDs = append(applicationsTemplateIDs, *app.ApplicationTemplateID)
-		}
-	}
-
-	applicationsToBeNotifiedForLabels, err := s.labelRepository.ListForObjectIDs(ctx, tenant, model.ApplicationLabelableObject, applicationsToBeNotifiedForIDs)
-	if err != nil {
-		return nil, nil, errors.Wrap(err, "while listing labels for applications")
-	}
-	applicationMapping := make(map[string]*webhookdir.ApplicationWithLabels, len(applicationsToBeNotifiedForIDs))
-	for i, app := range applicationsToBeNotifiedFor {
-		applicationMapping[app.ID] = &webhookdir.ApplicationWithLabels{
-			Application: applicationsToBeNotifiedFor[i],
-			Labels:      applicationsToBeNotifiedForLabels[app.ID],
-		}
-	}
-
-	applicationTemplates, err := s.applicationTemplateRepository.ListByIDs(ctx, applicationsTemplateIDs)
-	if err != nil {
-		return nil, nil, errors.Wrap(err, "while listing application templates")
-	}
-	applicationTemplatesLabels, err := s.labelRepository.ListForObjectIDs(ctx, tenant, model.AppTemplateLabelableObject, applicationsTemplateIDs)
-	if err != nil {
-		return nil, nil, errors.Wrap(err, "while listing labels for application templates")
-	}
-	applicationTemplatesMapping := make(map[string]*webhookdir.ApplicationTemplateWithLabels, len(applicationTemplates))
-	for i, appTemplate := range applicationTemplates {
-		applicationTemplatesMapping[appTemplate.ID] = &webhookdir.ApplicationTemplateWithLabels{
-			ApplicationTemplate: applicationTemplates[i],
-			Labels:              applicationTemplatesLabels[appTemplate.ID],
-		}
-	}
-
-	return applicationMapping, applicationTemplatesMapping, nil
-}
-
-func (s *service) getLabelsForObject(ctx context.Context, tenant, objectID string, objectType model.LabelableObject) (map[string]interface{}, error) {
-	labels, err := s.labelRepository.ListForObject(ctx, tenant, objectType, objectID)
-	if err != nil {
-		return nil, errors.Wrapf(err, "while listing labels for %s with id %s", objectType, objectID)
-	}
-	labelsMap := make(map[string]interface{}, len(labels))
-	for _, l := range labels {
-		labelsMap[l.Key] = l.Value
-	}
-	return labelsMap, nil
-}
-
-=======
->>>>>>> ba190f06
 // CreateAutomaticScenarioAssignment creates a new AutomaticScenarioAssignment for a given ScenarioName, Tenant and TargetTenantID
 // It also ensures that all runtimes(or/and runtime contexts) with given scenarios are assigned for the TargetTenantID
 func (s *service) CreateAutomaticScenarioAssignment(ctx context.Context, in model.AutomaticScenarioAssignment) (model.AutomaticScenarioAssignment, error) {
