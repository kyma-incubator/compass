package formation

import (
	"context"
	"encoding/json"
	"fmt"

	"github.com/kyma-incubator/compass/components/director/pkg/apperrors"
	"github.com/kyma-incubator/compass/components/director/pkg/formationconstraint"
	"github.com/kyma-incubator/compass/components/director/pkg/log"
	"github.com/kyma-incubator/compass/components/director/pkg/persistence"
	"github.com/kyma-incubator/compass/components/director/pkg/resource"
	"github.com/pkg/errors"

	"github.com/hashicorp/go-multierror"
	"github.com/kyma-incubator/compass/components/director/internal/domain/formationassignment"
	webhookdir "github.com/kyma-incubator/compass/components/director/pkg/webhook"

	"github.com/kyma-incubator/compass/components/director/internal/domain/label"
	"github.com/kyma-incubator/compass/components/director/internal/domain/labeldef"

	"github.com/kyma-incubator/compass/components/director/internal/domain/tenant"
	"github.com/kyma-incubator/compass/components/director/internal/labelfilter"
	"github.com/kyma-incubator/compass/components/director/internal/model"
	"github.com/kyma-incubator/compass/components/director/pkg/graphql"
	webhookclient "github.com/kyma-incubator/compass/components/director/pkg/webhook_client"
)

//go:generate mockery --exported --name=labelDefRepository --output=automock --outpkg=automock --case=underscore --disable-version-string
type labelDefRepository interface {
	GetByKey(ctx context.Context, tenant string, key string) (*model.LabelDefinition, error)
	UpdateWithVersion(ctx context.Context, def model.LabelDefinition) error
}

//go:generate mockery --exported --name=labelRepository --output=automock --outpkg=automock --case=underscore --disable-version-string
type labelRepository interface {
	Delete(context.Context, string, model.LabelableObject, string, string) error
	ListForObjectIDs(ctx context.Context, tenant string, objectType model.LabelableObject, objectIDs []string) (map[string]map[string]interface{}, error)
	ListForObject(ctx context.Context, tenant string, objectType model.LabelableObject, objectID string) (map[string]*model.Label, error)
}

//go:generate mockery --exported --name=runtimeRepository --output=automock --outpkg=automock --case=underscore --disable-version-string
type runtimeRepository interface {
	GetByFiltersAndIDUsingUnion(ctx context.Context, tenant, id string, filter []*labelfilter.LabelFilter) (*model.Runtime, error)
	ListAll(ctx context.Context, tenant string, filter []*labelfilter.LabelFilter) ([]*model.Runtime, error)
	ListAllWithUnionSetCombination(ctx context.Context, tenant string, filter []*labelfilter.LabelFilter) ([]*model.Runtime, error)
	ListOwnedRuntimes(ctx context.Context, tenant string, filter []*labelfilter.LabelFilter) ([]*model.Runtime, error)
	ListByScenariosAndIDs(ctx context.Context, tenant string, scenarios []string, ids []string) ([]*model.Runtime, error)
	ListByScenarios(ctx context.Context, tenant string, scenarios []string) ([]*model.Runtime, error)
	ListByIDs(ctx context.Context, tenant string, ids []string) ([]*model.Runtime, error)
	GetByID(ctx context.Context, tenant, id string) (*model.Runtime, error)
	OwnerExistsByFiltersAndID(ctx context.Context, tenant, id string, filter []*labelfilter.LabelFilter) (bool, error)
}

//go:generate mockery --exported --name=runtimeContextRepository --output=automock --outpkg=automock --case=underscore --disable-version-string
type runtimeContextRepository interface {
	GetByRuntimeID(ctx context.Context, tenant, runtimeID string) (*model.RuntimeContext, error)
	ListByIDs(ctx context.Context, tenant string, ids []string) ([]*model.RuntimeContext, error)
	ListByScenariosAndRuntimeIDs(ctx context.Context, tenant string, scenarios []string, runtimeIDs []string) ([]*model.RuntimeContext, error)
	ListByScenarios(ctx context.Context, tenant string, scenarios []string) ([]*model.RuntimeContext, error)
	GetByID(ctx context.Context, tenant, id string) (*model.RuntimeContext, error)
	ExistsByRuntimeID(ctx context.Context, tenant, rtmID string) (bool, error)
}

// FormationRepository represents the Formations repository layer
//
//go:generate mockery --name=FormationRepository --output=automock --outpkg=automock --case=underscore --disable-version-string
type FormationRepository interface {
	Get(ctx context.Context, id, tenantID string) (*model.Formation, error)
	GetByName(ctx context.Context, name, tenantID string) (*model.Formation, error)
	GetGlobalByID(ctx context.Context, id string) (*model.Formation, error)
	List(ctx context.Context, tenant string, pageSize int, cursor string) (*model.FormationPage, error)
	ListByIDsGlobal(ctx context.Context, formationIDs []string) ([]*model.Formation, error)
	Create(ctx context.Context, item *model.Formation) error
	DeleteByName(ctx context.Context, tenantID, name string) error
	Update(ctx context.Context, model *model.Formation) error
}

// FormationTemplateRepository represents the FormationTemplate repository layer
//
//go:generate mockery --name=FormationTemplateRepository --output=automock --outpkg=automock --case=underscore --disable-version-string
type FormationTemplateRepository interface {
	Get(ctx context.Context, id string) (*model.FormationTemplate, error)
	GetByNameAndTenant(ctx context.Context, templateName, tenantID string) (*model.FormationTemplate, error)
}

// NotificationsService represents the notification service for generating and sending notifications
//
//go:generate mockery --name=NotificationsService --output=automock --outpkg=automock --case=underscore --disable-version-string
type NotificationsService interface {
	GenerateFormationAssignmentNotifications(ctx context.Context, tenant, objectID string, formation *model.Formation, operation model.FormationOperation, objectType graphql.FormationObjectType) ([]*webhookclient.FormationAssignmentNotificationRequestTargetMapping, error)
	GenerateFormationNotifications(ctx context.Context, formationTemplateWebhooks []*model.Webhook, tenantID string, formation *model.Formation, formationTemplateName, formationTemplateID string, formationOperation model.FormationOperation) ([]*webhookclient.FormationNotificationRequest, error)
	SendNotification(ctx context.Context, webhookNotificationReq webhookclient.WebhookExtRequest) (*webhookdir.Response, error)
	PrepareDetailsForNotificationStatusReturned(ctx context.Context, formation *model.Formation, operation model.FormationOperation) (*formationconstraint.NotificationStatusReturnedOperationDetails, error)
}

//go:generate mockery --exported --name=statusService --output=automock --outpkg=automock --case=underscore --disable-version-string
type statusService interface {
	UpdateWithConstraints(ctx context.Context, formation *model.Formation, operation model.FormationOperation) error
	SetFormationToErrorStateWithConstraints(ctx context.Context, formation *model.Formation, errorMessage string, errorCode formationassignment.AssignmentErrorCode, state model.FormationState, operation model.FormationOperation) error
}

// FormationAssignmentNotificationsService represents the notification service for generating and sending notifications
//
//go:generate mockery --name=FormationAssignmentNotificationsService --output=automock --outpkg=automock --case=underscore --disable-version-string
type FormationAssignmentNotificationsService interface {
	GenerateFormationAssignmentNotification(ctx context.Context, formationAssignment *model.FormationAssignment, operation model.FormationOperation) (*webhookclient.FormationAssignmentNotificationRequest, error)
}

//go:generate mockery --exported --name=labelDefService --output=automock --outpkg=automock --case=underscore --disable-version-string
type labelDefService interface {
	CreateWithFormations(ctx context.Context, tnt string, formations []string) error
	ValidateExistingLabelsAgainstSchema(ctx context.Context, schema interface{}, tenant, key string) error
	ValidateAutomaticScenarioAssignmentAgainstSchema(ctx context.Context, schema interface{}, tenantID, key string) error
	GetAvailableScenarios(ctx context.Context, tenantID string) ([]string, error)
}

//go:generate mockery --exported --name=labelService --output=automock --outpkg=automock --case=underscore --disable-version-string
type labelService interface {
	CreateLabel(ctx context.Context, tenant, id string, labelInput *model.LabelInput) error
	UpdateLabel(ctx context.Context, tenant, id string, labelInput *model.LabelInput) error
	GetLabel(ctx context.Context, tenant string, labelInput *model.LabelInput) (*model.Label, error)
}

//go:generate mockery --exported --name=uuidService --output=automock --outpkg=automock --case=underscore --disable-version-string
type uuidService interface {
	Generate() string
}

//go:generate mockery --exported --name=automaticFormationAssignmentService --output=automock --outpkg=automock --case=underscore --disable-version-string
type automaticFormationAssignmentService interface {
	GetForScenarioName(ctx context.Context, scenarioName string) (*model.AutomaticScenarioAssignment, error)
}

//go:generate mockery --exported --name=automaticFormationAssignmentRepository --output=automock --outpkg=automock --case=underscore --disable-version-string
type automaticFormationAssignmentRepository interface {
	Create(ctx context.Context, model *model.AutomaticScenarioAssignment) error
	DeleteForTargetTenant(ctx context.Context, tenantID string, targetTenantID string) error
	DeleteForScenarioName(ctx context.Context, tenantID string, scenarioName string) error
	ListAll(ctx context.Context, tenantID string) ([]*model.AutomaticScenarioAssignment, error)
}

//go:generate mockery --exported --name=tenantService --output=automock --outpkg=automock --case=underscore --disable-version-string
type tenantService interface {
	GetInternalTenant(ctx context.Context, externalTenant string) (string, error)
	GetTenantByExternalID(ctx context.Context, id string) (*model.BusinessTenantMapping, error)
	GetTenantByID(ctx context.Context, id string) (*model.BusinessTenantMapping, error)
}

//go:generate mockery --exported --name=constraintEngine --output=automock --outpkg=automock --case=underscore --disable-version-string
type constraintEngine interface {
	EnforceConstraints(ctx context.Context, location formationconstraint.JoinPointLocation, details formationconstraint.JoinPointDetails, formationTemplateID string) error
}

//go:generate mockery --exported --name=asaEngine --output=automock --outpkg=automock --case=underscore --disable-version-string
type asaEngine interface {
	EnsureScenarioAssigned(ctx context.Context, in *model.AutomaticScenarioAssignment, processScenarioFunc ProcessScenarioFunc) error
	RemoveAssignedScenario(ctx context.Context, in *model.AutomaticScenarioAssignment, processScenarioFunc ProcessScenarioFunc) error
	GetMatchingFuncByFormationObjectType(objType graphql.FormationObjectType) (MatchingFunc, error)
	GetScenariosFromMatchingASAs(ctx context.Context, objectID string, objType graphql.FormationObjectType) ([]string, error)
	IsFormationComingFromASA(ctx context.Context, objectID, formation string, objectType graphql.FormationObjectType) (bool, error)
}

type service struct {
	applicationRepository                  applicationRepository
	labelDefRepository                     labelDefRepository
	labelRepository                        labelRepository
	formationRepository                    FormationRepository
	formationTemplateRepository            FormationTemplateRepository
	labelService                           labelService
	labelDefService                        labelDefService
	asaService                             automaticFormationAssignmentService
	uuidService                            uuidService
	tenantSvc                              tenantService
	repo                                   automaticFormationAssignmentRepository
	runtimeRepo                            runtimeRepository
	runtimeContextRepo                     runtimeContextRepository
	formationAssignmentService             formationAssignmentService
	formationAssignmentNotificationService FormationAssignmentNotificationsService
	notificationsService                   NotificationsService
	constraintEngine                       constraintEngine
	webhookRepository                      webhookRepository
	transact                               persistence.Transactioner
	asaEngine                              asaEngine
	statusService                          statusService
	runtimeTypeLabelKey                    string
	applicationTypeLabelKey                string
}

// NewService creates formation service
func NewService(
	transact persistence.Transactioner,
	applicationRepository applicationRepository,
	labelDefRepository labelDefRepository,
	labelRepository labelRepository,
	formationRepository FormationRepository,
	formationTemplateRepository FormationTemplateRepository,
	labelService labelService,
	uuidService uuidService,
	labelDefService labelDefService,
	asaRepo automaticFormationAssignmentRepository,
	asaService automaticFormationAssignmentService,
	tenantSvc tenantService, runtimeRepo runtimeRepository,
	runtimeContextRepo runtimeContextRepository,
	formationAssignmentService formationAssignmentService,
	formationAssignmentNotificationService FormationAssignmentNotificationsService,
	notificationsService NotificationsService,
	constraintEngine constraintEngine,
	webhookRepository webhookRepository,
	statusService statusService,
	runtimeTypeLabelKey, applicationTypeLabelKey string) *service {
	return &service{
		transact:                               transact,
		applicationRepository:                  applicationRepository,
		labelDefRepository:                     labelDefRepository,
		labelRepository:                        labelRepository,
		formationRepository:                    formationRepository,
		formationTemplateRepository:            formationTemplateRepository,
		labelService:                           labelService,
		labelDefService:                        labelDefService,
		asaService:                             asaService,
		uuidService:                            uuidService,
		tenantSvc:                              tenantSvc,
		repo:                                   asaRepo,
		runtimeRepo:                            runtimeRepo,
		runtimeContextRepo:                     runtimeContextRepo,
		formationAssignmentNotificationService: formationAssignmentNotificationService,
		formationAssignmentService:             formationAssignmentService,
		notificationsService:                   notificationsService,
		constraintEngine:                       constraintEngine,
		runtimeTypeLabelKey:                    runtimeTypeLabelKey,
		applicationTypeLabelKey:                applicationTypeLabelKey,
		asaEngine:                              NewASAEngine(asaRepo, runtimeRepo, runtimeContextRepo, formationRepository, formationTemplateRepository, runtimeTypeLabelKey, applicationTypeLabelKey),
		webhookRepository:                      webhookRepository,
		statusService:                          statusService,
	}
}

// Used for testing
//
//go:generate mockery --exported --name=processFunc --output=automock --outpkg=automock --case=underscore --disable-version-string
type processFunc interface { //nolint
	ProcessScenarioFunc(context.Context, string, string, graphql.FormationObjectType, model.Formation) (*model.Formation, error)
}

// ProcessScenarioFunc provides the signature for functions that process scenarios
type ProcessScenarioFunc func(context.Context, string, string, graphql.FormationObjectType, model.Formation) (*model.Formation, error)

// List returns paginated Formations based on pageSize and cursor
func (s *service) List(ctx context.Context, pageSize int, cursor string) (*model.FormationPage, error) {
	formationTenant, err := tenant.LoadFromContext(ctx)
	if err != nil {
		return nil, errors.Wrapf(err, "while loading tenant from context")
	}

	if pageSize < 1 || pageSize > 200 {
		return nil, apperrors.NewInvalidDataError("page size must be between 1 and 200")
	}

	return s.formationRepository.List(ctx, formationTenant, pageSize, cursor)
}

// ListFormationsForObject returns all Formations that `objectID` is part of
func (s *service) ListFormationsForObject(ctx context.Context, objectID string) ([]*model.Formation, error) {
	assignments, err := s.formationAssignmentService.ListAllForObjectGlobal(ctx, objectID)
	if err != nil {
		return nil, errors.Wrapf(err, "while listing formations assignments for participant with ID %s", objectID)
	}

	if len(assignments) == 0 {
		return nil, nil
	}

	uniqueFormationIDsMap := make(map[string]struct{}, len(assignments))
	for _, assignment := range assignments {
		uniqueFormationIDsMap[assignment.FormationID] = struct{}{}
	}

	uniqueFormationIDs := make([]string, 0, len(uniqueFormationIDsMap))
	for formationID := range uniqueFormationIDsMap {
		uniqueFormationIDs = append(uniqueFormationIDs, formationID)
	}

	return s.formationRepository.ListByIDsGlobal(ctx, uniqueFormationIDs)
}

// Get returns the Formation by its id
func (s *service) Get(ctx context.Context, id string) (*model.Formation, error) {
	tnt, err := tenant.LoadFromContext(ctx)
	if err != nil {
		return nil, errors.Wrapf(err, "while loading tenant from context")
	}

	formation, err := s.formationRepository.Get(ctx, id, tnt)
	if err != nil {
		return nil, errors.Wrapf(err, "while getting Formation with ID %q", id)
	}

	return formation, nil
}

// GetFormationByName returns the Formation by its name
func (s *service) GetFormationByName(ctx context.Context, formationName, tnt string) (*model.Formation, error) {
	f, err := s.formationRepository.GetByName(ctx, formationName, tnt)
	if err != nil {
		log.C(ctx).Errorf("An error occurred while getting formation by name: %q: %v", formationName, err)
		return nil, errors.Wrapf(err, "An error occurred while getting formation by name: %q", formationName)
	}

	return f, nil
}

// GetGlobalByID retrieves formation by `id` globally
func (s *service) GetGlobalByID(ctx context.Context, id string) (*model.Formation, error) {
	f, err := s.formationRepository.GetGlobalByID(ctx, id)
	if err != nil {
		log.C(ctx).Errorf("An error occurred while getting formation by ID: %q globally", id)
		return nil, errors.Wrapf(err, "An error occurred while getting formation by ID: %q globally", id)
	}

	return f, nil
}

func (s *service) Update(ctx context.Context, model *model.Formation) error {
	if err := s.formationRepository.Update(ctx, model); err != nil {
		log.C(ctx).Errorf("An error occurred while updating formation with ID: %q", model.ID)
		return errors.Wrapf(err, "An error occurred while updating formation with ID: %q", model.ID)
	}
	return nil
}

// GetFormationsForObject returns slice of formations for entity with ID objID and type objType
func (s *service) GetFormationsForObject(ctx context.Context, tnt string, objType model.LabelableObject, objID string) ([]string, error) {
	labelInput := &model.LabelInput{
		Key:        model.ScenariosKey,
		ObjectID:   objID,
		ObjectType: objType,
	}
	existingLabel, err := s.labelService.GetLabel(ctx, tnt, labelInput)
	if err != nil {
		return nil, errors.Wrapf(err, "while fetching scenario label for %q with id %q", objType, objID)
	}

	return label.ValueToStringsSlice(existingLabel.Value)
}

// CreateFormation is responsible for a couple of things:
//   - Enforce any "pre" and "post" operation formation constraints
//   - Adds the provided formation to the scenario label definitions of the given tenant, if the scenario label definition does not exist it will be created
//   - Creates a new Formation entity based on the provided template name or the default one is used if it's not provided
//   - Generate and send notification(s) if the template from which the formation is created has a webhook attached. And maintain a state based on the executed formation notification(s) - either synchronous or asynchronous
func (s *service) CreateFormation(ctx context.Context, tnt string, formation model.Formation, templateName string) (*model.Formation, error) {
	fTmpl, err := s.formationTemplateRepository.GetByNameAndTenant(ctx, templateName, tnt)
	if err != nil {
		log.C(ctx).Errorf("An error occurred while getting formation template by name: %q: %v", templateName, err)
		return nil, errors.Wrapf(err, "An error occurred while getting formation template by name: %q", templateName)
	}

	formationName := formation.Name
	formationTemplateID := fTmpl.ID
	formationTemplateName := fTmpl.Name

	CRUDJoinPointDetails := &formationconstraint.CRUDFormationOperationDetails{
		FormationType:       templateName,
		FormationTemplateID: formationTemplateID,
		FormationName:       formationName,
		TenantID:            tnt,
	}

	if err = s.constraintEngine.EnforceConstraints(ctx, formationconstraint.PreCreate, CRUDJoinPointDetails, formationTemplateID); err != nil {
		return nil, errors.Wrapf(err, "while enforcing constraints for target operation %q and constraint type %q", model.CreateFormationOperation, model.PreOperation)
	}

	if err := s.modifyFormations(ctx, tnt, formationName, addFormation); err != nil {
		if !apperrors.IsNotFoundError(err) {
			return nil, err
		}
		if err = s.labelDefService.CreateWithFormations(ctx, tnt, []string{formationName}); err != nil {
			return nil, err
		}
	}

	formationTemplateWebhooks, err := s.webhookRepository.ListByReferenceObjectIDGlobal(ctx, formationTemplateID, model.FormationTemplateWebhookReference)
	if err != nil {
		return nil, errors.Wrapf(err, "when listing formation lifecycle webhooks for formation template with ID: %q", formationTemplateID)
	}

	formationState := determineFormationState(ctx, formationTemplateID, formationTemplateName, formationTemplateWebhooks, formation.State)

	// TODO:: Currently we need to support both mechanisms of formation creation/deletion(through label definitions and Formations entity) for backwards compatibility
	newFormation, err := s.createFormation(ctx, tnt, formationTemplateID, formationName, formationState)
	if err != nil {
		return nil, err
	}

	logger := log.C(ctx).WithField(log.FieldFormationID, newFormation.ID)
	ctx = log.ContextWithLogger(ctx, logger)

	if newFormation.State == model.DraftFormationState {
		log.C(ctx).Infof("The formation is created with %s state. No Lifecycle notification will be executed until the formation is finalized", newFormation.State)
	} else {
		formationReqs, err := s.notificationsService.GenerateFormationNotifications(ctx, formationTemplateWebhooks, tnt, newFormation, formationTemplateName, formationTemplateID, model.CreateFormation)
		if err != nil {
			return nil, errors.Wrapf(err, "while generating notifications for formation with ID: %q and name: %q", newFormation.ID, newFormation.Name)
		}

		for _, formationReq := range formationReqs {
			if err := s.processFormationNotifications(ctx, newFormation, formationReq, model.CreateErrorFormationState); err != nil {
				processErr := errors.Wrapf(err, "while processing notifications for formation with ID: %q and name: %q", newFormation.ID, newFormation.Name)
				log.C(ctx).Error(processErr)
				return nil, processErr
			}
		}
	}

	if err = s.constraintEngine.EnforceConstraints(ctx, formationconstraint.PostCreate, CRUDJoinPointDetails, formationTemplateID); err != nil {
		return nil, errors.Wrapf(err, "while enforcing constraints for target operation %q and constraint type %q", model.CreateFormationOperation, model.PostOperation)
	}

	return newFormation, nil
}

// DeleteFormation is responsible for a couple of things:
//   - Enforce any "pre" and "post" operation formation constraints
//   - Generate and send notification(s) if the template from which the formation is created has a webhook attached. And maintain a state based on the executed formation notification(s) - either synchronous or asynchronous
//   - Removes the provided formation from the scenario label definitions of the given tenant and deletes the formation entity from the DB
func (s *service) DeleteFormation(ctx context.Context, tnt string, formation model.Formation) (*model.Formation, error) {
	ft, err := s.getFormationWithTemplate(ctx, formation.Name, tnt)
	if err != nil {
		return nil, errors.Wrapf(err, "while deleting formation")
	}

	formationID := ft.formation.ID
	formationName := ft.formation.Name
	formationTemplateID := ft.formationTemplate.ID
	formationTemplateName := ft.formationTemplate.Name

	joinPointDetails := &formationconstraint.CRUDFormationOperationDetails{
		FormationType:       formationTemplateName,
		FormationTemplateID: formationTemplateID,
		FormationName:       formationName,
		TenantID:            tnt,
	}

	assignmentsForFormation, err := s.formationAssignmentService.GetAssignmentsForFormation(ctx, tnt, formationID)
	if err != nil {
		return nil, errors.Wrapf(err, "while getting formation assignments for formation with ID %q", formationID)
	}

	if len(assignmentsForFormation) > 0 {
		return nil, errors.Errorf("cannot delete formation with ID %q, because it is not empty", formationID)
	}

	asa, err := s.asaService.GetForScenarioName(ctx, formationName)
	if err != nil && !apperrors.IsNotFoundError(err) {
		return nil, errors.Wrapf(err, "while getting automatic scenario assignment for formation with name %q", formationName)
	}
	if asa != nil {
		return nil, errors.Errorf("cannot delete formation with ID %q, because there is still a subaccount part of it", formationID)
	}

	if err = s.constraintEngine.EnforceConstraints(ctx, formationconstraint.PreDelete, joinPointDetails, formationTemplateID); err != nil {
		return nil, errors.Wrapf(err, "while enforcing constraints for target operation %q and constraint type %q", model.DeleteFormationOperation, model.PreOperation)
	}

	hasWebhook := false
	if formation.State == model.DraftFormationState {
		log.C(ctx).Infof("Formation is in %q state. Skipping notifications...", model.DraftFormationState)
	} else {
		formationTemplateWebhooks, err := s.webhookRepository.ListByReferenceObjectIDGlobal(ctx, formationTemplateID, model.FormationTemplateWebhookReference)
		if err != nil {
			return nil, errors.Wrapf(err, "when listing formation lifecycle webhooks for formation template with ID: %q", formationTemplateID)
		}

		if len(formationTemplateWebhooks) > 0 {
			hasWebhook = true
		}

		formationReqs, err := s.notificationsService.GenerateFormationNotifications(ctx, formationTemplateWebhooks, tnt, ft.formation, formationTemplateName, formationTemplateID, model.DeleteFormation)
		if err != nil {
			return nil, errors.Wrapf(err, "while generating notifications for formation with ID: %q and name: %q", formationID, formationName)
		}

		for _, formationReq := range formationReqs {
			if err := s.processFormationNotifications(ctx, ft.formation, formationReq, model.DeleteErrorFormationState); err != nil {
				processErr := errors.Wrapf(err, "while processing notifications for formation with ID: %q and name: %q", formationID, formationName)
				log.C(ctx).Error(processErr)
				return nil, processErr
			}
		}
	}

	if !hasWebhook || ft.formation.State == model.ReadyFormationState || ft.formation.State == model.DraftFormationState {
		if err := s.DeleteFormationEntityAndScenarios(ctx, tnt, formationName); err != nil {
			return nil, errors.Wrapf(err, "An error occurred while deleting formation entity with name: %q and its scenarios label", formationName)
		}

		if err = s.constraintEngine.EnforceConstraints(ctx, formationconstraint.PostDelete, joinPointDetails, formationTemplateID); err != nil {
			return nil, errors.Wrapf(err, "while enforcing constraints for target operation %q and constraint type %q", model.DeleteFormationOperation, model.PostOperation)
		}
	}

	return ft.formation, nil
}

// DeleteFormationEntityAndScenarios removes the formation name from scenarios label definitions and deletes the formation entity from the DB
func (s *service) DeleteFormationEntityAndScenarios(ctx context.Context, tnt, formationName string) error {
	if err := s.modifyFormations(ctx, tnt, formationName, deleteFormation); err != nil {
		return err
	}

	// TODO:: Currently we need to support both mechanisms of formation creation/deletion(through label definitions and Formations entity) for backwards compatibility
	if err := s.formationRepository.DeleteByName(ctx, tnt, formationName); err != nil {
		log.C(ctx).Errorf("An error occurred while deleting formation with name: %q", formationName)
		return errors.Wrapf(err, "An error occurred while deleting formation with name: %q", formationName)
	}

	return nil
}

// AssignFormation assigns object based on graphql.FormationObjectType.
//
// When objectType graphql.FormationObjectType is graphql.FormationObjectTypeApplication, graphql.FormationObjectTypeRuntime and
// graphql.FormationObjectTypeRuntimeContext it adds the provided formation to the scenario label of the entity if such exists,
// otherwise new scenario label is created for the entity with the provided formation.
//
// FormationAssignments for the object that is being assigned and the already assigned objects are generated and stored.
// For each object X already part of the formation formationAssignment with source=X and target=objectID and formationAssignment
// with source=objectID and target=X are generated.
//
// Additionally, notifications are sent to the interested participants for that formation change.
//   - If objectType is graphql.FormationObjectTypeApplication:
//   - A notification about the assigned application is sent to all the runtimes that are in the formation (either directly or via runtimeContext) and has configuration change webhook.
//   - A notification about the assigned application is sent to all the applications that are in the formation and has application tenant mapping webhook.
//   - If the assigned application has an application tenant mapping webhook, a notification about each application in the formation is sent to this application.
//   - If the assigned application has a configuration change webhook, a notification about each runtime/runtimeContext in the formation is sent to this application.
//   - If objectType is graphql.FormationObjectTypeRuntime or graphql.FormationObjectTypeRuntimeContext:
//   - If the assigned runtime/runtimeContext has configuration change webhook, a notification about each application in the formation is sent to this runtime.
//   - A notification about the assigned runtime/runtimeContext is sent to all the applications that are in the formation and have configuration change webhook.
//
// If an error occurs during the formationAssignment processing the failed formationAssignment's value is updated with the error and the processing proceeds. The error should not
// be returned but only logged. If the error is returned the assign operation will be rolled back and all the created resources(labels, formationAssignments etc.) will be rolled
// back. On the other hand the participants in the formation will have been notified for the assignment and there is no mechanism for informing them that the assignment was not executed successfully.
//
// After the assigning there may be formationAssignments in CREATE_ERROR state. They can be fixed by assigning the object to the same formation again. This will result in retrying only
// the formationAssignments that are in state different from READY.
//
// If the graphql.FormationObjectType is graphql.FormationObjectTypeTenant it will
// create automatic scenario assignment with the caller and target tenant which then will assign the right Runtime / RuntimeContexts based on the formation template's runtimeType.
func (s *service) AssignFormation(ctx context.Context, tnt, objectID string, objectType graphql.FormationObjectType, formation model.Formation) (f *model.Formation, err error) {
	log.C(ctx).Infof("Assigning object with ID %q of type %q to formation %q", objectID, objectType, formation.Name)

	ft, err := s.getFormationWithTemplate(ctx, formation.Name, tnt)
	if err != nil {
		return nil, errors.Wrapf(err, "while assigning formation with name %q", formation.Name)
	}

	logger := log.C(ctx).WithField(log.FieldFormationID, ft.formation.ID)
	ctx = log.ContextWithLogger(ctx, logger)

	if !isObjectTypeSupported(ft.formationTemplate, objectType) {
		return nil, errors.Errorf("Formation %q of type %q does not support resources of type %q", ft.formation.Name, ft.formationTemplate.Name, objectType)
	}

	joinPointDetails, err := s.prepareDetailsForAssign(ctx, tnt, objectID, objectType, ft.formation, ft.formationTemplate)
	if err != nil {
		return nil, errors.Wrapf(err, "while preparing joinpoint details for target operation %q and constraint type %q", model.AssignFormationOperation, model.PreOperation)
	}

	if err = s.constraintEngine.EnforceConstraints(ctx, formationconstraint.PreAssign, joinPointDetails, ft.formationTemplate.ID); err != nil {
		return nil, errors.Wrapf(err, "while enforcing constraints for target operation %q and constraint type %q", model.AssignFormationOperation, model.PreOperation)
	}

	formationFromDB := ft.formation
	switch objectType {
	case graphql.FormationObjectTypeApplication, graphql.FormationObjectTypeRuntime, graphql.FormationObjectTypeRuntimeContext:
		// If we assign it to the label definitions when it is in deleting state we risk leaving incorrect data
		// in the LabelDefinition and formation assignments and failing to delete the formation later on
		if formationFromDB.State == model.DeletingFormationState || formationFromDB.State == model.DeleteErrorFormationState {
			return nil, fmt.Errorf("cannot assign to formation with ID %q as it is in %q state", formationFromDB.ID, formationFromDB.State)
		}

		err = s.assign(ctx, tnt, objectID, objectType, formationFromDB, ft.formationTemplate)
		if err != nil {
			return nil, err
		}

		// The defer statement after the formation assignment persistence depends on the value of the variable err.
		// If 'err' is used for the name of the returned error, a new variable that shadows the 'err' variable from the outer scope
		// is created. As the defer statement is declared in the scope of the case fragment of the switch it will be bound to the 'err' variable in the same scope
		// which is the new one. Then the deffer will not execute its logic in case of error in the outer scope.
		assignmentInputs, terr := s.formationAssignmentService.GenerateAssignments(ctx, tnt, objectID, objectType, formationFromDB)
		if terr != nil {
			return nil, terr
		}

		// We need to persist the FAs before we proceed to notification processing as for scenarios where there are both
		// participants with ASYNC notifications and SYNC notifications it is possible that a FA status update request is
		// received before the FA is persisted in the database.
		// Example: Participant 1(P1) has ASYNC webhook(W1) and Participant2(P2) has SYNC webhook(W2). Assign both P1 and P2 to a formation.
		// Formation assignments are generated.
		// Execute W1, then execute W2. W2 takes, for example, 10 seconds. Before the W2 processing finishes, an FA status update request for W1 is received.
		// When fetching the corresponding FA from the DB we get an object not found error, as the status update is performed in new transaction and the transaction in which the FA were generated is still running.
		var assignments []*model.FormationAssignment
		if terr = s.executeInTransaction(ctx, func(ctxWithTransact context.Context) error {
			assignments, terr = s.formationAssignmentService.PersistAssignments(ctxWithTransact, tnt, assignmentInputs)
			if terr != nil {
				return terr
			}

			return nil
		}); terr != nil {
			return nil, terr
		}

		// If the assigning of the object fails, the transaction opened in the resolver will be rolled back.
		// The FA records and the labels for the object will not be reverted as they were persisted as part of another
		// transaction. The leftover resources should be deleted separately.
		defer func() {
			if err == nil {
				return
			}

			log.C(ctx).Infof("Failed to assign object with ID %q of type %q to formation %q. Deleting Created Formation Assignment records...", objectID, objectType, formation.Name)
			if terr = s.executeInTransaction(ctx, func(ctxWithTransact context.Context) error {
				if deleteErr := s.formationAssignmentService.DeleteAssignmentsForObjectID(ctxWithTransact, formationFromDB.ID, objectID); deleteErr != nil {
					log.C(ctx).WithError(deleteErr).Errorf("Failed to delete assignments fo object with ID %q of type %q to formation %q", objectID, objectType, formation.Name)
					return deleteErr
				}

				return nil
			}); terr != nil {
				log.C(ctx).Error(terr)
			}
		}()

		// When it is in initial state, the notification generation will be handled by the async API via resynchronizing the formation later
		// If we are in create error state, the formation is not ready, and we should not send notifications
		if formationFromDB.State == model.InitialFormationState || formationFromDB.State == model.CreateErrorFormationState || formationFromDB.State == model.DraftFormationState {
			log.C(ctx).Infof("Formation with id %q is not in %q state. Waiting for state to be updated...", formationFromDB.ID, model.ReadyFormationState)
			return ft.formation, nil
		}

		requests, terr := s.notificationsService.GenerateFormationAssignmentNotifications(ctx, tnt, objectID, formationFromDB, model.AssignFormation, objectType)
		err = terr
		if err != nil {
			return nil, errors.Wrapf(err, "while generating notifications for %s assignment", objectType)
		}

		if err = s.executeInTransaction(ctx, func(ctxWithTransact context.Context) error {
			if err = s.formationAssignmentService.ProcessFormationAssignments(ctxWithTransact, assignments, requests, s.formationAssignmentService.ProcessFormationAssignmentPair, model.AssignFormation); err != nil {
				log.C(ctxWithTransact).Errorf("Error occurred while processing formationAssignments %s", err.Error())
				return err
			}

			return nil
		}); err != nil {
			return nil, err
		}

	case graphql.FormationObjectTypeTenant:
		targetTenantID, err := s.tenantSvc.GetInternalTenant(ctx, objectID)
		if err != nil {
			return nil, err
		}

		if _, err = s.CreateAutomaticScenarioAssignment(ctx, newAutomaticScenarioAssignmentModel(formationFromDB.Name, tnt, targetTenantID)); err != nil {
			return nil, err
		}

	default:
		return nil, fmt.Errorf("unknown formation type %s", objectType)
	}

	if err = s.constraintEngine.EnforceConstraints(ctx, formationconstraint.PostAssign, joinPointDetails, ft.formationTemplate.ID); err != nil {
		return nil, errors.Wrapf(err, "while enforcing constraints for target operation %q and constraint type %q", model.AssignFormationOperation, model.PostOperation)
	}

	return formationFromDB, nil
}

func (s *service) prepareDetailsForAssign(ctx context.Context, tnt, objectID string, objectType graphql.FormationObjectType, formation *model.Formation, formationTemplate *model.FormationTemplate) (*formationconstraint.AssignFormationOperationDetails, error) {
	resourceSubtype, err := s.getObjectSubtype(ctx, tnt, objectID, objectType)
	if err != nil {
		return nil, err
	}

	joinPointDetails := &formationconstraint.AssignFormationOperationDetails{
		ResourceType:        model.ResourceType(objectType),
		ResourceSubtype:     resourceSubtype,
		ResourceID:          objectID,
		FormationType:       formationTemplate.Name,
		FormationTemplateID: formationTemplate.ID,
		FormationID:         formation.ID,
		FormationName:       formation.Name,
		TenantID:            tnt,
	}
	return joinPointDetails, nil
}

func (s *service) prepareDetailsForUnassign(ctx context.Context, tnt, objectID string, objectType graphql.FormationObjectType, formation *model.Formation, formationTemplate *model.FormationTemplate) (*formationconstraint.UnassignFormationOperationDetails, error) {
	resourceSubtype, err := s.getObjectSubtype(ctx, tnt, objectID, objectType)
	if err != nil {
		return nil, err
	}

	joinPointDetails := &formationconstraint.UnassignFormationOperationDetails{
		ResourceType:        model.ResourceType(objectType),
		ResourceSubtype:     resourceSubtype,
		ResourceID:          objectID,
		FormationType:       formationTemplate.Name,
		FormationTemplateID: formationTemplate.ID,
		FormationID:         formation.ID,
		TenantID:            tnt,
	}
	return joinPointDetails, nil
}

func (s *service) getObjectSubtype(ctx context.Context, tnt, objectID string, objectType graphql.FormationObjectType) (string, error) {
	switch objectType {
	case graphql.FormationObjectTypeApplication:
		applicationTypeLabel, err := s.labelService.GetLabel(ctx, tnt, &model.LabelInput{
			Key:        s.applicationTypeLabelKey,
			ObjectID:   objectID,
			ObjectType: model.ApplicationLabelableObject,
		})
		if err != nil {
			if apperrors.IsNotFoundError(err) {
				return "", nil
			}
			return "", errors.Wrapf(err, "while getting label %q for application with ID %q", s.applicationTypeLabelKey, objectID)
		}

		applicationType, ok := applicationTypeLabel.Value.(string)
		if !ok {
			return "", errors.Errorf("Missing application type for application %q", objectID)
		}
		return applicationType, nil

	case graphql.FormationObjectTypeRuntime:
		runtimeTypeLabel, err := s.labelService.GetLabel(ctx, tnt, &model.LabelInput{
			Key:        s.runtimeTypeLabelKey,
			ObjectID:   objectID,
			ObjectType: model.RuntimeLabelableObject,
		})
		if err != nil {
			if apperrors.IsNotFoundError(err) {
				return "", nil
			}
			return "", errors.Wrapf(err, "while getting label %q for runtime with ID %q", s.runtimeTypeLabelKey, objectID)
		}

		runtimeType, ok := runtimeTypeLabel.Value.(string)
		if !ok {
			return "", errors.Errorf("Missing runtime type for runtime %q", objectID)
		}
		return runtimeType, nil

	case graphql.FormationObjectTypeRuntimeContext:
		rtmCtx, err := s.runtimeContextRepo.GetByID(ctx, tnt, objectID)
		if err != nil {
			return "", errors.Wrapf(err, "while fetching runtime context with ID %q", objectID)
		}

		runtimeTypeLabel, err := s.labelService.GetLabel(ctx, tnt, &model.LabelInput{
			Key:        s.runtimeTypeLabelKey,
			ObjectID:   rtmCtx.RuntimeID,
			ObjectType: model.RuntimeLabelableObject,
		})
		if err != nil {
			return "", errors.Wrapf(err, "while getting label %q for runtime with ID %q", s.runtimeTypeLabelKey, objectID)
		}

		runtimeType, ok := runtimeTypeLabel.Value.(string)
		if !ok {
			return "", errors.Errorf("Missing runtime type for runtime %q", rtmCtx.RuntimeID)
		}
		return runtimeType, nil

	case graphql.FormationObjectTypeTenant:
		t, err := s.tenantSvc.GetTenantByExternalID(ctx, objectID)
		if err != nil {
			return "", errors.Wrapf(err, "while getting tenant by external ID")
		}

		return string(t.Type), nil

	default:
		return "", fmt.Errorf("unknown formation type %s", objectType)
	}
}

func (s *service) assign(ctx context.Context, tnt, objectID string, objectType graphql.FormationObjectType, formation *model.Formation, formationTemplate *model.FormationTemplate) error {
	if err := s.checkFormationTemplateTypes(ctx, tnt, objectID, objectType, formationTemplate); err != nil {
		return err
	}

	if err := s.modifyAssignedFormations(ctx, tnt, objectID, formation.Name, objectTypeToLabelableObject(objectType), addFormation); err != nil {
		if apperrors.IsNotFoundError(err) {
			labelInput := newLabelInput(formation.Name, objectID, objectTypeToLabelableObject(objectType))
			if err = s.labelService.CreateLabel(ctx, tnt, s.uuidService.Generate(), labelInput); err != nil {
				return err
			}
			return nil
		}
		return err
	}

	return nil
}

// UnassignFromScenarioLabel unassigns object from scenario label
func (s *service) UnassignFromScenarioLabel(ctx context.Context, tnt, objectID string, objectType graphql.FormationObjectType, formation *model.Formation) error {
	if objectType == graphql.FormationObjectTypeApplication ||
		objectType == graphql.FormationObjectTypeRuntime ||
		objectType == graphql.FormationObjectTypeRuntimeContext {
		return s.modifyAssignedFormations(ctx, tnt, objectID, formation.Name, objectTypeToLabelableObject(objectType), deleteFormation)
	}
	return nil
}

func (s *service) checkFormationTemplateTypes(ctx context.Context, tnt, objectID string, objectType graphql.FormationObjectType, formationTemplate *model.FormationTemplate) error {
	switch objectType {
	case graphql.FormationObjectTypeApplication:
		app, err := s.applicationRepository.GetByID(ctx, tnt, objectID)
		if err != nil {
			return errors.Wrapf(err, "while getting application with ID: %q", objectID)
		}
		if err := s.isValidApplicationType(ctx, tnt, objectID, formationTemplate); err != nil {
			return errors.Wrapf(err, "while validating application type for application %q", objectID)
		}
		if err := s.isValidApplication(app); err != nil {
			return errors.Wrapf(err, "while validating application with ID: %q", objectID)
		}
	case graphql.FormationObjectTypeRuntime:
		if _, err := s.runtimeRepo.GetByID(ctx, tnt, objectID); err != nil {
			return errors.Wrapf(err, "while getting runtime with ID: %q", objectID)
		}
		if err := s.isValidRuntimeType(ctx, tnt, objectID, formationTemplate); err != nil {
			return errors.Wrapf(err, "while validating runtime type")
		}
	case graphql.FormationObjectTypeRuntimeContext:
		runtimeCtx, err := s.runtimeContextRepo.GetByID(ctx, tnt, objectID)
		if err != nil {
			return errors.Wrapf(err, "while getting runtime context")
		}
		if err = s.isValidRuntimeType(ctx, tnt, runtimeCtx.RuntimeID, formationTemplate); err != nil {
			return errors.Wrapf(err, "while validating runtime type of runtime")
		}
	}
	return nil
}

// UnassignFormation unassigns object base on graphql.FormationObjectType.
//
// For objectType graphql.FormationObjectTypeApplication it removes the provided formation from the
// scenario label of the application.
//
// For objectTypes graphql.FormationObjectTypeRuntime and graphql.FormationObjectTypeRuntimeContext
// it removes the formation from the scenario label of the runtime/runtime context if the provided
// formation is NOT assigned from ASA and does nothing if it is assigned from ASA.
//
//	 Additionally, notifications are sent to the interested participants for that formation change.
//			- If objectType is graphql.FormationObjectTypeApplication:
//					- A notification about the unassigned application is sent to all the runtimes that are in the formation (either directly or via runtimeContext) and has configuration change webhook.
//	 			- A notification about the unassigned application is sent to all the applications that are in the formation and has application tenant mapping webhook.
//					- If the unassigned application has an application tenant mapping webhook, a notification about each application in the formation is sent to this application.
//					- If the unassigned application has a configuration change webhook, a notification about each runtime/runtimeContext in the formation is sent to this application.
//			- If objectType is graphql.FormationObjectTypeRuntime or graphql.FormationObjectTypeRuntimeContext:
//					- If the unassigned runtime/runtimeContext has configuration change webhook, a notification about each application in the formation is sent to this runtime.
//	  			- A notification about the unassigned runtime/runtimeContext is sent to all the applications that are in the formation and have configuration change webhook.
//
// For the formationAssignments that have their source or target field set to objectID:
//   - If the formationAssignment does not have notification associated with it
//   - the formation assignment is deleted
//   - If the formationAssignment is associated with a notification
//   - If the response from the notification is success
//   - the formationAssignment is deleted
//   - If the response from the notification is different from success
//   - the formation assignment is updated with an error
//
// After the processing of the formationAssignments the state is persisted regardless of whether there were any errors.
// If an error has occurred during the formationAssignment processing the unassign operation is rolled back(the updated
// with the error formationAssignments are already persisted in the database).
//
// For objectType graphql.FormationObjectTypeTenant it will
// delete the automatic scenario assignment with the caller and target tenant which then will unassign the right Runtime / RuntimeContexts based on the formation template's runtimeType.
func (s *service) UnassignFormation(ctx context.Context, tnt, objectID string, objectType graphql.FormationObjectType, formation model.Formation, ignoreASA bool) (f *model.Formation, err error) {
	log.C(ctx).Infof("Unassigning object with ID: %q of type: %q from formation %q", objectID, objectType, formation.Name)

	if !isObjectTypeAllowed(objectType) {
		return nil, fmt.Errorf("unknown formation type %s", objectType)
	}

	formationName := formation.Name
	ft, err := s.getFormationWithTemplate(ctx, formationName, tnt)
	if err != nil {
		return nil, errors.Wrapf(err, "while unassigning formation with name %q", formationName)
	}

	logger := log.C(ctx).WithField(log.FieldFormationID, ft.formation.ID)
	ctx = log.ContextWithLogger(ctx, logger)

	formationFromDB := ft.formation

	if isFormationComingFromASA, err := s.asaEngine.IsFormationComingFromASA(ctx, objectID, formation.Name, objectType); err != nil {
		return nil, err
	} else if !ignoreASA && isFormationComingFromASA {
		return formationFromDB, nil
	}

	joinPointDetails, err := s.prepareDetailsForUnassign(ctx, tnt, objectID, objectType, ft.formation, ft.formationTemplate)
	if err != nil {
		return nil, errors.Wrapf(err, "while preparing joinpoint details for target operation %q and constraint type %q", model.UnassignFormationOperation, model.PreOperation)
	}

	if err = s.constraintEngine.EnforceConstraints(ctx, formationconstraint.PreUnassign, joinPointDetails, ft.formationTemplate.ID); err != nil {
		return nil, errors.Wrapf(err, "while enforcing constraints for target operation %q and constraint type %q", model.UnassignFormationOperation, model.PreOperation)
	}

	if objectType == graphql.FormationObjectTypeTenant {
		asa, err := s.asaService.GetForScenarioName(ctx, formationName)
		if err != nil {
			return nil, err
		}
		if err = s.DeleteAutomaticScenarioAssignment(ctx, asa); err != nil {
			return nil, err
		}

		if err = s.constraintEngine.EnforceConstraints(ctx, formationconstraint.PostUnassign, joinPointDetails, ft.formationTemplate.ID); err != nil {
			return nil, errors.Wrapf(err, "while enforcing constraints for target operation %q and constraint type %q", model.UnassignFormationOperation, model.PostOperation)
		}

		return formationFromDB, nil
	}

	// We can reach this only if we are in INITIAL or DRAFT state and there are assigned objects to the formation
	// there are no notifications sent for them, and we have created formation assignments for them.
	// If we by any chance reach it from ERROR state, the formation should be empty, with no formation assignments in it, and the deletion shouldn't do anything.
	if formationFromDB.State != model.ReadyFormationState {
		log.C(ctx).Infof("Formation with id %q is not in %q state. Waiting for response on status API before sending notifications...", formationFromDB.ID, model.ReadyFormationState)
		err = s.formationAssignmentService.DeleteAssignmentsForObjectID(ctx, formationFromDB.ID, objectID)
		if err != nil {
			return nil, errors.Wrapf(err, "while deleting formationAssignments for object with type %q and ID %q", objectType, objectID)
		}
		err = s.UnassignFromScenarioLabel(ctx, tnt, objectID, objectType, formationFromDB)
		if err != nil && !apperrors.IsNotFoundError(err) {
			return nil, errors.Wrapf(err, "while unassigning from formation")
		}
		return ft.formation, nil
	}

	// We need the formation assignments data before updating them to DELETING state (and resetting their configuration) in the transaction below,
	// so in case of any failures that can happen before the processing of these formation assignments (e.g. generating notifications for them),
	// we could revert the changes made in the transaction below
	initialAssignmentsData, err := s.formationAssignmentService.ListFormationAssignmentsForObjectID(ctx, formationFromDB.ID, objectID)
	if err != nil {
		return nil, errors.Wrapf(err, "while listing formation assignments for object with type %q and ID %q", objectType, objectID)
	}

	initialAssignmentsClones := make([]*model.FormationAssignment, 0, len(initialAssignmentsData))
	initialParticipants := make(map[string]bool, len(initialAssignmentsData)*2)
	// If by any chance we are coming from the status API or are being called to clean up the scenario label,
	// we still want to check for the object that is unassigned
	initialParticipants[objectID] = true
	for _, ia := range initialAssignmentsData {
		initialAssignmentsClones = append(initialAssignmentsClones, ia.Clone())
		initialParticipants[ia.Source] = true
		initialParticipants[ia.Target] = true
	}

	// Flag that is used to determine whether to revert the changes made in the transaction below or not.
	// If any errors occur after we committed the transaction below but before the formation assignments processing, we need to revert them.
	// If errors occur after formation assignments processing, we should not revert them
	shouldRevertAssignmentsUpdateFromTransaction := true

	// In case of Unassign, we want to persist the formation assignments in DELETING state and resetting their configuration and error in isolated transaction
	// similar to the Assign operation and to cover the case when we have both type of webhook - sync and async.
	// So if the async notification was sent, and we're processing the sync notification, meanwhile the async participant sends
	// FA status update request, he will have the latest state of the formation assignment even when we didn't finish the sync notification processing.
	if err := s.executeInTransaction(ctx, func(ctxWithTransact context.Context) error {
		for _, ia := range initialAssignmentsData {
			if ia.SetStateToDeleting() {
				log.C(ctx).Infof("Update and persist in the DB '%s' state of formation assignment with ID: '%s'", ia.State, ia.ID)
				formationassignment.ResetAssignmentConfigAndError(ia)
				if err := s.formationAssignmentService.Update(ctxWithTransact, ia.ID, ia); err != nil {
					return errors.Wrapf(err, "while updating formation assignment with ID: '%s' to '%s' state", ia.ID, ia.State)
				}
			} else {
				log.C(ctx).Infof("State of formation assignment with ID %q is already in '%s', proceeding without updating it", ia.ID, ia.State)
			}
		}
		return nil
	}); err != nil {
		return nil, err
	}

	defer func() {
		if err == nil {
			return
		}

		if !shouldRevertAssignmentsUpdateFromTransaction {
			return
		}

		log.C(ctx).Infof("Reverting formation assignment changes that updated them to DELETING state and reset their configuration in the first transaction...")
		if terr := s.executeInTransaction(ctx, func(ctxWithTransact context.Context) error {
			for _, FAClone := range initialAssignmentsClones {
				if updateErr := s.formationAssignmentService.Update(ctxWithTransact, FAClone.ID, FAClone); updateErr != nil {
					log.C(ctx).WithError(updateErr).Errorf("while updating formation assignment with ID: %s", FAClone.ID)
					return updateErr
				}
			}

			return nil
		}); terr != nil {
			log.C(ctx).WithError(terr).Error("An error occurred while reverting formation assignments with their original data")
		}
	}()

	// It is important that all operations regarding formation assignments should be in the inner transaction
	tx, terr := s.transact.Begin()
	err = terr
	if err != nil {
		return nil, err
	}
	transactionCtx := persistence.SaveToContext(ctx, tx)
	defer s.transact.RollbackUnlessCommitted(transactionCtx, tx)

	requests, nerr := s.notificationsService.GenerateFormationAssignmentNotifications(transactionCtx, tnt, objectID, formationFromDB, model.UnassignFormation, objectType)
	err = nerr
	if err != nil {
		if apperrors.IsNotFoundError(err) {
			if commitErr := tx.Commit(); commitErr != nil {
				err = errors.Wrapf(
					errors.Wrapf(commitErr, "while committing transaction"),
					errors.Wrapf(nerr, "while generating formation assignment notifications").Error(),
				)
				return nil, err
			}

			return formationFromDB, nil
		}
		return nil, errors.Wrapf(err, "while generating notifications for %s unassignment", objectType)
	}

	if nerr = s.formationAssignmentService.ProcessFormationAssignments(transactionCtx, initialAssignmentsData, requests, s.formationAssignmentService.CleanupFormationAssignment, model.UnassignFormation); nerr != nil {
		err = nerr
		if commitErr := tx.Commit(); commitErr != nil {
			err = errors.Wrapf(
				errors.Wrapf(commitErr, "while committing transaction"),
				errors.Wrapf(nerr, "while processing formation assignments").Error(),
			)
			return nil, err
		}

		shouldRevertAssignmentsUpdateFromTransaction = false
		return nil, err
	}

	nerr = tx.Commit()
	err = nerr
	if err != nil {
		return nil, errors.Wrapf(err, "while committing transaction")
	}
	// The formation assignments processing executed in the current transaction has finished,
	// and if an error occurred in any of the operations executed afterward should not revert the initially updated formation assignments in the first transaction.
	shouldRevertAssignmentsUpdateFromTransaction = false

	// It is important that we have committed the previous transaction before formation assignments are listed
	// They could be deleted by either it or another operation altogether (e.g. async API status report)
	scenarioTx, terr := s.transact.Begin()
	err = terr
	if terr != nil {
		return nil, terr
	}
	scenarioTransactionCtx := persistence.SaveToContext(ctx, scenarioTx)
	defer s.transact.RollbackUnlessCommitted(scenarioTransactionCtx, scenarioTx)

	for participantID := range initialParticipants {
		pendingAsyncAssignments, nerr := s.formationAssignmentService.ListFormationAssignmentsForObjectID(scenarioTransactionCtx, formationFromDB.ID, participantID)
		err = nerr
		if err != nil {
			return nil, errors.Wrapf(err, "while listing formationAssignments for object with type %q and ID %q", objectType, participantID)
		}

		if len(pendingAsyncAssignments) == 0 {
			log.C(ctx).Infof("There are no formation assignments left for formation with ID: %q. Unassigning the object with type %q and ID %q from formation %q", formationFromDB.ID, objectType, objectID, formationFromDB.ID)
			err = s.UnassignFromScenarioLabel(scenarioTransactionCtx, tnt, participantID, objectType, formationFromDB)
			if err != nil && !apperrors.IsNotFoundError(err) {
				return nil, errors.Wrapf(err, "while unassigning from formation")
			}
		}
	}

	err = scenarioTx.Commit()
	if err != nil {
		return nil, errors.Wrapf(err, "while committing transaction")
	}

	if err = s.constraintEngine.EnforceConstraints(ctx, formationconstraint.PostUnassign, joinPointDetails, ft.formationTemplate.ID); err != nil {
		return nil, errors.Wrapf(err, "while enforcing constraints for target operation %q and constraint type %q", model.UnassignFormationOperation, model.PostOperation)
	}

	return formationFromDB, nil
}

<<<<<<< HEAD
func (s *service) UnassignFormationIgnoreASA(ctx context.Context, tnt, objectID string, objectType graphql.FormationObjectType, formation model.Formation) (f *model.Formation, err error) {
	return s.UnassignFormation(ctx, tnt, objectID, objectType, formation, true)
}

// FinalizeDraftFormation changes the formation state do initial and start processing the formation and formation assignment notifications
=======
// FinalizeDraftFormation changes the formation state to initial and start processing the formation and formation assignment notifications
>>>>>>> 6d13c916
func (s *service) FinalizeDraftFormation(ctx context.Context, formationID string) (*model.Formation, error) {
	logger := log.C(ctx).WithField(log.FieldFormationID, formationID)
	ctx = log.ContextWithLogger(ctx, logger)

	log.C(ctx).Infof("Finalizing formation with ID: %q", formationID)
	tenantID, err := tenant.LoadFromContext(ctx)
	if err != nil {
		return nil, errors.Wrapf(err, "while loading tenant from context")
	}

	formation, err := s.formationRepository.Get(ctx, formationID, tenantID)
	if err != nil {
		return nil, errors.Wrapf(err, "while getting formation with ID %q for tenant %q", formationID, tenantID)
	}

	if formation.State != model.DraftFormationState {
		return nil, errors.Errorf("The formation with ID %s is not in %s state", formationID, model.DraftFormationState)
	}

	fTmpl, err := s.formationTemplateRepository.Get(ctx, formation.FormationTemplateID)
	if err != nil {
		return nil, errors.Wrapf(err, "An error occurred while getting formation template with ID: %q", formation.FormationTemplateID)
	}

	formationTemplateID := fTmpl.ID

	formationTemplateWebhooks, err := s.webhookRepository.ListByReferenceObjectIDGlobal(ctx, formationTemplateID, model.FormationTemplateWebhookReference)
	if err != nil {
		return nil, errors.Wrapf(err, "when listing formation lifecycle webhooks for formation template with ID: %q", formationTemplateID)
	}

	newState := model.ReadyFormationState
	if len(formationTemplateWebhooks) > 0 {
		newState = model.InitialFormationState
	}

	log.C(ctx).Infof("Setting formation with ID: %s to: %s state and starting resynchronization", formationID, newState)
	formation.State = newState

	formationStateTx, err := s.transact.Begin()
	if err != nil {
		return nil, err
	}
	formationStateTransactionCtx := persistence.SaveToContext(ctx, formationStateTx)

	defer s.transact.RollbackUnlessCommitted(formationStateTransactionCtx, formationStateTx)

	if err = s.Update(formationStateTransactionCtx, formation); err != nil {
		return nil, err
	}

	err = formationStateTx.Commit()
	if err != nil {
		return nil, err
	}

	return s.resynchronizeFormation(ctx, formation, tenantID, false)
}

// ResynchronizeFormationNotifications sends all notifications that are in error or initial state
func (s *service) ResynchronizeFormationNotifications(ctx context.Context, formationID string, shouldReset bool) (*model.Formation, error) {
	logger := log.C(ctx).WithField(log.FieldFormationID, formationID)
	ctx = log.ContextWithLogger(ctx, logger)

	tenantID, err := tenant.LoadFromContext(ctx)
	if err != nil {
		return nil, errors.Wrapf(err, "while loading tenant from context")
	}

	formation, err := s.formationRepository.Get(ctx, formationID, tenantID)
	if err != nil {
		return nil, errors.Wrapf(err, "while getting formation with ID %q for tenant %q", formationID, tenantID)
	}
	log.C(ctx).Infof("Resynchronizing formation with ID: %s and name: %s", formationID, formation.Name)

	return s.resynchronizeFormation(ctx, formation, tenantID, shouldReset)
}

func (s *service) resynchronizeFormation(ctx context.Context, formation *model.Formation, tenantID string, shouldReset bool) (*model.Formation, error) {
	if formation.State == model.DraftFormationState {
		return nil, errors.Errorf("Formations in state %s can not be resynchronized", model.DraftFormationState)
	}

	if formation.State != model.ReadyFormationState {
		previousState := formation.State
		resynchronizedFormation, isDeleted, err := s.resynchronizeFormationNotifications(ctx, tenantID, formation, previousState)
		if err != nil {
			return nil, errors.Wrapf(err, "while resynchronizing formation notifications for formation with ID %q", formation.ID)
		}
		if isDeleted {
			return resynchronizedFormation, nil
		}
		if resynchronizedFormation.State != model.ReadyFormationState {
			return resynchronizedFormation, nil
		}
	}

	return s.resynchronizeFormationAssignmentNotifications(ctx, tenantID, formation, shouldReset)
}

func (s *service) resynchronizeFormationAssignmentNotifications(ctx context.Context, tenantID string, formation *model.Formation, shouldReset bool) (*model.Formation, error) {
	resyncableFormationAssignments := make([]*model.FormationAssignment, 0)
	failedDeleteErrorFormationAssignments := make([]*model.FormationAssignment, 0)
	assignmentMappingNoNotificationPairs := make([]*formationassignment.AssignmentMappingPairWithOperation, 0)
	assignmentMappingSyncPairs := make([]*formationassignment.AssignmentMappingPairWithOperation, 0)
	assignmentMappingAsyncPairs := make([]*formationassignment.AssignmentMappingPairWithOperation, 0)

	formationID := formation.ID
	if err := s.executeInTransaction(ctx, func(ctxWithTransact context.Context) error {
		if shouldReset {
			formationTemplate, err := s.formationTemplateRepository.Get(ctxWithTransact, formation.FormationTemplateID)
			if err != nil {
				return errors.Wrapf(err, "while getting formation template with ID %q", formation.FormationTemplateID)
			}
			if !formationTemplate.SupportsReset {
				return apperrors.NewInvalidOperationError(fmt.Sprintf("formation template %q does not support resetting", formationTemplate.Name))
			}
			assignmentsForFormation, err := s.formationAssignmentService.GetAssignmentsForFormation(ctxWithTransact, tenantID, formationID)
			if err != nil {
				return errors.Wrapf(err, "while getting formation assignments for formation with ID %q", formationID)
			}
			for _, assignment := range assignmentsForFormation {
				assignment.State = string(model.InitialAssignmentState)
				formationassignment.ResetAssignmentConfigAndError(assignment) // reset the assignments
				err = s.formationAssignmentService.Update(ctxWithTransact, assignment.ID, assignment)
				if err != nil {
					return err
				}
			}
		}

		resyncableFAs, err := s.formationAssignmentService.GetAssignmentsForFormationWithStates(ctxWithTransact, tenantID, formationID, model.ResynchronizableFormationAssignmentStates)
		if err != nil {
			return errors.Wrap(err, "while getting formation assignments with synchronizing and error states")
		}

		for _, rfa := range resyncableFAs {
			if rfa.State == string(model.DeleteErrorAssignmentState) {
				failedDeleteErrorFormationAssignments = append(failedDeleteErrorFormationAssignments, rfa)
			}
		}
		resyncableFormationAssignments = resyncableFAs

		for _, fa := range resyncableFormationAssignments {
			logger := log.C(ctx).WithField(log.FieldFormationAssignmentID, fa.ID)
			ctx = log.ContextWithLogger(ctx, logger)

			operation := fa.GetOperation()
			var notificationForReverseFA *webhookclient.FormationAssignmentNotificationRequest
			notificationForFA, err := s.formationAssignmentNotificationService.GenerateFormationAssignmentNotification(ctxWithTransact, fa, operation)
			if err != nil {
				return err
			}

			reverseFA, err := s.formationAssignmentService.GetReverseBySourceAndTarget(ctxWithTransact, fa.FormationID, fa.Source, fa.Target)
			if err != nil && !apperrors.IsNotFoundError(err) {
				return err
			}
			if reverseFA != nil {
				notificationForReverseFA, err = s.formationAssignmentNotificationService.GenerateFormationAssignmentNotification(ctxWithTransact, reverseFA, operation)
				if err != nil && !apperrors.IsNotFoundError(err) {
					return err
				}
			}

			var reverseReqMapping *formationassignment.FormationAssignmentRequestMapping
			if reverseFA != nil || notificationForReverseFA != nil {
				reverseReqMapping = &formationassignment.FormationAssignmentRequestMapping{
					Request:             notificationForReverseFA,
					FormationAssignment: reverseFA,
				}
			}

			faClone := fa.Clone()
			if notificationForFA != nil && operation == model.UnassignFormation {
				faClone.SetStateToDeleting()
				formationassignment.ResetAssignmentConfigAndError(faClone)
				if err := s.formationAssignmentService.Update(ctxWithTransact, faClone.ID, faClone); err != nil {
					return errors.Wrapf(err, "while updating formation assignment with ID: '%s' to '%s' state", faClone.ID, faClone.State)
				}
			}
			if operation == model.AssignFormation {
				faClone.State = string(model.InitialAssignmentState)
				// Cleanup the error if present as new notification will be sent. The previous configuration should be left intact.
				faClone.Error = nil
				if err := s.formationAssignmentService.Update(ctxWithTransact, faClone.ID, faClone); err != nil {
					return errors.Wrapf(err, "while updating formation assignment with ID: '%s' to '%s' state", faClone.ID, faClone.State)
				}
			}

			assignmentPair := formationassignment.AssignmentMappingPairWithOperation{
				AssignmentMappingPair: &formationassignment.AssignmentMappingPair{
					AssignmentReqMapping: &formationassignment.FormationAssignmentRequestMapping{
						Request:             notificationForFA,
						FormationAssignment: fa,
					},
					ReverseAssignmentReqMapping: reverseReqMapping,
				},
				Operation: operation,
			}

			// We separate the assignment pairs in 3 groups
			// 1. With no requests for the assignment
			// 2. With synchronous webhook requests for the assignments
			// 3. With asynchronous webhook requests for the assignments
			// We do this, so that we can order the processing of the formation assignments
			// This makes the notification count deterministic (we don't send asynchronous notifications before synchronous ones),
			// and we assure that the notification receivers always receive the reverse as READY,
			// if it has no request associated, rather than being sometimes INITIAL, sometimes READY.
			if notificationForFA == nil {
				assignmentMappingNoNotificationPairs = append(assignmentMappingNoNotificationPairs, &assignmentPair)
			} else if notificationForFA != nil &&
				notificationForFA.Webhook != nil &&
				notificationForFA.Webhook.Mode != nil &&
				*notificationForFA.Webhook.Mode == graphql.WebhookModeAsyncCallback {
				assignmentMappingAsyncPairs = append(assignmentMappingAsyncPairs, &assignmentPair)
			} else {
				assignmentMappingSyncPairs = append(assignmentMappingSyncPairs, &assignmentPair)
			}
		}

		return nil
	}); err != nil {
		return nil, err
	}

	alreadyProcessedFAs := make(map[string]bool, 0)
	assignmentMappingPairs := append(assignmentMappingNoNotificationPairs, append(assignmentMappingSyncPairs, assignmentMappingAsyncPairs...)...)
	var errs *multierror.Error
	if err := s.executeInTransaction(ctx, func(ctxWithTransact context.Context) error {
		for _, assignmentPair := range assignmentMappingPairs {
			if alreadyProcessedFAs[assignmentPair.AssignmentReqMapping.FormationAssignment.ID] {
				continue
			}
			switch assignmentPair.Operation {
			case model.AssignFormation:
				isReverseProcessed, err := s.formationAssignmentService.ProcessFormationAssignmentPair(ctxWithTransact, assignmentPair)
				if err != nil {
					errs = multierror.Append(errs, err)
				}
				// It is probably impossible for the reverse assignment to be nil if the reverse is processed, but it's better to safeguard against it anyway
				if isReverseProcessed && assignmentPair.ReverseAssignmentReqMapping != nil && assignmentPair.ReverseAssignmentReqMapping.FormationAssignment != nil {
					alreadyProcessedFAs[assignmentPair.ReverseAssignmentReqMapping.FormationAssignment.ID] = true
				}
			case model.UnassignFormation:
				if _, err := s.formationAssignmentService.CleanupFormationAssignment(ctxWithTransact, assignmentPair); err != nil {
					errs = multierror.Append(errs, err)
				}
			}
		}

		return nil
	}); err != nil {
		return nil, err
	}

	if len(failedDeleteErrorFormationAssignments) > 0 {
		objectIDToTypeMap := make(map[string]graphql.FormationObjectType, len(failedDeleteErrorFormationAssignments)*2)
		for _, assignment := range failedDeleteErrorFormationAssignments {
			objectIDToTypeMap[assignment.Source] = formationAssignmentTypeToFormationObjectType(assignment.SourceType)
			objectIDToTypeMap[assignment.Target] = formationAssignmentTypeToFormationObjectType(assignment.TargetType)
		}

		if err := s.executeInTransaction(ctx, func(ctxWithTransact context.Context) error {
			for objectID, objectType := range objectIDToTypeMap {
				leftAssignmentsInFormation, err := s.formationAssignmentService.ListFormationAssignmentsForObjectID(ctxWithTransact, formation.ID, objectID)
				if err != nil {
					return errors.Wrapf(err, "while listing formationAssignments for object with type %q and ID %q", objectType, objectID)
				}

				if len(leftAssignmentsInFormation) == 0 {
					log.C(ctx).Infof("There are no formation assignments left for formation with ID: %q. Unassigning the object with type %q and ID %q from formation %q", formation.ID, objectType, objectID, formation.ID)
					err = s.UnassignFromScenarioLabel(ctxWithTransact, tenantID, objectID, objectType, formation)
					if err != nil && !apperrors.IsNotFoundError(err) {
						return errors.Wrapf(err, "while unassigning the object with type %q and ID %q", objectType, objectID)
					}
				}
			}

			return nil
		}); err != nil {
			return nil, err
		}
	}

	return formation, errs.ErrorOrNil()
}

func (s *service) resynchronizeFormationNotifications(ctx context.Context, tenantID string, formation *model.Formation, previousState model.FormationState) (*model.Formation, bool, error) {
	formationResyncTx, err := s.transact.Begin()
	if err != nil {
		return nil, false, err
	}
	formationResyncTransactionCtx := persistence.SaveToContext(ctx, formationResyncTx)

	defer s.transact.RollbackUnlessCommitted(formationResyncTransactionCtx, formationResyncTx)

	fTmpl, err := s.formationTemplateRepository.Get(formationResyncTransactionCtx, formation.FormationTemplateID)
	if err != nil {
		return nil, false, errors.Wrapf(err, "An error occurred while getting formation template with ID: %q", formation.FormationTemplateID)
	}
	formationTemplateID := fTmpl.ID
	formationTemplateName := fTmpl.Name
	formationID := formation.ID

	formationTemplateWebhooks, err := s.webhookRepository.ListByReferenceObjectIDGlobal(formationResyncTransactionCtx, formationTemplateID, model.FormationTemplateWebhookReference)
	if err != nil {
		return nil, false, errors.Wrapf(err, "when listing formation lifecycle webhooks for formation template with ID: %q", formationTemplateID)
	}
	operation := determineFormationOperationFromState(formation.State)
	errorState := determineFormationErrorStateFromOperation(operation)

	formationReqs, err := s.notificationsService.GenerateFormationNotifications(formationResyncTransactionCtx, formationTemplateWebhooks, tenantID, formation, formationTemplateName, formationTemplateID, operation)
	if err != nil {
		return nil, false, errors.Wrapf(err, "while generating notifications for formation with ID: %q and name: %q", formationID, formation.Name)
	}

	for _, formationReq := range formationReqs {
		if err = s.processFormationNotifications(formationResyncTransactionCtx, formation, formationReq, errorState); err != nil {
			processErr := errors.Wrapf(err, "while processing notifications for formation with ID: %q and name: %q", formationID, formation.Name)
			log.C(ctx).Error(processErr)
			return nil, false, processErr
		}
		if errorState == model.DeleteErrorFormationState && formation.State == model.ReadyFormationState && formationReq.Webhook != nil && formationReq.Webhook.Mode != nil && *formationReq.Webhook.Mode == graphql.WebhookModeSync {
			if err = s.DeleteFormationEntityAndScenarios(formationResyncTransactionCtx, tenantID, formation.Name); err != nil {
				return nil, false, errors.Wrapf(err, "while deleting formation with name %s", formation.Name)
			}
		}
	}

	if previousState == model.DeleteErrorFormationState && formation.State == model.ReadyFormationState {
		err = formationResyncTx.Commit()
		if err != nil {
			return nil, false, err
		}
		return formation, true, nil
	}

	formation, err = s.formationRepository.Get(formationResyncTransactionCtx, formationID, tenantID)
	if err != nil {
		return nil, false, errors.Wrapf(err, "while getting formation with ID %q for tenant %q", formationID, tenantID)
	}

	err = formationResyncTx.Commit()
	if err != nil {
		return nil, false, err
	}

	return formation, false, nil
}

// CreateAutomaticScenarioAssignment creates a new AutomaticScenarioAssignment for a given ScenarioName, Tenant and TargetTenantID
// It also ensures that all runtimes(or/and runtime contexts) with given scenarios are assigned for the TargetTenantID
func (s *service) CreateAutomaticScenarioAssignment(ctx context.Context, in *model.AutomaticScenarioAssignment) (*model.AutomaticScenarioAssignment, error) {
	tenantID, err := tenant.LoadFromContext(ctx)
	if err != nil {
		return nil, err
	}

	in.Tenant = tenantID
	if err := s.validateThatScenarioExists(ctx, in); err != nil {
		return nil, err
	}

	if err = s.repo.Create(ctx, in); err != nil {
		if apperrors.IsNotUniqueError(err) {
			return nil, apperrors.NewInvalidOperationError("a given scenario already has an assignment")
		}

		return nil, errors.Wrap(err, "while persisting Assignment")
	}

	if err = s.asaEngine.EnsureScenarioAssigned(ctx, in, s.AssignFormation); err != nil {
		return nil, errors.Wrap(err, "while assigning scenario to runtimes matching selector")
	}

	return in, nil
}

// DeleteAutomaticScenarioAssignment deletes the assignment for a given scenario in a scope of a tenant
// It also removes corresponding assigned scenarios for the ASA
func (s *service) DeleteAutomaticScenarioAssignment(ctx context.Context, in *model.AutomaticScenarioAssignment) error {
	tenantID, err := tenant.LoadFromContext(ctx)
	if err != nil {
		return errors.Wrap(err, "while loading tenant from context")
	}

	if err = s.repo.DeleteForScenarioName(ctx, tenantID, in.ScenarioName); err != nil {
		return errors.Wrap(err, "while deleting the Assignment")
	}

	if err = s.asaEngine.RemoveAssignedScenario(ctx, in, s.UnassignFormationIgnoreASA); err != nil {
		return errors.Wrap(err, "while unassigning scenario from runtimes")
	}

	return nil
}

// RemoveAssignedScenarios removes all the scenarios that are coming from any of the provided ASAs
func (s *service) RemoveAssignedScenarios(ctx context.Context, in []*model.AutomaticScenarioAssignment) error {
	for _, asa := range in {
		if err := s.asaEngine.RemoveAssignedScenario(ctx, asa, s.UnassignFormationIgnoreASA); err != nil {
			return errors.Wrapf(err, "while deleting automatic scenario assigment: %s", asa.ScenarioName)
		}
	}
	return nil
}

// DeleteManyASAForSameTargetTenant deletes a list of ASAs for the same targetTenant
// It also removes corresponding scenario assignments coming from the ASAs
func (s *service) DeleteManyASAForSameTargetTenant(ctx context.Context, in []*model.AutomaticScenarioAssignment) error {
	tenantID, err := tenant.LoadFromContext(ctx)
	if err != nil {
		return err
	}

	targetTenant, err := s.ensureSameTargetTenant(in)
	if err != nil {
		return errors.Wrap(err, "while ensuring input is valid")
	}

	if err = s.repo.DeleteForTargetTenant(ctx, tenantID, targetTenant); err != nil {
		return errors.Wrap(err, "while deleting the Assignments")
	}

	if err = s.RemoveAssignedScenarios(ctx, in); err != nil {
		return errors.Wrap(err, "while unassigning scenario from runtimes")
	}

	return nil
}

func (s *service) GetScenariosFromMatchingASAs(ctx context.Context, objectID string, objType graphql.FormationObjectType) ([]string, error) {
	return s.asaEngine.GetScenariosFromMatchingASAs(ctx, objectID, objType)
}

// MergeScenariosFromInputLabelsAndAssignments merges all the scenarios that are part of the resource labels (already added + to be added with the current operation)
// with all the scenarios that should be assigned based on ASAs.
func (s *service) MergeScenariosFromInputLabelsAndAssignments(ctx context.Context, inputLabels map[string]interface{}, runtimeID string) ([]interface{}, error) {
	scenariosFromAssignments, err := s.asaEngine.GetScenariosFromMatchingASAs(ctx, runtimeID, graphql.FormationObjectTypeRuntime)
	scenariosSet := make(map[string]struct{}, len(scenariosFromAssignments))

	if err != nil {
		return nil, errors.Wrapf(err, "while getting scenarios for selector labels")
	}

	for _, scenario := range scenariosFromAssignments {
		scenariosSet[scenario] = struct{}{}
	}

	scenariosFromInput, isScenarioLabelInInput := inputLabels[model.ScenariosKey]

	if isScenarioLabelInInput {
		scenarioLabels, err := label.ValueToStringsSlice(scenariosFromInput)
		if err != nil {
			return nil, errors.Wrap(err, "while converting scenarios label to a string slice")
		}

		for _, scenario := range scenarioLabels {
			scenariosSet[scenario] = struct{}{}
		}
	}

	scenarios := make([]interface{}, 0, len(scenariosSet))
	for k := range scenariosSet {
		scenarios = append(scenarios, k)
	}
	return scenarios, nil
}

func (s *service) SetFormationToErrorState(ctx context.Context, formation *model.Formation, errorMessage string, errorCode formationassignment.AssignmentErrorCode, state model.FormationState) error {
	log.C(ctx).Infof("Setting formation with ID: %q to state: %q", formation.ID, state)
	formation.State = state

	formationError := formationassignment.AssignmentError{
		Message:   errorMessage,
		ErrorCode: errorCode,
	}

	marshaledErr, err := json.Marshal(formationError)
	if err != nil {
		return errors.Wrapf(err, "While preparing error message for formation with ID: %q", formation.ID)
	}
	formation.Error = marshaledErr

	if err := s.formationRepository.Update(ctx, formation); err != nil {
		if state == model.DeleteErrorFormationState && (apperrors.IsNotFoundError(err) || apperrors.IsUnauthorizedError(err)) { // the not found error is disguised behind the unauthorized error in case of update
			return nil
		}
		return err
	}
	return nil
}

// MatchingFunc provides signature for functions used for matching asa against runtimeID
type MatchingFunc func(ctx context.Context, asa *model.AutomaticScenarioAssignment, runtimeID string) (bool, error)

func (s *service) modifyFormations(ctx context.Context, tnt, formationName string, modificationFunc modificationFunc) error {
	def, err := s.labelDefRepository.GetByKey(ctx, tnt, model.ScenariosKey)
	if err != nil {
		return errors.Wrapf(err, "while getting `%s` label definition", model.ScenariosKey)
	}
	if def.Schema == nil {
		return fmt.Errorf("missing schema for `%s` label definition", model.ScenariosKey)
	}

	formationNames, err := labeldef.ParseFormationsFromSchema(def.Schema)
	if err != nil {
		return err
	}

	formationNames = modificationFunc(formationNames, formationName)

	schema, err := labeldef.NewSchemaForFormations(formationNames)
	if err != nil {
		return errors.Wrap(err, "while parsing scenarios")
	}

	if err = s.labelDefService.ValidateExistingLabelsAgainstSchema(ctx, schema, tnt, model.ScenariosKey); err != nil {
		return err
	}
	if err = s.labelDefService.ValidateAutomaticScenarioAssignmentAgainstSchema(ctx, schema, tnt, model.ScenariosKey); err != nil {
		return errors.Wrap(err, "while validating Scenario Assignments against a new schema")
	}

	return s.labelDefRepository.UpdateWithVersion(ctx, model.LabelDefinition{
		ID:      def.ID,
		Tenant:  tnt,
		Key:     model.ScenariosKey,
		Schema:  &schema,
		Version: def.Version,
	})
}

func (s *service) modifyAssignedFormations(ctx context.Context, tnt, objectID, formationName string, objectType model.LabelableObject, modificationFunc modificationFunc) error {
	log.C(ctx).Infof("Modifying formation with name: %q for object with type: %q and ID: %q", formationName, objectType, objectID)

	labelInput := newLabelInput(formationName, objectID, objectType)
	existingLabel, err := s.labelService.GetLabel(ctx, tnt, labelInput)
	if err != nil {
		return err
	}

	existingFormations, err := label.ValueToStringsSlice(existingLabel.Value)
	if err != nil {
		return err
	}

	formations := modificationFunc(existingFormations, formationName)

	// can not set scenario label to empty value, violates the scenario label definition
	if len(formations) == 0 {
		log.C(ctx).Infof("After the modifications, the %q label is empty. Deleting empty label...", model.ScenariosKey)
		if err = s.labelRepository.Delete(ctx, tnt, objectType, objectID, model.ScenariosKey); err != nil {
			if apperrors.IsUnauthorizedError(err) {
				return apperrors.NewNotFoundError(resource.Label, existingLabel.ID)
			}
			return err
		}
		return nil
	}

	labelInput.Value = formations
	labelInput.Version = existingLabel.Version
	log.C(ctx).Infof("Updating formations list to %q", formations)
	if err = s.labelService.UpdateLabel(ctx, tnt, existingLabel.ID, labelInput); err != nil {
		if apperrors.IsUnauthorizedError(err) || apperrors.IsNewInvalidOperationError(err) {
			return apperrors.NewNotFoundError(resource.Label, existingLabel.ID)
		}
		return err
	}
	return nil
}

type modificationFunc func(formationNames []string, formationName string) []string

func addFormation(formationNames []string, formationName string) []string {
	for _, f := range formationNames {
		if f == formationName {
			return formationNames
		}
	}

	return append(formationNames, formationName)
}

func deleteFormation(formations []string, formation string) []string {
	filteredFormations := make([]string, 0, len(formations))
	for _, f := range formations {
		if f != formation {
			filteredFormations = append(filteredFormations, f)
		}
	}

	return filteredFormations
}

func newLabelInput(formation, objectID string, objectType model.LabelableObject) *model.LabelInput {
	return &model.LabelInput{
		Key:        model.ScenariosKey,
		Value:      []string{formation},
		ObjectID:   objectID,
		ObjectType: objectType,
		Version:    0,
	}
}

func newAutomaticScenarioAssignmentModel(formation, callerTenant, targetTenant string) *model.AutomaticScenarioAssignment {
	return &model.AutomaticScenarioAssignment{
		ScenarioName:   formation,
		Tenant:         callerTenant,
		TargetTenantID: targetTenant,
	}
}

func objectTypeToLabelableObject(objectType graphql.FormationObjectType) (labelableObj model.LabelableObject) {
	switch objectType {
	case graphql.FormationObjectTypeApplication:
		labelableObj = model.ApplicationLabelableObject
	case graphql.FormationObjectTypeRuntime:
		labelableObj = model.RuntimeLabelableObject
	case graphql.FormationObjectTypeTenant:
		labelableObj = model.TenantLabelableObject
	case graphql.FormationObjectTypeRuntimeContext:
		labelableObj = model.RuntimeContextLabelableObject
	}
	return labelableObj
}

func formationAssignmentTypeToFormationObjectType(objectType model.FormationAssignmentType) (formationObjectType graphql.FormationObjectType) {
	switch objectType {
	case model.FormationAssignmentTypeApplication:
		formationObjectType = graphql.FormationObjectTypeApplication
	case model.FormationAssignmentTypeRuntime:
		formationObjectType = graphql.FormationObjectTypeRuntime
	case model.FormationAssignmentTypeRuntimeContext:
		formationObjectType = graphql.FormationObjectTypeRuntimeContext
	}
	return formationObjectType
}

func (s *service) ensureSameTargetTenant(in []*model.AutomaticScenarioAssignment) (string, error) {
	if len(in) == 0 || in[0] == nil {
		return "", apperrors.NewInternalError("expected at least one item in Assignments slice")
	}

	targetTenant := in[0].TargetTenantID

	for _, item := range in {
		if item != nil && item.TargetTenantID != targetTenant {
			return "", apperrors.NewInternalError("all input items have to have the same target tenant")
		}
	}

	return targetTenant, nil
}

func (s *service) validateThatScenarioExists(ctx context.Context, in *model.AutomaticScenarioAssignment) error {
	availableScenarios, err := s.getAvailableScenarios(ctx, in.Tenant)
	if err != nil {
		return err
	}

	for _, av := range availableScenarios {
		if av == in.ScenarioName {
			return nil
		}
	}

	return apperrors.NewNotFoundError(resource.AutomaticScenarioAssigment, in.ScenarioName)
}

func (s *service) getAvailableScenarios(ctx context.Context, tenantID string) ([]string, error) {
	out, err := s.labelDefService.GetAvailableScenarios(ctx, tenantID)
	if err != nil {
		return nil, errors.Wrap(err, "while getting available scenarios")
	}
	return out, nil
}

func (s *service) createFormation(ctx context.Context, tenant, templateID, formationName string, state model.FormationState) (*model.Formation, error) {
	formation := &model.Formation{
		ID:                  s.uuidService.Generate(),
		TenantID:            tenant,
		FormationTemplateID: templateID,
		Name:                formationName,
		State:               state,
	}

	log.C(ctx).Debugf("Creating formation with name: %q and template ID: %q...", formationName, templateID)
	if err := s.formationRepository.Create(ctx, formation); err != nil {
		log.C(ctx).Errorf("An error occurred while creating formation with name: %q and template ID: %q", formationName, templateID)
		return nil, errors.Wrapf(err, "An error occurred while creating formation with name: %q and template ID: %q", formationName, templateID)
	}

	return formation, nil
}

type formationWithTemplate struct {
	formation         *model.Formation
	formationTemplate *model.FormationTemplate
}

func (s *service) getFormationWithTemplate(ctx context.Context, formationName, tnt string) (*formationWithTemplate, error) {
	formation, err := s.formationRepository.GetByName(ctx, formationName, tnt)
	if err != nil {
		log.C(ctx).Errorf("An error occurred while getting formation by name: %q: %v", formationName, err)
		return nil, errors.Wrapf(err, "An error occurred while getting formation by name: %q", formationName)
	}

	template, err := s.formationTemplateRepository.Get(ctx, formation.FormationTemplateID)
	if err != nil {
		log.C(ctx).Errorf("An error occurred while getting formation template by ID: %q: %v", formation.FormationTemplateID, err)
		return nil, errors.Wrapf(err, "An error occurred while getting formation template by ID: %q", formation.FormationTemplateID)
	}

	return &formationWithTemplate{formation: formation, formationTemplate: template}, nil
}

func (s *service) isValidRuntimeType(ctx context.Context, tnt string, runtimeID string, formationTemplate *model.FormationTemplate) error {
	runtimeTypeLabel, err := s.labelService.GetLabel(ctx, tnt, &model.LabelInput{
		Key:        s.runtimeTypeLabelKey,
		ObjectID:   runtimeID,
		ObjectType: model.RuntimeLabelableObject,
	})
	if err != nil {
		return errors.Wrapf(err, "while getting label %q for runtime with ID %q", s.runtimeTypeLabelKey, runtimeID)
	}

	runtimeType, ok := runtimeTypeLabel.Value.(string)
	if !ok {
		return apperrors.NewInvalidOperationError(fmt.Sprintf("missing runtimeType for formation template %q, allowing only %q", formationTemplate.Name, formationTemplate.RuntimeTypes))
	}
	isAllowed := false
	for _, allowedType := range formationTemplate.RuntimeTypes {
		if allowedType == runtimeType {
			isAllowed = true
			break
		}
	}
	if !isAllowed {
		return apperrors.NewInvalidOperationError(fmt.Sprintf("unsupported runtimeType %q for formation template %q, allowing only %q", runtimeType, formationTemplate.Name, formationTemplate.RuntimeTypes))
	}
	return nil
}

func (s *service) isValidApplication(application *model.Application) error {
	if application.DeletedAt != nil {
		return apperrors.NewInvalidOperationError(fmt.Sprintf("application with ID %q is currently being deleted", application.ID))
	}
	if !application.Ready {
		return apperrors.NewInvalidOperationError(fmt.Sprintf("application with ID %q is not ready", application.ID))
	}
	return nil
}

func (s *service) isValidApplicationType(ctx context.Context, tnt string, applicationID string, formationTemplate *model.FormationTemplate) error {
	applicationTypeLabel, err := s.labelService.GetLabel(ctx, tnt, &model.LabelInput{
		Key:        s.applicationTypeLabelKey,
		ObjectID:   applicationID,
		ObjectType: model.ApplicationLabelableObject,
	})
	if err != nil {
		return errors.Wrapf(err, "while getting label %q for application with ID %q", s.applicationTypeLabelKey, applicationID)
	}

	applicationType, ok := applicationTypeLabel.Value.(string)
	if !ok {
		return apperrors.NewInvalidOperationError(fmt.Sprintf("missing %s label for formation template %q, allowing only %q", s.applicationTypeLabelKey, formationTemplate.Name, formationTemplate.ApplicationTypes))
	}
	isAllowed := false
	for _, allowedType := range formationTemplate.ApplicationTypes {
		if allowedType == applicationType {
			isAllowed = true
			break
		}
	}
	if !isAllowed {
		return apperrors.NewInvalidOperationError(fmt.Sprintf("unsupported applicationType %q for formation template %q, allowing only %q", applicationType, formationTemplate.Name, formationTemplate.ApplicationTypes))
	}
	return nil
}

func (s *service) processFormationNotifications(ctx context.Context, formation *model.Formation, formationReq *webhookclient.FormationNotificationRequest, errorState model.FormationState) error {
	response, err := s.notificationsService.SendNotification(ctx, formationReq)
	if err != nil {
		updateError := s.SetFormationToErrorState(ctx, formation, err.Error(), formationassignment.TechnicalError, errorState)
		if updateError != nil {
			return errors.Wrapf(updateError, "while updating error state: %s", errors.Wrapf(err, "while sending notification for formation with ID: %q", formation.ID).Error())
		}
		notificationErr := errors.Wrapf(err, "while sending notification for formation with ID: %q and name: %q", formation.ID, formation.Name)
		log.C(ctx).Error(notificationErr)
		return notificationErr
	}

	if response.Error != nil && *response.Error != "" {
		if err = s.statusService.SetFormationToErrorStateWithConstraints(ctx, formation, *response.Error, formationassignment.ClientError, errorState, determineFormationOperationFromState(errorState)); err != nil {
			return errors.Wrapf(err, "while updating error state for formation with ID: %q and name: %q", formation.ID, formation.Name)
		}

		log.C(ctx).Errorf("Received error from formation webhook response: %v", *response.Error)
		// This is the client error case, and we should not return an error,
		// because otherwise the transaction will be rolled back
		return nil
	}

	if formationReq.Webhook != nil && formationReq.Webhook.Mode != nil && *formationReq.Webhook.Mode == graphql.WebhookModeAsyncCallback {
		log.C(ctx).Infof("The webhook with ID: %q in the notification is in %q mode. Waiting for the receiver to report the status on the status API...", formationReq.Webhook.ID, graphql.WebhookModeAsyncCallback)
		if errorState == model.CreateErrorFormationState {
			formation.State = model.InitialFormationState
			formation.Error = nil
		}
		if errorState == model.DeleteErrorFormationState {
			formation.State = model.DeletingFormationState
			formation.Error = nil
		}
		log.C(ctx).Infof("Updating formation with ID: %q and name: %q to: %q state and waiting for the receiver to report the status on the status API...", formation.ID, formation.Name, formation.State)
		if err = s.formationRepository.Update(ctx, formation); err != nil {
			if errorState == model.DeleteErrorFormationState && (apperrors.IsNotFoundError(err) || apperrors.IsUnauthorizedError(err)) { // the not found error is disguised behind the unauthorized error in case of update
				return nil
			}

			return errors.Wrapf(err, "while updating formation with ID: %q", formation.ID)
		}
		return nil
	}

	if *response.ActualStatusCode == *response.SuccessStatusCode {
		formation.State = model.ReadyFormationState
		formation.Error = nil
		log.C(ctx).Infof("Updating formation with ID: %q and name: %q to: %q state", formation.ID, formation.Name, model.ReadyFormationState)
		if err := s.statusService.UpdateWithConstraints(ctx, formation, determineFormationOperationFromState(errorState)); err != nil {
			return errors.Wrapf(err, "while updating formation with ID: %q and name: %q to state: %s", formation.ID, formation.Name, model.ReadyFormationState)
		}
	}

	return nil
}

func determineFormationState(ctx context.Context, formationTemplateID, formationTemplateName string, formationTemplateWebhooks []*model.Webhook, externallyProvidedFormationState model.FormationState) model.FormationState {
	if len(formationTemplateWebhooks) == 0 {
		if len(externallyProvidedFormationState) > 0 {
			log.C(ctx).Infof("Formation template with ID: %q and name: %q does not have any webhooks. The formation will be created with %s state as it was provided externally", formationTemplateID, formationTemplateName, externallyProvidedFormationState)
			return externallyProvidedFormationState
		}
		log.C(ctx).Infof("Formation template with ID: %q and name: %q does not have any webhooks. The formation will be created with %s state", formationTemplateID, formationTemplateName, model.ReadyFormationState)
		return model.ReadyFormationState
	}

	if externallyProvidedFormationState == model.DraftFormationState {
		return externallyProvidedFormationState
	}

	return model.InitialFormationState
}

func determineFormationOperationFromState(state model.FormationState) model.FormationOperation {
	switch state {
	case model.InitialFormationState, model.CreateErrorFormationState:
		return model.CreateFormation
	case model.DeletingFormationState, model.DeleteErrorFormationState:
		return model.DeleteFormation
	default:
		return ""
	}
}

func determineFormationErrorStateFromOperation(operation model.FormationOperation) model.FormationState {
	switch operation {
	case model.CreateFormation:
		return model.CreateErrorFormationState
	case model.DeleteFormation:
		return model.DeleteErrorFormationState
	default:
		return ""
	}
}

func isObjectTypeAllowed(objectType graphql.FormationObjectType) bool {
	switch objectType {
	case graphql.FormationObjectTypeApplication, graphql.FormationObjectTypeRuntime, graphql.FormationObjectTypeRuntimeContext, graphql.FormationObjectTypeTenant:
		return true
	default:
		return false
	}
}

func isObjectTypeSupported(formationTemplate *model.FormationTemplate, objectType graphql.FormationObjectType) bool {
	if formationTemplate.RuntimeArtifactKind == nil && formationTemplate.RuntimeTypeDisplayName == nil && len(formationTemplate.RuntimeTypes) == 0 {
		switch objectType {
		case graphql.FormationObjectTypeRuntime, graphql.FormationObjectTypeRuntimeContext, graphql.FormationObjectTypeTenant:
			return false
		default:
			return true
		}
	}

	return true
}

// executeInTransaction wraps a given function into an isolated DB transaction
func (s *service) executeInTransaction(ctx context.Context, dbCalls func(ctxWithTransact context.Context) error) error {
	tx, err := s.transact.Begin()
	if err != nil {
		log.C(ctx).WithError(err).Error("Failed to begin DB transaction")
		return err
	}
	ctx = persistence.SaveToContext(ctx, tx)
	defer s.transact.RollbackUnlessCommitted(ctx, tx)

	if err := dbCalls(ctx); err != nil {
		log.C(ctx).WithError(err).Error("Failed to execute database calls")
		return err
	}

	if err = tx.Commit(); err != nil {
		log.C(ctx).WithError(err).Error("Failed to commit database transaction")
		return err
	}
	return nil
}<|MERGE_RESOLUTION|>--- conflicted
+++ resolved
@@ -1106,15 +1106,11 @@
 	return formationFromDB, nil
 }
 
-<<<<<<< HEAD
 func (s *service) UnassignFormationIgnoreASA(ctx context.Context, tnt, objectID string, objectType graphql.FormationObjectType, formation model.Formation) (f *model.Formation, err error) {
 	return s.UnassignFormation(ctx, tnt, objectID, objectType, formation, true)
 }
 
-// FinalizeDraftFormation changes the formation state do initial and start processing the formation and formation assignment notifications
-=======
 // FinalizeDraftFormation changes the formation state to initial and start processing the formation and formation assignment notifications
->>>>>>> 6d13c916
 func (s *service) FinalizeDraftFormation(ctx context.Context, formationID string) (*model.Formation, error) {
 	logger := log.C(ctx).WithField(log.FieldFormationID, formationID)
 	ctx = log.ContextWithLogger(ctx, logger)
