--- conflicted
+++ resolved
@@ -309,15 +309,9 @@
 // MergeScenariosFromInputLabelsAndAssignments merges all the scenarios that are part of the resource labels (already added + to be added with the current operation)
 // with all the scenarios that should be assigned based on ASAs.
 func (s *service) MergeScenariosFromInputLabelsAndAssignments(ctx context.Context, inputLabels map[string]interface{}, runtimeID string) ([]interface{}, error) {
-<<<<<<< HEAD
-	scenariosSet := make(map[string]struct{})
-
-	scenariosFromAssignments, err := s.GetScenariosFromMatchingASAs(ctx, runtimeID)
-=======
 	scenariosFromAssignments, err := s.GetScenariosFromMatchingASAs(ctx, runtimeID)
 	scenariosSet := make(map[string]struct{}, len(scenariosFromAssignments))
 
->>>>>>> 0946a478
 	if err != nil {
 		return nil, errors.Wrapf(err, "while getting scenarios for selector labels")
 	}
@@ -329,19 +323,6 @@
 	scenariosFromInput, isScenarioLabelInInput := inputLabels[model.ScenariosKey]
 
 	if isScenarioLabelInInput {
-<<<<<<< HEAD
-		scenariosFromInputInterfaceSlice, ok := scenariosFromInput.([]interface{})
-		if !ok {
-			return nil, apperrors.NewInternalError("while converting scenarios label to an interface slice")
-		}
-
-		for _, scenario := range scenariosFromInputInterfaceSlice {
-			scenariosSet[fmt.Sprint(scenario)] = struct{}{}
-		}
-	}
-
-	scenarios := make([]interface{}, 0)
-=======
 		scenarioLabels, err := label.ValueToStringsSlice(scenariosFromInput)
 		if err != nil {
 			return nil, errors.Wrap(err, "while converting scenarios label to a string slice")
@@ -353,7 +334,6 @@
 	}
 
 	scenarios := make([]interface{}, 0, len(scenariosSet))
->>>>>>> 0946a478
 	for k := range scenariosSet {
 		scenarios = append(scenarios, k)
 	}
@@ -376,17 +356,9 @@
 
 	matchingASAs := make([]*model.AutomaticScenarioAssignment, 0, len(scenarioAssignments))
 	for _, scenarioAssignment := range scenarioAssignments {
-<<<<<<< HEAD
-		matches, err := s.isASAMatchingRuntime(ctx, scenarioAssignment, runtimeID)
-		if err != nil {
-			return nil, errors.Wrapf(err, "while checkig if asa matches runtime with ID %s", runtimeID)
-		}
-		if matches {
-=======
 		if matches, err := s.isASAMatchingRuntime(ctx, scenarioAssignment, runtimeID); err != nil {
 			return nil, errors.Wrapf(err, "while checkig if asa matches runtime with ID %s", runtimeID)
 		} else if matches {
->>>>>>> 0946a478
 			matchingASAs = append(matchingASAs, scenarioAssignment)
 		}
 	}
