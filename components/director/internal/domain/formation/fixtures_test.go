--- conflicted
+++ resolved
@@ -124,17 +124,11 @@
 	testScenario = "test-scenario"
 
 	formationTemplate = model.FormationTemplate{
-<<<<<<< HEAD
 		ID:                     FormationTemplateID,
 		RuntimeArtifactKind:    "SUBSCRIPTION",
 		RuntimeTypeDisplayName: "display name",
-		Name:                   "formation-template",
+		Name:                   testFormationTemplateName,
 		RuntimeTypes:           []string{runtimeType},
-=======
-		ID:           FormationTemplateID,
-		Name:         testFormationTemplateName,
-		RuntimeTypes: []string{runtimeType},
->>>>>>> 894b5ed1
 	}
 	runtimeLblFilters = []*labelfilter.LabelFilter{labelfilter.NewForKeyWithQuery("runtimeType", fmt.Sprintf(`$[*] ? (@ == "%s")`, runtimeType))}
 
