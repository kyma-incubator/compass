package formation_test

import (
	"context"
	"encoding/json"
	"fmt"
	"net/http"
	"testing"
	"time"

	"github.com/kyma-incubator/compass/components/director/internal/domain/formationassignment"
	"github.com/stretchr/testify/require"

	"github.com/kyma-incubator/compass/components/director/internal/repo"

	"github.com/kyma-incubator/compass/components/director/internal/domain/formation"
	"github.com/kyma-incubator/compass/components/director/internal/domain/formation/automock"
	"github.com/kyma-incubator/compass/components/director/internal/domain/tenant"
	databuilderautomock "github.com/kyma-incubator/compass/components/director/internal/domain/webhook/datainputbuilder/automock"
	"github.com/kyma-incubator/compass/components/director/internal/labelfilter"
	"github.com/kyma-incubator/compass/components/director/pkg/formationconstraint"
	"github.com/kyma-incubator/compass/components/director/pkg/pagination"
	"github.com/kyma-incubator/compass/components/director/pkg/str"
	"github.com/kyma-incubator/compass/components/director/pkg/webhook"
	webhookclient "github.com/kyma-incubator/compass/components/director/pkg/webhook_client"
	"github.com/pkg/errors"
	"github.com/stretchr/testify/mock"

	"github.com/kyma-incubator/compass/components/director/pkg/graphql"
	tnt "github.com/kyma-incubator/compass/components/director/pkg/tenant"

	"github.com/google/uuid"
	"github.com/kyma-incubator/compass/components/director/internal/model"
)

const (
	// Tenant IDs
	TntInternalID = "953ac686-5773-4ad0-8eb1-2349e931f852"
	TntExternalID = "ada4241d-caa1-4ee4-b8bf-f733e180fbf9"
	TntCustomerID = "ede0241d-caa1-4ee4-b8bf-f733e180fbf9"

	// Automatic Scenario Assignment(ASA) constants
	TargetTenantID  = "targetTenantID-ASA"
	TargetTenantID2 = "targetTenantID2-ASA"
	TenantID2       = "18271026-3998-4391-be58-b783a09fcca8" // used as tenant where the ASA "lives"
	ScenarioName    = "scenario-A"
	ScenarioName2   = "scenario-B"

	// Entity constants
	ApplicationID           = "04f3568d-3e0c-4f6b-b646-e6979e9d060c"
	Application2ID          = "6f5389cf-4f9e-46b3-9870-624d792d94ad"
	ApplicationTemplateID   = "58963c6f-24f6-4128-a05c-51d5356e7e09"
	ApplicationTemplate2ID  = "88963c6f-24f6-4128-a05c-51d5356e7e09"
	RuntimeID               = "rt-id"
	RuntimeContextRuntimeID = "rt-ctx-rt-id"
	RuntimeContextID        = "rt-ctx-id"
	RuntimeContext2ID       = "rt-ctx-id-2"
	FormationID             = "cf7e396b-ee70-4a47-9aff-9fa9bfa466c1"

	// Webhook IDs
	WebhookID  = "b5a62a7d-6805-43f9-a3be-370d2d125f0f"
	Webhook2ID = "b9a62a7d-6805-43f9-a3be-370d2d125f0f"
	Webhook3ID = "aaa62a7d-6805-43f9-a3be-370d2d125f0f"

	TntParentID                      = "ede0241d-caa1-4ee4-b8bf-f733e180fbf9"
	WebhookForRuntimeContextID       = "5202f196-46d7-4d1e-be50-434dd9fcd157"
	AppTenantMappingWebhookIDForApp1 = "b91e7d97-65ed-4b72-a225-4a3b484c27e1"
	AppTenantMappingWebhookIDForApp2 = "df7e9387-7bdf-46bb-b0c2-de5ec9a40a21"
	FormationLifecycleWebhookID      = "517e0235-0d74-4166-a47c-5a577022d468"

	// Formation constants
	testFormationName       = "test-formation"
	testFormationState      = string(model.InitialFormationState)
	testFormationEmptyError = "{}"
	secondTestFormationName = "second-formation"
	TargetTenant            = "targetTenant" // used as "assigning tenant" in formation scenarios/flows

	// Formation template constants
	FormationTemplateID       = "bda5378d-caa1-4ee4-b8bf-f733e180fbf9"
	testFormationTemplateName = "test-formation-template-name"

	// Formation Assignment constants
	FormationAssignmentID          = "FormationAssignmentID"
	FormationAssignmentFormationID = "FormationAssignmentFormationID"
	FormationAssignmentTenantID    = "FormationAssignmentTenantID"
	FormationAssignmentSource      = "FormationAssignmentSource"
	FormationAssignmentSourceType  = "FormationAssignmentSourceType"
	FormationAssignmentTarget      = "FormationAssignmentTarget"
	FormationAssignmentTargetType  = "FormationAssignmentTargetType"
	FormationAssignmentState       = "FormationAssignmentState"

	// Other constants
	ErrMsg          = "some error"
	runtimeType     = "runtimeType"
	applicationType = "applicationType"
	testProvider    = "Compass"
)

var (
	tenantID          = uuid.New()
	externalTenantID  = uuid.New()
	nilFormationModel *model.Formation

	testErr = errors.New("Test error")

	CustomerTenantContextPath = &webhook.CustomerTenantContext{
		CustomerID: TntCustomerID,
		AccountID:  nil,
		Path:       str.Ptr(TntExternalID),
	}

	CustomerTenantContextAccount = fixCustomerTenantContext(TntCustomerID, TntExternalID)

	modelFormation = model.Formation{
		ID:                  FormationID,
		FormationTemplateID: FormationTemplateID,
		Name:                testFormationName,
	}
	graphqlFormation = graphql.Formation{
		ID:                  FormationID,
		FormationTemplateID: FormationTemplateID,
		Name:                testFormationName,
	}
	testScenario = "test-scenario"

	formationTemplate = model.FormationTemplate{
		ID:           FormationTemplateID,
		Name:         testFormationTemplateName,
		RuntimeTypes: []string{runtimeType},
	}
	runtimeLblFilters = []*labelfilter.LabelFilter{labelfilter.NewForKeyWithQuery("runtimeType", fmt.Sprintf(`$[*] ? (@ == "%s")`, runtimeType))}

	TestConfigValueRawJSON = json.RawMessage(
		`{"configKey":"configValue"}`,
	)
	TestConfigValueStr = "{\"configKey\":\"configValue\"}"

	emptyFormationAssignment = &webhook.FormationAssignment{Value: "\"\""}

	// Formation assignment notification variables
	runtimeCtxNotificationWithAppTemplate = &webhookclient.FormationAssignmentNotificationRequest{
		Webhook: *fixRuntimeWebhookGQLModel(WebhookID, RuntimeContextRuntimeID),
		Object: &webhook.FormationConfigurationChangeInput{
			Operation:   model.AssignFormation,
			FormationID: fixUUID(),
			ApplicationTemplate: &webhook.ApplicationTemplateWithLabels{
				ApplicationTemplate: fixApplicationTemplateModel(),
				Labels:              fixApplicationTemplateLabelsMap(),
			},
			Application: &webhook.ApplicationWithLabels{
				Application: fixApplicationModel(ApplicationID),
				Labels:      fixApplicationLabelsMap(),
			},
			Runtime: &webhook.RuntimeWithLabels{
				Runtime: fixRuntimeModel(RuntimeContextRuntimeID),
				Labels:  fixRuntimeLabelsMap(),
			},
			RuntimeContext: &webhook.RuntimeContextWithLabels{
				RuntimeContext: fixRuntimeContextModel(),
				Labels:         fixRuntimeContextLabelsMap(),
			},
			Assignment:        emptyFormationAssignment,
			ReverseAssignment: emptyFormationAssignment,
		},
		CorrelationID: "",
	}

	runtimeCtxNotificationWithoutAppTemplate = &webhookclient.FormationAssignmentNotificationRequest{
		Webhook: *fixRuntimeWebhookGQLModel(WebhookID, RuntimeContextRuntimeID),
		Object: &webhook.FormationConfigurationChangeInput{
			Operation:           model.AssignFormation,
			FormationID:         fixUUID(),
			ApplicationTemplate: nil,
			Application: &webhook.ApplicationWithLabels{
				Application: fixApplicationModelWithoutTemplate(Application2ID),
				Labels:      fixApplicationLabelsMap(),
			},
			Runtime: &webhook.RuntimeWithLabels{
				Runtime: fixRuntimeModel(RuntimeContextRuntimeID),
				Labels:  fixRuntimeLabelsMap(),
			},
			RuntimeContext: &webhook.RuntimeContextWithLabels{
				RuntimeContext: fixRuntimeContextModel(),
				Labels:         fixRuntimeContextLabelsMap(),
			},
			Assignment:        emptyFormationAssignment,
			ReverseAssignment: emptyFormationAssignment,
		},
		CorrelationID: "",
	}

	appNotificationWithRtmCtxAndTemplate = &webhookclient.FormationAssignmentNotificationRequest{
		Webhook: *fixApplicationWebhookGQLModel(WebhookID, ApplicationID),
		Object: &webhook.FormationConfigurationChangeInput{
			Operation:   model.AssignFormation,
			FormationID: fixUUID(),
			ApplicationTemplate: &webhook.ApplicationTemplateWithLabels{
				ApplicationTemplate: fixApplicationTemplateModel(),
				Labels:              fixApplicationTemplateLabelsMap(),
			},
			Application: &webhook.ApplicationWithLabels{
				Application: fixApplicationModel(ApplicationID),
				Labels:      fixApplicationLabelsMap(),
			},
			Runtime: &webhook.RuntimeWithLabels{
				Runtime: fixRuntimeModel(RuntimeContextRuntimeID),
				Labels:  fixRuntimeLabelsMap(),
			},
			RuntimeContext: &webhook.RuntimeContextWithLabels{
				RuntimeContext: fixRuntimeContextModel(),
				Labels:         fixRuntimeContextLabelsMap(),
			},
			Assignment:        emptyFormationAssignment,
			ReverseAssignment: emptyFormationAssignment,
		},
		CorrelationID: "",
	}

	appNotificationWithRtmCtxWithoutTemplate = &webhookclient.FormationAssignmentNotificationRequest{
		Webhook: *fixApplicationWebhookGQLModel(Webhook2ID, Application2ID),
		Object: &webhook.FormationConfigurationChangeInput{
			Operation:           model.AssignFormation,
			FormationID:         fixUUID(),
			ApplicationTemplate: nil,
			Application: &webhook.ApplicationWithLabels{
				Application: fixApplicationModelWithoutTemplate(Application2ID),
				Labels:      fixApplicationLabelsMap(),
			},
			Runtime: &webhook.RuntimeWithLabels{
				Runtime: fixRuntimeModel(RuntimeContextRuntimeID),
				Labels:  fixRuntimeLabelsMap(),
			},
			RuntimeContext: &webhook.RuntimeContextWithLabels{
				RuntimeContext: fixRuntimeContextModel(),
				Labels:         fixRuntimeContextLabelsMap(),
			},
			Assignment:        emptyFormationAssignment,
			ReverseAssignment: emptyFormationAssignment,
		},
		CorrelationID: "",
	}

	runtimeNotificationWithAppTemplate = &webhookclient.FormationAssignmentNotificationRequest{
		Webhook: *fixRuntimeWebhookGQLModel(WebhookID, RuntimeID),
		Object: &webhook.FormationConfigurationChangeInput{
			Operation:   model.AssignFormation,
			FormationID: fixUUID(),
			ApplicationTemplate: &webhook.ApplicationTemplateWithLabels{
				ApplicationTemplate: fixApplicationTemplateModel(),
				Labels:              fixApplicationTemplateLabelsMap(),
			},
			Application: &webhook.ApplicationWithLabels{
				Application: fixApplicationModel(ApplicationID),
				Labels:      fixApplicationLabelsMap(),
			},
			Runtime: &webhook.RuntimeWithLabels{
				Runtime: fixRuntimeModel(RuntimeID),
				Labels:  fixRuntimeLabelsMap(),
			},
			RuntimeContext:    nil,
			Assignment:        emptyFormationAssignment,
			ReverseAssignment: emptyFormationAssignment,
		},
		CorrelationID: "",
	}

	runtimeNotificationWithoutAppTemplate = &webhookclient.FormationAssignmentNotificationRequest{
		Webhook: *fixRuntimeWebhookGQLModel(WebhookID, RuntimeID),
		Object: &webhook.FormationConfigurationChangeInput{
			Operation:           model.AssignFormation,
			FormationID:         fixUUID(),
			ApplicationTemplate: nil,
			Application: &webhook.ApplicationWithLabels{
				Application: fixApplicationModelWithoutTemplate(Application2ID),
				Labels:      fixApplicationLabelsMap(),
			},
			Runtime: &webhook.RuntimeWithLabels{
				Runtime: fixRuntimeModel(RuntimeID),
				Labels:  fixRuntimeLabelsMap(),
			},
			RuntimeContext:    nil,
			Assignment:        emptyFormationAssignment,
			ReverseAssignment: emptyFormationAssignment,
		},
		CorrelationID: "",
	}

	applicationsMapping = map[string]*webhook.ApplicationWithLabels{
		ApplicationID: {
			Application: fixApplicationModel(ApplicationID),
			Labels:      fixApplicationLabelsMap(),
		},
		Application2ID: {
			Application: fixApplicationModelWithoutTemplate(Application2ID),
			Labels:      fixApplicationLabelsMap(),
		},
	}
	applicationsMapping2 = map[string]*webhook.ApplicationWithLabels{
		Application2ID: {
			Application: fixApplicationModelWithoutTemplate(Application2ID),
			Labels:      fixApplicationLabelsMap(),
		},
	}

	applicationsMappingWithApplicationTemplate = map[string]*webhook.ApplicationWithLabels{
		Application2ID: {
			Application: fixApplicationModelWithTemplateID(Application2ID, ApplicationTemplate2ID),
			Labels:      fixApplicationLabelsMap(),
		},
	}

	emptyApplicationTemplateMappings = map[string]*webhook.ApplicationTemplateWithLabels{}

	applicationTemplateMappings = map[string]*webhook.ApplicationTemplateWithLabels{
		ApplicationTemplateID: {
			ApplicationTemplate: fixApplicationTemplateModel(),
			Labels:              fixApplicationTemplateLabelsMap(),
		},
	}

	applicationTemplateMappings2 = map[string]*webhook.ApplicationTemplateWithLabels{
		ApplicationTemplateID: {
			ApplicationTemplate: fixApplicationTemplateModel(),
			Labels:              fixApplicationTemplateLabelsMap(),
		},
		ApplicationTemplate2ID: {
			ApplicationTemplate: fixApplicationTemplateModelWithID(ApplicationTemplate2ID),
			Labels:              fixApplicationTemplateLabelsMap(),
		},
	}

	runtimeWithLabels             = fixRuntimeWithLabels(RuntimeID)
	runtimeWithRtmCtxWithLabels   = fixRuntimeWithLabels(RuntimeContextRuntimeID)
	emptyRuntimeContextWithLabels *webhook.RuntimeContextWithLabels
	emptyAppTemplateWithLabels    *webhook.ApplicationTemplateWithLabels

	runtimeCtxWithLabels = &webhook.RuntimeContextWithLabels{
		RuntimeContext: fixRuntimeContextModel(),
		Labels:         fixRuntimeContextLabelsMap(),
	}
	runtimeCtx2WithLabels = &webhook.RuntimeContextWithLabels{
		RuntimeContext: fixRuntimeContextModelWithRuntimeID(RuntimeID),
		Labels:         fixRuntimeContextLabelsMap(),
	}

	runtimesMapping = map[string]*webhook.RuntimeWithLabels{
		RuntimeID:               runtimeWithLabels,
		RuntimeContextRuntimeID: runtimeWithRtmCtxWithLabels,
	}

	runtimeContextsMapping = map[string]*webhook.RuntimeContextWithLabels{
		RuntimeContextRuntimeID: runtimeCtxWithLabels,
		RuntimeID:               runtimeCtx2WithLabels,
	}

	runtimeContextsMapping2 = map[string]*webhook.RuntimeContextWithLabels{
		RuntimeContextRuntimeID: runtimeCtxWithLabels,
	}

	appWithLabelsWithoutTemplate = &webhook.ApplicationWithLabels{
		Application: fixApplicationModelWithoutTemplate(ApplicationID),
		Labels:      fixApplicationLabelsMap(),
	}

	appWithLabelsWithoutTemplate2 = &webhook.ApplicationWithLabels{
		Application: fixApplicationModelWithoutTemplate(Application2ID),
		Labels:      fixApplicationLabelsMap(),
	}

	listeningApplications = []*model.Application{{BaseEntity: &model.BaseEntity{ID: Application2ID}}, {ApplicationTemplateID: str.Ptr(ApplicationTemplateID), BaseEntity: &model.BaseEntity{ID: ApplicationID}}}

	applicationNotificationWithAppTemplate = &webhookclient.FormationAssignmentNotificationRequest{
		Webhook: *fixApplicationWebhookGQLModel(WebhookID, ApplicationID),
		Object: &webhook.FormationConfigurationChangeInput{
			Operation:   model.AssignFormation,
			FormationID: fixUUID(),
			ApplicationTemplate: &webhook.ApplicationTemplateWithLabels{
				ApplicationTemplate: fixApplicationTemplateModel(),
				Labels:              fixApplicationTemplateLabelsMap(),
			},
			Application: &webhook.ApplicationWithLabels{
				Application: fixApplicationModel(ApplicationID),
				Labels:      fixApplicationLabelsMap(),
			},
			Runtime: &webhook.RuntimeWithLabels{
				Runtime: fixRuntimeModel(RuntimeID),
				Labels:  fixRuntimeLabelsMap(),
			},
			RuntimeContext:    nil,
			Assignment:        emptyFormationAssignment,
			ReverseAssignment: emptyFormationAssignment,
		},
		CorrelationID: "",
	}

	applicationNotificationWithoutAppTemplate = &webhookclient.FormationAssignmentNotificationRequest{
		Webhook: *fixApplicationWebhookGQLModel(Webhook2ID, Application2ID),
		Object: &webhook.FormationConfigurationChangeInput{
			Operation:           model.AssignFormation,
			FormationID:         fixUUID(),
			ApplicationTemplate: nil,
			Application: &webhook.ApplicationWithLabels{
				Application: fixApplicationModelWithoutTemplate(Application2ID),
				Labels:      fixApplicationLabelsMap(),
			},
			Runtime: &webhook.RuntimeWithLabels{
				Runtime: fixRuntimeModel(RuntimeID),
				Labels:  fixRuntimeLabelsMap(),
			},
			RuntimeContext:    nil,
			Assignment:        emptyFormationAssignment,
			ReverseAssignment: emptyFormationAssignment,
		},
		CorrelationID: "",
	}

	runtimeNotificationWithRtmCtxAndAppTemplate = &webhookclient.FormationAssignmentNotificationRequest{
		Webhook: *fixRuntimeWebhookGQLModel(WebhookForRuntimeContextID, RuntimeContextRuntimeID),
		Object: &webhook.FormationConfigurationChangeInput{
			Operation:   model.AssignFormation,
			FormationID: fixUUID(),
			ApplicationTemplate: &webhook.ApplicationTemplateWithLabels{
				ApplicationTemplate: fixApplicationTemplateModel(),
				Labels:              fixApplicationTemplateLabelsMap(),
			},
			Application: &webhook.ApplicationWithLabels{
				Application: fixApplicationModel(ApplicationID),
				Labels:      fixApplicationLabelsMap(),
			},
			Runtime: &webhook.RuntimeWithLabels{
				Runtime: fixRuntimeModel(RuntimeContextRuntimeID),
				Labels:  fixRuntimeLabelsMap(),
			},
			RuntimeContext: &webhook.RuntimeContextWithLabels{
				RuntimeContext: fixRuntimeContextModel(),
				Labels:         fixRuntimeContextLabelsMap(),
			},
			Assignment:        emptyFormationAssignment,
			ReverseAssignment: emptyFormationAssignment,
		},
		CorrelationID: "",
	}

	appNotificationWithRtmCtxRtmIDAndTemplate = &webhookclient.FormationAssignmentNotificationRequest{
		Webhook: *fixApplicationWebhookGQLModel(WebhookID, ApplicationID),
		Object: &webhook.FormationConfigurationChangeInput{
			Operation:   model.AssignFormation,
			FormationID: fixUUID(),
			ApplicationTemplate: &webhook.ApplicationTemplateWithLabels{
				ApplicationTemplate: fixApplicationTemplateModel(),
				Labels:              fixApplicationTemplateLabelsMap(),
			},
			Application: &webhook.ApplicationWithLabels{
				Application: fixApplicationModel(ApplicationID),
				Labels:      fixApplicationLabelsMap(),
			},
			Runtime: &webhook.RuntimeWithLabels{
				Runtime: fixRuntimeModel(RuntimeID),
				Labels:  fixRuntimeLabelsMap(),
			},
			RuntimeContext: &webhook.RuntimeContextWithLabels{
				RuntimeContext: fixRuntimeContextModelWithRuntimeID(RuntimeID),
				Labels:         fixRuntimeContextLabelsMap(),
			},
			Assignment:        emptyFormationAssignment,
			ReverseAssignment: emptyFormationAssignment,
		},
		CorrelationID: "",
	}

	appToAppNotificationWithoutSourceTemplateWithTargetTemplate = &webhookclient.FormationAssignmentNotificationRequest{
		Webhook: *fixApplicationTenantMappingWebhookGQLModel(AppTenantMappingWebhookIDForApp1, ApplicationID),
		Object: &webhook.ApplicationTenantMappingInput{
			Operation:                 model.AssignFormation,
			FormationID:               fixUUID(),
			SourceApplicationTemplate: nil,
			SourceApplication: &webhook.ApplicationWithLabels{
				Application: fixApplicationModelWithoutTemplate(Application2ID),
				Labels:      fixApplicationLabelsMap(),
			},
			TargetApplicationTemplate: &webhook.ApplicationTemplateWithLabels{
				ApplicationTemplate: fixApplicationTemplateModel(),
				Labels:              fixApplicationTemplateLabelsMap(),
			},
			TargetApplication: &webhook.ApplicationWithLabels{
				Application: fixApplicationModel(ApplicationID),
				Labels:      fixApplicationLabelsMap(),
			},
			Assignment:        emptyFormationAssignment,
			ReverseAssignment: emptyFormationAssignment,
		},
		CorrelationID: "",
	}

	appToAppNotificationWithSourceAndTargetTemplates = &webhookclient.FormationAssignmentNotificationRequest{
		Webhook: *fixApplicationTenantMappingWebhookGQLModel(AppTenantMappingWebhookIDForApp2, Application2ID),
		Object: &webhook.ApplicationTenantMappingInput{
			Operation:   model.AssignFormation,
			FormationID: fixUUID(),
			SourceApplicationTemplate: &webhook.ApplicationTemplateWithLabels{
				ApplicationTemplate: fixApplicationTemplateModel(),
				Labels:              fixApplicationTemplateLabelsMap(),
			},
			SourceApplication: &webhook.ApplicationWithLabels{
				Application: fixApplicationModel(ApplicationID),
				Labels:      fixApplicationLabelsMap(),
			},
			TargetApplicationTemplate: &webhook.ApplicationTemplateWithLabels{
				ApplicationTemplate: fixApplicationTemplateModelWithID(ApplicationTemplate2ID),
				Labels:              fixApplicationTemplateLabelsMap(),
			},
			TargetApplication: &webhook.ApplicationWithLabels{
				Application: fixApplicationModelWithoutTemplate(Application2ID),
				Labels:      fixApplicationLabelsMap(),
			},
			Assignment:        emptyFormationAssignment,
			ReverseAssignment: emptyFormationAssignment,
		},
		CorrelationID: "",
	}

	appToAppNotificationWithSourceAndTargetTemplatesSwaped = &webhookclient.FormationAssignmentNotificationRequest{
		Webhook: *fixApplicationTenantMappingWebhookGQLModel(AppTenantMappingWebhookIDForApp2, Application2ID),
		Object: &webhook.ApplicationTenantMappingInput{
			Operation:   model.AssignFormation,
			FormationID: fixUUID(),
			TargetApplicationTemplate: &webhook.ApplicationTemplateWithLabels{
				ApplicationTemplate: fixApplicationTemplateModel(),
				Labels:              fixApplicationTemplateLabelsMap(),
			},
			TargetApplication: &webhook.ApplicationWithLabels{
				Application: fixApplicationModel(ApplicationID),
				Labels:      fixApplicationLabelsMap(),
			},
			SourceApplicationTemplate: &webhook.ApplicationTemplateWithLabels{
				ApplicationTemplate: fixApplicationTemplateModelWithID(ApplicationTemplate2ID),
				Labels:              fixApplicationTemplateLabelsMap(),
			},
			SourceApplication: &webhook.ApplicationWithLabels{
				Application: fixApplicationModelWithoutTemplate(Application2ID),
				Labels:      fixApplicationLabelsMap(),
			},
			Assignment:        emptyFormationAssignment,
			ReverseAssignment: emptyFormationAssignment,
		},
		CorrelationID: "",
	}

	appToAppNotificationWithSourceTemplateWithoutTargetTemplate = &webhookclient.FormationAssignmentNotificationRequest{
		Webhook: *fixApplicationTenantMappingWebhookGQLModel(AppTenantMappingWebhookIDForApp2, Application2ID),
		Object: &webhook.ApplicationTenantMappingInput{
			Operation:   model.AssignFormation,
			FormationID: fixUUID(),
			SourceApplicationTemplate: &webhook.ApplicationTemplateWithLabels{
				ApplicationTemplate: fixApplicationTemplateModel(),
				Labels:              fixApplicationTemplateLabelsMap(),
			},
			SourceApplication: &webhook.ApplicationWithLabels{
				Application: fixApplicationModel(ApplicationID),
				Labels:      fixApplicationLabelsMap(),
			},
			TargetApplicationTemplate: nil,
			TargetApplication: &webhook.ApplicationWithLabels{
				Application: fixApplicationModelWithoutTemplate(Application2ID),
				Labels:      fixApplicationLabelsMap(),
			},
			Assignment:        emptyFormationAssignment,
			ReverseAssignment: emptyFormationAssignment,
		},
		CorrelationID: "",
	}

	// Formation notification variables
	emptyFormationNotificationRequests = make([]*webhookclient.FormationNotificationRequest, 0)

	formationNotificationRequest = &webhookclient.FormationNotificationRequest{
		Request: &webhookclient.Request{
			Webhook:       fixFormationLifecycleWebhookGQLModel(FormationLifecycleWebhookID, FormationTemplateID),
			Object:        fixFormationLifecycleInput(model.CreateFormation, TntCustomerID, TntExternalID),
			CorrelationID: "",
		},
	}

	formationNotificationRequests = []*webhookclient.FormationNotificationRequest{formationNotificationRequest}

	formationNotificationWebhookSuccessResponse = fixFormationNotificationWebhookResponse(http.StatusOK, http.StatusOK, nil)
	formationNotificationWebhookErrorResponse   = fixFormationNotificationWebhookResponse(http.StatusOK, http.StatusOK, str.Ptr(testErr.Error()))

	formationLifecycleWebhook       = fixFormationLifecycleWebhookModel(FormationLifecycleWebhookID, FormationTemplateID, model.FormationTemplateWebhookReference)
	formationLifecycleWebhooks      = []*model.Webhook{formationLifecycleWebhook}
	emptyFormationLifecycleWebhooks []*model.Webhook

	// Formation constraints join point location variables
	preGenerateFormationAssignmentNotificationLocation = formationconstraint.JoinPointLocation{
		OperationName:  model.GenerateFormationAssignmentNotificationOperation,
		ConstraintType: model.PreOperation,
	}

	postGenerateFormationAssignmentNotificationLocation = formationconstraint.JoinPointLocation{
		OperationName:  model.GenerateFormationAssignmentNotificationOperation,
		ConstraintType: model.PostOperation,
	}

	preGenerateFormationNotificationLocation = formationconstraint.JoinPointLocation{
		OperationName:  model.GenerateFormationNotificationOperation,
		ConstraintType: model.PreOperation,
	}

	postGenerateFormationNotificationLocation = formationconstraint.JoinPointLocation{
		OperationName:  model.GenerateFormationNotificationOperation,
		ConstraintType: model.PostOperation,
	}

	preAssignLocation = formationconstraint.JoinPointLocation{
		OperationName:  model.AssignFormationOperation,
		ConstraintType: model.PreOperation,
	}

	postAssignLocation = formationconstraint.JoinPointLocation{
		OperationName:  model.AssignFormationOperation,
		ConstraintType: model.PostOperation,
	}

	preUnassignLocation = formationconstraint.JoinPointLocation{
		OperationName:  model.UnassignFormationOperation,
		ConstraintType: model.PreOperation,
	}

	postUnassignLocation = formationconstraint.JoinPointLocation{
		OperationName:  model.UnassignFormationOperation,
		ConstraintType: model.PostOperation,
	}

	preCreateLocation = formationconstraint.JoinPointLocation{
		OperationName:  model.CreateFormationOperation,
		ConstraintType: model.PreOperation,
	}

	postCreateLocation = formationconstraint.JoinPointLocation{
		OperationName:  model.CreateFormationOperation,
		ConstraintType: model.PostOperation,
	}

	preDeleteLocation = formationconstraint.JoinPointLocation{
		OperationName:  model.DeleteFormationOperation,
		ConstraintType: model.PreOperation,
	}

	postDeleteLocation = formationconstraint.JoinPointLocation{
		OperationName:  model.DeleteFormationOperation,
		ConstraintType: model.PostOperation,
	}

	// Formation constraints join point details variables
	createFormationDetails = &formationconstraint.CRUDFormationOperationDetails{
		FormationType:       testFormationTemplateName,
		FormationTemplateID: FormationTemplateID,
		FormationName:       testFormationName,
		TenantID:            TntInternalID,
	}

	deleteFormationDetails = &formationconstraint.CRUDFormationOperationDetails{
		FormationType:       testFormationTemplateName,
		FormationTemplateID: FormationTemplateID,
		FormationName:       testFormationName,
		TenantID:            TntInternalID,
	}

	assignAppDetails = &formationconstraint.AssignFormationOperationDetails{
		ResourceType:        model.ApplicationResourceType,
		ResourceSubtype:     applicationType,
		ResourceID:          ApplicationID,
		FormationType:       testFormationTemplateName,
		FormationTemplateID: FormationTemplateID,
		FormationID:         FormationID,
		TenantID:            TntInternalID,
	}

	unassignAppDetails = &formationconstraint.UnassignFormationOperationDetails{
		ResourceType:        model.ApplicationResourceType,
		ResourceSubtype:     applicationType,
		ResourceID:          ApplicationID,
		FormationType:       testFormationTemplateName,
		FormationTemplateID: FormationTemplateID,
		FormationID:         FormationID,
		TenantID:            TntInternalID,
	}

	assignAppInvalidTypeDetails = &formationconstraint.AssignFormationOperationDetails{
		ResourceType:        model.ApplicationResourceType,
		ResourceSubtype:     "invalidApplicationType",
		ResourceID:          ApplicationID,
		FormationType:       testFormationTemplateName,
		FormationTemplateID: FormationTemplateID,
		FormationID:         FormationID,
		TenantID:            TntInternalID,
	}

	assignRuntimeDetails = &formationconstraint.AssignFormationOperationDetails{
		ResourceType:        model.RuntimeResourceType,
		ResourceSubtype:     runtimeType,
		ResourceID:          RuntimeID,
		FormationType:       testFormationTemplateName,
		FormationTemplateID: FormationTemplateID,
		FormationID:         FormationID,
		TenantID:            TntInternalID,
	}

	unassignRuntimeDetails = &formationconstraint.UnassignFormationOperationDetails{
		ResourceType:        model.RuntimeResourceType,
		ResourceSubtype:     runtimeType,
		ResourceID:          RuntimeID,
		FormationType:       testFormationTemplateName,
		FormationTemplateID: FormationTemplateID,
		FormationID:         FormationID,
		TenantID:            TntInternalID,
	}

	assignRuntimeOtherTemplateDetails = &formationconstraint.AssignFormationOperationDetails{
		ResourceType:        model.RuntimeResourceType,
		ResourceSubtype:     runtimeType,
		ResourceID:          RuntimeID,
		FormationType:       "some-other-template",
		FormationTemplateID: FormationTemplateID,
		FormationID:         FormationID,
		TenantID:            TntInternalID,
	}

	assignRuntimeContextDetails = &formationconstraint.AssignFormationOperationDetails{
		ResourceType:        model.RuntimeContextResourceType,
		ResourceSubtype:     runtimeType,
		ResourceID:          RuntimeContextID,
		FormationType:       testFormationTemplateName,
		FormationTemplateID: FormationTemplateID,
		FormationID:         FormationID,
		TenantID:            TntInternalID,
	}

	assignRuntimeContextOtherTemplateDetails = &formationconstraint.AssignFormationOperationDetails{
		ResourceType:        model.RuntimeContextResourceType,
		ResourceSubtype:     runtimeType,
		ResourceID:          RuntimeContextID,
		FormationType:       "some-other-template",
		FormationTemplateID: FormationTemplateID,
		FormationID:         FormationID,
		TenantID:            TntInternalID,
	}

	assignTenantDetails = &formationconstraint.AssignFormationOperationDetails{
		ResourceType:        model.TenantResourceType,
		ResourceSubtype:     "account",
		ResourceID:          TargetTenant,
		FormationType:       testFormationTemplateName,
		FormationTemplateID: FormationTemplateID,
		FormationID:         FormationID,
		TenantID:            TntInternalID,
	}

	unassignTenantDetails = &formationconstraint.UnassignFormationOperationDetails{
		ResourceType:        model.TenantResourceType,
		ResourceSubtype:     "account",
		ResourceID:          TargetTenant,
		FormationType:       testFormationTemplateName,
		FormationTemplateID: FormationTemplateID,
		FormationID:         FormationID,
		TenantID:            TntInternalID,
	}

	notificationDetails = &formationconstraint.GenerateFormationAssignmentNotificationOperationDetails{}

	generateConfigurationChangeNotificationDetails = &formationconstraint.GenerateFormationAssignmentNotificationOperationDetails{
		Operation:   model.AssignFormation,
		FormationID: fixUUID(),
		ApplicationTemplate: &webhook.ApplicationTemplateWithLabels{
			ApplicationTemplate: fixApplicationTemplateModel(),
			Labels:              fixApplicationTemplateLabelsMap(),
		},
		Application: &webhook.ApplicationWithLabels{
			Application: fixApplicationModel(ApplicationID),
			Labels:      fixApplicationLabelsMap(),
		},
		Runtime: &webhook.RuntimeWithLabels{
			Runtime: fixRuntimeModel(RuntimeID),
			Labels:  fixRuntimeLabelsMap(),
		},
		Assignment:        emptyFormationAssignment,
		ReverseAssignment: emptyFormationAssignment,
	}

	generateAppToAppNotificationDetails = &formationconstraint.GenerateFormationAssignmentNotificationOperationDetails{
		Operation:                 model.AssignFormation,
		FormationID:               fixUUID(),
		SourceApplicationTemplate: nil,
		SourceApplication: &webhook.ApplicationWithLabels{
			Application: fixApplicationModelWithoutTemplate(Application2ID),
			Labels:      fixApplicationLabelsMap(),
		},
		TargetApplicationTemplate: &webhook.ApplicationTemplateWithLabels{
			ApplicationTemplate: fixApplicationTemplateModel(),
			Labels:              fixApplicationTemplateLabelsMap(),
		},
		TargetApplication: &webhook.ApplicationWithLabels{
			Application: fixApplicationModel(ApplicationID),
			Labels:      fixApplicationLabelsMap(),
		},
		Assignment:        emptyFormationAssignment,
		ReverseAssignment: emptyFormationAssignment,
	}

	formationNotificationDetails = &formationconstraint.GenerateFormationNotificationOperationDetails{
		Operation:             model.CreateFormation,
		FormationID:           FormationID,
		FormationName:         testFormationName,
		FormationType:         testFormationTemplateName,
		FormationTemplateID:   FormationTemplateID,
		TenantID:              TntInternalID,
		CustomerTenantContext: CustomerTenantContextAccount,
	}

	gaTenantObject = fixModelBusinessTenantMappingWithType(tnt.Account)
	rgTenantObject = fixModelBusinessTenantMappingWithType(tnt.ResourceGroup)

	customerTenantContext = &webhook.CustomerTenantContext{
		CustomerID: TntParentID,
		AccountID:  str.Ptr(gaTenantObject.ExternalTenant),
		Path:       nil,
	}

	rgCustomerTenantContext = &webhook.CustomerTenantContext{
		CustomerID: TntParentID,
		AccountID:  nil,
		Path:       str.Ptr(gaTenantObject.ExternalTenant),
	}
)

<<<<<<< HEAD
const (
	// Tenant IDs
	TntInternalID = "953ac686-5773-4ad0-8eb1-2349e931f852"
	TntExternalID = "ada4241d-caa1-4ee4-b8bf-f733e180fbf9"
	TntCustomerID = "ede0241d-caa1-4ee4-b8bf-f733e180fbf9"

	// Automatic Scenario Assignment(ASA) constants
	TargetTenantID  = "targetTenantID-ASA"
	TargetTenantID2 = "targetTenantID2-ASA"
	TenantID2       = "18271026-3998-4391-be58-b783a09fcca8" // used as tenant where the ASA "lives"
	ScenarioName    = "scenario-A"
	ScenarioName2   = "scenario-B"

	// Entity constants
	ApplicationID           = "04f3568d-3e0c-4f6b-b646-e6979e9d060c"
	Application2ID          = "6f5389cf-4f9e-46b3-9870-624d792d94ad"
	ApplicationTemplateID   = "58963c6f-24f6-4128-a05c-51d5356e7e09"
	ApplicationTemplate2ID  = "88963c6f-24f6-4128-a05c-51d5356e7e09"
	RuntimeID               = "rt-id"
	RuntimeContextRuntimeID = "rt-ctx-rt-id"
	RuntimeContextID        = "rt-ctx-id"
	RuntimeContext2ID       = "rt-ctx-id-2"
	FormationTemplateID     = "bda5378d-caa1-4ee4-b8bf-f733e180fbf9"
	FormationID             = "cf7e396b-ee70-4a47-9aff-9fa9bfa466c1"

	// Webhook IDs
	WebhookID  = "b5a62a7d-6805-43f9-a3be-370d2d125f0f"
	Webhook2ID = "b9a62a7d-6805-43f9-a3be-370d2d125f0f"
	Webhook3ID = "aaa62a7d-6805-43f9-a3be-370d2d125f0f"
	Webhook4ID = "43fa5d0b-b037-478d-919a-2f0431feedd4"

	TntParentID                      = "ede0241d-caa1-4ee4-b8bf-f733e180fbf9"
	WebhookForRuntimeContextID       = "5202f196-46d7-4d1e-be50-434dd9fcd157"
	AppTenantMappingWebhookIDForApp1 = "b91e7d97-65ed-4b72-a225-4a3b484c27e1"
	AppTenantMappingWebhookIDForApp2 = "df7e9387-7bdf-46bb-b0c2-de5ec9a40a21"
	FormationLifecycleWebhookID      = "517e0235-0d74-4166-a47c-5a577022d468"

	// Formation constants
	testFormationName         = "test-formation"
	testFormationState        = string(model.InitialFormationState)
	testFormationEmptyError   = "{}"
	secondTestFormationName   = "second-formation"
	testFormationTemplateName = "test-formation-template"
	TargetTenant              = "targetTenant" // used as "assigning tenant" in formation scenarios/flows

	// Formation Assignment constants
	FormationAssignmentID          = "FormationAssignmentID"
	FormationAssignmentFormationID = "FormationAssignmentFormationID"
	FormationAssignmentTenantID    = "FormationAssignmentTenantID"
	FormationAssignmentSource      = "FormationAssignmentSource"
	FormationAssignmentSourceType  = "FormationAssignmentSourceType"
	FormationAssignmentTarget      = "FormationAssignmentTarget"
	FormationAssignmentTargetType  = "FormationAssignmentTargetType"
	FormationAssignmentState       = "FormationAssignmentState"

	// Other constants
	ErrMsg          = "some error"
	runtimeType     = "runtimeType"
	applicationType = "applicationType"
	testProvider    = "Compass"
)

=======
>>>>>>> 894b5ed1
func unusedApplicationRepository() *automock.ApplicationRepository {
	return &automock.ApplicationRepository{}
}

func unusedLabelService() *automock.LabelService {
	return &automock.LabelService{}
}

func unusedLabelRepo() *automock.LabelRepository {
	return &automock.LabelRepository{}
}

func unusedASAService() *automock.AutomaticFormationAssignmentService {
	return &automock.AutomaticFormationAssignmentService{}
}

func unusedASARepo() *automock.AutomaticFormationAssignmentRepository {
	return &automock.AutomaticFormationAssignmentRepository{}
}

func unusedASAEngine() *automock.AsaEngine {
	return &automock.AsaEngine{}
}

func unusedRuntimeRepo() *automock.RuntimeRepository {
	return &automock.RuntimeRepository{}
}

func unusedTenantRepo() *automock.TenantRepository {
	return &automock.TenantRepository{}
}

func unusedRuntimeContextRepo() *automock.RuntimeContextRepository {
	return &automock.RuntimeContextRepository{}
}

func unusedDataInputBuilder() *databuilderautomock.DataInputBuilder {
	return &databuilderautomock.DataInputBuilder{}
}

func expectEmptySliceRuntimeContextRepo() *automock.RuntimeContextRepository {
	repo := &automock.RuntimeContextRepository{}
	repo.On("ListByIDs", mock.Anything, TntInternalID, []string{}).Return(nil, nil).Once()
	return repo
}

func unusedApplicationRepo() *automock.ApplicationRepository {
	return &automock.ApplicationRepository{}
}

func unusedWebhookRepository() *automock.WebhookRepository {
	return &automock.WebhookRepository{}
}

func unusedAppTemplateRepository() *automock.ApplicationTemplateRepository {
	return &automock.ApplicationTemplateRepository{}
}

func unusedWebhookConverter() *automock.WebhookConverter {
	return &automock.WebhookConverter{}
}

func unusedWebhookClient() *automock.WebhookClient {
	return &automock.WebhookClient{}
}

func unusedLabelDefService() *automock.LabelDefService {
	return &automock.LabelDefService{}
}

func unusedLabelDefRepository() *automock.LabelDefRepository {
	return &automock.LabelDefRepository{}
}

func unusedUUIDService() *automock.UuidService {
	return &automock.UuidService{}
}

func unusedConverter() *automock.Converter {
	return &automock.Converter{}
}

func unusedService() *automock.Service {
	return &automock.Service{}
}

func unusedFormationRepo() *automock.FormationRepository {
	return &automock.FormationRepository{}
}

func unusedNotificationsService() *automock.NotificationsService {
	return &automock.NotificationsService{}
}

func unusedFormationAssignmentService() *automock.FormationAssignmentService {
	return &automock.FormationAssignmentService{}
}

func unusedFormationAssignmentNotificationService() *automock.FormationAssignmentNotificationsService {
	return &automock.FormationAssignmentNotificationsService{}
}

func noActionNotificationsService() *automock.NotificationsService {
	notificationSvc := &automock.NotificationsService{}
	notificationSvc.On("GenerateFormationAssignmentNotifications", mock.Anything, mock.Anything, mock.Anything, mock.Anything, mock.Anything, mock.Anything).Return(nil, nil)
	return notificationSvc
}

func unusedFormationTemplateRepo() *automock.FormationTemplateRepository {
	return &automock.FormationTemplateRepository{}
}

func unusedProcessFunc() *automock.ProcessFunc {
	return &automock.ProcessFunc{}
}

func unusedConstraintEngine() *automock.ConstraintEngine {
	return &automock.ConstraintEngine{}
}

func unusedNotificationsBuilder() *automock.NotificationBuilder {
	return &automock.NotificationBuilder{}
}

func unusedNotificationsGenerator() *automock.NotificationsGenerator {
	return &automock.NotificationsGenerator{}
}

func unusedTenantService() *automock.TenantService {
	return &automock.TenantService{}
}

func fixCtxWithTenant() context.Context {
	ctx := context.TODO()
	ctx = tenant.SaveToContext(ctx, tenantID.String(), externalTenantID.String())

	return ctx
}

func fixModel(scenarioName string) model.AutomaticScenarioAssignment {
	return fixModelWithScenarioName(scenarioName)
}

func fixModelWithScenarioName(scenario string) model.AutomaticScenarioAssignment {
	return model.AutomaticScenarioAssignment{
		ScenarioName:   scenario,
		Tenant:         tenantID.String(),
		TargetTenantID: TargetTenantID,
	}
}

func fixError() error {
	return errors.New(ErrMsg)
}

func mockScenarioDefServiceThatReturns(scenarios []string) *automock.LabelDefService {
	mockScenarioDefSvc := &automock.LabelDefService{}
	mockScenarioDefSvc.On("GetAvailableScenarios", mock.Anything, tenantID.String()).Return(scenarios, nil)
	return mockScenarioDefSvc
}

func fixUUID() string {
	return FormationID
}

func fixColumns() []string {
	return []string{"id", "tenant_id", "formation_template_id", "name", "state", "error"}
}

func fixScenariosLabelDefinition(tenantID string, schema interface{}) model.LabelDefinition {
	return model.LabelDefinition{
		Key:     model.ScenariosKey,
		Tenant:  tenantID,
		Schema:  &schema,
		Version: 1,
	}
}

func fixFormationTemplateModel() *model.FormationTemplate {
	return &model.FormationTemplate{
		ID:                     FormationTemplateID,
		Name:                   testFormationTemplateName,
		ApplicationTypes:       []string{"appType1", "appType2"},
		RuntimeTypes:           []string{"runtimeTypes"},
		RuntimeTypeDisplayName: "runtimeDisplayName",
		RuntimeArtifactKind:    model.RuntimeArtifactKindEnvironmentInstance,
	}
}

func fixApplicationModelWithoutTemplate(applicationID string) *model.Application {
	appModel := fixApplicationModel(applicationID)
	appModel.ApplicationTemplateID = nil
	return appModel
}

func fixApplicationModel(applicationID string) *model.Application {
	return &model.Application{
		ProviderName:          str.Ptr("application-provider"),
		ApplicationTemplateID: str.Ptr(ApplicationTemplateID),
		Name:                  "application-name",
		Description:           str.Ptr("detailed application description"),
		Status: &model.ApplicationStatus{
			Condition: model.ApplicationStatusConditionInitial,
			Timestamp: time.Time{},
		},
		HealthCheckURL:      str.Ptr("localhost/healthz"),
		BaseURL:             str.Ptr("base_url"),
		OrdLabels:           json.RawMessage("[]"),
		CorrelationIDs:      json.RawMessage("[]"),
		SystemStatus:        str.Ptr("reachable"),
		DocumentationLabels: json.RawMessage("[]"),
		BaseEntity: &model.BaseEntity{
			ID:        applicationID,
			Ready:     true,
			Error:     nil,
			CreatedAt: &time.Time{},
			UpdatedAt: &time.Time{},
			DeletedAt: &time.Time{},
		},
	}
}

func fixApplicationModelWithTemplateID(applicationID, templateID string) *model.Application {
	app := fixApplicationModel(applicationID)
	app.ApplicationTemplateID = str.Ptr(templateID)
	return app
}

func fixModelBusinessTenantMappingWithType(t tnt.Type) *model.BusinessTenantMapping {
	return &model.BusinessTenantMapping{
		ID:             TntInternalID,
		Name:           "test-name",
		ExternalTenant: TntExternalID,
		Parent:         TntCustomerID,
		Type:           t,
		Provider:       testProvider,
		Status:         tnt.Active,
	}
}

func fixApplicationLabelsMap() map[string]interface{} {
	return map[string]interface{}{
		"app-label-key": "app-label-value",
	}
}

func fixApplicationTemplateLabelsMap() map[string]interface{} {
	return map[string]interface{}{
		"apptemplate-label-key": "apptemplate-label-value",
	}
}

func fixRuntimeLabelsMap() map[string]interface{} {
	return map[string]interface{}{
		"runtime-label-key": "runtime-label-value",
	}
}

func fixRuntimeContextLabelsMap() map[string]interface{} {
	return map[string]interface{}{
		"runtime-context-label-key": "runtime-context-label-value",
	}
}

func fixConfigurationChangedWebhookModel(webhookID, objectID string, objectType model.WebhookReferenceObjectType) *model.Webhook {
	return &model.Webhook{
		ID:         webhookID,
		ObjectID:   objectID,
		ObjectType: objectType,
		Type:       model.WebhookTypeConfigurationChanged,
	}
}

func fixApplicationTenantMappingWebhookModel(webhookID, appID string) *model.Webhook {
	return &model.Webhook{
		ID:         webhookID,
		ObjectID:   appID,
		ObjectType: model.ApplicationWebhookReference,
		Type:       model.WebhookTypeApplicationTenantMapping,
	}
}

func fixFormationLifecycleWebhookModel(webhookID, objectID string, objectType model.WebhookReferenceObjectType) *model.Webhook {
	webhookModeSync := model.WebhookModeSync
	return &model.Webhook{
		ID:         webhookID,
		ObjectID:   objectID,
		ObjectType: objectType,
		Type:       model.WebhookTypeFormationLifecycle,
		Mode:       &webhookModeSync,
	}
}

func fixRuntimeWebhookGQLModel(webhookID, runtimeID string) *graphql.Webhook {
	return &graphql.Webhook{
		ID:        webhookID,
		RuntimeID: str.Ptr(runtimeID),
		Type:      graphql.WebhookTypeConfigurationChanged,
	}
}

func fixApplicationWebhookGQLModel(webhookID, appID string) *graphql.Webhook {
	return &graphql.Webhook{
		ID:            webhookID,
		ApplicationID: str.Ptr(appID),
		Type:          graphql.WebhookTypeConfigurationChanged,
	}
}

func fixApplicationTenantMappingWebhookGQLModel(webhookID, appID string) *graphql.Webhook {
	return &graphql.Webhook{
		ID:            webhookID,
		ApplicationID: str.Ptr(appID),
		Type:          graphql.WebhookTypeApplicationTenantMapping,
	}
}

func fixFormationLifecycleWebhookGQLModel(webhookID, formationTemplateID string) graphql.Webhook {
	return graphql.Webhook{
		ID:                  webhookID,
		Type:                graphql.WebhookTypeFormationLifecycle,
		FormationTemplateID: &formationTemplateID,
	}
}

func fixFormationLifecycleInput(formationOperation model.FormationOperation, customerTntID, accountTntExternalID string) *webhook.FormationLifecycleInput {
	return &webhook.FormationLifecycleInput{
		Operation:             formationOperation,
		Formation:             fixFormationModelWithoutError(),
		CustomerTenantContext: fixCustomerTenantContext(customerTntID, accountTntExternalID),
	}
}

func fixFormationNotificationWebhookResponse(actualStatusCode, successStatusCode int, err *string) *webhook.Response {
	return &webhook.Response{
		SuccessStatusCode: &successStatusCode,
		ActualStatusCode:  &actualStatusCode,
		Error:             err,
	}
}

func fixCustomerTenantContext(customerTntID, accountTntID string) *webhook.CustomerTenantContext {
	return &webhook.CustomerTenantContext{
		CustomerID: customerTntID,
		AccountID:  &accountTntID,
	}
}

func fixApplicationTemplateModel() *model.ApplicationTemplate {
	return &model.ApplicationTemplate{
		ID:                   ApplicationTemplateID,
		Name:                 "application template",
		Description:          str.Ptr("some very detailed description"),
		ApplicationInputJSON: `{"name":"foo","providerName":"compass","description":"Lorem ipsum","labels":{"test":["val","val2"]},"healthCheckURL":"https://foo.bar","webhooks":[{"type":"","url":"webhook1.foo.bar","auth":null},{"type":"","url":"webhook2.foo.bar","auth":null}],"integrationSystemID":"iiiiiiiii-iiii-iiii-iiii-iiiiiiiiiiii"}`,
	}
}

func fixApplicationTemplateModelWithID(id string) *model.ApplicationTemplate {
	template := fixApplicationTemplateModel()
	template.ID = id
	return template
}

func fixRuntimeModel(runtimeID string) *model.Runtime {
	return &model.Runtime{
		ID:                runtimeID,
		Name:              "runtime name",
		Description:       str.Ptr("some description"),
		CreationTimestamp: time.Time{},
	}
}

func fixRuntimeWithLabels(runtimeID string) *webhook.RuntimeWithLabels {
	return &webhook.RuntimeWithLabels{
		Runtime: fixRuntimeModel(runtimeID),
		Labels:  fixRuntimeLabelsMap(),
	}
}

func fixRuntimeContextModel() *model.RuntimeContext {
	return &model.RuntimeContext{
		ID:        RuntimeContextID,
		RuntimeID: RuntimeContextRuntimeID,
		Key:       "some-key",
		Value:     "some-value",
	}
}

func fixRuntimeContextModelWithRuntimeID(rtID string) *model.RuntimeContext {
	return &model.RuntimeContext{
		ID:        RuntimeContext2ID,
		RuntimeID: rtID,
		Key:       "some-key",
		Value:     "some-value",
	}
}

func fixFormationModel() *model.Formation {
	return &model.Formation{
		ID:                  FormationID,
		TenantID:            TntInternalID,
		FormationTemplateID: FormationTemplateID,
		Name:                testFormationName,
		State:               model.InitialFormationState,
		Error:               json.RawMessage(testFormationEmptyError),
	}
}

func fixFormationModelWithoutError() *model.Formation {
	return &model.Formation{
		ID:                  FormationID,
		TenantID:            TntInternalID,
		FormationTemplateID: FormationTemplateID,
		Name:                testFormationName,
	}
}

func fixFormationModelWithState(state model.FormationState) *model.Formation {
	return &model.Formation{
		ID:                  FormationID,
		TenantID:            TntInternalID,
		FormationTemplateID: FormationTemplateID,
		Name:                testFormationName,
		State:               state,
	}
}

func fixFormationModelWithStateAndAssignmentError(t *testing.T, state model.FormationState, errMsg string, errCode formationassignment.AssignmentErrorCode) *model.Formation {
	formationError := formationassignment.AssignmentErrorWrapper{Error: formationassignment.AssignmentError{
		Message:   errMsg,
		ErrorCode: errCode,
	}}

	marshaledErr, err := json.Marshal(formationError)
	require.NoError(t, err)

	return &model.Formation{
		ID:                  FormationID,
		TenantID:            TntInternalID,
		FormationTemplateID: FormationTemplateID,
		Name:                testFormationName,
		State:               state,
		Error:               marshaledErr,
	}
}

func fixFormationEntity() *formation.Entity {
	return &formation.Entity{
		ID:                  FormationID,
		TenantID:            TntInternalID,
		FormationTemplateID: FormationTemplateID,
		Name:                testFormationName,
		State:               string(model.InitialFormationState),
		Error:               repo.NewNullableStringFromJSONRawMessage(json.RawMessage("{}")),
	}
}

func fixGqlFormation() *graphql.Formation {
	return &graphql.Formation{
		ID:                  FormationID,
		Name:                testFormationName,
		FormationTemplateID: FormationTemplateID,
	}
}

func fixGqlFormationAssignment(state string, configValue *string) *graphql.FormationAssignment {
	return &graphql.FormationAssignment{
		ID:         FormationAssignmentID,
		Source:     FormationAssignmentSource,
		SourceType: FormationAssignmentSourceType,
		Target:     FormationAssignmentTarget,
		TargetType: FormationAssignmentTargetType,
		State:      state,
		Value:      configValue,
	}
}

func fixGqlFormationAssignmentWithSuffix(state string, configValue *string, suffix string) *graphql.FormationAssignment {
	return &graphql.FormationAssignment{
		ID:         FormationAssignmentID + suffix,
		Source:     FormationAssignmentSource + suffix,
		SourceType: graphql.FormationAssignmentType(FormationAssignmentSourceType + suffix),
		Target:     FormationAssignmentTarget + suffix,
		TargetType: graphql.FormationAssignmentType(FormationAssignmentTargetType + suffix),
		State:      state,
		Value:      configValue,
	}
}

func fixFormationAssignmentModel(state string, configValue json.RawMessage) *model.FormationAssignment {
	return &model.FormationAssignment{
		ID:          FormationAssignmentID,
		FormationID: FormationAssignmentFormationID,
		TenantID:    FormationAssignmentTenantID,
		Source:      FormationAssignmentSource,
		SourceType:  FormationAssignmentSourceType,
		Target:      FormationAssignmentTarget,
		TargetType:  FormationAssignmentTargetType,
		State:       state,
		Value:       configValue,
	}
}

func fixFormationAssignmentModelWithParameters(id, formationID, source, target string, sourceType, targetType model.FormationAssignmentType, state model.FormationState) *model.FormationAssignment {
	return &model.FormationAssignment{
		ID:          id,
		FormationID: formationID,
		Source:      source,
		SourceType:  sourceType,
		Target:      target,
		TargetType:  targetType,
		State:       string(state),
	}
}

func fixFormationAssignmentPairWithNoReverseAssignment(request *webhookclient.FormationAssignmentNotificationRequest, assignment *model.FormationAssignment) *formationassignment.AssignmentMappingPair {
	return &formationassignment.AssignmentMappingPair{Assignment: &formationassignment.FormationAssignmentRequestMapping{
		Request:             request,
		FormationAssignment: assignment,
	}, ReverseAssignment: &formationassignment.FormationAssignmentRequestMapping{
		Request:             nil,
		FormationAssignment: nil,
	}}
}

func fixFormationAssignmentModelWithSuffix(state string, configValue json.RawMessage, suffix string) *model.FormationAssignment {
	return &model.FormationAssignment{
		ID:          FormationAssignmentID + suffix,
		FormationID: FormationAssignmentFormationID + suffix,
		TenantID:    FormationAssignmentTenantID + suffix,
		Source:      FormationAssignmentSource + suffix,
		SourceType:  model.FormationAssignmentType(FormationAssignmentSourceType + suffix),
		Target:      FormationAssignmentTarget + suffix,
		TargetType:  model.FormationAssignmentType(FormationAssignmentTargetType + suffix),
		State:       state,
		Value:       configValue,
	}
}

func fixFormationAssignmentPage(fas []*model.FormationAssignment) *model.FormationAssignmentPage {
	return &model.FormationAssignmentPage{
		Data: fas,
		PageInfo: &pagination.Page{
			StartCursor: "start",
			EndCursor:   "end",
			HasNextPage: false,
		},
		TotalCount: len(fas),
	}
}

func fixGQLFormationAssignmentPage(gqlFAS []*graphql.FormationAssignment) *graphql.FormationAssignmentPage {
	return &graphql.FormationAssignmentPage{
		Data: gqlFAS,
		PageInfo: &graphql.PageInfo{
			StartCursor: "start",
			EndCursor:   "end",
			HasNextPage: false,
		},
		TotalCount: len(gqlFAS),
	}
}<|MERGE_RESOLUTION|>--- conflicted
+++ resolved
@@ -61,6 +61,7 @@
 	WebhookID  = "b5a62a7d-6805-43f9-a3be-370d2d125f0f"
 	Webhook2ID = "b9a62a7d-6805-43f9-a3be-370d2d125f0f"
 	Webhook3ID = "aaa62a7d-6805-43f9-a3be-370d2d125f0f"
+	Webhook4ID = "43fa5d0b-b037-478d-919a-2f0431feedd4"
 
 	TntParentID                      = "ede0241d-caa1-4ee4-b8bf-f733e180fbf9"
 	WebhookForRuntimeContextID       = "5202f196-46d7-4d1e-be50-434dd9fcd157"
@@ -833,71 +834,6 @@
 	}
 )
 
-<<<<<<< HEAD
-const (
-	// Tenant IDs
-	TntInternalID = "953ac686-5773-4ad0-8eb1-2349e931f852"
-	TntExternalID = "ada4241d-caa1-4ee4-b8bf-f733e180fbf9"
-	TntCustomerID = "ede0241d-caa1-4ee4-b8bf-f733e180fbf9"
-
-	// Automatic Scenario Assignment(ASA) constants
-	TargetTenantID  = "targetTenantID-ASA"
-	TargetTenantID2 = "targetTenantID2-ASA"
-	TenantID2       = "18271026-3998-4391-be58-b783a09fcca8" // used as tenant where the ASA "lives"
-	ScenarioName    = "scenario-A"
-	ScenarioName2   = "scenario-B"
-
-	// Entity constants
-	ApplicationID           = "04f3568d-3e0c-4f6b-b646-e6979e9d060c"
-	Application2ID          = "6f5389cf-4f9e-46b3-9870-624d792d94ad"
-	ApplicationTemplateID   = "58963c6f-24f6-4128-a05c-51d5356e7e09"
-	ApplicationTemplate2ID  = "88963c6f-24f6-4128-a05c-51d5356e7e09"
-	RuntimeID               = "rt-id"
-	RuntimeContextRuntimeID = "rt-ctx-rt-id"
-	RuntimeContextID        = "rt-ctx-id"
-	RuntimeContext2ID       = "rt-ctx-id-2"
-	FormationTemplateID     = "bda5378d-caa1-4ee4-b8bf-f733e180fbf9"
-	FormationID             = "cf7e396b-ee70-4a47-9aff-9fa9bfa466c1"
-
-	// Webhook IDs
-	WebhookID  = "b5a62a7d-6805-43f9-a3be-370d2d125f0f"
-	Webhook2ID = "b9a62a7d-6805-43f9-a3be-370d2d125f0f"
-	Webhook3ID = "aaa62a7d-6805-43f9-a3be-370d2d125f0f"
-	Webhook4ID = "43fa5d0b-b037-478d-919a-2f0431feedd4"
-
-	TntParentID                      = "ede0241d-caa1-4ee4-b8bf-f733e180fbf9"
-	WebhookForRuntimeContextID       = "5202f196-46d7-4d1e-be50-434dd9fcd157"
-	AppTenantMappingWebhookIDForApp1 = "b91e7d97-65ed-4b72-a225-4a3b484c27e1"
-	AppTenantMappingWebhookIDForApp2 = "df7e9387-7bdf-46bb-b0c2-de5ec9a40a21"
-	FormationLifecycleWebhookID      = "517e0235-0d74-4166-a47c-5a577022d468"
-
-	// Formation constants
-	testFormationName         = "test-formation"
-	testFormationState        = string(model.InitialFormationState)
-	testFormationEmptyError   = "{}"
-	secondTestFormationName   = "second-formation"
-	testFormationTemplateName = "test-formation-template"
-	TargetTenant              = "targetTenant" // used as "assigning tenant" in formation scenarios/flows
-
-	// Formation Assignment constants
-	FormationAssignmentID          = "FormationAssignmentID"
-	FormationAssignmentFormationID = "FormationAssignmentFormationID"
-	FormationAssignmentTenantID    = "FormationAssignmentTenantID"
-	FormationAssignmentSource      = "FormationAssignmentSource"
-	FormationAssignmentSourceType  = "FormationAssignmentSourceType"
-	FormationAssignmentTarget      = "FormationAssignmentTarget"
-	FormationAssignmentTargetType  = "FormationAssignmentTargetType"
-	FormationAssignmentState       = "FormationAssignmentState"
-
-	// Other constants
-	ErrMsg          = "some error"
-	runtimeType     = "runtimeType"
-	applicationType = "applicationType"
-	testProvider    = "Compass"
-)
-
-=======
->>>>>>> 894b5ed1
 func unusedApplicationRepository() *automock.ApplicationRepository {
 	return &automock.ApplicationRepository{}
 }
