--- conflicted
+++ resolved
@@ -45,10 +45,7 @@
 		ID:                            i.ID,
 		Name:                          i.Name,
 		FormationTemplateID:           i.FormationTemplateID,
-<<<<<<< HEAD
-=======
 		TenantID:                      i.TenantID,
->>>>>>> bb428358
 		State:                         string(i.State),
 		Error:                         formationErr,
 		LastStateChangeTimestamp:      graphql.TimePtrToGraphqlTimestampPtr(i.LastStateChangeTimestamp),
