package formation

import (
	"github.com/kyma-incubator/compass/components/director/internal/model"
	"github.com/kyma-incubator/compass/components/director/pkg/graphql"
)

type converter struct {
}

// NewConverter creates new formation converter
func NewConverter() *converter {
	return &converter{}
}

// FromGraphQL converts graphql.FormationInput to model.Formation
func (c *converter) FromGraphQL(i graphql.FormationInput) model.Formation {
	return model.Formation{Name: i.Name}
}

// ToGraphQL converts model.Formation to graphql.Formation
func (c *converter) ToGraphQL(i *model.Formation) *graphql.Formation {
	return &graphql.Formation{
		ID:                  i.ID,
		Name:                i.Name,
		FormationTemplateID: i.FormationTemplateID,
	}
}

// MultipleToGraphQL converts multiple internal models to GraphQL models
func (c *converter) MultipleToGraphQL(in []*model.Formation) []*graphql.Formation {
	if in == nil {
		return nil
	}
	formations := make([]*graphql.Formation, 0, len(in))
<<<<<<< HEAD
	for _, r := range in {
		if r == nil {
			continue
		}

		formations = append(formations, c.ToGraphQL(r))
=======
	for _, f := range in {
		if f == nil {
			continue
		}

		formations = append(formations, c.ToGraphQL(f))
>>>>>>> 3d5dce79
	}

	return formations
}

func (c *converter) ToEntity(in *model.Formation) *Entity {
	if in == nil {
		return nil
	}

	return &Entity{
		ID:                  in.ID,
		TenantID:            in.TenantID,
		FormationTemplateID: in.FormationTemplateID,
		Name:                in.Name,
	}
}

func (c *converter) FromEntity(entity *Entity) *model.Formation {
	if entity == nil {
		return nil
	}

	return &model.Formation{
		ID:                  entity.ID,
		TenantID:            entity.TenantID,
		FormationTemplateID: entity.FormationTemplateID,
		Name:                entity.Name,
	}
}<|MERGE_RESOLUTION|>--- conflicted
+++ resolved
@@ -33,21 +33,12 @@
 		return nil
 	}
 	formations := make([]*graphql.Formation, 0, len(in))
-<<<<<<< HEAD
-	for _, r := range in {
-		if r == nil {
-			continue
-		}
-
-		formations = append(formations, c.ToGraphQL(r))
-=======
 	for _, f := range in {
 		if f == nil {
 			continue
 		}
 
 		formations = append(formations, c.ToGraphQL(f))
->>>>>>> 3d5dce79
 	}
 
 	return formations
