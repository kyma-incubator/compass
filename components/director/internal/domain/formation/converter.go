package formation

import (
	"encoding/json"

	"github.com/kyma-incubator/compass/components/director/internal/model"
	"github.com/kyma-incubator/compass/components/director/internal/repo"
	"github.com/kyma-incubator/compass/components/director/pkg/graphql"
	"github.com/pkg/errors"
)

type converter struct {
}

// NewConverter creates new formation converter
func NewConverter() *converter {
	return &converter{}
}

// FromGraphQL converts graphql.FormationInput to model.Formation
func (c *converter) FromGraphQL(i graphql.FormationInput) model.Formation {
	f := model.Formation{
		Name: i.Name,
	}
	if i.State != nil {
		f.State = model.FormationState(*i.State)
	}
	return f
}

// ToGraphQL converts model.Formation to graphql.Formation
func (c *converter) ToGraphQL(i *model.Formation) (*graphql.Formation, error) {
	if i == nil {
		return nil, nil
	}

	var formationErr graphql.FormationError
	if i.Error != nil {
		if err := json.Unmarshal(i.Error, &formationErr); err != nil {
			return nil, errors.Wrapf(err, "while unmarshalling formation error with ID %q", i.ID)
		}
	}

	return &graphql.Formation{
<<<<<<< HEAD
		ID:                  i.ID,
		Name:                i.Name,
		FormationTemplateID: i.FormationTemplateID,
		TenantID:            i.TenantID,
		State:               string(i.State),
		Error:               formationErr,
=======
		ID:                            i.ID,
		Name:                          i.Name,
		FormationTemplateID:           i.FormationTemplateID,
		State:                         string(i.State),
		Error:                         formationErr,
		LastStateChangeTimestamp:      graphql.TimePtrToGraphqlTimestampPtr(i.LastStateChangeTimestamp),
		LastNotificationSentTimestamp: graphql.TimePtrToGraphqlTimestampPtr(i.LastNotificationSentTimestamp),
>>>>>>> 2b7e3541
	}, nil
}

// MultipleToGraphQL converts multiple internal models to GraphQL models
func (c *converter) MultipleToGraphQL(in []*model.Formation) ([]*graphql.Formation, error) {
	if in == nil {
		return nil, nil
	}
	formations := make([]*graphql.Formation, 0, len(in))
	for _, f := range in {
		if f == nil {
			continue
		}

		formation, err := c.ToGraphQL(f)
		if err != nil {
			return nil, err
		}
		formations = append(formations, formation)
	}

	return formations, nil
}

func (c *converter) ToEntity(in *model.Formation) *Entity {
	if in == nil {
		return nil
	}

	return &Entity{
		ID:                            in.ID,
		TenantID:                      in.TenantID,
		FormationTemplateID:           in.FormationTemplateID,
		Name:                          in.Name,
		State:                         string(in.State),
		Error:                         repo.NewNullableStringFromJSONRawMessage(in.Error),
		LastStateChangeTimestamp:      in.LastStateChangeTimestamp,
		LastNotificationSentTimestamp: in.LastNotificationSentTimestamp,
	}
}

func (c *converter) FromEntity(entity *Entity) *model.Formation {
	if entity == nil {
		return nil
	}

	return &model.Formation{
		ID:                            entity.ID,
		TenantID:                      entity.TenantID,
		FormationTemplateID:           entity.FormationTemplateID,
		Name:                          entity.Name,
		State:                         model.FormationState(entity.State),
		Error:                         repo.JSONRawMessageFromNullableString(entity.Error),
		LastStateChangeTimestamp:      entity.LastStateChangeTimestamp,
		LastNotificationSentTimestamp: entity.LastNotificationSentTimestamp,
	}
}<|MERGE_RESOLUTION|>--- conflicted
+++ resolved
@@ -42,22 +42,14 @@
 	}
 
 	return &graphql.Formation{
-<<<<<<< HEAD
-		ID:                  i.ID,
-		Name:                i.Name,
-		FormationTemplateID: i.FormationTemplateID,
-		TenantID:            i.TenantID,
-		State:               string(i.State),
-		Error:               formationErr,
-=======
 		ID:                            i.ID,
 		Name:                          i.Name,
 		FormationTemplateID:           i.FormationTemplateID,
+		TenantID:                      i.TenantID,
 		State:                         string(i.State),
 		Error:                         formationErr,
 		LastStateChangeTimestamp:      graphql.TimePtrToGraphqlTimestampPtr(i.LastStateChangeTimestamp),
 		LastNotificationSentTimestamp: graphql.TimePtrToGraphqlTimestampPtr(i.LastNotificationSentTimestamp),
->>>>>>> 2b7e3541
 	}, nil
 }
 
