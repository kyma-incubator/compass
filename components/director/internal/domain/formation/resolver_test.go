package formation_test

import (
	"context"
	"encoding/json"
	"errors"
	"fmt"
	"testing"

	dataloader "github.com/kyma-incubator/compass/components/director/internal/dataloaders"
	"github.com/kyma-incubator/compass/components/director/pkg/resource"

	"github.com/kyma-incubator/compass/components/director/pkg/pagination"
	persistenceautomock "github.com/kyma-incubator/compass/components/director/pkg/persistence/automock"

	"github.com/kyma-incubator/compass/components/director/internal/domain/formation"
	"github.com/kyma-incubator/compass/components/director/internal/domain/formation/automock"
	"github.com/kyma-incubator/compass/components/director/internal/domain/tenant"
	"github.com/kyma-incubator/compass/components/director/internal/model"
	"github.com/kyma-incubator/compass/components/director/pkg/apperrors"
	"github.com/kyma-incubator/compass/components/director/pkg/graphql"
	"github.com/kyma-incubator/compass/components/director/pkg/persistence/txtest"
	"github.com/stretchr/testify/assert"
	"github.com/stretchr/testify/mock"
	"github.com/stretchr/testify/require"
)

func TestCreateFormation(t *testing.T) {
	formationInput := graphql.FormationInput{
		Name: testFormationName,
	}

	testTemplateName := "test-template-name"
	formationInputWithTemplateName := graphql.FormationInput{
		Name:         testFormationName,
		TemplateName: &testTemplateName,
	}

	tnt := "tenant"
	externalTnt := "external-tenant"
	testErr := errors.New("test error")
	txGen := txtest.NewTransactionContextGenerator(testErr)

	t.Run("successfully created formation with provided template name", func(t *testing.T) {
		// GIVEN
		persist, transact := txGen.ThatSucceeds()

		mockService := &automock.Service{}
		mockConverter := &automock.Converter{}
		mockService.On("CreateFormation", contextThatHasTenant(tnt), tnt, modelFormation, testTemplateName).Return(&modelFormation, nil)

		mockConverter.On("FromGraphQL", formationInputWithTemplateName).Return(modelFormation)
		mockConverter.On("ToGraphQL", &modelFormation).Return(&graphqlFormation, nil)

		ctx := tenant.SaveToContext(context.TODO(), tnt, externalTnt)
		sut := formation.NewResolver(transact, mockService, mockConverter, nil, nil, nil, nil)

		// WHEN
		actual, err := sut.CreateFormation(ctx, formationInputWithTemplateName)

		// THEN
		require.NoError(t, err)
		assert.Equal(t, testFormationName, actual.Name)
		mock.AssertExpectationsForObjects(t, persist, transact, mockService, mockConverter)
	})

	t.Run("successfully created formation when no template is provided", func(t *testing.T) {
		// GIVEN
		persist, transact := txGen.ThatSucceeds()

		mockService := &automock.Service{}
		mockConverter := &automock.Converter{}
		mockService.On("CreateFormation", contextThatHasTenant(tnt), tnt, modelFormation, model.DefaultTemplateName).Return(&modelFormation, nil)

		mockConverter.On("FromGraphQL", formationInput).Return(modelFormation)
		mockConverter.On("ToGraphQL", &modelFormation).Return(&graphqlFormation, nil)

		ctx := tenant.SaveToContext(context.TODO(), tnt, externalTnt)
		sut := formation.NewResolver(transact, mockService, mockConverter, nil, nil, nil, nil)

		// WHEN
		actual, err := sut.CreateFormation(ctx, formationInput)

		// THEN
		require.NoError(t, err)
		assert.Equal(t, testFormationName, actual.Name)
		mock.AssertExpectationsForObjects(t, persist, transact, mockService, mockConverter)
	})

	t.Run("returns error when can not load tenant from context", func(t *testing.T) {
		// GIVEN
		ctx := context.Background()

		sut := formation.NewResolver(nil, nil, nil, nil, nil, nil, nil)

		// WHEN
		_, err := sut.CreateFormation(ctx, formationInput)

		// THEN
		require.Error(t, err)
		assert.Contains(t, err.Error(), apperrors.NewCannotReadTenantError().Error())
	})

	t.Run("returns error when can not start db transaction", func(t *testing.T) {
		// GIVEN
		persist, transact := txGen.ThatFailsOnBegin()

		ctx := tenant.SaveToContext(context.TODO(), tnt, externalTnt)
		sut := formation.NewResolver(transact, nil, nil, nil, nil, nil, nil)

		// WHEN
		_, err := sut.CreateFormation(ctx, formationInput)

		// THEN
		require.Error(t, err)
		assert.Contains(t, err.Error(), testErr.Error())
		mock.AssertExpectationsForObjects(t, persist, transact)
	})

	t.Run("returns error when commit fails", func(t *testing.T) {
		// GIVEN
		persist, transact := txGen.ThatFailsOnCommit()

		mockService := &automock.Service{}
		mockService.On("CreateFormation", contextThatHasTenant(tnt), tnt, modelFormation, model.DefaultTemplateName).Return(&modelFormation, nil)

		mockConverter := &automock.Converter{}
		mockConverter.On("FromGraphQL", formationInput).Return(modelFormation)

		ctx := tenant.SaveToContext(context.TODO(), tnt, externalTnt)
		sut := formation.NewResolver(transact, mockService, mockConverter, nil, nil, nil, nil)

		// WHEN
		_, err := sut.CreateFormation(ctx, formationInput)

		// THEN
		require.Error(t, err)
		assert.Contains(t, err.Error(), testErr.Error())
		mock.AssertExpectationsForObjects(t, persist, transact, mockService, mockConverter)
	})

	t.Run("returns error when create formation fails", func(t *testing.T) {
		// GIVEN
		persist, transact := txGen.ThatDoesntExpectCommit()

		mockService := &automock.Service{}
		mockService.On("CreateFormation", contextThatHasTenant(tnt), tnt, modelFormation, model.DefaultTemplateName).Return(nil, testErr)

		mockConverter := &automock.Converter{}
		mockConverter.On("FromGraphQL", formationInput).Return(modelFormation)

		ctx := tenant.SaveToContext(context.TODO(), tnt, externalTnt)
		sut := formation.NewResolver(transact, mockService, mockConverter, nil, nil, nil, nil)

		// WHEN
		actual, err := sut.CreateFormation(ctx, formationInput)

		// THEN
		require.Error(t, err)
		assert.Contains(t, err.Error(), testErr.Error())
		require.Nil(t, actual)
		mock.AssertExpectationsForObjects(t, persist, transact, mockService, mockConverter)
	})
}

func TestDeleteFormation(t *testing.T) {
	testFormation := testFormationName
	formationInput := graphql.FormationInput{
		Name: testFormation,
	}
	tnt := "tenant"
	externalTnt := "external-tenant"
	testErr := errors.New("test error")
	txGen := txtest.NewTransactionContextGenerator(testErr)

	t.Run("successfully delete formation", func(t *testing.T) {
		// GIVEN
		persist, transact := txGen.ThatSucceeds()

		mockService := &automock.Service{}
		mockService.On("DeleteFormation", contextThatHasTenant(tnt), tnt, model.Formation{Name: testFormation}).Return(&model.Formation{Name: testFormation}, nil)

		mockConverter := &automock.Converter{}
		mockConverter.On("FromGraphQL", formationInput).Return(model.Formation{Name: testFormation})
		mockConverter.On("ToGraphQL", &model.Formation{Name: testFormation}).Return(&graphql.Formation{Name: testFormation}, nil)

		ctx := tenant.SaveToContext(context.TODO(), tnt, externalTnt)
		sut := formation.NewResolver(transact, mockService, mockConverter, nil, nil, nil, nil)

		// WHEN
		actual, err := sut.DeleteFormation(ctx, formationInput)

		// THEN
		require.NoError(t, err)
		assert.Equal(t, testFormation, actual.Name)
		mock.AssertExpectationsForObjects(t, persist, transact, mockService, mockConverter)
	})
	t.Run("returns error when can not load tenant from context", func(t *testing.T) {
		// GIVEN
		ctx := context.Background()

		sut := formation.NewResolver(nil, nil, nil, nil, nil, nil, nil)

		// WHEN
		_, err := sut.DeleteFormation(ctx, formationInput)

		// THEN
		require.Error(t, err)
	})
	t.Run("returns error when can not start db transaction", func(t *testing.T) {
		// GIVEN
		persist, transact := txGen.ThatFailsOnBegin()

		ctx := tenant.SaveToContext(context.TODO(), tnt, externalTnt)
		sut := formation.NewResolver(transact, nil, nil, nil, nil, nil, nil)

		// WHEN
		_, err := sut.DeleteFormation(ctx, formationInput)

		// THEN
		require.Error(t, err)
		assert.Contains(t, err.Error(), testErr.Error())
		mock.AssertExpectationsForObjects(t, persist, transact)
	})
	t.Run("returns error when commit fails", func(t *testing.T) {
		// GIVEN
		persist, transact := txGen.ThatFailsOnCommit()

		mockService := &automock.Service{}
		mockService.On("DeleteFormation", contextThatHasTenant(tnt), tnt, model.Formation{Name: testFormation}).Return(&model.Formation{Name: testFormation}, nil)

		mockConverter := &automock.Converter{}
		mockConverter.On("FromGraphQL", formationInput).Return(model.Formation{Name: testFormation})

		ctx := tenant.SaveToContext(context.TODO(), tnt, externalTnt)
		sut := formation.NewResolver(transact, mockService, mockConverter, nil, nil, nil, nil)

		// WHEN
		_, err := sut.DeleteFormation(ctx, formationInput)

		// THEN
		require.Error(t, err)
		assert.Contains(t, err.Error(), testErr.Error())
		mock.AssertExpectationsForObjects(t, persist, transact, mockService, mockConverter)
	})
	t.Run("returns error when create formation fails", func(t *testing.T) {
		// GIVEN
		persist, transact := txGen.ThatDoesntExpectCommit()

		mockService := &automock.Service{}
		mockService.On("DeleteFormation", contextThatHasTenant(tnt), tnt, model.Formation{Name: testFormation}).Return(nil, testErr)

		mockConverter := &automock.Converter{}
		mockConverter.On("FromGraphQL", formationInput).Return(model.Formation{Name: testFormation})

		ctx := tenant.SaveToContext(context.TODO(), tnt, externalTnt)
		sut := formation.NewResolver(transact, mockService, mockConverter, nil, nil, nil, nil)

		// WHEN
		actual, err := sut.DeleteFormation(ctx, formationInput)

		// THEN
		require.Error(t, err)
		assert.Contains(t, err.Error(), testErr.Error())
		require.Nil(t, actual)
		mock.AssertExpectationsForObjects(t, persist, transact, mockService, mockConverter)
	})
}

func TestAssignFormation(t *testing.T) {
	formationInput := graphql.FormationInput{
		Name: testFormationName,
	}
	ctxWithTenant := tenant.SaveToContext(context.TODO(), TntInternalID, TntExternalID)
	tenantMapping := &model.BusinessTenantMapping{ExternalTenant: TntExternalID}
	initialConfigurationsInput := []*graphql.InitialConfiguration{
		{
			SourceID:      Application3ID,
			TargetID:      ApplicationID,
			Configuration: "{\"key\": \"value\"}",
		},
		{
			SourceID:      Application2ID,
			TargetID:      Application3ID,
			Configuration: "{\"key2\": \"value2\"}",
		},
	}

	initialConfigurationsInputWithNonParticipant := []*graphql.InitialConfiguration{
		{
			SourceID:      Application3ID,
<<<<<<< HEAD
			TargetID:      "asd",
=======
			TargetID:      "non-existing",
>>>>>>> be3a1379
			Configuration: "{\"key\": \"value\"}",
		},
	}

	initialConfigurationsInputForOtherParticipantsOnly := []*graphql.InitialConfiguration{
		{
			SourceID:      ApplicationID,
			TargetID:      Application2ID,
			Configuration: "{\"key\": \"value\"}",
		},
	}

	initialConfigurations := make(model.InitialConfigurations, 2)
	initialConfigurations[Application3ID] = make(map[string]json.RawMessage, 1)
	initialConfigurations[Application2ID] = make(map[string]json.RawMessage, 1)
	initialConfigurations[Application3ID][ApplicationID] = []byte("{\"key\": \"value\"}")
	initialConfigurations[Application2ID][Application3ID] = []byte("{\"key2\": \"value2\"}")
	formationAssignments := []*model.FormationAssignment{
		{ID: FormationAssignmentID, Source: ApplicationID, Target: ApplicationID, FormationID: FormationID},
		{ID: FormationAssignmentID2, Source: Application2ID, Target: ApplicationID, FormationID: FormationID},
	}
	txGen := txtest.NewTransactionContextGenerator(testErr)

	testCases := []struct {
		Name                     string
		TxFn                     func() (*persistenceautomock.PersistenceTx, *persistenceautomock.Transactioner)
		ServiceFn                func() *automock.Service
		FormationAssignmentSvcFn func() *automock.FormationAssignmentService
		ConverterFn              func() *automock.Converter
		TenantFetcherSvcFn       func() *automock.TenantFetcher
		TenantSvcFn              func() *automock.TenantSvc
		InputID                  string
		ObjectType               graphql.FormationObjectType
		Context                  context.Context
		InitialConfiguration     []*graphql.InitialConfiguration
		ExpectedFormation        *graphql.Formation
		ExpectedErrorMessage     string
	}{
		{
			Name: "successfully assigned formation",
			TxFn: txGen.ThatSucceeds,
			ServiceFn: func() *automock.Service {
				svc := &automock.Service{}
				svc.On("GetFormationByName", contextThatHasTenant(TntInternalID), testFormationName, TntInternalID).Return(&modelFormation, nil).Once()
				svc.On("AssignFormation", contextThatHasTenant(TntInternalID), TntInternalID, Application3ID, graphql.FormationObjectTypeApplication, modelFormation, initialConfigurations).Return(&modelFormation, nil).Once()
				return svc
			},
			FormationAssignmentSvcFn: func() *automock.FormationAssignmentService {
				svc := &automock.FormationAssignmentService{}
				svc.On("GetAssignmentsForFormation", contextThatHasTenant(TntInternalID), TntInternalID, FormationID).Return(formationAssignments, nil).Once()
				return svc
			},
			ConverterFn: func() *automock.Converter {
				converter := &automock.Converter{}
				converter.On("FromGraphQL", formationInput).Return(modelFormation).Once()
				converter.On("ToGraphQL", &modelFormation).Return(&graphqlFormation, nil).Once()
				return converter
			},
			TenantSvcFn: func() *automock.TenantSvc {
				svc := &automock.TenantSvc{}
				svc.On("GetTenantByID", contextThatHasTenant(TntInternalID), TntInternalID).Return(tenantMapping, nil).Once()
				return svc
			},
			InputID:              Application3ID,
			ObjectType:           graphql.FormationObjectTypeApplication,
			InitialConfiguration: initialConfigurationsInput,
			ExpectedFormation:    &graphqlFormation,
			Context:              ctxWithTenant,
		},
		{
			Name: "successfully assigned formation with ObjectType tenant",
			TxFn: txGen.ThatSucceeds,
			ServiceFn: func() *automock.Service {
				svc := &automock.Service{}
				svc.On("GetFormationByName", contextThatHasTenant(TntInternalID), testFormationName, TntInternalID).Return(&modelFormation, nil).Once()
				svc.On("AssignFormation", contextThatHasTenant(TntInternalID), TntInternalID, Application3ID, graphql.FormationObjectTypeTenant, modelFormation, model.InitialConfigurations{}).Return(&modelFormation, nil).Once()
				return svc
			},
			FormationAssignmentSvcFn: func() *automock.FormationAssignmentService {
				svc := &automock.FormationAssignmentService{}
				svc.On("GetAssignmentsForFormation", contextThatHasTenant(TntInternalID), TntInternalID, FormationID).Return(formationAssignments, nil).Once()
				return svc
			},
			ConverterFn: func() *automock.Converter {
				converter := &automock.Converter{}
				converter.On("FromGraphQL", formationInput).Return(modelFormation).Once()
				converter.On("ToGraphQL", &modelFormation).Return(&graphqlFormation, nil).Once()
				return converter
			},
			TenantFetcherSvcFn: func() *automock.TenantFetcher {
				svc := &automock.TenantFetcher{}
				svc.On("FetchOnDemand", contextThatHasTenant(TntInternalID), Application3ID, TntExternalID).Return(nil).Once()
				return svc
			},
			TenantSvcFn: func() *automock.TenantSvc {
				svc := &automock.TenantSvc{}
				svc.On("GetTenantByID", contextThatHasTenant(TntInternalID), TntInternalID).Return(tenantMapping, nil).Once()
				return svc
			},
			InputID:              Application3ID,
			ObjectType:           graphql.FormationObjectTypeTenant,
			InitialConfiguration: nil,
			ExpectedFormation:    &graphqlFormation,
			Context:              ctxWithTenant,
		},
		{
			Name: "error when fails to convert formation result to graphql",
			TxFn: txGen.ThatSucceeds,
			ServiceFn: func() *automock.Service {
				svc := &automock.Service{}
				svc.On("GetFormationByName", contextThatHasTenant(TntInternalID), testFormationName, TntInternalID).Return(&modelFormation, nil).Once()
				svc.On("AssignFormation", contextThatHasTenant(TntInternalID), TntInternalID, Application3ID, graphql.FormationObjectTypeApplication, modelFormation, initialConfigurations).Return(&modelFormation, nil).Once()
				return svc
			},
			FormationAssignmentSvcFn: func() *automock.FormationAssignmentService {
				svc := &automock.FormationAssignmentService{}
				svc.On("GetAssignmentsForFormation", contextThatHasTenant(TntInternalID), TntInternalID, FormationID).Return(formationAssignments, nil).Once()
				return svc
			},
			ConverterFn: func() *automock.Converter {
				converter := &automock.Converter{}
				converter.On("FromGraphQL", formationInput).Return(modelFormation).Once()
				converter.On("ToGraphQL", &modelFormation).Return(nil, testErr).Once()
				return converter
			},
			TenantSvcFn: func() *automock.TenantSvc {
				svc := &automock.TenantSvc{}
				svc.On("GetTenantByID", contextThatHasTenant(TntInternalID), TntInternalID).Return(tenantMapping, nil).Once()
				return svc
			},
			InputID:              Application3ID,
			ObjectType:           graphql.FormationObjectTypeApplication,
			InitialConfiguration: initialConfigurationsInput,
			Context:              ctxWithTenant,
			ExpectedErrorMessage: testErr.Error(),
		},
		{
			Name: "error when transaction commit failed",
			TxFn: txGen.ThatFailsOnCommit,
			ServiceFn: func() *automock.Service {
				svc := &automock.Service{}
				svc.On("GetFormationByName", contextThatHasTenant(TntInternalID), testFormationName, TntInternalID).Return(&modelFormation, nil).Once()
				svc.On("AssignFormation", contextThatHasTenant(TntInternalID), TntInternalID, Application3ID, graphql.FormationObjectTypeApplication, modelFormation, initialConfigurations).Return(&modelFormation, nil).Once()
				return svc
			},
			FormationAssignmentSvcFn: func() *automock.FormationAssignmentService {
				svc := &automock.FormationAssignmentService{}
				svc.On("GetAssignmentsForFormation", contextThatHasTenant(TntInternalID), TntInternalID, FormationID).Return(formationAssignments, nil).Once()
				return svc
			},
			ConverterFn: func() *automock.Converter {
				converter := &automock.Converter{}
				converter.On("FromGraphQL", formationInput).Return(modelFormation).Once()
				return converter
			},
			TenantSvcFn: func() *automock.TenantSvc {
				svc := &automock.TenantSvc{}
				svc.On("GetTenantByID", contextThatHasTenant(TntInternalID), TntInternalID).Return(tenantMapping, nil).Once()
				return svc
			},
			InputID:              Application3ID,
			ObjectType:           graphql.FormationObjectTypeApplication,
			InitialConfiguration: initialConfigurationsInput,
			Context:              ctxWithTenant,
			ExpectedErrorMessage: "while committing transaction",
		},
		{
			Name: "error when assign to formation fails",
			TxFn: txGen.ThatDoesntExpectCommit,
			ServiceFn: func() *automock.Service {
				svc := &automock.Service{}
				svc.On("GetFormationByName", contextThatHasTenant(TntInternalID), testFormationName, TntInternalID).Return(&modelFormation, nil).Once()
				svc.On("AssignFormation", contextThatHasTenant(TntInternalID), TntInternalID, Application3ID, graphql.FormationObjectTypeApplication, modelFormation, initialConfigurations).Return(nil, testErr).Once()
				return svc
			},
			FormationAssignmentSvcFn: func() *automock.FormationAssignmentService {
				svc := &automock.FormationAssignmentService{}
				svc.On("GetAssignmentsForFormation", contextThatHasTenant(TntInternalID), TntInternalID, FormationID).Return(formationAssignments, nil).Once()
				return svc
			},
			ConverterFn: func() *automock.Converter {
				converter := &automock.Converter{}
				converter.On("FromGraphQL", formationInput).Return(modelFormation).Once()
				return converter
			},
			TenantSvcFn: func() *automock.TenantSvc {
				svc := &automock.TenantSvc{}
				svc.On("GetTenantByID", contextThatHasTenant(TntInternalID), TntInternalID).Return(tenantMapping, nil).Once()
				return svc
			},
			InputID:              Application3ID,
			ObjectType:           graphql.FormationObjectTypeApplication,
			InitialConfiguration: initialConfigurationsInput,
			Context:              ctxWithTenant,
			ExpectedErrorMessage: testErr.Error(),
		},
		{
			Name: "error when fetching tenant fails",
			TxFn: txGen.ThatDoesntExpectCommit,
			ServiceFn: func() *automock.Service {
				svc := &automock.Service{}
				svc.On("GetFormationByName", contextThatHasTenant(TntInternalID), testFormationName, TntInternalID).Return(&modelFormation, nil).Once()
				return svc
			},
			FormationAssignmentSvcFn: func() *automock.FormationAssignmentService {
				svc := &automock.FormationAssignmentService{}
				svc.On("GetAssignmentsForFormation", contextThatHasTenant(TntInternalID), TntInternalID, FormationID).Return(formationAssignments, nil).Once()
				return svc
			},
			TenantFetcherSvcFn: func() *automock.TenantFetcher {
				svc := &automock.TenantFetcher{}
				svc.On("FetchOnDemand", contextThatHasTenant(TntInternalID), Application3ID, TntExternalID).Return(testErr).Once()
				return svc
			},
			TenantSvcFn: func() *automock.TenantSvc {
				svc := &automock.TenantSvc{}
				svc.On("GetTenantByID", contextThatHasTenant(TntInternalID), TntInternalID).Return(tenantMapping, nil).Once()
				return svc
			},
			InputID:              Application3ID,
			ObjectType:           graphql.FormationObjectTypeTenant,
			InitialConfiguration: initialConfigurationsInput,
			Context:              ctxWithTenant,
			ExpectedErrorMessage: "while trying to create if not exists subaccount",
		},
		{
			Name: "error when getting tenant by ID fails",
			TxFn: txGen.ThatDoesntExpectCommit,
			ServiceFn: func() *automock.Service {
				svc := &automock.Service{}
				svc.On("GetFormationByName", contextThatHasTenant(TntInternalID), testFormationName, TntInternalID).Return(&modelFormation, nil).Once()
				return svc
			},
			FormationAssignmentSvcFn: func() *automock.FormationAssignmentService {
				svc := &automock.FormationAssignmentService{}
				svc.On("GetAssignmentsForFormation", contextThatHasTenant(TntInternalID), TntInternalID, FormationID).Return(formationAssignments, nil).Once()
				return svc
			},
			TenantSvcFn: func() *automock.TenantSvc {
				svc := &automock.TenantSvc{}
				svc.On("GetTenantByID", contextThatHasTenant(TntInternalID), TntInternalID).Return(nil, testErr).Once()
				return svc
			},
			InputID:              Application3ID,
			ObjectType:           graphql.FormationObjectTypeApplication,
			InitialConfiguration: initialConfigurationsInput,
			Context:              ctxWithTenant,
			ExpectedErrorMessage: "while getting parent tenant by internal ID",
		},
		{
			Name: "error when initial configuration contains non-participant object as source or target",
			TxFn: txGen.ThatDoesntExpectCommit,
			ServiceFn: func() *automock.Service {
				svc := &automock.Service{}
				svc.On("GetFormationByName", contextThatHasTenant(TntInternalID), testFormationName, TntInternalID).Return(&modelFormation, nil).Once()
				return svc
			},
			FormationAssignmentSvcFn: func() *automock.FormationAssignmentService {
				svc := &automock.FormationAssignmentService{}
				svc.On("GetAssignmentsForFormation", contextThatHasTenant(TntInternalID), TntInternalID, FormationID).Return(formationAssignments, nil).Once()
				return svc
			},
			InputID:              Application3ID,
			ObjectType:           graphql.FormationObjectTypeApplication,
			InitialConfiguration: initialConfigurationsInputWithNonParticipant,
			Context:              ctxWithTenant,
			ExpectedErrorMessage: "Initial Configurations contains non-participant \"source\" or \"target\":",
		},
		{
			Name: "error when provided initial configuration does not contain assigned object as source or target",
			TxFn: txGen.ThatDoesntExpectCommit,
			ServiceFn: func() *automock.Service {
				svc := &automock.Service{}
				svc.On("GetFormationByName", contextThatHasTenant(TntInternalID), testFormationName, TntInternalID).Return(&modelFormation, nil).Once()
				return svc
			},
			FormationAssignmentSvcFn: func() *automock.FormationAssignmentService {
				svc := &automock.FormationAssignmentService{}
				svc.On("GetAssignmentsForFormation", contextThatHasTenant(TntInternalID), TntInternalID, FormationID).Return(formationAssignments, nil).Once()
				return svc
			},
			InputID:              Application3ID,
			ObjectType:           graphql.FormationObjectTypeApplication,
			InitialConfiguration: initialConfigurationsInputForOtherParticipantsOnly,
			Context:              ctxWithTenant,
			ExpectedErrorMessage: fmt.Sprintf("Initial Configuration does not contain assigned object %s as \"source\" or \"target\"", Application3ID),
		},
		{
			Name: "error when getting formation assignments fails",
			TxFn: txGen.ThatDoesntExpectCommit,
			ServiceFn: func() *automock.Service {
				svc := &automock.Service{}
				svc.On("GetFormationByName", contextThatHasTenant(TntInternalID), testFormationName, TntInternalID).Return(&modelFormation, nil).Once()
				return svc
			},
			FormationAssignmentSvcFn: func() *automock.FormationAssignmentService {
				svc := &automock.FormationAssignmentService{}
				svc.On("GetAssignmentsForFormation", contextThatHasTenant(TntInternalID), TntInternalID, FormationID).Return(nil, testErr).Once()
				return svc
			},
			InputID:              Application3ID,
			ObjectType:           graphql.FormationObjectTypeApplication,
			InitialConfiguration: initialConfigurationsInput,
			Context:              ctxWithTenant,
			ExpectedErrorMessage: testErr.Error(),
		},
		{
			Name: "error when getting formation by name fails",
			TxFn: txGen.ThatDoesntExpectCommit,
			ServiceFn: func() *automock.Service {
				svc := &automock.Service{}
				svc.On("GetFormationByName", contextThatHasTenant(TntInternalID), testFormationName, TntInternalID).Return(nil, testErr).Once()
				return svc
			},
			InputID:              Application3ID,
			ObjectType:           graphql.FormationObjectTypeApplication,
			InitialConfiguration: initialConfigurationsInput,
			Context:              ctxWithTenant,
			ExpectedErrorMessage: testErr.Error(),
		},
		{
			Name:                 "error when transaction begin fails",
			TxFn:                 txGen.ThatFailsOnBegin,
			InputID:              Application3ID,
			ObjectType:           graphql.FormationObjectTypeApplication,
			InitialConfiguration: initialConfigurationsInput,
			Context:              ctxWithTenant,
			ExpectedErrorMessage: testErr.Error(),
		},
		{
			Name:                 "error when context does not contain tenant",
			TxFn:                 txGen.ThatFailsOnBegin,
			InputID:              Application3ID,
			ObjectType:           graphql.FormationObjectTypeApplication,
			InitialConfiguration: initialConfigurationsInput,
			Context:              context.TODO(),
			ExpectedErrorMessage: "cannot read tenant from context",
		},
	}
	for _, testCase := range testCases {
		t.Run(testCase.Name, func(t *testing.T) {
			// GIVEN
			persist, transact := testCase.TxFn()
			service := &automock.Service{}
			if testCase.ServiceFn != nil {
				service = testCase.ServiceFn()
			}
			formationAssignmentSvc := &automock.FormationAssignmentService{}
			if testCase.FormationAssignmentSvcFn != nil {
				formationAssignmentSvc = testCase.FormationAssignmentSvcFn()
			}
			converter := &automock.Converter{}
			if testCase.ConverterFn != nil {
				converter = testCase.ConverterFn()
			}
			tenantFetcher := &automock.TenantFetcher{}
			if testCase.TenantFetcherSvcFn != nil {
				tenantFetcher = testCase.TenantFetcherSvcFn()
			}
			tenantService := &automock.TenantSvc{}
			if testCase.TenantSvcFn != nil {
				tenantService = testCase.TenantSvcFn()
			}

			resolver := formation.NewResolver(transact, service, converter, formationAssignmentSvc, nil, tenantFetcher, tenantService)

			// WHEN
			formationResult, err := resolver.AssignFormation(testCase.Context, testCase.InputID, testCase.ObjectType, formationInput, testCase.InitialConfiguration)

			// THEN
			if testCase.ExpectedErrorMessage != "" {
				require.Error(t, err)
				assert.Contains(t, err.Error(), testCase.ExpectedErrorMessage)
			} else {
				assert.NoError(t, err)
				assert.Equal(t, testCase.ExpectedFormation, formationResult)
			}

			mock.AssertExpectationsForObjects(t, persist, service, formationAssignmentSvc, converter, tenantFetcher, tenantService)
		})
	}
}

func TestUnassignFormation(t *testing.T) {
	formationInput := graphql.FormationInput{
		Name: testFormationName,
	}
	ctxWithTenant := tenant.SaveToContext(context.TODO(), TntInternalID, TntExternalID)
	txGen := txtest.NewTransactionContextGenerator(testErr)
	testCases := []struct {
		Name              string
		TxFn              func() (*persistenceautomock.PersistenceTx, *persistenceautomock.Transactioner)
		ServiceFn         func() *automock.Service
		ConverterFn       func() *automock.Converter
		InputID           string
		ObjectType        graphql.FormationObjectType
		Context           context.Context
		ExpectedFormation *graphql.Formation
		ExpectedError     error
	}{
		{
			Name: "successfully unassigned formation",
			TxFn: txGen.ThatSucceeds,
			ConverterFn: func() *automock.Converter {
				conv := &automock.Converter{}
				conv.On("FromGraphQL", formationInput).Return(modelFormation).Once()
				conv.On("ToGraphQL", &modelFormation).Return(&graphqlFormation, nil).Once()
				return conv
			},
			Context:    ctxWithTenant,
			ObjectType: graphql.FormationObjectTypeTenant,
			ServiceFn: func() *automock.Service {
				svc := &automock.Service{}
				svc.On("UnassignFormation", contextThatHasTenant(TntInternalID), TntInternalID, "", graphql.FormationObjectTypeTenant, modelFormation, false).Return(&modelFormation, nil).Once()
				return svc
			},
			ExpectedFormation: &graphqlFormation,
		},
		{
			Name:          "fails when transaction fails to open",
			TxFn:          txGen.ThatFailsOnBegin,
			Context:       ctxWithTenant,
			ObjectType:    graphql.FormationObjectTypeApplication,
			InputID:       ApplicationID,
			ExpectedError: testErr,
		},
		{
			Name:          "returns error when can not load tenant from context",
			TxFn:          txGen.ThatDoesntExpectCommit,
			Context:       context.TODO(),
			ObjectType:    graphql.FormationObjectTypeTenant,
			ExpectedError: apperrors.NewCannotReadTenantError(),
		}, {
			Name:          "returns error when can not start db transaction",
			TxFn:          txGen.ThatFailsOnBegin,
			Context:       ctxWithTenant,
			ObjectType:    graphql.FormationObjectTypeTenant,
			ExpectedError: testErr,
		}, {
			Name:       "returns error when commit fails",
			TxFn:       txGen.ThatFailsOnCommit,
			Context:    ctxWithTenant,
			ObjectType: graphql.FormationObjectTypeTenant,
			ConverterFn: func() *automock.Converter {
				conv := &automock.Converter{}
				conv.On("FromGraphQL", formationInput).Return(modelFormation).Once()
				return conv
			},
			ServiceFn: func() *automock.Service {
				svc := &automock.Service{}
				svc.On("UnassignFormation", contextThatHasTenant(TntInternalID), TntInternalID, "", graphql.FormationObjectTypeTenant, modelFormation, false).Return(&modelFormation, nil).Once()
				return svc
			},
			ExpectedError: testErr,
		}, {
			Name:       "returns error when assign formation fails",
			TxFn:       txGen.ThatDoesntExpectCommit,
			Context:    ctxWithTenant,
			ObjectType: graphql.FormationObjectTypeTenant,
			ConverterFn: func() *automock.Converter {
				conv := &automock.Converter{}
				conv.On("FromGraphQL", formationInput).Return(modelFormation).Once()
				return conv
			},
			ServiceFn: func() *automock.Service {
				svc := &automock.Service{}
				svc.On("UnassignFormation", contextThatHasTenant(TntInternalID), TntInternalID, "", graphql.FormationObjectTypeTenant, modelFormation, false).Return(nil, testErr).Once()
				return svc
			},
			ExpectedError: testErr,
		},
	}
	for _, testCase := range testCases {
		t.Run(testCase.Name, func(t *testing.T) {
			// GIVEN
			persist, transact := testCase.TxFn()
			service := &automock.Service{}
			if testCase.ServiceFn != nil {
				service = testCase.ServiceFn()
			}
			converter := &automock.Converter{}
			if testCase.ConverterFn != nil {
				converter = testCase.ConverterFn()
			}

			resolver := formation.NewResolver(transact, service, converter, nil, nil, nil, nil)

			// WHEN
			f, err := resolver.UnassignFormation(testCase.Context, testCase.InputID, testCase.ObjectType, formationInput)

			// THEN
			if testCase.ExpectedError != nil {
				require.Error(t, err)
				assert.Contains(t, err.Error(), testCase.ExpectedError.Error())
			} else {
				assert.NoError(t, err)
			}
			assert.Equal(t, testCase.ExpectedFormation, f)

			mock.AssertExpectationsForObjects(t, persist, service, converter)
		})
	}
}

func TestUnassignFormationGlobal(t *testing.T) {
	txGen := txtest.NewTransactionContextGenerator(testErr)
	testCases := []struct {
		Name              string
		TxFn              func() (*persistenceautomock.PersistenceTx, *persistenceautomock.Transactioner)
		ServiceFn         func() *automock.Service
		ConverterFn       func() *automock.Converter
		ExpectedFormation *graphql.Formation
		ExpectedError     error
	}{
		{
			Name: "successfully unassigned formation",
			TxFn: txGen.ThatSucceeds,
			ConverterFn: func() *automock.Converter {
				conv := &automock.Converter{}
				conv.On("ToGraphQL", &modelFormationWithTenant).Return(&graphqlFormation, nil)
				return conv
			},
			ServiceFn: func() *automock.Service {
				svc := &automock.Service{}
				svc.On("GetGlobalByID", mock.Anything, FormationID).Return(&modelFormationWithTenant, nil)
				svc.On("UnassignFormation", mock.Anything, TntInternalID, ApplicationID, graphql.FormationObjectTypeApplication, modelFormationWithTenant, false).Return(&modelFormationWithTenant, nil)
				return svc
			},
			ExpectedFormation: &graphqlFormation,
		},
		{
			Name:          "fails when transaction fails to open",
			TxFn:          txGen.ThatFailsOnBegin,
			ExpectedError: testErr,
		},
		{
			Name:          "returns error when can not start db transaction",
			TxFn:          txGen.ThatFailsOnBegin,
			ExpectedError: testErr,
		}, {
			Name: "returns error when commit fails",
			TxFn: txGen.ThatFailsOnCommit,
			ServiceFn: func() *automock.Service {
				svc := &automock.Service{}
				svc.On("GetGlobalByID", mock.Anything, FormationID).Return(&modelFormationWithTenant, nil)
				svc.On("UnassignFormation", mock.Anything, TntInternalID, ApplicationID, graphql.FormationObjectTypeApplication, modelFormationWithTenant, false).Return(&modelFormationWithTenant, nil)
				return svc
			},
			ExpectedError: testErr,
		},
		{
			Name: "returns error when unassign formation fails",
			TxFn: txGen.ThatDoesntExpectCommit,
			ServiceFn: func() *automock.Service {
				svc := &automock.Service{}
				svc.On("GetGlobalByID", mock.Anything, FormationID).Return(&modelFormationWithTenant, nil)
				svc.On("UnassignFormation", mock.Anything, TntInternalID, ApplicationID, graphql.FormationObjectTypeApplication, modelFormationWithTenant, false).Return(nil, testErr)
				return svc
			},
			ExpectedError: testErr,
		},
		{
			Name: "returns error when get formation fails",
			TxFn: txGen.ThatDoesntExpectCommit,
			ServiceFn: func() *automock.Service {
				svc := &automock.Service{}
				svc.On("GetGlobalByID", mock.Anything, FormationID).Return(nil, testErr)
				return svc
			},
			ExpectedError: testErr,
		},
	}
	for _, testCase := range testCases {
		t.Run(testCase.Name, func(t *testing.T) {
			// GIVEN
			persist, transact := testCase.TxFn()
			service := &automock.Service{}
			if testCase.ServiceFn != nil {
				service = testCase.ServiceFn()
			}
			converter := &automock.Converter{}
			if testCase.ConverterFn != nil {
				converter = testCase.ConverterFn()
			}

			resolver := formation.NewResolver(transact, service, converter, nil, nil, nil, nil)

			// WHEN
			f, err := resolver.UnassignFormationGlobal(emptyCtx, ApplicationID, graphql.FormationObjectTypeApplication, FormationID)

			// THEN
			if testCase.ExpectedError != nil {
				require.Error(t, err)
				assert.Contains(t, err.Error(), testCase.ExpectedError.Error())
			} else {
				assert.NoError(t, err)
			}
			assert.Equal(t, testCase.ExpectedFormation, f)

			mock.AssertExpectationsForObjects(t, persist, service, converter)
		})
	}
}

func TestFormation(t *testing.T) {
	testErr := errors.New("test error")

	txGen := txtest.NewTransactionContextGenerator(testErr)

	ctx := context.TODO()

	testCases := []struct {
		Name              string
		TxFn              func() (*persistenceautomock.PersistenceTx, *persistenceautomock.Transactioner)
		ServiceFn         func() *automock.Service
		ConverterFn       func() *automock.Converter
		FetcherFn         func() *automock.TenantFetcher
		InputID           string
		ExpectedFormation *graphql.Formation
		ExpectedError     error
	}{
		{
			Name: "Success",
			TxFn: txGen.ThatSucceeds,
			ServiceFn: func() *automock.Service {
				service := &automock.Service{}
				service.On("Get", txtest.CtxWithDBMatcher(), FormationID).Return(&modelFormation, nil).Once()
				return service
			},
			ConverterFn: func() *automock.Converter {
				conv := &automock.Converter{}
				conv.On("ToGraphQL", &modelFormation).Return(&graphqlFormation, nil).Once()
				return conv
			},
			InputID:           FormationID,
			ExpectedFormation: &graphqlFormation,
			ExpectedError:     nil,
		},
		{
			Name: "Returns error when getting formation fails",
			TxFn: txGen.ThatDoesntExpectCommit,
			ServiceFn: func() *automock.Service {
				service := &automock.Service{}
				service.On("Get", txtest.CtxWithDBMatcher(), FormationID).Return(nil, testErr).Once()
				return service
			},
			ConverterFn:       unusedConverter,
			InputID:           FormationID,
			ExpectedFormation: nil,
			ExpectedError:     testErr,
		},
		{
			Name:              "Returns error when can't start transaction",
			TxFn:              txGen.ThatFailsOnBegin,
			ServiceFn:         unusedService,
			ConverterFn:       unusedConverter,
			InputID:           FormationID,
			ExpectedFormation: nil,
			ExpectedError:     testErr,
		},
		{
			Name: "Returns error when can't commit transaction",
			TxFn: txGen.ThatFailsOnCommit,
			ServiceFn: func() *automock.Service {
				service := &automock.Service{}
				service.On("Get", txtest.CtxWithDBMatcher(), FormationID).Return(formationModel, nil).Once()
				return service
			}, ConverterFn: unusedConverter,
			InputID:           FormationID,
			ExpectedFormation: nil,
			ExpectedError:     testErr,
		},
	}

	for _, testCase := range testCases {
		t.Run(testCase.Name, func(t *testing.T) {
			// GIVEN
			persist, transact := testCase.TxFn()
			service := testCase.ServiceFn()
			converter := testCase.ConverterFn()

			resolver := formation.NewResolver(transact, service, converter, nil, nil, nil, nil)

			// WHEN
			f, err := resolver.Formation(ctx, testCase.InputID)

			// THEN
			if testCase.ExpectedError != nil {
				require.Error(t, err)
				assert.Contains(t, err.Error(), testCase.ExpectedError.Error())
			} else {
				assert.NoError(t, err)
			}
			assert.Equal(t, testCase.ExpectedFormation, f)

			mock.AssertExpectationsForObjects(t, persist, service, converter)
		})
	}
}

func TestFormationByName(t *testing.T) {
	testErr := errors.New("test error")

	txGen := txtest.NewTransactionContextGenerator(testErr)

	tnt := "tenant"
	externalTnt := "external-tenant"
	ctx := tenant.SaveToContext(context.TODO(), tnt, externalTnt)
	emptyCtx := context.Background()

	testCases := []struct {
		Name              string
		Ctx               context.Context
		TxFn              func() (*persistenceautomock.PersistenceTx, *persistenceautomock.Transactioner)
		ServiceFn         func() *automock.Service
		ConverterFn       func() *automock.Converter
		FetcherFn         func() *automock.TenantFetcher
		InputName         string
		ExpectedFormation *graphql.Formation
		ExpectedError     error
	}{
		{
			Name: "Success",
			Ctx:  ctx,
			TxFn: txGen.ThatSucceeds,
			ServiceFn: func() *automock.Service {
				service := &automock.Service{}
				service.On("GetFormationByName", contextThatHasTenant(tnt), testFormationName, tnt).Return(&modelFormation, nil).Once()
				return service
			},
			ConverterFn: func() *automock.Converter {
				conv := &automock.Converter{}
				conv.On("ToGraphQL", &modelFormation).Return(&graphqlFormation, nil).Once()
				return conv
			},
			InputName:         testFormationName,
			ExpectedFormation: &graphqlFormation,
			ExpectedError:     nil,
		},
		{
			Name:              "Returns error when getting tenant fails",
			Ctx:               emptyCtx,
			TxFn:              txGen.ThatDoesntExpectCommit,
			ServiceFn:         unusedService,
			ConverterFn:       unusedConverter,
			InputName:         testFormationName,
			ExpectedFormation: nil,
			ExpectedError:     errors.New("cannot read tenant from context"),
		},
		{
			Name: "Returns error when getting formation fails",
			Ctx:  ctx,
			TxFn: txGen.ThatDoesntExpectCommit,
			ServiceFn: func() *automock.Service {
				service := &automock.Service{}
				service.On("GetFormationByName", txtest.CtxWithDBMatcher(), testFormationName, tnt).Return(nil, testErr).Once()
				return service
			},
			ConverterFn:       unusedConverter,
			InputName:         testFormationName,
			ExpectedFormation: nil,
			ExpectedError:     testErr,
		},
		{
			Name:              "Returns error when can't start transaction",
			Ctx:               ctx,
			TxFn:              txGen.ThatFailsOnBegin,
			ServiceFn:         unusedService,
			ConverterFn:       unusedConverter,
			InputName:         testFormationName,
			ExpectedFormation: nil,
			ExpectedError:     testErr,
		},
		{
			Name: "Returns error when can't commit transaction",
			Ctx:  ctx,
			TxFn: txGen.ThatFailsOnCommit,
			ServiceFn: func() *automock.Service {
				service := &automock.Service{}
				service.On("GetFormationByName", txtest.CtxWithDBMatcher(), testFormationName, tnt).Return(formationModel, nil).Once()
				return service
			}, ConverterFn: unusedConverter,
			InputName:         testFormationName,
			ExpectedFormation: nil,
			ExpectedError:     testErr,
		},
	}

	for _, testCase := range testCases {
		t.Run(testCase.Name, func(t *testing.T) {
			// GIVEN
			testCtx := testCase.Ctx
			persist, transact := testCase.TxFn()
			service := testCase.ServiceFn()
			converter := testCase.ConverterFn()

			resolver := formation.NewResolver(transact, service, converter, nil, nil, nil, nil)

			// WHEN
			f, err := resolver.FormationByName(testCtx, testCase.InputName)

			// THEN
			if testCase.ExpectedError != nil {
				require.Error(t, err)
				assert.Contains(t, err.Error(), testCase.ExpectedError.Error())
			} else {
				assert.NoError(t, err)
			}
			assert.Equal(t, testCase.ExpectedFormation, f)

			mock.AssertExpectationsForObjects(t, persist, service, converter)
		})
	}
}
func TestFormations(t *testing.T) {
	testErr := errors.New("test error")

	txGen := txtest.NewTransactionContextGenerator(testErr)

	ctx := context.TODO()

	first := 100
	afterStr := "after"
	after := graphql.PageCursor(afterStr)

	modelFormations := []*model.Formation{&modelFormation}

	graphqlFormations := []*graphql.Formation{&graphqlFormation}

	modelPage := &model.FormationPage{
		Data: modelFormations,
		PageInfo: &pagination.Page{
			StartCursor: "start",
			EndCursor:   "end",
			HasNextPage: false,
		},
		TotalCount: 1,
	}

	expectedOutput := &graphql.FormationPage{
		Data: graphqlFormations,
		PageInfo: &graphql.PageInfo{
			StartCursor: "start",
			EndCursor:   "end",
			HasNextPage: false,
		},
		TotalCount: 1,
	}

	testCases := []struct {
		Name               string
		TxFn               func() (*persistenceautomock.PersistenceTx, *persistenceautomock.Transactioner)
		ServiceFn          func() *automock.Service
		ConverterFn        func() *automock.Converter
		FetcherFn          func() *automock.TenantFetcher
		InputID            string
		ExpectedFormations *graphql.FormationPage
		ExpectedError      error
	}{
		{
			Name: "Success",
			TxFn: txGen.ThatSucceeds,
			ServiceFn: func() *automock.Service {
				service := &automock.Service{}
				service.On("List", txtest.CtxWithDBMatcher(), first, afterStr).Return(modelPage, nil).Once()
				return service
			},
			ConverterFn: func() *automock.Converter {
				conv := &automock.Converter{}
				conv.On("MultipleToGraphQL", modelFormations).Return(graphqlFormations, nil).Once()
				return conv
			},
			InputID:            FormationID,
			ExpectedFormations: expectedOutput,
			ExpectedError:      nil,
		},
		{
			Name: "Returns error when listing formations fails",
			TxFn: txGen.ThatDoesntExpectCommit,
			ServiceFn: func() *automock.Service {
				service := &automock.Service{}
				service.On("List", txtest.CtxWithDBMatcher(), first, afterStr).Return(nil, testErr).Once()
				return service
			},
			ConverterFn:        unusedConverter,
			InputID:            FormationID,
			ExpectedFormations: nil,
			ExpectedError:      testErr,
		},
		{
			Name: "Returns error when converting formations to graphql fails",
			TxFn: txGen.ThatSucceeds,
			ServiceFn: func() *automock.Service {
				service := &automock.Service{}
				service.On("List", txtest.CtxWithDBMatcher(), first, afterStr).Return(modelPage, nil).Once()
				return service
			},
			ConverterFn: func() *automock.Converter {
				conv := &automock.Converter{}
				conv.On("MultipleToGraphQL", modelFormations).Return(nil, testErr).Once()
				return conv
			},
			InputID:            FormationID,
			ExpectedFormations: nil,
			ExpectedError:      testErr,
		},
		{
			Name:               "Returns error when can't start transaction",
			TxFn:               txGen.ThatFailsOnBegin,
			ServiceFn:          unusedService,
			ConverterFn:        unusedConverter,
			InputID:            FormationID,
			ExpectedFormations: nil,
			ExpectedError:      testErr,
		},
		{
			Name: "Returns error when can't commit transaction",
			TxFn: txGen.ThatFailsOnCommit,
			ServiceFn: func() *automock.Service {
				service := &automock.Service{}
				service.On("List", txtest.CtxWithDBMatcher(), first, afterStr).Return(modelPage, nil).Once()
				return service
			},
			ConverterFn:        unusedConverter,
			InputID:            FormationID,
			ExpectedFormations: nil,
			ExpectedError:      testErr,
		},
	}
	for _, testCase := range testCases {
		t.Run(testCase.Name, func(t *testing.T) {
			// GIVEN
			persist, transact := testCase.TxFn()
			service := testCase.ServiceFn()
			converter := testCase.ConverterFn()

			resolver := formation.NewResolver(transact, service, converter, nil, nil, nil, nil)

			// WHEN
			f, err := resolver.Formations(ctx, &first, &after)

			// THEN
			if testCase.ExpectedError != nil {
				require.Error(t, err)
				assert.Contains(t, err.Error(), testCase.ExpectedError.Error())
			} else {
				assert.NoError(t, err)
			}
			assert.Equal(t, testCase.ExpectedFormations, f)

			mock.AssertExpectationsForObjects(t, persist, service, converter)
		})
	}

	t.Run("Returns error when 'first' is nil", func(t *testing.T) {
		resolver := formation.NewResolver(nil, nil, nil, nil, nil, nil, nil)

		// WHEN
		f, err := resolver.Formations(ctx, nil, &after)

		// THEN
		require.Error(t, err)
		require.Nil(t, f)
	})
}

func TestFormationsForObject(t *testing.T) {
	txGen := txtest.NewTransactionContextGenerator(testErr)

	ctx := context.TODO()

	modelFormations := []*model.Formation{&modelFormation}

	graphqlFormations := []*graphql.Formation{&graphqlFormation}

	testCases := []struct {
		Name               string
		TxFn               func() (*persistenceautomock.PersistenceTx, *persistenceautomock.Transactioner)
		ServiceFn          func() *automock.Service
		ConverterFn        func() *automock.Converter
		InputID            string
		ExpectedFormations []*graphql.Formation
		ExpectedError      error
	}{
		{
			Name: "Success",
			TxFn: txGen.ThatSucceeds,
			ServiceFn: func() *automock.Service {
				service := &automock.Service{}
				service.On("ListFormationsForObjectGlobal", txtest.CtxWithDBMatcher(), ApplicationID).Return(modelFormations, nil).Once()
				return service
			},
			ConverterFn: func() *automock.Converter {
				conv := &automock.Converter{}
				conv.On("MultipleToGraphQL", modelFormations).Return(graphqlFormations, nil).Once()
				return conv
			},
			InputID:            ApplicationID,
			ExpectedFormations: graphqlFormations,
			ExpectedError:      nil,
		},
		{
			Name: "Returns error when listing formations fails",
			TxFn: txGen.ThatDoesntExpectCommit,
			ServiceFn: func() *automock.Service {
				service := &automock.Service{}
				service.On("ListFormationsForObjectGlobal", txtest.CtxWithDBMatcher(), ApplicationID).Return(nil, testErr).Once()
				return service
			},
			ConverterFn:        unusedConverter,
			InputID:            ApplicationID,
			ExpectedFormations: nil,
			ExpectedError:      testErr,
		},
		{
			Name: "Returns error when converting formations to graphql fails",
			TxFn: txGen.ThatSucceeds,
			ServiceFn: func() *automock.Service {
				service := &automock.Service{}
				service.On("ListFormationsForObjectGlobal", txtest.CtxWithDBMatcher(), ApplicationID).Return(modelFormations, nil).Once()
				return service
			},
			ConverterFn: func() *automock.Converter {
				conv := &automock.Converter{}
				conv.On("MultipleToGraphQL", modelFormations).Return(nil, testErr).Once()
				return conv
			},
			InputID:            ApplicationID,
			ExpectedFormations: nil,
			ExpectedError:      testErr,
		},
		{
			Name:               "Returns error when can't start transaction",
			TxFn:               txGen.ThatFailsOnBegin,
			ServiceFn:          unusedService,
			ConverterFn:        unusedConverter,
			InputID:            ApplicationID,
			ExpectedFormations: nil,
			ExpectedError:      testErr,
		},
		{
			Name: "Returns error when can't commit transaction",
			TxFn: txGen.ThatFailsOnCommit,
			ServiceFn: func() *automock.Service {
				service := &automock.Service{}
				service.On("ListFormationsForObjectGlobal", txtest.CtxWithDBMatcher(), ApplicationID).Return(modelFormations, nil).Once()
				return service
			},
			ConverterFn:        unusedConverter,
			InputID:            ApplicationID,
			ExpectedFormations: nil,
			ExpectedError:      testErr,
		},
	}
	for _, testCase := range testCases {
		t.Run(testCase.Name, func(t *testing.T) {
			// GIVEN
			persist, transact := testCase.TxFn()
			service := testCase.ServiceFn()
			converter := testCase.ConverterFn()

			resolver := formation.NewResolver(transact, service, converter, nil, nil, nil, nil)

			// WHEN
			f, err := resolver.FormationsForObject(ctx, testCase.InputID)

			// THEN
			if testCase.ExpectedError != nil {
				require.Error(t, err)
				assert.Contains(t, err.Error(), testCase.ExpectedError.Error())
			} else {
				assert.NoError(t, err)
			}
			assert.Equal(t, testCase.ExpectedFormations, f)

			mock.AssertExpectationsForObjects(t, persist, service, converter)
		})
	}
}

func TestResolver_FormationAssignment(t *testing.T) {
	// GIVEN
	ctx := context.TODO()

	testErr := errors.New("test error")
	notFoundErr := apperrors.NewNotFoundError(resource.FormationAssignment, FormationAssignmentID)

	txGen := txtest.NewTransactionContextGenerator(testErr)

	gqlFormation := fixGqlFormation()
	gqlFormationAssignment := fixGqlFormationAssignment(FormationAssignmentState, &TestConfigValueStr)
	formationAssignmentModel := fixFormationAssignmentModel(FormationAssignmentState, TestConfigValueRawJSON)

	testCases := []struct {
		Name                        string
		TransactionerFn             func() (*persistenceautomock.PersistenceTx, *persistenceautomock.Transactioner)
		ServiceFn                   func() *automock.FormationAssignmentService
		ConverterFn                 func() *automock.FormationAssignmentConverter
		Formation                   *graphql.Formation
		FormationAssignmentID       string
		ExpectedFormationAssignment *graphql.FormationAssignment
		ExpectedErrMsg              string
	}{
		{
			Name:            "Success",
			TransactionerFn: txGen.ThatSucceeds,
			ServiceFn: func() *automock.FormationAssignmentService {
				faSvc := &automock.FormationAssignmentService{}
				faSvc.On("GetForFormation", txtest.CtxWithDBMatcher(), FormationAssignmentID, FormationID).Return(formationAssignmentModel, nil).Once()
				return faSvc
			},
			ConverterFn: func() *automock.FormationAssignmentConverter {
				faConv := &automock.FormationAssignmentConverter{}
				faConv.On("ToGraphQL", formationAssignmentModel).Return(gqlFormationAssignment, nil).Once()
				return faConv
			},
			Formation:                   gqlFormation,
			FormationAssignmentID:       FormationAssignmentID,
			ExpectedFormationAssignment: gqlFormationAssignment,
		},
		{
			Name:                        "Return error when formation object is nil",
			TransactionerFn:             txGen.ThatDoesntStartTransaction,
			ExpectedFormationAssignment: nil,
			ExpectedErrMsg:              "Formation cannot be empty",
		},
		{
			Name:                        "Returns error when commit begin fails",
			TransactionerFn:             txGen.ThatFailsOnBegin,
			Formation:                   gqlFormation,
			ExpectedFormationAssignment: nil,
			ExpectedErrMsg:              testErr.Error(),
		},
		{
			Name:            "Returns error when formation assignment retrieval failed",
			TransactionerFn: txGen.ThatDoesntExpectCommit,
			ServiceFn: func() *automock.FormationAssignmentService {
				faSvc := &automock.FormationAssignmentService{}
				faSvc.On("GetForFormation", txtest.CtxWithDBMatcher(), FormationAssignmentID, FormationID).Return(nil, testErr).Once()
				return faSvc
			},
			Formation:                   gqlFormation,
			FormationAssignmentID:       FormationAssignmentID,
			ExpectedFormationAssignment: nil,
			ExpectedErrMsg:              testErr.Error(),
		},
		{
			Name:            "Returns error when formation assignment for formation is not found",
			TransactionerFn: txGen.ThatSucceeds,
			ServiceFn: func() *automock.FormationAssignmentService {
				faSvc := &automock.FormationAssignmentService{}
				faSvc.On("GetForFormation", txtest.CtxWithDBMatcher(), FormationAssignmentID, FormationID).Return(nil, notFoundErr).Once()
				return faSvc
			},
			Formation:                   gqlFormation,
			FormationAssignmentID:       FormationAssignmentID,
			ExpectedFormationAssignment: nil,
		},
		{
			Name:            "Returns error when commit failed",
			TransactionerFn: txGen.ThatFailsOnCommit,
			ServiceFn: func() *automock.FormationAssignmentService {
				faSvc := &automock.FormationAssignmentService{}
				faSvc.On("GetForFormation", txtest.CtxWithDBMatcher(), FormationAssignmentID, FormationID).Return(formationAssignmentModel, nil).Once()
				return faSvc
			},
			Formation:                   gqlFormation,
			FormationAssignmentID:       FormationAssignmentID,
			ExpectedFormationAssignment: nil,
			ExpectedErrMsg:              testErr.Error(),
		},
		{
			Name:            "Returns error when converting to GraphQL failed",
			TransactionerFn: txGen.ThatSucceeds,
			ServiceFn: func() *automock.FormationAssignmentService {
				faSvc := &automock.FormationAssignmentService{}
				faSvc.On("GetForFormation", txtest.CtxWithDBMatcher(), FormationAssignmentID, FormationID).Return(formationAssignmentModel, nil).Once()
				return faSvc
			},
			ConverterFn: func() *automock.FormationAssignmentConverter {
				faConv := &automock.FormationAssignmentConverter{}
				faConv.On("ToGraphQL", formationAssignmentModel).Return(nil, testErr).Once()
				return faConv
			},
			Formation:                   gqlFormation,
			FormationAssignmentID:       FormationAssignmentID,
			ExpectedFormationAssignment: nil,
			ExpectedErrMsg:              testErr.Error(),
		},
	}

	for _, testCase := range testCases {
		t.Run(testCase.Name, func(t *testing.T) {
			// GIVEN
			persist, transact := testCase.TransactionerFn()

			faSvc := &automock.FormationAssignmentService{}
			if testCase.ServiceFn != nil {
				faSvc = testCase.ServiceFn()
			}

			faConv := &automock.FormationAssignmentConverter{}
			if testCase.ConverterFn != nil {
				faConv = testCase.ConverterFn()
			}

			resolver := formation.NewResolver(transact, nil, nil, faSvc, faConv, nil, nil)

			// WHEN
			fa, err := resolver.FormationAssignment(ctx, testCase.Formation, testCase.FormationAssignmentID)

			// THEN
			require.Equal(t, testCase.ExpectedFormationAssignment, fa)
			if testCase.ExpectedErrMsg != "" {
				require.Error(t, err)
				require.Contains(t, err.Error(), testCase.ExpectedErrMsg)
			} else {
				require.NoError(t, err)
			}

			mock.AssertExpectationsForObjects(t, faSvc, faConv, transact, persist)
		})
	}
}

func TestResolver_FormationAssignments(t *testing.T) {
	// GIVEN
	ctx := context.TODO()

	testErr := errors.New("test error")

	txGen := txtest.NewTransactionContextGenerator(testErr)

	first := 2
	gqlAfter := graphql.PageCursor("test")
	after := "test"

	formationIDs := []string{FormationID, FormationID + "2"}

	// Formation Assignments model fixtures
	faModelFirst := fixFormationAssignmentModel(FormationAssignmentState, TestConfigValueRawJSON)
	faModelSecond := fixFormationAssignmentModelWithSuffix(FormationAssignmentState, TestConfigValueRawJSON, nil, "-2")

	fasFirst := []*model.FormationAssignment{faModelFirst}
	fasSecond := []*model.FormationAssignment{faModelSecond}

	faPageFirst := fixFormationAssignmentPage(fasFirst)
	faPageSecond := fixFormationAssignmentPage(fasSecond)
	faPages := []*model.FormationAssignmentPage{faPageFirst, faPageSecond}

	// Formation Assignments GraphQL fixtures
	gqlFormationAssignmentFirst := fixGqlFormationAssignment(FormationAssignmentState, &TestConfigValueStr)
	gqlFormationAssignmentSecond := fixGqlFormationAssignmentWithSuffix(FormationAssignmentState, &TestConfigValueStr, "-2")

	gqlFAFist := []*graphql.FormationAssignment{gqlFormationAssignmentFirst}
	gqlFASecond := []*graphql.FormationAssignment{gqlFormationAssignmentSecond}

	gqlFAPageFirst := fixGQLFormationAssignmentPage(gqlFAFist)
	gqlFAPageSecond := fixGQLFormationAssignmentPage(gqlFASecond)
	gqlFAPages := []*graphql.FormationAssignmentPage{gqlFAPageFirst, gqlFAPageSecond}

	testCases := []struct {
		Name            string
		TransactionerFn func() (*persistenceautomock.PersistenceTx, *persistenceautomock.Transactioner)
		ServiceFn       func() *automock.FormationAssignmentService
		ConverterFn     func() *automock.FormationAssignmentConverter
		ExpectedResult  []*graphql.FormationAssignmentPage
		ExpectedErr     []error
	}{
		{
			Name:            "Success",
			TransactionerFn: txGen.ThatSucceeds,
			ServiceFn: func() *automock.FormationAssignmentService {
				faSvc := &automock.FormationAssignmentService{}
				faSvc.On("ListByFormationIDs", txtest.CtxWithDBMatcher(), formationIDs, first, after).Return(faPages, nil).Once()
				return faSvc
			},
			ConverterFn: func() *automock.FormationAssignmentConverter {
				faConv := &automock.FormationAssignmentConverter{}
				faConv.On("MultipleToGraphQL", fasFirst).Return(gqlFAFist, nil).Once()
				faConv.On("MultipleToGraphQL", fasSecond).Return(gqlFASecond, nil).Once()
				return faConv
			},
			ExpectedResult: gqlFAPages,
			ExpectedErr:    nil,
		},
		{
			Name:            "Returns error when transaction begin failed",
			TransactionerFn: txGen.ThatFailsOnBegin,
			ExpectedResult:  nil,
			ExpectedErr:     []error{testErr},
		},
		{
			Name:            "Returns error when listing formations",
			TransactionerFn: txGen.ThatDoesntExpectCommit,
			ServiceFn: func() *automock.FormationAssignmentService {
				faSvc := &automock.FormationAssignmentService{}
				faSvc.On("ListByFormationIDs", txtest.CtxWithDBMatcher(), formationIDs, first, after).Return(nil, testErr).Once()
				return faSvc
			},
			ExpectedResult: nil,
			ExpectedErr:    []error{testErr},
		},
		{
			Name:            "Returns error when transaction commit failed",
			TransactionerFn: txGen.ThatFailsOnCommit,
			ServiceFn: func() *automock.FormationAssignmentService {
				faSvc := &automock.FormationAssignmentService{}
				faSvc.On("ListByFormationIDs", txtest.CtxWithDBMatcher(), formationIDs, first, after).Return(faPages, nil).Once()
				return faSvc
			},
			ConverterFn: func() *automock.FormationAssignmentConverter {
				faConv := &automock.FormationAssignmentConverter{}
				faConv.On("MultipleToGraphQL", fasFirst).Return(gqlFAFist, nil).Once()
				faConv.On("MultipleToGraphQL", fasSecond).Return(gqlFASecond, nil).Once()
				return faConv
			},
			ExpectedResult: nil,
			ExpectedErr:    []error{testErr},
		},
		{
			Name:            "Returns error when converting to GraphQL failed",
			TransactionerFn: txGen.ThatDoesntExpectCommit,
			ServiceFn: func() *automock.FormationAssignmentService {
				faSvc := &automock.FormationAssignmentService{}
				faSvc.On("ListByFormationIDs", txtest.CtxWithDBMatcher(), formationIDs, first, after).Return(faPages, nil).Once()
				return faSvc
			},
			ConverterFn: func() *automock.FormationAssignmentConverter {
				faConv := &automock.FormationAssignmentConverter{}
				faConv.On("MultipleToGraphQL", fasFirst).Return(nil, testErr).Once()
				return faConv
			},
			ExpectedResult: nil,
			ExpectedErr:    []error{testErr},
		},
	}

	for _, testCase := range testCases {
		t.Run(testCase.Name, func(t *testing.T) {
			// GIVEN
			persist, transact := testCase.TransactionerFn()

			faSvc := &automock.FormationAssignmentService{}
			if testCase.ServiceFn != nil {
				faSvc = testCase.ServiceFn()
			}

			faConv := &automock.FormationAssignmentConverter{}
			if testCase.ConverterFn != nil {
				faConv = testCase.ConverterFn()
			}

			resolver := formation.NewResolver(transact, nil, nil, faSvc, faConv, nil, nil)
			firstFormationAssignmentParams := dataloader.ParamFormationAssignment{ID: FormationID, Ctx: ctx, First: &first, After: &gqlAfter}
			secondFormationAssignmentParams := dataloader.ParamFormationAssignment{ID: FormationID + "2", Ctx: ctx, First: &first, After: &gqlAfter}
			keys := []dataloader.ParamFormationAssignment{firstFormationAssignmentParams, secondFormationAssignmentParams}

			// WHEN
			result, err := resolver.FormationAssignmentsDataLoader(keys)

			// THEN
			require.Equal(t, testCase.ExpectedResult, result)
			require.Equal(t, testCase.ExpectedErr, err)

			mock.AssertExpectationsForObjects(t, faSvc, faConv, transact, persist)
		})
	}

	t.Run("Returns error when there are no formations IDs", func(t *testing.T) {
		resolver := formation.NewResolver(nil, nil, nil, nil, nil, nil, nil)

		// WHEN
		_, errs := resolver.FormationAssignmentsDataLoader([]dataloader.ParamFormationAssignment{})

		// THEN
		require.Error(t, errs[0])
		require.EqualError(t, errs[0], apperrors.NewInternalError("No Formations found").Error())
	})

	t.Run("Returns error when start cursor is nil", func(t *testing.T) {
		firstFormationAssignmentParams := dataloader.ParamFormationAssignment{ID: FormationID, Ctx: ctx, First: nil, After: &gqlAfter}
		keys := []dataloader.ParamFormationAssignment{firstFormationAssignmentParams}

		resolver := formation.NewResolver(nil, nil, nil, nil, nil, nil, nil)

		// WHEN
		_, errs := resolver.FormationAssignmentsDataLoader(keys)

		// THEN
		require.Error(t, errs[0])
		require.EqualError(t, errs[0], apperrors.NewInvalidDataError("missing required parameter 'first'").Error())
	})
}

func TestResolver_Status(t *testing.T) {
	// GIVEN
	ctx := context.TODO()

	testErr := errors.New("test error")

	txGen := txtest.NewTransactionContextGenerator(testErr)

	formationIDs := []string{FormationID, FormationID + "2", FormationID + "3", FormationID + "4"}

	// Formation Assignments model fixtures
	faModelReady := fixFormationAssignmentModel(string(model.ReadyAssignmentState), TestConfigValueRawJSON)
	faModelInitial := fixFormationAssignmentModelWithSuffix(string(model.InitialAssignmentState), TestConfigValueRawJSON, nil, "-2")
	faModelError := fixFormationAssignmentModelWithSuffix(string(model.CreateErrorAssignmentState), nil, json.RawMessage(`{"error": {"message": "failure", "errorCode": 1}}`), "-3")
	faModelEmptyError := fixFormationAssignmentModelWithSuffix(string(model.CreateErrorAssignmentState), nil, nil, "-4")

	fasReady := []*model.FormationAssignment{faModelReady}                                         // all are READY -> READY condition
	fasInProgress := []*model.FormationAssignment{faModelInitial, faModelReady}                    // no errors, but one is INITIAL -> IN_PROGRESS condition
	fasError := []*model.FormationAssignment{faModelReady, faModelError, faModelInitial}           // have error -> ERROR condition
	fasEmptyError := []*model.FormationAssignment{faModelReady, faModelEmptyError, faModelInitial} // should handle empty Value and have ERROR condition

	fasPerFormation := [][]*model.FormationAssignment{fasReady, fasInProgress, fasError, fasEmptyError}

	fasUnmarshallable := []*model.FormationAssignment{fixFormationAssignmentModelWithSuffix(string(model.DeleteErrorAssignmentState), nil, json.RawMessage(`unmarshallable structure`), "-4")}

	faPagesWithUnmarshallableError := [][]*model.FormationAssignment{fasUnmarshallable, fasReady, fasInProgress, fasError}

	// Formation Assignments GraphQL fixtures

	gqlStatusFirst := graphql.FormationStatus{Condition: graphql.FormationStatusConditionReady, Errors: nil}
	gqlStatusSecond := graphql.FormationStatus{Condition: graphql.FormationStatusConditionInProgress, Errors: nil}
	gqlStatusThird := graphql.FormationStatus{
		Condition: graphql.FormationStatusConditionError,
		Errors: []*graphql.FormationStatusError{{
			AssignmentID: addSuffix(FormationAssignmentID, "-3"),
			Message:      "failure",
			ErrorCode:    1,
		}},
	}
	gqlStatusFourth := graphql.FormationStatus{
		Condition: graphql.FormationStatusConditionError,
		Errors: []*graphql.FormationStatusError{{
			AssignmentID: addSuffix(FormationAssignmentID, "-4"),
		}},
	}

	gqlStatuses := []*graphql.FormationStatus{&gqlStatusFirst, &gqlStatusSecond, &gqlStatusThird, &gqlStatusFourth}

	emptyFaPage := [][]*model.FormationAssignment{nil, nil, nil, nil}

	testCases := []struct {
		Name            string
		TransactionerFn func() (*persistenceautomock.PersistenceTx, *persistenceautomock.Transactioner)
		ServiceFn       func() *automock.FormationAssignmentService
		Params          []dataloader.ParamFormationStatus
		ExpectedResult  []*graphql.FormationStatus
		ExpectedErr     error
	}{
		{
			Name:            "Success",
			TransactionerFn: txGen.ThatSucceeds,
			ServiceFn: func() *automock.FormationAssignmentService {
				faSvc := &automock.FormationAssignmentService{}
				faSvc.On("ListByFormationIDsNoPaging", txtest.CtxWithDBMatcher(), formationIDs).Return(fasPerFormation, nil).Once()
				return faSvc
			},
			Params:         []dataloader.ParamFormationStatus{firstFormationStatusParams, secondFormationStatusParams, thirdFormationStatusParams, fourthPageFormations},
			ExpectedResult: gqlStatuses,
			ExpectedErr:    nil,
		},
		{
			Name:            "Success when there are no formation assignments",
			TransactionerFn: txGen.ThatSucceeds,
			ServiceFn: func() *automock.FormationAssignmentService {
				faSvc := &automock.FormationAssignmentService{}
				faSvc.On("ListByFormationIDsNoPaging", txtest.CtxWithDBMatcher(), []string{FormationID}).Return(emptyFaPage, nil).Once()
				return faSvc
			},
			Params:         []dataloader.ParamFormationStatus{firstFormationStatusParams},
			ExpectedResult: []*graphql.FormationStatus{&gqlStatusFirst},
			ExpectedErr:    nil,
		},
		{
			Name:            "Success when there are no FAs and the formation is in error state",
			TransactionerFn: txGen.ThatSucceeds,
			ServiceFn: func() *automock.FormationAssignmentService {
				faSvc := &automock.FormationAssignmentService{}
				faSvc.On("ListByFormationIDsNoPaging", txtest.CtxWithDBMatcher(), []string{FormationID}).Return(emptyFaPage, nil).Once()
				return faSvc
			},
			Params: []dataloader.ParamFormationStatus{{ID: FormationID, State: string(model.CreateErrorFormationState), Message: "failure", ErrorCode: 1}},
			ExpectedResult: []*graphql.FormationStatus{{
				Condition: graphql.FormationStatusConditionError,
				Errors: []*graphql.FormationStatusError{{
					Message:   "failure",
					ErrorCode: 1,
				}},
			}},
			ExpectedErr: nil,
		},
		{
			Name:            "Returns error when transaction begin failed",
			TransactionerFn: txGen.ThatFailsOnBegin,
			Params:          []dataloader.ParamFormationStatus{firstFormationStatusParams, secondFormationStatusParams, thirdFormationStatusParams, fourthPageFormations},
			ExpectedResult:  nil,
			ExpectedErr:     testErr,
		},
		{
			Name:            "Returns error when listing formations",
			TransactionerFn: txGen.ThatDoesntExpectCommit,
			ServiceFn: func() *automock.FormationAssignmentService {
				faSvc := &automock.FormationAssignmentService{}
				faSvc.On("ListByFormationIDsNoPaging", txtest.CtxWithDBMatcher(), formationIDs).Return(nil, testErr).Once()
				return faSvc
			},
			Params:         []dataloader.ParamFormationStatus{firstFormationStatusParams, secondFormationStatusParams, thirdFormationStatusParams, fourthPageFormations},
			ExpectedResult: nil,
			ExpectedErr:    testErr,
		},
		{
			Name:            "Returns error when can't unmarshal assignment value",
			TransactionerFn: txGen.ThatSucceeds,
			ServiceFn: func() *automock.FormationAssignmentService {
				faSvc := &automock.FormationAssignmentService{}
				faSvc.On("ListByFormationIDsNoPaging", txtest.CtxWithDBMatcher(), formationIDs).Return(faPagesWithUnmarshallableError, nil).Once()
				return faSvc
			},
			Params:         []dataloader.ParamFormationStatus{firstFormationStatusParams, secondFormationStatusParams, thirdFormationStatusParams, fourthPageFormations},
			ExpectedResult: nil,
			ExpectedErr:    errors.New("while unmarshalling formation assignment error with assignment ID \"FormationAssignmentID-4\""),
		},
		{
			Name:            "Returns error when transaction commit failed",
			TransactionerFn: txGen.ThatFailsOnCommit,
			ServiceFn: func() *automock.FormationAssignmentService {
				faSvc := &automock.FormationAssignmentService{}
				faSvc.On("ListByFormationIDsNoPaging", txtest.CtxWithDBMatcher(), formationIDs).Return(fasPerFormation, nil).Once()
				return faSvc
			},
			Params:         []dataloader.ParamFormationStatus{firstFormationStatusParams, secondFormationStatusParams, thirdFormationStatusParams, fourthPageFormations},
			ExpectedResult: nil,
			ExpectedErr:    testErr,
		},
	}

	for _, testCase := range testCases {
		t.Run(testCase.Name, func(t *testing.T) {
			// GIVEN
			persist, transact := testCase.TransactionerFn()

			faSvc := &automock.FormationAssignmentService{}
			if testCase.ServiceFn != nil {
				faSvc = testCase.ServiceFn()
			}

			resolver := formation.NewResolver(transact, nil, nil, faSvc, nil, nil, nil)

			params := make([]dataloader.ParamFormationStatus, 0, len(testCase.Params))
			for _, param := range testCase.Params {
				param.Ctx = ctx
				params = append(params, param)
			}

			// WHEN
			result, errs := resolver.StatusDataLoader(params)

			// THEN
			require.EqualValues(t, testCase.ExpectedResult, result)
			if errs != nil {
				require.Contains(t, errs[0].Error(), testCase.ExpectedErr.Error())
			}

			mock.AssertExpectationsForObjects(t, faSvc, transact, persist)
		})
	}

	t.Run("Returns error when there are no formations IDs", func(t *testing.T) {
		resolver := formation.NewResolver(nil, nil, nil, nil, nil, nil, nil)

		// WHEN
		_, errs := resolver.StatusDataLoader([]dataloader.ParamFormationStatus{})

		// THEN
		require.Error(t, errs[0])
		require.EqualError(t, errs[0], apperrors.NewInternalError("No Formations found").Error())
	})
}

func TestResynchronizeFormationNotifications(t *testing.T) {
	txGen := txtest.NewTransactionContextGenerator(testErr)

	ctx := tenant.SaveToContext(context.TODO(), TntInternalID, TntExternalID)
	shouldReset := true
	shouldNotReset := false

	testCases := []struct {
		Name              string
		Context           context.Context
		ShouldReset       *bool
		TxFn              func() (*persistenceautomock.PersistenceTx, *persistenceautomock.Transactioner)
		FormationService  func() *automock.Service
		Converter         func() *automock.Converter
		ExpectedFormation *graphql.Formation
		ExpectedErrorMsg  string
	}{
		{
			Name: "successfully resynchronized formation notifications",
			TxFn: txGen.ThatSucceeds,
			FormationService: func() *automock.Service {
				svc := &automock.Service{}

				svc.On("ResynchronizeFormationNotifications", contextThatHasTenant(TntInternalID), FormationID, false).Return(&modelFormation, nil).Once()

				return svc
			},
			Converter: func() *automock.Converter {
				conv := &automock.Converter{}
				conv.On("ToGraphQL", &modelFormation).Return(&graphqlFormation, nil).Once()
				return conv
			},
			ExpectedFormation: &graphqlFormation,
		},
		{
			Name:        "successfully resynchronized formation notifications with reset false",
			TxFn:        txGen.ThatSucceeds,
			ShouldReset: &shouldNotReset,
			FormationService: func() *automock.Service {
				svc := &automock.Service{}

				svc.On("ResynchronizeFormationNotifications", contextThatHasTenant(TntInternalID), FormationID, false).Return(&modelFormation, nil).Once()

				return svc
			},
			Converter: func() *automock.Converter {
				conv := &automock.Converter{}
				conv.On("ToGraphQL", &modelFormation).Return(&graphqlFormation, nil).Once()
				return conv
			},
			ExpectedFormation: &graphqlFormation,
		},
		{
			Name:        "successfully resynchronized formation notifications with reset",
			TxFn:        txGen.ThatSucceeds,
			ShouldReset: &shouldReset,
			FormationService: func() *automock.Service {
				svc := &automock.Service{}

				svc.On("ResynchronizeFormationNotifications", contextThatHasTenant(TntInternalID), FormationID, true).Return(&modelFormation, nil).Once()

				return svc
			},
			Converter: func() *automock.Converter {
				conv := &automock.Converter{}
				conv.On("ToGraphQL", &modelFormation).Return(&graphqlFormation, nil).Once()
				return conv
			},
			ExpectedFormation: &graphqlFormation,
		},
		{
			Name: "failed during resynchronizing",
			TxFn: txGen.ThatDoesntExpectCommit,
			FormationService: func() *automock.Service {
				svc := &automock.Service{}

				svc.On("ResynchronizeFormationNotifications", contextThatHasTenant(TntInternalID), FormationID, false).Return(nil, testErr)

				return svc
			},
			ExpectedErrorMsg: testErr.Error(),
		},
		{
			Name: "failed to commit after resynchronizing",
			TxFn: txGen.ThatFailsOnCommit,
			FormationService: func() *automock.Service {
				svc := &automock.Service{}

				svc.On("ResynchronizeFormationNotifications", contextThatHasTenant(TntInternalID), FormationID, false).Return(&modelFormation, nil).Once()

				return svc
			},
			ExpectedErrorMsg: testErr.Error(),
		},
		{
			Name:             "returns error when can not start db transaction",
			TxFn:             txGen.ThatFailsOnBegin,
			ExpectedErrorMsg: testErr.Error(),
		},
	}
	for _, testCase := range testCases {
		t.Run(testCase.Name, func(t *testing.T) {
			conv := unusedConverter()
			if testCase.Converter != nil {
				conv = testCase.Converter()
			}
			formationService := unusedService()
			if testCase.FormationService != nil {
				formationService = testCase.FormationService()
			}
			persist, transact := testCase.TxFn()

			resolver := formation.NewResolver(transact, formationService, conv, nil, nil, nil, nil)

			// WHEN
			resultFormationModel, err := resolver.ResynchronizeFormationNotifications(ctx, FormationID, testCase.ShouldReset)

			if testCase.ExpectedErrorMsg != "" {
				require.Error(t, err)
				require.Contains(t, err.Error(), testCase.ExpectedErrorMsg)
				require.Nil(t, resultFormationModel)
			} else {
				require.NoError(t, err)
				require.Equal(t, testCase.ExpectedFormation, resultFormationModel)
			}
			mock.AssertExpectationsForObjects(t, conv, formationService, persist, transact)
		})
	}
}

func TestFinalizeFormationNotifications(t *testing.T) {
	txGen := txtest.NewTransactionContextGenerator(testErr)

	ctx := tenant.SaveToContext(context.TODO(), TntInternalID, TntExternalID)

	testCases := []struct {
		Name              string
		Context           context.Context
		ShouldReset       *bool
		TxFn              func() (*persistenceautomock.PersistenceTx, *persistenceautomock.Transactioner)
		FormationService  func() *automock.Service
		Converter         func() *automock.Converter
		ExpectedFormation *graphql.Formation
		ExpectedErrorMsg  string
	}{
		{
			Name: "successfully finalized formation",
			TxFn: txGen.ThatSucceeds,
			FormationService: func() *automock.Service {
				svc := &automock.Service{}

				svc.On("FinalizeDraftFormation", contextThatHasTenant(TntInternalID), FormationID).Return(&modelFormation, nil).Once()

				return svc
			},
			Converter: func() *automock.Converter {
				conv := &automock.Converter{}
				conv.On("ToGraphQL", &modelFormation).Return(&graphqlFormation, nil).Once()
				return conv
			},
			ExpectedFormation: &graphqlFormation,
		},
		{
			Name: "failed during finalizing",
			TxFn: txGen.ThatDoesntExpectCommit,
			FormationService: func() *automock.Service {
				svc := &automock.Service{}

				svc.On("FinalizeDraftFormation", contextThatHasTenant(TntInternalID), FormationID).Return(nil, testErr)

				return svc
			},
			ExpectedErrorMsg: testErr.Error(),
		},
		{
			Name: "failed to commit after finalizing",
			TxFn: txGen.ThatFailsOnCommit,
			FormationService: func() *automock.Service {
				svc := &automock.Service{}

				svc.On("FinalizeDraftFormation", contextThatHasTenant(TntInternalID), FormationID).Return(&modelFormation, nil).Once()

				return svc
			},
			ExpectedErrorMsg: testErr.Error(),
		},
		{
			Name:             "returns error when can not start db transaction",
			TxFn:             txGen.ThatFailsOnBegin,
			ExpectedErrorMsg: testErr.Error(),
		},
	}
	for _, testCase := range testCases {
		t.Run(testCase.Name, func(t *testing.T) {
			conv := unusedConverter()
			if testCase.Converter != nil {
				conv = testCase.Converter()
			}
			formationService := unusedService()
			if testCase.FormationService != nil {
				formationService = testCase.FormationService()
			}
			persist, transact := testCase.TxFn()

			resolver := formation.NewResolver(transact, formationService, conv, nil, nil, nil, nil)

			// WHEN
			resultFormationModel, err := resolver.FinalizeDraftFormation(ctx, FormationID)

			if testCase.ExpectedErrorMsg != "" {
				require.Error(t, err)
				require.Contains(t, err.Error(), testCase.ExpectedErrorMsg)
				require.Nil(t, resultFormationModel)
			} else {
				require.NoError(t, err)
				require.Equal(t, testCase.ExpectedFormation, resultFormationModel)
			}
			mock.AssertExpectationsForObjects(t, conv, formationService, persist, transact)
		})
	}
}

func contextThatHasTenant(expectedTenant string) interface{} {
	return mock.MatchedBy(func(actual context.Context) bool {
		actualTenant, err := tenant.LoadFromContext(actual)
		if err != nil {
			return false
		}
		return actualTenant == expectedTenant
	})
}

func addSuffix(str, suffix string) *string {
	res := str + suffix
	return &res
}<|MERGE_RESOLUTION|>--- conflicted
+++ resolved
@@ -289,11 +289,7 @@
 	initialConfigurationsInputWithNonParticipant := []*graphql.InitialConfiguration{
 		{
 			SourceID:      Application3ID,
-<<<<<<< HEAD
-			TargetID:      "asd",
-=======
 			TargetID:      "non-existing",
->>>>>>> be3a1379
 			Configuration: "{\"key\": \"value\"}",
 		},
 	}
