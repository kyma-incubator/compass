package formation

import (
	"context"
	"fmt"

<<<<<<< HEAD
=======
	"github.com/kyma-incubator/compass/components/director/pkg/correlation"

	databuilder "github.com/kyma-incubator/compass/components/director/internal/domain/webhook/datainputbuilder"
>>>>>>> ca27aa45
	"github.com/kyma-incubator/compass/components/director/internal/model"
	"github.com/kyma-incubator/compass/components/director/pkg/graphql"
	"github.com/kyma-incubator/compass/components/director/pkg/tenant"
	webhookdir "github.com/kyma-incubator/compass/components/director/pkg/webhook"
	webhookclient "github.com/kyma-incubator/compass/components/director/pkg/webhook_client"
	"github.com/pkg/errors"
)

<<<<<<< HEAD
=======
//go:generate mockery --exported --name=applicationRepository --output=automock --outpkg=automock --case=underscore --disable-version-string
type applicationRepository interface {
	GetByID(ctx context.Context, tenant, id string) (*model.Application, error)
	ListByScenariosNoPaging(ctx context.Context, tenant string, scenarios []string) ([]*model.Application, error)
	ListByScenariosAndIDs(ctx context.Context, tenant string, scenarios []string, ids []string) ([]*model.Application, error)
}

//go:generate mockery --exported --name=applicationTemplateRepository --output=automock --outpkg=automock --case=underscore --disable-version-string
type applicationTemplateRepository interface {
	Get(ctx context.Context, id string) (*model.ApplicationTemplate, error)
	ListByIDs(ctx context.Context, ids []string) ([]*model.ApplicationTemplate, error)
}

//go:generate mockery --exported --name=webhookRepository --output=automock --outpkg=automock --case=underscore --disable-version-string
type webhookRepository interface {
	ListByReferenceObjectTypeAndWebhookType(ctx context.Context, tenant string, whType model.WebhookType, objType model.WebhookReferenceObjectType) ([]*model.Webhook, error)
	ListByReferenceObjectIDGlobal(ctx context.Context, objID string, objType model.WebhookReferenceObjectType) ([]*model.Webhook, error)
	GetByIDAndWebhookType(ctx context.Context, tenant, objectID string, objectType model.WebhookReferenceObjectType, webhookType model.WebhookType) (*model.Webhook, error)
}

>>>>>>> ca27aa45
//go:generate mockery --exported --name=tenantRepository --output=automock --outpkg=automock --case=underscore --disable-version-string
type tenantRepository interface {
	Get(ctx context.Context, id string) (*model.BusinessTenantMapping, error)
	GetCustomerIDParentRecursively(ctx context.Context, tenant string) (string, error)
}

//go:generate mockery --exported --name=webhookClient --output=automock --outpkg=automock --case=underscore --disable-version-string
type webhookClient interface {
	Do(ctx context.Context, request webhookclient.WebhookRequest) (*webhookdir.Response, error)
}

<<<<<<< HEAD
//go:generate mockery --exported --name=notificationsGenerator --output=automock --outpkg=automock --case=underscore --disable-version-string
type notificationsGenerator interface {
	GenerateNotificationsAboutRuntimeAndRuntimeContextForTheApplicationThatIsAssigned(ctx context.Context, tenant string, appID string, formation *model.Formation, operation model.FormationOperation, customerTenantContext *webhookdir.CustomerTenantContext) ([]*webhookclient.NotificationRequest, error)
	GenerateNotificationsForRuntimeAboutTheApplicationThatIsAssigned(ctx context.Context, tenant string, appID string, formation *model.Formation, operation model.FormationOperation, customerTenantContext *webhookdir.CustomerTenantContext) ([]*webhookclient.NotificationRequest, error)
	GenerateNotificationsForApplicationsAboutTheApplicationThatIsAssigned(ctx context.Context, tenant string, appID string, formation *model.Formation, operation model.FormationOperation, customerTenantContext *webhookdir.CustomerTenantContext) ([]*webhookclient.NotificationRequest, error)
	GenerateNotificationsForApplicationsAboutTheRuntimeContextThatIsAssigned(ctx context.Context, tenant, runtimeCtxID string, formation *model.Formation, operation model.FormationOperation, customerTenantContext *webhookdir.CustomerTenantContext) ([]*webhookclient.NotificationRequest, error)
	GenerateNotificationsForApplicationsAboutTheRuntimeThatIsAssigned(ctx context.Context, tenant, runtimeID string, formation *model.Formation, operation model.FormationOperation, customerTenantContext *webhookdir.CustomerTenantContext) ([]*webhookclient.NotificationRequest, error)
	GenerateNotificationsAboutApplicationsForTheRuntimeContextThatIsAssigned(ctx context.Context, tenant, runtimeCtxID string, formation *model.Formation, operation model.FormationOperation, customerTenantContext *webhookdir.CustomerTenantContext) ([]*webhookclient.NotificationRequest, error)
	GenerateNotificationsAboutApplicationsForTheRuntimeThatIsAssigned(ctx context.Context, tenant, runtimeID string, formation *model.Formation, operation model.FormationOperation, customerTenantContext *webhookdir.CustomerTenantContext) ([]*webhookclient.NotificationRequest, error)
=======
//go:generate mockery --exported --name=notificationBuilder --output=automock --outpkg=automock --case=underscore --disable-version-string
type notificationBuilder interface {
	BuildFormationAssignmentNotificationRequest(ctx context.Context, formationTemplateID string, joinPointDetails *formationconstraint.GenerateFormationAssignmentNotificationOperationDetails, webhook *model.Webhook) (*webhookclient.FormationAssignmentNotificationRequest, error)
	PrepareDetailsForConfigurationChangeNotificationGeneration(operation model.FormationOperation, formationID string, applicationTemplate *webhookdir.ApplicationTemplateWithLabels, application *webhookdir.ApplicationWithLabels, runtime *webhookdir.RuntimeWithLabels, runtimeContext *webhookdir.RuntimeContextWithLabels, assignment *webhookdir.FormationAssignment, reverseAssignment *webhookdir.FormationAssignment, targetType model.ResourceType, tenantContext *webhookdir.CustomerTenantContext) (*formationconstraint.GenerateFormationAssignmentNotificationOperationDetails, error)
	PrepareDetailsForApplicationTenantMappingNotificationGeneration(operation model.FormationOperation, formationID string, sourceApplicationTemplate *webhookdir.ApplicationTemplateWithLabels, sourceApplication *webhookdir.ApplicationWithLabels, targetApplicationTemplate *webhookdir.ApplicationTemplateWithLabels, targetApplication *webhookdir.ApplicationWithLabels, assignment *webhookdir.FormationAssignment, reverseAssignment *webhookdir.FormationAssignment, tenantContext *webhookdir.CustomerTenantContext) (*formationconstraint.GenerateFormationAssignmentNotificationOperationDetails, error)
>>>>>>> ca27aa45
}

var emptyFormationAssignment = &webhookdir.FormationAssignment{Value: "\"\""}

type notificationsService struct {
<<<<<<< HEAD
	tenantRepository       tenantRepository
	webhookClient          webhookClient
	notificationsGenerator notificationsGenerator
=======
	applicationRepository         applicationRepository
	applicationTemplateRepository applicationTemplateRepository
	runtimeRepo                   runtimeRepository
	runtimeContextRepo            runtimeContextRepository
	labelRepository               labelRepository
	webhookConverter              webhookConverter
	webhookRepository             webhookRepository
	tenantRepository              tenantRepository
	webhookClient                 webhookClient
	webhookDataInputBuilder       databuilder.DataInputBuilder
	notificationBuilder           notificationBuilder
>>>>>>> ca27aa45
}

// NewNotificationService creates notifications service for formation assignment and unassignment
func NewNotificationService(
<<<<<<< HEAD
=======
	applicationRepository applicationRepository,
	applicationTemplateRepository applicationTemplateRepository,
	runtimeRepo runtimeRepository,
	runtimeContextRepo runtimeContextRepository,
	labelRepository labelRepository,
	webhookConverter webhookConverter,
	webhookRepository webhookRepository,
>>>>>>> ca27aa45
	tenantRepository tenantRepository,
	webhookClient webhookClient,
	notificationsGenerator notificationsGenerator,
) *notificationsService {
	return &notificationsService{
<<<<<<< HEAD
		tenantRepository:       tenantRepository,
		webhookClient:          webhookClient,
		notificationsGenerator: notificationsGenerator,
	}
}

// GenerateNotifications generates notifications for all listening resources about the execution of `operation` for formation `formation` and object `objectID` of type `objectType`
func (ns *notificationsService) GenerateNotifications(ctx context.Context, tenant, objectID string, formation *model.Formation, operation model.FormationOperation, objectType graphql.FormationObjectType) ([]*webhookclient.NotificationRequest, error) {
=======
		applicationRepository:         applicationRepository,
		applicationTemplateRepository: applicationTemplateRepository,
		runtimeRepo:                   runtimeRepo,
		runtimeContextRepo:            runtimeContextRepo,
		labelRepository:               labelRepository,
		webhookConverter:              webhookConverter,
		webhookRepository:             webhookRepository,
		tenantRepository:              tenantRepository,
		webhookClient:                 webhookClient,
		webhookDataInputBuilder:       webhookDataInputBuilder,
		notificationBuilder:           notificationBuilder,
	}
}

func (ns *notificationsService) GenerateFormationAssignmentNotifications(ctx context.Context, tenant, objectID string, formation *model.Formation, operation model.FormationOperation, objectType graphql.FormationObjectType) ([]*webhookclient.FormationAssignmentNotificationRequest, error) {
>>>>>>> ca27aa45
	customerTenantContext, err := ns.extractCustomerTenantContext(ctx, formation.TenantID)
	if err != nil {
		return nil, errors.Wrapf(err, "while extracting customer tenant context for tenant with internal ID %s", formation.TenantID)
	}
	switch objectType {
	case graphql.FormationObjectTypeApplication:
		appNotifications, err := ns.notificationsGenerator.GenerateNotificationsAboutRuntimeAndRuntimeContextForTheApplicationThatIsAssigned(ctx, tenant, objectID, formation, operation, customerTenantContext)
		if err != nil {
			return nil, err
		}

		rtNotifications, err := ns.notificationsGenerator.GenerateNotificationsForRuntimeAboutTheApplicationThatIsAssigned(ctx, tenant, objectID, formation, operation, customerTenantContext)
		if err != nil {
			return nil, err
		}

		appToAppNotifications, err := ns.notificationsGenerator.GenerateNotificationsForApplicationsAboutTheApplicationThatIsAssigned(ctx, tenant, objectID, formation, operation, customerTenantContext)
		if err != nil {
			return nil, err
		}
		appNotifications = append(appNotifications, rtNotifications...)

		return append(appNotifications, appToAppNotifications...), nil
	case graphql.FormationObjectTypeRuntime:
		appNotifications, err := ns.notificationsGenerator.GenerateNotificationsForApplicationsAboutTheRuntimeThatIsAssigned(ctx, tenant, objectID, formation, operation, customerTenantContext)
		if err != nil {
			return nil, err
		}

		rtNotifications, err := ns.notificationsGenerator.GenerateNotificationsAboutApplicationsForTheRuntimeThatIsAssigned(ctx, tenant, objectID, formation, operation, customerTenantContext)
		if err != nil {
			return nil, err
		}

		return append(appNotifications, rtNotifications...), nil
	case graphql.FormationObjectTypeRuntimeContext:
		appNotifications, err := ns.notificationsGenerator.GenerateNotificationsForApplicationsAboutTheRuntimeContextThatIsAssigned(ctx, tenant, objectID, formation, operation, customerTenantContext)
		if err != nil {
			return nil, err
		}

		rtCtxNotifications, err := ns.notificationsGenerator.GenerateNotificationsAboutApplicationsForTheRuntimeContextThatIsAssigned(ctx, tenant, objectID, formation, operation, customerTenantContext)
		if err != nil {
			return nil, err
		}

		return append(appNotifications, rtCtxNotifications...), nil
	default:
		return nil, fmt.Errorf("unknown formation type %s", objectType)
	}
}

<<<<<<< HEAD
// SendNotification sends the provided notification
func (ns *notificationsService) SendNotification(ctx context.Context, notification *webhookclient.NotificationRequest) (*webhookdir.Response, error) {
	if notification == nil {
=======
func (ns *notificationsService) GenerateFormationNotifications(ctx context.Context, formationTemplateWebhooks []*model.Webhook, tenantID string, formation *model.Formation, formationTemplateID string, formationOperation model.FormationOperation) ([]*webhookclient.FormationNotificationRequest, error) {
	if len(formationTemplateWebhooks) == 0 {
		log.C(ctx).Infof("Formation template with ID: %q does not have any webhooks", formationTemplateID)
>>>>>>> ca27aa45
		return nil, nil
	}

	log.C(ctx).Infof("There are %d formation template(s) listening for formation lifecycle notifications", len(formationTemplateWebhooks))

	customerTenantContext, err := ns.extractCustomerTenantContext(ctx, tenantID)
	if err != nil {
		return nil, errors.Wrapf(err, "while extracting customer tenant context for tenant with internal ID %s", tenantID)
	}

	formationTemplateInput := buildFormationLifecycleInput(formationOperation, formation, customerTenantContext)

	requests := make([]*webhookclient.FormationNotificationRequest, 0, len(formationTemplateWebhooks))
	for _, webhook := range formationTemplateWebhooks {
		gqlWebhook, err := ns.webhookConverter.ToGraphQL(webhook)
		if err != nil {
			return nil, errors.Wrapf(err, "while converting formation template webhook with ID: %s to graphql one", webhook.ID)
		}

		req := &webhookclient.FormationNotificationRequest{
			Request: webhookclient.NewRequest(
				*gqlWebhook,
				formationTemplateInput,
				correlation.CorrelationIDFromContext(ctx),
			),
		}

		requests = append(requests, req)
	}

	return requests, nil
}

func (ns *notificationsService) SendNotification(ctx context.Context, webhookNotificationReq webhookclient.WebhookRequest) (*webhookdir.Response, error) {
	resp, err := ns.webhookClient.Do(ctx, webhookNotificationReq)
	if err != nil && resp != nil && resp.Error != nil && *resp.Error != "" {
		return resp, nil
	}

	return resp, err
}

<<<<<<< HEAD
=======
func (ns *notificationsService) generateNotificationsAboutRuntimeAndRuntimeContextForTheApplicationThatIsAssigned(ctx context.Context, tenant string, appID string, formation *model.Formation, operation model.FormationOperation, customerTenantContext *webhookdir.CustomerTenantContext) ([]*webhookclient.FormationAssignmentNotificationRequest, error) {
	log.C(ctx).Infof("Generating %s notifications about runtimes and runtime contexts in the same formation for application %s", operation, appID)
	applicationWithLabels, appTemplateWithLabels, err := ns.webhookDataInputBuilder.PrepareApplicationAndAppTemplateWithLabels(ctx, tenant, appID)
	if err != nil {
		return nil, errors.Wrap(err, "while preparing application and application template with labels")
	}

	webhook, err := ns.webhookRepository.GetByIDAndWebhookType(ctx, tenant, appID, model.ApplicationWebhookReference, model.WebhookTypeConfigurationChanged)
	if err != nil {
		if apperrors.IsNotFoundError(err) {
			log.C(ctx).Infof("There is no configuration changed webhook for application %s. There are no notifications to be generated.", appID)
			return nil, nil
		}
		return nil, errors.Wrapf(err, "while listing configuration changed webhooks for application %s", appID)
	}

	runtimesInFormation, err := ns.runtimeRepo.ListByScenarios(ctx, tenant, []string{formation.Name})
	if err != nil {
		return nil, errors.Wrapf(err, "while listing runtimes in scenario %s", formation.Name)
	}

	runtimeContextsInFormation, err := ns.runtimeContextRepo.ListByScenarios(ctx, tenant, []string{formation.Name})
	if err != nil {
		return nil, errors.Wrapf(err, "while listing runtime contexts in scenario %s", formation.Name)
	}

	runtimeContextsIDs := make([]string, 0, len(runtimeContextsInFormation))
	parentRuntimeIDs := make([]string, 0, len(runtimeContextsInFormation))
	for _, rtCtx := range runtimeContextsInFormation {
		runtimeContextsIDs = append(runtimeContextsIDs, rtCtx.ID)
		parentRuntimeIDs = append(parentRuntimeIDs, rtCtx.RuntimeID)
	}

	// the parent runtime of the runtime context may not be in the formation - that's why we list them separately
	parentRuntimesOfRuntimeContextsInFormation, err := ns.runtimeRepo.ListByIDs(ctx, tenant, parentRuntimeIDs)
	if err != nil {
		return nil, errors.Wrapf(err, "while listing parent runtimes of runtime contexts in scenario %s", formation.Name)
	}

	runtimesIDs := make(map[string]bool, len(runtimesInFormation)+len(parentRuntimesOfRuntimeContextsInFormation))
	for _, rt := range runtimesInFormation {
		runtimesIDs[rt.ID] = true
	}

	for _, rt := range parentRuntimesOfRuntimeContextsInFormation {
		runtimesIDs[rt.ID] = true
	}

	runtimesLabels, err := ns.labelRepository.ListForObjectIDs(ctx, tenant, model.RuntimeLabelableObject, setToSlice(runtimesIDs))
	if err != nil {
		return nil, errors.Wrap(err, "while listing runtime labels")
	}

	runtimesMapping := make(map[string]*webhookdir.RuntimeWithLabels, len(runtimesLabels))
	for _, rt := range runtimesInFormation {
		runtimesMapping[rt.ID] = &webhookdir.RuntimeWithLabels{
			Runtime: rt,
			Labels:  runtimesLabels[rt.ID],
		}
	}

	for _, rt := range parentRuntimesOfRuntimeContextsInFormation {
		runtimesMapping[rt.ID] = &webhookdir.RuntimeWithLabels{
			Runtime: rt,
			Labels:  runtimesLabels[rt.ID],
		}
	}

	runtimeContextsLabels, err := ns.labelRepository.ListForObjectIDs(ctx, tenant, model.RuntimeContextLabelableObject, runtimeContextsIDs)
	if err != nil {
		return nil, errors.Wrap(err, "while listing labels for runtime contexts")
	}

	runtimesToRuntimeContextsMapping := make(map[string]*webhookdir.RuntimeContextWithLabels, len(runtimeContextsInFormation))
	for _, rtCtx := range runtimeContextsInFormation {
		runtimesToRuntimeContextsMapping[rtCtx.RuntimeID] = &webhookdir.RuntimeContextWithLabels{
			RuntimeContext: rtCtx,
			Labels:         runtimeContextsLabels[rtCtx.ID],
		}
	}

	requests := make([]*webhookclient.FormationAssignmentNotificationRequest, 0, len(runtimesMapping))
	for rtID := range runtimesMapping {
		rtCtx := runtimesToRuntimeContextsMapping[rtID]
		if rtCtx == nil {
			log.C(ctx).Infof("There is no runtime context for runtime %s in scenario %s. Will proceed without runtime context in the input for webhook %s", rtID, formation.Name, webhook.ID)
		}
		runtime := runtimesMapping[rtID]
		if appTemplateWithLabels == nil {
			log.C(ctx).Infof("Application %s has no application template. Will proceed without application template in the input for webhook %s", appID, webhook.ID)
		}

		details, err := ns.notificationBuilder.PrepareDetailsForConfigurationChangeNotificationGeneration(
			operation,
			formation.ID,
			appTemplateWithLabels,
			applicationWithLabels,
			runtime,
			rtCtx,
			emptyFormationAssignment,
			emptyFormationAssignment,
			model.ApplicationResourceType,
			customerTenantContext)
		if err != nil {
			return nil, err
		}

		req, err := ns.notificationBuilder.BuildFormationAssignmentNotificationRequest(ctx, formation.FormationTemplateID, details, webhook)
		if err != nil {
			log.C(ctx).Errorf("Failed to generate notification due to: %v", err)
		} else {
			requests = append(requests, req)
		}
	}
	return requests, nil
}

func (ns *notificationsService) generateNotificationsForRuntimeAboutTheApplicationThatIsAssigned(ctx context.Context, tenant string, appID string, formation *model.Formation, operation model.FormationOperation, customerTenantContext *webhookdir.CustomerTenantContext) ([]*webhookclient.FormationAssignmentNotificationRequest, error) {
	log.C(ctx).Infof("Generating %s notifications about application %s for all listening runtimes in the same formation", operation, appID)
	applicationWithLabels, appTemplateWithLabels, err := ns.webhookDataInputBuilder.PrepareApplicationAndAppTemplateWithLabels(ctx, tenant, appID)
	if err != nil {
		return nil, errors.Wrap(err, "while preparing application and application template with labels")
	}

	webhooks, err := ns.webhookRepository.ListByReferenceObjectTypeAndWebhookType(ctx, tenant, model.WebhookTypeConfigurationChanged, model.RuntimeWebhookReference)
	if err != nil {
		return nil, errors.Wrap(err, "when listing configuration changed webhooks for runtimes")
	}

	listeningRuntimeIDs := make([]string, 0, len(webhooks))
	for _, wh := range webhooks {
		listeningRuntimeIDs = append(listeningRuntimeIDs, wh.ObjectID)
	}

	if len(listeningRuntimeIDs) == 0 {
		log.C(ctx).Infof("There are no runtimes listening for formation notifications in tenant %s", tenant)
		return nil, nil
	}

	log.C(ctx).Infof("There are %d runtimes listening for formation notifications in tenant %s", len(listeningRuntimeIDs), tenant)

	listeningRuntimes, err := ns.runtimeRepo.ListByIDs(ctx, tenant, listeningRuntimeIDs)
	if err != nil {
		return nil, errors.Wrap(err, "while listing runtimes")
	}

	listeningRuntimesLabels, err := ns.labelRepository.ListForObjectIDs(ctx, tenant, model.RuntimeLabelableObject, listeningRuntimeIDs)
	if err != nil {
		return nil, errors.Wrap(err, "while listing runtime labels")
	}

	listeningRuntimesMapping := make(map[string]*webhookdir.RuntimeWithLabels, len(listeningRuntimes))
	for i, rt := range listeningRuntimes {
		listeningRuntimesMapping[rt.ID] = &webhookdir.RuntimeWithLabels{
			Runtime: listeningRuntimes[i],
			Labels:  listeningRuntimesLabels[rt.ID],
		}
	}

	listeningRuntimesInScenario, err := ns.runtimeRepo.ListByScenariosAndIDs(ctx, tenant, []string{formation.Name}, listeningRuntimeIDs)
	if err != nil {
		return nil, errors.Wrapf(err, "while listing runtimes in scenario %s", formation.Name)
	}

	log.C(ctx).Infof("There are %d out of %d runtimes listening for formation notifications in tenant %s that are in scenario %s", len(listeningRuntimesInScenario), len(listeningRuntimeIDs), tenant, formation.Name)

	runtimeContextsInScenarioForListeningRuntimes, err := ns.runtimeContextRepo.ListByScenariosAndRuntimeIDs(ctx, tenant, []string{formation.Name}, listeningRuntimeIDs)
	if err != nil {
		return nil, errors.Wrapf(err, "while listing runtime contexts in scenario %s", formation.Name)
	}

	log.C(ctx).Infof("There are %d runtime contexts in tenant %s that are in scenario %s and are for any of the listening runtimes", len(runtimeContextsInScenarioForListeningRuntimes), tenant, formation.Name)

	runtimeContextsInScenarioForListeningRuntimesIDs := make([]string, 0, len(runtimeContextsInScenarioForListeningRuntimes))
	for _, rtCtx := range runtimeContextsInScenarioForListeningRuntimes {
		runtimeContextsInScenarioForListeningRuntimesIDs = append(runtimeContextsInScenarioForListeningRuntimesIDs, rtCtx.ID)
	}

	runtimeContextsLabels, err := ns.labelRepository.ListForObjectIDs(ctx, tenant, model.RuntimeContextLabelableObject, runtimeContextsInScenarioForListeningRuntimesIDs)
	if err != nil {
		return nil, errors.Wrap(err, "while listing labels for runtime contexts")
	}

	runtimeIDsToBeNotified := make(map[string]bool, len(listeningRuntimesInScenario)+len(runtimeContextsInScenarioForListeningRuntimes))
	runtimeContextsInScenarioForListeningRuntimesMapping := make(map[string]*webhookdir.RuntimeContextWithLabels, len(runtimeContextsInScenarioForListeningRuntimes))
	for _, rt := range listeningRuntimesInScenario {
		runtimeIDsToBeNotified[rt.ID] = true
	}
	for i, rtCtx := range runtimeContextsInScenarioForListeningRuntimes {
		runtimeIDsToBeNotified[rtCtx.RuntimeID] = true
		runtimeContextsInScenarioForListeningRuntimesMapping[rtCtx.RuntimeID] = &webhookdir.RuntimeContextWithLabels{
			RuntimeContext: runtimeContextsInScenarioForListeningRuntimes[i],
			Labels:         runtimeContextsLabels[rtCtx.ID],
		}
	}

	webhooksToCall := make(map[string]*model.Webhook, len(runtimeIDsToBeNotified))
	for i := range webhooks {
		if runtimeIDsToBeNotified[webhooks[i].ObjectID] {
			webhooksToCall[webhooks[i].ObjectID] = webhooks[i]
		}
	}

	requests := make([]*webhookclient.FormationAssignmentNotificationRequest, 0, len(runtimeIDsToBeNotified))
	for rtID := range runtimeIDsToBeNotified {
		rtCtx := runtimeContextsInScenarioForListeningRuntimesMapping[rtID]
		if rtCtx == nil {
			log.C(ctx).Infof("There is no runtime context for runtime %s in scenario %s. Will proceed without runtime context in the input for webhook %s", rtID, formation.Name, webhooksToCall[rtID].ID)
		}
		runtime := listeningRuntimesMapping[rtID]
		if appTemplateWithLabels == nil {
			log.C(ctx).Infof("Application %s has no application template. Will proceed without application template in the input for webhook %s", appID, webhooksToCall[rtID].ID)
		}

		details, err := ns.notificationBuilder.PrepareDetailsForConfigurationChangeNotificationGeneration(
			operation,
			formation.ID,
			appTemplateWithLabels,
			applicationWithLabels,
			runtime,
			rtCtx,
			emptyFormationAssignment,
			emptyFormationAssignment,
			model.RuntimeResourceType,
			customerTenantContext)
		if err != nil {
			return nil, err
		}

		req, err := ns.notificationBuilder.BuildFormationAssignmentNotificationRequest(ctx, formation.FormationTemplateID, details, webhooksToCall[runtime.ID])
		if err != nil {
			log.C(ctx).Errorf("Failed to generate notification due to: %v", err)
		} else {
			requests = append(requests, req)
		}
	}

	return requests, nil
}

func (ns *notificationsService) generateNotificationsForApplicationsAboutTheApplicationThatIsAssigned(ctx context.Context, tenant string, appID string, formation *model.Formation, operation model.FormationOperation, customerTenantContext *webhookdir.CustomerTenantContext) ([]*webhookclient.FormationAssignmentNotificationRequest, error) {
	log.C(ctx).Infof("Generating %s app-to-app formation notifications for application %s", operation, appID)
	applicationWithLabels, appTemplateWithLabels, err := ns.webhookDataInputBuilder.PrepareApplicationAndAppTemplateWithLabels(ctx, tenant, appID)
	if err != nil {
		return nil, errors.Wrap(err, "while preparing application and application template with labels")
	}

	webhooks, err := ns.webhookRepository.ListByReferenceObjectTypeAndWebhookType(ctx, tenant, model.WebhookTypeApplicationTenantMapping, model.ApplicationWebhookReference)
	if err != nil {
		return nil, errors.Wrap(err, "when listing application tenant mapping webhooks for applications")
	}

	listeningAppIDs := make(map[string]bool, len(webhooks))
	for _, wh := range webhooks {
		listeningAppIDs[wh.ObjectID] = true
	}

	if len(listeningAppIDs) == 0 {
		log.C(ctx).Infof("There are no applications listening for app-to-app formation notifications in tenant %s", tenant)
		return nil, nil
	}

	log.C(ctx).Infof("There are %d applications listening for app-to-app formation notifications in tenant %s", len(listeningAppIDs), tenant)

	requests := make([]*webhookclient.FormationAssignmentNotificationRequest, 0, len(listeningAppIDs))
	if listeningAppIDs[appID] {
		log.C(ctx).Infof("The application with ID %s that is being %s is also listening for app-to-app formation notifications. Will create notifications about all other apps in the formation...", appID, operation)
		var webhook *model.Webhook
		for i := range webhooks {
			if webhooks[i].ObjectID == appID {
				webhook = webhooks[i]
			}
		}

		applicationMappingsToBeNotifiedFor, applicationTemplatesMapping, err := ns.prepareApplicationMappingsInFormation(ctx, tenant, formation, appID)
		if err != nil {
			return nil, err
		}

		appsInFormationCountExcludingAppCurrentlyAssigned := len(applicationMappingsToBeNotifiedFor)
		if operation == model.AssignFormation {
			appsInFormationCountExcludingAppCurrentlyAssigned -= 1
		}

		log.C(ctx).Infof("There are %d applications in formation %s. Notification will be sent about them to application with id %s that is being %s.", appsInFormationCountExcludingAppCurrentlyAssigned, formation.Name, appID, operation)

		for _, sourceApp := range applicationMappingsToBeNotifiedFor {
			if sourceApp.ID == appID {
				continue // Do not notify about itself
			}
			var appTemplate *webhookdir.ApplicationTemplateWithLabels
			if sourceApp.ApplicationTemplateID != nil {
				appTemplate = applicationTemplatesMapping[*sourceApp.ApplicationTemplateID]
			} else {
				log.C(ctx).Infof("Application %s has no application template. Will proceed without application template for source application in the input for webhook %s", sourceApp.ID, webhook.ID)
			}
			if appTemplateWithLabels == nil {
				log.C(ctx).Infof("Application %s has no application template. Will proceed without application template for target application in the input for webhook %s", appID, webhook.ID)
			}

			details, err := ns.notificationBuilder.PrepareDetailsForApplicationTenantMappingNotificationGeneration(
				operation,
				formation.ID,
				appTemplate,
				sourceApp,
				appTemplateWithLabels,
				applicationWithLabels,
				emptyFormationAssignment,
				emptyFormationAssignment,
				customerTenantContext,
			)
			if err != nil {
				return nil, err
			}

			req, err := ns.notificationBuilder.BuildFormationAssignmentNotificationRequest(ctx, formation.FormationTemplateID, details, webhook)
			if err != nil {
				log.C(ctx).Errorf("Failed to generate notification due to: %v", err)
			} else {
				requests = append(requests, req)
			}
		}

		delete(listeningAppIDs, appID)
	}

	listeningAppsInScenario, err := ns.applicationRepository.ListByScenariosAndIDs(ctx, tenant, []string{formation.Name}, setToSlice(listeningAppIDs))
	if err != nil {
		return nil, errors.Wrapf(err, "while listing applications in scenario %s", formation.Name)
	}

	log.C(ctx).Infof("There are %d out of %d applications listening for app-to-app formation notifications in tenant %s that are in scenario %s", len(listeningAppsInScenario), len(listeningAppIDs), tenant, formation.Name)

	appIDsToBeNotified := make(map[string]bool, len(listeningAppsInScenario))
	applicationsTemplateIDs := make([]string, 0, len(listeningAppsInScenario))
	for _, app := range listeningAppsInScenario {
		appIDsToBeNotified[app.ID] = true
		if app.ApplicationTemplateID != nil {
			applicationsTemplateIDs = append(applicationsTemplateIDs, *app.ApplicationTemplateID)
		}
	}

	listeningAppsLabels, err := ns.labelRepository.ListForObjectIDs(ctx, tenant, model.ApplicationLabelableObject, setToSlice(appIDsToBeNotified))
	if err != nil {
		return nil, errors.Wrap(err, "while listing application labels")
	}

	listeningAppsMapping := make(map[string]*webhookdir.ApplicationWithLabels, len(listeningAppsInScenario))
	for i, app := range listeningAppsInScenario {
		listeningAppsMapping[app.ID] = &webhookdir.ApplicationWithLabels{
			Application: listeningAppsInScenario[i],
			Labels:      listeningAppsLabels[app.ID],
		}
	}

	applicationTemplates, err := ns.applicationTemplateRepository.ListByIDs(ctx, applicationsTemplateIDs)
	if err != nil {
		return nil, errors.Wrap(err, "while listing application templates")
	}
	applicationTemplatesLabels, err := ns.labelRepository.ListForObjectIDs(ctx, tenant, model.AppTemplateLabelableObject, applicationsTemplateIDs)
	if err != nil {
		return nil, errors.Wrap(err, "while listing labels for application templates")
	}
	applicationTemplatesMapping := make(map[string]*webhookdir.ApplicationTemplateWithLabels, len(applicationTemplates))
	for i, appTemplate := range applicationTemplates {
		applicationTemplatesMapping[appTemplate.ID] = &webhookdir.ApplicationTemplateWithLabels{
			ApplicationTemplate: applicationTemplates[i],
			Labels:              applicationTemplatesLabels[appTemplate.ID],
		}
	}

	webhooksToCall := make(map[string]*model.Webhook, len(appIDsToBeNotified))
	for i := range webhooks {
		if appIDsToBeNotified[webhooks[i].ObjectID] {
			webhooksToCall[webhooks[i].ObjectID] = webhooks[i]
		}
	}

	for _, targetApp := range listeningAppsMapping {
		var appTemplate *webhookdir.ApplicationTemplateWithLabels
		if targetApp.ApplicationTemplateID != nil {
			appTemplate = applicationTemplatesMapping[*targetApp.ApplicationTemplateID]
		} else {
			log.C(ctx).Infof("Application %s has no application template. Will proceed without application template for the target application in the input for webhook %s", targetApp.ID, webhooksToCall[targetApp.ID].ID)
		}
		if appTemplateWithLabels == nil {
			log.C(ctx).Infof("Application %s has no application template. Will proceed without application template for source application in the input for webhook %s", appID, webhooksToCall[targetApp.ID].ID)
		}

		details, err := ns.notificationBuilder.PrepareDetailsForApplicationTenantMappingNotificationGeneration(
			operation,
			formation.ID,
			appTemplateWithLabels,
			applicationWithLabels,
			appTemplate,
			targetApp,
			emptyFormationAssignment,
			emptyFormationAssignment,
			customerTenantContext,
		)
		if err != nil {
			return nil, err
		}

		req, err := ns.notificationBuilder.BuildFormationAssignmentNotificationRequest(ctx, formation.FormationTemplateID, details, webhooksToCall[targetApp.ID])
		if err != nil {
			log.C(ctx).Errorf("Failed to generate notification due to: %v", err)
		} else {
			requests = append(requests, req)
		}
	}

	log.C(ctx).Infof("Total number of app-to-app notifications for application with ID %s that is being %s is %d", appID, operation, len(requests))

	return requests, nil
}

func (ns *notificationsService) generateNotificationsForApplicationsAboutTheRuntimeContextThatIsAssigned(ctx context.Context, tenant, runtimeCtxID string, formation *model.Formation, operation model.FormationOperation, customerTenantContext *webhookdir.CustomerTenantContext) ([]*webhookclient.FormationAssignmentNotificationRequest, error) {
	log.C(ctx).Infof("Generating %s notifications about runtime context %s for all interested applications in the formation", operation, runtimeCtxID)
	runtimeCtxWithLabels, err := ns.webhookDataInputBuilder.PrepareRuntimeContextWithLabels(ctx, tenant, runtimeCtxID)
	if err != nil {
		return nil, errors.Wrap(err, "while preparing runtime context with labels")
	}

	requests, err := ns.generateNotificationsForApplicationsAboutTheRuntimeThatIsAssigned(ctx, tenant, runtimeCtxWithLabels.RuntimeID, formation, operation, customerTenantContext)
	if err != nil {
		return nil, err
	}
	for _, request := range requests {
		request.Object.(*webhookdir.FormationConfigurationChangeInput).RuntimeContext = runtimeCtxWithLabels
	}
	return requests, nil
}

func (ns *notificationsService) generateNotificationsForApplicationsAboutTheRuntimeThatIsAssigned(ctx context.Context, tenant, runtimeID string, formation *model.Formation, operation model.FormationOperation, customerTenantContext *webhookdir.CustomerTenantContext) ([]*webhookclient.FormationAssignmentNotificationRequest, error) {
	log.C(ctx).Infof("Generating %s notifications about runtime %s for all interested applications in the formation", operation, runtimeID)
	runtimeWithLabels, err := ns.webhookDataInputBuilder.PrepareRuntimeWithLabels(ctx, tenant, runtimeID)
	if err != nil {
		return nil, errors.Wrap(err, "while preparing runtime with labels")
	}

	webhooks, err := ns.webhookRepository.ListByReferenceObjectTypeAndWebhookType(ctx, tenant, model.WebhookTypeConfigurationChanged, model.ApplicationWebhookReference)
	if err != nil {
		return nil, errors.Wrap(err, "when listing configuration changed webhooks for applications")
	}

	listeningApplicationIDs := make([]string, 0, len(webhooks))
	for _, wh := range webhooks {
		listeningApplicationIDs = append(listeningApplicationIDs, wh.ObjectID)
	}

	if len(listeningApplicationIDs) == 0 {
		log.C(ctx).Infof("There are no applications listening for formation notifications in tenant %s", tenant)
		return nil, nil
	}

	log.C(ctx).Infof("There are %d applications listening for formation notifications in tenant %s", len(listeningApplicationIDs), tenant)

	listeningApplicationsInScenario, err := ns.applicationRepository.ListByScenariosAndIDs(ctx, tenant, []string{formation.Name}, listeningApplicationIDs)
	if err != nil {
		return nil, errors.Wrapf(err, "while listing applications in scenario %s", formation.Name)
	}

	if len(listeningApplicationsInScenario) == 0 {
		log.C(ctx).Infof("There are no applications in scenario %s. No notifications will be generated about runtime with ID: %s", formation.Name, runtimeID)
		return nil, nil
	}

	log.C(ctx).Infof("There are %d out of %d applications listening for runtime-to-app formation notifications in tenant %s that are in scenario %s", len(listeningApplicationsInScenario), len(listeningApplicationIDs), tenant, formation.Name)

	applicationsToBeNotifiedIDs := make(map[string]bool, len(listeningApplicationsInScenario))
	applicationsTemplateIDs := make([]string, 0, len(listeningApplicationsInScenario))
	for _, app := range listeningApplicationsInScenario {
		applicationsToBeNotifiedIDs[app.ID] = true
		if app.ApplicationTemplateID != nil {
			applicationsTemplateIDs = append(applicationsTemplateIDs, *app.ApplicationTemplateID)
		}
	}

	applicationsToBeNotifiedForLabels, err := ns.labelRepository.ListForObjectIDs(ctx, tenant, model.ApplicationLabelableObject, setToSlice(applicationsToBeNotifiedIDs))
	if err != nil {
		return nil, errors.Wrap(err, "while listing labels for applications")
	}
	applicationMapping := make(map[string]*webhookdir.ApplicationWithLabels, len(applicationsToBeNotifiedIDs))
	for i, app := range listeningApplicationsInScenario {
		applicationMapping[app.ID] = &webhookdir.ApplicationWithLabels{
			Application: listeningApplicationsInScenario[i],
			Labels:      applicationsToBeNotifiedForLabels[app.ID],
		}
	}

	applicationTemplates, err := ns.applicationTemplateRepository.ListByIDs(ctx, applicationsTemplateIDs)
	if err != nil {
		return nil, errors.Wrap(err, "while listing application templates")
	}
	applicationTemplatesLabels, err := ns.labelRepository.ListForObjectIDs(ctx, tenant, model.AppTemplateLabelableObject, applicationsTemplateIDs)
	if err != nil {
		return nil, errors.Wrap(err, "while listing labels for application templates")
	}
	applicationTemplatesMapping := make(map[string]*webhookdir.ApplicationTemplateWithLabels, len(applicationTemplates))
	for i, appTemplate := range applicationTemplates {
		applicationTemplatesMapping[appTemplate.ID] = &webhookdir.ApplicationTemplateWithLabels{
			ApplicationTemplate: applicationTemplates[i],
			Labels:              applicationTemplatesLabels[appTemplate.ID],
		}
	}

	webhooksToCall := make(map[string]*model.Webhook, len(applicationsToBeNotifiedIDs))
	for _, wh := range webhooks {
		if applicationsToBeNotifiedIDs[wh.ObjectID] {
			webhooksToCall[wh.ObjectID] = wh
		}
	}

	requests := make([]*webhookclient.FormationAssignmentNotificationRequest, 0, len(applicationMapping))
	for _, app := range applicationMapping {
		var appTemplate *webhookdir.ApplicationTemplateWithLabels
		if app.ApplicationTemplateID != nil {
			appTemplate = applicationTemplatesMapping[*app.ApplicationTemplateID]
		} else {
			log.C(ctx).Infof("Application %s has no application template. Will proceed without application template in the input for webhook %s", app.ID, webhooksToCall[app.ID].ID)
		}

		details, err := ns.notificationBuilder.PrepareDetailsForConfigurationChangeNotificationGeneration(
			operation,
			formation.ID,
			appTemplate,
			app,
			runtimeWithLabels,
			nil,
			emptyFormationAssignment,
			emptyFormationAssignment,
			model.ApplicationResourceType,
			customerTenantContext)
		if err != nil {
			return nil, err
		}

		req, err := ns.notificationBuilder.BuildFormationAssignmentNotificationRequest(ctx, formation.FormationTemplateID, details, webhooksToCall[app.ID])
		if err != nil {
			log.C(ctx).Errorf("Failed to generate notification due to: %v", err)
		} else {
			requests = append(requests, req)
		}
	}
	return requests, nil
}

func (ns *notificationsService) generateNotificationsAboutApplicationsForTheRuntimeContextThatIsAssigned(ctx context.Context, tenant, runtimeCtxID string, formation *model.Formation, operation model.FormationOperation, customerTenantContext *webhookdir.CustomerTenantContext) ([]*webhookclient.FormationAssignmentNotificationRequest, error) {
	log.C(ctx).Infof("Generating %s notifications for runtime context %s", operation, runtimeCtxID)
	runtimeCtxWithLabels, err := ns.webhookDataInputBuilder.PrepareRuntimeContextWithLabels(ctx, tenant, runtimeCtxID)
	if err != nil {
		return nil, errors.Wrap(err, "while preparing runtime context with labels")
	}

	runtimeID := runtimeCtxWithLabels.RuntimeID
	runtimeWithLabels, err := ns.webhookDataInputBuilder.PrepareRuntimeWithLabels(ctx, tenant, runtimeID)
	if err != nil {
		return nil, errors.Wrap(err, "while preparing runtime with labels")
	}

	webhook, err := ns.webhookRepository.GetByIDAndWebhookType(ctx, tenant, runtimeID, model.RuntimeWebhookReference, model.WebhookTypeConfigurationChanged)
	if err != nil {
		if apperrors.IsNotFoundError(err) {
			log.C(ctx).Infof("There is no configuration changed webhook for runtime %s. There are no notifications to be generated.", runtimeID)
			return nil, nil
		}
		return nil, errors.Wrapf(err, "while listing configuration changed webhooks for runtime %s", runtimeID)
	}

	applicationMapping, applicationTemplatesMapping, err := ns.prepareApplicationMappingsInFormation(ctx, tenant, formation, runtimeID)
	if err != nil {
		return nil, err
	}

	requests := make([]*webhookclient.FormationAssignmentNotificationRequest, 0, len(applicationMapping))
	for _, app := range applicationMapping {
		var appTemplate *webhookdir.ApplicationTemplateWithLabels
		if app.ApplicationTemplateID != nil {
			appTemplate = applicationTemplatesMapping[*app.ApplicationTemplateID]
		} else {
			log.C(ctx).Infof("Application %s has no application template. Will proceed without application template in the input for webhook %s", app.ID, webhook.ID)
		}

		details, err := ns.notificationBuilder.PrepareDetailsForConfigurationChangeNotificationGeneration(
			operation,
			formation.ID,
			appTemplate,
			app,
			runtimeWithLabels,
			runtimeCtxWithLabels,
			emptyFormationAssignment,
			emptyFormationAssignment,
			model.RuntimeContextResourceType,
			customerTenantContext)
		if err != nil {
			return nil, err
		}

		req, err := ns.notificationBuilder.BuildFormationAssignmentNotificationRequest(ctx, formation.FormationTemplateID, details, webhook)
		if err != nil {
			log.C(ctx).Errorf("Failed to generate notification due to: %v", err)
		} else {
			requests = append(requests, req)
		}
	}

	return requests, nil
}

func (ns *notificationsService) generateNotificationsAboutApplicationsForTheRuntimeThatIsAssigned(ctx context.Context, tenant, runtimeID string, formation *model.Formation, operation model.FormationOperation, customerTenantContext *webhookdir.CustomerTenantContext) ([]*webhookclient.FormationAssignmentNotificationRequest, error) {
	log.C(ctx).Infof("Generating %s notifications about all applications in the formation for runtime %s", operation, runtimeID)
	runtimeWithLabels, err := ns.webhookDataInputBuilder.PrepareRuntimeWithLabels(ctx, tenant, runtimeID)
	if err != nil {
		return nil, errors.Wrap(err, "while preparing runtime with labels")
	}

	webhook, err := ns.webhookRepository.GetByIDAndWebhookType(ctx, tenant, runtimeID, model.RuntimeWebhookReference, model.WebhookTypeConfigurationChanged)
	if err != nil {
		if apperrors.IsNotFoundError(err) {
			log.C(ctx).Infof("There is no configuration changed webhook for runtime %s. There are no notifications to be generated.", runtimeID)
			return nil, nil
		}
		return nil, errors.Wrapf(err, "while listing configuration changed webhooks for runtime %s", runtimeID)
	}

	applicationMapping, applicationTemplatesMapping, err := ns.prepareApplicationMappingsInFormation(ctx, tenant, formation, runtimeID)
	if err != nil {
		return nil, err
	}

	requests := make([]*webhookclient.FormationAssignmentNotificationRequest, 0, len(applicationMapping))
	for _, app := range applicationMapping {
		var appTemplate *webhookdir.ApplicationTemplateWithLabels
		if app.ApplicationTemplateID != nil {
			appTemplate = applicationTemplatesMapping[*app.ApplicationTemplateID]
		} else {
			log.C(ctx).Infof("Application %s has no application template. Will proceed without application template in the input for webhook %s", app.ID, webhook.ID)
		}

		details, err := ns.notificationBuilder.PrepareDetailsForConfigurationChangeNotificationGeneration(
			operation,
			formation.ID,
			appTemplate,
			app,
			runtimeWithLabels,
			nil,
			emptyFormationAssignment,
			emptyFormationAssignment,
			model.RuntimeResourceType,
			customerTenantContext)
		if err != nil {
			return nil, err
		}

		req, err := ns.notificationBuilder.BuildFormationAssignmentNotificationRequest(ctx, formation.FormationTemplateID, details, webhook)
		if err != nil {
			log.C(ctx).Errorf("Failed to generate notification due to: %v", err)
		} else {
			requests = append(requests, req)
		}
	}

	return requests, nil
}

func (ns *notificationsService) prepareApplicationMappingsInFormation(ctx context.Context, tenant string, formation *model.Formation, targetID string) (map[string]*webhookdir.ApplicationWithLabels, map[string]*webhookdir.ApplicationTemplateWithLabels, error) {
	applicationsToBeNotifiedFor, err := ns.applicationRepository.ListByScenariosNoPaging(ctx, tenant, []string{formation.Name})
	if err != nil {
		return nil, nil, errors.Wrap(err, "while listing scenario labels for applications")
	}
	if len(applicationsToBeNotifiedFor) == 0 {
		log.C(ctx).Infof("There are no applications in scenario %s. No notifications will be generated for %s", formation.Name, targetID)
		return nil, nil, nil
	}
	applicationsToBeNotifiedForIDs := make([]string, 0, len(applicationsToBeNotifiedFor))
	applicationsTemplateIDs := make([]string, 0, len(applicationsToBeNotifiedFor))
	for _, app := range applicationsToBeNotifiedFor {
		applicationsToBeNotifiedForIDs = append(applicationsToBeNotifiedForIDs, app.ID)
		if app.ApplicationTemplateID != nil {
			applicationsTemplateIDs = append(applicationsTemplateIDs, *app.ApplicationTemplateID)
		}
	}

	applicationsToBeNotifiedForLabels, err := ns.labelRepository.ListForObjectIDs(ctx, tenant, model.ApplicationLabelableObject, applicationsToBeNotifiedForIDs)
	if err != nil {
		return nil, nil, errors.Wrap(err, "while listing labels for applications")
	}
	applicationMapping := make(map[string]*webhookdir.ApplicationWithLabels, len(applicationsToBeNotifiedForIDs))
	for i, app := range applicationsToBeNotifiedFor {
		applicationMapping[app.ID] = &webhookdir.ApplicationWithLabels{
			Application: applicationsToBeNotifiedFor[i],
			Labels:      applicationsToBeNotifiedForLabels[app.ID],
		}
	}

	applicationTemplates, err := ns.applicationTemplateRepository.ListByIDs(ctx, applicationsTemplateIDs)
	if err != nil {
		return nil, nil, errors.Wrap(err, "while listing application templates")
	}
	applicationTemplatesLabels, err := ns.labelRepository.ListForObjectIDs(ctx, tenant, model.AppTemplateLabelableObject, applicationsTemplateIDs)
	if err != nil {
		return nil, nil, errors.Wrap(err, "while listing labels for application templates")
	}
	applicationTemplatesMapping := make(map[string]*webhookdir.ApplicationTemplateWithLabels, len(applicationTemplates))
	for i, appTemplate := range applicationTemplates {
		applicationTemplatesMapping[appTemplate.ID] = &webhookdir.ApplicationTemplateWithLabels{
			ApplicationTemplate: applicationTemplates[i],
			Labels:              applicationTemplatesLabels[appTemplate.ID],
		}
	}

	return applicationMapping, applicationTemplatesMapping, nil
}

>>>>>>> ca27aa45
func (ns *notificationsService) extractCustomerTenantContext(ctx context.Context, internalTenantID string) (*webhookdir.CustomerTenantContext, error) {
	tenantObject, err := ns.tenantRepository.Get(ctx, internalTenantID)
	if err != nil {
		return nil, err
	}

	var accountID *string
	var path *string
	if tenantObject.Type == tenant.Account {
		accountID = &tenantObject.ExternalTenant
	} else if tenantObject.Type == tenant.ResourceGroup {
		path = &tenantObject.ExternalTenant
	}

	customerID, err := ns.tenantRepository.GetCustomerIDParentRecursively(ctx, internalTenantID)
	if err != nil {
		return nil, err
	}

	return &webhookdir.CustomerTenantContext{
		CustomerID: customerID,
		AccountID:  accountID,
		Path:       path,
	}, nil
}<|MERGE_RESOLUTION|>--- conflicted
+++ resolved
@@ -4,12 +4,10 @@
 	"context"
 	"fmt"
 
-<<<<<<< HEAD
-=======
+	"github.com/kyma-incubator/compass/components/director/pkg/log"
+
 	"github.com/kyma-incubator/compass/components/director/pkg/correlation"
 
-	databuilder "github.com/kyma-incubator/compass/components/director/internal/domain/webhook/datainputbuilder"
->>>>>>> ca27aa45
 	"github.com/kyma-incubator/compass/components/director/internal/model"
 	"github.com/kyma-incubator/compass/components/director/pkg/graphql"
 	"github.com/kyma-incubator/compass/components/director/pkg/tenant"
@@ -18,29 +16,6 @@
 	"github.com/pkg/errors"
 )
 
-<<<<<<< HEAD
-=======
-//go:generate mockery --exported --name=applicationRepository --output=automock --outpkg=automock --case=underscore --disable-version-string
-type applicationRepository interface {
-	GetByID(ctx context.Context, tenant, id string) (*model.Application, error)
-	ListByScenariosNoPaging(ctx context.Context, tenant string, scenarios []string) ([]*model.Application, error)
-	ListByScenariosAndIDs(ctx context.Context, tenant string, scenarios []string, ids []string) ([]*model.Application, error)
-}
-
-//go:generate mockery --exported --name=applicationTemplateRepository --output=automock --outpkg=automock --case=underscore --disable-version-string
-type applicationTemplateRepository interface {
-	Get(ctx context.Context, id string) (*model.ApplicationTemplate, error)
-	ListByIDs(ctx context.Context, ids []string) ([]*model.ApplicationTemplate, error)
-}
-
-//go:generate mockery --exported --name=webhookRepository --output=automock --outpkg=automock --case=underscore --disable-version-string
-type webhookRepository interface {
-	ListByReferenceObjectTypeAndWebhookType(ctx context.Context, tenant string, whType model.WebhookType, objType model.WebhookReferenceObjectType) ([]*model.Webhook, error)
-	ListByReferenceObjectIDGlobal(ctx context.Context, objID string, objType model.WebhookReferenceObjectType) ([]*model.Webhook, error)
-	GetByIDAndWebhookType(ctx context.Context, tenant, objectID string, objectType model.WebhookReferenceObjectType, webhookType model.WebhookType) (*model.Webhook, error)
-}
-
->>>>>>> ca27aa45
 //go:generate mockery --exported --name=tenantRepository --output=automock --outpkg=automock --case=underscore --disable-version-string
 type tenantRepository interface {
 	Get(ctx context.Context, id string) (*model.BusinessTenantMapping, error)
@@ -52,90 +27,43 @@
 	Do(ctx context.Context, request webhookclient.WebhookRequest) (*webhookdir.Response, error)
 }
 
-<<<<<<< HEAD
 //go:generate mockery --exported --name=notificationsGenerator --output=automock --outpkg=automock --case=underscore --disable-version-string
 type notificationsGenerator interface {
-	GenerateNotificationsAboutRuntimeAndRuntimeContextForTheApplicationThatIsAssigned(ctx context.Context, tenant string, appID string, formation *model.Formation, operation model.FormationOperation, customerTenantContext *webhookdir.CustomerTenantContext) ([]*webhookclient.NotificationRequest, error)
-	GenerateNotificationsForRuntimeAboutTheApplicationThatIsAssigned(ctx context.Context, tenant string, appID string, formation *model.Formation, operation model.FormationOperation, customerTenantContext *webhookdir.CustomerTenantContext) ([]*webhookclient.NotificationRequest, error)
-	GenerateNotificationsForApplicationsAboutTheApplicationThatIsAssigned(ctx context.Context, tenant string, appID string, formation *model.Formation, operation model.FormationOperation, customerTenantContext *webhookdir.CustomerTenantContext) ([]*webhookclient.NotificationRequest, error)
-	GenerateNotificationsForApplicationsAboutTheRuntimeContextThatIsAssigned(ctx context.Context, tenant, runtimeCtxID string, formation *model.Formation, operation model.FormationOperation, customerTenantContext *webhookdir.CustomerTenantContext) ([]*webhookclient.NotificationRequest, error)
-	GenerateNotificationsForApplicationsAboutTheRuntimeThatIsAssigned(ctx context.Context, tenant, runtimeID string, formation *model.Formation, operation model.FormationOperation, customerTenantContext *webhookdir.CustomerTenantContext) ([]*webhookclient.NotificationRequest, error)
-	GenerateNotificationsAboutApplicationsForTheRuntimeContextThatIsAssigned(ctx context.Context, tenant, runtimeCtxID string, formation *model.Formation, operation model.FormationOperation, customerTenantContext *webhookdir.CustomerTenantContext) ([]*webhookclient.NotificationRequest, error)
-	GenerateNotificationsAboutApplicationsForTheRuntimeThatIsAssigned(ctx context.Context, tenant, runtimeID string, formation *model.Formation, operation model.FormationOperation, customerTenantContext *webhookdir.CustomerTenantContext) ([]*webhookclient.NotificationRequest, error)
-=======
-//go:generate mockery --exported --name=notificationBuilder --output=automock --outpkg=automock --case=underscore --disable-version-string
-type notificationBuilder interface {
-	BuildFormationAssignmentNotificationRequest(ctx context.Context, formationTemplateID string, joinPointDetails *formationconstraint.GenerateFormationAssignmentNotificationOperationDetails, webhook *model.Webhook) (*webhookclient.FormationAssignmentNotificationRequest, error)
-	PrepareDetailsForConfigurationChangeNotificationGeneration(operation model.FormationOperation, formationID string, applicationTemplate *webhookdir.ApplicationTemplateWithLabels, application *webhookdir.ApplicationWithLabels, runtime *webhookdir.RuntimeWithLabels, runtimeContext *webhookdir.RuntimeContextWithLabels, assignment *webhookdir.FormationAssignment, reverseAssignment *webhookdir.FormationAssignment, targetType model.ResourceType, tenantContext *webhookdir.CustomerTenantContext) (*formationconstraint.GenerateFormationAssignmentNotificationOperationDetails, error)
-	PrepareDetailsForApplicationTenantMappingNotificationGeneration(operation model.FormationOperation, formationID string, sourceApplicationTemplate *webhookdir.ApplicationTemplateWithLabels, sourceApplication *webhookdir.ApplicationWithLabels, targetApplicationTemplate *webhookdir.ApplicationTemplateWithLabels, targetApplication *webhookdir.ApplicationWithLabels, assignment *webhookdir.FormationAssignment, reverseAssignment *webhookdir.FormationAssignment, tenantContext *webhookdir.CustomerTenantContext) (*formationconstraint.GenerateFormationAssignmentNotificationOperationDetails, error)
->>>>>>> ca27aa45
+	GenerateNotificationsAboutRuntimeAndRuntimeContextForTheApplicationThatIsAssigned(ctx context.Context, tenant string, appID string, formation *model.Formation, operation model.FormationOperation, customerTenantContext *webhookdir.CustomerTenantContext) ([]*webhookclient.FormationAssignmentNotificationRequest, error)
+	GenerateNotificationsForRuntimeAboutTheApplicationThatIsAssigned(ctx context.Context, tenant string, appID string, formation *model.Formation, operation model.FormationOperation, customerTenantContext *webhookdir.CustomerTenantContext) ([]*webhookclient.FormationAssignmentNotificationRequest, error)
+	GenerateNotificationsForApplicationsAboutTheApplicationThatIsAssigned(ctx context.Context, tenant string, appID string, formation *model.Formation, operation model.FormationOperation, customerTenantContext *webhookdir.CustomerTenantContext) ([]*webhookclient.FormationAssignmentNotificationRequest, error)
+	GenerateNotificationsForApplicationsAboutTheRuntimeContextThatIsAssigned(ctx context.Context, tenant, runtimeCtxID string, formation *model.Formation, operation model.FormationOperation, customerTenantContext *webhookdir.CustomerTenantContext) ([]*webhookclient.FormationAssignmentNotificationRequest, error)
+	GenerateNotificationsForApplicationsAboutTheRuntimeThatIsAssigned(ctx context.Context, tenant, runtimeID string, formation *model.Formation, operation model.FormationOperation, customerTenantContext *webhookdir.CustomerTenantContext) ([]*webhookclient.FormationAssignmentNotificationRequest, error)
+	GenerateNotificationsAboutApplicationsForTheRuntimeContextThatIsAssigned(ctx context.Context, tenant, runtimeCtxID string, formation *model.Formation, operation model.FormationOperation, customerTenantContext *webhookdir.CustomerTenantContext) ([]*webhookclient.FormationAssignmentNotificationRequest, error)
+	GenerateNotificationsAboutApplicationsForTheRuntimeThatIsAssigned(ctx context.Context, tenant, runtimeID string, formation *model.Formation, operation model.FormationOperation, customerTenantContext *webhookdir.CustomerTenantContext) ([]*webhookclient.FormationAssignmentNotificationRequest, error)
 }
 
 var emptyFormationAssignment = &webhookdir.FormationAssignment{Value: "\"\""}
 
 type notificationsService struct {
-<<<<<<< HEAD
 	tenantRepository       tenantRepository
 	webhookClient          webhookClient
+	webhookConverter       webhookConverter
 	notificationsGenerator notificationsGenerator
-=======
-	applicationRepository         applicationRepository
-	applicationTemplateRepository applicationTemplateRepository
-	runtimeRepo                   runtimeRepository
-	runtimeContextRepo            runtimeContextRepository
-	labelRepository               labelRepository
-	webhookConverter              webhookConverter
-	webhookRepository             webhookRepository
-	tenantRepository              tenantRepository
-	webhookClient                 webhookClient
-	webhookDataInputBuilder       databuilder.DataInputBuilder
-	notificationBuilder           notificationBuilder
->>>>>>> ca27aa45
 }
 
 // NewNotificationService creates notifications service for formation assignment and unassignment
 func NewNotificationService(
-<<<<<<< HEAD
-=======
-	applicationRepository applicationRepository,
-	applicationTemplateRepository applicationTemplateRepository,
-	runtimeRepo runtimeRepository,
-	runtimeContextRepo runtimeContextRepository,
-	labelRepository labelRepository,
-	webhookConverter webhookConverter,
-	webhookRepository webhookRepository,
->>>>>>> ca27aa45
 	tenantRepository tenantRepository,
 	webhookClient webhookClient,
+	webhookConverter webhookConverter,
 	notificationsGenerator notificationsGenerator,
 ) *notificationsService {
 	return &notificationsService{
-<<<<<<< HEAD
 		tenantRepository:       tenantRepository,
 		webhookClient:          webhookClient,
+		webhookConverter:       webhookConverter,
 		notificationsGenerator: notificationsGenerator,
 	}
 }
 
-// GenerateNotifications generates notifications for all listening resources about the execution of `operation` for formation `formation` and object `objectID` of type `objectType`
-func (ns *notificationsService) GenerateNotifications(ctx context.Context, tenant, objectID string, formation *model.Formation, operation model.FormationOperation, objectType graphql.FormationObjectType) ([]*webhookclient.NotificationRequest, error) {
-=======
-		applicationRepository:         applicationRepository,
-		applicationTemplateRepository: applicationTemplateRepository,
-		runtimeRepo:                   runtimeRepo,
-		runtimeContextRepo:            runtimeContextRepo,
-		labelRepository:               labelRepository,
-		webhookConverter:              webhookConverter,
-		webhookRepository:             webhookRepository,
-		tenantRepository:              tenantRepository,
-		webhookClient:                 webhookClient,
-		webhookDataInputBuilder:       webhookDataInputBuilder,
-		notificationBuilder:           notificationBuilder,
-	}
-}
-
+// GenerateFormationAssignmentNotifications generates notifications for all listening resources about the execution of `operation` for formation `formation` and object `objectID` of type `objectType`
 func (ns *notificationsService) GenerateFormationAssignmentNotifications(ctx context.Context, tenant, objectID string, formation *model.Formation, operation model.FormationOperation, objectType graphql.FormationObjectType) ([]*webhookclient.FormationAssignmentNotificationRequest, error) {
->>>>>>> ca27aa45
 	customerTenantContext, err := ns.extractCustomerTenantContext(ctx, formation.TenantID)
 	if err != nil {
 		return nil, errors.Wrapf(err, "while extracting customer tenant context for tenant with internal ID %s", formation.TenantID)
@@ -188,15 +116,9 @@
 	}
 }
 
-<<<<<<< HEAD
-// SendNotification sends the provided notification
-func (ns *notificationsService) SendNotification(ctx context.Context, notification *webhookclient.NotificationRequest) (*webhookdir.Response, error) {
-	if notification == nil {
-=======
 func (ns *notificationsService) GenerateFormationNotifications(ctx context.Context, formationTemplateWebhooks []*model.Webhook, tenantID string, formation *model.Formation, formationTemplateID string, formationOperation model.FormationOperation) ([]*webhookclient.FormationNotificationRequest, error) {
 	if len(formationTemplateWebhooks) == 0 {
 		log.C(ctx).Infof("Formation template with ID: %q does not have any webhooks", formationTemplateID)
->>>>>>> ca27aa45
 		return nil, nil
 	}
 
@@ -239,724 +161,6 @@
 	return resp, err
 }
 
-<<<<<<< HEAD
-=======
-func (ns *notificationsService) generateNotificationsAboutRuntimeAndRuntimeContextForTheApplicationThatIsAssigned(ctx context.Context, tenant string, appID string, formation *model.Formation, operation model.FormationOperation, customerTenantContext *webhookdir.CustomerTenantContext) ([]*webhookclient.FormationAssignmentNotificationRequest, error) {
-	log.C(ctx).Infof("Generating %s notifications about runtimes and runtime contexts in the same formation for application %s", operation, appID)
-	applicationWithLabels, appTemplateWithLabels, err := ns.webhookDataInputBuilder.PrepareApplicationAndAppTemplateWithLabels(ctx, tenant, appID)
-	if err != nil {
-		return nil, errors.Wrap(err, "while preparing application and application template with labels")
-	}
-
-	webhook, err := ns.webhookRepository.GetByIDAndWebhookType(ctx, tenant, appID, model.ApplicationWebhookReference, model.WebhookTypeConfigurationChanged)
-	if err != nil {
-		if apperrors.IsNotFoundError(err) {
-			log.C(ctx).Infof("There is no configuration changed webhook for application %s. There are no notifications to be generated.", appID)
-			return nil, nil
-		}
-		return nil, errors.Wrapf(err, "while listing configuration changed webhooks for application %s", appID)
-	}
-
-	runtimesInFormation, err := ns.runtimeRepo.ListByScenarios(ctx, tenant, []string{formation.Name})
-	if err != nil {
-		return nil, errors.Wrapf(err, "while listing runtimes in scenario %s", formation.Name)
-	}
-
-	runtimeContextsInFormation, err := ns.runtimeContextRepo.ListByScenarios(ctx, tenant, []string{formation.Name})
-	if err != nil {
-		return nil, errors.Wrapf(err, "while listing runtime contexts in scenario %s", formation.Name)
-	}
-
-	runtimeContextsIDs := make([]string, 0, len(runtimeContextsInFormation))
-	parentRuntimeIDs := make([]string, 0, len(runtimeContextsInFormation))
-	for _, rtCtx := range runtimeContextsInFormation {
-		runtimeContextsIDs = append(runtimeContextsIDs, rtCtx.ID)
-		parentRuntimeIDs = append(parentRuntimeIDs, rtCtx.RuntimeID)
-	}
-
-	// the parent runtime of the runtime context may not be in the formation - that's why we list them separately
-	parentRuntimesOfRuntimeContextsInFormation, err := ns.runtimeRepo.ListByIDs(ctx, tenant, parentRuntimeIDs)
-	if err != nil {
-		return nil, errors.Wrapf(err, "while listing parent runtimes of runtime contexts in scenario %s", formation.Name)
-	}
-
-	runtimesIDs := make(map[string]bool, len(runtimesInFormation)+len(parentRuntimesOfRuntimeContextsInFormation))
-	for _, rt := range runtimesInFormation {
-		runtimesIDs[rt.ID] = true
-	}
-
-	for _, rt := range parentRuntimesOfRuntimeContextsInFormation {
-		runtimesIDs[rt.ID] = true
-	}
-
-	runtimesLabels, err := ns.labelRepository.ListForObjectIDs(ctx, tenant, model.RuntimeLabelableObject, setToSlice(runtimesIDs))
-	if err != nil {
-		return nil, errors.Wrap(err, "while listing runtime labels")
-	}
-
-	runtimesMapping := make(map[string]*webhookdir.RuntimeWithLabels, len(runtimesLabels))
-	for _, rt := range runtimesInFormation {
-		runtimesMapping[rt.ID] = &webhookdir.RuntimeWithLabels{
-			Runtime: rt,
-			Labels:  runtimesLabels[rt.ID],
-		}
-	}
-
-	for _, rt := range parentRuntimesOfRuntimeContextsInFormation {
-		runtimesMapping[rt.ID] = &webhookdir.RuntimeWithLabels{
-			Runtime: rt,
-			Labels:  runtimesLabels[rt.ID],
-		}
-	}
-
-	runtimeContextsLabels, err := ns.labelRepository.ListForObjectIDs(ctx, tenant, model.RuntimeContextLabelableObject, runtimeContextsIDs)
-	if err != nil {
-		return nil, errors.Wrap(err, "while listing labels for runtime contexts")
-	}
-
-	runtimesToRuntimeContextsMapping := make(map[string]*webhookdir.RuntimeContextWithLabels, len(runtimeContextsInFormation))
-	for _, rtCtx := range runtimeContextsInFormation {
-		runtimesToRuntimeContextsMapping[rtCtx.RuntimeID] = &webhookdir.RuntimeContextWithLabels{
-			RuntimeContext: rtCtx,
-			Labels:         runtimeContextsLabels[rtCtx.ID],
-		}
-	}
-
-	requests := make([]*webhookclient.FormationAssignmentNotificationRequest, 0, len(runtimesMapping))
-	for rtID := range runtimesMapping {
-		rtCtx := runtimesToRuntimeContextsMapping[rtID]
-		if rtCtx == nil {
-			log.C(ctx).Infof("There is no runtime context for runtime %s in scenario %s. Will proceed without runtime context in the input for webhook %s", rtID, formation.Name, webhook.ID)
-		}
-		runtime := runtimesMapping[rtID]
-		if appTemplateWithLabels == nil {
-			log.C(ctx).Infof("Application %s has no application template. Will proceed without application template in the input for webhook %s", appID, webhook.ID)
-		}
-
-		details, err := ns.notificationBuilder.PrepareDetailsForConfigurationChangeNotificationGeneration(
-			operation,
-			formation.ID,
-			appTemplateWithLabels,
-			applicationWithLabels,
-			runtime,
-			rtCtx,
-			emptyFormationAssignment,
-			emptyFormationAssignment,
-			model.ApplicationResourceType,
-			customerTenantContext)
-		if err != nil {
-			return nil, err
-		}
-
-		req, err := ns.notificationBuilder.BuildFormationAssignmentNotificationRequest(ctx, formation.FormationTemplateID, details, webhook)
-		if err != nil {
-			log.C(ctx).Errorf("Failed to generate notification due to: %v", err)
-		} else {
-			requests = append(requests, req)
-		}
-	}
-	return requests, nil
-}
-
-func (ns *notificationsService) generateNotificationsForRuntimeAboutTheApplicationThatIsAssigned(ctx context.Context, tenant string, appID string, formation *model.Formation, operation model.FormationOperation, customerTenantContext *webhookdir.CustomerTenantContext) ([]*webhookclient.FormationAssignmentNotificationRequest, error) {
-	log.C(ctx).Infof("Generating %s notifications about application %s for all listening runtimes in the same formation", operation, appID)
-	applicationWithLabels, appTemplateWithLabels, err := ns.webhookDataInputBuilder.PrepareApplicationAndAppTemplateWithLabels(ctx, tenant, appID)
-	if err != nil {
-		return nil, errors.Wrap(err, "while preparing application and application template with labels")
-	}
-
-	webhooks, err := ns.webhookRepository.ListByReferenceObjectTypeAndWebhookType(ctx, tenant, model.WebhookTypeConfigurationChanged, model.RuntimeWebhookReference)
-	if err != nil {
-		return nil, errors.Wrap(err, "when listing configuration changed webhooks for runtimes")
-	}
-
-	listeningRuntimeIDs := make([]string, 0, len(webhooks))
-	for _, wh := range webhooks {
-		listeningRuntimeIDs = append(listeningRuntimeIDs, wh.ObjectID)
-	}
-
-	if len(listeningRuntimeIDs) == 0 {
-		log.C(ctx).Infof("There are no runtimes listening for formation notifications in tenant %s", tenant)
-		return nil, nil
-	}
-
-	log.C(ctx).Infof("There are %d runtimes listening for formation notifications in tenant %s", len(listeningRuntimeIDs), tenant)
-
-	listeningRuntimes, err := ns.runtimeRepo.ListByIDs(ctx, tenant, listeningRuntimeIDs)
-	if err != nil {
-		return nil, errors.Wrap(err, "while listing runtimes")
-	}
-
-	listeningRuntimesLabels, err := ns.labelRepository.ListForObjectIDs(ctx, tenant, model.RuntimeLabelableObject, listeningRuntimeIDs)
-	if err != nil {
-		return nil, errors.Wrap(err, "while listing runtime labels")
-	}
-
-	listeningRuntimesMapping := make(map[string]*webhookdir.RuntimeWithLabels, len(listeningRuntimes))
-	for i, rt := range listeningRuntimes {
-		listeningRuntimesMapping[rt.ID] = &webhookdir.RuntimeWithLabels{
-			Runtime: listeningRuntimes[i],
-			Labels:  listeningRuntimesLabels[rt.ID],
-		}
-	}
-
-	listeningRuntimesInScenario, err := ns.runtimeRepo.ListByScenariosAndIDs(ctx, tenant, []string{formation.Name}, listeningRuntimeIDs)
-	if err != nil {
-		return nil, errors.Wrapf(err, "while listing runtimes in scenario %s", formation.Name)
-	}
-
-	log.C(ctx).Infof("There are %d out of %d runtimes listening for formation notifications in tenant %s that are in scenario %s", len(listeningRuntimesInScenario), len(listeningRuntimeIDs), tenant, formation.Name)
-
-	runtimeContextsInScenarioForListeningRuntimes, err := ns.runtimeContextRepo.ListByScenariosAndRuntimeIDs(ctx, tenant, []string{formation.Name}, listeningRuntimeIDs)
-	if err != nil {
-		return nil, errors.Wrapf(err, "while listing runtime contexts in scenario %s", formation.Name)
-	}
-
-	log.C(ctx).Infof("There are %d runtime contexts in tenant %s that are in scenario %s and are for any of the listening runtimes", len(runtimeContextsInScenarioForListeningRuntimes), tenant, formation.Name)
-
-	runtimeContextsInScenarioForListeningRuntimesIDs := make([]string, 0, len(runtimeContextsInScenarioForListeningRuntimes))
-	for _, rtCtx := range runtimeContextsInScenarioForListeningRuntimes {
-		runtimeContextsInScenarioForListeningRuntimesIDs = append(runtimeContextsInScenarioForListeningRuntimesIDs, rtCtx.ID)
-	}
-
-	runtimeContextsLabels, err := ns.labelRepository.ListForObjectIDs(ctx, tenant, model.RuntimeContextLabelableObject, runtimeContextsInScenarioForListeningRuntimesIDs)
-	if err != nil {
-		return nil, errors.Wrap(err, "while listing labels for runtime contexts")
-	}
-
-	runtimeIDsToBeNotified := make(map[string]bool, len(listeningRuntimesInScenario)+len(runtimeContextsInScenarioForListeningRuntimes))
-	runtimeContextsInScenarioForListeningRuntimesMapping := make(map[string]*webhookdir.RuntimeContextWithLabels, len(runtimeContextsInScenarioForListeningRuntimes))
-	for _, rt := range listeningRuntimesInScenario {
-		runtimeIDsToBeNotified[rt.ID] = true
-	}
-	for i, rtCtx := range runtimeContextsInScenarioForListeningRuntimes {
-		runtimeIDsToBeNotified[rtCtx.RuntimeID] = true
-		runtimeContextsInScenarioForListeningRuntimesMapping[rtCtx.RuntimeID] = &webhookdir.RuntimeContextWithLabels{
-			RuntimeContext: runtimeContextsInScenarioForListeningRuntimes[i],
-			Labels:         runtimeContextsLabels[rtCtx.ID],
-		}
-	}
-
-	webhooksToCall := make(map[string]*model.Webhook, len(runtimeIDsToBeNotified))
-	for i := range webhooks {
-		if runtimeIDsToBeNotified[webhooks[i].ObjectID] {
-			webhooksToCall[webhooks[i].ObjectID] = webhooks[i]
-		}
-	}
-
-	requests := make([]*webhookclient.FormationAssignmentNotificationRequest, 0, len(runtimeIDsToBeNotified))
-	for rtID := range runtimeIDsToBeNotified {
-		rtCtx := runtimeContextsInScenarioForListeningRuntimesMapping[rtID]
-		if rtCtx == nil {
-			log.C(ctx).Infof("There is no runtime context for runtime %s in scenario %s. Will proceed without runtime context in the input for webhook %s", rtID, formation.Name, webhooksToCall[rtID].ID)
-		}
-		runtime := listeningRuntimesMapping[rtID]
-		if appTemplateWithLabels == nil {
-			log.C(ctx).Infof("Application %s has no application template. Will proceed without application template in the input for webhook %s", appID, webhooksToCall[rtID].ID)
-		}
-
-		details, err := ns.notificationBuilder.PrepareDetailsForConfigurationChangeNotificationGeneration(
-			operation,
-			formation.ID,
-			appTemplateWithLabels,
-			applicationWithLabels,
-			runtime,
-			rtCtx,
-			emptyFormationAssignment,
-			emptyFormationAssignment,
-			model.RuntimeResourceType,
-			customerTenantContext)
-		if err != nil {
-			return nil, err
-		}
-
-		req, err := ns.notificationBuilder.BuildFormationAssignmentNotificationRequest(ctx, formation.FormationTemplateID, details, webhooksToCall[runtime.ID])
-		if err != nil {
-			log.C(ctx).Errorf("Failed to generate notification due to: %v", err)
-		} else {
-			requests = append(requests, req)
-		}
-	}
-
-	return requests, nil
-}
-
-func (ns *notificationsService) generateNotificationsForApplicationsAboutTheApplicationThatIsAssigned(ctx context.Context, tenant string, appID string, formation *model.Formation, operation model.FormationOperation, customerTenantContext *webhookdir.CustomerTenantContext) ([]*webhookclient.FormationAssignmentNotificationRequest, error) {
-	log.C(ctx).Infof("Generating %s app-to-app formation notifications for application %s", operation, appID)
-	applicationWithLabels, appTemplateWithLabels, err := ns.webhookDataInputBuilder.PrepareApplicationAndAppTemplateWithLabels(ctx, tenant, appID)
-	if err != nil {
-		return nil, errors.Wrap(err, "while preparing application and application template with labels")
-	}
-
-	webhooks, err := ns.webhookRepository.ListByReferenceObjectTypeAndWebhookType(ctx, tenant, model.WebhookTypeApplicationTenantMapping, model.ApplicationWebhookReference)
-	if err != nil {
-		return nil, errors.Wrap(err, "when listing application tenant mapping webhooks for applications")
-	}
-
-	listeningAppIDs := make(map[string]bool, len(webhooks))
-	for _, wh := range webhooks {
-		listeningAppIDs[wh.ObjectID] = true
-	}
-
-	if len(listeningAppIDs) == 0 {
-		log.C(ctx).Infof("There are no applications listening for app-to-app formation notifications in tenant %s", tenant)
-		return nil, nil
-	}
-
-	log.C(ctx).Infof("There are %d applications listening for app-to-app formation notifications in tenant %s", len(listeningAppIDs), tenant)
-
-	requests := make([]*webhookclient.FormationAssignmentNotificationRequest, 0, len(listeningAppIDs))
-	if listeningAppIDs[appID] {
-		log.C(ctx).Infof("The application with ID %s that is being %s is also listening for app-to-app formation notifications. Will create notifications about all other apps in the formation...", appID, operation)
-		var webhook *model.Webhook
-		for i := range webhooks {
-			if webhooks[i].ObjectID == appID {
-				webhook = webhooks[i]
-			}
-		}
-
-		applicationMappingsToBeNotifiedFor, applicationTemplatesMapping, err := ns.prepareApplicationMappingsInFormation(ctx, tenant, formation, appID)
-		if err != nil {
-			return nil, err
-		}
-
-		appsInFormationCountExcludingAppCurrentlyAssigned := len(applicationMappingsToBeNotifiedFor)
-		if operation == model.AssignFormation {
-			appsInFormationCountExcludingAppCurrentlyAssigned -= 1
-		}
-
-		log.C(ctx).Infof("There are %d applications in formation %s. Notification will be sent about them to application with id %s that is being %s.", appsInFormationCountExcludingAppCurrentlyAssigned, formation.Name, appID, operation)
-
-		for _, sourceApp := range applicationMappingsToBeNotifiedFor {
-			if sourceApp.ID == appID {
-				continue // Do not notify about itself
-			}
-			var appTemplate *webhookdir.ApplicationTemplateWithLabels
-			if sourceApp.ApplicationTemplateID != nil {
-				appTemplate = applicationTemplatesMapping[*sourceApp.ApplicationTemplateID]
-			} else {
-				log.C(ctx).Infof("Application %s has no application template. Will proceed without application template for source application in the input for webhook %s", sourceApp.ID, webhook.ID)
-			}
-			if appTemplateWithLabels == nil {
-				log.C(ctx).Infof("Application %s has no application template. Will proceed without application template for target application in the input for webhook %s", appID, webhook.ID)
-			}
-
-			details, err := ns.notificationBuilder.PrepareDetailsForApplicationTenantMappingNotificationGeneration(
-				operation,
-				formation.ID,
-				appTemplate,
-				sourceApp,
-				appTemplateWithLabels,
-				applicationWithLabels,
-				emptyFormationAssignment,
-				emptyFormationAssignment,
-				customerTenantContext,
-			)
-			if err != nil {
-				return nil, err
-			}
-
-			req, err := ns.notificationBuilder.BuildFormationAssignmentNotificationRequest(ctx, formation.FormationTemplateID, details, webhook)
-			if err != nil {
-				log.C(ctx).Errorf("Failed to generate notification due to: %v", err)
-			} else {
-				requests = append(requests, req)
-			}
-		}
-
-		delete(listeningAppIDs, appID)
-	}
-
-	listeningAppsInScenario, err := ns.applicationRepository.ListByScenariosAndIDs(ctx, tenant, []string{formation.Name}, setToSlice(listeningAppIDs))
-	if err != nil {
-		return nil, errors.Wrapf(err, "while listing applications in scenario %s", formation.Name)
-	}
-
-	log.C(ctx).Infof("There are %d out of %d applications listening for app-to-app formation notifications in tenant %s that are in scenario %s", len(listeningAppsInScenario), len(listeningAppIDs), tenant, formation.Name)
-
-	appIDsToBeNotified := make(map[string]bool, len(listeningAppsInScenario))
-	applicationsTemplateIDs := make([]string, 0, len(listeningAppsInScenario))
-	for _, app := range listeningAppsInScenario {
-		appIDsToBeNotified[app.ID] = true
-		if app.ApplicationTemplateID != nil {
-			applicationsTemplateIDs = append(applicationsTemplateIDs, *app.ApplicationTemplateID)
-		}
-	}
-
-	listeningAppsLabels, err := ns.labelRepository.ListForObjectIDs(ctx, tenant, model.ApplicationLabelableObject, setToSlice(appIDsToBeNotified))
-	if err != nil {
-		return nil, errors.Wrap(err, "while listing application labels")
-	}
-
-	listeningAppsMapping := make(map[string]*webhookdir.ApplicationWithLabels, len(listeningAppsInScenario))
-	for i, app := range listeningAppsInScenario {
-		listeningAppsMapping[app.ID] = &webhookdir.ApplicationWithLabels{
-			Application: listeningAppsInScenario[i],
-			Labels:      listeningAppsLabels[app.ID],
-		}
-	}
-
-	applicationTemplates, err := ns.applicationTemplateRepository.ListByIDs(ctx, applicationsTemplateIDs)
-	if err != nil {
-		return nil, errors.Wrap(err, "while listing application templates")
-	}
-	applicationTemplatesLabels, err := ns.labelRepository.ListForObjectIDs(ctx, tenant, model.AppTemplateLabelableObject, applicationsTemplateIDs)
-	if err != nil {
-		return nil, errors.Wrap(err, "while listing labels for application templates")
-	}
-	applicationTemplatesMapping := make(map[string]*webhookdir.ApplicationTemplateWithLabels, len(applicationTemplates))
-	for i, appTemplate := range applicationTemplates {
-		applicationTemplatesMapping[appTemplate.ID] = &webhookdir.ApplicationTemplateWithLabels{
-			ApplicationTemplate: applicationTemplates[i],
-			Labels:              applicationTemplatesLabels[appTemplate.ID],
-		}
-	}
-
-	webhooksToCall := make(map[string]*model.Webhook, len(appIDsToBeNotified))
-	for i := range webhooks {
-		if appIDsToBeNotified[webhooks[i].ObjectID] {
-			webhooksToCall[webhooks[i].ObjectID] = webhooks[i]
-		}
-	}
-
-	for _, targetApp := range listeningAppsMapping {
-		var appTemplate *webhookdir.ApplicationTemplateWithLabels
-		if targetApp.ApplicationTemplateID != nil {
-			appTemplate = applicationTemplatesMapping[*targetApp.ApplicationTemplateID]
-		} else {
-			log.C(ctx).Infof("Application %s has no application template. Will proceed without application template for the target application in the input for webhook %s", targetApp.ID, webhooksToCall[targetApp.ID].ID)
-		}
-		if appTemplateWithLabels == nil {
-			log.C(ctx).Infof("Application %s has no application template. Will proceed without application template for source application in the input for webhook %s", appID, webhooksToCall[targetApp.ID].ID)
-		}
-
-		details, err := ns.notificationBuilder.PrepareDetailsForApplicationTenantMappingNotificationGeneration(
-			operation,
-			formation.ID,
-			appTemplateWithLabels,
-			applicationWithLabels,
-			appTemplate,
-			targetApp,
-			emptyFormationAssignment,
-			emptyFormationAssignment,
-			customerTenantContext,
-		)
-		if err != nil {
-			return nil, err
-		}
-
-		req, err := ns.notificationBuilder.BuildFormationAssignmentNotificationRequest(ctx, formation.FormationTemplateID, details, webhooksToCall[targetApp.ID])
-		if err != nil {
-			log.C(ctx).Errorf("Failed to generate notification due to: %v", err)
-		} else {
-			requests = append(requests, req)
-		}
-	}
-
-	log.C(ctx).Infof("Total number of app-to-app notifications for application with ID %s that is being %s is %d", appID, operation, len(requests))
-
-	return requests, nil
-}
-
-func (ns *notificationsService) generateNotificationsForApplicationsAboutTheRuntimeContextThatIsAssigned(ctx context.Context, tenant, runtimeCtxID string, formation *model.Formation, operation model.FormationOperation, customerTenantContext *webhookdir.CustomerTenantContext) ([]*webhookclient.FormationAssignmentNotificationRequest, error) {
-	log.C(ctx).Infof("Generating %s notifications about runtime context %s for all interested applications in the formation", operation, runtimeCtxID)
-	runtimeCtxWithLabels, err := ns.webhookDataInputBuilder.PrepareRuntimeContextWithLabels(ctx, tenant, runtimeCtxID)
-	if err != nil {
-		return nil, errors.Wrap(err, "while preparing runtime context with labels")
-	}
-
-	requests, err := ns.generateNotificationsForApplicationsAboutTheRuntimeThatIsAssigned(ctx, tenant, runtimeCtxWithLabels.RuntimeID, formation, operation, customerTenantContext)
-	if err != nil {
-		return nil, err
-	}
-	for _, request := range requests {
-		request.Object.(*webhookdir.FormationConfigurationChangeInput).RuntimeContext = runtimeCtxWithLabels
-	}
-	return requests, nil
-}
-
-func (ns *notificationsService) generateNotificationsForApplicationsAboutTheRuntimeThatIsAssigned(ctx context.Context, tenant, runtimeID string, formation *model.Formation, operation model.FormationOperation, customerTenantContext *webhookdir.CustomerTenantContext) ([]*webhookclient.FormationAssignmentNotificationRequest, error) {
-	log.C(ctx).Infof("Generating %s notifications about runtime %s for all interested applications in the formation", operation, runtimeID)
-	runtimeWithLabels, err := ns.webhookDataInputBuilder.PrepareRuntimeWithLabels(ctx, tenant, runtimeID)
-	if err != nil {
-		return nil, errors.Wrap(err, "while preparing runtime with labels")
-	}
-
-	webhooks, err := ns.webhookRepository.ListByReferenceObjectTypeAndWebhookType(ctx, tenant, model.WebhookTypeConfigurationChanged, model.ApplicationWebhookReference)
-	if err != nil {
-		return nil, errors.Wrap(err, "when listing configuration changed webhooks for applications")
-	}
-
-	listeningApplicationIDs := make([]string, 0, len(webhooks))
-	for _, wh := range webhooks {
-		listeningApplicationIDs = append(listeningApplicationIDs, wh.ObjectID)
-	}
-
-	if len(listeningApplicationIDs) == 0 {
-		log.C(ctx).Infof("There are no applications listening for formation notifications in tenant %s", tenant)
-		return nil, nil
-	}
-
-	log.C(ctx).Infof("There are %d applications listening for formation notifications in tenant %s", len(listeningApplicationIDs), tenant)
-
-	listeningApplicationsInScenario, err := ns.applicationRepository.ListByScenariosAndIDs(ctx, tenant, []string{formation.Name}, listeningApplicationIDs)
-	if err != nil {
-		return nil, errors.Wrapf(err, "while listing applications in scenario %s", formation.Name)
-	}
-
-	if len(listeningApplicationsInScenario) == 0 {
-		log.C(ctx).Infof("There are no applications in scenario %s. No notifications will be generated about runtime with ID: %s", formation.Name, runtimeID)
-		return nil, nil
-	}
-
-	log.C(ctx).Infof("There are %d out of %d applications listening for runtime-to-app formation notifications in tenant %s that are in scenario %s", len(listeningApplicationsInScenario), len(listeningApplicationIDs), tenant, formation.Name)
-
-	applicationsToBeNotifiedIDs := make(map[string]bool, len(listeningApplicationsInScenario))
-	applicationsTemplateIDs := make([]string, 0, len(listeningApplicationsInScenario))
-	for _, app := range listeningApplicationsInScenario {
-		applicationsToBeNotifiedIDs[app.ID] = true
-		if app.ApplicationTemplateID != nil {
-			applicationsTemplateIDs = append(applicationsTemplateIDs, *app.ApplicationTemplateID)
-		}
-	}
-
-	applicationsToBeNotifiedForLabels, err := ns.labelRepository.ListForObjectIDs(ctx, tenant, model.ApplicationLabelableObject, setToSlice(applicationsToBeNotifiedIDs))
-	if err != nil {
-		return nil, errors.Wrap(err, "while listing labels for applications")
-	}
-	applicationMapping := make(map[string]*webhookdir.ApplicationWithLabels, len(applicationsToBeNotifiedIDs))
-	for i, app := range listeningApplicationsInScenario {
-		applicationMapping[app.ID] = &webhookdir.ApplicationWithLabels{
-			Application: listeningApplicationsInScenario[i],
-			Labels:      applicationsToBeNotifiedForLabels[app.ID],
-		}
-	}
-
-	applicationTemplates, err := ns.applicationTemplateRepository.ListByIDs(ctx, applicationsTemplateIDs)
-	if err != nil {
-		return nil, errors.Wrap(err, "while listing application templates")
-	}
-	applicationTemplatesLabels, err := ns.labelRepository.ListForObjectIDs(ctx, tenant, model.AppTemplateLabelableObject, applicationsTemplateIDs)
-	if err != nil {
-		return nil, errors.Wrap(err, "while listing labels for application templates")
-	}
-	applicationTemplatesMapping := make(map[string]*webhookdir.ApplicationTemplateWithLabels, len(applicationTemplates))
-	for i, appTemplate := range applicationTemplates {
-		applicationTemplatesMapping[appTemplate.ID] = &webhookdir.ApplicationTemplateWithLabels{
-			ApplicationTemplate: applicationTemplates[i],
-			Labels:              applicationTemplatesLabels[appTemplate.ID],
-		}
-	}
-
-	webhooksToCall := make(map[string]*model.Webhook, len(applicationsToBeNotifiedIDs))
-	for _, wh := range webhooks {
-		if applicationsToBeNotifiedIDs[wh.ObjectID] {
-			webhooksToCall[wh.ObjectID] = wh
-		}
-	}
-
-	requests := make([]*webhookclient.FormationAssignmentNotificationRequest, 0, len(applicationMapping))
-	for _, app := range applicationMapping {
-		var appTemplate *webhookdir.ApplicationTemplateWithLabels
-		if app.ApplicationTemplateID != nil {
-			appTemplate = applicationTemplatesMapping[*app.ApplicationTemplateID]
-		} else {
-			log.C(ctx).Infof("Application %s has no application template. Will proceed without application template in the input for webhook %s", app.ID, webhooksToCall[app.ID].ID)
-		}
-
-		details, err := ns.notificationBuilder.PrepareDetailsForConfigurationChangeNotificationGeneration(
-			operation,
-			formation.ID,
-			appTemplate,
-			app,
-			runtimeWithLabels,
-			nil,
-			emptyFormationAssignment,
-			emptyFormationAssignment,
-			model.ApplicationResourceType,
-			customerTenantContext)
-		if err != nil {
-			return nil, err
-		}
-
-		req, err := ns.notificationBuilder.BuildFormationAssignmentNotificationRequest(ctx, formation.FormationTemplateID, details, webhooksToCall[app.ID])
-		if err != nil {
-			log.C(ctx).Errorf("Failed to generate notification due to: %v", err)
-		} else {
-			requests = append(requests, req)
-		}
-	}
-	return requests, nil
-}
-
-func (ns *notificationsService) generateNotificationsAboutApplicationsForTheRuntimeContextThatIsAssigned(ctx context.Context, tenant, runtimeCtxID string, formation *model.Formation, operation model.FormationOperation, customerTenantContext *webhookdir.CustomerTenantContext) ([]*webhookclient.FormationAssignmentNotificationRequest, error) {
-	log.C(ctx).Infof("Generating %s notifications for runtime context %s", operation, runtimeCtxID)
-	runtimeCtxWithLabels, err := ns.webhookDataInputBuilder.PrepareRuntimeContextWithLabels(ctx, tenant, runtimeCtxID)
-	if err != nil {
-		return nil, errors.Wrap(err, "while preparing runtime context with labels")
-	}
-
-	runtimeID := runtimeCtxWithLabels.RuntimeID
-	runtimeWithLabels, err := ns.webhookDataInputBuilder.PrepareRuntimeWithLabels(ctx, tenant, runtimeID)
-	if err != nil {
-		return nil, errors.Wrap(err, "while preparing runtime with labels")
-	}
-
-	webhook, err := ns.webhookRepository.GetByIDAndWebhookType(ctx, tenant, runtimeID, model.RuntimeWebhookReference, model.WebhookTypeConfigurationChanged)
-	if err != nil {
-		if apperrors.IsNotFoundError(err) {
-			log.C(ctx).Infof("There is no configuration changed webhook for runtime %s. There are no notifications to be generated.", runtimeID)
-			return nil, nil
-		}
-		return nil, errors.Wrapf(err, "while listing configuration changed webhooks for runtime %s", runtimeID)
-	}
-
-	applicationMapping, applicationTemplatesMapping, err := ns.prepareApplicationMappingsInFormation(ctx, tenant, formation, runtimeID)
-	if err != nil {
-		return nil, err
-	}
-
-	requests := make([]*webhookclient.FormationAssignmentNotificationRequest, 0, len(applicationMapping))
-	for _, app := range applicationMapping {
-		var appTemplate *webhookdir.ApplicationTemplateWithLabels
-		if app.ApplicationTemplateID != nil {
-			appTemplate = applicationTemplatesMapping[*app.ApplicationTemplateID]
-		} else {
-			log.C(ctx).Infof("Application %s has no application template. Will proceed without application template in the input for webhook %s", app.ID, webhook.ID)
-		}
-
-		details, err := ns.notificationBuilder.PrepareDetailsForConfigurationChangeNotificationGeneration(
-			operation,
-			formation.ID,
-			appTemplate,
-			app,
-			runtimeWithLabels,
-			runtimeCtxWithLabels,
-			emptyFormationAssignment,
-			emptyFormationAssignment,
-			model.RuntimeContextResourceType,
-			customerTenantContext)
-		if err != nil {
-			return nil, err
-		}
-
-		req, err := ns.notificationBuilder.BuildFormationAssignmentNotificationRequest(ctx, formation.FormationTemplateID, details, webhook)
-		if err != nil {
-			log.C(ctx).Errorf("Failed to generate notification due to: %v", err)
-		} else {
-			requests = append(requests, req)
-		}
-	}
-
-	return requests, nil
-}
-
-func (ns *notificationsService) generateNotificationsAboutApplicationsForTheRuntimeThatIsAssigned(ctx context.Context, tenant, runtimeID string, formation *model.Formation, operation model.FormationOperation, customerTenantContext *webhookdir.CustomerTenantContext) ([]*webhookclient.FormationAssignmentNotificationRequest, error) {
-	log.C(ctx).Infof("Generating %s notifications about all applications in the formation for runtime %s", operation, runtimeID)
-	runtimeWithLabels, err := ns.webhookDataInputBuilder.PrepareRuntimeWithLabels(ctx, tenant, runtimeID)
-	if err != nil {
-		return nil, errors.Wrap(err, "while preparing runtime with labels")
-	}
-
-	webhook, err := ns.webhookRepository.GetByIDAndWebhookType(ctx, tenant, runtimeID, model.RuntimeWebhookReference, model.WebhookTypeConfigurationChanged)
-	if err != nil {
-		if apperrors.IsNotFoundError(err) {
-			log.C(ctx).Infof("There is no configuration changed webhook for runtime %s. There are no notifications to be generated.", runtimeID)
-			return nil, nil
-		}
-		return nil, errors.Wrapf(err, "while listing configuration changed webhooks for runtime %s", runtimeID)
-	}
-
-	applicationMapping, applicationTemplatesMapping, err := ns.prepareApplicationMappingsInFormation(ctx, tenant, formation, runtimeID)
-	if err != nil {
-		return nil, err
-	}
-
-	requests := make([]*webhookclient.FormationAssignmentNotificationRequest, 0, len(applicationMapping))
-	for _, app := range applicationMapping {
-		var appTemplate *webhookdir.ApplicationTemplateWithLabels
-		if app.ApplicationTemplateID != nil {
-			appTemplate = applicationTemplatesMapping[*app.ApplicationTemplateID]
-		} else {
-			log.C(ctx).Infof("Application %s has no application template. Will proceed without application template in the input for webhook %s", app.ID, webhook.ID)
-		}
-
-		details, err := ns.notificationBuilder.PrepareDetailsForConfigurationChangeNotificationGeneration(
-			operation,
-			formation.ID,
-			appTemplate,
-			app,
-			runtimeWithLabels,
-			nil,
-			emptyFormationAssignment,
-			emptyFormationAssignment,
-			model.RuntimeResourceType,
-			customerTenantContext)
-		if err != nil {
-			return nil, err
-		}
-
-		req, err := ns.notificationBuilder.BuildFormationAssignmentNotificationRequest(ctx, formation.FormationTemplateID, details, webhook)
-		if err != nil {
-			log.C(ctx).Errorf("Failed to generate notification due to: %v", err)
-		} else {
-			requests = append(requests, req)
-		}
-	}
-
-	return requests, nil
-}
-
-func (ns *notificationsService) prepareApplicationMappingsInFormation(ctx context.Context, tenant string, formation *model.Formation, targetID string) (map[string]*webhookdir.ApplicationWithLabels, map[string]*webhookdir.ApplicationTemplateWithLabels, error) {
-	applicationsToBeNotifiedFor, err := ns.applicationRepository.ListByScenariosNoPaging(ctx, tenant, []string{formation.Name})
-	if err != nil {
-		return nil, nil, errors.Wrap(err, "while listing scenario labels for applications")
-	}
-	if len(applicationsToBeNotifiedFor) == 0 {
-		log.C(ctx).Infof("There are no applications in scenario %s. No notifications will be generated for %s", formation.Name, targetID)
-		return nil, nil, nil
-	}
-	applicationsToBeNotifiedForIDs := make([]string, 0, len(applicationsToBeNotifiedFor))
-	applicationsTemplateIDs := make([]string, 0, len(applicationsToBeNotifiedFor))
-	for _, app := range applicationsToBeNotifiedFor {
-		applicationsToBeNotifiedForIDs = append(applicationsToBeNotifiedForIDs, app.ID)
-		if app.ApplicationTemplateID != nil {
-			applicationsTemplateIDs = append(applicationsTemplateIDs, *app.ApplicationTemplateID)
-		}
-	}
-
-	applicationsToBeNotifiedForLabels, err := ns.labelRepository.ListForObjectIDs(ctx, tenant, model.ApplicationLabelableObject, applicationsToBeNotifiedForIDs)
-	if err != nil {
-		return nil, nil, errors.Wrap(err, "while listing labels for applications")
-	}
-	applicationMapping := make(map[string]*webhookdir.ApplicationWithLabels, len(applicationsToBeNotifiedForIDs))
-	for i, app := range applicationsToBeNotifiedFor {
-		applicationMapping[app.ID] = &webhookdir.ApplicationWithLabels{
-			Application: applicationsToBeNotifiedFor[i],
-			Labels:      applicationsToBeNotifiedForLabels[app.ID],
-		}
-	}
-
-	applicationTemplates, err := ns.applicationTemplateRepository.ListByIDs(ctx, applicationsTemplateIDs)
-	if err != nil {
-		return nil, nil, errors.Wrap(err, "while listing application templates")
-	}
-	applicationTemplatesLabels, err := ns.labelRepository.ListForObjectIDs(ctx, tenant, model.AppTemplateLabelableObject, applicationsTemplateIDs)
-	if err != nil {
-		return nil, nil, errors.Wrap(err, "while listing labels for application templates")
-	}
-	applicationTemplatesMapping := make(map[string]*webhookdir.ApplicationTemplateWithLabels, len(applicationTemplates))
-	for i, appTemplate := range applicationTemplates {
-		applicationTemplatesMapping[appTemplate.ID] = &webhookdir.ApplicationTemplateWithLabels{
-			ApplicationTemplate: applicationTemplates[i],
-			Labels:              applicationTemplatesLabels[appTemplate.ID],
-		}
-	}
-
-	return applicationMapping, applicationTemplatesMapping, nil
-}
-
->>>>>>> ca27aa45
 func (ns *notificationsService) extractCustomerTenantContext(ctx context.Context, internalTenantID string) (*webhookdir.CustomerTenantContext, error) {
 	tenantObject, err := ns.tenantRepository.Get(ctx, internalTenantID)
 	if err != nil {
