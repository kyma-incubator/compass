--- conflicted
+++ resolved
@@ -7,24 +7,17 @@
 
 var emptyTemplate = `{}`
 
-<<<<<<< HEAD
-=======
 func stringPtr(s string) *string {
 	return &s
 }
 
->>>>>>> 1e543bc0
 func fixModelWebhook(id, appID, tenant, url string) *model.Webhook {
 	return &model.Webhook{
 		ID:             id,
 		ApplicationID:  &appID,
 		TenantID:       tenant,
 		Type:           model.WebhookTypeConfigurationChanged,
-<<<<<<< HEAD
-		URL:            url,
-=======
 		URL:            &url,
->>>>>>> 1e543bc0
 		Auth:           &model.Auth{},
 		Mode:           &modelWebhookMode,
 		URLTemplate:    &emptyTemplate,
@@ -39,11 +32,7 @@
 		ID:             id,
 		ApplicationID:  &appID,
 		Type:           graphql.WebhookTypeConfigurationChanged,
-<<<<<<< HEAD
-		URL:            url,
-=======
 		URL:            &url,
->>>>>>> 1e543bc0
 		Auth:           &graphql.Auth{},
 		Mode:           &graphqlWebhookMode,
 		URLTemplate:    &emptyTemplate,
@@ -56,11 +45,7 @@
 func fixModelWebhookInput(url string) *model.WebhookInput {
 	return &model.WebhookInput{
 		Type:           model.WebhookTypeConfigurationChanged,
-<<<<<<< HEAD
-		URL:            url,
-=======
 		URL:            &url,
->>>>>>> 1e543bc0
 		Auth:           &model.AuthInput{},
 		Mode:           &modelWebhookMode,
 		URLTemplate:    &emptyTemplate,
@@ -73,11 +58,7 @@
 func fixGQLWebhookInput(url string) *graphql.WebhookInput {
 	return &graphql.WebhookInput{
 		Type:           graphql.WebhookTypeConfigurationChanged,
-<<<<<<< HEAD
-		URL:            url,
-=======
 		URL:            &url,
->>>>>>> 1e543bc0
 		Auth:           &graphql.AuthInput{},
 		Mode:           &graphqlWebhookMode,
 		URLTemplate:    &emptyTemplate,
