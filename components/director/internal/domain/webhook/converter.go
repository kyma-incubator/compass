--- conflicted
+++ resolved
@@ -150,11 +150,7 @@
 		IntegrationSystemID: repo.NewNullableString(in.IntegrationSystemID),
 		CollectionIDKey:     repo.NewNullableString(in.CorrelationIDKey),
 		Type:                string(in.Type),
-<<<<<<< HEAD
-		URL:                 in.URL,
-=======
 		URL:                 repo.NewNullableString(in.URL),
->>>>>>> 1e543bc0
 		Auth:                optionalAuth,
 		Mode:                webhookMode,
 		RetryInterval:       repo.NewNullableInt(in.RetryInterval),
@@ -204,11 +200,7 @@
 		IntegrationSystemID: repo.StringPtrFromNullableString(in.IntegrationSystemID),
 		CorrelationIDKey:    repo.StringPtrFromNullableString(in.CollectionIDKey),
 		Type:                model.WebhookType(in.Type),
-<<<<<<< HEAD
-		URL:                 in.URL,
-=======
 		URL:                 repo.StringPtrFromNullableString(in.URL),
->>>>>>> 1e543bc0
 		Auth:                auth,
 		Mode:                webhookMode,
 		RetryInterval:       repo.IntPtrFromNullableInt(in.RetryInterval),
