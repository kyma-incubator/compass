--- conflicted
+++ resolved
@@ -101,31 +101,11 @@
 				svc.On("Generate").Return(id)
 				return svc
 			},
-<<<<<<< HEAD
-			APIRepoFn: func() *automock.APIRepository {
-				repo := &automock.APIRepository{}
-				repo.On("Create", ctx, &model.APIDefinition{ID: "foo", BundleID: "foo", Tenant: tenantID, Name: "foo", Spec: &model.APISpec{}, Ready: true}).Return(nil).Once()
-				repo.On("Create", ctx, &model.APIDefinition{ID: "foo", BundleID: "foo", Tenant: tenantID, Name: "bar", Ready: true}).Return(nil).Once()
-				repo.On("Update", ctx, &model.APIDefinition{ID: "foo", BundleID: "foo", Tenant: tenantID, Name: "foo", Spec: &model.APISpec{}, Ready: true}).Return(nil).Once()
-				return repo
-			},
-			EventAPIRepoFn: func() *automock.EventAPIRepository {
-				repo := &automock.EventAPIRepository{}
-				repo.On("Create", ctx, &model.EventDefinition{ID: "foo", BundleID: "foo", Tenant: tenantID, Name: "foo", Spec: &model.EventSpec{}, Ready: true}).Return(nil).Once()
-				repo.On("Create", ctx, &model.EventDefinition{ID: "foo", BundleID: "foo", Tenant: tenantID, Name: "bar", Ready: true}).Return(nil).Once()
-				return repo
-			},
-			DocumentRepoFn: func() *automock.DocumentRepository {
-				repo := &automock.DocumentRepository{}
-				repo.On("Create", ctx, mock.Anything).Return(nil).Times(2)
-				return repo
-=======
 			APIServiceFn: func() *automock.APIService {
 				svc := &automock.APIService{}
 				svc.On("CreateInBundle", ctx, id, *modelInput.APIDefinitions[0], modelInput.APISpecs[0]).Return("", nil).Once()
 				svc.On("CreateInBundle", ctx, id, *modelInput.APIDefinitions[1], modelInput.APISpecs[1]).Return("", nil).Once()
 				return svc
->>>>>>> 680309bb
 			},
 			EventServiceFn: func() *automock.EventService {
 				svc := &automock.EventService{}
@@ -178,66 +158,17 @@
 				svc.On("Generate").Return(id)
 				return svc
 			},
-<<<<<<< HEAD
-			APIRepoFn: func() *automock.APIRepository {
-				repo := &automock.APIRepository{}
-				repo.On("Create", ctx, &model.APIDefinition{ID: "foo", BundleID: "foo", Tenant: tenantID, Name: "foo", Spec: &model.APISpec{}, Ready: true}).Return(testErr).Once()
-				return repo
-			},
-			EventAPIRepoFn: func() *automock.EventAPIRepository {
-				repo := &automock.EventAPIRepository{}
-				return repo
-			},
-			DocumentRepoFn: func() *automock.DocumentRepository {
-				repo := &automock.DocumentRepository{}
-				return repo
-			},
-			FetchRequestRepoFn: func() *automock.FetchRequestRepository {
-				repo := &automock.FetchRequestRepository{}
-				return repo
-			},
-			FetchRequestServiceFn: func() *automock.FetchRequestService {
-				svc := &automock.FetchRequestService{}
-=======
 			APIServiceFn: func() *automock.APIService {
 				svc := &automock.APIService{}
 				svc.On("CreateInBundle", ctx, id, *modelInput.APIDefinitions[0], modelInput.APISpecs[0]).Return("", testErr).Once()
->>>>>>> 680309bb
 				return svc
 			},
 			EventServiceFn: func() *automock.EventService {
 				svc := &automock.EventService{}
 				return svc
 			},
-<<<<<<< HEAD
-			APIRepoFn: func() *automock.APIRepository {
-				repo := &automock.APIRepository{}
-				repo.On("Create", ctx, &model.APIDefinition{ID: "foo", BundleID: "foo", Tenant: tenantID, Name: "foo", Spec: &model.APISpec{}, Ready: true}).Return(nil).Once()
-				repo.On("Create", ctx, &model.APIDefinition{ID: "foo", BundleID: "foo", Tenant: tenantID, Name: "bar", Ready: true}).Return(nil).Once()
-				repo.On("Update", ctx, &model.APIDefinition{ID: "foo", BundleID: "foo", Tenant: tenantID, Name: "foo", Spec: &model.APISpec{}, Ready: true}).Return(nil).Once()
-				return repo
-			},
-			EventAPIRepoFn: func() *automock.EventAPIRepository {
-				repo := &automock.EventAPIRepository{}
-				repo.On("Create", ctx, &model.EventDefinition{ID: "foo", BundleID: "foo", Tenant: tenantID, Name: "foo", Spec: &model.EventSpec{}, Ready: true}).Return(testErr).Once()
-				return repo
-			},
-			DocumentRepoFn: func() *automock.DocumentRepository {
-				repo := &automock.DocumentRepository{}
-				return repo
-			},
-			FetchRequestRepoFn: func() *automock.FetchRequestRepository {
-				repo := &automock.FetchRequestRepository{}
-				repo.On("Create", ctx, modelFr).Return(nil).Once()
-				return repo
-			},
-			FetchRequestServiceFn: func() *automock.FetchRequestService {
-				svc := &automock.FetchRequestService{}
-				svc.On("HandleSpec", ctx, modelFr).Return(nil)
-=======
 			DocumentServiceFn: func() *automock.DocumentService {
 				svc := &automock.DocumentService{}
->>>>>>> 680309bb
 				return svc
 			},
 			Input:       modelInput,
@@ -255,35 +186,10 @@
 				svc.On("Generate").Return(id)
 				return svc
 			},
-<<<<<<< HEAD
-			APIRepoFn: func() *automock.APIRepository {
-				repo := &automock.APIRepository{}
-				repo.On("Create", ctx, &model.APIDefinition{ID: "foo", BundleID: "foo", Tenant: tenantID, Name: "foo", Spec: &model.APISpec{}, Ready: true}).Return(nil).Once()
-				repo.On("Update", ctx, &model.APIDefinition{ID: "foo", BundleID: "foo", Tenant: tenantID, Name: "foo", Spec: &model.APISpec{}, Ready: true}).Return(testErr).Once()
-				return repo
-			},
-			EventAPIRepoFn: func() *automock.EventAPIRepository {
-				repo := &automock.EventAPIRepository{}
-				return repo
-			},
-			DocumentRepoFn: func() *automock.DocumentRepository {
-				repo := &automock.DocumentRepository{}
-				return repo
-			},
-			FetchRequestRepoFn: func() *automock.FetchRequestRepository {
-				repo := &automock.FetchRequestRepository{}
-				repo.On("Create", ctx, modelFr).Return(nil).Once()
-				return repo
-			},
-			FetchRequestServiceFn: func() *automock.FetchRequestService {
-				svc := &automock.FetchRequestService{}
-				svc.On("HandleSpec", ctx, modelFr).Return(nil)
-=======
 			APIServiceFn: func() *automock.APIService {
 				svc := &automock.APIService{}
 				svc.On("CreateInBundle", ctx, id, *modelInput.APIDefinitions[0], modelInput.APISpecs[0]).Return("", nil).Once()
 				svc.On("CreateInBundle", ctx, id, *modelInput.APIDefinitions[1], modelInput.APISpecs[1]).Return("", nil).Once()
->>>>>>> 680309bb
 				return svc
 			},
 			EventServiceFn: func() *automock.EventService {
@@ -291,34 +197,8 @@
 				svc.On("CreateInBundle", ctx, id, *modelInput.EventDefinitions[0], modelInput.EventSpecs[0]).Return("", testErr).Once()
 				return svc
 			},
-<<<<<<< HEAD
-			APIRepoFn: func() *automock.APIRepository {
-				repo := &automock.APIRepository{}
-				repo.On("Create", ctx, &model.APIDefinition{ID: "foo", BundleID: "foo", Tenant: tenantID, Name: "foo", Spec: &model.APISpec{}, Ready: true}).Return(nil).Once()
-				repo.On("Create", ctx, &model.APIDefinition{ID: "foo", BundleID: "foo", Tenant: tenantID, Name: "bar", Ready: true}).Return(nil).Once()
-				repo.On("Update", ctx, &model.APIDefinition{ID: "foo", BundleID: "foo", Tenant: tenantID, Name: "foo", Spec: &model.APISpec{}, Ready: true}).Return(nil).Once()
-
-				return repo
-			},
-			EventAPIRepoFn: func() *automock.EventAPIRepository {
-				repo := &automock.EventAPIRepository{}
-				repo.On("Create", ctx, &model.EventDefinition{ID: "foo", BundleID: "foo", Tenant: tenantID, Name: "foo", Spec: &model.EventSpec{}, Ready: true}).Return(nil).Once()
-				repo.On("Create", ctx, &model.EventDefinition{ID: "foo", BundleID: "foo", Tenant: tenantID, Name: "bar", Ready: true}).Return(nil).Once()
-				return repo
-			},
-			DocumentRepoFn: func() *automock.DocumentRepository {
-				repo := &automock.DocumentRepository{}
-				repo.On("Create", ctx, mock.Anything).Return(testErr).Once()
-				return repo
-			},
-			FetchRequestRepoFn: func() *automock.FetchRequestRepository {
-				repo := &automock.FetchRequestRepository{}
-				repo.On("Create", ctx, modelFr).Return(nil).Once()
-				repo.On("Create", ctx, fixFetchRequest("eventapi.foo.bar", model.EventAPIFetchRequestReference, timestamp)).Return(nil).Once()
-=======
 			DocumentServiceFn: func() *automock.DocumentService {
 				repo := &automock.DocumentService{}
->>>>>>> 680309bb
 				return repo
 			},
 			Input:       modelInput,
@@ -336,41 +216,10 @@
 				svc.On("Generate").Return(id)
 				return svc
 			},
-<<<<<<< HEAD
-			APIRepoFn: func() *automock.APIRepository {
-				repo := &automock.APIRepository{}
-				repo.On("Create", ctx, &model.APIDefinition{ID: "foo", BundleID: "foo", Tenant: tenantID, Name: "foo", Spec: &model.APISpec{}, Ready: true}).Return(nil).Once()
-				repo.On("Create", ctx, &model.APIDefinition{ID: "foo", BundleID: "foo", Tenant: tenantID, Name: "bar", Ready: true}).Return(nil).Once()
-				repo.On("Update", ctx, &model.APIDefinition{ID: "foo", BundleID: "foo", Tenant: tenantID, Name: "foo", Spec: &model.APISpec{}, Ready: true}).Return(nil).Once()
-				return repo
-			},
-			EventAPIRepoFn: func() *automock.EventAPIRepository {
-				repo := &automock.EventAPIRepository{}
-				repo.On("Create", ctx, &model.EventDefinition{ID: "foo", BundleID: "foo", Tenant: tenantID, Name: "foo", Spec: &model.EventSpec{}, Ready: true}).Return(nil).Once()
-				repo.On("Create", ctx, &model.EventDefinition{ID: "foo", BundleID: "foo", Tenant: tenantID, Name: "bar", Ready: true}).Return(nil).Once()
-				return repo
-			},
-			DocumentRepoFn: func() *automock.DocumentRepository {
-				repo := &automock.DocumentRepository{}
-				repo.On("Create", ctx, mock.Anything).Return(nil).Times(2)
-				return repo
-			},
-			FetchRequestRepoFn: func() *automock.FetchRequestRepository {
-				repo := &automock.FetchRequestRepository{}
-				repo.On("Create", ctx, modelFr).Return(nil).Once()
-				repo.On("Create", ctx, fixFetchRequest("eventapi.foo.bar", model.EventAPIFetchRequestReference, timestamp)).Return(nil).Once()
-				repo.On("Create", ctx, fixFetchRequest("doc.foo.bar", model.DocumentFetchRequestReference, timestamp)).Return(nil).Once()
-				return repo
-			},
-			FetchRequestServiceFn: func() *automock.FetchRequestService {
-				svc := &automock.FetchRequestService{}
-				svc.On("HandleSpec", ctx, modelFr).Return(nil)
-=======
 			APIServiceFn: func() *automock.APIService {
 				svc := &automock.APIService{}
 				svc.On("CreateInBundle", ctx, id, *modelInput.APIDefinitions[0], modelInput.APISpecs[0]).Return("", nil).Once()
 				svc.On("CreateInBundle", ctx, id, *modelInput.APIDefinitions[1], modelInput.APISpecs[1]).Return("", nil).Once()
->>>>>>> 680309bb
 				return svc
 			},
 			EventServiceFn: func() *automock.EventService {
@@ -379,40 +228,9 @@
 				svc.On("CreateInBundle", ctx, id, *modelInput.EventDefinitions[1], modelInput.EventSpecs[1]).Return("", nil).Once()
 				return svc
 			},
-<<<<<<< HEAD
-			APIRepoFn: func() *automock.APIRepository {
-				repo := &automock.APIRepository{}
-				repo.On("Create", ctx, &model.APIDefinition{ID: "foo", BundleID: "foo", Tenant: tenantID, Name: "foo", Spec: &model.APISpec{}, Ready: true}).Return(nil).Once()
-				repo.On("Create", ctx, &model.APIDefinition{ID: "foo", BundleID: "foo", Tenant: tenantID, Name: "bar", Ready: true}).Return(nil).Once()
-				repo.On("Update", ctx, &model.APIDefinition{ID: "foo", BundleID: "foo", Tenant: tenantID, Name: "foo", Spec: &model.APISpec{Data: &spec}, Ready: true}).Return(nil).Once()
-				return repo
-			},
-			EventAPIRepoFn: func() *automock.EventAPIRepository {
-				repo := &automock.EventAPIRepository{}
-				repo.On("Create", ctx, &model.EventDefinition{ID: "foo", BundleID: "foo", Tenant: tenantID, Name: "foo", Spec: &model.EventSpec{}, Ready: true}).Return(nil).Once()
-				repo.On("Create", ctx, &model.EventDefinition{ID: "foo", BundleID: "foo", Tenant: tenantID, Name: "bar", Ready: true}).Return(nil).Once()
-				return repo
-			},
-			DocumentRepoFn: func() *automock.DocumentRepository {
-				repo := &automock.DocumentRepository{}
-				repo.On("Create", ctx, mock.Anything).Return(nil).Times(2)
-				return repo
-			},
-			FetchRequestRepoFn: func() *automock.FetchRequestRepository {
-				repo := &automock.FetchRequestRepository{}
-				repo.On("Create", ctx, modelFr).Return(nil).Once()
-				repo.On("Create", ctx, fixFetchRequest("eventapi.foo.bar", model.EventAPIFetchRequestReference, timestamp)).Return(nil).Once()
-				repo.On("Create", ctx, fixFetchRequest("doc.foo.bar", model.DocumentFetchRequestReference, timestamp)).Return(nil).Once()
-				return repo
-			},
-			FetchRequestServiceFn: func() *automock.FetchRequestService {
-				svc := &automock.FetchRequestService{}
-				svc.On("HandleSpec", ctx, modelFr).Return(&spec)
-=======
 			DocumentServiceFn: func() *automock.DocumentService {
 				svc := &automock.DocumentService{}
 				svc.On("CreateInBundle", ctx, id, *modelInput.Documents[0]).Return("", testErr).Once()
->>>>>>> 680309bb
 				return svc
 			},
 			Input:       modelInput,
