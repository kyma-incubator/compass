package mp_bundle_test

import (
	"database/sql"
	"errors"
	"fmt"
	"testing"

	"github.com/kyma-incubator/compass/components/director/internal/repo"
	"github.com/stretchr/testify/mock"

	"github.com/kyma-incubator/compass/components/director/internal/domain/auth"

	mp_bundle "github.com/kyma-incubator/compass/components/director/internal/domain/bundle"

	"github.com/stretchr/testify/require"

	"github.com/kyma-incubator/compass/components/director/internal/model"

	"github.com/kyma-incubator/compass/components/director/internal/domain/bundle/automock"

	"github.com/kyma-incubator/compass/components/director/pkg/graphql"
	"github.com/stretchr/testify/assert"
)

func TestEntityConverter_ToEntity(t *testing.T) {
	t.Run("success all nullable properties filled", func(t *testing.T) {
		//GIVEN
		name := "foo"
		desc := "bar"
<<<<<<< HEAD
		bndlModel := fixBundleModel(name, desc)
=======
		testErrMsg := "test-err"
		bndlModel := fixBundleModel(t, name, desc)
		bndlModel.Error = &testErrMsg
>>>>>>> 0178122b
		require.NotNil(t, bndlModel)
		authConv := auth.NewConverter()
		conv := mp_bundle.NewConverter(authConv, nil, nil, nil)
		//WHEN
		entity, err := conv.ToEntity(bndlModel)
		//THEN
		require.NoError(t, err)

		expectedBndl := fixEntityBundle(bundleID, name, desc)
		expectedBndl.Error = sql.NullString{
			String: testErrMsg,
			Valid:  true,
		}
		assert.Equal(t, expectedBndl, entity)
	})
	t.Run("success all nullable properties empty", func(t *testing.T) {
		//GIVEN
		name := "foo"
		bndlModel := &model.Bundle{
			TenantID:                       tenantID,
			ApplicationID:                  appID,
			Name:                           name,
			Description:                    nil,
			InstanceAuthRequestInputSchema: nil,
			DefaultInstanceAuth:            nil,
			BaseEntity:                     &model.BaseEntity{ID: bundleID},
		}

		expectedEntity := &mp_bundle.Entity{
			TenantID:                      tenantID,
			ApplicationID:                 appID,
			Name:                          name,
			Description:                   sql.NullString{},
			InstanceAuthRequestJSONSchema: sql.NullString{},
			DefaultInstanceAuth:           sql.NullString{},
			BaseEntity:                    &repo.BaseEntity{ID: bundleID},
		}

		require.NotNil(t, bndlModel)
		authConv := auth.NewConverter()
		conv := mp_bundle.NewConverter(authConv, nil, nil, nil)
		//WHEN
		entity, err := conv.ToEntity(bndlModel)
		//THEN
		require.NoError(t, err)
		assert.Equal(t, expectedEntity, entity)
	})
}

func TestEntityConverter_FromEntity(t *testing.T) {
	t.Run("success all nullable properties filled", func(t *testing.T) {
		//GIVEN
		name := "foo"
		desc := "bar"
		testErrMsg := "test-err"
		entity := fixEntityBundle(bundleID, name, desc)
		entity.Error = sql.NullString{
			String: testErrMsg,
			Valid:  true,
		}
		authConv := auth.NewConverter()
		conv := mp_bundle.NewConverter(authConv, nil, nil, nil)
		//WHEN
		bndlModel, err := conv.FromEntity(entity)
		//THEN
		require.NoError(t, err)
<<<<<<< HEAD
		assert.Equal(t, fixBundleModel(name, desc), bndlModel)
=======
		expectedBdnl := fixBundleModel(t, name, desc)
		expectedBdnl.Error = &testErrMsg
		assert.Equal(t, expectedBdnl, bndlModel)
>>>>>>> 0178122b
	})
	t.Run("success all nullable properties empty", func(t *testing.T) {
		//GIVEN
		name := "foo"
		entity := &mp_bundle.Entity{
			TenantID:                      tenantID,
			ApplicationID:                 appID,
			Name:                          name,
			Description:                   sql.NullString{},
			InstanceAuthRequestJSONSchema: sql.NullString{},
			DefaultInstanceAuth:           sql.NullString{},
			BaseEntity:                    &repo.BaseEntity{ID: bundleID},
		}
		expectedModel := &model.Bundle{
			TenantID:                       tenantID,
			ApplicationID:                  appID,
			Name:                           name,
			Description:                    nil,
			InstanceAuthRequestInputSchema: nil,
			DefaultInstanceAuth:            nil,
			BaseEntity:                     &model.BaseEntity{ID: bundleID},
		}
		authConv := auth.NewConverter()
		conv := mp_bundle.NewConverter(authConv, nil, nil, nil)
		//WHEN
		bndlModel, err := conv.FromEntity(entity)
		//THEN
		require.NoError(t, err)
		require.NotNil(t, expectedModel)
		assert.Equal(t, expectedModel, bndlModel)
	})
}

func TestConverter_ToGraphQL(t *testing.T) {
	// given
	id := bundleID
	name := "foo"
	desc := "bar"
	modelBundle := fixBundleModel(name, desc)
	gqlBundle := fixGQLBundle(id, name, desc)
	emptyModelBundle := &model.Bundle{BaseEntity: &model.BaseEntity{}}
	emptyGraphQLBundle := &graphql.Bundle{BaseEntity: &graphql.BaseEntity{}}

	testCases := []struct {
		Name            string
		Input           *model.Bundle
		Expected        *graphql.Bundle
		AuthConverterFn func() *automock.AuthConverter
		ExpectedErr     error
	}{
		{
			Name:     "All properties given",
			Input:    modelBundle,
			Expected: gqlBundle,
			AuthConverterFn: func() *automock.AuthConverter {
				conv := &automock.AuthConverter{}
				conv.On("ToGraphQL", modelBundle.DefaultInstanceAuth).Return(gqlBundle.DefaultInstanceAuth, nil).Once()
				return conv
			},
		},
		{
			Name:     "Empty",
			Input:    emptyModelBundle,
			Expected: emptyGraphQLBundle,
			AuthConverterFn: func() *automock.AuthConverter {
				conv := &automock.AuthConverter{}
				conv.On("ToGraphQL", emptyModelBundle.DefaultInstanceAuth).Return(nil, nil).Once()
				return conv
			},
		},
		{
			Name:        "Nil",
			Input:       nil,
			Expected:    nil,
			ExpectedErr: errors.New("the model Bundle is nil"),
			AuthConverterFn: func() *automock.AuthConverter {
				return &automock.AuthConverter{}
			},
		},
	}

	for _, testCase := range testCases {
		t.Run(fmt.Sprintf("%s", testCase.Name), func(t *testing.T) {
			//given
			authConverter := testCase.AuthConverterFn()

			// when
			converter := mp_bundle.NewConverter(authConverter, nil, nil, nil)
			res, err := converter.ToGraphQL(testCase.Input)

			// then
			assert.EqualValues(t, testCase.Expected, res)
			if testCase.ExpectedErr != nil {
				require.Error(t, err)
				assert.Contains(t, err.Error(), testCase.ExpectedErr.Error())
			} else {
				require.Nil(t, err)
			}

			authConverter.AssertExpectations(t)
		})
	}
}

func TestConverter_MultipleToGraphQL(t *testing.T) {
	// given
	name1 := "foo"
	name2 := "bar"
	desc := "1"
	input := []*model.Bundle{
<<<<<<< HEAD
		fixBundleModel(name1, desc),
		fixBundleModel(name2, desc),
		{},
=======
		fixBundleModel(t, name1, desc),
		fixBundleModel(t, name2, desc),
		{BaseEntity: &model.BaseEntity{}},
>>>>>>> 0178122b
		nil,
	}

	expected := []*graphql.Bundle{
		fixGQLBundle(bundleID, name1, desc),
		fixGQLBundle(bundleID, name2, desc),
		{BaseEntity: &graphql.BaseEntity{}},
	}

	authConverter := &automock.AuthConverter{}

	for i, api := range input {
		if api == nil {
			continue
		}
		authConverter.On("ToGraphQL", api.DefaultInstanceAuth).Return(expected[i].DefaultInstanceAuth, nil).Once()
	}

	// when
	converter := mp_bundle.NewConverter(authConverter, nil, nil, nil)
	res, err := converter.MultipleToGraphQL(input)

	// then
	assert.Equal(t, expected, res)
	assert.NoError(t, err)

	authConverter.AssertExpectations(t)
}

func TestConverter_CreateInputFromGraphQL(t *testing.T) {
	// given
	name := "foo"
	desc := "Lorem ipsum"
	gqlBundleCreateInput := fixGQLBundleCreateInput(name, desc)
	modelBundleCreateInput := fixModelBundleCreateInput(name, desc)
	emptyGQLBundleCreateInput := &graphql.BundleCreateInput{}
	emptyModelBundleCreateInput := &model.BundleCreateInput{}
	testCases := []struct {
		Name                string
		Input               graphql.BundleCreateInput
		Expected            model.BundleCreateInput
		APIConverterFn      func() *automock.APIConverter
		EventAPIConverterFn func() *automock.EventConverter
		DocumentConverterFn func() *automock.DocumentConverter
		AuthConverterFn     func() *automock.AuthConverter
	}{
		{
			Name:     "All properties given",
			Input:    gqlBundleCreateInput,
			Expected: modelBundleCreateInput,
			APIConverterFn: func() *automock.APIConverter {
				conv := &automock.APIConverter{}
				conv.On("MultipleInputFromGraphQL", gqlBundleCreateInput.APIDefinitions).Return(modelBundleCreateInput.APIDefinitions, modelBundleCreateInput.APISpecs, nil)
				return conv
			},
			EventAPIConverterFn: func() *automock.EventConverter {
				conv := &automock.EventConverter{}
				conv.On("MultipleInputFromGraphQL", gqlBundleCreateInput.EventDefinitions).Return(modelBundleCreateInput.EventDefinitions, modelBundleCreateInput.EventSpecs, nil)
				return conv
			},
			DocumentConverterFn: func() *automock.DocumentConverter {
				conv := &automock.DocumentConverter{}
				conv.On("MultipleInputFromGraphQL", gqlBundleCreateInput.Documents).Return(modelBundleCreateInput.Documents, nil)
				return conv
			},
			AuthConverterFn: func() *automock.AuthConverter {
				conv := &automock.AuthConverter{}
				conv.On("InputFromGraphQL", gqlBundleCreateInput.DefaultInstanceAuth).Return(modelBundleCreateInput.DefaultInstanceAuth, nil).Once()
				return conv
			},
		},
		{
			Name:     "Empty",
			Input:    graphql.BundleCreateInput{},
			Expected: model.BundleCreateInput{},
			APIConverterFn: func() *automock.APIConverter {
				conv := &automock.APIConverter{}
				conv.On("MultipleInputFromGraphQL", emptyGQLBundleCreateInput.APIDefinitions).Return(emptyModelBundleCreateInput.APIDefinitions, emptyModelBundleCreateInput.APISpecs, nil)
				return conv
			},
			EventAPIConverterFn: func() *automock.EventConverter {
				conv := &automock.EventConverter{}
				conv.On("MultipleInputFromGraphQL", emptyGQLBundleCreateInput.EventDefinitions).Return(emptyModelBundleCreateInput.EventDefinitions, emptyModelBundleCreateInput.EventSpecs, nil)
				return conv
			},
			DocumentConverterFn: func() *automock.DocumentConverter {
				conv := &automock.DocumentConverter{}
				conv.On("MultipleInputFromGraphQL", emptyGQLBundleCreateInput.Documents).Return(emptyModelBundleCreateInput.Documents, nil)
				return conv
			},
			AuthConverterFn: func() *automock.AuthConverter {
				conv := &automock.AuthConverter{}
				conv.On("InputFromGraphQL", emptyGQLBundleCreateInput.DefaultInstanceAuth).Return(emptyModelBundleCreateInput.DefaultInstanceAuth, nil).Once()
				return conv
			},
		},
	}

	for _, testCase := range testCases {
		t.Run(fmt.Sprintf("%s", testCase.Name), func(t *testing.T) {
			//given
			apiConverter := testCase.APIConverterFn()
			eventConverter := testCase.EventAPIConverterFn()
			documentConverter := testCase.DocumentConverterFn()
			authConverter := testCase.AuthConverterFn()

			// when
			converter := mp_bundle.NewConverter(authConverter, apiConverter, eventConverter, documentConverter)
			res, err := converter.CreateInputFromGraphQL(testCase.Input)

			// then
			assert.NoError(t, err)
			assert.Equal(t, testCase.Expected, res)
			mock.AssertExpectationsForObjects(t, apiConverter, eventConverter, documentConverter, authConverter)
		})
	}
}

func TestConverter_MultipleCreateInputFromGraphQL(t *testing.T) {
	// given
	gqlBndl1 := fixGQLBundleCreateInput("foo", "bar")
	gqlBndl2 := fixGQLBundleCreateInput("bar", "baz")
	input := []*graphql.BundleCreateInput{
		&gqlBndl1,
		&gqlBndl2,
	}

	modBndl1 := fixModelBundleCreateInput("foo", "bar")
	modBndl2 := fixModelBundleCreateInput("bar", "baz")
	expected := []*model.BundleCreateInput{
		&modBndl1, &modBndl2,
	}

	apiConv := &automock.APIConverter{}
	apiConv.On("MultipleInputFromGraphQL", gqlBndl1.APIDefinitions).Return(modBndl1.APIDefinitions, modBndl1.APISpecs, nil).Once()
	apiConv.On("MultipleInputFromGraphQL", gqlBndl2.APIDefinitions).Return(modBndl2.APIDefinitions, modBndl2.APISpecs, nil).Once()

	eventConv := &automock.EventConverter{}
	eventConv.On("MultipleInputFromGraphQL", gqlBndl1.EventDefinitions).Return(modBndl1.EventDefinitions, modBndl1.EventSpecs, nil).Once()
	eventConv.On("MultipleInputFromGraphQL", gqlBndl2.EventDefinitions).Return(modBndl2.EventDefinitions, modBndl2.EventSpecs, nil).Once()

	docConv := &automock.DocumentConverter{}
	docConv.On("MultipleInputFromGraphQL", gqlBndl1.Documents).Return(modBndl1.Documents, nil).Once()
	docConv.On("MultipleInputFromGraphQL", gqlBndl2.Documents).Return(modBndl2.Documents, nil).Once()

	authConv := &automock.AuthConverter{}
	authConv.On("InputFromGraphQL", gqlBndl1.DefaultInstanceAuth).Return(modBndl1.DefaultInstanceAuth, nil).Once()
	authConv.On("InputFromGraphQL", gqlBndl2.DefaultInstanceAuth).Return(modBndl2.DefaultInstanceAuth, nil).Once()

	converter := mp_bundle.NewConverter(authConv, apiConv, eventConv, docConv)

	// when
	res, err := converter.MultipleCreateInputFromGraphQL(input)

	// then
	assert.NoError(t, err)
	assert.Equal(t, expected, res)
	mock.AssertExpectationsForObjects(t, apiConv, eventConv, docConv, authConv)
}

func TestConverter_UpdateInputFromGraphQL(t *testing.T) {
	// given
	name := "foo"
	desc := "Lorem ipsum"
	gqlBundleCreateInput := fixGQLBundleUpdateInput(name, desc)
	modelBundleCreateInput := fixModelBundleUpdateInput(name, desc)
	emptyGQLBundleCreateInput := &graphql.BundleCreateInput{}
	emptyModelBundleCreateInput := &model.BundleCreateInput{}
	testCases := []struct {
		Name            string
		Input           *graphql.BundleUpdateInput
		Expected        *model.BundleUpdateInput
		AuthConverterFn func() *automock.AuthConverter
	}{
		{
			Name:     "All properties given",
			Input:    &gqlBundleCreateInput,
			Expected: &modelBundleCreateInput,
			AuthConverterFn: func() *automock.AuthConverter {
				conv := &automock.AuthConverter{}
				conv.On("InputFromGraphQL", gqlBundleCreateInput.DefaultInstanceAuth).Return(modelBundleCreateInput.DefaultInstanceAuth, nil).Once()
				return conv
			},
		},
		{
			Name:     "Empty",
			Input:    &graphql.BundleUpdateInput{},
			Expected: &model.BundleUpdateInput{},
			AuthConverterFn: func() *automock.AuthConverter {
				conv := &automock.AuthConverter{}
				conv.On("InputFromGraphQL", emptyGQLBundleCreateInput.DefaultInstanceAuth).Return(emptyModelBundleCreateInput.DefaultInstanceAuth, nil).Once()
				return conv
			},
		},
	}

	for _, testCase := range testCases {
		t.Run(fmt.Sprintf("%s", testCase.Name), func(t *testing.T) {
			//given
			authConverter := testCase.AuthConverterFn()

			// when
			converter := mp_bundle.NewConverter(authConverter, nil, nil, nil)
			res, err := converter.UpdateInputFromGraphQL(*testCase.Input)

			// then
			assert.Equal(t, testCase.Expected, res)
			assert.NoError(t, err)
			authConverter.AssertExpectations(t)
		})
	}
}<|MERGE_RESOLUTION|>--- conflicted
+++ resolved
@@ -28,13 +28,9 @@
 		//GIVEN
 		name := "foo"
 		desc := "bar"
-<<<<<<< HEAD
 		bndlModel := fixBundleModel(name, desc)
-=======
 		testErrMsg := "test-err"
-		bndlModel := fixBundleModel(t, name, desc)
 		bndlModel.Error = &testErrMsg
->>>>>>> 0178122b
 		require.NotNil(t, bndlModel)
 		authConv := auth.NewConverter()
 		conv := mp_bundle.NewConverter(authConv, nil, nil, nil)
@@ -101,13 +97,9 @@
 		bndlModel, err := conv.FromEntity(entity)
 		//THEN
 		require.NoError(t, err)
-<<<<<<< HEAD
-		assert.Equal(t, fixBundleModel(name, desc), bndlModel)
-=======
-		expectedBdnl := fixBundleModel(t, name, desc)
+		expectedBdnl := fixBundleModel(name, desc)
 		expectedBdnl.Error = &testErrMsg
 		assert.Equal(t, expectedBdnl, bndlModel)
->>>>>>> 0178122b
 	})
 	t.Run("success all nullable properties empty", func(t *testing.T) {
 		//GIVEN
@@ -218,15 +210,9 @@
 	name2 := "bar"
 	desc := "1"
 	input := []*model.Bundle{
-<<<<<<< HEAD
 		fixBundleModel(name1, desc),
 		fixBundleModel(name2, desc),
-		{},
-=======
-		fixBundleModel(t, name1, desc),
-		fixBundleModel(t, name2, desc),
 		{BaseEntity: &model.BaseEntity{}},
->>>>>>> 0178122b
 		nil,
 	}
 
