--- conflicted
+++ resolved
@@ -7,10 +7,7 @@
 	"time"
 
 	"github.com/kyma-incubator/compass/components/director/internal/repo"
-<<<<<<< HEAD
 	"github.com/kyma-incubator/compass/components/director/pkg/str"
-=======
->>>>>>> 0178122b
 
 	mp_bundle "github.com/kyma-incubator/compass/components/director/internal/domain/bundle"
 
@@ -23,12 +20,7 @@
 
 func fixModelAPIDefinition(id string, bndlID string, name, description string, group string) *model.APIDefinition {
 	return &model.APIDefinition{
-<<<<<<< HEAD
-		ID:          id,
 		BundleID:    &bndlID,
-=======
-		BundleID:    bndlID,
->>>>>>> 0178122b
 		Name:        name,
 		Description: &description,
 		Group:       &group,
@@ -74,12 +66,7 @@
 
 func fixModelEventAPIDefinition(id string, bundleID string, name, description string, group string) *model.EventDefinition {
 	return &model.EventDefinition{
-<<<<<<< HEAD
-		ID:          id,
 		BundleID:    &bundleID,
-=======
-		BundleID:    bundleID,
->>>>>>> 0178122b
 		Name:        name,
 		Description: &description,
 		Group:       &group,
@@ -194,13 +181,11 @@
 		Description:                    &desc,
 		InstanceAuthRequestInputSchema: fixBasicSchema(),
 		DefaultInstanceAuth:            fixModelAuth(),
-<<<<<<< HEAD
 		OrdID:                          str.Ptr(ordID),
 		ShortDescription:               str.Ptr("short_description"),
 		Links:                          json.RawMessage("[]"),
 		Labels:                         json.RawMessage("[]"),
 		CredentialExchangeStrategies:   json.RawMessage("[]"),
-=======
 		BaseEntity: &model.BaseEntity{
 			ID:        bundleID,
 			Ready:     true,
@@ -209,7 +194,6 @@
 			UpdatedAt: &time.Time{},
 			DeletedAt: &time.Time{},
 		},
->>>>>>> 0178122b
 	}
 }
 
@@ -404,13 +388,11 @@
 		Description:                   descSQL,
 		InstanceAuthRequestJSONSchema: schemaSQL,
 		DefaultInstanceAuth:           authSQL,
-<<<<<<< HEAD
 		OrdID:                         repo.NewValidNullableString(ordID),
 		ShortDescription:              repo.NewValidNullableString("short_description"),
 		Links:                         repo.NewValidNullableString("[]"),
 		Labels:                        repo.NewValidNullableString("[]"),
 		CredentialExchangeStrategies:  repo.NewValidNullableString("[]"),
-=======
 		BaseEntity: &repo.BaseEntity{
 			ID:        id,
 			Ready:     true,
@@ -419,32 +401,19 @@
 			UpdatedAt: &time.Time{},
 			DeletedAt: &time.Time{},
 		},
->>>>>>> 0178122b
 	}
 }
 
 func fixBundleColumns() []string {
-<<<<<<< HEAD
-	return []string{"id", "tenant_id", "app_id", "name", "description", "instance_auth_request_json_schema", "default_instance_auth", "ord_id", "short_description", "links", "labels", "credential_exchange_strategies"}
+	return []string{"id", "tenant_id", "app_id", "name", "description", "instance_auth_request_json_schema", "default_instance_auth", "ord_id", "short_description", "links", "labels", "credential_exchange_strategies", "ready", "created_at", "updated_at", "deleted_at", "error"}
 }
 
 func fixBundleRow(id, placeholder string) []driver.Value {
-	return []driver.Value{id, tenantID, appID, "foo", "bar", fixSchema(), fixDefaultAuth(), ordID, str.Ptr("short_description"), repo.NewValidNullableString("[]"), repo.NewValidNullableString("[]"), repo.NewValidNullableString("[]")}
+	return []driver.Value{id, tenantID, appID, "foo", "bar", fixSchema(), fixDefaultAuth(), ordID, str.Ptr("short_description"), repo.NewValidNullableString("[]"), repo.NewValidNullableString("[]"), repo.NewValidNullableString("[]"), true, fixedTimestamp, time.Time{}, time.Time{}, nil}
 }
 
 func fixBundleCreateArgs(defAuth, schema string, bndl *model.Bundle) []driver.Value {
-	return []driver.Value{bundleID, tenantID, appID, bndl.Name, bndl.Description, schema, defAuth, ordID, bndl.ShortDescription, repo.NewNullableStringFromJSONRawMessage(bndl.Links), repo.NewNullableStringFromJSONRawMessage(bndl.Labels), repo.NewNullableStringFromJSONRawMessage(bndl.CredentialExchangeStrategies)}
-=======
-	return []string{"id", "tenant_id", "app_id", "name", "description", "instance_auth_request_json_schema", "default_instance_auth", "ready", "created_at", "updated_at", "deleted_at", "error"}
-}
-
-func fixBundleRow(id, _ string) []driver.Value {
-	return []driver.Value{id, tenantID, appID, "foo", "bar", fixSchema(), fixDefaultAuth(), true, fixedTimestamp, time.Time{}, time.Time{}, nil}
-}
-
-func fixBundleCreateArgs(defAuth, schema string, bndl *model.Bundle) []driver.Value {
-	return []driver.Value{bundleID, tenantID, appID, bndl.Name, bndl.Description, schema, defAuth, bndl.Ready, bndl.CreatedAt, bndl.UpdatedAt, bndl.DeletedAt, bndl.Error}
->>>>>>> 0178122b
+	return []driver.Value{bundleID, tenantID, appID, bndl.Name, bndl.Description, schema, defAuth, ordID, bndl.ShortDescription, repo.NewNullableStringFromJSONRawMessage(bndl.Links), repo.NewNullableStringFromJSONRawMessage(bndl.Labels), repo.NewNullableStringFromJSONRawMessage(bndl.CredentialExchangeStrategies), bndl.Ready, bndl.CreatedAt, bndl.UpdatedAt, bndl.DeletedAt, bndl.Error}
 }
 
 func fixDefaultAuth() string {
