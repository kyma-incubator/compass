package mp_bundle

import (
	"context"

	"github.com/kyma-incubator/compass/components/director/pkg/log"

	"github.com/kyma-incubator/compass/components/director/pkg/apperrors"

	"github.com/kyma-incubator/compass/components/director/internal/domain/tenant"
	"github.com/kyma-incubator/compass/components/director/internal/model"
	"github.com/kyma-incubator/compass/components/director/internal/timestamp"
	"github.com/pkg/errors"
)

//go:generate mockery -name=BundleRepository -output=automock -outpkg=automock -case=underscore
type BundleRepository interface {
	Create(ctx context.Context, item *model.Bundle) error
	Update(ctx context.Context, item *model.Bundle) error
	Delete(ctx context.Context, tenant, id string) error
	Exists(ctx context.Context, tenant, id string) (bool, error)
	GetByID(ctx context.Context, tenant, id string) (*model.Bundle, error)
	GetForApplication(ctx context.Context, tenant string, id string, applicationID string) (*model.Bundle, error)
	GetByInstanceAuthID(ctx context.Context, tenant string, instanceAuthID string) (*model.Bundle, error)
	ListByApplicationID(ctx context.Context, tenantID, applicationID string, pageSize int, cursor string) (*model.BundlePage, error)
}

//go:generate mockery -name=UIDService -output=automock -outpkg=automock -case=underscore
type UIDService interface {
	Generate() string
}

type service struct {
	bndlRepo    BundleRepository
	apiSvc      APIService
	eventSvc    EventService
	documentSvc DocumentService

	uidService   UIDService
	timestampGen timestamp.Generator
}

func NewService(bndlRepo BundleRepository, apiSvc APIService, eventSvc EventService, documentSvc DocumentService, uidService UIDService) *service {
	return &service{
		bndlRepo:     bndlRepo,
		apiSvc:       apiSvc,
		eventSvc:     eventSvc,
		documentSvc:  documentSvc,
		uidService:   uidService,
		timestampGen: timestamp.DefaultGenerator(),
	}
}

func (s *service) Create(ctx context.Context, applicationID string, in model.BundleCreateInput) (string, error) {
	tnt, err := tenant.LoadFromContext(ctx)
	if err != nil {
		return "", err
	}

	id := s.uidService.Generate()
	bndl := in.ToBundle(id, applicationID, tnt)

	err = s.bndlRepo.Create(ctx, bndl)
	if err != nil {
		return "", errors.Wrapf(err, "error occurred while creating a Bundle with id %s and name %s for Application with id %s", id, bndl.Name, applicationID)
	}
	log.C(ctx).Infof("Successfully created a Bundle with id %s and name %s for Application with id %s", id, bndl.Name, applicationID)

	log.C(ctx).Infof("Creating related resources in Bundle with id %s and name %s for Application with id %s", id, bndl.Name, applicationID)
	err = s.createRelatedResources(ctx, in, id)
	if err != nil {
		return "", errors.Wrapf(err, "while creating related resources for Application with id %s", applicationID)
	}

	return id, nil
}

func (s *service) CreateMultiple(ctx context.Context, applicationID string, in []*model.BundleCreateInput) error {
	if in == nil {
		return nil
	}

	for _, bndl := range in {
		if bndl == nil {
			continue
		}

		_, err := s.Create(ctx, applicationID, *bndl)
		if err != nil {
			return errors.Wrapf(err, "while creating Bundle for Application with id %s", applicationID)
		}
	}

	return nil
}

func (s *service) Update(ctx context.Context, id string, in model.BundleUpdateInput) error {
	tnt, err := tenant.LoadFromContext(ctx)
	if err != nil {
		return err
	}

	bndl, err := s.bndlRepo.GetByID(ctx, tnt, id)
	if err != nil {
		return errors.Wrapf(err, "while getting Bundle with id %s", id)
	}

	bndl.SetFromUpdateInput(in)

	err = s.bndlRepo.Update(ctx, bndl)
	if err != nil {
		return errors.Wrapf(err, "while updating Bundle with id %s", id)
	}
	return nil
}

func (s *service) Delete(ctx context.Context, id string) error {
	tnt, err := tenant.LoadFromContext(ctx)
	if err != nil {
		return errors.Wrap(err, "while loading tenant from context")
	}

	err = s.bndlRepo.Delete(ctx, tnt, id)
	if err != nil {
		return errors.Wrapf(err, "while deleting Bundle with id %s", id)
	}

	return nil
}

func (s *service) Exist(ctx context.Context, id string) (bool, error) {
	tnt, err := tenant.LoadFromContext(ctx)
	if err != nil {
		return false, errors.Wrap(err, "while loading tenant from context")
	}

	exist, err := s.bndlRepo.Exists(ctx, tnt, id)
	if err != nil {
		return false, errors.Wrapf(err, "while getting Bundle with ID: [%s]", id)
	}

	return exist, nil
}

func (s *service) Get(ctx context.Context, id string) (*model.Bundle, error) {
	tnt, err := tenant.LoadFromContext(ctx)
	if err != nil {
		return nil, errors.Wrap(err, "while loading tenant from context")
	}

	bndl, err := s.bndlRepo.GetByID(ctx, tnt, id)
	if err != nil {
		return nil, errors.Wrapf(err, "while getting Bundle with ID: [%s]", id)
	}

	return bndl, nil
}

func (s *service) GetByInstanceAuthID(ctx context.Context, instanceAuthID string) (*model.Bundle, error) {
	tnt, err := tenant.LoadFromContext(ctx)
	if err != nil {
		return nil, err
	}

	bndl, err := s.bndlRepo.GetByInstanceAuthID(ctx, tnt, instanceAuthID)
	if err != nil {
		return nil, errors.Wrapf(err, "while getting Bundle by BundleInstanceAuth with id %s", instanceAuthID)
	}

	return bndl, nil
}

func (s *service) GetForApplication(ctx context.Context, id string, applicationID string) (*model.Bundle, error) {
	tnt, err := tenant.LoadFromContext(ctx)
	if err != nil {
		return nil, err
	}

	bndl, err := s.bndlRepo.GetForApplication(ctx, tnt, id, applicationID)
	if err != nil {
		return nil, errors.Wrapf(err, "while getting Bundle with ID: [%s]", id)
	}

	return bndl, nil
}

func (s *service) ListByApplicationID(ctx context.Context, applicationID string, pageSize int, cursor string) (*model.BundlePage, error) {
	tnt, err := tenant.LoadFromContext(ctx)
	if err != nil {
		return nil, err
	}

	if pageSize < 1 || pageSize > 200 {
		return nil, apperrors.NewInvalidDataError("page size must be between 1 and 200")
	}

	return s.bndlRepo.ListByApplicationID(ctx, tnt, applicationID, pageSize, cursor)
}

<<<<<<< HEAD
func (s *service) createRelatedResources(ctx context.Context, in model.BundleCreateInput, tenantID string, bundleID string) error {
	err := s.createAPIs(ctx, bundleID, tenantID, in.APIDefinitions)
	if err != nil {
		return errors.Wrapf(err, "while creating APIs for application")
	}

	err = s.createEvents(ctx, bundleID, tenantID, in.EventDefinitions)
	if err != nil {
		return errors.Wrapf(err, "while creating Events for application")
	}

	err = s.createDocuments(ctx, bundleID, tenantID, in.Documents)
	if err != nil {
		return errors.Wrapf(err, "while creating Documents for application")
	}

	return nil
}

func (s *service) createAPIs(ctx context.Context, bundleID, tenantID string, apis []*model.APIDefinitionInput) error {
	var err error
	for _, item := range apis {
		apiDefID := s.uidService.Generate()

		api := item.ToAPIDefinitionWithinBundle(apiDefID, bundleID, tenantID)

		err = s.apiRepo.Create(ctx, api)
		if err != nil {
			return errors.Wrapf(err, "while creating APIDefinition with id %s within Bundle with id %s", apiDefID, bundleID)
		}
		log.C(ctx).Infof("Successfully created APIDefinition with id %s within Bundle with id %s", apiDefID, bundleID)

		if item.Spec != nil && item.Spec.FetchRequest != nil {
			fr, err := s.createFetchRequest(ctx, tenantID, item.Spec.FetchRequest, model.APIFetchRequestReference, apiDefID)
			if err != nil {
				return errors.Wrap(err, "while creating FetchRequest for application")
			}

			api.Spec.Data = s.fetchRequestService.HandleSpec(ctx, fr)
			err = s.apiRepo.Update(ctx, api)
			if err != nil {
				return errors.Wrap(err, "while updating api with api spec")
			}
=======
func (s *service) createRelatedResources(ctx context.Context, in model.BundleCreateInput, bundleID string) error {
	for i := range in.APIDefinitions {
		_, err := s.apiSvc.CreateInBundle(ctx, bundleID, *in.APIDefinitions[i], in.APISpecs[i])
		if err != nil {
			return errors.Wrapf(err, "while creating APIs for bundle with id %q", bundleID)
>>>>>>> 680309bb
		}
	}

<<<<<<< HEAD
	return nil
}

func (s *service) createEvents(ctx context.Context, bundleID, tenantID string, events []*model.EventDefinitionInput) error {
	var err error
	for _, item := range events {
		eventID := s.uidService.Generate()

		err = s.eventAPIRepo.Create(ctx, item.ToEventDefinitionWithinBundle(eventID, bundleID, tenantID))
		if err != nil {
			return errors.Wrapf(err, "while creating EventDefinition with id %s in Bundle with id %s", eventID, bundleID)
		}
		log.C(ctx).Infof("Successfully created EventDefinition with id %s in Bundle with id %s", eventID, bundleID)

		if item.Spec != nil && item.Spec.FetchRequest != nil {
			_, err = s.createFetchRequest(ctx, tenantID, item.Spec.FetchRequest, model.EventAPIFetchRequestReference, eventID)
			if err != nil {
				return errors.Wrap(err, "while creating FetchRequest for application")
			}
=======
	for i := range in.EventDefinitions {
		_, err := s.eventSvc.CreateInBundle(ctx, bundleID, *in.EventDefinitions[i], in.EventSpecs[i])
		if err != nil {
			return errors.Wrapf(err, "while creating Event for bundle with id %q", bundleID)
>>>>>>> 680309bb
		}
	}

	for _, document := range in.Documents {
		_, err := s.documentSvc.CreateInBundle(ctx, bundleID, *document)
		if err != nil {
			return errors.Wrapf(err, "while creating Document for bundle with id %q", bundleID)
		}
	}

	return nil
}<|MERGE_RESOLUTION|>--- conflicted
+++ resolved
@@ -197,86 +197,18 @@
 	return s.bndlRepo.ListByApplicationID(ctx, tnt, applicationID, pageSize, cursor)
 }
 
-<<<<<<< HEAD
-func (s *service) createRelatedResources(ctx context.Context, in model.BundleCreateInput, tenantID string, bundleID string) error {
-	err := s.createAPIs(ctx, bundleID, tenantID, in.APIDefinitions)
-	if err != nil {
-		return errors.Wrapf(err, "while creating APIs for application")
-	}
-
-	err = s.createEvents(ctx, bundleID, tenantID, in.EventDefinitions)
-	if err != nil {
-		return errors.Wrapf(err, "while creating Events for application")
-	}
-
-	err = s.createDocuments(ctx, bundleID, tenantID, in.Documents)
-	if err != nil {
-		return errors.Wrapf(err, "while creating Documents for application")
-	}
-
-	return nil
-}
-
-func (s *service) createAPIs(ctx context.Context, bundleID, tenantID string, apis []*model.APIDefinitionInput) error {
-	var err error
-	for _, item := range apis {
-		apiDefID := s.uidService.Generate()
-
-		api := item.ToAPIDefinitionWithinBundle(apiDefID, bundleID, tenantID)
-
-		err = s.apiRepo.Create(ctx, api)
-		if err != nil {
-			return errors.Wrapf(err, "while creating APIDefinition with id %s within Bundle with id %s", apiDefID, bundleID)
-		}
-		log.C(ctx).Infof("Successfully created APIDefinition with id %s within Bundle with id %s", apiDefID, bundleID)
-
-		if item.Spec != nil && item.Spec.FetchRequest != nil {
-			fr, err := s.createFetchRequest(ctx, tenantID, item.Spec.FetchRequest, model.APIFetchRequestReference, apiDefID)
-			if err != nil {
-				return errors.Wrap(err, "while creating FetchRequest for application")
-			}
-
-			api.Spec.Data = s.fetchRequestService.HandleSpec(ctx, fr)
-			err = s.apiRepo.Update(ctx, api)
-			if err != nil {
-				return errors.Wrap(err, "while updating api with api spec")
-			}
-=======
 func (s *service) createRelatedResources(ctx context.Context, in model.BundleCreateInput, bundleID string) error {
 	for i := range in.APIDefinitions {
 		_, err := s.apiSvc.CreateInBundle(ctx, bundleID, *in.APIDefinitions[i], in.APISpecs[i])
 		if err != nil {
 			return errors.Wrapf(err, "while creating APIs for bundle with id %q", bundleID)
->>>>>>> 680309bb
-		}
-	}
-
-<<<<<<< HEAD
-	return nil
-}
-
-func (s *service) createEvents(ctx context.Context, bundleID, tenantID string, events []*model.EventDefinitionInput) error {
-	var err error
-	for _, item := range events {
-		eventID := s.uidService.Generate()
-
-		err = s.eventAPIRepo.Create(ctx, item.ToEventDefinitionWithinBundle(eventID, bundleID, tenantID))
-		if err != nil {
-			return errors.Wrapf(err, "while creating EventDefinition with id %s in Bundle with id %s", eventID, bundleID)
-		}
-		log.C(ctx).Infof("Successfully created EventDefinition with id %s in Bundle with id %s", eventID, bundleID)
-
-		if item.Spec != nil && item.Spec.FetchRequest != nil {
-			_, err = s.createFetchRequest(ctx, tenantID, item.Spec.FetchRequest, model.EventAPIFetchRequestReference, eventID)
-			if err != nil {
-				return errors.Wrap(err, "while creating FetchRequest for application")
-			}
-=======
+		}
+	}
+
 	for i := range in.EventDefinitions {
 		_, err := s.eventSvc.CreateInBundle(ctx, bundleID, *in.EventDefinitions[i], in.EventSpecs[i])
 		if err != nil {
 			return errors.Wrapf(err, "while creating Event for bundle with id %q", bundleID)
->>>>>>> 680309bb
 		}
 	}
 
