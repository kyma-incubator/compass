--- conflicted
+++ resolved
@@ -75,12 +75,7 @@
 }
 
 func TestPgRepository_Update(t *testing.T) {
-<<<<<<< HEAD
-	updateQuery := regexp.QuoteMeta(`UPDATE public.bundles SET name = ?, description = ?, instance_auth_request_json_schema = ?, default_instance_auth = ?, ord_id = ?, short_description = ?, links = ?, labels = ?, credential_exchange_strategies = ? WHERE tenant_id = ? AND id = ?`)
-=======
-	updateQuery := regexp.QuoteMeta(`UPDATE public.bundles SET name = ?, description = ?, instance_auth_request_json_schema = ?,
-		default_instance_auth = ?, ready = ?, created_at = ?, updated_at = ?, deleted_at = ?, error = ? WHERE tenant_id = ? AND id = ?`)
->>>>>>> 0178122b
+	updateQuery := regexp.QuoteMeta(`UPDATE public.bundles SET name = ?, description = ?, instance_auth_request_json_schema = ?, default_instance_auth = ?, ord_id = ?, short_description = ?, links = ?, labels = ?, credential_exchange_strategies = ?, ready = ?, created_at = ?, updated_at = ?, deleted_at = ?, error = ? WHERE tenant_id = ? AND id = ?`)
 
 	t.Run("success", func(t *testing.T) {
 		sqlxDB, sqlMock := testdb.MockDatabase(t)
@@ -93,11 +88,7 @@
 		convMock := &automock.EntityConverter{}
 		convMock.On("ToEntity", bndl).Return(entity, nil)
 		sqlMock.ExpectExec(updateQuery).
-<<<<<<< HEAD
-			WithArgs(entity.Name, entity.Description, entity.InstanceAuthRequestJSONSchema, entity.DefaultInstanceAuth, entity.OrdID, entity.ShortDescription, entity.Links, entity.Labels, entity.CredentialExchangeStrategies, tenantID, entity.ID).
-=======
-			WithArgs(entity.Name, entity.Description, entity.InstanceAuthRequestJSONSchema, entity.DefaultInstanceAuth, entity.Ready, entity.CreatedAt, entity.UpdatedAt, entity.DeletedAt, entity.Error, tenantID, entity.ID).
->>>>>>> 0178122b
+			WithArgs(entity.Name, entity.Description, entity.InstanceAuthRequestJSONSchema, entity.DefaultInstanceAuth, entity.OrdID, entity.ShortDescription, entity.Links, entity.Labels, entity.CredentialExchangeStrategies, entity.Ready, entity.CreatedAt, entity.UpdatedAt, entity.DeletedAt, entity.Error, tenantID, entity.ID).
 			WillReturnResult(sqlmock.NewResult(-1, 1))
 
 		pgRepository := mp_bundle.NewRepository(convMock)
@@ -251,11 +242,7 @@
 	instanceAuthID := "aaaaaaaaa-aaaa-aaaa-aaaa-aaaaaaaaaaaa"
 	bndlEntity := fixEntityBundle(bundleID, "foo", "bar")
 
-<<<<<<< HEAD
-	selectQuery := `^SELECT b.id, b.tenant_id, b.app_id, b.name, b.description, b.instance_auth_request_json_schema, b.default_instance_auth, b.ord_id, b.short_description, b.links, b.labels, b.credential_exchange_strategies FROM public.bundles AS b JOIN public.bundle_instance_auths AS a on a.bundle_id=b.id where a.tenant_id=\$1 AND a.id=\$2`
-=======
-	selectQuery := `^SELECT b.id, b.tenant_id, b.app_id, b.name, b.description, b.instance_auth_request_json_schema, b.default_instance_auth, b.ready, b.created_at, b.updated_at, b.deleted_at, b.error FROM public.bundles AS b JOIN public.bundle_instance_auths AS a on a.bundle_id=b.id where a.tenant_id=\$1 AND a.id=\$2`
->>>>>>> 0178122b
+	selectQuery := `^SELECT b.id, b.tenant_id, b.app_id, b.name, b.description, b.instance_auth_request_json_schema, b.default_instance_auth, b.ord_id, b.short_description, b.links, b.labels, b.credential_exchange_strategies, b.ready, b.created_at, b.updated_at, b.deleted_at, b.error FROM public.bundles AS b JOIN public.bundle_instance_auths AS a on a.bundle_id=b.id where a.tenant_id=\$1 AND a.id=\$2`
 
 	t.Run("Success", func(t *testing.T) {
 		sqlxDB, sqlMock := testdb.MockDatabase(t)
