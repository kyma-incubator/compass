--- conflicted
+++ resolved
@@ -62,8 +62,4 @@
 	gopkg.in/yaml.v3 v3.0.0-20210107192922-496545a6307b // indirect
 	k8s.io/apimachinery v0.20.2
 	k8s.io/client-go v0.20.2
-<<<<<<< HEAD
-	k8s.io/klog v1.0.0 // indirect
-=======
->>>>>>> e3db8723
 )