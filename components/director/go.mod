--- conflicted
+++ resolved
@@ -42,16 +42,9 @@
 	golang.org/x/oauth2 v0.0.0-20210220000619-9bb904979d93
 	golang.org/x/sys v0.0.0-20210303074136-134d130e1a04 // indirect
 	golang.org/x/time v0.0.0-20210220033141-f8bda1e9f3ba // indirect
-<<<<<<< HEAD
-	k8s.io/api v0.17.2
-	k8s.io/apimachinery v0.17.2
-	k8s.io/client-go v0.17.2
-	sigs.k8s.io/controller-runtime v0.5.0
-=======
 	k8s.io/api v0.17.2 // DO NOT BUMP
 	k8s.io/apimachinery v0.17.2 // DO NOT BUMP
 	k8s.io/client-go v0.17.2 // DO NOT BUMP
 	k8s.io/kube-openapi v0.0.0-20200410163147-594e756bea31 // indirect
 	sigs.k8s.io/controller-runtime v0.5.0 // DO NOT BUMP
->>>>>>> 782ba84e
 )