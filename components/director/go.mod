module github.com/kyma-incubator/compass/components/director

go 1.15

require (
	github.com/99designs/gqlgen v0.11.0
	github.com/DATA-DOG/go-sqlmock v1.5.0
	github.com/Masterminds/sprig/v3 v3.2.2
	github.com/asaskevich/govalidator v0.0.0-20210307081110-f21760c49a8d
	github.com/avast/retry-go v3.0.0+incompatible
	github.com/coreos/go-oidc/v3 v3.0.0
	github.com/dlmiddlecote/sqlstats v1.0.2
	github.com/form3tech-oss/jwt-go v3.2.3+incompatible
	github.com/ghodss/yaml v1.0.1-0.20190212211648-25d852aebe32
	github.com/go-openapi/runtime v0.19.27
	github.com/go-ozzo/ozzo-validation/v4 v4.3.0
	github.com/google/go-cmp v0.5.6
	github.com/google/uuid v1.2.0
	github.com/gorilla/mux v1.8.0
	github.com/hashicorp/go-multierror v1.1.1
	github.com/jmoiron/sqlx v1.3.4
	github.com/kyma-incubator/compass/components/connector v0.0.0-20210623072749-c159dfdd6510
	github.com/kyma-incubator/compass/components/operations-controller v0.0.0-20210623072749-c159dfdd6510
	github.com/lestrrat-go/iter v1.0.1
	github.com/lestrrat-go/jwx v1.2.0
	github.com/lib/pq v1.10.2
	github.com/machinebox/graphql v0.2.3-0.20181106130121-3a9253180225
	github.com/mitchellh/hashstructure/v2 v2.0.2
	github.com/oliveagle/jsonpath v0.0.0-20180606110733-2e52cf6e6852
	github.com/onrik/logrus v0.9.0
	github.com/ory/hydra-client-go v1.9.2
	github.com/pkg/errors v0.9.1
	github.com/prometheus/client_golang v1.10.0
	github.com/sirupsen/logrus v1.8.1
	github.com/stretchr/testify v1.7.0
	github.com/tidwall/gjson v1.8.0
	github.com/tidwall/sjson v1.1.6
	github.com/vektah/gqlparser/v2 v2.1.0
	github.com/vrischmann/envconfig v1.3.0
	github.com/xeipuuv/gojsonschema v1.2.0
<<<<<<< HEAD
	golang.org/x/oauth2 v0.0.0-20210514164344-f6687ab2804c
	golang.org/x/sys v0.0.0-20210403161142-5e06dd20ab57 // indirect
=======
	golang.org/x/mod v0.4.2
	golang.org/x/oauth2 v0.0.0-20210514164344-f6687ab2804c
>>>>>>> 3ee3c04c
	k8s.io/api v0.17.2 // DO NOT BUMP
	k8s.io/apimachinery v0.17.2 // DO NOT BUMP
	k8s.io/client-go v0.17.2 // DO NOT BUMP
	sigs.k8s.io/controller-runtime v0.5.0 // DO NOT BUMP
)<|MERGE_RESOLUTION|>--- conflicted
+++ resolved
@@ -38,13 +38,8 @@
 	github.com/vektah/gqlparser/v2 v2.1.0
 	github.com/vrischmann/envconfig v1.3.0
 	github.com/xeipuuv/gojsonschema v1.2.0
-<<<<<<< HEAD
-	golang.org/x/oauth2 v0.0.0-20210514164344-f6687ab2804c
-	golang.org/x/sys v0.0.0-20210403161142-5e06dd20ab57 // indirect
-=======
 	golang.org/x/mod v0.4.2
 	golang.org/x/oauth2 v0.0.0-20210514164344-f6687ab2804c
->>>>>>> 3ee3c04c
 	k8s.io/api v0.17.2 // DO NOT BUMP
 	k8s.io/apimachinery v0.17.2 // DO NOT BUMP
 	k8s.io/client-go v0.17.2 // DO NOT BUMP
