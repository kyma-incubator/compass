--- conflicted
+++ resolved
@@ -131,14 +131,10 @@
 	sigs.k8s.io/controller-runtime v0.8.3 // DO NOT BUMP
 	sigs.k8s.io/structured-merge-diff/v4 v4.0.2 // indirect
 	sigs.k8s.io/yaml v1.2.0 // indirect
-<<<<<<< HEAD
 	github.com/cpuguy83/go-md2man/v2 v2.0.0 // indirect
 	github.com/russross/blackfriday/v2 v2.0.1 // indirect
 	github.com/shurcooL/sanitized_anchor_name v1.0.0 // indirect
 	github.com/urfave/cli v1.22.1 // indirect
 )
-=======
-)
 
-require github.com/vektra/mockery v1.1.2 // indirect
->>>>>>> e5431d0d
+require github.com/vektra/mockery v1.1.2 // indirect