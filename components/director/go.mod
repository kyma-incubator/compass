module github.com/kyma-incubator/compass/components/director

go 1.20

require (
	dario.cat/mergo v1.0.0
	github.com/99designs/gqlgen v0.11.3
	github.com/DATA-DOG/go-sqlmock v1.5.0
	github.com/Masterminds/sprig/v3 v3.2.3
	github.com/asaskevich/govalidator v0.0.0-20230301143203-a9d515a09cc2
	github.com/avast/retry-go/v4 v4.5.0
	github.com/dlmiddlecote/sqlstats v1.0.2
	github.com/form3tech-oss/jwt-go v3.2.5+incompatible
	github.com/ghodss/yaml v1.0.1-0.20190212211648-25d852aebe32
	github.com/go-openapi/runtime v0.26.0
	github.com/go-ozzo/ozzo-validation/v4 v4.3.0
	github.com/google/go-cmp v0.5.9
	github.com/google/uuid v1.3.1
	github.com/gorilla/mux v1.8.0
	github.com/hashicorp/go-multierror v1.1.1
	github.com/jmoiron/sqlx v1.3.5
	github.com/kelseyhightower/envconfig v1.3.0
	github.com/kyma-incubator/compass/components/hydrator v0.0.0-20231005103340-fffd3ee4e20f
	github.com/kyma-incubator/compass/components/operations-controller v0.0.0-20231005103340-fffd3ee4e20f
	github.com/kyma-incubator/compass/components/system-broker v0.0.0-20231005103340-fffd3ee4e20f
	github.com/lestrrat-go/iter v1.0.2
	github.com/lestrrat-go/jwx v1.2.26
	github.com/lib/pq v1.10.9
	github.com/machinebox/graphql v0.2.3-0.20181106130121-3a9253180225
	github.com/maxbrunsfeld/counterfeiter/v6 v6.7.0
	github.com/mitchellh/hashstructure/v2 v2.0.2
	github.com/oliveagle/jsonpath v0.0.0-20180606110733-2e52cf6e6852
	github.com/onrik/logrus v0.11.0
	github.com/ory/hydra-client-go v1.10.6
	github.com/pkg/errors v0.9.1
	github.com/prometheus/client_golang v1.17.0
	github.com/sirupsen/logrus v1.9.3
	github.com/stretchr/testify v1.8.4
	github.com/tidwall/gjson v1.17.0
	github.com/tidwall/sjson v1.2.5
	github.com/vektah/gqlparser/v2 v2.1.0
	github.com/vrischmann/envconfig v1.3.0
	github.com/xeipuuv/gojsonschema v1.2.0
<<<<<<< HEAD
	golang.org/x/mod v0.8.0
	golang.org/x/net v0.10.0
	golang.org/x/oauth2 v0.7.0
	golang.org/x/sync v0.1.0
	golang.org/x/text v0.9.0
	k8s.io/api v0.26.3
	k8s.io/apimachinery v0.26.3
	k8s.io/client-go v0.26.3
=======
	golang.org/x/mod v0.12.0
	golang.org/x/net v0.14.0
	golang.org/x/oauth2 v0.8.0
	golang.org/x/sync v0.3.0
	golang.org/x/text v0.12.0
	k8s.io/api v0.26.9
	k8s.io/apimachinery v0.26.9
	k8s.io/client-go v0.26.9
>>>>>>> 2691bc41
	k8s.io/utils v0.0.0-20221128185143-99ec85e7a448
	sigs.k8s.io/controller-runtime v0.14.5
)

require (
	github.com/Masterminds/goutils v1.1.1 // indirect
	github.com/Masterminds/semver/v3 v3.2.0 // indirect
	github.com/agnivade/levenshtein v1.1.1 // indirect
	github.com/beorn7/perks v1.0.1 // indirect
	github.com/cespare/xxhash/v2 v2.2.0 // indirect
	github.com/davecgh/go-spew v1.1.1 // indirect
	github.com/decred/dcrd/dcrec/secp256k1/v4 v4.2.0 // indirect
	github.com/emicklei/go-restful/v3 v3.9.0 // indirect
	github.com/evanphx/json-patch/v5 v5.6.0 // indirect
	github.com/fsnotify/fsnotify v1.6.0 // indirect
	github.com/go-logr/logr v1.2.3 // indirect
	github.com/go-logr/stdr v1.2.2 // indirect
	github.com/go-openapi/analysis v0.21.4 // indirect
	github.com/go-openapi/errors v0.20.3 // indirect
	github.com/go-openapi/jsonpointer v0.19.5 // indirect
	github.com/go-openapi/jsonreference v0.20.0 // indirect
	github.com/go-openapi/loads v0.21.2 // indirect
	github.com/go-openapi/spec v0.20.8 // indirect
	github.com/go-openapi/strfmt v0.21.7 // indirect
	github.com/go-openapi/swag v0.22.3 // indirect
	github.com/go-openapi/validate v0.22.1 // indirect
	github.com/goccy/go-json v0.10.2 // indirect
	github.com/gogo/protobuf v1.3.2 // indirect
	github.com/golang/groupcache v0.0.0-20210331224755-41bb18bfe9da // indirect
	github.com/golang/protobuf v1.5.3 // indirect
	github.com/google/gnostic v0.5.7-v3refs // indirect
	github.com/google/gofuzz v1.2.0 // indirect
	github.com/gorilla/websocket v1.5.0 // indirect
	github.com/hashicorp/errwrap v1.1.0 // indirect
	github.com/hashicorp/golang-lru v0.5.4 // indirect
	github.com/huandu/xstrings v1.3.3 // indirect
	github.com/imdario/mergo v0.3.14 // indirect
	github.com/josharian/intern v1.0.0 // indirect
	github.com/json-iterator/go v1.1.12 // indirect
	github.com/lestrrat-go/backoff/v2 v2.0.8 // indirect
	github.com/lestrrat-go/blackmagic v1.0.1 // indirect
	github.com/lestrrat-go/httpcc v1.0.1 // indirect
	github.com/lestrrat-go/option v1.0.1 // indirect
	github.com/mailru/easyjson v0.7.7 // indirect
	github.com/mattn/go-sqlite3 v1.14.7 // indirect
	github.com/matttproud/golang_protobuf_extensions v1.0.4 // indirect
	github.com/mitchellh/copystructure v1.1.2 // indirect
	github.com/mitchellh/mapstructure v1.5.0 // indirect
	github.com/mitchellh/reflectwalk v1.0.1 // indirect
	github.com/modern-go/concurrent v0.0.0-20180306012644-bacd9c7ef1dd // indirect
	github.com/modern-go/reflect2 v1.0.2 // indirect
	github.com/munnerz/goautoneg v0.0.0-20191010083416-a7dc8b61c822 // indirect
	github.com/oklog/ulid v1.3.1 // indirect
	github.com/opentracing/opentracing-go v1.2.0 // indirect
	github.com/pmezard/go-difflib v1.0.0 // indirect
	github.com/prometheus/client_model v0.4.1-0.20230718164431-9a2bf3000d16 // indirect
	github.com/prometheus/common v0.44.0 // indirect
	github.com/prometheus/procfs v0.11.1 // indirect
	github.com/shopspring/decimal v1.2.0 // indirect
	github.com/spf13/cast v1.5.0 // indirect
	github.com/spf13/pflag v1.0.5 // indirect
	github.com/stretchr/objx v0.5.0 // indirect
	github.com/tidwall/match v1.1.1 // indirect
	github.com/tidwall/pretty v1.2.0 // indirect
	github.com/xeipuuv/gojsonpointer v0.0.0-20190905194746-02993c407bfb // indirect
	github.com/xeipuuv/gojsonreference v0.0.0-20180127040603-bd5ef7bd5415 // indirect
	go.mongodb.org/mongo-driver v1.11.3 // indirect
	go.opentelemetry.io/otel v1.14.0 // indirect
	go.opentelemetry.io/otel/trace v1.14.0 // indirect
	golang.org/x/crypto v0.12.0 // indirect
	golang.org/x/sys v0.11.0 // indirect
	golang.org/x/term v0.11.0 // indirect
	golang.org/x/time v0.3.0 // indirect
	golang.org/x/tools v0.12.0 // indirect
	gomodules.xyz/jsonpatch/v2 v2.2.0 // indirect
	google.golang.org/appengine v1.6.7 // indirect
	google.golang.org/protobuf v1.31.0 // indirect
	gopkg.in/inf.v0 v0.9.1 // indirect
	gopkg.in/yaml.v2 v2.4.0 // indirect
	gopkg.in/yaml.v3 v3.0.1 // indirect
	k8s.io/apiextensions-apiserver v0.26.9 // indirect
	k8s.io/component-base v0.26.9 // indirect
	k8s.io/klog/v2 v2.80.1 // indirect
	k8s.io/kube-openapi v0.0.0-20221012153701-172d655c2280 // indirect
	sigs.k8s.io/json v0.0.0-20220713155537-f223a00ba0e2 // indirect
	sigs.k8s.io/structured-merge-diff/v4 v4.2.3 // indirect
	sigs.k8s.io/yaml v1.3.0 // indirect
)<|MERGE_RESOLUTION|>--- conflicted
+++ resolved
@@ -41,16 +41,6 @@
 	github.com/vektah/gqlparser/v2 v2.1.0
 	github.com/vrischmann/envconfig v1.3.0
 	github.com/xeipuuv/gojsonschema v1.2.0
-<<<<<<< HEAD
-	golang.org/x/mod v0.8.0
-	golang.org/x/net v0.10.0
-	golang.org/x/oauth2 v0.7.0
-	golang.org/x/sync v0.1.0
-	golang.org/x/text v0.9.0
-	k8s.io/api v0.26.3
-	k8s.io/apimachinery v0.26.3
-	k8s.io/client-go v0.26.3
-=======
 	golang.org/x/mod v0.12.0
 	golang.org/x/net v0.14.0
 	golang.org/x/oauth2 v0.8.0
@@ -59,7 +49,6 @@
 	k8s.io/api v0.26.9
 	k8s.io/apimachinery v0.26.9
 	k8s.io/client-go v0.26.9
->>>>>>> 2691bc41
 	k8s.io/utils v0.0.0-20221128185143-99ec85e7a448
 	sigs.k8s.io/controller-runtime v0.14.5
 )
