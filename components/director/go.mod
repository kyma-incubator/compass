--- conflicted
+++ resolved
@@ -138,14 +138,8 @@
 	k8s.io/utils v0.0.0-20210111153108-fddb29f9d009 // indirect
 	sigs.k8s.io/structured-merge-diff/v4 v4.0.2 // indirect
 	sigs.k8s.io/yaml v1.2.0 // indirect
-<<<<<<< HEAD
 	github.com/cpuguy83/go-md2man/v2 v2.0.0 // indirect
 	github.com/russross/blackfriday/v2 v2.0.1 // indirect
 	github.com/shurcooL/sanitized_anchor_name v1.0.0 // indirect
 	github.com/urfave/cli v1.22.1 // indirect
-)
-
-require github.com/vektra/mockery v1.1.2 // indirect
-=======
-)
->>>>>>> 4e3a0690
+)