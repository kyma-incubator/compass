--- conflicted
+++ resolved
@@ -53,13 +53,9 @@
 	JWKSSyncPeriod      time.Duration `envconfig:"default=5m"`
 	AllowJWTSigningNone bool          `envconfig:"default=true"`
 
-<<<<<<< HEAD
-	StaticUsersSrc  string `envconfig:"default=/data/static-users.yaml"`
-	StaticGroupsSrc string `envconfig:"default=/data/static-groups.yaml"`
-=======
 	StaticUsersSrc    string `envconfig:"default=/data/static-users.yaml"`
+	StaticGroupsSrc   string `envconfig:"default=/data/static-groups.yaml"`
 	PairingAdapterSrc string `envconfig:"optional"`
->>>>>>> 959d7247
 
 	OneTimeToken onetimetoken.Config
 	OAuth20      oauth20.Config
