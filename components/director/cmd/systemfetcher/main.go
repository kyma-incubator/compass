package main

import (
	"context"
	"crypto/tls"
	"encoding/json"
	"net/http"
	"os"
	"sort"
	"strings"
	"sync"
	"time"

	"github.com/kyma-incubator/compass/components/director/pkg/cronjob"

	"github.com/kyma-incubator/compass/components/director/internal/selfregmanager"

	"github.com/gorilla/mux"
	"github.com/kyma-incubator/compass/components/director/pkg/apperrors"
	"github.com/kyma-incubator/compass/components/director/pkg/correlation"
	"github.com/kyma-incubator/compass/components/director/pkg/jwt"

	directortime "github.com/kyma-incubator/compass/components/director/pkg/time"

	"github.com/kyma-incubator/compass/components/director/internal/domain/certsubjectmapping"

	"github.com/kyma-incubator/compass/components/director/internal/domain/bundleinstanceauth"

	"github.com/kyma-incubator/compass/components/director/internal/domain/formationconstraint/operators"

	"github.com/kyma-incubator/compass/components/director/internal/model"

	"github.com/kyma-incubator/compass/components/director/internal/domain/systemssync"

	"github.com/kyma-incubator/compass/components/director/internal/domain/tenantbusinesstype"

	"github.com/kyma-incubator/compass/components/director/internal/domain/formationconstraint"
	"github.com/kyma-incubator/compass/components/director/internal/domain/formationtemplateconstraintreferences"

	databuilder "github.com/kyma-incubator/compass/components/director/internal/domain/webhook/datainputbuilder"

	"github.com/kyma-incubator/compass/components/director/internal/labelfilter"

	"github.com/kyma-incubator/compass/components/director/internal/domain/formationassignment"

	webhookclient "github.com/kyma-incubator/compass/components/director/pkg/webhook_client"

	"github.com/kyma-incubator/compass/components/director/internal/authenticator/claims"
	authmiddleware "github.com/kyma-incubator/compass/components/director/pkg/auth-middleware"

	"github.com/kyma-incubator/compass/components/director/internal/domain/formationtemplate"

	"github.com/kyma-incubator/compass/components/director/internal/domain/formation"
	timeouthandler "github.com/kyma-incubator/compass/components/director/pkg/handler"
	"github.com/kyma-incubator/compass/components/director/pkg/signal"

	"github.com/kyma-incubator/compass/components/director/internal/domain/api"
	"github.com/kyma-incubator/compass/components/director/internal/domain/application"
	"github.com/kyma-incubator/compass/components/director/internal/domain/apptemplate"
	"github.com/kyma-incubator/compass/components/director/internal/domain/auth"
	bundleutil "github.com/kyma-incubator/compass/components/director/internal/domain/bundle"
	"github.com/kyma-incubator/compass/components/director/internal/domain/bundlereferences"
	"github.com/kyma-incubator/compass/components/director/internal/domain/document"
	"github.com/kyma-incubator/compass/components/director/internal/domain/eventdef"
	"github.com/kyma-incubator/compass/components/director/internal/domain/fetchrequest"
	"github.com/kyma-incubator/compass/components/director/internal/domain/integrationsystem"
	"github.com/kyma-incubator/compass/components/director/internal/domain/label"
	"github.com/kyma-incubator/compass/components/director/internal/domain/labeldef"
	"github.com/kyma-incubator/compass/components/director/internal/domain/operation"
	"github.com/kyma-incubator/compass/components/director/internal/domain/runtime"
	runtimectx "github.com/kyma-incubator/compass/components/director/internal/domain/runtime_context"
	"github.com/kyma-incubator/compass/components/director/internal/domain/scenarioassignment"
	"github.com/kyma-incubator/compass/components/director/internal/domain/spec"
	"github.com/kyma-incubator/compass/components/director/internal/domain/tenant"
	"github.com/kyma-incubator/compass/components/director/internal/domain/version"
	"github.com/kyma-incubator/compass/components/director/internal/domain/webhook"
	"github.com/kyma-incubator/compass/components/director/internal/features"
	operationsmanager "github.com/kyma-incubator/compass/components/director/internal/operations_manager"
	"github.com/kyma-incubator/compass/components/director/internal/systemfetcher"
	"github.com/kyma-incubator/compass/components/director/internal/uid"
	"github.com/kyma-incubator/compass/components/director/pkg/accessstrategy"
	pkgAuth "github.com/kyma-incubator/compass/components/director/pkg/auth"
	configprovider "github.com/kyma-incubator/compass/components/director/pkg/config"
	"github.com/kyma-incubator/compass/components/director/pkg/credloader"
	"github.com/kyma-incubator/compass/components/director/pkg/executor"
	httputil "github.com/kyma-incubator/compass/components/director/pkg/http"
	"github.com/kyma-incubator/compass/components/director/pkg/log"

	"github.com/kyma-incubator/compass/components/director/internal/domain/systemauth"
	"github.com/kyma-incubator/compass/components/director/pkg/normalizer"
	oauth "github.com/kyma-incubator/compass/components/director/pkg/oauth"
	"github.com/kyma-incubator/compass/components/director/pkg/persistence"
	gcli "github.com/machinebox/graphql"
	"github.com/pkg/errors"
	"github.com/vrischmann/envconfig"
)

const discoverSystemsOpMode = "DISCOVER_SYSTEMS"

type config struct {
	Address           string `envconfig:"default=127.0.0.1:8080"`
	AggregatorRootAPI string `envconfig:"APP_ROOT_API,default=/system-fetcher"`

	ServerTimeout   time.Duration `envconfig:"default=110s"`
	ShutdownTimeout time.Duration `envconfig:"default=10s"`

	SecurityConfig securityConfig

	ElectionConfig                cronjob.ElectionConfig
	OperationsManagerConfig       operationsmanager.OperationsManagerConfig
	ParallelOperationProcessors   int           `envconfig:"APP_PARALLEL_OPERATION_PROCESSORS,default=10"`
	OperationProcessorQuietPeriod time.Duration `envconfig:"APP_OPERATION_PROCESSORS_QUIET_PERIOD,default=5s"`
	MaintainOperationsJobInterval time.Duration `envconfig:"APP_MAINTAIN_OPERATIONS_JOB_INTERVAL,default=60m"`

	APIConfig           systemfetcher.APIConfig
	OAuth2Config        oauth.Config
	SelfSignedJwtConfig jwt.Config
	SystemFetcher       systemfetcher.Config
	Database            persistence.DatabaseConfig
	TemplateConfig      appTemplateConfig

	Log log.Config

	Features features.Config

	ConfigurationFile string

	ConfigurationFileReload time.Duration `envconfig:"default=1m"`
	ClientTimeout           time.Duration `envconfig:"default=60s"`

	CertLoaderConfig credloader.CertConfig
	KeyLoaderConfig  credloader.KeysConfig

	SelfRegisterDistinguishLabelKey string `envconfig:"APP_SELF_REGISTER_DISTINGUISH_LABEL_KEY"`

	ORDWebhookMappings string `envconfig:"APP_ORD_WEBHOOK_MAPPINGS"`

	ExternalClientCertSecretName string `envconfig:"APP_EXTERNAL_CLIENT_CERT_SECRET_NAME"`
	ExtSvcClientCertSecretName   string `envconfig:"APP_EXT_SVC_CLIENT_CERT_SECRET_NAME"`
}

type securityConfig struct {
	JwksEndpoint           string        `envconfig:"APP_JWKS_ENDPOINT"`
	JWKSSyncPeriod         time.Duration `envconfig:"default=5m"`
	AllowJWTSigningNone    bool          `envconfig:"APP_ALLOW_JWT_SIGNING_NONE,default=false"`
	SystemFetcherSyncScope string        `envconfig:"APP_SYSTEM_FETCHER_SCOPE,default=system_fetcher:sync"`
}

type appTemplateConfig struct {
	LabelFilter                    string `envconfig:"APP_TEMPLATE_LABEL_FILTER"`
	OverrideApplicationInput       string `envconfig:"APP_TEMPLATE_OVERRIDE_APPLICATION_INPUT"`
	PlaceholderToSystemKeyMappings string `envconfig:"APP_TEMPLATE_PLACEHOLDER_TO_SYSTEM_KEY_MAPPINGS"`
}

func main() {
	ctx, cancel := context.WithCancel(context.Background())
	defer cancel()

	term := make(chan os.Signal)
	signal.HandleInterrupts(ctx, cancel, term)

	cfg := config{}
	err := envconfig.InitWithPrefix(&cfg, "APP")
	exitOnError(err, "Error while loading app config")

	ctx, err = log.Configure(ctx, &cfg.Log)
	exitOnError(err, "Error while configuring logger")

	transact, closeFunc, err := persistence.Configure(ctx, cfg.Database)
	exitOnError(err, "Error while establishing the connection to the database")
	defer func() {
		err := closeFunc()
		exitOnError(err, "Error while closing the connection to the database")
	}()

	uidSvc := uid.NewService()
	tenantConverter := tenant.NewConverter()
	tenantRepo := tenant.NewRepository(tenantConverter)
	businessTenantMappingSvc := tenant.NewService(tenantRepo, uidSvc, tenantConverter)

	opRepo := operation.NewRepository(operation.NewConverter())
	opSvc := operation.NewService(opRepo, uidSvc)

	cfgProvider := createAndRunConfigProvider(ctx, cfg)

	certCache, err := credloader.StartCertLoader(ctx, cfg.CertLoaderConfig)
	exitOnError(err, "Failed to initialize certificate loader")

	keyCache, err := credloader.StartKeyLoader(ctx, cfg.KeyLoaderConfig)
	exitOnError(err, "Failed to initialize key loader")

	err = credloader.WaitForKeyCache(keyCache)
	exitOnError(err, "Failed to wait for key cache")

	err = credloader.WaitForCertCache(certCache)
	exitOnError(err, "Failed to wait for cert cache")

	httpClient := &http.Client{Timeout: cfg.ClientTimeout}
	securedHTTPClient := pkgAuth.PrepareHTTPClient(cfg.ClientTimeout)
	mtlsClient := pkgAuth.PrepareMTLSClient(cfg.ClientTimeout, certCache, cfg.ExternalClientCertSecretName)
	extSvcMtlsClient := pkgAuth.PrepareMTLSClient(cfg.ClientTimeout, certCache, cfg.ExtSvcClientCertSecretName)

	systemFetcherSvc, err := createSystemFetcher(ctx, cfg, cfgProvider, transact, httpClient, securedHTTPClient, mtlsClient, extSvcMtlsClient, certCache, keyCache)
	exitOnError(err, "Failed to initialize System Fetcher")

	operationsManager := operationsmanager.NewOperationsManager(transact, opSvc, model.OperationTypeSystemFetching, cfg.OperationsManagerConfig)

	onDemandChannel := make(chan string, 100)
	handler := initHandler(ctx, operationsManager, businessTenantMappingSvc, transact, onDemandChannel, cfg)
	runMainSrv, shutdownMainSrv := createServer(ctx, cfg, handler, "main")

	go func() {
		<-ctx.Done()
		// Interrupt signal received - shut down the servers
		shutdownMainSrv()
	}()

	if cfg.SystemFetcher.OperationalMode == discoverSystemsOpMode {
		systemFetcherOperationProcessor := &systemfetcher.OperationsProcessor{
			SystemFetcherSvc: systemFetcherSvc,
		}
		systemFetcherOperationMaintainer := systemfetcher.NewOperationMaintainer(model.OperationTypeSystemFetching, transact, opSvc, businessTenantMappingSvc)
		var mutex sync.Mutex
		for i := 0; i < cfg.ParallelOperationProcessors; i++ {
			go func(ctx context.Context, opManager *operationsmanager.OperationsManager, opProcessor *systemfetcher.OperationsProcessor, mutex *sync.Mutex, executorIndex int) {
				for {
					select {
					case <-onDemandChannel:
					default:
					}
					mutex.Lock()
					templateRenderer, err := reloadTemplates(ctx, cfg, transact)
					mutex.Unlock()
					if err != nil {
						log.C(ctx).Errorf("Failed to reload templates by executor %d . Err: %v", executorIndex, err)
					}
					opProcessor.SystemFetcherSvc.SetTemplateRenderer(templateRenderer)

					processedOperationID, err := claimAndProcessOperation(ctx, opManager, opProcessor)
					if err != nil {
						log.C(ctx).Errorf("Failed during claim and process operation %q by executor %d . Err: %v", processedOperationID, executorIndex, err)
					}
					if len(processedOperationID) > 0 {
						log.C(ctx).Infof("Processed Operation: %s by executor %d", processedOperationID, executorIndex)
					} else {
						// Queue is empty - no operation claimed
						log.C(ctx).Infof("No Processed Operation by executor %d", executorIndex)

						select {
						case operationID := <-onDemandChannel:
							log.C(ctx).Infof("Operation %q send for processing through OnDemand channel to executor %d", operationID, executorIndex)
						case <-time.After(cfg.OperationProcessorQuietPeriod):
							log.C(ctx).Infof("Quiet period finished for executor %d", executorIndex)
						}
					}
				}
			}(ctx, operationsManager, systemFetcherOperationProcessor, &mutex, i)
		}

		go func() {
			if err := startSyncSystemFetcherOperationsJob(ctx, systemFetcherOperationMaintainer, cfg); err != nil {
				log.C(ctx).WithError(err).Error("Failed to start sync System Fetcher cronjob. Stopping app...")
			}
			cancel()
		}()

		go func() {
			if err := operationsManager.StartRescheduleOperationsJob(ctx); err != nil {
				log.C(ctx).WithError(err).Error("Failed to run  RescheduleOperationsJob. Stopping app...")
				cancel()
			}
		}()

		go func() {
			if err := operationsManager.StartRescheduleHangedOperationsJob(ctx); err != nil {
				log.C(ctx).WithError(err).Error("Failed to run RescheduleHangedOperationsJob. Stopping app...")
				cancel()
			}
		}()
	}

	runMainSrv()
}

func exitOnError(err error, context string) {
	if err != nil {
		wrappedError := errors.Wrap(err, context)
		log.D().Fatal(wrappedError)
	}
}

func reloadTemplates(ctx context.Context, cfg config, transact persistence.Transactioner) (*systemfetcher.Renderer, error) {
	uidSvc := uid.NewService()
	authConverter := auth.NewConverter()
	webhookConverter := webhook.NewConverter(authConverter)
	webhookRepo := webhook.NewRepository(webhookConverter)
	versionConverter := version.NewConverter()
	frConverter := fetchrequest.NewConverter(authConverter)
	specConverter := spec.NewConverter(frConverter)
	apiConverter := api.NewConverter(versionConverter, specConverter)
	eventAPIConverter := eventdef.NewConverter(versionConverter, specConverter)
	docConverter := document.NewConverter(frConverter)
	bundleConverter := bundleutil.NewConverter(authConverter, apiConverter, eventAPIConverter, docConverter)
	appConverter := application.NewConverter(webhookConverter, bundleConverter)
	appTemplateConverter := apptemplate.NewConverter(appConverter, webhookConverter)
	appTemplateRepo := apptemplate.NewRepository(appTemplateConverter)
	labelConverter := label.NewConverter()
	labelRepo := label.NewRepository(labelConverter)
	labelDefConverter := labeldef.NewConverter()
	labelDefRepo := labeldef.NewRepository(labelDefConverter)
	labelSvc := label.NewLabelService(labelRepo, labelDefRepo, uidSvc)
	applicationRepo := application.NewRepository(appConverter)
	timeSvc := directortime.NewService()
	appTemplateSvc := apptemplate.NewService(appTemplateRepo, webhookRepo, uidSvc, labelSvc, labelRepo, applicationRepo, timeSvc)
	intSysConverter := integrationsystem.NewConverter()
	intSysRepo := integrationsystem.NewRepository(intSysConverter)
	intSysSvc := integrationsystem.NewService(intSysRepo, uidSvc)
	tenantConverter := tenant.NewConverter()
	tenantRepo := tenant.NewRepository(tenantConverter)
	tenantSvc := tenant.NewService(tenantRepo, uidSvc, tenantConverter)
	webhookSvc := webhook.NewService(webhookRepo, applicationRepo, uidSvc, tenantSvc, map[string]interface{}{}, "")

	dataLoader := systemfetcher.NewDataLoader(transact, cfg.SystemFetcher, appTemplateSvc, intSysSvc, webhookSvc)
	if err := dataLoader.LoadData(ctx, os.ReadDir, os.ReadFile); err != nil {
		return nil, errors.Wrapf(err, "while loading template data")
	}

	var placeholdersMapping []systemfetcher.PlaceholderMapping
	err := json.Unmarshal([]byte(cfg.TemplateConfig.PlaceholderToSystemKeyMappings), &placeholdersMapping)
	if err != nil {
		return nil, errors.Wrapf(err, "while unmarshaling placeholders mapping")
	}

	err = calculateTemplateMappings(ctx, cfg, transact, appTemplateSvc, placeholdersMapping)
	if err != nil {
		return nil, errors.Wrapf(err, "while calculating application templates mappings")
	}

	templateRenderer, err := systemfetcher.NewTemplateRenderer(appTemplateSvc, appConverter, cfg.TemplateConfig.OverrideApplicationInput, placeholdersMapping)
	if err != nil {
		return nil, errors.Wrapf(err, "while creating template renderer")
	}

	return templateRenderer, nil
}

func claimAndProcessOperation(ctx context.Context, opManager *operationsmanager.OperationsManager, opProcessor *systemfetcher.OperationsProcessor) (string, error) {
	op, errGetOperation := opManager.GetOperation(ctx)
	if errGetOperation != nil {
		if apperrors.IsNoScheduledOperationsError(errGetOperation) {
			log.C(ctx).Infof("There aro no scheduled operations for processing. Err: %v", errGetOperation)
			return "", nil
		} else {
			log.C(ctx).Errorf("Cannot get operation from OperationsManager. Err: %v", errGetOperation)
			return "", errGetOperation
		}
	}
	log.C(ctx).Infof("Taken operation for processing: %s", op.ID)
	if errProcess := opProcessor.Process(ctx, op); errProcess != nil {
		log.C(ctx).Infof("Error while processing operation with id %q. Err: %v", op.ID, errProcess)
		if errMarkAsFailed := opManager.MarkOperationFailed(ctx, op.ID, errProcess.Error()); errMarkAsFailed != nil {
			log.C(ctx).Errorf("Error while marking operation with id %q as failed. Err: %v", op.ID, errMarkAsFailed)
			return op.ID, errMarkAsFailed
		}
		return op.ID, errProcess
	}
	if errMarkAsCompleted := opManager.MarkOperationCompleted(ctx, op.ID, ""); errMarkAsCompleted != nil {
		log.C(ctx).Errorf("Error while marking operation with id %q as completed. Err: %v", op.ID, errMarkAsCompleted)
		return op.ID, errMarkAsCompleted
	}
	return op.ID, nil
}

func startSyncSystemFetcherOperationsJob(ctx context.Context, systemFetcherOperationMaintainer systemfetcher.OperationMaintainer, cfg config) error {
	resyncJob := cronjob.CronJob{
		Name: "SyncSystemFetcherOperations",
		Fn: func(jobCtx context.Context) {
			log.C(jobCtx).Infof("Start syncing System Fetcher operations...")

			if err := systemFetcherOperationMaintainer.Maintain(ctx); err != nil {
				log.C(jobCtx).Errorf("Cannot sync System Fetcher operations. Err: %v", err)
			}

			log.C(jobCtx).Infof("System Fetcher systems sync finished.")
		},
		SchedulePeriod: cfg.MaintainOperationsJobInterval,
	}
	return cronjob.RunCronJob(ctx, cfg.ElectionConfig, resyncJob)
}

func initHandler(ctx context.Context, opMgr *operationsmanager.OperationsManager, businessTenantMappingSvc systemfetcher.BusinessTenantMappingService, transact persistence.Transactioner, onDemandChannel chan string, cfg config) http.Handler {
	const (
		healthzEndpoint = "/healthz"
		readyzEndpoint  = "/readyz"
		syncEndpoint    = "/sync"
	)
	logger := log.C(ctx)

	mainRouter := mux.NewRouter()
	mainRouter.Use(correlation.AttachCorrelationIDToContext(), log.RequestLogger(
		cfg.AggregatorRootAPI+healthzEndpoint, cfg.AggregatorRootAPI+readyzEndpoint))

	apiRouter := mainRouter.PathPrefix(cfg.AggregatorRootAPI).Subrouter()

	httpClient := &http.Client{
		Transport: httputil.NewCorrelationIDTransport(httputil.NewHTTPTransportWrapper(http.DefaultTransport.(*http.Transport))),
		CheckRedirect: func(req *http.Request, via []*http.Request) error {
			return http.ErrUseLastResponse
		},
	}

	configureAuthMiddleware(ctx, httpClient, apiRouter, cfg, cfg.SecurityConfig.SystemFetcherSyncScope)
	logger.Infof("Registering sync endpoint...")
	if cfg.SystemFetcher.OperationalMode == discoverSystemsOpMode {
		logger.Infof("Sync endpoint is enabled.")
		handler := systemfetcher.NewSystemFetcherAggregatorHTTPHandler(opMgr, businessTenantMappingSvc, transact, onDemandChannel)
		apiRouter.HandleFunc(syncEndpoint, handler.ScheduleAggregationForSystemFetcherData).Methods(http.MethodPost)
	} else {
		logger.Infof("Sync endpoint is not enabled.")
		apiRouter.HandleFunc(syncEndpoint, newNotSupportedHandler()).Methods(http.MethodPost)
	}

	healthCheckRouter := mainRouter.PathPrefix(cfg.AggregatorRootAPI).Subrouter()
	logger.Infof("Registering readiness endpoint...")
	healthCheckRouter.HandleFunc(readyzEndpoint, newReadinessHandler())
	logger.Infof("Registering liveness endpoint...")
	healthCheckRouter.HandleFunc(healthzEndpoint, newReadinessHandler())

	return mainRouter
}

func configureAuthMiddleware(ctx context.Context, httpClient *http.Client, router *mux.Router, cfg config, requiredScopes ...string) {
	scopeValidator := claims.NewScopesValidator(requiredScopes)
	middleware := authmiddleware.New(httpClient, cfg.SecurityConfig.JwksEndpoint, cfg.SecurityConfig.AllowJWTSigningNone, "", scopeValidator)
	router.Use(middleware.Handler())

	log.C(ctx).Infof("JWKS synchronization enabled. Sync period: %v", cfg.SecurityConfig.JWKSSyncPeriod)
	periodicExecutor := executor.NewPeriodic(cfg.SecurityConfig.JWKSSyncPeriod, func(ctx context.Context) {
		if err := middleware.SynchronizeJWKS(ctx); err != nil {
			log.C(ctx).WithError(err).Errorf("An error has occurred while synchronizing JWKS: %v", err)
		}
	})
	go periodicExecutor.Run(ctx)
}

func newReadinessHandler() func(writer http.ResponseWriter, request *http.Request) {
	return func(writer http.ResponseWriter, request *http.Request) {
		writer.WriteHeader(http.StatusOK)
	}
}

func newNotSupportedHandler() func(writer http.ResponseWriter, request *http.Request) {
	return func(writer http.ResponseWriter, request *http.Request) {
		writer.WriteHeader(http.StatusNotAcceptable)
	}
}

func createServer(ctx context.Context, cfg config, handler http.Handler, name string) (func(), func()) {
	handlerWithTimeout, err := timeouthandler.WithTimeout(handler, cfg.ServerTimeout)
	exitOnError(err, "Error while configuring system fetcher handler")

	srv := &http.Server{
		Addr:              cfg.Address,
		Handler:           handlerWithTimeout,
		ReadHeaderTimeout: cfg.ServerTimeout,
	}

	runFn := func() {
		log.C(ctx).Infof("Running %s server on %s...", name, cfg.Address)
		if err := srv.ListenAndServe(); err != http.ErrServerClosed {
			log.C(ctx).Errorf("%s HTTP server ListenAndServe: %v", name, err)
		}
	}

	shutdownFn := func() {
		ctx, cancel := context.WithTimeout(context.Background(), cfg.ShutdownTimeout)
		defer cancel()

		log.C(ctx).Infof("Shutting down %s server...", name)
		if err := srv.Shutdown(ctx); err != nil {
			log.C(ctx).Errorf("%s HTTP server Shutdown: %v", name, err)
		}
	}

	return runFn, shutdownFn
}

func createSystemFetcher(ctx context.Context, cfg config, cfgProvider *configprovider.Provider, tx persistence.Transactioner, httpClient, securedHTTPClient, mtlsClient, extSvcMtlsClient *http.Client, certCache credloader.CertCache, keyCache credloader.KeysCache) (*systemfetcher.SystemFetcher, error) {
	ordWebhookMapping, err := application.UnmarshalMappings(cfg.ORDWebhookMappings)
	if err != nil {
		return nil, errors.Wrap(err, "failed while unmarshalling ord webhook mappings")
	}

	tenantConverter := tenant.NewConverter()
	tenantBusinessTypeConverter := tenantbusinesstype.NewConverter()
	authConverter := auth.NewConverter()
	frConverter := fetchrequest.NewConverter(authConverter)
	versionConverter := version.NewConverter()
	docConverter := document.NewConverter(frConverter)
	webhookConverter := webhook.NewConverter(authConverter)
	specConverter := spec.NewConverter(frConverter)
	apiConverter := api.NewConverter(versionConverter, specConverter)
	eventAPIConverter := eventdef.NewConverter(versionConverter, specConverter)
	labelDefConverter := labeldef.NewConverter()
	labelConverter := label.NewConverter()
	intSysConverter := integrationsystem.NewConverter()
	bundleConverter := bundleutil.NewConverter(authConverter, apiConverter, eventAPIConverter, docConverter)
	appConverter := application.NewConverter(webhookConverter, bundleConverter)
	runtimeConverter := runtime.NewConverter(webhookConverter)
	bundleReferenceConverter := bundlereferences.NewConverter()
	runtimeContextConverter := runtimectx.NewConverter()
	formationConverter := formation.NewConverter()
	formationTemplateConverter := formationtemplate.NewConverter(webhookConverter)
	assignmentConverter := scenarioassignment.NewConverter()
	appTemplateConverter := apptemplate.NewConverter(appConverter, webhookConverter)
	formationAssignmentConverter := formationassignment.NewConverter()
	formationConstraintConverter := formationconstraint.NewConverter()
	formationTemplateConstraintReferencesConverter := formationtemplateconstraintreferences.NewConverter()
	systemsSyncConverter := systemssync.NewConverter()
	bundleInstanceAuthConv := bundleinstanceauth.NewConverter(authConverter)
	certSubjectMappingConv := certsubjectmapping.NewConverter()

	tenantRepo := tenant.NewRepository(tenantConverter)
	tenantBusinessTypeRepo := tenantbusinesstype.NewRepository(tenantBusinessTypeConverter)
	runtimeRepo := runtime.NewRepository(runtimeConverter)
	applicationRepo := application.NewRepository(appConverter)
	labelRepo := label.NewRepository(labelConverter)
	labelDefRepo := labeldef.NewRepository(labelDefConverter)
	webhookRepo := webhook.NewRepository(webhookConverter)
	apiRepo := api.NewRepository(apiConverter)
	eventAPIRepo := eventdef.NewRepository(eventAPIConverter)
	specRepo := spec.NewRepository(specConverter)
	docRepo := document.NewRepository(docConverter)
	fetchRequestRepo := fetchrequest.NewRepository(frConverter)
	intSysRepo := integrationsystem.NewRepository(intSysConverter)
	bundleRepo := bundleutil.NewRepository(bundleConverter)
	bundleReferenceRepo := bundlereferences.NewRepository(bundleReferenceConverter)
	runtimeContextRepo := runtimectx.NewRepository(runtimeContextConverter)
	formationRepo := formation.NewRepository(formationConverter)
	formationTemplateRepo := formationtemplate.NewRepository(formationTemplateConverter)
	scenarioAssignmentRepo := scenarioassignment.NewRepository(assignmentConverter)
	appTemplateRepo := apptemplate.NewRepository(appTemplateConverter)
	formationAssignmentRepo := formationassignment.NewRepository(formationAssignmentConverter)
	formationConstraintRepo := formationconstraint.NewRepository(formationConstraintConverter)
	formationTemplateConstraintReferencesRepo := formationtemplateconstraintreferences.NewRepository(formationTemplateConstraintReferencesConverter)
	systemsSyncRepo := systemssync.NewRepository(systemsSyncConverter)
	bundleInstanceAuthRepo := bundleinstanceauth.NewRepository(bundleInstanceAuthConv)
	certSubjectMappingRepo := certsubjectmapping.NewRepository(certSubjectMappingConv)
	systemAuthConverter := systemauth.NewConverter(authConverter)
	systemAuthRepo := systemauth.NewRepository(systemAuthConverter)

	uidSvc := uid.NewService()
	systemAuthSvc := systemauth.NewService(systemAuthRepo, uidSvc)
	tenantSvc := tenant.NewService(tenantRepo, uidSvc, tenantConverter)
	tenantBusinessTypeSvc := tenantbusinesstype.NewService(tenantBusinessTypeRepo, uidSvc)
	labelSvc := label.NewLabelService(labelRepo, labelDefRepo, uidSvc)
	scenariosSvc := labeldef.NewService(labelDefRepo, labelRepo, scenarioAssignmentRepo, tenantRepo, uidSvc)
	fetchRequestSvc := fetchrequest.NewService(fetchRequestRepo, httpClient, accessstrategy.NewDefaultExecutorProvider(certCache, cfg.ExternalClientCertSecretName, cfg.ExtSvcClientCertSecretName))
	specSvc := spec.NewService(specRepo, fetchRequestRepo, uidSvc, fetchRequestSvc)
	bundleReferenceSvc := bundlereferences.NewService(bundleReferenceRepo, uidSvc)
	apiSvc := api.NewService(apiRepo, uidSvc, specSvc, bundleReferenceSvc)
	eventAPISvc := eventdef.NewService(eventAPIRepo, uidSvc, specSvc, bundleReferenceSvc)
	docSvc := document.NewService(docRepo, fetchRequestRepo, uidSvc)
	bundleInstanceAuthSvc := bundleinstanceauth.NewService(bundleInstanceAuthRepo, uidSvc)
	bundleSvc := bundleutil.NewService(bundleRepo, apiSvc, eventAPISvc, docSvc, bundleInstanceAuthSvc, uidSvc)
	scenarioAssignmentSvc := scenarioassignment.NewService(scenarioAssignmentRepo, scenariosSvc)
	tntSvc := tenant.NewServiceWithLabels(tenantRepo, uidSvc, labelRepo, labelSvc, tenantConverter)
	webhookClient := webhookclient.NewClient(securedHTTPClient, mtlsClient, extSvcMtlsClient)
	webhookLabelBuilder := databuilder.NewWebhookLabelBuilder(labelRepo)
	webhookTenantBuilder := databuilder.NewWebhookTenantBuilder(webhookLabelBuilder, tenantRepo)
	certSubjectInputBuilder := databuilder.NewWebhookCertSubjectBuilder(certSubjectMappingRepo)
	webhookDataInputBuilder := databuilder.NewWebhookDataInputBuilder(applicationRepo, appTemplateRepo, runtimeRepo, runtimeContextRepo, webhookLabelBuilder, webhookTenantBuilder, certSubjectInputBuilder)
	formationConstraintSvc := formationconstraint.NewService(formationConstraintRepo, formationTemplateConstraintReferencesRepo, uidSvc, formationConstraintConverter)
	constraintEngine := operators.NewConstraintEngine(tx, formationConstraintSvc, tenantSvc, scenarioAssignmentSvc, nil, nil, systemAuthSvc, formationRepo, labelRepo, labelSvc, applicationRepo, runtimeContextRepo, formationTemplateRepo, formationAssignmentRepo, nil, nil, cfg.Features.RuntimeTypeLabelKey, cfg.Features.ApplicationTypeLabelKey)
	notificationsBuilder := formation.NewNotificationsBuilder(webhookConverter, constraintEngine, cfg.Features.RuntimeTypeLabelKey, cfg.Features.ApplicationTypeLabelKey)
	notificationsGenerator := formation.NewNotificationsGenerator(applicationRepo, appTemplateRepo, runtimeRepo, runtimeContextRepo, labelRepo, webhookRepo, webhookDataInputBuilder, notificationsBuilder)
	notificationSvc := formation.NewNotificationService(tenantRepo, webhookClient, notificationsGenerator, constraintEngine, webhookConverter, formationTemplateRepo, formationAssignmentRepo, formationRepo)
	faNotificationSvc := formationassignment.NewFormationAssignmentNotificationService(formationAssignmentRepo, webhookConverter, webhookRepo, tenantRepo, webhookDataInputBuilder, formationRepo, notificationsBuilder, runtimeContextRepo, labelSvc, cfg.Features.RuntimeTypeLabelKey, cfg.Features.ApplicationTypeLabelKey)
	formationAssignmentStatusSvc := formationassignment.NewFormationAssignmentStatusService(formationAssignmentRepo, constraintEngine, faNotificationSvc)
	formationAssignmentSvc := formationassignment.NewService(formationAssignmentRepo, uidSvc, applicationRepo, runtimeRepo, runtimeContextRepo, notificationSvc, faNotificationSvc, labelSvc, formationRepo, formationAssignmentStatusSvc, cfg.Features.RuntimeTypeLabelKey, cfg.Features.ApplicationTypeLabelKey)
	formationStatusSvc := formation.NewFormationStatusService(formationRepo, labelDefRepo, scenariosSvc, notificationSvc, constraintEngine)
	formationSvc := formation.NewService(tx, applicationRepo, labelDefRepo, labelRepo, formationRepo, formationTemplateRepo, labelSvc, uidSvc, scenariosSvc, scenarioAssignmentRepo, scenarioAssignmentSvc, tntSvc, runtimeRepo, runtimeContextRepo, formationAssignmentSvc, faNotificationSvc, notificationSvc, constraintEngine, webhookRepo, formationStatusSvc, cfg.Features.RuntimeTypeLabelKey, cfg.Features.ApplicationTypeLabelKey)
	appSvc := application.NewService(&normalizer.DefaultNormalizator{}, cfgProvider, applicationRepo, webhookRepo, runtimeRepo, labelRepo, intSysRepo, labelSvc, bundleSvc, uidSvc, formationSvc, cfg.SelfRegisterDistinguishLabelKey, ordWebhookMapping)
	systemsSyncSvc := systemssync.NewService(systemsSyncRepo)

	constraintEngine.SetFormationAssignmentNotificationService(faNotificationSvc)
	constraintEngine.SetFormationAssignmentService(formationAssignmentSvc)

	authProvider := pkgAuth.NewMtlsTokenAuthorizationProvider(cfg.OAuth2Config, cfg.ExternalClientCertSecretName, certCache, pkgAuth.DefaultMtlsClientCreator)
	jwtAuthProvider := pkgAuth.NewSelfSignedJWTTokenAuthorizationProvider(cfg.SelfSignedJwtConfig)
	client := &http.Client{
		Transport: httputil.NewSecuredTransport(httputil.NewHTTPTransportWrapper(http.DefaultTransport.(*http.Transport)), authProvider, jwtAuthProvider),
		Timeout:   cfg.APIConfig.Timeout,
	}
	oauthMtlsClient := systemfetcher.NewOauthMtlsClient(cfg.OAuth2Config, certCache, client)
	jwtTokenClient := systemfetcher.NewJwtTokenClient(keyCache, cfg.KeyLoaderConfig.KeysSecretName, client)
	systemsAPIClient := systemfetcher.NewClient(cfg.APIConfig, oauthMtlsClient, jwtTokenClient)

	tr := &http.Transport{
		TLSClientConfig: &tls.Config{
			InsecureSkipVerify: cfg.SystemFetcher.DirectorSkipSSLValidation,
		},
	}

	httpTransport := httputil.NewCorrelationIDTransport(httputil.NewErrorHandlerTransport(httputil.NewHTTPTransportWrapper(tr)))

	securedClient := &http.Client{
		Transport: httpTransport,
		Timeout:   cfg.SystemFetcher.DirectorRequestTimeout,
	}

	graphqlClient := gcli.NewClient(cfg.SystemFetcher.DirectorGraphqlURL, gcli.WithHTTPClient(securedClient))
	directorClient := &systemfetcher.DirectorGraphClient{
		Client:        graphqlClient,
		Authenticator: pkgAuth.NewServiceAccountTokenAuthorizationProvider(),
	}

<<<<<<< HEAD
	dataLoader := systemfetcher.NewDataLoader(tx, cfg.SystemFetcher, appTemplateSvc, intSysSvc, webhookSvc)
	if err := dataLoader.LoadData(ctx, os.ReadDir, os.ReadFile); err != nil {
		return nil, err
	}

	if err := loadSystemsSynchronizationTimestamps(ctx, tx, systemsSyncSvc); err != nil {
		return nil, errors.Wrap(err, "failed while loading systems synchronization timestamps")
	}

	var placeholdersMapping []systemfetcher.PlaceholderMapping
	if err := json.Unmarshal([]byte(cfg.TemplateConfig.PlaceholderToSystemKeyMappings), &placeholdersMapping); err != nil {
		return nil, errors.Wrapf(err, "while unmarshaling placeholders mapping")
	}

	templateRenderer, err := systemfetcher.NewTemplateRenderer(appTemplateSvc, appConverter, cfg.TemplateConfig.OverrideApplicationInput, placeholdersMapping)
=======
	templateRenderer, err := reloadTemplates(ctx, cfg, tx)
>>>>>>> 0cf1659a
	if err != nil {
		return nil, errors.Wrapf(err, "while reload templates")
	}

	if err := calculateTemplateMappings(ctx, cfg, tx, appTemplateSvc, placeholdersMapping, templateRenderer); err != nil {
		return nil, errors.Wrap(err, "failed while calculating application templates mappings")
	}

	calculateSortedTemplateMappingKeys()

	return systemfetcher.NewSystemFetcher(tx, tenantSvc, appSvc, systemsSyncSvc, tenantBusinessTypeSvc, templateRenderer, systemsAPIClient, directorClient, cfg.SystemFetcher), nil
}

func createAndRunConfigProvider(ctx context.Context, cfg config) *configprovider.Provider {
	provider := configprovider.NewProvider(cfg.ConfigurationFile)
	err := provider.Load()
	if err != nil {
		log.D().Fatal(errors.Wrap(err, "error on loading configuration file"))
	}
	executor.NewPeriodic(cfg.ConfigurationFileReload, func(ctx context.Context) {
		if err = provider.Load(); err != nil {
			if err != nil {
				log.D().Fatal(errors.Wrap(err, "error from Reloader watch"))
			}
		}
		log.C(ctx).Infof("Successfully reloaded configuration file.")
	}).Run(ctx)

	return provider
}

func calculateTemplateMappings(ctx context.Context, cfg config, transact persistence.Transactioner, appTemplateSvc apptemplate.ApplicationTemplateService, placeholdersMapping []systemfetcher.PlaceholderMapping, renderer systemfetcher.TemplateRenderer) error {
	applicationTemplates := make(map[systemfetcher.TemplateMappingKey]systemfetcher.TemplateMapping)

	tx, err := transact.Begin()
	if err != nil {
		return errors.Wrap(err, "failed to begin transaction")
	}
	defer transact.RollbackUnlessCommitted(ctx, tx)
	ctx = persistence.SaveToContext(ctx, tx)

	appTemplates, err := appTemplateSvc.ListByFilters(ctx, []*labelfilter.LabelFilter{labelfilter.NewForKey(cfg.TemplateConfig.LabelFilter)})
	if err != nil {
		return errors.Wrapf(err, "while listing application templates by label filter %q", cfg.TemplateConfig.LabelFilter)
	}

	selectFilterProperties := make(map[string]bool, 0)
	for _, appTemplate := range appTemplates {
		templateMappingKey := systemfetcher.TemplateMappingKey{}

		labels, err := appTemplateSvc.ListLabels(ctx, appTemplate.ID)
		if err != nil {
			return errors.Wrapf(err, "while listing labels for application template with ID %q", appTemplate.ID)
		}

		regionModel, hasRegionLabel := labels[selfregmanager.RegionLabel]
		if hasRegionLabel {
			regionValue, ok := regionModel.Value.(string)
			if !ok {
				return errors.Errorf("%s label for Application Template with ID %s is not a string", selfregmanager.RegionLabel, appTemplate.ID)
			}

			templateMappingKey.Region = regionValue
		}

		systemRoleModel := labels[cfg.TemplateConfig.LabelFilter]
		appTemplateLblFilterArr, ok := systemRoleModel.Value.([]interface{})
		if !ok {
			continue
		}

		for _, systemRoleValue := range appTemplateLblFilterArr {
			systemRoleStrValue, ok := systemRoleValue.(string)
			if !ok {
				continue
			}

			templateMappingKey.Label = systemRoleStrValue

			applicationTemplates[templateMappingKey] = systemfetcher.TemplateMapping{AppTemplate: appTemplate, Labels: labels, Renderer: renderer}
		}

		addPropertiesFromAppTemplatePlaceholders(selectFilterProperties, appTemplate.Placeholders)
	}

	err = tx.Commit()
	if err != nil {
		return errors.Wrap(err, "failed to commit transaction")
	}

	systemfetcher.ApplicationTemplates = applicationTemplates
	systemfetcher.SelectFilter = createSelectFilter(selectFilterProperties, placeholdersMapping)
	systemfetcher.ApplicationTemplateLabelFilter = cfg.TemplateConfig.LabelFilter
	systemfetcher.SystemSourceKey = cfg.APIConfig.SystemSourceKey
	return nil
}

func getTopParentFromJSONPath(jsonPath string) string {
	prefix := "$."
	infix := "."

	topParent := strings.TrimPrefix(jsonPath, prefix)
	firstInfixIndex := strings.Index(topParent, infix)
	if firstInfixIndex == -1 {
		return topParent
	}

	return topParent[:firstInfixIndex]
}

func addPropertiesFromAppTemplatePlaceholders(selectFilterProperties map[string]bool, placeholders []model.ApplicationTemplatePlaceholder) {
	for _, placeholder := range placeholders {
		if placeholder.JSONPath != nil && len(*placeholder.JSONPath) > 0 {
			topParent := getTopParentFromJSONPath(*placeholder.JSONPath)
			if _, exists := selectFilterProperties[topParent]; !exists {
				selectFilterProperties[topParent] = true
			}
		}
	}
}

func createSelectFilter(selectFilterProperties map[string]bool, placeholdersMapping []systemfetcher.PlaceholderMapping) []string {
	selectFilter := make([]string, 0)

	for _, pm := range placeholdersMapping {
		topParent := getTopParentFromJSONPath(pm.SystemKey)
		if _, exists := selectFilterProperties[topParent]; !exists {
			selectFilterProperties[topParent] = true
		}
	}

	for property := range selectFilterProperties {
		selectFilter = append(selectFilter, property)
	}

	return selectFilter
}

func calculateSortedTemplateMappingKeys() {
	templateMappingKeys := make([]systemfetcher.TemplateMappingKey, 0, len(systemfetcher.ApplicationTemplates))
	for key := range systemfetcher.ApplicationTemplates {
		templateMappingKeys = append(templateMappingKeys, key)
	}

	sort.Slice(templateMappingKeys, func(i, j int) bool {
		if templateMappingKeys[i].Label != templateMappingKeys[j].Label {
			return templateMappingKeys[i].Label < templateMappingKeys[j].Label
		}
		return templateMappingKeys[i].Label < templateMappingKeys[j].Label
	})

	systemfetcher.SortedTemplateMappingKeys = templateMappingKeys
}<|MERGE_RESOLUTION|>--- conflicted
+++ resolved
@@ -331,15 +331,17 @@
 		return nil, errors.Wrapf(err, "while unmarshaling placeholders mapping")
 	}
 
-	err = calculateTemplateMappings(ctx, cfg, transact, appTemplateSvc, placeholdersMapping)
+	templateRenderer, err := systemfetcher.NewTemplateRenderer(appTemplateSvc, appConverter, cfg.TemplateConfig.OverrideApplicationInput, placeholdersMapping)
+	if err != nil {
+		return nil, errors.Wrapf(err, "while creating template renderer")
+	}
+
+	err = calculateTemplateMappings(ctx, cfg, transact, appTemplateSvc, placeholdersMapping, templateRenderer)
 	if err != nil {
 		return nil, errors.Wrapf(err, "while calculating application templates mappings")
 	}
 
-	templateRenderer, err := systemfetcher.NewTemplateRenderer(appTemplateSvc, appConverter, cfg.TemplateConfig.OverrideApplicationInput, placeholdersMapping)
-	if err != nil {
-		return nil, errors.Wrapf(err, "while creating template renderer")
-	}
+	calculateSortedTemplateMappingKeys()
 
 	return templateRenderer, nil
 }
@@ -615,34 +617,10 @@
 		Authenticator: pkgAuth.NewServiceAccountTokenAuthorizationProvider(),
 	}
 
-<<<<<<< HEAD
-	dataLoader := systemfetcher.NewDataLoader(tx, cfg.SystemFetcher, appTemplateSvc, intSysSvc, webhookSvc)
-	if err := dataLoader.LoadData(ctx, os.ReadDir, os.ReadFile); err != nil {
-		return nil, err
-	}
-
-	if err := loadSystemsSynchronizationTimestamps(ctx, tx, systemsSyncSvc); err != nil {
-		return nil, errors.Wrap(err, "failed while loading systems synchronization timestamps")
-	}
-
-	var placeholdersMapping []systemfetcher.PlaceholderMapping
-	if err := json.Unmarshal([]byte(cfg.TemplateConfig.PlaceholderToSystemKeyMappings), &placeholdersMapping); err != nil {
-		return nil, errors.Wrapf(err, "while unmarshaling placeholders mapping")
-	}
-
-	templateRenderer, err := systemfetcher.NewTemplateRenderer(appTemplateSvc, appConverter, cfg.TemplateConfig.OverrideApplicationInput, placeholdersMapping)
-=======
 	templateRenderer, err := reloadTemplates(ctx, cfg, tx)
->>>>>>> 0cf1659a
 	if err != nil {
 		return nil, errors.Wrapf(err, "while reload templates")
 	}
-
-	if err := calculateTemplateMappings(ctx, cfg, tx, appTemplateSvc, placeholdersMapping, templateRenderer); err != nil {
-		return nil, errors.Wrap(err, "failed while calculating application templates mappings")
-	}
-
-	calculateSortedTemplateMappingKeys()
 
 	return systemfetcher.NewSystemFetcher(tx, tenantSvc, appSvc, systemsSyncSvc, tenantBusinessTypeSvc, templateRenderer, systemsAPIClient, directorClient, cfg.SystemFetcher), nil
 }
