--- conflicted
+++ resolved
@@ -68,11 +68,7 @@
 type securityConfig struct {
 	JWKSSyncPeriod            time.Duration `envconfig:"default=5m"`
 	AllowJWTSigningNone       bool          `envconfig:"APP_ALLOW_JWT_SIGNING_NONE,default=false"`
-<<<<<<< HEAD
-	JwksEndpoint              string        `envconfig:"APP_JWKS_ENDPOINT,default=file://hack/default-jwks.json"`
-=======
 	JwksEndpoint              string        `envconfig:"default=file://hack/default-jwks.json,APP_JWKS_ENDPOINT"`
->>>>>>> 541ed1cb
 	SubscriptionCallbackScope string        `envconfig:"APP_SUBSCRIPTION_CALLBACK_SCOPE"`
 }
 
