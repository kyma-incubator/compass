--- conflicted
+++ resolved
@@ -17,201 +17,6 @@
     ADD CONSTRAINT formation_assignments_state_check CHECK ( state IN ('INITIAL', 'READY', 'CREATE_ERROR', 'DELETING', 'DELETE_ERROR', 'CONFIG_PENDING'));
 
 UPDATE formation_assignments SET last_operation = 'assign', last_operation_initiator = source, last_operation_initiator_type = source_type;
-
-<<<<<<< HEAD
--- APP to APP
-INSERT INTO formation_assignments (id, formation_id, tenant_id, source, source_type, target, target_type, state,
-                                   last_operation_initiator, last_operation_initiator_type, last_operation)
-SELECT uuid_generate_v4(),
-       f.id,
-       f.tenant_id,
-       t1.id,
-       'APPLICATION',
-       t2.id,
-       'APPLICATION',
-       'READY',
-       t1.id,
-       'APPLICATION',
-       'assign'
-FROM formations f
-         JOIN tenant_applications t1 ON f.tenant_id = t1.tenant_id
-         JOIN tenant_applications t2 ON t1.tenant_id = t2.tenant_id AND t1.id != t2.id
-         JOIN labels l1 ON l1.app_id = t1.id AND l1.key = 'scenarios' AND l1.value ? f.name
-    JOIN labels l2 ON l2.app_id = t2.id AND l2.key = 'scenarios' AND l2.value ? f.name
-    ON conflict (formation_id, source, target) do nothing ;
-
-
-
--- APP to RTM_CTX
-INSERT INTO formation_assignments (id, formation_id, tenant_id, source, source_type, target, target_type, state,
-                                   last_operation_initiator, last_operation_initiator_type, last_operation)
-SELECT uuid_generate_v4(),
-       f.id,
-       f.tenant_id,
-       ta.id,
-       'APPLICATION',
-       trc.id,
-       'RUNTIME_CONTEXT',
-       'READY',
-       ta.id,
-       'APPLICATION',
-       'assign'
-FROM formations f
-         JOIN tenant_applications ta ON f.tenant_id = ta.tenant_id
-         JOIN tenant_runtime_contexts trc ON ta.tenant_id = trc.tenant_id
-         JOIN labels la ON la.app_id = ta.id AND la.key = 'scenarios' AND la.value ? f.name
-         JOIN labels lrc ON lrc.runtime_context_id = trc.id AND lrc.key = 'scenarios' AND lrc.value ? f.name
-    ON conflict (formation_id, source, target) do nothing ;
-
--- RTM_CTX to APP
-INSERT INTO formation_assignments (id, formation_id, tenant_id, source, source_type, target, target_type, state,
-                                   last_operation_initiator, last_operation_initiator_type, last_operation)
-SELECT uuid_generate_v4(),
-       f.id,
-       f.tenant_id,
-       trc.id,
-       'RUNTIME_CONTEXT',
-       ta.id,
-       'APPLICATION',
-       'READY',
-       trc.id,
-       'RUNTIME_CONTEXT',
-       'assign'
-FROM formations f
-         JOIN tenant_applications ta ON f.tenant_id = ta.tenant_id
-         JOIN tenant_runtime_contexts trc ON ta.tenant_id = trc.tenant_id
-         JOIN labels la ON la.app_id = ta.id AND la.key = 'scenarios' AND la.value ? f.name
-         JOIN labels lrc ON lrc.runtime_context_id = trc.id AND lrc.key = 'scenarios' AND lrc.value ? f.name
-    ON conflict (formation_id, source, target) do nothing ;
-
--- APP to RTM
-INSERT INTO formation_assignments (id, formation_id, tenant_id, source, source_type, target, target_type, state,
-                                   last_operation_initiator, last_operation_initiator_type, last_operation)
-SELECT uuid_generate_v4(),
-       f.id,
-       f.tenant_id,
-       ta.id,
-       'APPLICATION',
-       tr.id,
-       'RUNTIME',
-       'READY',
-       ta.id,
-       'APPLICATION',
-       'assign'
-FROM formations f
-         JOIN tenant_applications ta ON f.tenant_id = ta.tenant_id
-         JOIN tenant_runtimes tr ON ta.tenant_id = tr.tenant_id
-         JOIN labels la ON la.app_id = ta.id AND la.key = 'scenarios' AND la.value ? f.name
-         JOIN labels lr ON lr.runtime_id = tr.id AND lr.key = 'scenarios' AND lr.value ? f.name
-    ON conflict (formation_id, source, target) do nothing ;
-
--- RTM to APP
-INSERT INTO formation_assignments (id, formation_id, tenant_id, source, source_type, target, target_type, state,
-                                   last_operation_initiator, last_operation_initiator_type, last_operation)
-SELECT uuid_generate_v4(),
-       f.id,
-       f.tenant_id,
-       tr.id,
-       'RUNTIME',
-       ta.id,
-       'APPLICATION',
-       'READY',
-       tr.id,
-       'RUNTIME',
-       'assign'
-FROM formations f
-         JOIN tenant_applications ta ON f.tenant_id = ta.tenant_id
-         JOIN tenant_runtimes tr ON ta.tenant_id = tr.tenant_id
-         JOIN labels la ON la.app_id = ta.id AND la.key = 'scenarios' AND la.value ? f.name
-         JOIN labels lr ON lr.runtime_id = tr.id AND lr.key = 'scenarios' AND lr.value ? f.name
-    ON conflict (formation_id, source, target) do nothing ;
-
-
--- RTM to RTM
-INSERT INTO formation_assignments (id, formation_id, tenant_id, source, source_type, target, target_type, state,
-                                   last_operation_initiator, last_operation_initiator_type, last_operation)
-SELECT uuid_generate_v4(),
-       f.id,
-       f.tenant_id,
-       t1.id,
-       'RUNTIME',
-       t2.id,
-       'RUNTIME',
-       'READY',
-       t1.id,
-       'RUNTIME',
-       'assign'
-FROM formations f
-         JOIN tenant_runtimes t1 ON f.tenant_id = t1.tenant_id
-         JOIN tenant_runtimes t2 ON t1.tenant_id = t2.tenant_id AND t1.id != t2.id
-         JOIN labels l1 ON l1.runtime_id = t1.id AND l1.key = 'scenarios' AND l1.value ? f.name
-    JOIN labels l2 ON l2.runtime_id = t2.id AND l2.key = 'scenarios' AND l2.value ? f.name
-    ON conflict (formation_id, source, target) do nothing ;
-
--- RTM to RTM_CTX
-INSERT INTO formation_assignments (id, formation_id, tenant_id, source, source_type, target, target_type, state,
-                                   last_operation_initiator, last_operation_initiator_type, last_operation)
-SELECT uuid_generate_v4(),
-       f.id,
-       f.tenant_id,
-       tr.id,
-       'RUNTIME',
-       trc.id,
-       'RUNTIME_CONTEXT',
-       'READY',
-       tr.id,
-       'RUNTIME',
-       'assign'
-FROM formations f
-         JOIN tenant_runtimes tr ON f.tenant_id = tr.tenant_id
-         JOIN tenant_runtime_contexts trc ON trc.tenant_id = tr.tenant_id
-         JOIN labels lr ON lr.runtime_id = tr.id AND lr.key = 'scenarios' AND lr.value ? f.name
-         JOIN labels lrc ON lrc.runtime_context_id = trc.id AND lrc.key = 'scenarios' AND lrc.value ? f.name
-    ON conflict (formation_id, source, target) do nothing ;
-
--- RTM_CTX to RTM
-INSERT INTO formation_assignments (id, formation_id, tenant_id, source, source_type, target, target_type, state,
-                                   last_operation_initiator, last_operation_initiator_type, last_operation)
-SELECT uuid_generate_v4(),
-       f.id,
-       f.tenant_id,
-       trc.id,
-       'RUNTIME_CONTEXT',
-       tr.id,
-       'RUNTIME',
-       'READY',
-       trc.id,
-       'RUNTIME_CONTEXT',
-       'assign'
-FROM formations f
-         JOIN tenant_runtimes tr ON f.tenant_id = tr.tenant_id
-         JOIN tenant_runtime_contexts trc ON trc.tenant_id = tr.tenant_id
-         JOIN labels lr ON lr.runtime_id = tr.id AND lr.key = 'scenarios' AND lr.value ? f.name
-         JOIN labels lrc ON lrc.runtime_context_id = trc.id AND lrc.key = 'scenarios' AND lrc.value ? f.name
-    ON conflict (formation_id, source, target) do nothing ;
-
-
--- RTM_CTX to RTM_CTX
-INSERT INTO formation_assignments (id, formation_id, tenant_id, source, source_type, target, target_type, state,
-                                   last_operation_initiator, last_operation_initiator_type, last_operation)
-SELECT uuid_generate_v4(),
-       f.id,
-       f.tenant_id,
-       t1.id,
-       'RUNTIME_CONTEXT',
-       t2.id,
-       'RUNTIME_CONTEXT',
-       'READY',
-       t1.id,
-       'RUNTIME_CONTEXT',
-       'assign'
-FROM formations f
-         JOIN tenant_runtime_contexts t1 ON f.tenant_id = t1.tenant_id
-         JOIN tenant_runtime_contexts t2 ON t1.tenant_id = t2.tenant_id AND t1.id != t2.id
-         JOIN labels l1 ON l1.runtime_context_id = t1.id AND l1.key = 'scenarios' AND l1.value ? f.name
-    JOIN labels l2 ON l2.runtime_context_id = t2.id AND l2.key = 'scenarios' AND l2.value ? f.name
-    ON conflict (formation_id, source, target) do nothing ;
-=======
 
 -- Drop views that use the webhook type as dependency
 DROP VIEW IF EXISTS application_webhooks_tenants;
@@ -339,6 +144,198 @@
        tr.owner
 FROM webhooks w
          JOIN tenant_runtimes tr ON w.runtime_id = tr.id;
->>>>>>> 116e86b3
+
+-- APP to APP
+INSERT INTO formation_assignments (id, formation_id, tenant_id, source, source_type, target, target_type, state,
+                                   last_operation_initiator, last_operation_initiator_type, last_operation)
+SELECT uuid_generate_v4(),
+       f.id,
+       f.tenant_id,
+       t1.id,
+       'APPLICATION',
+       t2.id,
+       'APPLICATION',
+       'READY',
+       t1.id,
+       'APPLICATION',
+       'assign'
+FROM formations f
+         JOIN tenant_applications t1 ON f.tenant_id = t1.tenant_id
+         JOIN tenant_applications t2 ON t1.tenant_id = t2.tenant_id AND t1.id != t2.id
+         JOIN labels l1 ON l1.app_id = t1.id AND l1.key = 'scenarios' AND l1.value ? f.name
+    JOIN labels l2 ON l2.app_id = t2.id AND l2.key = 'scenarios' AND l2.value ? f.name
+    ON conflict (formation_id, source, target) do nothing ;
+
+
+
+-- APP to RTM_CTX
+INSERT INTO formation_assignments (id, formation_id, tenant_id, source, source_type, target, target_type, state,
+                                   last_operation_initiator, last_operation_initiator_type, last_operation)
+SELECT uuid_generate_v4(),
+       f.id,
+       f.tenant_id,
+       ta.id,
+       'APPLICATION',
+       trc.id,
+       'RUNTIME_CONTEXT',
+       'READY',
+       ta.id,
+       'APPLICATION',
+       'assign'
+FROM formations f
+         JOIN tenant_applications ta ON f.tenant_id = ta.tenant_id
+         JOIN tenant_runtime_contexts trc ON ta.tenant_id = trc.tenant_id
+         JOIN labels la ON la.app_id = ta.id AND la.key = 'scenarios' AND la.value ? f.name
+         JOIN labels lrc ON lrc.runtime_context_id = trc.id AND lrc.key = 'scenarios' AND lrc.value ? f.name
+    ON conflict (formation_id, source, target) do nothing ;
+
+-- RTM_CTX to APP
+INSERT INTO formation_assignments (id, formation_id, tenant_id, source, source_type, target, target_type, state,
+                                   last_operation_initiator, last_operation_initiator_type, last_operation)
+SELECT uuid_generate_v4(),
+       f.id,
+       f.tenant_id,
+       trc.id,
+       'RUNTIME_CONTEXT',
+       ta.id,
+       'APPLICATION',
+       'READY',
+       trc.id,
+       'RUNTIME_CONTEXT',
+       'assign'
+FROM formations f
+         JOIN tenant_applications ta ON f.tenant_id = ta.tenant_id
+         JOIN tenant_runtime_contexts trc ON ta.tenant_id = trc.tenant_id
+         JOIN labels la ON la.app_id = ta.id AND la.key = 'scenarios' AND la.value ? f.name
+         JOIN labels lrc ON lrc.runtime_context_id = trc.id AND lrc.key = 'scenarios' AND lrc.value ? f.name
+    ON conflict (formation_id, source, target) do nothing ;
+
+-- APP to RTM
+INSERT INTO formation_assignments (id, formation_id, tenant_id, source, source_type, target, target_type, state,
+                                   last_operation_initiator, last_operation_initiator_type, last_operation)
+SELECT uuid_generate_v4(),
+       f.id,
+       f.tenant_id,
+       ta.id,
+       'APPLICATION',
+       tr.id,
+       'RUNTIME',
+       'READY',
+       ta.id,
+       'APPLICATION',
+       'assign'
+FROM formations f
+         JOIN tenant_applications ta ON f.tenant_id = ta.tenant_id
+         JOIN tenant_runtimes tr ON ta.tenant_id = tr.tenant_id
+         JOIN labels la ON la.app_id = ta.id AND la.key = 'scenarios' AND la.value ? f.name
+         JOIN labels lr ON lr.runtime_id = tr.id AND lr.key = 'scenarios' AND lr.value ? f.name
+    ON conflict (formation_id, source, target) do nothing ;
+
+-- RTM to APP
+INSERT INTO formation_assignments (id, formation_id, tenant_id, source, source_type, target, target_type, state,
+                                   last_operation_initiator, last_operation_initiator_type, last_operation)
+SELECT uuid_generate_v4(),
+       f.id,
+       f.tenant_id,
+       tr.id,
+       'RUNTIME',
+       ta.id,
+       'APPLICATION',
+       'READY',
+       tr.id,
+       'RUNTIME',
+       'assign'
+FROM formations f
+         JOIN tenant_applications ta ON f.tenant_id = ta.tenant_id
+         JOIN tenant_runtimes tr ON ta.tenant_id = tr.tenant_id
+         JOIN labels la ON la.app_id = ta.id AND la.key = 'scenarios' AND la.value ? f.name
+         JOIN labels lr ON lr.runtime_id = tr.id AND lr.key = 'scenarios' AND lr.value ? f.name
+    ON conflict (formation_id, source, target) do nothing ;
+
+
+-- RTM to RTM
+INSERT INTO formation_assignments (id, formation_id, tenant_id, source, source_type, target, target_type, state,
+                                   last_operation_initiator, last_operation_initiator_type, last_operation)
+SELECT uuid_generate_v4(),
+       f.id,
+       f.tenant_id,
+       t1.id,
+       'RUNTIME',
+       t2.id,
+       'RUNTIME',
+       'READY',
+       t1.id,
+       'RUNTIME',
+       'assign'
+FROM formations f
+         JOIN tenant_runtimes t1 ON f.tenant_id = t1.tenant_id
+         JOIN tenant_runtimes t2 ON t1.tenant_id = t2.tenant_id AND t1.id != t2.id
+         JOIN labels l1 ON l1.runtime_id = t1.id AND l1.key = 'scenarios' AND l1.value ? f.name
+    JOIN labels l2 ON l2.runtime_id = t2.id AND l2.key = 'scenarios' AND l2.value ? f.name
+    ON conflict (formation_id, source, target) do nothing ;
+
+-- RTM to RTM_CTX
+INSERT INTO formation_assignments (id, formation_id, tenant_id, source, source_type, target, target_type, state,
+                                   last_operation_initiator, last_operation_initiator_type, last_operation)
+SELECT uuid_generate_v4(),
+       f.id,
+       f.tenant_id,
+       tr.id,
+       'RUNTIME',
+       trc.id,
+       'RUNTIME_CONTEXT',
+       'READY',
+       tr.id,
+       'RUNTIME',
+       'assign'
+FROM formations f
+         JOIN tenant_runtimes tr ON f.tenant_id = tr.tenant_id
+         JOIN tenant_runtime_contexts trc ON trc.tenant_id = tr.tenant_id
+         JOIN labels lr ON lr.runtime_id = tr.id AND lr.key = 'scenarios' AND lr.value ? f.name
+         JOIN labels lrc ON lrc.runtime_context_id = trc.id AND lrc.key = 'scenarios' AND lrc.value ? f.name
+    ON conflict (formation_id, source, target) do nothing ;
+
+-- RTM_CTX to RTM
+INSERT INTO formation_assignments (id, formation_id, tenant_id, source, source_type, target, target_type, state,
+                                   last_operation_initiator, last_operation_initiator_type, last_operation)
+SELECT uuid_generate_v4(),
+       f.id,
+       f.tenant_id,
+       trc.id,
+       'RUNTIME_CONTEXT',
+       tr.id,
+       'RUNTIME',
+       'READY',
+       trc.id,
+       'RUNTIME_CONTEXT',
+       'assign'
+FROM formations f
+         JOIN tenant_runtimes tr ON f.tenant_id = tr.tenant_id
+         JOIN tenant_runtime_contexts trc ON trc.tenant_id = tr.tenant_id
+         JOIN labels lr ON lr.runtime_id = tr.id AND lr.key = 'scenarios' AND lr.value ? f.name
+         JOIN labels lrc ON lrc.runtime_context_id = trc.id AND lrc.key = 'scenarios' AND lrc.value ? f.name
+    ON conflict (formation_id, source, target) do nothing ;
+
+
+-- RTM_CTX to RTM_CTX
+INSERT INTO formation_assignments (id, formation_id, tenant_id, source, source_type, target, target_type, state,
+                                   last_operation_initiator, last_operation_initiator_type, last_operation)
+SELECT uuid_generate_v4(),
+       f.id,
+       f.tenant_id,
+       t1.id,
+       'RUNTIME_CONTEXT',
+       t2.id,
+       'RUNTIME_CONTEXT',
+       'READY',
+       t1.id,
+       'RUNTIME_CONTEXT',
+       'assign'
+FROM formations f
+         JOIN tenant_runtime_contexts t1 ON f.tenant_id = t1.tenant_id
+         JOIN tenant_runtime_contexts t2 ON t1.tenant_id = t2.tenant_id AND t1.id != t2.id
+         JOIN labels l1 ON l1.runtime_context_id = t1.id AND l1.key = 'scenarios' AND l1.value ? f.name
+    JOIN labels l2 ON l2.runtime_context_id = t2.id AND l2.key = 'scenarios' AND l2.value ? f.name
+    ON conflict (formation_id, source, target) do nothing ;
 
 COMMIT;