--- conflicted
+++ resolved
@@ -22,13 +22,9 @@
 			name: "Success",
 			app: &schema.ApplicationExt{
 				Application: schema.Application{
-<<<<<<< HEAD
-					BaseEntity:   &schema.BaseEntity{ID: "id"},
-=======
-					BaseEntity: &schema.BaseEntity{
-						ID: "id",
-					},
->>>>>>> 7c065008
+					BaseEntity: &schema.BaseEntity{
+						ID: "id",
+					},
 					Name:         "app1",
 					ProviderName: strToPtrStr("provider"),
 					Description:  strToPtrStr("description"),
@@ -60,13 +56,9 @@
 			name: "Success with multiple entities",
 			app: &schema.ApplicationExt{
 				Application: schema.Application{
-<<<<<<< HEAD
-					BaseEntity:   &schema.BaseEntity{ID: "id"},
-=======
-					BaseEntity: &schema.BaseEntity{
-						ID: "id",
-					},
->>>>>>> 7c065008
+					BaseEntity: &schema.BaseEntity{
+						ID: "id",
+					},
 					Name:         "app1",
 					ProviderName: strToPtrStr("provider"),
 					Description:  strToPtrStr("description"),
@@ -98,13 +90,9 @@
 			name: "Application with no bundles",
 			app: &schema.ApplicationExt{
 				Application: schema.Application{
-<<<<<<< HEAD
-					BaseEntity:   &schema.BaseEntity{ID: "id"},
-=======
-					BaseEntity: &schema.BaseEntity{
-						ID: "id",
-					},
->>>>>>> 7c065008
+					BaseEntity: &schema.BaseEntity{
+						ID: "id",
+					},
 					Name:         "app1",
 					ProviderName: strToPtrStr("provider"),
 					Description:  strToPtrStr("description"),
@@ -136,13 +124,9 @@
 			name: "Application with one bundle without definitions",
 			app: &schema.ApplicationExt{
 				Application: schema.Application{
-<<<<<<< HEAD
-					BaseEntity:   &schema.BaseEntity{ID: "id"},
-=======
-					BaseEntity: &schema.BaseEntity{
-						ID: "id",
-					},
->>>>>>> 7c065008
+					BaseEntity: &schema.BaseEntity{
+						ID: "id",
+					},
 					Name:         "app1",
 					ProviderName: strToPtrStr("provider"),
 					Description:  strToPtrStr("description"),
@@ -174,13 +158,9 @@
 			name: "Application description is nil",
 			app: &schema.ApplicationExt{
 				Application: schema.Application{
-<<<<<<< HEAD
-					BaseEntity:   &schema.BaseEntity{ID: "id"},
-=======
-					BaseEntity: &schema.BaseEntity{
-						ID: "id",
-					},
->>>>>>> 7c065008
+					BaseEntity: &schema.BaseEntity{
+						ID: "id",
+					},
 					Name:         "app1",
 					ProviderName: strToPtrStr("provider"),
 					Description:  nil,
@@ -212,13 +192,9 @@
 			name: "Error is returned when bundle has invalid schema",
 			app: &schema.ApplicationExt{
 				Application: schema.Application{
-<<<<<<< HEAD
-					BaseEntity:   &schema.BaseEntity{ID: "id"},
-=======
-					BaseEntity: &schema.BaseEntity{
-						ID: "id",
-					},
->>>>>>> 7c065008
+					BaseEntity: &schema.BaseEntity{
+						ID: "id",
+					},
 					Name:         "app1",
 					ProviderName: strToPtrStr("provider"),
 					Description:  nil,
@@ -240,13 +216,9 @@
 			name: "Plan description is nil",
 			app: &schema.ApplicationExt{
 				Application: schema.Application{
-<<<<<<< HEAD
-					BaseEntity:   &schema.BaseEntity{ID: "id"},
-=======
-					BaseEntity: &schema.BaseEntity{
-						ID: "id",
-					},
->>>>>>> 7c065008
+					BaseEntity: &schema.BaseEntity{
+						ID: "id",
+					},
 					Name:         "app1",
 					ProviderName: strToPtrStr("provider"),
 					Description:  nil,
@@ -284,13 +256,9 @@
 			name: "ApiDef spec format is invalid",
 			app: &schema.ApplicationExt{
 				Application: schema.Application{
-<<<<<<< HEAD
-					BaseEntity:   &schema.BaseEntity{ID: "id"},
-=======
-					BaseEntity: &schema.BaseEntity{
-						ID: "id",
-					},
->>>>>>> 7c065008
+					BaseEntity: &schema.BaseEntity{
+						ID: "id",
+					},
 					Name:         "app1",
 					ProviderName: strToPtrStr("provider"),
 					Description:  nil,
@@ -311,13 +279,9 @@
 			name: "EventDef spec format is invalid",
 			app: &schema.ApplicationExt{
 				Application: schema.Application{
-<<<<<<< HEAD
-					BaseEntity:   &schema.BaseEntity{ID: "id"},
-=======
-					BaseEntity: &schema.BaseEntity{
-						ID: "id",
-					},
->>>>>>> 7c065008
+					BaseEntity: &schema.BaseEntity{
+						ID: "id",
+					},
 					Name:         "app1",
 					ProviderName: strToPtrStr("provider"),
 					Description:  nil,
@@ -338,13 +302,9 @@
 			name: "Application labels are nil",
 			app: &schema.ApplicationExt{
 				Application: schema.Application{
-<<<<<<< HEAD
-					BaseEntity:   &schema.BaseEntity{ID: "id"},
-=======
-					BaseEntity: &schema.BaseEntity{
-						ID: "id",
-					},
->>>>>>> 7c065008
+					BaseEntity: &schema.BaseEntity{
+						ID: "id",
+					},
 					Name:         "app1",
 					ProviderName: strToPtrStr("provider"),
 					Description:  nil,
@@ -376,13 +336,9 @@
 			name: "Bundle instance auth request input schema is nil",
 			app: &schema.ApplicationExt{
 				Application: schema.Application{
-<<<<<<< HEAD
-					BaseEntity:   &schema.BaseEntity{ID: "id"},
-=======
-					BaseEntity: &schema.BaseEntity{
-						ID: "id",
-					},
->>>>>>> 7c065008
+					BaseEntity: &schema.BaseEntity{
+						ID: "id",
+					},
 					Name:         "app1",
 					ProviderName: strToPtrStr("provider"),
 					Description:  strToPtrStr("description"),
@@ -420,13 +376,9 @@
 			name: "Success for entities containing group and version",
 			app: &schema.ApplicationExt{
 				Application: schema.Application{
-<<<<<<< HEAD
-					BaseEntity:   &schema.BaseEntity{ID: "id"},
-=======
-					BaseEntity: &schema.BaseEntity{
-						ID: "id",
-					},
->>>>>>> 7c065008
+					BaseEntity: &schema.BaseEntity{
+						ID: "id",
+					},
 					Name:         "app1",
 					ProviderName: strToPtrStr("provider"),
 					Description:  strToPtrStr("description"),
@@ -593,13 +545,9 @@
 		instanceAuthSchema := schema.JSONSchema(`{"param":"string"}`)
 		currentBundle := &schema.BundleExt{
 			Bundle: schema.Bundle{
-<<<<<<< HEAD
-				BaseEntity:                     &schema.BaseEntity{ID: fmt.Sprintf("id%d", i)},
-=======
 				BaseEntity: &schema.BaseEntity{
 					ID: fmt.Sprintf("id%d", i),
 				},
->>>>>>> 7c065008
 				Name:                           fmt.Sprintf("bundle%d", i),
 				Description:                    strToPtrStr("description"),
 				InstanceAuthRequestInputSchema: &instanceAuthSchema,
@@ -617,13 +565,9 @@
 	for i := 0; i < count; i++ {
 		currentAPIDefinition := &schema.APIDefinitionExt{
 			APIDefinition: schema.APIDefinition{
-<<<<<<< HEAD
-				BaseEntity:  &schema.BaseEntity{ID: fmt.Sprintf("id%d", i)},
-=======
 				BaseEntity: &schema.BaseEntity{
 					ID: fmt.Sprintf("id%d", i),
 				},
->>>>>>> 7c065008
 				Name:        fmt.Sprintf("apiDef%d", i),
 				TargetURL:   fmt.Sprintf("target-url-%d", i),
 				Description: strToPtrStr(fmt.Sprintf("description%d", i)),
@@ -648,13 +592,9 @@
 	for i := 0; i < count; i++ {
 		currentEventDefinition := &schema.EventAPIDefinitionExt{
 			EventDefinition: schema.EventDefinition{
-<<<<<<< HEAD
-				BaseEntity:  &schema.BaseEntity{ID: fmt.Sprintf("id%d", i)},
-=======
 				BaseEntity: &schema.BaseEntity{
 					ID: fmt.Sprintf("id%d", i),
 				},
->>>>>>> 7c065008
 				Name:        fmt.Sprintf("eventDef%d", i),
 				Description: strToPtrStr(fmt.Sprintf("description%d", i)),
 			},
