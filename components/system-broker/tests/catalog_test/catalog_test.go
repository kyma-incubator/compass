package catalog_test

import (
	"encoding/json"
	"io/ioutil"
	"net/http"
	"testing"

	"github.com/google/uuid"
	"github.com/kyma-incubator/compass/components/director/pkg/graphql"
	"github.com/kyma-incubator/compass/components/system-broker/internal/osb"
	"github.com/kyma-incubator/compass/components/system-broker/pkg/director"
	"github.com/kyma-incubator/compass/components/system-broker/tests/common"
	"github.com/pivotal-cf/brokerapi/v7/domain"

	"github.com/stretchr/testify/assert"
	"github.com/stretchr/testify/suite"
)

func TestOSBCatalog(t *testing.T) {
	suite.Run(t, new(OSBCatalogTestSuite))
}

type OSBCatalogTestSuite struct {
	suite.Suite
	testContext       *common.TestContext
	mockedDirectorURL string
}

func (suite *OSBCatalogTestSuite) SetupSuite() {
	suite.testContext = common.NewTestContextBuilder().Build(suite.T())
	suite.mockedDirectorURL = suite.testContext.Servers[common.DirectorServer].URL()
}

func (suite *OSBCatalogTestSuite) SetupTest() {
	_, err := suite.testContext.HttpClient.Post(suite.mockedDirectorURL+"/config/reset", "application/json", nil)
	assert.NoError(suite.T(), err)
}

func (suite *OSBCatalogTestSuite) TearDownSuite() {
	suite.testContext.CleanUp()
}

func (suite *OSBCatalogTestSuite) TearDownTest() {
	resp, err := suite.testContext.HttpClient.Get(suite.mockedDirectorURL + "/verify")
	assert.NoError(suite.T(), err)

	if resp.StatusCode == http.StatusInternalServerError {
		errorMsg, err := ioutil.ReadAll(resp.Body)
		assert.NoError(suite.T(), err)
		suite.Fail(string(errorMsg))
	}
	assert.Equal(suite.T(), http.StatusOK, resp.StatusCode)
}

func (suite *OSBCatalogTestSuite) TestEmptyCatalog() {
	testCatalog(suite, 1, 0, 0, 0, 0)
}

func (suite *OSBCatalogTestSuite) TestAppWithEverything() {
	testCatalog(suite, 1, 1, 1, 1, 1)
}

func (suite *OSBCatalogTestSuite) TestWithManyApps() {
	testCatalog(suite, 3, 3, 3, 3, 3)
}

func (suite *OSBCatalogTestSuite) TestWhenDirectorReturnsError() {
	err := suite.testContext.ConfigureResponse(suite.mockedDirectorURL+"/config", "query", "applications", `{"error": "Test-error"}`)
	assert.NoError(suite.T(), err)

	suite.testContext.SystemBroker.GET("/v2/catalog").WithHeader("X-Broker-API-Version", "2.15").Expect().
		Status(http.StatusInternalServerError).
		JSON().Object().Value("description").String().Contains("could not build catalog")
}

func (suite *OSBCatalogTestSuite) TestWhenDirectorReturnsUnauthorizedShouldReturnUnauthorized() {
	err := suite.testContext.ConfigureResponse(suite.mockedDirectorURL+"/config", "query", "applications", `{"error": "insufficient scopes provided"}`)
	assert.NoError(suite.T(), err)

	suite.testContext.SystemBroker.GET("/v2/catalog").WithHeader("X-Broker-API-Version", "2.15").Expect().
		Status(http.StatusUnauthorized).
		JSON().Object().Value("description").String().Contains("unauthorized: insufficient scopes")
}

func testCatalog(suite *OSBCatalogTestSuite, apps, bundles, apiDefs, eventDefs, docs int) {
	mockedApps := genMockApps(apps, bundles, apiDefs, eventDefs, docs)
	mockedAppsResponse := toDirectorResponse(suite.T(), mockedApps)
	expectedCatalog := toCatalog(suite.T(), mockedApps)
	err := suite.testContext.ConfigureResponse(suite.mockedDirectorURL+"/config", "query", "applications", mockedAppsResponse)
	assert.NoError(suite.T(), err)

	suite.testContext.SystemBroker.GET("/v2/catalog").WithHeader("X-Broker-API-Version", "2.15").Expect().
		Status(http.StatusOK).
		JSON().Equal(expectedCatalog)
}

func toDirectorResponse(t *testing.T, mockApp interface{}) string {
	fixture := map[string]interface{}{
		"data": mockApp,
	}

	appsEmptyResponseBytes, err := json.Marshal(fixture)
	assert.NoError(t, err)
	apps := string(appsEmptyResponseBytes)
	return apps
}

func toCatalog(t *testing.T, mockApp director.ApplicationsOutput) interface{} {
	converter := osb.CatalogConverter{}
	svcs := make([]domain.Service, 0)
	for _, app := range mockApp.Result.Data {
		s, err := converter.Convert(app)
		assert.NoError(t, err)

		if len(s.Plans) > 0 {
			svcs = append(svcs, *s)
		}
	}

	catalogObj := map[string]interface{}{
		"services": svcs,
	}

	return catalogObj
}

func genMockApps(n, bundles, apiDefs, eventDefs, docs int) director.ApplicationsOutput {
	result := director.ApplicationsOutput{
		Result: &graphql.ApplicationPageExt{
			ApplicationPage: graphql.ApplicationPage{
				Data:     []*graphql.Application{},
				PageInfo: &graphql.PageInfo{},
			},
		},
	}

	for i := 0; i < n; i++ {
		result.Result.Data = append(result.Result.Data, genMockApp(bundles, apiDefs, eventDefs, docs))
	}
	return result
}

func genMockApp(bundles, apiDefs, eventDefs, docs int) *graphql.ApplicationExt {
	id := uuid.New().String()
	result := &graphql.ApplicationExt{
		Application: graphql.Application{
<<<<<<< HEAD
			BaseEntity: &graphql.BaseEntity{ID: id},
			Name:       "name-" + id,
=======
			BaseEntity: &graphql.BaseEntity{
				ID: id,
			},
			Name: "name-" + id,
>>>>>>> 7c065008
		},
		Bundles: graphql.BundlePageExt{
			Data: []*graphql.BundleExt{},
		},
	}
	for i := 0; i < bundles; i++ {
		result.Bundles.Data = append(result.Bundles.Data, genMockBundle(apiDefs, eventDefs, docs))
	}
	return result
}

func genMockBundle(apiDefs, eventDefs, docs int) *graphql.BundleExt {
	id := uuid.New().String()
	result := &graphql.BundleExt{
		Bundle: graphql.Bundle{
<<<<<<< HEAD
			BaseEntity: &graphql.BaseEntity{ID: id},
			Name:       "name-" + id,
=======
			BaseEntity: &graphql.BaseEntity{
				ID: id,
			},
			Name: "name-" + id,
>>>>>>> 7c065008
		},
		APIDefinitions: graphql.APIDefinitionPageExt{
			Data: []*graphql.APIDefinitionExt{},
		},
		EventDefinitions: graphql.EventAPIDefinitionPageExt{
			Data: []*graphql.EventAPIDefinitionExt{},
		},
		Documents: graphql.DocumentPageExt{
			Data: []*graphql.DocumentExt{},
		},
	}
	for i := 0; i < apiDefs; i++ {
		result.APIDefinitions.Data = append(result.APIDefinitions.Data, genApiDef())
	}
	for i := 0; i < eventDefs; i++ {
		result.EventDefinitions.Data = append(result.EventDefinitions.Data, genEventDef())
	}
	for i := 0; i < docs; i++ {
		result.Documents.Data = append(result.Documents.Data, genDoc())
	}
	return result
}

func genApiDef() *graphql.APIDefinitionExt {
	id := uuid.New().String()
	return &graphql.APIDefinitionExt{
		APIDefinition: graphql.APIDefinition{
<<<<<<< HEAD
			BaseEntity: &graphql.BaseEntity{ID: id},
			Name:       "name-" + id,
=======
			BaseEntity: &graphql.BaseEntity{
				ID: id,
			},
			Name: "name-" + id,
>>>>>>> 7c065008
		},
	}
}

func genEventDef() *graphql.EventAPIDefinitionExt {
	id := uuid.New().String()
	return &graphql.EventAPIDefinitionExt{
		EventDefinition: graphql.EventDefinition{
<<<<<<< HEAD
			BaseEntity: &graphql.BaseEntity{ID: id},
			Name:       "name-" + id,
=======
			BaseEntity: &graphql.BaseEntity{
				ID: id,
			},
			Name: "name-" + id,
>>>>>>> 7c065008
		},
	}
}

func genDoc() *graphql.DocumentExt {
	id := uuid.New().String()
	return &graphql.DocumentExt{
		Document: graphql.Document{
<<<<<<< HEAD
			BaseEntity:  &graphql.BaseEntity{ID: id},
=======
			BaseEntity: &graphql.BaseEntity{
				ID: id,
			},
>>>>>>> 7c065008
			DisplayName: "display-name-" + id,
		},
	}
}<|MERGE_RESOLUTION|>--- conflicted
+++ resolved
@@ -145,15 +145,10 @@
 	id := uuid.New().String()
 	result := &graphql.ApplicationExt{
 		Application: graphql.Application{
-<<<<<<< HEAD
-			BaseEntity: &graphql.BaseEntity{ID: id},
-			Name:       "name-" + id,
-=======
-			BaseEntity: &graphql.BaseEntity{
-				ID: id,
-			},
-			Name: "name-" + id,
->>>>>>> 7c065008
+			BaseEntity: &graphql.BaseEntity{
+				ID: id,
+			},
+			Name: "name-" + id,
 		},
 		Bundles: graphql.BundlePageExt{
 			Data: []*graphql.BundleExt{},
@@ -169,15 +164,10 @@
 	id := uuid.New().String()
 	result := &graphql.BundleExt{
 		Bundle: graphql.Bundle{
-<<<<<<< HEAD
-			BaseEntity: &graphql.BaseEntity{ID: id},
-			Name:       "name-" + id,
-=======
-			BaseEntity: &graphql.BaseEntity{
-				ID: id,
-			},
-			Name: "name-" + id,
->>>>>>> 7c065008
+			BaseEntity: &graphql.BaseEntity{
+				ID: id,
+			},
+			Name: "name-" + id,
 		},
 		APIDefinitions: graphql.APIDefinitionPageExt{
 			Data: []*graphql.APIDefinitionExt{},
@@ -205,15 +195,10 @@
 	id := uuid.New().String()
 	return &graphql.APIDefinitionExt{
 		APIDefinition: graphql.APIDefinition{
-<<<<<<< HEAD
-			BaseEntity: &graphql.BaseEntity{ID: id},
-			Name:       "name-" + id,
-=======
-			BaseEntity: &graphql.BaseEntity{
-				ID: id,
-			},
-			Name: "name-" + id,
->>>>>>> 7c065008
+			BaseEntity: &graphql.BaseEntity{
+				ID: id,
+			},
+			Name: "name-" + id,
 		},
 	}
 }
@@ -222,15 +207,10 @@
 	id := uuid.New().String()
 	return &graphql.EventAPIDefinitionExt{
 		EventDefinition: graphql.EventDefinition{
-<<<<<<< HEAD
-			BaseEntity: &graphql.BaseEntity{ID: id},
-			Name:       "name-" + id,
-=======
-			BaseEntity: &graphql.BaseEntity{
-				ID: id,
-			},
-			Name: "name-" + id,
->>>>>>> 7c065008
+			BaseEntity: &graphql.BaseEntity{
+				ID: id,
+			},
+			Name: "name-" + id,
 		},
 	}
 }
@@ -239,13 +219,9 @@
 	id := uuid.New().String()
 	return &graphql.DocumentExt{
 		Document: graphql.Document{
-<<<<<<< HEAD
-			BaseEntity:  &graphql.BaseEntity{ID: id},
-=======
-			BaseEntity: &graphql.BaseEntity{
-				ID: id,
-			},
->>>>>>> 7c065008
+			BaseEntity: &graphql.BaseEntity{
+				ID: id,
+			},
 			DisplayName: "display-name-" + id,
 		},
 	}
