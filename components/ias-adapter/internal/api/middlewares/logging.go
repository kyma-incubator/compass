package middlewares

import (
	"net/http"
	"strings"
	"time"

	"github.com/gin-gonic/gin"
	"github.com/google/uuid"

	"github.com/kyma-incubator/compass/components/ias-adapter/internal/api/internal/paths"
	"github.com/kyma-incubator/compass/components/ias-adapter/internal/logger"
	logCtx "github.com/kyma-incubator/compass/components/ias-adapter/internal/logger/context"
)

func Logging(ctx *gin.Context) {
	requestID := getRequestID(ctx)
	ctxLogger := logger.Default().With().Str(logCtx.RequestIDCtxKey, requestID).Logger()
	ctx.Set(logCtx.LoggerCtxKey, &ctxLogger)
	ctx.Set(logCtx.RequestIDCtxKey, requestID)

	start := time.Now()
	method := ctx.Request.Method
	path := ctx.Request.URL.Path

	ctx.Next()

	status := ctx.Writer.Status()
<<<<<<< HEAD
	if status == http.StatusOK {
		if strings.HasPrefix(path, paths.HealthPath) || strings.HasPrefix(path, paths.ReadyPath) {
=======
	if strings.HasPrefix(path, paths.HealthPath) || strings.HasPrefix(path, paths.ReadyPath) {
		if status == http.StatusOK {
>>>>>>> 2bed4437
			return
		}
	}
	bodySize := ctx.Writer.Size()

	ctxLogger.Info().Msgf("%d %s %s %s %d", status, method, path, time.Since(start), bodySize)
}

func getRequestID(ctx *gin.Context) string {
	requestID := ctx.GetHeader(logCtx.RequestIDHeader)
	if requestID != "" {
		return requestID
	}
	return uuid.NewString()
}<|MERGE_RESOLUTION|>--- conflicted
+++ resolved
@@ -26,13 +26,8 @@
 	ctx.Next()
 
 	status := ctx.Writer.Status()
-<<<<<<< HEAD
-	if status == http.StatusOK {
-		if strings.HasPrefix(path, paths.HealthPath) || strings.HasPrefix(path, paths.ReadyPath) {
-=======
 	if strings.HasPrefix(path, paths.HealthPath) || strings.HasPrefix(path, paths.ReadyPath) {
 		if status == http.StatusOK {
->>>>>>> 2bed4437
 			return
 		}
 	}
