connector:
  http:
    client:
      skipSSLValidation: true
gateway:
  gateway:
    auditlog:
      authMode: "oauth-mtls"
      enabled: true
global:
  isForTesting: true
  auditlog:
    skipSSLValidation: true
  adminPassword: ""
  connector:
    caCertificate: "LS0tLS1CRUdJTiBDRVJUSUZJQ0FURS0tLS0tCk1JSUYwakNDQTdxZ0F3SUJBZ0lKQUtudzEwQi9zejJUTUEwR0NTcUdTSWIzRFFFQkN3VUFNRTB4Q3pBSkJnTlYKQkFZVEFrSkhNUTR3REFZRFZRUUlEQVZzYjJOaGJERU9NQXdHQTFVRUJ3d0ZiRzlqWVd3eERqQU1CZ05WQkFvTQpCV3h2WTJGc01RNHdEQVlEVlFRRERBVnNiMk5oYkRBZ0Z3MHlNakF5TWpVeE16VTFNVEJhR0E4eU1USXlNREl3Ck1URXpOVFV4TUZvd1RURUxNQWtHQTFVRUJoTUNRa2N4RGpBTUJnTlZCQWdNQld4dlkyRnNNUTR3REFZRFZRUUgKREFWc2IyTmhiREVPTUF3R0ExVUVDZ3dGYkc5allXd3hEakFNQmdOVkJBTU1CV3h2WTJGc01JSUNJakFOQmdrcQpoa2lHOXcwQkFRRUZBQU9DQWc4QU1JSUNDZ0tDQWdFQW9UOXdxSE9kVUVqNitGbWhnbHJFYXNQY2l3dzBwSzQvCjA3cDc2MVZXN0JjVk5zWXJ3eXQ3UFB4cW1sSTg3RzZPVGEzN0pRSk9IOXIxSnlVdlRJejBta3ZxazBNWmtLQk8KdjZTTER5Q3BwOGc0TUd6Q0tHcldOWUJIRmNyMHdLS2w1b1V0WG45dDBHOFNXOG1NRjFxWk9pOWlMZEVZeE9kbgpHcmFvWno5RTZ0TFRQU0FDdEJHOVBSdENwb0VQOVl5di9XSjA3ZzlMeG1LL3NZVW1wSjB6RWdscDliYVRETjU1CkNyaFA0TnNxS2R1L0tHd3ArOElTNzFwZ3BYS2hhZ2t5M3JYVVZ5bmNkbXBIS1g0bkE0R0h0S0xSMkE1OVByK1oKVlkrbFBXYXB0Tnh3WEZ6RkNBUVJSbTVib1FIRUhTUmhNbXByL3phemdaUzBobm0zSS9taUZOZjg5L3NFSWpaZwpBYjV4WnpUU0MzNUs4WkV3a3dEOS9hdUVGRHdwby9EYktySzNtSTc4cFlqd2xNKzB6d09rZE5sVHVaUVY2VmFTCkJSekw0L2lBd0tnQ1dJTTNkb1RGczZiVHcrVXlWK2xuLzdkcDFBZWxrbm5TNVpkMFhtUkh4NXVlcmhRQUZDY1kKdzlKT25BWTk1by9RUGp4RWhWaS9tS2R2Z1A2VVg5T1orVHZ1UFB6TnlmK05KeDlFTk90UDVMVk5wUHVSZzJrTQp4NlZ4bnZUeUo4LzBSNTFGOW5qZ3ZxdzF0NDRyZ0J5L3E0VWlrK1h2QUw0dVY0aWcycFUrcEVieW1qekoyZTNpCjNBSkpXQ05hZUdGa3c2YUFpTlhOZmk4VGk1RjdteDgwS2J5S0FmVlMwNDJqRUhtMHYvY3pNN2lxNXdRWkVFSUYKUDZxZDk4M0daazhDQXdFQUFhT0JzakNCcnpBUEJnTlZIUk1CQWY4RUJUQURBUUgvTUIwR0ExVWREZ1FXQkJUbwprMzBXVzhCRUxnMEZBWEZscjNnYnpkektvVEI5QmdOVkhTTUVkakIwZ0JUb2szMFdXOEJFTGcwRkFYRmxyM2diCnpkektvYUZScEU4d1RURUxNQWtHQTFVRUJoTUNRa2N4RGpBTUJnTlZCQWdNQld4dlkyRnNNUTR3REFZRFZRUUgKREFWc2IyTmhiREVPTUF3R0ExVUVDZ3dGYkc5allXd3hEakFNQmdOVkJBTU1CV3h2WTJGc2dna0FxZkRYUUgregpQWk13RFFZSktvWklodmNOQVFFTEJRQURnZ0lCQUpkbHNtR2k0d1hvSlZ4SnlKVzlDWEZPejhZWkhTWlhicEdsClJXcmI4QkZIMy9SNFhPTTQ5Y3Y4UzErYUZvQ3hJd0taRGFhZVIwNVIxK05jVXNPSnhZL2tGWXNHN3kvMTJFRVIKTi90anVRTGhPNnEzT1piZTUwUFErS2pxbmxURnQrT1ptV1ZQc3NzbUU2WWNhWXBOc09FcmVWZWxNWHNybDBndgpLZ3hLUXFJQ3hJTThNTG1QeUUxSURsS3RSL0RrTkNqNDQybmgvNVlwaUFoOG1BTUE5QjFtcE1uSTZpZFB0RzRhCm5uSGxiVlZaMUE4UWF2bXlCNGRueVZwNlB3QnhSMXJjN0xoV3VBT3V2WkNWWGpxUVZLMkREdEJ0Q3RGcUUrQlQKa1I4MnFjMGtKR2IwYTFkRWRubmJEdU1BQzA0WnRrQnpQTlV6RzNqSkNKVkZhVEsyMVhZQjNkMUR4UTVSUFJyTQptZmVXUlM5cytmdlplOTZmb1BIMmZuREN0aFJkOXI5UXdWSmhZMkRlTzlQOVd0TW9QMWhMempHSnQ1czB2RmpRClE2RDdZaXFHajkvTXhoc1BqZjlucjhCL3ZUVzFWV1hackh2NDBlR01tM1kwRXUvMlA0bFR5YnEyUlp2enhlQTgKTmlXL0lEa3VrbmlMaU95UnZKL1RWVXFsYllhbm9qeUVlbzJaTnp0RTVadTRYUndabnZIeVIzNFVrMldTYjdOSAp4Tk53TUt6ZHdROFpQQnM1OCtZUjByUGlGN2V4WXprVnFOdHNydEYwUjVPRm5kZjN4Yi9GeC8rRTBhd1UyUlZSClNiTzUxM1JIMTFZZ3RneWlMM0kxRjk3NGFDZTRhYkJuWHdmWDA1eUl2a2dEbFAvdXA5T25WRjV6eU8xSkRmUDAKSlFqY20zbGsKLS0tLS1FTkQgQ0VSVElGSUNBVEUtLS0tLQo="
    caKey: "LS0tLS1CRUdJTiBSU0EgUFJJVkFURSBLRVktLS0tLQpNSUlKS1FJQkFBS0NBZ0VBb1Q5d3FIT2RVRWo2K0ZtaGdsckVhc1BjaXd3MHBLNC8wN3A3NjFWVzdCY1ZOc1lyCnd5dDdQUHhxbWxJODdHNk9UYTM3SlFKT0g5cjFKeVV2VEl6MG1rdnFrME1aa0tCT3Y2U0xEeUNwcDhnNE1HekMKS0dyV05ZQkhGY3Iwd0tLbDVvVXRYbjl0MEc4U1c4bU1GMXFaT2k5aUxkRVl4T2RuR3Jhb1p6OUU2dExUUFNBQwp0Qkc5UFJ0Q3BvRVA5WXl2L1dKMDdnOUx4bUsvc1lVbXBKMHpFZ2xwOWJhVERONTVDcmhQNE5zcUtkdS9LR3dwCis4SVM3MXBncFhLaGFna3kzclhVVnluY2RtcEhLWDRuQTRHSHRLTFIyQTU5UHIrWlZZK2xQV2FwdE54d1hGekYKQ0FRUlJtNWJvUUhFSFNSaE1tcHIvemF6Z1pTMGhubTNJL21pRk5mODkvc0VJalpnQWI1eFp6VFNDMzVLOFpFdwprd0Q5L2F1RUZEd3BvL0RiS3JLM21JNzhwWWp3bE0rMHp3T2tkTmxUdVpRVjZWYVNCUnpMNC9pQXdLZ0NXSU0zCmRvVEZzNmJUdytVeVYrbG4vN2RwMUFlbGtublM1WmQwWG1SSHg1dWVyaFFBRkNjWXc5Sk9uQVk5NW8vUVBqeEUKaFZpL21LZHZnUDZVWDlPWitUdnVQUHpOeWYrTkp4OUVOT3RQNUxWTnBQdVJnMmtNeDZWeG52VHlKOC8wUjUxRgo5bmpndnF3MXQ0NHJnQnkvcTRVaWsrWHZBTDR1VjRpZzJwVStwRWJ5bWp6SjJlM2kzQUpKV0NOYWVHRmt3NmFBCmlOWE5maThUaTVGN214ODBLYnlLQWZWUzA0MmpFSG0wdi9jek03aXE1d1FaRUVJRlA2cWQ5ODNHWms4Q0F3RUEKQVFLQ0FnRUFqUDBpYlRmQjZrd1ZuUWNKOENlYkxGc2JRRDBvM29FNWI5RFR2ejQ4Sld3OWNVb3ZRNVNHU2huTwp3Q1o5L0tEaUxrdWNsNHgvY04wTGsvR3dmTGVXdkQ3NjJVNUhVU3pLRGtrNkNiMGVlb1RYbElmVDhIRVI0Vy9MCk4rUGd3M3F6b203NTczRnVQRnlSNmMyOWYwSUpUbFhWKzRlanA2OUplSk1UaGt0TTRDSDg3NnBJa3RnYjVnMHEKNXRsY2NmQlVoVElNV1lib1U0dE9YMUswS2lVRlhaVDdvQXZHWWU4NFdNWTFtYjhvQzdlSFdqblJMNzlPdlJnQgovMGZPbVI5MzZrR0VhNzQvZFE2U01GYU1tRVV1dWlQUFphR3RveXIyVUZpc081YkRkazkwczEydUxjY1lyOE9ZCnZKd0Z0UkYxSnhia1hSK2dMd0l1SXBMVUxsRjhoR2ZEb3QvWUZvZGJBM3A0dlM1MEc4c212YWlROVhnVXdGdFoKMFdpWU5iQ2JKdlY1d0w2aXlPcTRqakFGeExqU2lqc20ybFpVcTZiVDY5YVFpR0xmbXJDYnJDRnJFSkNpU1F3WgpGenVrMGlXYnM4ZXRySWFnNjdtY0kvTlF4RkVQbXB2ZEdQTllGZ0RwUDdEMnlhUnA4MzVjeWJVd04vcUE2RnBGCkJHSEQ0ZWl6OWd0WlhwT25NYzBibk9KcG5qMlNpaUUwaS95a0NuTlZvRm1SeXladVY0YVlQd29laWpOZ1NjZWIKQTY1TThHaWtUdmdiemFaL3YvOVdlWElURGJVWjcvQTBwYlRDTjZZZ0xscjBpQlJPMUFmeGhNNkVmems4QlFUSQpidWJ5U3ZwQWhiRk83aTZLVVAvZW03eVV0ckxBekdOR2dnTFJMVEpRWGdYUWNSeUdVWkVDZ2dFQkFNOUVhZW5nCm9peE1QaE5jTlN0dENEekhER2RDSFRWcDN2U0s0bkNHRFhGY3N2aytqMGRRM2pQYWx2V3dDMjBYOTZWQlR1bzAKTFhhcGgwZ0xHYloyS3JWQ0tPOWZrZXpQVWMwOWMzNmp1OExFZ3NBZ0dGOUpXeDVlMUVleUIzS0w0RnIreXVVVwpLbDc0azltYmZVK1dRcG1vc3hKdW41ZjBqbzhoclRucGtqR2FqUHhTL05GaE1YVHpGdjl6dEhVblZhTzJVYzI3ClB1WUJNSkxGdTQ2Y2xxWG53RTQxUTVwVHFLZGwxaUw0dFRrVER5ekFNUHZucW9HSld4Q1ZidjR3b2Z1WXBrY0gKSG50SlVEMVhhSnI1N0xoSU4zeDRCN2pFU3JYTUwrOVVIcWgzTDRna2FwV0VTTDlsY1d3aWxlcHhYdG5RdDI3NgprK0NXVVpuY09TUklVM2NDZ2dFQkFNY3BGRGdBWHVYS040b0Z3TC9lRkkvUWVSeXBDakQ2LytidVdCV2F0SXdQCnprQ1h6ODNaY256NmQ4YUlHc2I1bi9tbFYwaHBCdkdtZzBkN0ZHbHZoWDVhZDRzeXFLZWZJajZtWG1PMDRrQ3gKa29kZkErUVh5Q1EwWlFSRi9TenRyNWxWQi9yYnhhYzdCVlplQUxvVUtSSzdUMFhCOHczVXN1SnNyNGR0QVkwZQpDUDlmQlRybFowYjBFSnROWXlVbGFSNWRkaFVuYnJFeHFkUzg5Yk8ybUxBUjVDTVJJRXZScTRseGlQYzRTTXhYCmhUY2FSTmpBU2M3WE5NUUI1WVpXeUxaYzN1RndQaXRHK0sxTGMwNWs1VFpWeEtNdmVhOXBiZkRHLysyQm9IcHIKOEFHVXVKVlk2bCtGTzNleXlmenRPVGtpMUkwNmlxU2dURzVrbzJ0bXlla0NnZ0VBUjVYZWFzdU4xM1RodjdnSwpHUnlJU3MySXFDVTZoMWN3alE5bTAreEl1azJFOXZhM2I2OHJmNGRRdWp4NlJjeVFXTUFzckZFbkhxUEF1STQwCjdFTDF6ekt4aHJOZ2FBVFd3T2NuZTZhN1U3S2hZZy96dXYxUC9qWk1aUkxFNWJnUDNmM0FQODBmQnp3ZGZIdnEKbE5GVjRWSlZ2dGo4UC9SVVJIVWlLaTFVczlNb1BJSEJGZVBXdkFpMWViY1JyYURQUUVMWkVCQkswZys1SWdndgpGanRaQUtZQlVrR3RQcUVFVUFTcEo5ejBZbWtGeGJQL2R4RjFYMVg4WU1icjFka2dLUkI0NVhFOUF1RzRWK2RYCmxxY1pMakNyRVU4M2c0WXdNNGY1U2xTb1hoRUVGcVpWTlp6QnIzRXU4bVVqbUJ4ZDRTYm9JK2xocDZEalFCdkMKbEpoeVV3S0NBUUI4QUpyREo0L3VtVkt0VUZtcjNQV0dlYkgrNDAwaUpCWFRUbEZ2Mml4U0RNRkp2SHc1V2d1TAp2MU4yUEdZWHYzTVl1QmE1VWhOdHdGUjYzQ3BnWDN5SnFJQklIaG1lakZtQkVvc3duMzVEODR3ZFYwNlA1VExMClFBZ3BlZjVoeS9nS2kwUDFzSUxIVmR0RDVER2xxa25Nak8yVnJHWE9GY0h2Y3VaemRxNkJrOUxjVmVobXZGRHEKZjZvYldEckQ5U0FYTlBBQnlkU0U1VHd0NWgxQmNRNXVpaVUycEVJc2t2YXdGQTNJaDdYajdSWlhzYlp1RW9PaQpFcUthNitkaUZvVFA3dEVqSW9UQzQyU1FXYXNJZzQrbm5nMVo0WVJ0Y0VKd3FTYk9WV2g2OE51MTBFaUJUS1JaCkp4Wll0K3hGMjlwR05lYUxySWlJYWZwTXZjSjJhOENKQW9JQkFRRE5Nbk43M1k4UWNwSld4eTk4SmNLSklrTTQKY3BIeUM1U2dva2QvRWdBZzdMdW96a0grQWtWREZTUmcxdmRDSjdSMU9yTXNxeUVyYy9xV0pDYWpqVWJ6UlVyOApJQlN5b2Y1Zko3UHZ1VFc2WkV6RUR2WEw5WW90VExLM1VnUWpGc0N6c3dIUVhOaEE1QVBHWWZZa2hsTnlubVdpCnpyYlFYU1Q2RkxDeSt3UW9UQ3NzVHF4NW8yOEZiZ21RSTZvQzdmQ0ViTzZNL2dCTUxtbjhFNW03dWJVWE9wZmYKaEhsVGcwaVpKU0lDTDNRK25aZ0J4dVNSZ1hsMjJkUjZNYndiRDR6TTltNFhjTjNLTkNGMFY2bkJuQ0dnQ2hNaQp3aWpnS0w5RU1LemZFN0N4K05ZR0x5em9icVBXWDdMak81UjlPUWlpa3FBNmxxTldlN1g0b2NacFZ6c28KLS0tLS1FTkQgUlNBIFBSSVZBVEUgS0VZLS0tLS0K"
  pairingAdapter:
    configMap:
      manage: true
  domainName: "local.kyma.dev"
  director:
    subscription:
      subscriptionProviderLabelKey: "subscriptionProviderId"
  externalCertConfiguration:
    secrets:
      externalCertSvcSecret:
        manage: true
  externalServicesMock:
    auditlog:
      applyMockConfiguration: true
    tenantDependenciesConfig:
      manage: true
    enabled: true
    oauthSecret:
      manage: true
    regionInstancesCredentials:
      manage: true
  http:
    client:
      skipSSLValidation: true
  ingress:
    domainName: "local.kyma.dev"
    tlsCrt: "LS0tLS1CRUdJTiBDRVJUSUZJQ0FURS0tLS0tCk1JSUZSVENDQXkyZ0F3SUJBZ0lVSElnSzhaaXFoeUIxazZaTzFyNGg2ZWV1aUdvd0RRWUpLb1pJaHZjTkFRRUwKQlFBd0d6RVpNQmNHQTFVRUF3d1FLaTVzYjJOaGJDNXJlVzFoTG1SbGRqQWVGdzB5TWpBek1EUXhOVFV5TVRsYQpGdzB6TWpBek1ERXhOVFV5TVRsYU1Cc3hHVEFYQmdOVkJBTU1FQ291Ykc5allXd3VhM2x0WVM1a1pYWXdnZ0lpCk1BMEdDU3FHU0liM0RRRUJBUVVBQTRJQ0R3QXdnZ0lLQW9JQ0FRRExVUDVQQ3BNVHNUZ2E4Y3lPYjlnWXJvTFkKTFhvZ3Z1RlJZRy9SSGlMcmdFeUlXaDQ0U2szdHhDZkFscnZMNmE5REVpYnF5Tmk4Yk9DM1ZVZGdkL2xDcjV3WgozakRvNjgzNXhXV05jRnRVMFJJVTgyNUFHbHoxQXcrYkFpMVp5Z0xJTDVNY0g0QzRPL01qbjJqSWZlNXNzNmo1CmlGZTNkNVVpdGJENURNeVA5dkN5WFR0MjR3NmZJRVZ4ZEhlTUJ5Rk5Ld053UmkyS2ZwK0xSR3dKclFIa01Wd1IKaTAzOFNyV0hack1pTExZZXA2SXRTZ1BuaSsxWjJZb20yYzlGNTNJSVJzQVRxOCtRUlZIV3V2NmM5eGRLS3ZubApGYmFvR2NxcGxqV3YwSUR3SzF4ZmJiaU15SzkrbjZoOHhZRTJXNUppNitqU3VKdUhTN1RIL3lzNCtueE5VWHFkCklrSjlWcFBsbDcvZ21RWFVhbE84c2JrV0R5ejloUllsbTBjQkdvNVl3VExmRGI4VzRlT2tWSGtUamI0VDVwRHMKSnVhVjhnTGpRZmVGaHBvUlVZVjUxUjFldkNxVWtsUHNlVDMwcmhlNGg2MjU0S2VmbjJoY1hvUHRmN2h6a0MzdwphVlhTcHgzMnJHbFlRS3dBWCtBdFJxUlJUSWFLeUJ4K2xhUWNlYzhaKzRPN2RnUUNnOTVWc0dBVmdyaDNLbjZLCnVkYlhwQ3lkRmU0eU1BK2tZVSsvazhVWERCMnhmTVlnaC9yeWcvOW9XeWJBbFFVOXFpUkRnbUNZZTMyUThhcFIKdHF3dktBSXFCQ1MvRXhIY2dHeEVKMUdmOC9JY3RpU3M0WkFzamxCUzBFN0k0OGgzemM5WHJQRE5sMGZocmJhSgpyOCtrMmE1UGVPWnVkQzE3MHdJREFRQUJvNEdBTUg0d0hRWURWUjBPQkJZRUZCMndFREpSN2FGeXZrR04rUVh6CmhQdnd5b05tTUI4R0ExVWRJd1FZTUJhQUZCMndFREpSN2FGeXZrR04rUVh6aFB2d3lvTm1NQThHQTFVZEV3RUIKL3dRRk1BTUJBZjh3S3dZRFZSMFJCQ1F3SW9JT2JHOWpZV3d1YTNsdFlTNWtaWGFDRUNvdWJHOWpZV3d1YTNsdApZUzVrWlhZd0RRWUpLb1pJaHZjTkFRRUxCUUFEZ2dJQkFIZldDWDdqeG5CMW9SbmpVOVR3eTJwRnkvVVFuaGlmCndMc2toNFdTOWNFNnRUalVtdHNwL0JLVjNwQnhYMW5xanhEdTlabDUwcmVtN3hmWURyYXdIaUFnV0owaWk0VHIKbXhUN2NCZE1uMmJjUkZ3eE5naE9YTGhiMFdNWTB2Mkp2RnA4TEpXcXJPOUZKOE50ZEFPd0JDOGlGclJuSWtBZwo3cFVQYWJMWTcrMFhMbVhFVHhIcVpPV3kyei9YeUNsZ2V3WS9pZlNabzFGZjl2MmloWmVlaTkzRHNDUEpkVW91Cml2clJpUXRSc2dieDE5dFVOTko5dmYwbVZFdUdnczRNSEFQQzFkWE5VVDU5NG5USEpRZWQvaGR1bmJ1Wkc4OFUKSjcxV2E4Q0dRV29RYmRVeUwwWWduemtKRndYNDhaejZrQm55WlZ3enBsaDRlS0t1b0RRWitodGYrakIvQlJmMwp3eXR5UFRkWHczancvNVZRNUx6SU1Xc21EdTlEcjhqOE1CSDNmWk9JdFdNSGZGa3E1dXB6L0xNRkNpMlhOVElXCm11SWZWMUxIR2dyQ1ZQN2hsbXpYVUdJN3ZabEpOZFBLV3FyZmRMQ1EvYlBpeXNZdDlXTDk4NFBEMEdtZmdnTFMKTHRHcDVIVGxaajV2dVNEVW5IQ3kvVk4wbTE3dUJFSmRvTXlLZHFQTmlCSEZBamVwRDA2NWZrK3ovOW9XMWIzUgpMOVNvY284L2x4Rk9tc0g2UDBLY3htdWRPdkdaSFVEWENXTVo1NEdTUEJ5MTN1NWdJQ2tKRTFyeVYzSHJPRWp2CnZCRm5IV3Zldk0xd3BkZFJrQXJnNkNNWmJkbW1sU1NPYnhrd3g3NmZlbE5GNEJadXNtRDF0NytWTHhHdytaRGYKdmZucDlLS0QxQm00Ci0tLS0tRU5EIENFUlRJRklDQVRFLS0tLS0K"
    tlsKey: "LS0tLS1CRUdJTiBQUklWQVRFIEtFWS0tLS0tCk1JSUpRd0lCQURBTkJna3Foa2lHOXcwQkFRRUZBQVNDQ1Mwd2dna3BBZ0VBQW9JQ0FRRExVUDVQQ3BNVHNUZ2EKOGN5T2I5Z1lyb0xZTFhvZ3Z1RlJZRy9SSGlMcmdFeUlXaDQ0U2szdHhDZkFscnZMNmE5REVpYnF5Tmk4Yk9DMwpWVWRnZC9sQ3I1d1ozakRvNjgzNXhXV05jRnRVMFJJVTgyNUFHbHoxQXcrYkFpMVp5Z0xJTDVNY0g0QzRPL01qCm4yaklmZTVzczZqNWlGZTNkNVVpdGJENURNeVA5dkN5WFR0MjR3NmZJRVZ4ZEhlTUJ5Rk5Ld053UmkyS2ZwK0wKUkd3SnJRSGtNVndSaTAzOFNyV0hack1pTExZZXA2SXRTZ1BuaSsxWjJZb20yYzlGNTNJSVJzQVRxOCtRUlZIVwp1djZjOXhkS0t2bmxGYmFvR2NxcGxqV3YwSUR3SzF4ZmJiaU15SzkrbjZoOHhZRTJXNUppNitqU3VKdUhTN1RICi95czQrbnhOVVhxZElrSjlWcFBsbDcvZ21RWFVhbE84c2JrV0R5ejloUllsbTBjQkdvNVl3VExmRGI4VzRlT2sKVkhrVGpiNFQ1cERzSnVhVjhnTGpRZmVGaHBvUlVZVjUxUjFldkNxVWtsUHNlVDMwcmhlNGg2MjU0S2VmbjJoYwpYb1B0ZjdoemtDM3dhVlhTcHgzMnJHbFlRS3dBWCtBdFJxUlJUSWFLeUJ4K2xhUWNlYzhaKzRPN2RnUUNnOTVWCnNHQVZncmgzS242S3VkYlhwQ3lkRmU0eU1BK2tZVSsvazhVWERCMnhmTVlnaC9yeWcvOW9XeWJBbFFVOXFpUkQKZ21DWWUzMlE4YXBSdHF3dktBSXFCQ1MvRXhIY2dHeEVKMUdmOC9JY3RpU3M0WkFzamxCUzBFN0k0OGgzemM5WApyUERObDBmaHJiYUpyOCtrMmE1UGVPWnVkQzE3MHdJREFRQUJBb0lDQUFxcFgvZEJIMTZrVW03Y25kVEhwS3RXCnEySFpXMUxRUlB5QmRCdWhNRVR0TmhZekNPdjhGQzRUQ29xYzNPZzFMdUx6Z1dXYWRxaHdMOXN0UzZXUlpRUWgKaXF3SWwyNnFGRGtKZlpQTWY5MlRhOEZSZi9IalJWdEx6U0VISE4yeWdZYlhNbjJ0QytaSUE5aXJDVkdmZzVzMgpVMHdTakVHclhGUzA5bWQ0OWxrdVRUSkNsVld4L20yZ2JFUFF6d2EyeGxaSG1ueU92RFgyVnpqSnM3MzdlK0tTCjBXTW5kNXJIOHREN2lsL21adjUxM1VQeFlsY0lEV3J0YjIzWXlpSm85VXFJZTBDM2ZSWkhBYUw0VjFXMUxMRjYKVGg4UjQ4R0RrMlJsT01JcGRZN05RZlloeU5CZWVHVjBJSXBsSGxZb0RkQncwb1Zmb2poQlkyVFd5cXR5NXpCYwpKOXUyR2pUQnpGKzc2R1hoUm9jTW9TeVhJV29SZWkvU1orWFJGM3pjdFl5d3FMNVFDMzhLNUkzNGJ0d3Uzd3UxCkp3NlNKZFhFZ0ZqVVJqRDQzVkl3YkYvSHcrdWxRSFFjOVVNZE8wcHFuaVpQRGFSK054SkhGZTQwdWx6TVVBcFEKU3RGbEtoQkhVZStQaU42MWFOM2ZZZjdlT0tPVXN1UDFDVGZ2RkZSdlU1dTlIVm40QzlrMUp2bWVhN3Q1RWFabApRSlpCQzFQMlJDTVNNM0hodzByTVE0MHVOeWVkVDVIV1Z5ODZobVdPa0JVM3U2dTJFdG1TQmdtY2o1VW5lZDNmCjJaekNacmNQaGxqQ3YxQXN2Vzk4MEs2bHVGakQybW1icXBHM211R0NnNDB5cy9rSVFoNnZaK3VqSHdJVzVQOGQKMUswQWJkRlJ5OTFIMzhqeGVrVmhBb0lCQVFEYk9OS3pZV2c5ZE5rbTEzalAwSkRWR3A5UUU3ZTlwYXF1T2pLcApkT3A4SXFXelVSQms0VUNJWHBTMzdiUE5GaUkrMzJKd3UzYzd0a2VPSlFXL1B0dUt0V1VubU9GMFFlZWxGVmhrCmNJVXZGUkFmbWxvOHQySnRsUmp0RnBjdW5sNDdQb0lOdWR2eUhhNTluRWEzMFVqZ2t1d21TWWV5OGdPbVVLdGYKMjl3eFlCUVA2M0tqaGJ5MDc1eGo2K0RnSG4rOVM0d1VNc1ZyNzlQSUFPcmkwK1hHckt4WWxCOUc5T3dnTGZzSgp0eGw3cjlqSXY1aGpwKy84cDhPTTlDd3JPYzB6SyswcGhZVkR5REN2Ni9ZRllBMElCSE5uVE5ENHN2aG9STCtpCmhwOG9vR25QYWNnS0Jzd01UZHBDUHo2VGFJT3NnL2NrR0ljU3N0d3NIaEVyTWN6NUFvSUJBUUR0YlE0UzNVczYKVDBFUGFoVzRzTDdhZTU1Z2RDbzFNLzdySkR6MjQxK25vSHZROE81VmdESWtuSlhlb1dDZDVzVmtpNUYzM1NqRQpwSUh1bUE0Z1lESnJNbVM0WGFZcDIxMDNQRW5tdkswdWF6azU4ZFk5aFc2bEVtS1VzWUc0THpFcW83alpsckVICmtoRytvckNnUnE2OUNpVHo1VUY2NTQraEl6UjVEWGJpclJHdmhoUGhHMmVOZDJHK0UyelhRZHZscHZCc0JDT1UKMk5IRmE5dG1FMVFxT3E0d2ZVSlRXVFFwT0Frb29PZlBPbDlFRW1EVEtwT3ZBVjV4WXZXTHlBSmpHMSs3dU5ySwpETUwzOG5KeEMyNUVHYkNXK1l5U0J4RElJQzhJa0poM2lSamJkbTNXbDMwUGh1eXRsb0M0VzNmUThXZk9HWnlqCmxkMHlGZExXT2Y0ckFvSUJBUURBREE2aHNQTEY3QWlVZTIxTitUUDRUTU5HUG8vWDV6c1lPTW5MSkM2TG96cXcKVlpMY0hXMFFTbk5Va2p2U3JkSkFiQ2ZzQkg3VzQ3L1o2ZHNZQ0hRQ0Z4bFAwQ0dxWEZZWGpCU01vUG84SGVLcgpIT2h5aW1FRENQdjJMN1V2MVBOT1NWdGJ0UGZYS21PRGpSVnkwVGhiN0xwT2JGb2h6TnlmcGNvTVJ5cW1Zcm9RCm5ENG92Tzl0UHdBdGxTWENrVlZzdXJNenVxcXkvVDMxMTcvdUNKNGlKNEV3ZEVyV09aaG1OSUhZcC92K0hEWDQKMzhnYmZiTEREeUZENldDTVdhM0haM0x6emhIS0tLVm1hSHQxaUFqQ2ZrdXZNbDlia0VZSDZqcExvazNxSkdXdAptOGp2NTdaNERQZm8wMGo1a0RUU1BDV1ZESnZBS01xekozLzQ3RDdaQW9JQkFBbEJsaW5nSEwyeU4wd2RpNmsrCm9zSXJ6Wm5mRFlJemU3MjVGUE5mRyt5U0VpR3NNdTU4Wi9nTGJzQldORWtUcFNCdFhJZDZ4TXNkeXI3OWlKZDAKaUtLclBVZit4cXFkRmI1QWlIVUphQXNHUFIzb01yMEZSYklEekhvVmpZUWJ1dVA1ckF3M2xzRS96WmRNQ216RgpOS3pFQjNyR3RrM1BWMGNsOHpiQThxQ1Z0TG5PRlZwU1VqQXV0azNOdmhHS1RNTmdSY0ZBVEE3U2dTTWNPRnA3CmFHMlpDZzl6NHJFVEtqaHRLZFkrcDZycGtLczd1RENqV1V5YVZnOC9sMmtTckIwbkJRMXhnSDRlRHovUllPck4KVWtndlpEWU9sbzllM1NXZ001VTI1ZXJMR24vNzF2NWx1NGR1Y0MyNFQxNWdtb1EzMVI4dzJtMTZPenhubzJlYwpyUzhDZ2dFQkFKbWtWQWJiWjk2aGJiakJ6N3BQd0V5M0hqbFZET2pMUjVDRlZHUDYveGJDSGdVbWRndmlTS1IxClE4RE9nZ2Nzd3ZOYk5rT2Z3YjVkMjFxYU84ZXR4ZmptMEpUcmhrOGtFSncyc0cvSmdpc01xT0owUklsQnk1bkQKT3phSmVUZGptajVvUTQzeURMa3R1WDh1cDVudGtvMkhXL2dVOHUyMDgwNHc2OWJCV2NiYndLSVp5cTd3QmNQbgoxUHFzL29YWSsybFhoNitsK0ZOTzE4M0NZVEFLSS9YMlFhMTBpNlk5MFVIRC9Ec0RaQktUNjkycmRaYXUzY2EvCngzdEhIcm8vcFRyUzJkNXMvRHlIenlueEdPQTdnMnhBRUhOLzF3VmprTDRlcE1LSmFIR3NLd3RDbmVRWUdjVDYKMjVDZUJYVFVYVkVLVk01U3dxOW4xQ0FMdWVBUFlyRT0KLS0tLS1FTkQgUFJJVkFURSBLRVktLS0tLQo="
  isLocalEnv: true
  oathkeeper:
    mutators:
      authenticationMappingServices:
        subscriber:
          authenticator:
            enabled: true
        tenant-fetcher:
          authenticator:
            enabled: true
        nsadapter:
          authenticator:
            enabled: true
  ordAggregator:
    http:
      client:
        skipSSLValidation: true
  hydrator:
    http:
      client:
        skipSSLValidation: true
  tenantFetcher:
<<<<<<< HEAD
    k8sSecret:
      name: "tenant-fetcher-secret"
      key: "keyConfig"
      path: "/tmp"
=======
    omitDependenciesParamName: "omit"
    omitDependenciesParamValue: "true"
    fieldMapping:
      idField: "guid"
      nameField: "displayName"
      customerIdField: "customerId"
      discriminatorField: ""
      discriminatorValue: ""
      totalPagesField: "totalPages"
      totalResultsField: "totalResults"
      tenantEventsField: "events"
      detailsField: "eventData"
      entityTypeField: "type"
>>>>>>> 398b7d32
    endpoints:
      subaccountCreated: "http://compass-external-services-mock.compass-system.svc.cluster.local:8080/tenant-fetcher/subaccount-create"
  systemFetcher:
    enabled: true
    http:
      client:
        skipSSLValidation: true
    systemToTemplateMappings: '[{"Name": "SAP temp1", "SourceKey": ["prop"], "SourceValue": ["val1"] }, {"Name": "SAP temp2", "SourceKey": ["prop"], "SourceValue": ["val2"] }]'
    systemsAPIEndpoint: "http://compass-external-services-mock.compass-system.svc.cluster.local:8080/systemfetcher/systems"
    systemsAPIFilterCriteria: "no"
  tenantFetchers:
    account-fetcher:
      cron:
        enabled: false
      job:
        interval: "10s"
      tenantType: "account"
      dbPool:
        maxIdleConnections: "1"
        maxOpenConnections: "1"
      enabled: true
      authConfig:
        skipSSLValidation: true
        oauthMode: "oauth-mtls"
        clientIDPath: "clientid"
        clientSecretPath: "secret"
        clientCertPath: "cert"
        clientKeyPath: "key"
        tokenEndpointPath: "url"
        tokenURLPath: "/cert/token"
      api:
        authConfigSecretKey: "central"
        endpoints:
          accountCreated: "http://compass-external-services-mock.compass-system.svc.cluster.local:8080/tenant-fetcher/global-account-create"
          accountDeleted: "http://compass-external-services-mock.compass-system.svc.cluster.local:8080/tenant-fetcher/global-account-delete"
          accountUpdated: "http://compass-external-services-mock.compass-system.svc.cluster.local:8080/tenant-fetcher/global-account-update"
        fieldMapping:
          customerIdField: "customerId"
          detailsField: "eventData"
          discriminatorField: ""
          discriminatorValue: ""
          entityTypeField: "type"
          idField: "guid"
          nameField: "displayName"
          tenantEventsField: "events"
          totalPagesField: "totalPages"
          totalResultsField: "totalResults"
      kubernetes:
        configMapNamespace: "compass-system"
        pollInterval: "2s"
        pollTimeout: "1m"
        timeout: "2m"
      manageSecrets: true
      providerName: "external-svc-mock"
      query:
        pageSize: "1000"
        startPage: "1"
      queryMapping:
        pageNumField: "page"
        pageSizeField: "resultsPerPage"
        timestampField: "ts"
      schedule: "0 23 * * *"
    subaccount-fetcher:
      cron:
        enabled: false
      job:
        interval: "10s"
      tenantType: "subaccount"
      dbPool:
        maxIdleConnections: "1"
        maxOpenConnections: "1"
      enabled: true
      api:
        authConfigSecretKey: "central"
        endpoints:
          subaccountCreated: "http://compass-external-services-mock.compass-system.svc.cluster.local:8080/tenant-fetcher/subaccount-create"
          subaccountDeleted: "http://compass-external-services-mock.compass-system.svc.cluster.local:8080/tenant-fetcher/subaccount-delete"
          subaccountMoved: "http://compass-external-services-mock.compass-system.svc.cluster.local:8080/tenant-fetcher/subaccount-move"
          subaccountUpdated: "http://compass-external-services-mock.compass-system.svc.cluster.local:8080/tenant-fetcher/subaccount-update"
        fieldMapping:
          customerIdField: "customerId"
          detailsField: "eventData"
          discriminatorField: ""
          discriminatorValue: ""
          entityTypeField: "type"
          idField: "guid"
          nameField: "displayName"
          tenantEventsField: "events"
          totalPagesField: "totalPages"
          totalResultsField: "totalResults"
      kubernetes:
        configMapNamespace: "compass-system"
        pollInterval: "2s"
        pollTimeout: "1m"
        timeout: "2m"
      manageSecrets: true
      providerName: "subaccount-fetcher"
      query:
        pageSize: "1000"
        startPage: "1"
      queryMapping:
        pageNumField: "page"
        pageSizeField: "resultsPerPage"
        timestampField: "ts"
      schedule: "0 23 * * *"
      authConfig:
        skipSSLValidation: true
        oauthMode: "oauth-mtls"
        clientIDPath: "clientid"
        clientSecretPath: "secret"
        clientCertPath: "cert"
        clientKeyPath: "key"
        tokenEndpointPath: "url"
        tokenURLPath: "/cert/token"
  tests:
    basicCredentials:
      manage: true
    http:
      client:
        skipSSLValidation: true
    subscription:
      oauthSecret:
        manage: true
operations-controller:
  http:
    client:
      skipSSLValidation: true
system-broker:
  http:
    client:
      skipSSLValidation: true<|MERGE_RESOLUTION|>--- conflicted
+++ resolved
@@ -65,26 +65,12 @@
       client:
         skipSSLValidation: true
   tenantFetcher:
-<<<<<<< HEAD
+    omitDependenciesParamName: "omit"
+    omitDependenciesParamValue: "true"
     k8sSecret:
       name: "tenant-fetcher-secret"
       key: "keyConfig"
       path: "/tmp"
-=======
-    omitDependenciesParamName: "omit"
-    omitDependenciesParamValue: "true"
-    fieldMapping:
-      idField: "guid"
-      nameField: "displayName"
-      customerIdField: "customerId"
-      discriminatorField: ""
-      discriminatorValue: ""
-      totalPagesField: "totalPages"
-      totalResultsField: "totalResults"
-      tenantEventsField: "events"
-      detailsField: "eventData"
-      entityTypeField: "type"
->>>>>>> 398b7d32
     endpoints:
       subaccountCreated: "http://compass-external-services-mock.compass-system.svc.cluster.local:8080/tenant-fetcher/subaccount-create"
   systemFetcher:
