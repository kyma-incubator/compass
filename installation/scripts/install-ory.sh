#!/usr/bin/env bash

set -o errexit

ROOT_PATH=$( cd "$( dirname "${BASH_SOURCE[0]}" )" && pwd )/../..

VALUES_FILE_ORY="${ROOT_PATH}"/chart/ory/values.yaml
OVERRIDE_TEMP_ORY=ory-temp-values.yaml

TIMEOUT=30m

# Always create temporary override file, which is used whether "--overrides-file" is used or not
cp "$VALUES_FILE_ORY" "$OVERRIDE_TEMP_ORY"

# checkInputParameterValue is a function to check if input parameter is valid
# There HAS to be provided argument:
# $1 - value for input parameter
# for example in installation/cmd/run.sh we can set --vm-driver argument, which has to have a value.

function checkInputParameterValue() {
    if [ -z "${1}" ] || [ "${1:0:2}" == "--" ]; then
        echo "Wrong parameter value"
        echo "Make sure parameter value is neither empty nor start with two hyphens"
        exit 1
    fi
}

POSITIONAL=()
while [[ $# -gt 0 ]]
do
    key="$1"

    case ${key} in
        --overrides-file)
            checkInputParameterValue "${2}"
            yq eval-all --inplace '. as $item ireduce ({}; . * $item )' ${OVERRIDE_TEMP_ORY} ${2}
            shift # past argument
            shift
        ;;
        --timeout)
            checkInputParameterValue "${2}"
            TIMEOUT="${2}"
            shift # past argument
            shift
        ;;
        --*)
            echo "Unknown flag ${1}"
            exit 1
        ;;
        *)    # unknown option
            POSITIONAL+=("$1") # save it in an array for later
            shift # past argument
        ;;
    esac
done
set -- "${POSITIONAL[@]}" # restore positional parameters

# Remove the temporary Ory values.yaml file created
function cleanup_trap(){
  if [[ -f "$OVERRIDE_TEMP_ORY" ]]; then
    rm -f "$OVERRIDE_TEMP_ORY"
  fi
}

# Generate random string with the length given as argument
function generate_random(){
  cat /dev/urandom | LC_ALL=C tr -dc 'a-z0-9' | fold -w ${1} | head -n 1
}

# Copy the identity provider configuration from the Compass chart; the Compass values are changed by the `run.sh`
VALUES_FILE_COMPASS="${ROOT_PATH}"/chart/compass/values.yaml
IDP_HOST=$(yq ".global.cockpit.auth.idpHost" $VALUES_FILE_COMPASS)
AUTH_PATH=$(yq ".global.cockpit.auth.path" $VALUES_FILE_COMPASS)

# If IDP has been configured override the default values in the ORY chart values
if [ ! -z "$IDP_HOST" ]; then
  JWKS_URL=$IDP_HOST$AUTH_PATH

  # Overwrite the jwks_url of the Ory Oathkeeper to match the Compass values
  yq -i ".oathkeeper.oathkeeper.config.authenticators.jwt.config.jwks_urls = [\"$JWKS_URL\"]" "${OVERRIDE_TEMP_ORY}"
fi

trap cleanup_trap EXIT INT TERM

echo "Helm install ORY components..."
RELEASE_NS=ory
RELEASE_NAME=ory-stack
<<<<<<< HEAD
=======
SECRET_NAME=ory-hydra-credentials

# As of Kyma 2.6.3 we need to specify which namespaces should enable istio injection
kubectl create ns $RELEASE_NS --dry-run=client -o yaml | kubectl apply -f -
kubectl label ns $RELEASE_NS istio-injection=enabled --overwrite
# As of Kubernetes 1.25 we need to replace PodSecurityPolicies; we chose the Pod Security Standards
kubectl label ns $RELEASE_NS pod-security.kubernetes.io/enforce=baseline --overwrite
>>>>>>> de1cfea4

CLOUD_PERSISTENCE=$(yq ".global.ory.hydra.persistence.gcloud.enabled" ${OVERRIDE_TEMP_ORY})

# The System secret and cookie secret, needed by Hydra, are created by the Secret component of the Helm chart
# Rotating the secrets has to be done manually; the rotation of the Hydra Secrets should be done following this guide: https://www.ory.sh/docs/hydra/self-hosted/secrets-key-rotation
# Hydra requires data persistence, locally the postgres DB of compass is used.
# The connection string(DSN) has to be created
if [ "$CLOUD_PERSISTENCE" = false ]; then
  # Hydra uses the `localdb` instance as its persistence backend
  VALUES_FILE_DB="${ROOT_PATH}"/chart/localdb/values.yaml
  POSTGRES_USERNAME=$(yq ".postgresql.postgresqlUsername" $VALUES_FILE_DB)
  POSTGRES_PASSWORD=$(yq ".postgresql.postgresqlPassword" $VALUES_FILE_DB)
  POSTGRES_DB=$(yq ".global.database.embedded.hydra.name" $VALUES_FILE_DB)

  DSN=postgres://${POSTGRES_USERNAME}:${POSTGRES_PASSWORD}@compass-postgresql.compass-system.svc.cluster.local:5432/${POSTGRES_DB}?sslmode=disable\&max_conn_lifetime=10s

  yq -i ".hydra.hydra.config.dsn = \"$DSN\"" "${OVERRIDE_TEMP_ORY}"
fi

helm upgrade --atomic --install --create-namespace --timeout "${TIMEOUT}" $RELEASE_NAME -f "${OVERRIDE_TEMP_ORY}" -n $RELEASE_NS "${ROOT_PATH}"/chart/ory<|MERGE_RESOLUTION|>--- conflicted
+++ resolved
@@ -85,19 +85,14 @@
 echo "Helm install ORY components..."
 RELEASE_NS=ory
 RELEASE_NAME=ory-stack
-<<<<<<< HEAD
-=======
-SECRET_NAME=ory-hydra-credentials
 
 # As of Kyma 2.6.3 we need to specify which namespaces should enable istio injection
 kubectl create ns $RELEASE_NS --dry-run=client -o yaml | kubectl apply -f -
 kubectl label ns $RELEASE_NS istio-injection=enabled --overwrite
 # As of Kubernetes 1.25 we need to replace PodSecurityPolicies; we chose the Pod Security Standards
 kubectl label ns $RELEASE_NS pod-security.kubernetes.io/enforce=baseline --overwrite
->>>>>>> de1cfea4
 
 CLOUD_PERSISTENCE=$(yq ".global.ory.hydra.persistence.gcloud.enabled" ${OVERRIDE_TEMP_ORY})
-
 # The System secret and cookie secret, needed by Hydra, are created by the Secret component of the Helm chart
 # Rotating the secrets has to be done manually; the rotation of the Hydra Secrets should be done following this guide: https://www.ory.sh/docs/hydra/self-hosted/secrets-key-rotation
 # Hydra requires data persistence, locally the postgres DB of compass is used.
