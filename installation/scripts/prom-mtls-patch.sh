function prometheusMTLSPatch() {
  patchPrometheusForMTLS
  patchAlertManagerForMTLS
  enableNodeExporterMTLS
  patchDeploymentsToInjectSidecar
  patchKymaServiceMonitorsForMTLS
  removeKymaPeerAuthsForPrometheus
}

function patchPrometheusForMTLS() {
  patch=$(cat <<"EOF"
apiVersion: monitoring.coreos.com/v1
kind: Prometheus
metadata:
  name: monitoring-prometheus
  namespace: kyma-system
spec:
  alerting:
    alertmanagers:
      - apiVersion: v2
        name: monitoring-alertmanager
        namespace: kyma-system
        pathPrefix: /
        port: web
        scheme: https
        tlsConfig:
          caFile: /etc/prometheus/secrets/istio.default/root-cert.pem
          certFile: /etc/prometheus/secrets/istio.default/cert-chain.pem
          keyFile: /etc/prometheus/secrets/istio.default/key.pem
          insecureSkipVerify: true
  podMetadata:
    annotations:
      sidecar.istio.io/inject: "true"
      traffic.sidecar.istio.io/includeInboundPorts: ""   # do not intercept any inbound ports
      traffic.sidecar.istio.io/includeOutboundIPRanges: ""  # do not intercept any outbound traffic
      proxy.istio.io/config: |
        # configure an env variable OUTPUT_CERTS to write certificates to the given folder
        proxyMetadata:
          OUTPUT_CERTS: /etc/istio-output-certs
      sidecar.istio.io/userVolumeMount: '[{"name": "istio-certs", "mountPath": "/etc/istio-output-certs"}]' # mount the shared volume at sidecar proxy
  volumes:
    - emptyDir:
        medium: Memory
      name: istio-certs
  volumeMounts:
    - mountPath: /etc/prometheus/secrets/istio.default/
      name: istio-certs
EOF
  )

  echo "${patch}" > patch.yaml
  kubectl apply -f patch.yaml
  rm patch.yaml
}

function patchAlertManagerForMTLS() {
  patch=$(cat <<"EOF"
apiVersion: monitoring.coreos.com/v1
kind: Alertmanager
metadata:
  name: monitoring-alertmanager
  namespace: kyma-system
spec:
  podMetadata:
    annotations:
      sidecar.istio.io/inject: "true"
EOF
  )

  echo "${patch}" > patch.yaml
  kubectl apply -f patch.yaml
  rm patch.yaml
}

function patchDeploymentsToInjectSidecar() {
  allDeploy=(
    kiali-server
    monitoring-kube-state-metrics
    monitoring-operator
  )

  resource="deployment"
  namespace="kyma-system"

  for depl in "${allDeploy[@]}"; do
    if kubectl get ${resource} -n ${namespace} "${depl}" > /dev/null; then
      kubectl get ${resource} -n ${namespace} "${depl}" -o yaml > "${depl}.yaml"

      if [[ "$OSTYPE" == "darwin"* ]]; then
        sed -i '' -e 's/sidecar.istio.io\/inject: "false"/sidecar.istio.io\/inject: "true"/g' "${depl}.yaml"
      else # assume Linux otherwise
        sed -i 's/sidecar.istio.io\/inject: "false"/sidecar.istio.io\/inject: "true"/g' "${depl}.yaml"
      fi

      kubectl apply -f "${depl}.yaml" || true

      rm "${depl}.yaml"
    fi
  done
}

function enableNodeExporterMTLS() {
  # Note: The two CRDs described in the two variables below are left as they are with all their properties
  # since it's risky to omit some properties due to different strategic merge patch strategies.
  # https://kubernetes.io/docs/tasks/manage-kubernetes-objects/update-api-object-kubectl-patch/#notes-on-the-strategic-merge-patch

  monitor=$(cat <<"EOF"
apiVersion: monitoring.coreos.com/v1
kind: ServiceMonitor
metadata:
  annotations:
    meta.helm.sh/release-name: monitoring
    meta.helm.sh/release-namespace: kyma-system
  labels:
    app: monitoring-node-exporter
    app.kubernetes.io/instance: monitoring
    app.kubernetes.io/managed-by: Helm
    app.kubernetes.io/name: monitoring
    chart: monitoring-1.0.0
    helm.sh/chart: monitoring-1.0.0
    release: monitoring
  name: monitoring-node-exporter
  namespace: kyma-system
spec:
  endpoints:
  - metricRelabelings:
    - action: keep
      regex: ^(go_goroutines|go_memstats_alloc_bytes|go_memstats_heap_alloc_bytes|go_memstats_heap_inuse_bytes|go_memstats_heap_sys_bytes|go_memstats_stack_inuse_bytes|node_.*|process_cpu_seconds_total|process_max_fds|process_open_fds|process_resident_memory_bytes|process_start_time_seconds|process_virtual_memory_bytes)$
      sourceLabels:
      - __name__
    port: metrics
    scheme: https
    tlsConfig:
      caFile: /etc/prometheus/secrets/istio.default/root-cert.pem
      certFile: /etc/prometheus/secrets/istio.default/cert-chain.pem
      keyFile: /etc/prometheus/secrets/istio.default/key.pem
      insecureSkipVerify: true
  jobLabel: jobLabel
  selector:
    matchLabels:
      app: prometheus-node-exporter
      release: monitoring

EOF
  )
  echo "$monitor" > monitor.yaml

  # The patches around the DaemonSet involve an addition of two init containers that together setup certificates
  # for the node-exporter application to use. There are also two new mounts - a shared directory (node-certs)
  # and the Istio CA secret (istio-certs).

  daemonset=$(cat <<"EOF"
apiVersion: apps/v1
kind: DaemonSet
metadata:
  annotations:
    deprecated.daemonset.template.generation: "1"
    meta.helm.sh/release-name: monitoring
    meta.helm.sh/release-namespace: kyma-system
  labels:
    app: prometheus-node-exporter
    app.kubernetes.io/instance: monitoring
    app.kubernetes.io/managed-by: Helm
    app.kubernetes.io/name: prometheus-node-exporter
    chart: prometheus-node-exporter-1.12.0
    helm.sh/chart: prometheus-node-exporter-1.12.0
    jobLabel: node-exporter
    release: monitoring
  name: monitoring-prometheus-node-exporter
  namespace: kyma-system
spec:
  revisionHistoryLimit: 10
  selector:
    matchLabels:
      app: prometheus-node-exporter
      release: monitoring
  template:
    metadata:
      labels:
        app: prometheus-node-exporter
        app.kubernetes.io/instance: monitoring
        app.kubernetes.io/managed-by: Helm
        app.kubernetes.io/name: prometheus-node-exporter
        chart: prometheus-node-exporter-1.12.0
        helm.sh/chart: prometheus-node-exporter-1.12.0
        jobLabel: node-exporter
        release: monitoring
    spec:
      initContainers:
      - name: certs-init
        image: emberstack/openssl:alpine-latest
        command: ['sh', '-c', 'openssl req -newkey rsa:2048 -nodes -days 365000 -subj "/CN=$(NODE_NAME)" -keyout /etc/certs/node.key -out /etc/certs/node.csr && openssl x509 -req -days 365000 -set_serial 01 -in /etc/certs/node.csr -out /etc/certs/node.crt -CA /etc/istio/certs/ca-cert.pem -CAkey /etc/istio/certs/ca-key.pem']
        env:
          - name: NODE_NAME
            valueFrom:
              fieldRef:
                fieldPath: spec.nodeName
        volumeMounts:
        - name: istio-certs
          mountPath: /etc/istio/certs
          readOnly: true
        - name: node-certs
          mountPath: /etc/certs
      - name: web-config-init
        image: busybox:1.34.1
        command: ['sh', '-c', 'printf "tls_server_config:\\n  cert_file: /etc/certs/node.crt\\n  key_file: /etc/certs/node.key\\n  client_auth_type: \"RequireAndVerifyClientCert\"\\n  client_ca_file: /etc/istio/certs/ca-cert.pem" > /etc/certs/web.yaml']
        volumeMounts:
        - name: node-certs
          mountPath: /etc/certs
      containers:
      - args:
        - --path.procfs=/host/proc
        - --path.sysfs=/host/sys
        - --path.rootfs=/host/root
        - --web.listen-address=$(HOST_IP):9100
        - --web.config=/etc/certs/web.yaml
        - --collector.filesystem.ignored-mount-points=^/(dev|proc|sys|var/lib/docker/.+)($|/)
        - --collector.filesystem.ignored-fs-types=^(autofs|binfmt_misc|cgroup|configfs|debugfs|devpts|devtmpfs|fusectl|hugetlbfs|mqueue|overlay|proc|procfs|pstore|rpc_pipefs|securityfs|sysfs|tracefs)$
        env:
        - name: HOST_IP
          value: 0.0.0.0
        image: eu.gcr.io/kyma-project/tpi/node-exporter:1.0.1-1de56388
        imagePullPolicy: IfNotPresent
        name: node-exporter
        livenessProbe: null
        readinessProbe: null
        ports:
        - containerPort: 9100
          hostPort: 9100
          name: metrics
          protocol: TCP
        resources: {}
        securityContext:
          allowPrivilegeEscalation: false
          privileged: false
        terminationMessagePath: /dev/termination-log
        terminationMessagePolicy: File
        volumeMounts:
        - mountPath: /etc/certs
          name: node-certs
        - name: istio-certs
          mountPath: /etc/istio/certs
        - mountPath: /host/proc
          name: proc
          readOnly: true
        - mountPath: /host/sys
          name: sys
          readOnly: true
        - mountPath: /host/root
          mountPropagation: HostToContainer
          name: root
          readOnly: true
      dnsPolicy: ClusterFirst
      hostNetwork: true
      hostPID: true
      restartPolicy: Always
      schedulerName: default-scheduler
      securityContext:
        fsGroup: 65534
        runAsGroup: 65534
        runAsNonRoot: true
        runAsUser: 65534
      serviceAccount: monitoring-prometheus-node-exporter
      serviceAccountName: monitoring-prometheus-node-exporter
      terminationGracePeriodSeconds: 30
      tolerations:
      - effect: NoSchedule
        operator: Exists
      volumes:
      - name: istio-certs
        secret:
          secretName: istio-ca-secret
      - name: node-certs
        emptyDir: {}
      - hostPath:
          path: /proc
          type: ""
        name: proc
      - hostPath:
          path: /sys
          type: ""
        name: sys
      - hostPath:
          path: /
          type: ""
        name: root
  updateStrategy:
    rollingUpdate:
      maxUnavailable: 1
    type: RollingUpdate

EOF
  )
  echo "$daemonset" > daemonset.yaml

  kubectl get secret istio-ca-secret --namespace=istio-system -o yaml | grep -v '^\s*namespace:\s' | kubectl replace --force --namespace=kyma-system -f -

  kubectl apply -f monitor.yaml
  kubectl apply -f daemonset.yaml

  rm monitor.yaml
  rm daemonset.yaml
} 

function patchKymaServiceMonitorsForMTLS() {
  kymaSvcMonitors=(
    istio-component-monitor
    kiali
    logging-fluent-bit
    logging-loki
    monitoring-alertmanager
    monitoring-apiserver
    monitoring-grafana
    monitoring-kube-state-metrics
    monitoring-kubelet
    monitoring-node-exporter
    monitoring-operator
    monitoring-prometheus
    monitoring-prometheus-istio-server-server
    ory-hydra-maester
    ory-oathkeeper-maester
    tracing-jaeger
<<<<<<< HEAD
    tracing-jaeger-operator
    tracing-metrics
=======
    monitoring-grafana
    monitoring-alertmanager
    monitoring-operator 
    monitoring-kube-state-metrics 
    api-gateway
    monitoring-prometheus-pushgateway
>>>>>>> a78cf7dd
  )

  crd="servicemonitors.monitoring.coreos.com"
  namespace="kyma-system"
  patchContent=$(cat <<"EOF"
    scheme: https
    tlsConfig:
      caFile: /etc/prometheus/secrets/istio.default/root-cert.pem
      certFile: /etc/prometheus/secrets/istio.default/cert-chain.pem
      keyFile: /etc/prometheus/secrets/istio.default/key.pem
      insecureSkipVerify: true
EOF
  )

  echo "$patchContent" > tmp_patch_content.yaml

  for sm in "${kymaSvcMonitors[@]}"; do
    if kubectl get ${crd} -n ${namespace} "${sm}" > /dev/null; then
      kubectl get ${crd} -n ${namespace} "${sm}" -o yaml > "${sm}.yaml"

      if [[ "$OSTYPE" == "darwin"* ]]; then
        sed -i '' -e '/ port:/r tmp_patch_content.yaml' "${sm}.yaml"
        sed -i '' -e '/ path:/r tmp_patch_content.yaml' "${sm}.yaml"
      else # assume Linux otherwise
        sed -i '/ port:/r tmp_patch_content.yaml' "${sm}.yaml"
        sed -i '/ path:/r tmp_patch_content.yaml' "${sm}.yaml"
      fi

      kubectl apply -f "${sm}.yaml" || true

      rm "${sm}.yaml"
    fi
  done

  rm tmp_patch_content.yaml
}

function removeKymaPeerAuthsForPrometheus() {
  crd="peerauthentications.security.istio.io"
  namespace="kyma-system"

  allPAs=(
    kiali
    logging-fluent-bit-metrics
    logging-loki
    monitoring-grafana-policy
    ory-oathkeeper-maester-metrics
    ory-hydra-maester-metrics
    tracing-jaeger-operator-metrics
    tracing-jaeger-metrics
  )

  for pa in "${allPAs[@]}"; do
    kubectl delete ${crd} -n ${namespace} "${pa}" || true
  done
}
<|MERGE_RESOLUTION|>--- conflicted
+++ resolved
@@ -320,17 +320,8 @@
     ory-hydra-maester
     ory-oathkeeper-maester
     tracing-jaeger
-<<<<<<< HEAD
     tracing-jaeger-operator
     tracing-metrics
-=======
-    monitoring-grafana
-    monitoring-alertmanager
-    monitoring-operator 
-    monitoring-kube-state-metrics 
-    api-gateway
-    monitoring-prometheus-pushgateway
->>>>>>> a78cf7dd
   )
 
   crd="servicemonitors.monitoring.coreos.com"
