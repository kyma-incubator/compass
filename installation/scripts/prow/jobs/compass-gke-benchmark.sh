--- conflicted
+++ resolved
@@ -229,11 +229,6 @@
 
   COMPASS_OVERRIDES="$PWD/compass_benchmark_overrides.yaml"
   COMPASS_COMMON_OVERRIDES="$PWD/compass_common_overrides.yaml"
-<<<<<<< HEAD
-  
-=======
-
->>>>>>> de1cfea4
   echo 'Installing DB'
   bash "${COMPASS_SCRIPTS_DIR}"/install-db.sh --overrides-file "${COMPASS_OVERRIDES}" --overrides-file "${COMPASS_COMMON_OVERRIDES}" --timeout 30m0s
   STATUS=$(helm status localdb -n compass-system -o json | jq .info.status)
@@ -297,12 +292,9 @@
 log::info "Installing Kyma"
 installKyma
 
-<<<<<<< HEAD
-=======
 log::info "Installing Ory"
 installOry
 
->>>>>>> de1cfea4
 NEW_VERSION_COMMIT_ID=$(cd "$COMPASS_SOURCES_DIR" && git rev-parse --short HEAD)
 log::info "Install Compass version from main"
 installCompassOld
