# Compass installation and testing

## Overview

<<<<<<< HEAD
Read [this](https://github.com/kyma-incubator/compass#installation) document to learn more about Compass installation and testing.
=======
This document presents the deep dive into Compass installation and testing.

## Installation

To run the Compass with Kyma locally, run the following script:

```bash
./installation/cmd/run.sh
```

The `run.sh` scripts do the following:
1. Provision local Kubernetes cluster on Minikube adjusted for Kyma installation via `Kyma CLI`.
2. Install Kyma from `master` branch on the cluster with custom list of components provided in `./installation/resources/installer-cr.yaml` file and custom overrides provided in `./installation/resources/installer-config.yaml` file.  
3. Download Helm client certificates created with Kyma installation.
4. Perform installation of `compass` Helm chart.

You can also install the Helm chart using this command:
```bash
helm install --name "compass" ./chart/compass --tls
```
## Testing

To run the Compass tests, run:

```bash
./installation/scripts/testing.sh
```

Compass, as a part of Kyma, uses [Octopus](https://github.com/kyma-incubator/octopus/) for testing. Learn more in [Testing Kyma](https://kyma-project.io/docs/root/kyma#details-testing-kyma) section.

> **NOTE:** After adding a new test, remember to add it also to `ClusterTestSuite` inside `testing.sh` script.
>>>>>>> df629420
<|MERGE_RESOLUTION|>--- conflicted
+++ resolved
@@ -2,38 +2,4 @@
 
 ## Overview
 
-<<<<<<< HEAD
-Read [this](https://github.com/kyma-incubator/compass#installation) document to learn more about Compass installation and testing.
-=======
-This document presents the deep dive into Compass installation and testing.
-
-## Installation
-
-To run the Compass with Kyma locally, run the following script:
-
-```bash
-./installation/cmd/run.sh
-```
-
-The `run.sh` scripts do the following:
-1. Provision local Kubernetes cluster on Minikube adjusted for Kyma installation via `Kyma CLI`.
-2. Install Kyma from `master` branch on the cluster with custom list of components provided in `./installation/resources/installer-cr.yaml` file and custom overrides provided in `./installation/resources/installer-config.yaml` file.  
-3. Download Helm client certificates created with Kyma installation.
-4. Perform installation of `compass` Helm chart.
-
-You can also install the Helm chart using this command:
-```bash
-helm install --name "compass" ./chart/compass --tls
-```
-## Testing
-
-To run the Compass tests, run:
-
-```bash
-./installation/scripts/testing.sh
-```
-
-Compass, as a part of Kyma, uses [Octopus](https://github.com/kyma-incubator/octopus/) for testing. Learn more in [Testing Kyma](https://kyma-project.io/docs/root/kyma#details-testing-kyma) section.
-
-> **NOTE:** After adding a new test, remember to add it also to `ClusterTestSuite` inside `testing.sh` script.
->>>>>>> df629420
+Read [this](https://github.com/kyma-incubator/compass#installation) document to learn more about Compass installation and testing.