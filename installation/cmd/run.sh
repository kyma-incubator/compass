#!/usr/bin/env bash

set -o errexit

RED='\033[0;31m'
GREEN='\033[0;32m'
YELLOW='\033[0;33m'
NC='\033[0m' # No Color

CURRENT_DIR=$( cd "$( dirname "${BASH_SOURCE[0]}" )" && pwd )
SCRIPTS_DIR="${CURRENT_DIR}/../scripts"
source $SCRIPTS_DIR/utils.sh
source $SCRIPTS_DIR/prom-mtls-patch.sh

ROOT_PATH=$( cd "$( dirname "${BASH_SOURCE[0]}" )" && pwd )/../..
PATH_TO_VALUES="$CURRENT_DIR/../../chart/compass/values.yaml"
PATH_TO_DIRECTOR_VALUES="$CURRENT_DIR/../../chart/compass/charts/director/values.yaml"
PATH_TO_COMPASS_OIDC_CONFIG_FILE="$HOME/.compass.yaml"
MIGRATOR_FILE=$(cat "$ROOT_PATH"/chart/compass/templates/migrator-job.yaml)
UPDATE_EXPECTED_SCHEMA_VERSION_FILE=$(cat "$ROOT_PATH"/chart/compass/templates/update-expected-schema-version-job.yaml)
RESET_VALUES_YAML=true

K3D_MEMORY=8192MB
K3D_TIMEOUT=10m0s
K3D_CPUS=5
APISERVER_VERSION=1.20.11


POSITIONAL=()
while [[ $# -gt 0 ]]
do
    key="$1"

    case ${key} in
        --kyma-release)
            checkInputParameterValue "${2}"
            KYMA_RELEASE="${2}"
            shift # past argument
        ;;
        --kyma-installation)
            checkInputParameterValue "${2}"
            KYMA_INSTALLATION="${2}"
            shift # past argument
            shift # past value
        ;;
        --skip-k3d-start)
            SKIP_K3D_START=true
            shift # past argument
        ;;
        --skip-kyma-start)
            SKIP_KYMA_START=true
            shift # past argument
        ;;
        --dump-db)
            DUMP_DB=true
            DUMP_IMAGE_TAG="dump"
            shift # past argument
        ;;
        --k3d-cpus)
            checkInputParameterValue "${2}"
            K3D_CPUS="${2}"
            shift # past argument
            shift # past value
        ;;
        --k3d-memory)
            checkInputParameterValue "${2}"
            K3D_MEMORY="${2}"
            shift # past argument
            shift # past value
        ;;
        --k3d-timeout)
            checkInputParameterValue "${2}"
            K3D_TIMEOUT="${2}"
            shift # past argument
            shift # past value
        ;;
        --oidc-host)
            checkInputParameterValue "${2}"
            OIDC_HOST="${2}"
            shift # past argument
            shift # past value
        ;;
        --oidc-client-id)
            checkInputParameterValue "${2}"
            OIDC_CLIENT_ID="${2}"
            shift # past argument
            shift # past value
        ;;
        --oidc-admin-group)
            checkInputParameterValue "${2}"
            OIDC_ADMIN_GROUP="${2}"
            shift # past argument
            shift # past value
        ;;
        --*)
            echo "Unknown flag ${1}"
            exit 1
        ;;
        *)    # unknown option
            POSITIONAL+=("$1") # save it in an array for later
            shift # past argument
        ;;
    esac
done
set -- "${POSITIONAL[@]}" # restore positional parameters

function revert_migrator_file() {
    echo "$MIGRATOR_FILE" > "$ROOT_PATH"/chart/compass/templates/migrator-job.yaml
    echo "$UPDATE_EXPECTED_SCHEMA_VERSION_FILE" > "$ROOT_PATH"/chart/compass/templates/update-expected-schema-version-job.yaml
}

<<<<<<< HEAD
function mount_k3d_ca_to_oathkeeper() {
  echo "Mounting k3d CA cert into oathkeeper's container..."

  docker exec k3d-kyma-server-0 cat /var/lib/rancher/k3s/server/tls/server-ca.crt > k3d-ca.crt
  trap "rm -f k3d-ca.crt" RETURN EXIT INT TERM
=======
function set_oidc_config() {
  yq -i ".global.cockpit.auth.idpHost = \"$1\"" "$PATH_TO_VALUES"
  yq -i ".global.cockpit.auth.clientID = \"$2\"" "$PATH_TO_VALUES"
  if [[ -n ${3}  ]]; then
   yq -i ".adminGroupNames = \"$3\"" "$PATH_TO_DIRECTOR_VALUES"
  fi
}

function cleanup_trap() {
  if [[ -f mk-ca.crt ]]; then
    rm -f mk-ca.crt
  fi
  if [[ ${DUMP_DB} ]]; then
      revert_migrator_file
  fi
  if $RESET_VALUES_YAML ; then
    set_oidc_config "" "" "$DEFAULT_OIDC_ADMIN_GROUPS"
  fi
}

function mount_minikube_ca_to_oathkeeper() {
  echo "Mounting minikube CA cert into oathkeeper's container..."

  cat $HOME/.minikube/ca.crt > mk-ca.crt
>>>>>>> a78cf7dd

  kubectl create configmap -n kyma-system k3d-ca --from-file k3d-ca.crt --dry-run=client -o yaml | kubectl apply -f -

  OATHKEEPER_DEPLOYMENT_NAME=$(kubectl get deployment -n kyma-system | grep oathkeeper | awk '{print $1}')
  OATHKEEPER_CONTAINER_NAME=$(kubectl get deployment -n kyma-system "$OATHKEEPER_DEPLOYMENT_NAME" -o=jsonpath='{.spec.template.spec.containers[*].name}' | tr -s '[[:space:]]' '\n' | grep -v 'maester')

  kubectl -n kyma-system patch deployment "$OATHKEEPER_DEPLOYMENT_NAME" \
 -p '{"spec":{"template":{"spec":{"volumes":[{"configMap":{"defaultMode": 420,"name": "k3d-ca"},"name": "k3d-ca-volume"}]}}}}'

  kubectl -n kyma-system patch deployment "$OATHKEEPER_DEPLOYMENT_NAME" \
 -p '{"spec":{"template":{"spec":{"containers":[{"name": "'$OATHKEEPER_CONTAINER_NAME'","volumeMounts": [{ "mountPath": "'/etc/ssl/certs/k3d-ca.crt'","name": "k3d-ca-volume","subPath": "k3d-ca.crt"}]}]}}}}'
}

<<<<<<< HEAD
trap 'pkill -P $$' EXIT INT TERM
#trap 'kill $(jobs -p)' EXIT

if [[ ${DUMP_DB} ]]; then
    trap revert_migrator_file EXIT
=======
if [[ -z ${OIDC_HOST} || -z ${OIDC_CLIENT_ID} ]]; then
  if [[ -f ${PATH_TO_COMPASS_OIDC_CONFIG_FILE} ]]; then
    echo -e "${YELLOW}OIDC configuration not provided. Configuration from default config file will be used.${NC}"
    DEFAULT_OIDC_ADMIN_GROUPS="$(yq ".adminGroupNames" "$PATH_TO_DIRECTOR_VALUES")"
    OIDC_HOST=$(yq ".idpHost" "$PATH_TO_COMPASS_OIDC_CONFIG_FILE")
    OIDC_CLIENT_ID=$(yq ".clientID" "$PATH_TO_COMPASS_OIDC_CONFIG_FILE")
    OIDC_GROUPS=$(yq ".adminGroupNames" "$PATH_TO_COMPASS_OIDC_CONFIG_FILE")
    set_oidc_config "$OIDC_HOST" "$OIDC_CLIENT_ID" "$OIDC_GROUPS"
  else
    echo -e "${RED}OIDC configuration not provided and config file was not found. JWT flows will not work!${NC}"
    RESET_VALUES_YAML=false
  fi
else
  DEFAULT_OIDC_ADMIN_GROUPS="$(yq ".adminGroupNames" "$PATH_TO_DIRECTOR_VALUES")"
  if [[ -z ${OIDC_ADMIN_GROUP} ]]; then
    echo -e "${GREEN}Using provided OIDC host and client-id.${NC}"
    echo -e "${YELLOW}OIDC admin group was not provided. Will use default values.${NC}"
    set_oidc_config "$OIDC_HOST" "$OIDC_CLIENT_ID"
  else
    echo -e "${GREEN}Using provided OIDC host, client-id and admin group.${NC}"
    OIDC_GROUPS="$DEFAULT_OIDC_ADMIN_GROUPS , $OIDC_ADMIN_GROUP"
    set_oidc_config "$OIDC_HOST" "$OIDC_CLIENT_ID" "$OIDC_GROUPS"
  fi
>>>>>>> a78cf7dd
fi

trap "cleanup_trap" RETURN EXIT INT TERM

if [ -z "$KYMA_RELEASE" ]; then
  KYMA_RELEASE=$(<"${ROOT_PATH}"/installation/resources/KYMA_VERSION)
fi

if [ -z "$KYMA_INSTALLATION" ]; then
  KYMA_INSTALLATION="minimal"
fi

if [[ ${DUMP_DB} ]]; then
    echo -e "${GREEN}DB dump will be used to prepopulate installation${NC}"

    if [ "$(uname)" == "Darwin" ]; then #  this is the case when the script is ran on local Mac OSX machines, reference issue: https://stackoverflow.com/questions/4247068/sed-command-with-i-option-failing-on-mac-but-works-on-linux
        sed -i '' 's/image\:.*compass-schema-migrator.*/image\: k3d-kyma-registry\:5001\/compass-schema-migrator\:'$DUMP_IMAGE_TAG'/' ${ROOT_PATH}/chart/compass/templates/migrator-job.yaml
        sed -i '' 's/image\:.*compass-schema-migrator.*/image\: k3d-kyma-registry\:5001\/compass-schema-migrator\:'$DUMP_IMAGE_TAG'/' ${ROOT_PATH}/chart/compass/templates/update-expected-schema-version-job.yaml
    else # this is the case when the script is ran on non-Mac OSX machines, ex. as part of remote PR jobs
        sed -i 's/image\:.*compass-schema-migrator.*/image\: k3d-kyma-registry\:5001\/compass-schema-migrator\:'$DUMP_IMAGE_TAG'/' ${ROOT_PATH}/chart/compass/templates/migrator-job.yaml
        sed -i 's/image\:.*compass-schema-migrator.*/image\: k3d-kyma-registry\:5001\/compass-schema-migrator\:'$DUMP_IMAGE_TAG'/' ${ROOT_PATH}/chart/compass/templates/update-expected-schema-version-job.yaml
    fi


    if [[ ! -f ${ROOT_PATH}/components/schema-migrator/seeds/dump.sql ]]; then
        echo -e "${YELLOW}Will pull DB dump from GCR bucket${NC}"
        gsutil cp gs://sap-cp-cmp-dev-db-dump/dump.sql ${ROOT_PATH}/components/schema-migrator/seeds/dump.sql
    else
        echo -e "${GREEN}DB dump already exists on system, will reuse it${NC}"
    fi
fi

if [[ ! ${SKIP_K3D_START} ]]; then
  echo "Provisioning k3d cluster..."
  # todo cpu limit
  kyma provision k3d \
  --k3s-arg '--kube-apiserver-arg=anonymous-auth=true@server:*' \
  --k3s-arg '--kube-apiserver-arg=feature-gates=ServiceAccountIssuerDiscovery=true@server:*' \
  --k3d-arg='--servers-memory '"${K3D_MEMORY}" \
  --k3d-arg='--agents-memory '"${K3D_MEMORY}" \
  --timeout "${K3D_TIMEOUT}" \
  --kube-version "${APISERVER_VERSION}"
  echo "Adding k3d registry entry to /etc/hosts..."
  sudo sh -c "echo \"\n127.0.0.1 k3d-kyma-registry\" >> /etc/hosts"
fi


echo "Label k3d node for benchmark execution..."
NODE=$(kubectl get nodes | grep agent | tail -n 1 | cut -d ' ' -f 1)
kubectl label --overwrite node "$NODE" benchmark=true || true

if [[ ${DUMP_DB} ]]; then
    echo -e "${YELLOW}DUMP_DB option is selected. Building an image for the schema-migrator using local files...${NC}"
    export DOCKER_TAG=$DUMP_IMAGE_TAG
    make -C ${ROOT_PATH}/components/schema-migrator build-for-k3d
fi

if [[ ! ${SKIP_KYMA_START} ]]; then
  LOCAL_ENV=true bash "${ROOT_PATH}"/installation/scripts/install-kyma.sh --kyma-release ${KYMA_RELEASE} --kyma-installation ${KYMA_INSTALLATION}
  kubectl set image -n kyma-system cronjob/oathkeeper-jwks-rotator keys-generator=oryd/oathkeeper:v0.38.23
  kubectl patch cronjob -n kyma-system oathkeeper-jwks-rotator -p '{"spec":{"schedule": "*/1 * * * *"}}'
  until [[ $(kubectl get cronjob -n kyma-system oathkeeper-jwks-rotator --output=jsonpath={.status.lastScheduleTime}) ]]; do
      echo "Waiting for cronjob oathkeeper-jwks-rotator to be scheduled"
      sleep 3
  done
  kubectl patch cronjob -n kyma-system oathkeeper-jwks-rotator -p '{"spec":{"schedule": "0 0 1 * *"}}'
fi

mount_k3d_ca_to_oathkeeper

# Currently there is a problem fetching JWKS keys, used to validate JWT token send to hydra. The function bellow patches the RequestAuthentication istio resource
# with the needed keys, by first getting them using kubectl
function patchJWKS() {
  JWKS="'$(kubectl get --raw '/openid/v1/jwks')'"
  until [[ $(kubectl get requestauthentication kyma-internal-authn -n kyma-system 2>/dev/null) &&
          $(kubectl get requestauthentication compass-internal-authn -n compass-system 2>/dev/null) ]]; do
    echo "Waiting for requestauthentication resources to be created"
    sleep 3
  done
  kubectl get requestauthentication kyma-internal-authn -n kyma-system -o yaml | sed 's/jwksUri\:.*$/jwks\: '$JWKS'/' | kubectl apply -f -
  kubectl get requestauthentication compass-internal-authn -n compass-system -o yaml | sed 's/jwksUri\:.*$/jwks\: '$JWKS'/' | kubectl apply -f -
}
patchJWKS&

echo 'Installing Compass'
COMPASS_OVERRIDES="${CURRENT_DIR}/../resources/compass-overrides-local.yaml"
bash "${ROOT_PATH}"/installation/scripts/install-compass.sh --overrides-file "${COMPASS_OVERRIDES}" --timeout 30m0s
STATUS=$(helm status compass -n compass-system -o json | jq .info.status)
echo "Compass installation status ${STATUS}"

prometheusMTLSPatch

<<<<<<< HEAD
echo 'Adding compass certificate to keychain'
COMPASS_CERT_PATH="${CURRENT_DIR}/../cmd/compass-cert.pem"
echo -n | openssl s_client -showcerts -servername compass.local.kyma.dev -connect compass.local.kyma.dev:443 2>/dev/null | openssl x509 -inform pem > "${COMPASS_CERT_PATH}"
trap "rm -f ${COMPASS_CERT_PATH}" EXIT INT TERM
if [ "$(uname)" == "Darwin" ]; then #  this is the case when the script is ran on local Mac OSX machines
  sudo security add-trusted-cert -d -r trustRoot -k /Library/Keychains/System.keychain "${COMPASS_CERT_PATH}"
else # this is the case when the script is ran on non-Mac OSX machines, ex. as part of remote PR jobs
  sudo cp "${COMPASS_CERT_PATH}" /etc/ssl/certs
  sudo update-ca-certificates
fi
=======
bash "${ROOT_PATH}"/installation/scripts/run-compass-installer.sh --kyma-installation ${KYMA_INSTALLATION}
sleep 15
bash "${ROOT_PATH}"/installation/scripts/is-installed.sh
>>>>>>> a78cf7dd

echo "Adding Compass entries to /etc/hosts..."
sudo sh -c "echo \"\n127.0.0.1 adapter-gateway.local.kyma.dev adapter-gateway-mtls.local.kyma.dev compass-gateway-xsuaa.local.kyma.dev compass-gateway-mtls.local.kyma.dev compass-gateway-sap-mtls.local.kyma.dev compass-gateway-auth-oauth.local.kyma.dev compass-gateway.local.kyma.dev compass-gateway-int.local.kyma.dev compass.local.kyma.dev compass-mf.local.kyma.dev kyma-env-broker.local.kyma.dev director.local.kyma.dev compass-external-services-mock-sap-mtls.local.kyma.dev\" >> /etc/hosts"<|MERGE_RESOLUTION|>--- conflicted
+++ resolved
@@ -25,7 +25,6 @@
 K3D_CPUS=5
 APISERVER_VERSION=1.20.11
 
-
 POSITIONAL=()
 while [[ $# -gt 0 ]]
 do
@@ -109,13 +108,6 @@
     echo "$UPDATE_EXPECTED_SCHEMA_VERSION_FILE" > "$ROOT_PATH"/chart/compass/templates/update-expected-schema-version-job.yaml
 }
 
-<<<<<<< HEAD
-function mount_k3d_ca_to_oathkeeper() {
-  echo "Mounting k3d CA cert into oathkeeper's container..."
-
-  docker exec k3d-kyma-server-0 cat /var/lib/rancher/k3s/server/tls/server-ca.crt > k3d-ca.crt
-  trap "rm -f k3d-ca.crt" RETURN EXIT INT TERM
-=======
 function set_oidc_config() {
   yq -i ".global.cockpit.auth.idpHost = \"$1\"" "$PATH_TO_VALUES"
   yq -i ".global.cockpit.auth.clientID = \"$2\"" "$PATH_TO_VALUES"
@@ -136,11 +128,11 @@
   fi
 }
 
-function mount_minikube_ca_to_oathkeeper() {
-  echo "Mounting minikube CA cert into oathkeeper's container..."
-
-  cat $HOME/.minikube/ca.crt > mk-ca.crt
->>>>>>> a78cf7dd
+function mount_k3d_ca_to_oathkeeper() {
+  echo "Mounting k3d CA cert into oathkeeper's container..."
+
+  docker exec k3d-kyma-server-0 cat /var/lib/rancher/k3s/server/tls/server-ca.crt > k3d-ca.crt
+  trap "rm -f k3d-ca.crt" RETURN EXIT INT TERM
 
   kubectl create configmap -n kyma-system k3d-ca --from-file k3d-ca.crt --dry-run=client -o yaml | kubectl apply -f -
 
@@ -154,13 +146,9 @@
  -p '{"spec":{"template":{"spec":{"containers":[{"name": "'$OATHKEEPER_CONTAINER_NAME'","volumeMounts": [{ "mountPath": "'/etc/ssl/certs/k3d-ca.crt'","name": "k3d-ca-volume","subPath": "k3d-ca.crt"}]}]}}}}'
 }
 
-<<<<<<< HEAD
 trap 'pkill -P $$' EXIT INT TERM
 #trap 'kill $(jobs -p)' EXIT
 
-if [[ ${DUMP_DB} ]]; then
-    trap revert_migrator_file EXIT
-=======
 if [[ -z ${OIDC_HOST} || -z ${OIDC_CLIENT_ID} ]]; then
   if [[ -f ${PATH_TO_COMPASS_OIDC_CONFIG_FILE} ]]; then
     echo -e "${YELLOW}OIDC configuration not provided. Configuration from default config file will be used.${NC}"
@@ -184,7 +172,6 @@
     OIDC_GROUPS="$DEFAULT_OIDC_ADMIN_GROUPS , $OIDC_ADMIN_GROUP"
     set_oidc_config "$OIDC_HOST" "$OIDC_CLIENT_ID" "$OIDC_GROUPS"
   fi
->>>>>>> a78cf7dd
 fi
 
 trap "cleanup_trap" RETURN EXIT INT TERM
@@ -277,7 +264,6 @@
 
 prometheusMTLSPatch
 
-<<<<<<< HEAD
 echo 'Adding compass certificate to keychain'
 COMPASS_CERT_PATH="${CURRENT_DIR}/../cmd/compass-cert.pem"
 echo -n | openssl s_client -showcerts -servername compass.local.kyma.dev -connect compass.local.kyma.dev:443 2>/dev/null | openssl x509 -inform pem > "${COMPASS_CERT_PATH}"
@@ -288,11 +274,6 @@
   sudo cp "${COMPASS_CERT_PATH}" /etc/ssl/certs
   sudo update-ca-certificates
 fi
-=======
-bash "${ROOT_PATH}"/installation/scripts/run-compass-installer.sh --kyma-installation ${KYMA_INSTALLATION}
-sleep 15
-bash "${ROOT_PATH}"/installation/scripts/is-installed.sh
->>>>>>> a78cf7dd
 
 echo "Adding Compass entries to /etc/hosts..."
 sudo sh -c "echo \"\n127.0.0.1 adapter-gateway.local.kyma.dev adapter-gateway-mtls.local.kyma.dev compass-gateway-xsuaa.local.kyma.dev compass-gateway-mtls.local.kyma.dev compass-gateway-sap-mtls.local.kyma.dev compass-gateway-auth-oauth.local.kyma.dev compass-gateway.local.kyma.dev compass-gateway-int.local.kyma.dev compass.local.kyma.dev compass-mf.local.kyma.dev kyma-env-broker.local.kyma.dev director.local.kyma.dev compass-external-services-mock-sap-mtls.local.kyma.dev\" >> /etc/hosts"