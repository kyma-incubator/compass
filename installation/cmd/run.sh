#!/usr/bin/env bash

set -o errexit

RED='\033[0;31m'
GREEN='\033[0;32m'
YELLOW='\033[0;33m'
NC='\033[0m' # No Color

CURRENT_DIR=$( cd "$( dirname "${BASH_SOURCE[0]}" )" && pwd )
SCRIPTS_DIR="${CURRENT_DIR}/../scripts"
DATA_DIR="${CURRENT_DIR}/../data"
mkdir -p "${DATA_DIR}"
source $SCRIPTS_DIR/utils.sh
source $SCRIPTS_DIR/prom-mtls-patch.sh

ROOT_PATH=$( cd "$( dirname "${BASH_SOURCE[0]}" )" && pwd )/../..
PATH_TO_VALUES="$CURRENT_DIR/../../chart/compass/values.yaml"
PATH_TO_HYDRATOR_VALUES="$CURRENT_DIR/../../chart/compass/charts/hydrator/values.yaml"
PATH_TO_COMPASS_OIDC_CONFIG_FILE="$HOME/.compass.yaml"
UPDATE_EXPECTED_SCHEMA_VERSION_FILE=$(cat "$ROOT_PATH"/chart/compass/templates/update-expected-schema-version-job.yaml)
SCHEMA_MIGRATOR_COMPONENT_PATH=${ROOT_PATH}/components/schema-migrator
RESET_VALUES_YAML=true

K3D_MEMORY=8192MB
K3D_TIMEOUT=10m0s
APISERVER_VERSION=1.22.16

POSITIONAL=()
while [[ $# -gt 0 ]]
do
    key="$1"

    case ${key} in
        --skip-k3d-start)
            SKIP_K3D_START=true
            shift # past argument
        ;;
        --skip-kyma-start)
            SKIP_KYMA_START=true
            shift # past argument
        ;;
        --skip-db-install)
            SKIP_DB_INSTALL=true
            shift # past argument
        ;;
        --skip-ory-install)
            SKIP_ORY_INSTALL=true
            shift # past argument
        ;;
        --dump-db)
            DUMP_DB=true
            shift # past argument
        ;;
        --k3d-memory)
            checkInputParameterValue "${2}"
            K3D_MEMORY="${2}"
            shift # past argument
            shift # past value
        ;;
        --k3d-timeout)
            checkInputParameterValue "${2}"
            K3D_TIMEOUT="${2}"
            shift # past argument
            shift # past value
        ;;
        --apiserver-version)
            checkInputParameterValue "${2}"
            APISERVER_VERSION="${2}"
            shift # past argument
            shift # past value
        ;;
        --oidc-host)
            checkInputParameterValue "${2}"
            OIDC_HOST="${2}"
            shift # past argument
            shift # past value
        ;;
        --oidc-client-id)
            checkInputParameterValue "${2}"
            OIDC_CLIENT_ID="${2}"
            shift # past argument
            shift # past value
        ;;
        --oidc-admin-group)
            checkInputParameterValue "${2}"
            OIDC_ADMIN_GROUP="${2}"
            shift # past argument
            shift # past value
        ;;
        --*)
            echo "Unknown flag ${1}"
            exit 1
        ;;
        *)    # unknown option
            POSITIONAL+=("$1") # save it in an array for later
            shift # past argument
        ;;
    esac
done
set -- "${POSITIONAL[@]}" # restore positional parameters

function revert_migrator_file() {
    echo "$UPDATE_EXPECTED_SCHEMA_VERSION_FILE" > "$ROOT_PATH"/chart/compass/templates/update-expected-schema-version-job.yaml
}

function set_oidc_config() {
  yq -i ".global.cockpit.auth.idpHost = \"$1\"" "$PATH_TO_VALUES"
  yq -i ".global.cockpit.auth.clientID = \"$2\"" "$PATH_TO_VALUES"
  if [[ -n ${3}  ]]; then
   yq -i ".adminGroupNames = \"$3\"" "$PATH_TO_HYDRATOR_VALUES"
  fi
}

# NOTE: Only one trap per script is supported.
function cleanup_trap() {
  if [[ -f k3d-ca.crt ]]; then
    rm -f k3d-ca.crt
  fi
  if [[ -f ${COMPASS_CERT_PATH} ]]; then
    rm -f "${COMPASS_CERT_PATH}"
  fi
  if [[ ${DUMP_DB} ]]; then
      revert_migrator_file
      rm -rf "${DATA_DIR}"/dump || true
  fi
  if [[ ${RESET_VALUES_YAML} ]] ; then
    set_oidc_config "" "" "$DEFAULT_OIDC_ADMIN_GROUPS"
  fi
  pkill -P $$ || true # This MUST be at the end of the cleanup_trap function.
}

trap cleanup_trap RETURN EXIT INT TERM

function mount_k3d_ca_to_oathkeeper() {
  echo "Mounting k3d CA cert into oathkeeper's container..."

  docker exec k3d-kyma-server-0 cat /var/lib/rancher/k3s/server/tls/server-ca.crt > k3d-ca.crt
  kubectl create configmap -n ory k3d-ca --from-file k3d-ca.crt --dry-run=client -o yaml | kubectl apply -f -

  OATHKEEPER_DEPLOYMENT_NAME=$(kubectl get deployment -n ory | grep oathkeeper | awk '{print $1}')
  OATHKEEPER_CONTAINER_NAME=$(kubectl get deployment -n ory "$OATHKEEPER_DEPLOYMENT_NAME" -o=jsonpath='{.spec.template.spec.containers[*].name}' | tr -s '[[:space:]]' '\n' | grep -v 'maester')

  kubectl -n ory patch deployment "$OATHKEEPER_DEPLOYMENT_NAME" \
 -p '{"spec":{"template":{"spec":{"volumes":[{"configMap":{"defaultMode": 420,"name": "k3d-ca"},"name": "k3d-ca-volume"}]}}}}'

  kubectl -n ory patch deployment "$OATHKEEPER_DEPLOYMENT_NAME" \
 -p '{"spec":{"template":{"spec":{"containers":[{"name": "'$OATHKEEPER_CONTAINER_NAME'","volumeMounts": [{ "mountPath": "'/etc/ssl/certs/k3d-ca.crt'","name": "k3d-ca-volume","subPath": "k3d-ca.crt"}]}]}}}}'
}

# Currently there is a problem fetching JWKS keys, used to validate JWT token send to hydra. The function bellow patches the RequestAuthentication istio resource
# with the needed keys, by first getting them using kubectl
function patchJWKS() {
  echo "Patching Request Authentication resources..."
  JWKS="'$(kubectl get --raw '/openid/v1/jwks')'"
  until [[ $(kubectl get requestauthentication kyma-internal-authn -n kyma-system 2>/dev/null) &&
          $(kubectl get requestauthentication compass-internal-authn -n compass-system 2>/dev/null) ]]; do
    echo "Waiting for Request Authentication resources to be created"
    sleep 8
  done
  kubectl get requestauthentication kyma-internal-authn -n kyma-system -o yaml | sed 's/jwksUri\:.*$/jwks\: '$JWKS'/' | kubectl apply -f -
  kubectl get requestauthentication compass-internal-authn -n compass-system -o yaml | sed 's/jwksUri\:.*$/jwks\: '$JWKS'/' | kubectl apply -f -
  echo "Request Authentication resources were successfully patched"
}

if [[ -z ${OIDC_HOST} || -z ${OIDC_CLIENT_ID} ]]; then
  if [[ -f ${PATH_TO_COMPASS_OIDC_CONFIG_FILE} ]]; then
    echo -e "${YELLOW}OIDC configuration not provided. Configuration from default config file will be used.${NC}"
    DEFAULT_OIDC_ADMIN_GROUPS="$(yq ".adminGroupNames" "$PATH_TO_HYDRATOR_VALUES")"
    OIDC_HOST=$(yq ".idpHost" "$PATH_TO_COMPASS_OIDC_CONFIG_FILE")
    OIDC_CLIENT_ID=$(yq ".clientID" "$PATH_TO_COMPASS_OIDC_CONFIG_FILE")
    OIDC_GROUPS=$(yq ".adminGroupNames" "$PATH_TO_COMPASS_OIDC_CONFIG_FILE")
    set_oidc_config "$OIDC_HOST" "$OIDC_CLIENT_ID" "$OIDC_GROUPS"
  else
    echo -e "${RED}OIDC configuration not provided and config file was not found. JWT flows will not work!${NC}"
    RESET_VALUES_YAML=false
  fi
else
  DEFAULT_OIDC_ADMIN_GROUPS="$(yq ".adminGroupNames" "$PATH_TO_HYDRATOR_VALUES")"
  if [[ -z ${OIDC_ADMIN_GROUP} ]]; then
    echo -e "${GREEN}Using provided OIDC host and client-id.${NC}"
    echo -e "${YELLOW}OIDC admin group was not provided. Will use default values.${NC}"
    set_oidc_config "$OIDC_HOST" "$OIDC_CLIENT_ID"
  else
    echo -e "${GREEN}Using provided OIDC host, client-id and admin group.${NC}"
    OIDC_GROUPS="$DEFAULT_OIDC_ADMIN_GROUPS , $OIDC_ADMIN_GROUP"
    set_oidc_config "$OIDC_HOST" "$OIDC_CLIENT_ID" "$OIDC_GROUPS"
  fi
fi

if [[ ${DUMP_DB} ]]; then
    echo -e "${GREEN}DB dump will be used to prepopulate installation${NC}"

    REMOTE_VERSIONS=($(gsutil ls -R gs://sap-cp-cmp-dev-db-dump/ | grep -o -E '[0-9]+' | sed -e 's/^0\+//' | sort -r))
    LOCAL_VERSIONS=($(ls "$SCHEMA_MIGRATOR_COMPONENT_PATH"/migrations/director | grep -o -E '^[0-9]+' | sed -e 's/^0\+//' | sort -ru))

    SCHEMA_VERSION=""
    for r in "${REMOTE_VERSIONS[@]}"; do
       for l in "${LOCAL_VERSIONS[@]}"; do
          if [[ "$r" == "$l" ]]; then
            SCHEMA_VERSION=$r
            break 2;
          fi
       done
    done

    if [[ -z $SCHEMA_VERSION ]]; then
      echo -e "${RED}\$SCHEMA_VERSION variable cannot be empty${NC}"
    fi

    echo -e "${YELLOW}Check if there is DB dump in GCS bucket with migration number: $SCHEMA_VERSION...${NC}"
    gsutil -q stat gs://sap-cp-cmp-dev-db-dump/dump-"${SCHEMA_VERSION}"/toc.dat
    STATUS=$?

    if [[ $STATUS ]]; then
      echo -e "${GREEN}DB dump with migration number: $SCHEMA_VERSION exists in the bucket. Will use it...${NC}"
    else
      echo -e "${RED}There is no DB dump with migration number: $SCHEMA_VERSION in the bucket.${NC}"
      exit 1
    fi

    if [[ ! -d ${DATA_DIR}/dump-${SCHEMA_VERSION} ]]; then
        echo -e "${YELLOW}There is no dump with number: $SCHEMA_VERSION locally. Will pull the DB dump from GCR bucket...${NC}"
        mkdir ${DATA_DIR}/dump-${SCHEMA_VERSION}
        gsutil cp -r gs://sap-cp-cmp-dev-db-dump/dump-"${SCHEMA_VERSION}" "${DATA_DIR}"
    else
        echo -e "${GREEN}DB dump already exists on the local system, will reuse it${NC}"
    fi
    rm -rf "${DATA_DIR}"/dump || true
    cp -R "${DATA_DIR}"/dump-"${SCHEMA_VERSION}" "${DATA_DIR}"/dump
fi

# If the script is not run by the root user then 'sudo' should be used for some commands
# This is necessary as this script is ran for local installation and by PR jobs
# The PR jobs use alpine that does not have 'sudo' as a command and always executes scripts as the root user
SUDO=''
if (( $EUID != 0 )); then
    SUDO='sudo'
fi

if [[ ! ${SKIP_K3D_START} ]]; then
  echo "Provisioning k3d cluster..."
  kyma provision k3d \
  --k3s-arg '--kube-apiserver-arg=anonymous-auth=true@server:*' \
  --k3s-arg '--kube-apiserver-arg=feature-gates=ServiceAccountIssuerDiscovery=true@server:*' \
  --k3d-arg='--servers-memory '"${K3D_MEMORY}" \
  --k3d-arg='--agents-memory '"${K3D_MEMORY}" \
  --k3d-arg='--volume '"${DATA_DIR}:/tmp/dbdata" \
  --timeout "${K3D_TIMEOUT}" \
  --kube-version "${APISERVER_VERSION}"
  echo "Adding k3d registry entry to /etc/hosts..."
  $SUDO sh -c "echo \"\n127.0.0.1 k3d-kyma-registry\" >> /etc/hosts"
fi

usek3d

echo "Label k3d node for benchmark execution..."
NODE=$(kubectl get nodes | grep agent | tail -n 1 | cut -d ' ' -f 1)
kubectl label --overwrite node "$NODE" benchmark=true || true

if [[ ! ${SKIP_KYMA_START} ]]; then
  LOCAL_ENV=true bash "${ROOT_PATH}"/installation/scripts/install-kyma.sh
fi

if [[ ! ${SKIP_ORY_INSTALL} ]]; then
  echo "Installing ORY Stack..."
  bash "${ROOT_PATH}"/installation/scripts/install-ory.sh
fi

mount_k3d_ca_to_oathkeeper

<<<<<<< HEAD
# Currently there is a problem fetching JWKS keys, used to validate JWT token send to hydra. The function bellow patches the RequestAuthentication istio resource
# with the needed keys, by first getting them using kubectl
function patchJWKS() {
  JWKS="'$(kubectl get --raw '/openid/v1/jwks')'"
  until [[ $(kubectl get requestauthentication ory-internal-authn -n ory 2>/dev/null) &&
          $(kubectl get requestauthentication compass-internal-authn -n compass-system 2>/dev/null) ]]; do
    echo "Waiting for requestauthentication resources to be created"
    sleep 3
  done
  kubectl get requestauthentication ory-internal-authn -n ory -o yaml | sed 's/jwksUri\:.*$/jwks\: '$JWKS'/' | kubectl apply -f -
  kubectl get requestauthentication compass-internal-authn -n compass-system -o yaml | sed 's/jwksUri\:.*$/jwks\: '$JWKS'/' | kubectl apply -f -
}
patchJWKS&

=======
>>>>>>> 3eaeddff
if [[ ! ${SKIP_DB_INSTALL} ]]; then
  DB_OVERRIDES="${CURRENT_DIR}/../resources/compass-overrides-local.yaml"
  bash "${ROOT_PATH}"/installation/scripts/install-db.sh --overrides-file "${DB_OVERRIDES}" --timeout 30m0s
  STATUS=$(helm status localdb -n compass-system -o json | jq .info.status)
  echo "DB installation status ${STATUS}"
fi

patchJWKS&

COMPASS_OVERRIDES="${CURRENT_DIR}/../resources/compass-overrides-local.yaml"
bash "${ROOT_PATH}"/installation/scripts/install-compass.sh --overrides-file "${COMPASS_OVERRIDES}" --timeout 30m0s --sql-helm-backend
STATUS=$(helm status compass -n compass-system -o json | jq .info.status)
echo "Compass installation status ${STATUS}"

prometheusMTLSPatch

echo 'Adding compass certificate to keychain'
COMPASS_CERT_PATH="${CURRENT_DIR}/../cmd/compass-cert.pem"
echo -n | openssl s_client -showcerts -servername compass.local.kyma.dev -connect compass.local.kyma.dev:443 2>/dev/null | openssl x509 -inform pem > "${COMPASS_CERT_PATH}"
if [ "$(uname)" == "Darwin" ]; then #  this is the case when the script is ran on local Mac OSX machines
  sudo security add-trusted-cert -d -r trustRoot -k /Library/Keychains/System.keychain "${COMPASS_CERT_PATH}"
else # this is the case when the script is ran on non-Mac OSX machines, ex. as part of remote PR jobs
  $SUDO cp "${COMPASS_CERT_PATH}" /etc/ssl/certs
  $SUDO update-ca-certificates
fi

echo "Adding Compass entries to /etc/hosts..."
$SUDO sh -c "echo \"\n127.0.0.1 adapter-gateway.local.kyma.dev adapter-gateway-mtls.local.kyma.dev compass-gateway-mtls.local.kyma.dev compass-gateway-xsuaa.local.kyma.dev compass-gateway-sap-mtls.local.kyma.dev compass-gateway-auth-oauth.local.kyma.dev compass-gateway.local.kyma.dev compass-gateway-int.local.kyma.dev compass.local.kyma.dev compass-mf.local.kyma.dev kyma-env-broker.local.kyma.dev director.local.kyma.dev compass-external-services-mock.local.kyma.dev compass-external-services-mock-sap-mtls.local.kyma.dev compass-external-services-mock-sap-mtls-ord.local.kyma.dev compass-external-services-mock-sap-mtls-global-ord-registry.local.kyma.dev discovery.api.local compass-director-internal.local.kyma.dev connector.local.kyma.dev hydrator.local.kyma.dev compass-gateway-internal.local.kyma.dev\" >> /etc/hosts"<|MERGE_RESOLUTION|>--- conflicted
+++ resolved
@@ -153,12 +153,12 @@
 function patchJWKS() {
   echo "Patching Request Authentication resources..."
   JWKS="'$(kubectl get --raw '/openid/v1/jwks')'"
-  until [[ $(kubectl get requestauthentication kyma-internal-authn -n kyma-system 2>/dev/null) &&
+  until [[ $(kubectl get requestauthentication ory-internal-authn -n ory 2>/dev/null) &&
           $(kubectl get requestauthentication compass-internal-authn -n compass-system 2>/dev/null) ]]; do
     echo "Waiting for Request Authentication resources to be created"
     sleep 8
   done
-  kubectl get requestauthentication kyma-internal-authn -n kyma-system -o yaml | sed 's/jwksUri\:.*$/jwks\: '$JWKS'/' | kubectl apply -f -
+  kubectl get requestauthentication ory-internal-authn -n ory -o yaml | sed 's/jwksUri\:.*$/jwks\: '$JWKS'/' | kubectl apply -f -
   kubectl get requestauthentication compass-internal-authn -n compass-system -o yaml | sed 's/jwksUri\:.*$/jwks\: '$JWKS'/' | kubectl apply -f -
   echo "Request Authentication resources were successfully patched"
 }
@@ -269,23 +269,6 @@
 
 mount_k3d_ca_to_oathkeeper
 
-<<<<<<< HEAD
-# Currently there is a problem fetching JWKS keys, used to validate JWT token send to hydra. The function bellow patches the RequestAuthentication istio resource
-# with the needed keys, by first getting them using kubectl
-function patchJWKS() {
-  JWKS="'$(kubectl get --raw '/openid/v1/jwks')'"
-  until [[ $(kubectl get requestauthentication ory-internal-authn -n ory 2>/dev/null) &&
-          $(kubectl get requestauthentication compass-internal-authn -n compass-system 2>/dev/null) ]]; do
-    echo "Waiting for requestauthentication resources to be created"
-    sleep 3
-  done
-  kubectl get requestauthentication ory-internal-authn -n ory -o yaml | sed 's/jwksUri\:.*$/jwks\: '$JWKS'/' | kubectl apply -f -
-  kubectl get requestauthentication compass-internal-authn -n compass-system -o yaml | sed 's/jwksUri\:.*$/jwks\: '$JWKS'/' | kubectl apply -f -
-}
-patchJWKS&
-
-=======
->>>>>>> 3eaeddff
 if [[ ! ${SKIP_DB_INSTALL} ]]; then
   DB_OVERRIDES="${CURRENT_DIR}/../resources/compass-overrides-local.yaml"
   bash "${ROOT_PATH}"/installation/scripts/install-db.sh --overrides-file "${DB_OVERRIDES}" --timeout 30m0s
