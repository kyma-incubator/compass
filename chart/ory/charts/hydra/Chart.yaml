apiVersion: v2
appVersion: "v1.11.8"
description: A Helm chart for deploying ORY Hydra in Kubernetes
name: hydra
icon: https://raw.githubusercontent.com/ory/docs/master/docs/static/img/logo-hydra.svg
version: 0.23.3
keywords:
  - oauth2
  - openid-connect
  - openid
  - oidc
  - op
  - api-security
  - security
home: https://www.ory.sh/
sources:
  - https://github.com/ory/hydra
  - https://github.com/ory/k8s
maintainers: # (optional)
  - name: ORY Team
    email: hi@ory.sh
    url: https://www.ory.sh/
<<<<<<< HEAD
type: application
dependencies:
  - name: hydra-maester
    version: 0.23.3
    condition: maester.enabled
    alias: hydra-maester
=======
type: application
>>>>>>> 44128006
<|MERGE_RESOLUTION|>--- conflicted
+++ resolved
@@ -20,13 +20,4 @@
   - name: ORY Team
     email: hi@ory.sh
     url: https://www.ory.sh/
-<<<<<<< HEAD
-type: application
-dependencies:
-  - name: hydra-maester
-    version: 0.23.3
-    condition: maester.enabled
-    alias: hydra-maester
-=======
-type: application
->>>>>>> 44128006
+type: application