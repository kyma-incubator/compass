--- conflicted
+++ resolved
@@ -141,15 +141,11 @@
         {{- if .Values.deployment.extraContainers }}
 {{ tpl .Values.deployment.extraContainers . | indent 8 }}
         {{- end }}
-<<<<<<< HEAD
       # TODO!!! Service account of the oathkeeper maester chart is used
-      serviceAccountName: {{ include "oathkeeper-maester.name" . }}-maester-account
+      # TODO!!!: Change this back to {{ include "oathkeeper-maester.name" . }}-maester-account when it reaches prod
+      serviceAccountName: {{ include "oathkeeper-maester.name" . }}-stack-maester-account
       # TODO!!! This exists in the OS chart, but not in this one
       # automountServiceAccountToken: {{ .Values.deployment.automountServiceAccountToken }}
-=======
-      # TODO: Change this back to {{ include "oathkeeper-maester.name" . }}-maester-account when it reaches prod
-      serviceAccountName: {{ include "oathkeeper-maester.name" . }}-stack-maester-account
->>>>>>> 44128006
       {{- with .Values.deployment.nodeSelector }}
       nodeSelector:
         {{- toYaml . | nindent 8 }}
