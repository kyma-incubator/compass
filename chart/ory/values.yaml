--- conflicted
+++ resolved
@@ -130,22 +130,7 @@
         self: {}
     dangerousAllowInsecureRedirectUrls: false
     dangerousForceHttp: true
-<<<<<<< HEAD
-      # existingSecret: "ory-hydra-credentials"
-  secret:
-    enabled: true
-  maester:
-    enabled: false
-  # hydra-maester:
-  #   globalAccess: true
-  #   config:
-  #     # Must be in-sync with hydra.hydra.config.existingSecret
-  #     hydraSecret: "ory-hydra-credentials"
-  serviceMonitor:
-    enabled: false
-=======
     existingSecret: "ory-hydra-credentials"
->>>>>>> 44128006
 
 # Overrides for the Oathkeeper chart
 oathkeeper:
