--- conflicted
+++ resolved
@@ -53,14 +53,11 @@
 
 enablePlans: "azure,gcp"
 
-<<<<<<< HEAD
-=======
 gardener:
   project: "kyma-dev" # Gardener project connected to SA for HAP credentials lookup
   kubeconfigPath: "/gardener/kubeconfig/kubeconfig"
   secretName: "gardener-credentials"
 
->>>>>>> 700c39a7
 # It is used to provide own creds for Service Manager instead of using the one provided by external system
 # who execute provision call on Kyma Environment Broker. You can define `overrideMode` to be one of: Always, WhenNotSentInRequest, Never
 serviceManager:
