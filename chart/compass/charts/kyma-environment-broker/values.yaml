--- conflicted
+++ resolved
@@ -40,16 +40,6 @@
     secretName: "gardener"
     # name of the gardener project
     projectName: "gopher"
-<<<<<<< HEAD
-  gcp:
-    # name of the secret in the gardener which holds the GCP Service Account key
-    secretName: "gcp-secret-name"
-  azure:
-    secretName: "azure-secret-name"
-  aws:
-    secretName: "aws-secret-name"
-=======
->>>>>>> 34587c75
 
 additionalRuntimeComponents:
   - name: "service-manager-proxy"
