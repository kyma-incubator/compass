# Required scopes for specific GraphQL operations
graphql:
  query:
    applications: ["application:read"]
    application: ["application:read"]
    applicationsForRuntime: ["application:read"]
    applicationTemplates: ["application_template:read"]
    applicationTemplate: ["application_template:read"]
    runtimes: ["runtime:read"]
    runtimeContexts: ["runtime:read"]
    runtime: ["runtime:read"]
    runtimeContext: ["runtime:read"]
    labelDefinitions: ["label_definition:read"]
    labelDefinition: ["label_definition:read"]
    bundleByInstanceAuth: [ "application:read" ]
    bundleInstanceAuth: [ "application:read" ]
    healthChecks: ["health_checks:read"]
    integrationSystem: ["integration_system:read"]
    integrationSystems: ["integration_system:read"]
    viewer: []
    tenants: ["tenant:read"]
    automaticScenarioAssignments: ["automatic_scenario_assignment:read"]
    automaticScenarioAssignmentForScenario: ["automatic_scenario_assignment:read"]
    automaticScenarioAssignmentsForSelector: ["automatic_scenario_assignment:read"]

  mutation:
    registerApplication: ["application:write"]
    registerApplicationFromTemplate: ["application:write"]
    updateApplication: ["application:write"]
    unregisterApplication: ["application:write"]
    unpairApplication: ["application:write"]
    createApplicationTemplate: ["application_template:write"]
    updateApplicationTemplate: ["application_template:write"]
    deleteApplicationTemplate: ["application_template:write"]
    registerRuntime: ["runtime:write"]
    updateRuntime: ["runtime:write"]
    unregisterRuntime: ["runtime:write"]
    registerRuntimeContext: [ "runtime:write" ]
    updateRuntimeContext: [ "runtime:write" ]
    unregisterRuntimeContext: [ "runtime:write" ]
    setRuntimeTenant: [ "tenant:write" ]
    registerIntegrationSystem: ["integration_system:write"]
    updateIntegrationSystem: ["integration_system:write"]
    unregisterIntegrationSystem: ["integration_system:write"]
    addWebhook: ["application:write"]
    updateWebhook: ["application:write"]
    deleteWebhook: ["application:write"]
    addAPIDefinitionToBundle: ["application:write"]
    updateAPIDefinition: ["application:write"]
    deleteAPIDefinition: ["application:write"]
    refetchAPISpec: ["application:write"]
    addEventDefinitionToBundle: ["application:write"]
    updateEventDefinition: ["application:write"]
    deleteEventDefinition: ["application:write"]
    refetchEventAPISpec: ["application:write"]
    addDocumentToBundle: ["application:write"]
    deleteDocument: ["application:write"]
    createFormation: ["formation:write"]
    deleteFormation: ["formation:write"]
    assignFormation: [ "formation:write" ]
    unassignFormation: [ "formation:write" ]
    createLabelDefinition: ["label_definition:write"]
    updateLabelDefinition: ["label_definition:write"]
    deleteLabelDefinition: ["label_definition:write"]
    setApplicationLabel: ["application:write"]
    deleteApplicationLabel: ["application:write"]
    setRuntimeLabel: ["runtime:write"]
    deleteRuntimeLabel: ["runtime:write"]
    requestOneTimeTokenForRuntime: ["runtime:write"]
    requestOneTimeTokenForApplication: ["application:write"]
    requestClientCredentialsForRuntime: ["runtime:write"]
    requestClientCredentialsForApplication: ["application:write"]
    requestClientCredentialsForIntegrationSystem: ["integration_system:write"]
    deleteSystemAuthForRuntime: ["runtime:write"]
    deleteSystemAuthForApplication: ["application:write"]
    deleteSystemAuthForIntegrationSystem: ["integration_system:write"]
    setDefaultEventingForApplication: ["eventing:manage"]
    deleteDefaultEventingForApplication: ["eventing:manage"]
    requestBundleInstanceAuthCreation: ["runtime:write"]
    requestBundleInstanceAuthDeletion: ["runtime:write"]
    setBundleInstanceAuth: ["application:write"]
    deleteBundleInstanceAuth: ["application:write"]
    addBundle: ["application:write"]
    updateBundle: ["application:write"]
    deleteBundle: ["application:write"]
    createAutomaticScenarioAssignment: ["automatic_scenario_assignment:write"]
    deleteAutomaticScenarioAssignmentForScenario: ["automatic_scenario_assignment:write"]
    deleteAutomaticScenarioAssignmentsForSelector: ["automatic_scenario_assignment:write"]
    writeTenants: ["tenant:write"]
    deleteTenants: ["tenant:write"]
    updateTenant: ["tenant:write"]

  field:
    fetch_request:
      auth: ["fetch-request.auth:read"]
    webhooks:
      auth: ["webhooks.auth:read"]
    application:
      auths: ["application.auths:read"]
      webhooks: ["application.webhooks:read"]
    application_template:
      webhooks: ["application_template.webhooks:read"]
    bundle:
      instance_auth: ["bundle.instance_auths:read"]
      instance_auths: ["bundle.instance_auths:read"]
      default_instance_auth: ["bundle.instance_auths:read"]
    document:
      fetch_request: ["document.fetch_request:read"]
    event_spec:
      fetch_request: ["event_spec.fetch_request:read"]
    api_spec:
      fetch_request: ["api_spec.fetch_request:read"]
    runtime:
      auths: ["runtime.auths:read"]
    integration_system:
      auths: ["integration_system.auths:read"]

# Scopes assigned for every new Client Credentials by given object type (Runtime / Application / Integration System)
# and scopes mapped to a consumer with the given type, then that consumer is using a client certificate
scopesPerConsumerType:
  runtime:
    - "runtime:read"
    - "runtime:write"
    - "application:read"
    - "runtime.auths:read"
    - "bundle.instance_auths:read"
  application:
    - "application:read"
    - "application:write"
    - "application.auths:read"
    - "application.webhooks:read"
    - "bundle.instance_auths:read"
    - "document.fetch_request:read"
    - "event_spec.fetch_request:read"
    - "api_spec.fetch_request:read"
    - "fetch-request.auth:read"
  integration_system:
    - "application:read"
    - "application:write"
    - "application_template:read"
    - "application_template:write"
    - "runtime:read"
    - "runtime:write"
    - "integration_system:read"
    - "label_definition:read"
    - "label_definition:write"
    - "automatic_scenario_assignment:read"
    - "automatic_scenario_assignment:write"
    - "integration_system.auths:read"
    - "application_template.webhooks:read"
    - "formation:write"
<<<<<<< HEAD
  super_admin:
    - "application:read"
    - "application:write"
    - "application_template:read"
    - "application_template:write"
    - "integration_system:read"
    - "integration_system:write"
    - "runtime:read"
    - "runtime:write"
    - "label_definition:read"
    - "label_definition:write"
    - "eventing:manage"
    - "tenant:read"
    - "automatic_scenario_assignment:read"
    - "automatic_scenario_assignment:write"
    - "application.auths:read"
    - "application.webhooks:read"
    - "application_template.webhooks:read"
    - "bundle.instance_auths:read"
    - "document.fetch_request:read"
    - "event_spec.fetch_request:read"
    - "api_spec.fetch_request:read"
    - "integration_system.auths:read"
    - "runtime.auths:read"
    - "fetch-request.auth:read"
    - "webhooks.auth:read"
    - "formation:write"
=======
    - "internal_visibility:read"
>>>>>>> 6ca7fcf0
  default:
    - "runtime:read"
    - "runtime:write"
    - "tenant:read"

clientCredentialsRegistrationGrantTypes:
  - "client_credentials"<|MERGE_RESOLUTION|>--- conflicted
+++ resolved
@@ -149,7 +149,6 @@
     - "integration_system.auths:read"
     - "application_template.webhooks:read"
     - "formation:write"
-<<<<<<< HEAD
   super_admin:
     - "application:read"
     - "application:write"
@@ -177,9 +176,7 @@
     - "fetch-request.auth:read"
     - "webhooks.auth:read"
     - "formation:write"
-=======
     - "internal_visibility:read"
->>>>>>> 6ca7fcf0
   default:
     - "runtime:read"
     - "runtime:write"
