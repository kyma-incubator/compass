--- conflicted
+++ resolved
@@ -19,15 +19,6 @@
           labels:
             cronjob: {{ .Values.global.externalCertConfiguration.rotationCronjob.name }}
         spec:
-<<<<<<< HEAD
-=======
-          {{ if .Values.global.isLocalEnv }}
-          hostAliases:
-            - ip: {{ .Values.global.minikubeIP }}
-              hostnames:
-                - "{{ .Values.global.externalServicesMock.certSecuredHost }}.{{ .Values.global.ingress.domainName }}"
-          {{ end }}
->>>>>>> a4a107ec
           serviceAccountName: {{ $.Chart.Name }}-{{ .Values.global.externalCertConfiguration.rotationCronjob.name }}
           restartPolicy: Never
           containers:
