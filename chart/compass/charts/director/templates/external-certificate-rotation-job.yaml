--- conflicted
+++ resolved
@@ -125,11 +125,7 @@
                   confirmValidIssuerLocalityOrRetry
 
                   echo -e "${YELLOW}Creating/Updating client certificate secret... ${NC}"
-<<<<<<< HEAD
-                  kubectl create secret tls "$CLIENT_CERT_SECRET_NAME" --namespace=compass-system --cert=/tmp/client-certificate.pem --key=/tmp/unencrypted-private-key.pem --save-config --dry-run=client -o yaml | kubectl apply -f -
-=======
-                  kubectl create secret generic external-client-certificate --namespace=compass-system --from-literal="tls.crt"="$(cat /tmp/client-certificate_pkcs7.pem)" --from-literal="tls.key"="$(cat /tmp/unencrypted-private-key.pem)" --save-config --dry-run=client -o yaml | kubectl apply -f -
->>>>>>> 754271ad
+                  kubectl create secret generic "$CLIENT_CERT_SECRET_NAME" --namespace=compass-system --from-literal="$CLIENT_CERT_CERT_KEY"="$(cat /tmp/client-certificate_pkcs7.pem)" --from-literal="$CLIENT_CERT_KEY_KEY"="$(cat /tmp/unencrypted-private-key.pem)" --save-config --dry-run=client -o yaml | kubectl apply -f -
 
                   set +e
               env:
@@ -150,6 +146,10 @@
                   value: {{ .Values.global.externalCertConfiguration.rotationCronjob.clientCertRetryAttempts | quote }}
                 - name: CLIENT_CERT_SECRET_NAME
                   value: {{ .Values.global.externalCertConfiguration.secrets.externalClientCertSecret.name }}
+                - name: CLIENT_CERT_CERT_KEY
+                  value:  {{ .Values.global.externalCertConfiguration.secrets.externalClientCertSecret.certKey }}
+                - name: CLIENT_CERT_KEY_KEY
+                  value:  {{ .Values.global.externalCertConfiguration.secrets.externalClientCertSecret.keyKey }}
                 - name: CERT_SVC_CLIENT_ID
                   valueFrom:
                     secretKeyRef:
