--- conflicted
+++ resolved
@@ -172,23 +172,15 @@
             - name: APP_DATALOADER_WAIT
               value: {{ .Values.deployment.dataloaders.wait | quote }}
             - name: APP_SUBSCRIPTION_PROVIDER_LABEL_KEY
-<<<<<<< HEAD
               value: {{ .Values.global.director.subscription.subscriptionProviderLabelKey }}
             - name: APP_CONSUMER_SUBACCOUNT_LABEL_KEY
               value: {{ .Values.global.director.subscription.consumerSubaccountLabelKey }}
-            - name: APP_SUBSCRIPTION_LABEL_KEY
+            - name: APP_SUBSCRIPTION_LABEL_KEY # todo:: remove/adapt
               value: {{ .Values.global.director.subscription.subscriptionLabelKey }}
-            - name: APP_SUBSCRIPTION_PROVIDER_APP_NAME_LABEL_KEY
-              value: {{ .Values.global.director.subscription.subscriptionProviderAppNameLabelKey }}
-=======
-              value: {{ .Values.global.tenantFetcher.server.subscriptionProviderLabelKey }}
-            - name: APP_CONSUMER_SUBACCOUNT_IDS_LABEL_KEY
-              value: {{ .Values.global.tenantFetcher.server.consumerSubaccountIdsLabelKey }}
             - name: APP_RUNTIME_TYPE_LABEL_KEY
               value: {{ .Values.global.director.runtimeTypeLabelKey }}
             - name: APP_KYMA_RUNTIME_TYPE_LABEL_VALUE
               value: {{ .Values.global.director.kymaRuntimeTypeLabelValue }}
->>>>>>> 7dbf60ce
             - name: APP_SELF_REGISTER_INSTANCE_CLIENT_ID_PATH
               value: {{ .Values.global.director.selfRegister.clientIdPath }}
             - name: APP_SELF_REGISTER_INSTANCE_CLIENT_SECRET_PATH
@@ -208,7 +200,7 @@
             - name: APP_SELF_REGISTER_LABEL_KEY
               value: {{ .Values.global.director.selfRegister.label }}
             - name: APP_SELF_REGISTER_LABEL_KEY_PATTERN
-              value: "^{{ .Values.global.director.selfRegister.label }}$|^{{ .Values.global.director.subscription.subscriptionProviderAppNameLabelKey }}$"
+              value: "^{{ .Values.global.director.selfRegister.label }}$|^{{ .Values.global.director.runtimeTypeLabelKey }}$"
             - name: APP_SELF_REGISTER_LABEL_VALUE_PREFIX
               value: {{ .Values.global.director.selfRegister.labelValuePrefix }}
             - name: APP_SELF_REGISTER_RESPONSE_KEY
