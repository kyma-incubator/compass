apiVersion: apps/v1
kind: Deployment
metadata:
  name: {{ template "fullname" . }}
  namespace: {{ .Release.Namespace }}
  labels:
    app: {{ .Chart.Name }}
    release: {{ .Release.Name }}
spec:
  replicas: {{ .Values.deployment.replicaCount }}
  selector:
    matchLabels:
      app: {{ .Chart.Name }}
      release: {{ .Release.Name }}
  strategy:
    {{- toYaml .Values.deployment.strategy | nindent 4 }}
  template:
    metadata:
      annotations:
        {{ if .Values.deployment.resourcesIstioProxy.requests.cpu }}
        sidecar.istio.io/proxyCPU: {{ .Values.deployment.resourcesIstioProxy.requests.cpu }}
        {{ end }}
        {{ if .Values.deployment.resourcesIstioProxy.requests.memory }}
        sidecar.istio.io/proxyMemory: {{ .Values.deployment.resourcesIstioProxy.requests.memory }}
        {{ end }}
        {{ if .Values.deployment.resourcesIstioProxy.limits.cpu }}
        sidecar.istio.io/proxyCPULimit: {{ .Values.deployment.resourcesIstioProxy.limits.cpu }}
        {{ end }}
        {{ if .Values.deployment.resourcesIstioProxy.limits.memory }}
        sidecar.istio.io/proxyMemoryLimit: {{ .Values.deployment.resourcesIstioProxy.limits.memory }}
        {{ end }}
      labels:
        app: {{ .Chart.Name }}
        release: {{ .Release.Name }}
    spec:
      serviceAccountName: {{ template "fullname" . }}
      nodeSelector:
        {{- toYaml .Values.deployment.nodeSelector | nindent 8 }}
      containers:
        - name: {{ .Chart.Name }}
          image: {{ .Values.global.images.containerRegistry.path }}/{{ .Values.global.images.director.dir }}compass-director:{{ .Values.global.images.director.version }}
          imagePullPolicy: {{ .Values.deployment.image.pullPolicy }}
          ports:
            - name: http
              containerPort: {{ .Values.global.director.graphql.external.port }}
              protocol: TCP
            - name: http-gql-int
              containerPort: {{ .Values.global.director.graphql.internal.port }}
              protocol: TCP
            - name: http-validator
              containerPort: {{ .Values.global.director.validator.port }}
              protocol: TCP
            - name: http-internal
              containerPort: {{ .Values.global.director.internalPort }}
              protocol: TCP
            - name: metrics
              containerPort: {{ .Values.global.director.metrics.port }}
              protocol: TCP
          resources:
            {{- toYaml .Values.deployment.resources | nindent 12 }}
          {{- with .Values.deployment.securityContext }}
          securityContext:
{{ toYaml . | indent 12 }}
          {{- end }}
          env:
            - name: APP_ADDRESS
<<<<<<< HEAD
              value: "0.0.0.0:{{ .Values.global.director.graphql.external.port }}"
            - name: APP_INTERNAL_ADDRESS
              value: "0.0.0.0:{{ .Values.global.director.graphql.internal.port }}"
            - name: APP_HYDRATOR_ADDRESS
              value: "0.0.0.0:{{ .Values.global.director.validator.port }}"
=======
              value: "0.0.0.0:{{ .Values.deployment.args.containerPort }}"
            - name: APP_INTERNAL_ADDRESS
              value: "0.0.0.0:{{ .Values.global.director.internalPort }}"
>>>>>>> 6e697336
            - name: APP_METRICS_ADDRESS
              value: "0.0.0.0:{{ .Values.global.director.metrics.port }}"
            - name: APP_PLAYGROUND_API_ENDPOINT
              value: "{{ .Values.global.director.prefix }}/graphql"
            - name: APP_JWKS_ENDPOINT
              value: http://ory-oathkeeper-api.kyma-system.svc.cluster.local:4456/.well-known/jwks.json
            - name: APP_DB_USER
              valueFrom:
                secretKeyRef:
                  name: compass-postgresql
                  key: postgresql-director-username
            - name: APP_DB_PASSWORD
              valueFrom:
                secretKeyRef:
                  name: compass-postgresql
                  key: postgresql-director-password
            - name: APP_DB_HOST
              valueFrom:
                secretKeyRef:
                  name: compass-postgresql
                  key: postgresql-serviceName
            - name: APP_DB_PORT
              valueFrom:
                secretKeyRef:
                  name: compass-postgresql
                  key: postgresql-servicePort
            - name: APP_DB_NAME
              valueFrom:
                secretKeyRef:
                  name: compass-postgresql
                  key: postgresql-director-db-name
            - name: APP_DB_SSL
              valueFrom:
                secretKeyRef:
                  name: compass-postgresql
                  key: postgresql-sslMode
            - name: APP_DB_MAX_OPEN_CONNECTIONS
              value: "{{.Values.deployment.dbPool.maxOpenConnections}}"
            - name: APP_DB_MAX_IDLE_CONNECTIONS
              value: "{{.Values.deployment.dbPool.maxIdleConnections}}"
            - name: APP_ONE_TIME_TOKEN_LENGTH
              value: {{ .Values.deployment.args.token.length | quote }}
            - name: APP_ONE_TIME_TOKEN_RUNTIME_EXPIRATION
              value: {{ .Values.deployment.args.token.runtimeExpiration | quote }}
            - name: APP_ONE_TIME_TOKEN_APPLICATION_EXPIRATION
              value: {{ .Values.deployment.args.token.applicationExpiration | quote }}
            - name: APP_ONE_TIME_TOKEN_CSR_EXPIRATION
              value: {{ .Values.deployment.args.token.csrExpiration | quote }}
            - name: APP_URL
              value: "https://{{ .Values.global.gateway.tls.host }}.{{ .Values.global.ingress.domainName }}{{ .Values.global.director.prefix }}"
            - name: APP_CONNECTOR_URL
              value: "https://{{ .Values.global.gateway.tls.host }}.{{ .Values.global.ingress.domainName }}{{ .Values.global.connector.prefix }}/graphql"
            - name: APP_CONFIGURATION_FILE
              value: /config/config.yaml
            - name: APP_ALLOW_JWT_SIGNING_NONE
              value: {{ .Values.deployment.allowJWTSigningNone | quote }}
            - name: APP_CLIENT_ID_HTTP_HEADER
              value: {{ .Values.global.director.clientIDHeaderKey }}
            - name: APP_OAUTH20_CLIENT_ENDPOINT
              value: http://ory-hydra-admin.kyma-system.svc.cluster.local:4445/clients
            - name: APP_OAUTH20_PUBLIC_ACCESS_TOKEN_ENDPOINT
              value: "https://oauth2.{{ .Values.global.ingress.domainName }}/oauth2/token"
            - name: APP_LEGACY_CONNECTOR_URL
              value: "https://{{ .Values.global.connectivity_adapter.tls.host }}.{{ .Values.global.ingress.domainName }}/v1/applications/signingRequests/info"
            {{- if .Values.deployment.pairingAdapterConfigMap }}
            - name: APP_PAIRING_ADAPTER_SRC
              value: /pairing-adapters/config.json
            {{- end }}
            - name: APP_DEFAULT_SCENARIO_ENABLED
              value: {{ .Values.global.enableCompassDefaultScenarioAssignment | quote }}
            {{- range $authenticatorName, $config := .Values.global.authenticators }}
            {{- if eq $config.enabled true }}
            - name: APP_{{ $authenticatorName }}_AUTHENTICATOR_TRUSTED_ISSUERS
              value: {{ $config.trusted_issuers | quote }}
            - name: APP_{{ $authenticatorName }}_AUTHENTICATOR_ATTRIBUTES
              value: {{ $config.attributes | quote }}
            {{- end }}
            {{- end }}
          livenessProbe:
            httpGet:
              port: {{ .Values.global.director.graphql.external.port }}
              path: "/healthz"
            initialDelaySeconds: {{ .Values.global.livenessProbe.initialDelaySeconds }}
            timeoutSeconds: {{ .Values.global.livenessProbe.timeoutSeconds }}
            periodSeconds: {{.Values.global.livenessProbe.periodSeconds }}
          readinessProbe:
            httpGet:
              port: {{ .Values.global.director.graphql.external.port }}
              path: "/readyz"
            initialDelaySeconds: {{ .Values.global.readinessProbe.initialDelaySeconds }}
            timeoutSeconds: {{ .Values.global.readinessProbe.timeoutSeconds }}
            periodSeconds: {{.Values.global.readinessProbe.periodSeconds }}
          volumeMounts:
            - mountPath: /config
              name: director-config
            - mountPath: /data/static-users.yaml
              name: static-users
              subPath: static-users.yaml
            - mountPath: /data/static-groups.yaml
              name: static-groups
              subPath: static-groups.yaml
            {{ if .Values.deployment.pairingAdapterConfigMap }}
            - name: pairing-adapters-config
              mountPath: /pairing-adapters
            {{ end }}


        {{if eq .Values.global.database.embedded.enabled false}}
            - name: cloudsql-instance-credentials
              mountPath: /secrets/cloudsql-instance-credentials
              readOnly: true
        - name: cloudsql-proxy
          image: gcr.io/cloudsql-docker/gce-proxy:1.18.0-alpine
          command: ["/cloud_sql_proxy",
                    "-instances={{ .Values.global.database.managedGCP.instanceConnectionName }}=tcp:5432",
                    "-credential_file=/secrets/cloudsql-instance-credentials/credentials.json",
                    "-term_timeout=2s"]
          resources:
          {{- toYaml .Values.deployment.resourcesCloudsqlProxy | nindent 12 }}
          volumeMounts:
            - name: cloudsql-instance-credentials
              mountPath: /secrets/cloudsql-instance-credentials
              readOnly: true
          {{- with .Values.deployment.securityContext }}
          securityContext:
{{ toYaml . | indent 12 }}
          {{- end }}
          {{end}}
      volumes:
        {{if eq .Values.global.database.embedded.enabled false}}
        - name: cloudsql-instance-credentials
          secret:
            secretName: cloudsql-instance-credentials
        {{end}}
        - name: director-config
          configMap:
            name: {{ template "fullname" . }}-config
        - name: static-users
          configMap:
            name: {{ template "fullname" . }}-static-users
        - name: static-groups
          configMap:
            name: {{ template "fullname" . }}-static-groups
        {{ if .Values.deployment.pairingAdapterConfigMap }}
        - name: pairing-adapters-config
          configMap:
            name: {{ .Values.deployment.pairingAdapterConfigMap }}
        {{ end }}<|MERGE_RESOLUTION|>--- conflicted
+++ resolved
@@ -64,17 +64,13 @@
           {{- end }}
           env:
             - name: APP_ADDRESS
-<<<<<<< HEAD
               value: "0.0.0.0:{{ .Values.global.director.graphql.external.port }}"
-            - name: APP_INTERNAL_ADDRESS
+            - name: APP_GRAPHQL_INTERNAL_ADDRESS
               value: "0.0.0.0:{{ .Values.global.director.graphql.internal.port }}"
             - name: APP_HYDRATOR_ADDRESS
               value: "0.0.0.0:{{ .Values.global.director.validator.port }}"
-=======
-              value: "0.0.0.0:{{ .Values.deployment.args.containerPort }}"
             - name: APP_INTERNAL_ADDRESS
               value: "0.0.0.0:{{ .Values.global.director.internalPort }}"
->>>>>>> 6e697336
             - name: APP_METRICS_ADDRESS
               value: "0.0.0.0:{{ .Values.global.director.metrics.port }}"
             - name: APP_PLAYGROUND_API_ENDPOINT
