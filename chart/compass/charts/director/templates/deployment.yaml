apiVersion: apps/v1
kind: Deployment
metadata:
  name: {{ template "fullname" . }}
  namespace: {{ .Release.Namespace }}
  labels:
    app: {{ .Chart.Name }}
    release: {{ .Release.Name }}
spec:
  replicas: {{ .Values.deployment.minReplicas }}
  selector:
    matchLabels:
      app: {{ .Chart.Name }}
      release: {{ .Release.Name }}
  strategy:
    {{- toYaml .Values.deployment.strategy | nindent 4 }}
  template:
    metadata:
      annotations:
        restartOnNewInstallationMarker: {{ randAlphaNum 5 | quote }} # Restarts the deployment on a new Helm installation. (https://helm.sh/docs/howto/charts_tips_and_tricks/#automatically-roll-deployments)
        {{ if .Values.deployment.resourcesIstioProxy.requests.cpu }}
        sidecar.istio.io/proxyCPU: {{ .Values.deployment.resourcesIstioProxy.requests.cpu }}
        {{ end }}
        {{ if .Values.deployment.resourcesIstioProxy.requests.memory }}
        sidecar.istio.io/proxyMemory: {{ .Values.deployment.resourcesIstioProxy.requests.memory }}
        {{ end }}
        {{ if .Values.deployment.resourcesIstioProxy.limits.cpu }}
        sidecar.istio.io/proxyCPULimit: {{ .Values.deployment.resourcesIstioProxy.limits.cpu }}
        {{ end }}
        {{ if .Values.deployment.resourcesIstioProxy.limits.memory }}
        sidecar.istio.io/proxyMemoryLimit: {{ .Values.deployment.resourcesIstioProxy.limits.memory }}
        {{ end }}
      labels:
        app: {{ .Chart.Name }}
        release: {{ .Release.Name }}
    spec:
      serviceAccountName: {{ template "fullname" . }}
      nodeSelector:
        {{- toYaml .Values.deployment.nodeSelector | nindent 8 }}
      containers:
        - name: {{ .Chart.Name }}
          image: {{ $.Values.global.images.containerRegistry.path }}/{{ $.Values.global.images.director.dir }}compass-director:{{ $.Values.global.images.director.version }}
          imagePullPolicy: {{ .Values.deployment.image.pullPolicy }}
          ports:
            - name: http
              containerPort: {{ .Values.global.director.graphql.external.port }}
              protocol: TCP
            - name: http-validator
              containerPort: {{ .Values.global.director.validator.port }}
              protocol: TCP
            - name: http-internal
              containerPort: {{ .Values.global.director.operations.port }}
              protocol: TCP
            - name: metrics
              containerPort: {{ .Values.global.director.metrics.port }}
              protocol: TCP
          resources:
            {{- toYaml .Values.deployment.resources | nindent 12 }}
          {{- with .Values.deployment.securityContext }}
          securityContext:
{{ toYaml . | indent 12 }}
          {{- end }}
          env:
            - name: APP_ADDRESS
              value: "0.0.0.0:{{ .Values.global.director.graphql.external.port }}"
            - name: APP_HYDRATOR_ADDRESS
              value: "0.0.0.0:{{ .Values.global.director.validator.port }}"
            - name: APP_INTERNAL_ADDRESS
              value: "0.0.0.0:{{ .Values.global.director.operations.port }}"
            - name: APP_METRICS_ADDRESS
              value: "0.0.0.0:{{ .Values.global.director.metrics.port }}"
            - name: APP_METRICS_ENABLE_CLIENT_ID_INSTRUMENTATION
              value: "{{ .Values.global.director.metrics.enableClientInstrumentation }}"
            - name: APP_METRICS_CENSORED_FLOWS
              value: "{{ .Values.global.director.metrics.censoredFlows }}"
            - name: APP_PLAYGROUND_API_ENDPOINT
              value: "{{ .Values.global.director.prefix }}/graphql"
            - name: APP_JWKS_ENDPOINT
              value: http://ory-oathkeeper-api.kyma-system.svc.cluster.local:4456/.well-known/jwks.json
            - name: APP_DB_USER
              valueFrom:
                secretKeyRef:
                  name: compass-postgresql
                  key: postgresql-director-username
            - name: APP_DB_PASSWORD
              valueFrom:
                secretKeyRef:
                  name: compass-postgresql
                  key: postgresql-director-password
            - name: APP_DB_HOST
              valueFrom:
                secretKeyRef:
                  name: compass-postgresql
                  key: postgresql-serviceName
            - name: APP_DB_PORT
              valueFrom:
                secretKeyRef:
                  name: compass-postgresql
                  key: postgresql-servicePort
            - name: APP_DB_NAME
              valueFrom:
                secretKeyRef:
                  name: compass-postgresql
                  key: postgresql-director-db-name
            - name: APP_DB_SSL
              valueFrom:
                secretKeyRef:
                  name: compass-postgresql
                  key: postgresql-sslMode
            - name: APP_DB_MAX_OPEN_CONNECTIONS
              value: "{{.Values.deployment.dbPool.maxOpenConnections}}"
            - name: APP_DB_MAX_IDLE_CONNECTIONS
              value: "{{.Values.deployment.dbPool.maxIdleConnections}}"
            - name: APP_ONE_TIME_TOKEN_LENGTH
              value: {{ .Values.deployment.args.token.length | quote }}
            - name: APP_ONE_TIME_TOKEN_RUNTIME_EXPIRATION
              value: {{ .Values.deployment.args.token.runtimeExpiration | quote }}
            - name: APP_ONE_TIME_TOKEN_APPLICATION_EXPIRATION
              value: {{ .Values.deployment.args.token.applicationExpiration | quote }}
            - name: APP_ONE_TIME_TOKEN_CSR_EXPIRATION
              value: {{ .Values.deployment.args.token.csrExpiration | quote }}
            - name: APP_URL
              value: "https://{{ .Values.global.gateway.tls.host }}.{{ .Values.global.ingress.domainName }}{{ .Values.global.director.prefix }}"
            - name: APP_LOG_FORMAT
              value: {{.Values.global.log.format | quote }}
            - name: APP_OPERATION_PATH
              value: {{ .Values.global.director.operations.path }}
            - name: APP_LAST_OPERATION_PATH
              value: {{ .Values.global.director.operations.lastOperationPath }}
            - name: APP_CONNECTOR_URL
              value: "https://{{ .Values.global.gateway.tls.host }}.{{ .Values.global.ingress.domainName }}{{ .Values.global.connector.prefix }}/graphql"
            - name: APP_CONFIGURATION_FILE
              value: /config/config.yaml
            - name: APP_CLIENT_ID_HTTP_HEADER
              value: {{ .Values.global.director.clientIDHeaderKey }}
            - name: APP_OAUTH20_URL
              value: http://ory-hydra-admin.kyma-system.svc.cluster.local:4445
            - name: APP_OAUTH20_PUBLIC_ACCESS_TOKEN_ENDPOINT
              value: "https://oauth2.{{ .Values.global.ingress.domainName }}/oauth2/token"
            - name: APP_LEGACY_CONNECTOR_URL
              value: "https://{{ .Values.global.connectivity_adapter.tls.host }}.{{ .Values.global.ingress.domainName }}/v1/applications/signingRequests/info"
            - name: APP_SUGGEST_TOKEN_HTTP_HEADER
              value: {{ .Values.global.director.suggestTokenHeaderKey }}
            - name: APP_INFO_API_ENDPOINT
              value: {{ .Values.global.director.info.path }}
            - name: APP_INFO_CERT_SUBJECT
<<<<<<< HEAD
              value: {{ printf .Values.global.externalCertConfiguration.subjectPattern .Values.global.externalCertConfiguration.ouCertSubaccountID .Values.global.externalCertConfiguration.locality .Values.global.externalCertConfiguration.commonName }}
=======
              value: {{ printf .Values.global.externalCertConfiguration.subjectPattern .Values.global.externalCertConfiguration.ouCertSubaccountID .Values.global.externalCertConfiguration.locality .Values.global.externalCertConfiguration.commonName | trimPrefix "/" | replace "/" ", " | quote }}
>>>>>>> 3753cb41
            - name: APP_INFO_CERT_ISSUER
              value: {{ .Values.global.externalCertConfiguration.issuer }}
            - name: APP_INFO_ROOT_CA
              valueFrom:
                secretKeyRef:
                  name: {{ .Values.global.gateway.mtls.external.certSecret }}-cacert
                  key: cacert
            {{- if .Values.deployment.pairingAdapterConfigMap }}
            - name: APP_PAIRING_ADAPTER_SRC
              value: /pairing-adapters/config.json
            {{- end }}
            - name: APP_DEFAULT_SCENARIO_ENABLED
              value: {{ .Values.global.enableCompassDefaultScenarioAssignment | quote }}
            {{- range $authenMappingServiceName, $config := .Values.global.oathkeeper.mutators.authenticationMappingServices }}
            {{- if eq $config.authenticator.enabled true }}
            - name: APP_{{ $authenMappingServiceName }}_AUTHENTICATOR_TRUSTED_ISSUERS
              value: {{ $config.authenticator.trusted_issuers | quote }}
            - name: APP_{{ $authenMappingServiceName }}_AUTHENTICATOR_ATTRIBUTES
              value: {{ $config.authenticator.attributes | quote }}
            {{- end }}
            {{- end }}
            - name: APP_HEALTH_CONFIG_INDICATORS
              value: {{ .Values.health.indicators | quote }}
            - name: APP_SCHEMA_MIGRATION_VERSION
              valueFrom:
                configMapKeyRef:
                  name: {{ .Values.global.expectedSchemaVersionUpdateJob.cm.name }}
                  key: schemaVersion
            - name: APP_DATALOADER_MAX_BATCH
              value: {{ .Values.deployment.dataloaders.maxBatch | quote }}
            - name: APP_DATALOADER_WAIT
              value: {{ .Values.deployment.dataloaders.wait | quote }}
            - name: APP_SUBSCRIPTION_PROVIDER_LABEL_KEY
              value: {{ .Values.global.tenantFetcher.server.subscriptionProviderLabelKey }}
            - name: APP_CONSUMER_SUBACCOUNT_IDS_LABEL_KEY
              value: {{ .Values.global.tenantFetcher.server.consumerSubaccountIdsLabelKey }}
            - name: APP_SELF_REGISTER_CLIENT_ID
              valueFrom:
                secretKeyRef:
                  name: {{ .Values.global.director.selfRegister.secret.name }}
                  key: {{ .Values.global.director.selfRegister.secret.clientIdKey }}
            - name: APP_SELF_REGISTER_CLIENT_SECRET
              valueFrom:
                secretKeyRef:
                  name: {{ .Values.global.director.selfRegister.secret.name }}
                  key: {{ .Values.global.director.selfRegister.secret.clientSecretKey }}
            - name: APP_SELF_REGISTER_URL
              valueFrom:
                secretKeyRef:
                  name: {{ .Values.global.director.selfRegister.secret.name }}
                  key: {{ .Values.global.director.selfRegister.secret.urlKey }}
            - name: APP_SELF_REGISTER_OAUTH_TOKEN_PATH
              value: {{ .Values.global.director.selfRegister.oauthTokenPath }}
            - name: APP_SELF_REGISTER_DISTINGUISH_LABEL_KEY # This variable get its value from tenant fetcher configuration(in tests charts too) because we need "self register" flow to be executed as part of the consumer-provider test, locally and on real environment as well
              value: {{ .Values.global.tenantFetcher.server.subscriptionProviderLabelKey }}
            - name: APP_SELF_REGISTER_LABEL_KEY
              value: {{ .Values.global.director.selfRegister.label }}
            - name: APP_SELF_REGISTER_LABEL_KEY_PATTERN
              value: "^{{ .Values.global.director.selfRegister.label }}$"
            - name: APP_SELF_REGISTER_LABEL_VALUE_PREFIX
              value: {{ .Values.global.director.selfRegister.labelValuePrefix }}
            - name: APP_SELF_REGISTER_RESPONSE_KEY
              value: {{ .Values.global.director.selfRegister.responseKey }}
            - name: APP_SELF_REGISTER_PATH
              value: {{ .Values.global.director.selfRegister.path }}
            - name: APP_SELF_REGISTER_NAME_QUERY_PARAM
              value: {{ .Values.global.director.selfRegister.nameQueryParam }}
            - name: APP_SELF_REGISTER_TENANT_QUERY_PARAM
              value: {{ .Values.global.director.selfRegister.tenantQueryParam }}
            - name: APP_SELF_REGISTER_REQUEST_BODY_PATTERN
              value: {{ .Values.global.director.selfRegister.requestBodyPattern | quote }}
            - name: APP_SELF_REGISTER_SKIP_SSL_VALIDATION
              value: "{{ .Values.global.http.client.skipSSLValidation }}"
            - name: APP_EXTERNAL_CLIENT_CERT_SECRET
              value: "{{ .Values.global.externalCertConfiguration.secrets.externalClientCertSecret.namespace }}/{{ .Values.global.externalCertConfiguration.secrets.externalClientCertSecret.name }}"
            - name: APP_EXTERNAL_CLIENT_CERT_KEY
              value: "{{ .Values.global.externalCertConfiguration.secrets.externalClientCertSecret.certKey }}"
            - name: APP_EXTERNAL_CLIENT_KEY_KEY
              value: "{{ .Values.global.externalCertConfiguration.secrets.externalClientCertSecret.keyKey }}"
          livenessProbe:
            httpGet:
              port: {{ .Values.global.director.graphql.external.port }}
              path: "/livez"
            initialDelaySeconds: {{ .Values.global.livenessProbe.initialDelaySeconds }}
            timeoutSeconds: {{ .Values.global.livenessProbe.timeoutSeconds }}
            periodSeconds: {{.Values.global.livenessProbe.periodSeconds }}
          readinessProbe:
            httpGet:
              port: {{ .Values.global.director.graphql.external.port }}
              path: "/readyz"
            initialDelaySeconds: {{ .Values.readinessProbe.initialDelaySeconds }}
            timeoutSeconds: {{ .Values.readinessProbe.timeoutSeconds }}
            periodSeconds: {{.Values.readinessProbe.periodSeconds }}
          volumeMounts:
            - mountPath: /config
              name: director-config
            - mountPath: /data/static-users.yaml
              name: static-users
              subPath: static-users.yaml
            - mountPath: /data/static-groups.yaml
              name: static-groups
              subPath: static-groups.yaml
            {{ if .Values.deployment.pairingAdapterConfigMap }}
            - name: pairing-adapters-config
              mountPath: /pairing-adapters
            {{ end }}

        {{if eq .Values.global.database.embedded.enabled false}}
        - name: cloudsql-proxy
          image: gcr.io/cloudsql-docker/gce-proxy:1.23.0-alpine
          command: ["/cloud_sql_proxy",
                    "-instances={{ .Values.global.database.managedGCP.instanceConnectionName }}=tcp:5432",
                    "-term_timeout=2s"]
          resources:
          {{- toYaml .Values.deployment.resourcesCloudsqlProxy | nindent 12 }}
          {{- with .Values.deployment.securityContext }}
          securityContext:
{{ toYaml . | indent 12 }}
          {{- end }}
          {{end}}
      volumes:
        - name: director-config
          configMap:
            name: {{ template "fullname" . }}-config
        - name: static-users
          configMap:
            name: {{ template "fullname" . }}-static-users
        - name: static-groups
          configMap:
            name: {{ template "fullname" . }}-static-groups
        {{ if .Values.deployment.pairingAdapterConfigMap }}
        - name: pairing-adapters-config
          configMap:
            name: {{ .Values.deployment.pairingAdapterConfigMap }}
        {{ end }}<|MERGE_RESOLUTION|>--- conflicted
+++ resolved
@@ -144,11 +144,7 @@
             - name: APP_INFO_API_ENDPOINT
               value: {{ .Values.global.director.info.path }}
             - name: APP_INFO_CERT_SUBJECT
-<<<<<<< HEAD
-              value: {{ printf .Values.global.externalCertConfiguration.subjectPattern .Values.global.externalCertConfiguration.ouCertSubaccountID .Values.global.externalCertConfiguration.locality .Values.global.externalCertConfiguration.commonName }}
-=======
               value: {{ printf .Values.global.externalCertConfiguration.subjectPattern .Values.global.externalCertConfiguration.ouCertSubaccountID .Values.global.externalCertConfiguration.locality .Values.global.externalCertConfiguration.commonName | trimPrefix "/" | replace "/" ", " | quote }}
->>>>>>> 3753cb41
             - name: APP_INFO_CERT_ISSUER
               value: {{ .Values.global.externalCertConfiguration.issuer }}
             - name: APP_INFO_ROOT_CA
