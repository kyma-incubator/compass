--- conflicted
+++ resolved
@@ -171,7 +171,10 @@
               value: {{ .Values.deployment.dataloaders.maxBatch | quote }}
             - name: APP_DATALOADER_WAIT
               value: {{ .Values.deployment.dataloaders.wait | quote }}
-<<<<<<< HEAD
+            - name: APP_SUBSCRIPTION_PROVIDER_LABEL_KEY
+              value: {{ .Values.global.tenantFetcher.server.subscriptionProviderLabelKey }}
+            - name: APP_CONSUMER_SUBACCOUNT_IDS_LABEL_KEY
+              value: {{ .Values.global.tenantFetcher.server.consumerSubaccountIdsLabelKey }}
             - name: APP_SELF_REGISTER_CLIENT_ID
               valueFrom:
                 secretKeyRef:
@@ -205,12 +208,6 @@
               value: {{ .Values.global.director.selfRegister.tenantQueryParam }}
             - name: APP_SELF_REGISTER_REQUEST_BODY_PATTERN
               value: {{ .Values.global.director.selfRegister.requestBodyPattern | quote }}
-=======
-            - name: APP_SUBSCRIPTION_PROVIDER_LABEL_KEY
-              value: {{ .Values.global.tenantFetcher.server.subscriptionProviderLabelKey }}
-            - name: APP_CONSUMER_SUBACCOUNT_IDS_LABEL_KEY
-              value: {{ .Values.global.tenantFetcher.server.consumerSubaccountIdsLabelKey }}
->>>>>>> c64f6f54
           livenessProbe:
             httpGet:
               port: {{ .Values.global.director.graphql.external.port }}
