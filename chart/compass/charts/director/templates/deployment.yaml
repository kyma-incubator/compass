apiVersion: apps/v1
kind: Deployment
metadata:
  name: {{ template "fullname" . }}
  namespace: {{ .Release.Namespace }}
  labels:
    app: {{ .Chart.Name }}
    release: {{ .Release.Name }}
spec:
  replicas: {{ .Values.deployment.minReplicas }}
  selector:
    matchLabels:
      app: {{ .Chart.Name }}
      release: {{ .Release.Name }}
  strategy:
    {{- toYaml .Values.deployment.strategy | nindent 4 }}
  template:
    metadata:
      annotations:
        {{ if .Values.deployment.resourcesIstioProxy.requests.cpu }}
        sidecar.istio.io/proxyCPU: {{ .Values.deployment.resourcesIstioProxy.requests.cpu }}
        {{ end }}
        {{ if .Values.deployment.resourcesIstioProxy.requests.memory }}
        sidecar.istio.io/proxyMemory: {{ .Values.deployment.resourcesIstioProxy.requests.memory }}
        {{ end }}
        {{ if .Values.deployment.resourcesIstioProxy.limits.cpu }}
        sidecar.istio.io/proxyCPULimit: {{ .Values.deployment.resourcesIstioProxy.limits.cpu }}
        {{ end }}
        {{ if .Values.deployment.resourcesIstioProxy.limits.memory }}
        sidecar.istio.io/proxyMemoryLimit: {{ .Values.deployment.resourcesIstioProxy.limits.memory }}
        {{ end }}
      labels:
        app: {{ .Chart.Name }}
        release: {{ .Release.Name }}
    spec:
      serviceAccountName: {{ template "fullname" . }}
      nodeSelector:
        {{- toYaml .Values.deployment.nodeSelector | nindent 8 }}
      containers:
        - name: {{ .Chart.Name }}
          image: {{ .Values.global.images.containerRegistry.path }}/{{ .Values.global.images.director.dir }}compass-director:{{ .Values.global.images.director.version }}
          imagePullPolicy: {{ .Values.deployment.image.pullPolicy }}
          ports:
            - name: http
              containerPort: {{ .Values.global.director.graphql.external.port }}
              protocol: TCP
            - name: http-gql-int
              containerPort: {{ .Values.global.director.graphql.internal.port }}
              protocol: TCP
            - name: http-validator
              containerPort: {{ .Values.global.director.validator.port }}
              protocol: TCP
            - name: http-internal
              containerPort: {{ .Values.global.director.operations.port }}
              protocol: TCP
            - name: metrics
              containerPort: {{ .Values.global.director.metrics.port }}
              protocol: TCP
          resources:
            {{- toYaml .Values.deployment.resources | nindent 12 }}
          {{- with .Values.deployment.securityContext }}
          securityContext:
{{ toYaml . | indent 12 }}
          {{- end }}
          env:
            - name: APP_ADDRESS
              value: "0.0.0.0:{{ .Values.global.director.graphql.external.port }}"
            - name: APP_GRAPHQL_INTERNAL_ADDRESS
              value: "0.0.0.0:{{ .Values.global.director.graphql.internal.port }}"
            - name: APP_HYDRATOR_ADDRESS
              value: "0.0.0.0:{{ .Values.global.director.validator.port }}"
            - name: APP_INTERNAL_ADDRESS
              value: "0.0.0.0:{{ .Values.global.director.operations.port }}"
            - name: APP_METRICS_ADDRESS
              value: "0.0.0.0:{{ .Values.global.director.metrics.port }}"
            - name: APP_PLAYGROUND_API_ENDPOINT
              value: "{{ .Values.global.director.prefix }}/graphql"
            - name: APP_JWKS_ENDPOINT
              value: http://ory-oathkeeper-api.kyma-system.svc.cluster.local:4456/.well-known/jwks.json
            - name: APP_DB_USER
              valueFrom:
                secretKeyRef:
                  name: compass-postgresql
                  key: postgresql-director-username
            - name: APP_DB_PASSWORD
              valueFrom:
                secretKeyRef:
                  name: compass-postgresql
                  key: postgresql-director-password
            - name: APP_DB_HOST
              valueFrom:
                secretKeyRef:
                  name: compass-postgresql
                  key: postgresql-serviceName
            - name: APP_DB_PORT
              valueFrom:
                secretKeyRef:
                  name: compass-postgresql
                  key: postgresql-servicePort
            - name: APP_DB_NAME
              valueFrom:
                secretKeyRef:
                  name: compass-postgresql
                  key: postgresql-director-db-name
            - name: APP_DB_SSL
              valueFrom:
                secretKeyRef:
                  name: compass-postgresql
                  key: postgresql-sslMode
            - name: APP_DB_MAX_OPEN_CONNECTIONS
              value: "{{.Values.deployment.dbPool.maxOpenConnections}}"
            - name: APP_DB_MAX_IDLE_CONNECTIONS
              value: "{{.Values.deployment.dbPool.maxIdleConnections}}"
            - name: APP_ONE_TIME_TOKEN_LENGTH
              value: {{ .Values.deployment.args.token.length | quote }}
            - name: APP_ONE_TIME_TOKEN_RUNTIME_EXPIRATION
              value: {{ .Values.deployment.args.token.runtimeExpiration | quote }}
            - name: APP_ONE_TIME_TOKEN_APPLICATION_EXPIRATION
              value: {{ .Values.deployment.args.token.applicationExpiration | quote }}
            - name: APP_ONE_TIME_TOKEN_CSR_EXPIRATION
              value: {{ .Values.deployment.args.token.csrExpiration | quote }}
            - name: APP_URL
              value: "https://{{ .Values.global.gateway.tls.host }}.{{ .Values.global.ingress.domainName }}{{ .Values.global.director.prefix }}"
            - name: APP_LOG_FORMAT
              value: {{.Values.global.log.format | quote }}
            - name: APP_OPERATION_PATH
              value: {{ .Values.global.director.operations.path }}
            - name: APP_LAST_OPERATION_PATH
              value: {{ .Values.global.director.operations.lastOperationPath }}
            - name: APP_CONNECTOR_URL
              value: "https://{{ .Values.global.gateway.tls.host }}.{{ .Values.global.ingress.domainName }}{{ .Values.global.connector.prefix }}/graphql"
            - name: APP_CONFIGURATION_FILE
              value: /config/config.yaml
            - name: APP_ALLOW_JWT_SIGNING_NONE
              value: {{ .Values.deployment.allowJWTSigningNone | quote }}
            - name: APP_CLIENT_ID_HTTP_HEADER
              value: {{ .Values.global.director.clientIDHeaderKey }}
            - name: APP_OAUTH20_URL
              value: http://ory-hydra-admin.kyma-system.svc.cluster.local:4445
            - name: APP_OAUTH20_PUBLIC_ACCESS_TOKEN_ENDPOINT
              value: "https://oauth2.{{ .Values.global.ingress.domainName }}/oauth2/token"
            - name: APP_LEGACY_CONNECTOR_URL
              value: "https://{{ .Values.global.connectivity_adapter.tls.host }}.{{ .Values.global.ingress.domainName }}/v1/applications/signingRequests/info"
            - name: APP_SUGGEST_TOKEN_HTTP_HEADER
              value: {{ .Values.global.director.suggestTokenHeaderKey }}
            {{- if .Values.deployment.pairingAdapterConfigMap }}
            - name: APP_PAIRING_ADAPTER_SRC
              value: /pairing-adapters/config.json
            {{- end }}
            - name: APP_DEFAULT_SCENARIO_ENABLED
              value: {{ .Values.global.enableCompassDefaultScenarioAssignment | quote }}
            {{- range $authenticatorName, $config := .Values.global.authenticators }}
            {{- if eq $config.enabled true }}
            - name: APP_{{ $authenticatorName }}_AUTHENTICATOR_TRUSTED_ISSUERS
              value: {{ $config.trusted_issuers | quote }}
            - name: APP_{{ $authenticatorName }}_AUTHENTICATOR_ATTRIBUTES
              value: {{ $config.attributes | quote }}
            {{- end }}
            {{- end }}
            - name: APP_HEALTH_CONFIG_INDICATORS
              value: {{ .Values.health.indicators | quote }}
<<<<<<< HEAD
            - name: APP_SCHEMA_MIGRATION_VERSION
              value: {{ .Values.global.schema.version | quote }}
=======
            - name: APP_DATALOADER_MAX_BATCH
              value: {{ .Values.deployment.dataloaders.maxBatch | quote }}
            - name: APP_DATALOADER_WAIT
              value: {{ .Values.deployment.dataloaders.wait | quote }}
>>>>>>> a8599903
          livenessProbe:
            httpGet:
              port: {{ .Values.global.director.graphql.external.port }}
              path: "/livez"
            initialDelaySeconds: {{ .Values.global.livenessProbe.initialDelaySeconds }}
            timeoutSeconds: {{ .Values.global.livenessProbe.timeoutSeconds }}
            periodSeconds: {{.Values.global.livenessProbe.periodSeconds }}
          readinessProbe:
            httpGet:
              port: {{ .Values.global.director.graphql.external.port }}
              path: "/readyz"
            initialDelaySeconds: {{ .Values.readinessProbe.initialDelaySeconds }}
            timeoutSeconds: {{ .Values.readinessProbe.timeoutSeconds }}
            periodSeconds: {{.Values.readinessProbe.periodSeconds }}
          volumeMounts:
            - mountPath: /config
              name: director-config
            - mountPath: /data/static-users.yaml
              name: static-users
              subPath: static-users.yaml
            - mountPath: /data/static-groups.yaml
              name: static-groups
              subPath: static-groups.yaml
            {{ if .Values.deployment.pairingAdapterConfigMap }}
            - name: pairing-adapters-config
              mountPath: /pairing-adapters
            {{ end }}


        {{if eq .Values.global.database.embedded.enabled false}}
            - name: cloudsql-instance-credentials
              mountPath: /secrets/cloudsql-instance-credentials
              readOnly: true
        - name: cloudsql-proxy
          image: gcr.io/cloudsql-docker/gce-proxy:1.23.0-alpine
          command: ["/cloud_sql_proxy",
                    "-instances={{ .Values.global.database.managedGCP.instanceConnectionName }}=tcp:5432",
                    "-credential_file=/secrets/cloudsql-instance-credentials/credentials.json",
                    "-term_timeout=2s"]
          resources:
          {{- toYaml .Values.deployment.resourcesCloudsqlProxy | nindent 12 }}
          volumeMounts:
            - name: cloudsql-instance-credentials
              mountPath: /secrets/cloudsql-instance-credentials
              readOnly: true
          {{- with .Values.deployment.securityContext }}
          securityContext:
{{ toYaml . | indent 12 }}
          {{- end }}
          {{end}}
      volumes:
        {{if eq .Values.global.database.embedded.enabled false}}
        - name: cloudsql-instance-credentials
          secret:
            secretName: cloudsql-instance-credentials
        {{end}}
        - name: director-config
          configMap:
            name: {{ template "fullname" . }}-config
        - name: static-users
          configMap:
            name: {{ template "fullname" . }}-static-users
        - name: static-groups
          configMap:
            name: {{ template "fullname" . }}-static-groups
        {{ if .Values.deployment.pairingAdapterConfigMap }}
        - name: pairing-adapters-config
          configMap:
            name: {{ .Values.deployment.pairingAdapterConfigMap }}
        {{ end }}<|MERGE_RESOLUTION|>--- conflicted
+++ resolved
@@ -159,15 +159,12 @@
             {{- end }}
             - name: APP_HEALTH_CONFIG_INDICATORS
               value: {{ .Values.health.indicators | quote }}
-<<<<<<< HEAD
             - name: APP_SCHEMA_MIGRATION_VERSION
               value: {{ .Values.global.schema.version | quote }}
-=======
             - name: APP_DATALOADER_MAX_BATCH
               value: {{ .Values.deployment.dataloaders.maxBatch | quote }}
             - name: APP_DATALOADER_WAIT
               value: {{ .Values.deployment.dataloaders.wait | quote }}
->>>>>>> a8599903
           livenessProbe:
             httpGet:
               port: {{ .Values.global.director.graphql.external.port }}
