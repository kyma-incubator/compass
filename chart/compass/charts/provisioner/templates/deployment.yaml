--- conflicted
+++ resolved
@@ -104,13 +104,10 @@
               value: "{{ .Values.kymaRelease.preReleases.enabled }}"
             - name: APP_LOG_LEVEL
               value: "{{ .Values.logs.level }}"
-<<<<<<< HEAD
+            - name: APP_ENQUEUE_IN_PROGRESS_OPERATIONS
+              value: "true"
           resources:
             {{- toYaml .Values.resources | nindent 12 }}
-=======
-            - name: APP_ENQUEUE_IN_PROGRESS_OPERATIONS
-              value: "true"
->>>>>>> b3f30d12
           volumeMounts:
           {{if .Values.gardener.auditLogTenantConfigMapName }}
           - mountPath: /gardener/tenant
