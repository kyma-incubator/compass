--- conflicted
+++ resolved
@@ -88,17 +88,12 @@
               value: "{{ .Values.runtimeAgent.connectionTimeout }}"
             - name: APP_PROVISIONING_TIMEOUT_CLUSTER_CREATION
               value: "{{ .Values.gardener.clusterCreationTimeout }}"
-<<<<<<< HEAD
             - name: APP_DEPROVISIONING_TIMEOUT_CLUSTER_DELETION
               value: "{{ .Values.gardener.clusterDeletionTimeout }}"
             - name: APP_DEPROVISIONING_TIMEOUT_WAITING_FOR_CLUSTER_DELETION
               value: "{{ .Values.gardener.waitingForClusterDeletionTimeout }}"
-=======
-            - name: APP_DEPROVISIONING_TIMEOUT_WAITING_FOR_CLUSTER_DELETION
-              value: "{{ .Values.gardener.waitingForClusterDeletionTimeout }}"
             - name: APP_DEPROVISIONING_TIMEOUT_CLUSTER_CLEANUP
               value: "{{ .Values.gardener.clusterCleanupTimeout }}"
->>>>>>> 634edcdc
             - name: APP_GARDENER_PROJECT
               value: {{ .Values.gardener.project }}
             - name: APP_GARDENER_KUBECONFIG_PATH
