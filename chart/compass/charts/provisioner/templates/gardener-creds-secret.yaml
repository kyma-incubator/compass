{{- if eq .Values.global.gardener.manageSecrets true }}
apiVersion: v1
kind: Secret
metadata:
  name: {{ .Values.global.gardener.secretName }}
  namespace: {{ .Release.Namespace }}
  labels:
    app: {{ .Chart.Name }}
    release: {{ .Release.Name }}
type: Opaque
data:
<<<<<<< HEAD
  kubeconfig: {{ .Values.global.gardener.kubeconfig }}
=======
  kubeconfig: {{ .Values.gardener.kubeconfig | quote }}
>>>>>>> d3200689
{{- end }}<|MERGE_RESOLUTION|>--- conflicted
+++ resolved
@@ -9,9 +9,5 @@
     release: {{ .Release.Name }}
 type: Opaque
 data:
-<<<<<<< HEAD
-  kubeconfig: {{ .Values.global.gardener.kubeconfig }}
-=======
-  kubeconfig: {{ .Values.gardener.kubeconfig | quote }}
->>>>>>> d3200689
+  kubeconfig: {{ .Values.global.gardener.kubeconfig | quote }}
 {{- end }}