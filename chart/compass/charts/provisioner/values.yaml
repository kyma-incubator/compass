deployment:
  image:
    pullPolicy: IfNotPresent
  
  resources: {}

  securityContext: # Set on container level
    runAsUser: 2000
    allowPrivilegeEscalation: false

security:
  skipTLSCertificateVeryfication: false

gardener:
  project: "" # Gardener project connected to SA
  kubeconfigPath: "/gardener/kubeconfig/kubeconfig"
  kubeconfig: "" # Base64 encoded Gardener SA key
  auditLogTenantConfigPath: "" # "/gardener/tenant/config"
  auditLogTenantConfigMapName: ""
  maintenanceWindowConfigPath: "" # "/gardener/maintenance/config"
  maintenanceWindowConfigMapName: ""
  secretName: "gardener-credentials"
  auditLogsPolicyConfigMap: ""
  manageSecrets: true
  clusterCreationTimeout: 2h
<<<<<<< HEAD
  clusterDeletionTimeout: 30m
=======
  clusterCleanupTimeout: 20m
  clusterCleanupResourceSelector: "https://service-manager."
>>>>>>> 634edcdc
  waitingForClusterDeletionTimeout: 4h

provisioner: "gardener"

kymaRelease:
  preReleases:
    enabled: true
  onDemand:
    enabled: true

installation:
  timeout: 22h

runtimeAgent:
  configurationTimeout: 1h
  connectionTimeout: 1h

logs:
  level: "info"

tests:
  enabled: false
  gcp:
    credentials: ""
    projectName: ""
  gardener:
    providers: "Azure"
    azureSecret: "" # Name of Gardener secret for Azure
    gcpSecret: "" # Name of Gardener secret for GCP
  kyma:
    version: "1.12.0-rc2"
  queryLogging: false<|MERGE_RESOLUTION|>--- conflicted
+++ resolved
@@ -23,13 +23,10 @@
   auditLogsPolicyConfigMap: ""
   manageSecrets: true
   clusterCreationTimeout: 2h
-<<<<<<< HEAD
   clusterDeletionTimeout: 30m
-=======
+  waitingForClusterDeletionTimeout: 4h
   clusterCleanupTimeout: 20m
   clusterCleanupResourceSelector: "https://service-manager."
->>>>>>> 634edcdc
-  waitingForClusterDeletionTimeout: 4h
 
 provisioner: "gardener"
 
