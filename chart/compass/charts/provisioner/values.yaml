--- conflicted
+++ resolved
@@ -14,10 +14,7 @@
   kubeconfigPath: "/gardener/kubeconfig/kubeconfig"
   kubeconfig: "" # Base64 encoded Gardener SA key
   secretName: "gardener-credentials"
-<<<<<<< HEAD
-=======
   manageSecrets: true
->>>>>>> 01c042cb
 
 provisioner: "gardener"
 
