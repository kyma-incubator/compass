--- conflicted
+++ resolved
@@ -156,17 +156,14 @@
               value: {{ .Values.global.ordAggregator.job.schedulePeriod | quote }}
             - name: APP_ORD_AGGREGATOR_JOB_IS_SCHEDULABLE
               value: {{ .Values.global.ordAggregator.job.isSchedulable | quote }}
-<<<<<<< HEAD
             - name: APP_ORD_PROXY_BASE_URL
               value: {{ .Values.global.director.ordProxyURL }}
-=======
             - name: APP_TENANT_MAPPING_CALLBACK_URL
               value: "https://{{ .Values.global.gateway.mtls.external.host }}.{{ .Values.global.ingress.domainName }}"
             - name: APP_TENANT_MAPPING_CONFIG_PATH
               value: "{{ .Values.global.director.tenantMappingsPath}}/{{ .Values.global.director.tenantMappingsKey }}"
             - name: APP_CREDENTIAL_EXCHANGE_STRATEGY_TENANT_MAPPINGS
               value: {{ .Values.global.ordAggregator.tenantMappingConfiguration | quote }}
->>>>>>> 958ff618
           command:
             - "/bin/sh"
           args:
