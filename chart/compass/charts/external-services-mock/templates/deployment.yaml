--- conflicted
+++ resolved
@@ -40,11 +40,7 @@
                 value: "{{ .Values.global.externalServicesMock.basicSecuredPort }}"
               - name: APP_ORD_SERVERS_OAUTH_PORT
                 value: "{{ .Values.global.externalServicesMock.oauthSecuredPort }}"
-<<<<<<< HEAD
               - name: APP_ORD_SERVERS_CERT_SECURED_BASE_URL
-=======
-              - name: APP_ORD_SERVERS_ORD_CERT_SECURED_BASE_URL
->>>>>>> cc29b4f2
                 value: "https://{{ .Values.global.externalServicesMock.ordCertSecuredHost }}.{{ .Values.global.ingress.domainName }}"
               - name: APP_CLIENT_ID
                 valueFrom:
@@ -129,11 +125,7 @@
               - name: http-mtls
                 containerPort: {{ .Values.global.externalServicesMock.certSecuredPort }}
                 protocol: TCP
-<<<<<<< HEAD
-              - name: http-mtls-ord # TODO:: Check the port name?
-=======
               - name: http-mtls-ord
->>>>>>> cc29b4f2
                 containerPort: {{ .Values.global.externalServicesMock.ordCertSecuredPort }}
                 protocol: TCP
               - name: http-unsecured
