--- conflicted
+++ resolved
@@ -4,11 +4,7 @@
 type: Opaque
 metadata:
   name: {{ .Values.global.destinationRegionSecret.secretName }}
-<<<<<<< HEAD
-  namespace: compass-system
-=======
   namespace: {{ .Release.Namespace }}
->>>>>>> a85eaa3d
   labels:
     app: {{ .Chart.Name }}
     release: {{ .Release.Name }}
