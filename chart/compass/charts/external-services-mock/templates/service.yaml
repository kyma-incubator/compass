apiVersion: v1
kind: Service
metadata:
    name: {{ template "fullname" . }}
    namespace: {{ .Release.Namespace }}
    labels:
        app: {{ .Chart.Name }}
        release: {{ .Release.Name }}
spec:
    type: ClusterIP
    ports:
    - port: {{ .Values.service.port }}
      targetPort: {{ .Values.deployment.port }}
      protocol: TCP
      name: http
    - port: {{ .Values.global.externalServicesMock.certSecuredPort }}
      targetPort: {{ .Values.global.externalServicesMock.certSecuredPort }}
      protocol: TCP
      name: http-mtls
    - port: {{ .Values.global.externalServicesMock.ordCertSecuredPort }}
      targetPort: {{ .Values.global.externalServicesMock.ordCertSecuredPort }}
      protocol: TCP
<<<<<<< HEAD
      name: http-mtls-ord # TODO:: Check the name, can be something different than http-mtls for mtls connection?
=======
      name: http-mtls-ord
>>>>>>> cc29b4f2
    - port: {{ .Values.global.externalServicesMock.unsecuredPort }}
      targetPort: {{ .Values.global.externalServicesMock.unsecuredPort }}
      protocol: TCP
      name: http-unsecured
    - port: {{ .Values.global.externalServicesMock.basicSecuredPort }}
      targetPort: {{ .Values.global.externalServicesMock.basicSecuredPort }}
      protocol: TCP
      name: http-basic
    - port: {{ .Values.global.externalServicesMock.oauthSecuredPort }}
      targetPort: {{ .Values.global.externalServicesMock.oauthSecuredPort }}
      protocol: TCP
      name: http-oauth
    - port: {{ .Values.global.externalServicesMock.ordGlobalRegistryPort }}
      targetPort: {{ .Values.global.externalServicesMock.ordGlobalRegistryPort }}
      protocol: TCP
      name: http-ord-gr
    selector:
        app: {{ .Chart.Name }}
        release: {{ .Release.Name }}<|MERGE_RESOLUTION|>--- conflicted
+++ resolved
@@ -20,11 +20,7 @@
     - port: {{ .Values.global.externalServicesMock.ordCertSecuredPort }}
       targetPort: {{ .Values.global.externalServicesMock.ordCertSecuredPort }}
       protocol: TCP
-<<<<<<< HEAD
-      name: http-mtls-ord # TODO:: Check the name, can be something different than http-mtls for mtls connection?
-=======
       name: http-mtls-ord
->>>>>>> cc29b4f2
     - port: {{ .Values.global.externalServicesMock.unsecuredPort }}
       targetPort: {{ .Values.global.externalServicesMock.unsecuredPort }}
       protocol: TCP
