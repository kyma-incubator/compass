apiVersion: v1
kind: Service
metadata:
    name: {{ template "fullname" . }}
    namespace: {{ .Release.Namespace }}
    labels:
        app: {{ .Chart.Name }}
        release: {{ .Release.Name }}
spec:
    type: ClusterIP
    ports:
    - port: {{ .Values.service.port }}
      targetPort: {{ .Values.deployment.port }}
      protocol: TCP
      name: http
    - port: {{ .Values.global.externalServicesMock.certSecuredPort }}
      targetPort: {{ .Values.global.externalServicesMock.certSecuredPort }}
      protocol: TCP
      name: http-mtls
    - port: {{ .Values.global.externalServicesMock.ordCertSecuredPort }}
      targetPort: {{ .Values.global.externalServicesMock.ordCertSecuredPort }}
      protocol: TCP
      name: http-mtls-ord
    - port: {{ .Values.global.externalServicesMock.unsecuredPort }}
      targetPort: {{ .Values.global.externalServicesMock.unsecuredPort }}
      protocol: TCP
      name: http-unsecured
    - port: {{ .Values.global.externalServicesMock.basicSecuredPort }}
      targetPort: {{ .Values.global.externalServicesMock.basicSecuredPort }}
      protocol: TCP
      name: http-basic
    - port: {{ .Values.global.externalServicesMock.oauthSecuredPort }}
      targetPort: {{ .Values.global.externalServicesMock.oauthSecuredPort }}
      protocol: TCP
      name: http-oauth
    - port: {{ .Values.global.externalServicesMock.ordGlobalRegistryCertPort }}
      targetPort: {{ .Values.global.externalServicesMock.ordGlobalRegistryCertPort }}
      protocol: TCP
      name: http-ord-gr
    - port: {{ .Values.global.externalServicesMock.ordGlobalRegistryUnsecuredPort }}
      targetPort: {{ .Values.global.externalServicesMock.ordGlobalRegistryUnsecuredPort }}
      protocol: TCP
      name: http-ord-uns-gr
<<<<<<< HEAD
    - port: {{ .Values.global.externalServicesMock.unsecuredMultiTenantPort }}
      targetPort: {{ .Values.global.externalServicesMock.unsecuredMultiTenantPort }}
      protocol: TCP
      name: http-unsecured-multi-tenant-port
=======
    - port: {{ .Values.global.externalServicesMock.unsecuredPortWithAdditionalContent }}
      targetPort: {{ .Values.global.externalServicesMock.unsecuredPortWithAdditionalContent }}
      protocol: TCP
      name: http-uns-contnt
>>>>>>> 5671537a
    selector:
        app: {{ .Chart.Name }}
        release: {{ .Release.Name }}<|MERGE_RESOLUTION|>--- conflicted
+++ resolved
@@ -41,17 +41,14 @@
       targetPort: {{ .Values.global.externalServicesMock.ordGlobalRegistryUnsecuredPort }}
       protocol: TCP
       name: http-ord-uns-gr
-<<<<<<< HEAD
     - port: {{ .Values.global.externalServicesMock.unsecuredMultiTenantPort }}
       targetPort: {{ .Values.global.externalServicesMock.unsecuredMultiTenantPort }}
       protocol: TCP
       name: http-unsecured-multi-tenant-port
-=======
     - port: {{ .Values.global.externalServicesMock.unsecuredPortWithAdditionalContent }}
       targetPort: {{ .Values.global.externalServicesMock.unsecuredPortWithAdditionalContent }}
       protocol: TCP
       name: http-uns-contnt
->>>>>>> 5671537a
     selector:
         app: {{ .Chart.Name }}
         release: {{ .Release.Name }}