apiVersion: apps/v1
kind: Deployment
metadata:
  name: {{ template "fullname" . }}
  namespace: {{ .Release.Namespace }}
  labels:
    app: {{ .Chart.Name }}
    release: {{ .Release.Name }}
spec:
  selector:
    matchLabels:
      app: {{ .Chart.Name }}
      release: {{ .Release.Name }}
  template:
    metadata:
      labels:
        app: {{ .Chart.Name }}
        release: {{ .Release.Name }}
    spec:
      containers:
        - name: {{ .Chart.Name }}
          image: {{ .Values.global.images.containerRegistry.path }}/{{ .Values.global.images.connectivity_adapter.dir }}connectivity-adapter:{{ .Values.global.images.connectivity_adapter.version }}
          imagePullPolicy: {{ .Values.deployment.image.pullPolicy }}
          ports:
            - name: http
              containerPort: {{ .Values.global.connectivity_adapter.port }}
              protocol: TCP
          env:
<<<<<<< HEAD
            - name: APP_CONNECTOR_COMPASS_CONNECTOR_URL
              value: http://compass-connector.compass-system.svc.cluster.local:3000/graphql
            - name: APP_CONNECTOR_ADAPTER_BASE_URL
              value: "https://{{ .Values.global.connectivity_adapter.tls.host }}.{{ .Values.global.ingress.domainName }}"
            - name: APP_CONNECTOR_ADAPTER_MTLS_BASE_URL
              value: "https://{{ .Values.global.connectivity_adapter.mtls.host }}.{{ .Values.global.ingress.domainName }}"

=======
            - name: APP_ADDRESS
              value: "0.0.0.0:{{ .Values.global.connectivity_adapter.port }}"
            - name: APP_APP_REGISTRY_DIRECTOR_ENDPOINT
              value: "http://compass-director.{{ .Release.Namespace }}.svc.cluster.local:{{ .Values.global.director.port }}/graphql"
>>>>>>> dd44da02
          {{- with .Values.deployment.securityContext }}
          securityContext:
{{ toYaml . | indent 12 }}
          {{- end }}<|MERGE_RESOLUTION|>--- conflicted
+++ resolved
@@ -26,7 +26,10 @@
               containerPort: {{ .Values.global.connectivity_adapter.port }}
               protocol: TCP
           env:
-<<<<<<< HEAD
+            - name: APP_ADDRESS
+              value: "0.0.0.0:{{ .Values.global.connectivity_adapter.port }}"
+            - name: APP_APP_REGISTRY_DIRECTOR_ENDPOINT
+              value: "http://compass-director.{{ .Release.Namespace }}.svc.cluster.local:{{ .Values.global.director.port }}/graphql"
             - name: APP_CONNECTOR_COMPASS_CONNECTOR_URL
               value: http://compass-connector.compass-system.svc.cluster.local:3000/graphql
             - name: APP_CONNECTOR_ADAPTER_BASE_URL
@@ -34,12 +37,6 @@
             - name: APP_CONNECTOR_ADAPTER_MTLS_BASE_URL
               value: "https://{{ .Values.global.connectivity_adapter.mtls.host }}.{{ .Values.global.ingress.domainName }}"
 
-=======
-            - name: APP_ADDRESS
-              value: "0.0.0.0:{{ .Values.global.connectivity_adapter.port }}"
-            - name: APP_APP_REGISTRY_DIRECTOR_ENDPOINT
-              value: "http://compass-director.{{ .Release.Namespace }}.svc.cluster.local:{{ .Values.global.director.port }}/graphql"
->>>>>>> dd44da02
           {{- with .Values.deployment.securityContext }}
           securityContext:
 {{ toYaml . | indent 12 }}
