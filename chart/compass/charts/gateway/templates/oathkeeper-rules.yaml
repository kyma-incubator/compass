apiVersion: oathkeeper.ory.sh/v1alpha1
kind: Rule
metadata:
  name: compass-gateway-oauth
spec:
  # Configuration of oathkeeper for secure endpoint of compass gateway
  upstream:
    url: "http://compass-gateway.{{ .Release.Namespace }}.svc.cluster.local:{{ .Values.global.gateway.port }}"
  match:
    methods: ["GET", "POST", "OPTIONS"]
    url: <http|https>://{{ .Values.global.gateway.tls.secure.oauth.host }}.{{ .Values.global.ingress.domainName }}<(:(80|443))?>{{ .Values.global.director.prefix }}/graphql
  authenticators:
  - handler: oauth2_introspection
  authorizer:
    handler: allow
  mutators:
  - handler: hydrator
{{ toYaml .Values.global.oathkeeper.mutators.tenantMappingService | indent 4 }}
  - handler: id_token
    config:
      claims: {{ .Values.global.oathkeeper.idTokenConfig.claims | quote }}
---
apiVersion: oathkeeper.ory.sh/v1alpha1
kind: Rule
metadata:
  name: compass-gateway-ord-oauth
spec:
  # Configuration of oathkeeper for secure endpoint of compass open resource discovery service
  upstream:
    url: "http://{{ .Values.global.ordService.host }}:{{ .Values.global.ordService.port }}"
  match:
    methods: ["GET"]
    url: <http|https>://{{ .Values.global.gateway.tls.host }}.{{ .Values.global.ingress.domainName }}<(:(80|443))?><{{ .Values.global.ordService.prefix }}|{{ .Values.global.ordService.staticPrefix }}>/<.*>
  authenticators:
    - handler: oauth2_introspection
  authorizer:
    handler: allow
  mutators:
  - handler: hydrator
{{ toYaml .Values.global.oathkeeper.mutators.tenantMappingService | indent 4 }}
  - handler: id_token
    config:
      claims: {{ .Values.global.oathkeeper.idTokenConfig.claims | quote }}
---
apiVersion: oathkeeper.ory.sh/v1alpha1
kind: Rule
metadata:
  name: compass-gateway-jwt
spec:
  # Configuration of oathkeeper for secure endpoint of compass gateway
  upstream:
    url: "http://compass-gateway.{{ .Release.Namespace }}.svc.cluster.local:{{ .Values.global.gateway.port }}"
  match:
    methods: ["GET", "POST", "OPTIONS"]
    url: <http|https>://{{ .Values.global.gateway.tls.host }}.{{ .Values.global.ingress.domainName }}<(:(80|443))?>{{ .Values.global.director.prefix }}/graphql
  authenticators:
  - handler: jwt
    config:
      trusted_issuers: ["{{ .Values.global.cockpit.auth.idpHost }}"]
  authorizer:
    handler: allow
  mutators:
  - handler: hydrator
{{ toYaml .Values.global.oathkeeper.mutators.tenantMappingService | indent 4 }}
  - handler: id_token
    config:
      claims: {{ .Values.global.oathkeeper.idTokenConfig.claims | quote }}
---
apiVersion: oathkeeper.ory.sh/v1alpha1
kind: Rule
metadata:
  name: compass-gateway-jwt-runtime
spec:
  # Configuration of oathkeeper for secure endpoint of compass gateway for runtime access
  upstream:
    url: "http://compass-gateway.{{ .Release.Namespace }}.svc.cluster.local:{{ .Values.global.gateway.port }}"
    stripPath: "/runtime"
  match:
    methods: ["POST", "OPTIONS"]
    url: <http|https>://{{ .Values.global.gateway.tls.host }}.{{ .Values.global.ingress.domainName }}<(:(80|443))?>/runtime{{ .Values.global.director.prefix }}/graphql
  authenticators:
  - handler: noop
  authorizer:
    handler: allow
  mutators:
  - handler: hydrator
{{ toYaml .Values.global.oathkeeper.mutators.runtimeMappingService | indent 4 }}
  - handler: hydrator
{{ toYaml .Values.global.oathkeeper.mutators.tenantMappingService | indent 4 }}
  - handler: id_token
    config:
      claims: {{ .Values.global.oathkeeper.idTokenConfig.claims | quote }}
---
apiVersion: oathkeeper.ory.sh/v1alpha1
kind: Rule
metadata:
  name: director-operations-internal
spec:
  # Configuration of oathkeeper for secure endpoint of compass gateway for internal access
  upstream:
    url: "http://compass-director.{{ .Release.Namespace }}.svc.cluster.local:{{ .Values.global.director.operations.port }}"
  match:
    methods: ["PUT"]
    url: <http|https>://{{ .Values.global.gateway.tls.secure.internal.host }}.{{ .Values.global.ingress.domainName }}<(:(80|443))?>{{ .Values.global.director.operations.path }}
  authenticators:
    - handler: jwt
      config:
        jwks_urls: [{{ .Values.global.kubernetes.serviceAccountTokenJWKS }}]
  authorizer:
    handler: allow
  mutators:
    - handler: noop # This will copy all request headers to the oathkeeper's session, making them available in the claims template
    - handler: id_token
      config:
        claims: {{ .Values.global.oathkeeper.idTokenConfig.internalClaims | quote }}
---
apiVersion: oathkeeper.ory.sh/v1alpha1
kind: Rule
metadata:
  name: compass-gateway-internal
spec:
  # Configuration of oathkeeper for secure endpoint internal communication with compass gateway
  upstream:
    url: "http://compass-gateway.{{ .Release.Namespace }}.svc.cluster.local:{{ .Values.global.gateway.port }}"
  match:
    methods: ["GET", "POST", "OPTIONS"]
    url: <http|https>://{{ .Values.global.gateway.tls.secure.internal.host }}.{{ .Values.global.ingress.domainName }}<(:(80|443))?>{{ .Values.global.director.prefix }}/graphql
  authenticators:
    - handler: jwt
      config:
        jwks_urls: [{{ .Values.global.kubernetes.serviceAccountTokenJWKS }}]
  authorizer:
    handler: allow
  mutators:
    - handler: noop # This will copy all request headers to the oathkeeper's session, making them available in the claims template
    - handler: id_token
      config:
        claims: {{ .Values.global.oathkeeper.idTokenConfig.internalClaims | quote }}
---
apiVersion: oathkeeper.ory.sh/v1alpha1
kind: Rule
metadata:
  name: compass-tenant-fetcher-internal
spec:
  # Configuration of oathkeeper for secure endpoint internal communication with compass gateway
  upstream:
    url: "http://compass-tenant-fetcher.{{ .Release.Namespace }}.svc.cluster.local:{{ .Values.global.gateway.port }}"
  match:
    methods: ["POST"]
    url: <http|https>://{{ .Values.global.gateway.tls.secure.internal.host }}.{{ .Values.global.ingress.domainName }}<(:(80|443))?>{{ .Values.global.tenantFetcher.prefix }}/<.*>
  authenticators:
    - handler: jwt
      config:
        jwks_urls: [{{ .Values.global.kubernetes.serviceAccountTokenJWKS }}]
  authorizer:
    handler: allow
  mutators:
    - handler: noop # This will copy all request headers to the oathkeeper's session, making them available in the claims template
    - handler: id_token
      config:
        claims: {{ .Values.global.oathkeeper.idTokenConfig.internalClaims | quote }}
---
apiVersion: oathkeeper.ory.sh/v1alpha1
kind: Rule
metadata:
  name: compass-destination-fetcher-internal
spec:
  # Configuration of oathkeeper for secure endpoint internal communication with compass gateway
  upstream:
    url: "http://compass-destination-fetcher.{{ .Release.Namespace }}.svc.cluster.local:{{ .Values.global.destinationFetcher.port }}"
  match:
    methods: ["PUT", "GET"]
    url: <http|https>://{{ .Values.global.gateway.tls.secure.internal.host }}.{{ .Values.global.ingress.domainName }}<(:(80|443))?>{{ .Values.global.destinationFetcher.prefix }}/<.*>
  authenticators:
    - handler: jwt
      config:
        jwks_urls: [{{ .Values.global.kubernetes.serviceAccountTokenJWKS }}]
  authorizer:
    handler: allow
  mutators:
    - handler: noop # This will copy all request headers to the oathkeeper's session, making them available in the claims template
    - handler: id_token
      config:
        claims: {{ .Values.global.oathkeeper.idTokenConfig.internalClaims | quote }}
---
apiVersion: oathkeeper.ory.sh/v1alpha1
kind: Rule
metadata:
  name: compass-ord-aggregator-internal
spec:
  # Configuration of oathkeeper for secure endpoint internal communication with compass gateway
  upstream:
    url: "http://compass-ord-aggregator.{{ .Release.Namespace }}.svc.cluster.local:{{ .Values.global.ordAggregator.port }}"
  match:
    methods: ["POST", "GET"]
    url: <http|https>://{{ .Values.global.gateway.tls.secure.internal.host }}.{{ .Values.global.ingress.domainName }}<(:(80|443))?>{{ .Values.global.ordAggregator.prefix }}/<.*>
  authenticators:
    - handler: jwt
      config:
        jwks_urls: [{{ .Values.global.kubernetes.serviceAccountTokenJWKS }}]
  authorizer:
    handler: allow
  mutators:
    - handler: noop # This will copy all request headers to the oathkeeper's session, making them available in the claims template
    - handler: id_token
      config:
        claims: {{ .Values.global.oathkeeper.idTokenConfig.internalClaims | quote }}
---
apiVersion: oathkeeper.ory.sh/v1alpha1
kind: Rule
metadata:
  name: compass-director-internal
spec:
  # Configuration of oathkeeper for secure endpoint internal communication with compass director
  upstream:
    url: "http://compass-director.{{ .Release.Namespace }}.svc.cluster.local:{{ .Values.global.director.graphql.external.port }}"
  match:
    methods: ["GET", "POST", "OPTIONS"]
    url: <http|https>://{{ .Values.global.director.tls.secure.internal.host }}.{{ .Values.global.ingress.domainName }}<(:(80|443))?>/<.*>
  authenticators:
    - handler: jwt
      config:
        jwks_urls: [{{ .Values.global.kubernetes.serviceAccountTokenJWKS }}]
  authorizer:
    handler: allow
  mutators:
    - handler: noop # This will copy all request headers to the oathkeeper's session, making them available in the claims template
    - handler: id_token
      config:
        claims: {{ .Values.global.oathkeeper.idTokenConfig.internalClaims | quote }}
---
apiVersion: oathkeeper.ory.sh/v1alpha1
kind: Rule
metadata:
  name: compass-director-certs
spec:
  # Configuration of oathkeeper for secure endpoint of compass gateway
  upstream:
    url: "http://compass-gateway.{{ .Release.Namespace }}.svc.cluster.local:{{ .Values.global.gateway.port }}"
  match:
    methods: ["GET", "POST"]
    url: <http|https>://{{ .Values.global.gateway.mtls.host }}.{{ .Values.global.ingress.domainName }}<(:(80|443))?>{{ .Values.global.director.prefix }}/graphql
  authenticators:
  - handler: noop
  authorizer:
    handler: allow
  mutators:
  - handler: hydrator
{{ toYaml .Values.global.oathkeeper.mutators.certificateResolverService | indent 4 }}
  - handler: hydrator
{{ toYaml .Values.global.oathkeeper.mutators.tenantMappingService | indent 4 }}
  - handler: header
    config:
      headers:
        {{ .Values.global.gateway.headers.rateLimit }}: "{{ .Values.rateLimit.headerValueTemplate }}"
  - handler: id_token
    config:
      claims: {{ .Values.global.oathkeeper.idTokenConfig.claims | quote }}
---
apiVersion: oathkeeper.ory.sh/v1alpha1
kind: Rule
metadata:
  name: compass-system-broker-certs
spec:
  # Configuration of oathkeeper for secure endpoint of compass system broker
  upstream:
    url: "http://compass-system-broker.{{ .Release.Namespace }}.svc.cluster.local:{{ .Values.global.system_broker.port }}"
  match:
    methods: ["GET", "POST", "PATCH", "PUT", "DELETE"]
    url: <http|https>://{{ .Values.global.gateway.mtls.host }}.{{ .Values.global.ingress.domainName }}<(:(80|443))?>{{ .Values.global.system_broker.prefix }}<(/.*)?>
  authenticators:
  - handler: noop
  authorizer:
    handler: allow
  mutators:
  - handler: hydrator
{{ toYaml .Values.global.oathkeeper.mutators.certificateResolverService | indent 4 }}
  - handler: hydrator
{{ toYaml .Values.global.oathkeeper.mutators.tenantMappingService | indent 4 }}
  - handler: id_token
    config:
      claims: {{ .Values.global.oathkeeper.idTokenConfig.claims | quote }}
---
apiVersion: oathkeeper.ory.sh/v1alpha1
kind: Rule
metadata:
  name: compass-gateway-director-playground
spec:
  # Configuration of oathkeeper for unsecure endpoint of compass gateway - director playground
  upstream:
    url: "http://compass-gateway.{{ .Release.Namespace }}.svc.cluster.local:{{ .Values.global.gateway.port }}"
  match:
    methods: ["GET"]
    url: <http|https>://<{{ .Values.global.gateway.tls.secure.oauth.host }}|{{ .Values.global.gateway.tls.host }}|{{ .Values.global.gateway.mtls.host }}>.{{ .Values.global.ingress.domainName }}<(:(80|443))?>{{ .Values.global.director.prefix }}/<(examples/.*)?>
  authenticators:
  - handler: anonymous
  authorizer:
    handler: allow
  mutators:
  - handler: noop
---
apiVersion: oathkeeper.ory.sh/v1alpha1
kind: Rule
metadata:
  name: compass-connector-one-time-tokens
  namespace: {{ .Release.Namespace }}
spec:
  # Configuration of oathkeeper for secure endpoint of compass gateway
  upstream:
    url: "http://compass-gateway.{{ .Release.Namespace }}.svc.cluster.local:{{ .Values.global.gateway.port }}"
  match:
    methods: ["GET", "POST"]
    url: <http|https>://{{ .Values.global.gateway.tls.host }}.{{ .Values.global.ingress.domainName }}<(:(80|443))?>{{ .Values.global.connector.prefix }}/graphql
  authenticators:
  - handler: noop
  authorizer:
    handler: allow
  mutators:
  - handler: hydrator
{{ toYaml .Values.global.oathkeeper.mutators.tokenResolverService | indent 4 }}
  - handler: hydrator
{{ toYaml .Values.global.oathkeeper.mutators.tenantMappingService | indent 4 }}
  - handler: id_token
    config:
      claims: {{ .Values.global.oathkeeper.idTokenConfig.claims | quote }}
---
apiVersion: oathkeeper.ory.sh/v1alpha1
kind: Rule
metadata:
  name: compass-connector-certs
  namespace: {{ .Release.Namespace }}
spec:
  # Configuration of oathkeeper for secure endpoint of compass gateway
  upstream:
    url: "http://compass-gateway.{{ .Release.Namespace }}.svc.cluster.local:{{ .Values.global.gateway.port }}"
  match:
    methods: ["GET", "POST"]
    url: <http|https>://{{ .Values.global.gateway.mtls.host }}.{{ .Values.global.ingress.domainName }}<(:(80|443))?>{{ .Values.global.connector.prefix }}/graphql
  authenticators:
  - handler: noop
  authorizer:
    handler: allow
  mutators:
  - handler: hydrator
{{ toYaml .Values.global.oathkeeper.mutators.certificateResolverService | indent 4 }}
  - handler: hydrator
{{ toYaml .Values.global.oathkeeper.mutators.tenantMappingService | indent 4 }}
  - handler: header
    config:
      headers:
        {{ .Values.global.gateway.headers.rateLimit }}: "{{ .Values.rateLimit.headerValueTemplate }}"
  - handler: id_token
    config:
      claims: {{ .Values.global.oathkeeper.idTokenConfig.claims | quote }}
---
apiVersion: oathkeeper.ory.sh/v1alpha1
kind: Rule
metadata:
  name: compass-gateway-ord-certs
spec:
  # Configuration of oathkeeper for endpoint secured by certificates of compass open resource discovery service
  upstream:
    url: "http://{{ .Values.global.ordService.host }}:{{ .Values.global.ordService.port }}"
  match:
    methods: ["GET"]
    url: <http|https>://{{ .Values.global.gateway.mtls.host }}.{{ .Values.global.ingress.domainName }}<(:(80|443))?>{{ .Values.global.ordService.staticPrefix }}/<.*>
  authenticators:
  - handler: noop
  authorizer:
    handler: allow
  mutators:
  - handler: hydrator
{{ toYaml .Values.global.oathkeeper.mutators.certificateResolverService | indent 4 }}
  - handler: hydrator
{{ toYaml .Values.global.oathkeeper.mutators.tenantMappingService | indent 4 }}
  - handler: id_token
    config:
      claims: {{ .Values.global.oathkeeper.idTokenConfig.claims | quote }}
---
apiVersion: oathkeeper.ory.sh/v1alpha1
kind: Rule
metadata:
  name: compass-gateway-ord-external-certs
spec:
  # Configuration of oathkeeper for endpoint secured with certificates issued by external trusted root CA
  upstream:
    url: "http://{{ .Values.global.ordService.host }}:{{ .Values.global.ordService.port }}"
  match:
    methods: ["GET"]
    url: <http|https>://<{{ .Values.global.ingress.discoveryDomain.name }}|{{ .Values.global.gateway.mtls.external.host }}.{{ .Values.global.ingress.domainName }}><(:(80|443))?><{{ .Values.global.ordService.prefix }}|{{ .Values.global.ordService.staticPrefix }}>/<.*>
  authenticators:
  - handler: noop
  authorizer:
    handler: allow
  mutators:
  - handler: hydrator
{{ toYaml .Values.global.oathkeeper.mutators.certificateResolverService | indent 4 }}
  - handler: hydrator
{{ toYaml .Values.global.oathkeeper.mutators.authenticationMappingServices.subscriber.cfg | indent 4 }}
  - handler: hydrator
{{ toYaml .Values.global.oathkeeper.mutators.tenantMappingService | indent 4 }}
  - handler: id_token
    config:
      claims: {{ .Values.global.oathkeeper.idTokenConfig.claims | quote }}
---
apiVersion: oathkeeper.ory.sh/v1alpha1
kind: Rule
metadata:
  name: compass-gateway-director-external-certs
spec:
  # Configuration of oathkeeper for endpoint secured with certificates issued by external trusted root CA
  upstream:
    url: "http://compass-gateway.{{ .Release.Namespace }}.svc.cluster.local:{{ .Values.global.gateway.port }}"
  match:
    methods: ["GET", "POST"]
    url: <http|https>://{{ .Values.global.gateway.mtls.external.host }}.{{ .Values.global.ingress.domainName }}<(:(80|443))?>{{ .Values.global.director.prefix }}/graphql
  authenticators:
  - handler: noop
  authorizer:
    handler: allow
  mutators:
  - handler: hydrator
{{ toYaml .Values.global.oathkeeper.mutators.certificateResolverService | indent 4 }}
  - handler: hydrator
{{ toYaml .Values.global.oathkeeper.mutators.authenticationMappingServices.subscriber.cfg | indent 4 }}
  - handler: hydrator
{{ toYaml .Values.global.oathkeeper.mutators.tenantMappingService | indent 4 }}
  - handler: id_token
    config:
      claims: {{ .Values.global.oathkeeper.idTokenConfig.claims | quote }}
---
apiVersion: oathkeeper.ory.sh/v1alpha1
kind: Rule
metadata:
  name: compass-async-formation-mapping-external-certs
spec:
  # Configuration of oathkeeper for endpoint secured with certificates issued by external trusted root CA
  upstream:
    url: "http://compass-director.{{ .Release.Namespace }}.svc.cluster.local:{{ .Values.global.director.graphql.external.port }}"
  match:
    methods: ["PATCH"]
    url: <http|https>://{{ .Values.global.gateway.mtls.external.host }}.{{ .Values.global.ingress.domainName }}<(:(80|443))?>{{ .Values.global.director.formationMappingAsyncStatusApi.pathPrefix }}/<.*>
  authenticators:
    - handler: noop
  authorizer:
    handler: allow
  mutators:
  - handler: hydrator
{{ toYaml .Values.global.oathkeeper.mutators.certificateResolverService | indent 4 }}
  - handler: hydrator
{{ toYaml .Values.global.oathkeeper.mutators.tenantMappingService | indent 4 }}
  - handler: id_token
    config:
      claims: {{ .Values.global.oathkeeper.idTokenConfig.claims | quote }}
---
apiVersion: oathkeeper.ory.sh/v1alpha1
kind: Rule
metadata:
  name: compass-gateway-ias-adapter
spec:
  upstream:
    url: "http://compass-ias-adapter.{{ .Release.Namespace }}.svc.cluster.local:8080"
  match:
    methods:
    - GET
    - PATCH
    url: <http|https>://{{ .Values.global.gateway.mtls.external.host }}.{{ .Values.global.ingress.domainName }}<(:(80|443))?>{{ .Values.global.iasAdapter.apiRootPath }}/<.*>
  authenticators:
    - handler: noop
  authorizer:
    handler: allow
  mutators:
  - handler: hydrator
{{ toYaml .Values.global.oathkeeper.mutators.certificateResolverService | indent 4 }}
  - handler: hydrator
{{ toYaml .Values.global.oathkeeper.mutators.tenantMappingService | indent 4 }}
  - handler: id_token
    config:
      claims: {{ .Values.global.oathkeeper.idTokenConfig.claims | quote }}
---
apiVersion: oathkeeper.ory.sh/v1alpha1
kind: Rule
metadata:
<<<<<<< HEAD
  name: compass-gateway-tm-adapter
spec:
  upstream:
    url: "http://compass-tm-adapter.{{ .Release.Namespace }}.svc.cluster.local:3000"
  match:
    methods:
    - GET
    - PATCH
    url: <http|https>://{{ .Values.global.gateway.mtls.external.host }}.{{ .Values.global.ingress.domainName }}<(:(80|443))?>{{ .Values.global.tenantMappingAdapter.apiRootPath }}/<.*>
=======
  name: compass-gateway-kyma-adapter
spec:
  upstream:
    url: "http://compass-kyma-adapter.{{ .Release.Namespace }}.svc.cluster.local:8080"
  match:
    methods:
    - PATCH
    url: <http|https>://{{ .Values.global.gateway.mtls.external.host }}.{{ .Values.global.ingress.domainName }}<(:(80|443))?>{{ .Values.global.kymaAdapter.apiRootPath }}/<.*>
>>>>>>> 9fc8bc54
  authenticators:
    - handler: noop
  authorizer:
    handler: allow
  mutators:
  - handler: hydrator
{{ toYaml .Values.global.oathkeeper.mutators.certificateResolverService | indent 4 }}
  - handler: hydrator
{{ toYaml .Values.global.oathkeeper.mutators.tenantMappingService | indent 4 }}
  - handler: id_token
    config:
      claims: {{ .Values.global.oathkeeper.idTokenConfig.claims | quote }}<|MERGE_RESOLUTION|>--- conflicted
+++ resolved
@@ -481,7 +481,30 @@
 apiVersion: oathkeeper.ory.sh/v1alpha1
 kind: Rule
 metadata:
-<<<<<<< HEAD
+  name: compass-gateway-kyma-adapter
+spec:
+  upstream:
+    url: "http://compass-kyma-adapter.{{ .Release.Namespace }}.svc.cluster.local:8080"
+  match:
+    methods:
+    - PATCH
+    url: <http|https>://{{ .Values.global.gateway.mtls.external.host }}.{{ .Values.global.ingress.domainName }}<(:(80|443))?>{{ .Values.global.kymaAdapter.apiRootPath }}/<.*>
+  authenticators:
+    - handler: noop
+  authorizer:
+    handler: allow
+  mutators:
+  - handler: hydrator
+{{ toYaml .Values.global.oathkeeper.mutators.certificateResolverService | indent 4 }}
+  - handler: hydrator
+{{ toYaml .Values.global.oathkeeper.mutators.tenantMappingService | indent 4 }}
+  - handler: id_token
+    config:
+      claims: {{ .Values.global.oathkeeper.idTokenConfig.claims | quote }}
+---
+apiVersion: oathkeeper.ory.sh/v1alpha1
+kind: Rule
+metadata:
   name: compass-gateway-tm-adapter
 spec:
   upstream:
@@ -491,16 +514,6 @@
     - GET
     - PATCH
     url: <http|https>://{{ .Values.global.gateway.mtls.external.host }}.{{ .Values.global.ingress.domainName }}<(:(80|443))?>{{ .Values.global.tenantMappingAdapter.apiRootPath }}/<.*>
-=======
-  name: compass-gateway-kyma-adapter
-spec:
-  upstream:
-    url: "http://compass-kyma-adapter.{{ .Release.Namespace }}.svc.cluster.local:8080"
-  match:
-    methods:
-    - PATCH
-    url: <http|https>://{{ .Values.global.gateway.mtls.external.host }}.{{ .Values.global.ingress.domainName }}<(:(80|443))?>{{ .Values.global.kymaAdapter.apiRootPath }}/<.*>
->>>>>>> 9fc8bc54
   authenticators:
     - handler: noop
   authorizer:
