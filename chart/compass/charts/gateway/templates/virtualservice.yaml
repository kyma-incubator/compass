apiVersion: networking.istio.io/v1alpha3
kind: VirtualService
metadata:
  name: {{ template "fullname" . }}
  namespace: {{ .Release.Namespace }}
  labels:
    app: {{ template "name" . }}
    chart: {{ .Chart.Name }}-{{ .Chart.Version | replace "+" "_" }}
    heritage: {{ .Release.Service }}
    release: {{ .Release.Name }}
spec:
  hosts:
    - '{{ .Values.global.gateway.tls.host }}.{{ .Values.global.ingress.domainName }}'
  gateways:
    - {{ .Values.global.istio.gateway.namespace }}/{{ .Values.global.istio.gateway.name }}
  http:
    - match:
<<<<<<< HEAD
        - uri:
            prefix: {{ .Values.global.connector.prefix }}
=======
      - uri:
          prefix: {{ .Values.global.connector.prefix }}
>>>>>>> 56935956
      route:
        - destination:
            host: {{ .Values.global.oathkeeper.host }}
            port:
              number: {{ .Values.global.oathkeeper.port }}
      headers:
        request:
          remove:
            {{- range .Values.global.gateway.headers.request.remove }}
            - {{ . }}
    {{- end }}
    - match:
        - uri:
            prefix: {{ .Values.global.tenantFetcher.prefix }}
      route:
        - destination:
            host: {{ .Values.global.tenantFetcher.host }}
            port:
              number: {{ .Values.global.tenantFetcher.port }}
    - match:
<<<<<<< HEAD
        - uri:
            exact: {{ .Values.global.director.prefix }}
=======
      - uri:
          prefix: {{ .Values.global.tenantFetcher.prefix }}
      route:
      - destination:
          host: {{ .Values.global.tenantFetcher.host }}
          port:
            number: {{ .Values.global.tenantFetcher.port }}
    - match:
      - uri:
          prefix: {{ .Values.global.ordService.prefix }}
      route:
        - destination:
            host: {{ .Values.global.oathkeeper.host }}
            port:
              number: {{ .Values.global.oathkeeper.port }}
    - match:
      - uri:
          exact: {{ .Values.global.director.prefix }}
>>>>>>> 56935956
      redirect:
        uri: {{ .Values.global.director.prefix }}/
      headers:
        request:
          remove:
            {{- range .Values.global.gateway.headers.request.remove }}
            - {{ . }}
      {{- end }}
      corsPolicy:
        allowOrigins:
          - regex: ".*"
        allowHeaders:
          - "authorization"
          - "content-type"
          - "tenant"
        allowMethods:
          - "GET"
    - match:
        - uri:
            regex: /.*
      route:
        - destination:
            host: {{ .Values.global.oathkeeper.host }}
            port:
              number: {{ .Values.global.oathkeeper.port }}
      headers:
        request:
          remove:
            {{- range .Values.global.gateway.headers.request.remove }}
            - {{ . }}
      {{- end }}
      corsPolicy:
        allowOrigins:
          - regex: ".*"
        allowHeaders:
          - "authorization"
          - "content-type"
          - "tenant"
        allowMethods:
          - "GET"
          - "POST"
          - "PUT"
          - "DELETE"<|MERGE_RESOLUTION|>--- conflicted
+++ resolved
@@ -15,37 +15,20 @@
     - {{ .Values.global.istio.gateway.namespace }}/{{ .Values.global.istio.gateway.name }}
   http:
     - match:
-<<<<<<< HEAD
-        - uri:
-            prefix: {{ .Values.global.connector.prefix }}
-=======
       - uri:
           prefix: {{ .Values.global.connector.prefix }}
->>>>>>> 56935956
       route:
-        - destination:
-            host: {{ .Values.global.oathkeeper.host }}
-            port:
-              number: {{ .Values.global.oathkeeper.port }}
+      - destination:
+          host: {{ .Values.global.oathkeeper.host }}
+          port:
+            number: {{ .Values.global.oathkeeper.port }}
       headers:
         request:
           remove:
             {{- range .Values.global.gateway.headers.request.remove }}
             - {{ . }}
-    {{- end }}
+            {{- end }}
     - match:
-        - uri:
-            prefix: {{ .Values.global.tenantFetcher.prefix }}
-      route:
-        - destination:
-            host: {{ .Values.global.tenantFetcher.host }}
-            port:
-              number: {{ .Values.global.tenantFetcher.port }}
-    - match:
-<<<<<<< HEAD
-        - uri:
-            exact: {{ .Values.global.director.prefix }}
-=======
       - uri:
           prefix: {{ .Values.global.tenantFetcher.prefix }}
       route:
@@ -64,7 +47,6 @@
     - match:
       - uri:
           exact: {{ .Values.global.director.prefix }}
->>>>>>> 56935956
       redirect:
         uri: {{ .Values.global.director.prefix }}/
       headers:
@@ -72,7 +54,7 @@
           remove:
             {{- range .Values.global.gateway.headers.request.remove }}
             - {{ . }}
-      {{- end }}
+            {{- end }}
       corsPolicy:
         allowOrigins:
           - regex: ".*"
@@ -83,8 +65,8 @@
         allowMethods:
           - "GET"
     - match:
-        - uri:
-            regex: /.*
+      - uri:
+          regex: /.*
       route:
         - destination:
             host: {{ .Values.global.oathkeeper.host }}
@@ -95,7 +77,7 @@
           remove:
             {{- range .Values.global.gateway.headers.request.remove }}
             - {{ . }}
-      {{- end }}
+            {{- end }}
       corsPolicy:
         allowOrigins:
           - regex: ".*"
