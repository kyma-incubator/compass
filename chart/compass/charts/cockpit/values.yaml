--- conflicted
+++ resolved
@@ -2,13 +2,8 @@
   containerRegistry:
     path: eu.gcr.io/kyma-project
   ui:
-<<<<<<< HEAD
-    dir: pr/
-    version: PR-1436
-=======
     dir:
-    version: be8e378c
->>>>>>> ce505c4e
+    version: 334f554f
 
 ui:
   host: compass
