images:
  containerRegistry:
    path: eu.gcr.io/kyma-project
  ui:
    dir:
<<<<<<< HEAD
    version: dc2e9b07
=======
    version: be8e378c
>>>>>>> 26feee06

ui:
  host: compass
mf:
  host: compass-mf

service:
  externalPort: 80
  internalPort: 80
  mfExternalPort: 8888
  mfInternalPort: 8888

deployment:
  image:
    pullPolicy: IfNotPresent<|MERGE_RESOLUTION|>--- conflicted
+++ resolved
@@ -3,11 +3,7 @@
     path: eu.gcr.io/kyma-project
   ui:
     dir:
-<<<<<<< HEAD
-    version: dc2e9b07
-=======
     version: be8e378c
->>>>>>> 26feee06
 
 ui:
   host: compass
