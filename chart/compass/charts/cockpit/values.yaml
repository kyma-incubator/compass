images:
  containerRegistry:
    path: eu.gcr.io/kyma-project
  ui:
    dir: pr/
<<<<<<< HEAD
    version: PR-1558
=======
    version: PR-1570
>>>>>>> 91ecc382

ui:
  host: compass
mf:
  host: compass-mf

service:
  externalPort: 81
  internalPort: 81
  mfExternalPort: 8888
  mfInternalPort: 8888

deployment:
  image:
    pullPolicy: IfNotPresent<|MERGE_RESOLUTION|>--- conflicted
+++ resolved
@@ -3,11 +3,7 @@
     path: eu.gcr.io/kyma-project
   ui:
     dir: pr/
-<<<<<<< HEAD
-    version: PR-1558
-=======
     version: PR-1570
->>>>>>> 91ecc382
 
 ui:
   host: compass
