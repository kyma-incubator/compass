apiVersion: apps/v1
kind: Deployment
metadata:
  name: {{ template "fullname" . }}
  namespace: {{ .Release.Namespace }}
  labels:
    app: {{ .Chart.Name }}
    release: {{ .Release.Name }}
spec:
  replicas: {{ .Values.deployment.minReplicas }}
  selector:
    matchLabels:
      app: {{ .Chart.Name }}
      release: {{ .Release.Name }}
  strategy:
    {{- toYaml .Values.deployment.strategy | nindent 4 }}
  template:
    metadata:
      annotations:
        cluster-autoscaler.kubernetes.io/safe-to-evict: "true"
        {{ if .Values.deployment.resourcesIstioProxy.requests.cpu }}
        sidecar.istio.io/proxyCPU: {{ .Values.deployment.resourcesIstioProxy.requests.cpu }}
        {{ end }}
        {{ if .Values.deployment.resourcesIstioProxy.requests.memory }}
        sidecar.istio.io/proxyMemory: {{ .Values.deployment.resourcesIstioProxy.requests.memory }}
        {{ end }}
        {{ if .Values.deployment.resourcesIstioProxy.limits.cpu }}
        sidecar.istio.io/proxyCPULimit: {{ .Values.deployment.resourcesIstioProxy.limits.cpu }}
        {{ end }}
        {{ if .Values.deployment.resourcesIstioProxy.limits.memory }}
        sidecar.istio.io/proxyMemoryLimit: {{ .Values.deployment.resourcesIstioProxy.limits.memory }}
        {{ end }}
      labels:
        app: {{ .Chart.Name }}
        reqlimit: {{ .Values.global.istio.ingressgateway.requestPayloadSizeLimit2MBLabel }}
        release: {{ .Release.Name }}
    spec:
      serviceAccountName: {{ template "fullname" . }}
      nodeSelector:
        {{- toYaml .Values.deployment.nodeSelector | nindent 8 }}
      containers:
        - name: {{ .Chart.Name }}
          image: {{ $.Values.global.images.containerRegistry.path }}/{{ $.Values.global.images.director.dir }}compass-director:{{ $.Values.global.images.director.version }}
          imagePullPolicy: {{ .Values.deployment.image.pullPolicy }}
          command:
            - "/bin/sh"
          args:
              - "-c"
              - "./tenantfetcher-svc; exit_code=$?; echo '# KILLING PILOT-AGENT #'; pkill -INT cloud_sql_proxy; curl -XPOST http://127.0.0.1:15020/quitquitquit; sleep 5; exit $exit_code;"
          ports:
            - name: http
              containerPort: {{ .Values.deployment.args.containerPort }}
              protocol: TCP
          resources:
            {{- toYaml .Values.deployment.resources | nindent 12 }}
          {{- with .Values.deployment.securityContext }}
          securityContext:
{{ toYaml . | indent 12 }}
          {{- end }}
          env:
            - name: APP_TENANT_PROVIDER_TENANT_ID_PROPERTY
              value: {{ .Values.global.tenantFetcher.tenantProvider.tenantIdProperty }}
            - name: APP_TENANT_PROVIDER_CUSTOMER_ID_PROPERTY
              value: {{ .Values.global.tenantFetcher.tenantProvider.customerIdProperty }}
            - name: APP_TENANT_PROVIDER_SUBACCOUNT_TENANT_ID_PROPERTY
              value: {{ .Values.global.tenantFetcher.tenantProvider.subaccountTenantIdProperty }}
            - name: APP_TENANT_PROVIDER_SUBDOMAIN_PROPERTY
              value: {{ .Values.global.tenantFetcher.tenantProvider.subdomainProperty }}
            - name: APP_TENANT_PROVIDER
              value: {{ .Values.global.tenantFetcher.tenantProvider.name }}
            - name: APP_TENANT_PROVIDER_SUBSCRIPTION_PROVIDER_ID_PROPERTY
              value: {{ .Values.global.tenantFetcher.tenantProvider.subscriptionProviderIdProperty }}
            - name: APP_TENANT_PROVIDER_PROVIDER_SUBACCOUNT_ID_PROPERTY #The property which states the provider subaccount used in the tenant provider
              value: {{.Values.global.tenantFetcher.tenantProvider.providerSubaccountIdProperty }}
            - name: APP_TENANT_PROVIDER_CONSUMER_TENANT_ID_PROPERTY
              value: {{.Values.global.tenantFetcher.tenantProvider.consumerTenantIdProperty }}
            - name: APP_TENANT_PROVIDER_SUBSCRIPTION_PROVIDER_APP_NAME_PROPERTY
              value: {{.Values.global.tenantFetcher.tenantProvider.subscriptionProviderAppNameProperty }}
            - name: APP_DEFAULT_SCENARIO_ENABLED
              value: {{ .Values.global.enableCompassDefaultScenarioAssignment | quote }}
            - name: APP_LOG_FORMAT
              value: {{.Values.global.log.format | quote }}
            - name: APP_ADDRESS
              value: "0.0.0.0:{{ .Values.deployment.args.containerPort }}"
            - name: APP_ROOT_API
              value: "{{ .Values.global.tenantFetcher.prefix }}"
            - name: APP_TENANT_ON_DEMAND_HANDLER_ENDPOINT
              value: "{{ .Values.global.tenantFetcher.server.fetchTenantEndpoint }}"
            - name: APP_REGIONAL_HANDLER_ENDPOINT
              value: "{{ .Values.global.tenantFetcher.server.regionalHandlerEndpoint }}"
            - name: APP_DEPENDENCIES_ENDPOINT
              value: "{{ .Values.global.tenantFetcher.server.dependenciesEndpoint }}"
            - name: APP_TENANT_PATH_PARAM
              value: "{{ .Values.global.tenantFetcher.server.tenantPathParam }}"
            - name: APP_REGION_PATH_PARAM
              value: "{{ .Values.global.tenantFetcher.server.regionPathParam }}"
            - name: APP_JWKS_ENDPOINT
              value: "{{ .Values.global.tenantFetcher.authentication.jwksEndpoint }}"
            - name: APP_SUBSCRIPTION_CALLBACK_SCOPE
              value: {{ .Values.global.tenantFetcher.requiredAuthScope | quote }}
            - name: APP_FETCH_TENANT_ON_DEMAND_SCOPE
              value: {{ .Values.global.tenantFetcher.fetchTenantAuthScope | quote }}
            - name: APP_DIRECTOR_GRAPHQL_ENDPOINT
              value: "https://{{ $.Values.global.gateway.tls.secure.internal.host }}.{{ $.Values.global.ingress.domainName }}{{ $.Values.global.director.prefix }}/graphql"
            - name: APP_SELF_REGISTER_DISTINGUISH_LABEL_KEY
              value: {{ .Values.global.tenantFetcher.server.subscriptionProviderLabelKey }}
            - name: APP_HTTP_CLIENT_SKIP_SSL_VALIDATION
              value: {{ $.Values.global.http.client.skipSSLValidation | quote }}
            - name: APP_DB_USER
              valueFrom:
                secretKeyRef:
                  name: compass-postgresql
                  key: postgresql-director-username
            - name: APP_DB_PASSWORD
              valueFrom:
                secretKeyRef:
                  name: compass-postgresql
                  key: postgresql-director-password
            - name: APP_DB_HOST
              valueFrom:
                secretKeyRef:
                  name: compass-postgresql
                  key: postgresql-serviceName
            - name: APP_DB_PORT
              valueFrom:
                secretKeyRef:
                  name: compass-postgresql
                  key: postgresql-servicePort
            - name: APP_DB_NAME
              valueFrom:
                secretKeyRef:
                  name: compass-postgresql
                  key: postgresql-director-db-name
            - name: APP_DB_SSL
              valueFrom:
                secretKeyRef:
                  name: compass-postgresql
                  key: postgresql-sslMode
            - name: APP_DB_MAX_OPEN_CONNECTIONS
              value: {{ .Values.database.dbPool.maxOpenConnections | quote }}
            - name: APP_DB_MAX_IDLE_CONNECTIONS
              value: {{ .Values.database.dbPool.maxIdleConnections | quote }}
            - name: APP_CLIENT_ID
              valueFrom:
                secretKeyRef:
                  name: {{ .Values.global.tenantFetcher.secret.name }}
                  key: {{ .Values.global.tenantFetcher.secret.clientIdKey }}
            - name: APP_OAUTH_AUTH_MODE
              value: {{ .Values.global.tenantFetcher.secret.oauthMode }}
            - name: APP_OAUTH_TOKEN_ENDPOINT
              valueFrom:
                secretKeyRef:
                  name: {{ .Values.global.tenantFetcher.secret.name }}
                  key: {{ .Values.global.tenantFetcher.secret.oauthUrlKey }}
            - name: APP_OAUTH_TOKEN_PATH
              value: {{  .Values.global.tenantFetcher.oauth.tokenPath }}
            - name: APP_OAUTH_SKIP_SSL_VALIDATION
              value: {{ .Values.global.tenantFetcher.secret.skipSSLValidation | quote }}
            - name: APP_OAUTH_X509_CERT
              valueFrom:
                secretKeyRef:
                  name: {{ .Values.global.tenantFetcher.secret.name }}
                  key: {{ .Values.global.tenantFetcher.secret.clientCertKey }}
            - name: APP_OAUTH_X509_KEY
              valueFrom:
                secretKeyRef:
                  name: {{ .Values.global.tenantFetcher.secret.name }}
                  key: {{ .Values.global.tenantFetcher.secret.clientKeyKey }}
            - name: APP_ENDPOINT_SUBACCOUNT_CREATED
              value: {{ default "127.0.0.1/events?type=subaccount-created" .Values.global.tenantFetcher.endpoints.subaccountCreated }}
            - name: APP_TENANT_TOTAL_PAGES_FIELD
              value: {{ .Values.global.tenantFetcher.fieldMapping.totalPagesField }}
            - name: APP_TENANT_TOTAL_RESULTS_FIELD
              value: {{ .Values.global.tenantFetcher.fieldMapping.totalResultsField }}
            - name: APP_TENANT_EVENTS_FIELD
              value: {{ .Values.global.tenantFetcher.fieldMapping.tenantEventsField }}
            - name: APP_MAPPING_FIELD_ID
              value: {{ .Values.global.tenantFetcher.fieldMapping.idField }}
            - name: APP_MAPPING_FIELD_NAME
              value: {{ .Values.global.tenantFetcher.fieldMapping.nameField }}
            - name: APP_MAPPING_FIELD_CUSTOMER_ID
              value: {{ .Values.global.tenantFetcher.fieldMapping.customerIdField }}
            - name: APP_MAPPING_FIELD_SUBDOMAIN
              value: {{ .Values.global.tenantFetcher.fieldMapping.subdomainField }}
            - name: APP_MAPPING_FIELD_DETAILS
              value: {{ .Values.global.tenantFetcher.fieldMapping.detailsField }}
            - name: APP_MAPPING_FIELD_DISCRIMINATOR
              value: {{ .Values.global.tenantFetcher.fieldMapping.discriminatorField }}
            - name: APP_MAPPING_VALUE_DISCRIMINATOR
              value: {{ .Values.global.tenantFetcher.fieldMapping.discriminatorValue }}
            - name: APP_MAPPING_FIELD_REGION
              value: {{  default "region" .Values.global.tenantFetcher.fieldMapping.regionField }}
            - name: APP_MAPPING_FIELD_ENTITY_TYPE
              value: {{ .Values.global.tenantFetcher.fieldMapping.entityTypeField }}
            - name: APP_GLOBAL_ACCOUNT_KEY
              value: {{ default "gaID" .Values.global.tenantFetcher.fieldMapping.globalAccountID }}
<<<<<<< HEAD
            - name: APP_SELF_REGISTER_DISTINGUISH_LABEL_KEY
              value: {{ .Values.global.director.subscription.subscriptionProviderLabelKey }}
=======
            {{ if and ($.Values.global.metrics.enabled) ($.Values.global.metrics.pushEndpoint) }}
            - name: APP_METRICS_PUSH_ENDPOINT
              value: {{ $.Values.global.metrics.pushEndpoint }}
            {{ end }}
            # Tenant fetchers job configurations
            {{- range $tenantFetcher, $config := .Values.global.tenantFetchers }}
            {{- $tenantFetcherJobName := $tenantFetcher | upper }}
            {{- if eq $config.enabled true }}
            - name: APP_{{ $tenantFetcherJobName }}_JOB_NAME
              value: {{ $tenantFetcherJobName | quote }}
            # Database config
            - name: APP_{{ $tenantFetcherJobName }}_DB_MAX_OPEN_CONNECTIONS
              value: {{ $config.dbPool.maxOpenConnections | quote }}
            - name: APP_{{ $tenantFetcherJobName }}_DB_MAX_IDLE_CONNECTIONS
              value: {{ $config.dbPool.maxIdleConnections | quote }}
            # OAuth config
            - name: APP_{{ $tenantFetcherJobName }}_CLIENT_ID
              valueFrom:
                secretKeyRef:
                  name: {{ $config.secret.name }}
                  key: {{ $config.secret.clientIdKey }}
            {{ if eq $config.secret.oauthMode "standard" }}
            - name: APP_{{ $tenantFetcherJobName }}_CLIENT_SECRET
              valueFrom:
                secretKeyRef:
                  name: {{ $config.secret.name }}
                  key: {{ $config.secret.clientSecretKey }}
            {{ else if eq $config.secret.oauthMode "oauth-mtls" }}
            - name: APP_{{ $tenantFetcherJobName }}_OAUTH_X509_CERT
              valueFrom:
                secretKeyRef:
                  name: {{ $config.secret.name }}
                  key: {{ $config.secret.clientCertKey }}
            - name: APP_{{ $tenantFetcherJobName }}_OAUTH_X509_KEY
              valueFrom:
                secretKeyRef:
                  name: {{ $config.secret.name }}
                  key: {{ $config.secret.clientKeyKey }}
            - name: APP_{{ $tenantFetcherJobName }}_OAUTH_SKIP_SSL_VALIDATION
              value: "{{ $config.secret.skipSSLValidation }}"
            {{ end }}
            - name: APP_{{ $tenantFetcherJobName }}_OAUTH_AUTH_MODE
              value: {{ $config.secret.oauthMode }}
            - name: APP_{{ $tenantFetcherJobName }}_OAUTH_TOKEN_ENDPOINT
              valueFrom:
                secretKeyRef:
                  name: {{ $config.secret.name }}
                  key: {{ $config.secret.oauthUrlKey }}
            - name: APP_{{ $tenantFetcherJobName }}_OAUTH_TOKEN_PATH
              value: {{ $config.oauth.tokenPath }}
            # Provider config
            - name: APP_{{ $tenantFetcherJobName }}_TENANT_PROVIDER
              value: {{ $config.providerName }}
            # Kubernetes config
            - name: APP_{{ $tenantFetcherJobName }}_USE_KUBERNETES
              value: "true"
            - name: APP_{{ $tenantFetcherJobName }}_CONFIGMAP_NAMESPACE
              value: {{ $config.kubernetes.configMapNamespace }}
              {{ $configmapName := printf "%s-%s-config" $.Chart.Name $tenantFetcherJobName }}
            - name: APP_{{ $tenantFetcherJobName }}_LAST_EXECUTION_TIME_CONFIG_MAP_NAME
              value: {{ $configmapName | lower }}
            - name: APP_{{ $tenantFetcherJobName }}_CONFIGMAP_TIMESTAMP_FIELD
              value: "lastConsumedTenantTimestamp"
            - name: APP_{{ $tenantFetcherJobName }}_CONFIGMAP_RESYNC_TIMESTAMP_FIELD
              value: "lastFullResyncTimestamp"
            # Kubernetes client config
            - name: APP_{{ $tenantFetcherJobName }}_KUBERNETES_POLL_INTERVAL
              value: {{ $config.kubernetes.pollInterval }}
            - name: APP_{{ $tenantFetcherJobName }}_KUBERNETES_POLL_TIMEOUT
              value: {{ $config.kubernetes.pollTimeout }}
            - name: APP_{{ $tenantFetcherJobName }}_KUBERNETES_TIMEOUT
              value: {{ $config.kubernetes.timeout }}
            # Tenant field mapping
            - name: APP_{{ $tenantFetcherJobName }}_MAPPING_FIELD_ID
              value: {{ $config.fieldMapping.idField }}
            - name: APP_{{ $tenantFetcherJobName }}_MAPPING_FIELD_NAME
              value: {{ $config.fieldMapping.nameField }}
            - name: APP_{{ $tenantFetcherJobName }}_MAPPING_FIELD_CUSTOMER_ID
              value: {{ $config.fieldMapping.customerIdField }}
            - name: APP_{{ $tenantFetcherJobName }}_MAPPING_FIELD_SUBDOMAIN
              value: {{ $config.fieldMapping.subdomainField }}
            - name: APP_{{ $tenantFetcherJobName }}_MAPPING_FIELD_REGION
              value: {{ default "region" $config.fieldMapping.regionField }}
            - name: APP_{{ $tenantFetcherJobName }}_MAPPING_FIELD_ENTITY_TYPE
              value: {{ $config.fieldMapping.entityTypeField }}
            - name: APP_{{ $tenantFetcherJobName }}_MAPPING_FIELD_DISCRIMINATOR
              value: {{ $config.fieldMapping.discriminatorField }}
            - name: APP_{{ $tenantFetcherJobName }}_MAPPING_VALUE_DISCRIMINATOR
              value: {{ $config.fieldMapping.discriminatorValue }}
            - name: APP_{{ $tenantFetcherJobName }}_MAPPING_FIELD_DETAILS
              value: {{ $config.fieldMapping.detailsField }}
            - name: APP_{{ $tenantFetcherJobName }}_GLOBAL_ACCOUNT_KEY
              value: {{ default "gaID" $config.fieldMapping.globalAccountID }}
            - name: APP_{{ $tenantFetcherJobName }}_TENANT_TOTAL_PAGES_FIELD
              value: {{ $config.fieldMapping.totalPagesField }}
            - name: APP_{{ $tenantFetcherJobName }}_TENANT_TOTAL_RESULTS_FIELD
              value: {{ $config.fieldMapping.totalResultsField }}
            - name: APP_{{ $tenantFetcherJobName }}_TENANT_EVENTS_FIELD
              value: {{ $config.fieldMapping.tenantEventsField }}
            # Moved subaccount field mapping
            - name: APP_{{ $tenantFetcherJobName }}_MOVED_SUBACCOUNT_SOURCE_TENANT_FIELD
              value: {{ default "sourceGlobalAccountGUID" $config.fieldMapping.movedSubaccountSourceField }}
            - name: APP_{{ $tenantFetcherJobName }}_MOVED_SUBACCOUNT_TARGET_TENANT_FIELD
              value: {{ default "targetGlobalAccountGUID" $config.fieldMapping.movedSubaccountTargetField }}
            # Query config
            - name: APP_{{ $tenantFetcherJobName }}_QUERY_PAGE_NUM_FIELD
              value: {{ $config.queryMapping.pageNumField }}
            - name: APP_{{ $tenantFetcherJobName }}_QUERY_PAGE_SIZE_FIELD
              value: {{ $config.queryMapping.pageSizeField }}
            - name: APP_{{ $tenantFetcherJobName }}_QUERY_REGION_FIELD
              value: {{ default "region" $config.queryMapping.regionField }}
            - name: APP_{{ $tenantFetcherJobName }}_QUERY_TIMESTAMP_FIELD
              value: {{ $config.queryMapping.timestampField }}
            - name: APP_{{ $tenantFetcherJobName }}_QUERY_PAGE_START
              value: "{{ $config.query.startPage}}"
            - name: APP_{{ $tenantFetcherJobName }}_QUERY_PAGE_SIZE
              value: "{{ $config.query.pageSize}}"
            # Sync tenants config
            - name: APP_{{ $tenantFetcherJobName }}_TENANT_FETCHER_JOB_INTERVAL
              value: {{ default "1m" $config.job.interval}}
            - name: APP_{{ $tenantFetcherJobName }}_SYNC_SUBACCOUNTS
              value: {{ $config.shouldSyncSubaccounts | quote }}
            - name: APP_{{ $tenantFetcherJobName }}_TENANT_INSERT_CHUNK_SIZE
              value: {{ default "500" $config.tenantInsertChunkSize | quote }}
            # Regions config
            - name: APP_{{ $tenantFetcherJobName }}_ACCOUNT_REGION
              value: {{ default "central" $config.accountRegion }}
            - name: APP_{{ $tenantFetcherJobName }}_SUBACCOUNT_REGIONS
              value: {{ default "central" $config.subaccountRegions | quote }}
            # API endpoints config
            - name: APP_{{ $tenantFetcherJobName }}_ENDPOINT_TENANT_CREATED
              value: {{ default "127.0.0.1/events?type=account-created" $config.endpoints.accountCreated }}
            - name: APP_{{ $tenantFetcherJobName }}_ENDPOINT_TENANT_DELETED
              value: {{ default "127.0.0.1/events?type=account-deleted" $config.endpoints.accountDeleted }}
            - name: APP_{{ $tenantFetcherJobName }}_ENDPOINT_TENANT_UPDATED
              value: {{ default "127.0.0.1/events?type=account-updated" $config.endpoints.accountUpdated }}
            - name: APP_{{ $tenantFetcherJobName }}_ENDPOINT_SUBACCOUNT_CREATED
              value: {{ default "127.0.0.1/events?type=subaccount-created" $config.endpoints.subaccountCreated }}
            - name: APP_{{ $tenantFetcherJobName }}_ENDPOINT_SUBACCOUNT_DELETED
              value: {{ default "127.0.0.1/events?type=subaccount-deleted" $config.endpoints.subaccountDeleted }}
            - name: APP_{{ $tenantFetcherJobName }}_ENDPOINT_SUBACCOUNT_UPDATED
              value: {{ default "127.0.0.1/events?type=subaccount-updated" $config.endpoints.subaccountUpdated }}
            - name: APP_{{ $tenantFetcherJobName }}_ENDPOINT_SUBACCOUNT_MOVED
              value: {{ default "127.0.0.1/events?type=subaccount-moved" $config.endpoints.subaccountMoved }}
            {{- end }}
            {{- end }}
>>>>>>> 06d0b14c
          livenessProbe:
            httpGet:
              port: {{.Values.deployment.args.containerPort }}
              path: "{{ .Values.global.tenantFetcher.prefix }}/healthz"
            initialDelaySeconds: {{ .Values.global.livenessProbe.initialDelaySeconds }}
            timeoutSeconds: {{ .Values.global.livenessProbe.timeoutSeconds }}
            periodSeconds: {{.Values.global.livenessProbe.periodSeconds }}
          readinessProbe:
            httpGet:
              port: {{.Values.deployment.args.containerPort }}
              path: "{{ .Values.global.tenantFetcher.prefix }}/readyz"
            initialDelaySeconds: {{ .Values.global.readinessProbe.initialDelaySeconds }}
            timeoutSeconds: {{ .Values.global.readinessProbe.timeoutSeconds }}
            periodSeconds: {{.Values.global.readinessProbe.periodSeconds }}
        {{if eq .Values.global.database.embedded.enabled false}}
        - name: cloudsql-proxy
          image: gcr.io/cloudsql-docker/gce-proxy:1.23.0-alpine
          command: ["/cloud_sql_proxy",
                    "-instances={{ .Values.global.database.managedGCP.instanceConnectionName }}=tcp:5432",
                    "-term_timeout=2s"]
          resources:
          {{- toYaml .Values.deployment.resourcesCloudsqlProxy | nindent 12 }}
          {{- with .Values.deployment.securityContext }}
          securityContext:
{{ toYaml . | indent 12 }}
          {{- end }}
        {{end}}
---
{{ $outerScope := . }}
{{- range $tenantFetcherName, $config := .Values.global.tenantFetchers -}}
{{ if eq $config.enabled true }}
{{ $configmapName := printf "%s-%s-config" $.Chart.Name $tenantFetcherName }}
---
apiVersion: v1
kind: ConfigMap
metadata:
  name: {{ $configmapName }}
  namespace: "{{ $config.kubernetes.configMapNamespace }}"
  labels:
    app: {{ $.Chart.Name }}
    release: {{ $.Release.Name }}
    helm.sh/chart: {{ $.Chart.Name }}-{{ $.Chart.Version | replace "+" "_" }}
    app.kubernetes.io/name: {{ template "name" $outerScope }}
    app.kubernetes.io/managed-by: {{ $.Release.Service }}
    app.kubernetes.io/instance: {{ $.Release.Name }}
{{ $configmap := (lookup "v1" "ConfigMap" $config.kubernetes.configMapNamespace $configmapName) }}
{{ if empty $configmap }}
data:
  lastConsumedTenantTimestamp: "1"
  lastFullResyncTimestamp: "1"
{{ else }}
data:
{{ toYaml $configmap.data | indent 2}}
{{ end }}
{{ end }}
{{- end -}}<|MERGE_RESOLUTION|>--- conflicted
+++ resolved
@@ -103,7 +103,7 @@
             - name: APP_DIRECTOR_GRAPHQL_ENDPOINT
               value: "https://{{ $.Values.global.gateway.tls.secure.internal.host }}.{{ $.Values.global.ingress.domainName }}{{ $.Values.global.director.prefix }}/graphql"
             - name: APP_SELF_REGISTER_DISTINGUISH_LABEL_KEY
-              value: {{ .Values.global.tenantFetcher.server.subscriptionProviderLabelKey }}
+              value: {{ .Values.global.director.subscription.subscriptionProviderLabelKey }}
             - name: APP_HTTP_CLIENT_SKIP_SSL_VALIDATION
               value: {{ $.Values.global.http.client.skipSSLValidation | quote }}
             - name: APP_DB_USER
@@ -194,10 +194,6 @@
               value: {{ .Values.global.tenantFetcher.fieldMapping.entityTypeField }}
             - name: APP_GLOBAL_ACCOUNT_KEY
               value: {{ default "gaID" .Values.global.tenantFetcher.fieldMapping.globalAccountID }}
-<<<<<<< HEAD
-            - name: APP_SELF_REGISTER_DISTINGUISH_LABEL_KEY
-              value: {{ .Values.global.director.subscription.subscriptionProviderLabelKey }}
-=======
             {{ if and ($.Values.global.metrics.enabled) ($.Values.global.metrics.pushEndpoint) }}
             - name: APP_METRICS_PUSH_ENDPOINT
               value: {{ $.Values.global.metrics.pushEndpoint }}
@@ -344,7 +340,6 @@
               value: {{ default "127.0.0.1/events?type=subaccount-moved" $config.endpoints.subaccountMoved }}
             {{- end }}
             {{- end }}
->>>>>>> 06d0b14c
           livenessProbe:
             httpGet:
               port: {{.Values.deployment.args.containerPort }}
