apiVersion: apps/v1
kind: Deployment
metadata:
  name: {{ template "fullname" . }}
  namespace: {{ .Release.Namespace }}
  labels:
    app: {{ .Chart.Name }}
    release: {{ .Release.Name }}
spec:
  replicas: {{ .Values.deployment.minReplicas }}
  selector:
    matchLabels:
      app: {{ .Chart.Name }}
      release: {{ .Release.Name }}
  strategy:
    {{- toYaml .Values.deployment.strategy | nindent 4 }}
  template:
    metadata:
      annotations:
        cluster-autoscaler.kubernetes.io/safe-to-evict: "true"
        {{ if .Values.deployment.resourcesIstioProxy.requests.cpu }}
        sidecar.istio.io/proxyCPU: {{ .Values.deployment.resourcesIstioProxy.requests.cpu }}
        {{ end }}
        {{ if .Values.deployment.resourcesIstioProxy.requests.memory }}
        sidecar.istio.io/proxyMemory: {{ .Values.deployment.resourcesIstioProxy.requests.memory }}
        {{ end }}
        {{ if .Values.deployment.resourcesIstioProxy.limits.cpu }}
        sidecar.istio.io/proxyCPULimit: {{ .Values.deployment.resourcesIstioProxy.limits.cpu }}
        {{ end }}
        {{ if .Values.deployment.resourcesIstioProxy.limits.memory }}
        sidecar.istio.io/proxyMemoryLimit: {{ .Values.deployment.resourcesIstioProxy.limits.memory }}
        {{ end }}
      labels:
        app: {{ .Chart.Name }}
        reqlimit: {{ .Values.global.istio.ingressgateway.requestPayloadSizeLimit2MBLabel }}
        release: {{ .Release.Name }}
    spec:
<<<<<<< HEAD
      {{ if $.Values.global.isLocalEnv }}
      # HostAliases are used by Pod to resolve kyma.local domain
      hostAliases:
        - ip: {{ $.Values.global.minikubeIP }}
          hostnames:
            # Used for calls to Director
            - "{{ $.Values.global.gateway.tls.secure.internal.host }}.{{ $.Values.global.ingress.domainName }}"
            - "{{ $.Values.global.externalServicesMock.certSecuredHost }}.{{ $.Values.global.ingress.domainName }}"
      {{ end }}
=======
>>>>>>> 7dbf60ce
      serviceAccountName: {{ template "fullname" . }}
      nodeSelector:
        {{- toYaml .Values.deployment.nodeSelector | nindent 8 }}
      containers:
        - name: {{ .Chart.Name }}
          image: {{ $.Values.global.images.containerRegistry.path }}/{{ $.Values.global.images.director.dir }}compass-director:{{ $.Values.global.images.director.version }}
          imagePullPolicy: {{ .Values.deployment.image.pullPolicy }}
          command:
            - "/bin/sh"
          args:
              - "-c"
              - "./tenantfetcher-svc; exit_code=$?; echo '# KILLING PILOT-AGENT #'; pkill -INT cloud_sql_proxy; curl -XPOST http://127.0.0.1:15020/quitquitquit; sleep 5; exit $exit_code;"
          ports:
            - name: http
              containerPort: {{ .Values.deployment.args.containerPort }}
              protocol: TCP
          resources:
            {{- toYaml .Values.deployment.resources | nindent 12 }}
          {{- with .Values.deployment.securityContext }}
          securityContext:
{{ toYaml . | indent 12 }}
          {{- end }}
          env:
            - name: APP_TENANT_PROVIDER_TENANT_ID_PROPERTY
              value: {{ .Values.global.tenantFetcher.tenantProvider.tenantIdProperty }}
            - name: APP_TENANT_PROVIDER_CUSTOMER_ID_PROPERTY
              value: {{ .Values.global.tenantFetcher.tenantProvider.customerIdProperty }}
            - name: APP_TENANT_PROVIDER_SUBACCOUNT_TENANT_ID_PROPERTY
              value: {{ .Values.global.tenantFetcher.tenantProvider.subaccountTenantIdProperty }}
            - name: APP_TENANT_PROVIDER_SUBDOMAIN_PROPERTY
              value: {{ .Values.global.tenantFetcher.tenantProvider.subdomainProperty }}
            - name: APP_TENANT_PROVIDER
              value: {{ .Values.global.tenantFetcher.tenantProvider.name }}
            - name: APP_TENANT_PROVIDER_SUBSCRIPTION_PROVIDER_ID_PROPERTY
              value: {{ .Values.global.tenantFetcher.tenantProvider.subscriptionProviderIdProperty }}
            - name: APP_TENANT_PROVIDER_PROVIDER_SUBACCOUNT_ID_PROPERTY #The property which states the provider subaccount used in the tenant provider
              value: {{.Values.global.tenantFetcher.tenantProvider.providerSubaccountIdProperty }}
            - name: APP_TENANT_PROVIDER_SUBSCRIPTION_APP_NAME_PROPERTY
              value: {{.Values.global.tenantFetcher.tenantProvider.subscriptionAppNameProperty }}
            - name: APP_DEFAULT_SCENARIO_ENABLED
              value: {{ .Values.global.enableCompassDefaultScenarioAssignment | quote }}
            - name: APP_LOG_FORMAT
              value: {{.Values.global.log.format | quote }}
            - name: APP_ADDRESS
              value: "0.0.0.0:{{ .Values.deployment.args.containerPort }}"
            - name: APP_ROOT_API
              value: "{{ .Values.global.tenantFetcher.prefix }}"
            - name: APP_TENANT_ON_DEMAND_HANDLER_ENDPOINT
              value: "{{ .Values.global.tenantFetcher.server.fetchTenantEndpoint }}"
            - name: APP_REGIONAL_HANDLER_ENDPOINT
              value: "{{ .Values.global.tenantFetcher.server.regionalHandlerEndpoint }}"
            - name: APP_DEPENDENCIES_ENDPOINT
              value: "{{ .Values.global.tenantFetcher.server.dependenciesEndpoint }}"
            - name: APP_TENANT_PATH_PARAM
              value: "{{ .Values.global.tenantFetcher.server.tenantPathParam }}"
            - name: APP_REGION_PATH_PARAM
              value: "{{ .Values.global.tenantFetcher.server.regionPathParam }}"
            - name: APP_JWKS_ENDPOINT
              value: "{{ .Values.global.tenantFetcher.authentication.jwksEndpoint }}"
            - name: APP_SUBSCRIPTION_CALLBACK_SCOPE
              value: {{ .Values.global.tenantFetcher.requiredAuthScope | quote }}
            - name: APP_FETCH_TENANT_ON_DEMAND_SCOPE
              value: {{ .Values.global.tenantFetcher.fetchTenantAuthScope | quote }}
            - name: APP_DIRECTOR_GRAPHQL_ENDPOINT
              value: "https://{{ $.Values.global.gateway.tls.secure.internal.host }}.{{ $.Values.global.ingress.domainName }}{{ $.Values.global.director.prefix }}/graphql"
            - name: APP_SELF_REGISTER_DISTINGUISH_LABEL_KEY
              value: {{ .Values.global.tenantFetcher.server.subscriptionProviderLabelKey }}
            - name: APP_HTTP_CLIENT_SKIP_SSL_VALIDATION
              value: {{ $.Values.global.http.client.skipSSLValidation | quote }}
            - name: APP_DB_USER
              valueFrom:
                secretKeyRef:
                  name: compass-postgresql
                  key: postgresql-director-username
            - name: APP_DB_PASSWORD
              valueFrom:
                secretKeyRef:
                  name: compass-postgresql
                  key: postgresql-director-password
            - name: APP_DB_HOST
              valueFrom:
                secretKeyRef:
                  name: compass-postgresql
                  key: postgresql-serviceName
            - name: APP_DB_PORT
              valueFrom:
                secretKeyRef:
                  name: compass-postgresql
                  key: postgresql-servicePort
            - name: APP_DB_NAME
              valueFrom:
                secretKeyRef:
                  name: compass-postgresql
                  key: postgresql-director-db-name
            - name: APP_DB_SSL
              valueFrom:
                secretKeyRef:
                  name: compass-postgresql
                  key: postgresql-sslMode
            - name: APP_DB_MAX_OPEN_CONNECTIONS
              value: {{ .Values.database.dbPool.maxOpenConnections | quote }}
            - name: APP_DB_MAX_IDLE_CONNECTIONS
              value: {{ .Values.database.dbPool.maxIdleConnections | quote }}
            - name: APP_CLIENT_ID
              valueFrom:
                secretKeyRef:
                  name: {{ .Values.global.tenantFetcher.secret.name }}
                  key: {{ .Values.global.tenantFetcher.secret.clientIdKey }}
            - name: APP_OAUTH_AUTH_MODE
              value: {{ .Values.global.tenantFetcher.secret.oauthMode }}
            - name: APP_OAUTH_TOKEN_ENDPOINT
              valueFrom:
                secretKeyRef:
                  name: {{ .Values.global.tenantFetcher.secret.name }}
                  key: {{ .Values.global.tenantFetcher.secret.oauthUrlKey }}
            - name: APP_OAUTH_TOKEN_PATH
              value: {{  .Values.global.tenantFetcher.oauth.tokenPath }}
            - name: APP_OAUTH_SKIP_SSL_VALIDATION
              value: {{ .Values.global.tenantFetcher.secret.skipSSLValidation | quote }}
            - name: APP_OAUTH_X509_CERT
              valueFrom:
                secretKeyRef:
                  name: {{ .Values.global.tenantFetcher.secret.name }}
                  key: {{ .Values.global.tenantFetcher.secret.clientCertKey }}
            - name: APP_OAUTH_X509_KEY
              valueFrom:
                secretKeyRef:
                  name: {{ .Values.global.tenantFetcher.secret.name }}
                  key: {{ .Values.global.tenantFetcher.secret.clientKeyKey }}
            - name: APP_ENDPOINT_SUBACCOUNT_CREATED
              value: {{ default "127.0.0.1/events?type=subaccount-created" .Values.global.tenantFetcher.endpoints.subaccountCreated }}
            - name: APP_TENANT_TOTAL_PAGES_FIELD
              value: {{ .Values.global.tenantFetcher.fieldMapping.totalPagesField }}
            - name: APP_TENANT_TOTAL_RESULTS_FIELD
              value: {{ .Values.global.tenantFetcher.fieldMapping.totalResultsField }}
            - name: APP_TENANT_EVENTS_FIELD
              value: {{ .Values.global.tenantFetcher.fieldMapping.tenantEventsField }}
            - name: APP_MAPPING_FIELD_ID
              value: {{ .Values.global.tenantFetcher.fieldMapping.idField }}
            - name: APP_MAPPING_FIELD_NAME
              value: {{ .Values.global.tenantFetcher.fieldMapping.nameField }}
            - name: APP_MAPPING_FIELD_CUSTOMER_ID
              value: {{ .Values.global.tenantFetcher.fieldMapping.customerIdField }}
            - name: APP_MAPPING_FIELD_SUBDOMAIN
              value: {{ .Values.global.tenantFetcher.fieldMapping.subdomainField }}
            - name: APP_MAPPING_FIELD_DETAILS
              value: {{ .Values.global.tenantFetcher.fieldMapping.detailsField }}
            - name: APP_MAPPING_FIELD_DISCRIMINATOR
              value: {{ .Values.global.tenantFetcher.fieldMapping.discriminatorField }}
            - name: APP_MAPPING_VALUE_DISCRIMINATOR
              value: {{ .Values.global.tenantFetcher.fieldMapping.discriminatorValue }}
            - name: APP_MAPPING_FIELD_REGION
              value: {{  default "region" .Values.global.tenantFetcher.fieldMapping.regionField }}
            - name: APP_MAPPING_FIELD_ENTITY_TYPE
              value: {{ .Values.global.tenantFetcher.fieldMapping.entityTypeField }}
            - name: APP_GLOBAL_ACCOUNT_KEY
              value: {{ default "gaID" .Values.global.tenantFetcher.fieldMapping.globalAccountID }}
            {{ if and ($.Values.global.metrics.enabled) ($.Values.global.metrics.pushEndpoint) }}
            - name: APP_METRICS_PUSH_ENDPOINT
              value: {{ $.Values.global.metrics.pushEndpoint }}
            {{ end }}
            # Tenant fetchers job configurations
            {{- range $tenantFetcher, $config := .Values.global.tenantFetchers }}
<<<<<<< HEAD
            {{- $tenantFetcherJobName := $tenantFetcher | upper }}}
=======
            {{- $tenantFetcherJobName := $tenantFetcher | upper }}
>>>>>>> 7dbf60ce
            {{- if eq $config.enabled true }}
            - name: APP_{{ $tenantFetcherJobName }}_JOB_NAME
              value: {{ $tenantFetcherJobName | quote }}
            # Database config
            - name: APP_{{ $tenantFetcherJobName }}_DB_MAX_OPEN_CONNECTIONS
              value: {{ $config.dbPool.maxOpenConnections | quote }}
            - name: APP_{{ $tenantFetcherJobName }}_DB_MAX_IDLE_CONNECTIONS
              value: {{ $config.dbPool.maxIdleConnections | quote }}
            # OAuth config
            - name: APP_{{ $tenantFetcherJobName }}_CLIENT_ID
              valueFrom:
                secretKeyRef:
                  name: {{ $config.secret.name }}
                  key: {{ $config.secret.clientIdKey }}
            {{ if eq $config.secret.oauthMode "standard" }}
            - name: APP_{{ $tenantFetcherJobName }}_CLIENT_SECRET
              valueFrom:
                secretKeyRef:
                  name: {{ $config.secret.name }}
                  key: {{ $config.secret.clientSecretKey }}
            {{ else if eq $config.secret.oauthMode "oauth-mtls" }}
            - name: APP_{{ $tenantFetcherJobName }}_OAUTH_X509_CERT
              valueFrom:
                secretKeyRef:
                  name: {{ $config.secret.name }}
                  key: {{ $config.secret.clientCertKey }}
            - name: APP_{{ $tenantFetcherJobName }}_OAUTH_X509_KEY
              valueFrom:
                secretKeyRef:
                  name: {{ $config.secret.name }}
                  key: {{ $config.secret.clientKeyKey }}
            - name: APP_{{ $tenantFetcherJobName }}_OAUTH_SKIP_SSL_VALIDATION
              value: "{{ $config.secret.skipSSLValidation }}"
            {{ end }}
            - name: APP_{{ $tenantFetcherJobName }}_OAUTH_AUTH_MODE
              value: {{ $config.secret.oauthMode }}
            - name: APP_{{ $tenantFetcherJobName }}_OAUTH_TOKEN_ENDPOINT
              valueFrom:
                secretKeyRef:
                  name: {{ $config.secret.name }}
                  key: {{ $config.secret.oauthUrlKey }}
            - name: APP_{{ $tenantFetcherJobName }}_OAUTH_TOKEN_PATH
              value: {{ $config.oauth.tokenPath }}
            # Provider config
            - name: APP_{{ $tenantFetcherJobName }}_TENANT_PROVIDER
              value: {{ $config.providerName }}
            # Kubernetes config
            - name: APP_{{ $tenantFetcherJobName }}_USE_KUBERNETES
              value: "true"
            - name: APP_{{ $tenantFetcherJobName }}_CONFIGMAP_NAMESPACE
              value: {{ $config.kubernetes.configMapNamespace }}
              {{ $configmapName := printf "%s-%s-config" $.Chart.Name $tenantFetcherJobName }}
            - name: APP_{{ $tenantFetcherJobName }}_LAST_EXECUTION_TIME_CONFIG_MAP_NAME
              value: {{ $configmapName | lower }}
            - name: APP_{{ $tenantFetcherJobName }}_CONFIGMAP_TIMESTAMP_FIELD
              value: "lastConsumedTenantTimestamp"
            - name: APP_{{ $tenantFetcherJobName }}_CONFIGMAP_RESYNC_TIMESTAMP_FIELD
              value: "lastFullResyncTimestamp"
            # Kubernetes client config
            - name: APP_{{ $tenantFetcherJobName }}_KUBERNETES_POLL_INTERVAL
              value: {{ $config.kubernetes.pollInterval }}
            - name: APP_{{ $tenantFetcherJobName }}_KUBERNETES_POLL_TIMEOUT
              value: {{ $config.kubernetes.pollTimeout }}
            - name: APP_{{ $tenantFetcherJobName }}_KUBERNETES_TIMEOUT
              value: {{ $config.kubernetes.timeout }}
            # Tenant field mapping
            - name: APP_{{ $tenantFetcherJobName }}_MAPPING_FIELD_ID
              value: {{ $config.fieldMapping.idField }}
            - name: APP_{{ $tenantFetcherJobName }}_MAPPING_FIELD_NAME
              value: {{ $config.fieldMapping.nameField }}
            - name: APP_{{ $tenantFetcherJobName }}_MAPPING_FIELD_CUSTOMER_ID
              value: {{ $config.fieldMapping.customerIdField }}
            - name: APP_{{ $tenantFetcherJobName }}_MAPPING_FIELD_SUBDOMAIN
              value: {{ $config.fieldMapping.subdomainField }}
            - name: APP_{{ $tenantFetcherJobName }}_MAPPING_FIELD_REGION
              value: {{ default "region" $config.fieldMapping.regionField }}
            - name: APP_{{ $tenantFetcherJobName }}_MAPPING_FIELD_ENTITY_TYPE
              value: {{ $config.fieldMapping.entityTypeField }}
            - name: APP_{{ $tenantFetcherJobName }}_MAPPING_FIELD_DISCRIMINATOR
              value: {{ $config.fieldMapping.discriminatorField }}
            - name: APP_{{ $tenantFetcherJobName }}_MAPPING_VALUE_DISCRIMINATOR
              value: {{ $config.fieldMapping.discriminatorValue }}
            - name: APP_{{ $tenantFetcherJobName }}_MAPPING_FIELD_DETAILS
              value: {{ $config.fieldMapping.detailsField }}
            - name: APP_{{ $tenantFetcherJobName }}_GLOBAL_ACCOUNT_KEY
              value: {{ default "gaID" $config.fieldMapping.globalAccountID }}
            - name: APP_{{ $tenantFetcherJobName }}_TENANT_TOTAL_PAGES_FIELD
              value: {{ $config.fieldMapping.totalPagesField }}
            - name: APP_{{ $tenantFetcherJobName }}_TENANT_TOTAL_RESULTS_FIELD
              value: {{ $config.fieldMapping.totalResultsField }}
            - name: APP_{{ $tenantFetcherJobName }}_TENANT_EVENTS_FIELD
              value: {{ $config.fieldMapping.tenantEventsField }}
            # Moved subaccount field mapping
            - name: APP_{{ $tenantFetcherJobName }}_MOVED_SUBACCOUNT_SOURCE_TENANT_FIELD
              value: {{ default "sourceGlobalAccountGUID" $config.fieldMapping.movedSubaccountSourceField }}
            - name: APP_{{ $tenantFetcherJobName }}_MOVED_SUBACCOUNT_TARGET_TENANT_FIELD
              value: {{ default "targetGlobalAccountGUID" $config.fieldMapping.movedSubaccountTargetField }}
            # Query config
            - name: APP_{{ $tenantFetcherJobName }}_QUERY_PAGE_NUM_FIELD
              value: {{ $config.queryMapping.pageNumField }}
            - name: APP_{{ $tenantFetcherJobName }}_QUERY_PAGE_SIZE_FIELD
              value: {{ $config.queryMapping.pageSizeField }}
            - name: APP_{{ $tenantFetcherJobName }}_QUERY_REGION_FIELD
              value: {{ default "region" $config.queryMapping.regionField }}
            - name: APP_{{ $tenantFetcherJobName }}_QUERY_TIMESTAMP_FIELD
              value: {{ $config.queryMapping.timestampField }}
            - name: APP_{{ $tenantFetcherJobName }}_QUERY_PAGE_START
              value: "{{ $config.query.startPage}}"
            - name: APP_{{ $tenantFetcherJobName }}_QUERY_PAGE_SIZE
              value: "{{ $config.query.pageSize}}"
            # Sync tenants config
            - name: APP_{{ $tenantFetcherJobName }}_TENANT_FETCHER_JOB_INTERVAL
              value: {{ default "1m" $config.job.interval}}
            - name: APP_{{ $tenantFetcherJobName }}_SYNC_SUBACCOUNTS
              value: {{ $config.shouldSyncSubaccounts | quote }}
            - name: APP_{{ $tenantFetcherJobName }}_TENANT_INSERT_CHUNK_SIZE
              value: {{ default "500" $config.tenantInsertChunkSize | quote }}
            # Regions config
            - name: APP_{{ $tenantFetcherJobName }}_ACCOUNT_REGION
              value: {{ default "central" $config.accountRegion }}
            - name: APP_{{ $tenantFetcherJobName }}_SUBACCOUNT_REGIONS
              value: {{ default "central" $config.subaccountRegions | quote }}
            # API endpoints config
            - name: APP_{{ $tenantFetcherJobName }}_ENDPOINT_TENANT_CREATED
              value: {{ default "127.0.0.1/events?type=account-created" $config.endpoints.accountCreated }}
            - name: APP_{{ $tenantFetcherJobName }}_ENDPOINT_TENANT_DELETED
              value: {{ default "127.0.0.1/events?type=account-deleted" $config.endpoints.accountDeleted }}
            - name: APP_{{ $tenantFetcherJobName }}_ENDPOINT_TENANT_UPDATED
              value: {{ default "127.0.0.1/events?type=account-updated" $config.endpoints.accountUpdated }}
            - name: APP_{{ $tenantFetcherJobName }}_ENDPOINT_SUBACCOUNT_CREATED
              value: {{ default "127.0.0.1/events?type=subaccount-created" $config.endpoints.subaccountCreated }}
            - name: APP_{{ $tenantFetcherJobName }}_ENDPOINT_SUBACCOUNT_DELETED
              value: {{ default "127.0.0.1/events?type=subaccount-deleted" $config.endpoints.subaccountDeleted }}
            - name: APP_{{ $tenantFetcherJobName }}_ENDPOINT_SUBACCOUNT_UPDATED
              value: {{ default "127.0.0.1/events?type=subaccount-updated" $config.endpoints.subaccountUpdated }}
            - name: APP_{{ $tenantFetcherJobName }}_ENDPOINT_SUBACCOUNT_MOVED
              value: {{ default "127.0.0.1/events?type=subaccount-moved" $config.endpoints.subaccountMoved }}
            {{- end }}
            {{- end }}
          livenessProbe:
            httpGet:
              port: {{.Values.deployment.args.containerPort }}
              path: "{{ .Values.global.tenantFetcher.prefix }}/healthz"
            initialDelaySeconds: {{ .Values.global.livenessProbe.initialDelaySeconds }}
            timeoutSeconds: {{ .Values.global.livenessProbe.timeoutSeconds }}
            periodSeconds: {{.Values.global.livenessProbe.periodSeconds }}
          readinessProbe:
            httpGet:
              port: {{.Values.deployment.args.containerPort }}
              path: "{{ .Values.global.tenantFetcher.prefix }}/readyz"
            initialDelaySeconds: {{ .Values.global.readinessProbe.initialDelaySeconds }}
            timeoutSeconds: {{ .Values.global.readinessProbe.timeoutSeconds }}
            periodSeconds: {{.Values.global.readinessProbe.periodSeconds }}
        {{if eq .Values.global.database.embedded.enabled false}}
        - name: cloudsql-proxy
          image: gcr.io/cloudsql-docker/gce-proxy:1.23.0-alpine
          command: ["/cloud_sql_proxy",
                    "-instances={{ .Values.global.database.managedGCP.instanceConnectionName }}=tcp:5432",
                    "-term_timeout=2s"]
          resources:
          {{- toYaml .Values.deployment.resourcesCloudsqlProxy | nindent 12 }}
          {{- with .Values.deployment.securityContext }}
          securityContext:
{{ toYaml . | indent 12 }}
          {{- end }}
        {{end}}
---
{{ $outerScope := . }}
{{- range $tenantFetcherName, $config := .Values.global.tenantFetchers -}}
{{ if eq $config.enabled true }}
{{ $configmapName := printf "%s-%s-config" $.Chart.Name $tenantFetcherName }}
---
apiVersion: v1
kind: ConfigMap
metadata:
  name: {{ $configmapName }}
  namespace: "{{ $config.kubernetes.configMapNamespace }}"
  labels:
    app: {{ $.Chart.Name }}
    release: {{ $.Release.Name }}
    helm.sh/chart: {{ $.Chart.Name }}-{{ $.Chart.Version | replace "+" "_" }}
    app.kubernetes.io/name: {{ template "name" $outerScope }}
    app.kubernetes.io/managed-by: {{ $.Release.Service }}
    app.kubernetes.io/instance: {{ $.Release.Name }}
{{ $configmap := (lookup "v1" "ConfigMap" $config.kubernetes.configMapNamespace $configmapName) }}
{{ if empty $configmap }}
data:
  lastConsumedTenantTimestamp: "1"
  lastFullResyncTimestamp: "1"
{{ else }}
data:
{{ toYaml $configmap.data | indent 2}}
{{ end }}
{{ end }}
{{- end -}}<|MERGE_RESOLUTION|>--- conflicted
+++ resolved
@@ -35,18 +35,6 @@
         reqlimit: {{ .Values.global.istio.ingressgateway.requestPayloadSizeLimit2MBLabel }}
         release: {{ .Release.Name }}
     spec:
-<<<<<<< HEAD
-      {{ if $.Values.global.isLocalEnv }}
-      # HostAliases are used by Pod to resolve kyma.local domain
-      hostAliases:
-        - ip: {{ $.Values.global.minikubeIP }}
-          hostnames:
-            # Used for calls to Director
-            - "{{ $.Values.global.gateway.tls.secure.internal.host }}.{{ $.Values.global.ingress.domainName }}"
-            - "{{ $.Values.global.externalServicesMock.certSecuredHost }}.{{ $.Values.global.ingress.domainName }}"
-      {{ end }}
-=======
->>>>>>> 7dbf60ce
       serviceAccountName: {{ template "fullname" . }}
       nodeSelector:
         {{- toYaml .Values.deployment.nodeSelector | nindent 8 }}
@@ -210,11 +198,7 @@
             {{ end }}
             # Tenant fetchers job configurations
             {{- range $tenantFetcher, $config := .Values.global.tenantFetchers }}
-<<<<<<< HEAD
-            {{- $tenantFetcherJobName := $tenantFetcher | upper }}}
-=======
             {{- $tenantFetcherJobName := $tenantFetcher | upper }}
->>>>>>> 7dbf60ce
             {{- if eq $config.enabled true }}
             - name: APP_{{ $tenantFetcherJobName }}_JOB_NAME
               value: {{ $tenantFetcherJobName | quote }}
