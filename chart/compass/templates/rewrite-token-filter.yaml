--- conflicted
+++ resolved
@@ -21,17 +21,8 @@
         operation: INSERT_BEFORE
         value:
           name: envoy.lua
-<<<<<<< HEAD
-          {{- if .Capabilities.APIVersions.Has "security.istio.io/v1beta1/PeerAuthentication" }}
           typed_config:
             "@type": "type.googleapis.com/envoy.config.filter.http.lua.v2.Lua"
-          {{- else }}
-          config:
-          {{- end }} 
-=======
-          typed_config:
-            "@type": "type.googleapis.com/envoy.config.filter.http.lua.v2.Lua"
->>>>>>> 56935956
             inlineCode: |
               function envoy_on_request(request_handle)
                 function urldecode(s)
