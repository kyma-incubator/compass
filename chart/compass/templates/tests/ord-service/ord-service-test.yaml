--- conflicted
+++ resolved
@@ -160,19 +160,11 @@
               value: {{ .Values.global.enableCompassDefaultScenarioAssignment | quote }}
             - name: DOMAIN
               value: "{{ .Values.global.ingress.domainName }}"
-<<<<<<< HEAD
             - name: SKIP_TESTS_REGEX
               value: {{ .Values.global.tests.ordService.skipPattern }}
             - name: APP_SELF_REGISTER_DISTINGUISH_LABEL_KEY
               value: {{ .Values.global.director.selfRegister.distinguishLabel }}
-            - name: APP_SELF_REGISTER_LABEL_KEY
-=======
-            - name: APP_IS_WITH_TOKEN
-              value: "{{.Values.global.tests.token.server.enabled}}"
-            - name: APP_ADDRESS
-              value: "0.0.0.0:{{.Values.global.tests.token.server.port}}"
             - name: SUBSCRIPTION_CONFIG_SELF_REGISTER_LABEL_KEY
->>>>>>> 6ca7fcf0
               value: {{ .Values.global.director.selfRegister.label }}
             - name: SUBSCRIPTION_CONFIG_SELF_REGISTER_LABEL_VALUE_PREFIX
               value: {{ .Values.global.director.selfRegister.labelValuePrefix }}
@@ -200,14 +192,12 @@
               value: {{ .Values.global.tests.ordService.accountTenantID }}
             - name: SUBACCOUNT_TENANT_ID
               value: {{ .Values.global.externalCertConfiguration.ouCertSubaccountID }}
-<<<<<<< HEAD
             - name: APP_EXTERNAL_CLIENT_CERT_SECRET
               value: "{{ .Values.global.externalCertConfiguration.secrets.externalClientCertSecret.namespace }}/{{ .Values.global.externalCertConfiguration.secrets.externalClientCertSecret.name }}"
             - name: APP_EXTERNAL_CLIENT_CERT_KEY
               value: "{{ .Values.global.externalCertConfiguration.secrets.externalClientCertSecret.certKey }}"
             - name: APP_EXTERNAL_CLIENT_KEY_KEY
               value: "{{ .Values.global.externalCertConfiguration.secrets.externalClientCertSecret.keyKey }}"
-=======
             - name: TEST_CONSUMER_ACCOUNT_ID
               value: {{ .Values.global.tests.ordService.consumerAccountID }}
             - name: TEST_PROVIDER_SUBACCOUNT_ID
@@ -216,7 +206,6 @@
               value: {{ .Values.global.tests.ordService.consumerSubaccountID }}
             - name: TEST_CONSUMER_TENANT_ID
               value: {{ .Values.global.tests.ordService.consumerTenantID }}
->>>>>>> 6ca7fcf0
         {{if eq .Values.global.database.embedded.enabled false}}
         - name: cloudsql-proxy
           image: gcr.io/cloudsql-docker/gce-proxy:1.23.0-alpine
@@ -298,7 +287,23 @@
 rules:
 - apiGroups: ["*"]
   resources: ["secrets"]
-  resourceNames: ["{{ .Values.global.connector.secrets.ca.name }}","{{ .Values.global.externalCertConfiguration.secrets.externalClientCertSecret.name }}"]
+  resourceNames: ["{{ .Values.global.externalCertConfiguration.secrets.externalClientCertSecret.name }}"]
+  verbs: ["get"]
+- apiGroups: ["*"]
+  resources: ["secrets"]
+  resourceNames: ["{{ .Values.global.tests.ordService.externalClientCertTestSecretName }}"]
+  verbs: ["get", "delete"]
+- apiGroups: ["*"]
+  resources: ["jobs"]
+  resourceNames: ["external-certificate-rotation-test-job"]
+  verbs: ["get", "delete"]
+- apiGroups: ["*"]
+  resources: ["jobs"]
+  resourceNames: []
+  verbs: ["create"]
+- apiGroups: ["*"]
+  resources: ["cronjobs"]
+  resourceNames: ["director-external-certificate-rotation-job"]
   verbs: ["get"]
 ---
 kind: RoleBinding
