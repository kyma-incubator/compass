{{ if .Values.global.isForTesting }}
apiVersion: "testing.kyma-project.io/v1alpha1"
kind: TestDefinition
metadata:
  name: {{ .Chart.Name }}-e2e-ord-service
  labels:
    app: {{ .Chart.Name }}-ord-service-tests-app
    release: {{ .Release.Name }}
    app.kubernetes.io/name: {{ .Chart.Name }}-ord-service-tests
    app.kubernetes.io/managed-by: {{ .Release.Service }}
    app.kubernetes.io/instance: {{ .Release.Name }}
    helm.sh/chart: {{ .Chart.Name }}-{{ .Chart.Version | replace "+" "_" }}
  namespace: {{ .Values.global.tests.namespace }}
spec:
  template:
    metadata:
      annotations:
        cluster-autoscaler.kubernetes.io/safe-to-evict: "false"
      labels:
        app: {{ .Chart.Name }}-ord-service-tests-app
        sidecar.istio.io/inject: "true"
    spec:
      serviceAccountName: {{ .Chart.Name }}-e2e-ord-service
    {{ if eq .Values.global.portieris.isEnabled true }}
      imagePullSecrets:
      - name: {{ .Values.global.portieris.imagePullSecretName }}
    {{ end }}
      containers:
        - name: ord-service-tests
          image: {{ .Values.global.images.containerRegistry.path }}/{{ .Values.global.images.e2e_tests.dir }}compass-e2e-tests:{{ .Values.global.images.e2e_tests.version }}
          imagePullPolicy: IfNotPresent
          command: ["/bin/sh"]
          args: ["-c", "./ord-service.test -test.v; exit_code=$?; curl -XPOST http://127.0.0.1:15020/quitquitquit; sleep 4; exit $exit_code;"]
          env:
            - name: GATEWAY_OAUTH
              value: "https://{{ .Values.global.gateway.tls.secure.oauth.host }}.{{ .Values.global.ingress.domainName }}/director/graphql"
            - name: EXTERNAL_SERVICES_MOCK_BASE_URL
              value: "{{ .Values.global.tests.externalServicesMockFQDN }}:8080"
            - name: ORD_SERVICE_URL
              value: "https://{{ .Values.global.gateway.tls.host }}.{{ .Values.global.ingress.domainName }}{{ .Values.global.ordService.prefix }}"
            - name: ORD_EXTERNAL_CERT_SECURED_SERVICE_URL
              value: "https://{{ .Values.global.gateway.mtls.external.host }}.{{ .Values.global.ingress.domainName }}{{ .Values.global.ordService.prefix }}"
            - name: ORD_SERVICE_STATIC_PREFIX
              value: "{{ .Values.global.ordService.staticPrefix }}"
            - name: ORD_SERVICE_DEFAULT_RESPONSE_TYPE
              value: {{ .Values.global.ordService.defaultResponseType }}
            - name: DIRECTOR_EXTERNAL_CERT_SECURED_URL
              value: "https://{{ .Values.global.gateway.mtls.external.host }}.{{ .Values.global.ingress.domainName }}{{ .Values.global.director.prefix }}/graphql"
            - name: SKIP_SSL_VALIDATION
              value: "{{ .Values.global.tests.http.client.skipSSLValidation }}"
            - name: CONSUMER_TOKEN_URL
              value: {{ .Values.global.tests.subscription.consumerTokenURL }}
            - name: TOKEN_PATH
              value: {{ .Values.global.externalServicesMock.oauthSecret.oauthTokenPath }}
            - name: PROVIDER_CLIENT_ID
              valueFrom:
                secretKeyRef:
                  name: {{ .Values.global.externalServicesMock.oauthSecret.name }}
                  key: {{ .Values.global.externalServicesMock.oauthSecret.clientIdKey }}
            - name: PROVIDER_CLIENT_SECRET
              valueFrom:
                secretKeyRef:
                  name: {{ .Values.global.externalServicesMock.oauthSecret.name }}
                  key: {{ .Values.global.externalServicesMock.oauthSecret.clientSecretKey }}
            - name: APP_SUBSCRIPTION_CONFIG_URL
              value: {{ .Values.global.tests.subscription.subscriptionURL }}
            - name: APP_SUBSCRIPTION_PROVIDER_APP_NAME_VALUE
              value: {{ .Values.global.tests.subscription.subscriptionProviderAppNameValue }}
            - name: APP_TENANT_PROVIDER_SUBSCRIPTION_PROVIDER_APP_NAME_PROPERTY
              value: {{.Values.global.tenantFetcher.tenantProvider.subscriptionProviderAppNameProperty }}
            - name: APP_SUBSCRIPTION_CONFIG_TOKEN_URL
              valueFrom:
                secretKeyRef:
                  name: {{ .Values.global.tests.subscription.oauthSecret.name }}
                  key: {{ .Values.global.tests.subscription.oauthSecret.oauthUrlKey }}
            - name: APP_SUBSCRIPTION_CONFIG_CLIENT_ID
              valueFrom:
                secretKeyRef:
                  name: {{ .Values.global.tests.subscription.oauthSecret.name }}
                  key: {{ .Values.global.tests.subscription.oauthSecret.clientIdKey }}
            - name: APP_SUBSCRIPTION_CONFIG_CLIENT_SECRET
              valueFrom:
                secretKeyRef:
                  name: {{ .Values.global.tests.subscription.oauthSecret.name }}
                  key: {{ .Values.global.tests.subscription.oauthSecret.clientSecretKey }}
            - name: APP_SUBSCRIPTION_CONFIG_SELF_REG_DISTINGUISH_LABEL_KEY
              value: {{ .Values.global.director.subscription.subscriptionProviderLabelKey }}
            - name: APP_SUBSCRIPTION_CONFIG_SELF_REG_DISTINGUISH_LABEL_VALUE
              value: {{ .Values.global.tests.subscription.subscriptionProviderIdValue | quote }}
            - name: APP_SUBSCRIPTION_CONFIG_SELF_REG_REGION
              value: {{ .Values.global.tests.selfRegistration.region }}
            - name: APP_SUBSCRIPTION_CONFIG_SELF_REG_REGION2
              value: {{ .Values.global.tests.selfRegistration.region2 }}
            - name: APP_SUBSCRIPTION_CONFIG_SELF_REGISTER_LABEL_KEY
              value: {{ .Values.global.director.selfRegister.label }}
            - name: APP_SUBSCRIPTION_CONFIG_SELF_REGISTER_SUBDOMAIN_PLACEHOLDER_VALUE
              value: {{ .Values.global.externalServicesMock.certSecuredHost }}
            - name: APP_SUBSCRIPTION_CONFIG_SELF_REGISTER_LABEL_VALUE_PREFIX
              value: {{ .Values.global.director.selfRegister.labelValuePrefix }}
            - name: APP_SUBSCRIPTION_CONFIG_PROPAGATED_PROVIDER_SUBACCOUNT_HEADER
              value: {{ .Values.global.tests.subscription.propagatedProviderSubaccountHeader }}
            - name: APP_SUBSCRIPTION_CONFIG_SUBSCRIPTIONS_LABEL_KEY
              value: {{ .Values.global.tests.subscription.labelKey }}
            - name: APP_SUBSCRIPTION_CONFIG_STANDARD_FLOW
              value: {{ .Values.global.tests.subscription.standardFlow }}
            - name: APP_SUBSCRIPTION_CONFIG_DIRECT_DEPENDENCY_FLOW
              value: {{ .Values.global.tests.subscription.directDependencyFlow }}
            - name: APP_SUBSCRIPTION_CONFIG_INDIRECT_DEPENDENCY_FLOW
              value: {{ .Values.global.tests.subscription.indirectDependencyFlow }}
            - name: APP_SUBSCRIPTION_CONFIG_SUBSCRIPTION_FLOW_HEADER_KEY
              value: {{ .Values.global.tests.subscription.subscriptionsFlowHeaderKey }}
            - name: APP_TF_CONFIG_URL
              value: "https://{{ .Values.global.gateway.tls.host }}.{{ .Values.global.ingress.domainName }}"
            - name: APP_TF_CONFIG_ROOT_API
              value: "{{ .Values.global.tenantFetcher.prefix }}"
            - name: APP_TF_CONFIG_REGIONAL_HANDLER_ENDPOINT
              value: "{{ .Values.global.tenantFetcher.server.regionalHandlerEndpoint }}"
            - name: APP_TF_CONFIG_TENANT_PATH_PARAM
              value: "{{ .Values.global.tenantFetcher.server.tenantPathParam }}"
            - name: APP_TF_CONFIG_REGION_PATH_PARAM
              value: "{{ .Values.global.tenantFetcher.server.regionPathParam }}"
            - name: APP_DESTINATION_SECRET_PATH
              value: "{{ .Values.global.destinationFetcher.dependenciesConfig.path }}/{{ .Values.global.destinationRegionSecret.fileName }}"
            - name: APP_DESTINATION_INSTANCE_CLIENT_ID_PATH
              value: {{ .Values.global.destinationFetcher.instance.clientIdPath }}
            - name: APP_DESTINATION_INSTANCE_CLIENT_SECRET_PATH
              value: {{ .Values.global.destinationFetcher.instance.clientSecretPath }}
            - name: APP_DESTINATION_INSTANCE_URL_PATH
              value: {{ .Values.global.destinationFetcher.instance.urlPath }}
            - name: APP_DESTINATION_INSTANCE_TOKEN_URL_PATH
              value: {{ .Values.global.destinationFetcher.instance.tokenUrlPath }}
            - name: APP_DESTINATION_INSTANCE_X509_CERT_PATH
              value: {{ .Values.global.destinationFetcher.instance.clientCertPath }}
            - name: APP_DESTINATION_INSTANCE_X509_KEY_PATH
              value: {{ .Values.global.destinationFetcher.instance.clientKeyPath }}
            - name: APP_DESTINATION_OAUTH_MODE
              value: {{ .Values.global.destinationFetcher.oauthMode }}
            - name: APP_DESTINATION_OAUTH_TOKEN_PATH
              value: {{ .Values.global.destinationFetcher.request.oauthTokenPath }}
            - name: APP_DESTINATIONS_SKIP_SSL_VERIFY
              value: {{ .Values.global.destinationFetcher.request.skipSSLValidation | quote }}
            - name: APP_DESTINATIONS_TIMEOUT
              value: {{ .Values.global.destinationFetcher.request.requestTimeout }}
            - name: APP_ENDPOINT_TENANT_DESTINATIONS
              value: "{{ .Values.global.destinationFetcher.prefix }}{{ .Values.global.destinationFetcher.server.tenantDestinationsEndpoint }}"
            - name: APP_ENDPOINT_TENANT_DESTINATION_CERTIFICATES
              value: "{{ .Values.global.destinationFetcher.prefix }}{{ .Values.global.destinationFetcher.server.tenantDestinationCertificatesEndpoint }}"
            - name: APP_ENDPOINT_TENANT_INSTANCE_LEVEL_DESTINATION_CERTIFICATES
              value: "{{ .Values.global.destinationFetcher.prefix }}{{ .Values.global.destinationFetcher.server.tenantInstanceLevelDestinationCertificatesEndpoint }}"
            - name: APP_DESTINATION_CONSUMER_SUBDOMAIN_MTLS
              value: {{ .Values.global.tests.destination.consumerSubdomainMtls | quote }}
            - name: TEST_EXTERNAL_CERT_CN
              value: {{ .Values.global.externalCertConfiguration.commonName }}
            - name: TEST_EXTERNAL_CERT_SUBJECT
              value: {{ printf .Values.global.externalCertConfiguration.subjectPattern .Values.global.tests.subscription.tenants.providerSubaccountID .Values.global.externalCertConfiguration.locality .Values.global.externalCertConfiguration.commonName }}
            - name: TEST_ATOM_EXTERNAL_CERT_SUBJECT
              value: {{ printf .Values.global.externalCertConfiguration.technicalClientSubjectPattern .Values.global.tests.subscription.tenants.consumerSubaccountID .Values.global.externalCertConfiguration.locality .Values.global.externalCertConfiguration.commonName }}
            - name: TEST_EXTERNAL_CERT_SUBJECT_REGION2
              value: {{ printf .Values.global.externalCertConfiguration.subjectPattern .Values.global.tests.subscription.tenants.providerSubaccountIDRegion2 .Values.global.externalCertConfiguration.locality .Values.global.externalCertConfiguration.commonName }}
            - name: EXTERNAL_CLIENT_CERT_TEST_SECRET_NAME
              value: {{ .Values.global.tests.subscription.externalClientCertTestSecretName }}
            - name: EXTERNAL_CLIENT_CERT_TEST_SECRET_NAMESPACE
              value: {{ .Values.global.tests.subscription.externalClientCertTestSecretNamespace }}
            - name: EXTERNAL_CERT_TEST_JOB_NAME
              value: {{ .Values.global.tests.subscription.externalCertTestJobName }}
            - name: CERT_SVC_INSTANCE_TEST_SECRET_NAME
              value: {{ .Values.global.tests.subscription.certSvcInstanceTestSecretName }}
            - name: CERT_SVC_INSTANCE_TEST_REGION2_SECRET_NAME
              value: {{ .Values.global.tests.subscription.certSvcInstanceTestRegion2SecretName }}
            - name: EXTERNAL_CERT_CRONJOB_CONTAINER_NAME
              value: {{ .Values.global.externalCertConfiguration.rotationCronjob.containerName }}
            - name: BASIC_USERNAME
              valueFrom:
                secretKeyRef:
                  name: {{ .Values.global.tests.basicCredentials.secretName }}
                  key: username
            - name: BASIC_PASSWORD
              valueFrom:
                secretKeyRef:
                  name: {{ .Values.global.tests.basicCredentials.secretName }}
                  key: password
            - name: ACCOUNT_TENANT_ID
              value: {{ .Values.global.tests.ordService.accountTenantID }}
            - name: SUBACCOUNT_TENANT_ID
              value: {{ .Values.global.externalCertConfiguration.ouCertSubaccountID }}
            - name: APP_EXTERNAL_CLIENT_CERT_SECRET
              value: "{{ .Values.global.externalCertConfiguration.secrets.externalClientCertSecret.namespace }}/{{ .Values.global.externalCertConfiguration.secrets.externalClientCertSecret.name }}"
            - name: APP_EXTERNAL_CLIENT_CERT_KEY
              value: "{{ .Values.global.externalCertConfiguration.secrets.externalClientCertSecret.certKey }}"
            - name: APP_EXTERNAL_CLIENT_KEY_KEY
              value: "{{ .Values.global.externalCertConfiguration.secrets.externalClientCertSecret.keyKey }}"
            - name: APP_EXTERNAL_CLIENT_CERT_SECRET_NAME
              value: "{{ .Values.global.externalCertConfiguration.secrets.externalClientCertSecret.name }}"
            - name: APP_EXT_SVC_CLIENT_CERT_SECRET
              value: "{{ .Values.global.extSvcCertConfiguration.secrets.extSvcClientCertSecret.namespace }}/{{ .Values.global.extSvcCertConfiguration.secrets.extSvcClientCertSecret.name }}"
            - name: APP_EXT_SVC_CLIENT_CERT_KEY
              value: "{{ .Values.global.extSvcCertConfiguration.secrets.extSvcClientCertSecret.certKey }}"
            - name: APP_EXT_SVC_CLIENT_KEY_KEY
              value: "{{ .Values.global.extSvcCertConfiguration.secrets.extSvcClientCertSecret.keyKey }}"
            - name: TEST_CONSUMER_ACCOUNT_ID
              value: {{ .Values.global.tests.subscription.tenants.consumerAccountID }}
            - name: TEST_PROVIDER_SUBACCOUNT_ID
              value: {{ .Values.global.tests.subscription.tenants.providerSubaccountID }}
            - name: TEST_CONSUMER_SUBACCOUNT_ID
              value: {{ .Values.global.tests.subscription.tenants.consumerSubaccountID }}
            - name: SKIP_TESTS_REGEX
              value: {{ .Values.global.tests.ordService.skipPattern }}
            - name: CERT_SVC_INSTANCE_SECRET_NAME
              value: {{ .Values.global.externalCertConfiguration.secrets.externalCertSvcSecret.name }}
            - name: APP_APPLICATION_TYPE_LABEL_KEY
              value: {{ .Values.global.director.applicationTypeLabelKey }}
            - name: APP_SELF_REGISTER_SAAS_APP_LABEL_KEY
              value: {{ .Values.global.director.selfRegister.saasAppNameLabelKey }}
            - name: APP_CERT_SUBJECT_MAPPING_RESYNC_INTERVAL
              value: {{ .Values.global.tests.hydrator.certSubjectMappingResyncInterval | quote }}
<<<<<<< HEAD
            - name: APP_GLOBAL_SUBACCOUNT_ID_LABEL_KEY
              value: {{ .Values.global.director.globalSubaccountIDLabelKey }}
            - name: APP_EXTERNAL_SERVICES_MOCK_MTLS_SECURED_URL
              value: "https://{{ .Values.global.externalServicesMock.certSecuredHost }}.{{.Values.global.ingress.domainName}}:443"
            - name: TEST_CONSUMER_TENANT_ID
              value: {{ .Values.global.tests.subscription.tenants.consumerTenantID }}
            - name: APP_PROVIDER_DESTINATION_CLIENT_ID
              valueFrom:
                secretKeyRef:
                  name: {{ .Values.global.tests.subscription.destinationOauthSecret.name }}
                  key: {{ .Values.global.tests.subscription.destinationOauthSecret.clientIdKey }}
            - name: APP_PROVIDER_DESTINATION_CLIENT_SECRET
              valueFrom:
                secretKeyRef:
                  name: {{ .Values.global.tests.subscription.destinationOauthSecret.name }}
                  key: {{ .Values.global.tests.subscription.destinationOauthSecret.clientSecretKey }}
            - name: APP_PROVIDER_DESTINATION_TOKEN_URL
              valueFrom:
                secretKeyRef:
                  name: {{ .Values.global.tests.subscription.destinationOauthSecret.name }}
                  key: {{ .Values.global.tests.subscription.destinationOauthSecret.oauthUrlKey }}
            - name: APP_PROVIDER_DESTINATION_TOKEN_PATH
              value: {{ .Values.global.tests.subscription.destinationOauthSecret.oauthTokenPath }}
            - name: APP_PROVIDER_DESTINATION_SERVICE_URL
              valueFrom:
                secretKeyRef:
                  name: {{ .Values.global.tests.subscription.destinationOauthSecret.name }}
                  key: {{ .Values.global.tests.subscription.destinationOauthSecret.serviceUrlKey }}
            - name: APP_PROVIDER_DESTINATION_DEPENDENCY
              valueFrom:
                secretKeyRef:
                  name: {{ .Values.global.tests.subscription.destinationOauthSecret.name }}
                  key: {{ .Values.global.tests.subscription.destinationOauthSecret.dependencyKey }}
=======
            - name: APP_APPLICATION_TEMPLATE_PRODUCT_LABEL
              value: {{ .Values.global.systemFetcher.appTemplatesProductLabel }}
>>>>>>> 4fe41650
          volumeMounts:
            - name: dest-svc-instances
              mountPath: {{ .Values.global.destinationFetcher.dependenciesConfig.path }}
              readOnly: true
      restartPolicy: Never
      volumes:
        - name: dest-svc-instances
          secret:
            secretName: {{ .Values.global.destinationRegionSecret.secretName }}
---
apiVersion: v1
kind: ServiceAccount
metadata:
  name: {{ .Chart.Name }}-e2e-ord-service
  namespace: {{ .Values.global.tests.namespace }}
  labels:
    release: {{ .Release.Name }}
    helm.sh/chart: {{ .Chart.Name }}-{{ .Chart.Version | replace "+" "_" }}
    app.kubernetes.io/name: {{ template "name" . }}
    app.kubernetes.io/managed-by: {{ .Release.Service }}
    app.kubernetes.io/instance: {{ .Release.Name }}
---
apiVersion: rbac.authorization.k8s.io/v1
kind: Role
metadata:
  name: {{ .Chart.Name }}-e2e-ord-service
  namespace: {{ .Release.Namespace }}
  labels:
    app: {{ .Chart.Name }}
    release: {{ .Release.Name }}
    helm.sh/chart: {{ .Chart.Name }}-{{ .Chart.Version | replace "+" "_" }}
    app.kubernetes.io/name: {{ template "name" . }}
    app.kubernetes.io/managed-by: {{ .Release.Service }}
    app.kubernetes.io/instance: {{ .Release.Name }}
rules:
- apiGroups: ["*"]
  resources: ["secrets"]
  resourceNames: ["{{ .Values.global.externalCertConfiguration.secrets.externalClientCertSecret.name }}"]
  verbs: ["get"]
- apiGroups: ["*"]
  resources: ["secrets"]
  resourceNames: ["{{ .Values.global.tests.subscription.externalClientCertTestSecretName }}"]
  verbs: ["get", "delete"]
- apiGroups: ["*"]
  resources: ["jobs"]
  resourceNames: [{{ .Values.global.tests.subscription.externalCertTestJobName }}]
  verbs: ["get", "delete"]
- apiGroups: ["*"]
  resources: ["jobs"]
  resourceNames: []
  verbs: ["create"]
- apiGroups: ["*"]
  resources: ["cronjobs"]
  resourceNames: ["director-external-certificate-rotation-job"]
  verbs: ["get"]
- apiGroups: ["*"]
  resources: ["pods", "pods/log"]
  verbs: ["get", "list"]
---
kind: RoleBinding
apiVersion: rbac.authorization.k8s.io/v1
metadata:
  name: {{ .Chart.Name }}-e2e-ord-service
  namespace: {{ .Release.Namespace }}
  labels:
    app: {{ .Chart.Name }}
    release: {{ .Release.Name }}
    helm.sh/chart: {{ .Chart.Name }}-{{ .Chart.Version | replace "+" "_" }}
    app.kubernetes.io/name: {{ template "name" . }}
    app.kubernetes.io/managed-by: {{ .Release.Service }}
    app.kubernetes.io/instance: {{ .Release.Name }}
subjects:
- kind: ServiceAccount
  name: {{ .Chart.Name }}-e2e-ord-service
  namespace: {{ .Values.global.tests.namespace }}
roleRef:
  kind: Role
  name: {{ .Chart.Name }}-e2e-ord-service
  apiGroup: rbac.authorization.k8s.io
---
kind: RoleBinding
apiVersion: rbac.authorization.k8s.io/v1
metadata:
  name: {{ .Chart.Name }}-e2e-ord-service-client-cert
  namespace: {{ .Values.global.externalCertConfiguration.secrets.externalClientCertSecret.namespace }}
  labels:
    app: {{ $.Chart.Name }}
    release: {{ $.Release.Name }}
    helm.sh/chart: {{ $.Chart.Name }}-{{ $.Chart.Version | replace "+" "_" }}
    app.kubernetes.io/name: {{ template "name" . }}
    app.kubernetes.io/managed-by: {{ $.Release.Service }}
    app.kubernetes.io/instance: {{ $.Release.Name }}
subjects:
  - kind: ServiceAccount
    name: {{ .Chart.Name }}-e2e-ord-service
    namespace: {{ .Values.global.tests.namespace }}
roleRef:
  kind: Role
  name: director-{{ .Values.global.externalCertConfiguration.secrets.externalClientCertSecret.name }}
  apiGroup: rbac.authorization.k8s.io
{{ end }}<|MERGE_RESOLUTION|>--- conflicted
+++ resolved
@@ -213,7 +213,6 @@
               value: {{ .Values.global.director.selfRegister.saasAppNameLabelKey }}
             - name: APP_CERT_SUBJECT_MAPPING_RESYNC_INTERVAL
               value: {{ .Values.global.tests.hydrator.certSubjectMappingResyncInterval | quote }}
-<<<<<<< HEAD
             - name: APP_GLOBAL_SUBACCOUNT_ID_LABEL_KEY
               value: {{ .Values.global.director.globalSubaccountIDLabelKey }}
             - name: APP_EXTERNAL_SERVICES_MOCK_MTLS_SECURED_URL
@@ -247,10 +246,8 @@
                 secretKeyRef:
                   name: {{ .Values.global.tests.subscription.destinationOauthSecret.name }}
                   key: {{ .Values.global.tests.subscription.destinationOauthSecret.dependencyKey }}
-=======
             - name: APP_APPLICATION_TEMPLATE_PRODUCT_LABEL
               value: {{ .Values.global.systemFetcher.appTemplatesProductLabel }}
->>>>>>> 4fe41650
           volumeMounts:
             - name: dest-svc-instances
               mountPath: {{ .Values.global.destinationFetcher.dependenciesConfig.path }}
