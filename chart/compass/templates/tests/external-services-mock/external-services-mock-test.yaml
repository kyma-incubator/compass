{{if and (eq .Values.global.externalServicesMock.enabled true) (eq .Values.gateway.gateway.auditlog.enabled true) }}
apiVersion: "testing.kyma-project.io/v1alpha1"
kind: TestDefinition
metadata:
  name: {{ .Chart.Name }}-e2e-external-services-mock
  labels:
    app: {{ .Chart.Name }}-external-services-mock-tests-app
    release: {{ .Release.Name }}
    app.kubernetes.io/name: {{ .Chart.Name }}-external-services-mock-tests
    app.kubernetes.io/managed-by: {{ .Release.Service }}
    app.kubernetes.io/instance: {{ .Release.Name }}
    helm.sh/chart: {{ .Chart.Name }}-{{ .Chart.Version | replace "+" "_" }}
  namespace: {{ .Values.global.tests.namespace }}
spec:
  template:
    metadata:
      annotations:
        sidecar.istio.io/inject: "true"
      labels:
        app: {{ .Chart.Name }}-external-services-mock-tests-app
    spec:
      {{ if .Values.global.isLocalEnv }}
      hostAliases:
        - ip: {{ .Values.global.minikubeIP }}
          hostnames:
            - "{{ .Values.global.gateway.tls.host }}.{{ .Values.global.ingress.domainName }}"
            - "oauth2.{{ .Values.global.ingress.domainName }}"
            - "{{ .Values.global.gateway.tls.secure.oauth.host }}.{{ .Values.global.ingress.domainName }}"
            - "{{ .Values.global.gateway.mtls.host }}.{{ .Values.global.ingress.domainName }}"
            - "{{ .Values.global.gateway.mtls.external.host }}.{{ .Values.global.ingress.domainName }}"
            - "compass-external-services-mock.compass-system.svc.cluster.local"
            - "{{ .Values.global.externalServicesMock.certSecuredHost }}.{{.Values.global.ingress.domainName}}"
      {{ end }}
      containers:
        - name: external-services-mock-tests
          image: {{ .Values.global.images.containerRegistry.path }}/{{ .Values.global.images.e2e_tests.dir }}compass-tests:{{ .Values.global.images.e2e_tests.version }}
          imagePullPolicy: IfNotPresent
          command: ["/bin/sh"]
          args: ["-c", "/external-services-mock.test -test.v; exit_code=$?; echo code is $exit_code; echo 'killing pilot-agent...'; curl -XPOST http://127.0.0.1:15020/quitquitquit; sleep 4; exit $exit_code;"]
          env:
            - name: DIRECTOR_EXTERNAL_CERT_SECURED_URL
              value: "https://{{ .Values.global.gateway.mtls.external.host }}.{{ .Values.global.ingress.domainName }}{{ .Values.global.director.prefix }}/graphql"
            - name: APP_CLIENT_ID
              valueFrom:
                secretKeyRef:
                  name: {{ .Values.global.externalServicesMock.oauthSecret.name }}
                  key: {{ .Values.global.externalServicesMock.oauthSecret.clientIdKey }}
            - name: APP_CLIENT_SECRET
              valueFrom:
                secretKeyRef:
                  name: {{ .Values.global.externalServicesMock.oauthSecret.name }}
                  key: {{ .Values.global.externalServicesMock.oauthSecret.clientSecretKey }}
            - name: BASIC_CREDENTIALS_USERNAME
              valueFrom:
                secretKeyRef:
                  name: {{ .Values.global.tests.basicCredentials.secretName }}
                  key: username
            - name: BASIC_CREDENTIALS_PASSWORD
              valueFrom:
                secretKeyRef:
                  name: {{ .Values.global.tests.basicCredentials.secretName }}
                  key: password
            - name: DEFAULT_TEST_TENANT
              value: "{{ (index .Values.global.tenants 9).id }}"
            - name: EXTERNAL_SERVICES_MOCK_BASE_URL
              value: "{{ .Values.global.tests.externalServicesMockFQDN }}:8080/"
            - name: EXTERNAL_SERVICES_MOCK_MTLS_SECURED_URL
              value: "https://{{ .Values.global.externalServicesMock.certSecuredHost }}.{{.Values.global.ingress.domainName}}:443/"
            - name: SKIP_TESTS_REGEX
              value: {{ .Values.global.tests.externalServicesMock.skipPattern }}
            - name: AUDITLOG_MANAGEMENT_API_PATH
              value: "{{ .Values.global.externalServicesMock.auditlog.managementApiPath }}"
            - name: AUDITLOG_MANAGEMENT_URL
              valueFrom:
                secretKeyRef:
                  name: {{ .Values.global.externalServicesMock.auditlog.secret.name }}
                  key: {{ .Values.global.externalServicesMock.auditlog.secret.urlKey }}
            - name: AUDITLOG_TOKEN_URL
              valueFrom:
                secretKeyRef:
                  name: {{ .Values.global.externalServicesMock.auditlog.secret.name }}
                  key: {{ .Values.global.externalServicesMock.auditlog.secret.tokenUrlKey }}
            - name: AUDITLOG_CLIENT_ID
              valueFrom:
                secretKeyRef:
                  name: {{ .Values.global.externalServicesMock.auditlog.secret.name }}
                  key: {{ .Values.global.externalServicesMock.auditlog.secret.clientIdKey }}
            - name: AUDITLOG_X509_KEY
              valueFrom:
                secretKeyRef:
                  name: {{ .Values.global.externalServicesMock.auditlog.secret.name }}
<<<<<<< HEAD
                  key: {{ .Values.global.externalServicesMock.auditlog.secret.clientSecretKey }}
            - name: APP_EXTERNAL_CLIENT_CERT_SECRET
              value: "{{ .Values.global.externalCertConfiguration.secrets.externalClientCertSecret.namespace }}/{{ .Values.global.externalCertConfiguration.secrets.externalClientCertSecret.name }}"
            - name: APP_EXTERNAL_CLIENT_CERT_KEY
              value: "{{ .Values.global.externalCertConfiguration.secrets.externalClientCertSecret.certKey }}"
            - name: APP_EXTERNAL_CLIENT_KEY_KEY
              value: "{{ .Values.global.externalCertConfiguration.secrets.externalClientCertSecret.keyKey }}"
            - name: CONSUMER_ID 
              value: "{{ .Values.global.externalCertConfiguration.ouCertSubaccountID }}"
            - name: SKIP_SSL_VALIDATION
              value: "{{ .Values.global.tests.http.client.skipSSLValidation.director }}"
=======
                  key: {{ .Values.global.externalServicesMock.auditlog.secret.clientKeyKey }}
            - name: AUDITLOG_X509_CERT
              valueFrom:
                secretKeyRef:
                  name: {{ .Values.global.externalServicesMock.auditlog.secret.name }}
                  key: {{ .Values.global.externalServicesMock.auditlog.secret.clientCertKey }}
            - name: AUDITLOG_SKIP_SSL_VALIDATION
              value: "{{ .Values.global.auditlog.skipSSLValidation }}"
>>>>>>> 3c13e6a7
      restartPolicy: Never
      serviceAccountName: {{ .Chart.Name }}-operations-tests-service-account
---
apiVersion: v1
kind: ServiceAccount
metadata:
  name: {{ .Chart.Name }}-operations-tests-service-account
  namespace: {{ .Values.global.tests.namespace }}
  labels:
    app: {{ $.Chart.Name }}
    release: {{ $.Release.Name }}
    helm.sh/chart: {{ $.Chart.Name }}-{{ $.Chart.Version | replace "+" "_" }}
    app.kubernetes.io/name: {{ template "name" . }}
    app.kubernetes.io/managed-by: {{ $.Release.Service }}
    app.kubernetes.io/instance: {{ $.Release.Name }}
---
apiVersion: rbac.authorization.k8s.io/v1
kind: Role
metadata:
  name: {{ .Chart.Name }}-operations-tests-operations-role
  namespace: compass-system
rules:
  - apiGroups:
      - operations.compass
    resources:
      - operations
    verbs:
      - get
      - list
---
apiVersion: rbac.authorization.k8s.io/v1
kind: RoleBinding
metadata:
  name: {{ .Chart.Name }}-operations-tests-operations-role-binding
  namespace: compass-system
roleRef:
  apiGroup: rbac.authorization.k8s.io
  kind: Role
  name: {{ .Chart.Name }}-operations-tests-operations-role
subjects:
  - kind: ServiceAccount
    name: {{ .Chart.Name }}-operations-tests-service-account
    namespace: kyma-system
---
kind: RoleBinding
apiVersion: rbac.authorization.k8s.io/v1
metadata:
  name: {{ .Chart.Name }}-operations-tests-service-account-client-cert
  namespace: {{ .Values.global.externalCertConfiguration.secrets.externalClientCertSecret.namespace }}
  labels:
    app: {{ $.Chart.Name }}
    release: {{ $.Release.Name }}
    helm.sh/chart: {{ $.Chart.Name }}-{{ $.Chart.Version | replace "+" "_" }}
    app.kubernetes.io/name: {{ template "name" . }}
    app.kubernetes.io/managed-by: {{ $.Release.Service }}
    app.kubernetes.io/instance: {{ $.Release.Name }}
subjects:
  - kind: ServiceAccount
    name: {{ .Chart.Name }}-operations-tests-service-account
    namespace: {{ .Values.global.tests.namespace }}
roleRef:
  kind: Role
  name: director-{{ .Values.global.externalCertConfiguration.secrets.externalClientCertSecret.name }}
  apiGroup: rbac.authorization.k8s.io

{{end}}<|MERGE_RESOLUTION|>--- conflicted
+++ resolved
@@ -89,8 +89,14 @@
               valueFrom:
                 secretKeyRef:
                   name: {{ .Values.global.externalServicesMock.auditlog.secret.name }}
-<<<<<<< HEAD
-                  key: {{ .Values.global.externalServicesMock.auditlog.secret.clientSecretKey }}
+                  key: {{ .Values.global.externalServicesMock.auditlog.secret.clientKeyKey }}
+            - name: AUDITLOG_X509_CERT
+              valueFrom:
+                secretKeyRef:
+                  name: {{ .Values.global.externalServicesMock.auditlog.secret.name }}
+                  key: {{ .Values.global.externalServicesMock.auditlog.secret.clientCertKey }}
+            - name: AUDITLOG_SKIP_SSL_VALIDATION
+              value: "{{ .Values.global.auditlog.skipSSLValidation }}"
             - name: APP_EXTERNAL_CLIENT_CERT_SECRET
               value: "{{ .Values.global.externalCertConfiguration.secrets.externalClientCertSecret.namespace }}/{{ .Values.global.externalCertConfiguration.secrets.externalClientCertSecret.name }}"
             - name: APP_EXTERNAL_CLIENT_CERT_KEY
@@ -101,16 +107,6 @@
               value: "{{ .Values.global.externalCertConfiguration.ouCertSubaccountID }}"
             - name: SKIP_SSL_VALIDATION
               value: "{{ .Values.global.tests.http.client.skipSSLValidation.director }}"
-=======
-                  key: {{ .Values.global.externalServicesMock.auditlog.secret.clientKeyKey }}
-            - name: AUDITLOG_X509_CERT
-              valueFrom:
-                secretKeyRef:
-                  name: {{ .Values.global.externalServicesMock.auditlog.secret.name }}
-                  key: {{ .Values.global.externalServicesMock.auditlog.secret.clientCertKey }}
-            - name: AUDITLOG_SKIP_SSL_VALIDATION
-              value: "{{ .Values.global.auditlog.skipSSLValidation }}"
->>>>>>> 3c13e6a7
       restartPolicy: Never
       serviceAccountName: {{ .Chart.Name }}-operations-tests-service-account
 ---
