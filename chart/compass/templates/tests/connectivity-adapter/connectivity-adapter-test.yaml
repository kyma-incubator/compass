--- conflicted
+++ resolved
@@ -50,19 +50,16 @@
               value: "{{ .Values.global.externalCertConfiguration.secrets.externalClientCertSecret.certKey }}"
             - name: APP_EXTERNAL_CLIENT_KEY_KEY
               value: "{{ .Values.global.externalCertConfiguration.secrets.externalClientCertSecret.keyKey }}"
-<<<<<<< HEAD
             - name: APP_EXT_SVC_CLIENT_CERT_SECRET
               value: "{{ .Values.global.extSvcCertConfiguration.secrets.extSvcClientCertSecret.namespace }}/{{ .Values.global.extSvcCertConfiguration.secrets.extSvcClientCertSecret.name }}"
             - name: APP_EXT_SVC_CLIENT_CERT_KEY
               value: "{{ .Values.global.extSvcCertConfiguration.secrets.extSvcClientCertSecret.certKey }}"
             - name: APP_EXT_SVC_CLIENT_KEY_KEY
               value: "{{ .Values.global.extSvcCertConfiguration.secrets.extSvcClientCertSecret.keyKey }}"
-=======
             - name: APP_APPLICATION_TYPE_LABEL_KEY
               value: {{ .Values.global.director.applicationTypeLabelKey }}
             - name: APP_GATEWAY_OAUTH
               value: "https://{{ .Values.global.gateway.tls.secure.oauth.host }}.{{ .Values.global.ingress.domainName }}/director/graphql"
->>>>>>> bc2524cf
     restartPolicy: Never
 ---
 apiVersion: v1
