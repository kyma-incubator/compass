apiVersion: "testing.kyma-project.io/v1alpha1"
kind: TestDefinition
metadata:
  name: {{ .Chart.Name }}-e2e-istio
  labels:
    app: {{ .Chart.Name }}-istio-tests-app
    release: {{ .Release.Name }}
    app.kubernetes.io/name: {{ .Chart.Name }}-istio-tests
    app.kubernetes.io/managed-by: {{ .Release.Service }}
    app.kubernetes.io/instance: {{ .Release.Name }}
    helm.sh/chart: {{ .Chart.Name }}-{{ .Chart.Version | replace "+" "_" }}
  namespace: {{ .Values.global.tests.namespace }}
spec:
  template:
    metadata:
      annotations:
        sidecar.istio.io/inject: "true"
      labels:
        app: {{ .Chart.Name }}-istio-tests-app
    spec:
      serviceAccountName: {{ .Chart.Name }}-e2e-istio
      {{ if .Values.global.isLocalEnv }}
      hostAliases:
        - ip: {{ .Values.global.minikubeIP }}
          hostnames:
            - "oauth2.{{ .Values.global.ingress.domainName }}"
            - "{{ .Values.global.gateway.tls.host }}.{{ .Values.global.ingress.domainName }}"
            - "{{ .Values.global.gateway.mtls.host }}.{{ .Values.global.ingress.domainName }}"
            - "{{ .Values.global.gateway.mtls.external.host }}.{{ .Values.global.ingress.domainName }}"
      {{ end }}
      containers:
        - name: istio-tests
          image: {{ .Values.global.images.containerRegistry.path }}/{{ .Values.global.images.e2e_tests.dir }}compass-tests:{{ .Values.global.images.e2e_tests.version }}
          imagePullPolicy: IfNotPresent
          command: ["/bin/sh"]
          args: ["-c", "./istio.test -test.v; exit_code=$?; echo code is $exit_code; echo 'killing pilot-agent...'; curl -XPOST http://127.0.0.1:15020/quitquitquit; sleep 4; exit $exit_code;"]
          env:
            - name: APP_COMPASS_GATEWAY_URL
              value: "https://{{ .Values.global.gateway.tls.host }}.{{ .Values.global.ingress.domainName }}"
            - name: APP_COMPASS_MTLS_GATEWAY_URL
              value: "https://{{ .Values.global.gateway.mtls.host }}.{{ .Values.global.ingress.domainName }}"
            - name: APP_DIRECTOR_EXTERNAL_CERT_SECURED_URL
              value: "https://{{ .Values.global.gateway.mtls.external.host }}.{{ .Values.global.ingress.domainName }}{{ .Values.global.director.prefix }}/graphql"
            - name: APP_REQUEST_PAYLOAD_LIMIT
<<<<<<< HEAD
              value: {{ (.Values.global.istio.ingressgateway.requestPayloadSizeLimit | int) | quote }}
            - name: APP_DEFAULT_TENANT
=======
              value: {{ (.Values.global.istio.ingressgateway.requestPayloadSizeLimit5MB | int) | quote }}
            - name: DIRECTOR_URL
              value: "https://{{ .Values.global.gateway.tls.host }}.{{ .Values.global.ingress.domainName }}{{ .Values.global.director.prefix }}"
            - name: APP_DB_USER
              valueFrom:
                secretKeyRef:
                  name: compass-postgresql
                  key: postgresql-director-username
            - name: APP_DB_PASSWORD
              valueFrom:
                secretKeyRef:
                  name: compass-postgresql
                  key: postgresql-director-password
            - name: APP_DB_HOST
              valueFrom:
                secretKeyRef:
                  name: compass-postgresql
                  key: postgresql-serviceName
            - name: APP_DB_PORT
              valueFrom:
                secretKeyRef:
                  name: compass-postgresql
                  key: postgresql-servicePort
            - name: APP_DB_NAME
              valueFrom:
                secretKeyRef:
                  name: compass-postgresql
                  key: postgresql-director-db-name
            - name: APP_DB_SSL
              valueFrom:
                secretKeyRef:
                  name: compass-postgresql
                  key: postgresql-sslMode
            - name: USER_EMAIL
              valueFrom:
                secretKeyRef:
                  name: admin-user
                  key: email
            - name: USER_PASSWORD
              valueFrom:
                secretKeyRef:
                  name: admin-user
                  key: password
            - name: DEFAULT_TENANT
>>>>>>> 66754e58
              value: "{{.Values.global.defaultTenant}}"
            - name: APP_EXTERNAL_CLIENT_CERT_SECRET
              value: "{{ .Values.global.externalCertConfiguration.secrets.externalClientCertSecret.namespace }}/{{ .Values.global.externalCertConfiguration.secrets.externalClientCertSecret.name }}"
            - name: APP_EXTERNAL_CLIENT_CERT_KEY
              value: "{{ .Values.global.externalCertConfiguration.secrets.externalClientCertSecret.certKey }}"
            - name: APP_EXTERNAL_CLIENT_KEY_KEY
              value: "{{ .Values.global.externalCertConfiguration.secrets.externalClientCertSecret.keyKey }}"
            - name: APP_SKIP_SSL_VALIDATION
              value: "{{ .Values.global.tests.http.client.skipSSLValidation.director }}"
      restartPolicy: Never
---
apiVersion: v1
kind: ServiceAccount
metadata:
  name: {{ .Chart.Name }}-e2e-istio
  namespace: {{ .Values.global.tests.namespace }}
  labels:
    app: {{ $.Chart.Name }}
    release: {{ $.Release.Name }}
    helm.sh/chart: {{ $.Chart.Name }}-{{ $.Chart.Version | replace "+" "_" }}
    app.kubernetes.io/name: {{ template "name" . }}
    app.kubernetes.io/managed-by: {{ $.Release.Service }}
    app.kubernetes.io/instance: {{ $.Release.Name }}
---
kind: RoleBinding
apiVersion: rbac.authorization.k8s.io/v1
metadata:
  name: {{ .Chart.Name }}-e2e-istio-client-cert
  namespace: {{ .Values.global.externalCertConfiguration.secrets.externalClientCertSecret.namespace }}
  labels:
    app: {{ $.Chart.Name }}
    release: {{ $.Release.Name }}
    helm.sh/chart: {{ $.Chart.Name }}-{{ $.Chart.Version | replace "+" "_" }}
    app.kubernetes.io/name: {{ template "name" . }}
    app.kubernetes.io/managed-by: {{ $.Release.Service }}
    app.kubernetes.io/instance: {{ $.Release.Name }}
subjects:
  - kind: ServiceAccount
    name: {{ .Chart.Name }}-e2e-istio
    namespace: {{ .Values.global.tests.namespace }}
roleRef:
  kind: Role
  name: director-{{ .Values.global.externalCertConfiguration.secrets.externalClientCertSecret.name }}
  apiGroup: rbac.authorization.k8s.io<|MERGE_RESOLUTION|>--- conflicted
+++ resolved
@@ -42,55 +42,8 @@
             - name: APP_DIRECTOR_EXTERNAL_CERT_SECURED_URL
               value: "https://{{ .Values.global.gateway.mtls.external.host }}.{{ .Values.global.ingress.domainName }}{{ .Values.global.director.prefix }}/graphql"
             - name: APP_REQUEST_PAYLOAD_LIMIT
-<<<<<<< HEAD
-              value: {{ (.Values.global.istio.ingressgateway.requestPayloadSizeLimit | int) | quote }}
+              value: {{ (.Values.global.istio.ingressgateway.requestPayloadSizeLimit5MB | int) | quote }}
             - name: APP_DEFAULT_TENANT
-=======
-              value: {{ (.Values.global.istio.ingressgateway.requestPayloadSizeLimit5MB | int) | quote }}
-            - name: DIRECTOR_URL
-              value: "https://{{ .Values.global.gateway.tls.host }}.{{ .Values.global.ingress.domainName }}{{ .Values.global.director.prefix }}"
-            - name: APP_DB_USER
-              valueFrom:
-                secretKeyRef:
-                  name: compass-postgresql
-                  key: postgresql-director-username
-            - name: APP_DB_PASSWORD
-              valueFrom:
-                secretKeyRef:
-                  name: compass-postgresql
-                  key: postgresql-director-password
-            - name: APP_DB_HOST
-              valueFrom:
-                secretKeyRef:
-                  name: compass-postgresql
-                  key: postgresql-serviceName
-            - name: APP_DB_PORT
-              valueFrom:
-                secretKeyRef:
-                  name: compass-postgresql
-                  key: postgresql-servicePort
-            - name: APP_DB_NAME
-              valueFrom:
-                secretKeyRef:
-                  name: compass-postgresql
-                  key: postgresql-director-db-name
-            - name: APP_DB_SSL
-              valueFrom:
-                secretKeyRef:
-                  name: compass-postgresql
-                  key: postgresql-sslMode
-            - name: USER_EMAIL
-              valueFrom:
-                secretKeyRef:
-                  name: admin-user
-                  key: email
-            - name: USER_PASSWORD
-              valueFrom:
-                secretKeyRef:
-                  name: admin-user
-                  key: password
-            - name: DEFAULT_TENANT
->>>>>>> 66754e58
               value: "{{.Values.global.defaultTenant}}"
             - name: APP_EXTERNAL_CLIENT_CERT_SECRET
               value: "{{ .Values.global.externalCertConfiguration.secrets.externalClientCertSecret.namespace }}/{{ .Values.global.externalCertConfiguration.secrets.externalClientCertSecret.name }}"
