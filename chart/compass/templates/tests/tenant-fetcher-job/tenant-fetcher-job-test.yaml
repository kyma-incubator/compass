apiVersion: "testing.kyma-project.io/v1alpha1"
kind: TestDefinition
metadata:
  name: {{ .Chart.Name }}-e2e-tenant-fetcher-job
  labels:
    app: {{ .Chart.Name }}-tenant-fetcher-job-tests-app
    release: {{ .Release.Name }}
    app.kubernetes.io/name: {{ .Chart.Name }}-tenant-fetcher-job-tests
    app.kubernetes.io/managed-by: {{ .Release.Service }}
    app.kubernetes.io/instance: {{ .Release.Name }}
    helm.sh/chart: {{ .Chart.Name }}-{{ .Chart.Version | replace "+" "_" }}
    disable-db-dump: "false"
  namespace: {{ .Values.global.tests.namespace }}
spec:
  template:
    metadata:
      annotations:
        sidecar.istio.io/inject: "true"
      labels:
        app: {{ .Chart.Name }}-tenant-fetcher-job-tests-app
    spec:
<<<<<<< HEAD
      serviceAccountName: {{ .Chart.Name }}-e2e-tenant-fetcher
=======
      {{ if .Values.global.isLocalEnv }}
      hostAliases:
        - ip: {{ .Values.global.minikubeIP }}
          hostnames:
            - "{{ .Values.global.gateway.tls.host }}.{{ .Values.global.ingress.domainName }}"
            - "{{ .Values.global.gateway.mtls.external.host }}.{{ .Values.global.ingress.domainName }}"
            - "{{ $.Values.global.gateway.tls.secure.internal.host }}.{{ $.Values.global.ingress.domainName }}"
      {{ end }}
      serviceAccountName: {{ .Chart.Name }}-e2e-tenant-fetcher-job
>>>>>>> a78cf7dd
      containers:
        - name: tenant-fetcher-job-tests
          image: {{ .Values.global.images.containerRegistry.path }}/{{ .Values.global.images.e2e_tests.dir }}compass-tests:{{ .Values.global.images.e2e_tests.version }}
          imagePullPolicy: IfNotPresent
          command: ["/bin/sh"]
          args: ["-c", "./tenant-fetcher-job.test -test.v; exit_code=$?; echo code is $exit_code; echo 'killing pilot-agent...'; curl -XPOST http://127.0.0.1:15020/quitquitquit; sleep 4; exit $exit_code;"]
          env:
            - name: INTERNAL_DIRECTOR_URL
              value: "https://{{ $.Values.global.gateway.tls.secure.internal.host }}.{{ $.Values.global.ingress.domainName }}{{ $.Values.global.director.prefix }}/graphql"
            - name: DIRECTOR_EXTERNAL_CERT_SECURED_URL
              value: "https://{{ .Values.global.gateway.mtls.external.host }}.{{ .Values.global.ingress.domainName }}{{ .Values.global.director.prefix }}/graphql"
            - name: SKIP_SSL_VALIDATION
              value: "{{ .Values.global.tests.http.client.skipSSLValidation }}"
            - name: APP_EXTERNAL_CLIENT_CERT_SECRET
              value: "{{ .Values.global.externalCertConfiguration.secrets.externalClientCertSecret.namespace }}/{{ .Values.global.externalCertConfiguration.secrets.externalClientCertSecret.name }}"
            - name: APP_EXTERNAL_CLIENT_CERT_KEY
              value: "{{ .Values.global.externalCertConfiguration.secrets.externalClientCertSecret.certKey }}"
            - name: APP_EXTERNAL_CLIENT_KEY_KEY
              value: "{{ .Values.global.externalCertConfiguration.secrets.externalClientCertSecret.keyKey }}"
            - name: EXTERNAL_SERVICES_MOCK_BASE_URL
              value: "{{ .Values.global.tests.externalServicesMockFQDN }}:8080"
            - name: APP_DB_USER
              valueFrom:
                secretKeyRef:
                  name: compass-postgresql
                  key: postgresql-director-username
            - name: APP_DB_PASSWORD
              valueFrom:
                secretKeyRef:
                  name: compass-postgresql
                  key: postgresql-director-password
            - name: APP_DB_HOST
              valueFrom:
                secretKeyRef:
                  name: compass-postgresql
                  key: postgresql-serviceName
            - name: APP_DB_PORT
              valueFrom:
                secretKeyRef:
                  name: compass-postgresql
                  key: postgresql-servicePort
            - name: APP_DB_NAME
              valueFrom:
                secretKeyRef:
                  name: compass-postgresql
                  key: postgresql-director-db-name
            - name: APP_DB_SSL
              valueFrom:
                secretKeyRef:
                  name: compass-postgresql
                  key: postgresql-sslMode
        {{if eq .Values.global.database.embedded.enabled false}}
        - name: cloudsql-proxy
          image: gcr.io/cloudsql-docker/gce-proxy:1.19.1-alpine
          command:
            - /bin/sh
          args:
            - -c
            - "trap 'exit 0' SIGINT SIGTERM; echo 'Waiting for istio-proxy to start...' && sleep 15; /cloud_sql_proxy -instances={{ .Values.global.database.managedGCP.instanceConnectionName }}=tcp:5432 -term_timeout=2s"
          lifecycle:
            preStop:
              exec:
                command: ["/bin/sh", "-c", "killall cloud_sql_proxy"]
          livenessProbe:
            failureThreshold: 3
            httpGet:
              path: /healthz/ready
              port: 15021
              scheme: HTTP
            initialDelaySeconds: 30
            periodSeconds: 10
            successThreshold: 1
            timeoutSeconds: 1
          {{- with .Values.global.tests.securityContext }}
          securityContext:
{{ toYaml . | indent 12 }}
          {{- end }}
          {{end}}
      restartPolicy: Never
---
apiVersion: v1
kind: ServiceAccount
metadata:
  name: {{ .Chart.Name }}-e2e-tenant-fetcher-job
  namespace: {{ .Values.global.tests.namespace }}
  {{- if eq .Values.global.database.embedded.enabled false }}
  annotations:
    iam.gke.io/gcp-service-account: {{ $.Values.global.database.sqlProxyServiceAccount | quote }}
  {{- end }}
  labels:
    release: {{ .Release.Name }}
    helm.sh/chart: {{ .Chart.Name }}-{{ .Chart.Version | replace "+" "_" }}
    app.kubernetes.io/name: {{ template "name" . }}
    app.kubernetes.io/managed-by: {{ .Release.Service }}
    app.kubernetes.io/instance: {{ .Release.Name }}
---
apiVersion: rbac.authorization.k8s.io/v1
kind: Role
metadata:
  name: {{ .Chart.Name }}-e2e-tenant-fetcher-job
  namespace: {{ .Release.Namespace }}
  labels:
    app: {{ .Chart.Name }}
    release: {{ .Release.Name }}
    helm.sh/chart: {{ .Chart.Name }}-{{ .Chart.Version | replace "+" "_" }}
    app.kubernetes.io/name: {{ template "name" . }}
    app.kubernetes.io/managed-by: {{ .Release.Service }}
    app.kubernetes.io/instance: {{ .Release.Name }}
rules:
- apiGroups: ["*"]
  resources: ["jobs"]
  resourceNames: ["tenant-fetcher-account-test", "tenant-fetcher-subaccount-test"]
  verbs: ["get", "delete"]
- apiGroups: ["*"]
  resources: ["jobs"]
  resourceNames: []
  verbs: ["create"]
- apiGroups: ["*"]
  resources: ["cronjobs"]
  resourceNames: ["{{ .Chart.Name }}-tenant-fetcher-account-fetcher", "{{ .Chart.Name }}-tenant-fetcher-subaccount-fetcher"]
  verbs: ["get"]
---
kind: RoleBinding
apiVersion: rbac.authorization.k8s.io/v1
metadata:
  name: {{ .Chart.Name }}-e2e-tenant-fetcher-job
  namespace: {{ .Release.Namespace }}
  labels:
    app: {{ .Chart.Name }}
    release: {{ .Release.Name }}
    helm.sh/chart: {{ .Chart.Name }}-{{ .Chart.Version | replace "+" "_" }}
    app.kubernetes.io/name: {{ template "name" . }}
    app.kubernetes.io/managed-by: {{ .Release.Service }}
    app.kubernetes.io/instance: {{ .Release.Name }}
subjects:
- kind: ServiceAccount
  name: {{ .Chart.Name }}-e2e-tenant-fetcher-job
  namespace: {{ .Values.global.tests.namespace }}
roleRef:
  kind: Role
  name: {{ .Chart.Name }}-e2e-tenant-fetcher-job
  apiGroup: rbac.authorization.k8s.io
---
kind: RoleBinding
apiVersion: rbac.authorization.k8s.io/v1
metadata:
  name: {{ .Chart.Name }}-e2e-tenant-fetcher-job-client-cert
  namespace: {{ .Values.global.externalCertConfiguration.secrets.externalClientCertSecret.namespace }}
  labels:
    app: {{ $.Chart.Name }}
    release: {{ $.Release.Name }}
    helm.sh/chart: {{ $.Chart.Name }}-{{ $.Chart.Version | replace "+" "_" }}
    app.kubernetes.io/name: {{ template "name" . }}
    app.kubernetes.io/managed-by: {{ $.Release.Service }}
    app.kubernetes.io/instance: {{ $.Release.Name }}
subjects:
  - kind: ServiceAccount
    name: {{ .Chart.Name }}-e2e-tenant-fetcher-job
    namespace: {{ .Values.global.tests.namespace }}
roleRef:
  kind: Role
  name: director-{{ .Values.global.externalCertConfiguration.secrets.externalClientCertSecret.name }}
  apiGroup: rbac.authorization.k8s.io<|MERGE_RESOLUTION|>--- conflicted
+++ resolved
@@ -19,19 +19,7 @@
       labels:
         app: {{ .Chart.Name }}-tenant-fetcher-job-tests-app
     spec:
-<<<<<<< HEAD
-      serviceAccountName: {{ .Chart.Name }}-e2e-tenant-fetcher
-=======
-      {{ if .Values.global.isLocalEnv }}
-      hostAliases:
-        - ip: {{ .Values.global.minikubeIP }}
-          hostnames:
-            - "{{ .Values.global.gateway.tls.host }}.{{ .Values.global.ingress.domainName }}"
-            - "{{ .Values.global.gateway.mtls.external.host }}.{{ .Values.global.ingress.domainName }}"
-            - "{{ $.Values.global.gateway.tls.secure.internal.host }}.{{ $.Values.global.ingress.domainName }}"
-      {{ end }}
       serviceAccountName: {{ .Chart.Name }}-e2e-tenant-fetcher-job
->>>>>>> a78cf7dd
       containers:
         - name: tenant-fetcher-job-tests
           image: {{ .Values.global.images.containerRegistry.path }}/{{ .Values.global.images.e2e_tests.dir }}compass-tests:{{ .Values.global.images.e2e_tests.version }}
