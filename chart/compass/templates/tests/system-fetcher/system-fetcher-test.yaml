--- conflicted
+++ resolved
@@ -19,16 +19,6 @@
       labels:
         app: {{ .Chart.Name }}-system-fetcher-tests-app
     spec:
-<<<<<<< HEAD
-=======
-      {{ if .Values.global.isLocalEnv }}
-      hostAliases:
-        - ip: {{ .Values.global.minikubeIP }}
-          hostnames:
-            - "{{ .Values.global.gateway.tls.host }}.{{ .Values.global.ingress.domainName }}"
-            - "{{ .Values.global.gateway.mtls.external.host }}.{{ .Values.global.ingress.domainName }}"
-      {{ end }}
->>>>>>> a78cf7dd
       serviceAccountName: {{ .Chart.Name }}-e2e-system-fetcher
       containers:
         - name: system-fetcher-tests
