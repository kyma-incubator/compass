--- conflicted
+++ resolved
@@ -18,20 +18,7 @@
       labels:
         app: {{ .Chart.Name }}-ord-aggregator-tests-app
     spec:
-<<<<<<< HEAD
-=======
-      {{ if .Values.global.isLocalEnv }}
-      hostAliases:
-          - ip: {{ .Values.global.minikubeIP }}
-            hostnames:
-              - "{{ .Values.global.gateway.tls.host }}.{{ .Values.global.ingress.domainName }}"
-              - "dex.{{ .Values.global.ingress.domainName }}"
-              - "oauth2.{{ .Values.global.ingress.domainName }}"
-              - "{{ .Values.global.gateway.tls.secure.oauth.host }}.{{ .Values.global.ingress.domainName }}"
-              - "compass-external-services-mock.compass-system.svc.cluster.local"
-      {{ end }}
       serviceAccountName: {{ $.Chart.Name }}-e2e-ord-aggregator
->>>>>>> a4a107ec
       containers:
         - name: ord-aggregator-tests
           image: {{ .Values.global.images.containerRegistry.path }}/{{ .Values.global.images.e2e_tests.dir }}compass-tests:{{ .Values.global.images.e2e_tests.version }}
