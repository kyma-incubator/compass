--- conflicted
+++ resolved
@@ -22,13 +22,8 @@
     spec:
       serviceAccountName: {{ $.Chart.Name }}-e2e-ord-aggregator
       containers:
-<<<<<<< HEAD
         - name: {{ .Values.global.ordAggregator.containerName }}
-          image: {{ .Values.global.images.containerRegistry.path }}/{{ .Values.global.images.e2e_tests.dir }}compass-tests:{{ .Values.global.images.e2e_tests.version }}
-=======
-        - name: ord-aggregator-tests
           image: {{ .Values.global.images.containerRegistry.path }}/{{ .Values.global.images.e2e_tests.dir }}compass-e2e-tests:{{ .Values.global.images.e2e_tests.version }}
->>>>>>> 398b7d32
           imagePullPolicy: IfNotPresent
           command: ["/bin/sh"]
           args: ["-c", "./ord-aggregator.test -test.v; exit_code=$?; curl -XPOST http://127.0.0.1:15020/quitquitquit; sleep 4; exit $exit_code;"]
