apiVersion: "testing.kyma-project.io/v1alpha1"
kind: TestDefinition
metadata:
  name: {{ .Chart.Name }}-e2e-ord-aggregator
  namespace: {{ .Values.global.tests.namespace }}
  labels:
    app: {{ .Chart.Name }}-ord-aggregator-tests-app
    release: {{ .Release.Name }}
    app.kubernetes.io/name: {{ .Chart.Name }}-ord-aggregator-tests
    app.kubernetes.io/managed-by: {{ .Release.Service }}
    app.kubernetes.io/instance: {{ .Release.Name }}
    helm.sh/chart: {{ .Chart.Name }}-{{ .Chart.Version | replace "+" "_" }}
spec:
  template:
    metadata:
      annotations:
        sidecar.istio.io/inject: "true"
      labels:
        app: {{ .Chart.Name }}-ord-aggregator-tests-app
    spec:
<<<<<<< HEAD
=======
      {{ if .Values.global.isLocalEnv }}
      hostAliases:
          - ip: {{ .Values.global.minikubeIP }}
            hostnames:
              - "{{ .Values.global.gateway.tls.host }}.{{ .Values.global.ingress.domainName }}"
              - "oauth2.{{ .Values.global.ingress.domainName }}"
              - "{{ .Values.global.gateway.tls.secure.oauth.host }}.{{ .Values.global.ingress.domainName }}"
              - "{{ .Values.global.gateway.mtls.external.host }}.{{ .Values.global.ingress.domainName }}"
              - "compass-external-services-mock.compass-system.svc.cluster.local"
      {{ end }}
>>>>>>> a78cf7dd
      serviceAccountName: {{ $.Chart.Name }}-e2e-ord-aggregator
      containers:
        - name: ord-aggregator-tests
          image: {{ .Values.global.images.containerRegistry.path }}/{{ .Values.global.images.e2e_tests.dir }}compass-tests:{{ .Values.global.images.e2e_tests.version }}
          imagePullPolicy: IfNotPresent
          command: ["/bin/sh"]
          args: ["-c", "./ord-aggregator.test -test.v; exit_code=$?; curl -XPOST http://127.0.0.1:15020/quitquitquit; sleep 4; exit $exit_code;"]
          env:
            - name: ORD_SERVICE_URL
              value: "https://{{ .Values.global.gateway.tls.host }}.{{ .Values.global.ingress.domainName }}{{ .Values.global.ordService.prefix }}"
            - name: DIRECTOR_GRAPHQL_OAUTH_URL
              value: "https://{{ .Values.global.gateway.tls.secure.oauth.host }}.{{ .Values.global.ingress.domainName }}{{ .Values.global.director.prefix }}/graphql"
            - name: EXTERNAL_SERVICES_MOCK_BASE_URL
              value: "http://compass-external-services-mock.{{ .Release.Namespace }}.svc.cluster.local:8080"
            - name: EXTERNAL_SERVICES_MOCK_UNSECURED_URL
              value: "http://compass-external-services-mock.{{ .Release.Namespace }}.svc.cluster.local:{{ .Values.global.externalServicesMock.unsecuredPort}}/.well-known/open-resource-discovery"
            - name: EXTERNAL_SERVICES_MOCK_ABSOLUTE_URL
              value: "http://compass-external-services-mock.{{ .Release.Namespace }}.svc.cluster.local:{{ .Values.global.externalServicesMock.unsecuredPort}}/test/fullPath"
            - name: EXTERNAL_SERVICES_MOCK_ORD_CERT_SECURED_URL
              value: "https://{{ .Values.global.externalServicesMock.ordCertSecuredHost }}.{{ .Values.global.ingress.domainName }}/.well-known/open-resource-discovery"
            - name: EXTERNAL_SERVICES_MOCK_BASIC_URL
              value: "http://compass-external-services-mock.{{ .Release.Namespace }}.svc.cluster.local:{{ .Values.global.externalServicesMock.basicSecuredPort }}/.well-known/open-resource-discovery"
            - name: EXTERNAL_SERVICES_MOCK_OAUTH_URL
              value: "http://compass-external-services-mock.{{ .Release.Namespace }}.svc.cluster.local:{{ .Values.global.externalServicesMock.oauthSecuredPort }}/.well-known/open-resource-discovery"
            - name: GLOBAL_REGISTRY_URL
              value: "{{ .Values.global.ordAggregator.globalRegistryUrl }}"
            - name: DIRECTOR_EXTERNAL_CERT_SECURED_URL
              value: "https://{{ .Values.global.gateway.mtls.external.host }}.{{ .Values.global.ingress.domainName }}{{ .Values.global.director.prefix }}/graphql"
            - name: APP_EXTERNAL_CLIENT_CERT_SECRET
              value: "{{ .Values.global.externalCertConfiguration.secrets.externalClientCertSecret.namespace }}/{{ .Values.global.externalCertConfiguration.secrets.externalClientCertSecret.name }}"
            - name: APP_EXTERNAL_CLIENT_CERT_KEY
              value: "{{ .Values.global.externalCertConfiguration.secrets.externalClientCertSecret.certKey }}"
            - name: APP_EXTERNAL_CLIENT_KEY_KEY
              value: "{{ .Values.global.externalCertConfiguration.secrets.externalClientCertSecret.keyKey }}"
            - name: SKIP_SSL_VALIDATION
              value: "{{ .Values.global.tests.http.client.skipSSLValidation }}"
            - name: BASIC_USERNAME
              valueFrom:
                secretKeyRef:
                  name: {{ .Values.global.tests.basicCredentials.secretName }}
                  key: username
            - name: BASIC_PASSWORD
              valueFrom:
                secretKeyRef:
                  name: {{ .Values.global.tests.basicCredentials.secretName }}
                  key: password
            - name: CLIENT_ID
              valueFrom:
                secretKeyRef:
                  name: {{ .Values.global.externalServicesMock.oauthSecret.name }}
                  key: {{ .Values.global.externalServicesMock.oauthSecret.clientIdKey }}
            - name: CLIENT_SECRET
              valueFrom:
                secretKeyRef:
                  name: {{ .Values.global.externalServicesMock.oauthSecret.name }}
                  key: {{ .Values.global.externalServicesMock.oauthSecret.clientSecretKey }}
            - name: ORD_SERVICE_DEFAULT_RESPONSE_TYPE
              value: {{ .Values.global.ordService.defaultResponseType }}
            - name: AGGREGATOR_SCHEDULE
              value: "{{ .Values.global.ordAggregator.schedule }}"
            - name: DEFAULT_TEST_TENANT
              value: "{{ (index .Values.global.tenants 9).id }}"
      restartPolicy: Never
---
apiVersion: v1
kind: ServiceAccount
metadata:
  name: {{ $.Chart.Name }}-e2e-ord-aggregator
  namespace: {{ .Values.global.tests.namespace }}
  labels:
    app: {{ $.Chart.Name }}
    release: {{ $.Release.Name }}
    helm.sh/chart: {{ $.Chart.Name }}-{{ $.Chart.Version | replace "+" "_" }}
    app.kubernetes.io/name: {{ template "name" . }}
    app.kubernetes.io/managed-by: {{ $.Release.Service }}
    app.kubernetes.io/instance: {{ $.Release.Name }}
---
kind: RoleBinding
apiVersion: rbac.authorization.k8s.io/v1
metadata:
  name: {{ $.Chart.Name }}-e2e-ord-aggregator-client-cert
  namespace: {{ .Values.global.externalCertConfiguration.secrets.externalClientCertSecret.namespace }}
  labels:
    app: {{ $.Chart.Name }}
    release: {{ $.Release.Name }}
    helm.sh/chart: {{ $.Chart.Name }}-{{ $.Chart.Version | replace "+" "_" }}
    app.kubernetes.io/name: {{ template "name" . }}
    app.kubernetes.io/managed-by: {{ $.Release.Service }}
    app.kubernetes.io/instance: {{ $.Release.Name }}
subjects:
  - kind: ServiceAccount
    name: {{ $.Chart.Name }}-e2e-ord-aggregator
    namespace: {{ .Values.global.tests.namespace }}
roleRef:
  kind: Role
  name: director-{{ .Values.global.externalCertConfiguration.secrets.externalClientCertSecret.name }}
  apiGroup: rbac.authorization.k8s.io
<|MERGE_RESOLUTION|>--- conflicted
+++ resolved
@@ -18,19 +18,6 @@
       labels:
         app: {{ .Chart.Name }}-ord-aggregator-tests-app
     spec:
-<<<<<<< HEAD
-=======
-      {{ if .Values.global.isLocalEnv }}
-      hostAliases:
-          - ip: {{ .Values.global.minikubeIP }}
-            hostnames:
-              - "{{ .Values.global.gateway.tls.host }}.{{ .Values.global.ingress.domainName }}"
-              - "oauth2.{{ .Values.global.ingress.domainName }}"
-              - "{{ .Values.global.gateway.tls.secure.oauth.host }}.{{ .Values.global.ingress.domainName }}"
-              - "{{ .Values.global.gateway.mtls.external.host }}.{{ .Values.global.ingress.domainName }}"
-              - "compass-external-services-mock.compass-system.svc.cluster.local"
-      {{ end }}
->>>>>>> a78cf7dd
       serviceAccountName: {{ $.Chart.Name }}-e2e-ord-aggregator
       containers:
         - name: ord-aggregator-tests
