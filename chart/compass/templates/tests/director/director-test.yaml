--- conflicted
+++ resolved
@@ -244,7 +244,16 @@
                   key: password
             - name: APP_SUPPORTED_ORD_APPLICATION_TYPE
               value: {{ .Values.global.tests.director.supportedOrdApplicationType }}
-<<<<<<< HEAD
+            - name: APP_SUBSCRIPTION_CONFIG_SUBSCRIPTIONS_LABEL_KEY
+              value: {{ .Values.global.tests.subscription.labelKey }}
+            - name: APP_SUBSCRIPTION_CONFIG_STANDARD_FLOW
+              value: {{ .Values.global.tests.subscription.standardFlow }}
+            - name: APP_SUBSCRIPTION_CONFIG_DIRECT_DEPENDENCY_FLOW
+              value: {{ .Values.global.tests.subscription.directDependencyFlow }}
+            - name: APP_SUBSCRIPTION_CONFIG_INDIRECT_DEPENDENCY_FLOW
+              value: {{ .Values.global.tests.subscription.indirectDependencyFlow }}
+            - name: APP_SUBSCRIPTION_CONFIG_SUBSCRIPTION_FLOW_HEADER_KEY
+              value: {{ .Values.global.tests.subscription.subscriptionsFlowHeaderKey }}
             - name: APP_ENDPOINT_TENANT_DESTINATIONS
               value: "{{ .Values.global.destinationFetcher.prefix }}{{ .Values.global.destinationFetcher.server.tenantDestinationsEndpoint }}"
             - name: APP_ENDPOINT_TENANT_DESTINATION_CERTIFICATES
@@ -273,19 +282,6 @@
               value: {{ .Values.global.destinationFetcher.oauthMode }}
             - name: APP_DESTINATION_CONSUMER_SUBDOMAIN
               value: {{ .Values.global.tests.destination.consumerSubdomain | quote }}
-=======
-            - name: APP_SUBSCRIPTION_CONFIG_SUBSCRIPTIONS_LABEL_KEY
-              value: {{ .Values.global.tests.subscription.labelKey }}
-            - name: APP_SUBSCRIPTION_CONFIG_STANDARD_FLOW
-              value: {{ .Values.global.tests.subscription.standardFlow }}
-            - name: APP_SUBSCRIPTION_CONFIG_DIRECT_DEPENDENCY_FLOW
-              value: {{ .Values.global.tests.subscription.directDependencyFlow }}
-            - name: APP_SUBSCRIPTION_CONFIG_INDIRECT_DEPENDENCY_FLOW
-              value: {{ .Values.global.tests.subscription.indirectDependencyFlow }}
-            - name: APP_SUBSCRIPTION_CONFIG_SUBSCRIPTION_FLOW_HEADER_KEY
-              value: {{ .Values.global.tests.subscription.subscriptionsFlowHeaderKey }}
-          {{ if .Values.global.isLocalEnv }}
->>>>>>> eb90a461
           volumeMounts:
             - name: dest-svc-instances
               mountPath: {{ .Values.global.destinationFetcher.dependenciesConfig.path }}
