--- conflicted
+++ resolved
@@ -111,11 +111,7 @@
             - name: APP_INFO_API_ENDPOINT
               value: {{ .Values.global.director.info.path }}
             - name: APP_INFO_CERT_SUBJECT
-<<<<<<< HEAD
-              value: {{ printf .Values.global.externalCertConfiguration.subjectPattern .Values.global.externalCertConfiguration.ouCertSubaccountID .Values.global.externalCertConfiguration.locality .Values.global.externalCertConfiguration.commonName }}
-=======
               value: {{ printf .Values.global.externalCertConfiguration.subjectPattern .Values.global.externalCertConfiguration.ouCertSubaccountID .Values.global.externalCertConfiguration.locality .Values.global.externalCertConfiguration.commonName | trimPrefix "/" | replace "/" ", " | quote }}
->>>>>>> 3753cb41
             - name: APP_INFO_CERT_ISSUER
               value: {{ .Values.global.externalCertConfiguration.issuer }}
             - name: APP_SELF_REG_DISTINGUISH_LABEL_KEY # This variable get its value from tenant fetcher configuration(in productive charts too) because we need "self register" flow to be executed as part of the consumer-provider test, locally and on real environment as well
