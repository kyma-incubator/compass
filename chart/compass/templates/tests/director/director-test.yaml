--- conflicted
+++ resolved
@@ -98,15 +98,10 @@
               value: "{{ .Values.global.externalCertConfiguration.secrets.externalClientCertSecret.certKey }}"
             - name: APP_EXTERNAL_CLIENT_KEY_KEY
               value: "{{ .Values.global.externalCertConfiguration.secrets.externalClientCertSecret.keyKey }}"
-<<<<<<< HEAD
-            - name: APP_SELF_REG_DISTINGUISH_LABEL_KEY
-              value: {{ .Values.global.director.subscription.subscriptionProviderLabelKey }}
-=======
             - name: APP_SELF_REGISTER_LABEL_KEY
               value: {{ .Values.global.director.selfRegister.label }}
             - name: APP_SELF_REG_DISTINGUISH_LABEL_KEY
-              value: {{ .Values.global.tenantFetcher.server.subscriptionProviderLabelKey }}
->>>>>>> 226d72e6
+              value: {{ .Values.global.director.subscription.subscriptionProviderLabelKey }}
             - name: APP_SELF_REG_DISTINGUISH_LABEL_VALUE
               value: {{ .Values.global.tests.subscriptionProviderIdValue | quote }}
             - name: APP_SELF_REG_REGION
