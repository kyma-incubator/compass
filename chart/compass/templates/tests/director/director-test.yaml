--- conflicted
+++ resolved
@@ -110,7 +110,10 @@
               value: {{ .Values.global.externalCertConfiguration.secrets.externalCertSvcSecret.name }}
             - name: EXTERNAL_CERT_CRONJOB_CONTAINER_NAME
               value: {{ .Values.global.externalCertConfiguration.rotationCronjob.containerName }}
-<<<<<<< HEAD
+            - name: APP_RUNTIME_TYPE_LABEL_KEY
+              value: {{ .Values.global.director.runtimeTypeLabelKey }}
+            - name: APP_KYMA_RUNTIME_TYPE_LABEL_VALUE
+              value: {{ .Values.global.director.kymaRuntimeTypeLabelValue }}
             - name: APP_SUBSCRIPTION_CONFIG_URL
               value: {{ .Values.global.tests.subscription.subscriptionURL }}
             - name: APP_SUBSCRIPTION_CONFIG_TOKEN_URL
@@ -150,20 +153,12 @@
               value: "{{ .Values.global.tests.externalServicesMockFQDN }}:8080"
             - name: APP_TOKEN_PATH
               value: {{ .Values.global.externalServicesMock.oauthSecret.oauthTokenPath }}
-            - name: APP_SUBSCRIPTION_PROVIDER_APP_NAME_LABEL_KEY
-              value: {{ .Values.global.director.subscription.subscriptionProviderAppNameLabelKey }}
             - name: APP_SUBSCRIPTION_PROVIDER_APP_NAME_VALUE
               value: {{ .Values.global.tests.subscription.subscriptionProviderAppNameValue }}
             - name: APP_CONSUMER_SUBACCOUNT_LABEL_KEY
               value: {{ .Values.global.director.subscription.consumerSubaccountLabelKey }}
             - name: APP_SUBSCRIPTION_LABEL_KEY
               value: {{ .Values.global.director.subscription.subscriptionLabelKey }}
-=======
-            - name: APP_RUNTIME_TYPE_LABEL_KEY
-              value: {{ .Values.global.director.runtimeTypeLabelKey }}
-            - name: APP_KYMA_RUNTIME_TYPE_LABEL_VALUE
-              value: {{ .Values.global.director.kymaRuntimeTypeLabelValue }}
->>>>>>> 7dbf60ce
           {{ if .Values.global.isLocalEnv }}
           volumeMounts:
             - mountPath: "/src/github.com/kyma-incubator/compass/components/director/examples"
