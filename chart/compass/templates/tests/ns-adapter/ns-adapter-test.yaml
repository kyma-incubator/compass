--- conflicted
+++ resolved
@@ -18,17 +18,6 @@
       labels:
         app: {{ .Chart.Name }}-ns-adapter-tests-app
     spec:
-<<<<<<< HEAD
-=======
-      {{ if .Values.global.isLocalEnv }}
-      hostAliases:
-        - ip: {{ .Values.global.minikubeIP }}
-          hostnames:
-            - "{{ .Values.global.gateway.tls.host }}.{{ .Values.global.ingress.domainName }}"
-            - "{{ .Values.global.nsAdapter.e2eTests.gatewayHost }}.{{ .Values.global.ingress.domainName }}"
-            - "{{ .Values.global.gateway.mtls.external.host }}.{{ .Values.global.ingress.domainName }}"
-      {{ end }}
->>>>>>> a78cf7dd
       serviceAccountName: {{ .Chart.Name }}-e2e-ns-adapter
       containers:
         - name: ns-adapter-tests
