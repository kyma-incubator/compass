{{ if .Values.global.isForTesting }}
apiVersion: "testing.kyma-project.io/v1alpha1"
kind: TestDefinition
metadata:
  name: {{ .Chart.Name }}-e2e-connector
  labels:
    app: {{ .Chart.Name }}-connector-tests-app
    release: {{ .Release.Name }}
    helm.sh/chart: {{ .Chart.Name }}-{{ .Chart.Version | replace "+" "_" }}
    app.kubernetes.io/name: {{ template "name" . }}-connector-tests
    app.kubernetes.io/managed-by: {{ .Release.Service }}
    app.kubernetes.io/instance: {{ .Release.Name }}
  namespace: {{ .Values.global.tests.namespace }}
spec:
  template:
    metadata:
      annotations:
        sidecar.istio.io/inject: "true"
      labels:
        app: {{ .Chart.Name }}-connector-tests-app
    spec:
      serviceAccountName: {{ .Chart.Name }}-e2e-connector
      containers:
      - name: connector-tests
        image: {{ .Values.global.images.containerRegistry.path }}/{{ .Values.global.images.e2e_tests.dir }}compass-tests:{{ .Values.global.images.e2e_tests.version }}
        imagePullPolicy: IfNotPresent
        command: ["/bin/sh"]
        args: ["-c", "./connector.test -test.v; exit_code=$?; echo code is $exit_code; echo 'killing pilot-agent...'; curl -XPOST http://127.0.0.1:15020/quitquitquit; sleep 4; exit $exit_code;"]
        env:
          - name: APP_CONNECTOR_URL
            value: 'https://{{ .Values.global.gateway.tls.host }}.{{ .Values.global.ingress.domainName }}{{ .Values.global.connector.prefix }}/graphql'
          - name: APP_DIRECTOR_EXTERNAL_CERT_SECURED_URL
            value: "https://{{ .Values.global.gateway.mtls.external.host }}.{{ .Values.global.ingress.domainName }}{{ .Values.global.director.prefix }}/graphql"
          - name: APP_SKIP_SSL_VALIDATION
            value: "{{ .Values.global.tests.http.client.skipSSLValidation }}"
          - name: APP_DIRECTOR_MTLS_URL
            value: 'https://{{ .Values.global.gateway.mtls.host }}.{{ .Values.global.ingress.domainName }}{{ .Values.global.director.prefix }}/graphql'
          - name: APP_HYDRATOR_URL
            value: '{{ .Values.global.tests.hydratorFQDN }}:{{ .Values.global.hydrator.port }}{{ .Values.global.hydrator.prefix}}'
          - name: APP_CERTIFICATE_DATA_HEADER
            value: {{ .Values.global.hydrator.certificateDataHeader }}
          - name: APP_REVOCATION_CONFIG_MAP_NAMESPACE
            value: {{ tpl .Values.global.connector.revocation.configmap.namespace . }}
          - name: APP_REVOCATION_CONFIG_MAP_NAME
            value: {{ .Values.global.connector.revocation.configmap.name | quote }}
          - name: APP_TENANT
            value: "{{.Values.global.defaultTenant}}"
          - name: APP_APPS_FOR_RUNTIME_TENANT
            value: "{{ (index .Values.global.tenants 13).id }}"
          - name: APP_EXTERNAL_CLIENT_CERT_SECRET
            value: "{{ .Values.global.externalCertConfiguration.secrets.externalClientCertSecret.namespace }}/{{ .Values.global.externalCertConfiguration.secrets.externalClientCertSecret.name }}"
          - name: APP_EXTERNAL_CLIENT_CERT_KEY
            value: "{{ .Values.global.externalCertConfiguration.secrets.externalClientCertSecret.certKey }}"
          - name: APP_EXTERNAL_CLIENT_KEY_KEY
            value: "{{ .Values.global.externalCertConfiguration.secrets.externalClientCertSecret.keyKey }}"
<<<<<<< HEAD
          - name: APP_SELF_REG_DISTINGUISH_LABEL_KEY
            value: {{ .Values.global.tenantFetcher.server.subscriptionProviderLabelKey }}
          - name: APP_SELF_REG_DISTINGUISH_LABEL_VALUE
            value: {{ .Values.global.tests.subscription.subscriptionProviderIdValue | quote }}
          - name: APP_SELF_REG_REGION
            value: {{ .Values.global.tests.selfRegistration.region }}
=======
>>>>>>> 5222f7e1
      restartPolicy: Never
      {{ if .Values.global.isLocalEnv }}
      hostAliases:
        - ip: {{ .Values.global.minikubeIP }}
          hostnames:
            - "{{ .Values.global.gateway.tls.host }}.{{ .Values.global.ingress.domainName }}"
            - "{{ .Values.global.gateway.mtls.host }}.{{ .Values.global.ingress.domainName }}"
            - "{{ .Values.global.gateway.mtls.external.host }}.{{ .Values.global.ingress.domainName }}"
      {{ end }}
---
apiVersion: v1
kind: ServiceAccount
metadata:
  name: {{ .Chart.Name }}-e2e-connector
  namespace: {{ .Values.global.tests.namespace }}
  labels:
    release: {{ .Release.Name }}
    helm.sh/chart: {{ .Chart.Name }}-{{ .Chart.Version | replace "+" "_" }}
    app.kubernetes.io/name: {{ template "name" . }}-tests
    app.kubernetes.io/managed-by: {{ .Release.Service }}
    app.kubernetes.io/instance: {{ .Release.Name }}
---
apiVersion: rbac.authorization.k8s.io/v1
kind: Role
metadata:
  name: {{ template "fullname" . }}-{{ .Values.global.connector.revocation.configmap.name }}-tests
  namespace: {{ tpl .Values.global.connector.revocation.configmap.namespace . }}
  labels:
    app: connector-tests
    release: {{ .Release.Name }}
    helm.sh/chart: {{ .Chart.Name }}-{{ .Chart.Version | replace "+" "_" }}
    app.kubernetes.io/name: {{ template "name" . }}-tests
    app.kubernetes.io/managed-by: {{ .Release.Service }}
    app.kubernetes.io/instance: {{ .Release.Name }}
rules:
  - apiGroups: ["*"]
    resources: ["configmaps"]
    resourceNames: ["{{ .Values.global.connector.revocation.configmap.name }}"]
    verbs: ["get", "update"]
---
kind: RoleBinding
apiVersion: rbac.authorization.k8s.io/v1
metadata:
  name: {{ template "fullname" . }}-{{ .Values.global.connector.revocation.configmap.name }}-tests
  namespace: {{ tpl .Values.global.connector.revocation.configmap.namespace . }}
  labels:
    app: connector-tests
    release: {{ .Release.Name }}
    helm.sh/chart: {{ .Chart.Name }}-{{ .Chart.Version | replace "+" "_" }}
    app.kubernetes.io/name: {{ template "name" . }}-tests
    app.kubernetes.io/managed-by: {{ .Release.Service }}
    app.kubernetes.io/instance: {{ .Release.Name }}
subjects:
  - kind: ServiceAccount
    name: {{ .Chart.Name }}-e2e-connector
    namespace: {{ .Values.global.tests.namespace }}
roleRef:
  kind: Role
  name: {{ template "fullname" . }}-{{ .Values.global.connector.revocation.configmap.name }}-tests
  apiGroup: rbac.authorization.k8s.io
---
kind: RoleBinding
apiVersion: rbac.authorization.k8s.io/v1
metadata:
  name: {{ .Chart.Name }}-e2e-connector-client-cert
  namespace: {{ .Values.global.externalCertConfiguration.secrets.externalClientCertSecret.namespace }}
  labels:
    app: {{ $.Chart.Name }}
    release: {{ $.Release.Name }}
    helm.sh/chart: {{ $.Chart.Name }}-{{ $.Chart.Version | replace "+" "_" }}
    app.kubernetes.io/name: {{ template "name" . }}
    app.kubernetes.io/managed-by: {{ $.Release.Service }}
    app.kubernetes.io/instance: {{ $.Release.Name }}
subjects:
  - kind: ServiceAccount
    name: {{ .Chart.Name }}-e2e-connector
    namespace: {{ .Values.global.tests.namespace }}
roleRef:
  kind: Role
  name: director-{{ .Values.global.externalCertConfiguration.secrets.externalClientCertSecret.name }}
  apiGroup: rbac.authorization.k8s.io
{{ end }}<|MERGE_RESOLUTION|>--- conflicted
+++ resolved
@@ -53,15 +53,6 @@
             value: "{{ .Values.global.externalCertConfiguration.secrets.externalClientCertSecret.certKey }}"
           - name: APP_EXTERNAL_CLIENT_KEY_KEY
             value: "{{ .Values.global.externalCertConfiguration.secrets.externalClientCertSecret.keyKey }}"
-<<<<<<< HEAD
-          - name: APP_SELF_REG_DISTINGUISH_LABEL_KEY
-            value: {{ .Values.global.tenantFetcher.server.subscriptionProviderLabelKey }}
-          - name: APP_SELF_REG_DISTINGUISH_LABEL_VALUE
-            value: {{ .Values.global.tests.subscription.subscriptionProviderIdValue | quote }}
-          - name: APP_SELF_REG_REGION
-            value: {{ .Values.global.tests.selfRegistration.region }}
-=======
->>>>>>> 5222f7e1
       restartPolicy: Never
       {{ if .Values.global.isLocalEnv }}
       hostAliases:
