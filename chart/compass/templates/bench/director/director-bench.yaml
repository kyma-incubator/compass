apiVersion: "testing.kyma-project.io/v1alpha1"
kind: TestDefinition
metadata:
  name: {{ .Chart.Name }}-bench-director
  labels:
    benchmark: "true" # This is needed to differentiate benchmarks of regular tests
    app: {{ .Chart.Name }}-director-bench-app
    release: {{ .Release.Name }}
    app.kubernetes.io/name: {{ .Chart.Name }}-director-bench
    app.kubernetes.io/managed-by: {{ .Release.Service }}
    app.kubernetes.io/instance: {{ .Release.Name }}
    helm.sh/chart: {{ .Chart.Name }}-{{ .Chart.Version | replace "+" "_" }}
  namespace: {{ .Values.global.tests.namespace }}
spec:
  template:
    metadata:
      annotations:
        sidecar.istio.io/inject: "true"
      labels:
        app: {{ .Chart.Name }}-director-bench-app
    spec:
      {{ if .Values.global.isLocalEnv }}
      hostAliases:
        - ip: {{ .Values.global.minikubeIP }}
          hostnames:
            - "{{ .Values.global.gateway.tls.host }}.{{ .Values.global.ingress.domainName }}"
            - "{{ .Values.global.gateway.tls.secure.oauth.host }}.{{ .Values.global.ingress.domainName }}"
            - "dex.{{ .Values.global.ingress.domainName }}"
            - "oauth2.{{ .Values.global.ingress.domainName }}"
      {{ end }}
      nodeSelector:
        benchmark: "true" # This guarantees that benchmark tests will be executed on one and the same node. The gke-benchamrk job adds the benchmark=true label to the node with the lowest cpu load.
      containers:
        - name: director-bench # This should be unique across all benchmark containers.
          image: {{ .Values.global.images.containerRegistry.path }}/{{ .Values.global.images.e2e_tests.dir }}compass-tests:{{ .Values.global.images.e2e_tests.version }}
          imagePullPolicy: IfNotPresent
          command: ["/bin/sh"]
          args: ["-c", "./director.bench -test.v -test.bench=. -test.benchtime 5s -test.count 5; exit_code=$?; echo code is $exit_code; echo 'killing pilot-agent...'; curl -XPOST http://127.0.0.1:15020/quitquitquit; sleep 4; exit $exit_code;"]
          restartPolicy: Never
          env:
            - name: DIRECTOR_URL
              value: "https://{{ .Values.global.gateway.tls.host }}.{{ .Values.global.ingress.domainName }}{{ .Values.global.director.prefix }}"
            - name: DIRECTOR_HEALTHZ_URL
              value: "{{ .Values.global.tests.directorFQDN }}:{{ .Values.global.director.graphql.external.port }}/healthz"
            - name: APP_DB_USER
              valueFrom:
                secretKeyRef:
                  name: compass-postgresql
                  key: postgresql-director-username
            - name: APP_DB_PASSWORD
              valueFrom:
                secretKeyRef:
                  name: compass-postgresql
                  key: postgresql-director-password
            - name: APP_DB_HOST
              valueFrom:
                secretKeyRef:
                  name: compass-postgresql
                  key: postgresql-serviceName
            - name: APP_DB_PORT
              valueFrom:
                secretKeyRef:
                  name: compass-postgresql
                  key: postgresql-servicePort
            - name: APP_DB_NAME
              valueFrom:
                secretKeyRef:
                  name: compass-postgresql
                  key: postgresql-director-db-name
            - name: APP_DB_SSL
              valueFrom:
                secretKeyRef:
                  name: compass-postgresql
                  key: postgresql-sslMode
            - name: USER_EMAIL
              valueFrom:
                secretKeyRef:
                  name: admin-user
                  key: email
            - name: USER_PASSWORD
              valueFrom:
                secretKeyRef:
                  name: admin-user
                  key: password
            - name: DOMAIN
              value: "{{ .Values.global.ingress.domainName }}"
<<<<<<< HEAD
            - name: GATEWAY_OAUTH20_SUBDOMAIN
              value: "{{ .Values.global.gateway.tls.secure.oauth.host }}"
            - name: GATEWAY_JWT_SUBDOMAIN
              value: "{{ .Values.global.gateway.tls.host }}"
            - name: GATEWAY_CLIENT_CERTS_SUBDOMAIN
              value: "{{ .Values.global.gateway.mtls.host }}"
            - name: APP_GATEWAY_OAUTH
              value: "https://{{ .Values.global.gateway.tls.secure.oauth.host }}.{{ .Values.global.ingress.domainName }}/director/graphql"
            - name: APP_WEBHOOK_URL
              value: "https://kyma-project.io"
            - name: APP_INFO_CERT_SUBJECT
              value: {{ quote (printf .Values.global.mtlsClient.subjectPattern .Values.global.mtlsClient.locality .Values.global.mtlsClient.commonName) }}
            - name: APP_INFO_CERT_ISSUER
              value: {{ .Values.global.mtlsClient.issuer }}
=======
>>>>>>> fa358d86
            - name: APP_DEFAULT_SCENARIO
              value: "DEFAULT"<|MERGE_RESOLUTION|>--- conflicted
+++ resolved
@@ -84,22 +84,5 @@
                   key: password
             - name: DOMAIN
               value: "{{ .Values.global.ingress.domainName }}"
-<<<<<<< HEAD
-            - name: GATEWAY_OAUTH20_SUBDOMAIN
-              value: "{{ .Values.global.gateway.tls.secure.oauth.host }}"
-            - name: GATEWAY_JWT_SUBDOMAIN
-              value: "{{ .Values.global.gateway.tls.host }}"
-            - name: GATEWAY_CLIENT_CERTS_SUBDOMAIN
-              value: "{{ .Values.global.gateway.mtls.host }}"
-            - name: APP_GATEWAY_OAUTH
-              value: "https://{{ .Values.global.gateway.tls.secure.oauth.host }}.{{ .Values.global.ingress.domainName }}/director/graphql"
-            - name: APP_WEBHOOK_URL
-              value: "https://kyma-project.io"
-            - name: APP_INFO_CERT_SUBJECT
-              value: {{ quote (printf .Values.global.mtlsClient.subjectPattern .Values.global.mtlsClient.locality .Values.global.mtlsClient.commonName) }}
-            - name: APP_INFO_CERT_ISSUER
-              value: {{ .Values.global.mtlsClient.issuer }}
-=======
->>>>>>> fa358d86
             - name: APP_DEFAULT_SCENARIO
               value: "DEFAULT"