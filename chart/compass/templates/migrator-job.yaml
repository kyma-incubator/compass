apiVersion: batch/v1
kind: Job
metadata:
  name: compass-migration
  labels:
    app: {{ .Chart.Name }}
    release: {{ .Release.Name }}
  annotations:
    "helm.sh/hook": post-install,post-upgrade
    "helm.sh/hook-weight": "0"
    "helm.sh/hook-delete-policy": before-hook-creation
spec:
  template:
    metadata:
      labels:
        app: {{ .Chart.Name }}
        release: {{ .Release.Name }}
<<<<<<< HEAD
    annotations:
        "helm.sh/hook-delete-policy": before-hook-creation
spec:
    template:
        metadata:
            labels:
                app: {{ .Chart.Name }}
                release: {{ .Release.Name }}
        spec:
            restartPolicy: Never
            shareProcessNamespace: true
            containers:
                {{if eq .Values.global.database.embedded.enabled false}}
                - name: cloudsql-proxy
                  image: gcr.io/cloudsql-docker/gce-proxy:1.23.0-alpine
                  command:
                  - /bin/sh
                  args:
                  - -c
                  - "trap 'exit 0' SIGINT; echo 'Waiting for istio-proxy to start...' && sleep 15; /cloud_sql_proxy -instances={{ .Values.global.database.managedGCP.instanceConnectionName }}=tcp:5432 -credential_file=/secrets/cloudsql-instance-credentials/credentials.json -term_timeout=2s"
                  volumeMounts:
                      - name: cloudsql-instance-credentials
                        mountPath: /secrets/cloudsql-instance-credentials
                        readOnly: true
                {{end}}
                - name: migrator
                  image: {{ .Values.global.images.containerRegistry.path }}/{{ .Values.global.images.schema_migrator.dir }}compass-schema-migrator:{{ .Values.global.images.schema_migrator.version }}
                  imagePullPolicy: IfNotPresent
                  env:
                      - name: DB_USER
                        valueFrom:
                            secretKeyRef:
                                name: compass-postgresql
                                key: postgresql-director-username
                      - name: DB_PASSWORD
                        valueFrom:
                            secretKeyRef:
                                name: compass-postgresql
                                key: postgresql-director-password
                      - name: DB_HOST
                        valueFrom:
                            secretKeyRef:
                                name: compass-postgresql
                                key: postgresql-serviceName
                      - name: DB_PORT
                        valueFrom:
                            secretKeyRef:
                                name: compass-postgresql
                                key: postgresql-servicePort
                      - name: DB_NAME
                        valueFrom:
                            secretKeyRef:
                                name: compass-postgresql
                                key: postgresql-director-db-name
                      - name: DB_SSL
                        valueFrom:
                            secretKeyRef:
                                name: compass-postgresql
                                key: postgresql-sslMode
                      - name: MIGRATION_PATH
                        value: "director"
                      - name: "DIRECTION"
                        value: "up"

                  command:
                    - "/bin/bash"
                  args:
                    - "-c"
                    - "sleep 20; ./run.sh; exit_code=$?; echo '# KILLING PILOT-AGENT #'; pkill -INT cloud_sql_proxy; curl -XPOST http://127.0.0.1:15020/quitquitquit; sleep 5; exit $exit_code;"
            {{if eq .Values.global.database.embedded.enabled false}}
            volumes:
=======
    spec:
        {{- if eq .Values.global.migratorJob.nodeSelectorEnabled true }}
        nodeSelector:
          migrationJobs: "true"
        {{- end }}
        restartPolicy: Never
        shareProcessNamespace: true
        containers:
          {{ if eq .Values.global.database.embedded.enabled false }}
          - name: cloudsql-proxy
            image: gcr.io/cloudsql-docker/gce-proxy:1.23.0-alpine
            command:
              - /bin/sh
            args:
              - -c
              - "trap 'exit 0' SIGINT; echo 'Waiting for istio-proxy to start...' && sleep 15; /cloud_sql_proxy -instances={{ .Values.global.database.managedGCP.instanceConnectionName }}=tcp:5432 -credential_file=/secrets/cloudsql-instance-credentials/credentials.json -term_timeout=2s"
            volumeMounts:
>>>>>>> 16701eeb
              - name: cloudsql-instance-credentials
                mountPath: /secrets/cloudsql-instance-credentials
                readOnly: true
          {{ end }}
          - name: migrator
            image: {{ .Values.global.images.containerRegistry.path }}/{{ .Values.global.images.schema_migrator.dir }}compass-schema-migrator:{{ .Values.global.images.schema_migrator.version }}
            env:
            - name: DB_USER
              valueFrom:
                secretKeyRef:
                  name: compass-postgresql
                  key: postgresql-director-username
            - name: DB_PASSWORD
              valueFrom:
                secretKeyRef:
                  name: compass-postgresql
                  key: postgresql-director-password
            - name: DB_HOST
              valueFrom:
                secretKeyRef:
                  name: compass-postgresql
                  key: postgresql-serviceName
            - name: DB_PORT
              valueFrom:
                secretKeyRef:
                  name: compass-postgresql
                  key: postgresql-servicePort
            - name: DB_NAME
              valueFrom:
                secretKeyRef:
                  name: compass-postgresql
                  key: postgresql-director-db-name
            - name: DB_SSL
              valueFrom:
                secretKeyRef:
                  name: compass-postgresql
                  key: postgresql-sslMode
            command:
              - "/bin/bash"
            args:
              - "-c"
              - "sleep 20; ./run.sh --up --component director --pv-path {{ .Values.global.migratorJob.pvc.migrationsPath }}; exit_code=$?; echo '# KILLING PILOT-AGENT #'; pkill -INT cloud_sql_proxy; curl -XPOST http://127.0.0.1:15020/quitquitquit; sleep 5; exit $exit_code;"
            volumeMounts:
              - name: migrations-storage
                mountPath: {{ .Values.global.migratorJob.pvc.migrationsPath }}
        volumes:
          - name: migrations-storage
            persistentVolumeClaim:
              claimName: {{ .Values.global.migratorJob.pvc.name }}
          {{- if eq .Values.global.database.embedded.enabled false }}
          - name: cloudsql-instance-credentials
            secret:
              secretName: cloudsql-instance-credentials
          {{- end }}<|MERGE_RESOLUTION|>--- conflicted
+++ resolved
@@ -15,79 +15,6 @@
       labels:
         app: {{ .Chart.Name }}
         release: {{ .Release.Name }}
-<<<<<<< HEAD
-    annotations:
-        "helm.sh/hook-delete-policy": before-hook-creation
-spec:
-    template:
-        metadata:
-            labels:
-                app: {{ .Chart.Name }}
-                release: {{ .Release.Name }}
-        spec:
-            restartPolicy: Never
-            shareProcessNamespace: true
-            containers:
-                {{if eq .Values.global.database.embedded.enabled false}}
-                - name: cloudsql-proxy
-                  image: gcr.io/cloudsql-docker/gce-proxy:1.23.0-alpine
-                  command:
-                  - /bin/sh
-                  args:
-                  - -c
-                  - "trap 'exit 0' SIGINT; echo 'Waiting for istio-proxy to start...' && sleep 15; /cloud_sql_proxy -instances={{ .Values.global.database.managedGCP.instanceConnectionName }}=tcp:5432 -credential_file=/secrets/cloudsql-instance-credentials/credentials.json -term_timeout=2s"
-                  volumeMounts:
-                      - name: cloudsql-instance-credentials
-                        mountPath: /secrets/cloudsql-instance-credentials
-                        readOnly: true
-                {{end}}
-                - name: migrator
-                  image: {{ .Values.global.images.containerRegistry.path }}/{{ .Values.global.images.schema_migrator.dir }}compass-schema-migrator:{{ .Values.global.images.schema_migrator.version }}
-                  imagePullPolicy: IfNotPresent
-                  env:
-                      - name: DB_USER
-                        valueFrom:
-                            secretKeyRef:
-                                name: compass-postgresql
-                                key: postgresql-director-username
-                      - name: DB_PASSWORD
-                        valueFrom:
-                            secretKeyRef:
-                                name: compass-postgresql
-                                key: postgresql-director-password
-                      - name: DB_HOST
-                        valueFrom:
-                            secretKeyRef:
-                                name: compass-postgresql
-                                key: postgresql-serviceName
-                      - name: DB_PORT
-                        valueFrom:
-                            secretKeyRef:
-                                name: compass-postgresql
-                                key: postgresql-servicePort
-                      - name: DB_NAME
-                        valueFrom:
-                            secretKeyRef:
-                                name: compass-postgresql
-                                key: postgresql-director-db-name
-                      - name: DB_SSL
-                        valueFrom:
-                            secretKeyRef:
-                                name: compass-postgresql
-                                key: postgresql-sslMode
-                      - name: MIGRATION_PATH
-                        value: "director"
-                      - name: "DIRECTION"
-                        value: "up"
-
-                  command:
-                    - "/bin/bash"
-                  args:
-                    - "-c"
-                    - "sleep 20; ./run.sh; exit_code=$?; echo '# KILLING PILOT-AGENT #'; pkill -INT cloud_sql_proxy; curl -XPOST http://127.0.0.1:15020/quitquitquit; sleep 5; exit $exit_code;"
-            {{if eq .Values.global.database.embedded.enabled false}}
-            volumes:
-=======
     spec:
         {{- if eq .Values.global.migratorJob.nodeSelectorEnabled true }}
         nodeSelector:
@@ -105,7 +32,6 @@
               - -c
               - "trap 'exit 0' SIGINT; echo 'Waiting for istio-proxy to start...' && sleep 15; /cloud_sql_proxy -instances={{ .Values.global.database.managedGCP.instanceConnectionName }}=tcp:5432 -credential_file=/secrets/cloudsql-instance-credentials/credentials.json -term_timeout=2s"
             volumeMounts:
->>>>>>> 16701eeb
               - name: cloudsql-instance-credentials
                 mountPath: /secrets/cloudsql-instance-credentials
                 readOnly: true
