global:
  disableLegacyConnectivity: true
  defaultTenant: 3e64ebae-38b5-46a0-b1ed-9ccee153a0ae
  defaultTenantRegion: "eu-1"
  tenantLabelsFilePath: "/labelsData/default-tenant-labels.json"
  tenants: # tenant order matters, so new tenants should be added to the end of the list
    - name: default
      id: 3e64ebae-38b5-46a0-b1ed-9ccee153a0ae
      type: account
    - name: foo
      id: 1eba80dd-8ff6-54ee-be4d-77944d17b10b
      type: account
    - name: bar
      id: af9f84a9-1d3a-4d9f-ae0c-94f883b33b6e
      type: account
    - name: TestTenantSeparation
      id: f1c4b5be-b0e1-41f9-b0bc-b378200dcca0
      type: account
    - name: TestDeleteLastScenarioForApplication
      id: 0403be1e-f854-475e-9074-922120277af5
      type: account
    - name: Test_DeleteAutomaticScenarioAssignmentForSelector
      id: d9553135-6115-4c67-b4d9-962c00f3725f
      type: account
    - name: Test_AutomaticScenarioAssigmentForRuntime
      id: 8c733a45-d988-4472-af10-1256b82c70c0
      type: account
    - name: TestAutomaticScenarioAssignmentsWholeScenario
      id: 65a63692-c00a-4a7d-8376-8615ee37f45c
      type: account
    - name: TestTenantsQueryTenantNotInitialized
      id: 72329135-27fd-4284-9bcb-37ea8d6307d0
      type: account
    - name: Test Default
      id: 5577cf46-4f78-45fa-b55f-a42a3bdba868
      type: account
      parents: [2c4f4a25-ba9a-4dbc-be68-e0beb77a7eb0]
    - name: Test_DefaultCustomer
      id: 2c4f4a25-ba9a-4dbc-be68-e0beb77a7eb0
      type: customer
    - name: TestListLabelDefinitions
      id: 3f641cf5-2d14-4e0f-a122-16e7569926f1
      type: account
    - name: Test_AutomaticScenarioAssignmentQueries
      id: 8263cc13-5698-4a2d-9257-e8e76b543e88
      type: account
    - name: TestGetScenariosLabelDefinitionCreatesOneIfNotExists
      id: 2263cc13-5698-4a2d-9257-e8e76b543e33
      type: account
    - name: TestApplicationsForRuntime
      id: 5984a414-1eed-4972-af2c-b2b6a415c7d7
      type: account
    - name: Test_DeleteAutomaticScenarioAssignmentForScenario
      id: d08e4cb6-a77f-4a07-b021-e3317a373597
      type: account
    - name: TestApplicationsForRuntimeWithHiddenApps
      id: 7e1f2df8-36dc-4e40-8be3-d1555d50c91c
      type: account
    - name: TestTenantsQueryTenantInitialized
      id: 8cf0c909-f816-4fe3-a507-a7917ccd8380
      type: account
    - name: TestDeleteApplicationIfInScenario
      id: 0d597250-6b2d-4d89-9c54-e23cb497cd01
      type: account
    - name: TestProviderSubaccount
      id: 47b4575a-f102-414a-8398-2d973ad65f3a
      type: subaccount
      parents: [5577cf46-4f78-45fa-b55f-a42a3bdba868]
    - name: TestCompassProviderSubaccount
      id: f8075207-1478-4a80-bd26-24a4785a2bfd
      type: subaccount
      parents: [5577cf46-4f78-45fa-b55f-a42a3bdba868]
    - name: TestProviderSubaccountRegion2
      id: 731b7bc4-5472-41d2-a447-e4c0f45de739
      type: subaccount
      region: "eu-2"
      parents: [5577cf46-4f78-45fa-b55f-a42a3bdba868]
    - name: TestCertificateSubaccount
      id: 123e4567-e89b-12d3-a456-426614174001
      type: subaccount
      parents: [5577cf46-4f78-45fa-b55f-a42a3bdba868]
    - name: TestNsAdapter
      id: 08b6da37-e911-48fb-a0cb-fa635a6c5678
      type: subaccount
      parents: [5577cf46-4f78-45fa-b55f-a42a3bdba868]
    - name: TestNsAdapterSubaccountWithApplications
      id: 08b6da37-e911-48fb-a0cb-fa635a6c4321
      type: subaccount
      parents: [5577cf46-4f78-45fa-b55f-a42a3bdba868]
    - name: TestIntegrationSystemManagedSubaccount
      id: 3cfcdd62-320d-403b-b66a-4ee3cdd06947
      type: subaccount
      parents: [5577cf46-4f78-45fa-b55f-a42a3bdba868]
    - name: TestIntegrationSystemManagedAccount
      id: 7e8ab2e3-3bb4-42e3-92b2-4e0bf48559d3
      type: account
      parents: [2c4f4a25-ba9a-4dbc-be68-e0beb77a7eb0]
    - name: TestSystemFetcherAccount
      id: c395681d-11dd-4cde-bbcf-570b4a153e79
      type: account
      parents: [2c4f4a25-ba9a-4dbc-be68-e0beb77a7eb0]
    - name: TestConsumerSubaccount
      id: 1f538f34-30bf-4d3d-aeaa-02e69eef84ae
      type: subaccount
      subdomain: compass-external-services-mock-sap-mtls
      parents: [5984a414-1eed-4972-af2c-b2b6a415c7d7]
    - name: TestTenantsOnDemandAPI
      id: 8d42d818-d4c4-4036-b82f-b199db7ffeb5
      type: subaccount
      parents: [5984a414-1eed-4972-af2c-b2b6a415c7d7]
    - name: TestExternalCertificateSubaccount
      id: bad76f69-e5c2-4d55-bca5-240944824b83
      type: subaccount
      parents: [5577cf46-4f78-45fa-b55f-a42a3bdba868]
    - name: TestAtomOrganization
      id: f2724f8e-1a58-4f32-bfd0-8b831de34e71
      type: organization
      parents: [2c4f4a25-ba9a-4dbc-be68-e0beb77a7eb0]
    - name: TestAtomFolder
      id: 4c31b7c7-2bea-4bd5-9ea5-e9a8d704f900
      type: folder
      parents: [f2724f8e-1a58-4f32-bfd0-8b831de34e71]
    - name: TestAtomResourceGroup
      id: ff30da87-7685-4462-869a-baae6441898b
      type: resource-group
      parents: [4c31b7c7-2bea-4bd5-9ea5-e9a8d704f900]
    - name: Test Default Subaccount
      id: 777ce47b-d901-4647-9223-14e94819830b
      type: subaccount
      parents: [5577cf46-4f78-45fa-b55f-a42a3bdba868]
      # The "substitution" tenants should be used only in specific use cases and not as "regular" test tenants
      # because when using them, the operation is actually executed on behalf of another tenant,
      # the one defined in a label of the substituted tenant
    - name: Test Tenant Substitution Account
      id: baf425d1-8630-46da-bf80-f4ed5f405a27
      type: account
    - name: Test Tenant Substitution Subaccount
      id: 818005d6-9264-4abb-af4c-29c754630a7d
      type: subaccount
      parents: [baf425d1-8630-46da-bf80-f4ed5f405a27]
    - name: Test Tenant Substitution Account 2
      id: 46c189a1-9e04-4cbf-9c59-ba7b120492ad
      type: account
    - name: Test Tenant Substitution Subaccount 2
      id: e1e2f861-2b2e-42a9-ba9f-404d292e5471
      type: subaccount
      parents: [46c189a1-9e04-4cbf-9c59-ba7b120492ad]
    - name: TestIsolatedAccount
      id: ded8eca9-12b9-4076-9458-9deabff87bd8
      type: account
    - name: TestSystemFetcherOnNewGA
      id: 44dfe415-4847-4feb-8580-ecb07958347d
      type: account
  tenantsLabels:
    - tenantID: 818005d6-9264-4abb-af4c-29c754630a7d # TestTenantSubstitutionSubaccount
      key: customerId
      value: 2c4f4a25-ba9a-4dbc-be68-e0beb77a7eb0
    - tenantID: e1e2f861-2b2e-42a9-ba9f-404d292e5471 # TestTenantSubstitutionSubaccount2
      key: customerId
      value: 5984a414-1eed-4972-af2c-b2b6a415c7d7 # ApplicationsForRuntimeTenantName, randomly chosen Account tenant
  images:
    containerRegistry:
      path: europe-docker.pkg.dev/kyma-project
    connector:
      dir: dev/incubator/
      version: "PR-3766"
      name: compass-connector
    connectivity_adapter:
      dir: dev/incubator/
      version: "PR-3751"
      name: compass-connectivity-adapter
    pairing_adapter:
      dir: dev/incubator/
      version: "PR-3742"
      name: compass-pairing-adapter
    director:
      dir: dev/incubator/
      version: "PR-3766"
      name: compass-director
    hydrator:
      dir: dev/incubator/
      version: "PR-3766"
      name: compass-hydrator
    ias_adapter:
      dir: dev/incubator/
      version: "PR-3815"
      name: compass-ias-adapter
    kyma_adapter:
      dir: dev/incubator/
      version: "PR-3719"
      name: compass-kyma-adapter
    instance_creator:
      dir: dev/incubator/
      version: "PR-3792"
      name: compass-instance-creator
    default_tenant_mapping_handler:
      dir: dev/incubator/
      version: "PR-3713"
      name: compass-default-tenant-mapping-handler
    gateway:
      dir: dev/incubator/
      version: "PR-3766"
      name: compass-gateway
    operations_controller:
      dir: dev/incubator/
      version: "PR-3744"
      name: compass-operations-controller
    ord_service:
      dir: dev/incubator/
      version: "PR-129"
      name: compass-ord-service
    schema_migrator:
      dir: dev/incubator/
      version: "PR-3785"
      name: compass-schema-migrator
    system_broker:
      dir: dev/incubator/
      version: "PR-3718"
      name: compass-system-broker
    certs_setup_job:
      containerRegistry:
        path: eu.gcr.io/kyma-project
      dir:
      version: "0a651695"
    external_services_mock:
      dir: dev/incubator/
      version: "PR-3771"
      name: compass-external-services-mock
    e2e_tests:
      dir: dev/incubator/
<<<<<<< HEAD
      version: "PR-3766"
=======
      version: "PR-3778"
>>>>>>> a32c48da
      name: compass-e2e-tests
  isLocalEnv: false
  isForTesting: false
  oauth2:
    host: oauth2
  livenessProbe:
    initialDelaySeconds: 30
    timeoutSeconds: 1
    periodSeconds: 10
  readinessProbe:
    initialDelaySeconds: 5
    timeoutSeconds: 1
    periodSeconds: 2
  agentPreconfiguration: false
  portieris:
    isEnabled: false
    imagePullSecretName: "portieris-dummy-image-pull-secret"
  nsAdapter:
    external:
      port: 3005
    e2eTests:
      gatewayHost: "compass-gateway-xsuaa"
    prefix: /nsadapter
    path: /nsadapter/api/v1/notifications
    systemToTemplateMappings: '[{  "Name": "SAP S/4HANA On-Premise",  "SourceKey": ["type"],  "SourceValue": ["abapSys"]},{  "Name": "SAP S/4HANA On-Premise",  "SourceKey": ["type"],  "SourceValue": ["nonSAPsys"]},{  "Name": "SAP S/4HANA On-Premise",  "SourceKey": ["type"],  "SourceValue": ["hana"]}]'
    secret:
      name: nsadapter-secret
      subaccountKey: subaccount
      local:
        subaccountValue: subaccount
    authSecret:
      name: "compass-external-services-mock-oauth-credentials"
      clientIdKey: client-id
      clientSecretKey: client-secret
      tokenUrlKey: url
      instanceUrlKey: url
      certKey: cert
      keyKey: key
    registerPath: "/register"
    tokenPath: "/secured/oauth/token"
    createClonePattern: '{"key": "%s"}'
    createBindingPattern: '{}'
    useClone: "false"
    authentication:
      jwksEndpoint: http://ory-stack-oathkeeper-api.ory.svc.cluster.local:4456/.well-known/jwks.json
  director:
    host: compass-director.compass-system.svc.cluster.local
    formationMappingAsyncStatusApi:
      pathPrefix: "/v1/businessIntegrations"
      formationAssignmentPath: "/{ucl-formation-id}/assignments/{ucl-assignment-id}/status"
      formationAssignmentResetPath: "/{ucl-formation-id}/assignments/{ucl-assignment-id}/status/reset"
      formationPath: "/{ucl-formation-id}/status"
      authentication:
        name: "external-token-status"
        hydratorAuthenticator:
          name: "external-token"
          enabled: false
        gatewayHost: "compass-gateway-external-token"
        trusted_issuers: '[{"domain_url": "compass-system.svc.cluster.local:8080", "scope_prefixes": ["prefix.", "prefix2."], "protocol": "http", "region": "eu-1"}]'
        attributes: '{"uniqueAttribute": { "key": "unique-attr-authenticator-key", "value": "unique-attr-authenticator-value" }, "tenants": [{ "key": "ext_attr.subaccountid", "priority": 1 },{ "key": "ext_attr.globalaccountid", "priority": 2 }], "identity": { "key": "user_name" }, "clientid": { "key": "client_id" } }'
        upstreamComponent: "compass-director"
        checkSuffix: false
        retry:
          give_up_after: 6s
          max_delay: 2000ms
    prefix: /director
    graphql:
      external:
        port: 3000
    tls:
      secure:
        internal:
          host: compass-director-internal
    validator:
      port: 8080
    metrics:
      port: 3003
      enableGraphqlOperationInstrumentation: true
    operations:
      port: 3002
      path: "/operation"
      lastOperationPath: "/last_operation"
    info:
      path: "/v1/info"
    subscription:
      subscriptionProviderLabelKey: "subscriptionProviderId"
      subscriptionLabelKey: "subscription"
      tokenPrefix: "sb-"
    selfRegister:
      secrets:
        instancesCreds:
          name: "region-instances-credentials"
          key: "keyConfig"
          path: "/tmp"
        saasAppNameCfg:
          name: "saas-app-names"
          key: "appNameConfig"
          path: "/tmp/appNameConfig"
      clientIdPath: "clientId"
      clientSecretPath: "clientSecret"
      urlPath: "url"
      tokenUrlPath: "tokenUrl"
      clientCertPath: "clientCert"
      clientKeyPath: "clientKey"
      local:
        templateMappings:
          clientIDMapping: '{{ printf "\"%s\":\"client_id\"" .Values.global.director.selfRegister.clientIdPath }}'
          clientSecretMapping: '{{ printf "\"%s\":\"client_secret\"" .Values.global.director.selfRegister.clientSecretPath }}'
          urlMapping: '{{ printf "\"%s\":\"http://compass-external-services-mock.%s.svc.cluster.local:%s\"" .Values.global.director.selfRegister.urlPath .Release.Namespace (.Values.service.port | toString) }}'
          tokenURLMapping: '{{ printf "\"%s\":\"https://%s.%s:%s\"" .Values.global.director.selfRegister.tokenUrlPath .Values.global.externalServicesMock.certSecuredHost .Values.global.ingress.domainName (.Values.service.certPort | toString) }}'
          x509CertificateMapping: '{{ printf "\"%s\":\"%s\"" .Values.global.director.selfRegister.clientCertPath .Values.global.connector.caCertificate }}'
          x509KeyMapping: '{{ printf "\"%s\":\"%s\"" .Values.global.director.selfRegister.clientKeyPath .Values.global.connector.caKey }}'
      oauthTokenPath: "/cert/token"
      oauthMode: "oauth-mtls"
      label: "selfRegLabel"
      labelValuePrefix: "self-reg-prefix-"
      responseKey: "self-reg-key"
      path: "/external-api/self-reg"
      nameQueryParam: "name"
      tenantQueryParam: "tenant"
      requestBodyPattern: '{"key": "%s"}'
      saasAppNameLabelKey: "CMPSaaSAppName"
      saasAppNamePath: "localSaaSAppNamePath"
      saasRegistryURLPath: "localSaaSRegistryPath"
    clientIDHeaderKey: client_user
    suggestTokenHeaderKey: suggest_token
    runtimeTypeLabelKey: "runtimeType"
    applicationTypeLabelKey: "applicationType"
    globalSubaccountIDLabelKey: "global_subaccount_id"
    kymaRuntimeTypeLabelValue: "kyma"
    kymaApplicationNamespaceValue: "sap.kyma"
    destinationCreator:
      correlationIDsKey: "correlationIds"
      destinationAPI:
        baseURL: "http://compass-external-services-mock.compass-system.svc.cluster.local:8081"
        path: "/regions/{region}/subaccounts/{subaccountId}/destinations"
        instanceLevelPath: "/regions/{region}/subaccounts/{subaccountId}/instances/{instanceId}/destinations"
        regionParam: "region"
        instanceIDParam: "instanceId"
        subaccountIDParam: "subaccountId"
        nameParam: "destinationName"
      certificateAPI:
        baseURL: "http://compass-external-services-mock.compass-system.svc.cluster.local:8081"
        path: "/regions/{region}/subaccounts/{subaccountId}/certificates"
        instanceLevelPath: "/regions/{region}/subaccounts/{subaccountId}/instances/{instanceId}/certificates"
        regionParam: "region"
        instanceIDParam: "instanceId"
        subaccountIDParam: "subaccountId"
        nameParam: "certificateName"
        fileNameKey: "fileName"
        commonNameKey: "commonName"
        certChainKey: "certificateChain"
    fetchTenantEndpoint: '{{ printf "https://%s.%s%s/v1/fetch" .Values.global.gateway.tls.secure.internal.host .Values.global.ingress.domainName .Values.global.tenantFetcher.prefix }}'
    ordWebhookMappings: '[{ "ProxyURL": "http://compass-external-services-mock.compass-system.svc.cluster.local:8090/proxy", "ProxyHeaderTemplate": "{\"target_host\": \"{{.Application.BaseURL}}\" }", "OrdUrlPath": "/sap/bc/http/sap/ord_configuration", "SubdomainSuffix": "-api", "Type": "SAP Proxy Template" }]'
    tenantMappingsPath: "/tmp/tenantMappingsConfig"
    tenantMappingsKey: "tenant-mapping-config.json"
    tenantMappings:
      SYNC:
        v1.0:
          - type: CONFIGURATION_CHANGED
            mode: SYNC
            urlTemplate: '{"path":"%s/v1/tenant-mappings/{{.RuntimeContext.Value}}","method":"PATCH"}'
            inputTemplate: '{"context":{ {{ if .CustomerTenantContext.AccountID }}"btp": {"uclFormationId":"{{.FormationID}}","globalAccountId":"{{.CustomerTenantContext.AccountID}}","crmId":"{{.CustomerTenantContext.CustomerID}}"} {{ else }}"atom": {"uclFormationId":"{{.FormationID}}","path":"{{.CustomerTenantContext.Path}}","crmId":"{{.CustomerTenantContext.CustomerID}}"} {{ end }} },"items": [ {"uclAssignmentId":"{{ .Assignment.ID }}","operation":"{{.Operation}}","deploymentRegion":"{{if .Application.Labels.region }}{{.Application.Labels.region}}{{ else }}{{.ApplicationTemplate.Labels.region}}{{end }}","applicationNamespace":"{{ if .Application.ApplicationNamespace }}{{.Application.ApplicationNamespace}}{{else }}{{.ApplicationTemplate.ApplicationNamespace}}{{ end }}","applicationTenantId":"{{.Application.LocalTenantID}}","uclSystemTenantId":"{{.Application.ID}}",{{ if .ApplicationTemplate.Labels.parameters }}"parameters": {{.ApplicationTemplate.Labels.parameters}},{{ end }}"configuration": {{.ReverseAssignment.Value}} } ] }'
            headerTemplate: '{"Content-Type": ["application/json"]}'
            outputTemplate: '{"error":"{{.Body.error}}","success_status_code": 200}'
          - type: APPLICATION_TENANT_MAPPING
            mode: SYNC
            urlTemplate: '{"path":"%s/v1/tenant-mappings/{{.TargetApplication.LocalTenantID}}","method":"PATCH"}'
            inputTemplate: '{"context": { {{ if .CustomerTenantContext.AccountID }}"btp":{"uclFormationId":"{{.FormationID}}","globalAccountId":"{{.CustomerTenantContext.AccountID}}","crmId":"{{.CustomerTenantContext.CustomerID}}"} {{ else }}"atom": {"uclFormationId":"{{.FormationID}}","path":"{{.CustomerTenantContext.Path}}","crmId":"{{.CustomerTenantContext.CustomerID}}"} {{ end }} },"items": [ {"uclAssignmentId":"{{ .Assignment.ID }}","operation":"{{.Operation}}","deploymentRegion":"{{if .SourceApplication.Labels.region }}{{.SourceApplication.Labels.region}}{{else }}{{.SourceApplicationTemplate.Labels.region}}{{ end }}","applicationNamespace":"{{if .SourceApplication.ApplicationNamespace }}{{.SourceApplication.ApplicationNamespace}}{{else }}{{.SourceApplicationTemplate.ApplicationNamespace}}{{ end }}","applicationTenantId":"{{.SourceApplication.LocalTenantID}}","uclSystemTenantId":"{{.SourceApplication.ID}}",{{ if .SourceApplicationTemplate.Labels.parameters }}"parameters": {{.SourceApplicationTemplate.Labels.parameters}},{{ end }}"configuration": {{.ReverseAssignment.Value}} } ]}'
            headerTemplate: '{"Content-Type": ["application/json"]}'
            outputTemplate: '{"error":"{{.Body.error}}","success_status_code": 200}'
        configuration_changed:v1.0:
          - type: CONFIGURATION_CHANGED
            mode: SYNC
            urlTemplate: '{"path":"%s/v1/tenant-mappings/{{.RuntimeContext.Value}}","method":"PATCH"}'
            inputTemplate: '{"context":{ {{ if .CustomerTenantContext.AccountID }}"btp": {"uclFormationId":"{{.FormationID}}","globalAccountId":"{{.CustomerTenantContext.AccountID}}","crmId":"{{.CustomerTenantContext.CustomerID}}"} {{ else }}"atom": {"uclFormationId":"{{.FormationID}}","path":"{{.CustomerTenantContext.Path}}","crmId":"{{.CustomerTenantContext.CustomerID}}"} {{ end }} },"items": [ {"uclAssignmentId":"{{ .Assignment.ID }}","operation":"{{.Operation}}","deploymentRegion":"{{if .Application.Labels.region }}{{.Application.Labels.region}}{{ else }}{{.ApplicationTemplate.Labels.region}}{{end }}","applicationNamespace":"{{ if .Application.ApplicationNamespace }}{{.Application.ApplicationNamespace}}{{else }}{{.ApplicationTemplate.ApplicationNamespace}}{{ end }}","applicationTenantId":"{{.Application.LocalTenantID}}","uclSystemTenantId":"{{.Application.ID}}",{{ if .ApplicationTemplate.Labels.parameters }}"parameters": {{.ApplicationTemplate.Labels.parameters}},{{ end }}"configuration": {{.ReverseAssignment.Value}} } ] }'
            headerTemplate: '{"Content-Type": ["application/json"]}'
            outputTemplate: '{"error":"{{.Body.error}}","success_status_code": 200}'
        application_tenant_mapping:v1.0:
          - type: APPLICATION_TENANT_MAPPING
            mode: SYNC
            urlTemplate: '{"path":"%s/v1/tenant-mappings/{{.TargetApplication.LocalTenantID}}","method":"PATCH"}'
            inputTemplate: '{"context": { {{ if .CustomerTenantContext.AccountID }}"btp":{"uclFormationId":"{{.FormationID}}","globalAccountId":"{{.CustomerTenantContext.AccountID}}","crmId":"{{.CustomerTenantContext.CustomerID}}"} {{ else }}"atom": {"uclFormationId":"{{.FormationID}}","path":"{{.CustomerTenantContext.Path}}","crmId":"{{.CustomerTenantContext.CustomerID}}"} {{ end }} },"items": [ {"uclAssignmentId":"{{ .Assignment.ID }}","operation":"{{.Operation}}","deploymentRegion":"{{if .SourceApplication.Labels.region }}{{.SourceApplication.Labels.region}}{{else }}{{.SourceApplicationTemplate.Labels.region}}{{ end }}","applicationNamespace":"{{if .SourceApplication.ApplicationNamespace }}{{.SourceApplication.ApplicationNamespace}}{{else }}{{.SourceApplicationTemplate.ApplicationNamespace}}{{ end }}","applicationTenantId":"{{.SourceApplication.LocalTenantID}}","uclSystemTenantId":"{{.SourceApplication.ID}}",{{ if .SourceApplicationTemplate.Labels.parameters }}"parameters": {{.SourceApplicationTemplate.Labels.parameters}},{{ end }}"configuration": {{.ReverseAssignment.Value}} } ]}'
            headerTemplate: '{"Content-Type": ["application/json"]}'
            outputTemplate: '{"error":"{{.Body.error}}","success_status_code": 200}'
        application_tenant_mapping:v1.1:
          - type: APPLICATION_TENANT_MAPPING
            mode: SYNC
            urlTemplate: '{"path":"%s/v1/tenant-mappings/{{.TargetApplication.LocalTenantID}}","method":"PATCH"}'
            inputTemplate: '{"context": { {{ if .CustomerTenantContext.AccountID }}"btp":{"uclFormationId":"{{.FormationID}}","globalAccountId":"{{.CustomerTenantContext.AccountID}}","crmId":"{{.CustomerTenantContext.CustomerID}}"} {{ else }}"atom": {"uclFormationId":"{{.FormationID}}","path":"{{.CustomerTenantContext.Path}}","crmId":"{{.CustomerTenantContext.CustomerID}}"} {{ end }} },"receiverTenant": {"deploymentRegion":"{{ if .TargetApplication.Labels.region}}{{.TargetApplication.Labels.region}}{{ else }}{{.TargetApplicationTemplate.Labels.region}}{{end }}","applicationNamespace":"{{ if .TargetApplication.ApplicationNamespace}}{{.TargetApplication.ApplicationNamespace}}{{ else }}{{.TargetApplicationTemplate.ApplicationNamespace}}{{end }}","applicationUrl":"{{ .TargetApplication.BaseURL }}","applicationTenantId":"{{.TargetApplication.LocalTenantID }}","uclSystemTenantId":"{{ .TargetApplication.ID}}", {{ if .TargetApplicationTemplate.Labels.parameters }}"parameters": {{.TargetApplicationTemplate.Labels.parameters}}{{ end }} },"assignedTenants": [ {"uclAssignmentId":"{{ .Assignment.ID }}","operation":"{{.Operation}}","deploymentRegion":"{{if .SourceApplication.Labels.region }}{{.SourceApplication.Labels.region}}{{else }}{{.SourceApplicationTemplate.Labels.region}}{{ end }}","applicationNamespace":"{{if .SourceApplication.ApplicationNamespace }}{{.SourceApplication.ApplicationNamespace}}{{else }}{{.SourceApplicationTemplate.ApplicationNamespace}}{{ end }}","applicationUrl":"{{.SourceApplication.BaseURL }}","applicationTenantId":"{{.SourceApplication.LocalTenantID}}","uclSystemTenantId":"{{.SourceApplication.ID}}",{{ if .SourceApplicationTemplate.Labels.parameters }}"parameters": {{.SourceApplicationTemplate.Labels.parameters}},{{ end }}"configuration": {{.ReverseAssignment.Value}} } ]}'
            headerTemplate: '{"Content-Type": ["application/json"]}'
            outputTemplate: '{"error":"{{.Body.error}}","success_status_code": 200}'
      ASYNC_CALLBACK:
        v1.0:
          - type: CONFIGURATION_CHANGED
            mode: ASYNC_CALLBACK
            urlTemplate: '{"path":"%s/v1/tenant-mappings/{{.RuntimeContext.Value}}","method":"PATCH"}'
            inputTemplate: '{"context":{ {{ if .CustomerTenantContext.AccountID }}"btp": {"uclFormationId":"{{.FormationID}}","globalAccountId":"{{.CustomerTenantContext.AccountID}}","crmId":"{{.CustomerTenantContext.CustomerID}}"} {{ else }}"atom": {"uclFormationId":"{{.FormationID}}","path":"{{.CustomerTenantContext.Path}}","crmId":"{{.CustomerTenantContext.CustomerID}}"} {{ end }} },"items": [ {"uclAssignmentId":"{{ .Assignment.ID }}","operation":"{{.Operation}}","deploymentRegion":"{{if .Application.Labels.region }}{{.Application.Labels.region}}{{ else }}{{.ApplicationTemplate.Labels.region}}{{end }}","applicationNamespace":"{{ if .Application.ApplicationNamespace }}{{.Application.ApplicationNamespace}}{{else }}{{.ApplicationTemplate.ApplicationNamespace}}{{ end }}","applicationTenantId":"{{.Application.LocalTenantID}}","uclSystemTenantId":"{{.Application.ID}}",{{ if .ApplicationTemplate.Labels.parameters }}"parameters": {{.ApplicationTemplate.Labels.parameters}},{{ end }}"configuration": {{.ReverseAssignment.Value}} } ] }'
            headerTemplate: '{"Content-Type": ["application/json"],"Location": ["%s/v1/businessIntegrations/{{.FormationID}}/assignments/{{.Assignment.ID}}/status"]}'
            outputTemplate: '{"error":"{{.Body.error}}","success_status_code": 202}'
          - type: APPLICATION_TENANT_MAPPING
            mode: ASYNC_CALLBACK
            urlTemplate: '{"path":"%s/v1/tenant-mappings/{{.TargetApplication.LocalTenantID}}","method":"PATCH"}'
            inputTemplate: '{"context": { {{ if .CustomerTenantContext.AccountID }}"btp":{"uclFormationId":"{{.FormationID}}","globalAccountId":"{{.CustomerTenantContext.AccountID}}","crmId":"{{.CustomerTenantContext.CustomerID}}"} {{ else }}"atom": {"uclFormationId":"{{.FormationID}}","path":"{{.CustomerTenantContext.Path}}","crmId":"{{.CustomerTenantContext.CustomerID}}"} {{ end }} },"items": [ {"uclAssignmentId":"{{ .Assignment.ID }}","operation":"{{.Operation}}","deploymentRegion":"{{if .SourceApplication.Labels.region }}{{.SourceApplication.Labels.region}}{{else }}{{.SourceApplicationTemplate.Labels.region}}{{ end }}","applicationNamespace":"{{if .SourceApplication.ApplicationNamespace }}{{.SourceApplication.ApplicationNamespace}}{{else }}{{.SourceApplicationTemplate.ApplicationNamespace}}{{ end }}","applicationTenantId":"{{.SourceApplication.LocalTenantID}}","uclSystemTenantId":"{{.SourceApplication.ID}}",{{ if .SourceApplicationTemplate.Labels.parameters }}"parameters": {{.SourceApplicationTemplate.Labels.parameters}},{{ end }}"configuration": {{.ReverseAssignment.Value}} } ]}'
            headerTemplate: '{"Content-Type": ["application/json"],"Location": ["%s/v1/businessIntegrations/{{.FormationID}}/assignments/{{.Assignment.ID}}/status"]}'
            outputTemplate: '{"error":"{{.Body.error}}","success_status_code": 202}'
        configuration_changed:v1.0:
          - type: CONFIGURATION_CHANGED
            mode: ASYNC_CALLBACK
            urlTemplate: '{"path":"%s/v1/tenant-mappings/{{.RuntimeContext.Value}}","method":"PATCH"}'
            inputTemplate: '{"context":{ {{ if .CustomerTenantContext.AccountID }}"btp": {"uclFormationId":"{{.FormationID}}","globalAccountId":"{{.CustomerTenantContext.AccountID}}","crmId":"{{.CustomerTenantContext.CustomerID}}"} {{ else }}"atom": {"uclFormationId":"{{.FormationID}}","path":"{{.CustomerTenantContext.Path}}","crmId":"{{.CustomerTenantContext.CustomerID}}"} {{ end }} },"items": [ {"uclAssignmentId":"{{ .Assignment.ID }}","operation":"{{.Operation}}","deploymentRegion":"{{if .Application.Labels.region }}{{.Application.Labels.region}}{{ else }}{{.ApplicationTemplate.Labels.region}}{{end }}","applicationNamespace":"{{ if .Application.ApplicationNamespace }}{{.Application.ApplicationNamespace}}{{else }}{{.ApplicationTemplate.ApplicationNamespace}}{{ end }}","applicationTenantId":"{{.Application.LocalTenantID}}","uclSystemTenantId":"{{.Application.ID}}",{{ if .ApplicationTemplate.Labels.parameters }}"parameters": {{.ApplicationTemplate.Labels.parameters}},{{ end }}"configuration": {{.ReverseAssignment.Value}} } ] }'
            headerTemplate: '{"Content-Type": ["application/json"],"Location": ["%s/v1/businessIntegrations/{{.FormationID}}/assignments/{{.Assignment.ID}}/status"]}'
            outputTemplate: '{"error":"{{.Body.error}}","success_status_code": 202}'
        application_tenant_mapping:v1.0:
          - type: APPLICATION_TENANT_MAPPING
            mode: ASYNC_CALLBACK
            urlTemplate: '{"path":"%s/v1/tenant-mappings/{{.TargetApplication.LocalTenantID}}","method":"PATCH"}'
            inputTemplate: '{"context": { {{ if .CustomerTenantContext.AccountID }}"btp":{"uclFormationId":"{{.FormationID}}","globalAccountId":"{{.CustomerTenantContext.AccountID}}","crmId":"{{.CustomerTenantContext.CustomerID}}"} {{ else }}"atom": {"uclFormationId":"{{.FormationID}}","path":"{{.CustomerTenantContext.Path}}","crmId":"{{.CustomerTenantContext.CustomerID}}"} {{ end }} },"items": [ {"uclAssignmentId":"{{ .Assignment.ID }}","operation":"{{.Operation}}","deploymentRegion":"{{if .SourceApplication.Labels.region }}{{.SourceApplication.Labels.region}}{{else }}{{.SourceApplicationTemplate.Labels.region}}{{ end }}","applicationNamespace":"{{if .SourceApplication.ApplicationNamespace }}{{.SourceApplication.ApplicationNamespace}}{{else }}{{.SourceApplicationTemplate.ApplicationNamespace}}{{ end }}","applicationTenantId":"{{.SourceApplication.LocalTenantID}}","uclSystemTenantId":"{{.SourceApplication.ID}}",{{ if .SourceApplicationTemplate.Labels.parameters }}"parameters": {{.SourceApplicationTemplate.Labels.parameters}},{{ end }}"configuration": {{.ReverseAssignment.Value}} } ]}'
            headerTemplate: '{"Content-Type": ["application/json"],"Location": ["%s/v1/businessIntegrations/{{.FormationID}}/assignments/{{.Assignment.ID}}/status"]}'
            outputTemplate: '{"error":"{{.Body.error}}","success_status_code": 202}'
        application_tenant_mapping:v1.1:
          - type: APPLICATION_TENANT_MAPPING
            mode: ASYNC_CALLBACK
            urlTemplate: '{"path":"%s/v1/tenant-mappings/{{.TargetApplication.LocalTenantID}}","method":"PATCH"}'
            inputTemplate: '{"context": { {{ if .CustomerTenantContext.AccountID }}"btp":{"uclFormationId":"{{.FormationID}}","globalAccountId":"{{.CustomerTenantContext.AccountID}}","crmId":"{{.CustomerTenantContext.CustomerID}}"} {{ else }}"atom": {"uclFormationId":"{{.FormationID}}","path":"{{.CustomerTenantContext.Path}}","crmId":"{{.CustomerTenantContext.CustomerID}}"} {{ end }} },"receiverTenant": {"deploymentRegion":"{{ if .TargetApplication.Labels.region}}{{.TargetApplication.Labels.region}}{{ else }}{{.TargetApplicationTemplate.Labels.region}}{{end }}","applicationNamespace":"{{ if .TargetApplication.ApplicationNamespace}}{{.TargetApplication.ApplicationNamespace}}{{ else }}{{.TargetApplicationTemplate.ApplicationNamespace}}{{end }}","applicationUrl":"{{ .TargetApplication.BaseURL }}","applicationTenantId":"{{.TargetApplication.LocalTenantID }}","uclSystemTenantId":"{{ .TargetApplication.ID}}", {{ if .TargetApplicationTemplate.Labels.parameters }}"parameters": {{.TargetApplicationTemplate.Labels.parameters}}{{ end }} },"assignedTenants": [ {"uclAssignmentId":"{{ .Assignment.ID }}","operation":"{{.Operation}}","deploymentRegion":"{{if .SourceApplication.Labels.region }}{{.SourceApplication.Labels.region}}{{else }}{{.SourceApplicationTemplate.Labels.region}}{{ end }}","applicationNamespace":"{{if .SourceApplication.ApplicationNamespace }}{{.SourceApplication.ApplicationNamespace}}{{else }}{{.SourceApplicationTemplate.ApplicationNamespace}}{{ end }}","applicationUrl":"{{.SourceApplication.BaseURL }}","applicationTenantId":"{{.SourceApplication.LocalTenantID}}","uclSystemTenantId":"{{.SourceApplication.ID}}",{{ if .SourceApplicationTemplate.Labels.parameters }}"parameters": {{.SourceApplicationTemplate.Labels.parameters}},{{ end }}"configuration": {{.ReverseAssignment.Value}} } ]}'
            headerTemplate: '{"Content-Type": ["application/json"],"Location": ["%s/v1/businessIntegrations/{{.FormationID}}/assignments/{{.Assignment.ID}}/status"]}'
            outputTemplate: '{"error":"{{.Body.error}}","success_status_code": 202}'
    authentication:
      jwksEndpoint: http://ory-stack-oathkeeper-api.ory.svc.cluster.local:4456/.well-known/jwks.json
      oauth2:
        url: http://ory-stack-hydra-admin.ory.svc.cluster.local:4445
  auditlog:
    configMapName: "compass-gateway-auditlog-config"
    protocol: HTTP
    tlsOrigination: false
    host: compass-external-services-mock.compass-system.svc.cluster.local
    port: 8080
    mtlsTokenPath: "/cert/token"
    standardTokenPath: "/secured/oauth/token"
    skipSSLValidation: false
    secret:
      name: "compass-gateway-auditlog-secret"
      urlKey: url
      clientIdKey: client-id
      clientSecretKey: client-secret
      clientCertKey: client-cert
      clientKeyKey: client-key
  log:
    format: "text"
    formatJson: "json"
  tenantConfig:
    useDefaultTenants: true
    dbPool:
      maxOpenConnections: 1
      maxIdleConnections: 1
  connector:
    prefix: /connector
    graphql:
      external:
        port: 3000
    validator:
      port: 8080
    # If secrets do not exist they will be created
    secrets:
      ca:
        name: compass-connector-app-ca
        namespace: compass-system
        certificateKey: ca.crt
        keyKey: ca.key
      rootCA:
        namespace: istio-system # For Ingress Gateway to work properly the namespace needs to be istio-system
        # In order for istio mTLS to work we should have two different secrets one containing the server certificate (let’s say X) and one used for validation of the client’s certificates.
        # The second one should be our root certificate and istio wants it to be named X-cacert. (-cacert suffix).
        # This is the reason for the confusing name of our root certificate. https://preliminary.istio.io/v1.6/docs/tasks/traffic-management/ingress/secure-ingress/#configure-a-mutual-tls-ingress-gateway
        cacert: compass-gateway-mtls-certs-cacert # For cert-rotation the cacert should be in different secret
        certificateKey: cacert
    revocation:
      configmap:
        name: revocations-config
        namespace: "{{ .Release.Namespace }}"
    # If key and certificate are not provided they will be generated
    caKey: ""
    caCertificate: ""
  system_broker:
    enabled: false
    port: 5001
    prefix: /broker
    tokenProviderFromHeader:
      forwardHeaders: Authorization
    tokenProviderFromSecret:
      enabled: false
      secrets:
        integrationSystemCredentials:
          name: compass-system-broker-credentials
          namespace: compass-system
    testNamespace: kyma-system
  gateway:
    port: 3000
    tls:
      host: compass-gateway
      adapterHost: compass-ns-adapter
      secure:
        internal:
          host: compass-gateway-internal
        oauth:
          host: compass-gateway-auth-oauth
    mtls:
      manageCerts: false
      host: compass-gateway-mtls
      certSecret: compass-gateway-mtls-certs
      external:
        host: compass-gateway-sap-mtls
        certSecret: compass-gateway-mtls-certs # Use connector's root CA as root CA by default. This should be overridden for productive deployments.
    headers:
      rateLimit: X-Flow-Identity
      request:
        remove:
          - "Client-Id-From-Token"
          - "Client-Id-From-Certificate"
          - "Subject-From-Certificate"
          - "Client-Certificate-Hash"
          - "Certificate-Data"
  hydrator:
    host: compass-hydrator.compass-system.svc.cluster.local
    port: 3000
    prefix: /hydrators
    certSubjectMappingResyncInterval: "3s"
    subjectConsumerMappingConfig: '[{"consumer_type": "Super Admin", "tenant_access_levels": ["customer", "account","subaccount", "global", "organization", "folder", "resource-group", "cost-object"], "subject": "C=DE, L=local, O=SAP SE, OU=Region, OU=SAP Cloud Platform Clients, OU=f8075207-1478-4a80-bd26-24a4785a2bfd, CN=compass"}, {"consumer_type": "Integration System", "tenant_access_levels": ["account","subaccount"], "subject": "C=DE, L=local, O=SAP SE, OU=Region, OU=SAP Cloud Platform Clients, OU=f8075207-1478-4a80-bd26-24a4785a2bfd, CN=integration-system-test"}, {"consumer_type": "Technical Client", "tenant_access_levels": ["global"], "subject": "C=DE, L=local, O=SAP SE, OU=SAP Cloud Platform Clients, OU=Region, OU=1f538f34-30bf-4d3d-aeaa-02e69eef84ae, CN=technical-client-test"}, {"consumer_type": "Instance Creator", "tenant_access_levels": ["global"], "subject": "C=DE, L=local, O=SAP SE, OU=SAP Cloud Platform Clients, OU=Region, OU=47b4575a-f102-414a-8398-2d973ad65f3a, CN=instance-creator"}, {"consumer_type": "Instance Creator", "tenant_access_levels": ["global"], "subject": "C=DE, L=local, O=SAP SE, OU=SAP Cloud Platform Clients, OU=Region, OU=f8075207-1478-4a80-bd26-24a4785a2bfd, CN=instance-creator"}, {"consumer_type":  "Landscape Resource Operator", "tenant_access_levels": ["global"], "subject": "C=DE, L=local, O=SAP SE, OU=SAP Cloud Platform Clients, OU=Region, OU=47b4575a-f102-414a-8398-2d973ad65f3a, CN=landscape_resource_operator"}]'
    certificateDataHeader: "Certificate-Data"
    initialSubdomainsForAuthenticators: ""
    consumerClaimsKeys:
      clientIDKey: "client_id"
      tenantIDKey: "tenantid"
      userNameKey: "user_name"
      subdomainKey: "subdomain" # used only in local setup
    http:
      client:
        skipSSLValidation: false
    metrics:
      port: 3003
      enableClientInstrumentation: true
      censoredFlows: "JWT"
  iasAdapter:
    port: 8080
    apiRootPath: "/ias-adapter"
    readTimeout: 30s
    readHeaderTimeout: 30s
    writeTimeout: 30s
    idleTimeout: 30s
    tenantInfo:
      requestTimeout: 30s
      insecureSkipVerify: false
    ias:
      requestTimeout: 30s
      secret:
        name: "ias-adapter-cockpit"
        path: "/tmp"
        fileName: "ias-adapter-cockpit.yaml"
        clientCert: cert
        clientKey: key
        ca: ca
        manage: false
    postgres:
      connectTimeout: 30s
      requestTimeout: 30s
    authentication:
      jwksEndpoint: "http://ory-stack-oathkeeper-api.ory.svc.cluster.local:4456/.well-known/jwks.json"
  kymaAdapter:
    port: 8080
    apiRootPath: "/kyma-adapter"
    apiTenantMappingsEndpoint: "/v1/tenantMappings/{tenant-id}"
    tenantInfo:
      requestTimeout: 30s
    tenantMapping:
      type: CONFIGURATION_CHANGED
      mode: SYNC
      urlTemplate: '{"path":"%s/kyma-adapter/v1/tenantMappings/{{.Runtime.Labels.global_subaccount_id}}","method":"PATCH"}'
      inputTemplate: '{"context":{"platform":"{{if .CustomerTenantContext.AccountID}}btp{{else}}unified-services{{end}}","uclFormationId":"{{.FormationID}}","accountId":"{{if .CustomerTenantContext.AccountID}}{{.CustomerTenantContext.AccountID}}{{else}}{{.CustomerTenantContext.Path}}{{end}}","crmId":"{{.CustomerTenantContext.CustomerID}}","operation":"{{.Operation}}"},"assignedTenant":{"state":"{{.Assignment.State}}","uclAssignmentId":"{{.Assignment.ID}}","deploymentRegion":"{{if .Application.Labels.region}}{{.Application.Labels.region}}{{else}}{{.ApplicationTemplate.Labels.region}}{{end}}","applicationNamespace":"{{if .Application.ApplicationNamespace}}{{.Application.ApplicationNamespace}}{{else}}{{.ApplicationTemplate.ApplicationNamespace}}{{end}}","applicationUrl":"{{.Application.BaseURL}}","applicationTenantId":"{{.Application.LocalTenantID}}","uclSystemName":"{{.Application.Name}}","uclSystemTenantId":"{{.Application.ID}}",{{if .ApplicationTemplate.Labels.parameters}}"parameters":{{.ApplicationTemplate.Labels.parameters}},{{end}}"configuration":{{.ReverseAssignment.Value}}},"receiverTenant":{"ownerTenants": [{{ Join .Runtime.Tenant.Parents }}],"state":"{{.ReverseAssignment.State}}","uclAssignmentId":"{{.ReverseAssignment.ID}}","deploymentRegion":"{{if and .RuntimeContext .RuntimeContext.Labels.region}}{{.RuntimeContext.Labels.region}}{{else}}{{.Runtime.Labels.region}}{{end}}","applicationNamespace":"{{.Runtime.ApplicationNamespace}}","applicationTenantId":"{{if .RuntimeContext}}{{.RuntimeContext.Value}}{{else}}{{.Runtime.Labels.global_subaccount_id}}{{end}}","uclSystemTenantId":"{{if .RuntimeContext}}{{.RuntimeContext.ID}}{{else}}{{.Runtime.ID}}{{end}}",{{if .Runtime.Labels.parameters}}"parameters":{{.Runtime.Labels.parameters}},{{end}}"configuration":{{.Assignment.Value}}}}'
      headerTemplate: '{"Content-Type": ["application/json"]}'
      outputTemplate: '{"error":"{{.Body.error}}","state":"{{.Body.state}}","success_status_code": 200,"incomplete_status_code": 422}'
    authentication:
      jwksEndpoint: http://ory-stack-oathkeeper-api.ory.svc.cluster.local:4456/.well-known/jwks.json
  instanceCreator:
    port: 8080
    apiRootPath: "/instance-creator"
    apiTenantMappingsEndpoint: "/v1/tenantMappings/{tenant-id}"
    subaccountQueryParam: "subaccount_id"
    labelsQueryParam: "labelQuery"
    tenantInfo:
      requestTimeout: 30s
    authentication:
      jwksEndpoint: http://ory-stack-oathkeeper-api.ory.svc.cluster.local:4456/.well-known/jwks.json
    client:
      timeout: 30s
    secrets:
      name: "regional-sm-instances-credentials"
      key: "keyConfig"
      path: "/tmp"
    clientIdPath: "clientid"
    smUrlPath: "sm_url"
    tokenURLPath: "certurl"
    appNamePath: "appName"
    certificatePath: "certificate"
    certificateKeyPath: "key"
    oauthTokenPath: "/oauth/token"
    ticker: 3s
    timeout: 300s
    local:
      templateMappings:
        clientIDMapping: '{{ printf "\"%s\":\"client_id\"" .Values.global.instanceCreator.clientIdPath }}'
        smUrlMapping: '{{ printf "\"%s\":\"http://compass-external-services-mock.%s.svc.cluster.local:%s\"" .Values.global.instanceCreator.smUrlPath .Release.Namespace (.Values.service.port | toString) }}'
        tokenURLMapping: '{{ printf "\"%s\":\"http://compass-external-services-mock.%s.svc.cluster.local:%s\"" .Values.global.instanceCreator.tokenURLPath .Release.Namespace (.Values.service.port | toString) }}'
        appNameMapping: '{{ printf "\"%s\":\"app_name\"" .Values.global.instanceCreator.appNamePath }}'
        certificateMapping: '{{ printf "\"%s\":\"%s\"" .Values.global.instanceCreator.certificatePath .Values.global.connector.caCertificate }}'
        certificateKeyMapping: '{{ printf "\"%s\":\"%s\"" .Values.global.instanceCreator.certificateKeyPath .Values.global.connector.caKey }}'
  defaultTenantMappingHandler:
    port: 8080
    apiRootPath: "/default-tenant-mapping-handler"
    apiTenantMappingsEndpoint: "/v1/tenantMappings/{tenant-id}"
    tenantInfo:
      requestTimeout: 30s
    authentication:
      jwksEndpoint: http://ory-stack-oathkeeper-api.ory.svc.cluster.local:4456/.well-known/jwks.json
  operations_controller:
    enabled: true
  connectivity_adapter:
    port: 8080
    tls:
      host: adapter-gateway
    mtls:
      host: adapter-gateway-mtls
  oathkeeperFilters:
    workloadLabel: oathkeeper
    namespace: ory
    tokenDataHeader: "Connector-Token"
    certificateDataHeader: "Certificate-Data"
  istio:
    discoveryMtlsGateway:
      name: "discovery-gateway"
      namespace: "compass-system"
      certSecretName: discovery-gateway-certs
      localCA: # the CA property and its nested fields are used only in local setup
        secretName: discovery-gateway-certs-cacert
        namespace: istio-system # For Ingress Gateway to work properly the namespace needs to be istio-system
        certificate: ""
        key: ""
    externalMtlsGateway:
      name: "compass-gateway-external-mtls"
      namespace: "compass-system"
    mtlsGateway:
      name: "compass-gateway-mtls"
      namespace: "compass-system"
    gateway:
      name: "kyma-gateway"
      namespace: "kyma-system"
    proxy:
      port: 15020
    namespace: istio-system
    ingressgateway:
      workloadLabel: istio-ingressgateway
      requestPayloadSizeLimit2MB: 2097152
      requestPayloadSizeLimit2MBLabel: "2MB"
      requestPayloadSizeLimit5MB: 5097152
      requestPayloadSizeLimit5MBLabel: "5MB"
      correlationHeaderRewriteFilter:
        expectedHeaders:
          - "x-request-id"
          - "x-correlation-id"
          - "x-correlationid"
          - "x-forrequest-id"
          - "x-vcap-request-id"
          - "x-broker-api-request-identity"
  kubernetes:
    # Enable ClusterRoleBinding needed for local installation but unsafe on GKE
    # It allows anonymous users to retrieve the JWKS of the K8S server used to create SA tokens
    # Whenever this is running on GKE, there is a JWKS URL given by Google and is unneeded and unsafe
    # Overriden to true in local compass overrides
    local: false
    serviceAccountTokenIssuer: https://kubernetes.default.svc.cluster.local
    serviceAccountTokenJWKS: https://kubernetes.default.svc.cluster.local/openid/v1/jwks
  ingress:
    domainName: "local.kyma.dev"
    discoveryDomain:
      name: "discovery.api.local"
      tlsCert: ""
      tlsKey: ""
  database:
    sqlProxyServiceAccount: "proxy-user@gcp-cmp.iam.gserviceaccount.com"
    manageSecrets: true
    embedded:
      enabled: true
      director:
        name: "postgres"
      ias_adapter:
        name: "postgres2"
      directorDBName: "postgres"
    managedGCP:
      serviceAccountKey: ""
      instanceConnectionName: ""
      director:
        name: ""
        user: ""
        password: ""
      iasAdapter:
        name: ""
        user: ""
        password: ""
      instanceCreator:
        name: ""
        user: ""
        password: ""
      host: "localhost"
      hostPort: "5432"
      sslMode: ""
      #TODO remove below after migration to separate user will be done
      dbUser: ""
      dbPassword: ""
      directorDBName: ""
  oathkeeper:
    host: ory-stack-oathkeeper-proxy.ory.svc.cluster.local
    port: 4455
    timeout_ms: 120000
    ns_adapter_timeout_ms: 3600000
    auth:
      idpHost: ""
      path: "/oauth2/certs"
    idTokenConfig:
      claims: '{"scopes": "{{ print .Extra.scope }}","tenant": "{{ .Extra.tenant }}", "consumerID": "{{ print .Extra.consumerID}}", "consumerType": "{{ print .Extra.consumerType }}", "flow": "{{ print .Extra.flow }}", "onBehalfOf": "{{ print .Extra.onBehalfOf }}", "region": "{{ print .Extra.region }}", "tokenClientID": "{{ print .Extra.tokenClientID }}", "subject": "{{ print .Extra.subject }}"}'
      internalClaims: '{"scopes": "application:read application:write application.webhooks:read application.application_template:read application_template.webhooks:read webhooks.auth:read runtime:write runtime:read tenant:read tenant:write tenant_subscription:write ory_internal fetch_tenant application_template:read destinations_sensitive_data:read destinations:sync ord_aggregator:sync system_fetcher:sync certificate_subject_mapping:read certificate_subject_mapping:write bundle_instance_auth:write bundle.instance_auths:read","tenant":"{ {{ if .Header.Tenant }} \"consumerTenant\":\"{{ print (index .Header.Tenant 0) }}\", {{ end }} \"externalTenant\":\"\"}", "consumerType": "Internal Component", "flow": "Internal"}'
    mutators:
      runtimeMappingService:
        config:
          api:
            url: http://compass-hydrator.compass-system.svc.cluster.local:3000/hydrators/runtime-mapping
            retry:
              give_up_after: 6s
              max_delay: 2000ms
      authenticationMappingServices:
        nsadapter:
          cfg:
            config:
              api:
                url: http://compass-hydrator.compass-system.svc.cluster.local:3000/hydrators/authn-mapping/nsadapter
                retry:
                  give_up_after: 6s
                  max_delay: 2000ms
          authenticator:
            enabled: false
            createRule: true
            gatewayHost: "compass-gateway-xsuaa"
            trusted_issuers: '[{"domain_url": "compass-system.svc.cluster.local:8080", "scope_prefixes": ["prefix."], "protocol": "http"}]'
            attributes: '{"uniqueAttribute": { "key": "ns-adapter-test", "value": "ns-adapter-flow" }, "tenants": [{ "key": "tenant" }], "identity": { "key": "identity" }, "clientid": { "key": "client_id" } }'
            path: /nsadapter/api/v1/notifications
            upstreamComponent: "compass-gateway"
            checkSuffix: true
        tenant-fetcher:
          cfg:
            config:
              api:
                url: http://compass-hydrator.compass-system.svc.cluster.local:3000/hydrators/authn-mapping/tenant-fetcher
                retry:
                  give_up_after: 6s
                  max_delay: 2000ms
          authenticator:
            enabled: false
            createRule: true
            gatewayHost: "compass-gateway"
            trusted_issuers: '[{"domain_url": "compass-system.svc.cluster.local:8080", "scope_prefixes": ["prefix."], "protocol": "http"}]'
            attributes: '{"uniqueAttribute": { "key": "test", "value": "tenant-fetcher" }, "tenants": [{ "key": "tenant" }], "identity": { "key": "identity" } }'
            path: /tenants/<.*>
            upstreamComponent: "compass-tenant-fetcher"
            checkSuffix: false
        subscriber:
          cfg:
            config:
              api:
                url: http://compass-hydrator.compass-system.svc.cluster.local:3000/hydrators/authn-mapping/subscriber
                retry:
                  give_up_after: 6s
                  max_delay: 2000ms
          authenticator:
            enabled: false
            createRule: false
            gatewayHost: "compass-gateway-sap-mtls"
            trusted_issuers: '[{"domain_url": "compass-system.svc.cluster.local:8080", "scope_prefixes": ["prefix."], "protocol": "http", "region": "eu-1"}]'
            attributes: '{"uniqueAttribute": { "key": "subsc-key-test", "value": "subscription-flow" }, "tenants": [{ "key": "tenant" }], "identity": { "key": "user_name" }, "clientid": { "key": "client_id" } }'
            path: /<.*>
            checkSuffix: false
        user-name-authenticator:
          cfg:
            config:
              api:
                url: http://compass-hydrator.compass-system.svc.cluster.local:3000/hydrators/authn-mapping/user-name-authenticator
                retry:
                  give_up_after: 6s
                  max_delay: 2000ms
          authenticator:
            enabled: false
            createRule: true
            gatewayHost: "compass-gateway-user-name"
            trusted_issuers: '[{"domain_url": "compass-system.svc.cluster.local:8080", "scope_prefixes": ["prefix.", "prefix2."], "protocol": "http", "region": "eu-1"}]'
            attributes: '{"uniqueAttribute": { "key": "unique-attr-authenticator-key", "value": "unique-attr-authenticator-value" }, "tenants": [{ "key": "ext_attr.subaccountid", "priority": 1 },{ "key": "ext_attr.globalaccountid", "priority": 2 }], "identity": { "key": "user_name" }, "clientid": { "key": "client_id" } }'
            path: "/director/graphql"
            upstreamComponent: "compass-gateway"
            checkSuffix: false
      tenantMappingService:
        config:
          api:
            url: http://compass-hydrator.compass-system.svc.cluster.local:3000/hydrators/tenant-mapping
            retry:
              give_up_after: 6s
              max_delay: 2000ms
      certificateResolverService:
        config:
          api:
            url: http://compass-hydrator.compass-system.svc.cluster.local:3000/hydrators/v1/certificate/data/resolve
            retry:
              give_up_after: 6s
              max_delay: 2000ms
      tokenResolverService:
        config:
          api:
            url: http://compass-hydrator.compass-system.svc.cluster.local:3000/hydrators/v1/tokens/resolve
            retry:
              give_up_after: 6s
              max_delay: 2000ms
  destinationFetcher:
    manageSecrets: true
    host: compass-destination-fetcher.compass-system.svc.cluster.local
    prefix: /destination-configuration
    port: 3000
    jobSchedule: 10s
    lease:
      lockname: destinationlease
    parallelTenants: 10
    tenantSyncTimeout: "5m"
    authentication:
      jwksEndpoint: "http://ory-stack-oathkeeper-api.ory.svc.cluster.local:4456/.well-known/jwks.json"
      appDestinationsSyncScope: "destinations:sync"
      appDetinationsSensitiveDataScope: "destinations_sensitive_data:read"
    server:
      tenantDestinationsEndpoint: "/v1/subaccountDestinations"
      tenantDestinationCertificatesEndpoint: "/v1/subaccountCertificates"
      tenantInstanceLevelDestinationCertificatesEndpoint: "/v1/instanceCertificates"
      sensitiveDataEndpoint: "/v1/destinations"
      findAPIEndpoint: "/local/v1/destinations" # used by external-services-mock in the destination creator flows; due to the fact that in ESM there are separate handlers for the two flows (dest-creator & dest-fetcher), we need different endpoints where each one of them can call the destination service find API
      sensitiveDataQueryParam: "name"
    request:
      skipSSLValidation: false
      retry_interval: "100ms"
      retry_attempts: 3
      goroutineLimit: 10
      requestTimeout: "5s"
      pageSize: 100
      oauthTokenPath: "/oauth/token"
    instance:
      clientIdPath: "clientid"
      clientSecretPath: "clientsecret"
      urlPath: "uri"
      tokenUrlPath: "certurl"
      clientCertPath: "certificate"
      clientKeyPath: "key"
    secretName: destination-region-instances
    dependenciesConfig:
      path: "/cfg/dependencies"
    oauthMode: "oauth-mtls"
  destinationRegionSecret:
    secretName: "destination-region-instances"
    fileName: "keyConfig"
    local:
      templateMappings:
        xsappMapping: '{{ printf "\"%s\":\"xsappname1\"" .Values.global.tenantFetcher.xsappNamePath }}'
        clientIDMapping: '{{ printf "\"%s\":\"client_id\"" .Values.global.destinationFetcher.instance.clientIdPath }}'
        clientSecretMapping: '{{ printf "\"%s\":\"client_secret\"" .Values.global.destinationFetcher.instance.clientSecretPath }}'
        urlMapping: '{{ printf "\"%s\":\"http://compass-external-services-mock.%s.svc.cluster.local:%s\"" .Values.global.destinationFetcher.instance.urlPath .Release.Namespace (.Values.service.port | toString) }}'
        tokenURLMapping: '{{ printf "\"%s\":\"https://%s.%s:%s\"" .Values.global.destinationFetcher.instance.tokenUrlPath .Values.global.externalServicesMock.certSecuredHost .Values.global.ingress.domainName (.Values.service.certPort | toString) }}'
        x509CertificateMapping: '{{ printf "\"%s\":\"%s\"" .Values.global.destinationFetcher.instance.clientCertPath .Values.global.connector.caCertificate }}'
        x509KeyMapping: '{{ printf "\"%s\":\"%s\"" .Values.global.destinationFetcher.instance.clientKeyPath .Values.global.connector.caKey }}'
  tenantFetcher:
    k8sSecret:
      manageSecrets: true
      name: "tenant-fetcher-secret"
      namespace: "compass-system"
      key: "keyConfig"
      path: "/tmp"
    host: compass-tenant-fetcher.compass-system.svc.cluster.local
    prefix: /tenants
    port: 3000
    systemFieldDiscoveryWebhookPartialProcessing: true
    systemFieldDiscoveryWebhookPartialProcessMaxDays: 7
    webhookProcessorJobInterval: 10s
    lease:
      lockname: tenantfetcherlease
    xsappNamePath: "xsappname"
    omitDependenciesParamName: ""
    omitDependenciesParamValue: ""
    requiredAuthScope: Callback
    fetchTenantAuthScope: fetch_tenant
    authentication:
      jwksEndpoint: "http://ory-stack-oathkeeper-api.ory.svc.cluster.local:4456/.well-known/jwks.json"
    tenantProvider:
      tenantIdProperty: "tenantId"
      customerIdProperty: "customerId"
      costObjectIdProperty: "costObjectId"
      subaccountTenantIdProperty: "subaccountTenantId"
      subdomainProperty: "subdomain"
      licenseTypeProperty: "licenseType"
      name: "provider"
      subscriptionProviderIdProperty: "subscriptionProviderIdProperty"
      providerSubaccountIdProperty: "providerSubaccountIdProperty"
      consumerTenantIdProperty: "consumerTenantIdProperty"
      subscriptionProviderAppNameProperty: "subscriptionProviderAppNameProperty"
      subscriptionIDProperty: "subscriptionGUID"
      dependentServiceInstancesInfoProperty: "dependentServiceInstancesInfo"
      dependentServiceInstancesInfoAppIdProperty: "appId"
      dependentServiceInstancesInfoAppNameProperty: "appName"
      dependentServiceInstancesInfoProviderSubaccountIdProperty: "providerSubaccountId"
    server:
      fetchTenantWithParentEndpoint: "/v1/fetch/{parentTenantId}/{tenantId}"
      fetchTenantWithoutParentEndpoint: "/v1/fetch/{tenantId}"
      regionalHandlerEndpoint: "/v1/regional/{region}/callback/{tenantId}"
      dependenciesEndpoint: "/v1/regional/{region}/dependencies"
      tenantPathParam: "tenantId"
      regionPathParam: "region"
    dependenciesConfig:
      path: "/cfg/dependencies"
    local:
      templateMappings:
        xsappMapping: '{{ printf "\"%s\":\"xsappname1\"" .Values.global.tenantFetcher.xsappNamePath }}'
    containerName: "tenant-fetcher"
  externalCertConfiguration:
    issuerLocality: "local,local2" # In local setup we have manually created connector CA certificate with 'local' Locality property
    subjectPattern: "/C=DE/O=SAP SE/OU=SAP Cloud Platform Clients/OU=Region/OU=%s/L=%s/CN=%s"
    technicalClientSubjectPattern: "/C=DE/O=SAP SE/OU=SAP Cloud Platform Clients/OU=Region/OU=%s/L=%s/CN=%s"
    ouCertSubaccountID: "f8075207-1478-4a80-bd26-24a4785a2bfd"
    commonName: "compass"
    locality: "local"
    certSvcApiPath: "/cert"
    tokenPath: "/cert/token"
    secrets:
      externalCertSvcSecret:
        manage: false
        name: "cert-svc-secret"
        clientIdKey: client-id
        clientSecretKey: client-secret
        oauthUrlKey: url
        csrEndpointKey: csr-endpoint
        clientCert: client-cert
        clientKey: client-key
        skipSSLValidationFlag: "-k"
      externalClientCertSecret:
        name: "external-client-certificate"
        namespace: compass-system
        certKey: tls.crt
        keyKey: tls.key
      publicPrivateKeysSecret:
        name: "system-fetcher-external-keys"
        namespace: compass-system
        dataKey: data
        manage: false
    rotationCronjob:
      name: "external-certificate-rotation"
      schedule: "*/1 * * * *" # Executes every minute
      certValidity: "7"
      clientCertRetryAttempts: "8"
      containerName: "certificate-rotation"
    preInstallJob:
      enabled: false
      name: "external-certificate-pre-install"
      certValidity: "7"
      clientCertRetryAttempts: "8"
  instanceCreatorCertConfiguration:
    issuerLocality: "local,local2" # In local setup we have manually created connector CA certificate with 'local' Locality property
    subjectPattern: "/C=DE/O=SAP SE/OU=SAP Cloud Platform Clients/OU=Region/OU=%s/L=%s/CN=%s"
    ouCertSubaccountID: "f8075207-1478-4a80-bd26-24a4785a2bfd"
    commonName: "instance-creator"
    locality: "local"
    certSvcApiPath: "/cert"
    tokenPath: "/cert/token"
    secrets:
      instanceCreatorSvcSecret:
        manage: false
        name: "instance-creator-cert-svc-secret"
        clientIdKey: client-id
        clientSecretKey: client-secret
        oauthUrlKey: url
        csrEndpointKey: csr-endpoint
        clientCert: client-cert
        clientKey: client-key
        skipSSLValidationFlag: "-k"
      instanceCreatorClientCertSecret:
        name: "instance-creator-client-certificate"
        namespace: compass-system
        certKey: tls.crt
        keyKey: tls.key
    rotationCronjob:
      name: "instance-creator-certificate-rotation"
      schedule: "*/1 * * * *" # Executes every minute
      certValidity: "7"
      clientCertRetryAttempts: "8"
      containerName: "instance-creator-certificate-rotation"
    preInstallJob:
      enabled: false
      name: "instance-creator-certificate-pre-install"
      certValidity: "7"
      clientCertRetryAttempts: "8"
  ordService:
    host: compass-ord-service.compass-system.svc.cluster.local
    prefix: /open-resource-discovery-service/v0
    docsPrefix: /open-resource-discovery-docs
    staticPrefix: /open-resource-discovery-static/v0
    port: 3000
    defaultResponseType: "xml"
    userContextHeader: "user_context"
    authTokenPath: "/var/run/secrets/kubernetes.io/serviceaccount/token"
    skipSSLValidation: false
    specification:
      protocol: "https"
  ordAggregator:
    port: 3000
    prefix: /ord-aggregator
    aggregateEndpoint: /aggregate
    name: ord-aggregator
    client:
      timeout: "30s"
    lease:
      lockname: aggregatorlease
    authentication:
      jwksEndpoint: "http://ory-stack-oathkeeper-api.ory.svc.cluster.local:4456/.well-known/jwks.json"
    http:
      client:
        skipSSLValidation: false
      retry:
        attempts: 3
        delay: 100ms
    dbPool:
      maxOpenConnections: 2
      maxIdleConnections: 2
    globalRegistryUrl: http://compass-external-services-mock.compass-system.svc.cluster.local:8087/.well-known/open-resource-discovery
    maxParallelDocumentsPerApplication: 10
    maxParallelSpecificationProcessors: 100
    containerName: "ord-aggregator"
    metadataValidator:
      enabled: "false"
      setImagePullSecrets: false
      imagePullSecretName: api-validator-secret
      image: ""
      version: 3.5.5
      host: ""
      port: 8080
    tenantMappingConfiguration: '{}'
    parallelOperationProcessors: 10
    priorityQueueLimit: 10
    rescheduleJobInterval: 24h
    reschedulePeriod: 168h
    rescheduleHangedJobInterval: 1h
    rescheduleHangedPeriod: 1h
    maintainOperationsJobInterval: 60m
    operationProcessorsQuietPeriod: 5s
  systemFetcher:
    name: "system-fetcher"
    port: 3000
    prefix: /system-fetcher
    syncEndpoint: /sync
    job:
      schedulePeriod: 60m
      isSchedulable: true
    client:
      timeout: "30s"
    lease:
      lockname: systemfetcherlease
    authentication:
      jwksEndpoint: "http://ory-stack-oathkeeper-api.ory.svc.cluster.local:4456/.well-known/jwks.json"
    manageSecrets: true
    # enableSystemDeletion - whether systems in deleted state should be deleted from director database
    enableSystemDeletion: true
    # fetchRequestTimeout - shows the timeout to wait for oauth token and for fetching systems (in one request) separately
    fetchRequestTimeout: "30s"
    # directorRequestTimeout - graphql requests timeout to director
    directorRequestTimeout: "30s"
    dbPool:
      maxOpenConnections: 20
      maxIdleConnections: 2
    # systemsAPIEndpoint - endpoint of the service to fetch systems from
    systemsAPIEndpoint: ""
    # systemsAPIFilterCriteria - criteria for fetching systems
    systemsAPIFilterCriteria: ""
    appTemplatesProductLabel: "systemRole"
    systemSourceKey: "prop"
    appTemplates: []
    templatePlaceholderToSystemKeyMappings: '[ { "placeholder_name": "name", "system_key": "$.displayName" }, { "placeholder_name": "display-name", "system_key": "$.displayName" }, { "placeholder_name": "systemNumber", "system_key": "$.systemNumber" }, { "placeholder_name": "productId", "system_key": "$.productId" }, { "placeholder_name": "ppmsProductVersionId", "system_key": "$.ppmsProductVersionId", "optional": true }, { "placeholder_name": "region", "system_key": "$.additionalAttributes.systemSCPLandscapeID", "optional": true }, { "placeholder_name": "dataCenterId", "system_key": "$.regionId", "optional": true }, { "placeholder_name": "description", "system_key": "$.productDescription", "optional": true }, { "placeholder_name": "baseUrl", "system_key": "$.additionalUrls.mainUrl", "optional": true }, { "placeholder_name": "providerName", "system_key": "$.infrastructureProvider", "optional": true } ]'
    templateOverrideApplicationInput: '{ "name": "{{name}}", "description": "{{description}}", "providerName": "{{providerName}}", "statusCondition": "INITIAL", "systemNumber": "{{systemNumber}}", "labels": { "managed": "true", "productId": "{{productId}}", "ppmsProductVersionId": "{{ppmsProductVersionId}}", "region": "{{region}}", "dataCenter": "{{dataCenterId}}" }, "baseUrl": "{{baseUrl}}" }'
    http:
      client:
        skipSSLValidation: false
    oauth:
      client: "client_id"
      tokenEndpointProtocol: "https"
      tokenBaseHost: "compass-external-services-mock-sap-mtls"
      tokenPath: "/cert/token"
      scopesClaim: "scopes"
      tenantHeaderName: "x-zid"
      tokenRequestTimeout: 30s
      skipSSLValidation: true
    jwt:
      expireAfter: 60m
    secret:
      name: "compass-system-fetcher-secret"
      clientIdKey: client-id
      oauthUrlKey: url
    paging:
      pageSize: 200
      sizeParam: "$top"
      skipParam: "$skip"
    containerName: "system-fetcher"
    parallelOperationProcessors: 10
    priorityQueueLimit: 10
    rescheduleJobInterval: 24h
    reschedulePeriod: 168h
    rescheduleHangedJobInterval: 1h
    rescheduleHangedPeriod: 1h
    maintainOperationsJobInterval: 60m
    operationProcessorsQuietPeriod: 5s
    asyncRequestProcessors: 100
  tenantFetchers:
    job1:
      enabled: false
      job:
        interval: "5m"
      configMapNamespace: "compass-system"
      manageSecrets: true
      providerName: "compass"
      tenantType: "subaccount"
      schedule: "*/5 * * * *"
      tenantInsertChunkSize: "500"
      pageWorkers: "2"
      kubernetes:
        configMapNamespace: "compass-system"
        pollInterval: 2s
        pollTimeout: 1m
        timeout: 2m
      authConfig:
        skipSSLValidation: true
        oauthMode: "oauth-mtls"
        clientIDPath: "clientid"
        clientSecretPath: "secret"
        clientCertPath: "cert"
        clientKeyPath: "key"
        tokenEndpointPath: "url"
        tokenURLPath: "/cert/token"
      queryMapping:
        regionField: "region"
        pageNumField: "pageNum"
        pageSizeField: "pageSize"
        timestampField: "timestamp"
      query:
        startPage: "0"
        pageSize: "100"
      api:
        regionName: "central"
        authConfigSecretKey: "central"
        fieldMapping:
          totalPagesField: "totalPages"
          totalResultsField: "totalResults"
          tenantEventsField: "events"
          idField: "id"
          nameField: "name"
          customerIdField: "customerId"
          costObjectIDField: "costObject"
          subaccountCostObjectIDField: "costObjectId"
          subaccountCostObjectTypeField: "costObjectType"
          subdomainField: "subdomain"
          licenseTypeField: "licenseType"
          discriminatorField: ""
          discriminatorValue: ""
          detailsField: "details"
          labelsField: "labels"
          entityTypeField: "entityType"
          globalAccountID: "gaID"
          regionField: "region"
          movedSubaccountTargetField: "targetGlobalAccountGUID"
          movedSubaccountSourceField: "sourceGlobalAccountGUID"
        endpoints:
          accountCreated: "127.0.0.1/events?type=account-created"
          accountDeleted: "127.0.0.1/events?type=account-deleted"
          accountUpdated: "127.0.0.1/events?type=account-updated"
          subaccountCreated: "127.0.0.1/events?type=subaccount-created"
          subaccountDeleted: "127.0.0.1/events?type=subaccount-deleted"
          subaccountUpdated: "127.0.0.1/events?type=subaccount-updated"
          subaccountMoved: "127.0.0.1/events?type=subaccount-moved"
      regionalConfig:
        fieldMapping:
          totalPagesField: "totalPages"
          totalResultsField: "totalResults"
          tenantEventsField: "events"
          idField: "guid"
          nameField: "displayName"
          customerIdField: "customerId"
          costObjectIDField: "costObject"
          subaccountCostObjectIDField: "costObjectId"
          subaccountCostObjectTypeField: "costObjectType"
          subdomainField: "subdomain"
          licenseTypeField: "licenseType"
          discriminatorField: ""
          discriminatorValue: ""
          detailsField: "details"
          entityTypeField: "entityType"
          globalAccountID: "globalAccountGUID"
          regionField: "region"
          labelsField: "labels"
          movedSubaccountTargetField: "targetGlobalAccountGUID"
          movedSubaccountSourceField: "sourceGlobalAccountGUID"
        regions:
          eu-east:
            api:
              oauthMode: "oauth-mtls"
              authConfigSecretKey: "central"
              endpoints:
                accountCreated: "127.0.0.1/events?type=account-created"
                accountDeleted: "127.0.0.1/events?type=account-deleted"
                accountUpdated: "127.0.0.1/events?type=account-updated"
                subaccountCreated: "127.0.0.1/events?type=subaccount-created"
                subaccountDeleted: "127.0.0.1/events?type=subaccount-deleted"
                subaccountUpdated: "127.0.0.1/events?type=subaccount-updated"
                subaccountMoved: "127.0.0.1/events?type=subaccount-moved"
      dbPool:
        maxOpenConnections: 1
        maxIdleConnections: 1
  metrics:
    enabled: true
    pushEndpoint: http://monitoring-prometheus-pushgateway.kyma-system.svc.cluster.local:9091
  externalServicesMock:
    enabled: false
    certSecuredPort: 8081
    ordCertSecuredPort: 8082
    unsecuredPort: 8083
    basicSecuredPort: 8084
    oauthSecuredPort: 8085
    ordGlobalRegistryCertPort: 8086
    ordGlobalRegistryUnsecuredPort: 8087
    unsecuredPortWithAdditionalContent: 8088
    unsecuredMultiTenantPort: 8089
    certSecuredProxyPort: 8090
    certSecuredHost: compass-external-services-mock-sap-mtls
    ordCertSecuredHost: compass-external-services-mock-sap-mtls-ord
    ordGlobalCertSecuredHost: compass-external-services-mock-sap-mtls-global-ord-registry
    unSecuredHost: compass-external-services-mock
    host: compass-external-services-mock.compass-system.svc.cluster.local
    directDependencyXsappname: ""
    saasAppNamesSecret:
      manage: false
    regionInstancesCredentials:
      manage: false
    regionSMInstancesCredentials:
      manage: false
    oauthSecret:
      manage: false
      name: compass-external-services-mock-oauth-credentials
      clientIdKey: client-id
      clientSecretKey: client-secret
      oauthUrlKey: url
      oauthTokenPath: "/secured/oauth/token"
    auditlog:
      applyMockConfiguration: false
      managementApiPath: /audit-log/v2/configuration-changes/search
      mtlsTokenPath: "/cert/token"
      secret:
        name: "auditlog-instance-management"
        urlKey: url
        tokenUrlKey: token-url
        clientIdKey: client-id
        clientSecretKey: client-secret
        clientCertKey: client-cert
        clientKeyKey: client-key
    iasAdapter:
      consumerAppID: "consumer-app-id"
      consumerAppClientID: "consumer-client-id"
      consumerAppTenantID: "consumer-app-tenant-id"
      providerAppID: "provider-app-id"
      providerAppClientID: "provider-client-id"
      providerAppTenantID: "provider-app-tenant-id"
      apiName: "Test API Name"
  tests:
    http:
      client:
        skipSSLValidation: false
    externalCertConfiguration:
      ouCertSubaccountID: "bad76f69-e5c2-4d55-bca5-240944824b83"
      issuerLocalityRegion2: "local"
    hydrator:
      certSubjectMappingResyncInterval: "3s"
    director:
      skipPattern: ""
      externalCertIntSystemCN: "integration-system-test"
      supportedOrdApplicationType: "SAP temp1"
    tenantFetcher:
      tenantOnDemandID: "8d42d818-d4c4-4036-b82f-b199db7ffeb5"
      missingTenantOnDemandID: "subaccount-external-tnt"
      tenantRegion: "us-1"
      tenantRegionPrefix: "cf-"
      region: "eu-1"
      region2: "eu-2"
    ordAggregator:
      skipPattern: ""
      proxyApplicationTemplateName: "SAP Proxy Template"
    ordService:
      accountTenantID: "5577cf46-4f78-45fa-b55f-a42a3bdba868" # testDefaultTenant from our testing tenants
      skipPattern: ""
    externalServicesMock:
      skipPattern: ""
      tenantMappingStatusAPI:
        responseDelayInMilliseconds: 1
    selfRegistration:
      region: "eu-1"
      region2: "eu-2"
    instanceCreator:
      region: "eu-1"
    destination:
      consumerSubdomain: "compass-external-services-mock"
      consumerSubdomainMtls: "compass-external-services-mock-sap-mtls"
      instanceID: "37d7d783-d9ad-47de-b6c8-b05a4cb961ca" # randomly generated UUID
      claims:
        subaccountIDKey: "subaccountid"
        serviceInstanceIDKey: "serviceinstanceid"
    subscription:
      labelKey: "subscriptions"
      standardFlow: "standard"
      indirectDependencyFlow: "indirectDependency"
      directDependencyFlow: "directDependency"
      subscriptionsFlowHeaderKey: "subscriptionFlow"
      consumerSubdomain: "compass-external-services-mock-sap-mtls"
      tenants:
        providerAccountID: "5577cf46-4f78-45fa-b55f-a42a3bdba868" # testDefaultTenant from our testing tenants
        providerSubaccountID: "47b4575a-f102-414a-8398-2d973ad65f3a" # TestProviderSubaccount from our testing tenants
        consumerAccountID: "5984a414-1eed-4972-af2c-b2b6a415c7d7" # ApplicationsForRuntimeTenantName from our testing tenants
        consumerSubaccountID: "1f538f34-30bf-4d3d-aeaa-02e69eef84ae" # randomly chosen
        costObjectID: "de235c0e-9cb0-4f39-9fd5-d558ec6850bb" # randomly chosen
        consumerTenantID: "ba49f1aa-ddc1-43ff-943c-fe949857a34a" # randomly chosen
        providerSubaccountIDRegion2: "731b7bc4-5472-41d2-a447-e4c0f45de739" # TestProviderSubaccountRegion2 from our testing tenants
        consumerAccountIDTenantHierarchy: "5577cf46-4f78-45fa-b55f-a42a3bdba868" # testDefaultTenant from our testing tenants; more info in 'TestFormationNotificationsTenantHierarchy'
        consumerSubaccountIDTenantHierarchy: "3cfcdd62-320d-403b-b66a-4ee3cdd06947" # TestIntegrationSystemManagedSubaccount from our testing tenants; more info in 'TestFormationNotificationsTenantHierarchy'
      destinationOauthSecret:
        manage: false
        name: provider-destination-instance-tests
        clientIdKey: client-id
        clientSecretKey: client-secret
        oauthUrlKey: url
        oauthTokenPath: "/secured/oauth/token"
        serviceUrlKey: uri
        dependencyKey: dependency
      oauthSecret:
        manage: false
        name: compass-subscription-secret
        clientIdKey: client-id
        clientSecretKey: client-secret
        oauthUrlKey: url
      propagatedProviderSubaccountHeader: "X-Provider-Subaccount"
      externalClientCertTestSecretName: "external-client-certificate-test-secret"
      externalClientCertTestSecretNamespace: "compass-system"
      externalCertTestJobName: "external-certificate-rotation-test-job"
      certSvcInstanceTestSecretName: "cert-svc-secret"
      certSvcInstanceTestRegion2SecretName: "cert-svc-secret-eu2"
      consumerTokenURL: "http://compass-external-services-mock.compass-system.svc.cluster.local:8080"
      subscriptionURL: "http://compass-external-services-mock.compass-system.svc.cluster.local:8080"
      subscriptionProviderIdValue: "id-value!t12345"
      directDependencySubscriptionProviderIdValue: "direct-dep-id-value!t12345"
      subscriptionProviderAppNameValue: "subscriptionProviderAppNameValue"
      indirectDependencySubscriptionProviderAppNameValue: "indirectDependencySubscriptionProviderAppNameValue"
      directDependencySubscriptionProviderAppNameValue: "subscriptionProviderAppNameValue" # this is used for real env tests where there is a dedicated SAAS svc instance for the indirect dependency flow
    namespace: kyma-system
    connectivityAdapterFQDN: http://compass-connectivity-adapter.compass-system.svc.cluster.local
    externalServicesMockFQDN: http://compass-external-services-mock.compass-system.svc.cluster.local
    ordServiceFQDN: http://compass-ord-service.compass-system.svc.cluster.local
    systemBrokerFQDN: http://compass-system-broker.compass-system.svc.cluster.local
    tenantFetcherFQDN: http://compass-tenant-fetcher.compass-system.svc.cluster.local
    hydratorFQDN: http://compass-hydrator.compass-system.svc.cluster.local
    userNameAuthenticators:
      gatewayHost: "compass-gateway-user-name"
      account:
        manage: false
        secretName: "user-name-account-authenticator"
        clientIdKey: client-id
        clientSecretKey: client-secret
        oauthUrlKey: url
        oauthTokenPath: "/secured/oauth/token"
        subdomain: "compass-external-services-mock"
      subaccount:
        manage: false
        secretName: "user-name-subaccount-authenticator"
        clientIdKey: client-id
        clientSecretKey: client-secret
        oauthUrlKey: url
        oauthTokenPath: "/secured/oauth/token"
        subdomain: "compass-external-services-mock"
    basicCredentials:
      manage: false
      secretName: "test-basic-credentials-secret"
    db:
      maxOpenConnections: 3
      maxIdleConnections: 1
    securityContext: # Set on container level
      runAsUser: 2000
      allowPrivilegeEscalation: false
  expectedSchemaVersionUpdateJob:
    cm:
      name: "expected-schema-version"
    ias_adapter:
      cm:
        name: "ias-adapter-expected-schema-version"
  migratorJob:
    nodeSelectorEnabled: false
    pvc:
      name: "compass-director-migrations"
      namespace: "compass-system"
      migrationsPath: "/compass-migrations"
      storageClass: local-path
    ias_adapter:
      pvc:
        name: "compass-ias-adapter-migrations"
        namespace: "compass-system"
        migrationsPath: "/compass-ias-adapter-migrations"
        storageClass: local-path
  http:
    client:
      skipSSLValidation: false
  pairingAdapter:
    templateName: "pairing-adapter-app-template"
    watcherCorrelationID: "pairing-adapter-watcher-id"
    configMap:
      manage: false
      key: "config.json"
      name: "pairing-adapter-config-local"
      namespace: "compass-system"
      localAdapterFQDN: "http://compass-pairing-adapter.compass-system.svc.cluster.local/adapter-local-mtls"
      integrationSystemID: "d3e9b9f5-25dc-4adb-a0a0-ed69ef371fb6"
    e2e:
      appName: "test-app"
      appID: "123-test-456"
      clientUser: "test-user"
      tenant: "test-tenant"
  # Scopes assigned for every new Client Credentials by given object type (Runtime / Application / Integration System)
  # and scopes mapped to a consumer with the given type, then that consumer is using a client certificate
  scopes:
    scopesPerConsumerType:
      business_integration:
        - "application_template:read"
        - "application_template:write"
        - "formation:read"
        - "formation:write"
        - "formation.state:write"
        - "formation_template:read"
        - "formation_template:write"
        - "formation_template.webhooks:read"
        - "tenant_access:write"
      managed_application_provider_operator:
        - "application.local_tenant_id:write"
        - "application_template:write"
        - "application_template:read"
        - "application_template.webhooks:read"
        - "application_template.labels:write"
        - "internal_visibility:read"
        - "webhook:write"
        - "webhooks.auth:read"
        - "certificate_subject_mapping:write"
        - "certificate_subject_mapping:read"
      application_provider:
        - "application_template:read"
        - "application_template:write"
        - "application_template.webhooks:read"
      managed_application_consumer: []
      formation_viewer:
        - "formation:read"
      landscape_resource_operator:
        - "application:read"
        - "application:write"
        - "application.local_tenant_id:write"
        - "tenant_access:write"
        - "formation:read"
        - "formation:write"
        - "formation:global_write"
        - "formation:global_read"
      tenant_discovery_operator:
        - "application:read"
      instance_creator:
        - "application_template:read"
        - "formation:read"
        - "formation_template:read"
        - "formation_template.webhooks:read"
      technical_client:
        - "tenant:read"
        - "tenant:write"
      runtime:
        - "runtime:read"
        - "runtime:write"
        - "application:read"
        - "runtime.auths:read"
        - "bundle.instance_auths:read"
        - "runtime.webhooks:read"
        - "webhook:write"
      external_certificate:
        - "runtime:read"
        - "runtime:write"
        - "application:read"
        - "application:write"
        - "runtime.auths:read"
        - "bundle.instance_auths:read"
        - "runtime.webhooks:read"
        - "webhook:write"
        - "application_template:read"
        - "application_template:write"
        - "application_template.webhooks:read"
        - "formation_template:read"
        - "formation_template:write"
        - "formation_template.webhooks:read"
      application:
        - "application:read"
        - "application:write"
        - "application.auths:read"
        - "application.webhooks:read"
        - "application.application_template:read"
        - "bundle.instance_auths:read"
        - "document.fetch_request:read"
        - "event_spec.fetch_request:read"
        - "api_spec.fetch_request:read"
        - "fetch-request.auth:read"
        - "webhook:write"
      integration_system:
        - "application:read"
        - "application:write"
        - "application.local_tenant_id:write"
        - "application.application_template:read"
        - "application_template:read"
        - "application_template:write"
        - "runtime:read"
        - "runtime:write"
        - "integration_system:read"
        - "label_definition:read"
        - "label_definition:write"
        - "automatic_scenario_assignment:read"
        - "integration_system.auths:read"
        - "application_template.webhooks:read"
        - "formation.state:write"
        - "formation:write"
        - "formation:read"
        - "internal_visibility:read"
        - "application.auths:read"
        - "webhook:write"
        - "formation_template:read"
        - "formation_template.webhooks:read"
      super_admin:
        - "application:read"
        - "application:write"
        - "application.local_tenant_id:write"
        - "application_template:read"
        - "application_template:write"
        - "integration_system:read"
        - "integration_system:write"
        - "runtime:read"
        - "runtime:write"
        - "label_definition:read"
        - "label_definition:write"
        - "eventing:manage"
        - "tenant:read"
        - "tenant:write"
        - "automatic_scenario_assignment:read"
        - "application.auths:read"
        - "application.webhooks:read"
        - "application.application_template:read"
        - "application_template.webhooks:read"
        - "bundle.instance_auths:read"
        - "document.fetch_request:read"
        - "event_spec.fetch_request:read"
        - "api_spec.fetch_request:read"
        - "integration_system.auths:read"
        - "runtime.auths:read"
        - "fetch-request.auth:read"
        - "webhooks.auth:read"
        - "formation:write"
        - "formation:read"
        - "internal_visibility:read"
        - "runtime.webhooks:read"
        - "webhook:write"
        - "formation_template:read"
        - "formation_template:write"
        - "formation_template.webhooks:read"
        - "formation_constraint:read"
        - "formation_constraint:write"
        - "certificate_subject_mapping:read"
        - "certificate_subject_mapping:write"
        - "formation.state:write"
        - "tenant_access:write"
        - "bundle_instance_auth:write"
        - "formation:global_write"
        - "formation:global_read"
      default:
        - "runtime:read"
        - "runtime:write"
        - "tenant:read"<|MERGE_RESOLUTION|>--- conflicted
+++ resolved
@@ -228,11 +228,7 @@
       name: compass-external-services-mock
     e2e_tests:
       dir: dev/incubator/
-<<<<<<< HEAD
       version: "PR-3766"
-=======
-      version: "PR-3778"
->>>>>>> a32c48da
       name: compass-e2e-tests
   isLocalEnv: false
   isForTesting: false
