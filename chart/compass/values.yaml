global:
  defaultTenant: 3e64ebae-38b5-46a0-b1ed-9ccee153a0ae
  tenants:
    - name: default
      id: 3e64ebae-38b5-46a0-b1ed-9ccee153a0ae
    - name: foo
      id: 1eba80dd-8ff6-54ee-be4d-77944d17b10b
    - name: bar
      id: af9f84a9-1d3a-4d9f-ae0c-94f883b33b6e

  images:
    containerRegistry:
      path: eu.gcr.io/kyma-project/incubator
    connector:
      dir:
      version: "PR-634"
    connectivity_adapter:
      dir:
      version: "PR-892"
    pairing_adapter:
      dir:
      version: "PR-867"
    director:
      dir:
      version: "PR-989"
    gateway:
      dir:
      version: "PR-943"
    healthchecker:
      dir: pr/
      version: "PR-357"
    schema_migrator:
      dir:
      version: "PR-913"
    provisioner:
      dir:
      version: "PR-982"
    certs_setup_job:
      containerRegistry:
        path: eu.gcr.io/kyma-project
      dir: pr/
      version: "PR-5318"
    kyma_environment_broker:
      dir:
<<<<<<< HEAD
      version: "PR-905"
=======
      version: "PR-965"
>>>>>>> 1b78e934
    tests:
      director:
        dir:
        version: "PR-966"
      connector:
        dir:
        version: "02e8358c"
      provisioner:
        dir:
        version: "PR-565"
      e2e_provisioning:
        dir:
        version: "6b8099b5"
      connectivity_adapter:
        dir:
        version: "PR-935"
  isLocalEnv: false
  oauth2:
    host: oauth2

  director:
    port: 3000

  auditlog:
    enabled: false
    configmap:
      name: "compass-gateway-auditlog-config"
    secret:
      name: "compass-gateway-auditlog-secret"

  tenantConfig:
    useDefaultTenants: true
    useExternalTenants: false

  connector:
    graphql:
      external:
        port: 3000
      internal:
        port: 3001
    validator:
      port: 8080
    # If secrets do not exist they will be created
    secrets:
      ca:
        name: compass-connector-app-ca
        namespace: compass-system
      rootCA:
        name: compass-connector-root-ca
        namespace: istio-system # For Ingress Gateway to work properly the namespace needs to be istio-system
    certificateDataHeader: "Certificate-Data"
    revocation:
      configmap:
        shouldCreate: true
        namespace: compass-system
        name: revocations-config
    # If key and certificate are not provided they will be generated
    caKey: ""
    caCertificate: ""

  provisioning:
    enabled: false

  kyma_environment_broker:
    secrets:
      integrationSystemCredentials:
        name: compass-kyma-environment-broker-credentials

  provisioner:
    graphql:
      port: 3000
    secrets:
      integrationSystemCredentials:
        name: compass-provisioner-credentials

  gateway:
    port: 3000
    tls:
      host: compass-gateway
      secure:
        oauth:
          host: compass-gateway-auth-oauth
    mtls:
      host: compass-gateway-mtls
    headers:
      request:
        remove:
          - "Client-Id-From-Token"
          - "Client-Id-From-Certificate"
          - "Client-Certificate-Hash"
          - "Certificate-Data"

  connectivity_adapter:
    port: 8080
    tls:
      host: adapter-gateway
    mtls:
      host: adapter-gateway-mtls

  rewriteFilters:
    workloadLabel: oathkeeper
    tokenDataHeader: "Connector-Token"
    certificateDataHeader: "Certificate-Data"

  ingress:
    domainName: kyma.local
    tlsCrt: "LS0tLS1CRUdJTiBDRVJUSUZJQ0FURS0tLS0tCk1JSUU4RENDQXRpZ0F3SUJBZ0lKQUpBKzlrQzZZZnZlTUEwR0NTcUdTSWIzRFFFQkN3VUFNQmN4RlRBVEJnTlYKQkFNTURDb3VhM2x0WVM1c2IyTmhiREFlRncweE9EQTNNVGd3T0RNNE1UTmFGdzB5T0RBM01UVXdPRE00TVROYQpNQmN4RlRBVEJnTlZCQU1NRENvdWEzbHRZUzVzYjJOaGJEQ0NBaUl3RFFZSktvWklodmNOQVFFQkJRQURnZ0lQCkFEQ0NBZ29DZ2dJQkFPZ05XbVROOU1ranlrUjdvQ0JGSFVqL01EcWh5bml3NEJITGo4ZTdDTFV5dFdwVHZXTkoKU1FiaFZDK3c5NkhHbU50MHZGUTR4OExUa3NNUmorcVZrdkcwKzBDTE1WQm14UjBVdnpZR09QRVRKREtsNTZkcQppMEM1Y2dnU3dkNjcveWxRZmQxc3FEVVBHM0pVZlNOSFFRWSs1SkUwaUpjZXhCQ3cvS200UXlUQXB0aEwzdEgxCm1ZRFBBQ0hUdVpsbGc2RVN4Z2RKY20rVmg5UkRvbWlON250ZjBZVG1xV1VIZXhZUkUrcTFGY0VhUHg5L2Q5QUwKZWd1WXZHTkduMVA4K1F3ZE5DKzVaMEVGa1EyS3RtalRBR09La2xJUG5NQkZubXhGSEtNZzNTa3RkYzYzSU5TNwpjSDM3dDNjb2l4N09HcDllcnRvSFZ5K2U5KzdiYnI3Z0lhWHNORVZUcjRGWXJIMlNPeHI1MjVRQUpHTys1dllQCkNYSlJJdXFNZWU3ZTg3aDRIU3JFVVdWTnhOdElBR1ZNYlRtV2F6aDJsSEFoazJjZVIzUkRaQzB3NGFOd3NRU1UKZE1yMmFCaUFobmFNSG40YnZIZnd1OHFRcjF5aVRUNG00SkltRkZTNDN2bGNETDZmVUJnNnF0U2p6QjF0WTFjTwp2Mnl1QXQzR1lKSENVMFd4R1ZEQk80T0ZncEc3aE5SRHoyRzVFMXQvRWU2VDUxdys2K295eXhib01pK09kVWdNCnBZOGlzcDdBTWhtdlZFOUdtNUhwQkpBRjYvcmE1WUNnNDh1SWtybkdZbm85eVNKcGhLU0JsMFRML01PNVFRaUoKb0hFNnV5ZkJXQjlZZ1NBdDl0MjJqU3FSWkpSdEtrbHB6bFJIRkROWTRwZlRraXlPSlFXYlM4RXJBZ01CQUFHagpQekE5TUFrR0ExVWRFd1FDTUFBd0N3WURWUjBQQkFRREFnWGdNQ01HQTFVZEVRUWNNQnFDQ210NWJXRXViRzlqCllXeUNEQ291YTNsdFlTNXNiMk5oYkRBTkJna3Foa2lHOXcwQkFRc0ZBQU9DQWdFQUlYYTlwenlyQ2dzMTRTOHUKZVFZdkorNEFzUE9uT1RGcExkaVl5UkVyNXdyNmJuMXUvMjZxc2FKckpxbkkyRk16SmdEQVRwZEtjbXRHYjBUOQp3S2wrYUJHcFFKcThrUWJwakVGTHhaWDJzaUNrRG82WittaUcrRjRKMHpKa3BKK0JHMS92eGZKbk0zK1ptdXQ5Ck9RV2ZjYTN3UHlhTWRDbGIyZjQwYlRFaFo5Mk9kcWlQMzFMbDlHWExSZmhaNTNsUzF0QWdvUGZoR25NbFY4b2MKWmxuSUROK25wS0Nma2tXUDJZUjlRLy9pa01tM01YRm9RSFppaVJseVZHSGFKZWRLMmNOQzlUYk4xNDFTaWZHZQo3V2FsQVBNcWNOQ3F3YStnN2RFSmR3ZjlRMklJTml0SjlDUVprT1dUZElYY2VHK2lZWWUrQXpmK1NkaHBocVdPCllFcDF6ek40dXI5U2VxU3NSaU9WY0RzVUFSa1M0clgrb0Vzb2hHL1Q5OTcrSDhjR2gzczl6TE84emtwRXZKSmEKS05QT0N5ODhVeEFOV2RRejFLMXRKVVQ2c3hkd0FEcXRJQnNPemhYVjlybDRRNStlZExlcmZPcUtCbUFRMUY5Swo2L1l0ZlNyY0JpeXZEU24wdFJ3OHJLRFVQU1hFNDFldXArOURNeThLVGl6T0RPTXVMSnR2dkJrTEFpNGNYQjVBCjQxMjBEdHdZQXNyNzNZYVl2SW8rWjV2OGZ4TjF3M3IwYS9KOVhZQlg3S3p1OFl4MnNUNWtWM2dNTHFCTXBaa3gKY29FTjNSandDMmV4VHl6dGc1ak1ZN2U4VFJ4OFFTeUxkK0pBd2t1Tm01NlNkcHFHNTE3cktJYkVMNDZzbkd0UgpCYUVOK01GeXNqdDU3ejhKQXJDMzhBMFN5dTQ9Ci0tLS0tRU5EIENFUlRJRklDQVRFLS0tLS0K"
    tlsKey: "LS0tLS1CRUdJTiBQUklWQVRFIEtFWS0tLS0tCk1JSUpRd0lCQURBTkJna3Foa2lHOXcwQkFRRUZBQVNDQ1Mwd2dna3BBZ0VBQW9JQ0FRRG9EVnBremZUSkk4cEUKZTZBZ1JSMUkvekE2b2NwNHNPQVJ5NC9IdXdpMU1yVnFVNzFqU1VrRzRWUXZzUGVoeHBqYmRMeFVPTWZDMDVMRApFWS9xbFpMeHRQdEFpekZRWnNVZEZMODJCamp4RXlReXBlZW5hb3RBdVhJSUVzSGV1LzhwVUgzZGJLZzFEeHR5ClZIMGpSMEVHUHVTUk5JaVhIc1FRc1B5cHVFTWt3S2JZUzk3UjlabUF6d0FoMDdtWlpZT2hFc1lIU1hKdmxZZlUKUTZKb2plNTdYOUdFNXFsbEIzc1dFUlBxdFJYQkdqOGZmM2ZRQzNvTG1MeGpScDlUL1BrTUhUUXZ1V2RCQlpFTgppclpvMHdCamlwSlNENXpBUlo1c1JSeWpJTjBwTFhYT3R5RFV1M0I5KzdkM0tJc2V6aHFmWHE3YUIxY3ZudmZ1CjIyNis0Q0dsN0RSRlU2K0JXS3g5a2pzYStkdVVBQ1JqdnViMkR3bHlVU0xxakhudTN2TzRlQjBxeEZGbFRjVGIKU0FCbFRHMDVsbXM0ZHBSd0laTm5Ia2QwUTJRdE1PR2pjTEVFbEhUSzltZ1lnSVoyakI1K0c3eDM4THZLa0s5YwpvazArSnVDU0poUlV1Tjc1WEF5K24xQVlPcXJVbzh3ZGJXTlhEcjlzcmdMZHhtQ1J3bE5Gc1JsUXdUdURoWUtSCnU0VFVRODlodVJOYmZ4SHVrK2RjUHV2cU1zc1c2REl2am5WSURLV1BJcktld0RJWnIxUlBScHVSNlFTUUJldjYKMnVXQW9PUExpSks1eG1KNlBja2lhWVNrZ1pkRXkvekR1VUVJaWFCeE9yc253VmdmV0lFZ0xmYmR0bzBxa1dTVQpiU3BKYWM1VVJ4UXpXT0tYMDVJc2ppVUZtMHZCS3dJREFRQUJBb0lDQUZDN3ZKUlB0M2QzVlRyb1MvaU9NemNmCldaYzhqT1hhbThwMUtRdlRQWjlWQ2hyNUVXNEdwRHFaa0tHYkR6eWdqTFBsZEZSVkFPTCtteFAwK3o0aFZlTjAKRk9vS3cxaDJ1T042UVdBNVgvdzNyYU5WWnpndThFM1BkeVhwNkx0bWFzcmo3elpuUkVwWmZESVZ4UWZPRllobgp2enZwckEvdnEwVW5YbkJwNUNwWVFIUUdTWHFBMlN3Z1dLcHNNQ2wzVVFsc0w2dC9XU29MT3h1VmdGNmg2clBQCnpXUlFuK1MvYW9wdDNLRU82WWVxYXdXNVltVG1hVXE1aytseU82S0w0OVhjSHpqdlowWU8rcjFjWWtRc0RQbVUKejMxdll4amQzOVZKWWtJNi85Y0Fzdmo5YTVXM3ROYVFDZStTRW56Z05oRDJieHo1NnRKdG0xTGwweXpqYTdEVgp0OW9aQVd6WURMOTVnMDFZWVlQMG51c3A4WWlNOXd0OUtLc2NkcUd3RFN5WHNrWFBrcWFLVjNVcHJYdmhFbFVaCkErMmtjcm9VaDNGbEV4bGpwUmtKVkhOZXJ3NHRLRi9oYTFWRjZPdE10eTVQcXV0N0dGQmIvamtWeUg5cnpueWUKTXQyTWVyTTVPazMwd1NuTThISUdTUXpxYlplekJEZlNaUzRzcWdZZnBIMlhtMEs0SjgrRUowQ2hhMXZVSmVNMAoyZ284d00vaHljdmtqTEgxSmM3OEhpaVBTQ01udkpHemUxc2tWdmtRRFhBSFdldzBTUHpUSTZHYjZCb0Y4aVNECm0wZjR2azNoV3NlUWZBaXVZSnlUeUZXNmRhOGE1K2lpSDN4cVRsUUN1MDN1Nmo0U0l4aThJZlNmd0YwQTBldVAKNGtzalZTZVZyT3ExUnlvNUtpR3hBb0lCQVFEOWZtYnl6aW9QdVhRYzl0QXBxMUpSMzErQzlCdFFzcDg5WkZkSQpQaU5xaTJ3NVlVcTA0OFM2Z3VBb3JGOHNObUI3QjhWa1JlclowQ3hub2NHY0tleWdTYWsvME5qVElndk5weGJwCnBGbkFnRjlmbW1oTEl2SlF2REo2Q0ZidDRCQlZIdkJEWlYyQnZqK0k3NUxkK01jN2RPVDdFek1FRjBXcUdzY2MKTUpyNjRXQi9UMkF5dWR1YXlRT2NobmJFQ25FUmdRcHFlbG54MVBraytqbGNvYUs5QjFYUStVOUgzOHppM0FYNApENUxMY0Nhem9YYWlvS0swckNlNE5Ga2hOVXd0TFV0QXhSTXk2aksyZUZudWczUFRlY3N1WktNMElITktqZ0dCCnpGanZVb2tMcFVFb3BJa3FHM09yc0xmanpHZW9jaVFPUXNEdzlUb3lXL0FSOFhmWkFvSUJBUURxV0s2TThVN3EKUXJPeTYzNnpEZlBaZ2ljeXlsUWVoOFdMclBlbW5NeWdQYzR4eWoybnMrTmVRSnNEUmtPT2tWY250SEFYaTcwWgoyT0NCV3dwZHJuTXlSc3RIMU05bjdFNU5TVHZlZDlkU3YxUzRBb3NzS1hDSmgyUHBjYjV0OE9nL3ZGTlNYUlUyClk2aUorWTdOcDBZNDNxSlJOVnlRemd3YmFzaEpiUVdkVFFoVEVhdEVRS2JsUlZSblhlQWRjOXlhNUpHbkRpaTkKbFQrRWEzdFpvN1dha05oeHJkYjVuTkZ3a0xoNEs3ZkFtT3ZzMVBMQWx0SUZqeURCeDEvY1ZHblpDUDBVQmJqZgpkU2FueXBBdVRuMzd1VUwrcXpPVDlYWEZENllGT0x0NWV4d3RxdnUwSzZCNjcvajFFTlJDRk45RnMzWlV5RFFXClZUaDcybFhWU3NLakFvSUJBUUR6ZE5pdXpTNDhWK0thaHJpNXJGNnRYeGkrRG0vRmV5ZlFzSFBiWUVKbmEyd1AKVjgrR0YxS3p4a28vQmYySjJ0ZWlrWDRVcGNtK1UxNnlVUG8vWDB4eFRRMk55cWpUYmRsa005dWZuVWJOeVB6UQpOdDEvZkJxNVMyWTNLWmREY25SOUsrK1k2dHQ1Wmh4akNhUkdKMDVCWGkwa3JmWExNZ2FvTG51WUtWNVBJUEdxCms3TlNSSW9UQ0llOVpxN2Q3U0ZXckZZeW1UdVZOUFByZlo1bHhwOGphTTRVbTd4MnpReGJ2UERHb3o1YXdHV0wKRThGNncwaEF1UzZValVJazBLbE9vamVxQnh3L1JBcGNrUTNlTXNXbEQwNENTb2tyNFJhWlBmVllrY2ZBWWNaWgpOdWR6ZjBKMC9GU0ZTbjN4L0RoNTROV2NGS1IxUnpBVGVaVUJ4cVZSQW9JQkFRRFlDNmZvVWpOQnJ2ckNFVzkrCkhYZlk1Ni9CbUZ4U3hUTHU0U2h6VncwakViZTltVWljQ2pDc1hQMUwySVJCdEdaWU9YWTVqdDlvSzlSV0RSdVMKWUZqZFdmemduU1lWRmZyZUw0emRQVGlxbGEvQjhMNWptVlNoeGNycmxheE02Uk1FWjFlZGtDa1ZPbTFQdmwzVAo1TW5OZGhySXFWeE1OMWxjRVdiU29vclJpUW9Lb3poMHRQSG9YckZBbG9BZVJ3bHpWeE9jb21ZVzJiaDBHUzdmCjVoaHZoZWUxYmVISnY3UXFoWkU3WUhxSU9iTVBaUWJqWEdnRkxmMnlDRitzM2Jtem1DRFJTN0V6ZVdxSXVDdVMKTlZUYU0rSzZyQlRoN0NLRjZUWlNqQW55SmZoRmRlT1ZKNzlNZDEzYWVJaG0zNTB6UWc3dWZKL2drdkorNUR2TApacC9uQW9JQkFBVlg4WHpFTzdMVk1sbENKZFVUdURTdXNPcDNrQVlFZ2dZNFFRM3FNTlcxRnl5WEM3WjBGOWJFCmtTSEhkalJtU2RUbFZueGN2UW1KTS9WL2tJanpNUHhFT3NCS1BVVkR3N3BhOHdiejlGcTRPOCtJb3lqN1ZXclcKMmExL1FNWXlzSGlpTlBzNy8vWUtvMy9rdkhCWUY2SnNkenkyQkVSTkQ0aTlVOWhDN0RqcGxKR3BSNktMTVBsegpNWFJ3VjVTM2V3cnBXZVcxQW5ONC9EKy9zUGlNQTNnS0swSlBFdGVBV1dndEZHTnNBSkJnaFBoUExxQi9CcDUvCkhOeC96M0w0MWtqRnpqOHNWaHMrVDRZYlhiaGF2R2xxc2h5ZldQbnRhV1VOMG15MjU1RFdQUDhWa24yeFNlV2kKVm1hVW5TSDBTZ2tlUENMRnlra25yQzgxU2pXZkRBMD0KLS0tLS1FTkQgUFJJVkFURSBLRVktLS0tLQo="

  istio:
    gateway:
      name: compass-istio-gateway
      namespace: compass-system

  database:
    manageSecrets: true
    embedded:
      enabled: true
      directorDBName: "postgres"
      provisionerDBName: "provisioner"
      brokerDBName: "broker"
    # Values for GCP managed PostgreSQL database
    managedGCP:
      serviceAccountKey: ""
      instanceConnectionName: ""
      dbUser: ""
      dbPassword: ""
      directorDBName: ""
      provisionerDBName: ""
      brokerDBName: ""
      host: "localhost"
      hostPort: "5432"
      sslMode: ""

  oathkeeper:
    host: ory-oathkeeper-proxy.kyma-system.svc.cluster.local
    port: 4455
    idTokenConfig:
      claims: "{\"scopes\": \"{{ print .Extra.scope }}\", \"tenant\": \"{{ print .Extra.tenant }}\", \"consumerID\": \"{{ print .Extra.consumerID}}\", \"consumerType\": \"{{ print .Extra.consumerType }}\"}"
    mutators:
      runtimeMappingService:
        config:
          api:
            url: http://compass-director.compass-system.svc.cluster.local:3000/runtime-mapping
            retry:
              give_up_after: 3s
              max_delay: 2000ms
      tenantMappingService:
        config:
          api:
            url: http://compass-director.compass-system.svc.cluster.local:3000/tenant-mapping
            retry:
              give_up_after: 3s
              max_delay: 2000ms
      certificateResolverService:
        config:
          api:
            url: http://compass-connector.compass-system.svc.cluster.local:8080/v1/certificate/data/resolve
            retry:
              give_up_after: 3s
              max_delay: 2000ms
      tokenResolverService:
        config:
          api:
            url: http://compass-connector.compass-system.svc.cluster.local:8080/v1/tokens/resolve
            retry:
              give_up_after: 3s
              max_delay: 2000ms

  tenantFetcher:
    enabled: false
    manageSecrets: true
    providerName: "compass"
    schedule: "*/5 * * * *"
    oauth:
      client: ""
      secret: ""
      tokenURL: ""
    endpoints:
      tenantCreated: "127.0.0.1/events?type=created"
      tenantDeleted: "127.0.0.1/events?type=deleted"
      tenantUpdated: "127.0.0.1/events?type=updated"
    fieldMapping:
      idField: "id"
      nameField: "name"
      discriminatorField: ""
      discriminatorValue: ""

pairing-adapter:
  enabled: false<|MERGE_RESOLUTION|>--- conflicted
+++ resolved
@@ -42,11 +42,7 @@
       version: "PR-5318"
     kyma_environment_broker:
       dir:
-<<<<<<< HEAD
       version: "PR-905"
-=======
-      version: "PR-965"
->>>>>>> 1b78e934
     tests:
       director:
         dir:
