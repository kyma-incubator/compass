global:
  disableLegacyConnectivity: true
  defaultTenant: 3e64ebae-38b5-46a0-b1ed-9ccee153a0ae
  tenants: # tenant order matters, so new tenants should be added to the end of the list
    - name: default
      id: 3e64ebae-38b5-46a0-b1ed-9ccee153a0ae
      type: account
    - name: foo
      id: 1eba80dd-8ff6-54ee-be4d-77944d17b10b
      type: account
    - name: bar
      id: af9f84a9-1d3a-4d9f-ae0c-94f883b33b6e
      type: account
    - name: TestTenantSeparation
      id: f1c4b5be-b0e1-41f9-b0bc-b378200dcca0
      type: account
    - name: TestDeleteLastScenarioForApplication
      id: 0403be1e-f854-475e-9074-922120277af5
      type: account
    - name: Test_DeleteAutomaticScenarioAssignmentForSelector
      id: d9553135-6115-4c67-b4d9-962c00f3725f
      type: account
    - name: Test_AutomaticScenarioAssigmentForRuntime
      id: 8c733a45-d988-4472-af10-1256b82c70c0
      type: account
    - name: TestAutomaticScenarioAssignmentsWholeScenario
      id: 65a63692-c00a-4a7d-8376-8615ee37f45c
      type: account
    - name: TestTenantsQueryTenantNotInitialized
      id: 72329135-27fd-4284-9bcb-37ea8d6307d0
      type: account
    - name: Test Default
      id: 5577cf46-4f78-45fa-b55f-a42a3bdba868
      type: account
      parent: 2c4f4a25-ba9a-4dbc-be68-e0beb77a7eb0
    - name: Test_DefaultCustomer
      id: 2c4f4a25-ba9a-4dbc-be68-e0beb77a7eb0
      type: customer
    - name: TestListLabelDefinitions
      id: 3f641cf5-2d14-4e0f-a122-16e7569926f1
      type: account
    - name: Test_AutomaticScenarioAssignmentQueries
      id: 8263cc13-5698-4a2d-9257-e8e76b543e88
      type: account
    - name: TestGetScenariosLabelDefinitionCreatesOneIfNotExists
      id: 2263cc13-5698-4a2d-9257-e8e76b543e33
      type: account
    - name: TestApplicationsForRuntime
      id: 5984a414-1eed-4972-af2c-b2b6a415c7d7
      type: account
    - name: Test_DeleteAutomaticScenarioAssignmentForScenario
      id: d08e4cb6-a77f-4a07-b021-e3317a373597
      type: account
    - name: TestApplicationsForRuntimeWithHiddenApps
      id: 7e1f2df8-36dc-4e40-8be3-d1555d50c91c
      type: account
    - name: TestTenantsQueryTenantInitialized
      id: 8cf0c909-f816-4fe3-a507-a7917ccd8380
      type: account
    - name: TestDeleteApplicationIfInScenario
      id: 0d597250-6b2d-4d89-9c54-e23cb497cd01
      type: account
    - name: TestProviderSubaccount
      id: f8075207-1478-4a80-bd26-24a4785a2bfd
      type: subaccount
      parent: 5577cf46-4f78-45fa-b55f-a42a3bdba868
    - name: TestCertificateSubaccount
      id: 123e4567-e89b-12d3-a456-426614174001
      type: subaccount
      parent: 5577cf46-4f78-45fa-b55f-a42a3bdba868
    - name: TestNsAdapter
      id: 08b6da37-e911-48fb-a0cb-fa635a6c5678
      type: subaccount
      parent: 5577cf46-4f78-45fa-b55f-a42a3bdba868
    - name: TestNsAdapterSubaccountWithApplications
      id: 08b6da37-e911-48fb-a0cb-fa635a6c4321
      type: subaccount
      parent: 5577cf46-4f78-45fa-b55f-a42a3bdba868
    - name: TestIntegrationSystemManagedSubaccount
      id: 3cfcdd62-320d-403b-b66a-4ee3cdd06947
      type: subaccount
      parent: 5577cf46-4f78-45fa-b55f-a42a3bdba868
    - name: TestIntegrationSystemManagedAccount
      id: 7e8ab2e3-3bb4-42e3-92b2-4e0bf48559d3
      type: account
      parent: 2c4f4a25-ba9a-4dbc-be68-e0beb77a7eb0
    - name: TestSystemFetcherAccount
      id: c395681d-11dd-4cde-bbcf-570b4a153e79
      type: account
      parent: 2c4f4a25-ba9a-4dbc-be68-e0beb77a7eb0
    - name: TestConsumerSubaccount
      id: 1f538f34-30bf-4d3d-aeaa-02e69eef84ae
      type: subaccount
      parent: 5984a414-1eed-4972-af2c-b2b6a415c7d7
    - name: TestTenantsOnDemandAPI
      id: 8d42d818-d4c4-4036-b82f-b199db7ffeb5
      type: subaccount
      parent: 5984a414-1eed-4972-af2c-b2b6a415c7d7
  images:
    containerRegistry:
      path: eu.gcr.io/kyma-project/incubator
    connector:
      dir:
      version: "PR-2383"
    connectivity_adapter:
      dir:
      version: "PR-2383"
    pairing_adapter:
      dir:
      version: "PR-2383"
    director:
      dir:
      version: "PR-2454"
    hydrator:
      dir:
      version: "PR-2458"
    gateway:
      dir:
      version: "PR-2383"
    operations_controller:
      dir:
      version: "PR-2383"
    ord_service:
      dir:
      version: "PR-70"
    schema_migrator:
      dir:
      version: "PR-2436"
    system_broker:
      dir:
      version: "PR-2383"
    certs_setup_job:
      containerRegistry:
        path: eu.gcr.io/kyma-project
      dir:
      version: "0a651695"
    external_services_mock:
      dir:
      version: "PR-2391"
    console:
      dir:
      version: "PR-68"
    e2e_tests:
      dir:
<<<<<<< HEAD
      version: "PR-2454"
=======
      version: "PR-2461"
>>>>>>> 67f02526
  isLocalEnv: false
  isForTesting: false
  oauth2:
    host: oauth2
  livenessProbe:
    initialDelaySeconds: 30
    timeoutSeconds: 1
    periodSeconds: 10
  readinessProbe:
    initialDelaySeconds: 5
    timeoutSeconds: 1
    periodSeconds: 2
  agentPreconfiguration: false
  nsAdapter:
    external:
      port: 3005
    e2eTests:
      gatewayHost: "compass-gateway-xsuaa"
    prefix: /nsadapter
    path: /nsadapter/api/v1/notifications
    systemToTemplateMappings: '[{  "Name": "S4HANA",  "SourceKey": ["type"],  "SourceValue": ["abapSys"]},{  "Name": "S4HANA",  "SourceKey": ["type"],  "SourceValue": ["nonSAPsys"]},{  "Name": "S4HANA",  "SourceKey": ["type"],  "SourceValue": ["hana"]}]'
    secret:
      name: nsadapter-secret
      subaccountKey: subaccount
      local:
        subaccountValue: subaccount
    authSecret:
      name: "compass-external-services-mock-oauth-credentials"
      clientIdKey: client-id
      clientSecretKey: client-secret
      tokenUrlKey: url
      instanceUrlKey: url
      certKey: cert
      keyKey: key
    registerPath: "/register"
    tokenPath: "/secured/oauth/token"
    createClonePattern: '{"key": "%s"}'
    createBindingPattern: '{}'
    useClone: "false"
  director:
    host: compass-director.compass-system.svc.cluster.local
    prefix: /director
    graphql:
      external:
        port: 3000
    tls:
      secure:
        internal:
          host: compass-director-internal
    validator:
      port: 8080
    metrics:
      port: 3003
      enableGraphqlOperationInstrumentation: true
    operations:
      port: 3002
      path: "/operation"
      lastOperationPath: "/last_operation"
    info:
      path: "/v1/info"
    subscription:
      subscriptionProviderLabelKey: "subscriptionProviderId"
      consumerSubaccountLabelKey: "consumer_subaccount_id"
      subscriptionLabelKey: "subscription"
      tokenPrefix: "sb-"
    selfRegister:
      secret:
        name: "region-instances-credentials"
        key: "keyConfig"
        path: "/tmp"
      clientIdPath: "clientId"
      clientSecretPath: "clientSecret"
      urlPath: "url"
      tokenUrlPath: "tokenUrl"
      clientCertPath: "clientCert"
      clientKeyPath: "clientKey"
      local:
        templateMappings:
          clientIDMapping: '{{ printf "\"%s\":\"client_id\"" .Values.global.director.selfRegister.clientIdPath }}'
          clientSecretMapping: '{{ printf "\"%s\":\"client_secret\"" .Values.global.director.selfRegister.clientSecretPath }}'
          urlMapping: '{{ printf "\"%s\":\"http://compass-external-services-mock.%s.svc.cluster.local:%s\"" .Values.global.director.selfRegister.urlPath .Release.Namespace (.Values.service.port | toString) }}'
          tokenURLMapping: '{{ printf "\"%s\":\"https://%s.%s:%s\"" .Values.global.director.selfRegister.tokenUrlPath .Values.global.externalServicesMock.certSecuredHost .Values.global.ingress.domainName (.Values.service.certPort | toString) }}'
          x509CertificateMapping: '{{ printf "\"%s\":\"%s\"" .Values.global.director.selfRegister.clientCertPath .Values.global.connector.caCertificate }}'
          x509KeyMapping: '{{ printf "\"%s\":\"%s\"" .Values.global.director.selfRegister.clientKeyPath .Values.global.connector.caKey }}'
      oauthTokenPath: "/cert/token"
      oauthMode: "oauth-mtls"
      label: "selfRegLabel"
      labelValuePrefix: "self-reg-prefix-"
      responseKey: "self-reg-key"
      path: "/external-api/self-reg"
      nameQueryParam: "name"
      tenantQueryParam: "tenant"
      requestBodyPattern: '{"key": "%s"}'
    clientIDHeaderKey: client_user
    suggestTokenHeaderKey: suggest_token
    runtimeTypeLabelKey: "runtimeType"
    kymaRuntimeTypeLabelValue: "kyma"
    fetchTenantEndpoint: '{{ printf "https://%s.%s%s/v1/fetch" .Values.global.gateway.tls.secure.internal.host .Values.global.ingress.domainName .Values.global.tenantFetcher.prefix }}'
  auditlog:
    configMapName: "compass-gateway-auditlog-config"
    mtlsTokenPath: "/cert/token"
    standardTokenPath: "/secured/oauth/token"
    skipSSLValidation: false
    secret:
      name: "compass-gateway-auditlog-secret"
      urlKey: url
      clientIdKey: client-id
      clientSecretKey: client-secret
      clientCertKey: client-cert
      clientKeyKey: client-key
  log:
    format: "kibana"
  enableCompassDefaultScenarioAssignment: true
  tenantConfig:
    useDefaultTenants: true
    dbPool:
      maxOpenConnections: 1
      maxIdleConnections: 1
  connector:
    prefix: /connector
    graphql:
      external:
        port: 3000
    validator:
      port: 8080
    # If secrets do not exist they will be created
    secrets:
      ca:
        name: compass-connector-app-ca
        namespace: compass-system
        certificateKey: ca.crt
        keyKey: ca.key
      rootCA:
        namespace: istio-system # For Ingress Gateway to work properly the namespace needs to be istio-system
        # In order for istio mTLS to work we should have two different secrets one containing the server certificate (let’s say X) and one used for validation of the client’s certificates.
        # The second one should be our root certificate and istio wants it to be named X-cacert. (-cacert suffix).
        # This is the reason for the confusing name of our root certificate. https://preliminary.istio.io/v1.6/docs/tasks/traffic-management/ingress/secure-ingress/#configure-a-mutual-tls-ingress-gateway
        cacert: compass-gateway-mtls-certs-cacert # For cert-rotation the cacert should be in different secret
        certificateKey: cacert
    revocation:
      configmap:
        name: revocations-config
        namespace: "{{ .Release.Namespace }}"
    # If key and certificate are not provided they will be generated
    caKey: ""
    caCertificate: ""
  system_broker:
    enabled: true
    port: 5001
    prefix: /broker
    tokenProviderFromHeader:
      forwardHeaders: Authorization
    tokenProviderFromSecret:
      enabled: false
      secrets:
        integrationSystemCredentials:
          name: compass-system-broker-credentials
          namespace: compass-system
    testNamespace: kyma-system
  gateway:
    port: 3000
    tls:
      host: compass-gateway
      adapterHost: compass-ns-adapter
      secure:
        internal:
          host: compass-gateway-internal
        oauth:
          host: compass-gateway-auth-oauth
    mtls:
      manageCerts: true
      host: compass-gateway-mtls
      certSecret: compass-gateway-mtls-certs
      external:
        host: compass-gateway-sap-mtls
        certSecret: compass-gateway-mtls-certs # Use connector's root CA as root CA by default. This should be overridden for productive deployments.
    headers:
      rateLimit: X-Flow-Identity
      request:
        remove:
          - "Client-Id-From-Token"
          - "Client-Id-From-Certificate"
          - "Client-Certificate-Hash"
          - "Certificate-Data"
  hydrator:
    host: compass-hydrator.compass-system.svc.cluster.local
    port: 3000
    prefix: /hydrators
    subjectConsumerMappingConfig: '[{"consumer_type": "Super Admin", "tenant_access_levels": ["customer", "account","subaccount"], "subject": "C=DE, L=local, O=SAP SE, OU=Region, OU=SAP Cloud Platform Clients, OU=f8075207-1478-4a80-bd26-24a4785a2bfd, CN=compass"},{"consumer_type": "Integration System", "tenant_access_levels": ["account","subaccount"], "subject": "C=DE, L=local, O=SAP SE, OU=Region, OU=SAP Cloud Platform Clients, OU=f8075207-1478-4a80-bd26-24a4785a2bfd, CN=integration-system-test"}]'
    certificateDataHeader: "Certificate-Data"
    http:
      client:
        skipSSLValidation: false
    metrics:
      port: 3003
      enableClientInstrumentation: true
      censoredFlows: "JWT"
  operations_controller:
    enabled: true
  connectivity_adapter:
    port: 8080
    tls:
      host: adapter-gateway
    mtls:
      host: adapter-gateway-mtls
  oathkeeperFilters:
    workloadLabel: oathkeeper
    namespace: kyma-system
    tokenDataHeader: "Connector-Token"
    certificateDataHeader: "Certificate-Data"
  istio:
    externalMtlsGateway:
      name: "compass-gateway-external-mtls"
      namespace: "compass-system"
    mtlsGateway:
      name: "compass-gateway-mtls"
      namespace: "compass-system"
    gateway:
      name: "kyma-gateway"
      namespace: "kyma-system"
    proxy:
      port: 15020
    namespace: istio-system
    ingressgateway:
      workloadLabel: istio-ingressgateway
      requestPayloadSizeLimit2MB: 2097152
      requestPayloadSizeLimit2MBLabel: "2MB"
      requestPayloadSizeLimit5MB: 5097152
      requestPayloadSizeLimit5MBLabel: "5MB"
      correlationHeaderRewriteFilter:
        expectedHeaders:
          - "x-request-id"
          - "x-correlation-id"
          - "x-correlationid"
          - "x-forrequest-id"
          - "x-vcap-request-id"
          - "x-broker-api-request-identity"
  kubernetes:
    serviceAccountTokenIssuer: kubernetes/serviceaccount
    serviceAccountTokenJWKS: https://kubernetes.default.svc.cluster.local/openid/v1/jwks
  ingress:
    domainName: "local.kyma.dev"
  database:
    sqlProxyServiceAccount: "proxy-user@gcp-cmp.iam.gserviceaccount.com"
    manageSecrets: true
    embedded:
      enabled: true
      director:
        name: "postgres"
      directorDBName: "postgres"
    managedGCP:
      serviceAccountKey: ""
      instanceConnectionName: ""
      director:
        name: ""
        user: ""
        password: ""
      host: "localhost"
      hostPort: "5432"
      sslMode: ""
      #TODO remove below after migration to separate user will be done
      dbUser: ""
      dbPassword: ""
      directorDBName: ""
  oathkeeper:
    host: ory-oathkeeper-proxy.kyma-system.svc.cluster.local
    port: 4455
    timeout_ms: 120000
    ns_adapter_timeout_ms: 3600000
    idTokenConfig:
      claims: '{"scopes": "{{ print .Extra.scope }}","tenant": "{{ .Extra.tenant }}", "consumerID": "{{ print .Extra.consumerID}}", "consumerType": "{{ print .Extra.consumerType }}", "flow": "{{ print .Extra.flow }}", "onBehalfOf": "{{ print .Extra.onBehalfOf }}", "region": "{{ print .Extra.region }}", "tokenClientID": "{{ print .Extra.tokenClientID }}"}'
      internalClaims: '{"scopes": "application:read application:write application.webhooks:read application_template.webhooks:read webhooks.auth:read runtime:write runtime:read tenant:read tenant:write tenant_subscription:write ory_internal fetch_tenant application_template:read","tenant":"{ {{ if .Header.Tenant }} \"consumerTenant\":\"{{ print (index .Header.Tenant 0) }}\", {{ end }} \"externalTenant\":\"\"}", "consumerType": "Internal Component", "flow": "Internal"}'
    mutators:
      runtimeMappingService:
        config:
          api:
            url: http://compass-hydrator.compass-system.svc.cluster.local:3000/hydrators/runtime-mapping
            retry:
              give_up_after: 6s
              max_delay: 2000ms
      authenticationMappingServices:
        nsadapter:
          cfg:
            config:
              api:
                url: http://compass-hydrator.compass-system.svc.cluster.local:3000/hydrators/authn-mapping/nsadapter
                retry:
                  give_up_after: 6s
                  max_delay: 2000ms
          authenticator:
            enabled: false
            createRule: true
            gatewayHost: "compass-gateway-xsuaa"
            trusted_issuers: '[{"domain_url": "compass-system.svc.cluster.local:8080", "scope_prefix": "prefix.", "protocol": "http"}]'
            attributes: '{"uniqueAttribute": { "key": "ns-adapter-test", "value": "ns-adapter-flow" }, "tenant": { "key": "tenant" }, "identity": { "key": "identity" }, "clientid": { "key": "client_id" } }'
            path: /nsadapter/api/v1/notifications
            upstreamComponent: "compass-gateway"
            checkSuffix: true
        tenant-fetcher:
          cfg:
            config:
              api:
                url: http://compass-hydrator.compass-system.svc.cluster.local:3000/hydrators/authn-mapping/tenant-fetcher
                retry:
                  give_up_after: 6s
                  max_delay: 2000ms
          authenticator:
            enabled: false
            createRule: true
            gatewayHost: "compass-gateway"
            trusted_issuers: '[{"domain_url": "compass-system.svc.cluster.local:8080", "scope_prefix": "prefix.", "protocol": "http"}]'
            attributes: '{"uniqueAttribute": { "key": "test", "value": "tenant-fetcher" }, "tenant": { "key": "tenant" }, "identity": { "key": "identity" } }'
            path: /tenants/<.*>
            upstreamComponent: "compass-tenant-fetcher"
            checkSuffix: false
        subscriber:
          cfg:
            config:
              api:
                url: http://compass-hydrator.compass-system.svc.cluster.local:3000/hydrators/authn-mapping/subscriber
                retry:
                  give_up_after: 6s
                  max_delay: 2000ms
          authenticator:
            enabled: false
            createRule: false
            gatewayHost: "compass-gateway-sap-mtls"
            trusted_issuers: '[{"domain_url": "compass-system.svc.cluster.local:8080", "scope_prefix": "prefix.", "protocol": "http", "region": "eu-1"}]'
            attributes: '{"uniqueAttribute": { "key": "subsc-key-test", "value": "subscription-flow" }, "tenant": { "key": "tenant" }, "identity": { "key": "identity" }, "clientid": { "key": "client_id" } }'
            path: /<.*>
            checkSuffix: false
      tenantMappingService:
        config:
          api:
            url: http://compass-hydrator.compass-system.svc.cluster.local:3000/hydrators/tenant-mapping
            retry:
              give_up_after: 6s
              max_delay: 2000ms
      certificateResolverService:
        config:
          api:
            url: http://compass-hydrator.compass-system.svc.cluster.local:3000/hydrators/v1/certificate/data/resolve
            retry:
              give_up_after: 6s
              max_delay: 2000ms
      tokenResolverService:
        config:
          api:
            url: http://compass-hydrator.compass-system.svc.cluster.local:3000/hydrators/v1/tokens/resolve
            retry:
              give_up_after: 6s
              max_delay: 2000ms
  cockpit:
    auth:
      allowedConnectSrc: "https://*.ondemand.com"
      secretName: "cockpit-auth-secret"
      idpHost: ""
      clientID: ""
      scopes: "openid profile email"
      path: "/oauth2/certs"
  tenantFetcher:
    manageSecrets: true
    host: compass-tenant-fetcher.compass-system.svc.cluster.local
    prefix: /tenants
    port: 3000
    requiredAuthScope: Callback
    fetchTenantAuthScope: fetch_tenant
    authentication:
      jwksEndpoint: "http://ory-oathkeeper-api.kyma-system.svc.cluster.local:4456/.well-known/jwks.json"
    tenantProvider:
      tenantIdProperty: "tenantId"
      customerIdProperty: "customerId"
      subaccountTenantIdProperty: "subaccountTenantId"
      subdomainProperty: "subdomain"
      name: "provider"
      subscriptionProviderIdProperty: "subscriptionProviderIdProperty"
      providerSubaccountIdProperty: "providerSubaccountIdProperty"
      consumerTenantIdProperty: "consumerTenantIdProperty"
      subscriptionProviderAppNameProperty: "subscriptionProviderAppNameProperty"
    server:
      fetchTenantEndpoint: "/v1/fetch/{parentTenantId}/{tenantId}"
      regionalHandlerEndpoint: "/v1/regional/{region}/callback/{tenantId}"
      dependenciesEndpoint: "/v1/dependencies"
      tenantPathParam: "tenantId"
      regionPathParam: "region"
    containerName: "tenant-fetcher"
    oauth:
      client: "client_id"
      secret: ""
      tokenURL: '{{ printf "https://%s.%s" .Values.global.externalServicesMock.certSecuredHost .Values.global.ingress.domainName }}'
      tokenPath: "/cert/token"
    secret:
      name: "compass-tenant-fetcher-secret"
      clientIdKey: "client-id"
      oauthMode: "oauth-mtls"
      clientCertKey: "client-cert"
      clientKeyKey: "client-key"
      oauthUrlKey: "url"
      skipSSLValidation: true
    endpoints:
      subaccountCreated: "127.0.0.1/events?type=subaccount-created"
    fieldMapping:
      totalPagesField: "totalPages"
      totalResultsField: "totalResults"
      tenantEventsField: "events"
      idField: "id"
      nameField: "name"
      customerIdField: "customerId"
      subdomainField: "subdomain"
      discriminatorField: ""
      discriminatorValue: ""
      detailsField: "details"
      entityTypeField: "entityType"
      globalAccountID: "gaID"
      regionField: "region"
  externalCertConfiguration:
    issuer: "C=DE, L=local, O=SAP SE, OU=SAP Cloud Platform Clients, CN=compass-ca"
    issuerLocality: "local" # In local setup we have manually created connector CA certificate with 'local' Locality property
    subjectPattern: "/C=DE/O=SAP SE/OU=SAP Cloud Platform Clients/OU=Region/OU=%s/L=%s/CN=%s"
    ouCertSubaccountID: "f8075207-1478-4a80-bd26-24a4785a2bfd"
    commonName: "compass"
    locality: "local"
    certSvcApiPath: "/cert"
    tokenPath: "/cert/token"
    secrets:
      externalCertSvcSecret:
        manage: false
        name: "cert-svc-secret"
        clientIdKey: client-id
        clientSecretKey: client-secret
        oauthUrlKey: url
        csrEndpointKey: csr-endpoint
        clientCert: client-cert
        clientKey: client-key
        skipSSLValidationFlag: "-k"
      externalClientCertSecret:
        name: "external-client-certificate"
        namespace: compass-system
        certKey: tls.crt
        keyKey: tls.key
    rotationCronjob:
      name: "external-certificate-rotation"
      schedule: "*/1 * * * *" # Executes every minute
      certValidity: "7"
      clientCertRetryAttempts: "8"
      containerName: "certificate-rotation"
  ordService:
    host: compass-ord-service.compass-system.svc.cluster.local
    prefix: /open-resource-discovery-service/v0
    docsPrefix: /open-resource-discovery-docs
    staticPrefix: /open-resource-discovery-static/v0
    port: 3000
    defaultResponseType: "xml"
  ordAggregator:
    name: ord-aggregator
    enabled: true
    schedule: "*/1 * * * *"
    http:
      client:
        skipSSLValidation: false
    dbPool:
      maxOpenConnections: 2
      maxIdleConnections: 2
    globalRegistryUrl: http://compass-external-services-mock.compass-system.svc.cluster.local:8087/.well-known/open-resource-discovery
    maxParallelApplicationProcessors: 4
  systemFetcher:
    enabled: false
    name: "system-fetcher"
    schedule: "0 0 * * *"
    manageSecrets: true
    # enableSystemDeletion - whether systems in deleted state should be deleted from director database
    enableSystemDeletion: true
    # fetchParallelism - shows how many http calls will be made in parallel to fetch systems
    fetchParallellism: 30
    # queueSize - shows how many system fetches (individual requests may fetch more than 1 system)
    # can be put in the queue for processing before blocking. It is best for the queue to be about 2 times bigger than the parallellism
    queueSize: 100
    # fetchRequestTimeout - shows the timeout to wait for oauth token and for fetching systems (in one request) separately
    fetchRequestTimeout: "30s"
    # directorRequestTimeout - graphql requests timeout to director
    directorRequestTimeout: "30s"
    dbPool:
      maxOpenConnections: 20
      maxIdleConnections: 2
    # systemsAPIEndpoint - endpoint of the service to fetch systems from
    systemsAPIEndpoint: ""
    # systemsAPIFilterCriteria - criteria for fetching systems
    systemsAPIFilterCriteria: ""
    # systemToTemplateMappings - how to map system properties to an existing application template
    systemToTemplateMappings: '{}'
    templatePlaceholderToSystemKeyMappings: '[{"placeholder_name": "name","system_key": "displayName"},{"placeholder_name": "display-name","system_key": "displayName"},{"placeholder_name": "systemNumber","system_key": "systemNumber"},{"placeholder_name": "productId","system_key": "productId"},{"placeholder_name": "ppmsProductVersionId","system_key": "ppmsProductVersionId"},{"placeholder_name": "description","system_key": "productDescription", "optional": true},{"placeholder_name": "baseUrl","system_key": "additionalUrls.mainUrl", "optional":true},{"placeholder_name": "providerName","system_key": "infrastructureProvider", "optional": true}]'
    templateOverrideApplicationInput: '{"name": "{{name}}","description": "{{description}}","providerName": "{{providerName}}","statusCondition": "INITIAL","systemNumber": "{{systemNumber}}","labels": {"managed": "true","productId": "{{productId}}","ppmsProductVersionId": "{{ppmsProductVersionId}}"},"baseUrl": "{{baseUrl}}"}'
    http:
      client:
        skipSSLValidation: false
    oauth:
      client: "client_id"
      tokenEndpointProtocol: "https"
      tokenBaseHost: "compass-external-services-mock-sap-mtls"
      tokenPath: "/cert/token"
      scopesClaim: "scopes"
      tenantHeaderName: "x-zid"
      tokenRequestTimeout: 30s
      skipSSLValidation: true
    secret:
      name: "compass-system-fetcher-secret"
      clientIdKey: client-id
      oauthUrlKey: url
    paging:
      pageSize: 200
      sizeParam: "$top"
      skipParam: "$skip"
    containerName: "system-fetcher"
  tenantFetchers:
    job1:
      cron:
        enabled: false
      enabled: false
      job:
        interval: "5m"
      configMapNamespace: "compass-system"
      manageSecrets: true
      providerName: "compass"
      schedule: "*/5 * * * *"
      tenantInsertChunkSize: "500"
      kubernetes:
        configMapNamespace: "compass-system"
        pollInterval: 2s
        pollTimeout: 1m
        timeout: 2m
      oauth:
        client: ""
        secret: ""
        tokenURL: ""
        tokenPath: ""
      secret:
        name: "compass-tenant-fetcher-secret-job1"
        clientIdKey: client-id
        clientSecretKey: client-secret
        oauthUrlKey: url
        oauthMode: "oauth-mtls"
        clientCertKey: client-cert
        clientKeyKey: client-key
        skipSSLValidation: true
      endpoints:
        accountCreated: "127.0.0.1/events?type=account-created"
        accountDeleted: "127.0.0.1/events?type=account-deleted"
        accountUpdated: "127.0.0.1/events?type=account-updated"
        subaccountCreated: "127.0.0.1/events?type=subaccount-created"
        subaccountDeleted: "127.0.0.1/events?type=subaccount-deleted"
        subaccountUpdated: "127.0.0.1/events?type=subaccount-updated"
        subaccountMoved: "127.0.0.1/events?type=subaccount-moved"
      fieldMapping:
        totalPagesField: "totalPages"
        totalResultsField: "totalResults"
        tenantEventsField: "events"
        idField: "id"
        nameField: "name"
        customerIdField: "customerId"
        subdomainField: "subdomain"
        discriminatorField: ""
        discriminatorValue: ""
        detailsField: "details"
        entityTypeField: "entityType"
        globalAccountID: "gaID"
        regionField: "region"
        movedSubaccountTargetField: "targetGlobalAccountGUID"
        movedSubaccountSourceField: "sourceGlobalAccountGUID"
      queryMapping:
        pageNumField: "pageNum"
        pageSizeField: "pageSize"
        timestampField: "timestamp"
      query:
        startPage: "0"
        pageSize: "100"
      shouldSyncSubaccounts: "false"
      dbPool:
        maxOpenConnections: 1
        maxIdleConnections: 1
  metrics:
    enabled: true
    pushEndpoint: http://monitoring-prometheus-pushgateway.kyma-system.svc.cluster.local:9091
  externalServicesMock:
    enabled: false
    certSecuredPort: 8081
    ordCertSecuredPort: 8082
    unsecuredPort: 8083
    basicSecuredPort: 8084
    oauthSecuredPort: 8085
    ordGlobalRegistryCertPort: 8086
    ordGlobalRegistryUnsecuredPort: 8087
    certSecuredHost: compass-external-services-mock-sap-mtls
    ordCertSecuredHost: compass-external-services-mock-sap-mtls-ord
    ordGlobalCertSecuredHost: compass-external-services-mock-sap-mtls-global-ord-registry
    unSecuredHost: compass-external-services-mock
    host: compass-external-services-mock.compass-system.svc.cluster.local
    regionInstancesCredentials:
      manage: false
    oauthSecret:
      manage: false
      name: compass-external-services-mock-oauth-credentials
      clientIdKey: client-id
      clientSecretKey: client-secret
      oauthUrlKey: url
      oauthTokenPath: "/secured/oauth/token"
    auditlog:
      applyMockConfiguration: false
      managementApiPath: /audit-log/v2/configuration-changes/search
      mtlsTokenPath: "/cert/token"
      secret:
        name: "auditlog-instance-management"
        urlKey: url
        tokenUrlKey: token-url
        clientIdKey: client-id
        clientSecretKey: client-secret
        clientCertKey: client-cert
        clientKeyKey: client-key
  tests:
    http:
      client:
        skipSSLValidation: false
    director:
      skipPattern: ""
      externalClientCertTestSecretName: "external-client-certificate-integration-system-test-secret"
      externalClientCertTestSecretNamespace: "compass-system"
      externalCertIntSystemCN: "integration-system-test"
      externalCertTestJobName: "external-client-certificate-integration-system-test-job"
    tenantFetcher:
      tenantOnDemandID: "8d42d818-d4c4-4036-b82f-b199db7ffeb5"
    ordService:
      accountTenantID: "5577cf46-4f78-45fa-b55f-a42a3bdba868" # testDefaultTenant from our testing tenants
      skipPattern: ""
    externalServicesMock:
      skipPattern: ""
    selfRegistration:
      region: "eu-1"
    subscription:
      tenants:
        consumerAccountID: "5984a414-1eed-4972-af2c-b2b6a415c7d7" # ApplicationsForRuntimeTenantName from our testing tenants
        providerSubaccountID: "f8075207-1478-4a80-bd26-24a4785a2bfd" # TestProviderSubaccount from our testing tenants
        consumerSubaccountID: "1f538f34-30bf-4d3d-aeaa-02e69eef84ae" # randomly chosen
        consumerTenantID: "ba49f1aa-ddc1-43ff-943c-fe949857a34a" # randomly chosen
      oauthSecret:
        manage: false
        name: compass-subscription-secret
        clientIdKey: client-id
        clientSecretKey: client-secret
        oauthUrlKey: url
      propagatedProviderSubaccountHeader: "X-Provider-Subaccount"
      externalClientCertTestSecretName: "external-client-certificate-test-secret"
      externalClientCertTestSecretNamespace: "compass-system"
      externalCertTestJobName: "external-certificate-rotation-test-job"
      certSvcInstanceTestSecretName: "cert-svc-secret"
      consumerTokenURL: "http://compass-external-services-mock.compass-system.svc.cluster.local:8080"
      subscriptionURL: "http://compass-external-services-mock.compass-system.svc.cluster.local:8080"
      subscriptionProviderIdValue: "id-value!t12345"
      subscriptionProviderAppNameValue: "subscriptionProviderAppNameValue"
    namespace: kyma-system
    connectivityAdapterFQDN: http://compass-connectivity-adapter.compass-system.svc.cluster.local
    externalServicesMockFQDN: http://compass-external-services-mock.compass-system.svc.cluster.local
    ordServiceFQDN: http://compass-ord-service.compass-system.svc.cluster.local
    systemBrokerFQDN: http://compass-system-broker.compass-system.svc.cluster.local
    tenantFetcherFQDN: http://compass-tenant-fetcher.compass-system.svc.cluster.local
    hydratorFQDN: http://compass-hydrator.compass-system.svc.cluster.local
    basicCredentials:
      manage: false
      secretName: "test-basic-credentials-secret"
    db:
      maxOpenConnections: 3
      maxIdleConnections: 1
    securityContext: # Set on container level
      runAsUser: 2000
      allowPrivilegeEscalation: false
  expectedSchemaVersionUpdateJob:
    cm:
      name: "expected-schema-version"
  migratorJob:
    nodeSelectorEnabled: false
    pvc:
      name: "compass-director-migrations"
      namespace: "compass-system"
      migrationsPath: "/compass-migrations"
      isLocalEnv: true
  http:
    client:
      skipSSLValidation: false
  pairingAdapter:
    templateName: "pairing-adapter-app-template"
    watcherCorrelationID: "pairing-adapter-watcher-id"
    configMap:
      manage: false
      key: "config.json"
      name: "pairing-adapter-config-local"
      namespace: "compass-system"
      localAdapterFQDN: "http://compass-pairing-adapter.compass-system.svc.cluster.local/adapter-local-mtls"
      integrationSystemID: "d3e9b9f5-25dc-4adb-a0a0-ed69ef371fb6"
    e2e:
      appName: "test-app"
      appID: "123-test-456"
      clientUser: "test-user"
      tenant: "test-tenant"
  # Scopes assigned for every new Client Credentials by given object type (Runtime / Application / Integration System)
  # and scopes mapped to a consumer with the given type, then that consumer is using a client certificate
  scopes:
    scopesPerConsumerType:
      runtime:
        - "runtime:read"
        - "runtime:write"
        - "application:read"
        - "runtime.auths:read"
        - "bundle.instance_auths:read"
        - "runtime.webhooks:read"
        - "webhook:write"
      external_certificate:
        - "runtime:read"
        - "runtime:write"
        - "application:read"
        - "application:write"
        - "runtime.auths:read"
        - "bundle.instance_auths:read"
        - "runtime.webhooks:read"
        - "webhook:write"
        - "application_template:read"
        - "application_template:write"
      application:
        - "application:read"
        - "application:write"
        - "application.auths:read"
        - "application.webhooks:read"
        - "bundle.instance_auths:read"
        - "document.fetch_request:read"
        - "event_spec.fetch_request:read"
        - "api_spec.fetch_request:read"
        - "fetch-request.auth:read"
        - "webhook:write"
      integration_system:
        - "application:read"
        - "application:write"
        - "application.local_tenant_id:write"
        - "application_template:read"
        - "application_template:write"
        - "runtime:read"
        - "runtime:write"
        - "integration_system:read"
        - "label_definition:read"
        - "label_definition:write"
        - "automatic_scenario_assignment:read"
        - "automatic_scenario_assignment:write"
        - "integration_system.auths:read"
        - "application_template.webhooks:read"
        - "formation:write"
        - "internal_visibility:read"
        - "application.auths:read"
        - "webhook:write"
        - "formation_template:read"
      super_admin:
        - "application:read"
        - "application:write"
        - "application_template:read"
        - "application_template:write"
        - "integration_system:read"
        - "integration_system:write"
        - "runtime:read"
        - "runtime:write"
        - "label_definition:read"
        - "label_definition:write"
        - "eventing:manage"
        - "tenant:read"
        - "automatic_scenario_assignment:read"
        - "automatic_scenario_assignment:write"
        - "application.auths:read"
        - "application.webhooks:read"
        - "application_template.webhooks:read"
        - "bundle.instance_auths:read"
        - "document.fetch_request:read"
        - "event_spec.fetch_request:read"
        - "api_spec.fetch_request:read"
        - "integration_system.auths:read"
        - "runtime.auths:read"
        - "fetch-request.auth:read"
        - "webhooks.auth:read"
        - "formation:write"
        - "internal_visibility:read"
        - "runtime.webhooks:read"
        - "webhook:write"
        - "formation_template:read"
        - "formation_template:write"
      default:
        - "runtime:read"
        - "runtime:write"
        - "tenant:read"<|MERGE_RESOLUTION|>--- conflicted
+++ resolved
@@ -142,11 +142,7 @@
       version: "PR-68"
     e2e_tests:
       dir:
-<<<<<<< HEAD
       version: "PR-2454"
-=======
-      version: "PR-2461"
->>>>>>> 67f02526
   isLocalEnv: false
   isForTesting: false
   oauth2:
