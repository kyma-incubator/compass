--- conflicted
+++ resolved
@@ -75,11 +75,7 @@
       version: "PR-2027"
     director:
       dir:
-<<<<<<< HEAD
       version: "PR-2073"
-=======
-      version: "PR-2060"
->>>>>>> 765cdf1b
     gateway:
       dir:
       version: "PR-2050"
