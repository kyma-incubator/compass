global:
  disableLegacyConnectivity: true
  defaultTenant: 3e64ebae-38b5-46a0-b1ed-9ccee153a0ae
  tenants: # tenant order matters, so new tenants should be added to the end of the list
    - name: default
      id: 3e64ebae-38b5-46a0-b1ed-9ccee153a0ae
      type: account
    - name: foo
      id: 1eba80dd-8ff6-54ee-be4d-77944d17b10b
      type: account
    - name: bar
      id: af9f84a9-1d3a-4d9f-ae0c-94f883b33b6e
      type: account
    - name: TestTenantSeparation
      id: f1c4b5be-b0e1-41f9-b0bc-b378200dcca0
      type: account
    - name: TestDeleteLastScenarioForApplication
      id: 0403be1e-f854-475e-9074-922120277af5
      type: account
    - name: Test_DeleteAutomaticScenarioAssignmentForSelector
      id: d9553135-6115-4c67-b4d9-962c00f3725f
      type: account
    - name: Test_AutomaticScenarioAssigmentForRuntime
      id: 8c733a45-d988-4472-af10-1256b82c70c0
      type: account
    - name: TestAutomaticScenarioAssignmentsWholeScenario
      id: 65a63692-c00a-4a7d-8376-8615ee37f45c
      type: account
    - name: TestTenantsQueryTenantNotInitialized
      id: 72329135-27fd-4284-9bcb-37ea8d6307d0
      type: account
    - name: Test Default
      id: 5577cf46-4f78-45fa-b55f-a42a3bdba868
      type: account
      parent: 2c4f4a25-ba9a-4dbc-be68-e0beb77a7eb0
    - name: Test_DefaultCustomer
      id: 2c4f4a25-ba9a-4dbc-be68-e0beb77a7eb0
      type: customer
    - name: TestListLabelDefinitions
      id: 3f641cf5-2d14-4e0f-a122-16e7569926f1
      type: account
    - name: Test_AutomaticScenarioAssignmentQueries
      id: 8263cc13-5698-4a2d-9257-e8e76b543e88
      type: account
    - name: TestGetScenariosLabelDefinitionCreatesOneIfNotExists
      id: 2263cc13-5698-4a2d-9257-e8e76b543e33
      type: account
    - name: TestApplicationsForRuntime
      id: 5984a414-1eed-4972-af2c-b2b6a415c7d7
      type: account
    - name: Test_DeleteAutomaticScenarioAssignmentForScenario
      id: d08e4cb6-a77f-4a07-b021-e3317a373597
      type: account
    - name: TestApplicationsForRuntimeWithHiddenApps
      id: 7e1f2df8-36dc-4e40-8be3-d1555d50c91c
      type: account
    - name: TestTenantsQueryTenantInitialized
      id: 8cf0c909-f816-4fe3-a507-a7917ccd8380
      type: account
    - name: TestDeleteApplicationIfInScenario
      id: 0d597250-6b2d-4d89-9c54-e23cb497cd01
      type: account
    - name: TestProviderSubaccount
      id: f8075207-1478-4a80-bd26-24a4785a2bfd
      type: subaccount
      parent: 5577cf46-4f78-45fa-b55f-a42a3bdba868
    - name: TestProviderSubaccountRegion2
      id: 731b7bc4-5472-41d2-a447-e4c0f45de739
      type: subaccount
      parent: 5577cf46-4f78-45fa-b55f-a42a3bdba868
    - name: TestCertificateSubaccount
      id: 123e4567-e89b-12d3-a456-426614174001
      type: subaccount
      parent: 5577cf46-4f78-45fa-b55f-a42a3bdba868
    - name: TestNsAdapter
      id: 08b6da37-e911-48fb-a0cb-fa635a6c5678
      type: subaccount
      parent: 5577cf46-4f78-45fa-b55f-a42a3bdba868
    - name: TestNsAdapterSubaccountWithApplications
      id: 08b6da37-e911-48fb-a0cb-fa635a6c4321
      type: subaccount
      parent: 5577cf46-4f78-45fa-b55f-a42a3bdba868
    - name: TestIntegrationSystemManagedSubaccount
      id: 3cfcdd62-320d-403b-b66a-4ee3cdd06947
      type: subaccount
      parent: 5577cf46-4f78-45fa-b55f-a42a3bdba868
    - name: TestIntegrationSystemManagedAccount
      id: 7e8ab2e3-3bb4-42e3-92b2-4e0bf48559d3
      type: account
      parent: 2c4f4a25-ba9a-4dbc-be68-e0beb77a7eb0
    - name: TestSystemFetcherAccount
      id: c395681d-11dd-4cde-bbcf-570b4a153e79
      type: account
      parent: 2c4f4a25-ba9a-4dbc-be68-e0beb77a7eb0
    - name: TestConsumerSubaccount
      id: 1f538f34-30bf-4d3d-aeaa-02e69eef84ae
      type: subaccount
      parent: 5984a414-1eed-4972-af2c-b2b6a415c7d7
    - name: TestTenantsOnDemandAPI
      id: 8d42d818-d4c4-4036-b82f-b199db7ffeb5
      type: subaccount
      parent: 5984a414-1eed-4972-af2c-b2b6a415c7d7
    - name: TestExternalCertificateSubaccount
      id: bad76f69-e5c2-4d55-bca5-240944824b83
      type: subaccount
      parent: 5577cf46-4f78-45fa-b55f-a42a3bdba868
  images:
    containerRegistry:
      path: eu.gcr.io/kyma-project/incubator
    connector:
      dir:
      version: "PR-2383"
    connectivity_adapter:
      dir:
      version: "PR-2383"
    pairing_adapter:
      dir:
      version: "PR-2383"
    director:
      dir:
      version: "PR-2496"
    hydrator:
      dir:
      version: "PR-2458"
    gateway:
      dir:
      version: "PR-2383"
    operations_controller:
      dir:
      version: "PR-2383"
    ord_service:
      dir:
      version: "PR-71"
    schema_migrator:
      dir:
      version: "PR-2494"
    system_broker:
      dir:
      version: "PR-2383"
    certs_setup_job:
      containerRegistry:
        path: eu.gcr.io/kyma-project
      dir:
      version: "0a651695"
    external_services_mock:
      dir:
      version: "PR-2496"
    console:
      dir:
      version: "PR-68"
    e2e_tests:
      dir:
<<<<<<< HEAD
      version: "PR-2496"
=======
      version: "PR-2492"
>>>>>>> a964cbf3
  isLocalEnv: false
  isForTesting: false
  enableInternalCommunicationPolicies: true
  oauth2:
    host: oauth2
  livenessProbe:
    initialDelaySeconds: 30
    timeoutSeconds: 1
    periodSeconds: 10
  readinessProbe:
    initialDelaySeconds: 5
    timeoutSeconds: 1
    periodSeconds: 2
  agentPreconfiguration: false
  nsAdapter:
    external:
      port: 3005
    e2eTests:
      gatewayHost: "compass-gateway-xsuaa"
    prefix: /nsadapter
    path: /nsadapter/api/v1/notifications
    systemToTemplateMappings: '[{  "Name": "SAP S/4HANA On-Premise",  "SourceKey": ["type"],  "SourceValue": ["abapSys"]},{  "Name": "SAP S/4HANA On-Premise",  "SourceKey": ["type"],  "SourceValue": ["nonSAPsys"]},{  "Name": "SAP S/4HANA On-Premise",  "SourceKey": ["type"],  "SourceValue": ["hana"]}]'
    secret:
      name: nsadapter-secret
      subaccountKey: subaccount
      local:
        subaccountValue: subaccount
    authSecret:
      name: "compass-external-services-mock-oauth-credentials"
      clientIdKey: client-id
      clientSecretKey: client-secret
      tokenUrlKey: url
      instanceUrlKey: url
      certKey: cert
      keyKey: key
    registerPath: "/register"
    tokenPath: "/secured/oauth/token"
    createClonePattern: '{"key": "%s"}'
    createBindingPattern: '{}'
    useClone: "false"
  director:
    host: compass-director.compass-system.svc.cluster.local
    prefix: /director
    graphql:
      external:
        port: 3000
    tls:
      secure:
        internal:
          host: compass-director-internal
    validator:
      port: 8080
    metrics:
      port: 3003
      enableGraphqlOperationInstrumentation: true
    operations:
      port: 3002
      path: "/operation"
      lastOperationPath: "/last_operation"
    info:
      path: "/v1/info"
    subscription:
      subscriptionProviderLabelKey: "subscriptionProviderId"
      consumerSubaccountLabelKey: "consumer_subaccount_id"
      subscriptionLabelKey: "subscription"
      tokenPrefix: "sb-"
    selfRegister:
      secret:
        name: "region-instances-credentials"
        key: "keyConfig"
        path: "/tmp"
      clientIdPath: "clientId"
      clientSecretPath: "clientSecret"
      urlPath: "url"
      tokenUrlPath: "tokenUrl"
      clientCertPath: "clientCert"
      clientKeyPath: "clientKey"
      local:
        templateMappings:
          clientIDMapping: '{{ printf "\"%s\":\"client_id\"" .Values.global.director.selfRegister.clientIdPath }}'
          clientSecretMapping: '{{ printf "\"%s\":\"client_secret\"" .Values.global.director.selfRegister.clientSecretPath }}'
          urlMapping: '{{ printf "\"%s\":\"http://compass-external-services-mock.%s.svc.cluster.local:%s\"" .Values.global.director.selfRegister.urlPath .Release.Namespace (.Values.service.port | toString) }}'
          tokenURLMapping: '{{ printf "\"%s\":\"https://%s.%s:%s\"" .Values.global.director.selfRegister.tokenUrlPath .Values.global.externalServicesMock.certSecuredHost .Values.global.ingress.domainName (.Values.service.certPort | toString) }}'
          x509CertificateMapping: '{{ printf "\"%s\":\"%s\"" .Values.global.director.selfRegister.clientCertPath .Values.global.connector.caCertificate }}'
          x509KeyMapping: '{{ printf "\"%s\":\"%s\"" .Values.global.director.selfRegister.clientKeyPath .Values.global.connector.caKey }}'
      oauthTokenPath: "/cert/token"
      oauthMode: "oauth-mtls"
      label: "selfRegLabel"
      labelValuePrefix: "self-reg-prefix-"
      responseKey: "self-reg-key"
      path: "/external-api/self-reg"
      nameQueryParam: "name"
      tenantQueryParam: "tenant"
      requestBodyPattern: '{"key": "%s"}'
    clientIDHeaderKey: client_user
    suggestTokenHeaderKey: suggest_token
    runtimeTypeLabelKey: "runtimeType"
    kymaRuntimeTypeLabelValue: "kyma"
    fetchTenantEndpoint: '{{ printf "https://%s.%s%s/v1/fetch" .Values.global.gateway.tls.secure.internal.host .Values.global.ingress.domainName .Values.global.tenantFetcher.prefix }}'
  auditlog:
    configMapName: "compass-gateway-auditlog-config"
    mtlsTokenPath: "/cert/token"
    standardTokenPath: "/secured/oauth/token"
    skipSSLValidation: false
    secret:
      name: "compass-gateway-auditlog-secret"
      urlKey: url
      clientIdKey: client-id
      clientSecretKey: client-secret
      clientCertKey: client-cert
      clientKeyKey: client-key
  log:
    format: "kibana"
  enableCompassDefaultScenarioAssignment: true
  tenantConfig:
    useDefaultTenants: true
    dbPool:
      maxOpenConnections: 1
      maxIdleConnections: 1
  connector:
    prefix: /connector
    graphql:
      external:
        port: 3000
    validator:
      port: 8080
    # If secrets do not exist they will be created
    secrets:
      ca:
        name: compass-connector-app-ca
        namespace: compass-system
        certificateKey: ca.crt
        keyKey: ca.key
      rootCA:
        namespace: istio-system # For Ingress Gateway to work properly the namespace needs to be istio-system
        # In order for istio mTLS to work we should have two different secrets one containing the server certificate (let’s say X) and one used for validation of the client’s certificates.
        # The second one should be our root certificate and istio wants it to be named X-cacert. (-cacert suffix).
        # This is the reason for the confusing name of our root certificate. https://preliminary.istio.io/v1.6/docs/tasks/traffic-management/ingress/secure-ingress/#configure-a-mutual-tls-ingress-gateway
        cacert: compass-gateway-mtls-certs-cacert # For cert-rotation the cacert should be in different secret
        certificateKey: cacert
    revocation:
      configmap:
        name: revocations-config
        namespace: "{{ .Release.Namespace }}"
    # If key and certificate are not provided they will be generated
    caKey: ""
    caCertificate: ""
  system_broker:
    enabled: true
    port: 5001
    prefix: /broker
    tokenProviderFromHeader:
      forwardHeaders: Authorization
    tokenProviderFromSecret:
      enabled: false
      secrets:
        integrationSystemCredentials:
          name: compass-system-broker-credentials
          namespace: compass-system
    testNamespace: kyma-system
  gateway:
    port: 3000
    tls:
      host: compass-gateway
      adapterHost: compass-ns-adapter
      secure:
        internal:
          host: compass-gateway-internal
        oauth:
          host: compass-gateway-auth-oauth
    mtls:
      manageCerts: true
      host: compass-gateway-mtls
      certSecret: compass-gateway-mtls-certs
      external:
        host: compass-gateway-sap-mtls
        certSecret: compass-gateway-mtls-certs # Use connector's root CA as root CA by default. This should be overridden for productive deployments.
    headers:
      rateLimit: X-Flow-Identity
      request:
        remove:
          - "Client-Id-From-Token"
          - "Client-Id-From-Certificate"
          - "Client-Certificate-Hash"
          - "Certificate-Data"
  hydrator:
    host: compass-hydrator.compass-system.svc.cluster.local
    port: 3000
    prefix: /hydrators
    subjectConsumerMappingConfig: '[{"consumer_type": "Super Admin", "tenant_access_levels": ["customer", "account","subaccount"], "subject": "C=DE, L=local, O=SAP SE, OU=Region, OU=SAP Cloud Platform Clients, OU=f8075207-1478-4a80-bd26-24a4785a2bfd, CN=compass"},{"consumer_type": "Integration System", "tenant_access_levels": ["account","subaccount"], "subject": "C=DE, L=local, O=SAP SE, OU=Region, OU=SAP Cloud Platform Clients, OU=f8075207-1478-4a80-bd26-24a4785a2bfd, CN=integration-system-test"}]'
    certificateDataHeader: "Certificate-Data"
    http:
      client:
        skipSSLValidation: false
    metrics:
      port: 3003
      enableClientInstrumentation: true
      censoredFlows: "JWT"
  operations_controller:
    enabled: true
  connectivity_adapter:
    port: 8080
    tls:
      host: adapter-gateway
    mtls:
      host: adapter-gateway-mtls
  oathkeeperFilters:
    workloadLabel: oathkeeper
    namespace: kyma-system
    tokenDataHeader: "Connector-Token"
    certificateDataHeader: "Certificate-Data"
  istio:
    externalMtlsGateway:
      name: "compass-gateway-external-mtls"
      namespace: "compass-system"
    mtlsGateway:
      name: "compass-gateway-mtls"
      namespace: "compass-system"
    gateway:
      name: "kyma-gateway"
      namespace: "kyma-system"
    proxy:
      port: 15020
    namespace: istio-system
    ingressgateway:
      workloadLabel: istio-ingressgateway
      requestPayloadSizeLimit2MB: 2097152
      requestPayloadSizeLimit2MBLabel: "2MB"
      requestPayloadSizeLimit5MB: 5097152
      requestPayloadSizeLimit5MBLabel: "5MB"
      correlationHeaderRewriteFilter:
        expectedHeaders:
          - "x-request-id"
          - "x-correlation-id"
          - "x-correlationid"
          - "x-forrequest-id"
          - "x-vcap-request-id"
          - "x-broker-api-request-identity"
  kubernetes:
    serviceAccountTokenIssuer: kubernetes/serviceaccount
    serviceAccountTokenJWKS: https://kubernetes.default.svc.cluster.local/openid/v1/jwks
  ingress:
    domainName: "local.kyma.dev"
  database:
    sqlProxyServiceAccount: "proxy-user@gcp-cmp.iam.gserviceaccount.com"
    manageSecrets: true
    embedded:
      enabled: true
      director:
        name: "postgres"
      directorDBName: "postgres"
    managedGCP:
      serviceAccountKey: ""
      instanceConnectionName: ""
      director:
        name: ""
        user: ""
        password: ""
      host: "localhost"
      hostPort: "5432"
      sslMode: ""
      #TODO remove below after migration to separate user will be done
      dbUser: ""
      dbPassword: ""
      directorDBName: ""
  oathkeeper:
    host: ory-oathkeeper-proxy.kyma-system.svc.cluster.local
    port: 4455
    timeout_ms: 120000
    ns_adapter_timeout_ms: 3600000
    idTokenConfig:
      claims: '{"scopes": "{{ print .Extra.scope }}","tenant": "{{ .Extra.tenant }}", "consumerID": "{{ print .Extra.consumerID}}", "consumerType": "{{ print .Extra.consumerType }}", "flow": "{{ print .Extra.flow }}", "onBehalfOf": "{{ print .Extra.onBehalfOf }}", "region": "{{ print .Extra.region }}", "tokenClientID": "{{ print .Extra.tokenClientID }}"}'
      internalClaims: '{"scopes": "application:read application:write application.webhooks:read application_template.webhooks:read webhooks.auth:read runtime:write runtime:read tenant:read tenant:write tenant_subscription:write ory_internal fetch_tenant application_template:read","tenant":"{ {{ if .Header.Tenant }} \"consumerTenant\":\"{{ print (index .Header.Tenant 0) }}\", {{ end }} \"externalTenant\":\"\"}", "consumerType": "Internal Component", "flow": "Internal"}'
    mutators:
      runtimeMappingService:
        config:
          api:
            url: http://compass-hydrator.compass-system.svc.cluster.local:3000/hydrators/runtime-mapping
            retry:
              give_up_after: 6s
              max_delay: 2000ms
      authenticationMappingServices:
        nsadapter:
          cfg:
            config:
              api:
                url: http://compass-hydrator.compass-system.svc.cluster.local:3000/hydrators/authn-mapping/nsadapter
                retry:
                  give_up_after: 6s
                  max_delay: 2000ms
          authenticator:
            enabled: false
            createRule: true
            gatewayHost: "compass-gateway-xsuaa"
            trusted_issuers: '[{"domain_url": "compass-system.svc.cluster.local:8080", "scope_prefix": "prefix.", "protocol": "http"}]'
            attributes: '{"uniqueAttribute": { "key": "ns-adapter-test", "value": "ns-adapter-flow" }, "tenant": { "key": "tenant" }, "identity": { "key": "identity" }, "clientid": { "key": "client_id" } }'
            path: /nsadapter/api/v1/notifications
            upstreamComponent: "compass-gateway"
            checkSuffix: true
        tenant-fetcher:
          cfg:
            config:
              api:
                url: http://compass-hydrator.compass-system.svc.cluster.local:3000/hydrators/authn-mapping/tenant-fetcher
                retry:
                  give_up_after: 6s
                  max_delay: 2000ms
          authenticator:
            enabled: false
            createRule: true
            gatewayHost: "compass-gateway"
            trusted_issuers: '[{"domain_url": "compass-system.svc.cluster.local:8080", "scope_prefix": "prefix.", "protocol": "http"}]'
            attributes: '{"uniqueAttribute": { "key": "test", "value": "tenant-fetcher" }, "tenant": { "key": "tenant" }, "identity": { "key": "identity" } }'
            path: /tenants/<.*>
            upstreamComponent: "compass-tenant-fetcher"
            checkSuffix: false
        subscriber:
          cfg:
            config:
              api:
                url: http://compass-hydrator.compass-system.svc.cluster.local:3000/hydrators/authn-mapping/subscriber
                retry:
                  give_up_after: 6s
                  max_delay: 2000ms
          authenticator:
            enabled: false
            createRule: false
            gatewayHost: "compass-gateway-sap-mtls"
            trusted_issuers: '[{"domain_url": "compass-system.svc.cluster.local:8080", "scope_prefix": "prefix.", "protocol": "http", "region": "eu-1"}]'
            attributes: '{"uniqueAttribute": { "key": "subsc-key-test", "value": "subscription-flow" }, "tenant": { "key": "tenant" }, "identity": { "key": "identity" }, "clientid": { "key": "client_id" } }'
            path: /<.*>
            checkSuffix: false
      tenantMappingService:
        config:
          api:
            url: http://compass-hydrator.compass-system.svc.cluster.local:3000/hydrators/tenant-mapping
            retry:
              give_up_after: 6s
              max_delay: 2000ms
      certificateResolverService:
        config:
          api:
            url: http://compass-hydrator.compass-system.svc.cluster.local:3000/hydrators/v1/certificate/data/resolve
            retry:
              give_up_after: 6s
              max_delay: 2000ms
      tokenResolverService:
        config:
          api:
            url: http://compass-hydrator.compass-system.svc.cluster.local:3000/hydrators/v1/tokens/resolve
            retry:
              give_up_after: 6s
              max_delay: 2000ms
  cockpit:
    auth:
      allowedConnectSrc: "https://*.ondemand.com"
      secretName: "cockpit-auth-secret"
      idpHost: "https://as5rzk3dn.accounts400.ondemand.com"
      clientID: "996db76f-1660-4c53-8a12-8117b343ccca"
      scopes: "openid profile email"
      path: "/oauth2/certs"
  tenantFetcher:
    manageSecrets: true
    host: compass-tenant-fetcher.compass-system.svc.cluster.local
    prefix: /tenants
    port: 3000
    requiredAuthScope: Callback
    fetchTenantAuthScope: fetch_tenant
    authentication:
      jwksEndpoint: "http://ory-oathkeeper-api.kyma-system.svc.cluster.local:4456/.well-known/jwks.json"
    tenantProvider:
      tenantIdProperty: "tenantId"
      customerIdProperty: "customerId"
      subaccountTenantIdProperty: "subaccountTenantId"
      subdomainProperty: "subdomain"
      name: "provider"
      subscriptionProviderIdProperty: "subscriptionProviderIdProperty"
      providerSubaccountIdProperty: "providerSubaccountIdProperty"
      consumerTenantIdProperty: "consumerTenantIdProperty"
      subscriptionProviderAppNameProperty: "subscriptionProviderAppNameProperty"
    server:
      fetchTenantEndpoint: "/v1/fetch/{parentTenantId}/{tenantId}"
      regionalHandlerEndpoint: "/v1/regional/{region}/callback/{tenantId}"
      dependenciesEndpoint: "/v1/dependencies"
      tenantPathParam: "tenantId"
      regionPathParam: "region"
    containerName: "tenant-fetcher"
    oauth:
      client: "client_id"
      secret: ""
      tokenURL: '{{ printf "https://%s.%s" .Values.global.externalServicesMock.certSecuredHost .Values.global.ingress.domainName }}'
      tokenPath: "/cert/token"
    secret:
      name: "compass-tenant-fetcher-secret"
      clientIdKey: "client-id"
      oauthMode: "oauth-mtls"
      clientCertKey: "client-cert"
      clientKeyKey: "client-key"
      oauthUrlKey: "url"
      skipSSLValidation: true
    endpoints:
      subaccountCreated: "127.0.0.1/events?type=subaccount-created"
    fieldMapping:
      totalPagesField: "totalPages"
      totalResultsField: "totalResults"
      tenantEventsField: "events"
      idField: "id"
      nameField: "name"
      customerIdField: "customerId"
      subdomainField: "subdomain"
      discriminatorField: ""
      discriminatorValue: ""
      detailsField: "details"
      entityTypeField: "entityType"
      globalAccountID: "gaID"
      regionField: "region"
    regionDetails: '[{"central", ""}]'
  externalCertConfiguration:
    issuer: "C=DE, L=local, O=SAP SE, OU=SAP Cloud Platform Clients, CN=compass-ca"
    issuerLocality: "local" # In local setup we have manually created connector CA certificate with 'local' Locality property
    subjectPattern: "/C=DE/O=SAP SE/OU=SAP Cloud Platform Clients/OU=Region/OU=%s/L=%s/CN=%s"
    ouCertSubaccountID: "f8075207-1478-4a80-bd26-24a4785a2bfd"
    commonName: "compass"
    locality: "local"
    certSvcApiPath: "/cert"
    tokenPath: "/cert/token"
    secrets:
      externalCertSvcSecret:
        manage: false
        name: "cert-svc-secret"
        clientIdKey: client-id
        clientSecretKey: client-secret
        oauthUrlKey: url
        csrEndpointKey: csr-endpoint
        clientCert: client-cert
        clientKey: client-key
        skipSSLValidationFlag: "-k"
      externalClientCertSecret:
        name: "external-client-certificate"
        namespace: compass-system
        certKey: tls.crt
        keyKey: tls.key
    rotationCronjob:
      name: "external-certificate-rotation"
      schedule: "*/1 * * * *" # Executes every minute
      certValidity: "7"
      clientCertRetryAttempts: "8"
      containerName: "certificate-rotation"
  ordService:
    host: compass-ord-service.compass-system.svc.cluster.local
    prefix: /open-resource-discovery-service/v0
    docsPrefix: /open-resource-discovery-docs
    staticPrefix: /open-resource-discovery-static/v0
    port: 3000
    defaultResponseType: "xml"
  ordAggregator:
    name: ord-aggregator
    enabled: true
    schedule: "*/1 * * * *"
    http:
      client:
        skipSSLValidation: false
      retry:
        attempts: 3
        delay: 100ms
    dbPool:
      maxOpenConnections: 2
      maxIdleConnections: 2
    globalRegistryUrl: http://compass-external-services-mock.compass-system.svc.cluster.local:8087/.well-known/open-resource-discovery
    maxParallelApplicationProcessors: 4
  systemFetcher:
    enabled: false
    name: "system-fetcher"
    schedule: "0 0 * * *"
    manageSecrets: true
    # enableSystemDeletion - whether systems in deleted state should be deleted from director database
    enableSystemDeletion: true
    # fetchParallelism - shows how many http calls will be made in parallel to fetch systems
    fetchParallellism: 30
    # queueSize - shows how many system fetches (individual requests may fetch more than 1 system)
    # can be put in the queue for processing before blocking. It is best for the queue to be about 2 times bigger than the parallellism
    queueSize: 100
    # fetchRequestTimeout - shows the timeout to wait for oauth token and for fetching systems (in one request) separately
    fetchRequestTimeout: "30s"
    # directorRequestTimeout - graphql requests timeout to director
    directorRequestTimeout: "30s"
    dbPool:
      maxOpenConnections: 20
      maxIdleConnections: 2
    # systemsAPIEndpoint - endpoint of the service to fetch systems from
    systemsAPIEndpoint: ""
    # systemsAPIFilterCriteria - criteria for fetching systems
    systemsAPIFilterCriteria: ""
    # systemToTemplateMappings - how to map system properties to an existing application template
    systemToTemplateMappings: '{}'
    templateRegion: "eu-1"
    templatePlaceholderToSystemKeyMappings: '[{"placeholder_name": "name","system_key": "displayName"},{"placeholder_name": "display-name","system_key": "displayName"},{"placeholder_name": "systemNumber","system_key": "systemNumber"},{"placeholder_name": "productId","system_key": "productId"},{"placeholder_name": "ppmsProductVersionId","system_key": "ppmsProductVersionId"},{"placeholder_name": "description","system_key": "productDescription", "optional": true},{"placeholder_name": "baseUrl","system_key": "additionalUrls.mainUrl", "optional":true},{"placeholder_name": "providerName","system_key": "infrastructureProvider", "optional": true}]'
    templateOverrideApplicationInput: '{"name": "{{name}}","description": "{{description}}","providerName": "{{providerName}}","statusCondition": "INITIAL","systemNumber": "{{systemNumber}}","labels": {"managed": "true","productId": "{{productId}}","ppmsProductVersionId": "{{ppmsProductVersionId}}"},"baseUrl": "{{baseUrl}}"}'
    http:
      client:
        skipSSLValidation: false
    oauth:
      client: "client_id"
      tokenEndpointProtocol: "https"
      tokenBaseHost: "compass-external-services-mock-sap-mtls"
      tokenPath: "/cert/token"
      scopesClaim: "scopes"
      tenantHeaderName: "x-zid"
      tokenRequestTimeout: 30s
      skipSSLValidation: true
    secret:
      name: "compass-system-fetcher-secret"
      clientIdKey: client-id
      oauthUrlKey: url
    paging:
      pageSize: 200
      sizeParam: "$top"
      skipParam: "$skip"
    containerName: "system-fetcher"
  tenantFetchers:
    job1:
      cron:
        enabled: false
      enabled: false
      job:
        interval: "5m"
      configMapNamespace: "compass-system"
      manageSecrets: true
      providerName: "compass"
      schedule: "*/5 * * * *"
      tenantInsertChunkSize: "500"
      kubernetes:
        configMapNamespace: "compass-system"
        pollInterval: 2s
        pollTimeout: 1m
        timeout: 2m
      oauth:
        client: ""
        secret: ""
        tokenURL: ""
        tokenPath: ""
      secret:
        name: "compass-tenant-fetcher-secret-job1"
        clientIdKey: client-id
        clientSecretKey: client-secret
        oauthUrlKey: url
        oauthMode: "oauth-mtls"
        clientCertKey: client-cert
        clientKeyKey: client-key
        skipSSLValidation: true
      endpoints:
        accountCreated: "127.0.0.1/events?type=account-created"
        accountDeleted: "127.0.0.1/events?type=account-deleted"
        accountUpdated: "127.0.0.1/events?type=account-updated"
        subaccountCreated: "127.0.0.1/events?type=subaccount-created"
        subaccountDeleted: "127.0.0.1/events?type=subaccount-deleted"
        subaccountUpdated: "127.0.0.1/events?type=subaccount-updated"
        subaccountMoved: "127.0.0.1/events?type=subaccount-moved"
      fieldMapping:
        totalPagesField: "totalPages"
        totalResultsField: "totalResults"
        tenantEventsField: "events"
        idField: "id"
        nameField: "name"
        customerIdField: "customerId"
        subdomainField: "subdomain"
        discriminatorField: ""
        discriminatorValue: ""
        detailsField: "details"
        entityTypeField: "entityType"
        globalAccountID: "gaID"
        regionField: "region"
        movedSubaccountTargetField: "targetGlobalAccountGUID"
        movedSubaccountSourceField: "sourceGlobalAccountGUID"
      queryMapping:
        pageNumField: "pageNum"
        pageSizeField: "pageSize"
        timestampField: "timestamp"
      query:
        startPage: "0"
        pageSize: "100"
      shouldSyncSubaccounts: "false"
      dbPool:
        maxOpenConnections: 1
        maxIdleConnections: 1
  metrics:
    enabled: true
    pushEndpoint: http://monitoring-prometheus-pushgateway.kyma-system.svc.cluster.local:9091
  externalServicesMock:
    enabled: false
    certSecuredPort: 8081
    ordCertSecuredPort: 8082
    unsecuredPort: 8083
    basicSecuredPort: 8084
    oauthSecuredPort: 8085
    ordGlobalRegistryCertPort: 8086
    ordGlobalRegistryUnsecuredPort: 8087
    unsecuredPortWithAdditionalContent: 8088
    unsecuredMultiTenantPort: 8089
    certSecuredHost: compass-external-services-mock-sap-mtls
    ordCertSecuredHost: compass-external-services-mock-sap-mtls-ord
    ordGlobalCertSecuredHost: compass-external-services-mock-sap-mtls-global-ord-registry
    unSecuredHost: compass-external-services-mock
    host: compass-external-services-mock.compass-system.svc.cluster.local
    regionInstancesCredentials:
      manage: false
    oauthSecret:
      manage: false
      name: compass-external-services-mock-oauth-credentials
      clientIdKey: client-id
      clientSecretKey: client-secret
      oauthUrlKey: url
      oauthTokenPath: "/secured/oauth/token"
    auditlog:
      applyMockConfiguration: false
      managementApiPath: /audit-log/v2/configuration-changes/search
      mtlsTokenPath: "/cert/token"
      secret:
        name: "auditlog-instance-management"
        urlKey: url
        tokenUrlKey: token-url
        clientIdKey: client-id
        clientSecretKey: client-secret
        clientCertKey: client-cert
        clientKeyKey: client-key
  tests:
    http:
      client:
        skipSSLValidation: false
    externalCertConfiguration:
      ouCertSubaccountID: "bad76f69-e5c2-4d55-bca5-240944824b83"
    director:
      skipPattern: ""
      externalCertIntSystemCN: "integration-system-test"
    tenantFetcher:
      tenantOnDemandID: "8d42d818-d4c4-4036-b82f-b199db7ffeb5"
    ordService:
      accountTenantID: "5577cf46-4f78-45fa-b55f-a42a3bdba868" # testDefaultTenant from our testing tenants
      skipPattern: ""
    externalServicesMock:
      skipPattern: ""
    selfRegistration:
      region: "eu-1"
      region2: "eu-2"
    subscription:
      tenants:
        consumerAccountID: "5984a414-1eed-4972-af2c-b2b6a415c7d7" # ApplicationsForRuntimeTenantName from our testing tenants
        providerSubaccountID: "f8075207-1478-4a80-bd26-24a4785a2bfd" # TestProviderSubaccount from our testing tenants
        providerSubaccountIDRegion2: "731b7bc4-5472-41d2-a447-e4c0f45de739" # TestProviderSubaccountRegion2 from our testing tenants
        consumerSubaccountID: "1f538f34-30bf-4d3d-aeaa-02e69eef84ae" # randomly chosen
        consumerTenantID: "ba49f1aa-ddc1-43ff-943c-fe949857a34a" # randomly chosen
      oauthSecret:
        manage: false
        name: compass-subscription-secret
        clientIdKey: client-id
        clientSecretKey: client-secret
        oauthUrlKey: url
      propagatedProviderSubaccountHeader: "X-Provider-Subaccount"
      externalClientCertTestSecretName: "external-client-certificate-test-secret"
      externalClientCertTestSecretNamespace: "compass-system"
      externalCertTestJobName: "external-certificate-rotation-test-job"
      certSvcInstanceTestSecretName: "cert-svc-secret"
      certSvcInstanceTestRegion2SecretName: "cert-svc-secret-eu2"
      consumerTokenURL: "http://compass-external-services-mock.compass-system.svc.cluster.local:8080"
      subscriptionURL: "http://compass-external-services-mock.compass-system.svc.cluster.local:8080"
      subscriptionProviderIdValue: "id-value!t12345"
      subscriptionProviderAppNameValue: "subscriptionProviderAppNameValue"
    namespace: kyma-system
    connectivityAdapterFQDN: http://compass-connectivity-adapter.compass-system.svc.cluster.local
    externalServicesMockFQDN: http://compass-external-services-mock.compass-system.svc.cluster.local
    ordServiceFQDN: http://compass-ord-service.compass-system.svc.cluster.local
    systemBrokerFQDN: http://compass-system-broker.compass-system.svc.cluster.local
    tenantFetcherFQDN: http://compass-tenant-fetcher.compass-system.svc.cluster.local
    hydratorFQDN: http://compass-hydrator.compass-system.svc.cluster.local
    basicCredentials:
      manage: false
      secretName: "test-basic-credentials-secret"
    db:
      maxOpenConnections: 3
      maxIdleConnections: 1
    securityContext: # Set on container level
      runAsUser: 2000
      allowPrivilegeEscalation: false
  expectedSchemaVersionUpdateJob:
    cm:
      name: "expected-schema-version"
  migratorJob:
    nodeSelectorEnabled: false
    pvc:
      name: "compass-director-migrations"
      namespace: "compass-system"
      migrationsPath: "/compass-migrations"
      isLocalEnv: true
  http:
    client:
      skipSSLValidation: false
  pairingAdapter:
    templateName: "pairing-adapter-app-template"
    watcherCorrelationID: "pairing-adapter-watcher-id"
    configMap:
      manage: false
      key: "config.json"
      name: "pairing-adapter-config-local"
      namespace: "compass-system"
      localAdapterFQDN: "http://compass-pairing-adapter.compass-system.svc.cluster.local/adapter-local-mtls"
      integrationSystemID: "d3e9b9f5-25dc-4adb-a0a0-ed69ef371fb6"
    e2e:
      appName: "test-app"
      appID: "123-test-456"
      clientUser: "test-user"
      tenant: "test-tenant"
  # Scopes assigned for every new Client Credentials by given object type (Runtime / Application / Integration System)
  # and scopes mapped to a consumer with the given type, then that consumer is using a client certificate
  scopes:
    scopesPerConsumerType:
      runtime:
        - "runtime:read"
        - "runtime:write"
        - "application:read"
        - "runtime.auths:read"
        - "bundle.instance_auths:read"
        - "runtime.webhooks:read"
        - "webhook:write"
      external_certificate:
        - "runtime:read"
        - "runtime:write"
        - "application:read"
        - "application:write"
        - "runtime.auths:read"
        - "bundle.instance_auths:read"
        - "runtime.webhooks:read"
        - "webhook:write"
        - "application_template:read"
        - "application_template:write"
      application:
        - "application:read"
        - "application:write"
        - "application.auths:read"
        - "application.webhooks:read"
        - "bundle.instance_auths:read"
        - "document.fetch_request:read"
        - "event_spec.fetch_request:read"
        - "api_spec.fetch_request:read"
        - "fetch-request.auth:read"
        - "webhook:write"
      integration_system:
        - "application:read"
        - "application:write"
        - "application.local_tenant_id:write"
        - "application_template:read"
        - "application_template:write"
        - "runtime:read"
        - "runtime:write"
        - "integration_system:read"
        - "label_definition:read"
        - "label_definition:write"
        - "automatic_scenario_assignment:read"
        - "automatic_scenario_assignment:write"
        - "integration_system.auths:read"
        - "application_template.webhooks:read"
        - "formation:write"
        - "formation:read"
        - "internal_visibility:read"
        - "application.auths:read"
        - "webhook:write"
        - "formation_template:read"
      super_admin:
        - "application:read"
        - "application:write"
        - "application_template:read"
        - "application_template:write"
        - "integration_system:read"
        - "integration_system:write"
        - "runtime:read"
        - "runtime:write"
        - "label_definition:read"
        - "label_definition:write"
        - "eventing:manage"
        - "tenant:read"
        - "automatic_scenario_assignment:read"
        - "automatic_scenario_assignment:write"
        - "application.auths:read"
        - "application.webhooks:read"
        - "application_template.webhooks:read"
        - "bundle.instance_auths:read"
        - "document.fetch_request:read"
        - "event_spec.fetch_request:read"
        - "api_spec.fetch_request:read"
        - "integration_system.auths:read"
        - "runtime.auths:read"
        - "fetch-request.auth:read"
        - "webhooks.auth:read"
        - "formation:write"
        - "formation:read"
        - "internal_visibility:read"
        - "runtime.webhooks:read"
        - "webhook:write"
        - "formation_template:read"
        - "formation_template:write"
      default:
        - "runtime:read"
        - "runtime:write"
        - "tenant:read"<|MERGE_RESOLUTION|>--- conflicted
+++ resolved
@@ -150,11 +150,7 @@
       version: "PR-68"
     e2e_tests:
       dir:
-<<<<<<< HEAD
       version: "PR-2496"
-=======
-      version: "PR-2492"
->>>>>>> a964cbf3
   isLocalEnv: false
   isForTesting: false
   enableInternalCommunicationPolicies: true
@@ -512,8 +508,8 @@
     auth:
       allowedConnectSrc: "https://*.ondemand.com"
       secretName: "cockpit-auth-secret"
-      idpHost: "https://as5rzk3dn.accounts400.ondemand.com"
-      clientID: "996db76f-1660-4c53-8a12-8117b343ccca"
+      idpHost: ""
+      clientID: ""
       scopes: "openid profile email"
       path: "/oauth2/certs"
   tenantFetcher:
