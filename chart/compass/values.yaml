global:
  disableLegacyConnectivity: true
  defaultTenant: 3e64ebae-38b5-46a0-b1ed-9ccee153a0ae
  defaultTenantRegion: "eu-1"
  tenantLabelsFilePath: "/labelsData/default-tenant-labels.json"
  tenants: # tenant order matters, so new tenants should be added to the end of the list
    - name: default
      id: 3e64ebae-38b5-46a0-b1ed-9ccee153a0ae
      type: account
    - name: foo
      id: 1eba80dd-8ff6-54ee-be4d-77944d17b10b
      type: account
    - name: bar
      id: af9f84a9-1d3a-4d9f-ae0c-94f883b33b6e
      type: account
    - name: TestTenantSeparation
      id: f1c4b5be-b0e1-41f9-b0bc-b378200dcca0
      type: account
    - name: TestDeleteLastScenarioForApplication
      id: 0403be1e-f854-475e-9074-922120277af5
      type: account
    - name: Test_DeleteAutomaticScenarioAssignmentForSelector
      id: d9553135-6115-4c67-b4d9-962c00f3725f
      type: account
    - name: Test_AutomaticScenarioAssigmentForRuntime
      id: 8c733a45-d988-4472-af10-1256b82c70c0
      type: account
    - name: TestAutomaticScenarioAssignmentsWholeScenario
      id: 65a63692-c00a-4a7d-8376-8615ee37f45c
      type: account
    - name: TestTenantsQueryTenantNotInitialized
      id: 72329135-27fd-4284-9bcb-37ea8d6307d0
      type: account
    - name: Test Default
      id: 5577cf46-4f78-45fa-b55f-a42a3bdba868
      type: account
      parents: [2c4f4a25-ba9a-4dbc-be68-e0beb77a7eb0]
    - name: Test_DefaultCustomer
      id: 2c4f4a25-ba9a-4dbc-be68-e0beb77a7eb0
      type: customer
    - name: TestListLabelDefinitions
      id: 3f641cf5-2d14-4e0f-a122-16e7569926f1
      type: account
    - name: Test_AutomaticScenarioAssignmentQueries
      id: 8263cc13-5698-4a2d-9257-e8e76b543e88
      type: account
    - name: TestGetScenariosLabelDefinitionCreatesOneIfNotExists
      id: 2263cc13-5698-4a2d-9257-e8e76b543e33
      type: account
    - name: TestApplicationsForRuntime
      id: 5984a414-1eed-4972-af2c-b2b6a415c7d7
      type: account
    - name: Test_DeleteAutomaticScenarioAssignmentForScenario
      id: d08e4cb6-a77f-4a07-b021-e3317a373597
      type: account
    - name: TestApplicationsForRuntimeWithHiddenApps
      id: 7e1f2df8-36dc-4e40-8be3-d1555d50c91c
      type: account
    - name: TestTenantsQueryTenantInitialized
      id: 8cf0c909-f816-4fe3-a507-a7917ccd8380
      type: account
    - name: TestDeleteApplicationIfInScenario
      id: 0d597250-6b2d-4d89-9c54-e23cb497cd01
      type: account
    - name: TestProviderSubaccount
      id: 47b4575a-f102-414a-8398-2d973ad65f3a
      type: subaccount
      parents: [5577cf46-4f78-45fa-b55f-a42a3bdba868]
    - name: TestCompassProviderSubaccount
      id: f8075207-1478-4a80-bd26-24a4785a2bfd
      type: subaccount
      parents: [5577cf46-4f78-45fa-b55f-a42a3bdba868]
    - name: TestProviderSubaccountRegion2
      id: 731b7bc4-5472-41d2-a447-e4c0f45de739
      type: subaccount
      region: "eu-2"
      parents: [5577cf46-4f78-45fa-b55f-a42a3bdba868]
    - name: TestCertificateSubaccount
      id: 123e4567-e89b-12d3-a456-426614174001
      type: subaccount
      parents: [5577cf46-4f78-45fa-b55f-a42a3bdba868]
    - name: TestNsAdapter
      id: 08b6da37-e911-48fb-a0cb-fa635a6c5678
      type: subaccount
      parents: [5577cf46-4f78-45fa-b55f-a42a3bdba868]
    - name: TestNsAdapterSubaccountWithApplications
      id: 08b6da37-e911-48fb-a0cb-fa635a6c4321
      type: subaccount
      parents: [5577cf46-4f78-45fa-b55f-a42a3bdba868]
    - name: TestIntegrationSystemManagedSubaccount
      id: 3cfcdd62-320d-403b-b66a-4ee3cdd06947
      type: subaccount
      parents: [5577cf46-4f78-45fa-b55f-a42a3bdba868]
    - name: TestIntegrationSystemManagedAccount
      id: 7e8ab2e3-3bb4-42e3-92b2-4e0bf48559d3
      type: account
      parents: [2c4f4a25-ba9a-4dbc-be68-e0beb77a7eb0]
    - name: TestSystemFetcherAccount
      id: c395681d-11dd-4cde-bbcf-570b4a153e79
      type: account
      parents: [2c4f4a25-ba9a-4dbc-be68-e0beb77a7eb0]
    - name: TestConsumerSubaccount
      id: 1f538f34-30bf-4d3d-aeaa-02e69eef84ae
      type: subaccount
      parents: [5984a414-1eed-4972-af2c-b2b6a415c7d7]
    - name: TestTenantsOnDemandAPI
      id: 8d42d818-d4c4-4036-b82f-b199db7ffeb5
      type: subaccount
      parents: [5984a414-1eed-4972-af2c-b2b6a415c7d7]
    - name: TestExternalCertificateSubaccount
      id: bad76f69-e5c2-4d55-bca5-240944824b83
      type: subaccount
      parents: [5577cf46-4f78-45fa-b55f-a42a3bdba868]
    - name: TestAtomOrganization
      id: f2724f8e-1a58-4f32-bfd0-8b831de34e71
      type: organization
      parents: [2c4f4a25-ba9a-4dbc-be68-e0beb77a7eb0]
    - name: TestAtomFolder
      id: 4c31b7c7-2bea-4bd5-9ea5-e9a8d704f900
      type: folder
      parents: [f2724f8e-1a58-4f32-bfd0-8b831de34e71]
    - name: TestAtomResourceGroup
      id: ff30da87-7685-4462-869a-baae6441898b
      type: resource-group
      parents: [4c31b7c7-2bea-4bd5-9ea5-e9a8d704f900]
    - name: Test Default Subaccount
      id: 777ce47b-d901-4647-9223-14e94819830b
      type: subaccount
      parents: [5577cf46-4f78-45fa-b55f-a42a3bdba868]
      # The "substitution" tenants should be used only in specific use cases and not as "regular" test tenants
      # because when using them, the operation is actually executed on behalf of another tenant,
      # the one defined in a label of the substituted tenant
    - name: Test Tenant Substitution Account
      id: baf425d1-8630-46da-bf80-f4ed5f405a27
      type: account
    - name: Test Tenant Substitution Subaccount
      id: 818005d6-9264-4abb-af4c-29c754630a7d
      type: subaccount
      parents: [baf425d1-8630-46da-bf80-f4ed5f405a27]
    - name: Test Tenant Substitution Account 2
      id: 46c189a1-9e04-4cbf-9c59-ba7b120492ad
      type: account
    - name: Test Tenant Substitution Subaccount 2
      id: e1e2f861-2b2e-42a9-ba9f-404d292e5471
      type: subaccount
      parents: [46c189a1-9e04-4cbf-9c59-ba7b120492ad]
    - name: TestIsolatedAccount
      id: ded8eca9-12b9-4076-9458-9deabff87bd8
      type: account
    - name: TestSystemFetcherOnNewGA
      id: 44dfe415-4847-4feb-8580-ecb07958347d
      type: account
  tenantsLabels:
    - tenantID: 818005d6-9264-4abb-af4c-29c754630a7d # TestTenantSubstitutionSubaccount
      key: customerId
      value: 2c4f4a25-ba9a-4dbc-be68-e0beb77a7eb0
    - tenantID: e1e2f861-2b2e-42a9-ba9f-404d292e5471 # TestTenantSubstitutionSubaccount2
      key: customerId
      value: 5984a414-1eed-4972-af2c-b2b6a415c7d7 # ApplicationsForRuntimeTenantName, randomly chosen Account tenant
  images:
    containerRegistry:
      path: europe-docker.pkg.dev/kyma-project
    connector:
      dir: dev/incubator/
      version: "PR-3656"
      name: compass-connector
    connectivity_adapter:
      dir: dev/incubator/
      version: "PR-3656"
      name: compass-connectivity-adapter
    pairing_adapter:
      dir: dev/incubator/
      version: "PR-3656"
      name: compass-pairing-adapter
    director:
      dir: dev/incubator/
<<<<<<< HEAD
      version: "PR-3652"
=======
      version: "PR-3656"
>>>>>>> 9236400a
      name: compass-director
    hydrator:
      dir: dev/incubator/
      version: "PR-3656"
      name: compass-hydrator
    ias_adapter:
      dir: prod/incubator/
      version: "v20240112-68df17f1"
      name: compass-ias-adapter
    kyma_adapter:
      dir: dev/incubator/
      version: "PR-3610"
      name: compass-kyma-adapter
    instance_creator:
      dir: dev/incubator/
      version: "PR-3662"
      name: compass-instance-creator
    default_tenant_mapping_handler:
      dir: dev/incubator/
      version: "PR-3609"
      name: compass-default-tenant-mapping-handler
    gateway:
      dir: dev/incubator/
      version: "PR-3656"
      name: compass-gateway
    operations_controller:
      dir: dev/incubator/
      version: "PR-3656"
      name: compass-operations-controller
    ord_service:
      dir: dev/incubator/
      version: "PR-122"
      name: compass-ord-service
    schema_migrator:
      dir: dev/incubator/
<<<<<<< HEAD
      version: "PR-3652"
=======
      version: "PR-3656"
>>>>>>> 9236400a
      name: compass-schema-migrator
    system_broker:
      dir: dev/incubator/
      version: "PR-3573"
      name: compass-system-broker
    certs_setup_job:
      containerRegistry:
        path: eu.gcr.io/kyma-project
      dir:
      version: "0a651695"
    external_services_mock:
      dir: dev/incubator/
<<<<<<< HEAD
      version: "PR-3652"
=======
      version: "PR-3656"
>>>>>>> 9236400a
      name: compass-external-services-mock
    console:
      dir: prod/incubator/
      version: "v20230421-e8840c18"
      name: compass-console
    e2e_tests:
      dir: dev/incubator/
<<<<<<< HEAD
      version: "PR-3652"
=======
      version: "PR-3656"
>>>>>>> 9236400a
      name: compass-e2e-tests
  isLocalEnv: false
  isForTesting: false
  oauth2:
    host: oauth2
  livenessProbe:
    initialDelaySeconds: 30
    timeoutSeconds: 1
    periodSeconds: 10
  readinessProbe:
    initialDelaySeconds: 5
    timeoutSeconds: 1
    periodSeconds: 2
  agentPreconfiguration: false
  portieris:
    isEnabled: false
    imagePullSecretName: "portieris-dummy-image-pull-secret"
  nsAdapter:
    external:
      port: 3005
    e2eTests:
      gatewayHost: "compass-gateway-xsuaa"
    prefix: /nsadapter
    path: /nsadapter/api/v1/notifications
    systemToTemplateMappings: '[{  "Name": "SAP S/4HANA On-Premise",  "SourceKey": ["type"],  "SourceValue": ["abapSys"]},{  "Name": "SAP S/4HANA On-Premise",  "SourceKey": ["type"],  "SourceValue": ["nonSAPsys"]},{  "Name": "SAP S/4HANA On-Premise",  "SourceKey": ["type"],  "SourceValue": ["hana"]}]'
    secret:
      name: nsadapter-secret
      subaccountKey: subaccount
      local:
        subaccountValue: subaccount
    authSecret:
      name: "compass-external-services-mock-oauth-credentials"
      clientIdKey: client-id
      clientSecretKey: client-secret
      tokenUrlKey: url
      instanceUrlKey: url
      certKey: cert
      keyKey: key
    registerPath: "/register"
    tokenPath: "/secured/oauth/token"
    createClonePattern: '{"key": "%s"}'
    createBindingPattern: '{}'
    useClone: "false"
    authentication:
      jwksEndpoint: http://ory-stack-oathkeeper-api.ory.svc.cluster.local:4456/.well-known/jwks.json
  director:
    host: compass-director.compass-system.svc.cluster.local
    formationMappingAsyncStatusApi:
      pathPrefix: "/v1/businessIntegrations"
      formationAssignmentPath: "/{ucl-formation-id}/assignments/{ucl-assignment-id}/status"
      formationAssignmentResetPath: "/{ucl-formation-id}/assignments/{ucl-assignment-id}/status/reset"
      formationPath: "/{ucl-formation-id}/status"
    prefix: /director
    graphql:
      external:
        port: 3000
    tls:
      secure:
        internal:
          host: compass-director-internal
    validator:
      port: 8080
    metrics:
      port: 3003
      enableGraphqlOperationInstrumentation: true
    operations:
      port: 3002
      path: "/operation"
      lastOperationPath: "/last_operation"
    info:
      path: "/v1/info"
    subscription:
      subscriptionProviderLabelKey: "subscriptionProviderId"
      subscriptionLabelKey: "subscription"
      tokenPrefix: "sb-"
    selfRegister:
      secrets:
        instancesCreds:
          name: "region-instances-credentials"
          key: "keyConfig"
          path: "/tmp"
        saasAppNameCfg:
          name: "saas-app-names"
          key: "appNameConfig"
          path: "/tmp/appNameConfig"
      clientIdPath: "clientId"
      clientSecretPath: "clientSecret"
      urlPath: "url"
      tokenUrlPath: "tokenUrl"
      clientCertPath: "clientCert"
      clientKeyPath: "clientKey"
      local:
        templateMappings:
          clientIDMapping: '{{ printf "\"%s\":\"client_id\"" .Values.global.director.selfRegister.clientIdPath }}'
          clientSecretMapping: '{{ printf "\"%s\":\"client_secret\"" .Values.global.director.selfRegister.clientSecretPath }}'
          urlMapping: '{{ printf "\"%s\":\"http://compass-external-services-mock.%s.svc.cluster.local:%s\"" .Values.global.director.selfRegister.urlPath .Release.Namespace (.Values.service.port | toString) }}'
          tokenURLMapping: '{{ printf "\"%s\":\"https://%s.%s:%s\"" .Values.global.director.selfRegister.tokenUrlPath .Values.global.externalServicesMock.certSecuredHost .Values.global.ingress.domainName (.Values.service.certPort | toString) }}'
          x509CertificateMapping: '{{ printf "\"%s\":\"%s\"" .Values.global.director.selfRegister.clientCertPath .Values.global.connector.caCertificate }}'
          x509KeyMapping: '{{ printf "\"%s\":\"%s\"" .Values.global.director.selfRegister.clientKeyPath .Values.global.connector.caKey }}'
      oauthTokenPath: "/cert/token"
      oauthMode: "oauth-mtls"
      label: "selfRegLabel"
      labelValuePrefix: "self-reg-prefix-"
      responseKey: "self-reg-key"
      path: "/external-api/self-reg"
      nameQueryParam: "name"
      tenantQueryParam: "tenant"
      requestBodyPattern: '{"key": "%s"}'
      saasAppNameLabelKey: "CMPSaaSAppName"
      saasAppNamePath: "localSaaSAppNamePath"
    clientIDHeaderKey: client_user
    suggestTokenHeaderKey: suggest_token
    runtimeTypeLabelKey: "runtimeType"
    applicationTypeLabelKey: "applicationType"
    globalSubaccountIDLabelKey: "global_subaccount_id"
    kymaRuntimeTypeLabelValue: "kyma"
    kymaApplicationNamespaceValue: "sap.kyma"
    destinationCreator:
      correlationIDsKey: "correlationIds"
      destinationAPI:
        baseURL: "http://compass-external-services-mock.compass-system.svc.cluster.local:8081"
        path: "/regions/{region}/subaccounts/{subaccountId}/destinations"
        instanceLevelPath: "/regions/{region}/subaccounts/{subaccountId}/instances/{instanceId}/destinations"
        regionParam: "region"
        instanceIDParam: "instanceId"
        subaccountIDParam: "subaccountId"
        nameParam: "destinationName"
      certificateAPI:
        baseURL: "http://compass-external-services-mock.compass-system.svc.cluster.local:8081"
        path: "/regions/{region}/subaccounts/{subaccountId}/certificates"
        instanceLevelPath: "/regions/{region}/subaccounts/{subaccountId}/instances/{instanceId}/certificates"
        regionParam: "region"
        instanceIDParam: "instanceId"
        subaccountIDParam: "subaccountId"
        nameParam: "certificateName"
        fileNameKey: "fileName"
        commonNameKey: "commonName"
        certChainKey: "certificateChain"
    fetchTenantEndpoint: '{{ printf "https://%s.%s%s/v1/fetch" .Values.global.gateway.tls.secure.internal.host .Values.global.ingress.domainName .Values.global.tenantFetcher.prefix }}'
    ordWebhookMappings: '[{ "ProxyURL": "http://compass-external-services-mock.compass-system.svc.cluster.local:8090/proxy", "ProxyHeaderTemplate": "{\"target_host\": \"{{.Application.BaseURL}}\" }", "OrdUrlPath": "/sap/bc/http/sap/ord_configuration", "SubdomainSuffix": "-api", "Type": "SAP Proxy Template" }]'
    tenantMappingsPath: "/tmp/tenantMappingsConfig"
    tenantMappingsKey: "tenant-mapping-config.json"
    tenantMappings:
      SYNC:
        v1.0:
          - type: CONFIGURATION_CHANGED
            mode: SYNC
            urlTemplate: '{"path":"%s/v1/tenant-mappings/{{.RuntimeContext.Value}}","method":"PATCH"}'
            inputTemplate: '{"context":{ {{ if .CustomerTenantContext.AccountID }}"btp": {"uclFormationId":"{{.FormationID}}","globalAccountId":"{{.CustomerTenantContext.AccountID}}","crmId":"{{.CustomerTenantContext.CustomerID}}"} {{ else }}"atom": {"uclFormationId":"{{.FormationID}}","path":"{{.CustomerTenantContext.Path}}","crmId":"{{.CustomerTenantContext.CustomerID}}"} {{ end }} },"items": [ {"uclAssignmentId":"{{ .Assignment.ID }}","operation":"{{.Operation}}","deploymentRegion":"{{if .Application.Labels.region }}{{.Application.Labels.region}}{{ else }}{{.ApplicationTemplate.Labels.region}}{{end }}","applicationNamespace":"{{ if .Application.ApplicationNamespace }}{{.Application.ApplicationNamespace}}{{else }}{{.ApplicationTemplate.ApplicationNamespace}}{{ end }}","applicationTenantId":"{{.Application.LocalTenantID}}","uclSystemTenantId":"{{.Application.ID}}",{{ if .ApplicationTemplate.Labels.parameters }}"parameters": {{.ApplicationTemplate.Labels.parameters}},{{ end }}"configuration": {{.ReverseAssignment.Value}} } ] }'
            headerTemplate: '{"Content-Type": ["application/json"]}'
            outputTemplate: '{"error":"{{.Body.error}}","success_status_code": 200}'
          - type: APPLICATION_TENANT_MAPPING
            mode: SYNC
            urlTemplate: '{"path":"%s/v1/tenant-mappings/{{.TargetApplication.LocalTenantID}}","method":"PATCH"}'
            inputTemplate: '{"context": { {{ if .CustomerTenantContext.AccountID }}"btp":{"uclFormationId":"{{.FormationID}}","globalAccountId":"{{.CustomerTenantContext.AccountID}}","crmId":"{{.CustomerTenantContext.CustomerID}}"} {{ else }}"atom": {"uclFormationId":"{{.FormationID}}","path":"{{.CustomerTenantContext.Path}}","crmId":"{{.CustomerTenantContext.CustomerID}}"} {{ end }} },"items": [ {"uclAssignmentId":"{{ .Assignment.ID }}","operation":"{{.Operation}}","deploymentRegion":"{{if .SourceApplication.Labels.region }}{{.SourceApplication.Labels.region}}{{else }}{{.SourceApplicationTemplate.Labels.region}}{{ end }}","applicationNamespace":"{{if .SourceApplication.ApplicationNamespace }}{{.SourceApplication.ApplicationNamespace}}{{else }}{{.SourceApplicationTemplate.ApplicationNamespace}}{{ end }}","applicationTenantId":"{{.SourceApplication.LocalTenantID}}","uclSystemTenantId":"{{.SourceApplication.ID}}",{{ if .SourceApplicationTemplate.Labels.parameters }}"parameters": {{.SourceApplicationTemplate.Labels.parameters}},{{ end }}"configuration": {{.ReverseAssignment.Value}} } ]}'
            headerTemplate: '{"Content-Type": ["application/json"]}'
            outputTemplate: '{"error":"{{.Body.error}}","success_status_code": 200}'
        configuration_changed:v1.0:
          - type: CONFIGURATION_CHANGED
            mode: SYNC
            urlTemplate: '{"path":"%s/v1/tenant-mappings/{{.RuntimeContext.Value}}","method":"PATCH"}'
            inputTemplate: '{"context":{ {{ if .CustomerTenantContext.AccountID }}"btp": {"uclFormationId":"{{.FormationID}}","globalAccountId":"{{.CustomerTenantContext.AccountID}}","crmId":"{{.CustomerTenantContext.CustomerID}}"} {{ else }}"atom": {"uclFormationId":"{{.FormationID}}","path":"{{.CustomerTenantContext.Path}}","crmId":"{{.CustomerTenantContext.CustomerID}}"} {{ end }} },"items": [ {"uclAssignmentId":"{{ .Assignment.ID }}","operation":"{{.Operation}}","deploymentRegion":"{{if .Application.Labels.region }}{{.Application.Labels.region}}{{ else }}{{.ApplicationTemplate.Labels.region}}{{end }}","applicationNamespace":"{{ if .Application.ApplicationNamespace }}{{.Application.ApplicationNamespace}}{{else }}{{.ApplicationTemplate.ApplicationNamespace}}{{ end }}","applicationTenantId":"{{.Application.LocalTenantID}}","uclSystemTenantId":"{{.Application.ID}}",{{ if .ApplicationTemplate.Labels.parameters }}"parameters": {{.ApplicationTemplate.Labels.parameters}},{{ end }}"configuration": {{.ReverseAssignment.Value}} } ] }'
            headerTemplate: '{"Content-Type": ["application/json"]}'
            outputTemplate: '{"error":"{{.Body.error}}","success_status_code": 200}'
        application_tenant_mapping:v1.0:
          - type: APPLICATION_TENANT_MAPPING
            mode: SYNC
            urlTemplate: '{"path":"%s/v1/tenant-mappings/{{.TargetApplication.LocalTenantID}}","method":"PATCH"}'
            inputTemplate: '{"context": { {{ if .CustomerTenantContext.AccountID }}"btp":{"uclFormationId":"{{.FormationID}}","globalAccountId":"{{.CustomerTenantContext.AccountID}}","crmId":"{{.CustomerTenantContext.CustomerID}}"} {{ else }}"atom": {"uclFormationId":"{{.FormationID}}","path":"{{.CustomerTenantContext.Path}}","crmId":"{{.CustomerTenantContext.CustomerID}}"} {{ end }} },"items": [ {"uclAssignmentId":"{{ .Assignment.ID }}","operation":"{{.Operation}}","deploymentRegion":"{{if .SourceApplication.Labels.region }}{{.SourceApplication.Labels.region}}{{else }}{{.SourceApplicationTemplate.Labels.region}}{{ end }}","applicationNamespace":"{{if .SourceApplication.ApplicationNamespace }}{{.SourceApplication.ApplicationNamespace}}{{else }}{{.SourceApplicationTemplate.ApplicationNamespace}}{{ end }}","applicationTenantId":"{{.SourceApplication.LocalTenantID}}","uclSystemTenantId":"{{.SourceApplication.ID}}",{{ if .SourceApplicationTemplate.Labels.parameters }}"parameters": {{.SourceApplicationTemplate.Labels.parameters}},{{ end }}"configuration": {{.ReverseAssignment.Value}} } ]}'
            headerTemplate: '{"Content-Type": ["application/json"]}'
            outputTemplate: '{"error":"{{.Body.error}}","success_status_code": 200}'
        application_tenant_mapping:v1.1:
          - type: APPLICATION_TENANT_MAPPING
            mode: SYNC
            urlTemplate: '{"path":"%s/v1/tenant-mappings/{{.TargetApplication.LocalTenantID}}","method":"PATCH"}'
            inputTemplate: '{"context": { {{ if .CustomerTenantContext.AccountID }}"btp":{"uclFormationId":"{{.FormationID}}","globalAccountId":"{{.CustomerTenantContext.AccountID}}","crmId":"{{.CustomerTenantContext.CustomerID}}"} {{ else }}"atom": {"uclFormationId":"{{.FormationID}}","path":"{{.CustomerTenantContext.Path}}","crmId":"{{.CustomerTenantContext.CustomerID}}"} {{ end }} },"receiverTenant": {"deploymentRegion":"{{ if .TargetApplication.Labels.region}}{{.TargetApplication.Labels.region}}{{ else }}{{.TargetApplicationTemplate.Labels.region}}{{end }}","applicationNamespace":"{{ if .TargetApplication.ApplicationNamespace}}{{.TargetApplication.ApplicationNamespace}}{{ else }}{{.TargetApplicationTemplate.ApplicationNamespace}}{{end }}","applicationUrl":"{{ .TargetApplication.BaseURL }}","applicationTenantId":"{{.TargetApplication.LocalTenantID }}","uclSystemTenantId":"{{ .TargetApplication.ID}}", {{ if .TargetApplicationTemplate.Labels.parameters }}"parameters": {{.TargetApplicationTemplate.Labels.parameters}}{{ end }} },"assignedTenants": [ {"uclAssignmentId":"{{ .Assignment.ID }}","operation":"{{.Operation}}","deploymentRegion":"{{if .SourceApplication.Labels.region }}{{.SourceApplication.Labels.region}}{{else }}{{.SourceApplicationTemplate.Labels.region}}{{ end }}","applicationNamespace":"{{if .SourceApplication.ApplicationNamespace }}{{.SourceApplication.ApplicationNamespace}}{{else }}{{.SourceApplicationTemplate.ApplicationNamespace}}{{ end }}","applicationUrl":"{{.SourceApplication.BaseURL }}","applicationTenantId":"{{.SourceApplication.LocalTenantID}}","uclSystemTenantId":"{{.SourceApplication.ID}}",{{ if .SourceApplicationTemplate.Labels.parameters }}"parameters": {{.SourceApplicationTemplate.Labels.parameters}},{{ end }}"configuration": {{.ReverseAssignment.Value}} } ]}'
            headerTemplate: '{"Content-Type": ["application/json"]}'
            outputTemplate: '{"error":"{{.Body.error}}","success_status_code": 200}'
      ASYNC_CALLBACK:
        v1.0:
          - type: CONFIGURATION_CHANGED
            mode: ASYNC_CALLBACK
            urlTemplate: '{"path":"%s/v1/tenant-mappings/{{.RuntimeContext.Value}}","method":"PATCH"}'
            inputTemplate: '{"context":{ {{ if .CustomerTenantContext.AccountID }}"btp": {"uclFormationId":"{{.FormationID}}","globalAccountId":"{{.CustomerTenantContext.AccountID}}","crmId":"{{.CustomerTenantContext.CustomerID}}"} {{ else }}"atom": {"uclFormationId":"{{.FormationID}}","path":"{{.CustomerTenantContext.Path}}","crmId":"{{.CustomerTenantContext.CustomerID}}"} {{ end }} },"items": [ {"uclAssignmentId":"{{ .Assignment.ID }}","operation":"{{.Operation}}","deploymentRegion":"{{if .Application.Labels.region }}{{.Application.Labels.region}}{{ else }}{{.ApplicationTemplate.Labels.region}}{{end }}","applicationNamespace":"{{ if .Application.ApplicationNamespace }}{{.Application.ApplicationNamespace}}{{else }}{{.ApplicationTemplate.ApplicationNamespace}}{{ end }}","applicationTenantId":"{{.Application.LocalTenantID}}","uclSystemTenantId":"{{.Application.ID}}",{{ if .ApplicationTemplate.Labels.parameters }}"parameters": {{.ApplicationTemplate.Labels.parameters}},{{ end }}"configuration": {{.ReverseAssignment.Value}} } ] }'
            headerTemplate: '{"Content-Type": ["application/json"],"Location": ["%s/v1/businessIntegrations/{{.FormationID}}/assignments/{{.Assignment.ID}}/status"]}'
            outputTemplate: '{"error":"{{.Body.error}}","success_status_code": 202}'
          - type: APPLICATION_TENANT_MAPPING
            mode: ASYNC_CALLBACK
            urlTemplate: '{"path":"%s/v1/tenant-mappings/{{.TargetApplication.LocalTenantID}}","method":"PATCH"}'
            inputTemplate: '{"context": { {{ if .CustomerTenantContext.AccountID }}"btp":{"uclFormationId":"{{.FormationID}}","globalAccountId":"{{.CustomerTenantContext.AccountID}}","crmId":"{{.CustomerTenantContext.CustomerID}}"} {{ else }}"atom": {"uclFormationId":"{{.FormationID}}","path":"{{.CustomerTenantContext.Path}}","crmId":"{{.CustomerTenantContext.CustomerID}}"} {{ end }} },"items": [ {"uclAssignmentId":"{{ .Assignment.ID }}","operation":"{{.Operation}}","deploymentRegion":"{{if .SourceApplication.Labels.region }}{{.SourceApplication.Labels.region}}{{else }}{{.SourceApplicationTemplate.Labels.region}}{{ end }}","applicationNamespace":"{{if .SourceApplication.ApplicationNamespace }}{{.SourceApplication.ApplicationNamespace}}{{else }}{{.SourceApplicationTemplate.ApplicationNamespace}}{{ end }}","applicationTenantId":"{{.SourceApplication.LocalTenantID}}","uclSystemTenantId":"{{.SourceApplication.ID}}",{{ if .SourceApplicationTemplate.Labels.parameters }}"parameters": {{.SourceApplicationTemplate.Labels.parameters}},{{ end }}"configuration": {{.ReverseAssignment.Value}} } ]}'
            headerTemplate: '{"Content-Type": ["application/json"],"Location": ["%s/v1/businessIntegrations/{{.FormationID}}/assignments/{{.Assignment.ID}}/status"]}'
            outputTemplate: '{"error":"{{.Body.error}}","success_status_code": 202}'
        configuration_changed:v1.0:
          - type: CONFIGURATION_CHANGED
            mode: ASYNC_CALLBACK
            urlTemplate: '{"path":"%s/v1/tenant-mappings/{{.RuntimeContext.Value}}","method":"PATCH"}'
            inputTemplate: '{"context":{ {{ if .CustomerTenantContext.AccountID }}"btp": {"uclFormationId":"{{.FormationID}}","globalAccountId":"{{.CustomerTenantContext.AccountID}}","crmId":"{{.CustomerTenantContext.CustomerID}}"} {{ else }}"atom": {"uclFormationId":"{{.FormationID}}","path":"{{.CustomerTenantContext.Path}}","crmId":"{{.CustomerTenantContext.CustomerID}}"} {{ end }} },"items": [ {"uclAssignmentId":"{{ .Assignment.ID }}","operation":"{{.Operation}}","deploymentRegion":"{{if .Application.Labels.region }}{{.Application.Labels.region}}{{ else }}{{.ApplicationTemplate.Labels.region}}{{end }}","applicationNamespace":"{{ if .Application.ApplicationNamespace }}{{.Application.ApplicationNamespace}}{{else }}{{.ApplicationTemplate.ApplicationNamespace}}{{ end }}","applicationTenantId":"{{.Application.LocalTenantID}}","uclSystemTenantId":"{{.Application.ID}}",{{ if .ApplicationTemplate.Labels.parameters }}"parameters": {{.ApplicationTemplate.Labels.parameters}},{{ end }}"configuration": {{.ReverseAssignment.Value}} } ] }'
            headerTemplate: '{"Content-Type": ["application/json"],"Location": ["%s/v1/businessIntegrations/{{.FormationID}}/assignments/{{.Assignment.ID}}/status"]}'
            outputTemplate: '{"error":"{{.Body.error}}","success_status_code": 202}'
        application_tenant_mapping:v1.0:
          - type: APPLICATION_TENANT_MAPPING
            mode: ASYNC_CALLBACK
            urlTemplate: '{"path":"%s/v1/tenant-mappings/{{.TargetApplication.LocalTenantID}}","method":"PATCH"}'
            inputTemplate: '{"context": { {{ if .CustomerTenantContext.AccountID }}"btp":{"uclFormationId":"{{.FormationID}}","globalAccountId":"{{.CustomerTenantContext.AccountID}}","crmId":"{{.CustomerTenantContext.CustomerID}}"} {{ else }}"atom": {"uclFormationId":"{{.FormationID}}","path":"{{.CustomerTenantContext.Path}}","crmId":"{{.CustomerTenantContext.CustomerID}}"} {{ end }} },"items": [ {"uclAssignmentId":"{{ .Assignment.ID }}","operation":"{{.Operation}}","deploymentRegion":"{{if .SourceApplication.Labels.region }}{{.SourceApplication.Labels.region}}{{else }}{{.SourceApplicationTemplate.Labels.region}}{{ end }}","applicationNamespace":"{{if .SourceApplication.ApplicationNamespace }}{{.SourceApplication.ApplicationNamespace}}{{else }}{{.SourceApplicationTemplate.ApplicationNamespace}}{{ end }}","applicationTenantId":"{{.SourceApplication.LocalTenantID}}","uclSystemTenantId":"{{.SourceApplication.ID}}",{{ if .SourceApplicationTemplate.Labels.parameters }}"parameters": {{.SourceApplicationTemplate.Labels.parameters}},{{ end }}"configuration": {{.ReverseAssignment.Value}} } ]}'
            headerTemplate: '{"Content-Type": ["application/json"],"Location": ["%s/v1/businessIntegrations/{{.FormationID}}/assignments/{{.Assignment.ID}}/status"]}'
            outputTemplate: '{"error":"{{.Body.error}}","success_status_code": 202}'
        application_tenant_mapping:v1.1:
          - type: APPLICATION_TENANT_MAPPING
            mode: ASYNC_CALLBACK
            urlTemplate: '{"path":"%s/v1/tenant-mappings/{{.TargetApplication.LocalTenantID}}","method":"PATCH"}'
            inputTemplate: '{"context": { {{ if .CustomerTenantContext.AccountID }}"btp":{"uclFormationId":"{{.FormationID}}","globalAccountId":"{{.CustomerTenantContext.AccountID}}","crmId":"{{.CustomerTenantContext.CustomerID}}"} {{ else }}"atom": {"uclFormationId":"{{.FormationID}}","path":"{{.CustomerTenantContext.Path}}","crmId":"{{.CustomerTenantContext.CustomerID}}"} {{ end }} },"receiverTenant": {"deploymentRegion":"{{ if .TargetApplication.Labels.region}}{{.TargetApplication.Labels.region}}{{ else }}{{.TargetApplicationTemplate.Labels.region}}{{end }}","applicationNamespace":"{{ if .TargetApplication.ApplicationNamespace}}{{.TargetApplication.ApplicationNamespace}}{{ else }}{{.TargetApplicationTemplate.ApplicationNamespace}}{{end }}","applicationUrl":"{{ .TargetApplication.BaseURL }}","applicationTenantId":"{{.TargetApplication.LocalTenantID }}","uclSystemTenantId":"{{ .TargetApplication.ID}}", {{ if .TargetApplicationTemplate.Labels.parameters }}"parameters": {{.TargetApplicationTemplate.Labels.parameters}}{{ end }} },"assignedTenants": [ {"uclAssignmentId":"{{ .Assignment.ID }}","operation":"{{.Operation}}","deploymentRegion":"{{if .SourceApplication.Labels.region }}{{.SourceApplication.Labels.region}}{{else }}{{.SourceApplicationTemplate.Labels.region}}{{ end }}","applicationNamespace":"{{if .SourceApplication.ApplicationNamespace }}{{.SourceApplication.ApplicationNamespace}}{{else }}{{.SourceApplicationTemplate.ApplicationNamespace}}{{ end }}","applicationUrl":"{{.SourceApplication.BaseURL }}","applicationTenantId":"{{.SourceApplication.LocalTenantID}}","uclSystemTenantId":"{{.SourceApplication.ID}}",{{ if .SourceApplicationTemplate.Labels.parameters }}"parameters": {{.SourceApplicationTemplate.Labels.parameters}},{{ end }}"configuration": {{.ReverseAssignment.Value}} } ]}'
            headerTemplate: '{"Content-Type": ["application/json"],"Location": ["%s/v1/businessIntegrations/{{.FormationID}}/assignments/{{.Assignment.ID}}/status"]}'
            outputTemplate: '{"error":"{{.Body.error}}","success_status_code": 202}'
    authentication:
      jwksEndpoint: http://ory-stack-oathkeeper-api.ory.svc.cluster.local:4456/.well-known/jwks.json
      oauth2:
        url: http://ory-stack-hydra-admin.ory.svc.cluster.local:4445
  auditlog:
    configMapName: "compass-gateway-auditlog-config"
    protocol: HTTP
    tlsOrigination: false
    host: compass-external-services-mock.compass-system.svc.cluster.local
    port: 8080
    mtlsTokenPath: "/cert/token"
    standardTokenPath: "/secured/oauth/token"
    skipSSLValidation: false
    secret:
      name: "compass-gateway-auditlog-secret"
      urlKey: url
      clientIdKey: client-id
      clientSecretKey: client-secret
      clientCertKey: client-cert
      clientKeyKey: client-key
  log:
    format: "text"
    formatJson: "json"
  tenantConfig:
    useDefaultTenants: true
    dbPool:
      maxOpenConnections: 1
      maxIdleConnections: 1
  connector:
    prefix: /connector
    graphql:
      external:
        port: 3000
    validator:
      port: 8080
    # If secrets do not exist they will be created
    secrets:
      ca:
        name: compass-connector-app-ca
        namespace: compass-system
        certificateKey: ca.crt
        keyKey: ca.key
      rootCA:
        namespace: istio-system # For Ingress Gateway to work properly the namespace needs to be istio-system
        # In order for istio mTLS to work we should have two different secrets one containing the server certificate (let’s say X) and one used for validation of the client’s certificates.
        # The second one should be our root certificate and istio wants it to be named X-cacert. (-cacert suffix).
        # This is the reason for the confusing name of our root certificate. https://preliminary.istio.io/v1.6/docs/tasks/traffic-management/ingress/secure-ingress/#configure-a-mutual-tls-ingress-gateway
        cacert: compass-gateway-mtls-certs-cacert # For cert-rotation the cacert should be in different secret
        certificateKey: cacert
    revocation:
      configmap:
        name: revocations-config
        namespace: "{{ .Release.Namespace }}"
    # If key and certificate are not provided they will be generated
    caKey: ""
    caCertificate: ""
  system_broker:
    enabled: false
    port: 5001
    prefix: /broker
    tokenProviderFromHeader:
      forwardHeaders: Authorization
    tokenProviderFromSecret:
      enabled: false
      secrets:
        integrationSystemCredentials:
          name: compass-system-broker-credentials
          namespace: compass-system
    testNamespace: kyma-system
  gateway:
    port: 3000
    tls:
      host: compass-gateway
      adapterHost: compass-ns-adapter
      secure:
        internal:
          host: compass-gateway-internal
        oauth:
          host: compass-gateway-auth-oauth
    mtls:
      manageCerts: false
      host: compass-gateway-mtls
      certSecret: compass-gateway-mtls-certs
      external:
        host: compass-gateway-sap-mtls
        certSecret: compass-gateway-mtls-certs # Use connector's root CA as root CA by default. This should be overridden for productive deployments.
    headers:
      rateLimit: X-Flow-Identity
      request:
        remove:
          - "Client-Id-From-Token"
          - "Client-Id-From-Certificate"
          - "Client-Certificate-Hash"
          - "Certificate-Data"
  hydrator:
    host: compass-hydrator.compass-system.svc.cluster.local
    port: 3000
    prefix: /hydrators
    certSubjectMappingResyncInterval: "3s"
    subjectConsumerMappingConfig: '[{"consumer_type": "Super Admin", "tenant_access_levels": ["customer", "account","subaccount", "global", "organization", "folder", "resource-group", "cost-object"], "subject": "C=DE, L=local, O=SAP SE, OU=Region, OU=SAP Cloud Platform Clients, OU=f8075207-1478-4a80-bd26-24a4785a2bfd, CN=compass"}, {"consumer_type": "Integration System", "tenant_access_levels": ["account","subaccount"], "subject": "C=DE, L=local, O=SAP SE, OU=Region, OU=SAP Cloud Platform Clients, OU=f8075207-1478-4a80-bd26-24a4785a2bfd, CN=integration-system-test"}, {"consumer_type": "Technical Client", "tenant_access_levels": ["global"], "subject": "C=DE, L=local, O=SAP SE, OU=SAP Cloud Platform Clients, OU=Region, OU=1f538f34-30bf-4d3d-aeaa-02e69eef84ae, CN=technical-client-test"}, {"consumer_type": "Instance Creator", "tenant_access_levels": ["global"], "subject": "C=DE, L=local, O=SAP SE, OU=SAP Cloud Platform Clients, OU=Region, OU=47b4575a-f102-414a-8398-2d973ad65f3a, CN=instance-creator"}, {"consumer_type": "Instance Creator", "tenant_access_levels": ["global"], "subject": "C=DE, L=local, O=SAP SE, OU=SAP Cloud Platform Clients, OU=Region, OU=f8075207-1478-4a80-bd26-24a4785a2bfd, CN=instance-creator"}, {"consumer_type":  "Landscape Resource Operator", "tenant_access_levels": ["global"], "subject": "C=DE, L=local, O=SAP SE, OU=SAP Cloud Platform Clients, OU=Region, OU=47b4575a-f102-414a-8398-2d973ad65f3a, CN=landscape_resource_operator"}]'
    certificateDataHeader: "Certificate-Data"
    consumerClaimsKeys:
      clientIDKey: "client_id"
      tenantIDKey: "tenantid"
      userNameKey: "user_name"
      subdomainKey: "subdomain"
    http:
      client:
        skipSSLValidation: false
    metrics:
      port: 3003
      enableClientInstrumentation: true
      censoredFlows: "JWT"
  iasAdapter:
    port: 8080
    apiRootPath: "/ias-adapter"
    readTimeout: 30s
    readHeaderTimeout: 30s
    writeTimeout: 30s
    idleTimeout: 30s
    tenantInfo:
      requestTimeout: 30s
      insecureSkipVerify: false
    ias:
      requestTimeout: 30s
      secret:
        name: "ias-adapter-cockpit"
        path: "/tmp"
        fileName: "ias-adapter-cockpit.yaml"
        clientCert: cert
        clientKey: key
        ca: ca
        manage: false
    postgres:
      connectTimeout: 30s
      requestTimeout: 30s
    authentication:
      jwksEndpoint: "http://ory-stack-oathkeeper-api.ory.svc.cluster.local:4456/.well-known/jwks.json"
  kymaAdapter:
    port: 8080
    apiRootPath: "/kyma-adapter"
    apiTenantMappingsEndpoint: "/v1/tenantMappings/{tenant-id}"
    tenantInfo:
      requestTimeout: 30s
    tenantMapping:
      type: CONFIGURATION_CHANGED
      mode: SYNC
      urlTemplate: '{"path":"%s/kyma-adapter/v1/tenantMappings/{{.Runtime.Labels.global_subaccount_id}}","method":"PATCH"}'
      inputTemplate: '{"context":{"platform":"{{if .CustomerTenantContext.AccountID}}btp{{else}}unified-services{{end}}","uclFormationId":"{{.FormationID}}","accountId":"{{if .CustomerTenantContext.AccountID}}{{.CustomerTenantContext.AccountID}}{{else}}{{.CustomerTenantContext.Path}}{{end}}","crmId":"{{.CustomerTenantContext.CustomerID}}","operation":"{{.Operation}}"},"assignedTenant":{"state":"{{.Assignment.State}}","uclAssignmentId":"{{.Assignment.ID}}","deploymentRegion":"{{if .Application.Labels.region}}{{.Application.Labels.region}}{{else}}{{.ApplicationTemplate.Labels.region}}{{end}}","applicationNamespace":"{{if .Application.ApplicationNamespace}}{{.Application.ApplicationNamespace}}{{else}}{{.ApplicationTemplate.ApplicationNamespace}}{{end}}","applicationUrl":"{{.Application.BaseURL}}","applicationTenantId":"{{.Application.LocalTenantID}}","uclSystemName":"{{.Application.Name}}","uclSystemTenantId":"{{.Application.ID}}",{{if .ApplicationTemplate.Labels.parameters}}"parameters":{{.ApplicationTemplate.Labels.parameters}},{{end}}"configuration":{{.ReverseAssignment.Value}}},"receiverTenant":{"ownerTenants": [{{ Join .Runtime.Tenant.Parents }}],"state":"{{.ReverseAssignment.State}}","uclAssignmentId":"{{.ReverseAssignment.ID}}","deploymentRegion":"{{if and .RuntimeContext .RuntimeContext.Labels.region}}{{.RuntimeContext.Labels.region}}{{else}}{{.Runtime.Labels.region}}{{end}}","applicationNamespace":"{{.Runtime.ApplicationNamespace}}","applicationTenantId":"{{if .RuntimeContext}}{{.RuntimeContext.Value}}{{else}}{{.Runtime.Labels.global_subaccount_id}}{{end}}","uclSystemTenantId":"{{if .RuntimeContext}}{{.RuntimeContext.ID}}{{else}}{{.Runtime.ID}}{{end}}",{{if .Runtime.Labels.parameters}}"parameters":{{.Runtime.Labels.parameters}},{{end}}"configuration":{{.Assignment.Value}}}}'
      headerTemplate: '{"Content-Type": ["application/json"]}'
      outputTemplate: '{"error":"{{.Body.error}}","state":"{{.Body.state}}","success_status_code": 200,"incomplete_status_code": 422}'
    authentication:
      jwksEndpoint: http://ory-stack-oathkeeper-api.ory.svc.cluster.local:4456/.well-known/jwks.json
  instanceCreator:
    port: 8080
    apiRootPath: "/instance-creator"
    apiTenantMappingsEndpoint: "/v1/tenantMappings/{tenant-id}"
    subaccountQueryParam: "subaccount_id"
    labelsQueryParam: "labelQuery"
    tenantInfo:
      requestTimeout: 30s
    authentication:
      jwksEndpoint: http://ory-stack-oathkeeper-api.ory.svc.cluster.local:4456/.well-known/jwks.json
    client:
      timeout: 30s
    secrets:
      name: "regional-sm-instances-credentials"
      key: "keyConfig"
      path: "/tmp"
    clientIdPath: "clientid"
    smUrlPath: "sm_url"
    tokenURLPath: "certurl"
    appNamePath: "appName"
    certificatePath: "certificate"
    certificateKeyPath: "key"
    oauthTokenPath: "/oauth/token"
    ticker: 3s
    timeout: 300s
    local:
      templateMappings:
        clientIDMapping: '{{ printf "\"%s\":\"client_id\"" .Values.global.instanceCreator.clientIdPath }}'
        smUrlMapping: '{{ printf "\"%s\":\"http://compass-external-services-mock.%s.svc.cluster.local:%s\"" .Values.global.instanceCreator.smUrlPath .Release.Namespace (.Values.service.port | toString) }}'
        tokenURLMapping: '{{ printf "\"%s\":\"http://compass-external-services-mock.%s.svc.cluster.local:%s\"" .Values.global.instanceCreator.tokenURLPath .Release.Namespace (.Values.service.port | toString) }}'
        appNameMapping: '{{ printf "\"%s\":\"app_name\"" .Values.global.instanceCreator.appNamePath }}'
        certificateMapping: '{{ printf "\"%s\":\"%s\"" .Values.global.instanceCreator.certificatePath .Values.global.connector.caCertificate }}'
        certificateKeyMapping: '{{ printf "\"%s\":\"%s\"" .Values.global.instanceCreator.certificateKeyPath .Values.global.connector.caKey }}'
  defaultTenantMappingHandler:
    port: 8080
    apiRootPath: "/default-tenant-mapping-handler"
    apiTenantMappingsEndpoint: "/v1/tenantMappings/{tenant-id}"
    tenantInfo:
      requestTimeout: 30s
    authentication:
      jwksEndpoint: http://ory-stack-oathkeeper-api.ory.svc.cluster.local:4456/.well-known/jwks.json
  operations_controller:
    enabled: true
  connectivity_adapter:
    port: 8080
    tls:
      host: adapter-gateway
    mtls:
      host: adapter-gateway-mtls
  oathkeeperFilters:
    workloadLabel: oathkeeper
    namespace: ory
    tokenDataHeader: "Connector-Token"
    certificateDataHeader: "Certificate-Data"
  istio:
    discoveryMtlsGateway:
      name: "discovery-gateway"
      namespace: "compass-system"
      certSecretName: discovery-gateway-certs
      localCA: # the CA property and its nested fields are used only in local setup
        secretName: discovery-gateway-certs-cacert
        namespace: istio-system # For Ingress Gateway to work properly the namespace needs to be istio-system
        certificate: ""
        key: ""
    externalMtlsGateway:
      name: "compass-gateway-external-mtls"
      namespace: "compass-system"
    mtlsGateway:
      name: "compass-gateway-mtls"
      namespace: "compass-system"
    gateway:
      name: "kyma-gateway"
      namespace: "kyma-system"
    proxy:
      port: 15020
    namespace: istio-system
    ingressgateway:
      workloadLabel: istio-ingressgateway
      requestPayloadSizeLimit2MB: 2097152
      requestPayloadSizeLimit2MBLabel: "2MB"
      requestPayloadSizeLimit5MB: 5097152
      requestPayloadSizeLimit5MBLabel: "5MB"
      correlationHeaderRewriteFilter:
        expectedHeaders:
          - "x-request-id"
          - "x-correlation-id"
          - "x-correlationid"
          - "x-forrequest-id"
          - "x-vcap-request-id"
          - "x-broker-api-request-identity"
  kubernetes:
    # Enable ClusterRoleBinding needed for local installation but unsafe on GKE
    # It allows anonymous users to retrieve the JWKS of the K8S server used to create SA tokens
    # Whenever this is running on GKE, there is a JWKS URL given by Google and is unneeded and unsafe
    # Overriden to true in local compass overrides
    local: false
    serviceAccountTokenIssuer: https://kubernetes.default.svc.cluster.local
    serviceAccountTokenJWKS: https://kubernetes.default.svc.cluster.local/openid/v1/jwks
  ingress:
    domainName: "local.kyma.dev"
    discoveryDomain:
      name: "discovery.api.local"
      tlsCert: ""
      tlsKey: ""
  database:
    sqlProxyServiceAccount: "proxy-user@gcp-cmp.iam.gserviceaccount.com"
    manageSecrets: true
    embedded:
      enabled: true
      director:
        name: "postgres"
      ias_adapter:
        name: "postgres2"
      directorDBName: "postgres"
    managedGCP:
      serviceAccountKey: ""
      instanceConnectionName: ""
      director:
        name: ""
        user: ""
        password: ""
      iasAdapter:
        name: ""
        user: ""
        password: ""
      instanceCreator:
        name: ""
        user: ""
        password: ""
      host: "localhost"
      hostPort: "5432"
      sslMode: ""
      #TODO remove below after migration to separate user will be done
      dbUser: ""
      dbPassword: ""
      directorDBName: ""
  oathkeeper:
    host: ory-stack-oathkeeper-proxy.ory.svc.cluster.local
    port: 4455
    timeout_ms: 120000
    ns_adapter_timeout_ms: 3600000
    idTokenConfig:
      claims: '{"scopes": "{{ print .Extra.scope }}","tenant": "{{ .Extra.tenant }}", "consumerID": "{{ print .Extra.consumerID}}", "consumerType": "{{ print .Extra.consumerType }}", "flow": "{{ print .Extra.flow }}", "onBehalfOf": "{{ print .Extra.onBehalfOf }}", "region": "{{ print .Extra.region }}", "tokenClientID": "{{ print .Extra.tokenClientID }}"}'
      internalClaims: '{"scopes": "application:read application:write application.webhooks:read application.application_template:read application_template.webhooks:read webhooks.auth:read runtime:write runtime:read tenant:read tenant:write tenant_subscription:write ory_internal fetch_tenant application_template:read destinations_sensitive_data:read destinations:sync ord_aggregator:sync system_fetcher:sync certificate_subject_mapping:read certificate_subject_mapping:write bundle_instance_auth:write bundle.instance_auths:read","tenant":"{ {{ if .Header.Tenant }} \"consumerTenant\":\"{{ print (index .Header.Tenant 0) }}\", {{ end }} \"externalTenant\":\"\"}", "consumerType": "Internal Component", "flow": "Internal"}'
    mutators:
      runtimeMappingService:
        config:
          api:
            url: http://compass-hydrator.compass-system.svc.cluster.local:3000/hydrators/runtime-mapping
            retry:
              give_up_after: 6s
              max_delay: 2000ms
      authenticationMappingServices:
        nsadapter:
          cfg:
            config:
              api:
                url: http://compass-hydrator.compass-system.svc.cluster.local:3000/hydrators/authn-mapping/nsadapter
                retry:
                  give_up_after: 6s
                  max_delay: 2000ms
          authenticator:
            enabled: false
            createRule: true
            gatewayHost: "compass-gateway-xsuaa"
            trusted_issuers: '[{"domain_url": "compass-system.svc.cluster.local:8080", "scope_prefixes": ["prefix."], "protocol": "http"}]'
            attributes: '{"uniqueAttribute": { "key": "ns-adapter-test", "value": "ns-adapter-flow" }, "tenants": [{ "key": "tenant" }], "identity": { "key": "identity" }, "clientid": { "key": "client_id" } }'
            path: /nsadapter/api/v1/notifications
            upstreamComponent: "compass-gateway"
            checkSuffix: true
        tenant-fetcher:
          cfg:
            config:
              api:
                url: http://compass-hydrator.compass-system.svc.cluster.local:3000/hydrators/authn-mapping/tenant-fetcher
                retry:
                  give_up_after: 6s
                  max_delay: 2000ms
          authenticator:
            enabled: false
            createRule: true
            gatewayHost: "compass-gateway"
            trusted_issuers: '[{"domain_url": "compass-system.svc.cluster.local:8080", "scope_prefixes": ["prefix."], "protocol": "http"}]'
            attributes: '{"uniqueAttribute": { "key": "test", "value": "tenant-fetcher" }, "tenants": [{ "key": "tenant" }], "identity": { "key": "identity" } }'
            path: /tenants/<.*>
            upstreamComponent: "compass-tenant-fetcher"
            checkSuffix: false
        subscriber:
          cfg:
            config:
              api:
                url: http://compass-hydrator.compass-system.svc.cluster.local:3000/hydrators/authn-mapping/subscriber
                retry:
                  give_up_after: 6s
                  max_delay: 2000ms
          authenticator:
            enabled: false
            createRule: false
            gatewayHost: "compass-gateway-sap-mtls"
            trusted_issuers: '[{"domain_url": "compass-system.svc.cluster.local:8080", "scope_prefixes": ["prefix."], "protocol": "http", "region": "eu-1"}]'
            attributes: '{"uniqueAttribute": { "key": "subsc-key-test", "value": "subscription-flow" }, "tenants": [{ "key": "tenant" }], "identity": { "key": "user_name" }, "clientid": { "key": "client_id" } }'
            path: /<.*>
            checkSuffix: false
        user-name-authenticator:
          cfg:
            config:
              api:
                url: http://compass-hydrator.compass-system.svc.cluster.local:3000/hydrators/authn-mapping/user-name-authenticator
                retry:
                  give_up_after: 6s
                  max_delay: 2000ms
          authenticator:
            enabled: false
            createRule: true
            gatewayHost: "compass-gateway-user-name"
            trusted_issuers: '[{"domain_url": "compass-system.svc.cluster.local:8080", "scope_prefixes": ["prefix.", "prefix2."], "protocol": "http", "region": "eu-1"}]'
            attributes: '{"uniqueAttribute": { "key": "unique-attr-authenticator-key", "value": "unique-attr-authenticator-value" }, "tenants": [{ "key": "ext_attr.subaccountid", "priority": 1 },{ "key": "ext_attr.globalaccountid", "priority": 2 }], "identity": { "key": "user_name" }, "clientid": { "key": "client_id" } }'
            path: "/director/graphql"
            upstreamComponent: "compass-gateway"
            checkSuffix: false
      tenantMappingService:
        config:
          api:
            url: http://compass-hydrator.compass-system.svc.cluster.local:3000/hydrators/tenant-mapping
            retry:
              give_up_after: 6s
              max_delay: 2000ms
      certificateResolverService:
        config:
          api:
            url: http://compass-hydrator.compass-system.svc.cluster.local:3000/hydrators/v1/certificate/data/resolve
            retry:
              give_up_after: 6s
              max_delay: 2000ms
      tokenResolverService:
        config:
          api:
            url: http://compass-hydrator.compass-system.svc.cluster.local:3000/hydrators/v1/tokens/resolve
            retry:
              give_up_after: 6s
              max_delay: 2000ms
  cockpit:
    auth:
      allowedConnectSrc: "https://*.ondemand.com"
      secretName: "cockpit-auth-secret"
      idpHost: ""
      clientID: ""
      scopes: "openid profile email"
      path: "/oauth2/certs"
  destinationFetcher:
    manageSecrets: true
    host: compass-destination-fetcher.compass-system.svc.cluster.local
    prefix: /destination-configuration
    port: 3000
    jobSchedule: 10s
    lease:
      lockname: destinationlease
    parallelTenants: 10
    tenantSyncTimeout: "5m"
    authentication:
      jwksEndpoint: "http://ory-stack-oathkeeper-api.ory.svc.cluster.local:4456/.well-known/jwks.json"
      appDestinationsSyncScope: "destinations:sync"
      appDetinationsSensitiveDataScope: "destinations_sensitive_data:read"
    server:
      tenantDestinationsEndpoint: "/v1/subaccountDestinations"
      tenantDestinationCertificatesEndpoint: "/v1/subaccountCertificates"
      tenantInstanceLevelDestinationCertificatesEndpoint: "/v1/instanceCertificates"
      sensitiveDataEndpoint: "/v1/destinations"
      findAPIEndpoint: "/local/v1/destinations" # used by external-services-mock in the destination creator flows; due to the fact that in ESM there are separate handlers for the two flows (dest-creator & dest-fetcher), we need different endpoints where each one of them can call the destination service find API
      sensitiveDataQueryParam: "name"
    request:
      skipSSLValidation: false
      retry_interval: "100ms"
      retry_attempts: 3
      goroutineLimit: 10
      requestTimeout: "5s"
      pageSize: 100
      oauthTokenPath: "/oauth/token"
    instance:
      clientIdPath: "clientid"
      clientSecretPath: "clientsecret"
      urlPath: "uri"
      tokenUrlPath: "certurl"
      clientCertPath: "certificate"
      clientKeyPath: "key"
    secretName: destination-region-instances
    dependenciesConfig:
      path: "/cfg/dependencies"
    oauthMode: "oauth-mtls"
  destinationRegionSecret:
    secretName: "destination-region-instances"
    fileName: "keyConfig"
    local:
      templateMappings:
        xsappMapping: '{{ printf "\"%s\":\"xsappname1\"" .Values.global.tenantFetcher.xsappNamePath }}'
        clientIDMapping: '{{ printf "\"%s\":\"client_id\"" .Values.global.destinationFetcher.instance.clientIdPath }}'
        clientSecretMapping: '{{ printf "\"%s\":\"client_secret\"" .Values.global.destinationFetcher.instance.clientSecretPath }}'
        urlMapping: '{{ printf "\"%s\":\"http://compass-external-services-mock.%s.svc.cluster.local:%s\"" .Values.global.destinationFetcher.instance.urlPath .Release.Namespace (.Values.service.port | toString) }}'
        tokenURLMapping: '{{ printf "\"%s\":\"https://%s.%s:%s\"" .Values.global.destinationFetcher.instance.tokenUrlPath .Values.global.externalServicesMock.certSecuredHost .Values.global.ingress.domainName (.Values.service.certPort | toString) }}'
        x509CertificateMapping: '{{ printf "\"%s\":\"%s\"" .Values.global.destinationFetcher.instance.clientCertPath .Values.global.connector.caCertificate }}'
        x509KeyMapping: '{{ printf "\"%s\":\"%s\"" .Values.global.destinationFetcher.instance.clientKeyPath .Values.global.connector.caKey }}'
  tenantFetcher:
    k8sSecret:
      manageSecrets: true
      name: "tenant-fetcher-secret"
      namespace: "compass-system"
      key: "keyConfig"
      path: "/tmp"
    host: compass-tenant-fetcher.compass-system.svc.cluster.local
    prefix: /tenants
    port: 3000
    xsappNamePath: "xsappname"
    omitDependenciesParamName: ""
    omitDependenciesParamValue: ""
    requiredAuthScope: Callback
    fetchTenantAuthScope: fetch_tenant
    authentication:
      jwksEndpoint: "http://ory-stack-oathkeeper-api.ory.svc.cluster.local:4456/.well-known/jwks.json"
    tenantProvider:
      tenantIdProperty: "tenantId"
      customerIdProperty: "customerId"
      costObjectIdProperty: "costObjectId"
      subaccountTenantIdProperty: "subaccountTenantId"
      subdomainProperty: "subdomain"
      licenseTypeProperty: "licenseType"
      name: "provider"
      subscriptionProviderIdProperty: "subscriptionProviderIdProperty"
      providerSubaccountIdProperty: "providerSubaccountIdProperty"
      consumerTenantIdProperty: "consumerTenantIdProperty"
      subscriptionProviderAppNameProperty: "subscriptionProviderAppNameProperty"
      subscriptionIDProperty: "subscriptionGUID"
      dependentServiceInstancesInfoProperty: "dependentServiceInstancesInfo"
      dependentServiceInstancesInfoAppIdProperty: "appId"
      dependentServiceInstancesInfoAppNameProperty: "appName"
      dependentServiceInstancesInfoProviderSubaccountIdProperty: "providerSubaccountId"
    server:
      fetchTenantWithParentEndpoint: "/v1/fetch/{parentTenantId}/{tenantId}"
      fetchTenantWithoutParentEndpoint: "/v1/fetch/{tenantId}"
      regionalHandlerEndpoint: "/v1/regional/{region}/callback/{tenantId}"
      dependenciesEndpoint: "/v1/regional/{region}/dependencies"
      tenantPathParam: "tenantId"
      regionPathParam: "region"
    dependenciesConfig:
      path: "/cfg/dependencies"
    local:
      templateMappings:
        xsappMapping: '{{ printf "\"%s\":\"xsappname1\"" .Values.global.tenantFetcher.xsappNamePath }}'
    containerName: "tenant-fetcher"
  externalCertConfiguration:
    issuerLocality: "local,local2" # In local setup we have manually created connector CA certificate with 'local' Locality property
    subjectPattern: "/C=DE/O=SAP SE/OU=SAP Cloud Platform Clients/OU=Region/OU=%s/L=%s/CN=%s"
    technicalClientSubjectPattern: "/C=DE/O=SAP SE/OU=SAP Cloud Platform Clients/OU=Region/OU=%s/L=%s/CN=%s"
    ouCertSubaccountID: "f8075207-1478-4a80-bd26-24a4785a2bfd"
    commonName: "compass"
    locality: "local"
    certSvcApiPath: "/cert"
    tokenPath: "/cert/token"
    secrets:
      externalCertSvcSecret:
        manage: false
        name: "cert-svc-secret"
        clientIdKey: client-id
        clientSecretKey: client-secret
        oauthUrlKey: url
        csrEndpointKey: csr-endpoint
        clientCert: client-cert
        clientKey: client-key
        skipSSLValidationFlag: "-k"
      externalClientCertSecret:
        name: "external-client-certificate"
        namespace: compass-system
        certKey: tls.crt
        keyKey: tls.key
      publicPrivateKeysSecret:
        name: "system-fetcher-external-keys"
        namespace: compass-system
        dataKey: data
        manage: false
    rotationCronjob:
      name: "external-certificate-rotation"
      schedule: "*/1 * * * *" # Executes every minute
      certValidity: "7"
      clientCertRetryAttempts: "8"
      containerName: "certificate-rotation"
    preInstallJob:
      enabled: false
      name: "external-certificate-pre-install"
      certValidity: "7"
      clientCertRetryAttempts: "8"
  extSvcCertConfiguration:
    issuerLocality: "local,local2" # In local setup we have manually created connector CA certificate with 'local' Locality property
    subjectPattern: "/C=DE/O=SAP SE/OU=SAP Cloud Platform Clients/OU=Region/OU=%s/L=%s/CN=%s"
    ouCertSubaccountID: "f8075207-1478-4a80-bd26-24a4785a2bfd"
    commonName: "compass"
    locality: "local"
    certSvcApiPath: "/cert"
    tokenPath: "/cert/token"
    secrets:
      extSvcCertSvcSecret:
        manage: false
        name: "ext-svc-cert-svc-secret"
        clientIdKey: client-id
        clientSecretKey: client-secret
        oauthUrlKey: url
        csrEndpointKey: csr-endpoint
        clientCert: client-cert
        clientKey: client-key
        skipSSLValidationFlag: "-k"
      extSvcClientCertSecret:
        name: "ext-svc-client-certificate"
        namespace: compass-system
        certKey: tls.crt
        keyKey: tls.key
    rotationCronjob:
      name: "ext-svc-certificate-rotation"
      schedule: "*/1 * * * *" # Executes every minute
      certValidity: "7"
      clientCertRetryAttempts: "8"
      containerName: "ext-svc-certificate-rotation"
    preInstallJob:
      enabled: false
      name: "ext-svc-certificate-pre-install"
      certValidity: "7"
      clientCertRetryAttempts: "8"
  instanceCreatorCertConfiguration:
    issuerLocality: "local,local2" # In local setup we have manually created connector CA certificate with 'local' Locality property
    subjectPattern: "/C=DE/O=SAP SE/OU=SAP Cloud Platform Clients/OU=Region/OU=%s/L=%s/CN=%s"
    ouCertSubaccountID: "f8075207-1478-4a80-bd26-24a4785a2bfd"
    commonName: "instance-creator"
    locality: "local"
    certSvcApiPath: "/cert"
    tokenPath: "/cert/token"
    secrets:
      instanceCreatorSvcSecret:
        manage: false
        name: "instance-creator-cert-svc-secret"
        clientIdKey: client-id
        clientSecretKey: client-secret
        oauthUrlKey: url
        csrEndpointKey: csr-endpoint
        clientCert: client-cert
        clientKey: client-key
        skipSSLValidationFlag: "-k"
      instanceCreatorClientCertSecret:
        name: "instance-creator-client-certificate"
        namespace: compass-system
        certKey: tls.crt
        keyKey: tls.key
    rotationCronjob:
      name: "instance-creator-certificate-rotation"
      schedule: "*/1 * * * *" # Executes every minute
      certValidity: "7"
      clientCertRetryAttempts: "8"
      containerName: "instance-creator-certificate-rotation"
    preInstallJob:
      enabled: false
      name: "instance-creator-certificate-pre-install"
      certValidity: "7"
      clientCertRetryAttempts: "8"
  ordService:
    host: compass-ord-service.compass-system.svc.cluster.local
    prefix: /open-resource-discovery-service/v0
    docsPrefix: /open-resource-discovery-docs
    staticPrefix: /open-resource-discovery-static/v0
    port: 3000
    defaultResponseType: "xml"
    userContextHeader: "user_context"
    authTokenPath: "/var/run/secrets/kubernetes.io/serviceaccount/token"
    skipSSLValidation: false
  ordAggregator:
    port: 3000
    prefix: /ord-aggregator
    aggregateEndpoint: /aggregate
    name: ord-aggregator
    client:
      timeout: "30s"
    lease:
      lockname: aggregatorlease
    authentication:
      jwksEndpoint: "http://ory-stack-oathkeeper-api.ory.svc.cluster.local:4456/.well-known/jwks.json"
    http:
      client:
        skipSSLValidation: false
      retry:
        attempts: 3
        delay: 100ms
    dbPool:
      maxOpenConnections: 2
      maxIdleConnections: 2
    globalRegistryUrl: http://compass-external-services-mock.compass-system.svc.cluster.local:8087/.well-known/open-resource-discovery
    maxParallelDocumentsPerApplication: 10
    maxParallelSpecificationProcessors: 100
    containerName: "ord-aggregator"
    tenantMappingConfiguration: '{}'
    parallelOperationProcessors: 10
    priorityQueueLimit: 10
    rescheduleJobInterval: 24h
    reschedulePeriod: 168h
    rescheduleHangedJobInterval: 1h
    rescheduleHangedPeriod: 1h
    maintainOperationsJobInterval: 60m
    operationProcessorsQuietPeriod: 5s
  systemFetcher:
    name: "system-fetcher"
    port: 3000
    prefix: /system-fetcher
    syncEndpoint: /sync
    job:
      schedulePeriod: 60m
      isSchedulable: true
    client:
      timeout: "30s"
    lease:
      lockname: systemfetcherlease
    authentication:
      jwksEndpoint: "http://ory-stack-oathkeeper-api.ory.svc.cluster.local:4456/.well-known/jwks.json"
    manageSecrets: true
    # enableSystemDeletion - whether systems in deleted state should be deleted from director database
    enableSystemDeletion: true
    # fetchRequestTimeout - shows the timeout to wait for oauth token and for fetching systems (in one request) separately
    fetchRequestTimeout: "30s"
    # directorRequestTimeout - graphql requests timeout to director
    directorRequestTimeout: "30s"
    dbPool:
      maxOpenConnections: 20
      maxIdleConnections: 2
    # systemsAPIEndpoint - endpoint of the service to fetch systems from
    systemsAPIEndpoint: ""
    # systemsAPIFilterCriteria - criteria for fetching systems
    systemsAPIFilterCriteria: ""
    appTemplatesProductLabel: "systemRole"
    systemSourceKey: "prop"
    appTemplates: []
    templatePlaceholderToSystemKeyMappings: '[ { "placeholder_name": "name", "system_key": "$.displayName" }, { "placeholder_name": "display-name", "system_key": "$.displayName" }, { "placeholder_name": "systemNumber", "system_key": "$.systemNumber" }, { "placeholder_name": "productId", "system_key": "$.productId" }, { "placeholder_name": "ppmsProductVersionId", "system_key": "$.ppmsProductVersionId", "optional": true }, { "placeholder_name": "region", "system_key": "$.additionalAttributes.systemSCPLandscapeID", "optional": true }, { "placeholder_name": "description", "system_key": "$.productDescription", "optional": true }, { "placeholder_name": "baseUrl", "system_key": "$.additionalUrls.mainUrl", "optional": true }, { "placeholder_name": "providerName", "system_key": "$.infrastructureProvider", "optional": true } ]'
    templateOverrideApplicationInput: '{"name": "{{name}}","description": "{{description}}","providerName": "{{providerName}}","statusCondition": "INITIAL","systemNumber": "{{systemNumber}}","labels": {"managed": "true","productId": "{{productId}}","ppmsProductVersionId": "{{ppmsProductVersionId}}","region": "{{region}}"},"baseUrl": "{{baseUrl}}"}'
    http:
      client:
        skipSSLValidation: false
    oauth:
      client: "client_id"
      tokenEndpointProtocol: "https"
      tokenBaseHost: "compass-external-services-mock-sap-mtls"
      tokenPath: "/cert/token"
      scopesClaim: "scopes"
      tenantHeaderName: "x-zid"
      tokenRequestTimeout: 30s
      skipSSLValidation: true
    jwt:
      expireAfter: 60m
    secret:
      name: "compass-system-fetcher-secret"
      clientIdKey: client-id
      oauthUrlKey: url
    paging:
      pageSize: 200
      sizeParam: "$top"
      skipParam: "$skip"
    containerName: "system-fetcher"
    parallelOperationProcessors: 10
    priorityQueueLimit: 10
    rescheduleJobInterval: 24h
    reschedulePeriod: 168h
    rescheduleHangedJobInterval: 1h
    rescheduleHangedPeriod: 1h
    maintainOperationsJobInterval: 60m
    operationProcessorsQuietPeriod: 5s
  tenantFetchers:
    job1:
      enabled: false
      job:
        interval: "5m"
      configMapNamespace: "compass-system"
      manageSecrets: true
      providerName: "compass"
      tenantType: "subaccount"
      schedule: "*/5 * * * *"
      tenantInsertChunkSize: "500"
      pageWorkers: "2"
      kubernetes:
        configMapNamespace: "compass-system"
        pollInterval: 2s
        pollTimeout: 1m
        timeout: 2m
      authConfig:
        skipSSLValidation: true
        oauthMode: "oauth-mtls"
        clientIDPath: "clientid"
        clientSecretPath: "secret"
        clientCertPath: "cert"
        clientKeyPath: "key"
        tokenEndpointPath: "url"
        tokenURLPath: "/cert/token"
      queryMapping:
        regionField: "region"
        pageNumField: "pageNum"
        pageSizeField: "pageSize"
        timestampField: "timestamp"
      query:
        startPage: "0"
        pageSize: "100"
      api:
        regionName: "central"
        authConfigSecretKey: "central"
        fieldMapping:
          totalPagesField: "totalPages"
          totalResultsField: "totalResults"
          tenantEventsField: "events"
          idField: "id"
          nameField: "name"
          customerIdField: "customerId"
          costObjectIDField: "costObject"
          subaccountCostObjectIDField: "costObjectId"
          subaccountCostObjectTypeField: "costObjectType"
          subdomainField: "subdomain"
          licenseTypeField: "licenseType"
          discriminatorField: ""
          discriminatorValue: ""
          detailsField: "details"
          labelsField: "labels"
          entityTypeField: "entityType"
          globalAccountID: "gaID"
          regionField: "region"
          movedSubaccountTargetField: "targetGlobalAccountGUID"
          movedSubaccountSourceField: "sourceGlobalAccountGUID"
        endpoints:
          accountCreated: "127.0.0.1/events?type=account-created"
          accountDeleted: "127.0.0.1/events?type=account-deleted"
          accountUpdated: "127.0.0.1/events?type=account-updated"
          subaccountCreated: "127.0.0.1/events?type=subaccount-created"
          subaccountDeleted: "127.0.0.1/events?type=subaccount-deleted"
          subaccountUpdated: "127.0.0.1/events?type=subaccount-updated"
          subaccountMoved: "127.0.0.1/events?type=subaccount-moved"
      regionalConfig:
        fieldMapping:
          totalPagesField: "totalPages"
          totalResultsField: "totalResults"
          tenantEventsField: "events"
          idField: "guid"
          nameField: "displayName"
          customerIdField: "customerId"
          costObjectIDField: "costObject"
          subaccountCostObjectIDField: "costObjectId"
          subaccountCostObjectTypeField: "costObjectType"
          subdomainField: "subdomain"
          licenseTypeField: "licenseType"
          discriminatorField: ""
          discriminatorValue: ""
          detailsField: "details"
          entityTypeField: "entityType"
          globalAccountID: "globalAccountGUID"
          regionField: "region"
          labelsField: "labels"
          movedSubaccountTargetField: "targetGlobalAccountGUID"
          movedSubaccountSourceField: "sourceGlobalAccountGUID"
        regions:
          eu-east:
            api:
              oauthMode: "oauth-mtls"
              authConfigSecretKey: "central"
              endpoints:
                accountCreated: "127.0.0.1/events?type=account-created"
                accountDeleted: "127.0.0.1/events?type=account-deleted"
                accountUpdated: "127.0.0.1/events?type=account-updated"
                subaccountCreated: "127.0.0.1/events?type=subaccount-created"
                subaccountDeleted: "127.0.0.1/events?type=subaccount-deleted"
                subaccountUpdated: "127.0.0.1/events?type=subaccount-updated"
                subaccountMoved: "127.0.0.1/events?type=subaccount-moved"
      dbPool:
        maxOpenConnections: 1
        maxIdleConnections: 1
  metrics:
    enabled: true
    pushEndpoint: http://monitoring-prometheus-pushgateway.kyma-system.svc.cluster.local:9091
  externalServicesMock:
    enabled: false
    certSecuredPort: 8081
    ordCertSecuredPort: 8082
    unsecuredPort: 8083
    basicSecuredPort: 8084
    oauthSecuredPort: 8085
    ordGlobalRegistryCertPort: 8086
    ordGlobalRegistryUnsecuredPort: 8087
    unsecuredPortWithAdditionalContent: 8088
    unsecuredMultiTenantPort: 8089
    certSecuredProxyPort: 8090
    certSecuredHost: compass-external-services-mock-sap-mtls
    ordCertSecuredHost: compass-external-services-mock-sap-mtls-ord
    ordGlobalCertSecuredHost: compass-external-services-mock-sap-mtls-global-ord-registry
    unSecuredHost: compass-external-services-mock
    host: compass-external-services-mock.compass-system.svc.cluster.local
    directDependencyXsappname: ""
    saasAppNamesSecret:
      manage: false
    regionInstancesCredentials:
      manage: false
    regionSMInstancesCredentials:
      manage: false
    oauthSecret:
      manage: false
      name: compass-external-services-mock-oauth-credentials
      clientIdKey: client-id
      clientSecretKey: client-secret
      oauthUrlKey: url
      oauthTokenPath: "/secured/oauth/token"
    auditlog:
      applyMockConfiguration: false
      managementApiPath: /audit-log/v2/configuration-changes/search
      mtlsTokenPath: "/cert/token"
      secret:
        name: "auditlog-instance-management"
        urlKey: url
        tokenUrlKey: token-url
        clientIdKey: client-id
        clientSecretKey: client-secret
        clientCertKey: client-cert
        clientKeyKey: client-key
    iasAdapter:
      consumerAppID: "consumer-app-id"
      consumerAppClientID: "consumer-client-id"
      consumerAppTenantID: "consumer-app-tenant-id"
      providerAppID: "provider-app-id"
      providerAppClientID: "provider-client-id"
      providerAppTenantID: "provider-app-tenant-id"
      apiName: "Test API Name"
  tests:
    http:
      client:
        skipSSLValidation: false
    externalCertConfiguration:
      ouCertSubaccountID: "bad76f69-e5c2-4d55-bca5-240944824b83"
      issuerLocalityRegion2: "local"
    hydrator:
      certSubjectMappingResyncInterval: "3s"
    director:
      skipPattern: ""
      externalCertIntSystemCN: "integration-system-test"
      supportedOrdApplicationType: "SAP temp1"
    tenantFetcher:
      tenantOnDemandID: "8d42d818-d4c4-4036-b82f-b199db7ffeb5"
      missingTenantOnDemandID: "subaccount-external-tnt"
      region: "eu-1"
      region2: "eu-2"
    ordAggregator:
      skipPattern: ""
      proxyApplicationTemplateName: "SAP Proxy Template"
    ordService:
      accountTenantID: "5577cf46-4f78-45fa-b55f-a42a3bdba868" # testDefaultTenant from our testing tenants
      skipPattern: ""
    externalServicesMock:
      skipPattern: ""
      tenantMappingStatusAPI:
        responseDelayInMilliseconds: 1
    selfRegistration:
      region: "eu-1"
      region2: "eu-2"
    destination:
      consumerSubdomain: "compass-external-services-mock"
      consumerSubdomainMtls: "compass-external-services-mock-sap-mtls"
      instanceID: "37d7d783-d9ad-47de-b6c8-b05a4cb961ca" # randomly generated UUID
      claims:
        subaccountIDKey: "subaccountid"
        serviceInstanceIDKey: "serviceinstanceid"
    subscription:
      labelKey: "subscriptions"
      standardFlow: "standard"
      indirectDependencyFlow: "indirectDependency"
      directDependencyFlow: "directDependency"
      subscriptionsFlowHeaderKey: "subscriptionFlow"
      consumerSubdomain: "compass-external-services-mock-sap-mtls"
      tenants:
        providerAccountID: "5577cf46-4f78-45fa-b55f-a42a3bdba868" # testDefaultTenant from our testing tenants
        providerSubaccountID: "47b4575a-f102-414a-8398-2d973ad65f3a" # TestProviderSubaccount from our testing tenants
        consumerAccountID: "5984a414-1eed-4972-af2c-b2b6a415c7d7" # ApplicationsForRuntimeTenantName from our testing tenants
        consumerSubaccountID: "1f538f34-30bf-4d3d-aeaa-02e69eef84ae" # randomly chosen
        costObjectID: "de235c0e-9cb0-4f39-9fd5-d558ec6850bb" # randomly chosen
        customerID: "2c4f4a25-ba9a-4dbc-be68-e0beb77a7eb0"
        consumerTenantID: "ba49f1aa-ddc1-43ff-943c-fe949857a34a" # randomly chosen
        providerSubaccountIDRegion2: "731b7bc4-5472-41d2-a447-e4c0f45de739" # TestProviderSubaccountRegion2 from our testing tenants
        consumerAccountIDTenantHierarchy: "5577cf46-4f78-45fa-b55f-a42a3bdba868" # testDefaultTenant from our testing tenants; more info in 'TestFormationNotificationsTenantHierarchy'
        consumerSubaccountIDTenantHierarchy: "3cfcdd62-320d-403b-b66a-4ee3cdd06947" # TestIntegrationSystemManagedSubaccount from our testing tenants; more info in 'TestFormationNotificationsTenantHierarchy'
      destinationOauthSecret:
        manage: false
        name: provider-destination-instance-tests
        clientIdKey: client-id
        clientSecretKey: client-secret
        oauthUrlKey: url
        oauthTokenPath: "/secured/oauth/token"
        serviceUrlKey: uri
        dependencyKey: dependency
      oauthSecret:
        manage: false
        name: compass-subscription-secret
        clientIdKey: client-id
        clientSecretKey: client-secret
        oauthUrlKey: url
      propagatedProviderSubaccountHeader: "X-Provider-Subaccount"
      externalClientCertTestSecretName: "external-client-certificate-test-secret"
      externalClientCertTestSecretNamespace: "compass-system"
      externalCertTestJobName: "external-certificate-rotation-test-job"
      certSvcInstanceTestSecretName: "cert-svc-secret"
      certSvcInstanceTestRegion2SecretName: "cert-svc-secret-eu2"
      consumerTokenURL: "http://compass-external-services-mock.compass-system.svc.cluster.local:8080"
      subscriptionURL: "http://compass-external-services-mock.compass-system.svc.cluster.local:8080"
      subscriptionProviderIdValue: "id-value!t12345"
      directDependencySubscriptionProviderIdValue: "direct-dep-id-value!t12345"
      subscriptionProviderAppNameValue: "subscriptionProviderAppNameValue"
      indirectDependencySubscriptionProviderAppNameValue: "indirectDependencySubscriptionProviderAppNameValue"
      directDependencySubscriptionProviderAppNameValue: "subscriptionProviderAppNameValue" # this is used for real env tests where there is a dedicated SAAS svc instance for the indirect dependency flow
    namespace: kyma-system
    connectivityAdapterFQDN: http://compass-connectivity-adapter.compass-system.svc.cluster.local
    externalServicesMockFQDN: http://compass-external-services-mock.compass-system.svc.cluster.local
    ordServiceFQDN: http://compass-ord-service.compass-system.svc.cluster.local
    systemBrokerFQDN: http://compass-system-broker.compass-system.svc.cluster.local
    tenantFetcherFQDN: http://compass-tenant-fetcher.compass-system.svc.cluster.local
    hydratorFQDN: http://compass-hydrator.compass-system.svc.cluster.local
    userNameAuthenticators:
      gatewayHost: "compass-gateway-user-name"
      account:
        manage: false
        secretName: "user-name-account-authenticator"
        clientIdKey: client-id
        clientSecretKey: client-secret
        oauthUrlKey: url
        oauthTokenPath: "/secured/oauth/token"
        subdomain: "compass-external-services-mock"
      subaccount:
        manage: false
        secretName: "user-name-subaccount-authenticator"
        clientIdKey: client-id
        clientSecretKey: client-secret
        oauthUrlKey: url
        oauthTokenPath: "/secured/oauth/token"
        subdomain: "compass-external-services-mock"
    basicCredentials:
      manage: false
      secretName: "test-basic-credentials-secret"
    db:
      maxOpenConnections: 3
      maxIdleConnections: 1
    securityContext: # Set on container level
      runAsUser: 2000
      allowPrivilegeEscalation: false
  expectedSchemaVersionUpdateJob:
    cm:
      name: "expected-schema-version"
    ias_adapter:
      cm:
        name: "ias-adapter-expected-schema-version"
  migratorJob:
    nodeSelectorEnabled: false
    pvc:
      name: "compass-director-migrations"
      namespace: "compass-system"
      migrationsPath: "/compass-migrations"
      storageClass: local-path
    ias_adapter:
      pvc:
        name: "compass-ias-adapter-migrations"
        namespace: "compass-system"
        migrationsPath: "/compass-ias-adapter-migrations"
        storageClass: local-path
  http:
    client:
      skipSSLValidation: false
  pairingAdapter:
    templateName: "pairing-adapter-app-template"
    watcherCorrelationID: "pairing-adapter-watcher-id"
    configMap:
      manage: false
      key: "config.json"
      name: "pairing-adapter-config-local"
      namespace: "compass-system"
      localAdapterFQDN: "http://compass-pairing-adapter.compass-system.svc.cluster.local/adapter-local-mtls"
      integrationSystemID: "d3e9b9f5-25dc-4adb-a0a0-ed69ef371fb6"
    e2e:
      appName: "test-app"
      appID: "123-test-456"
      clientUser: "test-user"
      tenant: "test-tenant"
  # Scopes assigned for every new Client Credentials by given object type (Runtime / Application / Integration System)
  # and scopes mapped to a consumer with the given type, then that consumer is using a client certificate
  scopes:
    scopesPerConsumerType:
      business_integration:
        - "application_template:read"
        - "application_template:write"
        - "formation:read"
        - "formation:write"
        - "formation.state:write"
        - "formation_template:read"
        - "formation_template:write"
        - "formation_template.webhooks:read"
        - "tenant_access:write"
      managed_application_provider_operator:
        - "application.local_tenant_id:write"
        - "application_template:write"
        - "application_template:read"
        - "application_template.webhooks:read"
        - "application_template.labels:write"
        - "internal_visibility:read"
        - "webhook:write"
        - "webhooks.auth:read"
        - "certificate_subject_mapping:write"
        - "certificate_subject_mapping:read"
      managed_application_consumer: []
      landscape_resource_operator:
        - "application:read"
        - "application:write"
        - "application.local_tenant_id:write"
        - "tenant_access:write"
        - "formation:read"
        - "formation:write"
        - "formation:global_write"
        - "formation:global_read"
      tenant_discovery_operator:
        - "application:read"
      instance_creator:
        - "application_template:read"
        - "formation:read"
        - "formation_template:read"
        - "formation_template.webhooks:read"
      technical_client:
        - "tenant:read"
        - "tenant:write"
      runtime:
        - "runtime:read"
        - "runtime:write"
        - "application:read"
        - "runtime.auths:read"
        - "bundle.instance_auths:read"
        - "runtime.webhooks:read"
        - "webhook:write"
      external_certificate:
        - "runtime:read"
        - "runtime:write"
        - "application:read"
        - "application:write"
        - "runtime.auths:read"
        - "bundle.instance_auths:read"
        - "runtime.webhooks:read"
        - "webhook:write"
        - "application_template:read"
        - "application_template:write"
        - "application_template.webhooks:read"
        - "formation_template:read"
        - "formation_template:write"
        - "formation_template.webhooks:read"
      application:
        - "application:read"
        - "application:write"
        - "application.auths:read"
        - "application.webhooks:read"
        - "application.application_template:read"
        - "bundle.instance_auths:read"
        - "document.fetch_request:read"
        - "event_spec.fetch_request:read"
        - "api_spec.fetch_request:read"
        - "fetch-request.auth:read"
        - "webhook:write"
      integration_system:
        - "application:read"
        - "application:write"
        - "application.local_tenant_id:write"
        - "application.application_template:read"
        - "application_template:read"
        - "application_template:write"
        - "runtime:read"
        - "runtime:write"
        - "integration_system:read"
        - "label_definition:read"
        - "label_definition:write"
        - "automatic_scenario_assignment:read"
        - "integration_system.auths:read"
        - "application_template.webhooks:read"
        - "formation:write"
        - "formation:read"
        - "internal_visibility:read"
        - "application.auths:read"
        - "webhook:write"
        - "formation_template:read"
        - "formation_template.webhooks:read"
      super_admin:
        - "application:read"
        - "application:write"
        - "application.local_tenant_id:write"
        - "application_template:read"
        - "application_template:write"
        - "integration_system:read"
        - "integration_system:write"
        - "runtime:read"
        - "runtime:write"
        - "label_definition:read"
        - "label_definition:write"
        - "eventing:manage"
        - "tenant:read"
        - "tenant:write"
        - "automatic_scenario_assignment:read"
        - "application.auths:read"
        - "application.webhooks:read"
        - "application.application_template:read"
        - "application_template.webhooks:read"
        - "bundle.instance_auths:read"
        - "document.fetch_request:read"
        - "event_spec.fetch_request:read"
        - "api_spec.fetch_request:read"
        - "integration_system.auths:read"
        - "runtime.auths:read"
        - "fetch-request.auth:read"
        - "webhooks.auth:read"
        - "formation:write"
        - "formation:read"
        - "internal_visibility:read"
        - "runtime.webhooks:read"
        - "webhook:write"
        - "formation_template:read"
        - "formation_template:write"
        - "formation_template.webhooks:read"
        - "formation_constraint:read"
        - "formation_constraint:write"
        - "certificate_subject_mapping:read"
        - "certificate_subject_mapping:write"
        - "formation.state:write"
        - "tenant_access:write"
        - "bundle_instance_auth:write"
        - "formation:global_write"
        - "formation:global_read"
      default:
        - "runtime:read"
        - "runtime:write"
        - "tenant:read"<|MERGE_RESOLUTION|>--- conflicted
+++ resolved
@@ -174,11 +174,7 @@
       name: compass-pairing-adapter
     director:
       dir: dev/incubator/
-<<<<<<< HEAD
       version: "PR-3652"
-=======
-      version: "PR-3656"
->>>>>>> 9236400a
       name: compass-director
     hydrator:
       dir: dev/incubator/
@@ -214,11 +210,7 @@
       name: compass-ord-service
     schema_migrator:
       dir: dev/incubator/
-<<<<<<< HEAD
       version: "PR-3652"
-=======
-      version: "PR-3656"
->>>>>>> 9236400a
       name: compass-schema-migrator
     system_broker:
       dir: dev/incubator/
@@ -231,11 +223,7 @@
       version: "0a651695"
     external_services_mock:
       dir: dev/incubator/
-<<<<<<< HEAD
       version: "PR-3652"
-=======
-      version: "PR-3656"
->>>>>>> 9236400a
       name: compass-external-services-mock
     console:
       dir: prod/incubator/
@@ -243,11 +231,7 @@
       name: compass-console
     e2e_tests:
       dir: dev/incubator/
-<<<<<<< HEAD
       version: "PR-3652"
-=======
-      version: "PR-3656"
->>>>>>> 9236400a
       name: compass-e2e-tests
   isLocalEnv: false
   isForTesting: false
