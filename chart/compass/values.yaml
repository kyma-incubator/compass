--- conflicted
+++ resolved
@@ -228,11 +228,7 @@
       name: compass-console
     e2e_tests:
       dir: dev/incubator/
-<<<<<<< HEAD
       version: "PR-3635"
-=======
-      version: "PR-3631"
->>>>>>> dddf7c55
       name: compass-e2e-tests
   isLocalEnv: false
   isForTesting: false
