--- conflicted
+++ resolved
@@ -200,11 +200,7 @@
       name: compass-operations-controller
     ord_service:
       dir: dev/incubator/
-<<<<<<< HEAD
       version: "PR-120"
-=======
-      version: "PR-121"
->>>>>>> 1e39b466
       name: compass-ord-service
     schema_migrator:
       dir: dev/incubator/
