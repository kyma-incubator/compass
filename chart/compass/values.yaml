--- conflicted
+++ resolved
@@ -91,11 +91,7 @@
       version: "PR-2166"
     director:
       dir:
-<<<<<<< HEAD
       version: "PR-2202"
-=======
-      version: "PR-2208"
->>>>>>> cc29b4f2
     gateway:
       dir:
       version: "PR-2166"
