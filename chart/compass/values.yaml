--- conflicted
+++ resolved
@@ -123,11 +123,7 @@
       name: compass-pairing-adapter
     director:
       dir:
-<<<<<<< HEAD
       version: "PR-2738"
-=======
-      version: "PR-2736"
->>>>>>> c36c4b18
       name: compass-director
     hydrator:
       dir:
@@ -147,11 +143,7 @@
       name: compass-ord-service
     schema_migrator:
       dir:
-<<<<<<< HEAD
       version: "PR-2738"
-=======
-      version: "PR-2722"
->>>>>>> c36c4b18
       name: compass-schema-migrator
     system_broker:
       dir:
