--- conflicted
+++ resolved
@@ -143,11 +143,7 @@
       name: compass-pairing-adapter
     director:
       dir: dev/incubator/
-<<<<<<< HEAD
       version: "PR-3345"
-=======
-      version: "PR-3340"
->>>>>>> 4b987a14
       name: compass-director
     hydrator:
       dir: prod/incubator/
@@ -200,11 +196,7 @@
       name: compass-console
     e2e_tests:
       dir: dev/incubator/
-<<<<<<< HEAD
       version: "PR-3345"
-=======
-      version: "PR-3340"
->>>>>>> 4b987a14
       name: compass-e2e-tests
   isLocalEnv: false
   isForTesting: false
