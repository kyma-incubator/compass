--- conflicted
+++ resolved
@@ -53,11 +53,7 @@
       version: "PR-1868"
     director:
       dir:
-<<<<<<< HEAD
-      version: "PR-1868"
-=======
-      version: "PR-1860"
->>>>>>> 71206eb6
+      version: "PR-1868"
     gateway:
       dir:
       version: "PR-1868"
@@ -86,14 +82,10 @@
       version: "PR-1868"
     console:
       dir:
-      version: "PR-31"
+      version: "PR-33"
     e2e_tests:
       dir:
-<<<<<<< HEAD
-      version: "PR-1868"
-=======
-      version: "PR-1874"
->>>>>>> 71206eb6
+      version: "PR-1868"
   isLocalEnv: false
   oauth2:
     host: oauth2
