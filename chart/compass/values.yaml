--- conflicted
+++ resolved
@@ -22,11 +22,7 @@
       version: "PR-1750"
     director:
       dir:
-<<<<<<< HEAD
       version: "PR-1769"
-=======
-      version: "PR-1779"
->>>>>>> 4a6dbfe6
     gateway:
       dir:
       version: "PR-1750"
@@ -59,11 +55,7 @@
     tests:
       director:
         dir:
-<<<<<<< HEAD
         version: "PR-1769"
-=======
-        version: "PR-1779"
->>>>>>> 4a6dbfe6
       connector:
         dir:
         version: "PR-1741"
