global:
  disableLegacyConnectivity: true
  defaultTenant: 3e64ebae-38b5-46a0-b1ed-9ccee153a0ae
  defaultTenantRegion: "eu-1"
  tenants: # tenant order matters, so new tenants should be added to the end of the list
    - name: default
      id: 3e64ebae-38b5-46a0-b1ed-9ccee153a0ae
      type: account
    - name: foo
      id: 1eba80dd-8ff6-54ee-be4d-77944d17b10b
      type: account
    - name: bar
      id: af9f84a9-1d3a-4d9f-ae0c-94f883b33b6e
      type: account
    - name: TestTenantSeparation
      id: f1c4b5be-b0e1-41f9-b0bc-b378200dcca0
      type: account
    - name: TestDeleteLastScenarioForApplication
      id: 0403be1e-f854-475e-9074-922120277af5
      type: account
    - name: Test_DeleteAutomaticScenarioAssignmentForSelector
      id: d9553135-6115-4c67-b4d9-962c00f3725f
      type: account
    - name: Test_AutomaticScenarioAssigmentForRuntime
      id: 8c733a45-d988-4472-af10-1256b82c70c0
      type: account
    - name: TestAutomaticScenarioAssignmentsWholeScenario
      id: 65a63692-c00a-4a7d-8376-8615ee37f45c
      type: account
    - name: TestTenantsQueryTenantNotInitialized
      id: 72329135-27fd-4284-9bcb-37ea8d6307d0
      type: account
    - name: Test Default
      id: 5577cf46-4f78-45fa-b55f-a42a3bdba868
      type: account
      parent: 2c4f4a25-ba9a-4dbc-be68-e0beb77a7eb0
    - name: Test_DefaultCustomer
      id: 2c4f4a25-ba9a-4dbc-be68-e0beb77a7eb0
      type: customer
    - name: TestListLabelDefinitions
      id: 3f641cf5-2d14-4e0f-a122-16e7569926f1
      type: account
    - name: Test_AutomaticScenarioAssignmentQueries
      id: 8263cc13-5698-4a2d-9257-e8e76b543e88
      type: account
    - name: TestGetScenariosLabelDefinitionCreatesOneIfNotExists
      id: 2263cc13-5698-4a2d-9257-e8e76b543e33
      type: account
    - name: TestApplicationsForRuntime
      id: 5984a414-1eed-4972-af2c-b2b6a415c7d7
      type: account
    - name: Test_DeleteAutomaticScenarioAssignmentForScenario
      id: d08e4cb6-a77f-4a07-b021-e3317a373597
      type: account
    - name: TestApplicationsForRuntimeWithHiddenApps
      id: 7e1f2df8-36dc-4e40-8be3-d1555d50c91c
      type: account
    - name: TestTenantsQueryTenantInitialized
      id: 8cf0c909-f816-4fe3-a507-a7917ccd8380
      type: account
    - name: TestDeleteApplicationIfInScenario
      id: 0d597250-6b2d-4d89-9c54-e23cb497cd01
      type: account
    - name: TestProviderSubaccount
      id: 47b4575a-f102-414a-8398-2d973ad65f3a
      type: subaccount
      parent: 5577cf46-4f78-45fa-b55f-a42a3bdba868
    - name: TestCompassProviderSubaccount
      id: f8075207-1478-4a80-bd26-24a4785a2bfd
      type: subaccount
      parent: 5577cf46-4f78-45fa-b55f-a42a3bdba868
    - name: TestProviderSubaccountRegion2
      id: 731b7bc4-5472-41d2-a447-e4c0f45de739
      type: subaccount
      region: "eu-2"
      parent: 5577cf46-4f78-45fa-b55f-a42a3bdba868
    - name: TestCertificateSubaccount
      id: 123e4567-e89b-12d3-a456-426614174001
      type: subaccount
      parent: 5577cf46-4f78-45fa-b55f-a42a3bdba868
    - name: TestNsAdapter
      id: 08b6da37-e911-48fb-a0cb-fa635a6c5678
      type: subaccount
      parent: 5577cf46-4f78-45fa-b55f-a42a3bdba868
    - name: TestNsAdapterSubaccountWithApplications
      id: 08b6da37-e911-48fb-a0cb-fa635a6c4321
      type: subaccount
      parent: 5577cf46-4f78-45fa-b55f-a42a3bdba868
    - name: TestIntegrationSystemManagedSubaccount
      id: 3cfcdd62-320d-403b-b66a-4ee3cdd06947
      type: subaccount
      parent: 5577cf46-4f78-45fa-b55f-a42a3bdba868
    - name: TestIntegrationSystemManagedAccount
      id: 7e8ab2e3-3bb4-42e3-92b2-4e0bf48559d3
      type: account
      parent: 2c4f4a25-ba9a-4dbc-be68-e0beb77a7eb0
    - name: TestSystemFetcherAccount
      id: c395681d-11dd-4cde-bbcf-570b4a153e79
      type: account
      parent: 2c4f4a25-ba9a-4dbc-be68-e0beb77a7eb0
    - name: TestConsumerSubaccount
      id: 1f538f34-30bf-4d3d-aeaa-02e69eef84ae
      type: subaccount
      parent: 5984a414-1eed-4972-af2c-b2b6a415c7d7
    - name: TestTenantsOnDemandAPI
      id: 8d42d818-d4c4-4036-b82f-b199db7ffeb5
      type: subaccount
      parent: 5984a414-1eed-4972-af2c-b2b6a415c7d7
    - name: TestExternalCertificateSubaccount
      id: bad76f69-e5c2-4d55-bca5-240944824b83
      type: subaccount
      parent: 5577cf46-4f78-45fa-b55f-a42a3bdba868
    - name: TestAtomOrganization
      id: f2724f8e-1a58-4f32-bfd0-8b831de34e71
      type: organization
      parent: 2c4f4a25-ba9a-4dbc-be68-e0beb77a7eb0
    - name: TestAtomFolder
      id: 4c31b7c7-2bea-4bd5-9ea5-e9a8d704f900
      type: folder
      parent: f2724f8e-1a58-4f32-bfd0-8b831de34e71
    - name: TestAtomResourceGroup
      id: ff30da87-7685-4462-869a-baae6441898b
      type: resource-group
      parent: 4c31b7c7-2bea-4bd5-9ea5-e9a8d704f900
  images:
    containerRegistry:
      path: europe-docker.pkg.dev/kyma-project
    connector:
      dir: dev/incubator/
      version: "PR-3093"
      name: compass-connector
    connectivity_adapter:
      dir: dev/incubator/
      version: "PR-3093"
      name: compass-connectivity-adapter
    pairing_adapter:
      dir: dev/incubator/
      version: "PR-3093"
      name: compass-pairing-adapter
    director:
      dir: dev/incubator/
<<<<<<< HEAD
      version: "PR-3088"
=======
      version: "PR-3093"
>>>>>>> 2bd1c0ff
      name: compass-director
    hydrator:
      dir: dev/incubator/
      version: "PR-3093"
      name: compass-hydrator
    ias_adapter:
      dir: dev/incubator/
      version: "PR-3094"
      name: compass-ias-adapter
    kyma_adapter:
      dir: dev/incubator/
      version: "PR-3090"
      name: compass-kyma-adapter
    gateway:
      dir: dev/incubator/
      version: "PR-3093"
      name: compass-gateway
    operations_controller:
      dir: dev/incubator/
      version: "PR-3093"
      name: compass-operations-controller
    ord_service:
      dir: dev/incubator/
      version: "PR-94"
      name: compass-ord-service
    schema_migrator:
      dir: dev/incubator/
      version: "PR-3088"
      name: compass-schema-migrator
    system_broker:
      dir: dev/incubator/
      version: "PR-3093"
      name: compass-system-broker
    certs_setup_job:
      containerRegistry:
        path: eu.gcr.io/kyma-project
      dir:
      version: "0a651695"
    external_services_mock:
      dir: dev/incubator/
<<<<<<< HEAD
      version: "PR-3088"
=======
      version: "PR-3093"
>>>>>>> 2bd1c0ff
      name: compass-external-services-mock
    console:
      dir: dev/incubator/
      version: "PR-83"
      name: compass-console
    e2e_tests:
      dir: dev/incubator/
      version: "PR-3093"
      name: compass-e2e-tests
  isLocalEnv: false
  isForTesting: false
  oauth2:
    host: oauth2
  livenessProbe:
    initialDelaySeconds: 30
    timeoutSeconds: 1
    periodSeconds: 10
  readinessProbe:
    initialDelaySeconds: 5
    timeoutSeconds: 1
    periodSeconds: 2
  agentPreconfiguration: false
  portieris:
    isEnabled: false
    imagePullSecretName: "portieris-dummy-image-pull-secret"
  operations_manager:
    election:
      enabled: false
    lease:
      lockname: opmanagerlease
    job:
      ordCreation:
        schedulePeriod: 168h
      ordDeletion:
        schedulePeriod: 24h
        completedOpsOlderThanDays: 5
        failedOpsOlderThanDays: 10
    external:
      port: 3009
  nsAdapter:
    external:
      port: 3005
    e2eTests:
      gatewayHost: "compass-gateway-xsuaa"
    prefix: /nsadapter
    path: /nsadapter/api/v1/notifications
    systemToTemplateMappings: '[{  "Name": "SAP S/4HANA On-Premise",  "SourceKey": ["type"],  "SourceValue": ["abapSys"]},{  "Name": "SAP S/4HANA On-Premise",  "SourceKey": ["type"],  "SourceValue": ["nonSAPsys"]},{  "Name": "SAP S/4HANA On-Premise",  "SourceKey": ["type"],  "SourceValue": ["hana"]}]'
    secret:
      name: nsadapter-secret
      subaccountKey: subaccount
      local:
        subaccountValue: subaccount
    authSecret:
      name: "compass-external-services-mock-oauth-credentials"
      clientIdKey: client-id
      clientSecretKey: client-secret
      tokenUrlKey: url
      instanceUrlKey: url
      certKey: cert
      keyKey: key
    registerPath: "/register"
    tokenPath: "/secured/oauth/token"
    createClonePattern: '{"key": "%s"}'
    createBindingPattern: '{}'
    useClone: "false"
  director:
    host: compass-director.compass-system.svc.cluster.local
    formationMappingAsyncStatusApi:
      pathPrefix: "/v1/businessIntegrations"
      formationAssignmentPath: "/{ucl-formation-id}/assignments/{ucl-assignment-id}/status"
      formationPath: "/{ucl-formation-id}/status"
    prefix: /director
    graphql:
      external:
        port: 3000
    tls:
      secure:
        internal:
          host: compass-director-internal
    validator:
      port: 8080
    metrics:
      port: 3003
      enableGraphqlOperationInstrumentation: true
    operations:
      port: 3002
      path: "/operation"
      lastOperationPath: "/last_operation"
    info:
      path: "/v1/info"
    subscription:
      subscriptionProviderLabelKey: "subscriptionProviderId"
      consumerSubaccountLabelKey: "global_subaccount_id"
      subscriptionLabelKey: "subscription"
      tokenPrefix: "sb-"
    selfRegister:
      secrets:
        instancesCreds:
          name: "region-instances-credentials"
          key: "keyConfig"
          path: "/tmp"
        saasAppNameCfg:
          name: "saas-app-names"
          key: "appNameConfig"
          path: "/tmp/appNameConfig"
      clientIdPath: "clientId"
      clientSecretPath: "clientSecret"
      urlPath: "url"
      tokenUrlPath: "tokenUrl"
      clientCertPath: "clientCert"
      clientKeyPath: "clientKey"
      local:
        templateMappings:
          clientIDMapping: '{{ printf "\"%s\":\"client_id\"" .Values.global.director.selfRegister.clientIdPath }}'
          clientSecretMapping: '{{ printf "\"%s\":\"client_secret\"" .Values.global.director.selfRegister.clientSecretPath }}'
          urlMapping: '{{ printf "\"%s\":\"http://compass-external-services-mock.%s.svc.cluster.local:%s\"" .Values.global.director.selfRegister.urlPath .Release.Namespace (.Values.service.port | toString) }}'
          tokenURLMapping: '{{ printf "\"%s\":\"https://%s.%s:%s\"" .Values.global.director.selfRegister.tokenUrlPath .Values.global.externalServicesMock.certSecuredHost .Values.global.ingress.domainName (.Values.service.certPort | toString) }}'
          x509CertificateMapping: '{{ printf "\"%s\":\"%s\"" .Values.global.director.selfRegister.clientCertPath .Values.global.connector.caCertificate }}'
          x509KeyMapping: '{{ printf "\"%s\":\"%s\"" .Values.global.director.selfRegister.clientKeyPath .Values.global.connector.caKey }}'
      oauthTokenPath: "/cert/token"
      oauthMode: "oauth-mtls"
      label: "selfRegLabel"
      labelValuePrefix: "self-reg-prefix-"
      responseKey: "self-reg-key"
      path: "/external-api/self-reg"
      nameQueryParam: "name"
      tenantQueryParam: "tenant"
      requestBodyPattern: '{"key": "%s"}'
      saasAppNameLabelKey: "CMPSaaSAppName"
      saasAppNamePath: "localSaaSAppNamePath"
    clientIDHeaderKey: client_user
    suggestTokenHeaderKey: suggest_token
    runtimeTypeLabelKey: "runtimeType"
    applicationTypeLabelKey: "applicationType"
    kymaRuntimeTypeLabelValue: "kyma"
    kymaApplicationNamespaceValue: "sap.kyma"
    fetchTenantEndpoint: '{{ printf "https://%s.%s%s/v1/fetch" .Values.global.gateway.tls.secure.internal.host .Values.global.ingress.domainName .Values.global.tenantFetcher.prefix }}'
    ordWebhookMappings: '[]'
    tenantMappingsPath: "/tmp/tenantMappingsConfig"
    tenantMappingsKey: "tenant-mapping-config.json"
    tenantMappings:
      SYNC:
        v1.0:
          - type: CONFIGURATION_CHANGED
            mode: SYNC
            urlTemplate: '{"path":"%s/v1/tenant-mappings/{{.RuntimeContext.Value}}","method":"PATCH"}'
            inputTemplate: '{"context":{ {{ if .CustomerTenantContext.AccountID }}"btp": {"uclFormationId":"{{.FormationID}}","globalAccountId":"{{.CustomerTenantContext.AccountID}}","crmId":"{{.CustomerTenantContext.CustomerID}}"} {{ else }}"atom": {"uclFormationId":"{{.FormationID}}","path":"{{.CustomerTenantContext.Path}}","crmId":"{{.CustomerTenantContext.CustomerID}}"} {{ end }} },"items": [ {"uclAssignmentId":"{{ .Assignment.ID }}","operation":"{{.Operation}}","deploymentRegion":"{{if .Application.Labels.region }}{{.Application.Labels.region}}{{ else }}{{.ApplicationTemplate.Labels.region}}{{end }}","applicationNamespace":"{{ if .Application.ApplicationNamespace }}{{.Application.ApplicationNamespace}}{{else }}{{.ApplicationTemplate.ApplicationNamespace}}{{ end }}","applicationTenantId":"{{.Application.LocalTenantID}}","uclSystemTenantId":"{{.Application.ID}}",{{ if .ApplicationTemplate.Labels.parameters }}"parameters": {{.ApplicationTemplate.Labels.parameters}},{{ end }}"configuration": {{.ReverseAssignment.Value}} } ] }'
            headerTemplate: '{"Content-Type": ["application/json"]}'
            outputTemplate: '{"error":"{{.Body.error}}","success_status_code": 200}'
          - type: APPLICATION_TENANT_MAPPING
            mode: SYNC
            urlTemplate: '{"path":"%s/v1/tenant-mappings/{{.TargetApplication.LocalTenantID}}","method":"PATCH"}'
            inputTemplate: '{"context": { {{ if .CustomerTenantContext.AccountID }}"btp":{"uclFormationId":"{{.FormationID}}","globalAccountId":"{{.CustomerTenantContext.AccountID}}","crmId":"{{.CustomerTenantContext.CustomerID}}"} {{ else }}"atom": {"uclFormationId":"{{.FormationID}}","path":"{{.CustomerTenantContext.Path}}","crmId":"{{.CustomerTenantContext.CustomerID}}"} {{ end }} },"items": [ {"uclAssignmentId":"{{ .Assignment.ID }}","operation":"{{.Operation}}","deploymentRegion":"{{if .SourceApplication.Labels.region }}{{.SourceApplication.Labels.region}}{{else }}{{.SourceApplicationTemplate.Labels.region}}{{ end }}","applicationNamespace":"{{if .SourceApplication.ApplicationNamespace }}{{.SourceApplication.ApplicationNamespace}}{{else }}{{.SourceApplicationTemplate.ApplicationNamespace}}{{ end }}","applicationTenantId":"{{.SourceApplication.LocalTenantID}}","uclSystemTenantId":"{{.SourceApplication.ID}}",{{ if .SourceApplicationTemplate.Labels.parameters }}"parameters": {{.SourceApplicationTemplate.Labels.parameters}},{{ end }}"configuration": {{.ReverseAssignment.Value}} } ]}'
            headerTemplate: '{"Content-Type": ["application/json"]}'
            outputTemplate: '{"error":"{{.Body.error}}","success_status_code": 200}'
        configuration_changed:v1.0:
          - type: CONFIGURATION_CHANGED
            mode: SYNC
            urlTemplate: '{"path":"%s/v1/tenant-mappings/{{.RuntimeContext.Value}}","method":"PATCH"}'
            inputTemplate: '{"context":{ {{ if .CustomerTenantContext.AccountID }}"btp": {"uclFormationId":"{{.FormationID}}","globalAccountId":"{{.CustomerTenantContext.AccountID}}","crmId":"{{.CustomerTenantContext.CustomerID}}"} {{ else }}"atom": {"uclFormationId":"{{.FormationID}}","path":"{{.CustomerTenantContext.Path}}","crmId":"{{.CustomerTenantContext.CustomerID}}"} {{ end }} },"items": [ {"uclAssignmentId":"{{ .Assignment.ID }}","operation":"{{.Operation}}","deploymentRegion":"{{if .Application.Labels.region }}{{.Application.Labels.region}}{{ else }}{{.ApplicationTemplate.Labels.region}}{{end }}","applicationNamespace":"{{ if .Application.ApplicationNamespace }}{{.Application.ApplicationNamespace}}{{else }}{{.ApplicationTemplate.ApplicationNamespace}}{{ end }}","applicationTenantId":"{{.Application.LocalTenantID}}","uclSystemTenantId":"{{.Application.ID}}",{{ if .ApplicationTemplate.Labels.parameters }}"parameters": {{.ApplicationTemplate.Labels.parameters}},{{ end }}"configuration": {{.ReverseAssignment.Value}} } ] }'
            headerTemplate: '{"Content-Type": ["application/json"]}'
            outputTemplate: '{"error":"{{.Body.error}}","success_status_code": 200}'
        application_tenant_mapping:v1.0:
          - type: APPLICATION_TENANT_MAPPING
            mode: SYNC
            urlTemplate: '{"path":"%s/v1/tenant-mappings/{{.TargetApplication.LocalTenantID}}","method":"PATCH"}'
            inputTemplate: '{"context": { {{ if .CustomerTenantContext.AccountID }}"btp":{"uclFormationId":"{{.FormationID}}","globalAccountId":"{{.CustomerTenantContext.AccountID}}","crmId":"{{.CustomerTenantContext.CustomerID}}"} {{ else }}"atom": {"uclFormationId":"{{.FormationID}}","path":"{{.CustomerTenantContext.Path}}","crmId":"{{.CustomerTenantContext.CustomerID}}"} {{ end }} },"items": [ {"uclAssignmentId":"{{ .Assignment.ID }}","operation":"{{.Operation}}","deploymentRegion":"{{if .SourceApplication.Labels.region }}{{.SourceApplication.Labels.region}}{{else }}{{.SourceApplicationTemplate.Labels.region}}{{ end }}","applicationNamespace":"{{if .SourceApplication.ApplicationNamespace }}{{.SourceApplication.ApplicationNamespace}}{{else }}{{.SourceApplicationTemplate.ApplicationNamespace}}{{ end }}","applicationTenantId":"{{.SourceApplication.LocalTenantID}}","uclSystemTenantId":"{{.SourceApplication.ID}}",{{ if .SourceApplicationTemplate.Labels.parameters }}"parameters": {{.SourceApplicationTemplate.Labels.parameters}},{{ end }}"configuration": {{.ReverseAssignment.Value}} } ]}'
            headerTemplate: '{"Content-Type": ["application/json"]}'
            outputTemplate: '{"error":"{{.Body.error}}","success_status_code": 200}'
        application_tenant_mapping:v1.1:
          - type: APPLICATION_TENANT_MAPPING
            mode: SYNC
            urlTemplate: '{"path":"%s/v1/tenant-mappings/{{.TargetApplication.LocalTenantID}}","method":"PATCH"}'
            inputTemplate: '{"context": { {{ if .CustomerTenantContext.AccountID }}"btp":{"uclFormationId":"{{.FormationID}}","globalAccountId":"{{.CustomerTenantContext.AccountID}}","crmId":"{{.CustomerTenantContext.CustomerID}}"} {{ else }}"atom": {"uclFormationId":"{{.FormationID}}","path":"{{.CustomerTenantContext.Path}}","crmId":"{{.CustomerTenantContext.CustomerID}}"} {{ end }} },"receiverTenant": {"deploymentRegion":"{{ if .TargetApplication.Labels.region}}{{.TargetApplication.Labels.region}}{{ else }}{{.TargetApplicationTemplate.Labels.region}}{{end }}","applicationNamespace":"{{ if .TargetApplication.ApplicationNamespace}}{{.TargetApplication.ApplicationNamespace}}{{ else }}{{.TargetApplicationTemplate.ApplicationNamespace}}{{end }}","applicationUrl":"{{ .TargetApplication.BaseURL }}","applicationTenantId":"{{.TargetApplication.LocalTenantID }}","uclSystemTenantId":"{{ .TargetApplication.ID}}", {{ if .TargetApplicationTemplate.Labels.parameters }}"parameters": {{.TargetApplicationTemplate.Labels.parameters}}{{ end }} },"assignedTenants": [ {"uclAssignmentId":"{{ .Assignment.ID }}","operation":"{{.Operation}}","deploymentRegion":"{{if .SourceApplication.Labels.region }}{{.SourceApplication.Labels.region}}{{else }}{{.SourceApplicationTemplate.Labels.region}}{{ end }}","applicationNamespace":"{{if .SourceApplication.ApplicationNamespace }}{{.SourceApplication.ApplicationNamespace}}{{else }}{{.SourceApplicationTemplate.ApplicationNamespace}}{{ end }}","applicationUrl":"{{.SourceApplication.BaseURL }}","applicationTenantId":"{{.SourceApplication.LocalTenantID}}","uclSystemTenantId":"{{.SourceApplication.ID}}",{{ if .SourceApplicationTemplate.Labels.parameters }}"parameters": {{.SourceApplicationTemplate.Labels.parameters}},{{ end }}"configuration": {{.ReverseAssignment.Value}} } ]}'
            headerTemplate: '{"Content-Type": ["application/json"]}'
            outputTemplate: '{"error":"{{.Body.error}}","success_status_code": 200}'
      ASYNC_CALLBACK:
        v1.0:
          - type: CONFIGURATION_CHANGED
            mode: ASYNC_CALLBACK
            urlTemplate: '{"path":"%s/v1/tenant-mappings/{{.RuntimeContext.Value}}","method":"PATCH"}'
            inputTemplate: '{"context":{ {{ if .CustomerTenantContext.AccountID }}"btp": {"uclFormationId":"{{.FormationID}}","globalAccountId":"{{.CustomerTenantContext.AccountID}}","crmId":"{{.CustomerTenantContext.CustomerID}}"} {{ else }}"atom": {"uclFormationId":"{{.FormationID}}","path":"{{.CustomerTenantContext.Path}}","crmId":"{{.CustomerTenantContext.CustomerID}}"} {{ end }} },"items": [ {"uclAssignmentId":"{{ .Assignment.ID }}","operation":"{{.Operation}}","deploymentRegion":"{{if .Application.Labels.region }}{{.Application.Labels.region}}{{ else }}{{.ApplicationTemplate.Labels.region}}{{end }}","applicationNamespace":"{{ if .Application.ApplicationNamespace }}{{.Application.ApplicationNamespace}}{{else }}{{.ApplicationTemplate.ApplicationNamespace}}{{ end }}","applicationTenantId":"{{.Application.LocalTenantID}}","uclSystemTenantId":"{{.Application.ID}}",{{ if .ApplicationTemplate.Labels.parameters }}"parameters": {{.ApplicationTemplate.Labels.parameters}},{{ end }}"configuration": {{.ReverseAssignment.Value}} } ] }'
            headerTemplate: '{"Content-Type": ["application/json"],"Location": ["%s/v1/businessIntegrations/{{.FormationID}}/assignments/{{.Assignment.ID}}/status"]}'
            outputTemplate: '{"error":"{{.Body.error}}","success_status_code": 202}'
          - type: APPLICATION_TENANT_MAPPING
            mode: ASYNC_CALLBACK
            urlTemplate: '{"path":"%s/v1/tenant-mappings/{{.TargetApplication.LocalTenantID}}","method":"PATCH"}'
            inputTemplate: '{"context": { {{ if .CustomerTenantContext.AccountID }}"btp":{"uclFormationId":"{{.FormationID}}","globalAccountId":"{{.CustomerTenantContext.AccountID}}","crmId":"{{.CustomerTenantContext.CustomerID}}"} {{ else }}"atom": {"uclFormationId":"{{.FormationID}}","path":"{{.CustomerTenantContext.Path}}","crmId":"{{.CustomerTenantContext.CustomerID}}"} {{ end }} },"items": [ {"uclAssignmentId":"{{ .Assignment.ID }}","operation":"{{.Operation}}","deploymentRegion":"{{if .SourceApplication.Labels.region }}{{.SourceApplication.Labels.region}}{{else }}{{.SourceApplicationTemplate.Labels.region}}{{ end }}","applicationNamespace":"{{if .SourceApplication.ApplicationNamespace }}{{.SourceApplication.ApplicationNamespace}}{{else }}{{.SourceApplicationTemplate.ApplicationNamespace}}{{ end }}","applicationTenantId":"{{.SourceApplication.LocalTenantID}}","uclSystemTenantId":"{{.SourceApplication.ID}}",{{ if .SourceApplicationTemplate.Labels.parameters }}"parameters": {{.SourceApplicationTemplate.Labels.parameters}},{{ end }}"configuration": {{.ReverseAssignment.Value}} } ]}'
            headerTemplate: '{"Content-Type": ["application/json"],"Location": ["%s/v1/businessIntegrations/{{.FormationID}}/assignments/{{.Assignment.ID}}/status"]}'
            outputTemplate: '{"error":"{{.Body.error}}","success_status_code": 202}'
        configuration_changed:v1.0:
          - type: CONFIGURATION_CHANGED
            mode: ASYNC_CALLBACK
            urlTemplate: '{"path":"%s/v1/tenant-mappings/{{.RuntimeContext.Value}}","method":"PATCH"}'
            inputTemplate: '{"context":{ {{ if .CustomerTenantContext.AccountID }}"btp": {"uclFormationId":"{{.FormationID}}","globalAccountId":"{{.CustomerTenantContext.AccountID}}","crmId":"{{.CustomerTenantContext.CustomerID}}"} {{ else }}"atom": {"uclFormationId":"{{.FormationID}}","path":"{{.CustomerTenantContext.Path}}","crmId":"{{.CustomerTenantContext.CustomerID}}"} {{ end }} },"items": [ {"uclAssignmentId":"{{ .Assignment.ID }}","operation":"{{.Operation}}","deploymentRegion":"{{if .Application.Labels.region }}{{.Application.Labels.region}}{{ else }}{{.ApplicationTemplate.Labels.region}}{{end }}","applicationNamespace":"{{ if .Application.ApplicationNamespace }}{{.Application.ApplicationNamespace}}{{else }}{{.ApplicationTemplate.ApplicationNamespace}}{{ end }}","applicationTenantId":"{{.Application.LocalTenantID}}","uclSystemTenantId":"{{.Application.ID}}",{{ if .ApplicationTemplate.Labels.parameters }}"parameters": {{.ApplicationTemplate.Labels.parameters}},{{ end }}"configuration": {{.ReverseAssignment.Value}} } ] }'
            headerTemplate: '{"Content-Type": ["application/json"],"Location": ["%s/v1/businessIntegrations/{{.FormationID}}/assignments/{{.Assignment.ID}}/status"]}'
            outputTemplate: '{"error":"{{.Body.error}}","success_status_code": 202}'
        application_tenant_mapping:v1.0:
          - type: APPLICATION_TENANT_MAPPING
            mode: ASYNC_CALLBACK
            urlTemplate: '{"path":"%s/v1/tenant-mappings/{{.TargetApplication.LocalTenantID}}","method":"PATCH"}'
            inputTemplate: '{"context": { {{ if .CustomerTenantContext.AccountID }}"btp":{"uclFormationId":"{{.FormationID}}","globalAccountId":"{{.CustomerTenantContext.AccountID}}","crmId":"{{.CustomerTenantContext.CustomerID}}"} {{ else }}"atom": {"uclFormationId":"{{.FormationID}}","path":"{{.CustomerTenantContext.Path}}","crmId":"{{.CustomerTenantContext.CustomerID}}"} {{ end }} },"items": [ {"uclAssignmentId":"{{ .Assignment.ID }}","operation":"{{.Operation}}","deploymentRegion":"{{if .SourceApplication.Labels.region }}{{.SourceApplication.Labels.region}}{{else }}{{.SourceApplicationTemplate.Labels.region}}{{ end }}","applicationNamespace":"{{if .SourceApplication.ApplicationNamespace }}{{.SourceApplication.ApplicationNamespace}}{{else }}{{.SourceApplicationTemplate.ApplicationNamespace}}{{ end }}","applicationTenantId":"{{.SourceApplication.LocalTenantID}}","uclSystemTenantId":"{{.SourceApplication.ID}}",{{ if .SourceApplicationTemplate.Labels.parameters }}"parameters": {{.SourceApplicationTemplate.Labels.parameters}},{{ end }}"configuration": {{.ReverseAssignment.Value}} } ]}'
            headerTemplate: '{"Content-Type": ["application/json"],"Location": ["%s/v1/businessIntegrations/{{.FormationID}}/assignments/{{.Assignment.ID}}/status"]}'
            outputTemplate: '{"error":"{{.Body.error}}","success_status_code": 202}'
        application_tenant_mapping:v1.1:
          - type: APPLICATION_TENANT_MAPPING
            mode: ASYNC_CALLBACK
            urlTemplate: '{"path":"%s/v1/tenant-mappings/{{.TargetApplication.LocalTenantID}}","method":"PATCH"}'
            inputTemplate: '{"context": { {{ if .CustomerTenantContext.AccountID }}"btp":{"uclFormationId":"{{.FormationID}}","globalAccountId":"{{.CustomerTenantContext.AccountID}}","crmId":"{{.CustomerTenantContext.CustomerID}}"} {{ else }}"atom": {"uclFormationId":"{{.FormationID}}","path":"{{.CustomerTenantContext.Path}}","crmId":"{{.CustomerTenantContext.CustomerID}}"} {{ end }} },"receiverTenant": {"deploymentRegion":"{{ if .TargetApplication.Labels.region}}{{.TargetApplication.Labels.region}}{{ else }}{{.TargetApplicationTemplate.Labels.region}}{{end }}","applicationNamespace":"{{ if .TargetApplication.ApplicationNamespace}}{{.TargetApplication.ApplicationNamespace}}{{ else }}{{.TargetApplicationTemplate.ApplicationNamespace}}{{end }}","applicationUrl":"{{ .TargetApplication.BaseURL }}","applicationTenantId":"{{.TargetApplication.LocalTenantID }}","uclSystemTenantId":"{{ .TargetApplication.ID}}", {{ if .TargetApplicationTemplate.Labels.parameters }}"parameters": {{.TargetApplicationTemplate.Labels.parameters}}{{ end }} },"assignedTenants": [ {"uclAssignmentId":"{{ .Assignment.ID }}","operation":"{{.Operation}}","deploymentRegion":"{{if .SourceApplication.Labels.region }}{{.SourceApplication.Labels.region}}{{else }}{{.SourceApplicationTemplate.Labels.region}}{{ end }}","applicationNamespace":"{{if .SourceApplication.ApplicationNamespace }}{{.SourceApplication.ApplicationNamespace}}{{else }}{{.SourceApplicationTemplate.ApplicationNamespace}}{{ end }}","applicationUrl":"{{.SourceApplication.BaseURL }}","applicationTenantId":"{{.SourceApplication.LocalTenantID}}","uclSystemTenantId":"{{.SourceApplication.ID}}",{{ if .SourceApplicationTemplate.Labels.parameters }}"parameters": {{.SourceApplicationTemplate.Labels.parameters}},{{ end }}"configuration": {{.ReverseAssignment.Value}} } ]}'
            headerTemplate: '{"Content-Type": ["application/json"],"Location": ["%s/v1/businessIntegrations/{{.FormationID}}/assignments/{{.Assignment.ID}}/status"]}'
            outputTemplate: '{"error":"{{.Body.error}}","success_status_code": 202}'
  auditlog:
    configMapName: "compass-gateway-auditlog-config"
    protocol: HTTP
    host: compass-external-services-mock.compass-system.svc.cluster.local
    port: 8080
    mtlsTokenPath: "/cert/token"
    standardTokenPath: "/secured/oauth/token"
    skipSSLValidation: false
    secret:
      name: "compass-gateway-auditlog-secret"
      urlKey: url
      clientIdKey: client-id
      clientSecretKey: client-secret
      clientCertKey: client-cert
      clientKeyKey: client-key
  log:
    format: "text"
  tenantConfig:
    useDefaultTenants: true
    dbPool:
      maxOpenConnections: 1
      maxIdleConnections: 1
  connector:
    prefix: /connector
    graphql:
      external:
        port: 3000
    validator:
      port: 8080
    # If secrets do not exist they will be created
    secrets:
      ca:
        name: compass-connector-app-ca
        namespace: compass-system
        certificateKey: ca.crt
        keyKey: ca.key
      rootCA:
        namespace: istio-system # For Ingress Gateway to work properly the namespace needs to be istio-system
        # In order for istio mTLS to work we should have two different secrets one containing the server certificate (let’s say X) and one used for validation of the client’s certificates.
        # The second one should be our root certificate and istio wants it to be named X-cacert. (-cacert suffix).
        # This is the reason for the confusing name of our root certificate. https://preliminary.istio.io/v1.6/docs/tasks/traffic-management/ingress/secure-ingress/#configure-a-mutual-tls-ingress-gateway
        cacert: compass-gateway-mtls-certs-cacert # For cert-rotation the cacert should be in different secret
        certificateKey: cacert
    revocation:
      configmap:
        name: revocations-config
        namespace: "{{ .Release.Namespace }}"
    # If key and certificate are not provided they will be generated
    caKey: ""
    caCertificate: ""
  system_broker:
    enabled: false
    port: 5001
    prefix: /broker
    tokenProviderFromHeader:
      forwardHeaders: Authorization
    tokenProviderFromSecret:
      enabled: false
      secrets:
        integrationSystemCredentials:
          name: compass-system-broker-credentials
          namespace: compass-system
    testNamespace: kyma-system
  gateway:
    port: 3000
    tls:
      host: compass-gateway
      adapterHost: compass-ns-adapter
      secure:
        internal:
          host: compass-gateway-internal
        oauth:
          host: compass-gateway-auth-oauth
    mtls:
      manageCerts: false
      host: compass-gateway-mtls
      certSecret: compass-gateway-mtls-certs
      external:
        host: compass-gateway-sap-mtls
        certSecret: compass-gateway-mtls-certs # Use connector's root CA as root CA by default. This should be overridden for productive deployments.
    headers:
      rateLimit: X-Flow-Identity
      request:
        remove:
          - "Client-Id-From-Token"
          - "Client-Id-From-Certificate"
          - "Client-Certificate-Hash"
          - "Certificate-Data"
  hydrator:
    host: compass-hydrator.compass-system.svc.cluster.local
    port: 3000
    prefix: /hydrators
    certSubjectMappingResyncInterval: "10s"
    subjectConsumerMappingConfig: '[{"consumer_type": "Super Admin", "tenant_access_levels": ["customer", "account","subaccount", "global", "organization", "folder", "resource-group"], "subject": "C=DE, L=local, O=SAP SE, OU=Region, OU=SAP Cloud Platform Clients, OU=f8075207-1478-4a80-bd26-24a4785a2bfd, CN=compass"}, {"consumer_type": "Integration System", "tenant_access_levels": ["account","subaccount"], "subject": "C=DE, L=local, O=SAP SE, OU=Region, OU=SAP Cloud Platform Clients, OU=f8075207-1478-4a80-bd26-24a4785a2bfd, CN=integration-system-test"}, {"consumer_type": "Technical Client", "tenant_access_levels": ["global"], "subject": "C=DE, L=local, O=SAP SE, OU=SAP Cloud Platform Clients, OU=1f538f34-30bf-4d3d-aeaa-02e69eef84ae, CN=technical-client-test"}]'
    certificateDataHeader: "Certificate-Data"
    consumerClaimsKeys:
      clientIDKey: "client_id"
      tenantIDKey: "tenantid"
      userNameKey: "user_name"
      subdomainKey: "subdomain"
    http:
      client:
        skipSSLValidation: false
    metrics:
      port: 3003
      enableClientInstrumentation: true
      censoredFlows: "JWT"
  iasAdapter:
    port: 8080
    apiRootPath: "/ias-adapter"
    readTimeout: 30s
    readHeaderTimeout: 30s
    writeTimeout: 30s
    idleTimeout: 30s
    tenantInfo:
      requestTimeout: 30s
      insecureSkipVerify: false
    ias:
      requestTimeout: 30s
      secret:
        name: "ias-adapter-cockpit"
        path: "/tmp"
        fileName: "ias-adapter-cockpit.yaml"
        clientCert: cert
        clientKey: key
        ca: ca
        manage: false
    postgres:
      connectTimeout: 30s
      requestTimeout: 30s
    authentication:
      jwksEndpoint: "http://ory-oathkeeper-api.kyma-system.svc.cluster.local:4456/.well-known/jwks.json"
  kymaAdapter:
    port: 8080
    apiRootPath: "/kyma-adapter"
    tenantInfo:
      requestTimeout: 30s
  operations_controller:
    enabled: true
  connectivity_adapter:
    port: 8080
    tls:
      host: adapter-gateway
    mtls:
      host: adapter-gateway-mtls
  oathkeeperFilters:
    workloadLabel: oathkeeper
    namespace: kyma-system
    tokenDataHeader: "Connector-Token"
    certificateDataHeader: "Certificate-Data"
  istio:
    discoveryMtlsGateway:
      name: "discovery-gateway"
      namespace: "compass-system"
      certSecretName: discovery-gateway-certs
      localCA: # the CA property and its nested fields are used only in local setup
        secretName: discovery-gateway-certs-cacert
        namespace: istio-system # For Ingress Gateway to work properly the namespace needs to be istio-system
        certificate: ""
        key: ""
    externalMtlsGateway:
      name: "compass-gateway-external-mtls"
      namespace: "compass-system"
    mtlsGateway:
      name: "compass-gateway-mtls"
      namespace: "compass-system"
    gateway:
      name: "kyma-gateway"
      namespace: "kyma-system"
    proxy:
      port: 15020
    namespace: istio-system
    ingressgateway:
      workloadLabel: istio-ingressgateway
      requestPayloadSizeLimit2MB: 2097152
      requestPayloadSizeLimit2MBLabel: "2MB"
      requestPayloadSizeLimit5MB: 5097152
      requestPayloadSizeLimit5MBLabel: "5MB"
      correlationHeaderRewriteFilter:
        expectedHeaders:
          - "x-request-id"
          - "x-correlation-id"
          - "x-correlationid"
          - "x-forrequest-id"
          - "x-vcap-request-id"
          - "x-broker-api-request-identity"
  kubernetes:
    serviceAccountTokenIssuer: https://kubernetes.default.svc.cluster.local
    serviceAccountTokenJWKS: https://kubernetes.default.svc.cluster.local/openid/v1/jwks
  ingress:
    domainName: "local.kyma.dev"
    discoveryDomain:
      name: "discovery.api.local"
      tlsCert: ""
      tlsKey: ""
  database:
    sqlProxyServiceAccount: "proxy-user@gcp-cmp.iam.gserviceaccount.com"
    manageSecrets: true
    embedded:
      enabled: true
      director:
        name: "postgres"
      ias_adapter:
        name: "postgres2"
      directorDBName: "postgres"
    managedGCP:
      serviceAccountKey: ""
      instanceConnectionName: ""
      director:
        name: ""
        user: ""
        password: ""
      iasAdapter:
        name: ""
        user: ""
        password: ""
      host: "localhost"
      hostPort: "5432"
      sslMode: ""
      #TODO remove below after migration to separate user will be done
      dbUser: ""
      dbPassword: ""
      directorDBName: ""
  oathkeeper:
    host: ory-oathkeeper-proxy.kyma-system.svc.cluster.local
    port: 4455
    timeout_ms: 120000
    ns_adapter_timeout_ms: 3600000
    idTokenConfig:
      claims: '{"scopes": "{{ print .Extra.scope }}","tenant": "{{ .Extra.tenant }}", "consumerID": "{{ print .Extra.consumerID}}", "consumerType": "{{ print .Extra.consumerType }}", "flow": "{{ print .Extra.flow }}", "onBehalfOf": "{{ print .Extra.onBehalfOf }}", "region": "{{ print .Extra.region }}", "tokenClientID": "{{ print .Extra.tokenClientID }}"}'
      internalClaims: '{"scopes": "application:read application:write application.webhooks:read application.application_template:read application_template.webhooks:read webhooks.auth:read runtime:write runtime:read tenant:read tenant:write tenant_subscription:write ory_internal fetch_tenant application_template:read destinations_sensitive_data:read destinations:sync ord_aggregator:sync certificate_subject_mapping:read certificate_subject_mapping:write bundle_instance_auth:write","tenant":"{ {{ if .Header.Tenant }} \"consumerTenant\":\"{{ print (index .Header.Tenant 0) }}\", {{ end }} \"externalTenant\":\"\"}", "consumerType": "Internal Component", "flow": "Internal"}'
    mutators:
      runtimeMappingService:
        config:
          api:
            url: http://compass-hydrator.compass-system.svc.cluster.local:3000/hydrators/runtime-mapping
            retry:
              give_up_after: 6s
              max_delay: 2000ms
      authenticationMappingServices:
        nsadapter:
          cfg:
            config:
              api:
                url: http://compass-hydrator.compass-system.svc.cluster.local:3000/hydrators/authn-mapping/nsadapter
                retry:
                  give_up_after: 6s
                  max_delay: 2000ms
          authenticator:
            enabled: false
            createRule: true
            gatewayHost: "compass-gateway-xsuaa"
            trusted_issuers: '[{"domain_url": "compass-system.svc.cluster.local:8080", "scope_prefix": "prefix.", "protocol": "http"}]'
            attributes: '{"uniqueAttribute": { "key": "ns-adapter-test", "value": "ns-adapter-flow" }, "tenant": { "key": "tenant" }, "identity": { "key": "identity" }, "clientid": { "key": "client_id" } }'
            path: /nsadapter/api/v1/notifications
            upstreamComponent: "compass-gateway"
            checkSuffix: true
        tenant-fetcher:
          cfg:
            config:
              api:
                url: http://compass-hydrator.compass-system.svc.cluster.local:3000/hydrators/authn-mapping/tenant-fetcher
                retry:
                  give_up_after: 6s
                  max_delay: 2000ms
          authenticator:
            enabled: false
            createRule: true
            gatewayHost: "compass-gateway"
            trusted_issuers: '[{"domain_url": "compass-system.svc.cluster.local:8080", "scope_prefix": "prefix.", "protocol": "http"}]'
            attributes: '{"uniqueAttribute": { "key": "test", "value": "tenant-fetcher" }, "tenant": { "key": "tenant" }, "identity": { "key": "identity" } }'
            path: /tenants/<.*>
            upstreamComponent: "compass-tenant-fetcher"
            checkSuffix: false
        subscriber:
          cfg:
            config:
              api:
                url: http://compass-hydrator.compass-system.svc.cluster.local:3000/hydrators/authn-mapping/subscriber
                retry:
                  give_up_after: 6s
                  max_delay: 2000ms
          authenticator:
            enabled: false
            createRule: false
            gatewayHost: "compass-gateway-sap-mtls"
            trusted_issuers: '[{"domain_url": "compass-system.svc.cluster.local:8080", "scope_prefix": "prefix.", "protocol": "http", "region": "eu-1"}]'
            attributes: '{"uniqueAttribute": { "key": "subsc-key-test", "value": "subscription-flow" }, "tenant": { "key": "tenant" }, "identity": { "key": "user_name" }, "clientid": { "key": "client_id" } }'
            path: /<.*>
            checkSuffix: false
      tenantMappingService:
        config:
          api:
            url: http://compass-hydrator.compass-system.svc.cluster.local:3000/hydrators/tenant-mapping
            retry:
              give_up_after: 6s
              max_delay: 2000ms
      certificateResolverService:
        config:
          api:
            url: http://compass-hydrator.compass-system.svc.cluster.local:3000/hydrators/v1/certificate/data/resolve
            retry:
              give_up_after: 6s
              max_delay: 2000ms
      tokenResolverService:
        config:
          api:
            url: http://compass-hydrator.compass-system.svc.cluster.local:3000/hydrators/v1/tokens/resolve
            retry:
              give_up_after: 6s
              max_delay: 2000ms
  cockpit:
    auth:
      allowedConnectSrc: "https://*.ondemand.com"
      secretName: "cockpit-auth-secret"
      idpHost: ""
      clientID: ""
      scopes: "openid profile email"
      path: "/oauth2/certs"
  destinationFetcher:
    manageSecrets: true
    host: compass-destination-fetcher.compass-system.svc.cluster.local
    prefix: /destination-configuration
    port: 3000
    jobSchedule: 10m
    lease:
      lockname: destinationlease
    parallelTenants: 10
    tenantSyncTimeout: "5m"
    authentication:
      jwksEndpoint: "http://ory-oathkeeper-api.kyma-system.svc.cluster.local:4456/.well-known/jwks.json"
      appDestinationsSyncScope: "destinations:sync"
      appDetinationsSensitiveDataScope: "destinations_sensitive_data:read"
    server:
      tenantDestinationsEndpoint: "/v1/subaccountDestinations"
      sensitiveDataEndpoint: "/v1/destinations"
      sensitiveDataQueryParam: "name"
    request:
      skipSSLValidation: false
      retry_interval: "100ms"
      retry_attempts: 3
      goroutineLimit: 10
      requestTimeout: "5s"
      pageSize: 100
      oauthTokenPath: "/oauth/token"
    instance:
      clientIdPath: "clientid"
      clientSecretPath: "clientsecret"
      urlPath: "uri"
      tokenUrlPath: "certurl"
      clientCertPath: "certificate"
      clientKeyPath: "key"
    secretName: destination-region-instances
    dependenciesConfig:
      path: "/cfg/dependencies"
    oauthMode: "oauth-mtls"
  destinationRegionSecret:
    secretName: "destination-region-instances"
    fileName: "keyConfig"
    local:
      templateMappings:
        xsappMapping: '{{ printf "\"%s\":\"xsappname1\"" .Values.global.tenantFetcher.xsappNamePath }}'
        clientIDMapping: '{{ printf "\"%s\":\"client_id\"" .Values.global.destinationFetcher.instance.clientIdPath }}'
        clientSecretMapping: '{{ printf "\"%s\":\"client_secret\"" .Values.global.destinationFetcher.instance.clientSecretPath }}'
        urlMapping: '{{ printf "\"%s\":\"http://compass-external-services-mock.%s.svc.cluster.local:%s\"" .Values.global.destinationFetcher.instance.urlPath .Release.Namespace (.Values.service.port | toString) }}'
        tokenURLMapping: '{{ printf "\"%s\":\"https://%s.%s:%s\"" .Values.global.destinationFetcher.instance.tokenUrlPath .Values.global.externalServicesMock.certSecuredHost .Values.global.ingress.domainName (.Values.service.certPort | toString) }}'
        x509CertificateMapping: '{{ printf "\"%s\":\"%s\"" .Values.global.destinationFetcher.instance.clientCertPath .Values.global.connector.caCertificate }}'
        x509KeyMapping: '{{ printf "\"%s\":\"%s\"" .Values.global.destinationFetcher.instance.clientKeyPath .Values.global.connector.caKey }}'
  tenantFetcher:
    k8sSecret:
      manageSecrets: true
      name: "tenant-fetcher-secret"
      namespace: "compass-system"
      key: "keyConfig"
      path: "/tmp"
    host: compass-tenant-fetcher.compass-system.svc.cluster.local
    prefix: /tenants
    port: 3000
    xsappNamePath: "xsappname"
    omitDependenciesParamName: ""
    omitDependenciesParamValue: ""
    requiredAuthScope: Callback
    fetchTenantAuthScope: fetch_tenant
    authentication:
      jwksEndpoint: "http://ory-oathkeeper-api.kyma-system.svc.cluster.local:4456/.well-known/jwks.json"
    tenantProvider:
      tenantIdProperty: "tenantId"
      customerIdProperty: "customerId"
      subaccountTenantIdProperty: "subaccountTenantId"
      subdomainProperty: "subdomain"
      licenseTypeProperty: "licenseType"
      name: "provider"
      subscriptionProviderIdProperty: "subscriptionProviderIdProperty"
      providerSubaccountIdProperty: "providerSubaccountIdProperty"
      consumerTenantIdProperty: "consumerTenantIdProperty"
      subscriptionProviderAppNameProperty: "subscriptionProviderAppNameProperty"
    server:
      fetchTenantEndpoint: "/v1/fetch/{parentTenantId}/{tenantId}"
      regionalHandlerEndpoint: "/v1/regional/{region}/callback/{tenantId}"
      dependenciesEndpoint: "/v1/regional/{region}/dependencies"
      tenantPathParam: "tenantId"
      regionPathParam: "region"
    dependenciesConfig:
      path: "/cfg/dependencies"
    local:
      templateMappings:
        xsappMapping: '{{ printf "\"%s\":\"xsappname1\"" .Values.global.tenantFetcher.xsappNamePath }}'
    containerName: "tenant-fetcher"
  externalCertConfiguration:
    issuerLocality: "local,local2" # In local setup we have manually created connector CA certificate with 'local' Locality property
    subjectPattern: "/C=DE/O=SAP SE/OU=SAP Cloud Platform Clients/OU=Region/OU=%s/L=%s/CN=%s"
    technicalClientSubjectPattern: "/C=DE/O=SAP SE/OU=SAP Cloud Platform Clients/OU=%s/L=%s/CN=%s"
    ouCertSubaccountID: "f8075207-1478-4a80-bd26-24a4785a2bfd"
    commonName: "compass"
    locality: "local"
    certSvcApiPath: "/cert"
    tokenPath: "/cert/token"
    secrets:
      externalCertSvcSecret:
        manage: false
        name: "cert-svc-secret"
        clientIdKey: client-id
        clientSecretKey: client-secret
        oauthUrlKey: url
        csrEndpointKey: csr-endpoint
        clientCert: client-cert
        clientKey: client-key
        skipSSLValidationFlag: "-k"
      externalClientCertSecret:
        name: "external-client-certificate"
        namespace: compass-system
        certKey: tls.crt
        keyKey: tls.key
    rotationCronjob:
      name: "external-certificate-rotation"
      schedule: "*/1 * * * *" # Executes every minute
      certValidity: "7"
      clientCertRetryAttempts: "8"
      containerName: "certificate-rotation"
  extSvcCertConfiguration:
    issuerLocality: "local,local2" # In local setup we have manually created connector CA certificate with 'local' Locality property
    subjectPattern: "/C=DE/O=SAP SE/OU=SAP Cloud Platform Clients/OU=Region/OU=%s/L=%s/CN=%s"
    ouCertSubaccountID: "f8075207-1478-4a80-bd26-24a4785a2bfd"
    commonName: "compass"
    locality: "local"
    certSvcApiPath: "/cert"
    tokenPath: "/cert/token"
    secrets:
      extSvcCertSvcSecret:
        manage: false
        name: "ext-svc-cert-svc-secret"
        clientIdKey: client-id
        clientSecretKey: client-secret
        oauthUrlKey: url
        csrEndpointKey: csr-endpoint
        clientCert: client-cert
        clientKey: client-key
        skipSSLValidationFlag: "-k"
      extSvcClientCertSecret:
        name: "ext-svc-client-certificate"
        namespace: compass-system
        certKey: tls.crt
        keyKey: tls.key
    rotationCronjob:
      name: "ext-svc-certificate-rotation"
      schedule: "*/1 * * * *" # Executes every minute
      certValidity: "7"
      clientCertRetryAttempts: "8"
      containerName: "ext-svc-certificate-rotation"
  ordService:
    host: compass-ord-service.compass-system.svc.cluster.local
    prefix: /open-resource-discovery-service/v0
    docsPrefix: /open-resource-discovery-docs
    staticPrefix: /open-resource-discovery-static/v0
    port: 3000
    defaultResponseType: "xml"
    userContextHeader: "user_context"
    authTokenPath: "/var/run/secrets/kubernetes.io/serviceaccount/token"
    skipSSLValidation: false
  ordAggregator:
    port: 3000
    prefix: /ord-aggregator
    name: ord-aggregator
    job:
      schedulePeriod: 60m
      isSchedulable: true
    lease:
      lockname: aggregatorlease
    authentication:
      jwksEndpoint: "http://ory-oathkeeper-api.kyma-system.svc.cluster.local:4456/.well-known/jwks.json"
    http:
      client:
        skipSSLValidation: false
      retry:
        attempts: 3
        delay: 100ms
    dbPool:
      maxOpenConnections: 2
      maxIdleConnections: 2
    globalRegistryUrl: http://compass-external-services-mock.compass-system.svc.cluster.local:8087/.well-known/open-resource-discovery
    maxParallelWebhookProcessors: 4
    maxParallelDocumentsPerApplication: 10
    maxParallelSpecificationProcessors: 100
    ordWebhookPartialProcessURL: ""
    ordWebhookPartialProcessMaxDays: 0
    ordWebhookPartialProcessing: false
    containerName: "ord-aggregator"
    tenantMappingConfiguration: '{}'
  systemFetcher:
    enabled: false
    name: "system-fetcher"
    schedule: "0 0 * * *"
    manageSecrets: true
    # enableSystemDeletion - whether systems in deleted state should be deleted from director database
    enableSystemDeletion: true
    # fetchParallelism - shows how many http calls will be made in parallel to fetch systems
    fetchParallellism: 30
    # queueSize - shows how many system fetches (individual requests may fetch more than 1 system)
    # can be put in the queue for processing before blocking. It is best for the queue to be about 2 times bigger than the parallellism
    queueSize: 100
    # fetchRequestTimeout - shows the timeout to wait for oauth token and for fetching systems (in one request) separately
    fetchRequestTimeout: "30s"
    # directorRequestTimeout - graphql requests timeout to director
    directorRequestTimeout: "30s"
    dbPool:
      maxOpenConnections: 20
      maxIdleConnections: 2
    # systemsAPIEndpoint - endpoint of the service to fetch systems from
    systemsAPIEndpoint: ""
    # systemsAPIFilterCriteria - criteria for fetching systems
    systemsAPIFilterCriteria: ""
    appTemplatesProductLabel: "systemRole"
    systemSourceKey: "prop"
    appTemplates: []
    templatePlaceholderToSystemKeyMappings: '[ { "placeholder_name": "name", "system_key": "$.displayName" }, { "placeholder_name": "display-name", "system_key": "$.displayName" }, { "placeholder_name": "systemNumber", "system_key": "$.systemNumber" }, { "placeholder_name": "productId", "system_key": "$.productId" }, { "placeholder_name": "ppmsProductVersionId", "system_key": "$.ppmsProductVersionId", "optional": true }, { "placeholder_name": "region", "system_key": "$.additionalAttributes.systemSCPLandscapeID", "optional": true }, { "placeholder_name": "description", "system_key": "$.productDescription", "optional": true }, { "placeholder_name": "baseUrl", "system_key": "$.additionalUrls.mainUrl", "optional": true }, { "placeholder_name": "providerName", "system_key": "$.infrastructureProvider", "optional": true } ]'
    templateOverrideApplicationInput: '{"name": "{{name}}","description": "{{description}}","providerName": "{{providerName}}","statusCondition": "INITIAL","systemNumber": "{{systemNumber}}","labels": {"managed": "true","productId": "{{productId}}","ppmsProductVersionId": "{{ppmsProductVersionId}}","region": "{{region}}"},"baseUrl": "{{baseUrl}}"}'
    http:
      client:
        skipSSLValidation: false
    oauth:
      client: "client_id"
      tokenEndpointProtocol: "https"
      tokenBaseHost: "compass-external-services-mock-sap-mtls"
      tokenPath: "/cert/token"
      scopesClaim: "scopes"
      tenantHeaderName: "x-zid"
      tokenRequestTimeout: 30s
      skipSSLValidation: true
    secret:
      name: "compass-system-fetcher-secret"
      clientIdKey: client-id
      oauthUrlKey: url
    paging:
      pageSize: 200
      sizeParam: "$top"
      skipParam: "$skip"
    containerName: "system-fetcher"
  tenantFetchers:
    job1:
      enabled: false
      job:
        interval: "5m"
      configMapNamespace: "compass-system"
      manageSecrets: true
      providerName: "compass"
      tenantType: "subaccount"
      schedule: "*/5 * * * *"
      tenantInsertChunkSize: "500"
      kubernetes:
        configMapNamespace: "compass-system"
        pollInterval: 2s
        pollTimeout: 1m
        timeout: 2m
      authConfig:
        skipSSLValidation: true
        oauthMode: "oauth-mtls"
        clientIDPath: "clientid"
        clientSecretPath: "secret"
        clientCertPath: "cert"
        clientKeyPath: "key"
        tokenEndpointPath: "url"
        tokenURLPath: "/cert/token"
      queryMapping:
        regionField: "region"
        pageNumField: "pageNum"
        pageSizeField: "pageSize"
        timestampField: "timestamp"
      query:
        startPage: "0"
        pageSize: "100"
      api:
        regionName: "central"
        authConfigSecretKey: "central"
        fieldMapping:
          totalPagesField: "totalPages"
          totalResultsField: "totalResults"
          tenantEventsField: "events"
          idField: "id"
          nameField: "name"
          customerIdField: "customerId"
          subdomainField: "subdomain"
          licenseTypeField: "licenseType"
          discriminatorField: ""
          discriminatorValue: ""
          detailsField: "details"
          entityTypeField: "entityType"
          globalAccountID: "gaID"
          regionField: "region"
          movedSubaccountTargetField: "targetGlobalAccountGUID"
          movedSubaccountSourceField: "sourceGlobalAccountGUID"
        endpoints:
          accountCreated: "127.0.0.1/events?type=account-created"
          accountDeleted: "127.0.0.1/events?type=account-deleted"
          accountUpdated: "127.0.0.1/events?type=account-updated"
          subaccountCreated: "127.0.0.1/events?type=subaccount-created"
          subaccountDeleted: "127.0.0.1/events?type=subaccount-deleted"
          subaccountUpdated: "127.0.0.1/events?type=subaccount-updated"
          subaccountMoved: "127.0.0.1/events?type=subaccount-moved"
      regionalConfig:
        fieldMapping:
          totalPagesField: "totalPages"
          totalResultsField: "totalResults"
          tenantEventsField: "events"
          idField: "guid"
          nameField: "displayName"
          customerIdField: "customerId"
          subdomainField: "subdomain"
          licenseTypeField: "licenseType"
          discriminatorField: ""
          discriminatorValue: ""
          detailsField: "details"
          entityTypeField: "entityType"
          globalAccountID: "globalAccountGUID"
          regionField: "region"
          movedSubaccountTargetField: "targetGlobalAccountGUID"
          movedSubaccountSourceField: "sourceGlobalAccountGUID"
        regions:
          eu-east:
            api:
              oauthMode: "oauth-mtls"
              authConfigSecretKey: "central"
              endpoints:
                accountCreated: "127.0.0.1/events?type=account-created"
                accountDeleted: "127.0.0.1/events?type=account-deleted"
                accountUpdated: "127.0.0.1/events?type=account-updated"
                subaccountCreated: "127.0.0.1/events?type=subaccount-created"
                subaccountDeleted: "127.0.0.1/events?type=subaccount-deleted"
                subaccountUpdated: "127.0.0.1/events?type=subaccount-updated"
                subaccountMoved: "127.0.0.1/events?type=subaccount-moved"
      dbPool:
        maxOpenConnections: 1
        maxIdleConnections: 1
  metrics:
    enabled: true
    pushEndpoint: http://monitoring-prometheus-pushgateway.kyma-system.svc.cluster.local:9091
  externalServicesMock:
    enabled: false
    certSecuredPort: 8081
    ordCertSecuredPort: 8082
    unsecuredPort: 8083
    basicSecuredPort: 8084
    oauthSecuredPort: 8085
    ordGlobalRegistryCertPort: 8086
    ordGlobalRegistryUnsecuredPort: 8087
    unsecuredPortWithAdditionalContent: 8088
    unsecuredMultiTenantPort: 8089
    certSecuredHost: compass-external-services-mock-sap-mtls
    ordCertSecuredHost: compass-external-services-mock-sap-mtls-ord
    ordGlobalCertSecuredHost: compass-external-services-mock-sap-mtls-global-ord-registry
    unSecuredHost: compass-external-services-mock
    host: compass-external-services-mock.compass-system.svc.cluster.local
    saasAppNamesSecret:
      manage: false
    regionInstancesCredentials:
      manage: false
    oauthSecret:
      manage: false
      name: compass-external-services-mock-oauth-credentials
      clientIdKey: client-id
      clientSecretKey: client-secret
      oauthUrlKey: url
      oauthTokenPath: "/secured/oauth/token"
    auditlog:
      applyMockConfiguration: false
      managementApiPath: /audit-log/v2/configuration-changes/search
      mtlsTokenPath: "/cert/token"
      secret:
        name: "auditlog-instance-management"
        urlKey: url
        tokenUrlKey: token-url
        clientIdKey: client-id
        clientSecretKey: client-secret
        clientCertKey: client-cert
        clientKeyKey: client-key
    iasAdapter:
      consumerAppID: "consumer-app-id"
      consumerAppClientID: "consumer-client-id"
      consumerAppTenantID: "consumer-app-tenant-id"
      providerAppID: "provider-app-id"
      providerAppClientID: "provider-client-id"
      providerAppTenantID: "provider-app-tenant-id"
      apiName: "Test API Name"
  tests:
    http:
      client:
        skipSSLValidation: false
    externalCertConfiguration:
      ouCertSubaccountID: "bad76f69-e5c2-4d55-bca5-240944824b83"
      issuerLocalityRegion2: "local"
    director:
      skipPattern: ""
      externalCertIntSystemCN: "integration-system-test"
      supportedOrdApplicationType: "SAP temp1"
    tenantFetcher:
      tenantOnDemandID: "8d42d818-d4c4-4036-b82f-b199db7ffeb5"
      region: "eu-1"
      region2: "eu-2"
    ordAggregator:
      skipPattern: ""
    ordService:
      accountTenantID: "5577cf46-4f78-45fa-b55f-a42a3bdba868" # testDefaultTenant from our testing tenants
      skipPattern: "(.*Requesting_filtering_of_Bundles_that_have_only_ODATA_APIs|.*Requesting_filtering_of_Bundles_that_do_not_have_only_ODATA_APIs)"
    externalServicesMock:
      skipPattern: ""
      formationAsyncApi:
        responseDelayInSeconds: 3
    selfRegistration:
      region: "eu-1"
      region2: "eu-2"
    destination:
      consumerSubdomain: "compass-external-services-mock-sap-mtls"
    subscription:
      consumerSubdomain: "compass-external-services-mock-sap-mtls"
      tenants:
        providerAccountID: "5577cf46-4f78-45fa-b55f-a42a3bdba868" # testDefaultTenant from our testing tenants
        providerSubaccountID: "47b4575a-f102-414a-8398-2d973ad65f3a" # TestProviderSubaccount from our testing tenants
        consumerAccountID: "5984a414-1eed-4972-af2c-b2b6a415c7d7" # ApplicationsForRuntimeTenantName from our testing tenants
        consumerSubaccountID: "1f538f34-30bf-4d3d-aeaa-02e69eef84ae" # randomly chosen
        consumerTenantID: "ba49f1aa-ddc1-43ff-943c-fe949857a34a" # randomly chosen
        providerSubaccountIDRegion2: "731b7bc4-5472-41d2-a447-e4c0f45de739" # TestProviderSubaccountRegion2 from our testing tenants
        consumerAccountIDTenantHierarchy: "5577cf46-4f78-45fa-b55f-a42a3bdba868" # testDefaultTenant from our testing tenants; more info in 'TestFormationNotificationsTenantHierarchy'
        consumerSubaccountIDTenantHierarchy: "3cfcdd62-320d-403b-b66a-4ee3cdd06947" # TestIntegrationSystemManagedSubaccount from our testing tenants; more info in 'TestFormationNotificationsTenantHierarchy'
      oauthSecret:
        manage: false
        name: compass-subscription-secret
        clientIdKey: client-id
        clientSecretKey: client-secret
        oauthUrlKey: url
      propagatedProviderSubaccountHeader: "X-Provider-Subaccount"
      externalClientCertTestSecretName: "external-client-certificate-test-secret"
      externalClientCertTestSecretNamespace: "compass-system"
      externalCertTestJobName: "external-certificate-rotation-test-job"
      certSvcInstanceTestSecretName: "cert-svc-secret"
      certSvcInstanceTestRegion2SecretName: "cert-svc-secret-eu2"
      consumerTokenURL: "http://compass-external-services-mock.compass-system.svc.cluster.local:8080"
      subscriptionURL: "http://compass-external-services-mock.compass-system.svc.cluster.local:8080"
      subscriptionProviderIdValue: "id-value!t12345"
      subscriptionProviderAppNameValue: "subscriptionProviderAppNameValue"
    namespace: kyma-system
    connectivityAdapterFQDN: http://compass-connectivity-adapter.compass-system.svc.cluster.local
    externalServicesMockFQDN: http://compass-external-services-mock.compass-system.svc.cluster.local
    ordServiceFQDN: http://compass-ord-service.compass-system.svc.cluster.local
    systemBrokerFQDN: http://compass-system-broker.compass-system.svc.cluster.local
    tenantFetcherFQDN: http://compass-tenant-fetcher.compass-system.svc.cluster.local
    hydratorFQDN: http://compass-hydrator.compass-system.svc.cluster.local
    basicCredentials:
      manage: false
      secretName: "test-basic-credentials-secret"
    db:
      maxOpenConnections: 3
      maxIdleConnections: 1
    securityContext: # Set on container level
      runAsUser: 2000
      allowPrivilegeEscalation: false
  expectedSchemaVersionUpdateJob:
    cm:
      name: "expected-schema-version"
    ias_adapter:
      cm:
        name: "ias-adapter-expected-schema-version"
  migratorJob:
    nodeSelectorEnabled: false
    pvc:
      name: "compass-director-migrations"
      namespace: "compass-system"
      migrationsPath: "/compass-migrations"
      storageClass: local-path
    ias_adapter:
      pvc:
        name: "compass-ias-adapter-migrations"
        namespace: "compass-system"
        migrationsPath: "/compass-ias-adapter-migrations"
        storageClass: local-path
  http:
    client:
      skipSSLValidation: false
  pairingAdapter:
    templateName: "pairing-adapter-app-template"
    watcherCorrelationID: "pairing-adapter-watcher-id"
    configMap:
      manage: false
      key: "config.json"
      name: "pairing-adapter-config-local"
      namespace: "compass-system"
      localAdapterFQDN: "http://compass-pairing-adapter.compass-system.svc.cluster.local/adapter-local-mtls"
      integrationSystemID: "d3e9b9f5-25dc-4adb-a0a0-ed69ef371fb6"
    e2e:
      appName: "test-app"
      appID: "123-test-456"
      clientUser: "test-user"
      tenant: "test-tenant"
  # Scopes assigned for every new Client Credentials by given object type (Runtime / Application / Integration System)
  # and scopes mapped to a consumer with the given type, then that consumer is using a client certificate
  scopes:
    scopesPerConsumerType:
      business_integration:
        - "application_template:read"
        - "application_template:write"
        - "formation:read"
        - "formation:write"
        - "formation.state:write"
        - "formation_template:read"
        - "formation_template:write"
        - "formation_template.webhooks:read"
      managed_application_provider_operator:
        - "application.local_tenant_id:write"
        - "application_template:write"
        - "application_template:read"
        - "application_template.webhooks:read"
        - "application_template.labels:write"
        - "internal_visibility:read"
        - "webhook:write"
        - "webhooks.auth:read"
        - "certificate_subject_mapping:write"
      managed_application_consumer: []
      landscape_resource_operator:
        - "application:read"
        - "application:write"
        - "application.local_tenant_id:write"
        - "tenant_access:write"
        - "formation:read"
        - "formation:write"
      technical_client:
        - "tenant:read"
        - "tenant:write"
      runtime:
        - "runtime:read"
        - "runtime:write"
        - "application:read"
        - "runtime.auths:read"
        - "bundle.instance_auths:read"
        - "runtime.webhooks:read"
        - "webhook:write"
      external_certificate:
        - "runtime:read"
        - "runtime:write"
        - "application:read"
        - "application:write"
        - "runtime.auths:read"
        - "bundle.instance_auths:read"
        - "runtime.webhooks:read"
        - "webhook:write"
        - "application_template:read"
        - "application_template:write"
        - "formation_template:read"
        - "formation_template:write"
        - "formation_template.webhooks:read"
      application:
        - "application:read"
        - "application:write"
        - "application.auths:read"
        - "application.webhooks:read"
        - "application.application_template:read"
        - "bundle.instance_auths:read"
        - "document.fetch_request:read"
        - "event_spec.fetch_request:read"
        - "api_spec.fetch_request:read"
        - "fetch-request.auth:read"
        - "webhook:write"
      integration_system:
        - "application:read"
        - "application:write"
        - "application.local_tenant_id:write"
        - "application.application_template:read"
        - "application_template:read"
        - "application_template:write"
        - "runtime:read"
        - "runtime:write"
        - "integration_system:read"
        - "label_definition:read"
        - "label_definition:write"
        - "automatic_scenario_assignment:read"
        - "integration_system.auths:read"
        - "application_template.webhooks:read"
        - "formation:write"
        - "formation:read"
        - "internal_visibility:read"
        - "application.auths:read"
        - "webhook:write"
        - "formation_template:read"
        - "formation_template.webhooks:read"
      super_admin:
        - "application:read"
        - "application:write"
        - "application.local_tenant_id:write"
        - "application_template:read"
        - "application_template:write"
        - "integration_system:read"
        - "integration_system:write"
        - "runtime:read"
        - "runtime:write"
        - "label_definition:read"
        - "label_definition:write"
        - "eventing:manage"
        - "tenant:read"
        - "tenant:write"
        - "automatic_scenario_assignment:read"
        - "application.auths:read"
        - "application.webhooks:read"
        - "application.application_template:read"
        - "application_template.webhooks:read"
        - "bundle.instance_auths:read"
        - "document.fetch_request:read"
        - "event_spec.fetch_request:read"
        - "api_spec.fetch_request:read"
        - "integration_system.auths:read"
        - "runtime.auths:read"
        - "fetch-request.auth:read"
        - "webhooks.auth:read"
        - "formation:write"
        - "formation:read"
        - "internal_visibility:read"
        - "runtime.webhooks:read"
        - "webhook:write"
        - "formation_template:read"
        - "formation_template:write"
        - "formation_template.webhooks:read"
        - "formation_constraint:read"
        - "formation_constraint:write"
        - "certificate_subject_mapping:read"
        - "certificate_subject_mapping:write"
        - "formation.state:write"
        - "tenant_access:write"
        - "bundle_instance_auth:write"
      default:
        - "runtime:read"
        - "runtime:write"
        - "tenant:read"<|MERGE_RESOLUTION|>--- conflicted
+++ resolved
@@ -139,11 +139,7 @@
       name: compass-pairing-adapter
     director:
       dir: dev/incubator/
-<<<<<<< HEAD
       version: "PR-3088"
-=======
-      version: "PR-3093"
->>>>>>> 2bd1c0ff
       name: compass-director
     hydrator:
       dir: dev/incubator/
@@ -184,11 +180,7 @@
       version: "0a651695"
     external_services_mock:
       dir: dev/incubator/
-<<<<<<< HEAD
       version: "PR-3088"
-=======
-      version: "PR-3093"
->>>>>>> 2bd1c0ff
       name: compass-external-services-mock
     console:
       dir: dev/incubator/
