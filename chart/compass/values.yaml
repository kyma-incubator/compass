--- conflicted
+++ resolved
@@ -48,11 +48,7 @@
       version: "PR-5318"
     kyma_environment_broker:
       dir:
-<<<<<<< HEAD
       version: "PR-565"
-=======
-      version: "PR-830"
->>>>>>> 8cf35b5f
     tests:
       director:
         dir:
@@ -65,11 +61,7 @@
         version: "PR-565"
       connectivity_adapter:
         dir:
-<<<<<<< HEAD
         version: "PR-565"
-=======
-        version: "PR-831"
->>>>>>> 8cf35b5f
   isLocalEnv: false
   oauth2:
     host: oauth2
