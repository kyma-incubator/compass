global:
  defaultTenant: 3e64ebae-38b5-46a0-b1ed-9ccee153a0ae
  tenants:
    - name: default
      id: 3e64ebae-38b5-46a0-b1ed-9ccee153a0ae
    - name: test-default-tenant
      id: 9ca034f1-11ab-5b25-b76f-dc77106f571d
    - name: foo
      id: 1eba80dd-8ff6-54ee-be4d-77944d17b10b
    - name: bar
      id: af9f84a9-1d3a-4d9f-ae0c-94f883b33b6e
    - name: foobar
      id: 2bf03de1-23b1-4063-9d3e-67096800accc
    - name: foobaz
      id: f739b36c-813f-4fc3-996e-dd03c7d13aa0

  images:
    containerRegistry:
      path: eu.gcr.io/kyma-project/incubator
    connector:
      dir:
      version: "PR-634"
    connectivity_adapter:
      dir:
      version: "PR-831"
    pairing_adapter:
      dir:
      version: "PR-867"
    director:
      dir:
      version: "PR-852"
    gateway:
      dir: pr/
      version: "PR-357"
    healthchecker:
      dir: pr/
      version: "PR-357"
    schema_migrator:
      dir:
      version: "PR-802"
    provisioner:
      dir:
      version: "PR-565"
    certs_setup_job:
      containerRegistry:
        path: eu.gcr.io/kyma-project
      dir: pr/
      version: "PR-5318"
    kyma_environment_broker:
      dir:
<<<<<<< HEAD
      version: "PR-565"
=======
      version: "PR-896"
>>>>>>> b9bde277
    tests:
      director:
        dir:
        version: "PR-852"
      connector:
        dir:
        version: "02e8358c"
      provisioner:
        dir:
        version: "PR-565"
      connectivity_adapter:
        dir:
        version: "PR-891"
  isLocalEnv: false
  oauth2:
    host: oauth2

  director:
    port: 3000

  tenantConfig:
    useDefaultTenants: true
    useExternalTenants: false

  connector:
    graphql:
      external:
        port: 3000
      internal:
        port: 3001
    validator:
      port: 8080
    # If secrets do not exist they will be created
    secrets:
      ca:
        name: compass-connector-app-ca
        namespace: compass-system
      rootCA:
        name: compass-connector-root-ca
        namespace: istio-system # For Ingress Gateway to work properly the namespace needs to be istio-system
    certificateDataHeader: "Certificate-Data"
    revocation:
      configmap:
        shouldCreate: true
        namespace: compass-system
        name: revocations-config
    # If key and certificate are not provided they will be generated
    caKey: ""
    caCertificate: ""

  provisioning:
    enabled: false

  kyma_environment_broker:
    secrets:
      integrationSystemCredentials:
        name: compass-kyma-environment-broker-credentials

  provisioner:
    graphql:
      port: 3000
    secrets:
      integrationSystemCredentials:
        name: compass-provisioner-credentials

  gateway:
    port: 3000
    tls:
      host: compass-gateway
      secure:
        oauth:
          host: compass-gateway-auth-oauth
    mtls:
      host: compass-gateway-mtls
    headers:
      request:
        remove:
          - "Client-Id-From-Token"
          - "Client-Id-From-Certificate"
          - "Client-Certificate-Hash"
          - "Certificate-Data"

  connectivity_adapter:
    port: 8080
    tls:
      host: adapter-gateway
    mtls:
      host: adapter-gateway-mtls

  rewriteFilters:
    workloadLabel: oathkeeper
    tokenDataHeader: "Connector-Token"
    certificateDataHeader: "Certificate-Data"

  ingress:
    domainName: kyma.local
    tlsCrt: "LS0tLS1CRUdJTiBDRVJUSUZJQ0FURS0tLS0tCk1JSUU4RENDQXRpZ0F3SUJBZ0lKQUpBKzlrQzZZZnZlTUEwR0NTcUdTSWIzRFFFQkN3VUFNQmN4RlRBVEJnTlYKQkFNTURDb3VhM2x0WVM1c2IyTmhiREFlRncweE9EQTNNVGd3T0RNNE1UTmFGdzB5T0RBM01UVXdPRE00TVROYQpNQmN4RlRBVEJnTlZCQU1NRENvdWEzbHRZUzVzYjJOaGJEQ0NBaUl3RFFZSktvWklodmNOQVFFQkJRQURnZ0lQCkFEQ0NBZ29DZ2dJQkFPZ05XbVROOU1ranlrUjdvQ0JGSFVqL01EcWh5bml3NEJITGo4ZTdDTFV5dFdwVHZXTkoKU1FiaFZDK3c5NkhHbU50MHZGUTR4OExUa3NNUmorcVZrdkcwKzBDTE1WQm14UjBVdnpZR09QRVRKREtsNTZkcQppMEM1Y2dnU3dkNjcveWxRZmQxc3FEVVBHM0pVZlNOSFFRWSs1SkUwaUpjZXhCQ3cvS200UXlUQXB0aEwzdEgxCm1ZRFBBQ0hUdVpsbGc2RVN4Z2RKY20rVmg5UkRvbWlON250ZjBZVG1xV1VIZXhZUkUrcTFGY0VhUHg5L2Q5QUwKZWd1WXZHTkduMVA4K1F3ZE5DKzVaMEVGa1EyS3RtalRBR09La2xJUG5NQkZubXhGSEtNZzNTa3RkYzYzSU5TNwpjSDM3dDNjb2l4N09HcDllcnRvSFZ5K2U5KzdiYnI3Z0lhWHNORVZUcjRGWXJIMlNPeHI1MjVRQUpHTys1dllQCkNYSlJJdXFNZWU3ZTg3aDRIU3JFVVdWTnhOdElBR1ZNYlRtV2F6aDJsSEFoazJjZVIzUkRaQzB3NGFOd3NRU1UKZE1yMmFCaUFobmFNSG40YnZIZnd1OHFRcjF5aVRUNG00SkltRkZTNDN2bGNETDZmVUJnNnF0U2p6QjF0WTFjTwp2Mnl1QXQzR1lKSENVMFd4R1ZEQk80T0ZncEc3aE5SRHoyRzVFMXQvRWU2VDUxdys2K295eXhib01pK09kVWdNCnBZOGlzcDdBTWhtdlZFOUdtNUhwQkpBRjYvcmE1WUNnNDh1SWtybkdZbm85eVNKcGhLU0JsMFRML01PNVFRaUoKb0hFNnV5ZkJXQjlZZ1NBdDl0MjJqU3FSWkpSdEtrbHB6bFJIRkROWTRwZlRraXlPSlFXYlM4RXJBZ01CQUFHagpQekE5TUFrR0ExVWRFd1FDTUFBd0N3WURWUjBQQkFRREFnWGdNQ01HQTFVZEVRUWNNQnFDQ210NWJXRXViRzlqCllXeUNEQ291YTNsdFlTNXNiMk5oYkRBTkJna3Foa2lHOXcwQkFRc0ZBQU9DQWdFQUlYYTlwenlyQ2dzMTRTOHUKZVFZdkorNEFzUE9uT1RGcExkaVl5UkVyNXdyNmJuMXUvMjZxc2FKckpxbkkyRk16SmdEQVRwZEtjbXRHYjBUOQp3S2wrYUJHcFFKcThrUWJwakVGTHhaWDJzaUNrRG82WittaUcrRjRKMHpKa3BKK0JHMS92eGZKbk0zK1ptdXQ5Ck9RV2ZjYTN3UHlhTWRDbGIyZjQwYlRFaFo5Mk9kcWlQMzFMbDlHWExSZmhaNTNsUzF0QWdvUGZoR25NbFY4b2MKWmxuSUROK25wS0Nma2tXUDJZUjlRLy9pa01tM01YRm9RSFppaVJseVZHSGFKZWRLMmNOQzlUYk4xNDFTaWZHZQo3V2FsQVBNcWNOQ3F3YStnN2RFSmR3ZjlRMklJTml0SjlDUVprT1dUZElYY2VHK2lZWWUrQXpmK1NkaHBocVdPCllFcDF6ek40dXI5U2VxU3NSaU9WY0RzVUFSa1M0clgrb0Vzb2hHL1Q5OTcrSDhjR2gzczl6TE84emtwRXZKSmEKS05QT0N5ODhVeEFOV2RRejFLMXRKVVQ2c3hkd0FEcXRJQnNPemhYVjlybDRRNStlZExlcmZPcUtCbUFRMUY5Swo2L1l0ZlNyY0JpeXZEU24wdFJ3OHJLRFVQU1hFNDFldXArOURNeThLVGl6T0RPTXVMSnR2dkJrTEFpNGNYQjVBCjQxMjBEdHdZQXNyNzNZYVl2SW8rWjV2OGZ4TjF3M3IwYS9KOVhZQlg3S3p1OFl4MnNUNWtWM2dNTHFCTXBaa3gKY29FTjNSandDMmV4VHl6dGc1ak1ZN2U4VFJ4OFFTeUxkK0pBd2t1Tm01NlNkcHFHNTE3cktJYkVMNDZzbkd0UgpCYUVOK01GeXNqdDU3ejhKQXJDMzhBMFN5dTQ9Ci0tLS0tRU5EIENFUlRJRklDQVRFLS0tLS0K"
    tlsKey: "LS0tLS1CRUdJTiBQUklWQVRFIEtFWS0tLS0tCk1JSUpRd0lCQURBTkJna3Foa2lHOXcwQkFRRUZBQVNDQ1Mwd2dna3BBZ0VBQW9JQ0FRRG9EVnBremZUSkk4cEUKZTZBZ1JSMUkvekE2b2NwNHNPQVJ5NC9IdXdpMU1yVnFVNzFqU1VrRzRWUXZzUGVoeHBqYmRMeFVPTWZDMDVMRApFWS9xbFpMeHRQdEFpekZRWnNVZEZMODJCamp4RXlReXBlZW5hb3RBdVhJSUVzSGV1LzhwVUgzZGJLZzFEeHR5ClZIMGpSMEVHUHVTUk5JaVhIc1FRc1B5cHVFTWt3S2JZUzk3UjlabUF6d0FoMDdtWlpZT2hFc1lIU1hKdmxZZlUKUTZKb2plNTdYOUdFNXFsbEIzc1dFUlBxdFJYQkdqOGZmM2ZRQzNvTG1MeGpScDlUL1BrTUhUUXZ1V2RCQlpFTgppclpvMHdCamlwSlNENXpBUlo1c1JSeWpJTjBwTFhYT3R5RFV1M0I5KzdkM0tJc2V6aHFmWHE3YUIxY3ZudmZ1CjIyNis0Q0dsN0RSRlU2K0JXS3g5a2pzYStkdVVBQ1JqdnViMkR3bHlVU0xxakhudTN2TzRlQjBxeEZGbFRjVGIKU0FCbFRHMDVsbXM0ZHBSd0laTm5Ia2QwUTJRdE1PR2pjTEVFbEhUSzltZ1lnSVoyakI1K0c3eDM4THZLa0s5YwpvazArSnVDU0poUlV1Tjc1WEF5K24xQVlPcXJVbzh3ZGJXTlhEcjlzcmdMZHhtQ1J3bE5Gc1JsUXdUdURoWUtSCnU0VFVRODlodVJOYmZ4SHVrK2RjUHV2cU1zc1c2REl2am5WSURLV1BJcktld0RJWnIxUlBScHVSNlFTUUJldjYKMnVXQW9PUExpSks1eG1KNlBja2lhWVNrZ1pkRXkvekR1VUVJaWFCeE9yc253VmdmV0lFZ0xmYmR0bzBxa1dTVQpiU3BKYWM1VVJ4UXpXT0tYMDVJc2ppVUZtMHZCS3dJREFRQUJBb0lDQUZDN3ZKUlB0M2QzVlRyb1MvaU9NemNmCldaYzhqT1hhbThwMUtRdlRQWjlWQ2hyNUVXNEdwRHFaa0tHYkR6eWdqTFBsZEZSVkFPTCtteFAwK3o0aFZlTjAKRk9vS3cxaDJ1T042UVdBNVgvdzNyYU5WWnpndThFM1BkeVhwNkx0bWFzcmo3elpuUkVwWmZESVZ4UWZPRllobgp2enZwckEvdnEwVW5YbkJwNUNwWVFIUUdTWHFBMlN3Z1dLcHNNQ2wzVVFsc0w2dC9XU29MT3h1VmdGNmg2clBQCnpXUlFuK1MvYW9wdDNLRU82WWVxYXdXNVltVG1hVXE1aytseU82S0w0OVhjSHpqdlowWU8rcjFjWWtRc0RQbVUKejMxdll4amQzOVZKWWtJNi85Y0Fzdmo5YTVXM3ROYVFDZStTRW56Z05oRDJieHo1NnRKdG0xTGwweXpqYTdEVgp0OW9aQVd6WURMOTVnMDFZWVlQMG51c3A4WWlNOXd0OUtLc2NkcUd3RFN5WHNrWFBrcWFLVjNVcHJYdmhFbFVaCkErMmtjcm9VaDNGbEV4bGpwUmtKVkhOZXJ3NHRLRi9oYTFWRjZPdE10eTVQcXV0N0dGQmIvamtWeUg5cnpueWUKTXQyTWVyTTVPazMwd1NuTThISUdTUXpxYlplekJEZlNaUzRzcWdZZnBIMlhtMEs0SjgrRUowQ2hhMXZVSmVNMAoyZ284d00vaHljdmtqTEgxSmM3OEhpaVBTQ01udkpHemUxc2tWdmtRRFhBSFdldzBTUHpUSTZHYjZCb0Y4aVNECm0wZjR2azNoV3NlUWZBaXVZSnlUeUZXNmRhOGE1K2lpSDN4cVRsUUN1MDN1Nmo0U0l4aThJZlNmd0YwQTBldVAKNGtzalZTZVZyT3ExUnlvNUtpR3hBb0lCQVFEOWZtYnl6aW9QdVhRYzl0QXBxMUpSMzErQzlCdFFzcDg5WkZkSQpQaU5xaTJ3NVlVcTA0OFM2Z3VBb3JGOHNObUI3QjhWa1JlclowQ3hub2NHY0tleWdTYWsvME5qVElndk5weGJwCnBGbkFnRjlmbW1oTEl2SlF2REo2Q0ZidDRCQlZIdkJEWlYyQnZqK0k3NUxkK01jN2RPVDdFek1FRjBXcUdzY2MKTUpyNjRXQi9UMkF5dWR1YXlRT2NobmJFQ25FUmdRcHFlbG54MVBraytqbGNvYUs5QjFYUStVOUgzOHppM0FYNApENUxMY0Nhem9YYWlvS0swckNlNE5Ga2hOVXd0TFV0QXhSTXk2aksyZUZudWczUFRlY3N1WktNMElITktqZ0dCCnpGanZVb2tMcFVFb3BJa3FHM09yc0xmanpHZW9jaVFPUXNEdzlUb3lXL0FSOFhmWkFvSUJBUURxV0s2TThVN3EKUXJPeTYzNnpEZlBaZ2ljeXlsUWVoOFdMclBlbW5NeWdQYzR4eWoybnMrTmVRSnNEUmtPT2tWY250SEFYaTcwWgoyT0NCV3dwZHJuTXlSc3RIMU05bjdFNU5TVHZlZDlkU3YxUzRBb3NzS1hDSmgyUHBjYjV0OE9nL3ZGTlNYUlUyClk2aUorWTdOcDBZNDNxSlJOVnlRemd3YmFzaEpiUVdkVFFoVEVhdEVRS2JsUlZSblhlQWRjOXlhNUpHbkRpaTkKbFQrRWEzdFpvN1dha05oeHJkYjVuTkZ3a0xoNEs3ZkFtT3ZzMVBMQWx0SUZqeURCeDEvY1ZHblpDUDBVQmJqZgpkU2FueXBBdVRuMzd1VUwrcXpPVDlYWEZENllGT0x0NWV4d3RxdnUwSzZCNjcvajFFTlJDRk45RnMzWlV5RFFXClZUaDcybFhWU3NLakFvSUJBUUR6ZE5pdXpTNDhWK0thaHJpNXJGNnRYeGkrRG0vRmV5ZlFzSFBiWUVKbmEyd1AKVjgrR0YxS3p4a28vQmYySjJ0ZWlrWDRVcGNtK1UxNnlVUG8vWDB4eFRRMk55cWpUYmRsa005dWZuVWJOeVB6UQpOdDEvZkJxNVMyWTNLWmREY25SOUsrK1k2dHQ1Wmh4akNhUkdKMDVCWGkwa3JmWExNZ2FvTG51WUtWNVBJUEdxCms3TlNSSW9UQ0llOVpxN2Q3U0ZXckZZeW1UdVZOUFByZlo1bHhwOGphTTRVbTd4MnpReGJ2UERHb3o1YXdHV0wKRThGNncwaEF1UzZValVJazBLbE9vamVxQnh3L1JBcGNrUTNlTXNXbEQwNENTb2tyNFJhWlBmVllrY2ZBWWNaWgpOdWR6ZjBKMC9GU0ZTbjN4L0RoNTROV2NGS1IxUnpBVGVaVUJ4cVZSQW9JQkFRRFlDNmZvVWpOQnJ2ckNFVzkrCkhYZlk1Ni9CbUZ4U3hUTHU0U2h6VncwakViZTltVWljQ2pDc1hQMUwySVJCdEdaWU9YWTVqdDlvSzlSV0RSdVMKWUZqZFdmemduU1lWRmZyZUw0emRQVGlxbGEvQjhMNWptVlNoeGNycmxheE02Uk1FWjFlZGtDa1ZPbTFQdmwzVAo1TW5OZGhySXFWeE1OMWxjRVdiU29vclJpUW9Lb3poMHRQSG9YckZBbG9BZVJ3bHpWeE9jb21ZVzJiaDBHUzdmCjVoaHZoZWUxYmVISnY3UXFoWkU3WUhxSU9iTVBaUWJqWEdnRkxmMnlDRitzM2Jtem1DRFJTN0V6ZVdxSXVDdVMKTlZUYU0rSzZyQlRoN0NLRjZUWlNqQW55SmZoRmRlT1ZKNzlNZDEzYWVJaG0zNTB6UWc3dWZKL2drdkorNUR2TApacC9uQW9JQkFBVlg4WHpFTzdMVk1sbENKZFVUdURTdXNPcDNrQVlFZ2dZNFFRM3FNTlcxRnl5WEM3WjBGOWJFCmtTSEhkalJtU2RUbFZueGN2UW1KTS9WL2tJanpNUHhFT3NCS1BVVkR3N3BhOHdiejlGcTRPOCtJb3lqN1ZXclcKMmExL1FNWXlzSGlpTlBzNy8vWUtvMy9rdkhCWUY2SnNkenkyQkVSTkQ0aTlVOWhDN0RqcGxKR3BSNktMTVBsegpNWFJ3VjVTM2V3cnBXZVcxQW5ONC9EKy9zUGlNQTNnS0swSlBFdGVBV1dndEZHTnNBSkJnaFBoUExxQi9CcDUvCkhOeC96M0w0MWtqRnpqOHNWaHMrVDRZYlhiaGF2R2xxc2h5ZldQbnRhV1VOMG15MjU1RFdQUDhWa24yeFNlV2kKVm1hVW5TSDBTZ2tlUENMRnlra25yQzgxU2pXZkRBMD0KLS0tLS1FTkQgUFJJVkFURSBLRVktLS0tLQo="

  istio:
    gateway:
      name: compass-istio-gateway
      namespace: compass-system

  database:
    manageSecrets: true
    embedded:
      enabled: true
      directorDBName: "postgres"
      provisionerDBName: "provisioner"
      brokerDBName: "broker"
    # Values for GCP managed PostgreSQL database
    managedGCP:
      serviceAccountKey: ""
      instanceConnectionName: ""
      dbUser: ""
      dbPassword: ""
      directorDBName: ""
      provisionerDBName: ""
      brokerDBName: ""
      host: "localhost"
      hostPort: "5432"
      sslMode: ""

  oathkeeper:
    host: ory-oathkeeper-proxy.kyma-system.svc.cluster.local
    port: 4455
    idTokenConfig:
      claims: "{\"scopes\": \"{{ print .Extra.scope }}\", \"tenant\": \"{{ print .Extra.tenant }}\", \"consumerID\": \"{{ print .Extra.consumerID}}\", \"consumerType\": \"{{ print .Extra.consumerType }}\"}"
    mutators:
      tenantMappingService:
        config:
          api:
            url: http://compass-director.compass-system.svc.cluster.local:3000/tenant-mapping
            retry:
              give_up_after: 3s
              max_delay: 2000ms
      certificateResolverService:
        config:
          api:
            url: http://compass-connector.compass-system.svc.cluster.local:8080/v1/certificate/data/resolve
            retry:
              give_up_after: 3s
              max_delay: 2000ms
      tokenResolverService:
        config:
          api:
            url: http://compass-connector.compass-system.svc.cluster.local:8080/v1/tokens/resolve
            retry:
              give_up_after: 3s
              max_delay: 2000ms

  tenantFetcher:
    enabled: false
    manageSecrets: true
    providerName: "compass"
    schedule: "*/5 * * * *"
    oauth:
      client: ""
      secret: ""
      tokenURL: ""
    endpoints:
      tenantCreated: "127.0.0.1/events?type=created"
      tenantDeleted: "127.0.0.1/events?type=deleted"
      tenantUpdated: "127.0.0.1/events?type=updated"
    fieldMapping:
      idField: "id"
      nameField: "name"
      discriminatorField: ""
      discriminatorValue: ""

pairing-adapter:
  enabled: false<|MERGE_RESOLUTION|>--- conflicted
+++ resolved
@@ -28,7 +28,7 @@
       version: "PR-867"
     director:
       dir:
-      version: "PR-852"
+      version: "PR-882"
     gateway:
       dir: pr/
       version: "PR-357"
@@ -48,15 +48,11 @@
       version: "PR-5318"
     kyma_environment_broker:
       dir:
-<<<<<<< HEAD
       version: "PR-565"
-=======
-      version: "PR-896"
->>>>>>> b9bde277
     tests:
       director:
         dir:
-        version: "PR-852"
+        version: "PR-877"
       connector:
         dir:
         version: "02e8358c"
