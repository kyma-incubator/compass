--- conflicted
+++ resolved
@@ -159,11 +159,7 @@
       name: compass-ord-service
     schema_migrator:
       dir:
-<<<<<<< HEAD
       version: "PR-2832"
-=======
-      version: "PR-2839"
->>>>>>> 428d1a4f
       name: compass-schema-migrator
     system_broker:
       dir:
@@ -184,11 +180,7 @@
       name: compass-console
     e2e_tests:
       dir:
-<<<<<<< HEAD
       version: "PR-2832"
-=======
-      version: "PR-2839"
->>>>>>> 428d1a4f
       name: compass-e2e-tests
   isLocalEnv: false
   isForTesting: false
@@ -1222,13 +1214,10 @@
         - "webhook:write"
         - "formation_template:read"
         - "formation_template:write"
-<<<<<<< HEAD
         - "formation_constraint:read"
         - "formation_constraint:write"
-=======
         - "certificate_subject_mapping:read"
         - "certificate_subject_mapping:write"
->>>>>>> 428d1a4f
       default:
         - "runtime:read"
         - "runtime:write"
