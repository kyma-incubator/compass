--- conflicted
+++ resolved
@@ -139,11 +139,7 @@
       name: compass-gateway
     operations_controller:
       dir:
-<<<<<<< HEAD
       version: "PR-2766"
-=======
-      version: "PR-2770"
->>>>>>> 0548db1e
       name: compass-operations-controller
     ord_service:
       dir:
