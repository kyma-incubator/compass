global:
  disableLegacyConnectivity: true
  defaultTenant: 3e64ebae-38b5-46a0-b1ed-9ccee153a0ae
  tenants:
    - name: default
      id: 3e64ebae-38b5-46a0-b1ed-9ccee153a0ae
    - name: foo
      id: 1eba80dd-8ff6-54ee-be4d-77944d17b10b
    - name: bar
      id: af9f84a9-1d3a-4d9f-ae0c-94f883b33b6e
  images:
    containerRegistry:
      path: eu.gcr.io/kyma-project/incubator
    connector:
      dir:
      version: "PR-1741"
    connectivity_adapter:
      dir:
      version: "PR-1732"
    pairing_adapter:
      dir:
      version: "PR-1720"
    director:
      dir:
<<<<<<< HEAD
      version: "PR-1741"
=======
      version: "PR-1733"
>>>>>>> e9b42c03
    gateway:
      dir:
      version: "PR-1720"
    operations_controller:
      dir:
      version: "PR-1747"
    tenant_fetcher:
      dir:
      version: "PR-1752"
    ord_service:
      dir:
      version: "PR-14"
    schema_migrator:
      dir:
      version: "PR-1736"
    system_broker:
      dir:
      version: "PR-1733"
    certs_setup_job:
      containerRegistry:
        path: eu.gcr.io/kyma-project
      dir:
      version: "0a651695"
    external_services_mock:
      dir:
      version: "PR-1726"
    console:
      dir:
      version: "PR-19"
    tests:
      director:
        dir:
        version: "PR-1741"
      connector:
        dir:
        version: "PR-1741"
      connectivity_adapter:
        dir:
        version: "PR-1693"
      operations_controller:
        dir:
        version: "PR-1717"
      tenant_fetcher:
        dir:
        version: "PR-1752"
      system_broker:
        dir:
        version: "PR-1738"
      ord_service:
        dir:
        version: "PR-1719"
  isLocalEnv: false
  oauth2:
    host: oauth2
  livenessProbe:
    initialDelaySeconds: 30
    timeoutSeconds: 1
    periodSeconds: 10
  readinessProbe:
    initialDelaySeconds: 5
    timeoutSeconds: 1
    periodSeconds: 2

  agentPreconfiguration: false

  director:
    prefix: /director
<<<<<<< HEAD
    internalPort: 3002
    graphql:
      external:
        port: 3000
      internal:
        port: 3001
    validator:
      port: 8080
    metrics:
      port: 3003
=======
    port: 3000
    operations:
      port: 3002
>>>>>>> e9b42c03

    clientIDHeaderKey: client_user

    tests:
      scopes: "runtime:write application:write label_definition:write integration_system:write application:read runtime:read label_definition:read integration_system:read health_checks:read application_template:read application_template:write eventing:manage tenant:read automatic_scenario_assignment:read automatic_scenario_assignment:write"

  auditlog:
    configMapName: "compass-gateway-auditlog-config"
    secretName: "compass-gateway-auditlog-secret"
    script:
      configMapName: "auditlog-script"

  testCredentials:
    secretName: "test-credentials-secret"

  enableCompassDefaultScenarioAssignment: true

  tenantConfig:
    useDefaultTenants: true
    dbPool:
      maxOpenConnections: 1
      maxIdleConnections: 1

  connector:
    prefix: /connector
    graphql:
      external:
        port: 3000
    validator:
      port: 8080
    # If secrets do not exist they will be created
    secrets:
      ca:
        name: compass-connector-app-ca
        namespace: compass-system
        certificateKey: ca.crt
        keyKey: ca.key
      rootCA:
        namespace: istio-system # For Ingress Gateway to work properly the namespace needs to be istio-system
        # In order for istio mTLS to work we should have two different secrets one containing the server certificate (let’s say X) and one used for validation of the client’s certificates.
        # The second one should be our root certificate and istio wants it to be named X-cacert. (-cacert suffix).
        # This is the reason for the confusing name of our root certificate. https://preliminary.istio.io/v1.6/docs/tasks/traffic-management/ingress/secure-ingress/#configure-a-mutual-tls-ingress-gateway
        cacert: compass-gateway-mtls-certs-cacert # For cert-rotation the cacert should be in different secret
        certificateKey: cacert
    certificateDataHeader: "Certificate-Data"
    revocation:
      configmap:
        name: revocations-config
        namespace: "{{ .Release.Namespace }}"
    # If key and certificate are not provided they will be generated
    caKey: ""
    caCertificate: ""

  system_broker:
    enabled: true
    port: 5001
    prefix: /broker
    tokenProviderFromHeader:
      forwardHeaders: Authorization
    tokenProviderFromSecret:
      enabled: false
      secrets:
        integrationSystemCredentials:
          name: compass-system-broker-credentials
          namespace: compass-system
    testNamespace: kyma-system

  gateway:
    port: 3000
    tls:
      host: compass-gateway
      secure:
        oauth:
          host: compass-gateway-auth-oauth
    mtls:
      host: compass-gateway-mtls
      certSecret: compass-gateway-mtls-certs
    headers:
      request:
        remove:
          - "Client-Id-From-Token"
          - "Client-Id-From-Certificate"
          - "Client-Certificate-Hash"
          - "Certificate-Data"

  operations_controller:
    enabled: true

  connectivity_adapter:
    port: 8080
    tls:
      host: adapter-gateway
    mtls:
      host: adapter-gateway-mtls

  rewriteFilters:
    workloadLabel: oathkeeper
    namespace: kyma-system
    tokenDataHeader: "Connector-Token"
    certificateDataHeader: "Certificate-Data"

  istio:
    mtlsGateway:
      name: "compass-gateway-mtls"
      namespace: "compass-system"
    gateway:
      name: "kyma-gateway"
      namespace: "kyma-system"
    proxy:
      port: 15020
    namespace: istio-system
    ingressgateway:
      workloadLabel: istio-ingressgateway
      correlationHeaderRewriteFilter:
        expectedHeaders:
        - "x-request-id"
        - "x-correlation-id"
        - "x-correlationid"
        - "x-forrequest-id"
        - "x-vcap-request-id"
        - "x-broker-api-request-identity"

  ingress:
    domainName: "kyma.local"

  database:
    manageSecrets: true
    embedded:
      enabled: true
      director:
        name: "postgres"
      directorDBName: "postgres"
    managedGCP:
      serviceAccountKey: ""
      instanceConnectionName: ""
      director:
        name: ""
        user: ""
        password: ""
      host: "localhost"
      hostPort: "5432"
      sslMode: ""

      #TODO remove below after migration to separate user will be done
      dbUser: ""
      dbPassword: ""
      directorDBName: ""

  oathkeeper:
    host: ory-oathkeeper-proxy.kyma-system.svc.cluster.local
    port: 4455
    idTokenConfig:
      claims: '{"scopes": "{{ print .Extra.scope }}", "tenant": "{{ print .Extra.tenant }}", "externalTenant": "{{ print .Extra.externalTenant }}", "consumerID": "{{ print .Extra.consumerID}}", "consumerType": "{{ print .Extra.consumerType }}"}'
    mutators:
      runtimeMappingService:
        config:
          api:
            url: http://compass-director.compass-system.svc.cluster.local:3000/runtime-mapping
            retry:
              give_up_after: 3s
              max_delay: 2000ms
      authenticationMappingService:
        config:
          api:
            url: http://compass-director.compass-system.svc.cluster.local:3000/authn-mapping
            retry:
              give_up_after: 3s
              max_delay: 2000ms
      tenantMappingService:
        config:
          api:
            url: http://compass-director.compass-system.svc.cluster.local:3000/tenant-mapping
            retry:
              give_up_after: 3s
              max_delay: 2000ms
      certificateResolverService:
        config:
          api:
            url: http://compass-connector.compass-system.svc.cluster.local:8080/v1/certificate/data/resolve
            retry:
              give_up_after: 3s
              max_delay: 2000ms
      tokenResolverService:
        config:
          api:
            url: http://compass-director.compass-system.svc.cluster.local:8080/v1/tokens/resolve
            retry:
              give_up_after: 3s
              max_delay: 2000ms

  tenantFetcher:
    host: compass-tenant-fetcher.compass-system.svc.cluster.local
    prefix: /tenants
    port: 3000
    authentication:
      allowJWTSigningNone: true
      jwksEndpoint: "http://ory-oathkeeper-api.kyma-system.svc.cluster.local:4456/.well-known/jwks.json"
      identityZone: "id-zone"
    tenantProvider:
      tenantIdProperty: "tenantId"
      name: "provider"

  ordService:
    host: compass-ord-service.compass-system.svc.cluster.local
    prefix: /open-resource-discovery-service/v0
    docsPrefix: /open-resource-discovery-docs
    staticPrefix: /open-resource-discovery-static/v0
    port: 3000
    defaultResponseType: "xml"

  tenantFetchers:
    job1:
      enabled: false
      configMapNamespace: "compass-system"
      manageSecrets: true
      providerName: "compass"
      schedule: "*/5 * * * *"
      kubernetes:
        configMapNamespace: "compass-system"
        pollInterval: 2s
        pollTimeout: 1m
        timeout: 2m
      oauth:
        client: ""
        secret: ""
        tokenURL: ""
      endpoints:
        tenantCreated: "127.0.0.1/events?type=created"
        tenantDeleted: "127.0.0.1/events?type=deleted"
        tenantUpdated: "127.0.0.1/events?type=updated"
      fieldMapping:
        totalPagesField: "totalPages"
        totalResultsField: "totalResults"
        tenantEventsField: "events"
        idField: "id"
        nameField: "name"
        discriminatorField: ""
        discriminatorValue: ""
        detailsField: "details"
      queryMapping:
        pageNumField: "pageNum"
        pageSizeField: "pageSize"
        timestampField: "timestamp"
      query:
        startPage: "0"
        pageSize: "100"
      dbPool:
        maxOpenConnections: 1
        maxIdleConnections: 1

  metrics:
    enabled: true
    pushEndpoint: http://monitoring-prometheus-pushgateway.kyma-system.svc.cluster.local:9091

  authenticators:
    authenticator0:
      enabled: true
      gatewayHost: "compass-gateway-authenticator0"
      trusted_issuers: '[{"domain_url": "authenticator.domain", "scope_prefix": "prefix."}, {}]'
      attributes: '{"uniqueAttribute": { "key": "key", "value": "val" }, "tenant": { "key": "key" }, "identity": { "key": "key" } }'

  externalServicesMock:
    enabled: false

pairing-adapter:
  enabled: false<|MERGE_RESOLUTION|>--- conflicted
+++ resolved
@@ -22,11 +22,7 @@
       version: "PR-1720"
     director:
       dir:
-<<<<<<< HEAD
       version: "PR-1741"
-=======
-      version: "PR-1733"
->>>>>>> e9b42c03
     gateway:
       dir:
       version: "PR-1720"
@@ -94,8 +90,6 @@
 
   director:
     prefix: /director
-<<<<<<< HEAD
-    internalPort: 3002
     graphql:
       external:
         port: 3000
@@ -105,11 +99,8 @@
       port: 8080
     metrics:
       port: 3003
-=======
-    port: 3000
     operations:
       port: 3002
->>>>>>> e9b42c03
 
     clientIDHeaderKey: client_user
 
