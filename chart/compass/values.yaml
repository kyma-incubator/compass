--- conflicted
+++ resolved
@@ -144,21 +144,13 @@
       version: "0a651695"
     external_services_mock:
       dir:
-<<<<<<< HEAD
-      version: "PR-2501"
-=======
-      version: "PR-2503"
->>>>>>> 8d516a0e
+      version: "PR-2501"
     console:
       dir:
       version: "PR-68"
     e2e_tests:
       dir:
-<<<<<<< HEAD
-      version: "PR-2501"
-=======
-      version: "PR-2503"
->>>>>>> 8d516a0e
+      version: "PR-2501"
   isLocalEnv: false
   isForTesting: false
   oauth2:
