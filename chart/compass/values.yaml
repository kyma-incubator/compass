--- conflicted
+++ resolved
@@ -138,13 +138,8 @@
       version: "PR-3022"
       name: compass-pairing-adapter
     director:
-<<<<<<< HEAD
       dir: dev/incubator/
-      version: "PR-3002"
-=======
-      dir:
       version: "PR-3041"
->>>>>>> 1d6f046b
       name: compass-director
     hydrator:
       dir: dev/incubator/
