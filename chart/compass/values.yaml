global:
  disableLegacyConnectivity: true
  defaultTenant: 3e64ebae-38b5-46a0-b1ed-9ccee153a0ae
  tenants: # tenant order matters, so new tenants should be added to the end of the list
    - name: default
      id: 3e64ebae-38b5-46a0-b1ed-9ccee153a0ae
      type: account
    - name: foo
      id: 1eba80dd-8ff6-54ee-be4d-77944d17b10b
      type: account
    - name: bar
      id: af9f84a9-1d3a-4d9f-ae0c-94f883b33b6e
      type: account
    - name: TestTenantSeparation
      id: f1c4b5be-b0e1-41f9-b0bc-b378200dcca0
      type: account
    - name: TestDeleteLastScenarioForApplication
      id: 0403be1e-f854-475e-9074-922120277af5
      type: account
    - name: Test_DeleteAutomaticScenarioAssignmentForSelector
      id: d9553135-6115-4c67-b4d9-962c00f3725f
      type: account
    - name: Test_AutomaticScenarioAssigmentForRuntime
      id: 8c733a45-d988-4472-af10-1256b82c70c0
      type: account
    - name: TestAutomaticScenarioAssignmentsWholeScenario
      id: 65a63692-c00a-4a7d-8376-8615ee37f45c
      type: account
    - name: TestTenantsQueryTenantNotInitialized
      id: 72329135-27fd-4284-9bcb-37ea8d6307d0
      type: account
    - name: Test Default
      id: 5577cf46-4f78-45fa-b55f-a42a3bdba868
      type: account
      parent: 2c4f4a25-ba9a-4dbc-be68-e0beb77a7eb0
    - name: Test_DefaultCustomer
      id: 2c4f4a25-ba9a-4dbc-be68-e0beb77a7eb0
      type: customer
    - name: TestListLabelDefinitions
      id: 3f641cf5-2d14-4e0f-a122-16e7569926f1
      type: account
    - name: Test_AutomaticScenarioAssignmentQueries
      id: 8263cc13-5698-4a2d-9257-e8e76b543e88
      type: account
    - name: TestGetScenariosLabelDefinitionCreatesOneIfNotExists
      id: 2263cc13-5698-4a2d-9257-e8e76b543e33
      type: account
    - name: TestApplicationsForRuntime
      id: 5984a414-1eed-4972-af2c-b2b6a415c7d7
      type: account
    - name: Test_DeleteAutomaticScenarioAssignmentForScenario
      id: d08e4cb6-a77f-4a07-b021-e3317a373597
      type: account
    - name: TestApplicationsForRuntimeWithHiddenApps
      id: 7e1f2df8-36dc-4e40-8be3-d1555d50c91c
      type: account
    - name: TestTenantsQueryTenantInitialized
      id: 8cf0c909-f816-4fe3-a507-a7917ccd8380
      type: account
    - name: TestDeleteApplicationIfInScenario
      id: 0d597250-6b2d-4d89-9c54-e23cb497cd01
      type: account
    - name: TestProviderSubaccount
      id: f8075207-1478-4a80-bd26-24a4785a2bfd
      type: subaccount
      parent: 5577cf46-4f78-45fa-b55f-a42a3bdba868
    - name: TestCertificateSubaccount
      id: 123e4567-e89b-12d3-a456-426614174001
      type: subaccount
      parent: 5577cf46-4f78-45fa-b55f-a42a3bdba868
    - name: TestNsAdapter
      id: 08b6da37-e911-48fb-a0cb-fa635a6c5678
      type: subaccount
      parent: 5577cf46-4f78-45fa-b55f-a42a3bdba868
    - name: TestNsAdapterSubaccountWithApplications
      id: 08b6da37-e911-48fb-a0cb-fa635a6c4321
      type: subaccount
      parent: 5577cf46-4f78-45fa-b55f-a42a3bdba868
    - name: TestIntegrationSystemManagedSubaccount
      id: 3cfcdd62-320d-403b-b66a-4ee3cdd06947
      type: subaccount
      parent: 5577cf46-4f78-45fa-b55f-a42a3bdba868
    - name: TestIntegrationSystemManagedAccount
      id: 7e8ab2e3-3bb4-42e3-92b2-4e0bf48559d3
      type: account
      parent: 2c4f4a25-ba9a-4dbc-be68-e0beb77a7eb0
    - name: TestSystemFetcherAccount
      id: c395681d-11dd-4cde-bbcf-570b4a153e79
      type: account
      parent: 2c4f4a25-ba9a-4dbc-be68-e0beb77a7eb0
    - name: TestConsumerSubaccount
      id: 1f538f34-30bf-4d3d-aeaa-02e69eef84ae
      type: subaccount
      parent: 5984a414-1eed-4972-af2c-b2b6a415c7d7
    - name: TestTenantsOnDemandAPI
      id: 8d42d818-d4c4-4036-b82f-b199db7ffeb5
      type: subaccount
      parent: 5984a414-1eed-4972-af2c-b2b6a415c7d7
  images:
    containerRegistry:
      path: eu.gcr.io/kyma-project/incubator
    connector:
      dir:
      version: "PR-2383"
    connectivity_adapter:
      dir:
      version: "PR-2383"
    pairing_adapter:
      dir:
      version: "PR-2383"
    director:
      dir:
<<<<<<< HEAD
      version: "PR-2391"
=======
      version: "PR-2415"
>>>>>>> 0659a5d3
    hydrator:
      dir:
      version: "PR-2385"
    gateway:
      dir:
      version: "PR-2383"
    operations_controller:
      dir:
      version: "PR-2383"
    ord_service:
      dir:
      version: "PR-70"
    schema_migrator:
      dir:
<<<<<<< HEAD
      version: "PR-2391"
=======
      version: "PR-2422"
>>>>>>> 0659a5d3
    system_broker:
      dir:
      version: "PR-2383"
    certs_setup_job:
      containerRegistry:
        path: eu.gcr.io/kyma-project
      dir:
      version: "0a651695"
    external_services_mock:
      dir:
<<<<<<< HEAD
      version: "PR-2391"
=======
      version: "PR-2404"
>>>>>>> 0659a5d3
    console:
      dir:
      version: "PR-68"
    e2e_tests:
      dir:
<<<<<<< HEAD
      version: "PR-2391"
=======
      version: "PR-2415"
>>>>>>> 0659a5d3
  isLocalEnv: false
  isForTesting: false
  oauth2:
    host: oauth2
  livenessProbe:
    initialDelaySeconds: 30
    timeoutSeconds: 1
    periodSeconds: 10
  readinessProbe:
    initialDelaySeconds: 5
    timeoutSeconds: 1
    periodSeconds: 2
  agentPreconfiguration: false
  nsAdapter:
    external:
      port: 3005
    e2eTests:
      gatewayHost: "compass-gateway-xsuaa"
    prefix: /nsadapter
    path: /nsadapter/api/v1/notifications
    systemToTemplateMappings: '[{  "Name": "S4HANA",  "SourceKey": ["type"],  "SourceValue": ["abapSys"]},{  "Name": "S4HANA",  "SourceKey": ["type"],  "SourceValue": ["nonSAPsys"]},{  "Name": "S4HANA",  "SourceKey": ["type"],  "SourceValue": ["hana"]}]'
    secret:
      name: nsadapter-secret
      subaccountKey: subaccount
      local:
        subaccountValue: subaccount
    authSecret:
      name: "compass-external-services-mock-oauth-credentials"
      clientIdKey: client-id
      clientSecretKey: client-secret
      tokenUrlKey: url
      instanceUrlKey: url
      certKey: cert
      keyKey: key
    registerPath: "/register"
    tokenPath: "/secured/oauth/token"
    createClonePattern: '{"key": "%s"}'
    createBindingPattern: '{}'
    useClone: "false"
  director:
    host: compass-director.compass-system.svc.cluster.local
    prefix: /director
    graphql:
      external:
        port: 3000
    tls:
      secure:
        internal:
          host: compass-director-internal
    validator:
      port: 8080
    metrics:
      port: 3003
      enableGraphqlOperationInstrumentation: true
    operations:
      port: 3002
      path: "/operation"
      lastOperationPath: "/last_operation"
    info:
      path: "/v1/info"
    subscription:
      subscriptionProviderLabelKey: "subscriptionProviderId"
      consumerSubaccountLabelKey: "consumer_subaccount_id"
      subscriptionLabelKey: "subscription"
      subscriptionProviderAppNameLabelKey: "runtimeType"
    selfRegister:
      secret:
        name: "region-instances-credentials"
        key: "keyConfig"
        path: "/tmp"
      clientIdPath: "clientId"
      clientSecretPath: "clientSecret"
      urlPath: "url"
      tokenUrlPath: "tokenUrl"
      clientCertPath: "clientCert"
      clientKeyPath: "clientKey"
      local:
        templateMappings:
          clientIDMapping: '{{ printf "\"%s\":\"subscriptionProviderId\"" .Values.global.director.selfRegister.clientIdPath }}'
          clientSecretMapping: '{{ printf "\"%s\":\"client_secret\"" .Values.global.director.selfRegister.clientSecretPath }}'
          urlMapping: '{{ printf "\"%s\":\"http://compass-external-services-mock.%s.svc.cluster.local:%s\"" .Values.global.director.selfRegister.urlPath .Release.Namespace (.Values.service.port | toString) }}'
          tokenURLMapping: '{{ printf "\"%s\":\"https://%s.%s:%s\"" .Values.global.director.selfRegister.tokenUrlPath .Values.global.externalServicesMock.certSecuredHost .Values.global.ingress.domainName (.Values.service.certPort | toString) }}'
          x509CertificateMapping: '{{ printf "\"%s\":\"%s\"" .Values.global.director.selfRegister.clientCertPath .Values.global.connector.caCertificate }}'
          x509KeyMapping: '{{ printf "\"%s\":\"%s\"" .Values.global.director.selfRegister.clientKeyPath .Values.global.connector.caKey }}'
      oauthTokenPath: "/cert/token"
      oauthMode: "oauth-mtls"
      label: "selfRegLabel"
      labelValuePrefix: "self-reg-prefix-"
      responseKey: "self-reg-key"
      path: "/external-api/self-reg"
      nameQueryParam: "name"
      tenantQueryParam: "tenant"
      requestBodyPattern: '{"key": "%s"}'
    clientIDHeaderKey: client_user
    suggestTokenHeaderKey: suggest_token
    fetchTenantEndpoint: '{{ printf "https://%s.%s%s/v1/fetch" .Values.global.gateway.tls.secure.internal.host .Values.global.ingress.domainName .Values.global.tenantFetcher.prefix }}'
  auditlog:
    configMapName: "compass-gateway-auditlog-config"
    mtlsTokenPath: "/cert/token"
    standardTokenPath: "/secured/oauth/token"
    skipSSLValidation: false
    secret:
      name: "compass-gateway-auditlog-secret"
      urlKey: url
      clientIdKey: client-id
      clientSecretKey: client-secret
      clientCertKey: client-cert
      clientKeyKey: client-key
  log:
    format: "kibana"
  enableCompassDefaultScenarioAssignment: true
  tenantConfig:
    useDefaultTenants: true
    dbPool:
      maxOpenConnections: 1
      maxIdleConnections: 1
  connector:
    prefix: /connector
    graphql:
      external:
        port: 3000
    validator:
      port: 8080
    # If secrets do not exist they will be created
    secrets:
      ca:
        name: compass-connector-app-ca
        namespace: compass-system
        certificateKey: ca.crt
        keyKey: ca.key
      rootCA:
        namespace: istio-system # For Ingress Gateway to work properly the namespace needs to be istio-system
        # In order for istio mTLS to work we should have two different secrets one containing the server certificate (let’s say X) and one used for validation of the client’s certificates.
        # The second one should be our root certificate and istio wants it to be named X-cacert. (-cacert suffix).
        # This is the reason for the confusing name of our root certificate. https://preliminary.istio.io/v1.6/docs/tasks/traffic-management/ingress/secure-ingress/#configure-a-mutual-tls-ingress-gateway
        cacert: compass-gateway-mtls-certs-cacert # For cert-rotation the cacert should be in different secret
        certificateKey: cacert
    revocation:
      configmap:
        name: revocations-config
        namespace: "{{ .Release.Namespace }}"
    # If key and certificate are not provided they will be generated
    caKey: ""
    caCertificate: ""
  system_broker:
    enabled: true
    port: 5001
    prefix: /broker
    tokenProviderFromHeader:
      forwardHeaders: Authorization
    tokenProviderFromSecret:
      enabled: false
      secrets:
        integrationSystemCredentials:
          name: compass-system-broker-credentials
          namespace: compass-system
    testNamespace: kyma-system
  gateway:
    port: 3000
    tls:
      host: compass-gateway
      adapterHost: compass-ns-adapter
      secure:
        internal:
          host: compass-gateway-internal
        oauth:
          host: compass-gateway-auth-oauth
    mtls:
      manageCerts: true
      host: compass-gateway-mtls
      certSecret: compass-gateway-mtls-certs
      external:
        host: compass-gateway-sap-mtls
        certSecret: compass-gateway-mtls-certs # Use connector's root CA as root CA by default. This should be overridden for productive deployments.
    headers:
      rateLimit: X-Flow-Identity
      request:
        remove:
          - "Client-Id-From-Token"
          - "Client-Id-From-Certificate"
          - "Client-Certificate-Hash"
          - "Certificate-Data"
  hydrator:
    host: compass-hydrator.compass-system.svc.cluster.local
    port: 3000
    prefix: /hydrators
    subjectConsumerMappingConfig: '[{"consumer_type": "Super Admin", "tenant_access_levels": ["customer", "account","subaccount"], "subject": "C=DE, L=local, O=SAP SE, OU=Region, OU=SAP Cloud Platform Clients, OU=f8075207-1478-4a80-bd26-24a4785a2bfd, CN=compass"},{"consumer_type": "Integration System", "tenant_access_levels": ["account","subaccount"], "subject": "C=DE, L=local, O=SAP SE, OU=Region, OU=SAP Cloud Platform Clients, OU=f8075207-1478-4a80-bd26-24a4785a2bfd, CN=integration-system-test"}]'
    certificateDataHeader: "Certificate-Data"
    http:
      client:
        skipSSLValidation: false
    metrics:
      port: 3003
      enableClientInstrumentation: true
      censoredFlows: "JWT"
  operations_controller:
    enabled: true
  connectivity_adapter:
    port: 8080
    tls:
      host: adapter-gateway
    mtls:
      host: adapter-gateway-mtls
  oathkeeperFilters:
    workloadLabel: oathkeeper
    namespace: kyma-system
    tokenDataHeader: "Connector-Token"
    certificateDataHeader: "Certificate-Data"
  istio:
    externalMtlsGateway:
      name: "compass-gateway-external-mtls"
      namespace: "compass-system"
    mtlsGateway:
      name: "compass-gateway-mtls"
      namespace: "compass-system"
    gateway:
      name: "kyma-gateway"
      namespace: "kyma-system"
    proxy:
      port: 15020
    namespace: istio-system
    ingressgateway:
      workloadLabel: istio-ingressgateway
      requestPayloadSizeLimit2MB: 2097152
      requestPayloadSizeLimit2MBLabel: "2MB"
      requestPayloadSizeLimit5MB: 5097152
      requestPayloadSizeLimit5MBLabel: "5MB"
      correlationHeaderRewriteFilter:
        expectedHeaders:
          - "x-request-id"
          - "x-correlation-id"
          - "x-correlationid"
          - "x-forrequest-id"
          - "x-vcap-request-id"
          - "x-broker-api-request-identity"
  kubernetes:
    serviceAccountTokenIssuer: kubernetes/serviceaccount
    serviceAccountTokenJWKS: https://kubernetes.default.svc.cluster.local/openid/v1/jwks
  ingress:
    domainName: "local.kyma.dev"
  database:
    sqlProxyServiceAccount: "proxy-user@gcp-cmp.iam.gserviceaccount.com"
    manageSecrets: true
    embedded:
      enabled: true
      director:
        name: "postgres"
      directorDBName: "postgres"
    managedGCP:
      serviceAccountKey: ""
      instanceConnectionName: ""
      director:
        name: ""
        user: ""
        password: ""
      host: "localhost"
      hostPort: "5432"
      sslMode: ""
      #TODO remove below after migration to separate user will be done
      dbUser: ""
      dbPassword: ""
      directorDBName: ""
  oathkeeper:
    host: ory-oathkeeper-proxy.kyma-system.svc.cluster.local
    port: 4455
    timeout_ms: 120000
    ns_adapter_timeout_ms: 3600000
    idTokenConfig:
      claims: '{"scopes": "{{ print .Extra.scope }}","tenant": "{{ .Extra.tenant }}", "consumerID": "{{ print .Extra.consumerID}}", "consumerType": "{{ print .Extra.consumerType }}", "flow": "{{ print .Extra.flow }}", "onBehalfOf": "{{ print .Extra.onBehalfOf }}", "region": "{{ print .Extra.region }}", "tokenClientID": "{{ print .Extra.tokenClientID }}"}'
      internalClaims: '{"scopes": "application:read application:write application.webhooks:read application_template.webhooks:read webhooks.auth:read runtime:write runtime:read tenant:read tenant:write tenant_subscription:write ory_internal fetch_tenant application_template:read","tenant":"{ {{ if .Header.Tenant }} \"consumerTenant\":\"{{ print (index .Header.Tenant 0) }}\", {{ end }} \"externalTenant\":\"\"}", "consumerType": "Internal Component", "flow": "Internal"}'
    mutators:
      runtimeMappingService:
        config:
          api:
            url: http://compass-hydrator.compass-system.svc.cluster.local:3000/hydrators/runtime-mapping
            retry:
              give_up_after: 6s
              max_delay: 2000ms
      authenticationMappingServices:
        nsadapter:
          cfg:
            config:
              api:
                url: http://compass-hydrator.compass-system.svc.cluster.local:3000/hydrators/authn-mapping/nsadapter
                retry:
                  give_up_after: 6s
                  max_delay: 2000ms
          authenticator:
            enabled: false
            createRule: true
            gatewayHost: "compass-gateway-xsuaa"
            trusted_issuers: '[{"domain_url": "compass-system.svc.cluster.local:8080", "scope_prefix": "prefix.", "protocol": "http"}]'
            attributes: '{"uniqueAttribute": { "key": "ns-adapter-test", "value": "ns-adapter-flow" }, "tenant": { "key": "tenant" }, "identity": { "key": "identity" }, "clientid": { "key": "client_id" } }'
            path: /nsadapter/api/v1/notifications
            upstreamComponent: "compass-gateway"
            checkSuffix: true
        tenant-fetcher:
          cfg:
            config:
              api:
                url: http://compass-hydrator.compass-system.svc.cluster.local:3000/hydrators/authn-mapping/tenant-fetcher
                retry:
                  give_up_after: 6s
                  max_delay: 2000ms
          authenticator:
            enabled: false
            createRule: true
            gatewayHost: "compass-gateway"
            trusted_issuers: '[{"domain_url": "compass-system.svc.cluster.local:8080", "scope_prefix": "prefix.", "protocol": "http"}]'
            attributes: '{"uniqueAttribute": { "key": "test", "value": "tenant-fetcher" }, "tenant": { "key": "tenant" }, "identity": { "key": "identity" } }'
            path: /tenants/<.*>
            upstreamComponent: "compass-tenant-fetcher"
            checkSuffix: false
        subscriber:
          cfg:
            config:
              api:
                url: http://compass-hydrator.compass-system.svc.cluster.local:3000/hydrators/authn-mapping/subscriber
                retry:
                  give_up_after: 6s
                  max_delay: 2000ms
          authenticator:
            enabled: false
            createRule: false
            gatewayHost: "compass-gateway-sap-mtls"
            trusted_issuers: '[{"domain_url": "compass-system.svc.cluster.local:8080", "scope_prefix": "prefix.", "protocol": "http", "region": "eu-1"}]'
            attributes: '{"uniqueAttribute": { "key": "subsc-key-test", "value": "subscription-flow" }, "tenant": { "key": "tenant" }, "identity": { "key": "identity" }, "clientid": { "key": "client_id" } }'
            path: /<.*>
            checkSuffix: false
      tenantMappingService:
        config:
          api:
            url: http://compass-hydrator.compass-system.svc.cluster.local:3000/hydrators/tenant-mapping
            retry:
              give_up_after: 6s
              max_delay: 2000ms
      certificateResolverService:
        config:
          api:
            url: http://compass-hydrator.compass-system.svc.cluster.local:3000/hydrators/v1/certificate/data/resolve
            retry:
              give_up_after: 6s
              max_delay: 2000ms
      tokenResolverService:
        config:
          api:
            url: http://compass-hydrator.compass-system.svc.cluster.local:3000/hydrators/v1/tokens/resolve
            retry:
              give_up_after: 6s
              max_delay: 2000ms
  cockpit:
    auth:
      allowedConnectSrc: "https://*.ondemand.com"
      secretName: "cockpit-auth-secret"
      idpHost: ""
      clientID: ""
      scopes: "openid profile email"
      path: "/oauth2/certs"
  tenantFetcher:
    manageSecrets: true
    host: compass-tenant-fetcher.compass-system.svc.cluster.local
    prefix: /tenants
    port: 3000
    requiredAuthScope: Callback
    fetchTenantAuthScope: fetch_tenant
    authentication:
      jwksEndpoint: "http://ory-oathkeeper-api.kyma-system.svc.cluster.local:4456/.well-known/jwks.json"
    tenantProvider:
      tenantIdProperty: "tenantId"
      customerIdProperty: "customerId"
      subaccountTenantIdProperty: "subaccountTenantId"
      subdomainProperty: "subdomain"
      name: "provider"
      subscriptionProviderIdProperty: "subscriptionProviderIdProperty"
      providerSubaccountIdProperty: "providerSubaccountIdProperty"
<<<<<<< HEAD
      consumerTenantIdProperty: "consumerTenantIdProperty"
      subscriptionProviderAppNameProperty: "subscriptionProviderAppNameProperty"
=======
      subscriptionAppNameProperty: "subscriptionAppNameProperty"
>>>>>>> 0659a5d3
    server:
      fetchTenantEndpoint: "/v1/fetch/{parentTenantId}/{tenantId}"
      regionalHandlerEndpoint: "/v1/regional/{region}/callback/{tenantId}"
      dependenciesEndpoint: "/v1/dependencies"
      tenantPathParam: "tenantId"
      regionPathParam: "region"
    containerName: "tenant-fetcher"
    oauth:
      client: "subscriptionProviderId"
      secret: ""
      tokenURL: '{{ printf "https://%s.%s" .Values.global.externalServicesMock.certSecuredHost .Values.global.ingress.domainName }}'
      tokenPath: "/cert/token"
    secret:
      name: "compass-tenant-fetcher-secret"
      clientIdKey: "client-id"
      oauthMode: "oauth-mtls"
      clientCertKey: "client-cert"
      clientKeyKey: "client-key"
      oauthUrlKey: "url"
      skipSSLValidation: true
    endpoints:
      subaccountCreated: "127.0.0.1/events?type=subaccount-created"
    fieldMapping:
      totalPagesField: "totalPages"
      totalResultsField: "totalResults"
      tenantEventsField: "events"
      idField: "id"
      nameField: "name"
      customerIdField: "customerId"
      subdomainField: "subdomain"
      discriminatorField: ""
      discriminatorValue: ""
      detailsField: "details"
      entityTypeField: "entityType"
      globalAccountID: "gaID"
      regionField: "region"
  externalCertConfiguration:
    issuer: "C=DE, L=local, O=SAP SE, OU=SAP Cloud Platform Clients, CN=compass-ca"
    issuerLocality: "local" # In local setup we have manually created connector CA certificate with 'local' Locality property
    subjectPattern: "/C=DE/O=SAP SE/OU=SAP Cloud Platform Clients/OU=Region/OU=%s/L=%s/CN=%s"
    ouCertSubaccountID: "f8075207-1478-4a80-bd26-24a4785a2bfd"
    commonName: "compass"
    locality: "local"
    certSvcApiPath: "/cert"
    tokenPath: "/cert/token"
    secrets:
      externalCertSvcSecret:
        manage: false
        name: "cert-svc-secret"
        clientIdKey: client-id
        clientSecretKey: client-secret
        oauthUrlKey: url
        csrEndpointKey: csr-endpoint
        clientCert: client-cert
        clientKey: client-key
        skipSSLValidationFlag: "-k"
      externalClientCertSecret:
        name: "external-client-certificate"
        namespace: compass-system
        certKey: tls.crt
        keyKey: tls.key
    rotationCronjob:
      name: "external-certificate-rotation"
      schedule: "*/1 * * * *" # Executes every minute
      certValidity: "7"
      clientCertRetryAttempts: "8"
      containerName: "certificate-rotation"
  ordService:
    host: compass-ord-service.compass-system.svc.cluster.local
    prefix: /open-resource-discovery-service/v0
    docsPrefix: /open-resource-discovery-docs
    staticPrefix: /open-resource-discovery-static/v0
    port: 3000
    defaultResponseType: "xml"
  ordAggregator:
    name: ord-aggregator
    enabled: true
    schedule: "*/1 * * * *"
    http:
      client:
        skipSSLValidation: false
    dbPool:
      maxOpenConnections: 2
      maxIdleConnections: 2
    globalRegistryUrl: http://compass-external-services-mock.compass-system.svc.cluster.local:8087/.well-known/open-resource-discovery
    maxOrdParallelDownloads: 4
  systemFetcher:
    enabled: false
    name: "system-fetcher"
    schedule: "0 0 * * *"
    manageSecrets: true
    # enableSystemDeletion - whether systems in deleted state should be deleted from director database
    enableSystemDeletion: true
    # fetchParallelism - shows how many http calls will be made in parallel to fetch systems
    fetchParallellism: 30
    # queueSize - shows how many system fetches (individual requests may fetch more than 1 system)
    # can be put in the queue for processing before blocking. It is best for the queue to be about 2 times bigger than the parallellism
    queueSize: 100
    # fetchRequestTimeout - shows the timeout to wait for oauth token and for fetching systems (in one request) separately
    fetchRequestTimeout: "30s"
    # directorRequestTimeout - graphql requests timeout to director
    directorRequestTimeout: "30s"
    dbPool:
      maxOpenConnections: 20
      maxIdleConnections: 2
    # systemsAPIEndpoint - endpoint of the service to fetch systems from
    systemsAPIEndpoint: ""
    # systemsAPIFilterCriteria - criteria for fetching systems
    systemsAPIFilterCriteria: ""
    # systemToTemplateMappings - how to map system properties to an existing application template
    systemToTemplateMappings: '{}'
    templatePlaceholderToSystemKeyMappings: '[{"placeholder_name": "name","system_key": "displayName"},{"placeholder_name": "display-name","system_key": "displayName"},{"placeholder_name": "systemNumber","system_key": "systemNumber"},{"placeholder_name": "productId","system_key": "productId"},{"placeholder_name": "ppmsProductVersionId","system_key": "ppmsProductVersionId"},{"placeholder_name": "description","system_key": "productDescription", "optional": true},{"placeholder_name": "baseUrl","system_key": "additionalUrls.mainUrl", "optional":true},{"placeholder_name": "providerName","system_key": "infrastructureProvider", "optional": true}]'
    templateOverrideApplicationInput: '{"name": "{{name}}","description": "{{description}}","providerName": "{{providerName}}","statusCondition": "INITIAL","systemNumber": "{{systemNumber}}","labels": {"managed": "true","productId": "{{productId}}","ppmsProductVersionId": "{{ppmsProductVersionId}}"},"baseUrl": "{{baseUrl}}"}'
    http:
      client:
        skipSSLValidation: false
    oauth:
      client: "subscriptionProviderId"
      tokenEndpointProtocol: "https"
      tokenBaseHost: "compass-external-services-mock-sap-mtls"
      tokenPath: "/cert/token"
      scopesClaim: "scopes"
      tenantHeaderName: "x-zid"
      tokenRequestTimeout: 30s
      skipSSLValidation: true
    secret:
      name: "compass-system-fetcher-secret"
      clientIdKey: client-id
      oauthUrlKey: url
    paging:
      pageSize: 200
      sizeParam: "$top"
      skipParam: "$skip"
    containerName: "system-fetcher"
  tenantFetchers:
    job1:
      enabled: false
      configMapNamespace: "compass-system"
      manageSecrets: true
      providerName: "compass"
      schedule: "*/5 * * * *"
      tenantInsertChunkSize: "500"
      kubernetes:
        configMapNamespace: "compass-system"
        pollInterval: 2s
        pollTimeout: 1m
        timeout: 2m
      oauth:
        client: ""
        secret: ""
        tokenURL: ""
        tokenPath: ""
      secret:
        name: "compass-tenant-fetcher-secret-job1"
        clientIdKey: client-id
        clientSecretKey: client-secret
        oauthUrlKey: url
        oauthMode: "oauth-mtls"
        clientCertKey: client-cert
        clientKeyKey: client-key
        skipSSLValidation: true
      endpoints:
        accountCreated: "127.0.0.1/events?type=account-created"
        accountDeleted: "127.0.0.1/events?type=account-deleted"
        accountUpdated: "127.0.0.1/events?type=account-updated"
        subaccountCreated: "127.0.0.1/events?type=subaccount-created"
        subaccountDeleted: "127.0.0.1/events?type=subaccount-deleted"
        subaccountUpdated: "127.0.0.1/events?type=subaccount-updated"
        subaccountMoved: "127.0.0.1/events?type=subaccount-moved"
      fieldMapping:
        totalPagesField: "totalPages"
        totalResultsField: "totalResults"
        tenantEventsField: "events"
        idField: "id"
        nameField: "name"
        customerIdField: "customerId"
        subdomainField: "subdomain"
        discriminatorField: ""
        discriminatorValue: ""
        detailsField: "details"
        entityTypeField: "entityType"
        globalAccountID: "gaID"
        regionField: "region"
        movedSubaccountTargetField: "targetGlobalAccountGUID"
        movedSubaccountSourceField: "sourceGlobalAccountGUID"
      queryMapping:
        pageNumField: "pageNum"
        pageSizeField: "pageSize"
        timestampField: "timestamp"
      query:
        startPage: "0"
        pageSize: "100"
      shouldSyncSubaccounts: "false"
      dbPool:
        maxOpenConnections: 1
        maxIdleConnections: 1
  metrics:
    enabled: true
    pushEndpoint: http://monitoring-prometheus-pushgateway.kyma-system.svc.cluster.local:9091
  externalServicesMock:
    enabled: false
    certSecuredPort: 8081
    ordCertSecuredPort: 8082
    unsecuredPort: 8083
    basicSecuredPort: 8084
    oauthSecuredPort: 8085
    ordGlobalRegistryCertPort: 8086
    ordGlobalRegistryUnsecuredPort: 8087
    certSecuredHost: compass-external-services-mock-sap-mtls
    ordCertSecuredHost: compass-external-services-mock-sap-mtls-ord
    ordGlobalCertSecuredHost: compass-external-services-mock-sap-mtls-global-ord-registry
    unSecuredHost: compass-external-services-mock
    host: compass-external-services-mock.compass-system.svc.cluster.local
    regionInstancesCredentials:
      manage: false
    oauthSecret:
      manage: false
      name: compass-external-services-mock-oauth-credentials
      clientIdKey: client-id
      clientSecretKey: client-secret
      oauthUrlKey: url
      oauthTokenPath: "/secured/oauth/token"
    auditlog:
      applyMockConfiguration: false
      managementApiPath: /audit-log/v2/configuration-changes/search
      mtlsTokenPath: "/cert/token"
      secret:
        name: "auditlog-instance-management"
        urlKey: url
        tokenUrlKey: token-url
        clientIdKey: client-id
        clientSecretKey: client-secret
        clientCertKey: client-cert
        clientKeyKey: client-key
  tests:
    http:
      client:
        skipSSLValidation: false
    director:
      externalClientCertTestSecretName: "external-client-certificate-integration-system-test-secret"
      externalClientCertTestSecretNamespace: "compass-system"
      externalCertIntSystemCN: "integration-system-test"
      externalCertTestJobName: "external-client-certificate-integration-system-test-job"
    tenantFetcher:
      tenantOnDemandID: "8d42d818-d4c4-4036-b82f-b199db7ffeb5"
    ordService:
      accountTenantID: "5577cf46-4f78-45fa-b55f-a42a3bdba868" # testDefaultTenant from our testing tenants
      skipPattern: ""
    selfRegistration:
      region: "eu-1"
    externalServicesMock:
      skipPattern: ""
    subscription:
      tenants:
        consumerAccountID: "5984a414-1eed-4972-af2c-b2b6a415c7d7" # ApplicationsForRuntimeTenantName from our testing tenants
        providerSubaccountID: "f8075207-1478-4a80-bd26-24a4785a2bfd" # TestProviderSubaccount from our testing tenants
        consumerSubaccountID: "1f538f34-30bf-4d3d-aeaa-02e69eef84ae" # randomly chosen
        consumerTenantID: "ba49f1aa-ddc1-43ff-943c-fe949857a34a" # randomly chosen
      oauthSecret:
        manage: false
        name: compass-subscription-secret
        clientIdKey: client-id
        clientSecretKey: client-secret
        oauthUrlKey: url
      propagatedProviderSubaccountHeader: "X-Provider-Subaccount"
      externalClientCertTestSecretName: "external-client-certificate-test-secret"
      externalClientCertTestSecretNamespace: "compass-system"
      externalCertTestJobName: "external-certificate-rotation-test-job"
      certSvcInstanceTestSecretName: "cert-svc-secret"
      consumerTokenURL: "http://compass-external-services-mock.compass-system.svc.cluster.local:8080"
      subscriptionURL: "http://compass-external-services-mock.compass-system.svc.cluster.local:8080"
      subscriptionProviderIdValue: "id-value!t12345"
      subscriptionProviderAppNameValue: "subscriptionProviderAppNameValue"
    namespace: kyma-system
    connectivityAdapterFQDN: http://compass-connectivity-adapter.compass-system.svc.cluster.local
    externalServicesMockFQDN: http://compass-external-services-mock.compass-system.svc.cluster.local
    ordServiceFQDN: http://compass-ord-service.compass-system.svc.cluster.local
    systemBrokerFQDN: http://compass-system-broker.compass-system.svc.cluster.local
    tenantFetcherFQDN: http://compass-tenant-fetcher.compass-system.svc.cluster.local
    hydratorFQDN: http://compass-hydrator.compass-system.svc.cluster.local
    basicCredentials:
      manage: false
      secretName: "test-basic-credentials-secret"
    db:
      maxOpenConnections: 3
      maxIdleConnections: 1
    securityContext: # Set on container level
      runAsUser: 2000
      allowPrivilegeEscalation: false
  expectedSchemaVersionUpdateJob:
    cm:
      name: "expected-schema-version"
  migratorJob:
    nodeSelectorEnabled: false
    pvc:
      name: "compass-director-migrations"
      namespace: "compass-system"
      migrationsPath: "/compass-migrations"
      isLocalEnv: true
  http:
    client:
      skipSSLValidation: false
  pairingAdapter:
    templateName: "pairing-adapter-app-template"
    watcherCorrelationID: "pairing-adapter-watcher-id"
    configMap:
      manage: false
      key: "config.json"
      name: "pairing-adapter-config-local"
      namespace: "compass-system"
      localAdapterFQDN: "http://compass-pairing-adapter.compass-system.svc.cluster.local/adapter-local-mtls"
      integrationSystemID: "d3e9b9f5-25dc-4adb-a0a0-ed69ef371fb6"
    e2e:
      appName: "test-app"
      appID: "123-test-456"
      clientUser: "test-user"
      tenant: "test-tenant"
  # Scopes assigned for every new Client Credentials by given object type (Runtime / Application / Integration System)
  # and scopes mapped to a consumer with the given type, then that consumer is using a client certificate
  scopes:
    scopesPerConsumerType:
      runtime:
        - "runtime:read"
        - "runtime:write"
        - "application:read"
        - "runtime.auths:read"
        - "bundle.instance_auths:read"
        - "runtime.webhooks:read"
        - "webhook:write"
      external_certificate:
        - "runtime:read"
        - "runtime:write"
        - "application:read"
        - "runtime.auths:read"
        - "bundle.instance_auths:read"
        - "runtime.webhooks:read"
        - "webhook:write"
        - "application_template:read"
        - "application_template:write"
      application:
        - "application:read"
        - "application:write"
        - "application.auths:read"
        - "application.webhooks:read"
        - "bundle.instance_auths:read"
        - "document.fetch_request:read"
        - "event_spec.fetch_request:read"
        - "api_spec.fetch_request:read"
        - "fetch-request.auth:read"
        - "webhook:write"
      integration_system:
        - "application:read"
        - "application:write"
        - "application.local_tenant_id:write"
        - "application_template:read"
        - "application_template:write"
        - "runtime:read"
        - "runtime:write"
        - "integration_system:read"
        - "label_definition:read"
        - "label_definition:write"
        - "automatic_scenario_assignment:read"
        - "automatic_scenario_assignment:write"
        - "integration_system.auths:read"
        - "application_template.webhooks:read"
        - "formation:write"
        - "internal_visibility:read"
        - "application.auths:read"
        - "webhook:write"
        - "formation_template:read"
      super_admin:
        - "application:read"
        - "application:write"
        - "application_template:read"
        - "application_template:write"
        - "integration_system:read"
        - "integration_system:write"
        - "runtime:read"
        - "runtime:write"
        - "label_definition:read"
        - "label_definition:write"
        - "eventing:manage"
        - "tenant:read"
        - "automatic_scenario_assignment:read"
        - "automatic_scenario_assignment:write"
        - "application.auths:read"
        - "application.webhooks:read"
        - "application_template.webhooks:read"
        - "bundle.instance_auths:read"
        - "document.fetch_request:read"
        - "event_spec.fetch_request:read"
        - "api_spec.fetch_request:read"
        - "integration_system.auths:read"
        - "runtime.auths:read"
        - "fetch-request.auth:read"
        - "webhooks.auth:read"
        - "formation:write"
        - "internal_visibility:read"
        - "runtime.webhooks:read"
        - "webhook:write"
        - "formation_template:read"
        - "formation_template:write"
      default:
        - "runtime:read"
        - "runtime:write"
        - "tenant:read"<|MERGE_RESOLUTION|>--- conflicted
+++ resolved
@@ -110,11 +110,7 @@
       version: "PR-2383"
     director:
       dir:
-<<<<<<< HEAD
       version: "PR-2391"
-=======
-      version: "PR-2415"
->>>>>>> 0659a5d3
     hydrator:
       dir:
       version: "PR-2385"
@@ -129,11 +125,7 @@
       version: "PR-70"
     schema_migrator:
       dir:
-<<<<<<< HEAD
       version: "PR-2391"
-=======
-      version: "PR-2422"
->>>>>>> 0659a5d3
     system_broker:
       dir:
       version: "PR-2383"
@@ -144,21 +136,13 @@
       version: "0a651695"
     external_services_mock:
       dir:
-<<<<<<< HEAD
       version: "PR-2391"
-=======
-      version: "PR-2404"
->>>>>>> 0659a5d3
     console:
       dir:
       version: "PR-68"
     e2e_tests:
       dir:
-<<<<<<< HEAD
       version: "PR-2391"
-=======
-      version: "PR-2415"
->>>>>>> 0659a5d3
   isLocalEnv: false
   isForTesting: false
   oauth2:
@@ -534,12 +518,9 @@
       name: "provider"
       subscriptionProviderIdProperty: "subscriptionProviderIdProperty"
       providerSubaccountIdProperty: "providerSubaccountIdProperty"
-<<<<<<< HEAD
       consumerTenantIdProperty: "consumerTenantIdProperty"
       subscriptionProviderAppNameProperty: "subscriptionProviderAppNameProperty"
-=======
-      subscriptionAppNameProperty: "subscriptionAppNameProperty"
->>>>>>> 0659a5d3
+#      subscriptionAppNameProperty: "subscriptionAppNameProperty" todo:: check/remove
     server:
       fetchTenantEndpoint: "/v1/fetch/{parentTenantId}/{tenantId}"
       regionalHandlerEndpoint: "/v1/regional/{region}/callback/{tenantId}"
