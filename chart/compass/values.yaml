--- conflicted
+++ resolved
@@ -75,11 +75,7 @@
       version: "PR-1996"
     director:
       dir:
-<<<<<<< HEAD
       version: "PR-1993"
-=======
-      version: "PR-1996"
->>>>>>> 6cd91824
     gateway:
       dir:
       version: "PR-1996"
