--- conflicted
+++ resolved
@@ -143,11 +143,7 @@
       name: compass-pairing-adapter
     director:
       dir: dev/incubator/
-<<<<<<< HEAD
       version: "PR-3284"
-=======
-      version: "PR-3282"
->>>>>>> 72a27262
       name: compass-director
     hydrator:
       dir: prod/incubator/
@@ -179,11 +175,7 @@
       name: compass-ord-service
     schema_migrator:
       dir: dev/incubator/
-<<<<<<< HEAD
       version: "PR-3284"
-=======
-      version: "PR-3282"
->>>>>>> 72a27262
       name: compass-schema-migrator
     system_broker:
       dir: prod/incubator/
@@ -204,11 +196,7 @@
       name: compass-console
     e2e_tests:
       dir: dev/incubator/
-<<<<<<< HEAD
       version: "PR-3284"
-=======
-      version: "PR-3282"
->>>>>>> 72a27262
       name: compass-e2e-tests
   isLocalEnv: false
   isForTesting: false
