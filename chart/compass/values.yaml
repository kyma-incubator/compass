--- conflicted
+++ resolved
@@ -138,11 +138,7 @@
       version: "PR-68"
     e2e_tests:
       dir:
-<<<<<<< HEAD
       version: "PR-2230"
-=======
-      version: "PR-2332"
->>>>>>> 33cc3250
   isLocalEnv: false
   isForTesting: false
   oauth2:
