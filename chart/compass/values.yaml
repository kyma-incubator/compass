global:
  disableLegacyConnectivity: true
  defaultTenant: 3e64ebae-38b5-46a0-b1ed-9ccee153a0ae
  defaultTenantRegion: "eu-1"
  tenantLabelsFilePath: "/labelsData/default-tenant-labels.json"
  tenants: # tenant order matters, so new tenants should be added to the end of the list
    - name: default
      id: 3e64ebae-38b5-46a0-b1ed-9ccee153a0ae
      type: account
    - name: foo
      id: 1eba80dd-8ff6-54ee-be4d-77944d17b10b
      type: account
    - name: bar
      id: af9f84a9-1d3a-4d9f-ae0c-94f883b33b6e
      type: account
    - name: TestTenantSeparation
      id: f1c4b5be-b0e1-41f9-b0bc-b378200dcca0
      type: account
    - name: TestDeleteLastScenarioForApplication
      id: 0403be1e-f854-475e-9074-922120277af5
      type: account
    - name: Test_DeleteAutomaticScenarioAssignmentForSelector
      id: d9553135-6115-4c67-b4d9-962c00f3725f
      type: account
    - name: Test_AutomaticScenarioAssigmentForRuntime
      id: 8c733a45-d988-4472-af10-1256b82c70c0
      type: account
    - name: TestAutomaticScenarioAssignmentsWholeScenario
      id: 65a63692-c00a-4a7d-8376-8615ee37f45c
      type: account
    - name: TestTenantsQueryTenantNotInitialized
      id: 72329135-27fd-4284-9bcb-37ea8d6307d0
      type: account
    - name: Test Default
      id: 5577cf46-4f78-45fa-b55f-a42a3bdba868
      type: account
      parent: 2c4f4a25-ba9a-4dbc-be68-e0beb77a7eb0
    - name: Test_DefaultCustomer
      id: 2c4f4a25-ba9a-4dbc-be68-e0beb77a7eb0
      type: customer
    - name: TestListLabelDefinitions
      id: 3f641cf5-2d14-4e0f-a122-16e7569926f1
      type: account
    - name: Test_AutomaticScenarioAssignmentQueries
      id: 8263cc13-5698-4a2d-9257-e8e76b543e88
      type: account
    - name: TestGetScenariosLabelDefinitionCreatesOneIfNotExists
      id: 2263cc13-5698-4a2d-9257-e8e76b543e33
      type: account
    - name: TestApplicationsForRuntime
      id: 5984a414-1eed-4972-af2c-b2b6a415c7d7
      type: account
    - name: Test_DeleteAutomaticScenarioAssignmentForScenario
      id: d08e4cb6-a77f-4a07-b021-e3317a373597
      type: account
    - name: TestApplicationsForRuntimeWithHiddenApps
      id: 7e1f2df8-36dc-4e40-8be3-d1555d50c91c
      type: account
    - name: TestTenantsQueryTenantInitialized
      id: 8cf0c909-f816-4fe3-a507-a7917ccd8380
      type: account
    - name: TestDeleteApplicationIfInScenario
      id: 0d597250-6b2d-4d89-9c54-e23cb497cd01
      type: account
    - name: TestProviderSubaccount
      id: 47b4575a-f102-414a-8398-2d973ad65f3a
      type: subaccount
      parent: 5577cf46-4f78-45fa-b55f-a42a3bdba868
    - name: TestCompassProviderSubaccount
      id: f8075207-1478-4a80-bd26-24a4785a2bfd
      type: subaccount
      parent: 5577cf46-4f78-45fa-b55f-a42a3bdba868
    - name: TestProviderSubaccountRegion2
      id: 731b7bc4-5472-41d2-a447-e4c0f45de739
      type: subaccount
      region: "eu-2"
      parent: 5577cf46-4f78-45fa-b55f-a42a3bdba868
    - name: TestCertificateSubaccount
      id: 123e4567-e89b-12d3-a456-426614174001
      type: subaccount
      parent: 5577cf46-4f78-45fa-b55f-a42a3bdba868
    - name: TestNsAdapter
      id: 08b6da37-e911-48fb-a0cb-fa635a6c5678
      type: subaccount
      parent: 5577cf46-4f78-45fa-b55f-a42a3bdba868
    - name: TestNsAdapterSubaccountWithApplications
      id: 08b6da37-e911-48fb-a0cb-fa635a6c4321
      type: subaccount
      parent: 5577cf46-4f78-45fa-b55f-a42a3bdba868
    - name: TestIntegrationSystemManagedSubaccount
      id: 3cfcdd62-320d-403b-b66a-4ee3cdd06947
      type: subaccount
      parent: 5577cf46-4f78-45fa-b55f-a42a3bdba868
    - name: TestIntegrationSystemManagedAccount
      id: 7e8ab2e3-3bb4-42e3-92b2-4e0bf48559d3
      type: account
      parent: 2c4f4a25-ba9a-4dbc-be68-e0beb77a7eb0
    - name: TestSystemFetcherAccount
      id: c395681d-11dd-4cde-bbcf-570b4a153e79
      type: account
      parent: 2c4f4a25-ba9a-4dbc-be68-e0beb77a7eb0
    - name: TestConsumerSubaccount
      id: 1f538f34-30bf-4d3d-aeaa-02e69eef84ae
      type: subaccount
      parent: 5984a414-1eed-4972-af2c-b2b6a415c7d7
    - name: TestTenantsOnDemandAPI
      id: 8d42d818-d4c4-4036-b82f-b199db7ffeb5
      type: subaccount
      parent: 5984a414-1eed-4972-af2c-b2b6a415c7d7
    - name: TestExternalCertificateSubaccount
      id: bad76f69-e5c2-4d55-bca5-240944824b83
      type: subaccount
      parent: 5577cf46-4f78-45fa-b55f-a42a3bdba868
    - name: TestAtomOrganization
      id: f2724f8e-1a58-4f32-bfd0-8b831de34e71
      type: organization
      parent: 2c4f4a25-ba9a-4dbc-be68-e0beb77a7eb0
    - name: TestAtomFolder
      id: 4c31b7c7-2bea-4bd5-9ea5-e9a8d704f900
      type: folder
      parent: f2724f8e-1a58-4f32-bfd0-8b831de34e71
    - name: TestAtomResourceGroup
      id: ff30da87-7685-4462-869a-baae6441898b
      type: resource-group
      parent: 4c31b7c7-2bea-4bd5-9ea5-e9a8d704f900
    - name: Test Default Subaccount
      id: 777ce47b-d901-4647-9223-14e94819830b
      type: subaccount
      parent: 5577cf46-4f78-45fa-b55f-a42a3bdba868
      # The "substitution" tenants should be used only in specific use cases and not as "regular" test tenants
      # because when using them, the operation is actually executed on behalf of another tenant,
      # the one defined in a label of the substituted tenant
    - name: Test Tenant Substitution Account
      id: baf425d1-8630-46da-bf80-f4ed5f405a27
      type: account
    - name: Test Tenant Substitution Subaccount
      id: 818005d6-9264-4abb-af4c-29c754630a7d
      type: subaccount
      parent: baf425d1-8630-46da-bf80-f4ed5f405a27
    - name: Test Tenant Substitution Account 2
      id: 46c189a1-9e04-4cbf-9c59-ba7b120492ad
      type: account
    - name: Test Tenant Substitution Subaccount 2
      id: e1e2f861-2b2e-42a9-ba9f-404d292e5471
      type: subaccount
      parent: 46c189a1-9e04-4cbf-9c59-ba7b120492ad
  tenantsLabels:
    - tenantID: 818005d6-9264-4abb-af4c-29c754630a7d # TestTenantSubstitutionSubaccount
      key: customerId
      value: 777ce47b-d901-4647-9223-14e94819830b
    - tenantID: e1e2f861-2b2e-42a9-ba9f-404d292e5471 # TestTenantSubstitutionSubaccount2
      key: customerId
      value: 5984a414-1eed-4972-af2c-b2b6a415c7d7 # ApplicationsForRuntimeTenantName, randomly chosen Account tenant
  images:
    containerRegistry:
      path: europe-docker.pkg.dev/kyma-project
    connector:
      dir: dev/incubator/
      version: "PR-3478"
      name: compass-connector
    connectivity_adapter:
      dir: dev/incubator/
      version: "PR-3478"
      name: compass-connectivity-adapter
    pairing_adapter:
      dir: dev/incubator/
      version: "PR-3478"
      name: compass-pairing-adapter
    director:
      dir: dev/incubator/
<<<<<<< HEAD
      version: "PR-3507"
=======
      version: "PR-3498"
>>>>>>> db2baf15
      name: compass-director
    hydrator:
      dir: dev/incubator/
      version: "PR-3496"
      name: compass-hydrator
    ias_adapter:
      dir: prod/incubator/
      version: "v20231018-28d8e617"
      name: compass-ias-adapter
    kyma_adapter:
      dir: dev/incubator/
      version: "PR-3478"
      name: compass-kyma-adapter
    instance_creator:
      dir: dev/incubator/
      version: "PR-3478"
      name: compass-instance-creator
    default_tenant_mapping_handler:
      dir: dev/incubator/
      version: "PR-3460"
      name: compass-default-tenant-mapping-handler
    gateway:
      dir: dev/incubator/
      version: "PR-3478"
      name: compass-gateway
    operations_controller:
      dir: dev/incubator/
      version: "PR-3478"
      name: compass-operations-controller
    ord_service:
      dir: dev/incubator/
      version: "PR-112"
      name: compass-ord-service
    schema_migrator:
      dir: dev/incubator/
<<<<<<< HEAD
      version: "PR-3507"
=======
      version: "PR-3504"
>>>>>>> db2baf15
      name: compass-schema-migrator
    system_broker:
      dir: dev/incubator/
      version: "PR-3478"
      name: compass-system-broker
    certs_setup_job:
      containerRegistry:
        path: eu.gcr.io/kyma-project
      dir:
      version: "0a651695"
    external_services_mock:
      dir: dev/incubator/
      version: "PR-3498"
      name: compass-external-services-mock
    console:
      dir: prod/incubator/
      version: "v20230421-e8840c18"
      name: compass-console
    e2e_tests:
      dir: dev/incubator/
      version: "PR-3498"
      name: compass-e2e-tests
  isLocalEnv: false
  isForTesting: false
  oauth2:
    host: oauth2
  livenessProbe:
    initialDelaySeconds: 30
    timeoutSeconds: 1
    periodSeconds: 10
  readinessProbe:
    initialDelaySeconds: 5
    timeoutSeconds: 1
    periodSeconds: 2
  agentPreconfiguration: false
  portieris:
    isEnabled: false
    imagePullSecretName: "portieris-dummy-image-pull-secret"
  nsAdapter:
    external:
      port: 3005
    e2eTests:
      gatewayHost: "compass-gateway-xsuaa"
    prefix: /nsadapter
    path: /nsadapter/api/v1/notifications
    systemToTemplateMappings: '[{  "Name": "SAP S/4HANA On-Premise",  "SourceKey": ["type"],  "SourceValue": ["abapSys"]},{  "Name": "SAP S/4HANA On-Premise",  "SourceKey": ["type"],  "SourceValue": ["nonSAPsys"]},{  "Name": "SAP S/4HANA On-Premise",  "SourceKey": ["type"],  "SourceValue": ["hana"]}]'
    secret:
      name: nsadapter-secret
      subaccountKey: subaccount
      local:
        subaccountValue: subaccount
    authSecret:
      name: "compass-external-services-mock-oauth-credentials"
      clientIdKey: client-id
      clientSecretKey: client-secret
      tokenUrlKey: url
      instanceUrlKey: url
      certKey: cert
      keyKey: key
    registerPath: "/register"
    tokenPath: "/secured/oauth/token"
    createClonePattern: '{"key": "%s"}'
    createBindingPattern: '{}'
    useClone: "false"
    authentication:
      jwksEndpoint: http://ory-stack-oathkeeper-api.ory.svc.cluster.local:4456/.well-known/jwks.json
  director:
    host: compass-director.compass-system.svc.cluster.local
    formationMappingAsyncStatusApi:
      pathPrefix: "/v1/businessIntegrations"
      formationAssignmentPath: "/{ucl-formation-id}/assignments/{ucl-assignment-id}/status"
      formationAssignmentResetPath: "/{ucl-formation-id}/assignments/{ucl-assignment-id}/status/reset"
      formationPath: "/{ucl-formation-id}/status"
    prefix: /director
    graphql:
      external:
        port: 3000
    tls:
      secure:
        internal:
          host: compass-director-internal
    validator:
      port: 8080
    metrics:
      port: 3003
      enableGraphqlOperationInstrumentation: true
    operations:
      port: 3002
      path: "/operation"
      lastOperationPath: "/last_operation"
    info:
      path: "/v1/info"
    subscription:
      subscriptionProviderLabelKey: "subscriptionProviderId"
      subscriptionLabelKey: "subscription"
      tokenPrefix: "sb-"
    selfRegister:
      secrets:
        instancesCreds:
          name: "region-instances-credentials"
          key: "keyConfig"
          path: "/tmp"
        saasAppNameCfg:
          name: "saas-app-names"
          key: "appNameConfig"
          path: "/tmp/appNameConfig"
      clientIdPath: "clientId"
      clientSecretPath: "clientSecret"
      urlPath: "url"
      tokenUrlPath: "tokenUrl"
      clientCertPath: "clientCert"
      clientKeyPath: "clientKey"
      local:
        templateMappings:
          clientIDMapping: '{{ printf "\"%s\":\"client_id\"" .Values.global.director.selfRegister.clientIdPath }}'
          clientSecretMapping: '{{ printf "\"%s\":\"client_secret\"" .Values.global.director.selfRegister.clientSecretPath }}'
          urlMapping: '{{ printf "\"%s\":\"http://compass-external-services-mock.%s.svc.cluster.local:%s\"" .Values.global.director.selfRegister.urlPath .Release.Namespace (.Values.service.port | toString) }}'
          tokenURLMapping: '{{ printf "\"%s\":\"https://%s.%s:%s\"" .Values.global.director.selfRegister.tokenUrlPath .Values.global.externalServicesMock.certSecuredHost .Values.global.ingress.domainName (.Values.service.certPort | toString) }}'
          x509CertificateMapping: '{{ printf "\"%s\":\"%s\"" .Values.global.director.selfRegister.clientCertPath .Values.global.connector.caCertificate }}'
          x509KeyMapping: '{{ printf "\"%s\":\"%s\"" .Values.global.director.selfRegister.clientKeyPath .Values.global.connector.caKey }}'
      oauthTokenPath: "/cert/token"
      oauthMode: "oauth-mtls"
      label: "selfRegLabel"
      labelValuePrefix: "self-reg-prefix-"
      responseKey: "self-reg-key"
      path: "/external-api/self-reg"
      nameQueryParam: "name"
      tenantQueryParam: "tenant"
      requestBodyPattern: '{"key": "%s"}'
      saasAppNameLabelKey: "CMPSaaSAppName"
      saasAppNamePath: "localSaaSAppNamePath"
    clientIDHeaderKey: client_user
    suggestTokenHeaderKey: suggest_token
    runtimeTypeLabelKey: "runtimeType"
    applicationTypeLabelKey: "applicationType"
    globalSubaccountIDLabelKey: "global_subaccount_id"
    kymaRuntimeTypeLabelValue: "kyma"
    kymaApplicationNamespaceValue: "sap.kyma"
    destinationCreator:
      correlationIDsKey: "correlationIds"
      destinationAPI:
        baseURL: "http://compass-external-services-mock.compass-system.svc.cluster.local:8081"
        path: "/regions/{region}/subaccounts/{subaccountId}/destinations"
        instanceLevelPath: "/regions/{region}/subaccounts/{subaccountId}/instances/{instanceId}/destinations"
        regionParam: "region"
        instanceIDParam: "instanceId"
        subaccountIDParam: "subaccountId"
        nameParam: "destinationName"
      certificateAPI:
        baseURL: "http://compass-external-services-mock.compass-system.svc.cluster.local:8081"
        path: "/regions/{region}/subaccounts/{subaccountId}/certificates"
        instanceLevelPath: "/regions/{region}/subaccounts/{subaccountId}/instances/{instanceId}/certificates"
        regionParam: "region"
        instanceIDParam: "instanceId"
        subaccountIDParam: "subaccountId"
        nameParam: "certificateName"
        fileNameKey: "fileName"
        commonNameKey: "commonName"
        certChainKey: "certificateChain"
    fetchTenantEndpoint: '{{ printf "https://%s.%s%s/v1/fetch" .Values.global.gateway.tls.secure.internal.host .Values.global.ingress.domainName .Values.global.tenantFetcher.prefix }}'
    ordWebhookMappings: '[{ "ProxyURL": "http://compass-external-services-mock.compass-system.svc.cluster.local:8090/proxy", "ProxyHeaderTemplate": "{\"target_host\": \"{{.Application.BaseURL}}\" }", "OrdUrlPath": "/sap/bc/http/sap/ord_configuration", "SubdomainSuffix": "-api", "Type": "SAP Proxy Template" }]'
    tenantMappingsPath: "/tmp/tenantMappingsConfig"
    tenantMappingsKey: "tenant-mapping-config.json"
    tenantMappings:
      SYNC:
        v1.0:
          - type: CONFIGURATION_CHANGED
            mode: SYNC
            urlTemplate: '{"path":"%s/v1/tenant-mappings/{{.RuntimeContext.Value}}","method":"PATCH"}'
            inputTemplate: '{"context":{ {{ if .CustomerTenantContext.AccountID }}"btp": {"uclFormationId":"{{.FormationID}}","globalAccountId":"{{.CustomerTenantContext.AccountID}}","crmId":"{{.CustomerTenantContext.CustomerID}}"} {{ else }}"atom": {"uclFormationId":"{{.FormationID}}","path":"{{.CustomerTenantContext.Path}}","crmId":"{{.CustomerTenantContext.CustomerID}}"} {{ end }} },"items": [ {"uclAssignmentId":"{{ .Assignment.ID }}","operation":"{{.Operation}}","deploymentRegion":"{{if .Application.Labels.region }}{{.Application.Labels.region}}{{ else }}{{.ApplicationTemplate.Labels.region}}{{end }}","applicationNamespace":"{{ if .Application.ApplicationNamespace }}{{.Application.ApplicationNamespace}}{{else }}{{.ApplicationTemplate.ApplicationNamespace}}{{ end }}","applicationTenantId":"{{.Application.LocalTenantID}}","uclSystemTenantId":"{{.Application.ID}}",{{ if .ApplicationTemplate.Labels.parameters }}"parameters": {{.ApplicationTemplate.Labels.parameters}},{{ end }}"configuration": {{.ReverseAssignment.Value}} } ] }'
            headerTemplate: '{"Content-Type": ["application/json"]}'
            outputTemplate: '{"error":"{{.Body.error}}","success_status_code": 200}'
          - type: APPLICATION_TENANT_MAPPING
            mode: SYNC
            urlTemplate: '{"path":"%s/v1/tenant-mappings/{{.TargetApplication.LocalTenantID}}","method":"PATCH"}'
            inputTemplate: '{"context": { {{ if .CustomerTenantContext.AccountID }}"btp":{"uclFormationId":"{{.FormationID}}","globalAccountId":"{{.CustomerTenantContext.AccountID}}","crmId":"{{.CustomerTenantContext.CustomerID}}"} {{ else }}"atom": {"uclFormationId":"{{.FormationID}}","path":"{{.CustomerTenantContext.Path}}","crmId":"{{.CustomerTenantContext.CustomerID}}"} {{ end }} },"items": [ {"uclAssignmentId":"{{ .Assignment.ID }}","operation":"{{.Operation}}","deploymentRegion":"{{if .SourceApplication.Labels.region }}{{.SourceApplication.Labels.region}}{{else }}{{.SourceApplicationTemplate.Labels.region}}{{ end }}","applicationNamespace":"{{if .SourceApplication.ApplicationNamespace }}{{.SourceApplication.ApplicationNamespace}}{{else }}{{.SourceApplicationTemplate.ApplicationNamespace}}{{ end }}","applicationTenantId":"{{.SourceApplication.LocalTenantID}}","uclSystemTenantId":"{{.SourceApplication.ID}}",{{ if .SourceApplicationTemplate.Labels.parameters }}"parameters": {{.SourceApplicationTemplate.Labels.parameters}},{{ end }}"configuration": {{.ReverseAssignment.Value}} } ]}'
            headerTemplate: '{"Content-Type": ["application/json"]}'
            outputTemplate: '{"error":"{{.Body.error}}","success_status_code": 200}'
        configuration_changed:v1.0:
          - type: CONFIGURATION_CHANGED
            mode: SYNC
            urlTemplate: '{"path":"%s/v1/tenant-mappings/{{.RuntimeContext.Value}}","method":"PATCH"}'
            inputTemplate: '{"context":{ {{ if .CustomerTenantContext.AccountID }}"btp": {"uclFormationId":"{{.FormationID}}","globalAccountId":"{{.CustomerTenantContext.AccountID}}","crmId":"{{.CustomerTenantContext.CustomerID}}"} {{ else }}"atom": {"uclFormationId":"{{.FormationID}}","path":"{{.CustomerTenantContext.Path}}","crmId":"{{.CustomerTenantContext.CustomerID}}"} {{ end }} },"items": [ {"uclAssignmentId":"{{ .Assignment.ID }}","operation":"{{.Operation}}","deploymentRegion":"{{if .Application.Labels.region }}{{.Application.Labels.region}}{{ else }}{{.ApplicationTemplate.Labels.region}}{{end }}","applicationNamespace":"{{ if .Application.ApplicationNamespace }}{{.Application.ApplicationNamespace}}{{else }}{{.ApplicationTemplate.ApplicationNamespace}}{{ end }}","applicationTenantId":"{{.Application.LocalTenantID}}","uclSystemTenantId":"{{.Application.ID}}",{{ if .ApplicationTemplate.Labels.parameters }}"parameters": {{.ApplicationTemplate.Labels.parameters}},{{ end }}"configuration": {{.ReverseAssignment.Value}} } ] }'
            headerTemplate: '{"Content-Type": ["application/json"]}'
            outputTemplate: '{"error":"{{.Body.error}}","success_status_code": 200}'
        application_tenant_mapping:v1.0:
          - type: APPLICATION_TENANT_MAPPING
            mode: SYNC
            urlTemplate: '{"path":"%s/v1/tenant-mappings/{{.TargetApplication.LocalTenantID}}","method":"PATCH"}'
            inputTemplate: '{"context": { {{ if .CustomerTenantContext.AccountID }}"btp":{"uclFormationId":"{{.FormationID}}","globalAccountId":"{{.CustomerTenantContext.AccountID}}","crmId":"{{.CustomerTenantContext.CustomerID}}"} {{ else }}"atom": {"uclFormationId":"{{.FormationID}}","path":"{{.CustomerTenantContext.Path}}","crmId":"{{.CustomerTenantContext.CustomerID}}"} {{ end }} },"items": [ {"uclAssignmentId":"{{ .Assignment.ID }}","operation":"{{.Operation}}","deploymentRegion":"{{if .SourceApplication.Labels.region }}{{.SourceApplication.Labels.region}}{{else }}{{.SourceApplicationTemplate.Labels.region}}{{ end }}","applicationNamespace":"{{if .SourceApplication.ApplicationNamespace }}{{.SourceApplication.ApplicationNamespace}}{{else }}{{.SourceApplicationTemplate.ApplicationNamespace}}{{ end }}","applicationTenantId":"{{.SourceApplication.LocalTenantID}}","uclSystemTenantId":"{{.SourceApplication.ID}}",{{ if .SourceApplicationTemplate.Labels.parameters }}"parameters": {{.SourceApplicationTemplate.Labels.parameters}},{{ end }}"configuration": {{.ReverseAssignment.Value}} } ]}'
            headerTemplate: '{"Content-Type": ["application/json"]}'
            outputTemplate: '{"error":"{{.Body.error}}","success_status_code": 200}'
        application_tenant_mapping:v1.1:
          - type: APPLICATION_TENANT_MAPPING
            mode: SYNC
            urlTemplate: '{"path":"%s/v1/tenant-mappings/{{.TargetApplication.LocalTenantID}}","method":"PATCH"}'
            inputTemplate: '{"context": { {{ if .CustomerTenantContext.AccountID }}"btp":{"uclFormationId":"{{.FormationID}}","globalAccountId":"{{.CustomerTenantContext.AccountID}}","crmId":"{{.CustomerTenantContext.CustomerID}}"} {{ else }}"atom": {"uclFormationId":"{{.FormationID}}","path":"{{.CustomerTenantContext.Path}}","crmId":"{{.CustomerTenantContext.CustomerID}}"} {{ end }} },"receiverTenant": {"deploymentRegion":"{{ if .TargetApplication.Labels.region}}{{.TargetApplication.Labels.region}}{{ else }}{{.TargetApplicationTemplate.Labels.region}}{{end }}","applicationNamespace":"{{ if .TargetApplication.ApplicationNamespace}}{{.TargetApplication.ApplicationNamespace}}{{ else }}{{.TargetApplicationTemplate.ApplicationNamespace}}{{end }}","applicationUrl":"{{ .TargetApplication.BaseURL }}","applicationTenantId":"{{.TargetApplication.LocalTenantID }}","uclSystemTenantId":"{{ .TargetApplication.ID}}", {{ if .TargetApplicationTemplate.Labels.parameters }}"parameters": {{.TargetApplicationTemplate.Labels.parameters}}{{ end }} },"assignedTenants": [ {"uclAssignmentId":"{{ .Assignment.ID }}","operation":"{{.Operation}}","deploymentRegion":"{{if .SourceApplication.Labels.region }}{{.SourceApplication.Labels.region}}{{else }}{{.SourceApplicationTemplate.Labels.region}}{{ end }}","applicationNamespace":"{{if .SourceApplication.ApplicationNamespace }}{{.SourceApplication.ApplicationNamespace}}{{else }}{{.SourceApplicationTemplate.ApplicationNamespace}}{{ end }}","applicationUrl":"{{.SourceApplication.BaseURL }}","applicationTenantId":"{{.SourceApplication.LocalTenantID}}","uclSystemTenantId":"{{.SourceApplication.ID}}",{{ if .SourceApplicationTemplate.Labels.parameters }}"parameters": {{.SourceApplicationTemplate.Labels.parameters}},{{ end }}"configuration": {{.ReverseAssignment.Value}} } ]}'
            headerTemplate: '{"Content-Type": ["application/json"]}'
            outputTemplate: '{"error":"{{.Body.error}}","success_status_code": 200}'
      ASYNC_CALLBACK:
        v1.0:
          - type: CONFIGURATION_CHANGED
            mode: ASYNC_CALLBACK
            urlTemplate: '{"path":"%s/v1/tenant-mappings/{{.RuntimeContext.Value}}","method":"PATCH"}'
            inputTemplate: '{"context":{ {{ if .CustomerTenantContext.AccountID }}"btp": {"uclFormationId":"{{.FormationID}}","globalAccountId":"{{.CustomerTenantContext.AccountID}}","crmId":"{{.CustomerTenantContext.CustomerID}}"} {{ else }}"atom": {"uclFormationId":"{{.FormationID}}","path":"{{.CustomerTenantContext.Path}}","crmId":"{{.CustomerTenantContext.CustomerID}}"} {{ end }} },"items": [ {"uclAssignmentId":"{{ .Assignment.ID }}","operation":"{{.Operation}}","deploymentRegion":"{{if .Application.Labels.region }}{{.Application.Labels.region}}{{ else }}{{.ApplicationTemplate.Labels.region}}{{end }}","applicationNamespace":"{{ if .Application.ApplicationNamespace }}{{.Application.ApplicationNamespace}}{{else }}{{.ApplicationTemplate.ApplicationNamespace}}{{ end }}","applicationTenantId":"{{.Application.LocalTenantID}}","uclSystemTenantId":"{{.Application.ID}}",{{ if .ApplicationTemplate.Labels.parameters }}"parameters": {{.ApplicationTemplate.Labels.parameters}},{{ end }}"configuration": {{.ReverseAssignment.Value}} } ] }'
            headerTemplate: '{"Content-Type": ["application/json"],"Location": ["%s/v1/businessIntegrations/{{.FormationID}}/assignments/{{.Assignment.ID}}/status"]}'
            outputTemplate: '{"error":"{{.Body.error}}","success_status_code": 202}'
          - type: APPLICATION_TENANT_MAPPING
            mode: ASYNC_CALLBACK
            urlTemplate: '{"path":"%s/v1/tenant-mappings/{{.TargetApplication.LocalTenantID}}","method":"PATCH"}'
            inputTemplate: '{"context": { {{ if .CustomerTenantContext.AccountID }}"btp":{"uclFormationId":"{{.FormationID}}","globalAccountId":"{{.CustomerTenantContext.AccountID}}","crmId":"{{.CustomerTenantContext.CustomerID}}"} {{ else }}"atom": {"uclFormationId":"{{.FormationID}}","path":"{{.CustomerTenantContext.Path}}","crmId":"{{.CustomerTenantContext.CustomerID}}"} {{ end }} },"items": [ {"uclAssignmentId":"{{ .Assignment.ID }}","operation":"{{.Operation}}","deploymentRegion":"{{if .SourceApplication.Labels.region }}{{.SourceApplication.Labels.region}}{{else }}{{.SourceApplicationTemplate.Labels.region}}{{ end }}","applicationNamespace":"{{if .SourceApplication.ApplicationNamespace }}{{.SourceApplication.ApplicationNamespace}}{{else }}{{.SourceApplicationTemplate.ApplicationNamespace}}{{ end }}","applicationTenantId":"{{.SourceApplication.LocalTenantID}}","uclSystemTenantId":"{{.SourceApplication.ID}}",{{ if .SourceApplicationTemplate.Labels.parameters }}"parameters": {{.SourceApplicationTemplate.Labels.parameters}},{{ end }}"configuration": {{.ReverseAssignment.Value}} } ]}'
            headerTemplate: '{"Content-Type": ["application/json"],"Location": ["%s/v1/businessIntegrations/{{.FormationID}}/assignments/{{.Assignment.ID}}/status"]}'
            outputTemplate: '{"error":"{{.Body.error}}","success_status_code": 202}'
        configuration_changed:v1.0:
          - type: CONFIGURATION_CHANGED
            mode: ASYNC_CALLBACK
            urlTemplate: '{"path":"%s/v1/tenant-mappings/{{.RuntimeContext.Value}}","method":"PATCH"}'
            inputTemplate: '{"context":{ {{ if .CustomerTenantContext.AccountID }}"btp": {"uclFormationId":"{{.FormationID}}","globalAccountId":"{{.CustomerTenantContext.AccountID}}","crmId":"{{.CustomerTenantContext.CustomerID}}"} {{ else }}"atom": {"uclFormationId":"{{.FormationID}}","path":"{{.CustomerTenantContext.Path}}","crmId":"{{.CustomerTenantContext.CustomerID}}"} {{ end }} },"items": [ {"uclAssignmentId":"{{ .Assignment.ID }}","operation":"{{.Operation}}","deploymentRegion":"{{if .Application.Labels.region }}{{.Application.Labels.region}}{{ else }}{{.ApplicationTemplate.Labels.region}}{{end }}","applicationNamespace":"{{ if .Application.ApplicationNamespace }}{{.Application.ApplicationNamespace}}{{else }}{{.ApplicationTemplate.ApplicationNamespace}}{{ end }}","applicationTenantId":"{{.Application.LocalTenantID}}","uclSystemTenantId":"{{.Application.ID}}",{{ if .ApplicationTemplate.Labels.parameters }}"parameters": {{.ApplicationTemplate.Labels.parameters}},{{ end }}"configuration": {{.ReverseAssignment.Value}} } ] }'
            headerTemplate: '{"Content-Type": ["application/json"],"Location": ["%s/v1/businessIntegrations/{{.FormationID}}/assignments/{{.Assignment.ID}}/status"]}'
            outputTemplate: '{"error":"{{.Body.error}}","success_status_code": 202}'
        application_tenant_mapping:v1.0:
          - type: APPLICATION_TENANT_MAPPING
            mode: ASYNC_CALLBACK
            urlTemplate: '{"path":"%s/v1/tenant-mappings/{{.TargetApplication.LocalTenantID}}","method":"PATCH"}'
            inputTemplate: '{"context": { {{ if .CustomerTenantContext.AccountID }}"btp":{"uclFormationId":"{{.FormationID}}","globalAccountId":"{{.CustomerTenantContext.AccountID}}","crmId":"{{.CustomerTenantContext.CustomerID}}"} {{ else }}"atom": {"uclFormationId":"{{.FormationID}}","path":"{{.CustomerTenantContext.Path}}","crmId":"{{.CustomerTenantContext.CustomerID}}"} {{ end }} },"items": [ {"uclAssignmentId":"{{ .Assignment.ID }}","operation":"{{.Operation}}","deploymentRegion":"{{if .SourceApplication.Labels.region }}{{.SourceApplication.Labels.region}}{{else }}{{.SourceApplicationTemplate.Labels.region}}{{ end }}","applicationNamespace":"{{if .SourceApplication.ApplicationNamespace }}{{.SourceApplication.ApplicationNamespace}}{{else }}{{.SourceApplicationTemplate.ApplicationNamespace}}{{ end }}","applicationTenantId":"{{.SourceApplication.LocalTenantID}}","uclSystemTenantId":"{{.SourceApplication.ID}}",{{ if .SourceApplicationTemplate.Labels.parameters }}"parameters": {{.SourceApplicationTemplate.Labels.parameters}},{{ end }}"configuration": {{.ReverseAssignment.Value}} } ]}'
            headerTemplate: '{"Content-Type": ["application/json"],"Location": ["%s/v1/businessIntegrations/{{.FormationID}}/assignments/{{.Assignment.ID}}/status"]}'
            outputTemplate: '{"error":"{{.Body.error}}","success_status_code": 202}'
        application_tenant_mapping:v1.1:
          - type: APPLICATION_TENANT_MAPPING
            mode: ASYNC_CALLBACK
            urlTemplate: '{"path":"%s/v1/tenant-mappings/{{.TargetApplication.LocalTenantID}}","method":"PATCH"}'
            inputTemplate: '{"context": { {{ if .CustomerTenantContext.AccountID }}"btp":{"uclFormationId":"{{.FormationID}}","globalAccountId":"{{.CustomerTenantContext.AccountID}}","crmId":"{{.CustomerTenantContext.CustomerID}}"} {{ else }}"atom": {"uclFormationId":"{{.FormationID}}","path":"{{.CustomerTenantContext.Path}}","crmId":"{{.CustomerTenantContext.CustomerID}}"} {{ end }} },"receiverTenant": {"deploymentRegion":"{{ if .TargetApplication.Labels.region}}{{.TargetApplication.Labels.region}}{{ else }}{{.TargetApplicationTemplate.Labels.region}}{{end }}","applicationNamespace":"{{ if .TargetApplication.ApplicationNamespace}}{{.TargetApplication.ApplicationNamespace}}{{ else }}{{.TargetApplicationTemplate.ApplicationNamespace}}{{end }}","applicationUrl":"{{ .TargetApplication.BaseURL }}","applicationTenantId":"{{.TargetApplication.LocalTenantID }}","uclSystemTenantId":"{{ .TargetApplication.ID}}", {{ if .TargetApplicationTemplate.Labels.parameters }}"parameters": {{.TargetApplicationTemplate.Labels.parameters}}{{ end }} },"assignedTenants": [ {"uclAssignmentId":"{{ .Assignment.ID }}","operation":"{{.Operation}}","deploymentRegion":"{{if .SourceApplication.Labels.region }}{{.SourceApplication.Labels.region}}{{else }}{{.SourceApplicationTemplate.Labels.region}}{{ end }}","applicationNamespace":"{{if .SourceApplication.ApplicationNamespace }}{{.SourceApplication.ApplicationNamespace}}{{else }}{{.SourceApplicationTemplate.ApplicationNamespace}}{{ end }}","applicationUrl":"{{.SourceApplication.BaseURL }}","applicationTenantId":"{{.SourceApplication.LocalTenantID}}","uclSystemTenantId":"{{.SourceApplication.ID}}",{{ if .SourceApplicationTemplate.Labels.parameters }}"parameters": {{.SourceApplicationTemplate.Labels.parameters}},{{ end }}"configuration": {{.ReverseAssignment.Value}} } ]}'
            headerTemplate: '{"Content-Type": ["application/json"],"Location": ["%s/v1/businessIntegrations/{{.FormationID}}/assignments/{{.Assignment.ID}}/status"]}'
            outputTemplate: '{"error":"{{.Body.error}}","success_status_code": 202}'
    authentication:
      jwksEndpoint: http://ory-stack-oathkeeper-api.ory.svc.cluster.local:4456/.well-known/jwks.json
      oauth2:
        url: http://ory-stack-hydra-admin.ory.svc.cluster.local:4445
  auditlog:
    configMapName: "compass-gateway-auditlog-config"
    protocol: HTTP
    tlsOrigination: false
    host: compass-external-services-mock.compass-system.svc.cluster.local
    port: 8080
    mtlsTokenPath: "/cert/token"
    standardTokenPath: "/secured/oauth/token"
    skipSSLValidation: false
    secret:
      name: "compass-gateway-auditlog-secret"
      urlKey: url
      clientIdKey: client-id
      clientSecretKey: client-secret
      clientCertKey: client-cert
      clientKeyKey: client-key
  log:
    format: "text"
    formatJson: "json"
  tenantConfig:
    useDefaultTenants: true
    dbPool:
      maxOpenConnections: 1
      maxIdleConnections: 1
  connector:
    prefix: /connector
    graphql:
      external:
        port: 3000
    validator:
      port: 8080
    # If secrets do not exist they will be created
    secrets:
      ca:
        name: compass-connector-app-ca
        namespace: compass-system
        certificateKey: ca.crt
        keyKey: ca.key
      rootCA:
        namespace: istio-system # For Ingress Gateway to work properly the namespace needs to be istio-system
        # In order for istio mTLS to work we should have two different secrets one containing the server certificate (let’s say X) and one used for validation of the client’s certificates.
        # The second one should be our root certificate and istio wants it to be named X-cacert. (-cacert suffix).
        # This is the reason for the confusing name of our root certificate. https://preliminary.istio.io/v1.6/docs/tasks/traffic-management/ingress/secure-ingress/#configure-a-mutual-tls-ingress-gateway
        cacert: compass-gateway-mtls-certs-cacert # For cert-rotation the cacert should be in different secret
        certificateKey: cacert
    revocation:
      configmap:
        name: revocations-config
        namespace: "{{ .Release.Namespace }}"
    # If key and certificate are not provided they will be generated
    caKey: ""
    caCertificate: ""
  system_broker:
    enabled: false
    port: 5001
    prefix: /broker
    tokenProviderFromHeader:
      forwardHeaders: Authorization
    tokenProviderFromSecret:
      enabled: false
      secrets:
        integrationSystemCredentials:
          name: compass-system-broker-credentials
          namespace: compass-system
    testNamespace: kyma-system
  gateway:
    port: 3000
    tls:
      host: compass-gateway
      adapterHost: compass-ns-adapter
      secure:
        internal:
          host: compass-gateway-internal
        oauth:
          host: compass-gateway-auth-oauth
    mtls:
      manageCerts: false
      host: compass-gateway-mtls
      certSecret: compass-gateway-mtls-certs
      external:
        host: compass-gateway-sap-mtls
        certSecret: compass-gateway-mtls-certs # Use connector's root CA as root CA by default. This should be overridden for productive deployments.
    headers:
      rateLimit: X-Flow-Identity
      request:
        remove:
          - "Client-Id-From-Token"
          - "Client-Id-From-Certificate"
          - "Client-Certificate-Hash"
          - "Certificate-Data"
  hydrator:
    host: compass-hydrator.compass-system.svc.cluster.local
    port: 3000
    prefix: /hydrators
    certSubjectMappingResyncInterval: "3s"
    subjectConsumerMappingConfig: '[{"consumer_type": "Super Admin", "tenant_access_levels": ["customer", "account","subaccount", "global", "organization", "folder", "resource-group"], "subject": "C=DE, L=local, O=SAP SE, OU=Region, OU=SAP Cloud Platform Clients, OU=f8075207-1478-4a80-bd26-24a4785a2bfd, CN=compass"}, {"consumer_type": "Integration System", "tenant_access_levels": ["account","subaccount"], "subject": "C=DE, L=local, O=SAP SE, OU=Region, OU=SAP Cloud Platform Clients, OU=f8075207-1478-4a80-bd26-24a4785a2bfd, CN=integration-system-test"}, {"consumer_type": "Technical Client", "tenant_access_levels": ["global"], "subject": "C=DE, L=local, O=SAP SE, OU=SAP Cloud Platform Clients, OU=Region, OU=1f538f34-30bf-4d3d-aeaa-02e69eef84ae, CN=technical-client-test"}]'
    certificateDataHeader: "Certificate-Data"
    consumerClaimsKeys:
      clientIDKey: "client_id"
      tenantIDKey: "tenantid"
      userNameKey: "user_name"
      subdomainKey: "subdomain"
    http:
      client:
        skipSSLValidation: false
    metrics:
      port: 3003
      enableClientInstrumentation: true
      censoredFlows: "JWT"
  iasAdapter:
    port: 8080
    apiRootPath: "/ias-adapter"
    readTimeout: 30s
    readHeaderTimeout: 30s
    writeTimeout: 30s
    idleTimeout: 30s
    tenantInfo:
      requestTimeout: 30s
      insecureSkipVerify: false
    ias:
      requestTimeout: 30s
      secret:
        name: "ias-adapter-cockpit"
        path: "/tmp"
        fileName: "ias-adapter-cockpit.yaml"
        clientCert: cert
        clientKey: key
        ca: ca
        manage: false
    postgres:
      connectTimeout: 30s
      requestTimeout: 30s
    authentication:
      jwksEndpoint: "http://ory-stack-oathkeeper-api.ory.svc.cluster.local:4456/.well-known/jwks.json"
  kymaAdapter:
    port: 8080
    apiRootPath: "/kyma-adapter"
    apiTenantMappingsEndpoint: "/v1/tenantMappings/{tenant-id}"
    tenantInfo:
      requestTimeout: 30s
    tenantMapping:
      type: CONFIGURATION_CHANGED
      mode: SYNC
      urlTemplate: '{"path":"%s/kyma-adapter/v1/tenantMappings/{{.Runtime.Labels.global_subaccount_id}}","method":"PATCH"}'
      inputTemplate: '{"context":{"platform":"{{if .CustomerTenantContext.AccountID}}btp{{else}}unified-services{{end}}","uclFormationId":"{{.FormationID}}","accountId":"{{if .CustomerTenantContext.AccountID}}{{.CustomerTenantContext.AccountID}}{{else}}{{.CustomerTenantContext.Path}}{{end}}","crmId":"{{.CustomerTenantContext.CustomerID}}","operation":"{{.Operation}}"},"assignedTenant":{"state":"{{.Assignment.State}}","uclAssignmentId":"{{.Assignment.ID}}","deploymentRegion":"{{if .Application.Labels.region}}{{.Application.Labels.region}}{{else}}{{.ApplicationTemplate.Labels.region}}{{end}}","applicationNamespace":"{{if .Application.ApplicationNamespace}}{{.Application.ApplicationNamespace}}{{else}}{{.ApplicationTemplate.ApplicationNamespace}}{{end}}","applicationUrl":"{{.Application.BaseURL}}","applicationTenantId":"{{.Application.LocalTenantID}}","uclSystemName":"{{.Application.Name}}","uclSystemTenantId":"{{.Application.ID}}",{{if .ApplicationTemplate.Labels.parameters}}"parameters":{{.ApplicationTemplate.Labels.parameters}},{{end}}"configuration":{{.ReverseAssignment.Value}}},"receiverTenant":{"ownerTenant":"{{.Runtime.Tenant.Parent}}","state":"{{.ReverseAssignment.State}}","uclAssignmentId":"{{.ReverseAssignment.ID}}","deploymentRegion":"{{if and .RuntimeContext .RuntimeContext.Labels.region}}{{.RuntimeContext.Labels.region}}{{else}}{{.Runtime.Labels.region}}{{end}}","applicationNamespace":"{{.Runtime.ApplicationNamespace}}","applicationTenantId":"{{if .RuntimeContext}}{{.RuntimeContext.Value}}{{else}}{{.Runtime.Labels.global_subaccount_id}}{{end}}","uclSystemTenantId":"{{if .RuntimeContext}}{{.RuntimeContext.ID}}{{else}}{{.Runtime.ID}}{{end}}",{{if .Runtime.Labels.parameters}}"parameters":{{.Runtime.Labels.parameters}},{{end}}"configuration":{{.Assignment.Value}}}}'
      headerTemplate: '{"Content-Type": ["application/json"]}'
      outputTemplate: '{"error":"{{.Body.error}}","state":"{{.Body.state}}","success_status_code": 200,"incomplete_status_code": 422}'
    authentication:
      jwksEndpoint: http://ory-stack-oathkeeper-api.ory.svc.cluster.local:4456/.well-known/jwks.json
  instanceCreator:
    port: 8080
    apiRootPath: "/instance-creator"
    tenantInfo:
      requestTimeout: 30s
    authentication:
      jwksEndpoint: http://ory-stack-oathkeeper-api.ory.svc.cluster.local:4456/.well-known/jwks.json
    client:
      timeout: 30s
    secrets:
      name: "regional-sm-instances-credentials"
      key: "keyConfig"
      path: "/tmp"
    clientIdPath: "clientid"
    smUrlPath: "sm_url"
    tokenURLPath: "certurl"
    appNamePath: "appName"
    certificatePath: "certificate"
    certificateKeyPath: "key"
    oauthTokenPath: "/oauth/token"
    ticker: 3s
    timeout: 300s
    local:
      templateMappings:
        clientIDMapping: '{{ printf "\"%s\":\"client_id\"" .Values.global.instanceCreator.clientIdPath }}'
        smUrlMapping: '{{ printf "\"%s\":\"http://compass-external-services-mock.%s.svc.cluster.local:%s\"" .Values.global.instanceCreator.smUrlPath .Release.Namespace (.Values.service.port | toString) }}'
        tokenURLMapping: '{{ printf "\"%s\":\"http://compass-external-services-mock.%s.svc.cluster.local:%s\"" .Values.global.instanceCreator.tokenURLPath .Release.Namespace (.Values.service.port | toString) }}'
        appNameMapping: '{{ printf "\"%s\":\"app_name\"" .Values.global.instanceCreator.appNamePath }}'
        certificateMapping: '{{ printf "\"%s\":\"%s\"" .Values.global.instanceCreator.certificatePath .Values.global.connector.caCertificate }}'
        certificateKeyMapping: '{{ printf "\"%s\":\"%s\"" .Values.global.instanceCreator.certificateKeyPath .Values.global.connector.caKey }}'
  defaultTenantMappingHandler:
    port: 8080
    apiRootPath: "/default-tenant-mapping-handler"
    apiTenantMappingsEndpoint: "/v1/tenantMappings/{tenant-id}"
    tenantInfo:
      requestTimeout: 30s
    authentication:
      jwksEndpoint: http://ory-stack-oathkeeper-api.ory.svc.cluster.local:4456/.well-known/jwks.json
  operations_controller:
    enabled: true
  connectivity_adapter:
    port: 8080
    tls:
      host: adapter-gateway
    mtls:
      host: adapter-gateway-mtls
  oathkeeperFilters:
    workloadLabel: oathkeeper
    namespace: ory
    tokenDataHeader: "Connector-Token"
    certificateDataHeader: "Certificate-Data"
  istio:
    discoveryMtlsGateway:
      name: "discovery-gateway"
      namespace: "compass-system"
      certSecretName: discovery-gateway-certs
      localCA: # the CA property and its nested fields are used only in local setup
        secretName: discovery-gateway-certs-cacert
        namespace: istio-system # For Ingress Gateway to work properly the namespace needs to be istio-system
        certificate: ""
        key: ""
    externalMtlsGateway:
      name: "compass-gateway-external-mtls"
      namespace: "compass-system"
    mtlsGateway:
      name: "compass-gateway-mtls"
      namespace: "compass-system"
    gateway:
      name: "kyma-gateway"
      namespace: "kyma-system"
    proxy:
      port: 15020
    namespace: istio-system
    ingressgateway:
      workloadLabel: istio-ingressgateway
      requestPayloadSizeLimit2MB: 2097152
      requestPayloadSizeLimit2MBLabel: "2MB"
      requestPayloadSizeLimit5MB: 5097152
      requestPayloadSizeLimit5MBLabel: "5MB"
      correlationHeaderRewriteFilter:
        expectedHeaders:
          - "x-request-id"
          - "x-correlation-id"
          - "x-correlationid"
          - "x-forrequest-id"
          - "x-vcap-request-id"
          - "x-broker-api-request-identity"
  kubernetes:
    serviceAccountTokenIssuer: https://kubernetes.default.svc.cluster.local
    serviceAccountTokenJWKS: https://kubernetes.default.svc.cluster.local/openid/v1/jwks
  ingress:
    domainName: "local.kyma.dev"
    discoveryDomain:
      name: "discovery.api.local"
      tlsCert: ""
      tlsKey: ""
  database:
    sqlProxyServiceAccount: "proxy-user@gcp-cmp.iam.gserviceaccount.com"
    manageSecrets: true
    embedded:
      enabled: true
      director:
        name: "postgres"
      ias_adapter:
        name: "postgres2"
      directorDBName: "postgres"
    managedGCP:
      serviceAccountKey: ""
      instanceConnectionName: ""
      director:
        name: ""
        user: ""
        password: ""
      iasAdapter:
        name: ""
        user: ""
        password: ""
      host: "localhost"
      hostPort: "5432"
      sslMode: ""
      #TODO remove below after migration to separate user will be done
      dbUser: ""
      dbPassword: ""
      directorDBName: ""
  oathkeeper:
    host: ory-stack-oathkeeper-proxy.ory.svc.cluster.local
    port: 4455
    timeout_ms: 120000
    ns_adapter_timeout_ms: 3600000
    idTokenConfig:
      claims: '{"scopes": "{{ print .Extra.scope }}","tenant": "{{ .Extra.tenant }}", "consumerID": "{{ print .Extra.consumerID}}", "consumerType": "{{ print .Extra.consumerType }}", "flow": "{{ print .Extra.flow }}", "onBehalfOf": "{{ print .Extra.onBehalfOf }}", "region": "{{ print .Extra.region }}", "tokenClientID": "{{ print .Extra.tokenClientID }}"}'
      internalClaims: '{"scopes": "application:read application:write application.webhooks:read application.application_template:read application_template.webhooks:read webhooks.auth:read runtime:write runtime:read tenant:read tenant:write tenant_subscription:write ory_internal fetch_tenant application_template:read destinations_sensitive_data:read destinations:sync ord_aggregator:sync certificate_subject_mapping:read certificate_subject_mapping:write bundle_instance_auth:write bundle.instance_auths:read","tenant":"{ {{ if .Header.Tenant }} \"consumerTenant\":\"{{ print (index .Header.Tenant 0) }}\", {{ end }} \"externalTenant\":\"\"}", "consumerType": "Internal Component", "flow": "Internal"}'
    mutators:
      runtimeMappingService:
        config:
          api:
            url: http://compass-hydrator.compass-system.svc.cluster.local:3000/hydrators/runtime-mapping
            retry:
              give_up_after: 6s
              max_delay: 2000ms
      authenticationMappingServices:
        nsadapter:
          cfg:
            config:
              api:
                url: http://compass-hydrator.compass-system.svc.cluster.local:3000/hydrators/authn-mapping/nsadapter
                retry:
                  give_up_after: 6s
                  max_delay: 2000ms
          authenticator:
            enabled: false
            createRule: true
            gatewayHost: "compass-gateway-xsuaa"
            trusted_issuers: '[{"domain_url": "compass-system.svc.cluster.local:8080", "scope_prefixes": ["prefix."], "protocol": "http"}]'
            attributes: '{"uniqueAttribute": { "key": "ns-adapter-test", "value": "ns-adapter-flow" }, "tenants": [{ "key": "tenant" }], "identity": { "key": "identity" }, "clientid": { "key": "client_id" } }'
            path: /nsadapter/api/v1/notifications
            upstreamComponent: "compass-gateway"
            checkSuffix: true
        tenant-fetcher:
          cfg:
            config:
              api:
                url: http://compass-hydrator.compass-system.svc.cluster.local:3000/hydrators/authn-mapping/tenant-fetcher
                retry:
                  give_up_after: 6s
                  max_delay: 2000ms
          authenticator:
            enabled: false
            createRule: true
            gatewayHost: "compass-gateway"
            trusted_issuers: '[{"domain_url": "compass-system.svc.cluster.local:8080", "scope_prefixes": ["prefix."], "protocol": "http"}]'
            attributes: '{"uniqueAttribute": { "key": "test", "value": "tenant-fetcher" }, "tenants": [{ "key": "tenant" }], "identity": { "key": "identity" } }'
            path: /tenants/<.*>
            upstreamComponent: "compass-tenant-fetcher"
            checkSuffix: false
        subscriber:
          cfg:
            config:
              api:
                url: http://compass-hydrator.compass-system.svc.cluster.local:3000/hydrators/authn-mapping/subscriber
                retry:
                  give_up_after: 6s
                  max_delay: 2000ms
          authenticator:
            enabled: false
            createRule: false
            gatewayHost: "compass-gateway-sap-mtls"
            trusted_issuers: '[{"domain_url": "compass-system.svc.cluster.local:8080", "scope_prefixes": ["prefix."], "protocol": "http", "region": "eu-1"}]'
            attributes: '{"uniqueAttribute": { "key": "subsc-key-test", "value": "subscription-flow" }, "tenants": [{ "key": "tenant" }], "identity": { "key": "user_name" }, "clientid": { "key": "client_id" } }'
            path: /<.*>
            checkSuffix: false
        user-name-authenticator:
          cfg:
            config:
              api:
                url: http://compass-hydrator.compass-system.svc.cluster.local:3000/hydrators/authn-mapping/user-name-authenticator
                retry:
                  give_up_after: 6s
                  max_delay: 2000ms
          authenticator:
            enabled: false
            createRule: true
            gatewayHost: "compass-gateway-user-name"
            trusted_issuers: '[{"domain_url": "compass-system.svc.cluster.local:8080", "scope_prefixes": ["prefix.", "prefix2."], "protocol": "http", "region": "eu-1"}]'
            attributes: '{"uniqueAttribute": { "key": "unique-attr-authenticator-key", "value": "unique-attr-authenticator-value" }, "tenants": [{ "key": "ext_attr.subaccountid", "priority": 1 },{ "key": "ext_attr.globalaccountid", "priority": 2 }], "identity": { "key": "user_name" }, "clientid": { "key": "client_id" } }'
            path: "/director/graphql"
            upstreamComponent: "compass-gateway"
            checkSuffix: false
      tenantMappingService:
        config:
          api:
            url: http://compass-hydrator.compass-system.svc.cluster.local:3000/hydrators/tenant-mapping
            retry:
              give_up_after: 6s
              max_delay: 2000ms
      certificateResolverService:
        config:
          api:
            url: http://compass-hydrator.compass-system.svc.cluster.local:3000/hydrators/v1/certificate/data/resolve
            retry:
              give_up_after: 6s
              max_delay: 2000ms
      tokenResolverService:
        config:
          api:
            url: http://compass-hydrator.compass-system.svc.cluster.local:3000/hydrators/v1/tokens/resolve
            retry:
              give_up_after: 6s
              max_delay: 2000ms
  cockpit:
    auth:
      allowedConnectSrc: "https://*.ondemand.com"
      secretName: "cockpit-auth-secret"
      idpHost: ""
      clientID: ""
      scopes: "openid profile email"
      path: "/oauth2/certs"
  destinationFetcher:
    manageSecrets: true
    host: compass-destination-fetcher.compass-system.svc.cluster.local
    prefix: /destination-configuration
    port: 3000
    jobSchedule: 10s
    lease:
      lockname: destinationlease
    parallelTenants: 10
    tenantSyncTimeout: "5m"
    authentication:
      jwksEndpoint: "http://ory-stack-oathkeeper-api.ory.svc.cluster.local:4456/.well-known/jwks.json"
      appDestinationsSyncScope: "destinations:sync"
      appDetinationsSensitiveDataScope: "destinations_sensitive_data:read"
    server:
      tenantDestinationsEndpoint: "/v1/subaccountDestinations"
      tenantDestinationCertificatesEndpoint: "/v1/subaccountCertificates"
      tenantInstanceLevelDestinationCertificatesEndpoint: "/v1/instanceCertificates"
      sensitiveDataEndpoint: "/v1/destinations"
      findAPIEndpoint: "/local/v1/destinations" # used by external-services-mock in the destination creator flows; due to the fact that in ESM there are separate handlers for the two flows (dest-creator & dest-fetcher), we need different endpoints where each one of them can call the destination service find API
      sensitiveDataQueryParam: "name"
    request:
      skipSSLValidation: false
      retry_interval: "100ms"
      retry_attempts: 3
      goroutineLimit: 10
      requestTimeout: "5s"
      pageSize: 100
      oauthTokenPath: "/oauth/token"
    instance:
      clientIdPath: "clientid"
      clientSecretPath: "clientsecret"
      urlPath: "uri"
      tokenUrlPath: "certurl"
      clientCertPath: "certificate"
      clientKeyPath: "key"
    secretName: destination-region-instances
    dependenciesConfig:
      path: "/cfg/dependencies"
    oauthMode: "oauth-mtls"
  destinationRegionSecret:
    secretName: "destination-region-instances"
    fileName: "keyConfig"
    local:
      templateMappings:
        xsappMapping: '{{ printf "\"%s\":\"xsappname1\"" .Values.global.tenantFetcher.xsappNamePath }}'
        clientIDMapping: '{{ printf "\"%s\":\"client_id\"" .Values.global.destinationFetcher.instance.clientIdPath }}'
        clientSecretMapping: '{{ printf "\"%s\":\"client_secret\"" .Values.global.destinationFetcher.instance.clientSecretPath }}'
        urlMapping: '{{ printf "\"%s\":\"http://compass-external-services-mock.%s.svc.cluster.local:%s\"" .Values.global.destinationFetcher.instance.urlPath .Release.Namespace (.Values.service.port | toString) }}'
        tokenURLMapping: '{{ printf "\"%s\":\"https://%s.%s:%s\"" .Values.global.destinationFetcher.instance.tokenUrlPath .Values.global.externalServicesMock.certSecuredHost .Values.global.ingress.domainName (.Values.service.certPort | toString) }}'
        x509CertificateMapping: '{{ printf "\"%s\":\"%s\"" .Values.global.destinationFetcher.instance.clientCertPath .Values.global.connector.caCertificate }}'
        x509KeyMapping: '{{ printf "\"%s\":\"%s\"" .Values.global.destinationFetcher.instance.clientKeyPath .Values.global.connector.caKey }}'
  tenantFetcher:
    k8sSecret:
      manageSecrets: true
      name: "tenant-fetcher-secret"
      namespace: "compass-system"
      key: "keyConfig"
      path: "/tmp"
    host: compass-tenant-fetcher.compass-system.svc.cluster.local
    prefix: /tenants
    port: 3000
    xsappNamePath: "xsappname"
    omitDependenciesParamName: ""
    omitDependenciesParamValue: ""
    requiredAuthScope: Callback
    fetchTenantAuthScope: fetch_tenant
    authentication:
      jwksEndpoint: "http://ory-stack-oathkeeper-api.ory.svc.cluster.local:4456/.well-known/jwks.json"
    tenantProvider:
      tenantIdProperty: "tenantId"
      customerIdProperty: "customerId"
      subaccountTenantIdProperty: "subaccountTenantId"
      subdomainProperty: "subdomain"
      licenseTypeProperty: "licenseType"
      name: "provider"
      subscriptionProviderIdProperty: "subscriptionProviderIdProperty"
      providerSubaccountIdProperty: "providerSubaccountIdProperty"
      consumerTenantIdProperty: "consumerTenantIdProperty"
      subscriptionProviderAppNameProperty: "subscriptionProviderAppNameProperty"
      subscriptionIDProperty: "subscriptionGUID"
      dependentServiceInstancesInfoProperty: "dependentServiceInstancesInfo"
      dependentServiceInstancesInfoAppIdProperty: "appId"
      dependentServiceInstancesInfoAppNameProperty: "appName"
      dependentServiceInstancesInfoProviderSubaccountIdProperty: "providerSubaccountId"
    server:
      fetchTenantWithParentEndpoint: "/v1/fetch/{parentTenantId}/{tenantId}"
      fetchTenantWithoutParentEndpoint: "/v1/fetch/{tenantId}"
      regionalHandlerEndpoint: "/v1/regional/{region}/callback/{tenantId}"
      dependenciesEndpoint: "/v1/regional/{region}/dependencies"
      tenantPathParam: "tenantId"
      regionPathParam: "region"
    dependenciesConfig:
      path: "/cfg/dependencies"
    local:
      templateMappings:
        xsappMapping: '{{ printf "\"%s\":\"xsappname1\"" .Values.global.tenantFetcher.xsappNamePath }}'
    containerName: "tenant-fetcher"
  externalCertConfiguration:
    issuerLocality: "local,local2" # In local setup we have manually created connector CA certificate with 'local' Locality property
    subjectPattern: "/C=DE/O=SAP SE/OU=SAP Cloud Platform Clients/OU=Region/OU=%s/L=%s/CN=%s"
    technicalClientSubjectPattern: "/C=DE/O=SAP SE/OU=SAP Cloud Platform Clients/OU=Region/OU=%s/L=%s/CN=%s"
    ouCertSubaccountID: "f8075207-1478-4a80-bd26-24a4785a2bfd"
    commonName: "compass"
    locality: "local"
    certSvcApiPath: "/cert"
    tokenPath: "/cert/token"
    secrets:
      externalCertSvcSecret:
        manage: false
        name: "cert-svc-secret"
        clientIdKey: client-id
        clientSecretKey: client-secret
        oauthUrlKey: url
        csrEndpointKey: csr-endpoint
        clientCert: client-cert
        clientKey: client-key
        skipSSLValidationFlag: "-k"
      externalClientCertSecret:
        name: "external-client-certificate"
        namespace: compass-system
        certKey: tls.crt
        keyKey: tls.key
      publicPrivateKeysSecret:
        name: "system-fetcher-external-keys"
        namespace: compass-system
        dataKey: data
        manage: false
    rotationCronjob:
      name: "external-certificate-rotation"
      schedule: "*/1 * * * *" # Executes every minute
      certValidity: "7"
      clientCertRetryAttempts: "8"
      containerName: "certificate-rotation"
    preInstallJob:
      enabled: false
      name: "external-certificate-pre-install"
      certValidity: "7"
      clientCertRetryAttempts: "8"
  extSvcCertConfiguration:
    issuerLocality: "local,local2" # In local setup we have manually created connector CA certificate with 'local' Locality property
    subjectPattern: "/C=DE/O=SAP SE/OU=SAP Cloud Platform Clients/OU=Region/OU=%s/L=%s/CN=%s"
    ouCertSubaccountID: "f8075207-1478-4a80-bd26-24a4785a2bfd"
    commonName: "compass"
    locality: "local"
    certSvcApiPath: "/cert"
    tokenPath: "/cert/token"
    secrets:
      extSvcCertSvcSecret:
        manage: false
        name: "ext-svc-cert-svc-secret"
        clientIdKey: client-id
        clientSecretKey: client-secret
        oauthUrlKey: url
        csrEndpointKey: csr-endpoint
        clientCert: client-cert
        clientKey: client-key
        skipSSLValidationFlag: "-k"
      extSvcClientCertSecret:
        name: "ext-svc-client-certificate"
        namespace: compass-system
        certKey: tls.crt
        keyKey: tls.key
    rotationCronjob:
      name: "ext-svc-certificate-rotation"
      schedule: "*/1 * * * *" # Executes every minute
      certValidity: "7"
      clientCertRetryAttempts: "8"
      containerName: "ext-svc-certificate-rotation"
    preInstallJob:
      enabled: false
      name: "ext-svc-certificate-pre-install"
      certValidity: "7"
      clientCertRetryAttempts: "8"
  ordService:
    host: compass-ord-service.compass-system.svc.cluster.local
    prefix: /open-resource-discovery-service/v0
    docsPrefix: /open-resource-discovery-docs
    staticPrefix: /open-resource-discovery-static/v0
    port: 3000
    defaultResponseType: "xml"
    userContextHeader: "user_context"
    authTokenPath: "/var/run/secrets/kubernetes.io/serviceaccount/token"
    skipSSLValidation: false
  ordAggregator:
    port: 3000
    prefix: /ord-aggregator
    aggregateEndpoint: /aggregate
    name: ord-aggregator
    client:
      timeout: "30s"
    lease:
      lockname: aggregatorlease
    authentication:
      jwksEndpoint: "http://ory-stack-oathkeeper-api.ory.svc.cluster.local:4456/.well-known/jwks.json"
    http:
      client:
        skipSSLValidation: false
      retry:
        attempts: 3
        delay: 100ms
    dbPool:
      maxOpenConnections: 2
      maxIdleConnections: 2
    globalRegistryUrl: http://compass-external-services-mock.compass-system.svc.cluster.local:8087/.well-known/open-resource-discovery
    maxParallelDocumentsPerApplication: 10
    maxParallelSpecificationProcessors: 100
    containerName: "ord-aggregator"
    tenantMappingConfiguration: '{}'
    parallelOperationProcessors: 10
    priorityQueueLimit: 10
    rescheduleJobInterval: 24h
    reschedulePeriod: 168h
    rescheduleHangedJobInterval: 1h
    rescheduleHangedPeriod: 1h
    maintainOperationsJobInterval: 60m
    operationProcessorsQuietPeriod: 5s
  systemFetcher:
    enabled: false
    syncGlobalAccountTenants: true
    name: "system-fetcher"
    schedule: "0 0 * * *"
    manageSecrets: true
    # enableSystemDeletion - whether systems in deleted state should be deleted from director database
    enableSystemDeletion: true
    # fetchParallelism - shows how many http calls will be made in parallel to fetch systems
    fetchParallellism: 30
    # queueSize - shows how many system fetches (individual requests may fetch more than 1 system)
    # can be put in the queue for processing before blocking. It is best for the queue to be about 2 times bigger than the parallellism
    queueSize: 100
    # fetchRequestTimeout - shows the timeout to wait for oauth token and for fetching systems (in one request) separately
    fetchRequestTimeout: "30s"
    # directorRequestTimeout - graphql requests timeout to director
    directorRequestTimeout: "30s"
    dbPool:
      maxOpenConnections: 20
      maxIdleConnections: 2
    # systemsAPIEndpoint - endpoint of the service to fetch systems from
    systemsAPIEndpoint: ""
    # systemsAPIFilterCriteria - criteria for fetching systems
    systemsAPIFilterCriteria: ""
    appTemplatesProductLabel: "systemRole"
    systemSourceKey: "prop"
    appTemplates: []
    templatePlaceholderToSystemKeyMappings: '[ { "placeholder_name": "name", "system_key": "$.displayName" }, { "placeholder_name": "display-name", "system_key": "$.displayName" }, { "placeholder_name": "systemNumber", "system_key": "$.systemNumber" }, { "placeholder_name": "productId", "system_key": "$.productId" }, { "placeholder_name": "ppmsProductVersionId", "system_key": "$.ppmsProductVersionId", "optional": true }, { "placeholder_name": "region", "system_key": "$.additionalAttributes.systemSCPLandscapeID", "optional": true }, { "placeholder_name": "description", "system_key": "$.productDescription", "optional": true }, { "placeholder_name": "baseUrl", "system_key": "$.additionalUrls.mainUrl", "optional": true }, { "placeholder_name": "providerName", "system_key": "$.infrastructureProvider", "optional": true } ]'
    templateOverrideApplicationInput: '{"name": "{{name}}","description": "{{description}}","providerName": "{{providerName}}","statusCondition": "INITIAL","systemNumber": "{{systemNumber}}","labels": {"managed": "true","productId": "{{productId}}","ppmsProductVersionId": "{{ppmsProductVersionId}}","region": "{{region}}"},"baseUrl": "{{baseUrl}}"}'
    http:
      client:
        skipSSLValidation: false
    oauth:
      client: "client_id"
      tokenEndpointProtocol: "https"
      tokenBaseHost: "compass-external-services-mock-sap-mtls"
      tokenPath: "/cert/token"
      scopesClaim: "scopes"
      tenantHeaderName: "x-zid"
      tokenRequestTimeout: 30s
      skipSSLValidation: true
    jwt:
      expireAfter: 60m
    secret:
      name: "compass-system-fetcher-secret"
      clientIdKey: client-id
      oauthUrlKey: url
    paging:
      pageSize: 200
      sizeParam: "$top"
      skipParam: "$skip"
    containerName: "system-fetcher"
  tenantFetchers:
    job1:
      enabled: false
      job:
        interval: "5m"
      configMapNamespace: "compass-system"
      manageSecrets: true
      providerName: "compass"
      tenantType: "subaccount"
      schedule: "*/5 * * * *"
      tenantInsertChunkSize: "500"
      pageWorkers: "2"
      kubernetes:
        configMapNamespace: "compass-system"
        pollInterval: 2s
        pollTimeout: 1m
        timeout: 2m
      authConfig:
        skipSSLValidation: true
        oauthMode: "oauth-mtls"
        clientIDPath: "clientid"
        clientSecretPath: "secret"
        clientCertPath: "cert"
        clientKeyPath: "key"
        tokenEndpointPath: "url"
        tokenURLPath: "/cert/token"
      queryMapping:
        regionField: "region"
        pageNumField: "pageNum"
        pageSizeField: "pageSize"
        timestampField: "timestamp"
      query:
        startPage: "0"
        pageSize: "100"
      api:
        regionName: "central"
        authConfigSecretKey: "central"
        fieldMapping:
          totalPagesField: "totalPages"
          totalResultsField: "totalResults"
          tenantEventsField: "events"
          idField: "id"
          nameField: "name"
          customerIdField: "customerId"
          subdomainField: "subdomain"
          licenseTypeField: "licenseType"
          discriminatorField: ""
          discriminatorValue: ""
          detailsField: "details"
          labelsField: "labels"
          entityTypeField: "entityType"
          globalAccountID: "gaID"
          regionField: "region"
          movedSubaccountTargetField: "targetGlobalAccountGUID"
          movedSubaccountSourceField: "sourceGlobalAccountGUID"
        endpoints:
          accountCreated: "127.0.0.1/events?type=account-created"
          accountDeleted: "127.0.0.1/events?type=account-deleted"
          accountUpdated: "127.0.0.1/events?type=account-updated"
          subaccountCreated: "127.0.0.1/events?type=subaccount-created"
          subaccountDeleted: "127.0.0.1/events?type=subaccount-deleted"
          subaccountUpdated: "127.0.0.1/events?type=subaccount-updated"
          subaccountMoved: "127.0.0.1/events?type=subaccount-moved"
      regionalConfig:
        fieldMapping:
          totalPagesField: "totalPages"
          totalResultsField: "totalResults"
          tenantEventsField: "events"
          idField: "guid"
          nameField: "displayName"
          customerIdField: "customerId"
          subdomainField: "subdomain"
          licenseTypeField: "licenseType"
          discriminatorField: ""
          discriminatorValue: ""
          detailsField: "details"
          entityTypeField: "entityType"
          globalAccountID: "globalAccountGUID"
          regionField: "region"
          labelsField: "labels"
          movedSubaccountTargetField: "targetGlobalAccountGUID"
          movedSubaccountSourceField: "sourceGlobalAccountGUID"
        regions:
          eu-east:
            api:
              oauthMode: "oauth-mtls"
              authConfigSecretKey: "central"
              endpoints:
                accountCreated: "127.0.0.1/events?type=account-created"
                accountDeleted: "127.0.0.1/events?type=account-deleted"
                accountUpdated: "127.0.0.1/events?type=account-updated"
                subaccountCreated: "127.0.0.1/events?type=subaccount-created"
                subaccountDeleted: "127.0.0.1/events?type=subaccount-deleted"
                subaccountUpdated: "127.0.0.1/events?type=subaccount-updated"
                subaccountMoved: "127.0.0.1/events?type=subaccount-moved"
      dbPool:
        maxOpenConnections: 1
        maxIdleConnections: 1
  metrics:
    enabled: true
    pushEndpoint: http://monitoring-prometheus-pushgateway.kyma-system.svc.cluster.local:9091
  externalServicesMock:
    enabled: false
    certSecuredPort: 8081
    ordCertSecuredPort: 8082
    unsecuredPort: 8083
    basicSecuredPort: 8084
    oauthSecuredPort: 8085
    ordGlobalRegistryCertPort: 8086
    ordGlobalRegistryUnsecuredPort: 8087
    unsecuredPortWithAdditionalContent: 8088
    unsecuredMultiTenantPort: 8089
    certSecuredProxyPort: 8090
    certSecuredHost: compass-external-services-mock-sap-mtls
    ordCertSecuredHost: compass-external-services-mock-sap-mtls-ord
    ordGlobalCertSecuredHost: compass-external-services-mock-sap-mtls-global-ord-registry
    unSecuredHost: compass-external-services-mock
    host: compass-external-services-mock.compass-system.svc.cluster.local
    directDependencyXsappname: ""
    saasAppNamesSecret:
      manage: false
    regionInstancesCredentials:
      manage: false
    regionSMInstancesCredentials:
      manage: false
    oauthSecret:
      manage: false
      name: compass-external-services-mock-oauth-credentials
      clientIdKey: client-id
      clientSecretKey: client-secret
      oauthUrlKey: url
      oauthTokenPath: "/secured/oauth/token"
    auditlog:
      applyMockConfiguration: false
      managementApiPath: /audit-log/v2/configuration-changes/search
      mtlsTokenPath: "/cert/token"
      secret:
        name: "auditlog-instance-management"
        urlKey: url
        tokenUrlKey: token-url
        clientIdKey: client-id
        clientSecretKey: client-secret
        clientCertKey: client-cert
        clientKeyKey: client-key
    iasAdapter:
      consumerAppID: "consumer-app-id"
      consumerAppClientID: "consumer-client-id"
      consumerAppTenantID: "consumer-app-tenant-id"
      providerAppID: "provider-app-id"
      providerAppClientID: "provider-client-id"
      providerAppTenantID: "provider-app-tenant-id"
      apiName: "Test API Name"
  tests:
    http:
      client:
        skipSSLValidation: false
    externalCertConfiguration:
      ouCertSubaccountID: "bad76f69-e5c2-4d55-bca5-240944824b83"
      issuerLocalityRegion2: "local"
    hydrator:
      certSubjectMappingResyncInterval: "3s"
    director:
      skipPattern: ""
      externalCertIntSystemCN: "integration-system-test"
      supportedOrdApplicationType: "SAP temp1"
    tenantFetcher:
      tenantOnDemandID: "8d42d818-d4c4-4036-b82f-b199db7ffeb5"
      missingTenantOnDemandID: "subaccount-external-tnt"
      region: "eu-1"
      region2: "eu-2"
    ordAggregator:
      skipPattern: ""
      proxyApplicationTemplateName: "SAP Proxy Template"
    ordService:
      accountTenantID: "5577cf46-4f78-45fa-b55f-a42a3bdba868" # testDefaultTenant from our testing tenants
      skipPattern: "(.*Requesting_filtering_of_Bundles_that_have_only_ODATA_APIs|.*Requesting_filtering_of_Bundles_that_do_not_have_only_ODATA_APIs)"
    externalServicesMock:
      skipPattern: ""
      tenantMappingStatusAPI:
        responseDelayInMilliseconds: 1
    selfRegistration:
      region: "eu-1"
      region2: "eu-2"
    destination:
      consumerSubdomain: "compass-external-services-mock"
      consumerSubdomainMtls: "compass-external-services-mock-sap-mtls"
      instanceID: "37d7d783-d9ad-47de-b6c8-b05a4cb961ca" # randomly generated UUID
      claims:
        subaccountIDKey: "subaccountid"
        serviceInstanceIDKey: "serviceinstanceid"
    subscription:
      labelKey: "subscriptions"
      standardFlow: "standard"
      indirectDependencyFlow: "indirectDependency"
      directDependencyFlow: "directDependency"
      subscriptionsFlowHeaderKey: "subscriptionFlow"
      consumerSubdomain: "compass-external-services-mock-sap-mtls"
      tenants:
        providerAccountID: "5577cf46-4f78-45fa-b55f-a42a3bdba868" # testDefaultTenant from our testing tenants
        providerSubaccountID: "47b4575a-f102-414a-8398-2d973ad65f3a" # TestProviderSubaccount from our testing tenants
        consumerAccountID: "5984a414-1eed-4972-af2c-b2b6a415c7d7" # ApplicationsForRuntimeTenantName from our testing tenants
        consumerSubaccountID: "1f538f34-30bf-4d3d-aeaa-02e69eef84ae" # randomly chosen
        consumerTenantID: "ba49f1aa-ddc1-43ff-943c-fe949857a34a" # randomly chosen
        providerSubaccountIDRegion2: "731b7bc4-5472-41d2-a447-e4c0f45de739" # TestProviderSubaccountRegion2 from our testing tenants
        consumerAccountIDTenantHierarchy: "5577cf46-4f78-45fa-b55f-a42a3bdba868" # testDefaultTenant from our testing tenants; more info in 'TestFormationNotificationsTenantHierarchy'
        consumerSubaccountIDTenantHierarchy: "3cfcdd62-320d-403b-b66a-4ee3cdd06947" # TestIntegrationSystemManagedSubaccount from our testing tenants; more info in 'TestFormationNotificationsTenantHierarchy'
      destinationOauthSecret:
        manage: false
        name: provider-destination-instance-tests
        clientIdKey: client-id
        clientSecretKey: client-secret
        oauthUrlKey: url
        oauthTokenPath: "/secured/oauth/token"
        serviceUrlKey: uri
        dependencyKey: dependency
      oauthSecret:
        manage: false
        name: compass-subscription-secret
        clientIdKey: client-id
        clientSecretKey: client-secret
        oauthUrlKey: url
      propagatedProviderSubaccountHeader: "X-Provider-Subaccount"
      externalClientCertTestSecretName: "external-client-certificate-test-secret"
      externalClientCertTestSecretNamespace: "compass-system"
      externalCertTestJobName: "external-certificate-rotation-test-job"
      certSvcInstanceTestSecretName: "cert-svc-secret"
      certSvcInstanceTestRegion2SecretName: "cert-svc-secret-eu2"
      consumerTokenURL: "http://compass-external-services-mock.compass-system.svc.cluster.local:8080"
      subscriptionURL: "http://compass-external-services-mock.compass-system.svc.cluster.local:8080"
      subscriptionProviderIdValue: "id-value!t12345"
      directDependencySubscriptionProviderIdValue: "direct-dep-id-value!t12345"
      subscriptionProviderAppNameValue: "subscriptionProviderAppNameValue"
      indirectDependencySubscriptionProviderAppNameValue: "indirectDependencySubscriptionProviderAppNameValue"
      directDependencySubscriptionProviderAppNameValue: "subscriptionProviderAppNameValue" # this is used for real env tests where there is a dedicated SAAS svc instance for the indirect dependency flow
    namespace: kyma-system
    connectivityAdapterFQDN: http://compass-connectivity-adapter.compass-system.svc.cluster.local
    externalServicesMockFQDN: http://compass-external-services-mock.compass-system.svc.cluster.local
    ordServiceFQDN: http://compass-ord-service.compass-system.svc.cluster.local
    systemBrokerFQDN: http://compass-system-broker.compass-system.svc.cluster.local
    tenantFetcherFQDN: http://compass-tenant-fetcher.compass-system.svc.cluster.local
    hydratorFQDN: http://compass-hydrator.compass-system.svc.cluster.local
    userNameAuthenticators:
      gatewayHost: "compass-gateway-user-name"
      account:
        manage: false
        secretName: "user-name-account-authenticator"
        clientIdKey: client-id
        clientSecretKey: client-secret
        oauthUrlKey: url
        oauthTokenPath: "/secured/oauth/token"
        subdomain: "compass-external-services-mock"
      subaccount:
        manage: false
        secretName: "user-name-subaccount-authenticator"
        clientIdKey: client-id
        clientSecretKey: client-secret
        oauthUrlKey: url
        oauthTokenPath: "/secured/oauth/token"
        subdomain: "compass-external-services-mock"
    basicCredentials:
      manage: false
      secretName: "test-basic-credentials-secret"
    db:
      maxOpenConnections: 3
      maxIdleConnections: 1
    securityContext: # Set on container level
      runAsUser: 2000
      allowPrivilegeEscalation: false
  expectedSchemaVersionUpdateJob:
    cm:
      name: "expected-schema-version"
    ias_adapter:
      cm:
        name: "ias-adapter-expected-schema-version"
  migratorJob:
    nodeSelectorEnabled: false
    pvc:
      name: "compass-director-migrations"
      namespace: "compass-system"
      migrationsPath: "/compass-migrations"
      storageClass: local-path
    ias_adapter:
      pvc:
        name: "compass-ias-adapter-migrations"
        namespace: "compass-system"
        migrationsPath: "/compass-ias-adapter-migrations"
        storageClass: local-path
  http:
    client:
      skipSSLValidation: false
  pairingAdapter:
    templateName: "pairing-adapter-app-template"
    watcherCorrelationID: "pairing-adapter-watcher-id"
    configMap:
      manage: false
      key: "config.json"
      name: "pairing-adapter-config-local"
      namespace: "compass-system"
      localAdapterFQDN: "http://compass-pairing-adapter.compass-system.svc.cluster.local/adapter-local-mtls"
      integrationSystemID: "d3e9b9f5-25dc-4adb-a0a0-ed69ef371fb6"
    e2e:
      appName: "test-app"
      appID: "123-test-456"
      clientUser: "test-user"
      tenant: "test-tenant"
  # Scopes assigned for every new Client Credentials by given object type (Runtime / Application / Integration System)
  # and scopes mapped to a consumer with the given type, then that consumer is using a client certificate
  scopes:
    scopesPerConsumerType:
      business_integration:
        - "application_template:read"
        - "application_template:write"
        - "formation:read"
        - "formation:write"
        - "formation.state:write"
        - "formation_template:read"
        - "formation_template:write"
        - "formation_template.webhooks:read"
      managed_application_provider_operator:
        - "application.local_tenant_id:write"
        - "application_template:write"
        - "application_template:read"
        - "application_template.webhooks:read"
        - "application_template.labels:write"
        - "internal_visibility:read"
        - "webhook:write"
        - "webhooks.auth:read"
        - "certificate_subject_mapping:write"
        - "certificate_subject_mapping:read"
      managed_application_consumer: []
      landscape_resource_operator:
        - "application:read"
        - "application:write"
        - "application.local_tenant_id:write"
        - "tenant_access:write"
        - "formation:read"
        - "formation:write"
      technical_client:
        - "tenant:read"
        - "tenant:write"
      runtime:
        - "runtime:read"
        - "runtime:write"
        - "application:read"
        - "runtime.auths:read"
        - "bundle.instance_auths:read"
        - "runtime.webhooks:read"
        - "webhook:write"
      external_certificate:
        - "runtime:read"
        - "runtime:write"
        - "application:read"
        - "application:write"
        - "runtime.auths:read"
        - "bundle.instance_auths:read"
        - "runtime.webhooks:read"
        - "webhook:write"
        - "application_template:read"
        - "application_template:write"
        - "formation_template:read"
        - "formation_template:write"
        - "formation_template.webhooks:read"
      application:
        - "application:read"
        - "application:write"
        - "application.auths:read"
        - "application.webhooks:read"
        - "application.application_template:read"
        - "bundle.instance_auths:read"
        - "document.fetch_request:read"
        - "event_spec.fetch_request:read"
        - "api_spec.fetch_request:read"
        - "fetch-request.auth:read"
        - "webhook:write"
      integration_system:
        - "application:read"
        - "application:write"
        - "application.local_tenant_id:write"
        - "application.application_template:read"
        - "application_template:read"
        - "application_template:write"
        - "runtime:read"
        - "runtime:write"
        - "integration_system:read"
        - "label_definition:read"
        - "label_definition:write"
        - "automatic_scenario_assignment:read"
        - "integration_system.auths:read"
        - "application_template.webhooks:read"
        - "formation:write"
        - "formation:read"
        - "internal_visibility:read"
        - "application.auths:read"
        - "webhook:write"
        - "formation_template:read"
        - "formation_template.webhooks:read"
      super_admin:
        - "application:read"
        - "application:write"
        - "application.local_tenant_id:write"
        - "application_template:read"
        - "application_template:write"
        - "integration_system:read"
        - "integration_system:write"
        - "runtime:read"
        - "runtime:write"
        - "label_definition:read"
        - "label_definition:write"
        - "eventing:manage"
        - "tenant:read"
        - "tenant:write"
        - "automatic_scenario_assignment:read"
        - "application.auths:read"
        - "application.webhooks:read"
        - "application.application_template:read"
        - "application_template.webhooks:read"
        - "bundle.instance_auths:read"
        - "document.fetch_request:read"
        - "event_spec.fetch_request:read"
        - "api_spec.fetch_request:read"
        - "integration_system.auths:read"
        - "runtime.auths:read"
        - "fetch-request.auth:read"
        - "webhooks.auth:read"
        - "formation:write"
        - "formation:read"
        - "internal_visibility:read"
        - "runtime.webhooks:read"
        - "webhook:write"
        - "formation_template:read"
        - "formation_template:write"
        - "formation_template.webhooks:read"
        - "formation_constraint:read"
        - "formation_constraint:write"
        - "certificate_subject_mapping:read"
        - "certificate_subject_mapping:write"
        - "formation.state:write"
        - "tenant_access:write"
        - "bundle_instance_auth:write"
      default:
        - "runtime:read"
        - "runtime:write"
        - "tenant:read"<|MERGE_RESOLUTION|>--- conflicted
+++ resolved
@@ -168,11 +168,7 @@
       name: compass-pairing-adapter
     director:
       dir: dev/incubator/
-<<<<<<< HEAD
       version: "PR-3507"
-=======
-      version: "PR-3498"
->>>>>>> db2baf15
       name: compass-director
     hydrator:
       dir: dev/incubator/
@@ -208,11 +204,7 @@
       name: compass-ord-service
     schema_migrator:
       dir: dev/incubator/
-<<<<<<< HEAD
       version: "PR-3507"
-=======
-      version: "PR-3504"
->>>>>>> db2baf15
       name: compass-schema-migrator
     system_broker:
       dir: dev/incubator/
