--- conflicted
+++ resolved
@@ -174,11 +174,7 @@
       name: compass-pairing-adapter
     director:
       dir: dev/incubator/
-<<<<<<< HEAD
       version: "PR-3695"
-=======
-      version: "PR-3700"
->>>>>>> 4217546a
       name: compass-director
     hydrator:
       dir: dev/incubator/
