global:
  disableLegacyConnectivity: true
  defaultTenant: 3e64ebae-38b5-46a0-b1ed-9ccee153a0ae
  defaultTenantRegion: "eu-1"
  tenants: # tenant order matters, so new tenants should be added to the end of the list
    - name: default
      id: 3e64ebae-38b5-46a0-b1ed-9ccee153a0ae
      type: account
    - name: foo
      id: 1eba80dd-8ff6-54ee-be4d-77944d17b10b
      type: account
    - name: bar
      id: af9f84a9-1d3a-4d9f-ae0c-94f883b33b6e
      type: account
    - name: TestTenantSeparation
      id: f1c4b5be-b0e1-41f9-b0bc-b378200dcca0
      type: account
    - name: TestDeleteLastScenarioForApplication
      id: 0403be1e-f854-475e-9074-922120277af5
      type: account
    - name: Test_DeleteAutomaticScenarioAssignmentForSelector
      id: d9553135-6115-4c67-b4d9-962c00f3725f
      type: account
    - name: Test_AutomaticScenarioAssigmentForRuntime
      id: 8c733a45-d988-4472-af10-1256b82c70c0
      type: account
    - name: TestAutomaticScenarioAssignmentsWholeScenario
      id: 65a63692-c00a-4a7d-8376-8615ee37f45c
      type: account
    - name: TestTenantsQueryTenantNotInitialized
      id: 72329135-27fd-4284-9bcb-37ea8d6307d0
      type: account
    - name: Test Default
      id: 5577cf46-4f78-45fa-b55f-a42a3bdba868
      type: account
      parent: 2c4f4a25-ba9a-4dbc-be68-e0beb77a7eb0
    - name: Test_DefaultCustomer
      id: 2c4f4a25-ba9a-4dbc-be68-e0beb77a7eb0
      type: customer
    - name: TestListLabelDefinitions
      id: 3f641cf5-2d14-4e0f-a122-16e7569926f1
      type: account
    - name: Test_AutomaticScenarioAssignmentQueries
      id: 8263cc13-5698-4a2d-9257-e8e76b543e88
      type: account
    - name: TestGetScenariosLabelDefinitionCreatesOneIfNotExists
      id: 2263cc13-5698-4a2d-9257-e8e76b543e33
      type: account
    - name: TestApplicationsForRuntime
      id: 5984a414-1eed-4972-af2c-b2b6a415c7d7
      type: account
    - name: Test_DeleteAutomaticScenarioAssignmentForScenario
      id: d08e4cb6-a77f-4a07-b021-e3317a373597
      type: account
    - name: TestApplicationsForRuntimeWithHiddenApps
      id: 7e1f2df8-36dc-4e40-8be3-d1555d50c91c
      type: account
    - name: TestTenantsQueryTenantInitialized
      id: 8cf0c909-f816-4fe3-a507-a7917ccd8380
      type: account
    - name: TestDeleteApplicationIfInScenario
      id: 0d597250-6b2d-4d89-9c54-e23cb497cd01
      type: account
    - name: TestProviderSubaccount
      id: 47b4575a-f102-414a-8398-2d973ad65f3a
      type: subaccount
      parent: 5577cf46-4f78-45fa-b55f-a42a3bdba868
    - name: TestCompassProviderSubaccount
      id: f8075207-1478-4a80-bd26-24a4785a2bfd
      type: subaccount
      parent: 5577cf46-4f78-45fa-b55f-a42a3bdba868
    - name: TestProviderSubaccountRegion2
      id: 731b7bc4-5472-41d2-a447-e4c0f45de739
      type: subaccount
      region: "eu-2"
      parent: 5577cf46-4f78-45fa-b55f-a42a3bdba868
    - name: TestCertificateSubaccount
      id: 123e4567-e89b-12d3-a456-426614174001
      type: subaccount
      parent: 5577cf46-4f78-45fa-b55f-a42a3bdba868
    - name: TestNsAdapter
      id: 08b6da37-e911-48fb-a0cb-fa635a6c5678
      type: subaccount
      parent: 5577cf46-4f78-45fa-b55f-a42a3bdba868
    - name: TestNsAdapterSubaccountWithApplications
      id: 08b6da37-e911-48fb-a0cb-fa635a6c4321
      type: subaccount
      parent: 5577cf46-4f78-45fa-b55f-a42a3bdba868
    - name: TestIntegrationSystemManagedSubaccount
      id: 3cfcdd62-320d-403b-b66a-4ee3cdd06947
      type: subaccount
      parent: 5577cf46-4f78-45fa-b55f-a42a3bdba868
    - name: TestIntegrationSystemManagedAccount
      id: 7e8ab2e3-3bb4-42e3-92b2-4e0bf48559d3
      type: account
      parent: 2c4f4a25-ba9a-4dbc-be68-e0beb77a7eb0
    - name: TestSystemFetcherAccount
      id: c395681d-11dd-4cde-bbcf-570b4a153e79
      type: account
      parent: 2c4f4a25-ba9a-4dbc-be68-e0beb77a7eb0
    - name: TestConsumerSubaccount
      id: 1f538f34-30bf-4d3d-aeaa-02e69eef84ae
      type: subaccount
      parent: 5984a414-1eed-4972-af2c-b2b6a415c7d7
    - name: TestTenantsOnDemandAPI
      id: 8d42d818-d4c4-4036-b82f-b199db7ffeb5
      type: subaccount
      parent: 5984a414-1eed-4972-af2c-b2b6a415c7d7
    - name: TestExternalCertificateSubaccount
      id: bad76f69-e5c2-4d55-bca5-240944824b83
      type: subaccount
      parent: 5577cf46-4f78-45fa-b55f-a42a3bdba868
    - name: TestAtomOrganization
      id: f2724f8e-1a58-4f32-bfd0-8b831de34e71
      type: organization
      parent: 2c4f4a25-ba9a-4dbc-be68-e0beb77a7eb0
    - name: TestAtomFolder
      id: 4c31b7c7-2bea-4bd5-9ea5-e9a8d704f900
      type: folder
      parent: f2724f8e-1a58-4f32-bfd0-8b831de34e71
    - name: TestAtomResourceGroup
      id: ff30da87-7685-4462-869a-baae6441898b
      type: resource-group
      parent: 4c31b7c7-2bea-4bd5-9ea5-e9a8d704f900
    - name: Test Default Subaccount
      id: 777ce47b-d901-4647-9223-14e94819830b
      type: subaccount
      parent: 5577cf46-4f78-45fa-b55f-a42a3bdba868
  images:
    containerRegistry:
      path: europe-docker.pkg.dev/kyma-project
    connector:
      dir: dev/incubator/
      version: "PR-3310"
      name: compass-connector
    connectivity_adapter:
      dir: dev/incubator/
      version: "PR-3310"
      name: compass-connectivity-adapter
    pairing_adapter:
      dir: dev/incubator/
      version: "PR-3310"
      name: compass-pairing-adapter
    director:
      dir: dev/incubator/
<<<<<<< HEAD
      version: "PR-3306"
=======
      version: "PR-3284"
>>>>>>> 5bd4e51a
      name: compass-director
    hydrator:
      dir: dev/incubator/
      version: "PR-3310"
      name: compass-hydrator
    ias_adapter:
      dir: prod/incubator/
      version: "v20230913-68f5cb5f"
      name: compass-ias-adapter
    kyma_adapter:
      dir: dev/incubator/
      version: "PR-3310"
      name: compass-kyma-adapter
    instance_creator:
      dir: prod/incubator/
      version: "v20230912-308fbb42"
      name: compass-instance-creator
    gateway:
      dir: dev/incubator/
      version: "PR-3310"
      name: compass-gateway
    operations_controller:
      dir: dev/incubator/
      version: "PR-3310"
      name: compass-operations-controller
    ord_service:
      dir: dev/incubator/
      version: "PR-99"
      name: compass-ord-service
    schema_migrator:
      dir: dev/incubator/
<<<<<<< HEAD
      version: "PR-3306"
=======
      version: "PR-3284"
>>>>>>> 5bd4e51a
      name: compass-schema-migrator
    system_broker:
      dir: dev/incubator/
      version: "PR-3310"
      name: compass-system-broker
    certs_setup_job:
      containerRegistry:
        path: eu.gcr.io/kyma-project
      dir:
      version: "0a651695"
    external_services_mock:
      dir: dev/incubator/
<<<<<<< HEAD
      version: "PR-3306"
=======
      version: "PR-3284"
>>>>>>> 5bd4e51a
      name: compass-external-services-mock
    console:
      dir: prod/incubator/
      version: "v20230421-e8840c18"
      name: compass-console
    e2e_tests:
      dir: dev/incubator/
      version: "PR-3284"
      name: compass-e2e-tests
  isLocalEnv: false
  isForTesting: false
  oauth2:
    host: oauth2
  livenessProbe:
    initialDelaySeconds: 30
    timeoutSeconds: 1
    periodSeconds: 10
  readinessProbe:
    initialDelaySeconds: 5
    timeoutSeconds: 1
    periodSeconds: 2
  agentPreconfiguration: false
  portieris:
    isEnabled: false
    imagePullSecretName: "portieris-dummy-image-pull-secret"
  nsAdapter:
    external:
      port: 3005
    e2eTests:
      gatewayHost: "compass-gateway-xsuaa"
    prefix: /nsadapter
    path: /nsadapter/api/v1/notifications
    systemToTemplateMappings: '[{  "Name": "SAP S/4HANA On-Premise",  "SourceKey": ["type"],  "SourceValue": ["abapSys"]},{  "Name": "SAP S/4HANA On-Premise",  "SourceKey": ["type"],  "SourceValue": ["nonSAPsys"]},{  "Name": "SAP S/4HANA On-Premise",  "SourceKey": ["type"],  "SourceValue": ["hana"]}]'
    secret:
      name: nsadapter-secret
      subaccountKey: subaccount
      local:
        subaccountValue: subaccount
    authSecret:
      name: "compass-external-services-mock-oauth-credentials"
      clientIdKey: client-id
      clientSecretKey: client-secret
      tokenUrlKey: url
      instanceUrlKey: url
      certKey: cert
      keyKey: key
    registerPath: "/register"
    tokenPath: "/secured/oauth/token"
    createClonePattern: '{"key": "%s"}'
    createBindingPattern: '{}'
    useClone: "false"
    authentication:
      jwksEndpoint: http://ory-stack-oathkeeper-api.ory.svc.cluster.local:4456/.well-known/jwks.json
  director:
    host: compass-director.compass-system.svc.cluster.local
    formationMappingAsyncStatusApi:
      pathPrefix: "/v1/businessIntegrations"
      formationAssignmentPath: "/{ucl-formation-id}/assignments/{ucl-assignment-id}/status"
      formationAssignmentResetPath: "/{ucl-formation-id}/assignments/{ucl-assignment-id}/status/reset"
      formationPath: "/{ucl-formation-id}/status"
    prefix: /director
    graphql:
      external:
        port: 3000
    tls:
      secure:
        internal:
          host: compass-director-internal
    validator:
      port: 8080
    metrics:
      port: 3003
      enableGraphqlOperationInstrumentation: true
    operations:
      port: 3002
      path: "/operation"
      lastOperationPath: "/last_operation"
    info:
      path: "/v1/info"
    subscription:
      subscriptionProviderLabelKey: "subscriptionProviderId"
      subscriptionLabelKey: "subscription"
      tokenPrefix: "sb-"
    selfRegister:
      secrets:
        instancesCreds:
          name: "region-instances-credentials"
          key: "keyConfig"
          path: "/tmp"
        saasAppNameCfg:
          name: "saas-app-names"
          key: "appNameConfig"
          path: "/tmp/appNameConfig"
      clientIdPath: "clientId"
      clientSecretPath: "clientSecret"
      urlPath: "url"
      tokenUrlPath: "tokenUrl"
      clientCertPath: "clientCert"
      clientKeyPath: "clientKey"
      local:
        templateMappings:
          clientIDMapping: '{{ printf "\"%s\":\"client_id\"" .Values.global.director.selfRegister.clientIdPath }}'
          clientSecretMapping: '{{ printf "\"%s\":\"client_secret\"" .Values.global.director.selfRegister.clientSecretPath }}'
          urlMapping: '{{ printf "\"%s\":\"http://compass-external-services-mock.%s.svc.cluster.local:%s\"" .Values.global.director.selfRegister.urlPath .Release.Namespace (.Values.service.port | toString) }}'
          tokenURLMapping: '{{ printf "\"%s\":\"https://%s.%s:%s\"" .Values.global.director.selfRegister.tokenUrlPath .Values.global.externalServicesMock.certSecuredHost .Values.global.ingress.domainName (.Values.service.certPort | toString) }}'
          x509CertificateMapping: '{{ printf "\"%s\":\"%s\"" .Values.global.director.selfRegister.clientCertPath .Values.global.connector.caCertificate }}'
          x509KeyMapping: '{{ printf "\"%s\":\"%s\"" .Values.global.director.selfRegister.clientKeyPath .Values.global.connector.caKey }}'
      oauthTokenPath: "/cert/token"
      oauthMode: "oauth-mtls"
      label: "selfRegLabel"
      labelValuePrefix: "self-reg-prefix-"
      responseKey: "self-reg-key"
      path: "/external-api/self-reg"
      nameQueryParam: "name"
      tenantQueryParam: "tenant"
      requestBodyPattern: '{"key": "%s"}'
      saasAppNameLabelKey: "CMPSaaSAppName"
      saasAppNamePath: "localSaaSAppNamePath"
    clientIDHeaderKey: client_user
    suggestTokenHeaderKey: suggest_token
    runtimeTypeLabelKey: "runtimeType"
    applicationTypeLabelKey: "applicationType"
    globalSubaccountIDLabelKey: "global_subaccount_id"
    kymaRuntimeTypeLabelValue: "kyma"
    kymaApplicationNamespaceValue: "sap.kyma"
    destinationCreator:
      correlationIDsKey: "correlationIds"
      destinationAPI:
        baseURL: "http://compass-external-services-mock.compass-system.svc.cluster.local:8081"
        path: "/regions/{region}/subaccounts/{subaccountId}/destinations"
        instanceLevelPath: "/regions/{region}/subaccounts/{subaccountId}/instances/{instanceId}/destinations"
        regionParam: "region"
        instanceIDParam: "instanceId"
        subaccountIDParam: "subaccountId"
        nameParam: "destinationName"
      certificateAPI:
        baseURL: "http://compass-external-services-mock.compass-system.svc.cluster.local:8081"
        path: "/regions/{region}/subaccounts/{subaccountId}/certificates"
        instanceLevelPath: "/regions/{region}/subaccounts/{subaccountId}/instances/{instanceId}/certificates"
        regionParam: "region"
        instanceIDParam: "instanceId"
        subaccountIDParam: "subaccountId"
        nameParam: "certificateName"
        fileNameKey: "fileName"
        commonNameKey: "commonName"
        certChainKey: "certificateChain"
    fetchTenantEndpoint: '{{ printf "https://%s.%s%s/v1/fetch" .Values.global.gateway.tls.secure.internal.host .Values.global.ingress.domainName .Values.global.tenantFetcher.prefix }}'
    ordWebhookMappings: '[{ "ProxyURL": "http://compass-external-services-mock.compass-system.svc.cluster.local:8090/proxy", "ProxyHeaderTemplate": "{\"target_host\": \"{{.Application.BaseURL}}\" }", "OrdUrlPath": "/sap/bc/http/sap/ord_configuration", "SubdomainSuffix": "-api", "Type": "SAP Proxy Template" }]'
    tenantMappingsPath: "/tmp/tenantMappingsConfig"
    tenantMappingsKey: "tenant-mapping-config.json"
    tenantMappings:
      SYNC:
        v1.0:
          - type: CONFIGURATION_CHANGED
            mode: SYNC
            urlTemplate: '{"path":"%s/v1/tenant-mappings/{{.RuntimeContext.Value}}","method":"PATCH"}'
            inputTemplate: '{"context":{ {{ if .CustomerTenantContext.AccountID }}"btp": {"uclFormationId":"{{.FormationID}}","globalAccountId":"{{.CustomerTenantContext.AccountID}}","crmId":"{{.CustomerTenantContext.CustomerID}}"} {{ else }}"atom": {"uclFormationId":"{{.FormationID}}","path":"{{.CustomerTenantContext.Path}}","crmId":"{{.CustomerTenantContext.CustomerID}}"} {{ end }} },"items": [ {"uclAssignmentId":"{{ .Assignment.ID }}","operation":"{{.Operation}}","deploymentRegion":"{{if .Application.Labels.region }}{{.Application.Labels.region}}{{ else }}{{.ApplicationTemplate.Labels.region}}{{end }}","applicationNamespace":"{{ if .Application.ApplicationNamespace }}{{.Application.ApplicationNamespace}}{{else }}{{.ApplicationTemplate.ApplicationNamespace}}{{ end }}","applicationTenantId":"{{.Application.LocalTenantID}}","uclSystemTenantId":"{{.Application.ID}}",{{ if .ApplicationTemplate.Labels.parameters }}"parameters": {{.ApplicationTemplate.Labels.parameters}},{{ end }}"configuration": {{.ReverseAssignment.Value}} } ] }'
            headerTemplate: '{"Content-Type": ["application/json"]}'
            outputTemplate: '{"error":"{{.Body.error}}","success_status_code": 200}'
          - type: APPLICATION_TENANT_MAPPING
            mode: SYNC
            urlTemplate: '{"path":"%s/v1/tenant-mappings/{{.TargetApplication.LocalTenantID}}","method":"PATCH"}'
            inputTemplate: '{"context": { {{ if .CustomerTenantContext.AccountID }}"btp":{"uclFormationId":"{{.FormationID}}","globalAccountId":"{{.CustomerTenantContext.AccountID}}","crmId":"{{.CustomerTenantContext.CustomerID}}"} {{ else }}"atom": {"uclFormationId":"{{.FormationID}}","path":"{{.CustomerTenantContext.Path}}","crmId":"{{.CustomerTenantContext.CustomerID}}"} {{ end }} },"items": [ {"uclAssignmentId":"{{ .Assignment.ID }}","operation":"{{.Operation}}","deploymentRegion":"{{if .SourceApplication.Labels.region }}{{.SourceApplication.Labels.region}}{{else }}{{.SourceApplicationTemplate.Labels.region}}{{ end }}","applicationNamespace":"{{if .SourceApplication.ApplicationNamespace }}{{.SourceApplication.ApplicationNamespace}}{{else }}{{.SourceApplicationTemplate.ApplicationNamespace}}{{ end }}","applicationTenantId":"{{.SourceApplication.LocalTenantID}}","uclSystemTenantId":"{{.SourceApplication.ID}}",{{ if .SourceApplicationTemplate.Labels.parameters }}"parameters": {{.SourceApplicationTemplate.Labels.parameters}},{{ end }}"configuration": {{.ReverseAssignment.Value}} } ]}'
            headerTemplate: '{"Content-Type": ["application/json"]}'
            outputTemplate: '{"error":"{{.Body.error}}","success_status_code": 200}'
        configuration_changed:v1.0:
          - type: CONFIGURATION_CHANGED
            mode: SYNC
            urlTemplate: '{"path":"%s/v1/tenant-mappings/{{.RuntimeContext.Value}}","method":"PATCH"}'
            inputTemplate: '{"context":{ {{ if .CustomerTenantContext.AccountID }}"btp": {"uclFormationId":"{{.FormationID}}","globalAccountId":"{{.CustomerTenantContext.AccountID}}","crmId":"{{.CustomerTenantContext.CustomerID}}"} {{ else }}"atom": {"uclFormationId":"{{.FormationID}}","path":"{{.CustomerTenantContext.Path}}","crmId":"{{.CustomerTenantContext.CustomerID}}"} {{ end }} },"items": [ {"uclAssignmentId":"{{ .Assignment.ID }}","operation":"{{.Operation}}","deploymentRegion":"{{if .Application.Labels.region }}{{.Application.Labels.region}}{{ else }}{{.ApplicationTemplate.Labels.region}}{{end }}","applicationNamespace":"{{ if .Application.ApplicationNamespace }}{{.Application.ApplicationNamespace}}{{else }}{{.ApplicationTemplate.ApplicationNamespace}}{{ end }}","applicationTenantId":"{{.Application.LocalTenantID}}","uclSystemTenantId":"{{.Application.ID}}",{{ if .ApplicationTemplate.Labels.parameters }}"parameters": {{.ApplicationTemplate.Labels.parameters}},{{ end }}"configuration": {{.ReverseAssignment.Value}} } ] }'
            headerTemplate: '{"Content-Type": ["application/json"]}'
            outputTemplate: '{"error":"{{.Body.error}}","success_status_code": 200}'
        application_tenant_mapping:v1.0:
          - type: APPLICATION_TENANT_MAPPING
            mode: SYNC
            urlTemplate: '{"path":"%s/v1/tenant-mappings/{{.TargetApplication.LocalTenantID}}","method":"PATCH"}'
            inputTemplate: '{"context": { {{ if .CustomerTenantContext.AccountID }}"btp":{"uclFormationId":"{{.FormationID}}","globalAccountId":"{{.CustomerTenantContext.AccountID}}","crmId":"{{.CustomerTenantContext.CustomerID}}"} {{ else }}"atom": {"uclFormationId":"{{.FormationID}}","path":"{{.CustomerTenantContext.Path}}","crmId":"{{.CustomerTenantContext.CustomerID}}"} {{ end }} },"items": [ {"uclAssignmentId":"{{ .Assignment.ID }}","operation":"{{.Operation}}","deploymentRegion":"{{if .SourceApplication.Labels.region }}{{.SourceApplication.Labels.region}}{{else }}{{.SourceApplicationTemplate.Labels.region}}{{ end }}","applicationNamespace":"{{if .SourceApplication.ApplicationNamespace }}{{.SourceApplication.ApplicationNamespace}}{{else }}{{.SourceApplicationTemplate.ApplicationNamespace}}{{ end }}","applicationTenantId":"{{.SourceApplication.LocalTenantID}}","uclSystemTenantId":"{{.SourceApplication.ID}}",{{ if .SourceApplicationTemplate.Labels.parameters }}"parameters": {{.SourceApplicationTemplate.Labels.parameters}},{{ end }}"configuration": {{.ReverseAssignment.Value}} } ]}'
            headerTemplate: '{"Content-Type": ["application/json"]}'
            outputTemplate: '{"error":"{{.Body.error}}","success_status_code": 200}'
        application_tenant_mapping:v1.1:
          - type: APPLICATION_TENANT_MAPPING
            mode: SYNC
            urlTemplate: '{"path":"%s/v1/tenant-mappings/{{.TargetApplication.LocalTenantID}}","method":"PATCH"}'
            inputTemplate: '{"context": { {{ if .CustomerTenantContext.AccountID }}"btp":{"uclFormationId":"{{.FormationID}}","globalAccountId":"{{.CustomerTenantContext.AccountID}}","crmId":"{{.CustomerTenantContext.CustomerID}}"} {{ else }}"atom": {"uclFormationId":"{{.FormationID}}","path":"{{.CustomerTenantContext.Path}}","crmId":"{{.CustomerTenantContext.CustomerID}}"} {{ end }} },"receiverTenant": {"deploymentRegion":"{{ if .TargetApplication.Labels.region}}{{.TargetApplication.Labels.region}}{{ else }}{{.TargetApplicationTemplate.Labels.region}}{{end }}","applicationNamespace":"{{ if .TargetApplication.ApplicationNamespace}}{{.TargetApplication.ApplicationNamespace}}{{ else }}{{.TargetApplicationTemplate.ApplicationNamespace}}{{end }}","applicationUrl":"{{ .TargetApplication.BaseURL }}","applicationTenantId":"{{.TargetApplication.LocalTenantID }}","uclSystemTenantId":"{{ .TargetApplication.ID}}", {{ if .TargetApplicationTemplate.Labels.parameters }}"parameters": {{.TargetApplicationTemplate.Labels.parameters}}{{ end }} },"assignedTenants": [ {"uclAssignmentId":"{{ .Assignment.ID }}","operation":"{{.Operation}}","deploymentRegion":"{{if .SourceApplication.Labels.region }}{{.SourceApplication.Labels.region}}{{else }}{{.SourceApplicationTemplate.Labels.region}}{{ end }}","applicationNamespace":"{{if .SourceApplication.ApplicationNamespace }}{{.SourceApplication.ApplicationNamespace}}{{else }}{{.SourceApplicationTemplate.ApplicationNamespace}}{{ end }}","applicationUrl":"{{.SourceApplication.BaseURL }}","applicationTenantId":"{{.SourceApplication.LocalTenantID}}","uclSystemTenantId":"{{.SourceApplication.ID}}",{{ if .SourceApplicationTemplate.Labels.parameters }}"parameters": {{.SourceApplicationTemplate.Labels.parameters}},{{ end }}"configuration": {{.ReverseAssignment.Value}} } ]}'
            headerTemplate: '{"Content-Type": ["application/json"]}'
            outputTemplate: '{"error":"{{.Body.error}}","success_status_code": 200}'
      ASYNC_CALLBACK:
        v1.0:
          - type: CONFIGURATION_CHANGED
            mode: ASYNC_CALLBACK
            urlTemplate: '{"path":"%s/v1/tenant-mappings/{{.RuntimeContext.Value}}","method":"PATCH"}'
            inputTemplate: '{"context":{ {{ if .CustomerTenantContext.AccountID }}"btp": {"uclFormationId":"{{.FormationID}}","globalAccountId":"{{.CustomerTenantContext.AccountID}}","crmId":"{{.CustomerTenantContext.CustomerID}}"} {{ else }}"atom": {"uclFormationId":"{{.FormationID}}","path":"{{.CustomerTenantContext.Path}}","crmId":"{{.CustomerTenantContext.CustomerID}}"} {{ end }} },"items": [ {"uclAssignmentId":"{{ .Assignment.ID }}","operation":"{{.Operation}}","deploymentRegion":"{{if .Application.Labels.region }}{{.Application.Labels.region}}{{ else }}{{.ApplicationTemplate.Labels.region}}{{end }}","applicationNamespace":"{{ if .Application.ApplicationNamespace }}{{.Application.ApplicationNamespace}}{{else }}{{.ApplicationTemplate.ApplicationNamespace}}{{ end }}","applicationTenantId":"{{.Application.LocalTenantID}}","uclSystemTenantId":"{{.Application.ID}}",{{ if .ApplicationTemplate.Labels.parameters }}"parameters": {{.ApplicationTemplate.Labels.parameters}},{{ end }}"configuration": {{.ReverseAssignment.Value}} } ] }'
            headerTemplate: '{"Content-Type": ["application/json"],"Location": ["%s/v1/businessIntegrations/{{.FormationID}}/assignments/{{.Assignment.ID}}/status"]}'
            outputTemplate: '{"error":"{{.Body.error}}","success_status_code": 202}'
          - type: APPLICATION_TENANT_MAPPING
            mode: ASYNC_CALLBACK
            urlTemplate: '{"path":"%s/v1/tenant-mappings/{{.TargetApplication.LocalTenantID}}","method":"PATCH"}'
            inputTemplate: '{"context": { {{ if .CustomerTenantContext.AccountID }}"btp":{"uclFormationId":"{{.FormationID}}","globalAccountId":"{{.CustomerTenantContext.AccountID}}","crmId":"{{.CustomerTenantContext.CustomerID}}"} {{ else }}"atom": {"uclFormationId":"{{.FormationID}}","path":"{{.CustomerTenantContext.Path}}","crmId":"{{.CustomerTenantContext.CustomerID}}"} {{ end }} },"items": [ {"uclAssignmentId":"{{ .Assignment.ID }}","operation":"{{.Operation}}","deploymentRegion":"{{if .SourceApplication.Labels.region }}{{.SourceApplication.Labels.region}}{{else }}{{.SourceApplicationTemplate.Labels.region}}{{ end }}","applicationNamespace":"{{if .SourceApplication.ApplicationNamespace }}{{.SourceApplication.ApplicationNamespace}}{{else }}{{.SourceApplicationTemplate.ApplicationNamespace}}{{ end }}","applicationTenantId":"{{.SourceApplication.LocalTenantID}}","uclSystemTenantId":"{{.SourceApplication.ID}}",{{ if .SourceApplicationTemplate.Labels.parameters }}"parameters": {{.SourceApplicationTemplate.Labels.parameters}},{{ end }}"configuration": {{.ReverseAssignment.Value}} } ]}'
            headerTemplate: '{"Content-Type": ["application/json"],"Location": ["%s/v1/businessIntegrations/{{.FormationID}}/assignments/{{.Assignment.ID}}/status"]}'
            outputTemplate: '{"error":"{{.Body.error}}","success_status_code": 202}'
        configuration_changed:v1.0:
          - type: CONFIGURATION_CHANGED
            mode: ASYNC_CALLBACK
            urlTemplate: '{"path":"%s/v1/tenant-mappings/{{.RuntimeContext.Value}}","method":"PATCH"}'
            inputTemplate: '{"context":{ {{ if .CustomerTenantContext.AccountID }}"btp": {"uclFormationId":"{{.FormationID}}","globalAccountId":"{{.CustomerTenantContext.AccountID}}","crmId":"{{.CustomerTenantContext.CustomerID}}"} {{ else }}"atom": {"uclFormationId":"{{.FormationID}}","path":"{{.CustomerTenantContext.Path}}","crmId":"{{.CustomerTenantContext.CustomerID}}"} {{ end }} },"items": [ {"uclAssignmentId":"{{ .Assignment.ID }}","operation":"{{.Operation}}","deploymentRegion":"{{if .Application.Labels.region }}{{.Application.Labels.region}}{{ else }}{{.ApplicationTemplate.Labels.region}}{{end }}","applicationNamespace":"{{ if .Application.ApplicationNamespace }}{{.Application.ApplicationNamespace}}{{else }}{{.ApplicationTemplate.ApplicationNamespace}}{{ end }}","applicationTenantId":"{{.Application.LocalTenantID}}","uclSystemTenantId":"{{.Application.ID}}",{{ if .ApplicationTemplate.Labels.parameters }}"parameters": {{.ApplicationTemplate.Labels.parameters}},{{ end }}"configuration": {{.ReverseAssignment.Value}} } ] }'
            headerTemplate: '{"Content-Type": ["application/json"],"Location": ["%s/v1/businessIntegrations/{{.FormationID}}/assignments/{{.Assignment.ID}}/status"]}'
            outputTemplate: '{"error":"{{.Body.error}}","success_status_code": 202}'
        application_tenant_mapping:v1.0:
          - type: APPLICATION_TENANT_MAPPING
            mode: ASYNC_CALLBACK
            urlTemplate: '{"path":"%s/v1/tenant-mappings/{{.TargetApplication.LocalTenantID}}","method":"PATCH"}'
            inputTemplate: '{"context": { {{ if .CustomerTenantContext.AccountID }}"btp":{"uclFormationId":"{{.FormationID}}","globalAccountId":"{{.CustomerTenantContext.AccountID}}","crmId":"{{.CustomerTenantContext.CustomerID}}"} {{ else }}"atom": {"uclFormationId":"{{.FormationID}}","path":"{{.CustomerTenantContext.Path}}","crmId":"{{.CustomerTenantContext.CustomerID}}"} {{ end }} },"items": [ {"uclAssignmentId":"{{ .Assignment.ID }}","operation":"{{.Operation}}","deploymentRegion":"{{if .SourceApplication.Labels.region }}{{.SourceApplication.Labels.region}}{{else }}{{.SourceApplicationTemplate.Labels.region}}{{ end }}","applicationNamespace":"{{if .SourceApplication.ApplicationNamespace }}{{.SourceApplication.ApplicationNamespace}}{{else }}{{.SourceApplicationTemplate.ApplicationNamespace}}{{ end }}","applicationTenantId":"{{.SourceApplication.LocalTenantID}}","uclSystemTenantId":"{{.SourceApplication.ID}}",{{ if .SourceApplicationTemplate.Labels.parameters }}"parameters": {{.SourceApplicationTemplate.Labels.parameters}},{{ end }}"configuration": {{.ReverseAssignment.Value}} } ]}'
            headerTemplate: '{"Content-Type": ["application/json"],"Location": ["%s/v1/businessIntegrations/{{.FormationID}}/assignments/{{.Assignment.ID}}/status"]}'
            outputTemplate: '{"error":"{{.Body.error}}","success_status_code": 202}'
        application_tenant_mapping:v1.1:
          - type: APPLICATION_TENANT_MAPPING
            mode: ASYNC_CALLBACK
            urlTemplate: '{"path":"%s/v1/tenant-mappings/{{.TargetApplication.LocalTenantID}}","method":"PATCH"}'
            inputTemplate: '{"context": { {{ if .CustomerTenantContext.AccountID }}"btp":{"uclFormationId":"{{.FormationID}}","globalAccountId":"{{.CustomerTenantContext.AccountID}}","crmId":"{{.CustomerTenantContext.CustomerID}}"} {{ else }}"atom": {"uclFormationId":"{{.FormationID}}","path":"{{.CustomerTenantContext.Path}}","crmId":"{{.CustomerTenantContext.CustomerID}}"} {{ end }} },"receiverTenant": {"deploymentRegion":"{{ if .TargetApplication.Labels.region}}{{.TargetApplication.Labels.region}}{{ else }}{{.TargetApplicationTemplate.Labels.region}}{{end }}","applicationNamespace":"{{ if .TargetApplication.ApplicationNamespace}}{{.TargetApplication.ApplicationNamespace}}{{ else }}{{.TargetApplicationTemplate.ApplicationNamespace}}{{end }}","applicationUrl":"{{ .TargetApplication.BaseURL }}","applicationTenantId":"{{.TargetApplication.LocalTenantID }}","uclSystemTenantId":"{{ .TargetApplication.ID}}", {{ if .TargetApplicationTemplate.Labels.parameters }}"parameters": {{.TargetApplicationTemplate.Labels.parameters}}{{ end }} },"assignedTenants": [ {"uclAssignmentId":"{{ .Assignment.ID }}","operation":"{{.Operation}}","deploymentRegion":"{{if .SourceApplication.Labels.region }}{{.SourceApplication.Labels.region}}{{else }}{{.SourceApplicationTemplate.Labels.region}}{{ end }}","applicationNamespace":"{{if .SourceApplication.ApplicationNamespace }}{{.SourceApplication.ApplicationNamespace}}{{else }}{{.SourceApplicationTemplate.ApplicationNamespace}}{{ end }}","applicationUrl":"{{.SourceApplication.BaseURL }}","applicationTenantId":"{{.SourceApplication.LocalTenantID}}","uclSystemTenantId":"{{.SourceApplication.ID}}",{{ if .SourceApplicationTemplate.Labels.parameters }}"parameters": {{.SourceApplicationTemplate.Labels.parameters}},{{ end }}"configuration": {{.ReverseAssignment.Value}} } ]}'
            headerTemplate: '{"Content-Type": ["application/json"],"Location": ["%s/v1/businessIntegrations/{{.FormationID}}/assignments/{{.Assignment.ID}}/status"]}'
            outputTemplate: '{"error":"{{.Body.error}}","success_status_code": 202}'
    authentication:
      jwksEndpoint: http://ory-stack-oathkeeper-api.ory.svc.cluster.local:4456/.well-known/jwks.json
      oauth2:
        url: http://ory-stack-hydra-admin.ory.svc.cluster.local:4445
  auditlog:
    configMapName: "compass-gateway-auditlog-config"
    protocol: HTTP
    tlsOrigination: false
    host: compass-external-services-mock.compass-system.svc.cluster.local
    port: 8080
    mtlsTokenPath: "/cert/token"
    standardTokenPath: "/secured/oauth/token"
    skipSSLValidation: false
    secret:
      name: "compass-gateway-auditlog-secret"
      urlKey: url
      clientIdKey: client-id
      clientSecretKey: client-secret
      clientCertKey: client-cert
      clientKeyKey: client-key
  log:
    format: "text"
    formatJson: "json"
  tenantConfig:
    useDefaultTenants: true
    dbPool:
      maxOpenConnections: 1
      maxIdleConnections: 1
  connector:
    prefix: /connector
    graphql:
      external:
        port: 3000
    validator:
      port: 8080
    # If secrets do not exist they will be created
    secrets:
      ca:
        name: compass-connector-app-ca
        namespace: compass-system
        certificateKey: ca.crt
        keyKey: ca.key
      rootCA:
        namespace: istio-system # For Ingress Gateway to work properly the namespace needs to be istio-system
        # In order for istio mTLS to work we should have two different secrets one containing the server certificate (let’s say X) and one used for validation of the client’s certificates.
        # The second one should be our root certificate and istio wants it to be named X-cacert. (-cacert suffix).
        # This is the reason for the confusing name of our root certificate. https://preliminary.istio.io/v1.6/docs/tasks/traffic-management/ingress/secure-ingress/#configure-a-mutual-tls-ingress-gateway
        cacert: compass-gateway-mtls-certs-cacert # For cert-rotation the cacert should be in different secret
        certificateKey: cacert
    revocation:
      configmap:
        name: revocations-config
        namespace: "{{ .Release.Namespace }}"
    # If key and certificate are not provided they will be generated
    caKey: ""
    caCertificate: ""
  system_broker:
    enabled: false
    port: 5001
    prefix: /broker
    tokenProviderFromHeader:
      forwardHeaders: Authorization
    tokenProviderFromSecret:
      enabled: false
      secrets:
        integrationSystemCredentials:
          name: compass-system-broker-credentials
          namespace: compass-system
    testNamespace: kyma-system
  gateway:
    port: 3000
    tls:
      host: compass-gateway
      adapterHost: compass-ns-adapter
      secure:
        internal:
          host: compass-gateway-internal
        oauth:
          host: compass-gateway-auth-oauth
    mtls:
      manageCerts: false
      host: compass-gateway-mtls
      certSecret: compass-gateway-mtls-certs
      external:
        host: compass-gateway-sap-mtls
        certSecret: compass-gateway-mtls-certs # Use connector's root CA as root CA by default. This should be overridden for productive deployments.
    headers:
      rateLimit: X-Flow-Identity
      request:
        remove:
          - "Client-Id-From-Token"
          - "Client-Id-From-Certificate"
          - "Client-Certificate-Hash"
          - "Certificate-Data"
  hydrator:
    host: compass-hydrator.compass-system.svc.cluster.local
    port: 3000
    prefix: /hydrators
    certSubjectMappingResyncInterval: "10s"
    subjectConsumerMappingConfig: '[{"consumer_type": "Super Admin", "tenant_access_levels": ["customer", "account","subaccount", "global", "organization", "folder", "resource-group"], "subject": "C=DE, L=local, O=SAP SE, OU=Region, OU=SAP Cloud Platform Clients, OU=f8075207-1478-4a80-bd26-24a4785a2bfd, CN=compass"}, {"consumer_type": "Integration System", "tenant_access_levels": ["account","subaccount"], "subject": "C=DE, L=local, O=SAP SE, OU=Region, OU=SAP Cloud Platform Clients, OU=f8075207-1478-4a80-bd26-24a4785a2bfd, CN=integration-system-test"}, {"consumer_type": "Technical Client", "tenant_access_levels": ["global"], "subject": "C=DE, L=local, O=SAP SE, OU=SAP Cloud Platform Clients, OU=Region, OU=1f538f34-30bf-4d3d-aeaa-02e69eef84ae, CN=technical-client-test"}]'
    certificateDataHeader: "Certificate-Data"
    consumerClaimsKeys:
      clientIDKey: "client_id"
      tenantIDKey: "tenantid"
      userNameKey: "user_name"
      subdomainKey: "subdomain"
    http:
      client:
        skipSSLValidation: false
    metrics:
      port: 3003
      enableClientInstrumentation: true
      censoredFlows: "JWT"
  iasAdapter:
    port: 8080
    apiRootPath: "/ias-adapter"
    readTimeout: 30s
    readHeaderTimeout: 30s
    writeTimeout: 30s
    idleTimeout: 30s
    tenantInfo:
      requestTimeout: 30s
      insecureSkipVerify: false
    ias:
      requestTimeout: 30s
      secret:
        name: "ias-adapter-cockpit"
        path: "/tmp"
        fileName: "ias-adapter-cockpit.yaml"
        clientCert: cert
        clientKey: key
        ca: ca
        manage: false
    postgres:
      connectTimeout: 30s
      requestTimeout: 30s
    authentication:
      jwksEndpoint: "http://ory-stack-oathkeeper-api.ory.svc.cluster.local:4456/.well-known/jwks.json"
  kymaAdapter:
    port: 8080
    apiRootPath: "/kyma-adapter"
    apiTenantMappingsEndpoint: "/v1/tenantMappings/{tenant-id}"
    tenantInfo:
      requestTimeout: 30s
    tenantMapping:
      type: CONFIGURATION_CHANGED
      mode: SYNC
      urlTemplate: '{"path":"%s/kyma-adapter/v1/tenantMappings/{{.Runtime.Labels.global_subaccount_id}}","method":"PATCH"}'
      inputTemplate: '{"context":{"platform":"{{if .CustomerTenantContext.AccountID}}btp{{else}}unified-services{{end}}","uclFormationId":"{{.FormationID}}","accountId":"{{if .CustomerTenantContext.AccountID}}{{.CustomerTenantContext.AccountID}}{{else}}{{.CustomerTenantContext.Path}}{{end}}","crmId":"{{.CustomerTenantContext.CustomerID}}","operation":"{{.Operation}}"},"assignedTenant":{"state":"{{.Assignment.State}}","uclAssignmentId":"{{.Assignment.ID}}","deploymentRegion":"{{if .Application.Labels.region}}{{.Application.Labels.region}}{{else}}{{.ApplicationTemplate.Labels.region}}{{end}}","applicationNamespace":"{{if .Application.ApplicationNamespace}}{{.Application.ApplicationNamespace}}{{else}}{{.ApplicationTemplate.ApplicationNamespace}}{{end}}","applicationUrl":"{{.Application.BaseURL}}","applicationTenantId":"{{.Application.LocalTenantID}}","uclSystemName":"{{.Application.Name}}","uclSystemTenantId":"{{.Application.ID}}",{{if .ApplicationTemplate.Labels.parameters}}"parameters":{{.ApplicationTemplate.Labels.parameters}},{{end}}"configuration":{{.ReverseAssignment.Value}}},"receiverTenant":{"ownerTenant":"{{.Runtime.Tenant.Parent}}","state":"{{.ReverseAssignment.State}}","uclAssignmentId":"{{.ReverseAssignment.ID}}","deploymentRegion":"{{if and .RuntimeContext .RuntimeContext.Labels.region}}{{.RuntimeContext.Labels.region}}{{else}}{{.Runtime.Labels.region}}{{end}}","applicationNamespace":"{{.Runtime.ApplicationNamespace}}","applicationTenantId":"{{if .RuntimeContext}}{{.RuntimeContext.Value}}{{else}}{{.Runtime.Labels.global_subaccount_id}}{{end}}","uclSystemTenantId":"{{if .RuntimeContext}}{{.RuntimeContext.ID}}{{else}}{{.Runtime.ID}}{{end}}",{{if .Runtime.Labels.parameters}}"parameters":{{.Runtime.Labels.parameters}},{{end}}"configuration":{{.Assignment.Value}}}}'
      headerTemplate: '{"Content-Type": ["application/json"]}'
      outputTemplate: '{"error":"{{.Body.error}}","state":"{{.Body.state}}","success_status_code": 200,"incomplete_status_code": 422}'
    authentication:
      jwksEndpoint: http://ory-stack-oathkeeper-api.ory.svc.cluster.local:4456/.well-known/jwks.json
  instanceCreator:
    port: 8080
    apiRootPath: "/instance-creator"
    tenantInfo:
      requestTimeout: 30s
    authentication:
      jwksEndpoint: http://ory-stack-oathkeeper-api.ory.svc.cluster.local:4456/.well-known/jwks.json
    client:
      timeout: 30s
    secrets:
      name: "regional-sm-instances-credentials"
      key: "keyConfig"
      path: "/tmp"
    clientIdPath: "clientid"
    smUrlPath: "sm_url"
    tokenURLPath: "certurl"
    appNamePath: "appName"
    certificatePath: "certificate"
    certificateKeyPath: "key"
    oauthTokenPath: "/oauth/token"
    ticker: 3s
    timeout: 300s
    local:
      templateMappings:
        clientIDMapping: '{{ printf "\"%s\":\"client_id\"" .Values.global.instanceCreator.clientIdPath }}'
        smUrlMapping: '{{ printf "\"%s\":\"http://compass-external-services-mock.%s.svc.cluster.local:%s\"" .Values.global.instanceCreator.smUrlPath .Release.Namespace (.Values.service.port | toString) }}'
        tokenURLMapping: '{{ printf "\"%s\":\"http://compass-external-services-mock.%s.svc.cluster.local:%s\"" .Values.global.instanceCreator.tokenURLPath .Release.Namespace (.Values.service.port | toString) }}'
        appNameMapping: '{{ printf "\"%s\":\"app_name\"" .Values.global.instanceCreator.appNamePath }}'
        certificateMapping: '{{ printf "\"%s\":\"%s\"" .Values.global.instanceCreator.certificatePath .Values.global.connector.caCertificate }}'
        certificateKeyMapping: '{{ printf "\"%s\":\"%s\"" .Values.global.instanceCreator.certificateKeyPath .Values.global.connector.caKey }}'
  operations_controller:
    enabled: true
  connectivity_adapter:
    port: 8080
    tls:
      host: adapter-gateway
    mtls:
      host: adapter-gateway-mtls
  oathkeeperFilters:
    workloadLabel: oathkeeper
    namespace: ory
    tokenDataHeader: "Connector-Token"
    certificateDataHeader: "Certificate-Data"
  istio:
    discoveryMtlsGateway:
      name: "discovery-gateway"
      namespace: "compass-system"
      certSecretName: discovery-gateway-certs
      localCA: # the CA property and its nested fields are used only in local setup
        secretName: discovery-gateway-certs-cacert
        namespace: istio-system # For Ingress Gateway to work properly the namespace needs to be istio-system
        certificate: ""
        key: ""
    externalMtlsGateway:
      name: "compass-gateway-external-mtls"
      namespace: "compass-system"
    mtlsGateway:
      name: "compass-gateway-mtls"
      namespace: "compass-system"
    gateway:
      name: "kyma-gateway"
      namespace: "kyma-system"
    proxy:
      port: 15020
    namespace: istio-system
    ingressgateway:
      workloadLabel: istio-ingressgateway
      requestPayloadSizeLimit2MB: 2097152
      requestPayloadSizeLimit2MBLabel: "2MB"
      requestPayloadSizeLimit5MB: 5097152
      requestPayloadSizeLimit5MBLabel: "5MB"
      correlationHeaderRewriteFilter:
        expectedHeaders:
          - "x-request-id"
          - "x-correlation-id"
          - "x-correlationid"
          - "x-forrequest-id"
          - "x-vcap-request-id"
          - "x-broker-api-request-identity"
  kubernetes:
    serviceAccountTokenIssuer: https://kubernetes.default.svc.cluster.local
    serviceAccountTokenJWKS: https://kubernetes.default.svc.cluster.local/openid/v1/jwks
  ingress:
    domainName: "local.kyma.dev"
    discoveryDomain:
      name: "discovery.api.local"
      tlsCert: ""
      tlsKey: ""
  database:
    sqlProxyServiceAccount: "proxy-user@gcp-cmp.iam.gserviceaccount.com"
    manageSecrets: true
    embedded:
      enabled: true
      director:
        name: "postgres"
      ias_adapter:
        name: "postgres2"
      directorDBName: "postgres"
    managedGCP:
      serviceAccountKey: ""
      instanceConnectionName: ""
      director:
        name: ""
        user: ""
        password: ""
      iasAdapter:
        name: ""
        user: ""
        password: ""
      host: "localhost"
      hostPort: "5432"
      sslMode: ""
      #TODO remove below after migration to separate user will be done
      dbUser: ""
      dbPassword: ""
      directorDBName: ""
  oathkeeper:
    host: ory-stack-oathkeeper-proxy.ory.svc.cluster.local
    port: 4455
    timeout_ms: 120000
    ns_adapter_timeout_ms: 3600000
    idTokenConfig:
      claims: '{"scopes": "{{ print .Extra.scope }}","tenant": "{{ .Extra.tenant }}", "consumerID": "{{ print .Extra.consumerID}}", "consumerType": "{{ print .Extra.consumerType }}", "flow": "{{ print .Extra.flow }}", "onBehalfOf": "{{ print .Extra.onBehalfOf }}", "region": "{{ print .Extra.region }}", "tokenClientID": "{{ print .Extra.tokenClientID }}"}'
      internalClaims: '{"scopes": "application:read application:write application.webhooks:read application.application_template:read application_template.webhooks:read webhooks.auth:read runtime:write runtime:read tenant:read tenant:write tenant_subscription:write ory_internal fetch_tenant application_template:read destinations_sensitive_data:read destinations:sync ord_aggregator:sync certificate_subject_mapping:read certificate_subject_mapping:write bundle_instance_auth:write bundle.instance_auths:read","tenant":"{ {{ if .Header.Tenant }} \"consumerTenant\":\"{{ print (index .Header.Tenant 0) }}\", {{ end }} \"externalTenant\":\"\"}", "consumerType": "Internal Component", "flow": "Internal"}'
    mutators:
      runtimeMappingService:
        config:
          api:
            url: http://compass-hydrator.compass-system.svc.cluster.local:3000/hydrators/runtime-mapping
            retry:
              give_up_after: 6s
              max_delay: 2000ms
      authenticationMappingServices:
        nsadapter:
          cfg:
            config:
              api:
                url: http://compass-hydrator.compass-system.svc.cluster.local:3000/hydrators/authn-mapping/nsadapter
                retry:
                  give_up_after: 6s
                  max_delay: 2000ms
          authenticator:
            enabled: false
            createRule: true
            gatewayHost: "compass-gateway-xsuaa"
            trusted_issuers: '[{"domain_url": "compass-system.svc.cluster.local:8080", "scope_prefix": "prefix.", "protocol": "http"}]'
            attributes: '{"uniqueAttribute": { "key": "ns-adapter-test", "value": "ns-adapter-flow" }, "tenant": { "key": "tenant" }, "identity": { "key": "identity" }, "clientid": { "key": "client_id" } }'
            path: /nsadapter/api/v1/notifications
            upstreamComponent: "compass-gateway"
            checkSuffix: true
        tenant-fetcher:
          cfg:
            config:
              api:
                url: http://compass-hydrator.compass-system.svc.cluster.local:3000/hydrators/authn-mapping/tenant-fetcher
                retry:
                  give_up_after: 6s
                  max_delay: 2000ms
          authenticator:
            enabled: false
            createRule: true
            gatewayHost: "compass-gateway"
            trusted_issuers: '[{"domain_url": "compass-system.svc.cluster.local:8080", "scope_prefix": "prefix.", "protocol": "http"}]'
            attributes: '{"uniqueAttribute": { "key": "test", "value": "tenant-fetcher" }, "tenant": { "key": "tenant" }, "identity": { "key": "identity" } }'
            path: /tenants/<.*>
            upstreamComponent: "compass-tenant-fetcher"
            checkSuffix: false
        subscriber:
          cfg:
            config:
              api:
                url: http://compass-hydrator.compass-system.svc.cluster.local:3000/hydrators/authn-mapping/subscriber
                retry:
                  give_up_after: 6s
                  max_delay: 2000ms
          authenticator:
            enabled: false
            createRule: false
            gatewayHost: "compass-gateway-sap-mtls"
            trusted_issuers: '[{"domain_url": "compass-system.svc.cluster.local:8080", "scope_prefix": "prefix.", "protocol": "http", "region": "eu-1"}]'
            attributes: '{"uniqueAttribute": { "key": "subsc-key-test", "value": "subscription-flow" }, "tenant": { "key": "tenant" }, "identity": { "key": "user_name" }, "clientid": { "key": "client_id" } }'
            path: /<.*>
            checkSuffix: false
      tenantMappingService:
        config:
          api:
            url: http://compass-hydrator.compass-system.svc.cluster.local:3000/hydrators/tenant-mapping
            retry:
              give_up_after: 6s
              max_delay: 2000ms
      certificateResolverService:
        config:
          api:
            url: http://compass-hydrator.compass-system.svc.cluster.local:3000/hydrators/v1/certificate/data/resolve
            retry:
              give_up_after: 6s
              max_delay: 2000ms
      tokenResolverService:
        config:
          api:
            url: http://compass-hydrator.compass-system.svc.cluster.local:3000/hydrators/v1/tokens/resolve
            retry:
              give_up_after: 6s
              max_delay: 2000ms
  cockpit:
    auth:
      allowedConnectSrc: "https://*.ondemand.com"
      secretName: "cockpit-auth-secret"
      idpHost: ""
      clientID: ""
      scopes: "openid profile email"
      path: "/oauth2/certs"
  destinationFetcher:
    manageSecrets: true
    host: compass-destination-fetcher.compass-system.svc.cluster.local
    prefix: /destination-configuration
    port: 3000
    jobSchedule: 10s
    lease:
      lockname: destinationlease
    parallelTenants: 10
    tenantSyncTimeout: "5m"
    authentication:
      jwksEndpoint: "http://ory-stack-oathkeeper-api.ory.svc.cluster.local:4456/.well-known/jwks.json"
      appDestinationsSyncScope: "destinations:sync"
      appDetinationsSensitiveDataScope: "destinations_sensitive_data:read"
    server:
      tenantDestinationsEndpoint: "/v1/subaccountDestinations"
      tenantInstanceLevelDestinationsEndpoint: "/v1/instanceDestinations"
      tenantDestinationCertificatesEndpoint: "/v1/subaccountCertificates"
      tenantInstanceLevelDestinationCertificatesEndpoint: "/v1/instanceCertificates"
      sensitiveDataEndpoint: "/v1/destinations"
      sensitiveDataQueryParam: "name"
    request:
      skipSSLValidation: false
      retry_interval: "100ms"
      retry_attempts: 3
      goroutineLimit: 10
      requestTimeout: "5s"
      pageSize: 100
      oauthTokenPath: "/oauth/token"
    instance:
      clientIdPath: "clientid"
      clientSecretPath: "clientsecret"
      urlPath: "uri"
      tokenUrlPath: "certurl"
      clientCertPath: "certificate"
      clientKeyPath: "key"
    secretName: destination-region-instances
    dependenciesConfig:
      path: "/cfg/dependencies"
    oauthMode: "oauth-mtls"
  destinationRegionSecret:
    secretName: "destination-region-instances"
    fileName: "keyConfig"
    local:
      templateMappings:
        xsappMapping: '{{ printf "\"%s\":\"xsappname1\"" .Values.global.tenantFetcher.xsappNamePath }}'
        clientIDMapping: '{{ printf "\"%s\":\"client_id\"" .Values.global.destinationFetcher.instance.clientIdPath }}'
        clientSecretMapping: '{{ printf "\"%s\":\"client_secret\"" .Values.global.destinationFetcher.instance.clientSecretPath }}'
        urlMapping: '{{ printf "\"%s\":\"http://compass-external-services-mock.%s.svc.cluster.local:%s\"" .Values.global.destinationFetcher.instance.urlPath .Release.Namespace (.Values.service.port | toString) }}'
        tokenURLMapping: '{{ printf "\"%s\":\"https://%s.%s:%s\"" .Values.global.destinationFetcher.instance.tokenUrlPath .Values.global.externalServicesMock.certSecuredHost .Values.global.ingress.domainName (.Values.service.certPort | toString) }}'
        x509CertificateMapping: '{{ printf "\"%s\":\"%s\"" .Values.global.destinationFetcher.instance.clientCertPath .Values.global.connector.caCertificate }}'
        x509KeyMapping: '{{ printf "\"%s\":\"%s\"" .Values.global.destinationFetcher.instance.clientKeyPath .Values.global.connector.caKey }}'
  tenantFetcher:
    k8sSecret:
      manageSecrets: true
      name: "tenant-fetcher-secret"
      namespace: "compass-system"
      key: "keyConfig"
      path: "/tmp"
    host: compass-tenant-fetcher.compass-system.svc.cluster.local
    prefix: /tenants
    port: 3000
    xsappNamePath: "xsappname"
    omitDependenciesParamName: ""
    omitDependenciesParamValue: ""
    requiredAuthScope: Callback
    fetchTenantAuthScope: fetch_tenant
    authentication:
      jwksEndpoint: "http://ory-stack-oathkeeper-api.ory.svc.cluster.local:4456/.well-known/jwks.json"
    tenantProvider:
      tenantIdProperty: "tenantId"
      customerIdProperty: "customerId"
      subaccountTenantIdProperty: "subaccountTenantId"
      subdomainProperty: "subdomain"
      licenseTypeProperty: "licenseType"
      name: "provider"
      subscriptionProviderIdProperty: "subscriptionProviderIdProperty"
      providerSubaccountIdProperty: "providerSubaccountIdProperty"
      consumerTenantIdProperty: "consumerTenantIdProperty"
      subscriptionProviderAppNameProperty: "subscriptionProviderAppNameProperty"
      subscriptionIDProperty: "subscriptionGUID"
      dependentServiceInstancesInfoProperty: "dependentServiceInstancesInfo"
      dependentServiceInstancesInfoAppIdProperty: "appId"
      dependentServiceInstancesInfoAppNameProperty: "appName"
      dependentServiceInstancesInfoProviderSubaccountIdProperty: "providerSubaccountId"
    server:
      fetchTenantWithParentEndpoint: "/v1/fetch/{parentTenantId}/{tenantId}"
      fetchTenantWithoutParentEndpoint: "/v1/fetch/{tenantId}"
      regionalHandlerEndpoint: "/v1/regional/{region}/callback/{tenantId}"
      dependenciesEndpoint: "/v1/regional/{region}/dependencies"
      tenantPathParam: "tenantId"
      regionPathParam: "region"
    dependenciesConfig:
      path: "/cfg/dependencies"
    local:
      templateMappings:
        xsappMapping: '{{ printf "\"%s\":\"xsappname1\"" .Values.global.tenantFetcher.xsappNamePath }}'
    containerName: "tenant-fetcher"
  externalCertConfiguration:
    issuerLocality: "local,local2" # In local setup we have manually created connector CA certificate with 'local' Locality property
    subjectPattern: "/C=DE/O=SAP SE/OU=SAP Cloud Platform Clients/OU=Region/OU=%s/L=%s/CN=%s"
    technicalClientSubjectPattern: "/C=DE/O=SAP SE/OU=SAP Cloud Platform Clients/OU=Region/OU=%s/L=%s/CN=%s"
    ouCertSubaccountID: "f8075207-1478-4a80-bd26-24a4785a2bfd"
    commonName: "compass"
    locality: "local"
    certSvcApiPath: "/cert"
    tokenPath: "/cert/token"
    secrets:
      externalCertSvcSecret:
        manage: false
        name: "cert-svc-secret"
        clientIdKey: client-id
        clientSecretKey: client-secret
        oauthUrlKey: url
        csrEndpointKey: csr-endpoint
        clientCert: client-cert
        clientKey: client-key
        skipSSLValidationFlag: "-k"
      externalClientCertSecret:
        name: "external-client-certificate"
        namespace: compass-system
        certKey: tls.crt
        keyKey: tls.key
    rotationCronjob:
      name: "external-certificate-rotation"
      schedule: "*/1 * * * *" # Executes every minute
      certValidity: "7"
      clientCertRetryAttempts: "8"
      containerName: "certificate-rotation"
  extSvcCertConfiguration:
    issuerLocality: "local,local2" # In local setup we have manually created connector CA certificate with 'local' Locality property
    subjectPattern: "/C=DE/O=SAP SE/OU=SAP Cloud Platform Clients/OU=Region/OU=%s/L=%s/CN=%s"
    ouCertSubaccountID: "f8075207-1478-4a80-bd26-24a4785a2bfd"
    commonName: "compass"
    locality: "local"
    certSvcApiPath: "/cert"
    tokenPath: "/cert/token"
    secrets:
      extSvcCertSvcSecret:
        manage: false
        name: "ext-svc-cert-svc-secret"
        clientIdKey: client-id
        clientSecretKey: client-secret
        oauthUrlKey: url
        csrEndpointKey: csr-endpoint
        clientCert: client-cert
        clientKey: client-key
        skipSSLValidationFlag: "-k"
      extSvcClientCertSecret:
        name: "ext-svc-client-certificate"
        namespace: compass-system
        certKey: tls.crt
        keyKey: tls.key
    rotationCronjob:
      name: "ext-svc-certificate-rotation"
      schedule: "*/1 * * * *" # Executes every minute
      certValidity: "7"
      clientCertRetryAttempts: "8"
      containerName: "ext-svc-certificate-rotation"
  ordService:
    host: compass-ord-service.compass-system.svc.cluster.local
    prefix: /open-resource-discovery-service/v0
    docsPrefix: /open-resource-discovery-docs
    staticPrefix: /open-resource-discovery-static/v0
    port: 3000
    defaultResponseType: "xml"
    userContextHeader: "user_context"
    authTokenPath: "/var/run/secrets/kubernetes.io/serviceaccount/token"
    skipSSLValidation: false
  ordAggregator:
    port: 3000
    prefix: /ord-aggregator
    name: ord-aggregator
    job:
      schedulePeriod: 60m
      isSchedulable: true
    lease:
      lockname: aggregatorlease
    authentication:
      jwksEndpoint: "http://ory-stack-oathkeeper-api.ory.svc.cluster.local:4456/.well-known/jwks.json"
    http:
      client:
        skipSSLValidation: false
      retry:
        attempts: 3
        delay: 100ms
    dbPool:
      maxOpenConnections: 2
      maxIdleConnections: 2
    globalRegistryUrl: http://compass-external-services-mock.compass-system.svc.cluster.local:8087/.well-known/open-resource-discovery
    maxParallelWebhookProcessors: 4
    maxParallelDocumentsPerApplication: 10
    maxParallelSpecificationProcessors: 100
    ordWebhookPartialProcessURL: ""
    ordWebhookPartialProcessMaxDays: 0
    ordWebhookPartialProcessing: false
    containerName: "ord-aggregator"
    tenantMappingConfiguration: '{}'
  systemFetcher:
    enabled: false
    name: "system-fetcher"
    schedule: "0 0 * * *"
    manageSecrets: true
    # enableSystemDeletion - whether systems in deleted state should be deleted from director database
    enableSystemDeletion: true
    # fetchParallelism - shows how many http calls will be made in parallel to fetch systems
    fetchParallellism: 30
    # queueSize - shows how many system fetches (individual requests may fetch more than 1 system)
    # can be put in the queue for processing before blocking. It is best for the queue to be about 2 times bigger than the parallellism
    queueSize: 100
    # fetchRequestTimeout - shows the timeout to wait for oauth token and for fetching systems (in one request) separately
    fetchRequestTimeout: "30s"
    # directorRequestTimeout - graphql requests timeout to director
    directorRequestTimeout: "30s"
    dbPool:
      maxOpenConnections: 20
      maxIdleConnections: 2
    # systemsAPIEndpoint - endpoint of the service to fetch systems from
    systemsAPIEndpoint: ""
    # systemsAPIFilterCriteria - criteria for fetching systems
    systemsAPIFilterCriteria: ""
    appTemplatesProductLabel: "systemRole"
    systemSourceKey: "prop"
    appTemplates: []
    templatePlaceholderToSystemKeyMappings: '[ { "placeholder_name": "name", "system_key": "$.displayName" }, { "placeholder_name": "display-name", "system_key": "$.displayName" }, { "placeholder_name": "systemNumber", "system_key": "$.systemNumber" }, { "placeholder_name": "productId", "system_key": "$.productId" }, { "placeholder_name": "ppmsProductVersionId", "system_key": "$.ppmsProductVersionId", "optional": true }, { "placeholder_name": "region", "system_key": "$.additionalAttributes.systemSCPLandscapeID", "optional": true }, { "placeholder_name": "description", "system_key": "$.productDescription", "optional": true }, { "placeholder_name": "baseUrl", "system_key": "$.additionalUrls.mainUrl", "optional": true }, { "placeholder_name": "providerName", "system_key": "$.infrastructureProvider", "optional": true } ]'
    templateOverrideApplicationInput: '{"name": "{{name}}","description": "{{description}}","providerName": "{{providerName}}","statusCondition": "INITIAL","systemNumber": "{{systemNumber}}","labels": {"managed": "true","productId": "{{productId}}","ppmsProductVersionId": "{{ppmsProductVersionId}}","region": "{{region}}"},"baseUrl": "{{baseUrl}}"}'
    http:
      client:
        skipSSLValidation: false
    oauth:
      client: "client_id"
      tokenEndpointProtocol: "https"
      tokenBaseHost: "compass-external-services-mock-sap-mtls"
      tokenPath: "/cert/token"
      scopesClaim: "scopes"
      tenantHeaderName: "x-zid"
      tokenRequestTimeout: 30s
      skipSSLValidation: true
    secret:
      name: "compass-system-fetcher-secret"
      clientIdKey: client-id
      oauthUrlKey: url
    paging:
      pageSize: 200
      sizeParam: "$top"
      skipParam: "$skip"
    containerName: "system-fetcher"
  tenantFetchers:
    job1:
      enabled: false
      job:
        interval: "5m"
      configMapNamespace: "compass-system"
      manageSecrets: true
      providerName: "compass"
      tenantType: "subaccount"
      schedule: "*/5 * * * *"
      tenantInsertChunkSize: "500"
      pageWorkers: "2"
      kubernetes:
        configMapNamespace: "compass-system"
        pollInterval: 2s
        pollTimeout: 1m
        timeout: 2m
      authConfig:
        skipSSLValidation: true
        oauthMode: "oauth-mtls"
        clientIDPath: "clientid"
        clientSecretPath: "secret"
        clientCertPath: "cert"
        clientKeyPath: "key"
        tokenEndpointPath: "url"
        tokenURLPath: "/cert/token"
      queryMapping:
        regionField: "region"
        pageNumField: "pageNum"
        pageSizeField: "pageSize"
        timestampField: "timestamp"
      query:
        startPage: "0"
        pageSize: "100"
      api:
        regionName: "central"
        authConfigSecretKey: "central"
        fieldMapping:
          totalPagesField: "totalPages"
          totalResultsField: "totalResults"
          tenantEventsField: "events"
          idField: "id"
          nameField: "name"
          customerIdField: "customerId"
          subdomainField: "subdomain"
          licenseTypeField: "licenseType"
          discriminatorField: ""
          discriminatorValue: ""
          detailsField: "details"
          entityTypeField: "entityType"
          globalAccountID: "gaID"
          regionField: "region"
          movedSubaccountTargetField: "targetGlobalAccountGUID"
          movedSubaccountSourceField: "sourceGlobalAccountGUID"
        endpoints:
          accountCreated: "127.0.0.1/events?type=account-created"
          accountDeleted: "127.0.0.1/events?type=account-deleted"
          accountUpdated: "127.0.0.1/events?type=account-updated"
          subaccountCreated: "127.0.0.1/events?type=subaccount-created"
          subaccountDeleted: "127.0.0.1/events?type=subaccount-deleted"
          subaccountUpdated: "127.0.0.1/events?type=subaccount-updated"
          subaccountMoved: "127.0.0.1/events?type=subaccount-moved"
      regionalConfig:
        fieldMapping:
          totalPagesField: "totalPages"
          totalResultsField: "totalResults"
          tenantEventsField: "events"
          idField: "guid"
          nameField: "displayName"
          customerIdField: "customerId"
          subdomainField: "subdomain"
          licenseTypeField: "licenseType"
          discriminatorField: ""
          discriminatorValue: ""
          detailsField: "details"
          entityTypeField: "entityType"
          globalAccountID: "globalAccountGUID"
          regionField: "region"
          movedSubaccountTargetField: "targetGlobalAccountGUID"
          movedSubaccountSourceField: "sourceGlobalAccountGUID"
        regions:
          eu-east:
            api:
              oauthMode: "oauth-mtls"
              authConfigSecretKey: "central"
              endpoints:
                accountCreated: "127.0.0.1/events?type=account-created"
                accountDeleted: "127.0.0.1/events?type=account-deleted"
                accountUpdated: "127.0.0.1/events?type=account-updated"
                subaccountCreated: "127.0.0.1/events?type=subaccount-created"
                subaccountDeleted: "127.0.0.1/events?type=subaccount-deleted"
                subaccountUpdated: "127.0.0.1/events?type=subaccount-updated"
                subaccountMoved: "127.0.0.1/events?type=subaccount-moved"
      dbPool:
        maxOpenConnections: 1
        maxIdleConnections: 1
  metrics:
    enabled: true
    pushEndpoint: http://monitoring-prometheus-pushgateway.kyma-system.svc.cluster.local:9091
  externalServicesMock:
    enabled: false
    certSecuredPort: 8081
    ordCertSecuredPort: 8082
    unsecuredPort: 8083
    basicSecuredPort: 8084
    oauthSecuredPort: 8085
    ordGlobalRegistryCertPort: 8086
    ordGlobalRegistryUnsecuredPort: 8087
    unsecuredPortWithAdditionalContent: 8088
    unsecuredMultiTenantPort: 8089
    certSecuredProxyPort: 8090
    certSecuredHost: compass-external-services-mock-sap-mtls
    ordCertSecuredHost: compass-external-services-mock-sap-mtls-ord
    ordGlobalCertSecuredHost: compass-external-services-mock-sap-mtls-global-ord-registry
    unSecuredHost: compass-external-services-mock
    host: compass-external-services-mock.compass-system.svc.cluster.local
    directDependencyXsappname: ""
    saasAppNamesSecret:
      manage: false
    regionInstancesCredentials:
      manage: false
    regionSMInstancesCredentials:
      manage: false
    oauthSecret:
      manage: false
      name: compass-external-services-mock-oauth-credentials
      clientIdKey: client-id
      clientSecretKey: client-secret
      oauthUrlKey: url
      oauthTokenPath: "/secured/oauth/token"
    auditlog:
      applyMockConfiguration: false
      managementApiPath: /audit-log/v2/configuration-changes/search
      mtlsTokenPath: "/cert/token"
      secret:
        name: "auditlog-instance-management"
        urlKey: url
        tokenUrlKey: token-url
        clientIdKey: client-id
        clientSecretKey: client-secret
        clientCertKey: client-cert
        clientKeyKey: client-key
    iasAdapter:
      consumerAppID: "consumer-app-id"
      consumerAppClientID: "consumer-client-id"
      consumerAppTenantID: "consumer-app-tenant-id"
      providerAppID: "provider-app-id"
      providerAppClientID: "provider-client-id"
      providerAppTenantID: "provider-app-tenant-id"
      apiName: "Test API Name"
  tests:
    http:
      client:
        skipSSLValidation: false
    externalCertConfiguration:
      ouCertSubaccountID: "bad76f69-e5c2-4d55-bca5-240944824b83"
      issuerLocalityRegion2: "local"
    hydrator:
      certSubjectMappingResyncInterval: "10s"
    director:
      skipPattern: ""
      externalCertIntSystemCN: "integration-system-test"
      supportedOrdApplicationType: "SAP temp1"
    tenantFetcher:
      tenantOnDemandID: "8d42d818-d4c4-4036-b82f-b199db7ffeb5"
      missingTenantOnDemandID: "subaccount-external-tnt"
      region: "eu-1"
      region2: "eu-2"
    ordAggregator:
      skipPattern: ""
      proxyApplicationTemplateName: "SAP Proxy Template"
    ordService:
      accountTenantID: "5577cf46-4f78-45fa-b55f-a42a3bdba868" # testDefaultTenant from our testing tenants
      skipPattern: "(.*Requesting_filtering_of_Bundles_that_have_only_ODATA_APIs|.*Requesting_filtering_of_Bundles_that_do_not_have_only_ODATA_APIs)"
    externalServicesMock:
      skipPattern: ""
      tenantMappingStatusAPI:
        responseDelayInSeconds: 15
    selfRegistration:
      region: "eu-1"
      region2: "eu-2"
    destination:
      consumerSubdomain: "compass-external-services-mock"
      consumerSubdomainMtls: "compass-external-services-mock-sap-mtls"
      instanceID: "37d7d783-d9ad-47de-b6c8-b05a4cb961ca" # randomly generated UUID
      claims:
        subaccountIDKey: "subaccountid"
        serviceInstanceIDKey: "serviceinstanceid"
    subscription:
      labelKey: "subscriptions"
      standardFlow: "standard"
      indirectDependencyFlow: "indirectDependency"
      directDependencyFlow: "directDependency"
      subscriptionsFlowHeaderKey: "subscriptionFlow"
      consumerSubdomain: "compass-external-services-mock-sap-mtls"
      tenants:
        providerAccountID: "5577cf46-4f78-45fa-b55f-a42a3bdba868" # testDefaultTenant from our testing tenants
        providerSubaccountID: "47b4575a-f102-414a-8398-2d973ad65f3a" # TestProviderSubaccount from our testing tenants
        consumerAccountID: "5984a414-1eed-4972-af2c-b2b6a415c7d7" # ApplicationsForRuntimeTenantName from our testing tenants
        consumerSubaccountID: "1f538f34-30bf-4d3d-aeaa-02e69eef84ae" # randomly chosen
        consumerTenantID: "ba49f1aa-ddc1-43ff-943c-fe949857a34a" # randomly chosen
        providerSubaccountIDRegion2: "731b7bc4-5472-41d2-a447-e4c0f45de739" # TestProviderSubaccountRegion2 from our testing tenants
        consumerAccountIDTenantHierarchy: "5577cf46-4f78-45fa-b55f-a42a3bdba868" # testDefaultTenant from our testing tenants; more info in 'TestFormationNotificationsTenantHierarchy'
        consumerSubaccountIDTenantHierarchy: "3cfcdd62-320d-403b-b66a-4ee3cdd06947" # TestIntegrationSystemManagedSubaccount from our testing tenants; more info in 'TestFormationNotificationsTenantHierarchy'
      destinationOauthSecret:
        manage: false
        name: provider-destination-instance-tests
        clientIdKey: client-id
        clientSecretKey: client-secret
        oauthUrlKey: url
        oauthTokenPath: "/secured/oauth/token"
        serviceUrlKey: uri
        dependencyKey: dependency
      oauthSecret:
        manage: false
        name: compass-subscription-secret
        clientIdKey: client-id
        clientSecretKey: client-secret
        oauthUrlKey: url
      propagatedProviderSubaccountHeader: "X-Provider-Subaccount"
      externalClientCertTestSecretName: "external-client-certificate-test-secret"
      externalClientCertTestSecretNamespace: "compass-system"
      externalCertTestJobName: "external-certificate-rotation-test-job"
      certSvcInstanceTestSecretName: "cert-svc-secret"
      certSvcInstanceTestRegion2SecretName: "cert-svc-secret-eu2"
      consumerTokenURL: "http://compass-external-services-mock.compass-system.svc.cluster.local:8080"
      subscriptionURL: "http://compass-external-services-mock.compass-system.svc.cluster.local:8080"
      subscriptionProviderIdValue: "id-value!t12345"
      directDependencySubscriptionProviderIdValue: "direct-dep-id-value!t12345"
      subscriptionProviderAppNameValue: "subscriptionProviderAppNameValue"
      indirectDependencySubscriptionProviderAppNameValue: "indirectDependencySubscriptionProviderAppNameValue"
      directDependencySubscriptionProviderAppNameValue: "subscriptionProviderAppNameValue" # this is used for real env tests where there is a dedicated SAAS svc instance for the indirect dependency flow
    namespace: kyma-system
    connectivityAdapterFQDN: http://compass-connectivity-adapter.compass-system.svc.cluster.local
    externalServicesMockFQDN: http://compass-external-services-mock.compass-system.svc.cluster.local
    ordServiceFQDN: http://compass-ord-service.compass-system.svc.cluster.local
    systemBrokerFQDN: http://compass-system-broker.compass-system.svc.cluster.local
    tenantFetcherFQDN: http://compass-tenant-fetcher.compass-system.svc.cluster.local
    hydratorFQDN: http://compass-hydrator.compass-system.svc.cluster.local
    basicCredentials:
      manage: false
      secretName: "test-basic-credentials-secret"
    db:
      maxOpenConnections: 3
      maxIdleConnections: 1
    securityContext: # Set on container level
      runAsUser: 2000
      allowPrivilegeEscalation: false
  expectedSchemaVersionUpdateJob:
    cm:
      name: "expected-schema-version"
    ias_adapter:
      cm:
        name: "ias-adapter-expected-schema-version"
  migratorJob:
    nodeSelectorEnabled: false
    pvc:
      name: "compass-director-migrations"
      namespace: "compass-system"
      migrationsPath: "/compass-migrations"
      storageClass: local-path
    ias_adapter:
      pvc:
        name: "compass-ias-adapter-migrations"
        namespace: "compass-system"
        migrationsPath: "/compass-ias-adapter-migrations"
        storageClass: local-path
  http:
    client:
      skipSSLValidation: false
  pairingAdapter:
    templateName: "pairing-adapter-app-template"
    watcherCorrelationID: "pairing-adapter-watcher-id"
    configMap:
      manage: false
      key: "config.json"
      name: "pairing-adapter-config-local"
      namespace: "compass-system"
      localAdapterFQDN: "http://compass-pairing-adapter.compass-system.svc.cluster.local/adapter-local-mtls"
      integrationSystemID: "d3e9b9f5-25dc-4adb-a0a0-ed69ef371fb6"
    e2e:
      appName: "test-app"
      appID: "123-test-456"
      clientUser: "test-user"
      tenant: "test-tenant"
  # Scopes assigned for every new Client Credentials by given object type (Runtime / Application / Integration System)
  # and scopes mapped to a consumer with the given type, then that consumer is using a client certificate
  scopes:
    scopesPerConsumerType:
      business_integration:
        - "application_template:read"
        - "application_template:write"
        - "formation:read"
        - "formation:write"
        - "formation.state:write"
        - "formation_template:read"
        - "formation_template:write"
        - "formation_template.webhooks:read"
      managed_application_provider_operator:
        - "application.local_tenant_id:write"
        - "application_template:write"
        - "application_template:read"
        - "application_template.webhooks:read"
        - "application_template.labels:write"
        - "internal_visibility:read"
        - "webhook:write"
        - "webhooks.auth:read"
        - "certificate_subject_mapping:write"
        - "certificate_subject_mapping:read"
      managed_application_consumer: []
      landscape_resource_operator:
        - "application:read"
        - "application:write"
        - "application.local_tenant_id:write"
        - "tenant_access:write"
        - "formation:read"
        - "formation:write"
      technical_client:
        - "tenant:read"
        - "tenant:write"
      runtime:
        - "runtime:read"
        - "runtime:write"
        - "application:read"
        - "runtime.auths:read"
        - "bundle.instance_auths:read"
        - "runtime.webhooks:read"
        - "webhook:write"
      external_certificate:
        - "runtime:read"
        - "runtime:write"
        - "application:read"
        - "application:write"
        - "runtime.auths:read"
        - "bundle.instance_auths:read"
        - "runtime.webhooks:read"
        - "webhook:write"
        - "application_template:read"
        - "application_template:write"
        - "formation_template:read"
        - "formation_template:write"
        - "formation_template.webhooks:read"
      application:
        - "application:read"
        - "application:write"
        - "application.auths:read"
        - "application.webhooks:read"
        - "application.application_template:read"
        - "bundle.instance_auths:read"
        - "document.fetch_request:read"
        - "event_spec.fetch_request:read"
        - "api_spec.fetch_request:read"
        - "fetch-request.auth:read"
        - "webhook:write"
      integration_system:
        - "application:read"
        - "application:write"
        - "application.local_tenant_id:write"
        - "application.application_template:read"
        - "application_template:read"
        - "application_template:write"
        - "runtime:read"
        - "runtime:write"
        - "integration_system:read"
        - "label_definition:read"
        - "label_definition:write"
        - "automatic_scenario_assignment:read"
        - "integration_system.auths:read"
        - "application_template.webhooks:read"
        - "formation:write"
        - "formation:read"
        - "internal_visibility:read"
        - "application.auths:read"
        - "webhook:write"
        - "formation_template:read"
        - "formation_template.webhooks:read"
      super_admin:
        - "application:read"
        - "application:write"
        - "application.local_tenant_id:write"
        - "application_template:read"
        - "application_template:write"
        - "integration_system:read"
        - "integration_system:write"
        - "runtime:read"
        - "runtime:write"
        - "label_definition:read"
        - "label_definition:write"
        - "eventing:manage"
        - "tenant:read"
        - "tenant:write"
        - "automatic_scenario_assignment:read"
        - "application.auths:read"
        - "application.webhooks:read"
        - "application.application_template:read"
        - "application_template.webhooks:read"
        - "bundle.instance_auths:read"
        - "document.fetch_request:read"
        - "event_spec.fetch_request:read"
        - "api_spec.fetch_request:read"
        - "integration_system.auths:read"
        - "runtime.auths:read"
        - "fetch-request.auth:read"
        - "webhooks.auth:read"
        - "formation:write"
        - "formation:read"
        - "internal_visibility:read"
        - "runtime.webhooks:read"
        - "webhook:write"
        - "formation_template:read"
        - "formation_template:write"
        - "formation_template.webhooks:read"
        - "formation_constraint:read"
        - "formation_constraint:write"
        - "certificate_subject_mapping:read"
        - "certificate_subject_mapping:write"
        - "formation.state:write"
        - "tenant_access:write"
        - "bundle_instance_auth:write"
      default:
        - "runtime:read"
        - "runtime:write"
        - "tenant:read"<|MERGE_RESOLUTION|>--- conflicted
+++ resolved
@@ -143,11 +143,7 @@
       name: compass-pairing-adapter
     director:
       dir: dev/incubator/
-<<<<<<< HEAD
       version: "PR-3306"
-=======
-      version: "PR-3284"
->>>>>>> 5bd4e51a
       name: compass-director
     hydrator:
       dir: dev/incubator/
@@ -179,11 +175,7 @@
       name: compass-ord-service
     schema_migrator:
       dir: dev/incubator/
-<<<<<<< HEAD
       version: "PR-3306"
-=======
-      version: "PR-3284"
->>>>>>> 5bd4e51a
       name: compass-schema-migrator
     system_broker:
       dir: dev/incubator/
@@ -196,11 +188,7 @@
       version: "0a651695"
     external_services_mock:
       dir: dev/incubator/
-<<<<<<< HEAD
       version: "PR-3306"
-=======
-      version: "PR-3284"
->>>>>>> 5bd4e51a
       name: compass-external-services-mock
     console:
       dir: prod/incubator/
