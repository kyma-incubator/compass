--- conflicted
+++ resolved
@@ -139,11 +139,7 @@
       name: compass-pairing-adapter
     director:
       dir:
-<<<<<<< HEAD
       version: "PR-2942"
-=======
-      version: "PR-2928"
->>>>>>> ce564704
       name: compass-director
     hydrator:
       dir:
