global:
  disableLegacyConnectivity: true
  defaultTenant: 3e64ebae-38b5-46a0-b1ed-9ccee153a0ae
  defaultTenantRegion: "eu-1"
  tenants: # tenant order matters, so new tenants should be added to the end of the list
    - name: default
      id: 3e64ebae-38b5-46a0-b1ed-9ccee153a0ae
      type: account
    - name: foo
      id: 1eba80dd-8ff6-54ee-be4d-77944d17b10b
      type: account
    - name: bar
      id: af9f84a9-1d3a-4d9f-ae0c-94f883b33b6e
      type: account
    - name: TestTenantSeparation
      id: f1c4b5be-b0e1-41f9-b0bc-b378200dcca0
      type: account
    - name: TestDeleteLastScenarioForApplication
      id: 0403be1e-f854-475e-9074-922120277af5
      type: account
    - name: Test_DeleteAutomaticScenarioAssignmentForSelector
      id: d9553135-6115-4c67-b4d9-962c00f3725f
      type: account
    - name: Test_AutomaticScenarioAssigmentForRuntime
      id: 8c733a45-d988-4472-af10-1256b82c70c0
      type: account
    - name: TestAutomaticScenarioAssignmentsWholeScenario
      id: 65a63692-c00a-4a7d-8376-8615ee37f45c
      type: account
    - name: TestTenantsQueryTenantNotInitialized
      id: 72329135-27fd-4284-9bcb-37ea8d6307d0
      type: account
    - name: Test Default
      id: 5577cf46-4f78-45fa-b55f-a42a3bdba868
      type: account
      parent: 2c4f4a25-ba9a-4dbc-be68-e0beb77a7eb0
    - name: Test_DefaultCustomer
      id: 2c4f4a25-ba9a-4dbc-be68-e0beb77a7eb0
      type: customer
    - name: TestListLabelDefinitions
      id: 3f641cf5-2d14-4e0f-a122-16e7569926f1
      type: account
    - name: Test_AutomaticScenarioAssignmentQueries
      id: 8263cc13-5698-4a2d-9257-e8e76b543e88
      type: account
    - name: TestGetScenariosLabelDefinitionCreatesOneIfNotExists
      id: 2263cc13-5698-4a2d-9257-e8e76b543e33
      type: account
    - name: TestApplicationsForRuntime
      id: 5984a414-1eed-4972-af2c-b2b6a415c7d7
      type: account
    - name: Test_DeleteAutomaticScenarioAssignmentForScenario
      id: d08e4cb6-a77f-4a07-b021-e3317a373597
      type: account
    - name: TestApplicationsForRuntimeWithHiddenApps
      id: 7e1f2df8-36dc-4e40-8be3-d1555d50c91c
      type: account
    - name: TestTenantsQueryTenantInitialized
      id: 8cf0c909-f816-4fe3-a507-a7917ccd8380
      type: account
    - name: TestDeleteApplicationIfInScenario
      id: 0d597250-6b2d-4d89-9c54-e23cb497cd01
      type: account
    - name: TestProviderSubaccount
      id: 47b4575a-f102-414a-8398-2d973ad65f3a
      type: subaccount
      parent: 5577cf46-4f78-45fa-b55f-a42a3bdba868
    - name: TestCompassProviderSubaccount
      id: f8075207-1478-4a80-bd26-24a4785a2bfd
      type: subaccount
      parent: 5577cf46-4f78-45fa-b55f-a42a3bdba868
    - name: TestProviderSubaccountRegion2
      id: 731b7bc4-5472-41d2-a447-e4c0f45de739
      type: subaccount
      region: "eu-2"
      parent: 5577cf46-4f78-45fa-b55f-a42a3bdba868
    - name: TestCertificateSubaccount
      id: 123e4567-e89b-12d3-a456-426614174001
      type: subaccount
      parent: 5577cf46-4f78-45fa-b55f-a42a3bdba868
    - name: TestNsAdapter
      id: 08b6da37-e911-48fb-a0cb-fa635a6c5678
      type: subaccount
      parent: 5577cf46-4f78-45fa-b55f-a42a3bdba868
    - name: TestNsAdapterSubaccountWithApplications
      id: 08b6da37-e911-48fb-a0cb-fa635a6c4321
      type: subaccount
      parent: 5577cf46-4f78-45fa-b55f-a42a3bdba868
    - name: TestIntegrationSystemManagedSubaccount
      id: 3cfcdd62-320d-403b-b66a-4ee3cdd06947
      type: subaccount
      parent: 5577cf46-4f78-45fa-b55f-a42a3bdba868
    - name: TestIntegrationSystemManagedAccount
      id: 7e8ab2e3-3bb4-42e3-92b2-4e0bf48559d3
      type: account
      parent: 2c4f4a25-ba9a-4dbc-be68-e0beb77a7eb0
    - name: TestSystemFetcherAccount
      id: c395681d-11dd-4cde-bbcf-570b4a153e79
      type: account
      parent: 2c4f4a25-ba9a-4dbc-be68-e0beb77a7eb0
    - name: TestConsumerSubaccount
      id: 1f538f34-30bf-4d3d-aeaa-02e69eef84ae
      type: subaccount
      parent: 5984a414-1eed-4972-af2c-b2b6a415c7d7
    - name: TestTenantsOnDemandAPI
      id: 8d42d818-d4c4-4036-b82f-b199db7ffeb5
      type: subaccount
      parent: 5984a414-1eed-4972-af2c-b2b6a415c7d7
    - name: TestExternalCertificateSubaccount
      id: bad76f69-e5c2-4d55-bca5-240944824b83
      type: subaccount
      parent: 5577cf46-4f78-45fa-b55f-a42a3bdba868
    - name: TestAtomOrganization
      id: f2724f8e-1a58-4f32-bfd0-8b831de34e71
      type: organization
      parent: 2c4f4a25-ba9a-4dbc-be68-e0beb77a7eb0
    - name: TestAtomFolder
      id: 4c31b7c7-2bea-4bd5-9ea5-e9a8d704f900
      type: folder
      parent: f2724f8e-1a58-4f32-bfd0-8b831de34e71
    - name: TestAtomResourceGroup
      id: ff30da87-7685-4462-869a-baae6441898b
      type: resource-group
      parent: 4c31b7c7-2bea-4bd5-9ea5-e9a8d704f900
  images:
    containerRegistry:
      path: eu.gcr.io/kyma-project/incubator
    connector:
      dir:
      version: "PR-2929"
      name: compass-connector
    connectivity_adapter:
      dir:
      version: "PR-2929"
      name: compass-connectivity-adapter
    pairing_adapter:
      dir:
      version: "PR-2929"
      name: compass-pairing-adapter
    director:
      dir:
<<<<<<< HEAD
      version: "PR-2960"
=======
      version: "PR-2949"
>>>>>>> 0f8b49bb
      name: compass-director
    hydrator:
      dir:
      version: "PR-2953"
      name: compass-hydrator
    gateway:
      dir:
      version: "PR-2929"
      name: compass-gateway
    operations_controller:
      dir:
      version: "PR-2929"
      name: compass-operations-controller
    ord_service:
      dir:
      version: "PR-89"
      name: compass-ord-service
    schema_migrator:
      dir:
      version: "PR-2949"
      name: compass-schema-migrator
    system_broker:
      dir:
      version: "PR-2929"
      name: compass-system-broker
    certs_setup_job:
      containerRegistry:
        path: eu.gcr.io/kyma-project
      dir:
      version: "0a651695"
    external_services_mock:
      dir:
      version: "PR-2951"
      name: compass-external-services-mock
    console:
      dir:
      version: "PR-80"
      name: compass-console
    e2e_tests:
      dir:
      version: "PR-2965"
      name: compass-e2e-tests
  isLocalEnv: false
  isForTesting: false
  oauth2:
    host: oauth2
  livenessProbe:
    initialDelaySeconds: 30
    timeoutSeconds: 1
    periodSeconds: 10
  readinessProbe:
    initialDelaySeconds: 5
    timeoutSeconds: 1
    periodSeconds: 2
  agentPreconfiguration: false
  portieris:
    isEnabled: false
    imagePullSecretName: "portieris-dummy-image-pull-secret"
  nsAdapter:
    external:
      port: 3005
    e2eTests:
      gatewayHost: "compass-gateway-xsuaa"
    prefix: /nsadapter
    path: /nsadapter/api/v1/notifications
    systemToTemplateMappings: '[{  "Name": "SAP S/4HANA On-Premise",  "SourceKey": ["type"],  "SourceValue": ["abapSys"]},{  "Name": "SAP S/4HANA On-Premise",  "SourceKey": ["type"],  "SourceValue": ["nonSAPsys"]},{  "Name": "SAP S/4HANA On-Premise",  "SourceKey": ["type"],  "SourceValue": ["hana"]}]'
    secret:
      name: nsadapter-secret
      subaccountKey: subaccount
      local:
        subaccountValue: subaccount
    authSecret:
      name: "compass-external-services-mock-oauth-credentials"
      clientIdKey: client-id
      clientSecretKey: client-secret
      tokenUrlKey: url
      instanceUrlKey: url
      certKey: cert
      keyKey: key
    registerPath: "/register"
    tokenPath: "/secured/oauth/token"
    createClonePattern: '{"key": "%s"}'
    createBindingPattern: '{}'
    useClone: "false"
  director:
    host: compass-director.compass-system.svc.cluster.local
    formationMappingAsyncStatusApi:
      pathPrefix: "/v1/businessIntegrations"
      formationAssignmentPath: "/{ucl-formation-id}/assignments/{ucl-assignment-id}/status"
      formationPath: "/{ucl-formation-id}/status"
    prefix: /director
    graphql:
      external:
        port: 3000
    tls:
      secure:
        internal:
          host: compass-director-internal
    validator:
      port: 8080
    metrics:
      port: 3003
      enableGraphqlOperationInstrumentation: true
    operations:
      port: 3002
      path: "/operation"
      lastOperationPath: "/last_operation"
    info:
      path: "/v1/info"
    subscription:
      subscriptionProviderLabelKey: "subscriptionProviderId"
      consumerSubaccountLabelKey: "global_subaccount_id"
      subscriptionLabelKey: "subscription"
      tokenPrefix: "sb-"
    selfRegister:
      secrets:
        instancesCreds:
          name: "region-instances-credentials"
          key: "keyConfig"
          path: "/tmp"
        saasAppNameCfg:
          name: "saas-app-names"
          key: "appNameConfig"
          path: "/tmp/appNameConfig"
      clientIdPath: "clientId"
      clientSecretPath: "clientSecret"
      urlPath: "url"
      tokenUrlPath: "tokenUrl"
      clientCertPath: "clientCert"
      clientKeyPath: "clientKey"
      local:
        templateMappings:
          clientIDMapping: '{{ printf "\"%s\":\"client_id\"" .Values.global.director.selfRegister.clientIdPath }}'
          clientSecretMapping: '{{ printf "\"%s\":\"client_secret\"" .Values.global.director.selfRegister.clientSecretPath }}'
          urlMapping: '{{ printf "\"%s\":\"http://compass-external-services-mock.%s.svc.cluster.local:%s\"" .Values.global.director.selfRegister.urlPath .Release.Namespace (.Values.service.port | toString) }}'
          tokenURLMapping: '{{ printf "\"%s\":\"https://%s.%s:%s\"" .Values.global.director.selfRegister.tokenUrlPath .Values.global.externalServicesMock.certSecuredHost .Values.global.ingress.domainName (.Values.service.certPort | toString) }}'
          x509CertificateMapping: '{{ printf "\"%s\":\"%s\"" .Values.global.director.selfRegister.clientCertPath .Values.global.connector.caCertificate }}'
          x509KeyMapping: '{{ printf "\"%s\":\"%s\"" .Values.global.director.selfRegister.clientKeyPath .Values.global.connector.caKey }}'
      oauthTokenPath: "/cert/token"
      oauthMode: "oauth-mtls"
      label: "selfRegLabel"
      labelValuePrefix: "self-reg-prefix-"
      responseKey: "self-reg-key"
      path: "/external-api/self-reg"
      nameQueryParam: "name"
      tenantQueryParam: "tenant"
      requestBodyPattern: '{"key": "%s"}'
      saasAppNameLabelKey: "CMPSaaSAppName"
      saasAppNamePath: "localSaaSAppNamePath"
    clientIDHeaderKey: client_user
    suggestTokenHeaderKey: suggest_token
    runtimeTypeLabelKey: "runtimeType"
    applicationTypeLabelKey: "applicationType"
    kymaRuntimeTypeLabelValue: "kyma"
    fetchTenantEndpoint: '{{ printf "https://%s.%s%s/v1/fetch" .Values.global.gateway.tls.secure.internal.host .Values.global.ingress.domainName .Values.global.tenantFetcher.prefix }}'
    ordWebhookMappings: '[]'
    tenantMappingsPath: "/tmp/tenantMappingsConfig"
    tenantMappingsKey: "tenant-mapping-config.json"
    tenantMappings:
      SYNC:
        v1.0:
          - type: CONFIGURATION_CHANGED
            mode: SYNC
            urlTemplate: '{"path":"%s/v1/tenant-mappings/{{.RuntimeContext.Value}}","method":"PATCH"}'
            inputTemplate: '{"context":{ {{ if .CustomerTenantContext.AccountID }}"btp": {"uclFormationId":"{{.FormationID}}","globalAccountId":"{{.CustomerTenantContext.AccountID}}","crmId":"{{.CustomerTenantContext.CustomerID}}"} {{ else }}"atom": {"uclFormationId":"{{.FormationID}}","path":"{{.CustomerTenantContext.Path}}","crmId":"{{.CustomerTenantContext.CustomerID}}"} {{ end }} },"items": [ {"uclAssignmentId":"{{ .Assignment.ID }}","operation":"{{.Operation}}","deploymentRegion":"{{if .Application.Labels.region }}{{.Application.Labels.region}}{{ else }}{{.ApplicationTemplate.Labels.region}}{{end }}","applicationNamespace":"{{ if .Application.ApplicationNamespace }}{{.Application.ApplicationNamespace}}{{else }}{{.ApplicationTemplate.ApplicationNamespace}}{{ end }}","applicationTenantId":"{{.Application.LocalTenantID}}","uclSystemTenantId":"{{.Application.ID}}",{{ if .ApplicationTemplate.Labels.parameters }}"parameters": {{.ApplicationTemplate.Labels.parameters}},{{ end }}"configuration": {{.ReverseAssignment.Value}} } ] }'
            headerTemplate: '{"Content-Type": ["application/json"]}'
            outputTemplate: '{"error":"{{.Body.error}}","success_status_code": 200}'
          - type: APPLICATION_TENANT_MAPPING
            mode: SYNC
            urlTemplate: '{"path":"%s/v1/tenant-mappings/{{.TargetApplication.LocalTenantID}}","method":"PATCH"}'
            inputTemplate: '{"context": { {{ if .CustomerTenantContext.AccountID }}"btp":{"uclFormationId":"{{.FormationID}}","globalAccountId":"{{.CustomerTenantContext.AccountID}}","crmId":"{{.CustomerTenantContext.CustomerID}}"} {{ else }}"atom": {"uclFormationId":"{{.FormationID}}","path":"{{.CustomerTenantContext.Path}}","crmId":"{{.CustomerTenantContext.CustomerID}}"} {{ end }} },"items": [ {"uclAssignmentId":"{{ .Assignment.ID }}","operation":"{{.Operation}}","deploymentRegion":"{{if .SourceApplication.Labels.region }}{{.SourceApplication.Labels.region}}{{else }}{{.SourceApplicationTemplate.Labels.region}}{{ end }}","applicationNamespace":"{{if .SourceApplication.ApplicationNamespace }}{{.SourceApplication.ApplicationNamespace}}{{else }}{{.SourceApplicationTemplate.ApplicationNamespace}}{{ end }}","applicationTenantId":"{{.SourceApplication.LocalTenantID}}","uclSystemTenantId":"{{.SourceApplication.ID}}",{{ if .SourceApplicationTemplate.Labels.parameters }}"parameters": {{.SourceApplicationTemplate.Labels.parameters}},{{ end }}"configuration": {{.ReverseAssignment.Value}} } ]}'
            headerTemplate: '{"Content-Type": ["application/json"]}'
            outputTemplate: '{"error":"{{.Body.error}}","success_status_code": 200}'
        configuration_changed:v1.0:
          - type: CONFIGURATION_CHANGED
            mode: SYNC
            urlTemplate: '{"path":"%s/v1/tenant-mappings/{{.RuntimeContext.Value}}","method":"PATCH"}'
            inputTemplate: '{"context":{ {{ if .CustomerTenantContext.AccountID }}"btp": {"uclFormationId":"{{.FormationID}}","globalAccountId":"{{.CustomerTenantContext.AccountID}}","crmId":"{{.CustomerTenantContext.CustomerID}}"} {{ else }}"atom": {"uclFormationId":"{{.FormationID}}","path":"{{.CustomerTenantContext.Path}}","crmId":"{{.CustomerTenantContext.CustomerID}}"} {{ end }} },"items": [ {"uclAssignmentId":"{{ .Assignment.ID }}","operation":"{{.Operation}}","deploymentRegion":"{{if .Application.Labels.region }}{{.Application.Labels.region}}{{ else }}{{.ApplicationTemplate.Labels.region}}{{end }}","applicationNamespace":"{{ if .Application.ApplicationNamespace }}{{.Application.ApplicationNamespace}}{{else }}{{.ApplicationTemplate.ApplicationNamespace}}{{ end }}","applicationTenantId":"{{.Application.LocalTenantID}}","uclSystemTenantId":"{{.Application.ID}}",{{ if .ApplicationTemplate.Labels.parameters }}"parameters": {{.ApplicationTemplate.Labels.parameters}},{{ end }}"configuration": {{.ReverseAssignment.Value}} } ] }'
            headerTemplate: '{"Content-Type": ["application/json"]}'
            outputTemplate: '{"error":"{{.Body.error}}","success_status_code": 200}'
        application_tenant_mapping:v1.0:
          - type: APPLICATION_TENANT_MAPPING
            mode: SYNC
            urlTemplate: '{"path":"%s/v1/tenant-mappings/{{.TargetApplication.LocalTenantID}}","method":"PATCH"}'
            inputTemplate: '{"context": { {{ if .CustomerTenantContext.AccountID }}"btp":{"uclFormationId":"{{.FormationID}}","globalAccountId":"{{.CustomerTenantContext.AccountID}}","crmId":"{{.CustomerTenantContext.CustomerID}}"} {{ else }}"atom": {"uclFormationId":"{{.FormationID}}","path":"{{.CustomerTenantContext.Path}}","crmId":"{{.CustomerTenantContext.CustomerID}}"} {{ end }} },"items": [ {"uclAssignmentId":"{{ .Assignment.ID }}","operation":"{{.Operation}}","deploymentRegion":"{{if .SourceApplication.Labels.region }}{{.SourceApplication.Labels.region}}{{else }}{{.SourceApplicationTemplate.Labels.region}}{{ end }}","applicationNamespace":"{{if .SourceApplication.ApplicationNamespace }}{{.SourceApplication.ApplicationNamespace}}{{else }}{{.SourceApplicationTemplate.ApplicationNamespace}}{{ end }}","applicationTenantId":"{{.SourceApplication.LocalTenantID}}","uclSystemTenantId":"{{.SourceApplication.ID}}",{{ if .SourceApplicationTemplate.Labels.parameters }}"parameters": {{.SourceApplicationTemplate.Labels.parameters}},{{ end }}"configuration": {{.ReverseAssignment.Value}} } ]}'
            headerTemplate: '{"Content-Type": ["application/json"]}'
            outputTemplate: '{"error":"{{.Body.error}}","success_status_code": 200}'
        application_tenant_mapping:v1.1:
          - type: APPLICATION_TENANT_MAPPING
            mode: SYNC
            urlTemplate: '{"path":"%s/v1/tenant-mappings/{{.TargetApplication.LocalTenantID}}","method":"PATCH"}'
            inputTemplate: '{"context": { {{ if .CustomerTenantContext.AccountID }}"btp":{"uclFormationId":"{{.FormationID}}","globalAccountId":"{{.CustomerTenantContext.AccountID}}","crmId":"{{.CustomerTenantContext.CustomerID}}"} {{ else }}"atom": {"uclFormationId":"{{.FormationID}}","path":"{{.CustomerTenantContext.Path}}","crmId":"{{.CustomerTenantContext.CustomerID}}"} {{ end }} },"receiverTenant": {"deploymentRegion":"{{ if .TargetApplication.Labels.region}}{{.TargetApplication.Labels.region}}{{ else }}{{.TargetApplicationTemplate.Labels.region}}{{end }}","applicationNamespace":"{{ if .TargetApplication.ApplicationNamespace}}{{.TargetApplication.ApplicationNamespace}}{{ else }}{{.TargetApplicationTemplate.ApplicationNamespace}}{{end }}","applicationUrl":"{{ .TargetApplication.BaseURL }}","applicationTenantId":"{{.TargetApplication.LocalTenantID }}","uclSystemTenantId":"{{ .TargetApplication.ID}}", {{ if .TargetApplicationTemplate.Labels.parameters }}"parameters": {{.TargetApplicationTemplate.Labels.parameters}}{{ end }} },"assignedTenants": [ {"uclAssignmentId":"{{ .Assignment.ID }}","operation":"{{.Operation}}","deploymentRegion":"{{if .SourceApplication.Labels.region }}{{.SourceApplication.Labels.region}}{{else }}{{.SourceApplicationTemplate.Labels.region}}{{ end }}","applicationNamespace":"{{if .SourceApplication.ApplicationNamespace }}{{.SourceApplication.ApplicationNamespace}}{{else }}{{.SourceApplicationTemplate.ApplicationNamespace}}{{ end }}","applicationUrl":"{{.SourceApplication.BaseURL }}","applicationTenantId":"{{.SourceApplication.LocalTenantID}}","uclSystemTenantId":"{{.SourceApplication.ID}}",{{ if .SourceApplicationTemplate.Labels.parameters }}"parameters": {{.SourceApplicationTemplate.Labels.parameters}},{{ end }}"configuration": {{.ReverseAssignment.Value}} } ]}'
            headerTemplate: '{"Content-Type": ["application/json"]}'
            outputTemplate: '{"error":"{{.Body.error}}","success_status_code": 200}'
      ASYNC_CALLBACK:
        v1.0:
          - type: CONFIGURATION_CHANGED
            mode: ASYNC_CALLBACK
            urlTemplate: '{"path":"%s/v1/tenant-mappings/{{.RuntimeContext.Value}}","method":"PATCH"}'
            inputTemplate: '{"context":{ {{ if .CustomerTenantContext.AccountID }}"btp": {"uclFormationId":"{{.FormationID}}","globalAccountId":"{{.CustomerTenantContext.AccountID}}","crmId":"{{.CustomerTenantContext.CustomerID}}"} {{ else }}"atom": {"uclFormationId":"{{.FormationID}}","path":"{{.CustomerTenantContext.Path}}","crmId":"{{.CustomerTenantContext.CustomerID}}"} {{ end }} },"items": [ {"uclAssignmentId":"{{ .Assignment.ID }}","operation":"{{.Operation}}","deploymentRegion":"{{if .Application.Labels.region }}{{.Application.Labels.region}}{{ else }}{{.ApplicationTemplate.Labels.region}}{{end }}","applicationNamespace":"{{ if .Application.ApplicationNamespace }}{{.Application.ApplicationNamespace}}{{else }}{{.ApplicationTemplate.ApplicationNamespace}}{{ end }}","applicationTenantId":"{{.Application.LocalTenantID}}","uclSystemTenantId":"{{.Application.ID}}",{{ if .ApplicationTemplate.Labels.parameters }}"parameters": {{.ApplicationTemplate.Labels.parameters}},{{ end }}"configuration": {{.ReverseAssignment.Value}} } ] }'
            headerTemplate: '{"Content-Type": ["application/json"],"Location": ["%s/v1/businessIntegrations/{{.FormationID}}/assignments/{{.Assignment.ID}}/status"]}'
            outputTemplate: '{"error":"{{.Body.error}}","success_status_code": 202}'
          - type: APPLICATION_TENANT_MAPPING
            mode: ASYNC_CALLBACK
            urlTemplate: '{"path":"%s/v1/tenant-mappings/{{.TargetApplication.LocalTenantID}}","method":"PATCH"}'
            inputTemplate: '{"context": { {{ if .CustomerTenantContext.AccountID }}"btp":{"uclFormationId":"{{.FormationID}}","globalAccountId":"{{.CustomerTenantContext.AccountID}}","crmId":"{{.CustomerTenantContext.CustomerID}}"} {{ else }}"atom": {"uclFormationId":"{{.FormationID}}","path":"{{.CustomerTenantContext.Path}}","crmId":"{{.CustomerTenantContext.CustomerID}}"} {{ end }} },"items": [ {"uclAssignmentId":"{{ .Assignment.ID }}","operation":"{{.Operation}}","deploymentRegion":"{{if .SourceApplication.Labels.region }}{{.SourceApplication.Labels.region}}{{else }}{{.SourceApplicationTemplate.Labels.region}}{{ end }}","applicationNamespace":"{{if .SourceApplication.ApplicationNamespace }}{{.SourceApplication.ApplicationNamespace}}{{else }}{{.SourceApplicationTemplate.ApplicationNamespace}}{{ end }}","applicationTenantId":"{{.SourceApplication.LocalTenantID}}","uclSystemTenantId":"{{.SourceApplication.ID}}",{{ if .SourceApplicationTemplate.Labels.parameters }}"parameters": {{.SourceApplicationTemplate.Labels.parameters}},{{ end }}"configuration": {{.ReverseAssignment.Value}} } ]}'
            headerTemplate: '{"Content-Type": ["application/json"],"Location": ["%s/v1/businessIntegrations/{{.FormationID}}/assignments/{{.Assignment.ID}}/status"]}'
            outputTemplate: '{"error":"{{.Body.error}}","success_status_code": 202}'
        configuration_changed:v1.0:
          - type: CONFIGURATION_CHANGED
            mode: ASYNC_CALLBACK
            urlTemplate: '{"path":"%s/v1/tenant-mappings/{{.RuntimeContext.Value}}","method":"PATCH"}'
            inputTemplate: '{"context":{ {{ if .CustomerTenantContext.AccountID }}"btp": {"uclFormationId":"{{.FormationID}}","globalAccountId":"{{.CustomerTenantContext.AccountID}}","crmId":"{{.CustomerTenantContext.CustomerID}}"} {{ else }}"atom": {"uclFormationId":"{{.FormationID}}","path":"{{.CustomerTenantContext.Path}}","crmId":"{{.CustomerTenantContext.CustomerID}}"} {{ end }} },"items": [ {"uclAssignmentId":"{{ .Assignment.ID }}","operation":"{{.Operation}}","deploymentRegion":"{{if .Application.Labels.region }}{{.Application.Labels.region}}{{ else }}{{.ApplicationTemplate.Labels.region}}{{end }}","applicationNamespace":"{{ if .Application.ApplicationNamespace }}{{.Application.ApplicationNamespace}}{{else }}{{.ApplicationTemplate.ApplicationNamespace}}{{ end }}","applicationTenantId":"{{.Application.LocalTenantID}}","uclSystemTenantId":"{{.Application.ID}}",{{ if .ApplicationTemplate.Labels.parameters }}"parameters": {{.ApplicationTemplate.Labels.parameters}},{{ end }}"configuration": {{.ReverseAssignment.Value}} } ] }'
            headerTemplate: '{"Content-Type": ["application/json"],"Location": ["%s/v1/businessIntegrations/{{.FormationID}}/assignments/{{.Assignment.ID}}/status"]}'
            outputTemplate: '{"error":"{{.Body.error}}","success_status_code": 202}'
        application_tenant_mapping:v1.0:
          - type: APPLICATION_TENANT_MAPPING
            mode: ASYNC_CALLBACK
            urlTemplate: '{"path":"%s/v1/tenant-mappings/{{.TargetApplication.LocalTenantID}}","method":"PATCH"}'
            inputTemplate: '{"context": { {{ if .CustomerTenantContext.AccountID }}"btp":{"uclFormationId":"{{.FormationID}}","globalAccountId":"{{.CustomerTenantContext.AccountID}}","crmId":"{{.CustomerTenantContext.CustomerID}}"} {{ else }}"atom": {"uclFormationId":"{{.FormationID}}","path":"{{.CustomerTenantContext.Path}}","crmId":"{{.CustomerTenantContext.CustomerID}}"} {{ end }} },"items": [ {"uclAssignmentId":"{{ .Assignment.ID }}","operation":"{{.Operation}}","deploymentRegion":"{{if .SourceApplication.Labels.region }}{{.SourceApplication.Labels.region}}{{else }}{{.SourceApplicationTemplate.Labels.region}}{{ end }}","applicationNamespace":"{{if .SourceApplication.ApplicationNamespace }}{{.SourceApplication.ApplicationNamespace}}{{else }}{{.SourceApplicationTemplate.ApplicationNamespace}}{{ end }}","applicationTenantId":"{{.SourceApplication.LocalTenantID}}","uclSystemTenantId":"{{.SourceApplication.ID}}",{{ if .SourceApplicationTemplate.Labels.parameters }}"parameters": {{.SourceApplicationTemplate.Labels.parameters}},{{ end }}"configuration": {{.ReverseAssignment.Value}} } ]}'
            headerTemplate: '{"Content-Type": ["application/json"],"Location": ["%s/v1/businessIntegrations/{{.FormationID}}/assignments/{{.Assignment.ID}}/status"]}'
            outputTemplate: '{"error":"{{.Body.error}}","success_status_code": 202}'
        application_tenant_mapping:v1.1:
          - type: APPLICATION_TENANT_MAPPING
            mode: ASYNC_CALLBACK
            urlTemplate: '{"path":"%s/v1/tenant-mappings/{{.TargetApplication.LocalTenantID}}","method":"PATCH"}'
            inputTemplate: '{"context": { {{ if .CustomerTenantContext.AccountID }}"btp":{"uclFormationId":"{{.FormationID}}","globalAccountId":"{{.CustomerTenantContext.AccountID}}","crmId":"{{.CustomerTenantContext.CustomerID}}"} {{ else }}"atom": {"uclFormationId":"{{.FormationID}}","path":"{{.CustomerTenantContext.Path}}","crmId":"{{.CustomerTenantContext.CustomerID}}"} {{ end }} },"receiverTenant": {"deploymentRegion":"{{ if .TargetApplication.Labels.region}}{{.TargetApplication.Labels.region}}{{ else }}{{.TargetApplicationTemplate.Labels.region}}{{end }}","applicationNamespace":"{{ if .TargetApplication.ApplicationNamespace}}{{.TargetApplication.ApplicationNamespace}}{{ else }}{{.TargetApplicationTemplate.ApplicationNamespace}}{{end }}","applicationUrl":"{{ .TargetApplication.BaseURL }}","applicationTenantId":"{{.TargetApplication.LocalTenantID }}","uclSystemTenantId":"{{ .TargetApplication.ID}}", {{ if .TargetApplicationTemplate.Labels.parameters }}"parameters": {{.TargetApplicationTemplate.Labels.parameters}}{{ end }} },"assignedTenants": [ {"uclAssignmentId":"{{ .Assignment.ID }}","operation":"{{.Operation}}","deploymentRegion":"{{if .SourceApplication.Labels.region }}{{.SourceApplication.Labels.region}}{{else }}{{.SourceApplicationTemplate.Labels.region}}{{ end }}","applicationNamespace":"{{if .SourceApplication.ApplicationNamespace }}{{.SourceApplication.ApplicationNamespace}}{{else }}{{.SourceApplicationTemplate.ApplicationNamespace}}{{ end }}","applicationUrl":"{{.SourceApplication.BaseURL }}","applicationTenantId":"{{.SourceApplication.LocalTenantID}}","uclSystemTenantId":"{{.SourceApplication.ID}}",{{ if .SourceApplicationTemplate.Labels.parameters }}"parameters": {{.SourceApplicationTemplate.Labels.parameters}},{{ end }}"configuration": {{.ReverseAssignment.Value}} } ]}'
            headerTemplate: '{"Content-Type": ["application/json"],"Location": ["%s/v1/businessIntegrations/{{.FormationID}}/assignments/{{.Assignment.ID}}/status"]}'
            outputTemplate: '{"error":"{{.Body.error}}","success_status_code": 202}'
  auditlog:
    configMapName: "compass-gateway-auditlog-config"
    mtlsTokenPath: "/cert/token"
    standardTokenPath: "/secured/oauth/token"
    skipSSLValidation: false
    secret:
      name: "compass-gateway-auditlog-secret"
      urlKey: url
      clientIdKey: client-id
      clientSecretKey: client-secret
      clientCertKey: client-cert
      clientKeyKey: client-key
  log:
    format: "kibana"
  tenantConfig:
    useDefaultTenants: true
    dbPool:
      maxOpenConnections: 1
      maxIdleConnections: 1
  connector:
    prefix: /connector
    graphql:
      external:
        port: 3000
    validator:
      port: 8080
    # If secrets do not exist they will be created
    secrets:
      ca:
        name: compass-connector-app-ca
        namespace: compass-system
        certificateKey: ca.crt
        keyKey: ca.key
      rootCA:
        namespace: istio-system # For Ingress Gateway to work properly the namespace needs to be istio-system
        # In order for istio mTLS to work we should have two different secrets one containing the server certificate (let’s say X) and one used for validation of the client’s certificates.
        # The second one should be our root certificate and istio wants it to be named X-cacert. (-cacert suffix).
        # This is the reason for the confusing name of our root certificate. https://preliminary.istio.io/v1.6/docs/tasks/traffic-management/ingress/secure-ingress/#configure-a-mutual-tls-ingress-gateway
        cacert: compass-gateway-mtls-certs-cacert # For cert-rotation the cacert should be in different secret
        certificateKey: cacert
    revocation:
      configmap:
        name: revocations-config
        namespace: "{{ .Release.Namespace }}"
    # If key and certificate are not provided they will be generated
    caKey: ""
    caCertificate: ""
  system_broker:
    enabled: false
    port: 5001
    prefix: /broker
    tokenProviderFromHeader:
      forwardHeaders: Authorization
    tokenProviderFromSecret:
      enabled: false
      secrets:
        integrationSystemCredentials:
          name: compass-system-broker-credentials
          namespace: compass-system
    testNamespace: kyma-system
  gateway:
    port: 3000
    tls:
      host: compass-gateway
      adapterHost: compass-ns-adapter
      secure:
        internal:
          host: compass-gateway-internal
        oauth:
          host: compass-gateway-auth-oauth
    mtls:
      manageCerts: false
      host: compass-gateway-mtls
      certSecret: compass-gateway-mtls-certs
      external:
        host: compass-gateway-sap-mtls
        certSecret: compass-gateway-mtls-certs # Use connector's root CA as root CA by default. This should be overridden for productive deployments.
    headers:
      rateLimit: X-Flow-Identity
      request:
        remove:
          - "Client-Id-From-Token"
          - "Client-Id-From-Certificate"
          - "Client-Certificate-Hash"
          - "Certificate-Data"
  hydrator:
    host: compass-hydrator.compass-system.svc.cluster.local
    port: 3000
    prefix: /hydrators
    certSubjectMappingResyncInterval: "10s"
    subjectConsumerMappingConfig: '[{"consumer_type": "Super Admin", "tenant_access_levels": ["customer", "account","subaccount", "global", "organization", "folder", "resource-group"], "subject": "C=DE, L=local, O=SAP SE, OU=Region, OU=SAP Cloud Platform Clients, OU=f8075207-1478-4a80-bd26-24a4785a2bfd, CN=compass"}, {"consumer_type": "Integration System", "tenant_access_levels": ["account","subaccount"], "subject": "C=DE, L=local, O=SAP SE, OU=Region, OU=SAP Cloud Platform Clients, OU=f8075207-1478-4a80-bd26-24a4785a2bfd, CN=integration-system-test"}, {"consumer_type": "Technical Client", "tenant_access_levels": ["global"], "subject": "C=DE, L=local, O=SAP SE, OU=SAP Cloud Platform Clients, OU=1f538f34-30bf-4d3d-aeaa-02e69eef84ae, CN=technical-client-test"}]'
    certificateDataHeader: "Certificate-Data"
    consumerClaimsKeys:
      clientIDKey: "client_id"
      tenantIDKey: "tenantid"
      userNameKey: "user_name"
      subdomainKey: "subdomain"
    http:
      client:
        skipSSLValidation: false
    metrics:
      port: 3003
      enableClientInstrumentation: true
      censoredFlows: "JWT"
  operations_controller:
    enabled: true
  connectivity_adapter:
    port: 8080
    tls:
      host: adapter-gateway
    mtls:
      host: adapter-gateway-mtls
  oathkeeperFilters:
    workloadLabel: oathkeeper
    namespace: kyma-system
    tokenDataHeader: "Connector-Token"
    certificateDataHeader: "Certificate-Data"
  istio:
    discoveryMtlsGateway:
      name: "discovery-gateway"
      namespace: "compass-system"
      certSecretName: discovery-gateway-certs
      localCA: # the CA property and its nested fields are used only in local setup
        secretName: discovery-gateway-certs-cacert
        namespace: istio-system # For Ingress Gateway to work properly the namespace needs to be istio-system
        certificate: ""
        key: ""
    externalMtlsGateway:
      name: "compass-gateway-external-mtls"
      namespace: "compass-system"
    mtlsGateway:
      name: "compass-gateway-mtls"
      namespace: "compass-system"
    gateway:
      name: "kyma-gateway"
      namespace: "kyma-system"
    proxy:
      port: 15020
    namespace: istio-system
    ingressgateway:
      workloadLabel: istio-ingressgateway
      requestPayloadSizeLimit2MB: 2097152
      requestPayloadSizeLimit2MBLabel: "2MB"
      requestPayloadSizeLimit5MB: 5097152
      requestPayloadSizeLimit5MBLabel: "5MB"
      correlationHeaderRewriteFilter:
        expectedHeaders:
          - "x-request-id"
          - "x-correlation-id"
          - "x-correlationid"
          - "x-forrequest-id"
          - "x-vcap-request-id"
          - "x-broker-api-request-identity"
  kubernetes:
    serviceAccountTokenIssuer: https://kubernetes.default.svc.cluster.local
    serviceAccountTokenJWKS: https://kubernetes.default.svc.cluster.local/openid/v1/jwks
  ingress:
    domainName: "local.kyma.dev"
    discoveryDomain:
      name: "discovery.api.local"
      tlsCert: ""
      tlsKey: ""
  database:
    sqlProxyServiceAccount: "proxy-user@gcp-cmp.iam.gserviceaccount.com"
    manageSecrets: true
    embedded:
      enabled: true
      director:
        name: "postgres"
      directorDBName: "postgres"
    managedGCP:
      serviceAccountKey: ""
      instanceConnectionName: ""
      director:
        name: ""
        user: ""
        password: ""
      host: "localhost"
      hostPort: "5432"
      sslMode: ""
      #TODO remove below after migration to separate user will be done
      dbUser: ""
      dbPassword: ""
      directorDBName: ""
  oathkeeper:
    host: ory-oathkeeper-proxy.kyma-system.svc.cluster.local
    port: 4455
    timeout_ms: 120000
    ns_adapter_timeout_ms: 3600000
    idTokenConfig:
      claims: '{"scopes": "{{ print .Extra.scope }}","tenant": "{{ .Extra.tenant }}", "consumerID": "{{ print .Extra.consumerID}}", "consumerType": "{{ print .Extra.consumerType }}", "flow": "{{ print .Extra.flow }}", "onBehalfOf": "{{ print .Extra.onBehalfOf }}", "region": "{{ print .Extra.region }}", "tokenClientID": "{{ print .Extra.tokenClientID }}"}'
      internalClaims: '{"scopes": "application:read application:write application.webhooks:read application.application_template:read application_template.webhooks:read webhooks.auth:read runtime:write runtime:read tenant:read tenant:write tenant_subscription:write ory_internal fetch_tenant application_template:read destinations_sensitive_data:read destinations:sync ord_aggregator:sync certificate_subject_mapping:read certificate_subject_mapping:write","tenant":"{ {{ if .Header.Tenant }} \"consumerTenant\":\"{{ print (index .Header.Tenant 0) }}\", {{ end }} \"externalTenant\":\"\"}", "consumerType": "Internal Component", "flow": "Internal"}'
    mutators:
      runtimeMappingService:
        config:
          api:
            url: http://compass-hydrator.compass-system.svc.cluster.local:3000/hydrators/runtime-mapping
            retry:
              give_up_after: 6s
              max_delay: 2000ms
      authenticationMappingServices:
        nsadapter:
          cfg:
            config:
              api:
                url: http://compass-hydrator.compass-system.svc.cluster.local:3000/hydrators/authn-mapping/nsadapter
                retry:
                  give_up_after: 6s
                  max_delay: 2000ms
          authenticator:
            enabled: false
            createRule: true
            gatewayHost: "compass-gateway-xsuaa"
            trusted_issuers: '[{"domain_url": "compass-system.svc.cluster.local:8080", "scope_prefix": "prefix.", "protocol": "http"}]'
            attributes: '{"uniqueAttribute": { "key": "ns-adapter-test", "value": "ns-adapter-flow" }, "tenant": { "key": "tenant" }, "identity": { "key": "identity" }, "clientid": { "key": "client_id" } }'
            path: /nsadapter/api/v1/notifications
            upstreamComponent: "compass-gateway"
            checkSuffix: true
        tenant-fetcher:
          cfg:
            config:
              api:
                url: http://compass-hydrator.compass-system.svc.cluster.local:3000/hydrators/authn-mapping/tenant-fetcher
                retry:
                  give_up_after: 6s
                  max_delay: 2000ms
          authenticator:
            enabled: false
            createRule: true
            gatewayHost: "compass-gateway"
            trusted_issuers: '[{"domain_url": "compass-system.svc.cluster.local:8080", "scope_prefix": "prefix.", "protocol": "http"}]'
            attributes: '{"uniqueAttribute": { "key": "test", "value": "tenant-fetcher" }, "tenant": { "key": "tenant" }, "identity": { "key": "identity" } }'
            path: /tenants/<.*>
            upstreamComponent: "compass-tenant-fetcher"
            checkSuffix: false
        subscriber:
          cfg:
            config:
              api:
                url: http://compass-hydrator.compass-system.svc.cluster.local:3000/hydrators/authn-mapping/subscriber
                retry:
                  give_up_after: 6s
                  max_delay: 2000ms
          authenticator:
            enabled: false
            createRule: false
            gatewayHost: "compass-gateway-sap-mtls"
            trusted_issuers: '[{"domain_url": "compass-system.svc.cluster.local:8080", "scope_prefix": "prefix.", "protocol": "http", "region": "eu-1"}]'
            attributes: '{"uniqueAttribute": { "key": "subsc-key-test", "value": "subscription-flow" }, "tenant": { "key": "tenant" }, "identity": { "key": "user_name" }, "clientid": { "key": "client_id" } }'
            path: /<.*>
            checkSuffix: false
      tenantMappingService:
        config:
          api:
            url: http://compass-hydrator.compass-system.svc.cluster.local:3000/hydrators/tenant-mapping
            retry:
              give_up_after: 6s
              max_delay: 2000ms
      certificateResolverService:
        config:
          api:
            url: http://compass-hydrator.compass-system.svc.cluster.local:3000/hydrators/v1/certificate/data/resolve
            retry:
              give_up_after: 6s
              max_delay: 2000ms
      tokenResolverService:
        config:
          api:
            url: http://compass-hydrator.compass-system.svc.cluster.local:3000/hydrators/v1/tokens/resolve
            retry:
              give_up_after: 6s
              max_delay: 2000ms
  cockpit:
    auth:
      allowedConnectSrc: "https://*.ondemand.com"
      secretName: "cockpit-auth-secret"
      idpHost: ""
      clientID: ""
      scopes: "openid profile email"
      path: "/oauth2/certs"
  destinationFetcher:
    manageSecrets: true
    host: compass-destination-fetcher.compass-system.svc.cluster.local
    prefix: /destination-configuration
    port: 3000
    jobSchedule: 10m
    lease:
      lockname: destinationlease
    parallelTenants: 10
    tenantSyncTimeout: "5m"
    authentication:
      jwksEndpoint: "http://ory-oathkeeper-api.kyma-system.svc.cluster.local:4456/.well-known/jwks.json"
      appDestinationsSyncScope: "destinations:sync"
      appDetinationsSensitiveDataScope: "destinations_sensitive_data:read"
    server:
      tenantDestinationsEndpoint: "/v1/subaccountDestinations"
      sensitiveDataEndpoint: "/v1/destinations"
      sensitiveDataQueryParam: "name"
    request:
      skipSSLValidation: false
      retry_interval: "100ms"
      retry_attempts: 3
      goroutineLimit: 10
      requestTimeout: "5s"
      pageSize: 100
      oauthTokenPath: "/oauth/token"
    instance:
      clientIdPath: "clientid"
      clientSecretPath: "clientsecret"
      urlPath: "uri"
      tokenUrlPath: "certurl"
      clientCertPath: "certificate"
      clientKeyPath: "key"
    secretName: destination-region-instances
    dependenciesConfig:
      path: "/cfg/dependencies"
    oauthMode: "oauth-mtls"
  destinationRegionSecret:
    secretName: "destination-region-instances"
    fileName: "keyConfig"
    local:
      templateMappings:
        xsappMapping: '{{ printf "\"%s\":\"xsappname1\"" .Values.global.tenantFetcher.xsappNamePath }}'
        clientIDMapping: '{{ printf "\"%s\":\"client_id\"" .Values.global.destinationFetcher.instance.clientIdPath }}'
        clientSecretMapping: '{{ printf "\"%s\":\"client_secret\"" .Values.global.destinationFetcher.instance.clientSecretPath }}'
        urlMapping: '{{ printf "\"%s\":\"http://compass-external-services-mock.%s.svc.cluster.local:%s\"" .Values.global.destinationFetcher.instance.urlPath .Release.Namespace (.Values.service.port | toString) }}'
        tokenURLMapping: '{{ printf "\"%s\":\"https://%s.%s:%s\"" .Values.global.destinationFetcher.instance.tokenUrlPath .Values.global.externalServicesMock.certSecuredHost .Values.global.ingress.domainName (.Values.service.certPort | toString) }}'
        x509CertificateMapping: '{{ printf "\"%s\":\"%s\"" .Values.global.destinationFetcher.instance.clientCertPath .Values.global.connector.caCertificate }}'
        x509KeyMapping: '{{ printf "\"%s\":\"%s\"" .Values.global.destinationFetcher.instance.clientKeyPath .Values.global.connector.caKey }}'
  tenantFetcher:
    k8sSecret:
      manageSecrets: true
      name: "tenant-fetcher-secret"
      namespace: "compass-system"
      key: "keyConfig"
      path: "/tmp"
    host: compass-tenant-fetcher.compass-system.svc.cluster.local
    prefix: /tenants
    port: 3000
    xsappNamePath: "xsappname"
    omitDependenciesParamName: ""
    omitDependenciesParamValue: ""
    requiredAuthScope: Callback
    fetchTenantAuthScope: fetch_tenant
    authentication:
      jwksEndpoint: "http://ory-oathkeeper-api.kyma-system.svc.cluster.local:4456/.well-known/jwks.json"
    tenantProvider:
      tenantIdProperty: "tenantId"
      customerIdProperty: "customerId"
      subaccountTenantIdProperty: "subaccountTenantId"
      subdomainProperty: "subdomain"
      name: "provider"
      subscriptionProviderIdProperty: "subscriptionProviderIdProperty"
      providerSubaccountIdProperty: "providerSubaccountIdProperty"
      consumerTenantIdProperty: "consumerTenantIdProperty"
      subscriptionProviderAppNameProperty: "subscriptionProviderAppNameProperty"
    server:
      fetchTenantEndpoint: "/v1/fetch/{parentTenantId}/{tenantId}"
      regionalHandlerEndpoint: "/v1/regional/{region}/callback/{tenantId}"
      dependenciesEndpoint: "/v1/regional/{region}/dependencies"
      tenantPathParam: "tenantId"
      regionPathParam: "region"
    dependenciesConfig:
      path: "/cfg/dependencies"
    local:
      templateMappings:
        xsappMapping: '{{ printf "\"%s\":\"xsappname1\"" .Values.global.tenantFetcher.xsappNamePath }}'
    containerName: "tenant-fetcher"
  externalCertConfiguration:
    issuerLocality: "local,local2" # In local setup we have manually created connector CA certificate with 'local' Locality property
    subjectPattern: "/C=DE/O=SAP SE/OU=SAP Cloud Platform Clients/OU=Region/OU=%s/L=%s/CN=%s"
    technicalClientSubjectPattern: "/C=DE/O=SAP SE/OU=SAP Cloud Platform Clients/OU=%s/L=%s/CN=%s"
    ouCertSubaccountID: "f8075207-1478-4a80-bd26-24a4785a2bfd"
    commonName: "compass"
    locality: "local"
    certSvcApiPath: "/cert"
    tokenPath: "/cert/token"
    secrets:
      externalCertSvcSecret:
        manage: false
        name: "cert-svc-secret"
        clientIdKey: client-id
        clientSecretKey: client-secret
        oauthUrlKey: url
        csrEndpointKey: csr-endpoint
        clientCert: client-cert
        clientKey: client-key
        skipSSLValidationFlag: "-k"
      externalClientCertSecret:
        name: "external-client-certificate"
        namespace: compass-system
        certKey: tls.crt
        keyKey: tls.key
    rotationCronjob:
      name: "external-certificate-rotation"
      schedule: "*/1 * * * *" # Executes every minute
      certValidity: "7"
      clientCertRetryAttempts: "8"
      containerName: "certificate-rotation"
  extSvcCertConfiguration:
    issuerLocality: "local,local2" # In local setup we have manually created connector CA certificate with 'local' Locality property
    subjectPattern: "/C=DE/O=SAP SE/OU=SAP Cloud Platform Clients/OU=Region/OU=%s/L=%s/CN=%s"
    ouCertSubaccountID: "f8075207-1478-4a80-bd26-24a4785a2bfd"
    commonName: "compass"
    locality: "local"
    certSvcApiPath: "/cert"
    tokenPath: "/cert/token"
    secrets:
      extSvcCertSvcSecret:
        manage: false
        name: "ext-svc-cert-svc-secret"
        clientIdKey: client-id
        clientSecretKey: client-secret
        oauthUrlKey: url
        csrEndpointKey: csr-endpoint
        clientCert: client-cert
        clientKey: client-key
        skipSSLValidationFlag: "-k"
      extSvcClientCertSecret:
        name: "ext-svc-client-certificate"
        namespace: compass-system
        certKey: tls.crt
        keyKey: tls.key
    rotationCronjob:
      name: "ext-svc-certificate-rotation"
      schedule: "*/1 * * * *" # Executes every minute
      certValidity: "7"
      clientCertRetryAttempts: "8"
      containerName: "ext-svc-certificate-rotation"
  ordService:
    host: compass-ord-service.compass-system.svc.cluster.local
    prefix: /open-resource-discovery-service/v0
    docsPrefix: /open-resource-discovery-docs
    staticPrefix: /open-resource-discovery-static/v0
    port: 3000
    defaultResponseType: "xml"
    userContextHeader: "user_context"
    authTokenPath: "/var/run/secrets/kubernetes.io/serviceaccount/token"
    skipSSLValidation: false
  ordAggregator:
    port: 3000
    prefix: /ord-aggregator
    name: ord-aggregator
    job:
      schedulePeriod: 60m
      isSchedulable: true
    lease:
      lockname: aggregatorlease
    authentication:
      jwksEndpoint: "http://ory-oathkeeper-api.kyma-system.svc.cluster.local:4456/.well-known/jwks.json"
    http:
      client:
        skipSSLValidation: false
      retry:
        attempts: 3
        delay: 100ms
    dbPool:
      maxOpenConnections: 2
      maxIdleConnections: 2
    globalRegistryUrl: http://compass-external-services-mock.compass-system.svc.cluster.local:8087/.well-known/open-resource-discovery
    maxParallelWebhookProcessors: 4
    maxParallelDocumentsPerApplication: 10
    maxParallelSpecificationProcessors: 100
    ordWebhookPartialProcessURL: ""
    ordWebhookPartialProcessMaxDays: 0
    ordWebhookPartialProcessing: false
    containerName: "ord-aggregator"
  systemFetcher:
    enabled: false
    name: "system-fetcher"
    schedule: "0 0 * * *"
    manageSecrets: true
    # enableSystemDeletion - whether systems in deleted state should be deleted from director database
    enableSystemDeletion: true
    # fetchParallelism - shows how many http calls will be made in parallel to fetch systems
    fetchParallellism: 30
    # queueSize - shows how many system fetches (individual requests may fetch more than 1 system)
    # can be put in the queue for processing before blocking. It is best for the queue to be about 2 times bigger than the parallellism
    queueSize: 100
    # fetchRequestTimeout - shows the timeout to wait for oauth token and for fetching systems (in one request) separately
    fetchRequestTimeout: "30s"
    # directorRequestTimeout - graphql requests timeout to director
    directorRequestTimeout: "30s"
    dbPool:
      maxOpenConnections: 20
      maxIdleConnections: 2
    # systemsAPIEndpoint - endpoint of the service to fetch systems from
    systemsAPIEndpoint: ""
    # systemsAPIFilterCriteria - criteria for fetching systems
    systemsAPIFilterCriteria: ""
    appTemplatesProductLabel: "systemRole"
    systemSourceKey: "prop"
    appTemplates: []
    templatePlaceholderToSystemKeyMappings: '[ { "placeholder_name": "name", "system_key": "displayName" }, { "placeholder_name": "display-name", "system_key": "displayName" }, { "placeholder_name": "systemNumber", "system_key": "systemNumber" }, { "placeholder_name": "productId", "system_key": "productId" }, { "placeholder_name": "ppmsProductVersionId", "system_key": "ppmsProductVersionId", "optional": true }, { "placeholder_name": "description", "system_key": "productDescription", "optional": true }, { "placeholder_name": "baseUrl", "system_key": "additionalUrls.mainUrl", "optional": true }, { "placeholder_name": "providerName", "system_key": "infrastructureProvider", "optional": true } ]'
    templateOverrideApplicationInput: '{"name": "{{name}}","description": "{{description}}","providerName": "{{providerName}}","statusCondition": "INITIAL","systemNumber": "{{systemNumber}}","labels": {"managed": "true","productId": "{{productId}}","ppmsProductVersionId": "{{ppmsProductVersionId}}"},"baseUrl": "{{baseUrl}}"}'
    http:
      client:
        skipSSLValidation: false
    oauth:
      client: "client_id"
      tokenEndpointProtocol: "https"
      tokenBaseHost: "compass-external-services-mock-sap-mtls"
      tokenPath: "/cert/token"
      scopesClaim: "scopes"
      tenantHeaderName: "x-zid"
      tokenRequestTimeout: 30s
      skipSSLValidation: true
    secret:
      name: "compass-system-fetcher-secret"
      clientIdKey: client-id
      oauthUrlKey: url
    paging:
      pageSize: 200
      sizeParam: "$top"
      skipParam: "$skip"
    containerName: "system-fetcher"
  tenantFetchers:
    job1:
      enabled: false
      job:
        interval: "5m"
      configMapNamespace: "compass-system"
      manageSecrets: true
      providerName: "compass"
      tenantType: "subaccount"
      schedule: "*/5 * * * *"
      tenantInsertChunkSize: "500"
      kubernetes:
        configMapNamespace: "compass-system"
        pollInterval: 2s
        pollTimeout: 1m
        timeout: 2m
      authConfig:
        skipSSLValidation: true
        oauthMode: "oauth-mtls"
        clientIDPath: "clientid"
        clientSecretPath: "secret"
        clientCertPath: "cert"
        clientKeyPath: "key"
        tokenEndpointPath: "url"
        tokenURLPath: "/cert/token"
      queryMapping:
        regionField: "region"
        pageNumField: "pageNum"
        pageSizeField: "pageSize"
        timestampField: "timestamp"
      query:
        startPage: "0"
        pageSize: "100"
      api:
        regionName: "central"
        authConfigSecretKey: "central"
        fieldMapping:
          totalPagesField: "totalPages"
          totalResultsField: "totalResults"
          tenantEventsField: "events"
          idField: "id"
          nameField: "name"
          customerIdField: "customerId"
          subdomainField: "subdomain"
          discriminatorField: ""
          discriminatorValue: ""
          detailsField: "details"
          entityTypeField: "entityType"
          globalAccountID: "gaID"
          regionField: "region"
          movedSubaccountTargetField: "targetGlobalAccountGUID"
          movedSubaccountSourceField: "sourceGlobalAccountGUID"
        endpoints:
          accountCreated: "127.0.0.1/events?type=account-created"
          accountDeleted: "127.0.0.1/events?type=account-deleted"
          accountUpdated: "127.0.0.1/events?type=account-updated"
          subaccountCreated: "127.0.0.1/events?type=subaccount-created"
          subaccountDeleted: "127.0.0.1/events?type=subaccount-deleted"
          subaccountUpdated: "127.0.0.1/events?type=subaccount-updated"
          subaccountMoved: "127.0.0.1/events?type=subaccount-moved"
      regionalConfig:
        fieldMapping:
          totalPagesField: "totalPages"
          totalResultsField: "totalResults"
          tenantEventsField: "events"
          idField: "guid"
          nameField: "displayName"
          customerIdField: "customerId"
          subdomainField: "subdomain"
          discriminatorField: ""
          discriminatorValue: ""
          detailsField: "details"
          entityTypeField: "entityType"
          globalAccountID: "globalAccountGUID"
          regionField: "region"
          movedSubaccountTargetField: "targetGlobalAccountGUID"
          movedSubaccountSourceField: "sourceGlobalAccountGUID"
        regions:
          eu-east:
            api:
              oauthMode: "oauth-mtls"
              authConfigSecretKey: "central"
              endpoints:
                accountCreated: "127.0.0.1/events?type=account-created"
                accountDeleted: "127.0.0.1/events?type=account-deleted"
                accountUpdated: "127.0.0.1/events?type=account-updated"
                subaccountCreated: "127.0.0.1/events?type=subaccount-created"
                subaccountDeleted: "127.0.0.1/events?type=subaccount-deleted"
                subaccountUpdated: "127.0.0.1/events?type=subaccount-updated"
                subaccountMoved: "127.0.0.1/events?type=subaccount-moved"
      dbPool:
        maxOpenConnections: 1
        maxIdleConnections: 1
  metrics:
    enabled: true
    pushEndpoint: http://monitoring-prometheus-pushgateway.kyma-system.svc.cluster.local:9091
  externalServicesMock:
    enabled: false
    certSecuredPort: 8081
    ordCertSecuredPort: 8082
    unsecuredPort: 8083
    basicSecuredPort: 8084
    oauthSecuredPort: 8085
    ordGlobalRegistryCertPort: 8086
    ordGlobalRegistryUnsecuredPort: 8087
    unsecuredPortWithAdditionalContent: 8088
    unsecuredMultiTenantPort: 8089
    certSecuredHost: compass-external-services-mock-sap-mtls
    ordCertSecuredHost: compass-external-services-mock-sap-mtls-ord
    ordGlobalCertSecuredHost: compass-external-services-mock-sap-mtls-global-ord-registry
    unSecuredHost: compass-external-services-mock
    host: compass-external-services-mock.compass-system.svc.cluster.local
    saasAppNamesSecret:
      manage: false
    regionInstancesCredentials:
      manage: false
    oauthSecret:
      manage: false
      name: compass-external-services-mock-oauth-credentials
      clientIdKey: client-id
      clientSecretKey: client-secret
      oauthUrlKey: url
      oauthTokenPath: "/secured/oauth/token"
    auditlog:
      applyMockConfiguration: false
      managementApiPath: /audit-log/v2/configuration-changes/search
      mtlsTokenPath: "/cert/token"
      secret:
        name: "auditlog-instance-management"
        urlKey: url
        tokenUrlKey: token-url
        clientIdKey: client-id
        clientSecretKey: client-secret
        clientCertKey: client-cert
        clientKeyKey: client-key
  tests:
    http:
      client:
        skipSSLValidation: false
    externalCertConfiguration:
      ouCertSubaccountID: "bad76f69-e5c2-4d55-bca5-240944824b83"
      issuerLocalityRegion2: "local"
    director:
      skipPattern: ""
      externalCertIntSystemCN: "integration-system-test"
      supportedOrdApplicationType: "SAP temp1"
    tenantFetcher:
      tenantOnDemandID: "8d42d818-d4c4-4036-b82f-b199db7ffeb5"
      region: "eu-1"
      region2: "eu-2"
    ordAggregator:
      skipPattern: ""
    ordService:
      accountTenantID: "5577cf46-4f78-45fa-b55f-a42a3bdba868" # testDefaultTenant from our testing tenants
      skipPattern: "(.*Requesting_filtering_of_Bundles_that_have_only_ODATA_APIs|.*Requesting_filtering_of_Bundles_that_do_not_have_only_ODATA_APIs)"
    externalServicesMock:
      skipPattern: ""
      formationAsyncApi:
        responseDelayInSeconds: 3
    selfRegistration:
      region: "eu-1"
      region2: "eu-2"
    destination:
      consumerSubdomain: "compass-external-services-mock-sap-mtls"
    subscription:
      consumerSubdomain: "compass-external-services-mock-sap-mtls"
      tenants:
        providerAccountID: "5577cf46-4f78-45fa-b55f-a42a3bdba868" # testDefaultTenant from our testing tenants
        providerSubaccountID: "47b4575a-f102-414a-8398-2d973ad65f3a" # TestProviderSubaccount from our testing tenants
        consumerAccountID: "5984a414-1eed-4972-af2c-b2b6a415c7d7" # ApplicationsForRuntimeTenantName from our testing tenants
        consumerSubaccountID: "1f538f34-30bf-4d3d-aeaa-02e69eef84ae" # randomly chosen
        consumerTenantID: "ba49f1aa-ddc1-43ff-943c-fe949857a34a" # randomly chosen
        providerSubaccountIDRegion2: "731b7bc4-5472-41d2-a447-e4c0f45de739" # TestProviderSubaccountRegion2 from our testing tenants
        consumerAccountIDTenantHierarchy: "5577cf46-4f78-45fa-b55f-a42a3bdba868" # testDefaultTenant from our testing tenants; more info in 'TestFormationNotificationsTenantHierarchy'
        consumerSubaccountIDTenantHierarchy: "3cfcdd62-320d-403b-b66a-4ee3cdd06947" # TestIntegrationSystemManagedSubaccount from our testing tenants; more info in 'TestFormationNotificationsTenantHierarchy'
      oauthSecret:
        manage: false
        name: compass-subscription-secret
        clientIdKey: client-id
        clientSecretKey: client-secret
        oauthUrlKey: url
      propagatedProviderSubaccountHeader: "X-Provider-Subaccount"
      externalClientCertTestSecretName: "external-client-certificate-test-secret"
      externalClientCertTestSecretNamespace: "compass-system"
      externalCertTestJobName: "external-certificate-rotation-test-job"
      certSvcInstanceTestSecretName: "cert-svc-secret"
      certSvcInstanceTestRegion2SecretName: "cert-svc-secret-eu2"
      consumerTokenURL: "http://compass-external-services-mock.compass-system.svc.cluster.local:8080"
      subscriptionURL: "http://compass-external-services-mock.compass-system.svc.cluster.local:8080"
      subscriptionProviderIdValue: "id-value!t12345"
      subscriptionProviderAppNameValue: "subscriptionProviderAppNameValue"
    namespace: kyma-system
    connectivityAdapterFQDN: http://compass-connectivity-adapter.compass-system.svc.cluster.local
    externalServicesMockFQDN: http://compass-external-services-mock.compass-system.svc.cluster.local
    ordServiceFQDN: http://compass-ord-service.compass-system.svc.cluster.local
    systemBrokerFQDN: http://compass-system-broker.compass-system.svc.cluster.local
    tenantFetcherFQDN: http://compass-tenant-fetcher.compass-system.svc.cluster.local
    hydratorFQDN: http://compass-hydrator.compass-system.svc.cluster.local
    basicCredentials:
      manage: false
      secretName: "test-basic-credentials-secret"
    db:
      maxOpenConnections: 3
      maxIdleConnections: 1
    securityContext: # Set on container level
      runAsUser: 2000
      allowPrivilegeEscalation: false
  expectedSchemaVersionUpdateJob:
    cm:
      name: "expected-schema-version"
  migratorJob:
    nodeSelectorEnabled: false
    pvc:
      name: "compass-director-migrations"
      namespace: "compass-system"
      migrationsPath: "/compass-migrations"
      storageClass: local-path
  http:
    client:
      skipSSLValidation: false
  pairingAdapter:
    templateName: "pairing-adapter-app-template"
    watcherCorrelationID: "pairing-adapter-watcher-id"
    configMap:
      manage: false
      key: "config.json"
      name: "pairing-adapter-config-local"
      namespace: "compass-system"
      localAdapterFQDN: "http://compass-pairing-adapter.compass-system.svc.cluster.local/adapter-local-mtls"
      integrationSystemID: "d3e9b9f5-25dc-4adb-a0a0-ed69ef371fb6"
    e2e:
      appName: "test-app"
      appID: "123-test-456"
      clientUser: "test-user"
      tenant: "test-tenant"
  # Scopes assigned for every new Client Credentials by given object type (Runtime / Application / Integration System)
  # and scopes mapped to a consumer with the given type, then that consumer is using a client certificate
  scopes:
    scopesPerConsumerType:
      business_integration:
        - "application_template:read"
        - "application_template:write"
        - "formation:read"
        - "formation:write"
        - "formation.state:write"
        - "formation_template:read"
        - "formation_template:write"
        - "formation_template.webhooks:read"
      managed_application_provider_operator:
        - "application.local_tenant_id:write"
        - "application_template:write"
        - "application_template:read"
        - "application_template.webhooks:read"
        - "internal_visibility:read"
        - "webhook:write"
        - "certificate_subject_mapping:write"
      managed_application_consumer: []
      landscape_resource_operator:
        - "application:read"
        - "application:write"
        - "application.local_tenant_id:write"
        - "tenant_access:write"
        - "formation:read"
        - "formation:write"
      technical_client:
        - "tenant:read"
        - "tenant:write"
      runtime:
        - "runtime:read"
        - "runtime:write"
        - "application:read"
        - "runtime.auths:read"
        - "bundle.instance_auths:read"
        - "runtime.webhooks:read"
        - "webhook:write"
      external_certificate:
        - "runtime:read"
        - "runtime:write"
        - "application:read"
        - "application:write"
        - "runtime.auths:read"
        - "bundle.instance_auths:read"
        - "runtime.webhooks:read"
        - "webhook:write"
        - "application_template:read"
        - "application_template:write"
        - "formation_template:read"
        - "formation_template:write"
        - "formation_template.webhooks:read"
      application:
        - "application:read"
        - "application:write"
        - "application.auths:read"
        - "application.webhooks:read"
        - "application.application_template:read"
        - "bundle.instance_auths:read"
        - "document.fetch_request:read"
        - "event_spec.fetch_request:read"
        - "api_spec.fetch_request:read"
        - "fetch-request.auth:read"
        - "webhook:write"
      integration_system:
        - "application:read"
        - "application:write"
        - "application.local_tenant_id:write"
        - "application_template:read"
        - "application_template:write"
        - "runtime:read"
        - "runtime:write"
        - "integration_system:read"
        - "label_definition:read"
        - "label_definition:write"
        - "automatic_scenario_assignment:read"
        - "integration_system.auths:read"
        - "application_template.webhooks:read"
        - "formation:write"
        - "formation:read"
        - "internal_visibility:read"
        - "application.auths:read"
        - "webhook:write"
        - "formation_template:read"
        - "formation_template.webhooks:read"
      super_admin:
        - "application:read"
        - "application:write"
        - "application.local_tenant_id:write"
        - "application_template:read"
        - "application_template:write"
        - "integration_system:read"
        - "integration_system:write"
        - "runtime:read"
        - "runtime:write"
        - "label_definition:read"
        - "label_definition:write"
        - "eventing:manage"
        - "tenant:read"
        - "tenant:write"
        - "automatic_scenario_assignment:read"
        - "application.auths:read"
        - "application.webhooks:read"
        - "application.application_template:read"
        - "application_template.webhooks:read"
        - "bundle.instance_auths:read"
        - "document.fetch_request:read"
        - "event_spec.fetch_request:read"
        - "api_spec.fetch_request:read"
        - "integration_system.auths:read"
        - "runtime.auths:read"
        - "fetch-request.auth:read"
        - "webhooks.auth:read"
        - "formation:write"
        - "formation:read"
        - "internal_visibility:read"
        - "runtime.webhooks:read"
        - "webhook:write"
        - "formation_template:read"
        - "formation_template:write"
        - "formation_template.webhooks:read"
        - "formation_constraint:read"
        - "formation_constraint:write"
        - "certificate_subject_mapping:read"
        - "certificate_subject_mapping:write"
        - "formation.state:write"
        - "tenant_access:write"
      default:
        - "runtime:read"
        - "runtime:write"
        - "tenant:read"<|MERGE_RESOLUTION|>--- conflicted
+++ resolved
@@ -139,11 +139,7 @@
       name: compass-pairing-adapter
     director:
       dir:
-<<<<<<< HEAD
       version: "PR-2960"
-=======
-      version: "PR-2949"
->>>>>>> 0f8b49bb
       name: compass-director
     hydrator:
       dir:
