global:
  disableLegacyConnectivity: true
  defaultTenant: 3e64ebae-38b5-46a0-b1ed-9ccee153a0ae
  tenants:
    - name: default
      id: 3e64ebae-38b5-46a0-b1ed-9ccee153a0ae
      type: account
    - name: foo
      id: 1eba80dd-8ff6-54ee-be4d-77944d17b10b
      type: account
    - name: bar
      id: af9f84a9-1d3a-4d9f-ae0c-94f883b33b6e
      type: account
    - name: TestTenantSeparation
      id: f1c4b5be-b0e1-41f9-b0bc-b378200dcca0
      type: account
    - name: TestDeleteLastScenarioForApplication
      id: 0403be1e-f854-475e-9074-922120277af5
      type: account
    - name: Test_DeleteAutomaticScenarioAssignmentForSelector
      id: d9553135-6115-4c67-b4d9-962c00f3725f
      type: account
    - name: Test_AutomaticScenarioAssigmentForRuntime
      id: 8c733a45-d988-4472-af10-1256b82c70c0
      type: account
    - name: TestAutomaticScenarioAssignmentsWholeScenario
      id: 65a63692-c00a-4a7d-8376-8615ee37f45c
      type: account
    - name: TestTenantsQueryTenantNotInitialized
      id: 72329135-27fd-4284-9bcb-37ea8d6307d0
      type: account
    - name: Test Default
      id: 5577cf46-4f78-45fa-b55f-a42a3bdba868
      type: account
      parent: 2c4f4a25-ba9a-4dbc-be68-e0beb77a7eb0
    - name: Test_DefaultCustomer
      id: 2c4f4a25-ba9a-4dbc-be68-e0beb77a7eb0
      type: customer
    - name: TestListLabelDefinitions
      id: 3f641cf5-2d14-4e0f-a122-16e7569926f1
      type: account
    - name: Test_AutomaticScenarioAssignmentQueries
      id: 8263cc13-5698-4a2d-9257-e8e76b543e88
      type: account
    - name: TestGetScenariosLabelDefinitionCreatesOneIfNotExists
      id: 2263cc13-5698-4a2d-9257-e8e76b543e33
      type: account
    - name: TestApplicationsForRuntime
      id: 5984a414-1eed-4972-af2c-b2b6a415c7d7
      type: account
    - name: Test_DeleteAutomaticScenarioAssignmentForScenario
      id: d08e4cb6-a77f-4a07-b021-e3317a373597
      type: account
    - name: TestApplicationsForRuntimeWithHiddenApps
      id: 7e1f2df8-36dc-4e40-8be3-d1555d50c91c
      type: account
    - name: TestTenantsQueryTenantInitialized
      id: 8cf0c909-f816-4fe3-a507-a7917ccd8380
      type: account
    - name: TestDeleteApplicationIfInScenario
      id: 0d597250-6b2d-4d89-9c54-e23cb497cd01
      type: account

  images:
    containerRegistry:
      path: eu.gcr.io/kyma-project/incubator
    connector:
      dir:
      version: "PR-2057"
    connectivity_adapter:
      dir:
      version: "PR-2027"
    pairing_adapter:
      dir:
      version: "PR-2027"
    director:
      dir:
<<<<<<< HEAD
      version: "PR-2059"
=======
      version: "PR-2057"
>>>>>>> 4e3a0690
    gateway:
      dir:
      version: "PR-2034"
    operations_controller:
      dir:
      version: "PR-2027"
    ord_service:
      dir:
      version: "PR-41"
    schema_migrator:
      dir:
      version: "PR-1998"
    system_broker:
      dir:
      version: "PR-2027"
    certs_setup_job:
      containerRegistry:
        path: eu.gcr.io/kyma-project
      dir:
      version: "0a651695"
    external_services_mock:
      dir:
      version: "PR-2057"
    console:
      dir:
      version: "PR-45"
    e2e_tests:
      dir:
<<<<<<< HEAD
      version: "PR-2059"
=======
      version: "PR-2057"
>>>>>>> 4e3a0690
  isLocalEnv: false
  oauth2:
    host: oauth2
  livenessProbe:
    initialDelaySeconds: 30
    timeoutSeconds: 1
    periodSeconds: 10
  readinessProbe:
    initialDelaySeconds: 5
    timeoutSeconds: 1
    periodSeconds: 2

  agentPreconfiguration: false

  director:
    host: compass-director.compass-system.svc.cluster.local
    prefix: /director
    graphql:
      external:
        port: 3000
      internal:
        port: 3001
    validator:
      port: 8080
    metrics:
      port: 3003
      enableClientInstrumentation: true
      censoredFlows: "JWT"
    operations:
      port: 3002
      path: "/operation"
      lastOperationPath: "/last_operation"
    info:
      path: "/v1/info"

    clientIDHeaderKey: client_user
    suggestTokenHeaderKey: suggest_token

  auditlog:
    configMapName: "compass-gateway-auditlog-config"
    secretName: "compass-gateway-auditlog-secret"
    script:
      configMapName: "auditlog-script"

  log:
    format: "kibana"

  testCredentials:
    secretName: "test-credentials-secret"

  enableCompassDefaultScenarioAssignment: true

  tenantConfig:
    useDefaultTenants: true
    dbPool:
      maxOpenConnections: 1
      maxIdleConnections: 1

  connector:
    prefix: /connector
    graphql:
      external:
        port: 3000
    validator:
      port: 8080
    # If secrets do not exist they will be created
    secrets:
      ca:
        name: compass-connector-app-ca
        namespace: compass-system
        certificateKey: ca.crt
        keyKey: ca.key
      rootCA:
        namespace: istio-system # For Ingress Gateway to work properly the namespace needs to be istio-system
        # In order for istio mTLS to work we should have two different secrets one containing the server certificate (let’s say X) and one used for validation of the client’s certificates.
        # The second one should be our root certificate and istio wants it to be named X-cacert. (-cacert suffix).
        # This is the reason for the confusing name of our root certificate. https://preliminary.istio.io/v1.6/docs/tasks/traffic-management/ingress/secure-ingress/#configure-a-mutual-tls-ingress-gateway
        cacert: compass-gateway-mtls-certs-cacert # For cert-rotation the cacert should be in different secret
        certificateKey: cacert
    certificateDataHeader: "Certificate-Data"
    revocation:
      configmap:
        name: revocations-config
        namespace: "{{ .Release.Namespace }}"
    # If key and certificate are not provided they will be generated
    caKey: ""
    caCertificate: ""

  system_broker:
    enabled: true
    port: 5001
    prefix: /broker
    tokenProviderFromHeader:
      forwardHeaders: Authorization
    tokenProviderFromSecret:
      enabled: false
      secrets:
        integrationSystemCredentials:
          name: compass-system-broker-credentials
          namespace: compass-system
    testNamespace: kyma-system

  gateway:
    port: 3000
    tls:
      host: compass-gateway
      secure:
        internal:
          host: compass-gateway-internal
        oauth:
          host: compass-gateway-auth-oauth
    mtls:
      host: compass-gateway-mtls
      certSecret: compass-gateway-mtls-certs
      external:
        host: compass-gateway-sap-mtls
        certSecret: compass-gateway-mtls-certs # Use connector's root CA as root CA by default. This should be overridden for productive deployments.
    headers:
      request:
        remove:
          - "Client-Id-From-Token"
          - "Client-Id-From-Certificate"
          - "Client-Certificate-Hash"
          - "Certificate-Data"

  operations_controller:
    enabled: true

  connectivity_adapter:
    port: 8080
    tls:
      host: adapter-gateway
    mtls:
      host: adapter-gateway-mtls

  oathkeeperFilters:
    workloadLabel: oathkeeper
    namespace: kyma-system
    tokenDataHeader: "Connector-Token"
    certificateDataHeader: "Certificate-Data"

  istio:
    externalMtlsGateway:
      name: "compass-gateway-external-mtls"
      namespace: "compass-system"
    mtlsGateway:
      name: "compass-gateway-mtls"
      namespace: "compass-system"
    gateway:
      name: "kyma-gateway"
      namespace: "kyma-system"
    proxy:
      port: 15020
    namespace: istio-system
    ingressgateway:
      workloadLabel: istio-ingressgateway
      requestPayloadSizeLimit: 2097152 # 2 MB
      correlationHeaderRewriteFilter:
        expectedHeaders:
        - "x-request-id"
        - "x-correlation-id"
        - "x-correlationid"
        - "x-forrequest-id"
        - "x-vcap-request-id"
        - "x-broker-api-request-identity"

  kubernetes:
    serviceAccountTokenJWKS: https://kubernetes.default.svc.cluster.local/openid/v1/jwks

  ingress:
    domainName: "kyma.local"

  database:
    manageSecrets: true
    embedded:
      enabled: true
      director:
        name: "postgres"
      directorDBName: "postgres"
    managedGCP:
      serviceAccountKey: ""
      instanceConnectionName: ""
      director:
        name: ""
        user: ""
        password: ""
      host: "localhost"
      hostPort: "5432"
      sslMode: ""

      #TODO remove below after migration to separate user will be done
      dbUser: ""
      dbPassword: ""
      directorDBName: ""

  oathkeeper:
    host: ory-oathkeeper-proxy.kyma-system.svc.cluster.local
    port: 4455
    timeout_ms: 120000
    idTokenConfig:
      claims: '{"scopes": "{{ print .Extra.scope }}", "tenant": "{{ print .Extra.tenant }}", "externalTenant": "{{ print .Extra.externalTenant }}", "consumerID": "{{ print .Extra.consumerID}}", "consumerType": "{{ print .Extra.consumerType }}", "flow": "{{ print .Extra.flow }}"}'
      internalClaims: '{"scopes": "application:read application:write application.webhooks:read application_template.webhooks:read webhooks.auth:read", "tenant": "{{ print (index .Header.Tenant 0) }}", "consumerType": "Internal Component", "flow": "Internal"}'
    mutators:
      runtimeMappingService:
        config:
          api:
            url: http://compass-director.compass-system.svc.cluster.local:3000/runtime-mapping
            retry:
              give_up_after: 6s
              max_delay: 2000ms
      authenticationMappingService:
        config:
          api:
            url: http://compass-director.compass-system.svc.cluster.local:3000/authn-mapping
            retry:
              give_up_after: 6s
              max_delay: 2000ms
      tenantMappingService:
        config:
          api:
            url: http://compass-director.compass-system.svc.cluster.local:3000/tenant-mapping
            retry:
              give_up_after: 6s
              max_delay: 2000ms
      certificateResolverService:
        config:
          api:
            url: http://compass-connector.compass-system.svc.cluster.local:8080/v1/certificate/data/resolve
            retry:
              give_up_after: 6s
              max_delay: 2000ms
      tokenResolverService:
        config:
          api:
            url: http://compass-director.compass-system.svc.cluster.local:8080/v1/tokens/resolve
            retry:
              give_up_after: 6s
              max_delay: 2000ms

  tenantFetcher:
    host: compass-tenant-fetcher.compass-system.svc.cluster.local
    prefix: /tenants
    port: 3000
    requiredAuthScope: Callback
    authentication:
      jwksEndpoint: "http://ory-oathkeeper-api.kyma-system.svc.cluster.local:4456/.well-known/jwks.json"
    tenantProvider:
      tenantIdProperty: "tenantId"
      customerIdProperty: "customerId"
      subaccountTenantIdProperty: "subaccountTenantId"
      subdomainProperty: "subdomain"
      name: "provider"
      subscriptionProviderIdProperty: "subscriptionProviderId"

    server:
      handlerEndpoint: "/v1/callback/{tenantId}"
      regionalHandlerEndpoint: "/v1/regional/{region}/callback/{tenantId}"
      dependenciesEndpoint: "/v1/dependencies"
      tenantPathParam: "tenantId"
      regionPathParam: "region"
      subscriptionProviderLabelKey: "subscriptionProviderId"
      consumerSubaccountIdsLabelKey: "consumerSubaccountIds"

  ordService:
    host: compass-ord-service.compass-system.svc.cluster.local
    prefix: /open-resource-discovery-service/v0
    docsPrefix: /open-resource-discovery-docs
    staticPrefix: /open-resource-discovery-static/v0
    port: 3000
    defaultResponseType: "xml"

  mtlsClient:
<<<<<<< HEAD
    issuer: "C=DE, L=local, O=SAP SE, OU=SAP Cloud Platform Clients, CN=compass-ca"
=======
>>>>>>> 4e3a0690
    subjectPattern: "C=DE, O=SAP SE, OU=SAP Cloud Platform Clients, OU=Region, OU=123e4567-e89b-12d3-a456-426614174001, L=%s, CN=%s"
    commonName: "compass"
    locality: "local"

  ordAggregator:
    name: ord-aggregator
    enabled: true
    schedule: "*/1 * * * *"
    http:
      client:
        skipSSLValidation: false
    dbPool:
      maxOpenConnections: 2
      maxIdleConnections: 2
    securedApplicationTypes: "sample-app-type" # comma-separated values are used for specifying multiple application types
    accessStrategies:
      cmpMtls:
        policy: "compass-local-clients"
        csrEndpoint: "http://compass-external-services-mock.compass-system.svc.cluster.local:8080"
        certSvcApiPath: "/cert"
        tokenPath: "/secured/oauth/token"
        oauthSecret:
          name: cert-svc-oauth-secret
          urlKey: url
          clientIdKey: client-id
          clientSecretKey: client-secret

  systemFetcher:
    enabled: false
    name: "system-fetcher"
    schedule: "0 0 * * *"
    manageSecrets: true
    # enableSystemDeletion - whether systems in deleted state should be deleted from director database
    enableSystemDeletion: true
    # fetchParallellism - shows how many http calls will be made in parallel to fetch systems
    fetchParallellism: 30
    # queueSize - shows how many system fetches (individual requests may fetch more than 1 system)
    # can be put in the queue for processing before blocking. It is best for the queue to be about 2 times bigger than the parallellism
    queueSize: 100
    # fetchRequestTimeout - shows the timeout to wait for oauth token and for fetching systems (in one request) separately
    fetchRequestTimeout: "5s"
    # directorRequestTimeout - graphql requests timeout to director
    directorRequestTimeout: "30s"
    dbPool:
      maxOpenConnections: 2
      maxIdleConnections: 2
    # systemsAPIEndpoint - endpoint of the service to fetch systems from
    systemsAPIEndpoint: ""
    # systemsAPIFilterCriteria - criteria for fetching systems
    systemsAPIFilterCriteria: ""
    # systemsAPIFilterTenantCriteriaPattern - criateria for fetching systems with tenant filter
    systemsAPIFilterTenantCriteriaPattern: ""
    # systemToTemplateMappings - how to map system properties to an existing application template
    systemToTemplateMappings: '{}'
    http:
      client:
        skipSSLValidation: false
    oauth:
      client: ""
      secret: ""
      tokenURLPattern: ""
      scopesClaim: ""
      tenantHeaderName: ""
    paging:
      pageSize: 200
      sizeParam: "$top"
      skipParam: "$skip"

  tenantFetchers:
    job1:
      enabled: false
      configMapNamespace: "compass-system"
      manageSecrets: true
      providerName: "compass"
      schedule: "*/5 * * * *"
      kubernetes:
        configMapNamespace: "compass-system"
        pollInterval: 2s
        pollTimeout: 1m
        timeout: 2m
      oauth:
        client: ""
        secret: ""
        tokenURL: ""
      endpoints:
        tenantCreated: "127.0.0.1/events?type=created"
        tenantDeleted: "127.0.0.1/events?type=deleted"
        tenantUpdated: "127.0.0.1/events?type=updated"
      fieldMapping:
        totalPagesField: "totalPages"
        totalResultsField: "totalResults"
        tenantEventsField: "events"
        idField: "id"
        nameField: "name"
        customerIdField: "customerId"
        subdomainField: "subdomain"
        discriminatorField: ""
        discriminatorValue: ""
        detailsField: "details"
      queryMapping:
        pageNumField: "pageNum"
        pageSizeField: "pageSize"
        timestampField: "timestamp"
      query:
        startPage: "0"
        pageSize: "100"
      dbPool:
        maxOpenConnections: 1
        maxIdleConnections: 1

  metrics:
    enabled: true
    pushEndpoint: http://monitoring-prometheus-pushgateway.kyma-system.svc.cluster.local:9091

  authenticators:
    tenant-fetcher:
      enabled: false
      gatewayHost: "compass-gateway"
      trusted_issuers: '[{"domain_url": "compass-system.svc.cluster.local:8080", "scope_prefix": "prefix.", "protocol": "http"}]'
      attributes: '{"uniqueAttribute": { "key": "test", "value": "tenant-fetcher" }, "tenant": { "key": "tenant" }, "identity": { "key": "identity" } }'
      path: /tenants/<.*>
      upstreamComponent: "compass-tenant-fetcher"

  externalServicesMock:
    enabled: false
    auditlog: false
    certSecuredPort: 8081
    certSecuredHost: compass-external-services-mock-sap-mtls
    host: compass-external-services-mock.compass-system.svc.cluster.local
    oauthSecretName: compass-external-services-mock-oauth-credentials

  tests:
    ordService:
      skipPattern: ""
    namespace: kyma-system
    connectivityAdapterFQDN: http://compass-connectivity-adapter.compass-system.svc.cluster.local
    directorFQDN: http://compass-director.compass-system.svc.cluster.local
    connectorFQDN: http://compass-connector.compass-system.svc.cluster.local
    externalServicesMockFQDN: http://compass-external-services-mock.compass-system.svc.cluster.local
    ordServiceFQDN: http://compass-ord-service.compass-system.svc.cluster.local
    systemBrokerFQDN: http://compass-system-broker.compass-system.svc.cluster.local
    tenantFetcherFQDN: http://compass-tenant-fetcher.compass-system.svc.cluster.local
    db:
      maxOpenConnections: 3
      maxIdleConnections: 1
    skipTLSVerify: true

    token:
      server:
        enabled: false
        port: 5000
    securityContext: # Set on container level
      runAsUser: 2000
      allowPrivilegeEscalation: false

  expectedSchemaVersionUpdateJob:
    cm:
      name: "expected-schema-version"

  migratorJob:
    nodeSelectorEnabled: false
    pvc:
      name: "compass-director-migrations"
      namespace: "compass-system"
      migrationsPath: "/compass-migrations"

pairing-adapter:
  enabled: false<|MERGE_RESOLUTION|>--- conflicted
+++ resolved
@@ -75,11 +75,7 @@
       version: "PR-2027"
     director:
       dir:
-<<<<<<< HEAD
       version: "PR-2059"
-=======
-      version: "PR-2057"
->>>>>>> 4e3a0690
     gateway:
       dir:
       version: "PR-2034"
@@ -108,11 +104,7 @@
       version: "PR-45"
     e2e_tests:
       dir:
-<<<<<<< HEAD
       version: "PR-2059"
-=======
-      version: "PR-2057"
->>>>>>> 4e3a0690
   isLocalEnv: false
   oauth2:
     host: oauth2
@@ -385,10 +377,7 @@
     defaultResponseType: "xml"
 
   mtlsClient:
-<<<<<<< HEAD
     issuer: "C=DE, L=local, O=SAP SE, OU=SAP Cloud Platform Clients, CN=compass-ca"
-=======
->>>>>>> 4e3a0690
     subjectPattern: "C=DE, O=SAP SE, OU=SAP Cloud Platform Clients, OU=Region, OU=123e4567-e89b-12d3-a456-426614174001, L=%s, CN=%s"
     commonName: "compass"
     locality: "local"
