global:
  disableLegacyConnectivity: true
  defaultTenant: 3e64ebae-38b5-46a0-b1ed-9ccee153a0ae
  defaultTenantRegion: "eu-1"
  tenantLabelsFilePath: "/labelsData/default-tenant-labels.json"
  tenants: # tenant order matters, so new tenants should be added to the end of the list
    - name: default
      id: 3e64ebae-38b5-46a0-b1ed-9ccee153a0ae
      type: account
    - name: foo
      id: 1eba80dd-8ff6-54ee-be4d-77944d17b10b
      type: account
    - name: bar
      id: af9f84a9-1d3a-4d9f-ae0c-94f883b33b6e
      type: account
    - name: TestTenantSeparation
      id: f1c4b5be-b0e1-41f9-b0bc-b378200dcca0
      type: account
    - name: TestDeleteLastScenarioForApplication
      id: 0403be1e-f854-475e-9074-922120277af5
      type: account
    - name: Test_DeleteAutomaticScenarioAssignmentForSelector
      id: d9553135-6115-4c67-b4d9-962c00f3725f
      type: account
    - name: Test_AutomaticScenarioAssigmentForRuntime
      id: 8c733a45-d988-4472-af10-1256b82c70c0
      type: account
    - name: TestAutomaticScenarioAssignmentsWholeScenario
      id: 65a63692-c00a-4a7d-8376-8615ee37f45c
      type: account
    - name: TestTenantsQueryTenantNotInitialized
      id: 72329135-27fd-4284-9bcb-37ea8d6307d0
      type: account
    - name: Test Default
      id: 5577cf46-4f78-45fa-b55f-a42a3bdba868
      type: account
      parents: [2c4f4a25-ba9a-4dbc-be68-e0beb77a7eb0]
    - name: Test_DefaultCustomer
      id: 2c4f4a25-ba9a-4dbc-be68-e0beb77a7eb0
      type: customer
    - name: TestListLabelDefinitions
      id: 3f641cf5-2d14-4e0f-a122-16e7569926f1
      type: account
    - name: Test_AutomaticScenarioAssignmentQueries
      id: 8263cc13-5698-4a2d-9257-e8e76b543e88
      type: account
    - name: TestGetScenariosLabelDefinitionCreatesOneIfNotExists
      id: 2263cc13-5698-4a2d-9257-e8e76b543e33
      type: account
    - name: TestApplicationsForRuntime
      id: 5984a414-1eed-4972-af2c-b2b6a415c7d7
      type: account
    - name: Test_DeleteAutomaticScenarioAssignmentForScenario
      id: d08e4cb6-a77f-4a07-b021-e3317a373597
      type: account
    - name: TestApplicationsForRuntimeWithHiddenApps
      id: 7e1f2df8-36dc-4e40-8be3-d1555d50c91c
      type: account
    - name: TestTenantsQueryTenantInitialized
      id: 8cf0c909-f816-4fe3-a507-a7917ccd8380
      type: account
    - name: TestDeleteApplicationIfInScenario
      id: 0d597250-6b2d-4d89-9c54-e23cb497cd01
      type: account
    - name: TestProviderSubaccount
      id: 47b4575a-f102-414a-8398-2d973ad65f3a
      type: subaccount
      parents: [5577cf46-4f78-45fa-b55f-a42a3bdba868]
    - name: TestCompassProviderSubaccount
      id: f8075207-1478-4a80-bd26-24a4785a2bfd
      type: subaccount
      parents: [5577cf46-4f78-45fa-b55f-a42a3bdba868]
    - name: TestProviderSubaccountRegion2
      id: 731b7bc4-5472-41d2-a447-e4c0f45de739
      type: subaccount
      region: "eu-2"
      parents: [5577cf46-4f78-45fa-b55f-a42a3bdba868]
    - name: TestCertificateSubaccount
      id: 123e4567-e89b-12d3-a456-426614174001
      type: subaccount
      parents: [5577cf46-4f78-45fa-b55f-a42a3bdba868]
    - name: TestNsAdapter
      id: 08b6da37-e911-48fb-a0cb-fa635a6c5678
      type: subaccount
      parents: [5577cf46-4f78-45fa-b55f-a42a3bdba868]
    - name: TestNsAdapterSubaccountWithApplications
      id: 08b6da37-e911-48fb-a0cb-fa635a6c4321
      type: subaccount
      parents: [5577cf46-4f78-45fa-b55f-a42a3bdba868]
    - name: TestIntegrationSystemManagedSubaccount
      id: 3cfcdd62-320d-403b-b66a-4ee3cdd06947
      type: subaccount
      parents: [5577cf46-4f78-45fa-b55f-a42a3bdba868]
    - name: TestIntegrationSystemManagedAccount
      id: 7e8ab2e3-3bb4-42e3-92b2-4e0bf48559d3
      type: account
      parents: [2c4f4a25-ba9a-4dbc-be68-e0beb77a7eb0]
    - name: TestSystemFetcherAccount
      id: c395681d-11dd-4cde-bbcf-570b4a153e79
      type: account
      parents: [2c4f4a25-ba9a-4dbc-be68-e0beb77a7eb0]
    - name: TestConsumerSubaccount
      id: 1f538f34-30bf-4d3d-aeaa-02e69eef84ae
      type: subaccount
      parents: [5984a414-1eed-4972-af2c-b2b6a415c7d7]
    - name: TestTenantsOnDemandAPI
      id: 8d42d818-d4c4-4036-b82f-b199db7ffeb5
      type: subaccount
      parents: [5984a414-1eed-4972-af2c-b2b6a415c7d7]
    - name: TestExternalCertificateSubaccount
      id: bad76f69-e5c2-4d55-bca5-240944824b83
      type: subaccount
      parents: [5577cf46-4f78-45fa-b55f-a42a3bdba868]
    - name: TestAtomOrganization
      id: f2724f8e-1a58-4f32-bfd0-8b831de34e71
      type: organization
      parents: [2c4f4a25-ba9a-4dbc-be68-e0beb77a7eb0]
    - name: TestAtomFolder
      id: 4c31b7c7-2bea-4bd5-9ea5-e9a8d704f900
      type: folder
      parents: [f2724f8e-1a58-4f32-bfd0-8b831de34e71]
    - name: TestAtomResourceGroup
      id: ff30da87-7685-4462-869a-baae6441898b
      type: resource-group
      parents: [4c31b7c7-2bea-4bd5-9ea5-e9a8d704f900]
    - name: Test Default Subaccount
      id: 777ce47b-d901-4647-9223-14e94819830b
      type: subaccount
      parents: [5577cf46-4f78-45fa-b55f-a42a3bdba868]
      # The "substitution" tenants should be used only in specific use cases and not as "regular" test tenants
      # because when using them, the operation is actually executed on behalf of another tenant,
      # the one defined in a label of the substituted tenant
    - name: Test Tenant Substitution Account
      id: baf425d1-8630-46da-bf80-f4ed5f405a27
      type: account
    - name: Test Tenant Substitution Subaccount
      id: 818005d6-9264-4abb-af4c-29c754630a7d
      type: subaccount
      parents: [baf425d1-8630-46da-bf80-f4ed5f405a27]
    - name: Test Tenant Substitution Account 2
      id: 46c189a1-9e04-4cbf-9c59-ba7b120492ad
      type: account
    - name: Test Tenant Substitution Subaccount 2
      id: e1e2f861-2b2e-42a9-ba9f-404d292e5471
      type: subaccount
      parents: [46c189a1-9e04-4cbf-9c59-ba7b120492ad]
    - name: TestIsolatedAccount
      id: ded8eca9-12b9-4076-9458-9deabff87bd8
      type: account
    - name: TestSystemFetcherOnNewGA
      id: 44dfe415-4847-4feb-8580-ecb07958347d
      type: account
  tenantsLabels:
    - tenantID: 818005d6-9264-4abb-af4c-29c754630a7d # TestTenantSubstitutionSubaccount
      key: customerId
      value: 2c4f4a25-ba9a-4dbc-be68-e0beb77a7eb0
    - tenantID: e1e2f861-2b2e-42a9-ba9f-404d292e5471 # TestTenantSubstitutionSubaccount2
      key: customerId
      value: 5984a414-1eed-4972-af2c-b2b6a415c7d7 # ApplicationsForRuntimeTenantName, randomly chosen Account tenant
  images:
    containerRegistry:
      path: europe-docker.pkg.dev/kyma-project
    connector:
      dir: dev/incubator/
      version: "PR-3730"
      name: compass-connector
    connectivity_adapter:
      dir: dev/incubator/
      version: "PR-3730"
      name: compass-connectivity-adapter
    pairing_adapter:
      dir: dev/incubator/
      version: "PR-3730"
      name: compass-pairing-adapter
    director:
      dir: dev/incubator/
<<<<<<< HEAD
      version: "PR-3730"
=======
      version: "PR-3704"
>>>>>>> 0633ff17
      name: compass-director
    hydrator:
      dir: dev/incubator/
      version: "PR-3730"
      name: compass-hydrator
    ias_adapter:
      dir: dev/incubator/
      version: "PR-3730"
      name: compass-ias-adapter
    kyma_adapter:
      dir: dev/incubator/
      version: "PR-3730"
      name: compass-kyma-adapter
    instance_creator:
      dir: dev/incubator/
      version: "PR-3730"
      name: compass-instance-creator
    default_tenant_mapping_handler:
      dir: dev/incubator/
      version: "PR-3730"
      name: compass-default-tenant-mapping-handler
    gateway:
      dir: dev/incubator/
      version: "PR-3730"
      name: compass-gateway
    operations_controller:
      dir: dev/incubator/
      version: "PR-3730"
      name: compass-operations-controller
    ord_service:
      dir: dev/incubator/
      version: "PR-125"
      name: compass-ord-service
    schema_migrator:
      dir: dev/incubator/
      version: "PR-3704"
      name: compass-schema-migrator
    system_broker:
      dir: dev/incubator/
      version: "PR-3730"
      name: compass-system-broker
    certs_setup_job:
      containerRegistry:
        path: eu.gcr.io/kyma-project
      dir:
      version: "0a651695"
    external_services_mock:
      dir: dev/incubator/
      version: "PR-3730"
      name: compass-external-services-mock
    console:
      dir: prod/incubator/
      version: "v20230421-e8840c18"
      name: compass-console
    e2e_tests:
      dir: dev/incubator/
<<<<<<< HEAD
      version: "PR-3730"
=======
      version: "PR-3704"
>>>>>>> 0633ff17
      name: compass-e2e-tests
  isLocalEnv: false
  isForTesting: false
  oauth2:
    host: oauth2
  livenessProbe:
    initialDelaySeconds: 30
    timeoutSeconds: 1
    periodSeconds: 10
  readinessProbe:
    initialDelaySeconds: 5
    timeoutSeconds: 1
    periodSeconds: 2
  agentPreconfiguration: false
  portieris:
    isEnabled: false
    imagePullSecretName: "portieris-dummy-image-pull-secret"
  nsAdapter:
    external:
      port: 3005
    e2eTests:
      gatewayHost: "compass-gateway-xsuaa"
    prefix: /nsadapter
    path: /nsadapter/api/v1/notifications
    systemToTemplateMappings: '[{  "Name": "SAP S/4HANA On-Premise",  "SourceKey": ["type"],  "SourceValue": ["abapSys"]},{  "Name": "SAP S/4HANA On-Premise",  "SourceKey": ["type"],  "SourceValue": ["nonSAPsys"]},{  "Name": "SAP S/4HANA On-Premise",  "SourceKey": ["type"],  "SourceValue": ["hana"]}]'
    secret:
      name: nsadapter-secret
      subaccountKey: subaccount
      local:
        subaccountValue: subaccount
    authSecret:
      name: "compass-external-services-mock-oauth-credentials"
      clientIdKey: client-id
      clientSecretKey: client-secret
      tokenUrlKey: url
      instanceUrlKey: url
      certKey: cert
      keyKey: key
    registerPath: "/register"
    tokenPath: "/secured/oauth/token"
    createClonePattern: '{"key": "%s"}'
    createBindingPattern: '{}'
    useClone: "false"
    authentication:
      jwksEndpoint: http://ory-stack-oathkeeper-api.ory.svc.cluster.local:4456/.well-known/jwks.json
  director:
    host: compass-director.compass-system.svc.cluster.local
    formationMappingAsyncStatusApi:
      pathPrefix: "/v1/businessIntegrations"
      formationAssignmentPath: "/{ucl-formation-id}/assignments/{ucl-assignment-id}/status"
      formationAssignmentResetPath: "/{ucl-formation-id}/assignments/{ucl-assignment-id}/status/reset"
      formationPath: "/{ucl-formation-id}/status"
    prefix: /director
    graphql:
      external:
        port: 3000
    tls:
      secure:
        internal:
          host: compass-director-internal
    validator:
      port: 8080
    metrics:
      port: 3003
      enableGraphqlOperationInstrumentation: true
    operations:
      port: 3002
      path: "/operation"
      lastOperationPath: "/last_operation"
    info:
      path: "/v1/info"
    subscription:
      subscriptionProviderLabelKey: "subscriptionProviderId"
      subscriptionLabelKey: "subscription"
      tokenPrefix: "sb-"
    selfRegister:
      secrets:
        instancesCreds:
          name: "region-instances-credentials"
          key: "keyConfig"
          path: "/tmp"
        saasAppNameCfg:
          name: "saas-app-names"
          key: "appNameConfig"
          path: "/tmp/appNameConfig"
      clientIdPath: "clientId"
      clientSecretPath: "clientSecret"
      urlPath: "url"
      tokenUrlPath: "tokenUrl"
      clientCertPath: "clientCert"
      clientKeyPath: "clientKey"
      local:
        templateMappings:
          clientIDMapping: '{{ printf "\"%s\":\"client_id\"" .Values.global.director.selfRegister.clientIdPath }}'
          clientSecretMapping: '{{ printf "\"%s\":\"client_secret\"" .Values.global.director.selfRegister.clientSecretPath }}'
          urlMapping: '{{ printf "\"%s\":\"http://compass-external-services-mock.%s.svc.cluster.local:%s\"" .Values.global.director.selfRegister.urlPath .Release.Namespace (.Values.service.port | toString) }}'
          tokenURLMapping: '{{ printf "\"%s\":\"https://%s.%s:%s\"" .Values.global.director.selfRegister.tokenUrlPath .Values.global.externalServicesMock.certSecuredHost .Values.global.ingress.domainName (.Values.service.certPort | toString) }}'
          x509CertificateMapping: '{{ printf "\"%s\":\"%s\"" .Values.global.director.selfRegister.clientCertPath .Values.global.connector.caCertificate }}'
          x509KeyMapping: '{{ printf "\"%s\":\"%s\"" .Values.global.director.selfRegister.clientKeyPath .Values.global.connector.caKey }}'
      oauthTokenPath: "/cert/token"
      oauthMode: "oauth-mtls"
      label: "selfRegLabel"
      labelValuePrefix: "self-reg-prefix-"
      responseKey: "self-reg-key"
      path: "/external-api/self-reg"
      nameQueryParam: "name"
      tenantQueryParam: "tenant"
      requestBodyPattern: '{"key": "%s"}'
      saasAppNameLabelKey: "CMPSaaSAppName"
      saasAppNamePath: "localSaaSAppNamePath"
      saasRegistryURLPath: "localSaaSRegistryPath"
    clientIDHeaderKey: client_user
    suggestTokenHeaderKey: suggest_token
    runtimeTypeLabelKey: "runtimeType"
    applicationTypeLabelKey: "applicationType"
    globalSubaccountIDLabelKey: "global_subaccount_id"
    kymaRuntimeTypeLabelValue: "kyma"
    kymaApplicationNamespaceValue: "sap.kyma"
    destinationCreator:
      correlationIDsKey: "correlationIds"
      destinationAPI:
        baseURL: "http://compass-external-services-mock.compass-system.svc.cluster.local:8081"
        path: "/regions/{region}/subaccounts/{subaccountId}/destinations"
        instanceLevelPath: "/regions/{region}/subaccounts/{subaccountId}/instances/{instanceId}/destinations"
        regionParam: "region"
        instanceIDParam: "instanceId"
        subaccountIDParam: "subaccountId"
        nameParam: "destinationName"
      certificateAPI:
        baseURL: "http://compass-external-services-mock.compass-system.svc.cluster.local:8081"
        path: "/regions/{region}/subaccounts/{subaccountId}/certificates"
        instanceLevelPath: "/regions/{region}/subaccounts/{subaccountId}/instances/{instanceId}/certificates"
        regionParam: "region"
        instanceIDParam: "instanceId"
        subaccountIDParam: "subaccountId"
        nameParam: "certificateName"
        fileNameKey: "fileName"
        commonNameKey: "commonName"
        certChainKey: "certificateChain"
    fetchTenantEndpoint: '{{ printf "https://%s.%s%s/v1/fetch" .Values.global.gateway.tls.secure.internal.host .Values.global.ingress.domainName .Values.global.tenantFetcher.prefix }}'
    ordWebhookMappings: '[{ "ProxyURL": "http://compass-external-services-mock.compass-system.svc.cluster.local:8090/proxy", "ProxyHeaderTemplate": "{\"target_host\": \"{{.Application.BaseURL}}\" }", "OrdUrlPath": "/sap/bc/http/sap/ord_configuration", "SubdomainSuffix": "-api", "Type": "SAP Proxy Template" }]'
    tenantMappingsPath: "/tmp/tenantMappingsConfig"
    tenantMappingsKey: "tenant-mapping-config.json"
    tenantMappings:
      SYNC:
        v1.0:
          - type: CONFIGURATION_CHANGED
            mode: SYNC
            urlTemplate: '{"path":"%s/v1/tenant-mappings/{{.RuntimeContext.Value}}","method":"PATCH"}'
            inputTemplate: '{"context":{ {{ if .CustomerTenantContext.AccountID }}"btp": {"uclFormationId":"{{.FormationID}}","globalAccountId":"{{.CustomerTenantContext.AccountID}}","crmId":"{{.CustomerTenantContext.CustomerID}}"} {{ else }}"atom": {"uclFormationId":"{{.FormationID}}","path":"{{.CustomerTenantContext.Path}}","crmId":"{{.CustomerTenantContext.CustomerID}}"} {{ end }} },"items": [ {"uclAssignmentId":"{{ .Assignment.ID }}","operation":"{{.Operation}}","deploymentRegion":"{{if .Application.Labels.region }}{{.Application.Labels.region}}{{ else }}{{.ApplicationTemplate.Labels.region}}{{end }}","applicationNamespace":"{{ if .Application.ApplicationNamespace }}{{.Application.ApplicationNamespace}}{{else }}{{.ApplicationTemplate.ApplicationNamespace}}{{ end }}","applicationTenantId":"{{.Application.LocalTenantID}}","uclSystemTenantId":"{{.Application.ID}}",{{ if .ApplicationTemplate.Labels.parameters }}"parameters": {{.ApplicationTemplate.Labels.parameters}},{{ end }}"configuration": {{.ReverseAssignment.Value}} } ] }'
            headerTemplate: '{"Content-Type": ["application/json"]}'
            outputTemplate: '{"error":"{{.Body.error}}","success_status_code": 200}'
          - type: APPLICATION_TENANT_MAPPING
            mode: SYNC
            urlTemplate: '{"path":"%s/v1/tenant-mappings/{{.TargetApplication.LocalTenantID}}","method":"PATCH"}'
            inputTemplate: '{"context": { {{ if .CustomerTenantContext.AccountID }}"btp":{"uclFormationId":"{{.FormationID}}","globalAccountId":"{{.CustomerTenantContext.AccountID}}","crmId":"{{.CustomerTenantContext.CustomerID}}"} {{ else }}"atom": {"uclFormationId":"{{.FormationID}}","path":"{{.CustomerTenantContext.Path}}","crmId":"{{.CustomerTenantContext.CustomerID}}"} {{ end }} },"items": [ {"uclAssignmentId":"{{ .Assignment.ID }}","operation":"{{.Operation}}","deploymentRegion":"{{if .SourceApplication.Labels.region }}{{.SourceApplication.Labels.region}}{{else }}{{.SourceApplicationTemplate.Labels.region}}{{ end }}","applicationNamespace":"{{if .SourceApplication.ApplicationNamespace }}{{.SourceApplication.ApplicationNamespace}}{{else }}{{.SourceApplicationTemplate.ApplicationNamespace}}{{ end }}","applicationTenantId":"{{.SourceApplication.LocalTenantID}}","uclSystemTenantId":"{{.SourceApplication.ID}}",{{ if .SourceApplicationTemplate.Labels.parameters }}"parameters": {{.SourceApplicationTemplate.Labels.parameters}},{{ end }}"configuration": {{.ReverseAssignment.Value}} } ]}'
            headerTemplate: '{"Content-Type": ["application/json"]}'
            outputTemplate: '{"error":"{{.Body.error}}","success_status_code": 200}'
        configuration_changed:v1.0:
          - type: CONFIGURATION_CHANGED
            mode: SYNC
            urlTemplate: '{"path":"%s/v1/tenant-mappings/{{.RuntimeContext.Value}}","method":"PATCH"}'
            inputTemplate: '{"context":{ {{ if .CustomerTenantContext.AccountID }}"btp": {"uclFormationId":"{{.FormationID}}","globalAccountId":"{{.CustomerTenantContext.AccountID}}","crmId":"{{.CustomerTenantContext.CustomerID}}"} {{ else }}"atom": {"uclFormationId":"{{.FormationID}}","path":"{{.CustomerTenantContext.Path}}","crmId":"{{.CustomerTenantContext.CustomerID}}"} {{ end }} },"items": [ {"uclAssignmentId":"{{ .Assignment.ID }}","operation":"{{.Operation}}","deploymentRegion":"{{if .Application.Labels.region }}{{.Application.Labels.region}}{{ else }}{{.ApplicationTemplate.Labels.region}}{{end }}","applicationNamespace":"{{ if .Application.ApplicationNamespace }}{{.Application.ApplicationNamespace}}{{else }}{{.ApplicationTemplate.ApplicationNamespace}}{{ end }}","applicationTenantId":"{{.Application.LocalTenantID}}","uclSystemTenantId":"{{.Application.ID}}",{{ if .ApplicationTemplate.Labels.parameters }}"parameters": {{.ApplicationTemplate.Labels.parameters}},{{ end }}"configuration": {{.ReverseAssignment.Value}} } ] }'
            headerTemplate: '{"Content-Type": ["application/json"]}'
            outputTemplate: '{"error":"{{.Body.error}}","success_status_code": 200}'
        application_tenant_mapping:v1.0:
          - type: APPLICATION_TENANT_MAPPING
            mode: SYNC
            urlTemplate: '{"path":"%s/v1/tenant-mappings/{{.TargetApplication.LocalTenantID}}","method":"PATCH"}'
            inputTemplate: '{"context": { {{ if .CustomerTenantContext.AccountID }}"btp":{"uclFormationId":"{{.FormationID}}","globalAccountId":"{{.CustomerTenantContext.AccountID}}","crmId":"{{.CustomerTenantContext.CustomerID}}"} {{ else }}"atom": {"uclFormationId":"{{.FormationID}}","path":"{{.CustomerTenantContext.Path}}","crmId":"{{.CustomerTenantContext.CustomerID}}"} {{ end }} },"items": [ {"uclAssignmentId":"{{ .Assignment.ID }}","operation":"{{.Operation}}","deploymentRegion":"{{if .SourceApplication.Labels.region }}{{.SourceApplication.Labels.region}}{{else }}{{.SourceApplicationTemplate.Labels.region}}{{ end }}","applicationNamespace":"{{if .SourceApplication.ApplicationNamespace }}{{.SourceApplication.ApplicationNamespace}}{{else }}{{.SourceApplicationTemplate.ApplicationNamespace}}{{ end }}","applicationTenantId":"{{.SourceApplication.LocalTenantID}}","uclSystemTenantId":"{{.SourceApplication.ID}}",{{ if .SourceApplicationTemplate.Labels.parameters }}"parameters": {{.SourceApplicationTemplate.Labels.parameters}},{{ end }}"configuration": {{.ReverseAssignment.Value}} } ]}'
            headerTemplate: '{"Content-Type": ["application/json"]}'
            outputTemplate: '{"error":"{{.Body.error}}","success_status_code": 200}'
        application_tenant_mapping:v1.1:
          - type: APPLICATION_TENANT_MAPPING
            mode: SYNC
            urlTemplate: '{"path":"%s/v1/tenant-mappings/{{.TargetApplication.LocalTenantID}}","method":"PATCH"}'
            inputTemplate: '{"context": { {{ if .CustomerTenantContext.AccountID }}"btp":{"uclFormationId":"{{.FormationID}}","globalAccountId":"{{.CustomerTenantContext.AccountID}}","crmId":"{{.CustomerTenantContext.CustomerID}}"} {{ else }}"atom": {"uclFormationId":"{{.FormationID}}","path":"{{.CustomerTenantContext.Path}}","crmId":"{{.CustomerTenantContext.CustomerID}}"} {{ end }} },"receiverTenant": {"deploymentRegion":"{{ if .TargetApplication.Labels.region}}{{.TargetApplication.Labels.region}}{{ else }}{{.TargetApplicationTemplate.Labels.region}}{{end }}","applicationNamespace":"{{ if .TargetApplication.ApplicationNamespace}}{{.TargetApplication.ApplicationNamespace}}{{ else }}{{.TargetApplicationTemplate.ApplicationNamespace}}{{end }}","applicationUrl":"{{ .TargetApplication.BaseURL }}","applicationTenantId":"{{.TargetApplication.LocalTenantID }}","uclSystemTenantId":"{{ .TargetApplication.ID}}", {{ if .TargetApplicationTemplate.Labels.parameters }}"parameters": {{.TargetApplicationTemplate.Labels.parameters}}{{ end }} },"assignedTenants": [ {"uclAssignmentId":"{{ .Assignment.ID }}","operation":"{{.Operation}}","deploymentRegion":"{{if .SourceApplication.Labels.region }}{{.SourceApplication.Labels.region}}{{else }}{{.SourceApplicationTemplate.Labels.region}}{{ end }}","applicationNamespace":"{{if .SourceApplication.ApplicationNamespace }}{{.SourceApplication.ApplicationNamespace}}{{else }}{{.SourceApplicationTemplate.ApplicationNamespace}}{{ end }}","applicationUrl":"{{.SourceApplication.BaseURL }}","applicationTenantId":"{{.SourceApplication.LocalTenantID}}","uclSystemTenantId":"{{.SourceApplication.ID}}",{{ if .SourceApplicationTemplate.Labels.parameters }}"parameters": {{.SourceApplicationTemplate.Labels.parameters}},{{ end }}"configuration": {{.ReverseAssignment.Value}} } ]}'
            headerTemplate: '{"Content-Type": ["application/json"]}'
            outputTemplate: '{"error":"{{.Body.error}}","success_status_code": 200}'
      ASYNC_CALLBACK:
        v1.0:
          - type: CONFIGURATION_CHANGED
            mode: ASYNC_CALLBACK
            urlTemplate: '{"path":"%s/v1/tenant-mappings/{{.RuntimeContext.Value}}","method":"PATCH"}'
            inputTemplate: '{"context":{ {{ if .CustomerTenantContext.AccountID }}"btp": {"uclFormationId":"{{.FormationID}}","globalAccountId":"{{.CustomerTenantContext.AccountID}}","crmId":"{{.CustomerTenantContext.CustomerID}}"} {{ else }}"atom": {"uclFormationId":"{{.FormationID}}","path":"{{.CustomerTenantContext.Path}}","crmId":"{{.CustomerTenantContext.CustomerID}}"} {{ end }} },"items": [ {"uclAssignmentId":"{{ .Assignment.ID }}","operation":"{{.Operation}}","deploymentRegion":"{{if .Application.Labels.region }}{{.Application.Labels.region}}{{ else }}{{.ApplicationTemplate.Labels.region}}{{end }}","applicationNamespace":"{{ if .Application.ApplicationNamespace }}{{.Application.ApplicationNamespace}}{{else }}{{.ApplicationTemplate.ApplicationNamespace}}{{ end }}","applicationTenantId":"{{.Application.LocalTenantID}}","uclSystemTenantId":"{{.Application.ID}}",{{ if .ApplicationTemplate.Labels.parameters }}"parameters": {{.ApplicationTemplate.Labels.parameters}},{{ end }}"configuration": {{.ReverseAssignment.Value}} } ] }'
            headerTemplate: '{"Content-Type": ["application/json"],"Location": ["%s/v1/businessIntegrations/{{.FormationID}}/assignments/{{.Assignment.ID}}/status"]}'
            outputTemplate: '{"error":"{{.Body.error}}","success_status_code": 202}'
          - type: APPLICATION_TENANT_MAPPING
            mode: ASYNC_CALLBACK
            urlTemplate: '{"path":"%s/v1/tenant-mappings/{{.TargetApplication.LocalTenantID}}","method":"PATCH"}'
            inputTemplate: '{"context": { {{ if .CustomerTenantContext.AccountID }}"btp":{"uclFormationId":"{{.FormationID}}","globalAccountId":"{{.CustomerTenantContext.AccountID}}","crmId":"{{.CustomerTenantContext.CustomerID}}"} {{ else }}"atom": {"uclFormationId":"{{.FormationID}}","path":"{{.CustomerTenantContext.Path}}","crmId":"{{.CustomerTenantContext.CustomerID}}"} {{ end }} },"items": [ {"uclAssignmentId":"{{ .Assignment.ID }}","operation":"{{.Operation}}","deploymentRegion":"{{if .SourceApplication.Labels.region }}{{.SourceApplication.Labels.region}}{{else }}{{.SourceApplicationTemplate.Labels.region}}{{ end }}","applicationNamespace":"{{if .SourceApplication.ApplicationNamespace }}{{.SourceApplication.ApplicationNamespace}}{{else }}{{.SourceApplicationTemplate.ApplicationNamespace}}{{ end }}","applicationTenantId":"{{.SourceApplication.LocalTenantID}}","uclSystemTenantId":"{{.SourceApplication.ID}}",{{ if .SourceApplicationTemplate.Labels.parameters }}"parameters": {{.SourceApplicationTemplate.Labels.parameters}},{{ end }}"configuration": {{.ReverseAssignment.Value}} } ]}'
            headerTemplate: '{"Content-Type": ["application/json"],"Location": ["%s/v1/businessIntegrations/{{.FormationID}}/assignments/{{.Assignment.ID}}/status"]}'
            outputTemplate: '{"error":"{{.Body.error}}","success_status_code": 202}'
        configuration_changed:v1.0:
          - type: CONFIGURATION_CHANGED
            mode: ASYNC_CALLBACK
            urlTemplate: '{"path":"%s/v1/tenant-mappings/{{.RuntimeContext.Value}}","method":"PATCH"}'
            inputTemplate: '{"context":{ {{ if .CustomerTenantContext.AccountID }}"btp": {"uclFormationId":"{{.FormationID}}","globalAccountId":"{{.CustomerTenantContext.AccountID}}","crmId":"{{.CustomerTenantContext.CustomerID}}"} {{ else }}"atom": {"uclFormationId":"{{.FormationID}}","path":"{{.CustomerTenantContext.Path}}","crmId":"{{.CustomerTenantContext.CustomerID}}"} {{ end }} },"items": [ {"uclAssignmentId":"{{ .Assignment.ID }}","operation":"{{.Operation}}","deploymentRegion":"{{if .Application.Labels.region }}{{.Application.Labels.region}}{{ else }}{{.ApplicationTemplate.Labels.region}}{{end }}","applicationNamespace":"{{ if .Application.ApplicationNamespace }}{{.Application.ApplicationNamespace}}{{else }}{{.ApplicationTemplate.ApplicationNamespace}}{{ end }}","applicationTenantId":"{{.Application.LocalTenantID}}","uclSystemTenantId":"{{.Application.ID}}",{{ if .ApplicationTemplate.Labels.parameters }}"parameters": {{.ApplicationTemplate.Labels.parameters}},{{ end }}"configuration": {{.ReverseAssignment.Value}} } ] }'
            headerTemplate: '{"Content-Type": ["application/json"],"Location": ["%s/v1/businessIntegrations/{{.FormationID}}/assignments/{{.Assignment.ID}}/status"]}'
            outputTemplate: '{"error":"{{.Body.error}}","success_status_code": 202}'
        application_tenant_mapping:v1.0:
          - type: APPLICATION_TENANT_MAPPING
            mode: ASYNC_CALLBACK
            urlTemplate: '{"path":"%s/v1/tenant-mappings/{{.TargetApplication.LocalTenantID}}","method":"PATCH"}'
            inputTemplate: '{"context": { {{ if .CustomerTenantContext.AccountID }}"btp":{"uclFormationId":"{{.FormationID}}","globalAccountId":"{{.CustomerTenantContext.AccountID}}","crmId":"{{.CustomerTenantContext.CustomerID}}"} {{ else }}"atom": {"uclFormationId":"{{.FormationID}}","path":"{{.CustomerTenantContext.Path}}","crmId":"{{.CustomerTenantContext.CustomerID}}"} {{ end }} },"items": [ {"uclAssignmentId":"{{ .Assignment.ID }}","operation":"{{.Operation}}","deploymentRegion":"{{if .SourceApplication.Labels.region }}{{.SourceApplication.Labels.region}}{{else }}{{.SourceApplicationTemplate.Labels.region}}{{ end }}","applicationNamespace":"{{if .SourceApplication.ApplicationNamespace }}{{.SourceApplication.ApplicationNamespace}}{{else }}{{.SourceApplicationTemplate.ApplicationNamespace}}{{ end }}","applicationTenantId":"{{.SourceApplication.LocalTenantID}}","uclSystemTenantId":"{{.SourceApplication.ID}}",{{ if .SourceApplicationTemplate.Labels.parameters }}"parameters": {{.SourceApplicationTemplate.Labels.parameters}},{{ end }}"configuration": {{.ReverseAssignment.Value}} } ]}'
            headerTemplate: '{"Content-Type": ["application/json"],"Location": ["%s/v1/businessIntegrations/{{.FormationID}}/assignments/{{.Assignment.ID}}/status"]}'
            outputTemplate: '{"error":"{{.Body.error}}","success_status_code": 202}'
        application_tenant_mapping:v1.1:
          - type: APPLICATION_TENANT_MAPPING
            mode: ASYNC_CALLBACK
            urlTemplate: '{"path":"%s/v1/tenant-mappings/{{.TargetApplication.LocalTenantID}}","method":"PATCH"}'
            inputTemplate: '{"context": { {{ if .CustomerTenantContext.AccountID }}"btp":{"uclFormationId":"{{.FormationID}}","globalAccountId":"{{.CustomerTenantContext.AccountID}}","crmId":"{{.CustomerTenantContext.CustomerID}}"} {{ else }}"atom": {"uclFormationId":"{{.FormationID}}","path":"{{.CustomerTenantContext.Path}}","crmId":"{{.CustomerTenantContext.CustomerID}}"} {{ end }} },"receiverTenant": {"deploymentRegion":"{{ if .TargetApplication.Labels.region}}{{.TargetApplication.Labels.region}}{{ else }}{{.TargetApplicationTemplate.Labels.region}}{{end }}","applicationNamespace":"{{ if .TargetApplication.ApplicationNamespace}}{{.TargetApplication.ApplicationNamespace}}{{ else }}{{.TargetApplicationTemplate.ApplicationNamespace}}{{end }}","applicationUrl":"{{ .TargetApplication.BaseURL }}","applicationTenantId":"{{.TargetApplication.LocalTenantID }}","uclSystemTenantId":"{{ .TargetApplication.ID}}", {{ if .TargetApplicationTemplate.Labels.parameters }}"parameters": {{.TargetApplicationTemplate.Labels.parameters}}{{ end }} },"assignedTenants": [ {"uclAssignmentId":"{{ .Assignment.ID }}","operation":"{{.Operation}}","deploymentRegion":"{{if .SourceApplication.Labels.region }}{{.SourceApplication.Labels.region}}{{else }}{{.SourceApplicationTemplate.Labels.region}}{{ end }}","applicationNamespace":"{{if .SourceApplication.ApplicationNamespace }}{{.SourceApplication.ApplicationNamespace}}{{else }}{{.SourceApplicationTemplate.ApplicationNamespace}}{{ end }}","applicationUrl":"{{.SourceApplication.BaseURL }}","applicationTenantId":"{{.SourceApplication.LocalTenantID}}","uclSystemTenantId":"{{.SourceApplication.ID}}",{{ if .SourceApplicationTemplate.Labels.parameters }}"parameters": {{.SourceApplicationTemplate.Labels.parameters}},{{ end }}"configuration": {{.ReverseAssignment.Value}} } ]}'
            headerTemplate: '{"Content-Type": ["application/json"],"Location": ["%s/v1/businessIntegrations/{{.FormationID}}/assignments/{{.Assignment.ID}}/status"]}'
            outputTemplate: '{"error":"{{.Body.error}}","success_status_code": 202}'
    authentication:
      jwksEndpoint: http://ory-stack-oathkeeper-api.ory.svc.cluster.local:4456/.well-known/jwks.json
      oauth2:
        url: http://ory-stack-hydra-admin.ory.svc.cluster.local:4445
  auditlog:
    configMapName: "compass-gateway-auditlog-config"
    protocol: HTTP
    tlsOrigination: false
    host: compass-external-services-mock.compass-system.svc.cluster.local
    port: 8080
    mtlsTokenPath: "/cert/token"
    standardTokenPath: "/secured/oauth/token"
    skipSSLValidation: false
    secret:
      name: "compass-gateway-auditlog-secret"
      urlKey: url
      clientIdKey: client-id
      clientSecretKey: client-secret
      clientCertKey: client-cert
      clientKeyKey: client-key
  log:
    format: "text"
    formatJson: "json"
  tenantConfig:
    useDefaultTenants: true
    dbPool:
      maxOpenConnections: 1
      maxIdleConnections: 1
  connector:
    prefix: /connector
    graphql:
      external:
        port: 3000
    validator:
      port: 8080
    # If secrets do not exist they will be created
    secrets:
      ca:
        name: compass-connector-app-ca
        namespace: compass-system
        certificateKey: ca.crt
        keyKey: ca.key
      rootCA:
        namespace: istio-system # For Ingress Gateway to work properly the namespace needs to be istio-system
        # In order for istio mTLS to work we should have two different secrets one containing the server certificate (let’s say X) and one used for validation of the client’s certificates.
        # The second one should be our root certificate and istio wants it to be named X-cacert. (-cacert suffix).
        # This is the reason for the confusing name of our root certificate. https://preliminary.istio.io/v1.6/docs/tasks/traffic-management/ingress/secure-ingress/#configure-a-mutual-tls-ingress-gateway
        cacert: compass-gateway-mtls-certs-cacert # For cert-rotation the cacert should be in different secret
        certificateKey: cacert
    revocation:
      configmap:
        name: revocations-config
        namespace: "{{ .Release.Namespace }}"
    # If key and certificate are not provided they will be generated
    caKey: ""
    caCertificate: ""
  system_broker:
    enabled: false
    port: 5001
    prefix: /broker
    tokenProviderFromHeader:
      forwardHeaders: Authorization
    tokenProviderFromSecret:
      enabled: false
      secrets:
        integrationSystemCredentials:
          name: compass-system-broker-credentials
          namespace: compass-system
    testNamespace: kyma-system
  gateway:
    port: 3000
    tls:
      host: compass-gateway
      adapterHost: compass-ns-adapter
      secure:
        internal:
          host: compass-gateway-internal
        oauth:
          host: compass-gateway-auth-oauth
    mtls:
      manageCerts: false
      host: compass-gateway-mtls
      certSecret: compass-gateway-mtls-certs
      external:
        host: compass-gateway-sap-mtls
        certSecret: compass-gateway-mtls-certs # Use connector's root CA as root CA by default. This should be overridden for productive deployments.
    headers:
      rateLimit: X-Flow-Identity
      request:
        remove:
          - "Client-Id-From-Token"
          - "Client-Id-From-Certificate"
          - "Client-Certificate-Hash"
          - "Certificate-Data"
  hydrator:
    host: compass-hydrator.compass-system.svc.cluster.local
    port: 3000
    prefix: /hydrators
    certSubjectMappingResyncInterval: "3s"
    subjectConsumerMappingConfig: '[{"consumer_type": "Super Admin", "tenant_access_levels": ["customer", "account","subaccount", "global", "organization", "folder", "resource-group", "cost-object"], "subject": "C=DE, L=local, O=SAP SE, OU=Region, OU=SAP Cloud Platform Clients, OU=f8075207-1478-4a80-bd26-24a4785a2bfd, CN=compass"}, {"consumer_type": "Integration System", "tenant_access_levels": ["account","subaccount"], "subject": "C=DE, L=local, O=SAP SE, OU=Region, OU=SAP Cloud Platform Clients, OU=f8075207-1478-4a80-bd26-24a4785a2bfd, CN=integration-system-test"}, {"consumer_type": "Technical Client", "tenant_access_levels": ["global"], "subject": "C=DE, L=local, O=SAP SE, OU=SAP Cloud Platform Clients, OU=Region, OU=1f538f34-30bf-4d3d-aeaa-02e69eef84ae, CN=technical-client-test"}, {"consumer_type": "Instance Creator", "tenant_access_levels": ["global"], "subject": "C=DE, L=local, O=SAP SE, OU=SAP Cloud Platform Clients, OU=Region, OU=47b4575a-f102-414a-8398-2d973ad65f3a, CN=instance-creator"}, {"consumer_type": "Instance Creator", "tenant_access_levels": ["global"], "subject": "C=DE, L=local, O=SAP SE, OU=SAP Cloud Platform Clients, OU=Region, OU=f8075207-1478-4a80-bd26-24a4785a2bfd, CN=instance-creator"}, {"consumer_type":  "Landscape Resource Operator", "tenant_access_levels": ["global"], "subject": "C=DE, L=local, O=SAP SE, OU=SAP Cloud Platform Clients, OU=Region, OU=47b4575a-f102-414a-8398-2d973ad65f3a, CN=landscape_resource_operator"}]'
    certificateDataHeader: "Certificate-Data"
    initialSubdomainsForAuthenticators: ""
    consumerClaimsKeys:
      clientIDKey: "client_id"
      tenantIDKey: "tenantid"
      userNameKey: "user_name"
      subdomainKey: "subdomain" # used only in local setup
    http:
      client:
        skipSSLValidation: false
    metrics:
      port: 3003
      enableClientInstrumentation: true
      censoredFlows: "JWT"
  iasAdapter:
    port: 8080
    apiRootPath: "/ias-adapter"
    readTimeout: 30s
    readHeaderTimeout: 30s
    writeTimeout: 30s
    idleTimeout: 30s
    tenantInfo:
      requestTimeout: 30s
      insecureSkipVerify: false
    ias:
      requestTimeout: 30s
      secret:
        name: "ias-adapter-cockpit"
        path: "/tmp"
        fileName: "ias-adapter-cockpit.yaml"
        clientCert: cert
        clientKey: key
        ca: ca
        manage: false
    postgres:
      connectTimeout: 30s
      requestTimeout: 30s
    authentication:
      jwksEndpoint: "http://ory-stack-oathkeeper-api.ory.svc.cluster.local:4456/.well-known/jwks.json"
  kymaAdapter:
    port: 8080
    apiRootPath: "/kyma-adapter"
    apiTenantMappingsEndpoint: "/v1/tenantMappings/{tenant-id}"
    tenantInfo:
      requestTimeout: 30s
    tenantMapping:
      type: CONFIGURATION_CHANGED
      mode: SYNC
      urlTemplate: '{"path":"%s/kyma-adapter/v1/tenantMappings/{{.Runtime.Labels.global_subaccount_id}}","method":"PATCH"}'
      inputTemplate: '{"context":{"platform":"{{if .CustomerTenantContext.AccountID}}btp{{else}}unified-services{{end}}","uclFormationId":"{{.FormationID}}","accountId":"{{if .CustomerTenantContext.AccountID}}{{.CustomerTenantContext.AccountID}}{{else}}{{.CustomerTenantContext.Path}}{{end}}","crmId":"{{.CustomerTenantContext.CustomerID}}","operation":"{{.Operation}}"},"assignedTenant":{"state":"{{.Assignment.State}}","uclAssignmentId":"{{.Assignment.ID}}","deploymentRegion":"{{if .Application.Labels.region}}{{.Application.Labels.region}}{{else}}{{.ApplicationTemplate.Labels.region}}{{end}}","applicationNamespace":"{{if .Application.ApplicationNamespace}}{{.Application.ApplicationNamespace}}{{else}}{{.ApplicationTemplate.ApplicationNamespace}}{{end}}","applicationUrl":"{{.Application.BaseURL}}","applicationTenantId":"{{.Application.LocalTenantID}}","uclSystemName":"{{.Application.Name}}","uclSystemTenantId":"{{.Application.ID}}",{{if .ApplicationTemplate.Labels.parameters}}"parameters":{{.ApplicationTemplate.Labels.parameters}},{{end}}"configuration":{{.ReverseAssignment.Value}}},"receiverTenant":{"ownerTenants": [{{ Join .Runtime.Tenant.Parents }}],"state":"{{.ReverseAssignment.State}}","uclAssignmentId":"{{.ReverseAssignment.ID}}","deploymentRegion":"{{if and .RuntimeContext .RuntimeContext.Labels.region}}{{.RuntimeContext.Labels.region}}{{else}}{{.Runtime.Labels.region}}{{end}}","applicationNamespace":"{{.Runtime.ApplicationNamespace}}","applicationTenantId":"{{if .RuntimeContext}}{{.RuntimeContext.Value}}{{else}}{{.Runtime.Labels.global_subaccount_id}}{{end}}","uclSystemTenantId":"{{if .RuntimeContext}}{{.RuntimeContext.ID}}{{else}}{{.Runtime.ID}}{{end}}",{{if .Runtime.Labels.parameters}}"parameters":{{.Runtime.Labels.parameters}},{{end}}"configuration":{{.Assignment.Value}}}}'
      headerTemplate: '{"Content-Type": ["application/json"]}'
      outputTemplate: '{"error":"{{.Body.error}}","state":"{{.Body.state}}","success_status_code": 200,"incomplete_status_code": 422}'
    authentication:
      jwksEndpoint: http://ory-stack-oathkeeper-api.ory.svc.cluster.local:4456/.well-known/jwks.json
  instanceCreator:
    port: 8080
    apiRootPath: "/instance-creator"
    apiTenantMappingsEndpoint: "/v1/tenantMappings/{tenant-id}"
    subaccountQueryParam: "subaccount_id"
    labelsQueryParam: "labelQuery"
    tenantInfo:
      requestTimeout: 30s
    authentication:
      jwksEndpoint: http://ory-stack-oathkeeper-api.ory.svc.cluster.local:4456/.well-known/jwks.json
    client:
      timeout: 30s
    secrets:
      name: "regional-sm-instances-credentials"
      key: "keyConfig"
      path: "/tmp"
    clientIdPath: "clientid"
    smUrlPath: "sm_url"
    tokenURLPath: "certurl"
    appNamePath: "appName"
    certificatePath: "certificate"
    certificateKeyPath: "key"
    oauthTokenPath: "/oauth/token"
    ticker: 3s
    timeout: 300s
    local:
      templateMappings:
        clientIDMapping: '{{ printf "\"%s\":\"client_id\"" .Values.global.instanceCreator.clientIdPath }}'
        smUrlMapping: '{{ printf "\"%s\":\"http://compass-external-services-mock.%s.svc.cluster.local:%s\"" .Values.global.instanceCreator.smUrlPath .Release.Namespace (.Values.service.port | toString) }}'
        tokenURLMapping: '{{ printf "\"%s\":\"http://compass-external-services-mock.%s.svc.cluster.local:%s\"" .Values.global.instanceCreator.tokenURLPath .Release.Namespace (.Values.service.port | toString) }}'
        appNameMapping: '{{ printf "\"%s\":\"app_name\"" .Values.global.instanceCreator.appNamePath }}'
        certificateMapping: '{{ printf "\"%s\":\"%s\"" .Values.global.instanceCreator.certificatePath .Values.global.connector.caCertificate }}'
        certificateKeyMapping: '{{ printf "\"%s\":\"%s\"" .Values.global.instanceCreator.certificateKeyPath .Values.global.connector.caKey }}'
  defaultTenantMappingHandler:
    port: 8080
    apiRootPath: "/default-tenant-mapping-handler"
    apiTenantMappingsEndpoint: "/v1/tenantMappings/{tenant-id}"
    tenantInfo:
      requestTimeout: 30s
    authentication:
      jwksEndpoint: http://ory-stack-oathkeeper-api.ory.svc.cluster.local:4456/.well-known/jwks.json
  operations_controller:
    enabled: true
  connectivity_adapter:
    port: 8080
    tls:
      host: adapter-gateway
    mtls:
      host: adapter-gateway-mtls
  oathkeeperFilters:
    workloadLabel: oathkeeper
    namespace: ory
    tokenDataHeader: "Connector-Token"
    certificateDataHeader: "Certificate-Data"
  istio:
    discoveryMtlsGateway:
      name: "discovery-gateway"
      namespace: "compass-system"
      certSecretName: discovery-gateway-certs
      localCA: # the CA property and its nested fields are used only in local setup
        secretName: discovery-gateway-certs-cacert
        namespace: istio-system # For Ingress Gateway to work properly the namespace needs to be istio-system
        certificate: ""
        key: ""
    externalMtlsGateway:
      name: "compass-gateway-external-mtls"
      namespace: "compass-system"
    mtlsGateway:
      name: "compass-gateway-mtls"
      namespace: "compass-system"
    gateway:
      name: "kyma-gateway"
      namespace: "kyma-system"
    proxy:
      port: 15020
    namespace: istio-system
    ingressgateway:
      workloadLabel: istio-ingressgateway
      requestPayloadSizeLimit2MB: 2097152
      requestPayloadSizeLimit2MBLabel: "2MB"
      requestPayloadSizeLimit5MB: 5097152
      requestPayloadSizeLimit5MBLabel: "5MB"
      correlationHeaderRewriteFilter:
        expectedHeaders:
          - "x-request-id"
          - "x-correlation-id"
          - "x-correlationid"
          - "x-forrequest-id"
          - "x-vcap-request-id"
          - "x-broker-api-request-identity"
  kubernetes:
    # Enable ClusterRoleBinding needed for local installation but unsafe on GKE
    # It allows anonymous users to retrieve the JWKS of the K8S server used to create SA tokens
    # Whenever this is running on GKE, there is a JWKS URL given by Google and is unneeded and unsafe
    # Overriden to true in local compass overrides
    local: false
    serviceAccountTokenIssuer: https://kubernetes.default.svc.cluster.local
    serviceAccountTokenJWKS: https://kubernetes.default.svc.cluster.local/openid/v1/jwks
  ingress:
    domainName: "local.kyma.dev"
    discoveryDomain:
      name: "discovery.api.local"
      tlsCert: ""
      tlsKey: ""
  database:
    sqlProxyServiceAccount: "proxy-user@gcp-cmp.iam.gserviceaccount.com"
    manageSecrets: true
    embedded:
      enabled: true
      director:
        name: "postgres"
      ias_adapter:
        name: "postgres2"
      directorDBName: "postgres"
    managedGCP:
      serviceAccountKey: ""
      instanceConnectionName: ""
      director:
        name: ""
        user: ""
        password: ""
      iasAdapter:
        name: ""
        user: ""
        password: ""
      instanceCreator:
        name: ""
        user: ""
        password: ""
      host: "localhost"
      hostPort: "5432"
      sslMode: ""
      #TODO remove below after migration to separate user will be done
      dbUser: ""
      dbPassword: ""
      directorDBName: ""
  oathkeeper:
    host: ory-stack-oathkeeper-proxy.ory.svc.cluster.local
    port: 4455
    timeout_ms: 120000
    ns_adapter_timeout_ms: 3600000
    idTokenConfig:
      claims: '{"scopes": "{{ print .Extra.scope }}","tenant": "{{ .Extra.tenant }}", "consumerID": "{{ print .Extra.consumerID}}", "consumerType": "{{ print .Extra.consumerType }}", "flow": "{{ print .Extra.flow }}", "onBehalfOf": "{{ print .Extra.onBehalfOf }}", "region": "{{ print .Extra.region }}", "tokenClientID": "{{ print .Extra.tokenClientID }}"}'
      internalClaims: '{"scopes": "application:read application:write application.webhooks:read application.application_template:read application_template.webhooks:read webhooks.auth:read runtime:write runtime:read tenant:read tenant:write tenant_subscription:write ory_internal fetch_tenant application_template:read destinations_sensitive_data:read destinations:sync ord_aggregator:sync system_fetcher:sync certificate_subject_mapping:read certificate_subject_mapping:write bundle_instance_auth:write bundle.instance_auths:read","tenant":"{ {{ if .Header.Tenant }} \"consumerTenant\":\"{{ print (index .Header.Tenant 0) }}\", {{ end }} \"externalTenant\":\"\"}", "consumerType": "Internal Component", "flow": "Internal"}'
    mutators:
      runtimeMappingService:
        config:
          api:
            url: http://compass-hydrator.compass-system.svc.cluster.local:3000/hydrators/runtime-mapping
            retry:
              give_up_after: 6s
              max_delay: 2000ms
      authenticationMappingServices:
        nsadapter:
          cfg:
            config:
              api:
                url: http://compass-hydrator.compass-system.svc.cluster.local:3000/hydrators/authn-mapping/nsadapter
                retry:
                  give_up_after: 6s
                  max_delay: 2000ms
          authenticator:
            enabled: false
            createRule: true
            gatewayHost: "compass-gateway-xsuaa"
            trusted_issuers: '[{"domain_url": "compass-system.svc.cluster.local:8080", "scope_prefixes": ["prefix."], "protocol": "http"}]'
            attributes: '{"uniqueAttribute": { "key": "ns-adapter-test", "value": "ns-adapter-flow" }, "tenants": [{ "key": "tenant" }], "identity": { "key": "identity" }, "clientid": { "key": "client_id" } }'
            path: /nsadapter/api/v1/notifications
            upstreamComponent: "compass-gateway"
            checkSuffix: true
        tenant-fetcher:
          cfg:
            config:
              api:
                url: http://compass-hydrator.compass-system.svc.cluster.local:3000/hydrators/authn-mapping/tenant-fetcher
                retry:
                  give_up_after: 6s
                  max_delay: 2000ms
          authenticator:
            enabled: false
            createRule: true
            gatewayHost: "compass-gateway"
            trusted_issuers: '[{"domain_url": "compass-system.svc.cluster.local:8080", "scope_prefixes": ["prefix."], "protocol": "http"}]'
            attributes: '{"uniqueAttribute": { "key": "test", "value": "tenant-fetcher" }, "tenants": [{ "key": "tenant" }], "identity": { "key": "identity" } }'
            path: /tenants/<.*>
            upstreamComponent: "compass-tenant-fetcher"
            checkSuffix: false
        subscriber:
          cfg:
            config:
              api:
                url: http://compass-hydrator.compass-system.svc.cluster.local:3000/hydrators/authn-mapping/subscriber
                retry:
                  give_up_after: 6s
                  max_delay: 2000ms
          authenticator:
            enabled: false
            createRule: false
            gatewayHost: "compass-gateway-sap-mtls"
            trusted_issuers: '[{"domain_url": "compass-system.svc.cluster.local:8080", "scope_prefixes": ["prefix."], "protocol": "http", "region": "eu-1"}]'
            attributes: '{"uniqueAttribute": { "key": "subsc-key-test", "value": "subscription-flow" }, "tenants": [{ "key": "tenant" }], "identity": { "key": "user_name" }, "clientid": { "key": "client_id" } }'
            path: /<.*>
            checkSuffix: false
        user-name-authenticator:
          cfg:
            config:
              api:
                url: http://compass-hydrator.compass-system.svc.cluster.local:3000/hydrators/authn-mapping/user-name-authenticator
                retry:
                  give_up_after: 6s
                  max_delay: 2000ms
          authenticator:
            enabled: false
            createRule: true
            gatewayHost: "compass-gateway-user-name"
            trusted_issuers: '[{"domain_url": "compass-system.svc.cluster.local:8080", "scope_prefixes": ["prefix.", "prefix2."], "protocol": "http", "region": "eu-1"}]'
            attributes: '{"uniqueAttribute": { "key": "unique-attr-authenticator-key", "value": "unique-attr-authenticator-value" }, "tenants": [{ "key": "ext_attr.subaccountid", "priority": 1 },{ "key": "ext_attr.globalaccountid", "priority": 2 }], "identity": { "key": "user_name" }, "clientid": { "key": "client_id" } }'
            path: "/director/graphql"
            upstreamComponent: "compass-gateway"
            checkSuffix: false
      tenantMappingService:
        config:
          api:
            url: http://compass-hydrator.compass-system.svc.cluster.local:3000/hydrators/tenant-mapping
            retry:
              give_up_after: 6s
              max_delay: 2000ms
      certificateResolverService:
        config:
          api:
            url: http://compass-hydrator.compass-system.svc.cluster.local:3000/hydrators/v1/certificate/data/resolve
            retry:
              give_up_after: 6s
              max_delay: 2000ms
      tokenResolverService:
        config:
          api:
            url: http://compass-hydrator.compass-system.svc.cluster.local:3000/hydrators/v1/tokens/resolve
            retry:
              give_up_after: 6s
              max_delay: 2000ms
  cockpit:
    auth:
      allowedConnectSrc: "https://*.ondemand.com"
      secretName: "cockpit-auth-secret"
      idpHost: ""
      clientID: ""
      scopes: "openid profile email"
      path: "/oauth2/certs"
  destinationFetcher:
    manageSecrets: true
    host: compass-destination-fetcher.compass-system.svc.cluster.local
    prefix: /destination-configuration
    port: 3000
    jobSchedule: 10s
    lease:
      lockname: destinationlease
    parallelTenants: 10
    tenantSyncTimeout: "5m"
    authentication:
      jwksEndpoint: "http://ory-stack-oathkeeper-api.ory.svc.cluster.local:4456/.well-known/jwks.json"
      appDestinationsSyncScope: "destinations:sync"
      appDetinationsSensitiveDataScope: "destinations_sensitive_data:read"
    server:
      tenantDestinationsEndpoint: "/v1/subaccountDestinations"
      tenantDestinationCertificatesEndpoint: "/v1/subaccountCertificates"
      tenantInstanceLevelDestinationCertificatesEndpoint: "/v1/instanceCertificates"
      sensitiveDataEndpoint: "/v1/destinations"
      findAPIEndpoint: "/local/v1/destinations" # used by external-services-mock in the destination creator flows; due to the fact that in ESM there are separate handlers for the two flows (dest-creator & dest-fetcher), we need different endpoints where each one of them can call the destination service find API
      sensitiveDataQueryParam: "name"
    request:
      skipSSLValidation: false
      retry_interval: "100ms"
      retry_attempts: 3
      goroutineLimit: 10
      requestTimeout: "5s"
      pageSize: 100
      oauthTokenPath: "/oauth/token"
    instance:
      clientIdPath: "clientid"
      clientSecretPath: "clientsecret"
      urlPath: "uri"
      tokenUrlPath: "certurl"
      clientCertPath: "certificate"
      clientKeyPath: "key"
    secretName: destination-region-instances
    dependenciesConfig:
      path: "/cfg/dependencies"
    oauthMode: "oauth-mtls"
  destinationRegionSecret:
    secretName: "destination-region-instances"
    fileName: "keyConfig"
    local:
      templateMappings:
        xsappMapping: '{{ printf "\"%s\":\"xsappname1\"" .Values.global.tenantFetcher.xsappNamePath }}'
        clientIDMapping: '{{ printf "\"%s\":\"client_id\"" .Values.global.destinationFetcher.instance.clientIdPath }}'
        clientSecretMapping: '{{ printf "\"%s\":\"client_secret\"" .Values.global.destinationFetcher.instance.clientSecretPath }}'
        urlMapping: '{{ printf "\"%s\":\"http://compass-external-services-mock.%s.svc.cluster.local:%s\"" .Values.global.destinationFetcher.instance.urlPath .Release.Namespace (.Values.service.port | toString) }}'
        tokenURLMapping: '{{ printf "\"%s\":\"https://%s.%s:%s\"" .Values.global.destinationFetcher.instance.tokenUrlPath .Values.global.externalServicesMock.certSecuredHost .Values.global.ingress.domainName (.Values.service.certPort | toString) }}'
        x509CertificateMapping: '{{ printf "\"%s\":\"%s\"" .Values.global.destinationFetcher.instance.clientCertPath .Values.global.connector.caCertificate }}'
        x509KeyMapping: '{{ printf "\"%s\":\"%s\"" .Values.global.destinationFetcher.instance.clientKeyPath .Values.global.connector.caKey }}'
  tenantFetcher:
    k8sSecret:
      manageSecrets: true
      name: "tenant-fetcher-secret"
      namespace: "compass-system"
      key: "keyConfig"
      path: "/tmp"
    host: compass-tenant-fetcher.compass-system.svc.cluster.local
    prefix: /tenants
    port: 3000
    systemFieldDiscoveryWebhookPartialProcessing: true
    systemFieldDiscoveryWebhookPartialProcessMaxDays: 7
    webhookProcessorJobInterval: 10s
    lease:
      lockname: tenantfetcherlease
    xsappNamePath: "xsappname"
    omitDependenciesParamName: ""
    omitDependenciesParamValue: ""
    requiredAuthScope: Callback
    fetchTenantAuthScope: fetch_tenant
    authentication:
      jwksEndpoint: "http://ory-stack-oathkeeper-api.ory.svc.cluster.local:4456/.well-known/jwks.json"
    tenantProvider:
      tenantIdProperty: "tenantId"
      customerIdProperty: "customerId"
      costObjectIdProperty: "costObjectId"
      subaccountTenantIdProperty: "subaccountTenantId"
      subdomainProperty: "subdomain"
      licenseTypeProperty: "licenseType"
      name: "provider"
      subscriptionProviderIdProperty: "subscriptionProviderIdProperty"
      providerSubaccountIdProperty: "providerSubaccountIdProperty"
      consumerTenantIdProperty: "consumerTenantIdProperty"
      subscriptionProviderAppNameProperty: "subscriptionProviderAppNameProperty"
      subscriptionIDProperty: "subscriptionGUID"
      dependentServiceInstancesInfoProperty: "dependentServiceInstancesInfo"
      dependentServiceInstancesInfoAppIdProperty: "appId"
      dependentServiceInstancesInfoAppNameProperty: "appName"
      dependentServiceInstancesInfoProviderSubaccountIdProperty: "providerSubaccountId"
    server:
      fetchTenantWithParentEndpoint: "/v1/fetch/{parentTenantId}/{tenantId}"
      fetchTenantWithoutParentEndpoint: "/v1/fetch/{tenantId}"
      regionalHandlerEndpoint: "/v1/regional/{region}/callback/{tenantId}"
      dependenciesEndpoint: "/v1/regional/{region}/dependencies"
      tenantPathParam: "tenantId"
      regionPathParam: "region"
    dependenciesConfig:
      path: "/cfg/dependencies"
    local:
      templateMappings:
        xsappMapping: '{{ printf "\"%s\":\"xsappname1\"" .Values.global.tenantFetcher.xsappNamePath }}'
    containerName: "tenant-fetcher"
  externalCertConfiguration:
    issuerLocality: "local,local2" # In local setup we have manually created connector CA certificate with 'local' Locality property
    subjectPattern: "/C=DE/O=SAP SE/OU=SAP Cloud Platform Clients/OU=Region/OU=%s/L=%s/CN=%s"
    technicalClientSubjectPattern: "/C=DE/O=SAP SE/OU=SAP Cloud Platform Clients/OU=Region/OU=%s/L=%s/CN=%s"
    ouCertSubaccountID: "f8075207-1478-4a80-bd26-24a4785a2bfd"
    commonName: "compass"
    locality: "local"
    certSvcApiPath: "/cert"
    tokenPath: "/cert/token"
    secrets:
      externalCertSvcSecret:
        manage: false
        name: "cert-svc-secret"
        clientIdKey: client-id
        clientSecretKey: client-secret
        oauthUrlKey: url
        csrEndpointKey: csr-endpoint
        clientCert: client-cert
        clientKey: client-key
        skipSSLValidationFlag: "-k"
      externalClientCertSecret:
        name: "external-client-certificate"
        namespace: compass-system
        certKey: tls.crt
        keyKey: tls.key
      publicPrivateKeysSecret:
        name: "system-fetcher-external-keys"
        namespace: compass-system
        dataKey: data
        manage: false
    rotationCronjob:
      name: "external-certificate-rotation"
      schedule: "*/1 * * * *" # Executes every minute
      certValidity: "7"
      clientCertRetryAttempts: "8"
      containerName: "certificate-rotation"
    preInstallJob:
      enabled: false
      name: "external-certificate-pre-install"
      certValidity: "7"
      clientCertRetryAttempts: "8"
  instanceCreatorCertConfiguration:
    issuerLocality: "local,local2" # In local setup we have manually created connector CA certificate with 'local' Locality property
    subjectPattern: "/C=DE/O=SAP SE/OU=SAP Cloud Platform Clients/OU=Region/OU=%s/L=%s/CN=%s"
    ouCertSubaccountID: "f8075207-1478-4a80-bd26-24a4785a2bfd"
    commonName: "instance-creator"
    locality: "local"
    certSvcApiPath: "/cert"
    tokenPath: "/cert/token"
    secrets:
      instanceCreatorSvcSecret:
        manage: false
        name: "instance-creator-cert-svc-secret"
        clientIdKey: client-id
        clientSecretKey: client-secret
        oauthUrlKey: url
        csrEndpointKey: csr-endpoint
        clientCert: client-cert
        clientKey: client-key
        skipSSLValidationFlag: "-k"
      instanceCreatorClientCertSecret:
        name: "instance-creator-client-certificate"
        namespace: compass-system
        certKey: tls.crt
        keyKey: tls.key
    rotationCronjob:
      name: "instance-creator-certificate-rotation"
      schedule: "*/1 * * * *" # Executes every minute
      certValidity: "7"
      clientCertRetryAttempts: "8"
      containerName: "instance-creator-certificate-rotation"
    preInstallJob:
      enabled: false
      name: "instance-creator-certificate-pre-install"
      certValidity: "7"
      clientCertRetryAttempts: "8"
  ordService:
    host: compass-ord-service.compass-system.svc.cluster.local
    prefix: /open-resource-discovery-service/v0
    docsPrefix: /open-resource-discovery-docs
    staticPrefix: /open-resource-discovery-static/v0
    port: 3000
    defaultResponseType: "xml"
    userContextHeader: "user_context"
    authTokenPath: "/var/run/secrets/kubernetes.io/serviceaccount/token"
    skipSSLValidation: false
  ordAggregator:
    port: 3000
    prefix: /ord-aggregator
    aggregateEndpoint: /aggregate
    name: ord-aggregator
    client:
      timeout: "30s"
    lease:
      lockname: aggregatorlease
    authentication:
      jwksEndpoint: "http://ory-stack-oathkeeper-api.ory.svc.cluster.local:4456/.well-known/jwks.json"
    http:
      client:
        skipSSLValidation: false
      retry:
        attempts: 3
        delay: 100ms
    dbPool:
      maxOpenConnections: 2
      maxIdleConnections: 2
    globalRegistryUrl: http://compass-external-services-mock.compass-system.svc.cluster.local:8087/.well-known/open-resource-discovery
    maxParallelDocumentsPerApplication: 10
    maxParallelSpecificationProcessors: 100
    containerName: "ord-aggregator"
    metadataValidator:
      enabled: "false"
      setImagePullSecrets: false
      imagePullSecretName: api-validator-secret
      image: ""
      version: 3.5.5
      host: ""
      port: 8080
    tenantMappingConfiguration: '{}'
    parallelOperationProcessors: 10
    priorityQueueLimit: 10
    rescheduleJobInterval: 24h
    reschedulePeriod: 168h
    rescheduleHangedJobInterval: 1h
    rescheduleHangedPeriod: 1h
    maintainOperationsJobInterval: 60m
    operationProcessorsQuietPeriod: 5s
  systemFetcher:
    name: "system-fetcher"
    port: 3000
    prefix: /system-fetcher
    syncEndpoint: /sync
    job:
      schedulePeriod: 60m
      isSchedulable: true
    client:
      timeout: "30s"
    lease:
      lockname: systemfetcherlease
    authentication:
      jwksEndpoint: "http://ory-stack-oathkeeper-api.ory.svc.cluster.local:4456/.well-known/jwks.json"
    manageSecrets: true
    # enableSystemDeletion - whether systems in deleted state should be deleted from director database
    enableSystemDeletion: true
    # fetchRequestTimeout - shows the timeout to wait for oauth token and for fetching systems (in one request) separately
    fetchRequestTimeout: "30s"
    # directorRequestTimeout - graphql requests timeout to director
    directorRequestTimeout: "30s"
    dbPool:
      maxOpenConnections: 20
      maxIdleConnections: 2
    # systemsAPIEndpoint - endpoint of the service to fetch systems from
    systemsAPIEndpoint: ""
    # systemsAPIFilterCriteria - criteria for fetching systems
    systemsAPIFilterCriteria: ""
    appTemplatesProductLabel: "systemRole"
    systemSourceKey: "prop"
    appTemplates: []
    templatePlaceholderToSystemKeyMappings: '[ { "placeholder_name": "name", "system_key": "$.displayName" }, { "placeholder_name": "display-name", "system_key": "$.displayName" }, { "placeholder_name": "systemNumber", "system_key": "$.systemNumber" }, { "placeholder_name": "productId", "system_key": "$.productId" }, { "placeholder_name": "ppmsProductVersionId", "system_key": "$.ppmsProductVersionId", "optional": true }, { "placeholder_name": "region", "system_key": "$.additionalAttributes.systemSCPLandscapeID", "optional": true }, { "placeholder_name": "description", "system_key": "$.productDescription", "optional": true }, { "placeholder_name": "baseUrl", "system_key": "$.additionalUrls.mainUrl", "optional": true }, { "placeholder_name": "providerName", "system_key": "$.infrastructureProvider", "optional": true } ]'
    templateOverrideApplicationInput: '{"name": "{{name}}","description": "{{description}}","providerName": "{{providerName}}","statusCondition": "INITIAL","systemNumber": "{{systemNumber}}","labels": {"managed": "true","productId": "{{productId}}","ppmsProductVersionId": "{{ppmsProductVersionId}}","region": "{{region}}"},"baseUrl": "{{baseUrl}}"}'
    http:
      client:
        skipSSLValidation: false
    oauth:
      client: "client_id"
      tokenEndpointProtocol: "https"
      tokenBaseHost: "compass-external-services-mock-sap-mtls"
      tokenPath: "/cert/token"
      scopesClaim: "scopes"
      tenantHeaderName: "x-zid"
      tokenRequestTimeout: 30s
      skipSSLValidation: true
    jwt:
      expireAfter: 60m
    secret:
      name: "compass-system-fetcher-secret"
      clientIdKey: client-id
      oauthUrlKey: url
    paging:
      pageSize: 200
      sizeParam: "$top"
      skipParam: "$skip"
    containerName: "system-fetcher"
    parallelOperationProcessors: 10
    priorityQueueLimit: 10
    rescheduleJobInterval: 24h
    reschedulePeriod: 168h
    rescheduleHangedJobInterval: 1h
    rescheduleHangedPeriod: 1h
    maintainOperationsJobInterval: 60m
    operationProcessorsQuietPeriod: 5s
    asyncRequestProcessors: 100
  tenantFetchers:
    job1:
      enabled: false
      job:
        interval: "5m"
      configMapNamespace: "compass-system"
      manageSecrets: true
      providerName: "compass"
      tenantType: "subaccount"
      schedule: "*/5 * * * *"
      tenantInsertChunkSize: "500"
      pageWorkers: "2"
      kubernetes:
        configMapNamespace: "compass-system"
        pollInterval: 2s
        pollTimeout: 1m
        timeout: 2m
      authConfig:
        skipSSLValidation: true
        oauthMode: "oauth-mtls"
        clientIDPath: "clientid"
        clientSecretPath: "secret"
        clientCertPath: "cert"
        clientKeyPath: "key"
        tokenEndpointPath: "url"
        tokenURLPath: "/cert/token"
      queryMapping:
        regionField: "region"
        pageNumField: "pageNum"
        pageSizeField: "pageSize"
        timestampField: "timestamp"
      query:
        startPage: "0"
        pageSize: "100"
      api:
        regionName: "central"
        authConfigSecretKey: "central"
        fieldMapping:
          totalPagesField: "totalPages"
          totalResultsField: "totalResults"
          tenantEventsField: "events"
          idField: "id"
          nameField: "name"
          customerIdField: "customerId"
          costObjectIDField: "costObject"
          subaccountCostObjectIDField: "costObjectId"
          subaccountCostObjectTypeField: "costObjectType"
          subdomainField: "subdomain"
          licenseTypeField: "licenseType"
          discriminatorField: ""
          discriminatorValue: ""
          detailsField: "details"
          labelsField: "labels"
          entityTypeField: "entityType"
          globalAccountID: "gaID"
          regionField: "region"
          movedSubaccountTargetField: "targetGlobalAccountGUID"
          movedSubaccountSourceField: "sourceGlobalAccountGUID"
        endpoints:
          accountCreated: "127.0.0.1/events?type=account-created"
          accountDeleted: "127.0.0.1/events?type=account-deleted"
          accountUpdated: "127.0.0.1/events?type=account-updated"
          subaccountCreated: "127.0.0.1/events?type=subaccount-created"
          subaccountDeleted: "127.0.0.1/events?type=subaccount-deleted"
          subaccountUpdated: "127.0.0.1/events?type=subaccount-updated"
          subaccountMoved: "127.0.0.1/events?type=subaccount-moved"
      regionalConfig:
        fieldMapping:
          totalPagesField: "totalPages"
          totalResultsField: "totalResults"
          tenantEventsField: "events"
          idField: "guid"
          nameField: "displayName"
          customerIdField: "customerId"
          costObjectIDField: "costObject"
          subaccountCostObjectIDField: "costObjectId"
          subaccountCostObjectTypeField: "costObjectType"
          subdomainField: "subdomain"
          licenseTypeField: "licenseType"
          discriminatorField: ""
          discriminatorValue: ""
          detailsField: "details"
          entityTypeField: "entityType"
          globalAccountID: "globalAccountGUID"
          regionField: "region"
          labelsField: "labels"
          movedSubaccountTargetField: "targetGlobalAccountGUID"
          movedSubaccountSourceField: "sourceGlobalAccountGUID"
        regions:
          eu-east:
            api:
              oauthMode: "oauth-mtls"
              authConfigSecretKey: "central"
              endpoints:
                accountCreated: "127.0.0.1/events?type=account-created"
                accountDeleted: "127.0.0.1/events?type=account-deleted"
                accountUpdated: "127.0.0.1/events?type=account-updated"
                subaccountCreated: "127.0.0.1/events?type=subaccount-created"
                subaccountDeleted: "127.0.0.1/events?type=subaccount-deleted"
                subaccountUpdated: "127.0.0.1/events?type=subaccount-updated"
                subaccountMoved: "127.0.0.1/events?type=subaccount-moved"
      dbPool:
        maxOpenConnections: 1
        maxIdleConnections: 1
  metrics:
    enabled: true
    pushEndpoint: http://monitoring-prometheus-pushgateway.kyma-system.svc.cluster.local:9091
  externalServicesMock:
    enabled: false
    certSecuredPort: 8081
    ordCertSecuredPort: 8082
    unsecuredPort: 8083
    basicSecuredPort: 8084
    oauthSecuredPort: 8085
    ordGlobalRegistryCertPort: 8086
    ordGlobalRegistryUnsecuredPort: 8087
    unsecuredPortWithAdditionalContent: 8088
    unsecuredMultiTenantPort: 8089
    certSecuredProxyPort: 8090
    certSecuredHost: compass-external-services-mock-sap-mtls
    ordCertSecuredHost: compass-external-services-mock-sap-mtls-ord
    ordGlobalCertSecuredHost: compass-external-services-mock-sap-mtls-global-ord-registry
    unSecuredHost: compass-external-services-mock
    host: compass-external-services-mock.compass-system.svc.cluster.local
    directDependencyXsappname: ""
    saasAppNamesSecret:
      manage: false
    regionInstancesCredentials:
      manage: false
    regionSMInstancesCredentials:
      manage: false
    oauthSecret:
      manage: false
      name: compass-external-services-mock-oauth-credentials
      clientIdKey: client-id
      clientSecretKey: client-secret
      oauthUrlKey: url
      oauthTokenPath: "/secured/oauth/token"
    auditlog:
      applyMockConfiguration: false
      managementApiPath: /audit-log/v2/configuration-changes/search
      mtlsTokenPath: "/cert/token"
      secret:
        name: "auditlog-instance-management"
        urlKey: url
        tokenUrlKey: token-url
        clientIdKey: client-id
        clientSecretKey: client-secret
        clientCertKey: client-cert
        clientKeyKey: client-key
    iasAdapter:
      consumerAppID: "consumer-app-id"
      consumerAppClientID: "consumer-client-id"
      consumerAppTenantID: "consumer-app-tenant-id"
      providerAppID: "provider-app-id"
      providerAppClientID: "provider-client-id"
      providerAppTenantID: "provider-app-tenant-id"
      apiName: "Test API Name"
  tests:
    http:
      client:
        skipSSLValidation: false
    externalCertConfiguration:
      ouCertSubaccountID: "bad76f69-e5c2-4d55-bca5-240944824b83"
      issuerLocalityRegion2: "local"
    hydrator:
      certSubjectMappingResyncInterval: "3s"
    director:
      skipPattern: ""
      externalCertIntSystemCN: "integration-system-test"
      supportedOrdApplicationType: "SAP temp1"
    tenantFetcher:
      tenantOnDemandID: "8d42d818-d4c4-4036-b82f-b199db7ffeb5"
      missingTenantOnDemandID: "subaccount-external-tnt"
      tenantRegion: "us-1"
      tenantRegionPrefix: "cf-"
      region: "eu-1"
      region2: "eu-2"
    ordAggregator:
      skipPattern: ""
      proxyApplicationTemplateName: "SAP Proxy Template"
    ordService:
      accountTenantID: "5577cf46-4f78-45fa-b55f-a42a3bdba868" # testDefaultTenant from our testing tenants
      skipPattern: ""
    externalServicesMock:
      skipPattern: ""
      tenantMappingStatusAPI:
        responseDelayInMilliseconds: 1
    selfRegistration:
      region: "eu-1"
      region2: "eu-2"
    destination:
      consumerSubdomain: "compass-external-services-mock"
      consumerSubdomainMtls: "compass-external-services-mock-sap-mtls"
      instanceID: "37d7d783-d9ad-47de-b6c8-b05a4cb961ca" # randomly generated UUID
      claims:
        subaccountIDKey: "subaccountid"
        serviceInstanceIDKey: "serviceinstanceid"
    subscription:
      labelKey: "subscriptions"
      standardFlow: "standard"
      indirectDependencyFlow: "indirectDependency"
      directDependencyFlow: "directDependency"
      subscriptionsFlowHeaderKey: "subscriptionFlow"
      consumerSubdomain: "compass-external-services-mock-sap-mtls"
      tenants:
        providerAccountID: "5577cf46-4f78-45fa-b55f-a42a3bdba868" # testDefaultTenant from our testing tenants
        providerSubaccountID: "47b4575a-f102-414a-8398-2d973ad65f3a" # TestProviderSubaccount from our testing tenants
        consumerAccountID: "5984a414-1eed-4972-af2c-b2b6a415c7d7" # ApplicationsForRuntimeTenantName from our testing tenants
        consumerSubaccountID: "1f538f34-30bf-4d3d-aeaa-02e69eef84ae" # randomly chosen
        costObjectID: "de235c0e-9cb0-4f39-9fd5-d558ec6850bb" # randomly chosen
        consumerTenantID: "ba49f1aa-ddc1-43ff-943c-fe949857a34a" # randomly chosen
        providerSubaccountIDRegion2: "731b7bc4-5472-41d2-a447-e4c0f45de739" # TestProviderSubaccountRegion2 from our testing tenants
        consumerAccountIDTenantHierarchy: "5577cf46-4f78-45fa-b55f-a42a3bdba868" # testDefaultTenant from our testing tenants; more info in 'TestFormationNotificationsTenantHierarchy'
        consumerSubaccountIDTenantHierarchy: "3cfcdd62-320d-403b-b66a-4ee3cdd06947" # TestIntegrationSystemManagedSubaccount from our testing tenants; more info in 'TestFormationNotificationsTenantHierarchy'
      destinationOauthSecret:
        manage: false
        name: provider-destination-instance-tests
        clientIdKey: client-id
        clientSecretKey: client-secret
        oauthUrlKey: url
        oauthTokenPath: "/secured/oauth/token"
        serviceUrlKey: uri
        dependencyKey: dependency
      oauthSecret:
        manage: false
        name: compass-subscription-secret
        clientIdKey: client-id
        clientSecretKey: client-secret
        oauthUrlKey: url
      propagatedProviderSubaccountHeader: "X-Provider-Subaccount"
      externalClientCertTestSecretName: "external-client-certificate-test-secret"
      externalClientCertTestSecretNamespace: "compass-system"
      externalCertTestJobName: "external-certificate-rotation-test-job"
      certSvcInstanceTestSecretName: "cert-svc-secret"
      certSvcInstanceTestRegion2SecretName: "cert-svc-secret-eu2"
      consumerTokenURL: "http://compass-external-services-mock.compass-system.svc.cluster.local:8080"
      subscriptionURL: "http://compass-external-services-mock.compass-system.svc.cluster.local:8080"
      subscriptionProviderIdValue: "id-value!t12345"
      directDependencySubscriptionProviderIdValue: "direct-dep-id-value!t12345"
      subscriptionProviderAppNameValue: "subscriptionProviderAppNameValue"
      indirectDependencySubscriptionProviderAppNameValue: "indirectDependencySubscriptionProviderAppNameValue"
      directDependencySubscriptionProviderAppNameValue: "subscriptionProviderAppNameValue" # this is used for real env tests where there is a dedicated SAAS svc instance for the indirect dependency flow
    namespace: kyma-system
    connectivityAdapterFQDN: http://compass-connectivity-adapter.compass-system.svc.cluster.local
    externalServicesMockFQDN: http://compass-external-services-mock.compass-system.svc.cluster.local
    ordServiceFQDN: http://compass-ord-service.compass-system.svc.cluster.local
    systemBrokerFQDN: http://compass-system-broker.compass-system.svc.cluster.local
    tenantFetcherFQDN: http://compass-tenant-fetcher.compass-system.svc.cluster.local
    hydratorFQDN: http://compass-hydrator.compass-system.svc.cluster.local
    userNameAuthenticators:
      gatewayHost: "compass-gateway-user-name"
      account:
        manage: false
        secretName: "user-name-account-authenticator"
        clientIdKey: client-id
        clientSecretKey: client-secret
        oauthUrlKey: url
        oauthTokenPath: "/secured/oauth/token"
        subdomain: "compass-external-services-mock"
      subaccount:
        manage: false
        secretName: "user-name-subaccount-authenticator"
        clientIdKey: client-id
        clientSecretKey: client-secret
        oauthUrlKey: url
        oauthTokenPath: "/secured/oauth/token"
        subdomain: "compass-external-services-mock"
    basicCredentials:
      manage: false
      secretName: "test-basic-credentials-secret"
    db:
      maxOpenConnections: 3
      maxIdleConnections: 1
    securityContext: # Set on container level
      runAsUser: 2000
      allowPrivilegeEscalation: false
  expectedSchemaVersionUpdateJob:
    cm:
      name: "expected-schema-version"
    ias_adapter:
      cm:
        name: "ias-adapter-expected-schema-version"
  migratorJob:
    nodeSelectorEnabled: false
    pvc:
      name: "compass-director-migrations"
      namespace: "compass-system"
      migrationsPath: "/compass-migrations"
      storageClass: local-path
    ias_adapter:
      pvc:
        name: "compass-ias-adapter-migrations"
        namespace: "compass-system"
        migrationsPath: "/compass-ias-adapter-migrations"
        storageClass: local-path
  http:
    client:
      skipSSLValidation: false
  pairingAdapter:
    templateName: "pairing-adapter-app-template"
    watcherCorrelationID: "pairing-adapter-watcher-id"
    configMap:
      manage: false
      key: "config.json"
      name: "pairing-adapter-config-local"
      namespace: "compass-system"
      localAdapterFQDN: "http://compass-pairing-adapter.compass-system.svc.cluster.local/adapter-local-mtls"
      integrationSystemID: "d3e9b9f5-25dc-4adb-a0a0-ed69ef371fb6"
    e2e:
      appName: "test-app"
      appID: "123-test-456"
      clientUser: "test-user"
      tenant: "test-tenant"
  # Scopes assigned for every new Client Credentials by given object type (Runtime / Application / Integration System)
  # and scopes mapped to a consumer with the given type, then that consumer is using a client certificate
  scopes:
    scopesPerConsumerType:
      business_integration:
        - "application_template:read"
        - "application_template:write"
        - "formation:read"
        - "formation:write"
        - "formation.state:write"
        - "formation_template:read"
        - "formation_template:write"
        - "formation_template.webhooks:read"
        - "tenant_access:write"
      managed_application_provider_operator:
        - "application.local_tenant_id:write"
        - "application_template:write"
        - "application_template:read"
        - "application_template.webhooks:read"
        - "application_template.labels:write"
        - "internal_visibility:read"
        - "webhook:write"
        - "webhooks.auth:read"
        - "certificate_subject_mapping:write"
        - "certificate_subject_mapping:read"
      managed_application_consumer: []
      formation_viewer:
        - "formation:read"
      landscape_resource_operator:
        - "application:read"
        - "application:write"
        - "application.local_tenant_id:write"
        - "tenant_access:write"
        - "formation:read"
        - "formation:write"
        - "formation:global_write"
        - "formation:global_read"
      tenant_discovery_operator:
        - "application:read"
      instance_creator:
        - "application_template:read"
        - "formation:read"
        - "formation_template:read"
        - "formation_template.webhooks:read"
      technical_client:
        - "tenant:read"
        - "tenant:write"
      runtime:
        - "runtime:read"
        - "runtime:write"
        - "application:read"
        - "runtime.auths:read"
        - "bundle.instance_auths:read"
        - "runtime.webhooks:read"
        - "webhook:write"
      external_certificate:
        - "runtime:read"
        - "runtime:write"
        - "application:read"
        - "application:write"
        - "runtime.auths:read"
        - "bundle.instance_auths:read"
        - "runtime.webhooks:read"
        - "webhook:write"
        - "application_template:read"
        - "application_template:write"
        - "application_template.webhooks:read"
        - "formation_template:read"
        - "formation_template:write"
        - "formation_template.webhooks:read"
      application:
        - "application:read"
        - "application:write"
        - "application.auths:read"
        - "application.webhooks:read"
        - "application.application_template:read"
        - "bundle.instance_auths:read"
        - "document.fetch_request:read"
        - "event_spec.fetch_request:read"
        - "api_spec.fetch_request:read"
        - "fetch-request.auth:read"
        - "webhook:write"
      integration_system:
        - "application:read"
        - "application:write"
        - "application.local_tenant_id:write"
        - "application.application_template:read"
        - "application_template:read"
        - "application_template:write"
        - "runtime:read"
        - "runtime:write"
        - "integration_system:read"
        - "label_definition:read"
        - "label_definition:write"
        - "automatic_scenario_assignment:read"
        - "integration_system.auths:read"
        - "application_template.webhooks:read"
        - "formation:write"
        - "formation:read"
        - "internal_visibility:read"
        - "application.auths:read"
        - "webhook:write"
        - "formation_template:read"
        - "formation_template.webhooks:read"
      super_admin:
        - "application:read"
        - "application:write"
        - "application.local_tenant_id:write"
        - "application_template:read"
        - "application_template:write"
        - "integration_system:read"
        - "integration_system:write"
        - "runtime:read"
        - "runtime:write"
        - "label_definition:read"
        - "label_definition:write"
        - "eventing:manage"
        - "tenant:read"
        - "tenant:write"
        - "automatic_scenario_assignment:read"
        - "application.auths:read"
        - "application.webhooks:read"
        - "application.application_template:read"
        - "application_template.webhooks:read"
        - "bundle.instance_auths:read"
        - "document.fetch_request:read"
        - "event_spec.fetch_request:read"
        - "api_spec.fetch_request:read"
        - "integration_system.auths:read"
        - "runtime.auths:read"
        - "fetch-request.auth:read"
        - "webhooks.auth:read"
        - "formation:write"
        - "formation:read"
        - "internal_visibility:read"
        - "runtime.webhooks:read"
        - "webhook:write"
        - "formation_template:read"
        - "formation_template:write"
        - "formation_template.webhooks:read"
        - "formation_constraint:read"
        - "formation_constraint:write"
        - "certificate_subject_mapping:read"
        - "certificate_subject_mapping:write"
        - "formation.state:write"
        - "tenant_access:write"
        - "bundle_instance_auth:write"
        - "formation:global_write"
        - "formation:global_read"
      default:
        - "runtime:read"
        - "runtime:write"
        - "tenant:read"<|MERGE_RESOLUTION|>--- conflicted
+++ resolved
@@ -174,11 +174,7 @@
       name: compass-pairing-adapter
     director:
       dir: dev/incubator/
-<<<<<<< HEAD
       version: "PR-3730"
-=======
-      version: "PR-3704"
->>>>>>> 0633ff17
       name: compass-director
     hydrator:
       dir: dev/incubator/
@@ -235,11 +231,7 @@
       name: compass-console
     e2e_tests:
       dir: dev/incubator/
-<<<<<<< HEAD
       version: "PR-3730"
-=======
-      version: "PR-3704"
->>>>>>> 0633ff17
       name: compass-e2e-tests
   isLocalEnv: false
   isForTesting: false
