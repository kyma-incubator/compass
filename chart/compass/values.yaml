global:
  disableLegacyConnectivity: true
  defaultTenant: 3e64ebae-38b5-46a0-b1ed-9ccee153a0ae
  defaultTenantRegion: "eu-1"
  tenants: # tenant order matters, so new tenants should be added to the end of the list
    - name: default
      id: 3e64ebae-38b5-46a0-b1ed-9ccee153a0ae
      type: account
    - name: foo
      id: 1eba80dd-8ff6-54ee-be4d-77944d17b10b
      type: account
    - name: bar
      id: af9f84a9-1d3a-4d9f-ae0c-94f883b33b6e
      type: account
    - name: TestTenantSeparation
      id: f1c4b5be-b0e1-41f9-b0bc-b378200dcca0
      type: account
    - name: TestDeleteLastScenarioForApplication
      id: 0403be1e-f854-475e-9074-922120277af5
      type: account
    - name: Test_DeleteAutomaticScenarioAssignmentForSelector
      id: d9553135-6115-4c67-b4d9-962c00f3725f
      type: account
    - name: Test_AutomaticScenarioAssigmentForRuntime
      id: 8c733a45-d988-4472-af10-1256b82c70c0
      type: account
    - name: TestAutomaticScenarioAssignmentsWholeScenario
      id: 65a63692-c00a-4a7d-8376-8615ee37f45c
      type: account
    - name: TestTenantsQueryTenantNotInitialized
      id: 72329135-27fd-4284-9bcb-37ea8d6307d0
      type: account
    - name: Test Default
      id: 5577cf46-4f78-45fa-b55f-a42a3bdba868
      type: account
      parent: 2c4f4a25-ba9a-4dbc-be68-e0beb77a7eb0
    - name: Test_DefaultCustomer
      id: 2c4f4a25-ba9a-4dbc-be68-e0beb77a7eb0
      type: customer
    - name: TestListLabelDefinitions
      id: 3f641cf5-2d14-4e0f-a122-16e7569926f1
      type: account
    - name: Test_AutomaticScenarioAssignmentQueries
      id: 8263cc13-5698-4a2d-9257-e8e76b543e88
      type: account
    - name: TestGetScenariosLabelDefinitionCreatesOneIfNotExists
      id: 2263cc13-5698-4a2d-9257-e8e76b543e33
      type: account
    - name: TestApplicationsForRuntime
      id: 5984a414-1eed-4972-af2c-b2b6a415c7d7
      type: account
    - name: Test_DeleteAutomaticScenarioAssignmentForScenario
      id: d08e4cb6-a77f-4a07-b021-e3317a373597
      type: account
    - name: TestApplicationsForRuntimeWithHiddenApps
      id: 7e1f2df8-36dc-4e40-8be3-d1555d50c91c
      type: account
    - name: TestTenantsQueryTenantInitialized
      id: 8cf0c909-f816-4fe3-a507-a7917ccd8380
      type: account
    - name: TestDeleteApplicationIfInScenario
      id: 0d597250-6b2d-4d89-9c54-e23cb497cd01
      type: account
    - name: TestProviderSubaccount
      id: 47b4575a-f102-414a-8398-2d973ad65f3a
      type: subaccount
      parent: 5577cf46-4f78-45fa-b55f-a42a3bdba868
    - name: TestCompassProviderSubaccount
      id: f8075207-1478-4a80-bd26-24a4785a2bfd
      type: subaccount
      parent: 5577cf46-4f78-45fa-b55f-a42a3bdba868
    - name: TestProviderSubaccountRegion2
      id: 731b7bc4-5472-41d2-a447-e4c0f45de739
      type: subaccount
      region: "eu-2"
      parent: 5577cf46-4f78-45fa-b55f-a42a3bdba868
    - name: TestCertificateSubaccount
      id: 123e4567-e89b-12d3-a456-426614174001
      type: subaccount
      parent: 5577cf46-4f78-45fa-b55f-a42a3bdba868
    - name: TestNsAdapter
      id: 08b6da37-e911-48fb-a0cb-fa635a6c5678
      type: subaccount
      parent: 5577cf46-4f78-45fa-b55f-a42a3bdba868
    - name: TestNsAdapterSubaccountWithApplications
      id: 08b6da37-e911-48fb-a0cb-fa635a6c4321
      type: subaccount
      parent: 5577cf46-4f78-45fa-b55f-a42a3bdba868
    - name: TestIntegrationSystemManagedSubaccount
      id: 3cfcdd62-320d-403b-b66a-4ee3cdd06947
      type: subaccount
      parent: 5577cf46-4f78-45fa-b55f-a42a3bdba868
    - name: TestIntegrationSystemManagedAccount
      id: 7e8ab2e3-3bb4-42e3-92b2-4e0bf48559d3
      type: account
      parent: 2c4f4a25-ba9a-4dbc-be68-e0beb77a7eb0
    - name: TestSystemFetcherAccount
      id: c395681d-11dd-4cde-bbcf-570b4a153e79
      type: account
      parent: 2c4f4a25-ba9a-4dbc-be68-e0beb77a7eb0
    - name: TestConsumerSubaccount
      id: 1f538f34-30bf-4d3d-aeaa-02e69eef84ae
      type: subaccount
      parent: 5984a414-1eed-4972-af2c-b2b6a415c7d7
    - name: TestTenantsOnDemandAPI
      id: 8d42d818-d4c4-4036-b82f-b199db7ffeb5
      type: subaccount
      parent: 5984a414-1eed-4972-af2c-b2b6a415c7d7
    - name: TestExternalCertificateSubaccount
      id: bad76f69-e5c2-4d55-bca5-240944824b83
      type: subaccount
      parent: 5577cf46-4f78-45fa-b55f-a42a3bdba868
    - name: TestAtomOrganization
      id: f2724f8e-1a58-4f32-bfd0-8b831de34e71
      type: organization
      parent: 2c4f4a25-ba9a-4dbc-be68-e0beb77a7eb0
    - name: TestAtomFolder
      id: 4c31b7c7-2bea-4bd5-9ea5-e9a8d704f900
      type: folder
      parent: f2724f8e-1a58-4f32-bfd0-8b831de34e71
    - name: TestAtomResourceGroup
      id: ff30da87-7685-4462-869a-baae6441898b
      type: resource-group
      parent: 4c31b7c7-2bea-4bd5-9ea5-e9a8d704f900
  images:
    containerRegistry:
      path: eu.gcr.io/kyma-project/incubator
    connector:
      dir:
      version: "PR-2902"
      name: compass-connector
    connectivity_adapter:
      dir:
      version: "PR-2902"
      name: compass-connectivity-adapter
    pairing_adapter:
      dir:
      version: "PR-2902"
      name: compass-pairing-adapter
    director:
      dir:
      version: "PR-2918"
      name: compass-director
    hydrator:
      dir:
      version: "PR-2912"
      name: compass-hydrator
    gateway:
      dir:
      version: "PR-2902"
      name: compass-gateway
    operations_controller:
      dir:
      version: "PR-2902"
      name: compass-operations-controller
    ord_service:
      dir:
      version: "PR-87"
      name: compass-ord-service
    schema_migrator:
      dir:
      version: "PR-2901"
      name: compass-schema-migrator
    system_broker:
      dir:
      version: "PR-2902"
      name: compass-system-broker
    certs_setup_job:
      containerRegistry:
        path: eu.gcr.io/kyma-project
      dir:
      version: "0a651695"
    external_services_mock:
      dir:
      version: "PR-2888"
      name: compass-external-services-mock
    console:
      dir:
      version: "PR-80"
      name: compass-console
    e2e_tests:
      dir:
<<<<<<< HEAD
      version: "PR-2926"
=======
      version: "PR-2922"
>>>>>>> 469aa1b5
      name: compass-e2e-tests
  isLocalEnv: false
  isForTesting: false
  oauth2:
    host: oauth2
  livenessProbe:
    initialDelaySeconds: 30
    timeoutSeconds: 1
    periodSeconds: 10
  readinessProbe:
    initialDelaySeconds: 5
    timeoutSeconds: 1
    periodSeconds: 2
  agentPreconfiguration: false
  portieris:
    isEnabled: false
    imagePullSecretName: "portieris-dummy-image-pull-secret"
  nsAdapter:
    external:
      port: 3005
    e2eTests:
      gatewayHost: "compass-gateway-xsuaa"
    prefix: /nsadapter
    path: /nsadapter/api/v1/notifications
    systemToTemplateMappings: '[{  "Name": "SAP S/4HANA On-Premise",  "SourceKey": ["type"],  "SourceValue": ["abapSys"]},{  "Name": "SAP S/4HANA On-Premise",  "SourceKey": ["type"],  "SourceValue": ["nonSAPsys"]},{  "Name": "SAP S/4HANA On-Premise",  "SourceKey": ["type"],  "SourceValue": ["hana"]}]'
    secret:
      name: nsadapter-secret
      subaccountKey: subaccount
      local:
        subaccountValue: subaccount
    authSecret:
      name: "compass-external-services-mock-oauth-credentials"
      clientIdKey: client-id
      clientSecretKey: client-secret
      tokenUrlKey: url
      instanceUrlKey: url
      certKey: cert
      keyKey: key
    registerPath: "/register"
    tokenPath: "/secured/oauth/token"
    createClonePattern: '{"key": "%s"}'
    createBindingPattern: '{}'
    useClone: "false"
  director:
    host: compass-director.compass-system.svc.cluster.local
    formationMappingAsyncStatusApi:
      pathPrefix: "/v1/businessIntegrations"
      formationAssignmentPath: "/{ucl-formation-id}/assignments/{ucl-assignment-id}/status"
      formationPath: "/{ucl-formation-id}/status"
    prefix: /director
    graphql:
      external:
        port: 3000
    tls:
      secure:
        internal:
          host: compass-director-internal
    validator:
      port: 8080
    metrics:
      port: 3003
      enableGraphqlOperationInstrumentation: true
    operations:
      port: 3002
      path: "/operation"
      lastOperationPath: "/last_operation"
    info:
      path: "/v1/info"
    subscription:
      subscriptionProviderLabelKey: "subscriptionProviderId"
      consumerSubaccountLabelKey: "global_subaccount_id"
      subscriptionLabelKey: "subscription"
      tokenPrefix: "sb-"
    selfRegister:
      secrets:
        instancesCreds:
          name: "region-instances-credentials"
          key: "keyConfig"
          path: "/tmp"
        saasAppNameCfg:
          name: "saas-app-names"
          key: "appNameConfig"
          path: "/tmp/appNameConfig"
      clientIdPath: "clientId"
      clientSecretPath: "clientSecret"
      urlPath: "url"
      tokenUrlPath: "tokenUrl"
      clientCertPath: "clientCert"
      clientKeyPath: "clientKey"
      local:
        templateMappings:
          clientIDMapping: '{{ printf "\"%s\":\"client_id\"" .Values.global.director.selfRegister.clientIdPath }}'
          clientSecretMapping: '{{ printf "\"%s\":\"client_secret\"" .Values.global.director.selfRegister.clientSecretPath }}'
          urlMapping: '{{ printf "\"%s\":\"http://compass-external-services-mock.%s.svc.cluster.local:%s\"" .Values.global.director.selfRegister.urlPath .Release.Namespace (.Values.service.port | toString) }}'
          tokenURLMapping: '{{ printf "\"%s\":\"https://%s.%s:%s\"" .Values.global.director.selfRegister.tokenUrlPath .Values.global.externalServicesMock.certSecuredHost .Values.global.ingress.domainName (.Values.service.certPort | toString) }}'
          x509CertificateMapping: '{{ printf "\"%s\":\"%s\"" .Values.global.director.selfRegister.clientCertPath .Values.global.connector.caCertificate }}'
          x509KeyMapping: '{{ printf "\"%s\":\"%s\"" .Values.global.director.selfRegister.clientKeyPath .Values.global.connector.caKey }}'
      oauthTokenPath: "/cert/token"
      oauthMode: "oauth-mtls"
      label: "selfRegLabel"
      labelValuePrefix: "self-reg-prefix-"
      responseKey: "self-reg-key"
      path: "/external-api/self-reg"
      nameQueryParam: "name"
      tenantQueryParam: "tenant"
      requestBodyPattern: '{"key": "%s"}'
      saasAppNameLabelKey: "CMPSaaSAppName"
      saasAppNamePath: "localSaaSAppNamePath"
    clientIDHeaderKey: client_user
    suggestTokenHeaderKey: suggest_token
    runtimeTypeLabelKey: "runtimeType"
    applicationTypeLabelKey: "applicationType"
    kymaRuntimeTypeLabelValue: "kyma"
    fetchTenantEndpoint: '{{ printf "https://%s.%s%s/v1/fetch" .Values.global.gateway.tls.secure.internal.host .Values.global.ingress.domainName .Values.global.tenantFetcher.prefix }}'
    ordWebhookMappings: '[]'
    tenantMappingsPath: "/tmp/tenantMappingsConfig"
    tenantMappingsKey: "tenant-mapping-config.json"
    tenantMappings:
      SYNC:
        v1.0:
          - type: CONFIGURATION_CHANGED
            mode: SYNC
            urlTemplate: '{"path":"%s/v1/tenant-mappings/{{.RuntimeContext.Value}}","method":"PATCH"}'
            inputTemplate: '{"context":{ {{ if .CustomerTenantContext.AccountID }}"btp": {"uclFormationId":"{{.FormationID}}","globalAccountId":"{{.CustomerTenantContext.AccountID}}","crmId":"{{.CustomerTenantContext.CustomerID}}"} {{ else }}"atom": {"uclFormationId":"{{.FormationID}}","path":"{{.CustomerTenantContext.Path}}","crmId":"{{.CustomerTenantContext.CustomerID}}"} {{ end }} },"items": [ {"uclAssignmentId":"{{ .Assignment.ID }}","operation":"{{.Operation}}","deploymentRegion":"{{if .Application.Labels.region }}{{.Application.Labels.region}}{{ else }}{{.ApplicationTemplate.Labels.region}}{{end }}","applicationNamespace":"{{ if .Application.ApplicationNamespace }}{{.Application.ApplicationNamespace}}{{else }}{{.ApplicationTemplate.ApplicationNamespace}}{{ end }}","applicationTenantId":"{{.Application.LocalTenantID}}","uclSystemTenantId":"{{.Application.ID}}",{{ if .ApplicationTemplate.Labels.parameters }}"parameters": {{.ApplicationTemplate.Labels.parameters}},{{ end }}"configuration": {{.ReverseAssignment.Value}} } ] }'
            headerTemplate: '{"Content-Type": ["application/json"]}'
            outputTemplate: '{"error":"{{.Body.error}}","success_status_code": 200}'
          - type: APPLICATION_TENANT_MAPPING
            mode: SYNC
            urlTemplate: '{"path":"%s/v1/tenant-mappings/{{.TargetApplication.LocalTenantID}}","method":"PATCH"}'
            inputTemplate: '{"context": { {{ if .CustomerTenantContext.AccountID }}"btp":{"uclFormationId":"{{.FormationID}}","globalAccountId":"{{.CustomerTenantContext.AccountID}}","crmId":"{{.CustomerTenantContext.CustomerID}}"} {{ else }}"atom": {"uclFormationId":"{{.FormationID}}","path":"{{.CustomerTenantContext.Path}}","crmId":"{{.CustomerTenantContext.CustomerID}}"} {{ end }} },"items": [ {"uclAssignmentId":"{{ .Assignment.ID }}","operation":"{{.Operation}}","deploymentRegion":"{{if .SourceApplication.Labels.region }}{{.SourceApplication.Labels.region}}{{else }}{{.SourceApplicationTemplate.Labels.region}}{{ end }}","applicationNamespace":"{{if .SourceApplication.ApplicationNamespace }}{{.SourceApplication.ApplicationNamespace}}{{else }}{{.SourceApplicationTemplate.ApplicationNamespace}}{{ end }}","applicationTenantId":"{{.SourceApplication.LocalTenantID}}","uclSystemTenantId":"{{.SourceApplication.ID}}",{{ if .SourceApplicationTemplate.Labels.parameters }}"parameters": {{.SourceApplicationTemplate.Labels.parameters}},{{ end }}"configuration": {{.ReverseAssignment.Value}} } ]}'
            headerTemplate: '{"Content-Type": ["application/json"]}'
            outputTemplate: '{"error":"{{.Body.error}}","success_status_code": 200}'
        configuration_changed:v1.0:
          - type: CONFIGURATION_CHANGED
            mode: SYNC
            urlTemplate: '{"path":"%s/v1/tenant-mappings/{{.RuntimeContext.Value}}","method":"PATCH"}'
            inputTemplate: '{"context":{ {{ if .CustomerTenantContext.AccountID }}"btp": {"uclFormationId":"{{.FormationID}}","globalAccountId":"{{.CustomerTenantContext.AccountID}}","crmId":"{{.CustomerTenantContext.CustomerID}}"} {{ else }}"atom": {"uclFormationId":"{{.FormationID}}","path":"{{.CustomerTenantContext.Path}}","crmId":"{{.CustomerTenantContext.CustomerID}}"} {{ end }} },"items": [ {"uclAssignmentId":"{{ .Assignment.ID }}","operation":"{{.Operation}}","deploymentRegion":"{{if .Application.Labels.region }}{{.Application.Labels.region}}{{ else }}{{.ApplicationTemplate.Labels.region}}{{end }}","applicationNamespace":"{{ if .Application.ApplicationNamespace }}{{.Application.ApplicationNamespace}}{{else }}{{.ApplicationTemplate.ApplicationNamespace}}{{ end }}","applicationTenantId":"{{.Application.LocalTenantID}}","uclSystemTenantId":"{{.Application.ID}}",{{ if .ApplicationTemplate.Labels.parameters }}"parameters": {{.ApplicationTemplate.Labels.parameters}},{{ end }}"configuration": {{.ReverseAssignment.Value}} } ] }'
            headerTemplate: '{"Content-Type": ["application/json"]}'
            outputTemplate: '{"error":"{{.Body.error}}","success_status_code": 200}'
        application_tenant_mapping:v1.0:
          - type: APPLICATION_TENANT_MAPPING
            mode: SYNC
            urlTemplate: '{"path":"%s/v1/tenant-mappings/{{.TargetApplication.LocalTenantID}}","method":"PATCH"}'
            inputTemplate: '{"context": { {{ if .CustomerTenantContext.AccountID }}"btp":{"uclFormationId":"{{.FormationID}}","globalAccountId":"{{.CustomerTenantContext.AccountID}}","crmId":"{{.CustomerTenantContext.CustomerID}}"} {{ else }}"atom": {"uclFormationId":"{{.FormationID}}","path":"{{.CustomerTenantContext.Path}}","crmId":"{{.CustomerTenantContext.CustomerID}}"} {{ end }} },"items": [ {"uclAssignmentId":"{{ .Assignment.ID }}","operation":"{{.Operation}}","deploymentRegion":"{{if .SourceApplication.Labels.region }}{{.SourceApplication.Labels.region}}{{else }}{{.SourceApplicationTemplate.Labels.region}}{{ end }}","applicationNamespace":"{{if .SourceApplication.ApplicationNamespace }}{{.SourceApplication.ApplicationNamespace}}{{else }}{{.SourceApplicationTemplate.ApplicationNamespace}}{{ end }}","applicationTenantId":"{{.SourceApplication.LocalTenantID}}","uclSystemTenantId":"{{.SourceApplication.ID}}",{{ if .SourceApplicationTemplate.Labels.parameters }}"parameters": {{.SourceApplicationTemplate.Labels.parameters}},{{ end }}"configuration": {{.ReverseAssignment.Value}} } ]}'
            headerTemplate: '{"Content-Type": ["application/json"]}'
            outputTemplate: '{"error":"{{.Body.error}}","success_status_code": 200}'
        application_tenant_mapping:v1.1:
          - type: APPLICATION_TENANT_MAPPING
            mode: SYNC
            urlTemplate: '{"path":"%s/v1/tenant-mappings/{{.TargetApplication.LocalTenantID}}","method":"PATCH"}'
            inputTemplate: '{"context": { {{ if .CustomerTenantContext.AccountID }}"btp":{"uclFormationId":"{{.FormationID}}","globalAccountId":"{{.CustomerTenantContext.AccountID}}","crmId":"{{.CustomerTenantContext.CustomerID}}"} {{ else }}"atom": {"uclFormationId":"{{.FormationID}}","path":"{{.CustomerTenantContext.Path}}","crmId":"{{.CustomerTenantContext.CustomerID}}"} {{ end }} },"receiverTenant": {"deploymentRegion":"{{ if .TargetApplication.Labels.region}}{{.TargetApplication.Labels.region}}{{ else }}{{.TargetApplicationTemplate.Labels.region}}{{end }}","applicationNamespace":"{{ if .TargetApplication.ApplicationNamespace}}{{.TargetApplication.ApplicationNamespace}}{{ else }}{{.TargetApplicationTemplate.ApplicationNamespace}}{{end }}","applicationUrl":"{{ .TargetApplication.BaseURL }}","applicationTenantId":"{{.TargetApplication.LocalTenantID }}","uclSystemTenantId":"{{ .TargetApplication.ID}}", {{ if .TargetApplicationTemplate.Labels.parameters }}"parameters": {{.TargetApplicationTemplate.Labels.parameters}}{{ end }} },"assignedTenants": [ {"uclAssignmentId":"{{ .Assignment.ID }}","operation":"{{.Operation}}","deploymentRegion":"{{if .SourceApplication.Labels.region }}{{.SourceApplication.Labels.region}}{{else }}{{.SourceApplicationTemplate.Labels.region}}{{ end }}","applicationNamespace":"{{if .SourceApplication.ApplicationNamespace }}{{.SourceApplication.ApplicationNamespace}}{{else }}{{.SourceApplicationTemplate.ApplicationNamespace}}{{ end }}","applicationUrl":"{{.SourceApplication.BaseURL }}","applicationTenantId":"{{.SourceApplication.LocalTenantID}}","uclSystemTenantId":"{{.SourceApplication.ID}}",{{ if .SourceApplicationTemplate.Labels.parameters }}"parameters": {{.SourceApplicationTemplate.Labels.parameters}},{{ end }}"configuration": {{.ReverseAssignment.Value}} } ]}'
            headerTemplate: '{"Content-Type": ["application/json"]}'
            outputTemplate: '{"error":"{{.Body.error}}","success_status_code": 200}'
      ASYNC_CALLBACK:
        v1.0:
          - type: CONFIGURATION_CHANGED
            mode: ASYNC_CALLBACK
            urlTemplate: '{"path":"%s/v1/tenant-mappings/{{.RuntimeContext.Value}}","method":"PATCH"}'
            inputTemplate: '{"context":{ {{ if .CustomerTenantContext.AccountID }}"btp": {"uclFormationId":"{{.FormationID}}","globalAccountId":"{{.CustomerTenantContext.AccountID}}","crmId":"{{.CustomerTenantContext.CustomerID}}"} {{ else }}"atom": {"uclFormationId":"{{.FormationID}}","path":"{{.CustomerTenantContext.Path}}","crmId":"{{.CustomerTenantContext.CustomerID}}"} {{ end }} },"items": [ {"uclAssignmentId":"{{ .Assignment.ID }}","operation":"{{.Operation}}","deploymentRegion":"{{if .Application.Labels.region }}{{.Application.Labels.region}}{{ else }}{{.ApplicationTemplate.Labels.region}}{{end }}","applicationNamespace":"{{ if .Application.ApplicationNamespace }}{{.Application.ApplicationNamespace}}{{else }}{{.ApplicationTemplate.ApplicationNamespace}}{{ end }}","applicationTenantId":"{{.Application.LocalTenantID}}","uclSystemTenantId":"{{.Application.ID}}",{{ if .ApplicationTemplate.Labels.parameters }}"parameters": {{.ApplicationTemplate.Labels.parameters}},{{ end }}"configuration": {{.ReverseAssignment.Value}} } ] }'
            headerTemplate: '{"Content-Type": ["application/json"],"Location": ["%s/v1/businessIntegrations/{{.FormationID}}/assignments/{{.Assignment.ID}}/status"]}'
            outputTemplate: '{"error":"{{.Body.error}}","success_status_code": 202}'
          - type: APPLICATION_TENANT_MAPPING
            mode: ASYNC_CALLBACK
            urlTemplate: '{"path":"%s/v1/tenant-mappings/{{.TargetApplication.LocalTenantID}}","method":"PATCH"}'
            inputTemplate: '{"context": { {{ if .CustomerTenantContext.AccountID }}"btp":{"uclFormationId":"{{.FormationID}}","globalAccountId":"{{.CustomerTenantContext.AccountID}}","crmId":"{{.CustomerTenantContext.CustomerID}}"} {{ else }}"atom": {"uclFormationId":"{{.FormationID}}","path":"{{.CustomerTenantContext.Path}}","crmId":"{{.CustomerTenantContext.CustomerID}}"} {{ end }} },"items": [ {"uclAssignmentId":"{{ .Assignment.ID }}","operation":"{{.Operation}}","deploymentRegion":"{{if .SourceApplication.Labels.region }}{{.SourceApplication.Labels.region}}{{else }}{{.SourceApplicationTemplate.Labels.region}}{{ end }}","applicationNamespace":"{{if .SourceApplication.ApplicationNamespace }}{{.SourceApplication.ApplicationNamespace}}{{else }}{{.SourceApplicationTemplate.ApplicationNamespace}}{{ end }}","applicationTenantId":"{{.SourceApplication.LocalTenantID}}","uclSystemTenantId":"{{.SourceApplication.ID}}",{{ if .SourceApplicationTemplate.Labels.parameters }}"parameters": {{.SourceApplicationTemplate.Labels.parameters}},{{ end }}"configuration": {{.ReverseAssignment.Value}} } ]}'
            headerTemplate: '{"Content-Type": ["application/json"],"Location": ["%s/v1/businessIntegrations/{{.FormationID}}/assignments/{{.Assignment.ID}}/status"]}'
            outputTemplate: '{"error":"{{.Body.error}}","success_status_code": 202}'
        configuration_changed:v1.0:
          - type: CONFIGURATION_CHANGED
            mode: ASYNC_CALLBACK
            urlTemplate: '{"path":"%s/v1/tenant-mappings/{{.RuntimeContext.Value}}","method":"PATCH"}'
            inputTemplate: '{"context":{ {{ if .CustomerTenantContext.AccountID }}"btp": {"uclFormationId":"{{.FormationID}}","globalAccountId":"{{.CustomerTenantContext.AccountID}}","crmId":"{{.CustomerTenantContext.CustomerID}}"} {{ else }}"atom": {"uclFormationId":"{{.FormationID}}","path":"{{.CustomerTenantContext.Path}}","crmId":"{{.CustomerTenantContext.CustomerID}}"} {{ end }} },"items": [ {"uclAssignmentId":"{{ .Assignment.ID }}","operation":"{{.Operation}}","deploymentRegion":"{{if .Application.Labels.region }}{{.Application.Labels.region}}{{ else }}{{.ApplicationTemplate.Labels.region}}{{end }}","applicationNamespace":"{{ if .Application.ApplicationNamespace }}{{.Application.ApplicationNamespace}}{{else }}{{.ApplicationTemplate.ApplicationNamespace}}{{ end }}","applicationTenantId":"{{.Application.LocalTenantID}}","uclSystemTenantId":"{{.Application.ID}}",{{ if .ApplicationTemplate.Labels.parameters }}"parameters": {{.ApplicationTemplate.Labels.parameters}},{{ end }}"configuration": {{.ReverseAssignment.Value}} } ] }'
            headerTemplate: '{"Content-Type": ["application/json"],"Location": ["%s/v1/businessIntegrations/{{.FormationID}}/assignments/{{.Assignment.ID}}/status"]}'
            outputTemplate: '{"error":"{{.Body.error}}","success_status_code": 202}'
        application_tenant_mapping:v1.0:
          - type: APPLICATION_TENANT_MAPPING
            mode: ASYNC_CALLBACK
            urlTemplate: '{"path":"%s/v1/tenant-mappings/{{.TargetApplication.LocalTenantID}}","method":"PATCH"}'
            inputTemplate: '{"context": { {{ if .CustomerTenantContext.AccountID }}"btp":{"uclFormationId":"{{.FormationID}}","globalAccountId":"{{.CustomerTenantContext.AccountID}}","crmId":"{{.CustomerTenantContext.CustomerID}}"} {{ else }}"atom": {"uclFormationId":"{{.FormationID}}","path":"{{.CustomerTenantContext.Path}}","crmId":"{{.CustomerTenantContext.CustomerID}}"} {{ end }} },"items": [ {"uclAssignmentId":"{{ .Assignment.ID }}","operation":"{{.Operation}}","deploymentRegion":"{{if .SourceApplication.Labels.region }}{{.SourceApplication.Labels.region}}{{else }}{{.SourceApplicationTemplate.Labels.region}}{{ end }}","applicationNamespace":"{{if .SourceApplication.ApplicationNamespace }}{{.SourceApplication.ApplicationNamespace}}{{else }}{{.SourceApplicationTemplate.ApplicationNamespace}}{{ end }}","applicationTenantId":"{{.SourceApplication.LocalTenantID}}","uclSystemTenantId":"{{.SourceApplication.ID}}",{{ if .SourceApplicationTemplate.Labels.parameters }}"parameters": {{.SourceApplicationTemplate.Labels.parameters}},{{ end }}"configuration": {{.ReverseAssignment.Value}} } ]}'
            headerTemplate: '{"Content-Type": ["application/json"],"Location": ["%s/v1/businessIntegrations/{{.FormationID}}/assignments/{{.Assignment.ID}}/status"]}'
            outputTemplate: '{"error":"{{.Body.error}}","success_status_code": 202}'
        application_tenant_mapping:v1.1:
          - type: APPLICATION_TENANT_MAPPING
            mode: ASYNC_CALLBACK
            urlTemplate: '{"path":"%s/v1/tenant-mappings/{{.TargetApplication.LocalTenantID}}","method":"PATCH"}'
            inputTemplate: '{"context": { {{ if .CustomerTenantContext.AccountID }}"btp":{"uclFormationId":"{{.FormationID}}","globalAccountId":"{{.CustomerTenantContext.AccountID}}","crmId":"{{.CustomerTenantContext.CustomerID}}"} {{ else }}"atom": {"uclFormationId":"{{.FormationID}}","path":"{{.CustomerTenantContext.Path}}","crmId":"{{.CustomerTenantContext.CustomerID}}"} {{ end }} },"receiverTenant": {"deploymentRegion":"{{ if .TargetApplication.Labels.region}}{{.TargetApplication.Labels.region}}{{ else }}{{.TargetApplicationTemplate.Labels.region}}{{end }}","applicationNamespace":"{{ if .TargetApplication.ApplicationNamespace}}{{.TargetApplication.ApplicationNamespace}}{{ else }}{{.TargetApplicationTemplate.ApplicationNamespace}}{{end }}","applicationUrl":"{{ .TargetApplication.BaseURL }}","applicationTenantId":"{{.TargetApplication.LocalTenantID }}","uclSystemTenantId":"{{ .TargetApplication.ID}}", {{ if .TargetApplicationTemplate.Labels.parameters }}"parameters": {{.TargetApplicationTemplate.Labels.parameters}}{{ end }} },"assignedTenants": [ {"uclAssignmentId":"{{ .Assignment.ID }}","operation":"{{.Operation}}","deploymentRegion":"{{if .SourceApplication.Labels.region }}{{.SourceApplication.Labels.region}}{{else }}{{.SourceApplicationTemplate.Labels.region}}{{ end }}","applicationNamespace":"{{if .SourceApplication.ApplicationNamespace }}{{.SourceApplication.ApplicationNamespace}}{{else }}{{.SourceApplicationTemplate.ApplicationNamespace}}{{ end }}","applicationUrl":"{{.SourceApplication.BaseURL }}","applicationTenantId":"{{.SourceApplication.LocalTenantID}}","uclSystemTenantId":"{{.SourceApplication.ID}}",{{ if .SourceApplicationTemplate.Labels.parameters }}"parameters": {{.SourceApplicationTemplate.Labels.parameters}},{{ end }}"configuration": {{.ReverseAssignment.Value}} } ]}'
            headerTemplate: '{"Content-Type": ["application/json"],"Location": ["%s/v1/businessIntegrations/{{.FormationID}}/assignments/{{.Assignment.ID}}/status"]}'
            outputTemplate: '{"error":"{{.Body.error}}","success_status_code": 202}'
  auditlog:
    configMapName: "compass-gateway-auditlog-config"
    mtlsTokenPath: "/cert/token"
    standardTokenPath: "/secured/oauth/token"
    skipSSLValidation: false
    secret:
      name: "compass-gateway-auditlog-secret"
      urlKey: url
      clientIdKey: client-id
      clientSecretKey: client-secret
      clientCertKey: client-cert
      clientKeyKey: client-key
  log:
    format: "kibana"
  tenantConfig:
    useDefaultTenants: true
    dbPool:
      maxOpenConnections: 1
      maxIdleConnections: 1
  connector:
    prefix: /connector
    graphql:
      external:
        port: 3000
    validator:
      port: 8080
    # If secrets do not exist they will be created
    secrets:
      ca:
        name: compass-connector-app-ca
        namespace: compass-system
        certificateKey: ca.crt
        keyKey: ca.key
      rootCA:
        namespace: istio-system # For Ingress Gateway to work properly the namespace needs to be istio-system
        # In order for istio mTLS to work we should have two different secrets one containing the server certificate (let’s say X) and one used for validation of the client’s certificates.
        # The second one should be our root certificate and istio wants it to be named X-cacert. (-cacert suffix).
        # This is the reason for the confusing name of our root certificate. https://preliminary.istio.io/v1.6/docs/tasks/traffic-management/ingress/secure-ingress/#configure-a-mutual-tls-ingress-gateway
        cacert: compass-gateway-mtls-certs-cacert # For cert-rotation the cacert should be in different secret
        certificateKey: cacert
    revocation:
      configmap:
        name: revocations-config
        namespace: "{{ .Release.Namespace }}"
    # If key and certificate are not provided they will be generated
    caKey: ""
    caCertificate: ""
  system_broker:
    enabled: false
    port: 5001
    prefix: /broker
    tokenProviderFromHeader:
      forwardHeaders: Authorization
    tokenProviderFromSecret:
      enabled: false
      secrets:
        integrationSystemCredentials:
          name: compass-system-broker-credentials
          namespace: compass-system
    testNamespace: kyma-system
  gateway:
    port: 3000
    tls:
      host: compass-gateway
      adapterHost: compass-ns-adapter
      secure:
        internal:
          host: compass-gateway-internal
        oauth:
          host: compass-gateway-auth-oauth
    mtls:
      manageCerts: false
      host: compass-gateway-mtls
      certSecret: compass-gateway-mtls-certs
      external:
        host: compass-gateway-sap-mtls
        certSecret: compass-gateway-mtls-certs # Use connector's root CA as root CA by default. This should be overridden for productive deployments.
    headers:
      rateLimit: X-Flow-Identity
      request:
        remove:
          - "Client-Id-From-Token"
          - "Client-Id-From-Certificate"
          - "Client-Certificate-Hash"
          - "Certificate-Data"
  hydrator:
    host: compass-hydrator.compass-system.svc.cluster.local
    port: 3000
    prefix: /hydrators
    certSubjectMappingResyncInterval: "10s"
    subjectConsumerMappingConfig: '[{"consumer_type": "Super Admin", "tenant_access_levels": ["customer", "account","subaccount", "global", "organization", "folder", "resource-group"], "subject": "C=DE, L=local, O=SAP SE, OU=Region, OU=SAP Cloud Platform Clients, OU=f8075207-1478-4a80-bd26-24a4785a2bfd, CN=compass"}, {"consumer_type": "Integration System", "tenant_access_levels": ["account","subaccount"], "subject": "C=DE, L=local, O=SAP SE, OU=Region, OU=SAP Cloud Platform Clients, OU=f8075207-1478-4a80-bd26-24a4785a2bfd, CN=integration-system-test"}, {"consumer_type": "Technical Client", "tenant_access_levels": ["global"], "subject": "C=DE, L=local, O=SAP SE, OU=SAP Cloud Platform Clients, OU=1f538f34-30bf-4d3d-aeaa-02e69eef84ae, CN=technical-client-test"}]'
    certificateDataHeader: "Certificate-Data"
    consumerClaimsKeys:
      clientIDKey: "client_id"
      tenantIDKey: "tenantid"
      userNameKey: "user_name"
      subdomainKey: "subdomain"
    http:
      client:
        skipSSLValidation: false
    metrics:
      port: 3003
      enableClientInstrumentation: true
      censoredFlows: "JWT"
  operations_controller:
    enabled: true
  connectivity_adapter:
    port: 8080
    tls:
      host: adapter-gateway
    mtls:
      host: adapter-gateway-mtls
  oathkeeperFilters:
    workloadLabel: oathkeeper
    namespace: kyma-system
    tokenDataHeader: "Connector-Token"
    certificateDataHeader: "Certificate-Data"
  istio:
    discoveryMtlsGateway:
      name: "discovery-gateway"
      namespace: "compass-system"
      certSecretName: discovery-gateway-certs
      localCA: # the CA property and its nested fields are used only in local setup
        secretName: discovery-gateway-certs-cacert
        namespace: istio-system # For Ingress Gateway to work properly the namespace needs to be istio-system
        certificate: ""
        key: ""
    externalMtlsGateway:
      name: "compass-gateway-external-mtls"
      namespace: "compass-system"
    mtlsGateway:
      name: "compass-gateway-mtls"
      namespace: "compass-system"
    gateway:
      name: "kyma-gateway"
      namespace: "kyma-system"
    proxy:
      port: 15020
    namespace: istio-system
    ingressgateway:
      workloadLabel: istio-ingressgateway
      requestPayloadSizeLimit2MB: 2097152
      requestPayloadSizeLimit2MBLabel: "2MB"
      requestPayloadSizeLimit5MB: 5097152
      requestPayloadSizeLimit5MBLabel: "5MB"
      correlationHeaderRewriteFilter:
        expectedHeaders:
          - "x-request-id"
          - "x-correlation-id"
          - "x-correlationid"
          - "x-forrequest-id"
          - "x-vcap-request-id"
          - "x-broker-api-request-identity"
  kubernetes:
    serviceAccountTokenIssuer: https://kubernetes.default.svc.cluster.local
    serviceAccountTokenJWKS: https://kubernetes.default.svc.cluster.local/openid/v1/jwks
  ingress:
    domainName: "local.kyma.dev"
    discoveryDomain:
      name: "discovery.api.local"
      tlsCert: ""
      tlsKey: ""
  database:
    sqlProxyServiceAccount: "proxy-user@gcp-cmp.iam.gserviceaccount.com"
    manageSecrets: true
    embedded:
      enabled: true
      director:
        name: "postgres"
      directorDBName: "postgres"
    managedGCP:
      serviceAccountKey: ""
      instanceConnectionName: ""
      director:
        name: ""
        user: ""
        password: ""
      host: "localhost"
      hostPort: "5432"
      sslMode: ""
      #TODO remove below after migration to separate user will be done
      dbUser: ""
      dbPassword: ""
      directorDBName: ""
  oathkeeper:
    host: ory-oathkeeper-proxy.kyma-system.svc.cluster.local
    port: 4455
    timeout_ms: 120000
    ns_adapter_timeout_ms: 3600000
    idTokenConfig:
      claims: '{"scopes": "{{ print .Extra.scope }}","tenant": "{{ .Extra.tenant }}", "consumerID": "{{ print .Extra.consumerID}}", "consumerType": "{{ print .Extra.consumerType }}", "flow": "{{ print .Extra.flow }}", "onBehalfOf": "{{ print .Extra.onBehalfOf }}", "region": "{{ print .Extra.region }}", "tokenClientID": "{{ print .Extra.tokenClientID }}"}'
      internalClaims: '{"scopes": "application:read application:write application.webhooks:read application_template.webhooks:read webhooks.auth:read runtime:write runtime:read tenant:read tenant:write tenant_subscription:write ory_internal fetch_tenant application_template:read destinations_sensitive_data:read destinations:sync ord_aggregator:sync certificate_subject_mapping:read certificate_subject_mapping:write","tenant":"{ {{ if .Header.Tenant }} \"consumerTenant\":\"{{ print (index .Header.Tenant 0) }}\", {{ end }} \"externalTenant\":\"\"}", "consumerType": "Internal Component", "flow": "Internal"}'
    mutators:
      runtimeMappingService:
        config:
          api:
            url: http://compass-hydrator.compass-system.svc.cluster.local:3000/hydrators/runtime-mapping
            retry:
              give_up_after: 6s
              max_delay: 2000ms
      authenticationMappingServices:
        nsadapter:
          cfg:
            config:
              api:
                url: http://compass-hydrator.compass-system.svc.cluster.local:3000/hydrators/authn-mapping/nsadapter
                retry:
                  give_up_after: 6s
                  max_delay: 2000ms
          authenticator:
            enabled: false
            createRule: true
            gatewayHost: "compass-gateway-xsuaa"
            trusted_issuers: '[{"domain_url": "compass-system.svc.cluster.local:8080", "scope_prefix": "prefix.", "protocol": "http"}]'
            attributes: '{"uniqueAttribute": { "key": "ns-adapter-test", "value": "ns-adapter-flow" }, "tenant": { "key": "tenant" }, "identity": { "key": "identity" }, "clientid": { "key": "client_id" } }'
            path: /nsadapter/api/v1/notifications
            upstreamComponent: "compass-gateway"
            checkSuffix: true
        tenant-fetcher:
          cfg:
            config:
              api:
                url: http://compass-hydrator.compass-system.svc.cluster.local:3000/hydrators/authn-mapping/tenant-fetcher
                retry:
                  give_up_after: 6s
                  max_delay: 2000ms
          authenticator:
            enabled: false
            createRule: true
            gatewayHost: "compass-gateway"
            trusted_issuers: '[{"domain_url": "compass-system.svc.cluster.local:8080", "scope_prefix": "prefix.", "protocol": "http"}]'
            attributes: '{"uniqueAttribute": { "key": "test", "value": "tenant-fetcher" }, "tenant": { "key": "tenant" }, "identity": { "key": "identity" } }'
            path: /tenants/<.*>
            upstreamComponent: "compass-tenant-fetcher"
            checkSuffix: false
        subscriber:
          cfg:
            config:
              api:
                url: http://compass-hydrator.compass-system.svc.cluster.local:3000/hydrators/authn-mapping/subscriber
                retry:
                  give_up_after: 6s
                  max_delay: 2000ms
          authenticator:
            enabled: false
            createRule: false
            gatewayHost: "compass-gateway-sap-mtls"
            trusted_issuers: '[{"domain_url": "compass-system.svc.cluster.local:8080", "scope_prefix": "prefix.", "protocol": "http", "region": "eu-1"}]'
            attributes: '{"uniqueAttribute": { "key": "subsc-key-test", "value": "subscription-flow" }, "tenant": { "key": "tenant" }, "identity": { "key": "user_name" }, "clientid": { "key": "client_id" } }'
            path: /<.*>
            checkSuffix: false
      tenantMappingService:
        config:
          api:
            url: http://compass-hydrator.compass-system.svc.cluster.local:3000/hydrators/tenant-mapping
            retry:
              give_up_after: 6s
              max_delay: 2000ms
      certificateResolverService:
        config:
          api:
            url: http://compass-hydrator.compass-system.svc.cluster.local:3000/hydrators/v1/certificate/data/resolve
            retry:
              give_up_after: 6s
              max_delay: 2000ms
      tokenResolverService:
        config:
          api:
            url: http://compass-hydrator.compass-system.svc.cluster.local:3000/hydrators/v1/tokens/resolve
            retry:
              give_up_after: 6s
              max_delay: 2000ms
  cockpit:
    auth:
      allowedConnectSrc: "https://*.ondemand.com"
      secretName: "cockpit-auth-secret"
      idpHost: ""
      clientID: ""
      scopes: "openid profile email"
      path: "/oauth2/certs"
  destinationFetcher:
    manageSecrets: true
    host: compass-destination-fetcher.compass-system.svc.cluster.local
    prefix: /destination-configuration
    port: 3000
    jobSchedule: 10m
    lease:
      lockname: destinationlease
    parallelTenants: 10
    tenantSyncTimeout: "5m"
    authentication:
      jwksEndpoint: "http://ory-oathkeeper-api.kyma-system.svc.cluster.local:4456/.well-known/jwks.json"
      appDestinationsSyncScope: "destinations:sync"
      appDetinationsSensitiveDataScope: "destinations_sensitive_data:read"
    server:
      tenantDestinationsEndpoint: "/v1/subaccountDestinations"
      sensitiveDataEndpoint: "/v1/destinations"
      sensitiveDataQueryParam: "name"
    request:
      skipSSLValidation: false
      retry_interval: "100ms"
      retry_attempts: 3
      goroutineLimit: 10
      requestTimeout: "5s"
      pageSize: 100
      oauthTokenPath: "/oauth/token"
    instance:
      clientIdPath: "clientid"
      clientSecretPath: "clientsecret"
      urlPath: "uri"
      tokenUrlPath: "certurl"
      clientCertPath: "certificate"
      clientKeyPath: "key"
    secretName: destination-region-instances
    dependenciesConfig:
      path: "/cfg/dependencies"
    oauthMode: "oauth-mtls"
  destinationRegionSecret:
    secretName: "destination-region-instances"
    fileName: "keyConfig"
    local:
      templateMappings:
        xsappMapping: '{{ printf "\"%s\":\"xsappname1\"" .Values.global.tenantFetcher.xsappNamePath }}'
        clientIDMapping: '{{ printf "\"%s\":\"client_id\"" .Values.global.destinationFetcher.instance.clientIdPath }}'
        clientSecretMapping: '{{ printf "\"%s\":\"client_secret\"" .Values.global.destinationFetcher.instance.clientSecretPath }}'
        urlMapping: '{{ printf "\"%s\":\"http://compass-external-services-mock.%s.svc.cluster.local:%s\"" .Values.global.destinationFetcher.instance.urlPath .Release.Namespace (.Values.service.port | toString) }}'
        tokenURLMapping: '{{ printf "\"%s\":\"https://%s.%s:%s\"" .Values.global.destinationFetcher.instance.tokenUrlPath .Values.global.externalServicesMock.certSecuredHost .Values.global.ingress.domainName (.Values.service.certPort | toString) }}'
        x509CertificateMapping: '{{ printf "\"%s\":\"%s\"" .Values.global.destinationFetcher.instance.clientCertPath .Values.global.connector.caCertificate }}'
        x509KeyMapping: '{{ printf "\"%s\":\"%s\"" .Values.global.destinationFetcher.instance.clientKeyPath .Values.global.connector.caKey }}'
  tenantFetcher:
    k8sSecret:
      manageSecrets: true
      name: "tenant-fetcher-secret"
      namespace: "compass-system"
      key: "keyConfig"
      path: "/tmp"
    host: compass-tenant-fetcher.compass-system.svc.cluster.local
    prefix: /tenants
    port: 3000
    xsappNamePath: "xsappname"
    omitDependenciesParamName: ""
    omitDependenciesParamValue: ""
    requiredAuthScope: Callback
    fetchTenantAuthScope: fetch_tenant
    authentication:
      jwksEndpoint: "http://ory-oathkeeper-api.kyma-system.svc.cluster.local:4456/.well-known/jwks.json"
    tenantProvider:
      tenantIdProperty: "tenantId"
      customerIdProperty: "customerId"
      subaccountTenantIdProperty: "subaccountTenantId"
      subdomainProperty: "subdomain"
      name: "provider"
      subscriptionProviderIdProperty: "subscriptionProviderIdProperty"
      providerSubaccountIdProperty: "providerSubaccountIdProperty"
      consumerTenantIdProperty: "consumerTenantIdProperty"
      subscriptionProviderAppNameProperty: "subscriptionProviderAppNameProperty"
    server:
      fetchTenantEndpoint: "/v1/fetch/{parentTenantId}/{tenantId}"
      regionalHandlerEndpoint: "/v1/regional/{region}/callback/{tenantId}"
      dependenciesEndpoint: "/v1/regional/{region}/dependencies"
      tenantPathParam: "tenantId"
      regionPathParam: "region"
    dependenciesConfig:
      path: "/cfg/dependencies"
    local:
      templateMappings:
        xsappMapping: '{{ printf "\"%s\":\"xsappname1\"" .Values.global.tenantFetcher.xsappNamePath }}'
    containerName: "tenant-fetcher"
  externalCertConfiguration:
    issuerLocality: "local,local2" # In local setup we have manually created connector CA certificate with 'local' Locality property
    subjectPattern: "/C=DE/O=SAP SE/OU=SAP Cloud Platform Clients/OU=Region/OU=%s/L=%s/CN=%s"
    technicalClientSubjectPattern: "/C=DE/O=SAP SE/OU=SAP Cloud Platform Clients/OU=%s/L=%s/CN=%s"
    ouCertSubaccountID: "f8075207-1478-4a80-bd26-24a4785a2bfd"
    commonName: "compass"
    locality: "local"
    certSvcApiPath: "/cert"
    tokenPath: "/cert/token"
    secrets:
      externalCertSvcSecret:
        manage: false
        name: "cert-svc-secret"
        clientIdKey: client-id
        clientSecretKey: client-secret
        oauthUrlKey: url
        csrEndpointKey: csr-endpoint
        clientCert: client-cert
        clientKey: client-key
        skipSSLValidationFlag: "-k"
      externalClientCertSecret:
        name: "external-client-certificate"
        namespace: compass-system
        certKey: tls.crt
        keyKey: tls.key
    rotationCronjob:
      name: "external-certificate-rotation"
      schedule: "*/1 * * * *" # Executes every minute
      certValidity: "7"
      clientCertRetryAttempts: "8"
      containerName: "certificate-rotation"
  extSvcCertConfiguration:
    issuerLocality: "local,local2" # In local setup we have manually created connector CA certificate with 'local' Locality property
    subjectPattern: "/C=DE/O=SAP SE/OU=SAP Cloud Platform Clients/OU=Region/OU=%s/L=%s/CN=%s"
    ouCertSubaccountID: "f8075207-1478-4a80-bd26-24a4785a2bfd"
    commonName: "compass"
    locality: "local"
    certSvcApiPath: "/cert"
    tokenPath: "/cert/token"
    secrets:
      extSvcCertSvcSecret:
        manage: false
        name: "ext-svc-cert-svc-secret"
        clientIdKey: client-id
        clientSecretKey: client-secret
        oauthUrlKey: url
        csrEndpointKey: csr-endpoint
        clientCert: client-cert
        clientKey: client-key
        skipSSLValidationFlag: "-k"
      extSvcClientCertSecret:
        name: "ext-svc-client-certificate"
        namespace: compass-system
        certKey: tls.crt
        keyKey: tls.key
    rotationCronjob:
      name: "ext-svc-certificate-rotation"
      schedule: "*/1 * * * *" # Executes every minute
      certValidity: "7"
      clientCertRetryAttempts: "8"
      containerName: "ext-svc-certificate-rotation"
  ordService:
    host: compass-ord-service.compass-system.svc.cluster.local
    prefix: /open-resource-discovery-service/v0
    docsPrefix: /open-resource-discovery-docs
    staticPrefix: /open-resource-discovery-static/v0
    port: 3000
    defaultResponseType: "xml"
    userContextHeader: "user_context"
    authTokenPath: "/var/run/secrets/kubernetes.io/serviceaccount/token"
    skipSSLValidation: false
  ordAggregator:
    port: 3000
    prefix: /ord-aggregator
    name: ord-aggregator
    job:
      schedulePeriod: 60m
      isSchedulable: true
    lease:
      lockname: aggregatorlease
    authentication:
      jwksEndpoint: "http://ory-oathkeeper-api.kyma-system.svc.cluster.local:4456/.well-known/jwks.json"
    http:
      client:
        skipSSLValidation: false
      retry:
        attempts: 3
        delay: 100ms
    dbPool:
      maxOpenConnections: 2
      maxIdleConnections: 2
    globalRegistryUrl: http://compass-external-services-mock.compass-system.svc.cluster.local:8087/.well-known/open-resource-discovery
    maxParallelWebhookProcessors: 4
    maxParallelDocumentsPerApplication: 10
    maxParallelSpecificationProcessors: 100
    ordWebhookPartialProcessURL: ""
    ordWebhookPartialProcessMaxDays: 0
    ordWebhookPartialProcessing: false
    containerName: "ord-aggregator"
  systemFetcher:
    enabled: false
    name: "system-fetcher"
    schedule: "0 0 * * *"
    manageSecrets: true
    # enableSystemDeletion - whether systems in deleted state should be deleted from director database
    enableSystemDeletion: true
    # fetchParallelism - shows how many http calls will be made in parallel to fetch systems
    fetchParallellism: 30
    # queueSize - shows how many system fetches (individual requests may fetch more than 1 system)
    # can be put in the queue for processing before blocking. It is best for the queue to be about 2 times bigger than the parallellism
    queueSize: 100
    # fetchRequestTimeout - shows the timeout to wait for oauth token and for fetching systems (in one request) separately
    fetchRequestTimeout: "30s"
    # directorRequestTimeout - graphql requests timeout to director
    directorRequestTimeout: "30s"
    dbPool:
      maxOpenConnections: 20
      maxIdleConnections: 2
    # systemsAPIEndpoint - endpoint of the service to fetch systems from
    systemsAPIEndpoint: ""
    # systemsAPIFilterCriteria - criteria for fetching systems
    systemsAPIFilterCriteria: ""
    appTemplatesProductLabel: "systemRole"
    systemSourceKey: "prop"
    appTemplates: []
    templatePlaceholderToSystemKeyMappings: '[ { "placeholder_name": "name", "system_key": "displayName" }, { "placeholder_name": "display-name", "system_key": "displayName" }, { "placeholder_name": "systemNumber", "system_key": "systemNumber" }, { "placeholder_name": "productId", "system_key": "productId" }, { "placeholder_name": "ppmsProductVersionId", "system_key": "ppmsProductVersionId", "optional": true }, { "placeholder_name": "description", "system_key": "productDescription", "optional": true }, { "placeholder_name": "baseUrl", "system_key": "additionalUrls.mainUrl", "optional": true }, { "placeholder_name": "providerName", "system_key": "infrastructureProvider", "optional": true } ]'
    templateOverrideApplicationInput: '{"name": "{{name}}","description": "{{description}}","providerName": "{{providerName}}","statusCondition": "INITIAL","systemNumber": "{{systemNumber}}","labels": {"managed": "true","productId": "{{productId}}","ppmsProductVersionId": "{{ppmsProductVersionId}}"},"baseUrl": "{{baseUrl}}"}'
    http:
      client:
        skipSSLValidation: false
    oauth:
      client: "client_id"
      tokenEndpointProtocol: "https"
      tokenBaseHost: "compass-external-services-mock-sap-mtls"
      tokenPath: "/cert/token"
      scopesClaim: "scopes"
      tenantHeaderName: "x-zid"
      tokenRequestTimeout: 30s
      skipSSLValidation: true
    secret:
      name: "compass-system-fetcher-secret"
      clientIdKey: client-id
      oauthUrlKey: url
    paging:
      pageSize: 200
      sizeParam: "$top"
      skipParam: "$skip"
    containerName: "system-fetcher"
  tenantFetchers:
    job1:
      enabled: false
      job:
        interval: "5m"
      configMapNamespace: "compass-system"
      manageSecrets: true
      providerName: "compass"
      tenantType: "subaccount"
      schedule: "*/5 * * * *"
      tenantInsertChunkSize: "500"
      kubernetes:
        configMapNamespace: "compass-system"
        pollInterval: 2s
        pollTimeout: 1m
        timeout: 2m
      authConfig:
        skipSSLValidation: true
        oauthMode: "oauth-mtls"
        clientIDPath: "clientid"
        clientSecretPath: "secret"
        clientCertPath: "cert"
        clientKeyPath: "key"
        tokenEndpointPath: "url"
        tokenURLPath: "/cert/token"
      queryMapping:
        regionField: "region"
        pageNumField: "pageNum"
        pageSizeField: "pageSize"
        timestampField: "timestamp"
      query:
        startPage: "0"
        pageSize: "100"
      api:
        regionName: "central"
        authConfigSecretKey: "central"
        fieldMapping:
          totalPagesField: "totalPages"
          totalResultsField: "totalResults"
          tenantEventsField: "events"
          idField: "id"
          nameField: "name"
          customerIdField: "customerId"
          subdomainField: "subdomain"
          discriminatorField: ""
          discriminatorValue: ""
          detailsField: "details"
          entityTypeField: "entityType"
          globalAccountID: "gaID"
          regionField: "region"
          movedSubaccountTargetField: "targetGlobalAccountGUID"
          movedSubaccountSourceField: "sourceGlobalAccountGUID"
        endpoints:
          accountCreated: "127.0.0.1/events?type=account-created"
          accountDeleted: "127.0.0.1/events?type=account-deleted"
          accountUpdated: "127.0.0.1/events?type=account-updated"
          subaccountCreated: "127.0.0.1/events?type=subaccount-created"
          subaccountDeleted: "127.0.0.1/events?type=subaccount-deleted"
          subaccountUpdated: "127.0.0.1/events?type=subaccount-updated"
          subaccountMoved: "127.0.0.1/events?type=subaccount-moved"
      regionalConfig:
        fieldMapping:
          totalPagesField: "totalPages"
          totalResultsField: "totalResults"
          tenantEventsField: "events"
          idField: "guid"
          nameField: "displayName"
          customerIdField: "customerId"
          subdomainField: "subdomain"
          discriminatorField: ""
          discriminatorValue: ""
          detailsField: "details"
          entityTypeField: "entityType"
          globalAccountID: "globalAccountGUID"
          regionField: "region"
          movedSubaccountTargetField: "targetGlobalAccountGUID"
          movedSubaccountSourceField: "sourceGlobalAccountGUID"
        regions:
          eu-east:
            api:
              oauthMode: "oauth-mtls"
              authConfigSecretKey: "central"
              endpoints:
                accountCreated: "127.0.0.1/events?type=account-created"
                accountDeleted: "127.0.0.1/events?type=account-deleted"
                accountUpdated: "127.0.0.1/events?type=account-updated"
                subaccountCreated: "127.0.0.1/events?type=subaccount-created"
                subaccountDeleted: "127.0.0.1/events?type=subaccount-deleted"
                subaccountUpdated: "127.0.0.1/events?type=subaccount-updated"
                subaccountMoved: "127.0.0.1/events?type=subaccount-moved"
      dbPool:
        maxOpenConnections: 1
        maxIdleConnections: 1
  metrics:
    enabled: true
    pushEndpoint: http://monitoring-prometheus-pushgateway.kyma-system.svc.cluster.local:9091
  externalServicesMock:
    enabled: false
    certSecuredPort: 8081
    ordCertSecuredPort: 8082
    unsecuredPort: 8083
    basicSecuredPort: 8084
    oauthSecuredPort: 8085
    ordGlobalRegistryCertPort: 8086
    ordGlobalRegistryUnsecuredPort: 8087
    unsecuredPortWithAdditionalContent: 8088
    unsecuredMultiTenantPort: 8089
    certSecuredHost: compass-external-services-mock-sap-mtls
    ordCertSecuredHost: compass-external-services-mock-sap-mtls-ord
    ordGlobalCertSecuredHost: compass-external-services-mock-sap-mtls-global-ord-registry
    unSecuredHost: compass-external-services-mock
    host: compass-external-services-mock.compass-system.svc.cluster.local
    saasAppNamesSecret:
      manage: false
    regionInstancesCredentials:
      manage: false
    oauthSecret:
      manage: false
      name: compass-external-services-mock-oauth-credentials
      clientIdKey: client-id
      clientSecretKey: client-secret
      oauthUrlKey: url
      oauthTokenPath: "/secured/oauth/token"
    auditlog:
      applyMockConfiguration: false
      managementApiPath: /audit-log/v2/configuration-changes/search
      mtlsTokenPath: "/cert/token"
      secret:
        name: "auditlog-instance-management"
        urlKey: url
        tokenUrlKey: token-url
        clientIdKey: client-id
        clientSecretKey: client-secret
        clientCertKey: client-cert
        clientKeyKey: client-key
  tests:
    http:
      client:
        skipSSLValidation: false
    externalCertConfiguration:
      ouCertSubaccountID: "bad76f69-e5c2-4d55-bca5-240944824b83"
      issuerLocalityRegion2: "local"
    director:
      skipPattern: ""
      externalCertIntSystemCN: "integration-system-test"
      supportedOrdApplicationType: "SAP temp1"
    tenantFetcher:
      tenantOnDemandID: "8d42d818-d4c4-4036-b82f-b199db7ffeb5"
      region: "eu-1"
      region2: "eu-2"
    ordAggregator:
      skipPattern: ""
    ordService:
      accountTenantID: "5577cf46-4f78-45fa-b55f-a42a3bdba868" # testDefaultTenant from our testing tenants
      skipPattern: "(.*Requesting_filtering_of_Bundles_that_have_only_ODATA_APIs|.*Requesting_filtering_of_Bundles_that_do_not_have_only_ODATA_APIs)"
    externalServicesMock:
      skipPattern: ""
      formationAsyncApi:
        responseDelayInSeconds: 2
    selfRegistration:
      region: "eu-1"
      region2: "eu-2"
    destination:
      consumerSubdomain: "compass-external-services-mock-sap-mtls"
    subscription:
      consumerSubdomain: "compass-external-services-mock-sap-mtls"
      tenants:
        providerAccountID: "5577cf46-4f78-45fa-b55f-a42a3bdba868" # testDefaultTenant from our testing tenants
        providerSubaccountID: "47b4575a-f102-414a-8398-2d973ad65f3a" # TestProviderSubaccount from our testing tenants
        consumerAccountID: "5984a414-1eed-4972-af2c-b2b6a415c7d7" # ApplicationsForRuntimeTenantName from our testing tenants
        consumerSubaccountID: "1f538f34-30bf-4d3d-aeaa-02e69eef84ae" # randomly chosen
        consumerTenantID: "ba49f1aa-ddc1-43ff-943c-fe949857a34a" # randomly chosen
        providerSubaccountIDRegion2: "731b7bc4-5472-41d2-a447-e4c0f45de739" # TestProviderSubaccountRegion2 from our testing tenants
        consumerAccountIDTenantHierarchy: "5577cf46-4f78-45fa-b55f-a42a3bdba868" # testDefaultTenant from our testing tenants; more info in 'TestFormationNotificationsTenantHierarchy'
        consumerSubaccountIDTenantHierarchy: "3cfcdd62-320d-403b-b66a-4ee3cdd06947" # TestIntegrationSystemManagedSubaccount from our testing tenants; more info in 'TestFormationNotificationsTenantHierarchy'
      oauthSecret:
        manage: false
        name: compass-subscription-secret
        clientIdKey: client-id
        clientSecretKey: client-secret
        oauthUrlKey: url
      propagatedProviderSubaccountHeader: "X-Provider-Subaccount"
      externalClientCertTestSecretName: "external-client-certificate-test-secret"
      externalClientCertTestSecretNamespace: "compass-system"
      externalCertTestJobName: "external-certificate-rotation-test-job"
      certSvcInstanceTestSecretName: "cert-svc-secret"
      certSvcInstanceTestRegion2SecretName: "cert-svc-secret-eu2"
      consumerTokenURL: "http://compass-external-services-mock.compass-system.svc.cluster.local:8080"
      subscriptionURL: "http://compass-external-services-mock.compass-system.svc.cluster.local:8080"
      subscriptionProviderIdValue: "id-value!t12345"
      subscriptionProviderAppNameValue: "subscriptionProviderAppNameValue"
    namespace: kyma-system
    connectivityAdapterFQDN: http://compass-connectivity-adapter.compass-system.svc.cluster.local
    externalServicesMockFQDN: http://compass-external-services-mock.compass-system.svc.cluster.local
    ordServiceFQDN: http://compass-ord-service.compass-system.svc.cluster.local
    systemBrokerFQDN: http://compass-system-broker.compass-system.svc.cluster.local
    tenantFetcherFQDN: http://compass-tenant-fetcher.compass-system.svc.cluster.local
    hydratorFQDN: http://compass-hydrator.compass-system.svc.cluster.local
    basicCredentials:
      manage: false
      secretName: "test-basic-credentials-secret"
    db:
      maxOpenConnections: 3
      maxIdleConnections: 1
    securityContext: # Set on container level
      runAsUser: 2000
      allowPrivilegeEscalation: false
  expectedSchemaVersionUpdateJob:
    cm:
      name: "expected-schema-version"
  migratorJob:
    nodeSelectorEnabled: false
    pvc:
      name: "compass-director-migrations"
      namespace: "compass-system"
      migrationsPath: "/compass-migrations"
      storageClass: local-path
  http:
    client:
      skipSSLValidation: false
  pairingAdapter:
    templateName: "pairing-adapter-app-template"
    watcherCorrelationID: "pairing-adapter-watcher-id"
    configMap:
      manage: false
      key: "config.json"
      name: "pairing-adapter-config-local"
      namespace: "compass-system"
      localAdapterFQDN: "http://compass-pairing-adapter.compass-system.svc.cluster.local/adapter-local-mtls"
      integrationSystemID: "d3e9b9f5-25dc-4adb-a0a0-ed69ef371fb6"
    e2e:
      appName: "test-app"
      appID: "123-test-456"
      clientUser: "test-user"
      tenant: "test-tenant"
  # Scopes assigned for every new Client Credentials by given object type (Runtime / Application / Integration System)
  # and scopes mapped to a consumer with the given type, then that consumer is using a client certificate
  scopes:
    scopesPerConsumerType:
      business_integration:
        - "application_template:read"
        - "application_template:write"
        - "formation:read"
        - "formation:write"
        - "formation_template:read"
        - "formation_template:write"
        - "formation_template.webhooks:read"
      managed_application_provider_operator:
        - "application.local_tenant_id:write"
        - "application_template:write"
        - "application_template:read"
        - "application_template.webhooks:read"
        - "internal_visibility:read"
        - "webhook:write"
        - "certificate_subject_mapping:write"
      managed_application_consumer: []
      technical_client:
        - "tenant:read"
        - "tenant:write"
      runtime:
        - "runtime:read"
        - "runtime:write"
        - "application:read"
        - "runtime.auths:read"
        - "bundle.instance_auths:read"
        - "runtime.webhooks:read"
        - "webhook:write"
      external_certificate:
        - "runtime:read"
        - "runtime:write"
        - "application:read"
        - "application:write"
        - "runtime.auths:read"
        - "bundle.instance_auths:read"
        - "runtime.webhooks:read"
        - "webhook:write"
        - "application_template:read"
        - "application_template:write"
        - "formation_template:read"
        - "formation_template:write"
        - "formation_template.webhooks:read"
      application:
        - "application:read"
        - "application:write"
        - "application.auths:read"
        - "application.webhooks:read"
        - "bundle.instance_auths:read"
        - "document.fetch_request:read"
        - "event_spec.fetch_request:read"
        - "api_spec.fetch_request:read"
        - "fetch-request.auth:read"
        - "webhook:write"
      integration_system:
        - "application:read"
        - "application:write"
        - "application.local_tenant_id:write"
        - "application_template:read"
        - "application_template:write"
        - "runtime:read"
        - "runtime:write"
        - "integration_system:read"
        - "label_definition:read"
        - "label_definition:write"
        - "automatic_scenario_assignment:read"
        - "integration_system.auths:read"
        - "application_template.webhooks:read"
        - "formation:write"
        - "formation:read"
        - "internal_visibility:read"
        - "application.auths:read"
        - "webhook:write"
        - "formation_template:read"
        - "formation_template.webhooks:read"
      super_admin:
        - "application:read"
        - "application:write"
        - "application.local_tenant_id:write"
        - "application_template:read"
        - "application_template:write"
        - "integration_system:read"
        - "integration_system:write"
        - "runtime:read"
        - "runtime:write"
        - "label_definition:read"
        - "label_definition:write"
        - "eventing:manage"
        - "tenant:read"
        - "tenant:write"
        - "automatic_scenario_assignment:read"
        - "application.auths:read"
        - "application.webhooks:read"
        - "application_template.webhooks:read"
        - "bundle.instance_auths:read"
        - "document.fetch_request:read"
        - "event_spec.fetch_request:read"
        - "api_spec.fetch_request:read"
        - "integration_system.auths:read"
        - "runtime.auths:read"
        - "fetch-request.auth:read"
        - "webhooks.auth:read"
        - "formation:write"
        - "formation:read"
        - "internal_visibility:read"
        - "runtime.webhooks:read"
        - "webhook:write"
        - "formation_template:read"
        - "formation_template:write"
        - "formation_template.webhooks:read"
        - "formation_constraint:read"
        - "formation_constraint:write"
        - "certificate_subject_mapping:read"
        - "certificate_subject_mapping:write"
      default:
        - "runtime:read"
        - "runtime:write"
        - "tenant:read"<|MERGE_RESOLUTION|>--- conflicted
+++ resolved
@@ -180,11 +180,7 @@
       name: compass-console
     e2e_tests:
       dir:
-<<<<<<< HEAD
       version: "PR-2926"
-=======
-      version: "PR-2922"
->>>>>>> 469aa1b5
       name: compass-e2e-tests
   isLocalEnv: false
   isForTesting: false
