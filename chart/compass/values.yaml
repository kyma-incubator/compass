global:
  disableLegacyConnectivity: true
  defaultTenant: 3e64ebae-38b5-46a0-b1ed-9ccee153a0ae
  defaultTenantRegion: "eu-1"
  tenants: # tenant order matters, so new tenants should be added to the end of the list
    - name: default
      id: 3e64ebae-38b5-46a0-b1ed-9ccee153a0ae
      type: account
    - name: foo
      id: 1eba80dd-8ff6-54ee-be4d-77944d17b10b
      type: account
    - name: bar
      id: af9f84a9-1d3a-4d9f-ae0c-94f883b33b6e
      type: account
    - name: TestTenantSeparation
      id: f1c4b5be-b0e1-41f9-b0bc-b378200dcca0
      type: account
    - name: TestDeleteLastScenarioForApplication
      id: 0403be1e-f854-475e-9074-922120277af5
      type: account
    - name: Test_DeleteAutomaticScenarioAssignmentForSelector
      id: d9553135-6115-4c67-b4d9-962c00f3725f
      type: account
    - name: Test_AutomaticScenarioAssigmentForRuntime
      id: 8c733a45-d988-4472-af10-1256b82c70c0
      type: account
    - name: TestAutomaticScenarioAssignmentsWholeScenario
      id: 65a63692-c00a-4a7d-8376-8615ee37f45c
      type: account
    - name: TestTenantsQueryTenantNotInitialized
      id: 72329135-27fd-4284-9bcb-37ea8d6307d0
      type: account
    - name: Test Default
      id: 5577cf46-4f78-45fa-b55f-a42a3bdba868
      type: account
      parent: 2c4f4a25-ba9a-4dbc-be68-e0beb77a7eb0
    - name: Test_DefaultCustomer
      id: 2c4f4a25-ba9a-4dbc-be68-e0beb77a7eb0
      type: customer
    - name: TestListLabelDefinitions
      id: 3f641cf5-2d14-4e0f-a122-16e7569926f1
      type: account
    - name: Test_AutomaticScenarioAssignmentQueries
      id: 8263cc13-5698-4a2d-9257-e8e76b543e88
      type: account
    - name: TestGetScenariosLabelDefinitionCreatesOneIfNotExists
      id: 2263cc13-5698-4a2d-9257-e8e76b543e33
      type: account
    - name: TestApplicationsForRuntime
      id: 5984a414-1eed-4972-af2c-b2b6a415c7d7
      type: account
    - name: Test_DeleteAutomaticScenarioAssignmentForScenario
      id: d08e4cb6-a77f-4a07-b021-e3317a373597
      type: account
    - name: TestApplicationsForRuntimeWithHiddenApps
      id: 7e1f2df8-36dc-4e40-8be3-d1555d50c91c
      type: account
    - name: TestTenantsQueryTenantInitialized
      id: 8cf0c909-f816-4fe3-a507-a7917ccd8380
      type: account
    - name: TestDeleteApplicationIfInScenario
      id: 0d597250-6b2d-4d89-9c54-e23cb497cd01
      type: account
    - name: TestProviderSubaccount
      id: f8075207-1478-4a80-bd26-24a4785a2bfd
      type: subaccount
      parent: 5577cf46-4f78-45fa-b55f-a42a3bdba868
    - name: TestProviderSubaccountRegion2
      id: 731b7bc4-5472-41d2-a447-e4c0f45de739
      type: subaccount
      region: "eu-2"
      parent: 5577cf46-4f78-45fa-b55f-a42a3bdba868
    - name: TestCertificateSubaccount
      id: 123e4567-e89b-12d3-a456-426614174001
      type: subaccount
      parent: 5577cf46-4f78-45fa-b55f-a42a3bdba868
    - name: TestNsAdapter
      id: 08b6da37-e911-48fb-a0cb-fa635a6c5678
      type: subaccount
      parent: 5577cf46-4f78-45fa-b55f-a42a3bdba868
    - name: TestNsAdapterSubaccountWithApplications
      id: 08b6da37-e911-48fb-a0cb-fa635a6c4321
      type: subaccount
      parent: 5577cf46-4f78-45fa-b55f-a42a3bdba868
    - name: TestIntegrationSystemManagedSubaccount
      id: 3cfcdd62-320d-403b-b66a-4ee3cdd06947
      type: subaccount
      parent: 5577cf46-4f78-45fa-b55f-a42a3bdba868
    - name: TestIntegrationSystemManagedAccount
      id: 7e8ab2e3-3bb4-42e3-92b2-4e0bf48559d3
      type: account
      parent: 2c4f4a25-ba9a-4dbc-be68-e0beb77a7eb0
    - name: TestSystemFetcherAccount
      id: c395681d-11dd-4cde-bbcf-570b4a153e79
      type: account
      parent: 2c4f4a25-ba9a-4dbc-be68-e0beb77a7eb0
    - name: TestConsumerSubaccount
      id: 1f538f34-30bf-4d3d-aeaa-02e69eef84ae
      type: subaccount
      parent: 5984a414-1eed-4972-af2c-b2b6a415c7d7
    - name: TestTenantsOnDemandAPI
      id: 8d42d818-d4c4-4036-b82f-b199db7ffeb5
      type: subaccount
      parent: 5984a414-1eed-4972-af2c-b2b6a415c7d7
    - name: TestExternalCertificateSubaccount
      id: bad76f69-e5c2-4d55-bca5-240944824b83
      type: subaccount
      parent: 5577cf46-4f78-45fa-b55f-a42a3bdba868
  images:
    containerRegistry:
      path: eu.gcr.io/kyma-project/incubator
    connector:
      dir:
      version: "PR-2665"
      name: compass-connector
    connectivity_adapter:
      dir:
      version: "PR-2665"
      name: compass-connectivity-adapter
    pairing_adapter:
      dir:
      version: "PR-2665"
      name: compass-pairing-adapter
    director:
      dir:
<<<<<<< HEAD
      version: "PR-2665"
      name: compass-director
    hydrator:
      dir:
      version: "PR-2665"
=======
      version: "PR-2684"
      name: compass-director
    hydrator:
      dir:
      version: "PR-2644"
>>>>>>> d9e1afb7
      name: compass-hydrator
    gateway:
      dir:
      version: "PR-2665"
      name: compass-gateway
    operations_controller:
      dir:
      version: "PR-2665"
      name: compass-operations-controller
    ord_service:
      dir:
      version: "PR-82"
      name: compass-ord-service
    schema_migrator:
      dir:
      version: "PR-2659"
      name: compass-schema-migrator
    system_broker:
      dir:
      version: "PR-2665"
      name: compass-system-broker
    certs_setup_job:
      containerRegistry:
        path: eu.gcr.io/kyma-project
      dir:
      version: "0a651695"
    external_services_mock:
      dir:
      version: "PR-2665"
      name: compass-external-services-mock
    console:
      dir:
      version: "PR-72"
      name: compass-console
    e2e_tests:
      dir:
<<<<<<< HEAD
      version: "PR-2665"
=======
      version: "PR-2686"
>>>>>>> d9e1afb7
      name: compass-e2e-tests
  isLocalEnv: false
  isForTesting: false
  oauth2:
    host: oauth2
  livenessProbe:
    initialDelaySeconds: 30
    timeoutSeconds: 1
    periodSeconds: 10
  readinessProbe:
    initialDelaySeconds: 5
    timeoutSeconds: 1
    periodSeconds: 2
  agentPreconfiguration: false
  portieris:
    isEnabled: false
    imagePullSecretName: "portieris-dummy-image-pull-secret"
  nsAdapter:
    external:
      port: 3005
    e2eTests:
      gatewayHost: "compass-gateway-xsuaa"
    prefix: /nsadapter
    path: /nsadapter/api/v1/notifications
    systemToTemplateMappings: '[{  "Name": "SAP S/4HANA On-Premise",  "SourceKey": ["type"],  "SourceValue": ["abapSys"]},{  "Name": "SAP S/4HANA On-Premise",  "SourceKey": ["type"],  "SourceValue": ["nonSAPsys"]},{  "Name": "SAP S/4HANA On-Premise",  "SourceKey": ["type"],  "SourceValue": ["hana"]}]'
    secret:
      name: nsadapter-secret
      subaccountKey: subaccount
      local:
        subaccountValue: subaccount
    authSecret:
      name: "compass-external-services-mock-oauth-credentials"
      clientIdKey: client-id
      clientSecretKey: client-secret
      tokenUrlKey: url
      instanceUrlKey: url
      certKey: cert
      keyKey: key
    registerPath: "/register"
    tokenPath: "/secured/oauth/token"
    createClonePattern: '{"key": "%s"}'
    createBindingPattern: '{}'
    useClone: "false"
  director:
    host: compass-director.compass-system.svc.cluster.local
    prefix: /director
    graphql:
      external:
        port: 3000
    tls:
      secure:
        internal:
          host: compass-director-internal
    validator:
      port: 8080
    metrics:
      port: 3003
      enableGraphqlOperationInstrumentation: true
    operations:
      port: 3002
      path: "/operation"
      lastOperationPath: "/last_operation"
    info:
      path: "/v1/info"
    subscription:
      subscriptionProviderLabelKey: "subscriptionProviderId"
      consumerSubaccountLabelKey: "global_subaccount_id"
      subscriptionLabelKey: "subscription"
      tokenPrefix: "sb-"
    selfRegister:
      secrets:
        instancesCreds:
          name: "region-instances-credentials"
          key: "keyConfig"
          path: "/tmp"
        saasAppNameCfg:
          name: "saas-app-names"
          key: "appNameConfig"
          path: "/tmp/appNameConfig"
      clientIdPath: "clientId"
      clientSecretPath: "clientSecret"
      urlPath: "url"
      tokenUrlPath: "tokenUrl"
      clientCertPath: "clientCert"
      clientKeyPath: "clientKey"
      local:
        templateMappings:
          clientIDMapping: '{{ printf "\"%s\":\"client_id\"" .Values.global.director.selfRegister.clientIdPath }}'
          clientSecretMapping: '{{ printf "\"%s\":\"client_secret\"" .Values.global.director.selfRegister.clientSecretPath }}'
          urlMapping: '{{ printf "\"%s\":\"http://compass-external-services-mock.%s.svc.cluster.local:%s\"" .Values.global.director.selfRegister.urlPath .Release.Namespace (.Values.service.port | toString) }}'
          tokenURLMapping: '{{ printf "\"%s\":\"https://%s.%s:%s\"" .Values.global.director.selfRegister.tokenUrlPath .Values.global.externalServicesMock.certSecuredHost .Values.global.ingress.domainName (.Values.service.certPort | toString) }}'
          x509CertificateMapping: '{{ printf "\"%s\":\"%s\"" .Values.global.director.selfRegister.clientCertPath .Values.global.connector.caCertificate }}'
          x509KeyMapping: '{{ printf "\"%s\":\"%s\"" .Values.global.director.selfRegister.clientKeyPath .Values.global.connector.caKey }}'
      oauthTokenPath: "/cert/token"
      oauthMode: "oauth-mtls"
      label: "selfRegLabel"
      labelValuePrefix: "self-reg-prefix-"
      responseKey: "self-reg-key"
      path: "/external-api/self-reg"
      nameQueryParam: "name"
      tenantQueryParam: "tenant"
      requestBodyPattern: '{"key": "%s"}'
      saasAppNameLabelKey: "CMPSaaSAppName"
      saasAppNamePath: "localSaaSAppNamePath"
    clientIDHeaderKey: client_user
    suggestTokenHeaderKey: suggest_token
    runtimeTypeLabelKey: "runtimeType"
    applicationTypeLabelKey: "applicationType"
    kymaRuntimeTypeLabelValue: "kyma"
    fetchTenantEndpoint: '{{ printf "https://%s.%s%s/v1/fetch" .Values.global.gateway.tls.secure.internal.host .Values.global.ingress.domainName .Values.global.tenantFetcher.prefix }}'
    ordWebhookMappings: '[]'
  auditlog:
    configMapName: "compass-gateway-auditlog-config"
    mtlsTokenPath: "/cert/token"
    standardTokenPath: "/secured/oauth/token"
    skipSSLValidation: false
    secret:
      name: "compass-gateway-auditlog-secret"
      urlKey: url
      clientIdKey: client-id
      clientSecretKey: client-secret
      clientCertKey: client-cert
      clientKeyKey: client-key
  log:
    format: "kibana"
  tenantConfig:
    useDefaultTenants: true
    dbPool:
      maxOpenConnections: 1
      maxIdleConnections: 1
  connector:
    prefix: /connector
    graphql:
      external:
        port: 3000
    validator:
      port: 8080
    # If secrets do not exist they will be created
    secrets:
      ca:
        name: compass-connector-app-ca
        namespace: compass-system
        certificateKey: ca.crt
        keyKey: ca.key
      rootCA:
        namespace: istio-system # For Ingress Gateway to work properly the namespace needs to be istio-system
        # In order for istio mTLS to work we should have two different secrets one containing the server certificate (let’s say X) and one used for validation of the client’s certificates.
        # The second one should be our root certificate and istio wants it to be named X-cacert. (-cacert suffix).
        # This is the reason for the confusing name of our root certificate. https://preliminary.istio.io/v1.6/docs/tasks/traffic-management/ingress/secure-ingress/#configure-a-mutual-tls-ingress-gateway
        cacert: compass-gateway-mtls-certs-cacert # For cert-rotation the cacert should be in different secret
        certificateKey: cacert
    revocation:
      configmap:
        name: revocations-config
        namespace: "{{ .Release.Namespace }}"
    # If key and certificate are not provided they will be generated
    caKey: ""
    caCertificate: ""
  system_broker:
    enabled: true
    port: 5001
    prefix: /broker
    tokenProviderFromHeader:
      forwardHeaders: Authorization
    tokenProviderFromSecret:
      enabled: false
      secrets:
        integrationSystemCredentials:
          name: compass-system-broker-credentials
          namespace: compass-system
    testNamespace: kyma-system
  gateway:
    port: 3000
    tls:
      host: compass-gateway
      adapterHost: compass-ns-adapter
      secure:
        internal:
          host: compass-gateway-internal
        oauth:
          host: compass-gateway-auth-oauth
    mtls:
      manageCerts: true
      host: compass-gateway-mtls
      certSecret: compass-gateway-mtls-certs
      external:
        host: compass-gateway-sap-mtls
        certSecret: compass-gateway-mtls-certs # Use connector's root CA as root CA by default. This should be overridden for productive deployments.
    headers:
      rateLimit: X-Flow-Identity
      request:
        remove:
          - "Client-Id-From-Token"
          - "Client-Id-From-Certificate"
          - "Client-Certificate-Hash"
          - "Certificate-Data"
  hydrator:
    host: compass-hydrator.compass-system.svc.cluster.local
    port: 3000
    prefix: /hydrators
    subjectConsumerMappingConfig: '[{"consumer_type": "Super Admin", "tenant_access_levels": ["customer", "account","subaccount"], "subject": "C=DE, L=local, O=SAP SE, OU=Region, OU=SAP Cloud Platform Clients, OU=f8075207-1478-4a80-bd26-24a4785a2bfd, CN=compass"}, {"consumer_type": "Integration System", "tenant_access_levels": ["account","subaccount"], "subject": "C=DE, L=local, O=SAP SE, OU=Region, OU=SAP Cloud Platform Clients, OU=f8075207-1478-4a80-bd26-24a4785a2bfd, CN=integration-system-test"}, {"consumer_type": "Technical Client", "tenant_access_levels": ["account","subaccount"], "subject": "C=DE, L=local, O=SAP SE, OU=SAP Cloud Platform Clients, OU=1f538f34-30bf-4d3d-aeaa-02e69eef84ae, CN=technical-client-test"}]'
    certificateDataHeader: "Certificate-Data"
    consumerClaimsKeys:
      clientIDKey: "client_id"
      tenantIDKey: "tenantid"
      userNameKey: "user_name"
      subdomainKey: "subdomain"
    http:
      client:
        skipSSLValidation: false
    metrics:
      port: 3003
      enableClientInstrumentation: true
      censoredFlows: "JWT"
  operations_controller:
    enabled: true
  connectivity_adapter:
    port: 8080
    tls:
      host: adapter-gateway
    mtls:
      host: adapter-gateway-mtls
  oathkeeperFilters:
    workloadLabel: oathkeeper
    namespace: kyma-system
    tokenDataHeader: "Connector-Token"
    certificateDataHeader: "Certificate-Data"
  istio:
    externalMtlsGateway:
      name: "compass-gateway-external-mtls"
      namespace: "compass-system"
    mtlsGateway:
      name: "compass-gateway-mtls"
      namespace: "compass-system"
    gateway:
      name: "kyma-gateway"
      namespace: "kyma-system"
    proxy:
      port: 15020
    namespace: istio-system
    ingressgateway:
      workloadLabel: istio-ingressgateway
      requestPayloadSizeLimit2MB: 2097152
      requestPayloadSizeLimit2MBLabel: "2MB"
      requestPayloadSizeLimit5MB: 5097152
      requestPayloadSizeLimit5MBLabel: "5MB"
      correlationHeaderRewriteFilter:
        expectedHeaders:
          - "x-request-id"
          - "x-correlation-id"
          - "x-correlationid"
          - "x-forrequest-id"
          - "x-vcap-request-id"
          - "x-broker-api-request-identity"
  kubernetes:
    serviceAccountTokenIssuer: https://kubernetes.default.svc.cluster.local
    serviceAccountTokenJWKS: https://kubernetes.default.svc.cluster.local/openid/v1/jwks
  ingress:
    domainName: "local.kyma.dev"
  database:
    sqlProxyServiceAccount: "proxy-user@gcp-cmp.iam.gserviceaccount.com"
    manageSecrets: true
    embedded:
      enabled: true
      director:
        name: "postgres"
      directorDBName: "postgres"
    managedGCP:
      serviceAccountKey: ""
      instanceConnectionName: ""
      director:
        name: ""
        user: ""
        password: ""
      host: "localhost"
      hostPort: "5432"
      sslMode: ""
      #TODO remove below after migration to separate user will be done
      dbUser: ""
      dbPassword: ""
      directorDBName: ""
  oathkeeper:
    host: ory-oathkeeper-proxy.kyma-system.svc.cluster.local
    port: 4455
    timeout_ms: 120000
    ns_adapter_timeout_ms: 3600000
    idTokenConfig:
      claims: '{"scopes": "{{ print .Extra.scope }}","tenant": "{{ .Extra.tenant }}", "consumerID": "{{ print .Extra.consumerID}}", "consumerType": "{{ print .Extra.consumerType }}", "flow": "{{ print .Extra.flow }}", "onBehalfOf": "{{ print .Extra.onBehalfOf }}", "region": "{{ print .Extra.region }}", "tokenClientID": "{{ print .Extra.tokenClientID }}"}'
      internalClaims: '{"scopes": "application:read application:write application.webhooks:read application_template.webhooks:read webhooks.auth:read runtime:write runtime:read tenant:read tenant:write tenant_subscription:write ory_internal fetch_tenant application_template:read destinations_sensitive_data:read destinations:sync","tenant":"{ {{ if .Header.Tenant }} \"consumerTenant\":\"{{ print (index .Header.Tenant 0) }}\", {{ end }} \"externalTenant\":\"\"}", "consumerType": "Internal Component", "flow": "Internal"}'
    mutators:
      runtimeMappingService:
        config:
          api:
            url: http://compass-hydrator.compass-system.svc.cluster.local:3000/hydrators/runtime-mapping
            retry:
              give_up_after: 6s
              max_delay: 2000ms
      authenticationMappingServices:
        nsadapter:
          cfg:
            config:
              api:
                url: http://compass-hydrator.compass-system.svc.cluster.local:3000/hydrators/authn-mapping/nsadapter
                retry:
                  give_up_after: 6s
                  max_delay: 2000ms
          authenticator:
            enabled: false
            createRule: true
            gatewayHost: "compass-gateway-xsuaa"
            trusted_issuers: '[{"domain_url": "compass-system.svc.cluster.local:8080", "scope_prefix": "prefix.", "protocol": "http"}]'
            attributes: '{"uniqueAttribute": { "key": "ns-adapter-test", "value": "ns-adapter-flow" }, "tenant": { "key": "tenant" }, "identity": { "key": "identity" }, "clientid": { "key": "client_id" } }'
            path: /nsadapter/api/v1/notifications
            upstreamComponent: "compass-gateway"
            checkSuffix: true
        tenant-fetcher:
          cfg:
            config:
              api:
                url: http://compass-hydrator.compass-system.svc.cluster.local:3000/hydrators/authn-mapping/tenant-fetcher
                retry:
                  give_up_after: 6s
                  max_delay: 2000ms
          authenticator:
            enabled: false
            createRule: true
            gatewayHost: "compass-gateway"
            trusted_issuers: '[{"domain_url": "compass-system.svc.cluster.local:8080", "scope_prefix": "prefix.", "protocol": "http"}]'
            attributes: '{"uniqueAttribute": { "key": "test", "value": "tenant-fetcher" }, "tenant": { "key": "tenant" }, "identity": { "key": "identity" } }'
            path: /tenants/<.*>
            upstreamComponent: "compass-tenant-fetcher"
            checkSuffix: false
        subscriber:
          cfg:
            config:
              api:
                url: http://compass-hydrator.compass-system.svc.cluster.local:3000/hydrators/authn-mapping/subscriber
                retry:
                  give_up_after: 6s
                  max_delay: 2000ms
          authenticator:
            enabled: false
            createRule: false
            gatewayHost: "compass-gateway-sap-mtls"
            trusted_issuers: '[{"domain_url": "compass-system.svc.cluster.local:8080", "scope_prefix": "prefix.", "protocol": "http", "region": "eu-1"}]'
            attributes: '{"uniqueAttribute": { "key": "subsc-key-test", "value": "subscription-flow" }, "tenant": { "key": "tenant" }, "identity": { "key": "user_name" }, "clientid": { "key": "client_id" } }'
            path: /<.*>
            checkSuffix: false
      tenantMappingService:
        config:
          api:
            url: http://compass-hydrator.compass-system.svc.cluster.local:3000/hydrators/tenant-mapping
            retry:
              give_up_after: 6s
              max_delay: 2000ms
      certificateResolverService:
        config:
          api:
            url: http://compass-hydrator.compass-system.svc.cluster.local:3000/hydrators/v1/certificate/data/resolve
            retry:
              give_up_after: 6s
              max_delay: 2000ms
      tokenResolverService:
        config:
          api:
            url: http://compass-hydrator.compass-system.svc.cluster.local:3000/hydrators/v1/tokens/resolve
            retry:
              give_up_after: 6s
              max_delay: 2000ms
  cockpit:
    auth:
      allowedConnectSrc: "https://*.ondemand.com"
      secretName: "cockpit-auth-secret"
      idpHost: ""
      clientID: ""
      scopes: "openid profile email"
      path: "/oauth2/certs"
  destinationFetcher:
    manageSecrets: true
    host: compass-destination-fetcher.compass-system.svc.cluster.local
    prefix: /destination-configuration
    port: 3000
    jobSchedule: 10m
    lease:
      lockname: destinationlease
    parallelTenants: 10
    tenantSyncTimeout: "5m"
    authentication:
      jwksEndpoint: "http://ory-oathkeeper-api.kyma-system.svc.cluster.local:4456/.well-known/jwks.json"
      appDestinationsSyncScope: "destinations:sync"
      appDetinationsSensitiveDataScope: "destinations_sensitive_data:read"
    server:
      tenantDestinationsEndpoint: "/v1/subaccountDestinations"
      sensitiveDataEndpoint: "/v1/destinations"
      sensitiveDataQueryParam: "name"
    request:
      skipSSLValidation: false
      retry_interval: "100ms"
      retry_attempts: 3
      goroutineLimit: 10
      requestTimeout: "5s"
      pageSize: 100
      oauthTokenPath: "/oauth/token"
    instance:
      clientIdPath: "clientid"
      clientSecretPath: "clientsecret"
      urlPath: "uri"
      tokenUrlPath: "certurl"
      clientCertPath: "certificate"
      clientKeyPath: "key"
    secretName: destination-region-instances
    dependenciesConfig:
      path: "/cfg/dependencies"
    oauthMode: "oauth-mtls"
  destinationRegionSecret:
    secretName: "destination-region-instances"
    fileName: "keyConfig"
    local:
      templateMappings:
        xsappMapping: '{{ printf "\"%s\":\"xsappname1\"" .Values.global.tenantFetcher.xsappNamePath }}'
        clientIDMapping: '{{ printf "\"%s\":\"client_id\"" .Values.global.destinationFetcher.instance.clientIdPath }}'
        clientSecretMapping: '{{ printf "\"%s\":\"client_secret\"" .Values.global.destinationFetcher.instance.clientSecretPath }}'
        urlMapping: '{{ printf "\"%s\":\"http://compass-external-services-mock.%s.svc.cluster.local:%s\"" .Values.global.destinationFetcher.instance.urlPath .Release.Namespace (.Values.service.port | toString) }}'
        tokenURLMapping: '{{ printf "\"%s\":\"https://%s.%s:%s\"" .Values.global.destinationFetcher.instance.tokenUrlPath .Values.global.externalServicesMock.certSecuredHost .Values.global.ingress.domainName (.Values.service.certPort | toString) }}'
        x509CertificateMapping: '{{ printf "\"%s\":\"%s\"" .Values.global.destinationFetcher.instance.clientCertPath .Values.global.connector.caCertificate }}'
        x509KeyMapping: '{{ printf "\"%s\":\"%s\"" .Values.global.destinationFetcher.instance.clientKeyPath .Values.global.connector.caKey }}'
  tenantFetcher:
    k8sSecret:
      manageSecrets: true
      name: "tenant-fetcher-secret"
      namespace: "compass-system"
      key: "keyConfig"
      path: "/tmp"
    host: compass-tenant-fetcher.compass-system.svc.cluster.local
    prefix: /tenants
    port: 3000
    xsappNamePath: "xsappname"
    omitDependenciesParamName: ""
    omitDependenciesParamValue: ""
    requiredAuthScope: Callback
    fetchTenantAuthScope: fetch_tenant
    authentication:
      jwksEndpoint: "http://ory-oathkeeper-api.kyma-system.svc.cluster.local:4456/.well-known/jwks.json"
    tenantProvider:
      tenantIdProperty: "tenantId"
      customerIdProperty: "customerId"
      subaccountTenantIdProperty: "subaccountTenantId"
      subdomainProperty: "subdomain"
      name: "provider"
      subscriptionProviderIdProperty: "subscriptionProviderIdProperty"
      providerSubaccountIdProperty: "providerSubaccountIdProperty"
      consumerTenantIdProperty: "consumerTenantIdProperty"
      subscriptionProviderAppNameProperty: "subscriptionProviderAppNameProperty"
    server:
      fetchTenantEndpoint: "/v1/fetch/{parentTenantId}/{tenantId}"
      regionalHandlerEndpoint: "/v1/regional/{region}/callback/{tenantId}"
      dependenciesEndpoint: "/v1/regional/{region}/dependencies"
      tenantPathParam: "tenantId"
      regionPathParam: "region"
    dependenciesConfig:
      path: "/cfg/dependencies"
    local:
      templateMappings:
        xsappMapping: '{{ printf "\"%s\":\"xsappname1\"" .Values.global.tenantFetcher.xsappNamePath }}'
    containerName: "tenant-fetcher"
  externalCertConfiguration:
    issuerLocality: "local,local2" # In local setup we have manually created connector CA certificate with 'local' Locality property
    subjectPattern: "/C=DE/O=SAP SE/OU=SAP Cloud Platform Clients/OU=Region/OU=%s/L=%s/CN=%s"
    technicalClientSubjectPattern: "/C=DE/O=SAP SE/OU=SAP Cloud Platform Clients/OU=%s/L=%s/CN=%s"
    ouCertSubaccountID: "f8075207-1478-4a80-bd26-24a4785a2bfd"
    commonName: "compass"
    locality: "local"
    certSvcApiPath: "/cert"
    tokenPath: "/cert/token"
    secrets:
      externalCertSvcSecret:
        manage: false
        name: "cert-svc-secret"
        clientIdKey: client-id
        clientSecretKey: client-secret
        oauthUrlKey: url
        csrEndpointKey: csr-endpoint
        clientCert: client-cert
        clientKey: client-key
        skipSSLValidationFlag: "-k"
      externalClientCertSecret:
        name: "external-client-certificate"
        namespace: compass-system
        certKey: tls.crt
        keyKey: tls.key
    rotationCronjob:
      name: "external-certificate-rotation"
      schedule: "*/1 * * * *" # Executes every minute
      certValidity: "7"
      clientCertRetryAttempts: "8"
      containerName: "certificate-rotation"
  extSvcCertConfiguration:
    issuerLocality: "local,local2" # In local setup we have manually created connector CA certificate with 'local' Locality property
    subjectPattern: "/C=DE/O=SAP SE/OU=SAP Cloud Platform Clients/OU=Region/OU=%s/L=%s/CN=%s"
    ouCertSubaccountID: "f8075207-1478-4a80-bd26-24a4785a2bfd"
    commonName: "compass"
    locality: "local"
    certSvcApiPath: "/cert"
    tokenPath: "/cert/token"
    secrets:
      extSvcCertSvcSecret:
        manage: false
        name: "ext-svc-cert-svc-secret"
        clientIdKey: client-id
        clientSecretKey: client-secret
        oauthUrlKey: url
        csrEndpointKey: csr-endpoint
        clientCert: client-cert
        clientKey: client-key
        skipSSLValidationFlag: "-k"
      extSvcClientCertSecret:
        name: "ext-svc-client-certificate"
        namespace: compass-system
        certKey: tls.crt
        keyKey: tls.key
    rotationCronjob:
      name: "ext-svc-certificate-rotation"
      schedule: "*/1 * * * *" # Executes every minute
      certValidity: "7"
      clientCertRetryAttempts: "8"
      containerName: "ext-svc-certificate-rotation"
  ordService:
    host: compass-ord-service.compass-system.svc.cluster.local
    prefix: /open-resource-discovery-service/v0
    docsPrefix: /open-resource-discovery-docs
    staticPrefix: /open-resource-discovery-static/v0
    port: 3000
    defaultResponseType: "xml"
    userContextHeader: "user_context"
    authTokenPath: "/var/run/secrets/kubernetes.io/serviceaccount/token"
    skipSSLValidation: false
  ordAggregator:
    name: ord-aggregator
    enabled: true
    suspend: true
    schedule: "*/1 * * * *"
    http:
      client:
        skipSSLValidation: false
      retry:
        attempts: 3
        delay: 100ms
    dbPool:
      maxOpenConnections: 2
      maxIdleConnections: 2
    globalRegistryUrl: http://compass-external-services-mock.compass-system.svc.cluster.local:8087/.well-known/open-resource-discovery
    maxParallelWebhookProcessors: 4
    maxParallelDocumentsPerApplication: 10
    containerName: "ord-aggregator"
  systemFetcher:
    enabled: false
    name: "system-fetcher"
    schedule: "0 0 * * *"
    manageSecrets: true
    # enableSystemDeletion - whether systems in deleted state should be deleted from director database
    enableSystemDeletion: true
    # fetchParallelism - shows how many http calls will be made in parallel to fetch systems
    fetchParallellism: 30
    # queueSize - shows how many system fetches (individual requests may fetch more than 1 system)
    # can be put in the queue for processing before blocking. It is best for the queue to be about 2 times bigger than the parallellism
    queueSize: 100
    # fetchRequestTimeout - shows the timeout to wait for oauth token and for fetching systems (in one request) separately
    fetchRequestTimeout: "30s"
    # directorRequestTimeout - graphql requests timeout to director
    directorRequestTimeout: "30s"
    dbPool:
      maxOpenConnections: 20
      maxIdleConnections: 2
    # systemsAPIEndpoint - endpoint of the service to fetch systems from
    systemsAPIEndpoint: ""
    # systemsAPIFilterCriteria - criteria for fetching systems
    systemsAPIFilterCriteria: ""
    # systemToTemplateMappings - how to map system properties to an existing application template
    systemToTemplateMappings: '{}'
    appTemplates: []
    templatePlaceholderToSystemKeyMappings: '[ { "placeholder_name": "name", "system_key": "displayName" }, { "placeholder_name": "display-name", "system_key": "displayName" }, { "placeholder_name": "systemNumber", "system_key": "systemNumber" }, { "placeholder_name": "productId", "system_key": "productId" }, { "placeholder_name": "ppmsProductVersionId", "system_key": "ppmsProductVersionId", "optional": true }, { "placeholder_name": "description", "system_key": "productDescription", "optional": true }, { "placeholder_name": "baseUrl", "system_key": "additionalUrls.mainUrl", "optional": true }, { "placeholder_name": "providerName", "system_key": "infrastructureProvider", "optional": true } ]'
    templateOverrideApplicationInput: '{"name": "{{name}}","description": "{{description}}","providerName": "{{providerName}}","statusCondition": "INITIAL","systemNumber": "{{systemNumber}}","labels": {"managed": "true","productId": "{{productId}}","ppmsProductVersionId": "{{ppmsProductVersionId}}"},"baseUrl": "{{baseUrl}}"}'
    http:
      client:
        skipSSLValidation: false
    oauth:
      client: "client_id"
      tokenEndpointProtocol: "https"
      tokenBaseHost: "compass-external-services-mock-sap-mtls"
      tokenPath: "/cert/token"
      scopesClaim: "scopes"
      tenantHeaderName: "x-zid"
      tokenRequestTimeout: 30s
      skipSSLValidation: true
    secret:
      name: "compass-system-fetcher-secret"
      clientIdKey: client-id
      oauthUrlKey: url
    paging:
      pageSize: 200
      sizeParam: "$top"
      skipParam: "$skip"
    containerName: "system-fetcher"
  tenantFetchers:
    job1:
      enabled: false
      job:
        interval: "5m"
      configMapNamespace: "compass-system"
      manageSecrets: true
      providerName: "compass"
      tenantType: "subaccount"
      schedule: "*/5 * * * *"
      tenantInsertChunkSize: "500"
      kubernetes:
        configMapNamespace: "compass-system"
        pollInterval: 2s
        pollTimeout: 1m
        timeout: 2m
      authConfig:
        skipSSLValidation: true
        oauthMode: "oauth-mtls"
        clientIDPath: "clientid"
        clientSecretPath: "secret"
        clientCertPath: "cert"
        clientKeyPath: "key"
        tokenEndpointPath: "url"
        tokenURLPath: "/cert/token"
      queryMapping:
        regionField: "region"
        pageNumField: "pageNum"
        pageSizeField: "pageSize"
        timestampField: "timestamp"
      query:
        startPage: "0"
        pageSize: "100"
      api:
        regionName: "central"
        authConfigSecretKey: "central"
        fieldMapping:
          totalPagesField: "totalPages"
          totalResultsField: "totalResults"
          tenantEventsField: "events"
          idField: "id"
          nameField: "name"
          customerIdField: "customerId"
          subdomainField: "subdomain"
          discriminatorField: ""
          discriminatorValue: ""
          detailsField: "details"
          entityTypeField: "entityType"
          globalAccountID: "gaID"
          regionField: "region"
          movedSubaccountTargetField: "targetGlobalAccountGUID"
          movedSubaccountSourceField: "sourceGlobalAccountGUID"
        endpoints:
          accountCreated: "127.0.0.1/events?type=account-created"
          accountDeleted: "127.0.0.1/events?type=account-deleted"
          accountUpdated: "127.0.0.1/events?type=account-updated"
          subaccountCreated: "127.0.0.1/events?type=subaccount-created"
          subaccountDeleted: "127.0.0.1/events?type=subaccount-deleted"
          subaccountUpdated: "127.0.0.1/events?type=subaccount-updated"
          subaccountMoved: "127.0.0.1/events?type=subaccount-moved"
      regionalConfig:
        fieldMapping:
          totalPagesField: "totalPages"
          totalResultsField: "totalResults"
          tenantEventsField: "events"
          idField: "guid"
          nameField: "displayName"
          customerIdField: "customerId"
          subdomainField: "subdomain"
          discriminatorField: ""
          discriminatorValue: ""
          detailsField: "details"
          entityTypeField: "entityType"
          globalAccountID: "globalAccountGUID"
          regionField: "region"
          movedSubaccountTargetField: "targetGlobalAccountGUID"
          movedSubaccountSourceField: "sourceGlobalAccountGUID"
        regions:
          eu-east:
            api:
              oauthMode: "oauth-mtls"
              authConfigSecretKey: "central"
              endpoints:
                accountCreated: "127.0.0.1/events?type=account-created"
                accountDeleted: "127.0.0.1/events?type=account-deleted"
                accountUpdated: "127.0.0.1/events?type=account-updated"
                subaccountCreated: "127.0.0.1/events?type=subaccount-created"
                subaccountDeleted: "127.0.0.1/events?type=subaccount-deleted"
                subaccountUpdated: "127.0.0.1/events?type=subaccount-updated"
                subaccountMoved: "127.0.0.1/events?type=subaccount-moved"
      dbPool:
        maxOpenConnections: 1
        maxIdleConnections: 1
  metrics:
    enabled: true
    pushEndpoint: http://monitoring-prometheus-pushgateway.kyma-system.svc.cluster.local:9091
  externalServicesMock:
    enabled: false
    certSecuredPort: 8081
    ordCertSecuredPort: 8082
    unsecuredPort: 8083
    basicSecuredPort: 8084
    oauthSecuredPort: 8085
    ordGlobalRegistryCertPort: 8086
    ordGlobalRegistryUnsecuredPort: 8087
    unsecuredPortWithAdditionalContent: 8088
    unsecuredMultiTenantPort: 8089
    certSecuredHost: compass-external-services-mock-sap-mtls
    ordCertSecuredHost: compass-external-services-mock-sap-mtls-ord
    ordGlobalCertSecuredHost: compass-external-services-mock-sap-mtls-global-ord-registry
    unSecuredHost: compass-external-services-mock
    host: compass-external-services-mock.compass-system.svc.cluster.local
    saasAppNamesSecret:
      manage: false
    regionInstancesCredentials:
      manage: false
    oauthSecret:
      manage: false
      name: compass-external-services-mock-oauth-credentials
      clientIdKey: client-id
      clientSecretKey: client-secret
      oauthUrlKey: url
      oauthTokenPath: "/secured/oauth/token"
    auditlog:
      applyMockConfiguration: false
      managementApiPath: /audit-log/v2/configuration-changes/search
      mtlsTokenPath: "/cert/token"
      secret:
        name: "auditlog-instance-management"
        urlKey: url
        tokenUrlKey: token-url
        clientIdKey: client-id
        clientSecretKey: client-secret
        clientCertKey: client-cert
        clientKeyKey: client-key
  tests:
    http:
      client:
        skipSSLValidation: false
    externalCertConfiguration:
      ouCertSubaccountID: "bad76f69-e5c2-4d55-bca5-240944824b83"
      issuerLocalityRegion2: "local"
    director:
      skipPattern: ""
      externalCertIntSystemCN: "integration-system-test"
      supportedOrdApplicationType: "SAP temp1"
    tenantFetcher:
      tenantOnDemandID: "8d42d818-d4c4-4036-b82f-b199db7ffeb5"
      region: "eu-1"
      region2: "eu-2"
    ordAggregator:
      skipPattern: ""
    ordService:
      accountTenantID: "5577cf46-4f78-45fa-b55f-a42a3bdba868" # testDefaultTenant from our testing tenants
      skipPattern: ""
    externalServicesMock:
      skipPattern: ""
    selfRegistration:
      region: "eu-1"
      region2: "eu-2"
    destination:
      consumerSubdomain: "compass-external-services-mock-sap-mtls"
    subscription:
      tenants:
        providerAccountID: "5577cf46-4f78-45fa-b55f-a42a3bdba868" # testDefaultTenant from our testing tenants
        providerSubaccountID: "f8075207-1478-4a80-bd26-24a4785a2bfd" # TestProviderSubaccount from our testing tenants
        consumerAccountID: "5984a414-1eed-4972-af2c-b2b6a415c7d7" # ApplicationsForRuntimeTenantName from our testing tenants
        consumerSubaccountID: "1f538f34-30bf-4d3d-aeaa-02e69eef84ae" # randomly chosen
        consumerTenantID: "ba49f1aa-ddc1-43ff-943c-fe949857a34a" # randomly chosen
        providerSubaccountIDRegion2: "731b7bc4-5472-41d2-a447-e4c0f45de739" # TestProviderSubaccountRegion2 from our testing tenants
      oauthSecret:
        manage: false
        name: compass-subscription-secret
        clientIdKey: client-id
        clientSecretKey: client-secret
        oauthUrlKey: url
      propagatedProviderSubaccountHeader: "X-Provider-Subaccount"
      externalClientCertTestSecretName: "external-client-certificate-test-secret"
      externalClientCertTestSecretNamespace: "compass-system"
      externalCertTestJobName: "external-certificate-rotation-test-job"
      certSvcInstanceTestSecretName: "cert-svc-secret"
      certSvcInstanceTestRegion2SecretName: "cert-svc-secret-eu2"
      consumerTokenURL: "http://compass-external-services-mock.compass-system.svc.cluster.local:8080"
      subscriptionURL: "http://compass-external-services-mock.compass-system.svc.cluster.local:8080"
      subscriptionProviderIdValue: "id-value!t12345"
      subscriptionProviderAppNameValue: "subscriptionProviderAppNameValue"
    namespace: kyma-system
    connectivityAdapterFQDN: http://compass-connectivity-adapter.compass-system.svc.cluster.local
    externalServicesMockFQDN: http://compass-external-services-mock.compass-system.svc.cluster.local
    ordServiceFQDN: http://compass-ord-service.compass-system.svc.cluster.local
    systemBrokerFQDN: http://compass-system-broker.compass-system.svc.cluster.local
    tenantFetcherFQDN: http://compass-tenant-fetcher.compass-system.svc.cluster.local
    hydratorFQDN: http://compass-hydrator.compass-system.svc.cluster.local
    basicCredentials:
      manage: false
      secretName: "test-basic-credentials-secret"
    db:
      maxOpenConnections: 3
      maxIdleConnections: 1
    securityContext: # Set on container level
      runAsUser: 2000
      allowPrivilegeEscalation: false
  expectedSchemaVersionUpdateJob:
    cm:
      name: "expected-schema-version"
  migratorJob:
    nodeSelectorEnabled: false
    pvc:
      name: "compass-director-migrations"
      namespace: "compass-system"
      migrationsPath: "/compass-migrations"
      storageClass: local-path
  http:
    client:
      skipSSLValidation: false
  pairingAdapter:
    templateName: "pairing-adapter-app-template"
    watcherCorrelationID: "pairing-adapter-watcher-id"
    configMap:
      manage: false
      key: "config.json"
      name: "pairing-adapter-config-local"
      namespace: "compass-system"
      localAdapterFQDN: "http://compass-pairing-adapter.compass-system.svc.cluster.local/adapter-local-mtls"
      integrationSystemID: "d3e9b9f5-25dc-4adb-a0a0-ed69ef371fb6"
    e2e:
      appName: "test-app"
      appID: "123-test-456"
      clientUser: "test-user"
      tenant: "test-tenant"
  # Scopes assigned for every new Client Credentials by given object type (Runtime / Application / Integration System)
  # and scopes mapped to a consumer with the given type, then that consumer is using a client certificate
  scopes:
    scopesPerConsumerType:
      technical_client:
        - "tenant:read"
        - "tenant:write"
      runtime:
        - "runtime:read"
        - "runtime:write"
        - "application:read"
        - "runtime.auths:read"
        - "bundle.instance_auths:read"
        - "runtime.webhooks:read"
        - "webhook:write"
      external_certificate:
        - "runtime:read"
        - "runtime:write"
        - "application:read"
        - "application:write"
        - "runtime.auths:read"
        - "bundle.instance_auths:read"
        - "runtime.webhooks:read"
        - "webhook:write"
        - "application_template:read"
        - "application_template:write"
      application:
        - "application:read"
        - "application:write"
        - "application.auths:read"
        - "application.webhooks:read"
        - "bundle.instance_auths:read"
        - "document.fetch_request:read"
        - "event_spec.fetch_request:read"
        - "api_spec.fetch_request:read"
        - "fetch-request.auth:read"
        - "webhook:write"
      integration_system:
        - "application:read"
        - "application:write"
        - "application.local_tenant_id:write"
        - "application_template:read"
        - "application_template:write"
        - "runtime:read"
        - "runtime:write"
        - "integration_system:read"
        - "label_definition:read"
        - "label_definition:write"
        - "automatic_scenario_assignment:read"
        - "automatic_scenario_assignment:write"
        - "integration_system.auths:read"
        - "application_template.webhooks:read"
        - "formation:write"
        - "formation:read"
        - "internal_visibility:read"
        - "application.auths:read"
        - "webhook:write"
        - "formation_template:read"
      super_admin:
        - "application:read"
        - "application:write"
        - "application.local_tenant_id:write"
        - "application_template:read"
        - "application_template:write"
        - "integration_system:read"
        - "integration_system:write"
        - "runtime:read"
        - "runtime:write"
        - "label_definition:read"
        - "label_definition:write"
        - "eventing:manage"
        - "tenant:read"
        - "automatic_scenario_assignment:read"
        - "automatic_scenario_assignment:write"
        - "application.auths:read"
        - "application.webhooks:read"
        - "application_template.webhooks:read"
        - "bundle.instance_auths:read"
        - "document.fetch_request:read"
        - "event_spec.fetch_request:read"
        - "api_spec.fetch_request:read"
        - "integration_system.auths:read"
        - "runtime.auths:read"
        - "fetch-request.auth:read"
        - "webhooks.auth:read"
        - "formation:write"
        - "formation:read"
        - "internal_visibility:read"
        - "runtime.webhooks:read"
        - "webhook:write"
        - "formation_template:read"
        - "formation_template:write"
      default:
        - "runtime:read"
        - "runtime:write"
        - "tenant:read"<|MERGE_RESOLUTION|>--- conflicted
+++ resolved
@@ -123,19 +123,11 @@
       name: compass-pairing-adapter
     director:
       dir:
-<<<<<<< HEAD
       version: "PR-2665"
       name: compass-director
     hydrator:
       dir:
       version: "PR-2665"
-=======
-      version: "PR-2684"
-      name: compass-director
-    hydrator:
-      dir:
-      version: "PR-2644"
->>>>>>> d9e1afb7
       name: compass-hydrator
     gateway:
       dir:
@@ -172,11 +164,7 @@
       name: compass-console
     e2e_tests:
       dir:
-<<<<<<< HEAD
       version: "PR-2665"
-=======
-      version: "PR-2686"
->>>>>>> d9e1afb7
       name: compass-e2e-tests
   isLocalEnv: false
   isForTesting: false
