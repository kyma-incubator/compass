global:
  disableLegacyConnectivity: true
  defaultTenant: 3e64ebae-38b5-46a0-b1ed-9ccee153a0ae
  tenants:
    - name: default
      id: 3e64ebae-38b5-46a0-b1ed-9ccee153a0ae
      type: account
    - name: foo
      id: 1eba80dd-8ff6-54ee-be4d-77944d17b10b
      type: account
    - name: bar
      id: af9f84a9-1d3a-4d9f-ae0c-94f883b33b6e
      type: account
    - name: TestTenantSeparation
      id: f1c4b5be-b0e1-41f9-b0bc-b378200dcca0
      type: account
    - name: TestDeleteLastScenarioForApplication
      id: 0403be1e-f854-475e-9074-922120277af5
      type: account
    - name: Test_DeleteAutomaticScenarioAssignmentForSelector
      id: d9553135-6115-4c67-b4d9-962c00f3725f
      type: account
    - name: Test_AutomaticScenarioAssigmentForRuntime
      id: 8c733a45-d988-4472-af10-1256b82c70c0
      type: account
    - name: TestAutomaticScenarioAssignmentsWholeScenario
      id: 65a63692-c00a-4a7d-8376-8615ee37f45c
      type: account
    - name: TestTenantsQueryTenantNotInitialized
      id: 72329135-27fd-4284-9bcb-37ea8d6307d0
      type: account
    - name: Test Default
      id: 5577cf46-4f78-45fa-b55f-a42a3bdba868
      type: account
      parent: 2c4f4a25-ba9a-4dbc-be68-e0beb77a7eb0
    - name: Test_DefaultCustomer
      id: 2c4f4a25-ba9a-4dbc-be68-e0beb77a7eb0
      type: customer
    - name: TestListLabelDefinitions
      id: 3f641cf5-2d14-4e0f-a122-16e7569926f1
      type: account
    - name: Test_AutomaticScenarioAssignmentQueries
      id: 8263cc13-5698-4a2d-9257-e8e76b543e88
      type: account
    - name: TestGetScenariosLabelDefinitionCreatesOneIfNotExists
      id: 2263cc13-5698-4a2d-9257-e8e76b543e33
      type: account
    - name: TestApplicationsForRuntime
      id: 5984a414-1eed-4972-af2c-b2b6a415c7d7
      type: account
    - name: Test_DeleteAutomaticScenarioAssignmentForScenario
      id: d08e4cb6-a77f-4a07-b021-e3317a373597
      type: account
    - name: TestApplicationsForRuntimeWithHiddenApps
      id: 7e1f2df8-36dc-4e40-8be3-d1555d50c91c
      type: account
    - name: TestTenantsQueryTenantInitialized
      id: 8cf0c909-f816-4fe3-a507-a7917ccd8380
      type: account
    - name: TestDeleteApplicationIfInScenario
      id: 0d597250-6b2d-4d89-9c54-e23cb497cd01
      type: account
    - name: TestProviderSubaccount
      id: f8075207-1478-4a80-bd26-24a4785a2bfd
      type: subaccount
      parent: 5577cf46-4f78-45fa-b55f-a42a3bdba868
    - name: TestCertificateSubaccount
      id: 123e4567-e89b-12d3-a456-426614174001
      type: subaccount
      parent: 5577cf46-4f78-45fa-b55f-a42a3bdba868
    - name: TestIntegrationSystemManagedSubaccount
      id: 3cfcdd62-320d-403b-b66a-4ee3cdd06947
      type: subaccount
      parent: 5577cf46-4f78-45fa-b55f-a42a3bdba868
    - name: TestIntegrationSystemManagedAccount
      id: 7e8ab2e3-3bb4-42e3-92b2-4e0bf48559d3
      type: account
      parent: 2c4f4a25-ba9a-4dbc-be68-e0beb77a7eb0

  images:
    containerRegistry:
      path: eu.gcr.io/kyma-project/incubator
    connector:
      dir:
      version: "PR-2166"
    connectivity_adapter:
      dir:
      version: "PR-2166"
    pairing_adapter:
      dir:
      version: "PR-2166"
    director:
      dir:
      version: "PR-2153"
    gateway:
      dir:
      version: "PR-2166"
    operations_controller:
      dir:
      version: "PR-2166"
    ord_service:
      dir:
      version: "PR-58"
    schema_migrator:
      dir:
      version: "PR-2166"
    system_broker:
      dir:
      version: "PR-2166"
    certs_setup_job:
      containerRegistry:
        path: eu.gcr.io/kyma-project
      dir:
      version: "0a651695"
    external_services_mock:
      dir:
      version: "PR-2153"
    console:
      dir:
      version: "PR-52"
    e2e_tests:
      dir:
<<<<<<< HEAD
      version: "PR-2153"
=======
      version: "PR-2183"
>>>>>>> 3753cb41
  isLocalEnv: false
  oauth2:
    host: oauth2
  livenessProbe:
    initialDelaySeconds: 30
    timeoutSeconds: 1
    periodSeconds: 10
  readinessProbe:
    initialDelaySeconds: 5
    timeoutSeconds: 1
    periodSeconds: 2

  agentPreconfiguration: false

  director:
    host: compass-director.compass-system.svc.cluster.local
    prefix: /director
    graphql:
      external:
        port: 3000
    validator:
      port: 8080
    metrics:
      port: 3003
      enableClientInstrumentation: true
      censoredFlows: "JWT"
    operations:
      port: 3002
      path: "/operation"
      lastOperationPath: "/last_operation"
    info:
      path: "/v1/info"
    selfRegister:
      secret:
        name: "compass-external-services-mock-oauth-credentials"
        clientIdKey: client-id
        clientSecretKey: client-secret
        urlKey: url
      oauthTokenPath: "/secured/oauth/token"
      distinguishLabel: "distinguishingLabel"
      label: "selfRegLabel"
      labelValuePrefix: "self-reg-prefix-"
      responseKey: "self-reg-key"
      path: "/external-api/self-reg"
      nameQueryParam: "name"
      tenantQueryParam: "tenant"
      requestBodyPattern: '{"key": "%s"}'

    clientIDHeaderKey: client_user
    suggestTokenHeaderKey: suggest_token

  auditlog:
    configMapName: "compass-gateway-auditlog-config"
    tokenPath: "/oauth/token"
    secret:
      name: "compass-gateway-auditlog-secret"
      urlKey: url
      clientIdKey: client-id
      clientSecretKey: client-secret

  log:
    format: "kibana"

  enableCompassDefaultScenarioAssignment: true

  tenantConfig:
    useDefaultTenants: true
    dbPool:
      maxOpenConnections: 1
      maxIdleConnections: 1

  connector:
    prefix: /connector
    graphql:
      external:
        port: 3000
    validator:
      port: 8080
    # If secrets do not exist they will be created
    secrets:
      ca:
        name: compass-connector-app-ca
        namespace: compass-system
        certificateKey: ca.crt
        keyKey: ca.key
      rootCA:
        namespace: istio-system # For Ingress Gateway to work properly the namespace needs to be istio-system
        # In order for istio mTLS to work we should have two different secrets one containing the server certificate (let’s say X) and one used for validation of the client’s certificates.
        # The second one should be our root certificate and istio wants it to be named X-cacert. (-cacert suffix).
        # This is the reason for the confusing name of our root certificate. https://preliminary.istio.io/v1.6/docs/tasks/traffic-management/ingress/secure-ingress/#configure-a-mutual-tls-ingress-gateway
        cacert: compass-gateway-mtls-certs-cacert # For cert-rotation the cacert should be in different secret
        certificateKey: cacert
    certificateDataHeader: "Certificate-Data"
    revocation:
      configmap:
        name: revocations-config
        namespace: "{{ .Release.Namespace }}"
    # If key and certificate are not provided they will be generated
    caKey: ""
    caCertificate: ""
    subjectConsumerMappingConfig: '[{"consumer_type": "Integration System", "tenant_access_levels": ["account","subaccount"], "subject": "C=DE, L=local, O=SAP SE, OU=Region, OU=SAP Cloud Platform Clients, OU=f8075207-1478-4a80-bd26-24a4785a2bfd, CN=compass"}]'

  system_broker:
    enabled: true
    port: 5001
    prefix: /broker
    tokenProviderFromHeader:
      forwardHeaders: Authorization
    tokenProviderFromSecret:
      enabled: false
      secrets:
        integrationSystemCredentials:
          name: compass-system-broker-credentials
          namespace: compass-system
    testNamespace: kyma-system

  gateway:
    port: 3000
    tls:
      host: compass-gateway
      secure:
        internal:
          host: compass-gateway-internal
        oauth:
          host: compass-gateway-auth-oauth
    mtls:
      manageCerts: true
      host: compass-gateway-mtls
      certSecret: compass-gateway-mtls-certs
      external:
        host: compass-gateway-sap-mtls
        certSecret: compass-gateway-mtls-certs # Use connector's root CA as root CA by default. This should be overridden for productive deployments.
    headers:
      request:
        remove:
          - "Client-Id-From-Token"
          - "Client-Id-From-Certificate"
          - "Client-Certificate-Hash"
          - "Certificate-Data"

  operations_controller:
    enabled: true

  connectivity_adapter:
    port: 8080
    tls:
      host: adapter-gateway
    mtls:
      host: adapter-gateway-mtls

  oathkeeperFilters:
    workloadLabel: oathkeeper
    namespace: kyma-system
    tokenDataHeader: "Connector-Token"
    certificateDataHeader: "Certificate-Data"

  istio:
    externalMtlsGateway:
      name: "compass-gateway-external-mtls"
      namespace: "compass-system"
    mtlsGateway:
      name: "compass-gateway-mtls"
      namespace: "compass-system"
    gateway:
      name: "kyma-gateway"
      namespace: "kyma-system"
    proxy:
      port: 15020
    namespace: istio-system
    ingressgateway:
      workloadLabel: istio-ingressgateway
      requestPayloadSizeLimit: 2097152 # 2 MB
      correlationHeaderRewriteFilter:
        expectedHeaders:
        - "x-request-id"
        - "x-correlation-id"
        - "x-correlationid"
        - "x-forrequest-id"
        - "x-vcap-request-id"
        - "x-broker-api-request-identity"

  kubernetes:
    serviceAccountTokenJWKS: https://kubernetes.default.svc.cluster.local/openid/v1/jwks

  ingress:
    domainName: "kyma.local"

  database:
    sqlProxyServiceAccount: "proxy-user@gcp-cmp.iam.gserviceaccount.com"
    manageSecrets: true
    embedded:
      enabled: true
      director:
        name: "postgres"
      directorDBName: "postgres"
    managedGCP:
      serviceAccountKey: ""
      instanceConnectionName: ""
      director:
        name: ""
        user: ""
        password: ""
      host: "localhost"
      hostPort: "5432"
      sslMode: ""

      #TODO remove below after migration to separate user will be done
      dbUser: ""
      dbPassword: ""
      directorDBName: ""

  oathkeeper:
    host: ory-oathkeeper-proxy.kyma-system.svc.cluster.local
    port: 4455
    timeout_ms: 120000
    idTokenConfig:
      claims: '{"scopes": "{{ print .Extra.scope }}","tenant": "{{ .Extra.tenant }}", "consumerID": "{{ print .Extra.consumerID}}", "consumerType": "{{ print .Extra.consumerType }}", "flow": "{{ print .Extra.flow }}", "onBehalfOf": "{{ print .Extra.onBehalfOf }}", "region": "{{ print .Extra.region }}", "tokenClientID": "{{ print .Extra.tokenClientID }}"}'
      internalClaims: '{"scopes": "application:read application:write application.webhooks:read application_template.webhooks:read webhooks.auth:read runtime:write runtime:read tenant:write","tenant":"{ {{ if .Header.Tenant }} \"consumerTenant\":\"{{ print (index .Header.Tenant 0) }}\", {{ end }} \"externalTenant\":\"\"}", "consumerType": "Internal Component", "flow": "Internal"}'
    mutators:
      runtimeMappingService:
        config:
          api:
            url: http://compass-director.compass-system.svc.cluster.local:3000/runtime-mapping
            retry:
              give_up_after: 6s
              max_delay: 2000ms
      authenticationMappingServices:
        tenant-fetcher:
          cfg:
            config:
              api:
                url: http://compass-director.compass-system.svc.cluster.local:3000/authn-mapping/tenant-fetcher
                retry:
                  give_up_after: 6s
                  max_delay: 2000ms
          authenticator:
            enabled: false
            createRule: true
            gatewayHost: "compass-gateway"
            trusted_issuers: '[{"domain_url": "compass-system.svc.cluster.local:8080", "scope_prefix": "prefix.", "protocol": "http"}]'
            attributes: '{"uniqueAttribute": { "key": "test", "value": "tenant-fetcher" }, "tenant": { "key": "tenant" }, "identity": { "key": "identity" } }'
            path: /tenants/<.*>
            upstreamComponent: "compass-tenant-fetcher"
        subscriber:
          cfg:
            config:
              api:
                url: http://compass-director.compass-system.svc.cluster.local:3000/authn-mapping/subscriber
                retry:
                  give_up_after: 6s
                  max_delay: 2000ms
          authenticator:
            enabled: false
            createRule: false
            gatewayHost: "compass-gateway-sap-mtls"
            trusted_issuers: '[{"domain_url": "compass-system.svc.cluster.local:8080", "scope_prefix": "prefix.", "protocol": "http"}]'
            attributes: '{"uniqueAttribute": { "key": "subsc-key-test", "value": "subscription-flow" }, "tenant": { "key": "tenant" }, "identity": { "key": "identity" } }'
            path: /<.*>
      tenantMappingService:
        config:
          api:
            url: http://compass-director.compass-system.svc.cluster.local:3000/tenant-mapping
            retry:
              give_up_after: 6s
              max_delay: 2000ms
      certificateResolverService:
        config:
          api:
            url: http://compass-connector.compass-system.svc.cluster.local:8080/v1/certificate/data/resolve
            retry:
              give_up_after: 6s
              max_delay: 2000ms
      tokenResolverService:
        config:
          api:
            url: http://compass-director.compass-system.svc.cluster.local:8080/v1/tokens/resolve
            retry:
              give_up_after: 6s
              max_delay: 2000ms

  tenantFetcher:
    host: compass-tenant-fetcher.compass-system.svc.cluster.local
    prefix: /tenants
    port: 3000
    requiredAuthScope: Callback
    authentication:
      jwksEndpoint: "http://ory-oathkeeper-api.kyma-system.svc.cluster.local:4456/.well-known/jwks.json"
    tenantProvider:
      tenantIdProperty: "tenantId"
      customerIdProperty: "customerId"
      subaccountTenantIdProperty: "subaccountTenantId"
      subdomainProperty: "subdomain"
      name: "provider"
      subscriptionProviderIdProperty: "subscriptionProviderIdProperty"
    server:
      handlerEndpoint: "/v1/callback/{tenantId}"
      regionalHandlerEndpoint: "/v1/regional/{region}/callback/{tenantId}"
      dependenciesEndpoint: "/v1/dependencies"
      tenantPathParam: "tenantId"
      regionPathParam: "region"
      subscriptionProviderLabelKey: "subscriptionProviderId"
      consumerSubaccountIdsLabelKey: "consumer_subaccount_ids"

  externalCertConfiguration:
    issuer: "C=DE, L=local, O=SAP SE, OU=SAP Cloud Platform Clients, CN=compass-ca"
    issuerLocality: "" # It's empty because in local setup we use connector CA which didn't have Locality property
    subjectPattern: "/C=DE/O=SAP SE/OU=SAP Cloud Platform Clients/OU=Region/OU=%s/L=%s/CN=%s"
    ouCertSubaccountID: "f8075207-1478-4a80-bd26-24a4785a2bfd"
    commonName: "compass"
    locality: "local"
    certSvcApiPath: "/cert"
    tokenPath: "/secured/oauth/token"
    secrets:
      externalCertSvcSecret:
        manage: false
        name: "cert-svc-secret"
        clientIdKey: client-id
        clientSecretKey: client-secret
        oauthUrlKey: url
        csrEndpointKey: csr-endpoint
      externalClientCertSecret:
        name: "external-client-certificate"
        namespace: compass-system
        certKey: tls.crt
        keyKey: tls.key
    rotationCronjob:
      name: "external-certificate-rotation"
      schedule: "*/1 * * * *" # Executes every minute
      certValidity: "7"
      clientCertRetryAttempts: "8"
      containerName: "certificate-rotation"

  ordService:
    host: compass-ord-service.compass-system.svc.cluster.local
    prefix: /open-resource-discovery-service/v0
    docsPrefix: /open-resource-discovery-docs
    staticPrefix: /open-resource-discovery-static/v0
    port: 3000
    defaultResponseType: "xml"

  ordAggregator:
    name: ord-aggregator
    enabled: true
    schedule: "*/1 * * * *"
    http:
      client:
        skipSSLValidation: false
    dbPool:
      maxOpenConnections: 2
      maxIdleConnections: 2
    globalRegistryUrl: http://compass-external-services-mock.compass-system.svc.cluster.local:8086/.well-known/open-resource-discovery

  systemFetcher:
    enabled: false
    name: "system-fetcher"
    schedule: "0 0 * * *"
    manageSecrets: true
    # enableSystemDeletion - whether systems in deleted state should be deleted from director database
    enableSystemDeletion: true
    # fetchParallelism - shows how many http calls will be made in parallel to fetch systems
    fetchParallellism: 30
    # queueSize - shows how many system fetches (individual requests may fetch more than 1 system)
    # can be put in the queue for processing before blocking. It is best for the queue to be about 2 times bigger than the parallellism
    queueSize: 100
    # fetchRequestTimeout - shows the timeout to wait for oauth token and for fetching systems (in one request) separately
    fetchRequestTimeout: "5s"
    # directorRequestTimeout - graphql requests timeout to director
    directorRequestTimeout: "30s"
    dbPool:
      maxOpenConnections: 2
      maxIdleConnections: 2
    # systemsAPIEndpoint - endpoint of the service to fetch systems from
    systemsAPIEndpoint: ""
    # systemsAPIFilterCriteria - criteria for fetching systems
    systemsAPIFilterCriteria: ""
    # systemsAPIFilterTenantCriteriaPattern - criateria for fetching systems with tenant filter
    systemsAPIFilterTenantCriteriaPattern: ""
    # systemToTemplateMappings - how to map system properties to an existing application template
    systemToTemplateMappings: '{}'
    templatePlaceholderToSystemKeyMappings: '[{"placeholder_name": "name","system_key": "displayName"},{"placeholder_name": "display-name","system_key": "displayName"},{"placeholder_name": "systemNumber","system_key": "systemNumber"},{"placeholder_name": "description","system_key": "productDescription", "optional": true},{"placeholder_name": "baseUrl","system_key": "baseUrl", "optional":true},{"placeholder_name": "providerName","system_key": "infrastructureProvider", "optional": true}]'
    templateOverrideApplicationInput: '{"name": "{{name}}","description": "{{description}}","providerName": "{{providerName}}","statusCondition": "INITIAL","systemNumber": "{{systemNumber}}","labels": {"managed": "true"},"baseUrl": "{{baseUrl}}"}'
    http:
      client:
        skipSSLValidation: false
    oauth:
      client: "client_id"
      secret: ""
      tokenEndpointProtocol: "https"
      tokenBaseUrl: "compass-external-services-mock-sap-mtls"
      tokenPath: "/cert/token"
      scopesClaim: "scopes"
      tenantHeaderName: "x-zid"
      tokenRequestTimeout: 10s
      skipSSLValidation: true
    secret:
      name: "compass-system-fetcher-secret"
      clientIdKey: client-id
      clientSecretKey: client-secret
      oauthUrlKey: url
    paging:
      pageSize: 200
      sizeParam: "$top"
      skipParam: "$skip"

  tenantFetchers:
    job1:
      enabled: false
      configMapNamespace: "compass-system"
      manageSecrets: true
      providerName: "compass"
      schedule: "*/5 * * * *"
      tenantInsertChunkSize: "500"
      kubernetes:
        configMapNamespace: "compass-system"
        pollInterval: 2s
        pollTimeout: 1m
        timeout: 2m
      oauth:
        client: ""
        secret: ""
        tokenURL: ""
        tokenPath: ""
      secret:
        name: "compass-tenant-fetcher-secret-job1"
        clientIdKey: client-id
        clientSecretKey: client-secret
        oauthUrlKey: url
      endpoints:
        accountCreated: "127.0.0.1/events?type=account-created"
        accountDeleted: "127.0.0.1/events?type=account-deleted"
        accountUpdated: "127.0.0.1/events?type=account-updated"
        subaccountCreated: "127.0.0.1/events?type=subaccount-created"
        subaccountDeleted: "127.0.0.1/events?type=subaccount-deleted"
        subaccountUpdated: "127.0.0.1/events?type=subaccount-updated"
        subaccountMoved: "127.0.0.1/events?type=subaccount-moved"
      fieldMapping:
        totalPagesField: "totalPages"
        totalResultsField: "totalResults"
        tenantEventsField: "events"
        idField: "id"
        nameField: "name"
        customerIdField: "customerId"
        subdomainField: "subdomain"
        discriminatorField: ""
        discriminatorValue: ""
        detailsField: "details"
        entityTypeField: "entityType"
        globalAccountID: "gaID"
        regionField: "region"
        movedSubaccountTargetField: "targetGlobalAccountGUID"
        movedSubaccountSourceField: "sourceGlobalAccountGUID"
      queryMapping:
        pageNumField: "pageNum"
        pageSizeField: "pageSize"
        timestampField: "timestamp"
      query:
        startPage: "0"
        pageSize: "100"
      shouldSyncSubaccounts: "false"
      dbPool:
        maxOpenConnections: 1
        maxIdleConnections: 1

  metrics:
    enabled: true
    pushEndpoint: http://monitoring-prometheus-pushgateway.kyma-system.svc.cluster.local:9091

  externalServicesMock:
    enabled: false
    auditlog: false
    certSecuredPort: 8081
    ordCertSecuredPort: 8082
    unsecuredPort: 8083
    basicSecuredPort: 8084
    oauthSecuredPort: 8085
    ordGlobalRegistryPort: 8086
    certSecuredHost: compass-external-services-mock-sap-mtls
    ordCertSecuredHost: compass-external-services-mock-sap-mtls-ord
    unSecuredHost: compass-external-services-mock
    host: compass-external-services-mock.compass-system.svc.cluster.local

  tests:
    http:
      client:
        skipSSLValidation:
          director: false
          ordService: false
          connectivityAdapter: true
    ordService:
      skipPattern: ""
<<<<<<< HEAD
      providerAccountID: "5577cf46-4f78-45fa-b55f-a42a3bdba868" # testDefaultTenant from our testing tenants
      consumerAccountID: "5984a414-1eed-4972-af2c-b2b6a415c7d7" # ApplicationsForRuntimeTenantName from our testing tenants
      providerSubaccountID: "f8075207-1478-4a80-bd26-24a4785a2bfd" # TestProviderSubaccount from our testing tenants
      consumerSubaccountID: "1f538f34-30bf-4d3d-aeaa-02e69eef84ae" # randomly chosen
      reuseSvcSubaccountID: "321eaf48-d8fa-4c8d-8c49-4e520a0c04fb" # randomly chosen
      externalClientCertTestSecretName: "external-client-certificate-test-secret"
      externalClientCertTestSecretNamespace: "compass-system"
=======
      accountTenantID: "5577cf46-4f78-45fa-b55f-a42a3bdba868" # testDefaultTenant from our testing tenants
>>>>>>> 3753cb41
    namespace: kyma-system
    connectivityAdapterFQDN: http://compass-connectivity-adapter.compass-system.svc.cluster.local
    directorFQDN: http://compass-director.compass-system.svc.cluster.local
    connectorFQDN: http://compass-connector.compass-system.svc.cluster.local
    externalServicesMockFQDN: http://compass-external-services-mock.compass-system.svc.cluster.local
    ordServiceFQDN: http://compass-ord-service.compass-system.svc.cluster.local
    systemBrokerFQDN: http://compass-system-broker.compass-system.svc.cluster.local
    tenantFetcherFQDN: http://compass-tenant-fetcher.compass-system.svc.cluster.local
    externalServicesMock:
      oauthSecret:
        manage: false
        name: compass-external-services-mock-oauth-credentials
        clientIdKey: client-id
        clientSecretKey: client-secret
        oauthUrlKey: url
        oauthTokenPath: "/secured/oauth/token"
    basicCredentials:
      manage: false
      secretName: "test-basic-credentials-secret"
    tokenURL: "http://compass-external-services-mock.compass-system.svc.cluster.local:8080"
    subscriptionURL: "http://compass-external-services-mock.compass-system.svc.cluster.local:8080"
    subscriptionProviderIdValue: "id-value!t12345"
    db:
      maxOpenConnections: 3
      maxIdleConnections: 1
    token:
      server:
        enabled: false
        port: 5000
    securityContext: # Set on container level
      runAsUser: 2000
      allowPrivilegeEscalation: false

  expectedSchemaVersionUpdateJob:
    cm:
      name: "expected-schema-version"

  migratorJob:
    nodeSelectorEnabled: false
    pvc:
      name: "compass-director-migrations"
      namespace: "compass-system"
      migrationsPath: "/compass-migrations"

  http:
    client:
      skipSSLValidation: false

  pairingAdapter:
    e2e:
      appName: "test-app"
      appID: "123-test-456"
      clientUser: "test-user"
      tenant: "test-tenant"<|MERGE_RESOLUTION|>--- conflicted
+++ resolved
@@ -120,11 +120,7 @@
       version: "PR-52"
     e2e_tests:
       dir:
-<<<<<<< HEAD
       version: "PR-2153"
-=======
-      version: "PR-2183"
->>>>>>> 3753cb41
   isLocalEnv: false
   oauth2:
     host: oauth2
@@ -605,6 +601,13 @@
     ordCertSecuredHost: compass-external-services-mock-sap-mtls-ord
     unSecuredHost: compass-external-services-mock
     host: compass-external-services-mock.compass-system.svc.cluster.local
+    oauthSecret:
+      manage: false
+      name: compass-external-services-mock-oauth-credentials
+      clientIdKey: client-id
+      clientSecretKey: client-secret
+      oauthUrlKey: url
+      oauthTokenPath: "/secured/oauth/token"
 
   tests:
     http:
@@ -615,17 +618,13 @@
           connectivityAdapter: true
     ordService:
       skipPattern: ""
-<<<<<<< HEAD
-      providerAccountID: "5577cf46-4f78-45fa-b55f-a42a3bdba868" # testDefaultTenant from our testing tenants
+      accountTenantID: "5577cf46-4f78-45fa-b55f-a42a3bdba868" # testDefaultTenant from our testing tenants
       consumerAccountID: "5984a414-1eed-4972-af2c-b2b6a415c7d7" # ApplicationsForRuntimeTenantName from our testing tenants
       providerSubaccountID: "f8075207-1478-4a80-bd26-24a4785a2bfd" # TestProviderSubaccount from our testing tenants
       consumerSubaccountID: "1f538f34-30bf-4d3d-aeaa-02e69eef84ae" # randomly chosen
       reuseSvcSubaccountID: "321eaf48-d8fa-4c8d-8c49-4e520a0c04fb" # randomly chosen
       externalClientCertTestSecretName: "external-client-certificate-test-secret"
       externalClientCertTestSecretNamespace: "compass-system"
-=======
-      accountTenantID: "5577cf46-4f78-45fa-b55f-a42a3bdba868" # testDefaultTenant from our testing tenants
->>>>>>> 3753cb41
     namespace: kyma-system
     connectivityAdapterFQDN: http://compass-connectivity-adapter.compass-system.svc.cluster.local
     directorFQDN: http://compass-director.compass-system.svc.cluster.local
@@ -634,14 +633,6 @@
     ordServiceFQDN: http://compass-ord-service.compass-system.svc.cluster.local
     systemBrokerFQDN: http://compass-system-broker.compass-system.svc.cluster.local
     tenantFetcherFQDN: http://compass-tenant-fetcher.compass-system.svc.cluster.local
-    externalServicesMock:
-      oauthSecret:
-        manage: false
-        name: compass-external-services-mock-oauth-credentials
-        clientIdKey: client-id
-        clientSecretKey: client-secret
-        oauthUrlKey: url
-        oauthTokenPath: "/secured/oauth/token"
     basicCredentials:
       manage: false
       secretName: "test-basic-credentials-secret"
