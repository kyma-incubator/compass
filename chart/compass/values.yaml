--- conflicted
+++ resolved
@@ -139,11 +139,7 @@
       name: compass-pairing-adapter
     director:
       dir: dev/incubator/
-<<<<<<< HEAD
       version: "PR-3089"
-=======
-      version: "PR-3148"
->>>>>>> e9903edf
       name: compass-director
     hydrator:
       dir: dev/incubator/
@@ -184,11 +180,7 @@
       version: "0a651695"
     external_services_mock:
       dir: dev/incubator/
-<<<<<<< HEAD
       version: "PR-3089"
-=======
-      version: "PR-3119"
->>>>>>> e9903edf
       name: compass-external-services-mock
     console:
       dir: dev/incubator/
@@ -196,11 +188,7 @@
       name: compass-console
     e2e_tests:
       dir: dev/incubator/
-<<<<<<< HEAD
       version: "PR-3089"
-=======
-      version: "PR-3127"
->>>>>>> e9903edf
       name: compass-e2e-tests
   isLocalEnv: false
   isForTesting: false
