--- conflicted
+++ resolved
@@ -53,11 +53,7 @@
       version: "PR-1798"
     director:
       dir:
-<<<<<<< HEAD
       version: "PR-1792"
-=======
-      version: "PR-1798"
->>>>>>> a3e8b8c3
     gateway:
       dir:
       version: "PR-1798"
@@ -89,11 +85,7 @@
       version: "PR-23"
     e2e_tests:
       dir:
-<<<<<<< HEAD
       version: "PR-1792"
-=======
-      version: "PR-1798"
->>>>>>> a3e8b8c3
   isLocalEnv: false
   oauth2:
     host: oauth2
