--- conflicted
+++ resolved
@@ -164,11 +164,7 @@
       name: compass-console
     e2e_tests:
       dir:
-<<<<<<< HEAD
       version: "PR-2705"
-=======
-      version: "PR-2702"
->>>>>>> 14ec716a
       name: compass-e2e-tests
   isLocalEnv: false
   isForTesting: false
