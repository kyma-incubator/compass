--- conflicted
+++ resolved
@@ -127,11 +127,7 @@
       name: compass-pairing-adapter
     director:
       dir:
-<<<<<<< HEAD
       version: "PR-2768"
-=======
-      version: "PR-2770"
->>>>>>> 0548db1e
       name: compass-director
     hydrator:
       dir:
