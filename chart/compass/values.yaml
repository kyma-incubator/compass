--- conflicted
+++ resolved
@@ -93,11 +93,7 @@
       version: "PR-2126"
     operations_controller:
       dir:
-<<<<<<< HEAD
       version: "PR-2133"
-=======
-      version: "PR-2126"
->>>>>>> a8b4def7
     ord_service:
       dir:
       version: "PR-49"
