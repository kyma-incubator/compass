global:
  disableLegacyConnectivity: true
  defaultTenant: 3e64ebae-38b5-46a0-b1ed-9ccee153a0ae
  defaultTenantRegion: "eu-1"
  tenants: # tenant order matters, so new tenants should be added to the end of the list
    - name: default
      id: 3e64ebae-38b5-46a0-b1ed-9ccee153a0ae
      type: account
    - name: foo
      id: 1eba80dd-8ff6-54ee-be4d-77944d17b10b
      type: account
    - name: bar
      id: af9f84a9-1d3a-4d9f-ae0c-94f883b33b6e
      type: account
    - name: TestTenantSeparation
      id: f1c4b5be-b0e1-41f9-b0bc-b378200dcca0
      type: account
    - name: TestDeleteLastScenarioForApplication
      id: 0403be1e-f854-475e-9074-922120277af5
      type: account
    - name: Test_DeleteAutomaticScenarioAssignmentForSelector
      id: d9553135-6115-4c67-b4d9-962c00f3725f
      type: account
    - name: Test_AutomaticScenarioAssigmentForRuntime
      id: 8c733a45-d988-4472-af10-1256b82c70c0
      type: account
    - name: TestAutomaticScenarioAssignmentsWholeScenario
      id: 65a63692-c00a-4a7d-8376-8615ee37f45c
      type: account
    - name: TestTenantsQueryTenantNotInitialized
      id: 72329135-27fd-4284-9bcb-37ea8d6307d0
      type: account
    - name: Test Default
      id: 5577cf46-4f78-45fa-b55f-a42a3bdba868
      type: account
      parent: 2c4f4a25-ba9a-4dbc-be68-e0beb77a7eb0
    - name: Test_DefaultCustomer
      id: 2c4f4a25-ba9a-4dbc-be68-e0beb77a7eb0
      type: customer
    - name: TestListLabelDefinitions
      id: 3f641cf5-2d14-4e0f-a122-16e7569926f1
      type: account
    - name: Test_AutomaticScenarioAssignmentQueries
      id: 8263cc13-5698-4a2d-9257-e8e76b543e88
      type: account
    - name: TestGetScenariosLabelDefinitionCreatesOneIfNotExists
      id: 2263cc13-5698-4a2d-9257-e8e76b543e33
      type: account
    - name: TestApplicationsForRuntime
      id: 5984a414-1eed-4972-af2c-b2b6a415c7d7
      type: account
    - name: Test_DeleteAutomaticScenarioAssignmentForScenario
      id: d08e4cb6-a77f-4a07-b021-e3317a373597
      type: account
    - name: TestApplicationsForRuntimeWithHiddenApps
      id: 7e1f2df8-36dc-4e40-8be3-d1555d50c91c
      type: account
    - name: TestTenantsQueryTenantInitialized
      id: 8cf0c909-f816-4fe3-a507-a7917ccd8380
      type: account
    - name: TestDeleteApplicationIfInScenario
      id: 0d597250-6b2d-4d89-9c54-e23cb497cd01
      type: account
    - name: TestProviderSubaccount
      id: 47b4575a-f102-414a-8398-2d973ad65f3a
      type: subaccount
      parent: 5577cf46-4f78-45fa-b55f-a42a3bdba868
    - name: TestCompassProviderSubaccount
      id: f8075207-1478-4a80-bd26-24a4785a2bfd
      type: subaccount
      parent: 5577cf46-4f78-45fa-b55f-a42a3bdba868
    - name: TestProviderSubaccountRegion2
      id: 731b7bc4-5472-41d2-a447-e4c0f45de739
      type: subaccount
      region: "eu-2"
      parent: 5577cf46-4f78-45fa-b55f-a42a3bdba868
    - name: TestCertificateSubaccount
      id: 123e4567-e89b-12d3-a456-426614174001
      type: subaccount
      parent: 5577cf46-4f78-45fa-b55f-a42a3bdba868
    - name: TestNsAdapter
      id: 08b6da37-e911-48fb-a0cb-fa635a6c5678
      type: subaccount
      parent: 5577cf46-4f78-45fa-b55f-a42a3bdba868
    - name: TestNsAdapterSubaccountWithApplications
      id: 08b6da37-e911-48fb-a0cb-fa635a6c4321
      type: subaccount
      parent: 5577cf46-4f78-45fa-b55f-a42a3bdba868
    - name: TestIntegrationSystemManagedSubaccount
      id: 3cfcdd62-320d-403b-b66a-4ee3cdd06947
      type: subaccount
      parent: 5577cf46-4f78-45fa-b55f-a42a3bdba868
    - name: TestIntegrationSystemManagedAccount
      id: 7e8ab2e3-3bb4-42e3-92b2-4e0bf48559d3
      type: account
      parent: 2c4f4a25-ba9a-4dbc-be68-e0beb77a7eb0
    - name: TestSystemFetcherAccount
      id: c395681d-11dd-4cde-bbcf-570b4a153e79
      type: account
      parent: 2c4f4a25-ba9a-4dbc-be68-e0beb77a7eb0
    - name: TestConsumerSubaccount
      id: 1f538f34-30bf-4d3d-aeaa-02e69eef84ae
      type: subaccount
      parent: 5984a414-1eed-4972-af2c-b2b6a415c7d7
    - name: TestTenantsOnDemandAPI
      id: 8d42d818-d4c4-4036-b82f-b199db7ffeb5
      type: subaccount
      parent: 5984a414-1eed-4972-af2c-b2b6a415c7d7
    - name: TestExternalCertificateSubaccount
      id: bad76f69-e5c2-4d55-bca5-240944824b83
      type: subaccount
      parent: 5577cf46-4f78-45fa-b55f-a42a3bdba868
    - name: TestAtomOrganization
      id: f2724f8e-1a58-4f32-bfd0-8b831de34e71
      type: organization
      parent: 2c4f4a25-ba9a-4dbc-be68-e0beb77a7eb0
    - name: TestAtomFolder
      id: 4c31b7c7-2bea-4bd5-9ea5-e9a8d704f900
      type: folder
      parent: f2724f8e-1a58-4f32-bfd0-8b831de34e71
    - name: TestAtomResourceGroup
      id: ff30da87-7685-4462-869a-baae6441898b
      type: resource-group
      parent: 4c31b7c7-2bea-4bd5-9ea5-e9a8d704f900
  images:
    containerRegistry:
      path: europe-docker.pkg.dev/kyma-project
    connector:
      dir: dev/incubator/
      version: "PR-3032"
      name: compass-connector
    connectivity_adapter:
      dir: dev/incubator/
      version: "PR-3032"
      name: compass-connectivity-adapter
    pairing_adapter:
      dir: dev/incubator/
      version: "PR-3032"
      name: compass-pairing-adapter
    director:
      dir: dev/incubator/
<<<<<<< HEAD
      version: "PR-3052"
=======
      version: "PR-3032"
>>>>>>> 94cef2d9
      name: compass-director
    hydrator:
      dir: dev/incubator/
      version: "PR-3032"
      name: compass-hydrator
    ias_adapter:
      dir: dev/incubator/
      version: "PR-3047"
      name: compass-ias-adapter
    gateway:
      dir: dev/incubator/
      version: "PR-3032"
      name: compass-gateway
    operations_controller:
      dir: dev/incubator/
      version: "PR-3032"
      name: compass-operations-controller
    ord_service:
      dir: dev/incubator/
      version: "PR-92"
      name: compass-ord-service
    schema_migrator:
      dir: dev/incubator/
<<<<<<< HEAD
      version: "PR-3052"
=======
      version: "PR-3032"
>>>>>>> 94cef2d9
      name: compass-schema-migrator
    system_broker:
      dir: dev/incubator/
      version: "PR-3032"
      name: compass-system-broker
    certs_setup_job:
      containerRegistry:
        path: eu.gcr.io/kyma-project
      dir:
      version: "0a651695"
    external_services_mock:
      dir: dev/incubator/
      version: "PR-3032"
      name: compass-external-services-mock
    console:
      dir: dev/incubator/
      version: "PR-83"
      name: compass-console
    e2e_tests:
      dir: dev/incubator/
      version: "PR-3032"
      name: compass-e2e-tests
  isLocalEnv: false
  isForTesting: false
  oauth2:
    host: oauth2
  livenessProbe:
    initialDelaySeconds: 30
    timeoutSeconds: 1
    periodSeconds: 10
  readinessProbe:
    initialDelaySeconds: 5
    timeoutSeconds: 1
    periodSeconds: 2
  agentPreconfiguration: false
  portieris:
    isEnabled: false
    imagePullSecretName: "portieris-dummy-image-pull-secret"
  nsAdapter:
    external:
      port: 3005
    e2eTests:
      gatewayHost: "compass-gateway-xsuaa"
    prefix: /nsadapter
    path: /nsadapter/api/v1/notifications
    systemToTemplateMappings: '[{  "Name": "SAP S/4HANA On-Premise",  "SourceKey": ["type"],  "SourceValue": ["abapSys"]},{  "Name": "SAP S/4HANA On-Premise",  "SourceKey": ["type"],  "SourceValue": ["nonSAPsys"]},{  "Name": "SAP S/4HANA On-Premise",  "SourceKey": ["type"],  "SourceValue": ["hana"]}]'
    secret:
      name: nsadapter-secret
      subaccountKey: subaccount
      local:
        subaccountValue: subaccount
    authSecret:
      name: "compass-external-services-mock-oauth-credentials"
      clientIdKey: client-id
      clientSecretKey: client-secret
      tokenUrlKey: url
      instanceUrlKey: url
      certKey: cert
      keyKey: key
    registerPath: "/register"
    tokenPath: "/secured/oauth/token"
    createClonePattern: '{"key": "%s"}'
    createBindingPattern: '{}'
    useClone: "false"
  director:
    host: compass-director.compass-system.svc.cluster.local
    formationMappingAsyncStatusApi:
      pathPrefix: "/v1/businessIntegrations"
      formationAssignmentPath: "/{ucl-formation-id}/assignments/{ucl-assignment-id}/status"
      formationPath: "/{ucl-formation-id}/status"
    prefix: /director
    graphql:
      external:
        port: 3000
    tls:
      secure:
        internal:
          host: compass-director-internal
    validator:
      port: 8080
    metrics:
      port: 3003
      enableGraphqlOperationInstrumentation: true
    operations:
      port: 3002
      path: "/operation"
      lastOperationPath: "/last_operation"
    info:
      path: "/v1/info"
    subscription:
      subscriptionProviderLabelKey: "subscriptionProviderId"
      consumerSubaccountLabelKey: "global_subaccount_id"
      subscriptionLabelKey: "subscription"
      tokenPrefix: "sb-"
    selfRegister:
      secrets:
        instancesCreds:
          name: "region-instances-credentials"
          key: "keyConfig"
          path: "/tmp"
        saasAppNameCfg:
          name: "saas-app-names"
          key: "appNameConfig"
          path: "/tmp/appNameConfig"
      clientIdPath: "clientId"
      clientSecretPath: "clientSecret"
      urlPath: "url"
      tokenUrlPath: "tokenUrl"
      clientCertPath: "clientCert"
      clientKeyPath: "clientKey"
      local:
        templateMappings:
          clientIDMapping: '{{ printf "\"%s\":\"client_id\"" .Values.global.director.selfRegister.clientIdPath }}'
          clientSecretMapping: '{{ printf "\"%s\":\"client_secret\"" .Values.global.director.selfRegister.clientSecretPath }}'
          urlMapping: '{{ printf "\"%s\":\"http://compass-external-services-mock.%s.svc.cluster.local:%s\"" .Values.global.director.selfRegister.urlPath .Release.Namespace (.Values.service.port | toString) }}'
          tokenURLMapping: '{{ printf "\"%s\":\"https://%s.%s:%s\"" .Values.global.director.selfRegister.tokenUrlPath .Values.global.externalServicesMock.certSecuredHost .Values.global.ingress.domainName (.Values.service.certPort | toString) }}'
          x509CertificateMapping: '{{ printf "\"%s\":\"%s\"" .Values.global.director.selfRegister.clientCertPath .Values.global.connector.caCertificate }}'
          x509KeyMapping: '{{ printf "\"%s\":\"%s\"" .Values.global.director.selfRegister.clientKeyPath .Values.global.connector.caKey }}'
      oauthTokenPath: "/cert/token"
      oauthMode: "oauth-mtls"
      label: "selfRegLabel"
      labelValuePrefix: "self-reg-prefix-"
      responseKey: "self-reg-key"
      path: "/external-api/self-reg"
      nameQueryParam: "name"
      tenantQueryParam: "tenant"
      requestBodyPattern: '{"key": "%s"}'
      saasAppNameLabelKey: "CMPSaaSAppName"
      saasAppNamePath: "localSaaSAppNamePath"
    clientIDHeaderKey: client_user
    suggestTokenHeaderKey: suggest_token
    runtimeTypeLabelKey: "runtimeType"
    applicationTypeLabelKey: "applicationType"
    kymaRuntimeTypeLabelValue: "kyma"
    kymaApplicationNamespaceValue: "sap.kyma"
    fetchTenantEndpoint: '{{ printf "https://%s.%s%s/v1/fetch" .Values.global.gateway.tls.secure.internal.host .Values.global.ingress.domainName .Values.global.tenantFetcher.prefix }}'
    ordWebhookMappings: '[]'
    tenantMappingsPath: "/tmp/tenantMappingsConfig"
    tenantMappingsKey: "tenant-mapping-config.json"
    tenantMappings:
      SYNC:
        v1.0:
          - type: CONFIGURATION_CHANGED
            mode: SYNC
            urlTemplate: '{"path":"%s/v1/tenant-mappings/{{.RuntimeContext.Value}}","method":"PATCH"}'
            inputTemplate: '{"context":{ {{ if .CustomerTenantContext.AccountID }}"btp": {"uclFormationId":"{{.FormationID}}","globalAccountId":"{{.CustomerTenantContext.AccountID}}","crmId":"{{.CustomerTenantContext.CustomerID}}"} {{ else }}"atom": {"uclFormationId":"{{.FormationID}}","path":"{{.CustomerTenantContext.Path}}","crmId":"{{.CustomerTenantContext.CustomerID}}"} {{ end }} },"items": [ {"uclAssignmentId":"{{ .Assignment.ID }}","operation":"{{.Operation}}","deploymentRegion":"{{if .Application.Labels.region }}{{.Application.Labels.region}}{{ else }}{{.ApplicationTemplate.Labels.region}}{{end }}","applicationNamespace":"{{ if .Application.ApplicationNamespace }}{{.Application.ApplicationNamespace}}{{else }}{{.ApplicationTemplate.ApplicationNamespace}}{{ end }}","applicationTenantId":"{{.Application.LocalTenantID}}","uclSystemTenantId":"{{.Application.ID}}",{{ if .ApplicationTemplate.Labels.parameters }}"parameters": {{.ApplicationTemplate.Labels.parameters}},{{ end }}"configuration": {{.ReverseAssignment.Value}} } ] }'
            headerTemplate: '{"Content-Type": ["application/json"]}'
            outputTemplate: '{"error":"{{.Body.error}}","success_status_code": 200}'
          - type: APPLICATION_TENANT_MAPPING
            mode: SYNC
            urlTemplate: '{"path":"%s/v1/tenant-mappings/{{.TargetApplication.LocalTenantID}}","method":"PATCH"}'
            inputTemplate: '{"context": { {{ if .CustomerTenantContext.AccountID }}"btp":{"uclFormationId":"{{.FormationID}}","globalAccountId":"{{.CustomerTenantContext.AccountID}}","crmId":"{{.CustomerTenantContext.CustomerID}}"} {{ else }}"atom": {"uclFormationId":"{{.FormationID}}","path":"{{.CustomerTenantContext.Path}}","crmId":"{{.CustomerTenantContext.CustomerID}}"} {{ end }} },"items": [ {"uclAssignmentId":"{{ .Assignment.ID }}","operation":"{{.Operation}}","deploymentRegion":"{{if .SourceApplication.Labels.region }}{{.SourceApplication.Labels.region}}{{else }}{{.SourceApplicationTemplate.Labels.region}}{{ end }}","applicationNamespace":"{{if .SourceApplication.ApplicationNamespace }}{{.SourceApplication.ApplicationNamespace}}{{else }}{{.SourceApplicationTemplate.ApplicationNamespace}}{{ end }}","applicationTenantId":"{{.SourceApplication.LocalTenantID}}","uclSystemTenantId":"{{.SourceApplication.ID}}",{{ if .SourceApplicationTemplate.Labels.parameters }}"parameters": {{.SourceApplicationTemplate.Labels.parameters}},{{ end }}"configuration": {{.ReverseAssignment.Value}} } ]}'
            headerTemplate: '{"Content-Type": ["application/json"]}'
            outputTemplate: '{"error":"{{.Body.error}}","success_status_code": 200}'
        configuration_changed:v1.0:
          - type: CONFIGURATION_CHANGED
            mode: SYNC
            urlTemplate: '{"path":"%s/v1/tenant-mappings/{{.RuntimeContext.Value}}","method":"PATCH"}'
            inputTemplate: '{"context":{ {{ if .CustomerTenantContext.AccountID }}"btp": {"uclFormationId":"{{.FormationID}}","globalAccountId":"{{.CustomerTenantContext.AccountID}}","crmId":"{{.CustomerTenantContext.CustomerID}}"} {{ else }}"atom": {"uclFormationId":"{{.FormationID}}","path":"{{.CustomerTenantContext.Path}}","crmId":"{{.CustomerTenantContext.CustomerID}}"} {{ end }} },"items": [ {"uclAssignmentId":"{{ .Assignment.ID }}","operation":"{{.Operation}}","deploymentRegion":"{{if .Application.Labels.region }}{{.Application.Labels.region}}{{ else }}{{.ApplicationTemplate.Labels.region}}{{end }}","applicationNamespace":"{{ if .Application.ApplicationNamespace }}{{.Application.ApplicationNamespace}}{{else }}{{.ApplicationTemplate.ApplicationNamespace}}{{ end }}","applicationTenantId":"{{.Application.LocalTenantID}}","uclSystemTenantId":"{{.Application.ID}}",{{ if .ApplicationTemplate.Labels.parameters }}"parameters": {{.ApplicationTemplate.Labels.parameters}},{{ end }}"configuration": {{.ReverseAssignment.Value}} } ] }'
            headerTemplate: '{"Content-Type": ["application/json"]}'
            outputTemplate: '{"error":"{{.Body.error}}","success_status_code": 200}'
        application_tenant_mapping:v1.0:
          - type: APPLICATION_TENANT_MAPPING
            mode: SYNC
            urlTemplate: '{"path":"%s/v1/tenant-mappings/{{.TargetApplication.LocalTenantID}}","method":"PATCH"}'
            inputTemplate: '{"context": { {{ if .CustomerTenantContext.AccountID }}"btp":{"uclFormationId":"{{.FormationID}}","globalAccountId":"{{.CustomerTenantContext.AccountID}}","crmId":"{{.CustomerTenantContext.CustomerID}}"} {{ else }}"atom": {"uclFormationId":"{{.FormationID}}","path":"{{.CustomerTenantContext.Path}}","crmId":"{{.CustomerTenantContext.CustomerID}}"} {{ end }} },"items": [ {"uclAssignmentId":"{{ .Assignment.ID }}","operation":"{{.Operation}}","deploymentRegion":"{{if .SourceApplication.Labels.region }}{{.SourceApplication.Labels.region}}{{else }}{{.SourceApplicationTemplate.Labels.region}}{{ end }}","applicationNamespace":"{{if .SourceApplication.ApplicationNamespace }}{{.SourceApplication.ApplicationNamespace}}{{else }}{{.SourceApplicationTemplate.ApplicationNamespace}}{{ end }}","applicationTenantId":"{{.SourceApplication.LocalTenantID}}","uclSystemTenantId":"{{.SourceApplication.ID}}",{{ if .SourceApplicationTemplate.Labels.parameters }}"parameters": {{.SourceApplicationTemplate.Labels.parameters}},{{ end }}"configuration": {{.ReverseAssignment.Value}} } ]}'
            headerTemplate: '{"Content-Type": ["application/json"]}'
            outputTemplate: '{"error":"{{.Body.error}}","success_status_code": 200}'
        application_tenant_mapping:v1.1:
          - type: APPLICATION_TENANT_MAPPING
            mode: SYNC
            urlTemplate: '{"path":"%s/v1/tenant-mappings/{{.TargetApplication.LocalTenantID}}","method":"PATCH"}'
            inputTemplate: '{"context": { {{ if .CustomerTenantContext.AccountID }}"btp":{"uclFormationId":"{{.FormationID}}","globalAccountId":"{{.CustomerTenantContext.AccountID}}","crmId":"{{.CustomerTenantContext.CustomerID}}"} {{ else }}"atom": {"uclFormationId":"{{.FormationID}}","path":"{{.CustomerTenantContext.Path}}","crmId":"{{.CustomerTenantContext.CustomerID}}"} {{ end }} },"receiverTenant": {"deploymentRegion":"{{ if .TargetApplication.Labels.region}}{{.TargetApplication.Labels.region}}{{ else }}{{.TargetApplicationTemplate.Labels.region}}{{end }}","applicationNamespace":"{{ if .TargetApplication.ApplicationNamespace}}{{.TargetApplication.ApplicationNamespace}}{{ else }}{{.TargetApplicationTemplate.ApplicationNamespace}}{{end }}","applicationUrl":"{{ .TargetApplication.BaseURL }}","applicationTenantId":"{{.TargetApplication.LocalTenantID }}","uclSystemTenantId":"{{ .TargetApplication.ID}}", {{ if .TargetApplicationTemplate.Labels.parameters }}"parameters": {{.TargetApplicationTemplate.Labels.parameters}}{{ end }} },"assignedTenants": [ {"uclAssignmentId":"{{ .Assignment.ID }}","operation":"{{.Operation}}","deploymentRegion":"{{if .SourceApplication.Labels.region }}{{.SourceApplication.Labels.region}}{{else }}{{.SourceApplicationTemplate.Labels.region}}{{ end }}","applicationNamespace":"{{if .SourceApplication.ApplicationNamespace }}{{.SourceApplication.ApplicationNamespace}}{{else }}{{.SourceApplicationTemplate.ApplicationNamespace}}{{ end }}","applicationUrl":"{{.SourceApplication.BaseURL }}","applicationTenantId":"{{.SourceApplication.LocalTenantID}}","uclSystemTenantId":"{{.SourceApplication.ID}}",{{ if .SourceApplicationTemplate.Labels.parameters }}"parameters": {{.SourceApplicationTemplate.Labels.parameters}},{{ end }}"configuration": {{.ReverseAssignment.Value}} } ]}'
            headerTemplate: '{"Content-Type": ["application/json"]}'
            outputTemplate: '{"error":"{{.Body.error}}","success_status_code": 200}'
      ASYNC_CALLBACK:
        v1.0:
          - type: CONFIGURATION_CHANGED
            mode: ASYNC_CALLBACK
            urlTemplate: '{"path":"%s/v1/tenant-mappings/{{.RuntimeContext.Value}}","method":"PATCH"}'
            inputTemplate: '{"context":{ {{ if .CustomerTenantContext.AccountID }}"btp": {"uclFormationId":"{{.FormationID}}","globalAccountId":"{{.CustomerTenantContext.AccountID}}","crmId":"{{.CustomerTenantContext.CustomerID}}"} {{ else }}"atom": {"uclFormationId":"{{.FormationID}}","path":"{{.CustomerTenantContext.Path}}","crmId":"{{.CustomerTenantContext.CustomerID}}"} {{ end }} },"items": [ {"uclAssignmentId":"{{ .Assignment.ID }}","operation":"{{.Operation}}","deploymentRegion":"{{if .Application.Labels.region }}{{.Application.Labels.region}}{{ else }}{{.ApplicationTemplate.Labels.region}}{{end }}","applicationNamespace":"{{ if .Application.ApplicationNamespace }}{{.Application.ApplicationNamespace}}{{else }}{{.ApplicationTemplate.ApplicationNamespace}}{{ end }}","applicationTenantId":"{{.Application.LocalTenantID}}","uclSystemTenantId":"{{.Application.ID}}",{{ if .ApplicationTemplate.Labels.parameters }}"parameters": {{.ApplicationTemplate.Labels.parameters}},{{ end }}"configuration": {{.ReverseAssignment.Value}} } ] }'
            headerTemplate: '{"Content-Type": ["application/json"],"Location": ["%s/v1/businessIntegrations/{{.FormationID}}/assignments/{{.Assignment.ID}}/status"]}'
            outputTemplate: '{"error":"{{.Body.error}}","success_status_code": 202}'
          - type: APPLICATION_TENANT_MAPPING
            mode: ASYNC_CALLBACK
            urlTemplate: '{"path":"%s/v1/tenant-mappings/{{.TargetApplication.LocalTenantID}}","method":"PATCH"}'
            inputTemplate: '{"context": { {{ if .CustomerTenantContext.AccountID }}"btp":{"uclFormationId":"{{.FormationID}}","globalAccountId":"{{.CustomerTenantContext.AccountID}}","crmId":"{{.CustomerTenantContext.CustomerID}}"} {{ else }}"atom": {"uclFormationId":"{{.FormationID}}","path":"{{.CustomerTenantContext.Path}}","crmId":"{{.CustomerTenantContext.CustomerID}}"} {{ end }} },"items": [ {"uclAssignmentId":"{{ .Assignment.ID }}","operation":"{{.Operation}}","deploymentRegion":"{{if .SourceApplication.Labels.region }}{{.SourceApplication.Labels.region}}{{else }}{{.SourceApplicationTemplate.Labels.region}}{{ end }}","applicationNamespace":"{{if .SourceApplication.ApplicationNamespace }}{{.SourceApplication.ApplicationNamespace}}{{else }}{{.SourceApplicationTemplate.ApplicationNamespace}}{{ end }}","applicationTenantId":"{{.SourceApplication.LocalTenantID}}","uclSystemTenantId":"{{.SourceApplication.ID}}",{{ if .SourceApplicationTemplate.Labels.parameters }}"parameters": {{.SourceApplicationTemplate.Labels.parameters}},{{ end }}"configuration": {{.ReverseAssignment.Value}} } ]}'
            headerTemplate: '{"Content-Type": ["application/json"],"Location": ["%s/v1/businessIntegrations/{{.FormationID}}/assignments/{{.Assignment.ID}}/status"]}'
            outputTemplate: '{"error":"{{.Body.error}}","success_status_code": 202}'
        configuration_changed:v1.0:
          - type: CONFIGURATION_CHANGED
            mode: ASYNC_CALLBACK
            urlTemplate: '{"path":"%s/v1/tenant-mappings/{{.RuntimeContext.Value}}","method":"PATCH"}'
            inputTemplate: '{"context":{ {{ if .CustomerTenantContext.AccountID }}"btp": {"uclFormationId":"{{.FormationID}}","globalAccountId":"{{.CustomerTenantContext.AccountID}}","crmId":"{{.CustomerTenantContext.CustomerID}}"} {{ else }}"atom": {"uclFormationId":"{{.FormationID}}","path":"{{.CustomerTenantContext.Path}}","crmId":"{{.CustomerTenantContext.CustomerID}}"} {{ end }} },"items": [ {"uclAssignmentId":"{{ .Assignment.ID }}","operation":"{{.Operation}}","deploymentRegion":"{{if .Application.Labels.region }}{{.Application.Labels.region}}{{ else }}{{.ApplicationTemplate.Labels.region}}{{end }}","applicationNamespace":"{{ if .Application.ApplicationNamespace }}{{.Application.ApplicationNamespace}}{{else }}{{.ApplicationTemplate.ApplicationNamespace}}{{ end }}","applicationTenantId":"{{.Application.LocalTenantID}}","uclSystemTenantId":"{{.Application.ID}}",{{ if .ApplicationTemplate.Labels.parameters }}"parameters": {{.ApplicationTemplate.Labels.parameters}},{{ end }}"configuration": {{.ReverseAssignment.Value}} } ] }'
            headerTemplate: '{"Content-Type": ["application/json"],"Location": ["%s/v1/businessIntegrations/{{.FormationID}}/assignments/{{.Assignment.ID}}/status"]}'
            outputTemplate: '{"error":"{{.Body.error}}","success_status_code": 202}'
        application_tenant_mapping:v1.0:
          - type: APPLICATION_TENANT_MAPPING
            mode: ASYNC_CALLBACK
            urlTemplate: '{"path":"%s/v1/tenant-mappings/{{.TargetApplication.LocalTenantID}}","method":"PATCH"}'
            inputTemplate: '{"context": { {{ if .CustomerTenantContext.AccountID }}"btp":{"uclFormationId":"{{.FormationID}}","globalAccountId":"{{.CustomerTenantContext.AccountID}}","crmId":"{{.CustomerTenantContext.CustomerID}}"} {{ else }}"atom": {"uclFormationId":"{{.FormationID}}","path":"{{.CustomerTenantContext.Path}}","crmId":"{{.CustomerTenantContext.CustomerID}}"} {{ end }} },"items": [ {"uclAssignmentId":"{{ .Assignment.ID }}","operation":"{{.Operation}}","deploymentRegion":"{{if .SourceApplication.Labels.region }}{{.SourceApplication.Labels.region}}{{else }}{{.SourceApplicationTemplate.Labels.region}}{{ end }}","applicationNamespace":"{{if .SourceApplication.ApplicationNamespace }}{{.SourceApplication.ApplicationNamespace}}{{else }}{{.SourceApplicationTemplate.ApplicationNamespace}}{{ end }}","applicationTenantId":"{{.SourceApplication.LocalTenantID}}","uclSystemTenantId":"{{.SourceApplication.ID}}",{{ if .SourceApplicationTemplate.Labels.parameters }}"parameters": {{.SourceApplicationTemplate.Labels.parameters}},{{ end }}"configuration": {{.ReverseAssignment.Value}} } ]}'
            headerTemplate: '{"Content-Type": ["application/json"],"Location": ["%s/v1/businessIntegrations/{{.FormationID}}/assignments/{{.Assignment.ID}}/status"]}'
            outputTemplate: '{"error":"{{.Body.error}}","success_status_code": 202}'
        application_tenant_mapping:v1.1:
          - type: APPLICATION_TENANT_MAPPING
            mode: ASYNC_CALLBACK
            urlTemplate: '{"path":"%s/v1/tenant-mappings/{{.TargetApplication.LocalTenantID}}","method":"PATCH"}'
            inputTemplate: '{"context": { {{ if .CustomerTenantContext.AccountID }}"btp":{"uclFormationId":"{{.FormationID}}","globalAccountId":"{{.CustomerTenantContext.AccountID}}","crmId":"{{.CustomerTenantContext.CustomerID}}"} {{ else }}"atom": {"uclFormationId":"{{.FormationID}}","path":"{{.CustomerTenantContext.Path}}","crmId":"{{.CustomerTenantContext.CustomerID}}"} {{ end }} },"receiverTenant": {"deploymentRegion":"{{ if .TargetApplication.Labels.region}}{{.TargetApplication.Labels.region}}{{ else }}{{.TargetApplicationTemplate.Labels.region}}{{end }}","applicationNamespace":"{{ if .TargetApplication.ApplicationNamespace}}{{.TargetApplication.ApplicationNamespace}}{{ else }}{{.TargetApplicationTemplate.ApplicationNamespace}}{{end }}","applicationUrl":"{{ .TargetApplication.BaseURL }}","applicationTenantId":"{{.TargetApplication.LocalTenantID }}","uclSystemTenantId":"{{ .TargetApplication.ID}}", {{ if .TargetApplicationTemplate.Labels.parameters }}"parameters": {{.TargetApplicationTemplate.Labels.parameters}}{{ end }} },"assignedTenants": [ {"uclAssignmentId":"{{ .Assignment.ID }}","operation":"{{.Operation}}","deploymentRegion":"{{if .SourceApplication.Labels.region }}{{.SourceApplication.Labels.region}}{{else }}{{.SourceApplicationTemplate.Labels.region}}{{ end }}","applicationNamespace":"{{if .SourceApplication.ApplicationNamespace }}{{.SourceApplication.ApplicationNamespace}}{{else }}{{.SourceApplicationTemplate.ApplicationNamespace}}{{ end }}","applicationUrl":"{{.SourceApplication.BaseURL }}","applicationTenantId":"{{.SourceApplication.LocalTenantID}}","uclSystemTenantId":"{{.SourceApplication.ID}}",{{ if .SourceApplicationTemplate.Labels.parameters }}"parameters": {{.SourceApplicationTemplate.Labels.parameters}},{{ end }}"configuration": {{.ReverseAssignment.Value}} } ]}'
            headerTemplate: '{"Content-Type": ["application/json"],"Location": ["%s/v1/businessIntegrations/{{.FormationID}}/assignments/{{.Assignment.ID}}/status"]}'
            outputTemplate: '{"error":"{{.Body.error}}","success_status_code": 202}'
  auditlog:
    configMapName: "compass-gateway-auditlog-config"
    mtlsTokenPath: "/cert/token"
    standardTokenPath: "/secured/oauth/token"
    skipSSLValidation: false
    secret:
      name: "compass-gateway-auditlog-secret"
      urlKey: url
      clientIdKey: client-id
      clientSecretKey: client-secret
      clientCertKey: client-cert
      clientKeyKey: client-key
  log:
    format: "kibana"
  tenantConfig:
    useDefaultTenants: true
    dbPool:
      maxOpenConnections: 1
      maxIdleConnections: 1
  connector:
    prefix: /connector
    graphql:
      external:
        port: 3000
    validator:
      port: 8080
    # If secrets do not exist they will be created
    secrets:
      ca:
        name: compass-connector-app-ca
        namespace: compass-system
        certificateKey: ca.crt
        keyKey: ca.key
      rootCA:
        namespace: istio-system # For Ingress Gateway to work properly the namespace needs to be istio-system
        # In order for istio mTLS to work we should have two different secrets one containing the server certificate (let’s say X) and one used for validation of the client’s certificates.
        # The second one should be our root certificate and istio wants it to be named X-cacert. (-cacert suffix).
        # This is the reason for the confusing name of our root certificate. https://preliminary.istio.io/v1.6/docs/tasks/traffic-management/ingress/secure-ingress/#configure-a-mutual-tls-ingress-gateway
        cacert: compass-gateway-mtls-certs-cacert # For cert-rotation the cacert should be in different secret
        certificateKey: cacert
    revocation:
      configmap:
        name: revocations-config
        namespace: "{{ .Release.Namespace }}"
    # If key and certificate are not provided they will be generated
    caKey: ""
    caCertificate: ""
  system_broker:
    enabled: false
    port: 5001
    prefix: /broker
    tokenProviderFromHeader:
      forwardHeaders: Authorization
    tokenProviderFromSecret:
      enabled: false
      secrets:
        integrationSystemCredentials:
          name: compass-system-broker-credentials
          namespace: compass-system
    testNamespace: kyma-system
  gateway:
    port: 3000
    tls:
      host: compass-gateway
      adapterHost: compass-ns-adapter
      secure:
        internal:
          host: compass-gateway-internal
        oauth:
          host: compass-gateway-auth-oauth
    mtls:
      manageCerts: false
      host: compass-gateway-mtls
      certSecret: compass-gateway-mtls-certs
      external:
        host: compass-gateway-sap-mtls
        certSecret: compass-gateway-mtls-certs # Use connector's root CA as root CA by default. This should be overridden for productive deployments.
    headers:
      rateLimit: X-Flow-Identity
      request:
        remove:
          - "Client-Id-From-Token"
          - "Client-Id-From-Certificate"
          - "Client-Certificate-Hash"
          - "Certificate-Data"
  hydrator:
    host: compass-hydrator.compass-system.svc.cluster.local
    port: 3000
    prefix: /hydrators
    certSubjectMappingResyncInterval: "10s"
    subjectConsumerMappingConfig: '[{"consumer_type": "Super Admin", "tenant_access_levels": ["customer", "account","subaccount", "global", "organization", "folder", "resource-group"], "subject": "C=DE, L=local, O=SAP SE, OU=Region, OU=SAP Cloud Platform Clients, OU=f8075207-1478-4a80-bd26-24a4785a2bfd, CN=compass"}, {"consumer_type": "Integration System", "tenant_access_levels": ["account","subaccount"], "subject": "C=DE, L=local, O=SAP SE, OU=Region, OU=SAP Cloud Platform Clients, OU=f8075207-1478-4a80-bd26-24a4785a2bfd, CN=integration-system-test"}, {"consumer_type": "Technical Client", "tenant_access_levels": ["global"], "subject": "C=DE, L=local, O=SAP SE, OU=SAP Cloud Platform Clients, OU=1f538f34-30bf-4d3d-aeaa-02e69eef84ae, CN=technical-client-test"}]'
    certificateDataHeader: "Certificate-Data"
    consumerClaimsKeys:
      clientIDKey: "client_id"
      tenantIDKey: "tenantid"
      userNameKey: "user_name"
      subdomainKey: "subdomain"
    http:
      client:
        skipSSLValidation: false
    metrics:
      port: 3003
      enableClientInstrumentation: true
      censoredFlows: "JWT"
  iasAdapter:
    port: 8080
    apiRootPath: "/ias-adapter"
    readTimeout: 30s
    readHeaderTimeout: 30s
    writeTimeout: 30s
    idleTimeout: 30s
    tenantInfo:
      requestTimeout: 30s
      insecureSkipVerify: false
    ias:
      requestTimeout: 30s
      secret:
        name: "ias-adapter-cockpit"
        path: "/tmp"
        fileName: "ias-adapter-cockpit.yaml"
        clientCert: cert
        clientKey: key
        ca: ca
        manage: false
    postgres:
      connectTimeout: 30s
      requestTimeout: 30s
    authentication:
      jwksEndpoint: "http://ory-oathkeeper-api.kyma-system.svc.cluster.local:4456/.well-known/jwks.json"
  operations_controller:
    enabled: true
  connectivity_adapter:
    port: 8080
    tls:
      host: adapter-gateway
    mtls:
      host: adapter-gateway-mtls
  oathkeeperFilters:
    workloadLabel: oathkeeper
    namespace: kyma-system
    tokenDataHeader: "Connector-Token"
    certificateDataHeader: "Certificate-Data"
  istio:
    discoveryMtlsGateway:
      name: "discovery-gateway"
      namespace: "compass-system"
      certSecretName: discovery-gateway-certs
      localCA: # the CA property and its nested fields are used only in local setup
        secretName: discovery-gateway-certs-cacert
        namespace: istio-system # For Ingress Gateway to work properly the namespace needs to be istio-system
        certificate: ""
        key: ""
    externalMtlsGateway:
      name: "compass-gateway-external-mtls"
      namespace: "compass-system"
    mtlsGateway:
      name: "compass-gateway-mtls"
      namespace: "compass-system"
    gateway:
      name: "kyma-gateway"
      namespace: "kyma-system"
    proxy:
      port: 15020
    namespace: istio-system
    ingressgateway:
      workloadLabel: istio-ingressgateway
      requestPayloadSizeLimit2MB: 2097152
      requestPayloadSizeLimit2MBLabel: "2MB"
      requestPayloadSizeLimit5MB: 5097152
      requestPayloadSizeLimit5MBLabel: "5MB"
      correlationHeaderRewriteFilter:
        expectedHeaders:
          - "x-request-id"
          - "x-correlation-id"
          - "x-correlationid"
          - "x-forrequest-id"
          - "x-vcap-request-id"
          - "x-broker-api-request-identity"
  kubernetes:
    serviceAccountTokenIssuer: https://kubernetes.default.svc.cluster.local
    serviceAccountTokenJWKS: https://kubernetes.default.svc.cluster.local/openid/v1/jwks
  ingress:
    domainName: "local.kyma.dev"
    discoveryDomain:
      name: "discovery.api.local"
      tlsCert: ""
      tlsKey: ""
  database:
    sqlProxyServiceAccount: "proxy-user@gcp-cmp.iam.gserviceaccount.com"
    manageSecrets: true
    embedded:
      enabled: true
      director:
        name: "postgres"
      ias_adapter:
        name: "postgres2"
      directorDBName: "postgres"
    managedGCP:
      serviceAccountKey: ""
      instanceConnectionName: ""
      director:
        name: ""
        user: ""
        password: ""
      iasAdapter:
        name: ""
        user: ""
        password: ""
      host: "localhost"
      hostPort: "5432"
      sslMode: ""
      #TODO remove below after migration to separate user will be done
      dbUser: ""
      dbPassword: ""
      directorDBName: ""
  oathkeeper:
    host: ory-oathkeeper-proxy.kyma-system.svc.cluster.local
    port: 4455
    timeout_ms: 120000
    ns_adapter_timeout_ms: 3600000
    idTokenConfig:
      claims: '{"scopes": "{{ print .Extra.scope }}","tenant": "{{ .Extra.tenant }}", "consumerID": "{{ print .Extra.consumerID}}", "consumerType": "{{ print .Extra.consumerType }}", "flow": "{{ print .Extra.flow }}", "onBehalfOf": "{{ print .Extra.onBehalfOf }}", "region": "{{ print .Extra.region }}", "tokenClientID": "{{ print .Extra.tokenClientID }}"}'
      internalClaims: '{"scopes": "application:read application:write application.webhooks:read application.application_template:read application_template.webhooks:read webhooks.auth:read runtime:write runtime:read tenant:read tenant:write tenant_subscription:write ory_internal fetch_tenant application_template:read destinations_sensitive_data:read destinations:sync ord_aggregator:sync certificate_subject_mapping:read certificate_subject_mapping:write","tenant":"{ {{ if .Header.Tenant }} \"consumerTenant\":\"{{ print (index .Header.Tenant 0) }}\", {{ end }} \"externalTenant\":\"\"}", "consumerType": "Internal Component", "flow": "Internal"}'
    mutators:
      runtimeMappingService:
        config:
          api:
            url: http://compass-hydrator.compass-system.svc.cluster.local:3000/hydrators/runtime-mapping
            retry:
              give_up_after: 6s
              max_delay: 2000ms
      authenticationMappingServices:
        nsadapter:
          cfg:
            config:
              api:
                url: http://compass-hydrator.compass-system.svc.cluster.local:3000/hydrators/authn-mapping/nsadapter
                retry:
                  give_up_after: 6s
                  max_delay: 2000ms
          authenticator:
            enabled: false
            createRule: true
            gatewayHost: "compass-gateway-xsuaa"
            trusted_issuers: '[{"domain_url": "compass-system.svc.cluster.local:8080", "scope_prefix": "prefix.", "protocol": "http"}]'
            attributes: '{"uniqueAttribute": { "key": "ns-adapter-test", "value": "ns-adapter-flow" }, "tenant": { "key": "tenant" }, "identity": { "key": "identity" }, "clientid": { "key": "client_id" } }'
            path: /nsadapter/api/v1/notifications
            upstreamComponent: "compass-gateway"
            checkSuffix: true
        tenant-fetcher:
          cfg:
            config:
              api:
                url: http://compass-hydrator.compass-system.svc.cluster.local:3000/hydrators/authn-mapping/tenant-fetcher
                retry:
                  give_up_after: 6s
                  max_delay: 2000ms
          authenticator:
            enabled: false
            createRule: true
            gatewayHost: "compass-gateway"
            trusted_issuers: '[{"domain_url": "compass-system.svc.cluster.local:8080", "scope_prefix": "prefix.", "protocol": "http"}]'
            attributes: '{"uniqueAttribute": { "key": "test", "value": "tenant-fetcher" }, "tenant": { "key": "tenant" }, "identity": { "key": "identity" } }'
            path: /tenants/<.*>
            upstreamComponent: "compass-tenant-fetcher"
            checkSuffix: false
        subscriber:
          cfg:
            config:
              api:
                url: http://compass-hydrator.compass-system.svc.cluster.local:3000/hydrators/authn-mapping/subscriber
                retry:
                  give_up_after: 6s
                  max_delay: 2000ms
          authenticator:
            enabled: false
            createRule: false
            gatewayHost: "compass-gateway-sap-mtls"
            trusted_issuers: '[{"domain_url": "compass-system.svc.cluster.local:8080", "scope_prefix": "prefix.", "protocol": "http", "region": "eu-1"}]'
            attributes: '{"uniqueAttribute": { "key": "subsc-key-test", "value": "subscription-flow" }, "tenant": { "key": "tenant" }, "identity": { "key": "user_name" }, "clientid": { "key": "client_id" } }'
            path: /<.*>
            checkSuffix: false
      tenantMappingService:
        config:
          api:
            url: http://compass-hydrator.compass-system.svc.cluster.local:3000/hydrators/tenant-mapping
            retry:
              give_up_after: 6s
              max_delay: 2000ms
      certificateResolverService:
        config:
          api:
            url: http://compass-hydrator.compass-system.svc.cluster.local:3000/hydrators/v1/certificate/data/resolve
            retry:
              give_up_after: 6s
              max_delay: 2000ms
      tokenResolverService:
        config:
          api:
            url: http://compass-hydrator.compass-system.svc.cluster.local:3000/hydrators/v1/tokens/resolve
            retry:
              give_up_after: 6s
              max_delay: 2000ms
  cockpit:
    auth:
      allowedConnectSrc: "https://*.ondemand.com"
      secretName: "cockpit-auth-secret"
      idpHost: ""
      clientID: ""
      scopes: "openid profile email"
      path: "/oauth2/certs"
  destinationFetcher:
    manageSecrets: true
    host: compass-destination-fetcher.compass-system.svc.cluster.local
    prefix: /destination-configuration
    port: 3000
    jobSchedule: 10m
    lease:
      lockname: destinationlease
    parallelTenants: 10
    tenantSyncTimeout: "5m"
    authentication:
      jwksEndpoint: "http://ory-oathkeeper-api.kyma-system.svc.cluster.local:4456/.well-known/jwks.json"
      appDestinationsSyncScope: "destinations:sync"
      appDetinationsSensitiveDataScope: "destinations_sensitive_data:read"
    server:
      tenantDestinationsEndpoint: "/v1/subaccountDestinations"
      sensitiveDataEndpoint: "/v1/destinations"
      sensitiveDataQueryParam: "name"
    request:
      skipSSLValidation: false
      retry_interval: "100ms"
      retry_attempts: 3
      goroutineLimit: 10
      requestTimeout: "5s"
      pageSize: 100
      oauthTokenPath: "/oauth/token"
    instance:
      clientIdPath: "clientid"
      clientSecretPath: "clientsecret"
      urlPath: "uri"
      tokenUrlPath: "certurl"
      clientCertPath: "certificate"
      clientKeyPath: "key"
    secretName: destination-region-instances
    dependenciesConfig:
      path: "/cfg/dependencies"
    oauthMode: "oauth-mtls"
  destinationRegionSecret:
    secretName: "destination-region-instances"
    fileName: "keyConfig"
    local:
      templateMappings:
        xsappMapping: '{{ printf "\"%s\":\"xsappname1\"" .Values.global.tenantFetcher.xsappNamePath }}'
        clientIDMapping: '{{ printf "\"%s\":\"client_id\"" .Values.global.destinationFetcher.instance.clientIdPath }}'
        clientSecretMapping: '{{ printf "\"%s\":\"client_secret\"" .Values.global.destinationFetcher.instance.clientSecretPath }}'
        urlMapping: '{{ printf "\"%s\":\"http://compass-external-services-mock.%s.svc.cluster.local:%s\"" .Values.global.destinationFetcher.instance.urlPath .Release.Namespace (.Values.service.port | toString) }}'
        tokenURLMapping: '{{ printf "\"%s\":\"https://%s.%s:%s\"" .Values.global.destinationFetcher.instance.tokenUrlPath .Values.global.externalServicesMock.certSecuredHost .Values.global.ingress.domainName (.Values.service.certPort | toString) }}'
        x509CertificateMapping: '{{ printf "\"%s\":\"%s\"" .Values.global.destinationFetcher.instance.clientCertPath .Values.global.connector.caCertificate }}'
        x509KeyMapping: '{{ printf "\"%s\":\"%s\"" .Values.global.destinationFetcher.instance.clientKeyPath .Values.global.connector.caKey }}'
  tenantFetcher:
    k8sSecret:
      manageSecrets: true
      name: "tenant-fetcher-secret"
      namespace: "compass-system"
      key: "keyConfig"
      path: "/tmp"
    host: compass-tenant-fetcher.compass-system.svc.cluster.local
    prefix: /tenants
    port: 3000
    xsappNamePath: "xsappname"
    omitDependenciesParamName: ""
    omitDependenciesParamValue: ""
    requiredAuthScope: Callback
    fetchTenantAuthScope: fetch_tenant
    authentication:
      jwksEndpoint: "http://ory-oathkeeper-api.kyma-system.svc.cluster.local:4456/.well-known/jwks.json"
    tenantProvider:
      tenantIdProperty: "tenantId"
      customerIdProperty: "customerId"
      subaccountTenantIdProperty: "subaccountTenantId"
      subdomainProperty: "subdomain"
      licenseTypeProperty: "licenseType"
      name: "provider"
      subscriptionProviderIdProperty: "subscriptionProviderIdProperty"
      providerSubaccountIdProperty: "providerSubaccountIdProperty"
      consumerTenantIdProperty: "consumerTenantIdProperty"
      subscriptionProviderAppNameProperty: "subscriptionProviderAppNameProperty"
    server:
      fetchTenantEndpoint: "/v1/fetch/{parentTenantId}/{tenantId}"
      regionalHandlerEndpoint: "/v1/regional/{region}/callback/{tenantId}"
      dependenciesEndpoint: "/v1/regional/{region}/dependencies"
      tenantPathParam: "tenantId"
      regionPathParam: "region"
    dependenciesConfig:
      path: "/cfg/dependencies"
    local:
      templateMappings:
        xsappMapping: '{{ printf "\"%s\":\"xsappname1\"" .Values.global.tenantFetcher.xsappNamePath }}'
    containerName: "tenant-fetcher"
  externalCertConfiguration:
    issuerLocality: "local,local2" # In local setup we have manually created connector CA certificate with 'local' Locality property
    subjectPattern: "/C=DE/O=SAP SE/OU=SAP Cloud Platform Clients/OU=Region/OU=%s/L=%s/CN=%s"
    technicalClientSubjectPattern: "/C=DE/O=SAP SE/OU=SAP Cloud Platform Clients/OU=%s/L=%s/CN=%s"
    ouCertSubaccountID: "f8075207-1478-4a80-bd26-24a4785a2bfd"
    commonName: "compass"
    locality: "local"
    certSvcApiPath: "/cert"
    tokenPath: "/cert/token"
    secrets:
      externalCertSvcSecret:
        manage: false
        name: "cert-svc-secret"
        clientIdKey: client-id
        clientSecretKey: client-secret
        oauthUrlKey: url
        csrEndpointKey: csr-endpoint
        clientCert: client-cert
        clientKey: client-key
        skipSSLValidationFlag: "-k"
      externalClientCertSecret:
        name: "external-client-certificate"
        namespace: compass-system
        certKey: tls.crt
        keyKey: tls.key
    rotationCronjob:
      name: "external-certificate-rotation"
      schedule: "*/1 * * * *" # Executes every minute
      certValidity: "7"
      clientCertRetryAttempts: "8"
      containerName: "certificate-rotation"
  extSvcCertConfiguration:
    issuerLocality: "local,local2" # In local setup we have manually created connector CA certificate with 'local' Locality property
    subjectPattern: "/C=DE/O=SAP SE/OU=SAP Cloud Platform Clients/OU=Region/OU=%s/L=%s/CN=%s"
    ouCertSubaccountID: "f8075207-1478-4a80-bd26-24a4785a2bfd"
    commonName: "compass"
    locality: "local"
    certSvcApiPath: "/cert"
    tokenPath: "/cert/token"
    secrets:
      extSvcCertSvcSecret:
        manage: false
        name: "ext-svc-cert-svc-secret"
        clientIdKey: client-id
        clientSecretKey: client-secret
        oauthUrlKey: url
        csrEndpointKey: csr-endpoint
        clientCert: client-cert
        clientKey: client-key
        skipSSLValidationFlag: "-k"
      extSvcClientCertSecret:
        name: "ext-svc-client-certificate"
        namespace: compass-system
        certKey: tls.crt
        keyKey: tls.key
    rotationCronjob:
      name: "ext-svc-certificate-rotation"
      schedule: "*/1 * * * *" # Executes every minute
      certValidity: "7"
      clientCertRetryAttempts: "8"
      containerName: "ext-svc-certificate-rotation"
  ordService:
    host: compass-ord-service.compass-system.svc.cluster.local
    prefix: /open-resource-discovery-service/v0
    docsPrefix: /open-resource-discovery-docs
    staticPrefix: /open-resource-discovery-static/v0
    port: 3000
    defaultResponseType: "xml"
    userContextHeader: "user_context"
    authTokenPath: "/var/run/secrets/kubernetes.io/serviceaccount/token"
    skipSSLValidation: false
  ordAggregator:
    port: 3000
    prefix: /ord-aggregator
    name: ord-aggregator
    job:
      schedulePeriod: 60m
      isSchedulable: true
    lease:
      lockname: aggregatorlease
    authentication:
      jwksEndpoint: "http://ory-oathkeeper-api.kyma-system.svc.cluster.local:4456/.well-known/jwks.json"
    http:
      client:
        skipSSLValidation: false
      retry:
        attempts: 3
        delay: 100ms
    dbPool:
      maxOpenConnections: 2
      maxIdleConnections: 2
    globalRegistryUrl: http://compass-external-services-mock.compass-system.svc.cluster.local:8087/.well-known/open-resource-discovery
    maxParallelWebhookProcessors: 4
    maxParallelDocumentsPerApplication: 10
    maxParallelSpecificationProcessors: 100
    ordWebhookPartialProcessURL: ""
    ordWebhookPartialProcessMaxDays: 0
    ordWebhookPartialProcessing: false
    containerName: "ord-aggregator"
  systemFetcher:
    enabled: false
    name: "system-fetcher"
    schedule: "0 0 * * *"
    manageSecrets: true
    # enableSystemDeletion - whether systems in deleted state should be deleted from director database
    enableSystemDeletion: true
    # fetchParallelism - shows how many http calls will be made in parallel to fetch systems
    fetchParallellism: 30
    # queueSize - shows how many system fetches (individual requests may fetch more than 1 system)
    # can be put in the queue for processing before blocking. It is best for the queue to be about 2 times bigger than the parallellism
    queueSize: 100
    # fetchRequestTimeout - shows the timeout to wait for oauth token and for fetching systems (in one request) separately
    fetchRequestTimeout: "30s"
    # directorRequestTimeout - graphql requests timeout to director
    directorRequestTimeout: "30s"
    dbPool:
      maxOpenConnections: 20
      maxIdleConnections: 2
    # systemsAPIEndpoint - endpoint of the service to fetch systems from
    systemsAPIEndpoint: ""
    # systemsAPIFilterCriteria - criteria for fetching systems
    systemsAPIFilterCriteria: ""
    appTemplatesProductLabel: "systemRole"
    systemSourceKey: "prop"
    appTemplates: []
    templatePlaceholderToSystemKeyMappings: '[ { "placeholder_name": "name", "system_key": "displayName" }, { "placeholder_name": "display-name", "system_key": "displayName" }, { "placeholder_name": "systemNumber", "system_key": "systemNumber" }, { "placeholder_name": "productId", "system_key": "productId" }, { "placeholder_name": "ppmsProductVersionId", "system_key": "ppmsProductVersionId", "optional": true }, { "placeholder_name": "region", "system_key": "additionalAttributes.systemSCPLandscapeID", "optional": true }, { "placeholder_name": "description", "system_key": "productDescription", "optional": true }, { "placeholder_name": "baseUrl", "system_key": "additionalUrls.mainUrl", "optional": true }, { "placeholder_name": "providerName", "system_key": "infrastructureProvider", "optional": true } ]'
    templateOverrideApplicationInput: '{"name": "{{name}}","description": "{{description}}","providerName": "{{providerName}}","statusCondition": "INITIAL","systemNumber": "{{systemNumber}}","labels": {"managed": "true","productId": "{{productId}}","ppmsProductVersionId": "{{ppmsProductVersionId}}","region": "{{region}}"},"baseUrl": "{{baseUrl}}"}'
    http:
      client:
        skipSSLValidation: false
    oauth:
      client: "client_id"
      tokenEndpointProtocol: "https"
      tokenBaseHost: "compass-external-services-mock-sap-mtls"
      tokenPath: "/cert/token"
      scopesClaim: "scopes"
      tenantHeaderName: "x-zid"
      tokenRequestTimeout: 30s
      skipSSLValidation: true
    secret:
      name: "compass-system-fetcher-secret"
      clientIdKey: client-id
      oauthUrlKey: url
    paging:
      pageSize: 200
      sizeParam: "$top"
      skipParam: "$skip"
    containerName: "system-fetcher"
  tenantFetchers:
    job1:
      enabled: false
      job:
        interval: "5m"
      configMapNamespace: "compass-system"
      manageSecrets: true
      providerName: "compass"
      tenantType: "subaccount"
      schedule: "*/5 * * * *"
      tenantInsertChunkSize: "500"
      kubernetes:
        configMapNamespace: "compass-system"
        pollInterval: 2s
        pollTimeout: 1m
        timeout: 2m
      authConfig:
        skipSSLValidation: true
        oauthMode: "oauth-mtls"
        clientIDPath: "clientid"
        clientSecretPath: "secret"
        clientCertPath: "cert"
        clientKeyPath: "key"
        tokenEndpointPath: "url"
        tokenURLPath: "/cert/token"
      queryMapping:
        regionField: "region"
        pageNumField: "pageNum"
        pageSizeField: "pageSize"
        timestampField: "timestamp"
      query:
        startPage: "0"
        pageSize: "100"
      api:
        regionName: "central"
        authConfigSecretKey: "central"
        fieldMapping:
          totalPagesField: "totalPages"
          totalResultsField: "totalResults"
          tenantEventsField: "events"
          idField: "id"
          nameField: "name"
          customerIdField: "customerId"
          subdomainField: "subdomain"
          licenseTypeField: "licenseType"
          discriminatorField: ""
          discriminatorValue: ""
          detailsField: "details"
          entityTypeField: "entityType"
          globalAccountID: "gaID"
          regionField: "region"
          movedSubaccountTargetField: "targetGlobalAccountGUID"
          movedSubaccountSourceField: "sourceGlobalAccountGUID"
        endpoints:
          accountCreated: "127.0.0.1/events?type=account-created"
          accountDeleted: "127.0.0.1/events?type=account-deleted"
          accountUpdated: "127.0.0.1/events?type=account-updated"
          subaccountCreated: "127.0.0.1/events?type=subaccount-created"
          subaccountDeleted: "127.0.0.1/events?type=subaccount-deleted"
          subaccountUpdated: "127.0.0.1/events?type=subaccount-updated"
          subaccountMoved: "127.0.0.1/events?type=subaccount-moved"
      regionalConfig:
        fieldMapping:
          totalPagesField: "totalPages"
          totalResultsField: "totalResults"
          tenantEventsField: "events"
          idField: "guid"
          nameField: "displayName"
          customerIdField: "customerId"
          subdomainField: "subdomain"
          licenseTypeField: "licenseType"
          discriminatorField: ""
          discriminatorValue: ""
          detailsField: "details"
          entityTypeField: "entityType"
          globalAccountID: "globalAccountGUID"
          regionField: "region"
          movedSubaccountTargetField: "targetGlobalAccountGUID"
          movedSubaccountSourceField: "sourceGlobalAccountGUID"
        regions:
          eu-east:
            api:
              oauthMode: "oauth-mtls"
              authConfigSecretKey: "central"
              endpoints:
                accountCreated: "127.0.0.1/events?type=account-created"
                accountDeleted: "127.0.0.1/events?type=account-deleted"
                accountUpdated: "127.0.0.1/events?type=account-updated"
                subaccountCreated: "127.0.0.1/events?type=subaccount-created"
                subaccountDeleted: "127.0.0.1/events?type=subaccount-deleted"
                subaccountUpdated: "127.0.0.1/events?type=subaccount-updated"
                subaccountMoved: "127.0.0.1/events?type=subaccount-moved"
      dbPool:
        maxOpenConnections: 1
        maxIdleConnections: 1
  metrics:
    enabled: true
    pushEndpoint: http://monitoring-prometheus-pushgateway.kyma-system.svc.cluster.local:9091
  externalServicesMock:
    enabled: false
    certSecuredPort: 8081
    ordCertSecuredPort: 8082
    unsecuredPort: 8083
    basicSecuredPort: 8084
    oauthSecuredPort: 8085
    ordGlobalRegistryCertPort: 8086
    ordGlobalRegistryUnsecuredPort: 8087
    unsecuredPortWithAdditionalContent: 8088
    unsecuredMultiTenantPort: 8089
    certSecuredHost: compass-external-services-mock-sap-mtls
    ordCertSecuredHost: compass-external-services-mock-sap-mtls-ord
    ordGlobalCertSecuredHost: compass-external-services-mock-sap-mtls-global-ord-registry
    unSecuredHost: compass-external-services-mock
    host: compass-external-services-mock.compass-system.svc.cluster.local
    saasAppNamesSecret:
      manage: false
    regionInstancesCredentials:
      manage: false
    oauthSecret:
      manage: false
      name: compass-external-services-mock-oauth-credentials
      clientIdKey: client-id
      clientSecretKey: client-secret
      oauthUrlKey: url
      oauthTokenPath: "/secured/oauth/token"
    auditlog:
      applyMockConfiguration: false
      managementApiPath: /audit-log/v2/configuration-changes/search
      mtlsTokenPath: "/cert/token"
      secret:
        name: "auditlog-instance-management"
        urlKey: url
        tokenUrlKey: token-url
        clientIdKey: client-id
        clientSecretKey: client-secret
        clientCertKey: client-cert
        clientKeyKey: client-key
    iasAdapter:
      consumerAppID: "consumer-app-id"
      consumerAppClientID: "consumer-client-id"
      consumerAppTenantID: "consumer-app-tenant-id"
      providerAppID: "provider-app-id"
      providerAppClientID: "provider-client-id"
      providerAppTenantID: "provider-app-tenant-id"
      apiName: "Test API Name"
  tests:
    http:
      client:
        skipSSLValidation: false
    externalCertConfiguration:
      ouCertSubaccountID: "bad76f69-e5c2-4d55-bca5-240944824b83"
      issuerLocalityRegion2: "local"
    director:
      skipPattern: ""
      externalCertIntSystemCN: "integration-system-test"
      supportedOrdApplicationType: "SAP temp1"
    tenantFetcher:
      tenantOnDemandID: "8d42d818-d4c4-4036-b82f-b199db7ffeb5"
      region: "eu-1"
      region2: "eu-2"
    ordAggregator:
      skipPattern: ""
    ordService:
      accountTenantID: "5577cf46-4f78-45fa-b55f-a42a3bdba868" # testDefaultTenant from our testing tenants
      skipPattern: "(.*Requesting_filtering_of_Bundles_that_have_only_ODATA_APIs|.*Requesting_filtering_of_Bundles_that_do_not_have_only_ODATA_APIs)"
    externalServicesMock:
      skipPattern: ""
      formationAsyncApi:
        responseDelayInSeconds: 3
    selfRegistration:
      region: "eu-1"
      region2: "eu-2"
    destination:
      consumerSubdomain: "compass-external-services-mock-sap-mtls"
    subscription:
      consumerSubdomain: "compass-external-services-mock-sap-mtls"
      tenants:
        providerAccountID: "5577cf46-4f78-45fa-b55f-a42a3bdba868" # testDefaultTenant from our testing tenants
        providerSubaccountID: "47b4575a-f102-414a-8398-2d973ad65f3a" # TestProviderSubaccount from our testing tenants
        consumerAccountID: "5984a414-1eed-4972-af2c-b2b6a415c7d7" # ApplicationsForRuntimeTenantName from our testing tenants
        consumerSubaccountID: "1f538f34-30bf-4d3d-aeaa-02e69eef84ae" # randomly chosen
        consumerTenantID: "ba49f1aa-ddc1-43ff-943c-fe949857a34a" # randomly chosen
        providerSubaccountIDRegion2: "731b7bc4-5472-41d2-a447-e4c0f45de739" # TestProviderSubaccountRegion2 from our testing tenants
        consumerAccountIDTenantHierarchy: "5577cf46-4f78-45fa-b55f-a42a3bdba868" # testDefaultTenant from our testing tenants; more info in 'TestFormationNotificationsTenantHierarchy'
        consumerSubaccountIDTenantHierarchy: "3cfcdd62-320d-403b-b66a-4ee3cdd06947" # TestIntegrationSystemManagedSubaccount from our testing tenants; more info in 'TestFormationNotificationsTenantHierarchy'
      oauthSecret:
        manage: false
        name: compass-subscription-secret
        clientIdKey: client-id
        clientSecretKey: client-secret
        oauthUrlKey: url
      propagatedProviderSubaccountHeader: "X-Provider-Subaccount"
      externalClientCertTestSecretName: "external-client-certificate-test-secret"
      externalClientCertTestSecretNamespace: "compass-system"
      externalCertTestJobName: "external-certificate-rotation-test-job"
      certSvcInstanceTestSecretName: "cert-svc-secret"
      certSvcInstanceTestRegion2SecretName: "cert-svc-secret-eu2"
      consumerTokenURL: "http://compass-external-services-mock.compass-system.svc.cluster.local:8080"
      subscriptionURL: "http://compass-external-services-mock.compass-system.svc.cluster.local:8080"
      subscriptionProviderIdValue: "id-value!t12345"
      subscriptionProviderAppNameValue: "subscriptionProviderAppNameValue"
    namespace: kyma-system
    connectivityAdapterFQDN: http://compass-connectivity-adapter.compass-system.svc.cluster.local
    externalServicesMockFQDN: http://compass-external-services-mock.compass-system.svc.cluster.local
    ordServiceFQDN: http://compass-ord-service.compass-system.svc.cluster.local
    systemBrokerFQDN: http://compass-system-broker.compass-system.svc.cluster.local
    tenantFetcherFQDN: http://compass-tenant-fetcher.compass-system.svc.cluster.local
    hydratorFQDN: http://compass-hydrator.compass-system.svc.cluster.local
    basicCredentials:
      manage: false
      secretName: "test-basic-credentials-secret"
    db:
      maxOpenConnections: 3
      maxIdleConnections: 1
    securityContext: # Set on container level
      runAsUser: 2000
      allowPrivilegeEscalation: false
  expectedSchemaVersionUpdateJob:
    cm:
      name: "expected-schema-version"
    ias_adapter:
      cm:
        name: "ias-adapter-expected-schema-version"
  migratorJob:
    nodeSelectorEnabled: false
    pvc:
      name: "compass-director-migrations"
      namespace: "compass-system"
      migrationsPath: "/compass-migrations"
      storageClass: local-path
    ias_adapter:
      pvc:
        name: "compass-ias-adapter-migrations"
        namespace: "compass-system"
        migrationsPath: "/compass-ias-adapter-migrations"
        storageClass: local-path
  http:
    client:
      skipSSLValidation: false
  pairingAdapter:
    templateName: "pairing-adapter-app-template"
    watcherCorrelationID: "pairing-adapter-watcher-id"
    configMap:
      manage: false
      key: "config.json"
      name: "pairing-adapter-config-local"
      namespace: "compass-system"
      localAdapterFQDN: "http://compass-pairing-adapter.compass-system.svc.cluster.local/adapter-local-mtls"
      integrationSystemID: "d3e9b9f5-25dc-4adb-a0a0-ed69ef371fb6"
    e2e:
      appName: "test-app"
      appID: "123-test-456"
      clientUser: "test-user"
      tenant: "test-tenant"
  # Scopes assigned for every new Client Credentials by given object type (Runtime / Application / Integration System)
  # and scopes mapped to a consumer with the given type, then that consumer is using a client certificate
  scopes:
    scopesPerConsumerType:
      business_integration:
        - "application_template:read"
        - "application_template:write"
        - "formation:read"
        - "formation:write"
        - "formation.state:write"
        - "formation_template:read"
        - "formation_template:write"
        - "formation_template.webhooks:read"
      managed_application_provider_operator:
        - "application.local_tenant_id:write"
        - "application_template:write"
        - "application_template:read"
        - "application_template.webhooks:read"
        - "internal_visibility:read"
        - "webhook:write"
        - "webhooks.auth:read"
        - "certificate_subject_mapping:write"
      managed_application_consumer: []
      landscape_resource_operator:
        - "application:read"
        - "application:write"
        - "application.local_tenant_id:write"
        - "tenant_access:write"
        - "formation:read"
        - "formation:write"
      technical_client:
        - "tenant:read"
        - "tenant:write"
      runtime:
        - "runtime:read"
        - "runtime:write"
        - "application:read"
        - "runtime.auths:read"
        - "bundle.instance_auths:read"
        - "runtime.webhooks:read"
        - "webhook:write"
      external_certificate:
        - "runtime:read"
        - "runtime:write"
        - "application:read"
        - "application:write"
        - "runtime.auths:read"
        - "bundle.instance_auths:read"
        - "runtime.webhooks:read"
        - "webhook:write"
        - "application_template:read"
        - "application_template:write"
        - "formation_template:read"
        - "formation_template:write"
        - "formation_template.webhooks:read"
      application:
        - "application:read"
        - "application:write"
        - "application.auths:read"
        - "application.webhooks:read"
        - "application.application_template:read"
        - "bundle.instance_auths:read"
        - "document.fetch_request:read"
        - "event_spec.fetch_request:read"
        - "api_spec.fetch_request:read"
        - "fetch-request.auth:read"
        - "webhook:write"
      integration_system:
        - "application:read"
        - "application:write"
        - "application.local_tenant_id:write"
        - "application.application_template:read"
        - "application_template:read"
        - "application_template:write"
        - "runtime:read"
        - "runtime:write"
        - "integration_system:read"
        - "label_definition:read"
        - "label_definition:write"
        - "automatic_scenario_assignment:read"
        - "integration_system.auths:read"
        - "application_template.webhooks:read"
        - "formation:write"
        - "formation:read"
        - "internal_visibility:read"
        - "application.auths:read"
        - "webhook:write"
        - "formation_template:read"
        - "formation_template.webhooks:read"
      super_admin:
        - "application:read"
        - "application:write"
        - "application.local_tenant_id:write"
        - "application_template:read"
        - "application_template:write"
        - "integration_system:read"
        - "integration_system:write"
        - "runtime:read"
        - "runtime:write"
        - "label_definition:read"
        - "label_definition:write"
        - "eventing:manage"
        - "tenant:read"
        - "tenant:write"
        - "automatic_scenario_assignment:read"
        - "application.auths:read"
        - "application.webhooks:read"
        - "application.application_template:read"
        - "application_template.webhooks:read"
        - "bundle.instance_auths:read"
        - "document.fetch_request:read"
        - "event_spec.fetch_request:read"
        - "api_spec.fetch_request:read"
        - "integration_system.auths:read"
        - "runtime.auths:read"
        - "fetch-request.auth:read"
        - "webhooks.auth:read"
        - "formation:write"
        - "formation:read"
        - "internal_visibility:read"
        - "runtime.webhooks:read"
        - "webhook:write"
        - "formation_template:read"
        - "formation_template:write"
        - "formation_template.webhooks:read"
        - "formation_constraint:read"
        - "formation_constraint:write"
        - "certificate_subject_mapping:read"
        - "certificate_subject_mapping:write"
        - "formation.state:write"
        - "tenant_access:write"
      default:
        - "runtime:read"
        - "runtime:write"
        - "tenant:read"<|MERGE_RESOLUTION|>--- conflicted
+++ resolved
@@ -139,11 +139,7 @@
       name: compass-pairing-adapter
     director:
       dir: dev/incubator/
-<<<<<<< HEAD
       version: "PR-3052"
-=======
-      version: "PR-3032"
->>>>>>> 94cef2d9
       name: compass-director
     hydrator:
       dir: dev/incubator/
@@ -167,11 +163,7 @@
       name: compass-ord-service
     schema_migrator:
       dir: dev/incubator/
-<<<<<<< HEAD
       version: "PR-3052"
-=======
-      version: "PR-3032"
->>>>>>> 94cef2d9
       name: compass-schema-migrator
     system_broker:
       dir: dev/incubator/
