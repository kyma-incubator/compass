--- conflicted
+++ resolved
@@ -127,11 +127,7 @@
       version: "PR-62"
     e2e_tests:
       dir:
-<<<<<<< HEAD
       version: "PR-2293"
-=======
-      version: "PR-2282"
->>>>>>> 1f6318b3
   isLocalEnv: false
   isForTesting: false
   oauth2:
