--- conflicted
+++ resolved
@@ -75,11 +75,7 @@
       version: "PR-2027"
     director:
       dir:
-<<<<<<< HEAD
-      version: "PR-2062"
-=======
-      version: "PR-2059"
->>>>>>> 90032fb0
+      version: "PR-2065"
     gateway:
       dir:
       version: "PR-2034"
@@ -108,11 +104,7 @@
       version: "PR-45"
     e2e_tests:
       dir:
-<<<<<<< HEAD
-      version: "PR-2062"
-=======
-      version: "PR-2059"
->>>>>>> 90032fb0
+      version: "PR-2065"
   isLocalEnv: false
   oauth2:
     host: oauth2
