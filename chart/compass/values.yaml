global:
  disableLegacyConnectivity: true
  defaultTenant: 3e64ebae-38b5-46a0-b1ed-9ccee153a0ae
  defaultTenantRegion: "eu-1"
  tenantLabelsFilePath: "/labelsData/default-tenant-labels.json"
  tenants: # tenant order matters, so new tenants should be added to the end of the list
    - name: default
      id: 3e64ebae-38b5-46a0-b1ed-9ccee153a0ae
      type: account
    - name: foo
      id: 1eba80dd-8ff6-54ee-be4d-77944d17b10b
      type: account
    - name: bar
      id: af9f84a9-1d3a-4d9f-ae0c-94f883b33b6e
      type: account
    - name: TestTenantSeparation
      id: f1c4b5be-b0e1-41f9-b0bc-b378200dcca0
      type: account
    - name: TestDeleteLastScenarioForApplication
      id: 0403be1e-f854-475e-9074-922120277af5
      type: account
    - name: Test_DeleteAutomaticScenarioAssignmentForSelector
      id: d9553135-6115-4c67-b4d9-962c00f3725f
      type: account
    - name: Test_AutomaticScenarioAssigmentForRuntime
      id: 8c733a45-d988-4472-af10-1256b82c70c0
      type: account
    - name: TestAutomaticScenarioAssignmentsWholeScenario
      id: 65a63692-c00a-4a7d-8376-8615ee37f45c
      type: account
    - name: TestTenantsQueryTenantNotInitialized
      id: 72329135-27fd-4284-9bcb-37ea8d6307d0
      type: account
    - name: Test Default
      id: 5577cf46-4f78-45fa-b55f-a42a3bdba868
      type: account
      parents: [2c4f4a25-ba9a-4dbc-be68-e0beb77a7eb0]
    - name: Test_DefaultCustomer
      id: 2c4f4a25-ba9a-4dbc-be68-e0beb77a7eb0
      type: customer
    - name: TestListLabelDefinitions
      id: 3f641cf5-2d14-4e0f-a122-16e7569926f1
      type: account
    - name: Test_AutomaticScenarioAssignmentQueries
      id: 8263cc13-5698-4a2d-9257-e8e76b543e88
      type: account
    - name: TestGetScenariosLabelDefinitionCreatesOneIfNotExists
      id: 2263cc13-5698-4a2d-9257-e8e76b543e33
      type: account
    - name: TestApplicationsForRuntime
      id: 5984a414-1eed-4972-af2c-b2b6a415c7d7
      type: account
    - name: Test_DeleteAutomaticScenarioAssignmentForScenario
      id: d08e4cb6-a77f-4a07-b021-e3317a373597
      type: account
    - name: TestApplicationsForRuntimeWithHiddenApps
      id: 7e1f2df8-36dc-4e40-8be3-d1555d50c91c
      type: account
    - name: TestTenantsQueryTenantInitialized
      id: 8cf0c909-f816-4fe3-a507-a7917ccd8380
      type: account
    - name: TestDeleteApplicationIfInScenario
      id: 0d597250-6b2d-4d89-9c54-e23cb497cd01
      type: account
    - name: TestProviderSubaccount
      id: 47b4575a-f102-414a-8398-2d973ad65f3a
      type: subaccount
      parents: [5577cf46-4f78-45fa-b55f-a42a3bdba868]
    - name: TestCompassProviderSubaccount
      id: f8075207-1478-4a80-bd26-24a4785a2bfd
      type: subaccount
      parents: [5577cf46-4f78-45fa-b55f-a42a3bdba868]
    - name: TestProviderSubaccountRegion2
      id: 731b7bc4-5472-41d2-a447-e4c0f45de739
      type: subaccount
      region: "eu-2"
      parents: [5577cf46-4f78-45fa-b55f-a42a3bdba868]
    - name: TestCertificateSubaccount
      id: 123e4567-e89b-12d3-a456-426614174001
      type: subaccount
      parents: [5577cf46-4f78-45fa-b55f-a42a3bdba868]
    - name: TestNsAdapter
      id: 08b6da37-e911-48fb-a0cb-fa635a6c5678
      type: subaccount
      parents: [5577cf46-4f78-45fa-b55f-a42a3bdba868]
    - name: TestNsAdapterSubaccountWithApplications
      id: 08b6da37-e911-48fb-a0cb-fa635a6c4321
      type: subaccount
      parents: [5577cf46-4f78-45fa-b55f-a42a3bdba868]
    - name: TestIntegrationSystemManagedSubaccount
      id: 3cfcdd62-320d-403b-b66a-4ee3cdd06947
      type: subaccount
      parents: [5577cf46-4f78-45fa-b55f-a42a3bdba868]
    - name: TestIntegrationSystemManagedAccount
      id: 7e8ab2e3-3bb4-42e3-92b2-4e0bf48559d3
      type: account
      parents: [2c4f4a25-ba9a-4dbc-be68-e0beb77a7eb0]
    - name: TestSystemFetcherAccount
      id: c395681d-11dd-4cde-bbcf-570b4a153e79
      type: account
      parents: [2c4f4a25-ba9a-4dbc-be68-e0beb77a7eb0]
    - name: TestConsumerSubaccount
      id: 1f538f34-30bf-4d3d-aeaa-02e69eef84ae
      type: subaccount
      parents: [5984a414-1eed-4972-af2c-b2b6a415c7d7]
    - name: TestTenantsOnDemandAPI
      id: 8d42d818-d4c4-4036-b82f-b199db7ffeb5
      type: subaccount
      parents: [5984a414-1eed-4972-af2c-b2b6a415c7d7]
    - name: TestExternalCertificateSubaccount
      id: bad76f69-e5c2-4d55-bca5-240944824b83
      type: subaccount
      parents: [5577cf46-4f78-45fa-b55f-a42a3bdba868]
    - name: TestAtomOrganization
      id: f2724f8e-1a58-4f32-bfd0-8b831de34e71
      type: organization
      parents: [2c4f4a25-ba9a-4dbc-be68-e0beb77a7eb0]
    - name: TestAtomFolder
      id: 4c31b7c7-2bea-4bd5-9ea5-e9a8d704f900
      type: folder
      parents: [f2724f8e-1a58-4f32-bfd0-8b831de34e71]
    - name: TestAtomResourceGroup
      id: ff30da87-7685-4462-869a-baae6441898b
      type: resource-group
      parents: [4c31b7c7-2bea-4bd5-9ea5-e9a8d704f900]
    - name: Test Default Subaccount
      id: 777ce47b-d901-4647-9223-14e94819830b
      type: subaccount
      parents: [5577cf46-4f78-45fa-b55f-a42a3bdba868]
      # The "substitution" tenants should be used only in specific use cases and not as "regular" test tenants
      # because when using them, the operation is actually executed on behalf of another tenant,
      # the one defined in a label of the substituted tenant
    - name: Test Tenant Substitution Account
      id: baf425d1-8630-46da-bf80-f4ed5f405a27
      type: account
    - name: Test Tenant Substitution Subaccount
      id: 818005d6-9264-4abb-af4c-29c754630a7d
      type: subaccount
      parents: [baf425d1-8630-46da-bf80-f4ed5f405a27]
    - name: Test Tenant Substitution Account 2
      id: 46c189a1-9e04-4cbf-9c59-ba7b120492ad
      type: account
    - name: Test Tenant Substitution Subaccount 2
      id: e1e2f861-2b2e-42a9-ba9f-404d292e5471
      type: subaccount
      parents: [46c189a1-9e04-4cbf-9c59-ba7b120492ad]
    - name: TestIsolatedAccount
      id: ded8eca9-12b9-4076-9458-9deabff87bd8
      type: account
    - name: TestSystemFetcherOnNewGA
      id: 44dfe415-4847-4feb-8580-ecb07958347d
      type: account
  tenantsLabels:
    - tenantID: 818005d6-9264-4abb-af4c-29c754630a7d # TestTenantSubstitutionSubaccount
      key: customerId
      value: 2c4f4a25-ba9a-4dbc-be68-e0beb77a7eb0
    - tenantID: e1e2f861-2b2e-42a9-ba9f-404d292e5471 # TestTenantSubstitutionSubaccount2
      key: customerId
      value: 5984a414-1eed-4972-af2c-b2b6a415c7d7 # ApplicationsForRuntimeTenantName, randomly chosen Account tenant
  images:
    containerRegistry:
      path: europe-docker.pkg.dev/kyma-project
    connector:
      dir: dev/incubator/
      version: "PR-3665"
      name: compass-connector
    connectivity_adapter:
      dir: dev/incubator/
      version: "PR-3665"
      name: compass-connectivity-adapter
    pairing_adapter:
      dir: dev/incubator/
      version: "PR-3699"
      name: compass-pairing-adapter
    director:
      dir: dev/incubator/
<<<<<<< HEAD
      version: "PR-3664"
=======
      version: "PR-3690"
>>>>>>> 42d9aaf8
      name: compass-director
    hydrator:
      dir: dev/incubator/
      version: "PR-3665"
      name: compass-hydrator
    ias_adapter:
      dir: dev/incubator/
      version: "PR-3661"
      name: compass-ias-adapter
    kyma_adapter:
      dir: dev/incubator/
      version: "PR-3665"
      name: compass-kyma-adapter
    instance_creator:
      dir: dev/incubator/
      version: "PR-3699"
      name: compass-instance-creator
    default_tenant_mapping_handler:
      dir: dev/incubator/
      version: "PR-3680"
      name: compass-default-tenant-mapping-handler
    gateway:
      dir: dev/incubator/
      version: "PR-3665"
      name: compass-gateway
    operations_controller:
      dir: dev/incubator/
      version: "PR-3680"
      name: compass-operations-controller
    ord_service:
      dir: dev/incubator/
      version: "PR-125"
      name: compass-ord-service
    schema_migrator:
      dir: dev/incubator/
      version: "PR-3665"
      name: compass-schema-migrator
    system_broker:
      dir: dev/incubator/
      version: "PR-3665"
      name: compass-system-broker
    certs_setup_job:
      containerRegistry:
        path: eu.gcr.io/kyma-project
      dir:
      version: "0a651695"
    external_services_mock:
      dir: dev/incubator/
      version: "PR-3664"
      name: compass-external-services-mock
    console:
      dir: prod/incubator/
      version: "v20230421-e8840c18"
      name: compass-console
    e2e_tests:
      dir: dev/incubator/
<<<<<<< HEAD
      version: "PR-3664"
=======
      version: "PR-3690"
>>>>>>> 42d9aaf8
      name: compass-e2e-tests
  isLocalEnv: false
  isForTesting: false
  oauth2:
    host: oauth2
  livenessProbe:
    initialDelaySeconds: 30
    timeoutSeconds: 1
    periodSeconds: 10
  readinessProbe:
    initialDelaySeconds: 5
    timeoutSeconds: 1
    periodSeconds: 2
  agentPreconfiguration: false
  portieris:
    isEnabled: false
    imagePullSecretName: "portieris-dummy-image-pull-secret"
  nsAdapter:
    external:
      port: 3005
    e2eTests:
      gatewayHost: "compass-gateway-xsuaa"
    prefix: /nsadapter
    path: /nsadapter/api/v1/notifications
    systemToTemplateMappings: '[{  "Name": "SAP S/4HANA On-Premise",  "SourceKey": ["type"],  "SourceValue": ["abapSys"]},{  "Name": "SAP S/4HANA On-Premise",  "SourceKey": ["type"],  "SourceValue": ["nonSAPsys"]},{  "Name": "SAP S/4HANA On-Premise",  "SourceKey": ["type"],  "SourceValue": ["hana"]}]'
    secret:
      name: nsadapter-secret
      subaccountKey: subaccount
      local:
        subaccountValue: subaccount
    authSecret:
      name: "compass-external-services-mock-oauth-credentials"
      clientIdKey: client-id
      clientSecretKey: client-secret
      tokenUrlKey: url
      instanceUrlKey: url
      certKey: cert
      keyKey: key
    registerPath: "/register"
    tokenPath: "/secured/oauth/token"
    createClonePattern: '{"key": "%s"}'
    createBindingPattern: '{}'
    useClone: "false"
    authentication:
      jwksEndpoint: http://ory-stack-oathkeeper-api.ory.svc.cluster.local:4456/.well-known/jwks.json
  director:
    host: compass-director.compass-system.svc.cluster.local
    formationMappingAsyncStatusApi:
      pathPrefix: "/v1/businessIntegrations"
      formationAssignmentPath: "/{ucl-formation-id}/assignments/{ucl-assignment-id}/status"
      formationAssignmentResetPath: "/{ucl-formation-id}/assignments/{ucl-assignment-id}/status/reset"
      formationPath: "/{ucl-formation-id}/status"
    prefix: /director
    graphql:
      external:
        port: 3000
    tls:
      secure:
        internal:
          host: compass-director-internal
    validator:
      port: 8080
    metrics:
      port: 3003
      enableGraphqlOperationInstrumentation: true
    operations:
      port: 3002
      path: "/operation"
      lastOperationPath: "/last_operation"
    info:
      path: "/v1/info"
    subscription:
      subscriptionProviderLabelKey: "subscriptionProviderId"
      subscriptionLabelKey: "subscription"
      tokenPrefix: "sb-"
    selfRegister:
      secrets:
        instancesCreds:
          name: "region-instances-credentials"
          key: "keyConfig"
          path: "/tmp"
        saasAppNameCfg:
          name: "saas-app-names"
          key: "appNameConfig"
          path: "/tmp/appNameConfig"
      clientIdPath: "clientId"
      clientSecretPath: "clientSecret"
      urlPath: "url"
      tokenUrlPath: "tokenUrl"
      clientCertPath: "clientCert"
      clientKeyPath: "clientKey"
      local:
        templateMappings:
          clientIDMapping: '{{ printf "\"%s\":\"client_id\"" .Values.global.director.selfRegister.clientIdPath }}'
          clientSecretMapping: '{{ printf "\"%s\":\"client_secret\"" .Values.global.director.selfRegister.clientSecretPath }}'
          urlMapping: '{{ printf "\"%s\":\"http://compass-external-services-mock.%s.svc.cluster.local:%s\"" .Values.global.director.selfRegister.urlPath .Release.Namespace (.Values.service.port | toString) }}'
          tokenURLMapping: '{{ printf "\"%s\":\"https://%s.%s:%s\"" .Values.global.director.selfRegister.tokenUrlPath .Values.global.externalServicesMock.certSecuredHost .Values.global.ingress.domainName (.Values.service.certPort | toString) }}'
          x509CertificateMapping: '{{ printf "\"%s\":\"%s\"" .Values.global.director.selfRegister.clientCertPath .Values.global.connector.caCertificate }}'
          x509KeyMapping: '{{ printf "\"%s\":\"%s\"" .Values.global.director.selfRegister.clientKeyPath .Values.global.connector.caKey }}'
      oauthTokenPath: "/cert/token"
      oauthMode: "oauth-mtls"
      label: "selfRegLabel"
      labelValuePrefix: "self-reg-prefix-"
      responseKey: "self-reg-key"
      path: "/external-api/self-reg"
      nameQueryParam: "name"
      tenantQueryParam: "tenant"
      requestBodyPattern: '{"key": "%s"}'
      saasAppNameLabelKey: "CMPSaaSAppName"
      saasAppNamePath: "localSaaSAppNamePath"
      saasRegistryURLPath: "localSaaSRegistryPath"
    clientIDHeaderKey: client_user
    suggestTokenHeaderKey: suggest_token
    runtimeTypeLabelKey: "runtimeType"
    applicationTypeLabelKey: "applicationType"
    globalSubaccountIDLabelKey: "global_subaccount_id"
    kymaRuntimeTypeLabelValue: "kyma"
    kymaApplicationNamespaceValue: "sap.kyma"
    destinationCreator:
      correlationIDsKey: "correlationIds"
      destinationAPI:
        baseURL: "http://compass-external-services-mock.compass-system.svc.cluster.local:8081"
        path: "/regions/{region}/subaccounts/{subaccountId}/destinations"
        instanceLevelPath: "/regions/{region}/subaccounts/{subaccountId}/instances/{instanceId}/destinations"
        regionParam: "region"
        instanceIDParam: "instanceId"
        subaccountIDParam: "subaccountId"
        nameParam: "destinationName"
      certificateAPI:
        baseURL: "http://compass-external-services-mock.compass-system.svc.cluster.local:8081"
        path: "/regions/{region}/subaccounts/{subaccountId}/certificates"
        instanceLevelPath: "/regions/{region}/subaccounts/{subaccountId}/instances/{instanceId}/certificates"
        regionParam: "region"
        instanceIDParam: "instanceId"
        subaccountIDParam: "subaccountId"
        nameParam: "certificateName"
        fileNameKey: "fileName"
        commonNameKey: "commonName"
        certChainKey: "certificateChain"
    fetchTenantEndpoint: '{{ printf "https://%s.%s%s/v1/fetch" .Values.global.gateway.tls.secure.internal.host .Values.global.ingress.domainName .Values.global.tenantFetcher.prefix }}'
    ordWebhookMappings: '[{ "ProxyURL": "http://compass-external-services-mock.compass-system.svc.cluster.local:8090/proxy", "ProxyHeaderTemplate": "{\"target_host\": \"{{.Application.BaseURL}}\" }", "OrdUrlPath": "/sap/bc/http/sap/ord_configuration", "SubdomainSuffix": "-api", "Type": "SAP Proxy Template" }]'
    tenantMappingsPath: "/tmp/tenantMappingsConfig"
    tenantMappingsKey: "tenant-mapping-config.json"
    tenantMappings:
      SYNC:
        v1.0:
          - type: CONFIGURATION_CHANGED
            mode: SYNC
            urlTemplate: '{"path":"%s/v1/tenant-mappings/{{.RuntimeContext.Value}}","method":"PATCH"}'
            inputTemplate: '{"context":{ {{ if .CustomerTenantContext.AccountID }}"btp": {"uclFormationId":"{{.FormationID}}","globalAccountId":"{{.CustomerTenantContext.AccountID}}","crmId":"{{.CustomerTenantContext.CustomerID}}"} {{ else }}"atom": {"uclFormationId":"{{.FormationID}}","path":"{{.CustomerTenantContext.Path}}","crmId":"{{.CustomerTenantContext.CustomerID}}"} {{ end }} },"items": [ {"uclAssignmentId":"{{ .Assignment.ID }}","operation":"{{.Operation}}","deploymentRegion":"{{if .Application.Labels.region }}{{.Application.Labels.region}}{{ else }}{{.ApplicationTemplate.Labels.region}}{{end }}","applicationNamespace":"{{ if .Application.ApplicationNamespace }}{{.Application.ApplicationNamespace}}{{else }}{{.ApplicationTemplate.ApplicationNamespace}}{{ end }}","applicationTenantId":"{{.Application.LocalTenantID}}","uclSystemTenantId":"{{.Application.ID}}",{{ if .ApplicationTemplate.Labels.parameters }}"parameters": {{.ApplicationTemplate.Labels.parameters}},{{ end }}"configuration": {{.ReverseAssignment.Value}} } ] }'
            headerTemplate: '{"Content-Type": ["application/json"]}'
            outputTemplate: '{"error":"{{.Body.error}}","success_status_code": 200}'
          - type: APPLICATION_TENANT_MAPPING
            mode: SYNC
            urlTemplate: '{"path":"%s/v1/tenant-mappings/{{.TargetApplication.LocalTenantID}}","method":"PATCH"}'
            inputTemplate: '{"context": { {{ if .CustomerTenantContext.AccountID }}"btp":{"uclFormationId":"{{.FormationID}}","globalAccountId":"{{.CustomerTenantContext.AccountID}}","crmId":"{{.CustomerTenantContext.CustomerID}}"} {{ else }}"atom": {"uclFormationId":"{{.FormationID}}","path":"{{.CustomerTenantContext.Path}}","crmId":"{{.CustomerTenantContext.CustomerID}}"} {{ end }} },"items": [ {"uclAssignmentId":"{{ .Assignment.ID }}","operation":"{{.Operation}}","deploymentRegion":"{{if .SourceApplication.Labels.region }}{{.SourceApplication.Labels.region}}{{else }}{{.SourceApplicationTemplate.Labels.region}}{{ end }}","applicationNamespace":"{{if .SourceApplication.ApplicationNamespace }}{{.SourceApplication.ApplicationNamespace}}{{else }}{{.SourceApplicationTemplate.ApplicationNamespace}}{{ end }}","applicationTenantId":"{{.SourceApplication.LocalTenantID}}","uclSystemTenantId":"{{.SourceApplication.ID}}",{{ if .SourceApplicationTemplate.Labels.parameters }}"parameters": {{.SourceApplicationTemplate.Labels.parameters}},{{ end }}"configuration": {{.ReverseAssignment.Value}} } ]}'
            headerTemplate: '{"Content-Type": ["application/json"]}'
            outputTemplate: '{"error":"{{.Body.error}}","success_status_code": 200}'
        configuration_changed:v1.0:
          - type: CONFIGURATION_CHANGED
            mode: SYNC
            urlTemplate: '{"path":"%s/v1/tenant-mappings/{{.RuntimeContext.Value}}","method":"PATCH"}'
            inputTemplate: '{"context":{ {{ if .CustomerTenantContext.AccountID }}"btp": {"uclFormationId":"{{.FormationID}}","globalAccountId":"{{.CustomerTenantContext.AccountID}}","crmId":"{{.CustomerTenantContext.CustomerID}}"} {{ else }}"atom": {"uclFormationId":"{{.FormationID}}","path":"{{.CustomerTenantContext.Path}}","crmId":"{{.CustomerTenantContext.CustomerID}}"} {{ end }} },"items": [ {"uclAssignmentId":"{{ .Assignment.ID }}","operation":"{{.Operation}}","deploymentRegion":"{{if .Application.Labels.region }}{{.Application.Labels.region}}{{ else }}{{.ApplicationTemplate.Labels.region}}{{end }}","applicationNamespace":"{{ if .Application.ApplicationNamespace }}{{.Application.ApplicationNamespace}}{{else }}{{.ApplicationTemplate.ApplicationNamespace}}{{ end }}","applicationTenantId":"{{.Application.LocalTenantID}}","uclSystemTenantId":"{{.Application.ID}}",{{ if .ApplicationTemplate.Labels.parameters }}"parameters": {{.ApplicationTemplate.Labels.parameters}},{{ end }}"configuration": {{.ReverseAssignment.Value}} } ] }'
            headerTemplate: '{"Content-Type": ["application/json"]}'
            outputTemplate: '{"error":"{{.Body.error}}","success_status_code": 200}'
        application_tenant_mapping:v1.0:
          - type: APPLICATION_TENANT_MAPPING
            mode: SYNC
            urlTemplate: '{"path":"%s/v1/tenant-mappings/{{.TargetApplication.LocalTenantID}}","method":"PATCH"}'
            inputTemplate: '{"context": { {{ if .CustomerTenantContext.AccountID }}"btp":{"uclFormationId":"{{.FormationID}}","globalAccountId":"{{.CustomerTenantContext.AccountID}}","crmId":"{{.CustomerTenantContext.CustomerID}}"} {{ else }}"atom": {"uclFormationId":"{{.FormationID}}","path":"{{.CustomerTenantContext.Path}}","crmId":"{{.CustomerTenantContext.CustomerID}}"} {{ end }} },"items": [ {"uclAssignmentId":"{{ .Assignment.ID }}","operation":"{{.Operation}}","deploymentRegion":"{{if .SourceApplication.Labels.region }}{{.SourceApplication.Labels.region}}{{else }}{{.SourceApplicationTemplate.Labels.region}}{{ end }}","applicationNamespace":"{{if .SourceApplication.ApplicationNamespace }}{{.SourceApplication.ApplicationNamespace}}{{else }}{{.SourceApplicationTemplate.ApplicationNamespace}}{{ end }}","applicationTenantId":"{{.SourceApplication.LocalTenantID}}","uclSystemTenantId":"{{.SourceApplication.ID}}",{{ if .SourceApplicationTemplate.Labels.parameters }}"parameters": {{.SourceApplicationTemplate.Labels.parameters}},{{ end }}"configuration": {{.ReverseAssignment.Value}} } ]}'
            headerTemplate: '{"Content-Type": ["application/json"]}'
            outputTemplate: '{"error":"{{.Body.error}}","success_status_code": 200}'
        application_tenant_mapping:v1.1:
          - type: APPLICATION_TENANT_MAPPING
            mode: SYNC
            urlTemplate: '{"path":"%s/v1/tenant-mappings/{{.TargetApplication.LocalTenantID}}","method":"PATCH"}'
            inputTemplate: '{"context": { {{ if .CustomerTenantContext.AccountID }}"btp":{"uclFormationId":"{{.FormationID}}","globalAccountId":"{{.CustomerTenantContext.AccountID}}","crmId":"{{.CustomerTenantContext.CustomerID}}"} {{ else }}"atom": {"uclFormationId":"{{.FormationID}}","path":"{{.CustomerTenantContext.Path}}","crmId":"{{.CustomerTenantContext.CustomerID}}"} {{ end }} },"receiverTenant": {"deploymentRegion":"{{ if .TargetApplication.Labels.region}}{{.TargetApplication.Labels.region}}{{ else }}{{.TargetApplicationTemplate.Labels.region}}{{end }}","applicationNamespace":"{{ if .TargetApplication.ApplicationNamespace}}{{.TargetApplication.ApplicationNamespace}}{{ else }}{{.TargetApplicationTemplate.ApplicationNamespace}}{{end }}","applicationUrl":"{{ .TargetApplication.BaseURL }}","applicationTenantId":"{{.TargetApplication.LocalTenantID }}","uclSystemTenantId":"{{ .TargetApplication.ID}}", {{ if .TargetApplicationTemplate.Labels.parameters }}"parameters": {{.TargetApplicationTemplate.Labels.parameters}}{{ end }} },"assignedTenants": [ {"uclAssignmentId":"{{ .Assignment.ID }}","operation":"{{.Operation}}","deploymentRegion":"{{if .SourceApplication.Labels.region }}{{.SourceApplication.Labels.region}}{{else }}{{.SourceApplicationTemplate.Labels.region}}{{ end }}","applicationNamespace":"{{if .SourceApplication.ApplicationNamespace }}{{.SourceApplication.ApplicationNamespace}}{{else }}{{.SourceApplicationTemplate.ApplicationNamespace}}{{ end }}","applicationUrl":"{{.SourceApplication.BaseURL }}","applicationTenantId":"{{.SourceApplication.LocalTenantID}}","uclSystemTenantId":"{{.SourceApplication.ID}}",{{ if .SourceApplicationTemplate.Labels.parameters }}"parameters": {{.SourceApplicationTemplate.Labels.parameters}},{{ end }}"configuration": {{.ReverseAssignment.Value}} } ]}'
            headerTemplate: '{"Content-Type": ["application/json"]}'
            outputTemplate: '{"error":"{{.Body.error}}","success_status_code": 200}'
      ASYNC_CALLBACK:
        v1.0:
          - type: CONFIGURATION_CHANGED
            mode: ASYNC_CALLBACK
            urlTemplate: '{"path":"%s/v1/tenant-mappings/{{.RuntimeContext.Value}}","method":"PATCH"}'
            inputTemplate: '{"context":{ {{ if .CustomerTenantContext.AccountID }}"btp": {"uclFormationId":"{{.FormationID}}","globalAccountId":"{{.CustomerTenantContext.AccountID}}","crmId":"{{.CustomerTenantContext.CustomerID}}"} {{ else }}"atom": {"uclFormationId":"{{.FormationID}}","path":"{{.CustomerTenantContext.Path}}","crmId":"{{.CustomerTenantContext.CustomerID}}"} {{ end }} },"items": [ {"uclAssignmentId":"{{ .Assignment.ID }}","operation":"{{.Operation}}","deploymentRegion":"{{if .Application.Labels.region }}{{.Application.Labels.region}}{{ else }}{{.ApplicationTemplate.Labels.region}}{{end }}","applicationNamespace":"{{ if .Application.ApplicationNamespace }}{{.Application.ApplicationNamespace}}{{else }}{{.ApplicationTemplate.ApplicationNamespace}}{{ end }}","applicationTenantId":"{{.Application.LocalTenantID}}","uclSystemTenantId":"{{.Application.ID}}",{{ if .ApplicationTemplate.Labels.parameters }}"parameters": {{.ApplicationTemplate.Labels.parameters}},{{ end }}"configuration": {{.ReverseAssignment.Value}} } ] }'
            headerTemplate: '{"Content-Type": ["application/json"],"Location": ["%s/v1/businessIntegrations/{{.FormationID}}/assignments/{{.Assignment.ID}}/status"]}'
            outputTemplate: '{"error":"{{.Body.error}}","success_status_code": 202}'
          - type: APPLICATION_TENANT_MAPPING
            mode: ASYNC_CALLBACK
            urlTemplate: '{"path":"%s/v1/tenant-mappings/{{.TargetApplication.LocalTenantID}}","method":"PATCH"}'
            inputTemplate: '{"context": { {{ if .CustomerTenantContext.AccountID }}"btp":{"uclFormationId":"{{.FormationID}}","globalAccountId":"{{.CustomerTenantContext.AccountID}}","crmId":"{{.CustomerTenantContext.CustomerID}}"} {{ else }}"atom": {"uclFormationId":"{{.FormationID}}","path":"{{.CustomerTenantContext.Path}}","crmId":"{{.CustomerTenantContext.CustomerID}}"} {{ end }} },"items": [ {"uclAssignmentId":"{{ .Assignment.ID }}","operation":"{{.Operation}}","deploymentRegion":"{{if .SourceApplication.Labels.region }}{{.SourceApplication.Labels.region}}{{else }}{{.SourceApplicationTemplate.Labels.region}}{{ end }}","applicationNamespace":"{{if .SourceApplication.ApplicationNamespace }}{{.SourceApplication.ApplicationNamespace}}{{else }}{{.SourceApplicationTemplate.ApplicationNamespace}}{{ end }}","applicationTenantId":"{{.SourceApplication.LocalTenantID}}","uclSystemTenantId":"{{.SourceApplication.ID}}",{{ if .SourceApplicationTemplate.Labels.parameters }}"parameters": {{.SourceApplicationTemplate.Labels.parameters}},{{ end }}"configuration": {{.ReverseAssignment.Value}} } ]}'
            headerTemplate: '{"Content-Type": ["application/json"],"Location": ["%s/v1/businessIntegrations/{{.FormationID}}/assignments/{{.Assignment.ID}}/status"]}'
            outputTemplate: '{"error":"{{.Body.error}}","success_status_code": 202}'
        configuration_changed:v1.0:
          - type: CONFIGURATION_CHANGED
            mode: ASYNC_CALLBACK
            urlTemplate: '{"path":"%s/v1/tenant-mappings/{{.RuntimeContext.Value}}","method":"PATCH"}'
            inputTemplate: '{"context":{ {{ if .CustomerTenantContext.AccountID }}"btp": {"uclFormationId":"{{.FormationID}}","globalAccountId":"{{.CustomerTenantContext.AccountID}}","crmId":"{{.CustomerTenantContext.CustomerID}}"} {{ else }}"atom": {"uclFormationId":"{{.FormationID}}","path":"{{.CustomerTenantContext.Path}}","crmId":"{{.CustomerTenantContext.CustomerID}}"} {{ end }} },"items": [ {"uclAssignmentId":"{{ .Assignment.ID }}","operation":"{{.Operation}}","deploymentRegion":"{{if .Application.Labels.region }}{{.Application.Labels.region}}{{ else }}{{.ApplicationTemplate.Labels.region}}{{end }}","applicationNamespace":"{{ if .Application.ApplicationNamespace }}{{.Application.ApplicationNamespace}}{{else }}{{.ApplicationTemplate.ApplicationNamespace}}{{ end }}","applicationTenantId":"{{.Application.LocalTenantID}}","uclSystemTenantId":"{{.Application.ID}}",{{ if .ApplicationTemplate.Labels.parameters }}"parameters": {{.ApplicationTemplate.Labels.parameters}},{{ end }}"configuration": {{.ReverseAssignment.Value}} } ] }'
            headerTemplate: '{"Content-Type": ["application/json"],"Location": ["%s/v1/businessIntegrations/{{.FormationID}}/assignments/{{.Assignment.ID}}/status"]}'
            outputTemplate: '{"error":"{{.Body.error}}","success_status_code": 202}'
        application_tenant_mapping:v1.0:
          - type: APPLICATION_TENANT_MAPPING
            mode: ASYNC_CALLBACK
            urlTemplate: '{"path":"%s/v1/tenant-mappings/{{.TargetApplication.LocalTenantID}}","method":"PATCH"}'
            inputTemplate: '{"context": { {{ if .CustomerTenantContext.AccountID }}"btp":{"uclFormationId":"{{.FormationID}}","globalAccountId":"{{.CustomerTenantContext.AccountID}}","crmId":"{{.CustomerTenantContext.CustomerID}}"} {{ else }}"atom": {"uclFormationId":"{{.FormationID}}","path":"{{.CustomerTenantContext.Path}}","crmId":"{{.CustomerTenantContext.CustomerID}}"} {{ end }} },"items": [ {"uclAssignmentId":"{{ .Assignment.ID }}","operation":"{{.Operation}}","deploymentRegion":"{{if .SourceApplication.Labels.region }}{{.SourceApplication.Labels.region}}{{else }}{{.SourceApplicationTemplate.Labels.region}}{{ end }}","applicationNamespace":"{{if .SourceApplication.ApplicationNamespace }}{{.SourceApplication.ApplicationNamespace}}{{else }}{{.SourceApplicationTemplate.ApplicationNamespace}}{{ end }}","applicationTenantId":"{{.SourceApplication.LocalTenantID}}","uclSystemTenantId":"{{.SourceApplication.ID}}",{{ if .SourceApplicationTemplate.Labels.parameters }}"parameters": {{.SourceApplicationTemplate.Labels.parameters}},{{ end }}"configuration": {{.ReverseAssignment.Value}} } ]}'
            headerTemplate: '{"Content-Type": ["application/json"],"Location": ["%s/v1/businessIntegrations/{{.FormationID}}/assignments/{{.Assignment.ID}}/status"]}'
            outputTemplate: '{"error":"{{.Body.error}}","success_status_code": 202}'
        application_tenant_mapping:v1.1:
          - type: APPLICATION_TENANT_MAPPING
            mode: ASYNC_CALLBACK
            urlTemplate: '{"path":"%s/v1/tenant-mappings/{{.TargetApplication.LocalTenantID}}","method":"PATCH"}'
            inputTemplate: '{"context": { {{ if .CustomerTenantContext.AccountID }}"btp":{"uclFormationId":"{{.FormationID}}","globalAccountId":"{{.CustomerTenantContext.AccountID}}","crmId":"{{.CustomerTenantContext.CustomerID}}"} {{ else }}"atom": {"uclFormationId":"{{.FormationID}}","path":"{{.CustomerTenantContext.Path}}","crmId":"{{.CustomerTenantContext.CustomerID}}"} {{ end }} },"receiverTenant": {"deploymentRegion":"{{ if .TargetApplication.Labels.region}}{{.TargetApplication.Labels.region}}{{ else }}{{.TargetApplicationTemplate.Labels.region}}{{end }}","applicationNamespace":"{{ if .TargetApplication.ApplicationNamespace}}{{.TargetApplication.ApplicationNamespace}}{{ else }}{{.TargetApplicationTemplate.ApplicationNamespace}}{{end }}","applicationUrl":"{{ .TargetApplication.BaseURL }}","applicationTenantId":"{{.TargetApplication.LocalTenantID }}","uclSystemTenantId":"{{ .TargetApplication.ID}}", {{ if .TargetApplicationTemplate.Labels.parameters }}"parameters": {{.TargetApplicationTemplate.Labels.parameters}}{{ end }} },"assignedTenants": [ {"uclAssignmentId":"{{ .Assignment.ID }}","operation":"{{.Operation}}","deploymentRegion":"{{if .SourceApplication.Labels.region }}{{.SourceApplication.Labels.region}}{{else }}{{.SourceApplicationTemplate.Labels.region}}{{ end }}","applicationNamespace":"{{if .SourceApplication.ApplicationNamespace }}{{.SourceApplication.ApplicationNamespace}}{{else }}{{.SourceApplicationTemplate.ApplicationNamespace}}{{ end }}","applicationUrl":"{{.SourceApplication.BaseURL }}","applicationTenantId":"{{.SourceApplication.LocalTenantID}}","uclSystemTenantId":"{{.SourceApplication.ID}}",{{ if .SourceApplicationTemplate.Labels.parameters }}"parameters": {{.SourceApplicationTemplate.Labels.parameters}},{{ end }}"configuration": {{.ReverseAssignment.Value}} } ]}'
            headerTemplate: '{"Content-Type": ["application/json"],"Location": ["%s/v1/businessIntegrations/{{.FormationID}}/assignments/{{.Assignment.ID}}/status"]}'
            outputTemplate: '{"error":"{{.Body.error}}","success_status_code": 202}'
    authentication:
      jwksEndpoint: http://ory-stack-oathkeeper-api.ory.svc.cluster.local:4456/.well-known/jwks.json
      oauth2:
        url: http://ory-stack-hydra-admin.ory.svc.cluster.local:4445
  auditlog:
    configMapName: "compass-gateway-auditlog-config"
    protocol: HTTP
    tlsOrigination: false
    host: compass-external-services-mock.compass-system.svc.cluster.local
    port: 8080
    mtlsTokenPath: "/cert/token"
    standardTokenPath: "/secured/oauth/token"
    skipSSLValidation: false
    secret:
      name: "compass-gateway-auditlog-secret"
      urlKey: url
      clientIdKey: client-id
      clientSecretKey: client-secret
      clientCertKey: client-cert
      clientKeyKey: client-key
  log:
    format: "text"
    formatJson: "json"
  tenantConfig:
    useDefaultTenants: true
    dbPool:
      maxOpenConnections: 1
      maxIdleConnections: 1
  connector:
    prefix: /connector
    graphql:
      external:
        port: 3000
    validator:
      port: 8080
    # If secrets do not exist they will be created
    secrets:
      ca:
        name: compass-connector-app-ca
        namespace: compass-system
        certificateKey: ca.crt
        keyKey: ca.key
      rootCA:
        namespace: istio-system # For Ingress Gateway to work properly the namespace needs to be istio-system
        # In order for istio mTLS to work we should have two different secrets one containing the server certificate (let’s say X) and one used for validation of the client’s certificates.
        # The second one should be our root certificate and istio wants it to be named X-cacert. (-cacert suffix).
        # This is the reason for the confusing name of our root certificate. https://preliminary.istio.io/v1.6/docs/tasks/traffic-management/ingress/secure-ingress/#configure-a-mutual-tls-ingress-gateway
        cacert: compass-gateway-mtls-certs-cacert # For cert-rotation the cacert should be in different secret
        certificateKey: cacert
    revocation:
      configmap:
        name: revocations-config
        namespace: "{{ .Release.Namespace }}"
    # If key and certificate are not provided they will be generated
    caKey: ""
    caCertificate: ""
  system_broker:
    enabled: false
    port: 5001
    prefix: /broker
    tokenProviderFromHeader:
      forwardHeaders: Authorization
    tokenProviderFromSecret:
      enabled: false
      secrets:
        integrationSystemCredentials:
          name: compass-system-broker-credentials
          namespace: compass-system
    testNamespace: kyma-system
  gateway:
    port: 3000
    tls:
      host: compass-gateway
      adapterHost: compass-ns-adapter
      secure:
        internal:
          host: compass-gateway-internal
        oauth:
          host: compass-gateway-auth-oauth
    mtls:
      manageCerts: false
      host: compass-gateway-mtls
      certSecret: compass-gateway-mtls-certs
      external:
        host: compass-gateway-sap-mtls
        certSecret: compass-gateway-mtls-certs # Use connector's root CA as root CA by default. This should be overridden for productive deployments.
    headers:
      rateLimit: X-Flow-Identity
      request:
        remove:
          - "Client-Id-From-Token"
          - "Client-Id-From-Certificate"
          - "Client-Certificate-Hash"
          - "Certificate-Data"
  hydrator:
    host: compass-hydrator.compass-system.svc.cluster.local
    port: 3000
    prefix: /hydrators
    certSubjectMappingResyncInterval: "3s"
    subjectConsumerMappingConfig: '[{"consumer_type": "Super Admin", "tenant_access_levels": ["customer", "account","subaccount", "global", "organization", "folder", "resource-group", "cost-object"], "subject": "C=DE, L=local, O=SAP SE, OU=Region, OU=SAP Cloud Platform Clients, OU=f8075207-1478-4a80-bd26-24a4785a2bfd, CN=compass"}, {"consumer_type": "Integration System", "tenant_access_levels": ["account","subaccount"], "subject": "C=DE, L=local, O=SAP SE, OU=Region, OU=SAP Cloud Platform Clients, OU=f8075207-1478-4a80-bd26-24a4785a2bfd, CN=integration-system-test"}, {"consumer_type": "Technical Client", "tenant_access_levels": ["global"], "subject": "C=DE, L=local, O=SAP SE, OU=SAP Cloud Platform Clients, OU=Region, OU=1f538f34-30bf-4d3d-aeaa-02e69eef84ae, CN=technical-client-test"}, {"consumer_type": "Instance Creator", "tenant_access_levels": ["global"], "subject": "C=DE, L=local, O=SAP SE, OU=SAP Cloud Platform Clients, OU=Region, OU=47b4575a-f102-414a-8398-2d973ad65f3a, CN=instance-creator"}, {"consumer_type": "Instance Creator", "tenant_access_levels": ["global"], "subject": "C=DE, L=local, O=SAP SE, OU=SAP Cloud Platform Clients, OU=Region, OU=f8075207-1478-4a80-bd26-24a4785a2bfd, CN=instance-creator"}, {"consumer_type":  "Landscape Resource Operator", "tenant_access_levels": ["global"], "subject": "C=DE, L=local, O=SAP SE, OU=SAP Cloud Platform Clients, OU=Region, OU=47b4575a-f102-414a-8398-2d973ad65f3a, CN=landscape_resource_operator"}]'
    certificateDataHeader: "Certificate-Data"
    initialSubdomainsForAuthenticators: ""
    consumerClaimsKeys:
      clientIDKey: "client_id"
      tenantIDKey: "tenantid"
      userNameKey: "user_name"
      subdomainKey: "subdomain" # used only in local setup
    http:
      client:
        skipSSLValidation: false
    metrics:
      port: 3003
      enableClientInstrumentation: true
      censoredFlows: "JWT"
  iasAdapter:
    port: 8080
    apiRootPath: "/ias-adapter"
    readTimeout: 30s
    readHeaderTimeout: 30s
    writeTimeout: 30s
    idleTimeout: 30s
    tenantInfo:
      requestTimeout: 30s
      insecureSkipVerify: false
    ias:
      requestTimeout: 30s
      secret:
        name: "ias-adapter-cockpit"
        path: "/tmp"
        fileName: "ias-adapter-cockpit.yaml"
        clientCert: cert
        clientKey: key
        ca: ca
        manage: false
    postgres:
      connectTimeout: 30s
      requestTimeout: 30s
    authentication:
      jwksEndpoint: "http://ory-stack-oathkeeper-api.ory.svc.cluster.local:4456/.well-known/jwks.json"
  kymaAdapter:
    port: 8080
    apiRootPath: "/kyma-adapter"
    apiTenantMappingsEndpoint: "/v1/tenantMappings/{tenant-id}"
    tenantInfo:
      requestTimeout: 30s
    tenantMapping:
      type: CONFIGURATION_CHANGED
      mode: SYNC
      urlTemplate: '{"path":"%s/kyma-adapter/v1/tenantMappings/{{.Runtime.Labels.global_subaccount_id}}","method":"PATCH"}'
      inputTemplate: '{"context":{"platform":"{{if .CustomerTenantContext.AccountID}}btp{{else}}unified-services{{end}}","uclFormationId":"{{.FormationID}}","accountId":"{{if .CustomerTenantContext.AccountID}}{{.CustomerTenantContext.AccountID}}{{else}}{{.CustomerTenantContext.Path}}{{end}}","crmId":"{{.CustomerTenantContext.CustomerID}}","operation":"{{.Operation}}"},"assignedTenant":{"state":"{{.Assignment.State}}","uclAssignmentId":"{{.Assignment.ID}}","deploymentRegion":"{{if .Application.Labels.region}}{{.Application.Labels.region}}{{else}}{{.ApplicationTemplate.Labels.region}}{{end}}","applicationNamespace":"{{if .Application.ApplicationNamespace}}{{.Application.ApplicationNamespace}}{{else}}{{.ApplicationTemplate.ApplicationNamespace}}{{end}}","applicationUrl":"{{.Application.BaseURL}}","applicationTenantId":"{{.Application.LocalTenantID}}","uclSystemName":"{{.Application.Name}}","uclSystemTenantId":"{{.Application.ID}}",{{if .ApplicationTemplate.Labels.parameters}}"parameters":{{.ApplicationTemplate.Labels.parameters}},{{end}}"configuration":{{.ReverseAssignment.Value}}},"receiverTenant":{"ownerTenants": [{{ Join .Runtime.Tenant.Parents }}],"state":"{{.ReverseAssignment.State}}","uclAssignmentId":"{{.ReverseAssignment.ID}}","deploymentRegion":"{{if and .RuntimeContext .RuntimeContext.Labels.region}}{{.RuntimeContext.Labels.region}}{{else}}{{.Runtime.Labels.region}}{{end}}","applicationNamespace":"{{.Runtime.ApplicationNamespace}}","applicationTenantId":"{{if .RuntimeContext}}{{.RuntimeContext.Value}}{{else}}{{.Runtime.Labels.global_subaccount_id}}{{end}}","uclSystemTenantId":"{{if .RuntimeContext}}{{.RuntimeContext.ID}}{{else}}{{.Runtime.ID}}{{end}}",{{if .Runtime.Labels.parameters}}"parameters":{{.Runtime.Labels.parameters}},{{end}}"configuration":{{.Assignment.Value}}}}'
      headerTemplate: '{"Content-Type": ["application/json"]}'
      outputTemplate: '{"error":"{{.Body.error}}","state":"{{.Body.state}}","success_status_code": 200,"incomplete_status_code": 422}'
    authentication:
      jwksEndpoint: http://ory-stack-oathkeeper-api.ory.svc.cluster.local:4456/.well-known/jwks.json
  instanceCreator:
    port: 8080
    apiRootPath: "/instance-creator"
    apiTenantMappingsEndpoint: "/v1/tenantMappings/{tenant-id}"
    subaccountQueryParam: "subaccount_id"
    labelsQueryParam: "labelQuery"
    tenantInfo:
      requestTimeout: 30s
    authentication:
      jwksEndpoint: http://ory-stack-oathkeeper-api.ory.svc.cluster.local:4456/.well-known/jwks.json
    client:
      timeout: 30s
    secrets:
      name: "regional-sm-instances-credentials"
      key: "keyConfig"
      path: "/tmp"
    clientIdPath: "clientid"
    smUrlPath: "sm_url"
    tokenURLPath: "certurl"
    appNamePath: "appName"
    certificatePath: "certificate"
    certificateKeyPath: "key"
    oauthTokenPath: "/oauth/token"
    ticker: 3s
    timeout: 300s
    local:
      templateMappings:
        clientIDMapping: '{{ printf "\"%s\":\"client_id\"" .Values.global.instanceCreator.clientIdPath }}'
        smUrlMapping: '{{ printf "\"%s\":\"http://compass-external-services-mock.%s.svc.cluster.local:%s\"" .Values.global.instanceCreator.smUrlPath .Release.Namespace (.Values.service.port | toString) }}'
        tokenURLMapping: '{{ printf "\"%s\":\"http://compass-external-services-mock.%s.svc.cluster.local:%s\"" .Values.global.instanceCreator.tokenURLPath .Release.Namespace (.Values.service.port | toString) }}'
        appNameMapping: '{{ printf "\"%s\":\"app_name\"" .Values.global.instanceCreator.appNamePath }}'
        certificateMapping: '{{ printf "\"%s\":\"%s\"" .Values.global.instanceCreator.certificatePath .Values.global.connector.caCertificate }}'
        certificateKeyMapping: '{{ printf "\"%s\":\"%s\"" .Values.global.instanceCreator.certificateKeyPath .Values.global.connector.caKey }}'
  defaultTenantMappingHandler:
    port: 8080
    apiRootPath: "/default-tenant-mapping-handler"
    apiTenantMappingsEndpoint: "/v1/tenantMappings/{tenant-id}"
    tenantInfo:
      requestTimeout: 30s
    authentication:
      jwksEndpoint: http://ory-stack-oathkeeper-api.ory.svc.cluster.local:4456/.well-known/jwks.json
  operations_controller:
    enabled: true
  connectivity_adapter:
    port: 8080
    tls:
      host: adapter-gateway
    mtls:
      host: adapter-gateway-mtls
  oathkeeperFilters:
    workloadLabel: oathkeeper
    namespace: ory
    tokenDataHeader: "Connector-Token"
    certificateDataHeader: "Certificate-Data"
  istio:
    discoveryMtlsGateway:
      name: "discovery-gateway"
      namespace: "compass-system"
      certSecretName: discovery-gateway-certs
      localCA: # the CA property and its nested fields are used only in local setup
        secretName: discovery-gateway-certs-cacert
        namespace: istio-system # For Ingress Gateway to work properly the namespace needs to be istio-system
        certificate: ""
        key: ""
    externalMtlsGateway:
      name: "compass-gateway-external-mtls"
      namespace: "compass-system"
    mtlsGateway:
      name: "compass-gateway-mtls"
      namespace: "compass-system"
    gateway:
      name: "kyma-gateway"
      namespace: "kyma-system"
    proxy:
      port: 15020
    namespace: istio-system
    ingressgateway:
      workloadLabel: istio-ingressgateway
      requestPayloadSizeLimit2MB: 2097152
      requestPayloadSizeLimit2MBLabel: "2MB"
      requestPayloadSizeLimit5MB: 5097152
      requestPayloadSizeLimit5MBLabel: "5MB"
      correlationHeaderRewriteFilter:
        expectedHeaders:
          - "x-request-id"
          - "x-correlation-id"
          - "x-correlationid"
          - "x-forrequest-id"
          - "x-vcap-request-id"
          - "x-broker-api-request-identity"
  kubernetes:
    # Enable ClusterRoleBinding needed for local installation but unsafe on GKE
    # It allows anonymous users to retrieve the JWKS of the K8S server used to create SA tokens
    # Whenever this is running on GKE, there is a JWKS URL given by Google and is unneeded and unsafe
    # Overriden to true in local compass overrides
    local: false
    serviceAccountTokenIssuer: https://kubernetes.default.svc.cluster.local
    serviceAccountTokenJWKS: https://kubernetes.default.svc.cluster.local/openid/v1/jwks
  ingress:
    domainName: "local.kyma.dev"
    discoveryDomain:
      name: "discovery.api.local"
      tlsCert: ""
      tlsKey: ""
  database:
    sqlProxyServiceAccount: "proxy-user@gcp-cmp.iam.gserviceaccount.com"
    manageSecrets: true
    embedded:
      enabled: true
      director:
        name: "postgres"
      ias_adapter:
        name: "postgres2"
      directorDBName: "postgres"
    managedGCP:
      serviceAccountKey: ""
      instanceConnectionName: ""
      director:
        name: ""
        user: ""
        password: ""
      iasAdapter:
        name: ""
        user: ""
        password: ""
      instanceCreator:
        name: ""
        user: ""
        password: ""
      host: "localhost"
      hostPort: "5432"
      sslMode: ""
      #TODO remove below after migration to separate user will be done
      dbUser: ""
      dbPassword: ""
      directorDBName: ""
  oathkeeper:
    host: ory-stack-oathkeeper-proxy.ory.svc.cluster.local
    port: 4455
    timeout_ms: 120000
    ns_adapter_timeout_ms: 3600000
    idTokenConfig:
      claims: '{"scopes": "{{ print .Extra.scope }}","tenant": "{{ .Extra.tenant }}", "consumerID": "{{ print .Extra.consumerID}}", "consumerType": "{{ print .Extra.consumerType }}", "flow": "{{ print .Extra.flow }}", "onBehalfOf": "{{ print .Extra.onBehalfOf }}", "region": "{{ print .Extra.region }}", "tokenClientID": "{{ print .Extra.tokenClientID }}"}'
      internalClaims: '{"scopes": "application:read application:write application.webhooks:read application.application_template:read application_template.webhooks:read webhooks.auth:read runtime:write runtime:read tenant:read tenant:write tenant_subscription:write ory_internal fetch_tenant application_template:read destinations_sensitive_data:read destinations:sync ord_aggregator:sync system_fetcher:sync certificate_subject_mapping:read certificate_subject_mapping:write bundle_instance_auth:write bundle.instance_auths:read","tenant":"{ {{ if .Header.Tenant }} \"consumerTenant\":\"{{ print (index .Header.Tenant 0) }}\", {{ end }} \"externalTenant\":\"\"}", "consumerType": "Internal Component", "flow": "Internal"}'
    mutators:
      runtimeMappingService:
        config:
          api:
            url: http://compass-hydrator.compass-system.svc.cluster.local:3000/hydrators/runtime-mapping
            retry:
              give_up_after: 6s
              max_delay: 2000ms
      authenticationMappingServices:
        nsadapter:
          cfg:
            config:
              api:
                url: http://compass-hydrator.compass-system.svc.cluster.local:3000/hydrators/authn-mapping/nsadapter
                retry:
                  give_up_after: 6s
                  max_delay: 2000ms
          authenticator:
            enabled: false
            createRule: true
            gatewayHost: "compass-gateway-xsuaa"
            trusted_issuers: '[{"domain_url": "compass-system.svc.cluster.local:8080", "scope_prefixes": ["prefix."], "protocol": "http"}]'
            attributes: '{"uniqueAttribute": { "key": "ns-adapter-test", "value": "ns-adapter-flow" }, "tenants": [{ "key": "tenant" }], "identity": { "key": "identity" }, "clientid": { "key": "client_id" } }'
            path: /nsadapter/api/v1/notifications
            upstreamComponent: "compass-gateway"
            checkSuffix: true
        tenant-fetcher:
          cfg:
            config:
              api:
                url: http://compass-hydrator.compass-system.svc.cluster.local:3000/hydrators/authn-mapping/tenant-fetcher
                retry:
                  give_up_after: 6s
                  max_delay: 2000ms
          authenticator:
            enabled: false
            createRule: true
            gatewayHost: "compass-gateway"
            trusted_issuers: '[{"domain_url": "compass-system.svc.cluster.local:8080", "scope_prefixes": ["prefix."], "protocol": "http"}]'
            attributes: '{"uniqueAttribute": { "key": "test", "value": "tenant-fetcher" }, "tenants": [{ "key": "tenant" }], "identity": { "key": "identity" } }'
            path: /tenants/<.*>
            upstreamComponent: "compass-tenant-fetcher"
            checkSuffix: false
        subscriber:
          cfg:
            config:
              api:
                url: http://compass-hydrator.compass-system.svc.cluster.local:3000/hydrators/authn-mapping/subscriber
                retry:
                  give_up_after: 6s
                  max_delay: 2000ms
          authenticator:
            enabled: false
            createRule: false
            gatewayHost: "compass-gateway-sap-mtls"
            trusted_issuers: '[{"domain_url": "compass-system.svc.cluster.local:8080", "scope_prefixes": ["prefix."], "protocol": "http", "region": "eu-1"}]'
            attributes: '{"uniqueAttribute": { "key": "subsc-key-test", "value": "subscription-flow" }, "tenants": [{ "key": "tenant" }], "identity": { "key": "user_name" }, "clientid": { "key": "client_id" } }'
            path: /<.*>
            checkSuffix: false
        user-name-authenticator:
          cfg:
            config:
              api:
                url: http://compass-hydrator.compass-system.svc.cluster.local:3000/hydrators/authn-mapping/user-name-authenticator
                retry:
                  give_up_after: 6s
                  max_delay: 2000ms
          authenticator:
            enabled: false
            createRule: true
            gatewayHost: "compass-gateway-user-name"
            trusted_issuers: '[{"domain_url": "compass-system.svc.cluster.local:8080", "scope_prefixes": ["prefix.", "prefix2."], "protocol": "http", "region": "eu-1"}]'
            attributes: '{"uniqueAttribute": { "key": "unique-attr-authenticator-key", "value": "unique-attr-authenticator-value" }, "tenants": [{ "key": "ext_attr.subaccountid", "priority": 1 },{ "key": "ext_attr.globalaccountid", "priority": 2 }], "identity": { "key": "user_name" }, "clientid": { "key": "client_id" } }'
            path: "/director/graphql"
            upstreamComponent: "compass-gateway"
            checkSuffix: false
      tenantMappingService:
        config:
          api:
            url: http://compass-hydrator.compass-system.svc.cluster.local:3000/hydrators/tenant-mapping
            retry:
              give_up_after: 6s
              max_delay: 2000ms
      certificateResolverService:
        config:
          api:
            url: http://compass-hydrator.compass-system.svc.cluster.local:3000/hydrators/v1/certificate/data/resolve
            retry:
              give_up_after: 6s
              max_delay: 2000ms
      tokenResolverService:
        config:
          api:
            url: http://compass-hydrator.compass-system.svc.cluster.local:3000/hydrators/v1/tokens/resolve
            retry:
              give_up_after: 6s
              max_delay: 2000ms
  cockpit:
    auth:
      allowedConnectSrc: "https://*.ondemand.com"
      secretName: "cockpit-auth-secret"
      idpHost: ""
      clientID: ""
      scopes: "openid profile email"
      path: "/oauth2/certs"
  destinationFetcher:
    manageSecrets: true
    host: compass-destination-fetcher.compass-system.svc.cluster.local
    prefix: /destination-configuration
    port: 3000
    jobSchedule: 10s
    lease:
      lockname: destinationlease
    parallelTenants: 10
    tenantSyncTimeout: "5m"
    authentication:
      jwksEndpoint: "http://ory-stack-oathkeeper-api.ory.svc.cluster.local:4456/.well-known/jwks.json"
      appDestinationsSyncScope: "destinations:sync"
      appDetinationsSensitiveDataScope: "destinations_sensitive_data:read"
    server:
      tenantDestinationsEndpoint: "/v1/subaccountDestinations"
      tenantDestinationCertificatesEndpoint: "/v1/subaccountCertificates"
      tenantInstanceLevelDestinationCertificatesEndpoint: "/v1/instanceCertificates"
      sensitiveDataEndpoint: "/v1/destinations"
      findAPIEndpoint: "/local/v1/destinations" # used by external-services-mock in the destination creator flows; due to the fact that in ESM there are separate handlers for the two flows (dest-creator & dest-fetcher), we need different endpoints where each one of them can call the destination service find API
      sensitiveDataQueryParam: "name"
    request:
      skipSSLValidation: false
      retry_interval: "100ms"
      retry_attempts: 3
      goroutineLimit: 10
      requestTimeout: "5s"
      pageSize: 100
      oauthTokenPath: "/oauth/token"
    instance:
      clientIdPath: "clientid"
      clientSecretPath: "clientsecret"
      urlPath: "uri"
      tokenUrlPath: "certurl"
      clientCertPath: "certificate"
      clientKeyPath: "key"
    secretName: destination-region-instances
    dependenciesConfig:
      path: "/cfg/dependencies"
    oauthMode: "oauth-mtls"
  destinationRegionSecret:
    secretName: "destination-region-instances"
    fileName: "keyConfig"
    local:
      templateMappings:
        xsappMapping: '{{ printf "\"%s\":\"xsappname1\"" .Values.global.tenantFetcher.xsappNamePath }}'
        clientIDMapping: '{{ printf "\"%s\":\"client_id\"" .Values.global.destinationFetcher.instance.clientIdPath }}'
        clientSecretMapping: '{{ printf "\"%s\":\"client_secret\"" .Values.global.destinationFetcher.instance.clientSecretPath }}'
        urlMapping: '{{ printf "\"%s\":\"http://compass-external-services-mock.%s.svc.cluster.local:%s\"" .Values.global.destinationFetcher.instance.urlPath .Release.Namespace (.Values.service.port | toString) }}'
        tokenURLMapping: '{{ printf "\"%s\":\"https://%s.%s:%s\"" .Values.global.destinationFetcher.instance.tokenUrlPath .Values.global.externalServicesMock.certSecuredHost .Values.global.ingress.domainName (.Values.service.certPort | toString) }}'
        x509CertificateMapping: '{{ printf "\"%s\":\"%s\"" .Values.global.destinationFetcher.instance.clientCertPath .Values.global.connector.caCertificate }}'
        x509KeyMapping: '{{ printf "\"%s\":\"%s\"" .Values.global.destinationFetcher.instance.clientKeyPath .Values.global.connector.caKey }}'
  tenantFetcher:
    k8sSecret:
      manageSecrets: true
      name: "tenant-fetcher-secret"
      namespace: "compass-system"
      key: "keyConfig"
      path: "/tmp"
    host: compass-tenant-fetcher.compass-system.svc.cluster.local
    prefix: /tenants
    port: 3000
    systemFieldDiscoveryWebhookPartialProcessing: true
    systemFieldDiscoveryWebhookPartialProcessMaxDays: 7
    webhookProcessorJobInterval: 3m
    lease:
      lockname: tenantfetcherlease
    xsappNamePath: "xsappname"
    omitDependenciesParamName: ""
    omitDependenciesParamValue: ""
    requiredAuthScope: Callback
    fetchTenantAuthScope: fetch_tenant
    authentication:
      jwksEndpoint: "http://ory-stack-oathkeeper-api.ory.svc.cluster.local:4456/.well-known/jwks.json"
    tenantProvider:
      tenantIdProperty: "tenantId"
      customerIdProperty: "customerId"
      costObjectIdProperty: "costObjectId"
      subaccountTenantIdProperty: "subaccountTenantId"
      subdomainProperty: "subdomain"
      licenseTypeProperty: "licenseType"
      name: "provider"
      subscriptionProviderIdProperty: "subscriptionProviderIdProperty"
      providerSubaccountIdProperty: "providerSubaccountIdProperty"
      consumerTenantIdProperty: "consumerTenantIdProperty"
      subscriptionProviderAppNameProperty: "subscriptionProviderAppNameProperty"
      subscriptionIDProperty: "subscriptionGUID"
      dependentServiceInstancesInfoProperty: "dependentServiceInstancesInfo"
      dependentServiceInstancesInfoAppIdProperty: "appId"
      dependentServiceInstancesInfoAppNameProperty: "appName"
      dependentServiceInstancesInfoProviderSubaccountIdProperty: "providerSubaccountId"
    server:
      fetchTenantWithParentEndpoint: "/v1/fetch/{parentTenantId}/{tenantId}"
      fetchTenantWithoutParentEndpoint: "/v1/fetch/{tenantId}"
      regionalHandlerEndpoint: "/v1/regional/{region}/callback/{tenantId}"
      dependenciesEndpoint: "/v1/regional/{region}/dependencies"
      tenantPathParam: "tenantId"
      regionPathParam: "region"
    dependenciesConfig:
      path: "/cfg/dependencies"
    local:
      templateMappings:
        xsappMapping: '{{ printf "\"%s\":\"xsappname1\"" .Values.global.tenantFetcher.xsappNamePath }}'
    containerName: "tenant-fetcher"
  externalCertConfiguration:
    issuerLocality: "local,local2" # In local setup we have manually created connector CA certificate with 'local' Locality property
    subjectPattern: "/C=DE/O=SAP SE/OU=SAP Cloud Platform Clients/OU=Region/OU=%s/L=%s/CN=%s"
    technicalClientSubjectPattern: "/C=DE/O=SAP SE/OU=SAP Cloud Platform Clients/OU=Region/OU=%s/L=%s/CN=%s"
    ouCertSubaccountID: "f8075207-1478-4a80-bd26-24a4785a2bfd"
    commonName: "compass"
    locality: "local"
    certSvcApiPath: "/cert"
    tokenPath: "/cert/token"
    secrets:
      externalCertSvcSecret:
        manage: false
        name: "cert-svc-secret"
        clientIdKey: client-id
        clientSecretKey: client-secret
        oauthUrlKey: url
        csrEndpointKey: csr-endpoint
        clientCert: client-cert
        clientKey: client-key
        skipSSLValidationFlag: "-k"
      externalClientCertSecret:
        name: "external-client-certificate"
        namespace: compass-system
        certKey: tls.crt
        keyKey: tls.key
      publicPrivateKeysSecret:
        name: "system-fetcher-external-keys"
        namespace: compass-system
        dataKey: data
        manage: false
    rotationCronjob:
      name: "external-certificate-rotation"
      schedule: "*/1 * * * *" # Executes every minute
      certValidity: "7"
      clientCertRetryAttempts: "8"
      containerName: "certificate-rotation"
    preInstallJob:
      enabled: false
      name: "external-certificate-pre-install"
      certValidity: "7"
      clientCertRetryAttempts: "8"
  instanceCreatorCertConfiguration:
    issuerLocality: "local,local2" # In local setup we have manually created connector CA certificate with 'local' Locality property
    subjectPattern: "/C=DE/O=SAP SE/OU=SAP Cloud Platform Clients/OU=Region/OU=%s/L=%s/CN=%s"
    ouCertSubaccountID: "f8075207-1478-4a80-bd26-24a4785a2bfd"
    commonName: "instance-creator"
    locality: "local"
    certSvcApiPath: "/cert"
    tokenPath: "/cert/token"
    secrets:
      instanceCreatorSvcSecret:
        manage: false
        name: "instance-creator-cert-svc-secret"
        clientIdKey: client-id
        clientSecretKey: client-secret
        oauthUrlKey: url
        csrEndpointKey: csr-endpoint
        clientCert: client-cert
        clientKey: client-key
        skipSSLValidationFlag: "-k"
      instanceCreatorClientCertSecret:
        name: "instance-creator-client-certificate"
        namespace: compass-system
        certKey: tls.crt
        keyKey: tls.key
    rotationCronjob:
      name: "instance-creator-certificate-rotation"
      schedule: "*/1 * * * *" # Executes every minute
      certValidity: "7"
      clientCertRetryAttempts: "8"
      containerName: "instance-creator-certificate-rotation"
    preInstallJob:
      enabled: false
      name: "instance-creator-certificate-pre-install"
      certValidity: "7"
      clientCertRetryAttempts: "8"
  ordService:
    host: compass-ord-service.compass-system.svc.cluster.local
    prefix: /open-resource-discovery-service/v0
    docsPrefix: /open-resource-discovery-docs
    staticPrefix: /open-resource-discovery-static/v0
    port: 3000
    defaultResponseType: "xml"
    userContextHeader: "user_context"
    authTokenPath: "/var/run/secrets/kubernetes.io/serviceaccount/token"
    skipSSLValidation: false
  ordAggregator:
    port: 3000
    prefix: /ord-aggregator
    aggregateEndpoint: /aggregate
    name: ord-aggregator
    client:
      timeout: "30s"
    lease:
      lockname: aggregatorlease
    authentication:
      jwksEndpoint: "http://ory-stack-oathkeeper-api.ory.svc.cluster.local:4456/.well-known/jwks.json"
    http:
      client:
        skipSSLValidation: false
      retry:
        attempts: 3
        delay: 100ms
    dbPool:
      maxOpenConnections: 2
      maxIdleConnections: 2
    globalRegistryUrl: http://compass-external-services-mock.compass-system.svc.cluster.local:8087/.well-known/open-resource-discovery
    maxParallelDocumentsPerApplication: 10
    maxParallelSpecificationProcessors: 100
    containerName: "ord-aggregator"
    metadataValidator:
      enabled: "false"
      setImagePullSecrets: false
      image: ""
      version: 3.5.5
      host: ""
      port: 8080
    tenantMappingConfiguration: '{}'
    parallelOperationProcessors: 10
    priorityQueueLimit: 10
    rescheduleJobInterval: 24h
    reschedulePeriod: 168h
    rescheduleHangedJobInterval: 1h
    rescheduleHangedPeriod: 1h
    maintainOperationsJobInterval: 60m
    operationProcessorsQuietPeriod: 5s
  systemFetcher:
    name: "system-fetcher"
    port: 3000
    prefix: /system-fetcher
    syncEndpoint: /sync
    job:
      schedulePeriod: 60m
      isSchedulable: true
    client:
      timeout: "30s"
    lease:
      lockname: systemfetcherlease
    authentication:
      jwksEndpoint: "http://ory-stack-oathkeeper-api.ory.svc.cluster.local:4456/.well-known/jwks.json"
    manageSecrets: true
    # enableSystemDeletion - whether systems in deleted state should be deleted from director database
    enableSystemDeletion: true
    # fetchRequestTimeout - shows the timeout to wait for oauth token and for fetching systems (in one request) separately
    fetchRequestTimeout: "30s"
    # directorRequestTimeout - graphql requests timeout to director
    directorRequestTimeout: "30s"
    dbPool:
      maxOpenConnections: 20
      maxIdleConnections: 2
    # systemsAPIEndpoint - endpoint of the service to fetch systems from
    systemsAPIEndpoint: ""
    # systemsAPIFilterCriteria - criteria for fetching systems
    systemsAPIFilterCriteria: ""
    appTemplatesProductLabel: "systemRole"
    systemSourceKey: "prop"
    appTemplates: []
    templatePlaceholderToSystemKeyMappings: '[ { "placeholder_name": "name", "system_key": "$.displayName" }, { "placeholder_name": "display-name", "system_key": "$.displayName" }, { "placeholder_name": "systemNumber", "system_key": "$.systemNumber" }, { "placeholder_name": "productId", "system_key": "$.productId" }, { "placeholder_name": "ppmsProductVersionId", "system_key": "$.ppmsProductVersionId", "optional": true }, { "placeholder_name": "region", "system_key": "$.additionalAttributes.systemSCPLandscapeID", "optional": true }, { "placeholder_name": "description", "system_key": "$.productDescription", "optional": true }, { "placeholder_name": "baseUrl", "system_key": "$.additionalUrls.mainUrl", "optional": true }, { "placeholder_name": "providerName", "system_key": "$.infrastructureProvider", "optional": true } ]'
    templateOverrideApplicationInput: '{"name": "{{name}}","description": "{{description}}","providerName": "{{providerName}}","statusCondition": "INITIAL","systemNumber": "{{systemNumber}}","labels": {"managed": "true","productId": "{{productId}}","ppmsProductVersionId": "{{ppmsProductVersionId}}","region": "{{region}}"},"baseUrl": "{{baseUrl}}"}'
    http:
      client:
        skipSSLValidation: false
    oauth:
      client: "client_id"
      tokenEndpointProtocol: "https"
      tokenBaseHost: "compass-external-services-mock-sap-mtls"
      tokenPath: "/cert/token"
      scopesClaim: "scopes"
      tenantHeaderName: "x-zid"
      tokenRequestTimeout: 30s
      skipSSLValidation: true
    jwt:
      expireAfter: 60m
    secret:
      name: "compass-system-fetcher-secret"
      clientIdKey: client-id
      oauthUrlKey: url
    paging:
      pageSize: 200
      sizeParam: "$top"
      skipParam: "$skip"
    containerName: "system-fetcher"
    parallelOperationProcessors: 10
    priorityQueueLimit: 10
    rescheduleJobInterval: 24h
    reschedulePeriod: 168h
    rescheduleHangedJobInterval: 1h
    rescheduleHangedPeriod: 1h
    maintainOperationsJobInterval: 60m
    operationProcessorsQuietPeriod: 5s
    asyncRequestProcessors: 100
  tenantFetchers:
    job1:
      enabled: false
      job:
        interval: "5m"
      configMapNamespace: "compass-system"
      manageSecrets: true
      providerName: "compass"
      tenantType: "subaccount"
      schedule: "*/5 * * * *"
      tenantInsertChunkSize: "500"
      pageWorkers: "2"
      kubernetes:
        configMapNamespace: "compass-system"
        pollInterval: 2s
        pollTimeout: 1m
        timeout: 2m
      authConfig:
        skipSSLValidation: true
        oauthMode: "oauth-mtls"
        clientIDPath: "clientid"
        clientSecretPath: "secret"
        clientCertPath: "cert"
        clientKeyPath: "key"
        tokenEndpointPath: "url"
        tokenURLPath: "/cert/token"
      queryMapping:
        regionField: "region"
        pageNumField: "pageNum"
        pageSizeField: "pageSize"
        timestampField: "timestamp"
      query:
        startPage: "0"
        pageSize: "100"
      api:
        regionName: "central"
        authConfigSecretKey: "central"
        fieldMapping:
          totalPagesField: "totalPages"
          totalResultsField: "totalResults"
          tenantEventsField: "events"
          idField: "id"
          nameField: "name"
          customerIdField: "customerId"
          costObjectIDField: "costObject"
          subaccountCostObjectIDField: "costObjectId"
          subaccountCostObjectTypeField: "costObjectType"
          subdomainField: "subdomain"
          licenseTypeField: "licenseType"
          discriminatorField: ""
          discriminatorValue: ""
          detailsField: "details"
          labelsField: "labels"
          entityTypeField: "entityType"
          globalAccountID: "gaID"
          regionField: "region"
          movedSubaccountTargetField: "targetGlobalAccountGUID"
          movedSubaccountSourceField: "sourceGlobalAccountGUID"
        endpoints:
          accountCreated: "127.0.0.1/events?type=account-created"
          accountDeleted: "127.0.0.1/events?type=account-deleted"
          accountUpdated: "127.0.0.1/events?type=account-updated"
          subaccountCreated: "127.0.0.1/events?type=subaccount-created"
          subaccountDeleted: "127.0.0.1/events?type=subaccount-deleted"
          subaccountUpdated: "127.0.0.1/events?type=subaccount-updated"
          subaccountMoved: "127.0.0.1/events?type=subaccount-moved"
      regionalConfig:
        fieldMapping:
          totalPagesField: "totalPages"
          totalResultsField: "totalResults"
          tenantEventsField: "events"
          idField: "guid"
          nameField: "displayName"
          customerIdField: "customerId"
          costObjectIDField: "costObject"
          subaccountCostObjectIDField: "costObjectId"
          subaccountCostObjectTypeField: "costObjectType"
          subdomainField: "subdomain"
          licenseTypeField: "licenseType"
          discriminatorField: ""
          discriminatorValue: ""
          detailsField: "details"
          entityTypeField: "entityType"
          globalAccountID: "globalAccountGUID"
          regionField: "region"
          labelsField: "labels"
          movedSubaccountTargetField: "targetGlobalAccountGUID"
          movedSubaccountSourceField: "sourceGlobalAccountGUID"
        regions:
          eu-east:
            api:
              oauthMode: "oauth-mtls"
              authConfigSecretKey: "central"
              endpoints:
                accountCreated: "127.0.0.1/events?type=account-created"
                accountDeleted: "127.0.0.1/events?type=account-deleted"
                accountUpdated: "127.0.0.1/events?type=account-updated"
                subaccountCreated: "127.0.0.1/events?type=subaccount-created"
                subaccountDeleted: "127.0.0.1/events?type=subaccount-deleted"
                subaccountUpdated: "127.0.0.1/events?type=subaccount-updated"
                subaccountMoved: "127.0.0.1/events?type=subaccount-moved"
      dbPool:
        maxOpenConnections: 1
        maxIdleConnections: 1
  metrics:
    enabled: true
    pushEndpoint: http://monitoring-prometheus-pushgateway.kyma-system.svc.cluster.local:9091
  externalServicesMock:
    enabled: false
    certSecuredPort: 8081
    ordCertSecuredPort: 8082
    unsecuredPort: 8083
    basicSecuredPort: 8084
    oauthSecuredPort: 8085
    ordGlobalRegistryCertPort: 8086
    ordGlobalRegistryUnsecuredPort: 8087
    unsecuredPortWithAdditionalContent: 8088
    unsecuredMultiTenantPort: 8089
    certSecuredProxyPort: 8090
    certSecuredHost: compass-external-services-mock-sap-mtls
    ordCertSecuredHost: compass-external-services-mock-sap-mtls-ord
    ordGlobalCertSecuredHost: compass-external-services-mock-sap-mtls-global-ord-registry
    unSecuredHost: compass-external-services-mock
    host: compass-external-services-mock.compass-system.svc.cluster.local
    directDependencyXsappname: ""
    saasAppNamesSecret:
      manage: false
    regionInstancesCredentials:
      manage: false
    regionSMInstancesCredentials:
      manage: false
    oauthSecret:
      manage: false
      name: compass-external-services-mock-oauth-credentials
      clientIdKey: client-id
      clientSecretKey: client-secret
      oauthUrlKey: url
      oauthTokenPath: "/secured/oauth/token"
    auditlog:
      applyMockConfiguration: false
      managementApiPath: /audit-log/v2/configuration-changes/search
      mtlsTokenPath: "/cert/token"
      secret:
        name: "auditlog-instance-management"
        urlKey: url
        tokenUrlKey: token-url
        clientIdKey: client-id
        clientSecretKey: client-secret
        clientCertKey: client-cert
        clientKeyKey: client-key
    iasAdapter:
      consumerAppID: "consumer-app-id"
      consumerAppClientID: "consumer-client-id"
      consumerAppTenantID: "consumer-app-tenant-id"
      providerAppID: "provider-app-id"
      providerAppClientID: "provider-client-id"
      providerAppTenantID: "provider-app-tenant-id"
      apiName: "Test API Name"
  tests:
    http:
      client:
        skipSSLValidation: false
    externalCertConfiguration:
      ouCertSubaccountID: "bad76f69-e5c2-4d55-bca5-240944824b83"
      issuerLocalityRegion2: "local"
    hydrator:
      certSubjectMappingResyncInterval: "3s"
    director:
      skipPattern: ""
      externalCertIntSystemCN: "integration-system-test"
      supportedOrdApplicationType: "SAP temp1"
    tenantFetcher:
      tenantOnDemandID: "8d42d818-d4c4-4036-b82f-b199db7ffeb5"
      missingTenantOnDemandID: "subaccount-external-tnt"
      region: "eu-1"
      region2: "eu-2"
    ordAggregator:
      skipPattern: ""
      proxyApplicationTemplateName: "SAP Proxy Template"
    ordService:
      accountTenantID: "5577cf46-4f78-45fa-b55f-a42a3bdba868" # testDefaultTenant from our testing tenants
      skipPattern: ""
    externalServicesMock:
      skipPattern: ""
      tenantMappingStatusAPI:
        responseDelayInMilliseconds: 1
    selfRegistration:
      region: "eu-1"
      region2: "eu-2"
    destination:
      consumerSubdomain: "compass-external-services-mock"
      consumerSubdomainMtls: "compass-external-services-mock-sap-mtls"
      instanceID: "37d7d783-d9ad-47de-b6c8-b05a4cb961ca" # randomly generated UUID
      claims:
        subaccountIDKey: "subaccountid"
        serviceInstanceIDKey: "serviceinstanceid"
    subscription:
      labelKey: "subscriptions"
      standardFlow: "standard"
      indirectDependencyFlow: "indirectDependency"
      directDependencyFlow: "directDependency"
      subscriptionsFlowHeaderKey: "subscriptionFlow"
      consumerSubdomain: "compass-external-services-mock-sap-mtls"
      tenants:
        providerAccountID: "5577cf46-4f78-45fa-b55f-a42a3bdba868" # testDefaultTenant from our testing tenants
        providerSubaccountID: "47b4575a-f102-414a-8398-2d973ad65f3a" # TestProviderSubaccount from our testing tenants
        consumerAccountID: "5984a414-1eed-4972-af2c-b2b6a415c7d7" # ApplicationsForRuntimeTenantName from our testing tenants
        consumerSubaccountID: "1f538f34-30bf-4d3d-aeaa-02e69eef84ae" # randomly chosen
        costObjectID: "de235c0e-9cb0-4f39-9fd5-d558ec6850bb" # randomly chosen
        consumerTenantID: "ba49f1aa-ddc1-43ff-943c-fe949857a34a" # randomly chosen
        providerSubaccountIDRegion2: "731b7bc4-5472-41d2-a447-e4c0f45de739" # TestProviderSubaccountRegion2 from our testing tenants
        consumerAccountIDTenantHierarchy: "5577cf46-4f78-45fa-b55f-a42a3bdba868" # testDefaultTenant from our testing tenants; more info in 'TestFormationNotificationsTenantHierarchy'
        consumerSubaccountIDTenantHierarchy: "3cfcdd62-320d-403b-b66a-4ee3cdd06947" # TestIntegrationSystemManagedSubaccount from our testing tenants; more info in 'TestFormationNotificationsTenantHierarchy'
      destinationOauthSecret:
        manage: false
        name: provider-destination-instance-tests
        clientIdKey: client-id
        clientSecretKey: client-secret
        oauthUrlKey: url
        oauthTokenPath: "/secured/oauth/token"
        serviceUrlKey: uri
        dependencyKey: dependency
      oauthSecret:
        manage: false
        name: compass-subscription-secret
        clientIdKey: client-id
        clientSecretKey: client-secret
        oauthUrlKey: url
      propagatedProviderSubaccountHeader: "X-Provider-Subaccount"
      externalClientCertTestSecretName: "external-client-certificate-test-secret"
      externalClientCertTestSecretNamespace: "compass-system"
      externalCertTestJobName: "external-certificate-rotation-test-job"
      certSvcInstanceTestSecretName: "cert-svc-secret"
      certSvcInstanceTestRegion2SecretName: "cert-svc-secret-eu2"
      consumerTokenURL: "http://compass-external-services-mock.compass-system.svc.cluster.local:8080"
      subscriptionURL: "http://compass-external-services-mock.compass-system.svc.cluster.local:8080"
      subscriptionProviderIdValue: "id-value!t12345"
      directDependencySubscriptionProviderIdValue: "direct-dep-id-value!t12345"
      subscriptionProviderAppNameValue: "subscriptionProviderAppNameValue"
      indirectDependencySubscriptionProviderAppNameValue: "indirectDependencySubscriptionProviderAppNameValue"
      directDependencySubscriptionProviderAppNameValue: "subscriptionProviderAppNameValue" # this is used for real env tests where there is a dedicated SAAS svc instance for the indirect dependency flow
    namespace: kyma-system
    connectivityAdapterFQDN: http://compass-connectivity-adapter.compass-system.svc.cluster.local
    externalServicesMockFQDN: http://compass-external-services-mock.compass-system.svc.cluster.local
    ordServiceFQDN: http://compass-ord-service.compass-system.svc.cluster.local
    systemBrokerFQDN: http://compass-system-broker.compass-system.svc.cluster.local
    tenantFetcherFQDN: http://compass-tenant-fetcher.compass-system.svc.cluster.local
    hydratorFQDN: http://compass-hydrator.compass-system.svc.cluster.local
    userNameAuthenticators:
      gatewayHost: "compass-gateway-user-name"
      account:
        manage: false
        secretName: "user-name-account-authenticator"
        clientIdKey: client-id
        clientSecretKey: client-secret
        oauthUrlKey: url
        oauthTokenPath: "/secured/oauth/token"
        subdomain: "compass-external-services-mock"
      subaccount:
        manage: false
        secretName: "user-name-subaccount-authenticator"
        clientIdKey: client-id
        clientSecretKey: client-secret
        oauthUrlKey: url
        oauthTokenPath: "/secured/oauth/token"
        subdomain: "compass-external-services-mock"
    basicCredentials:
      manage: false
      secretName: "test-basic-credentials-secret"
    db:
      maxOpenConnections: 3
      maxIdleConnections: 1
    securityContext: # Set on container level
      runAsUser: 2000
      allowPrivilegeEscalation: false
  expectedSchemaVersionUpdateJob:
    cm:
      name: "expected-schema-version"
    ias_adapter:
      cm:
        name: "ias-adapter-expected-schema-version"
  migratorJob:
    nodeSelectorEnabled: false
    pvc:
      name: "compass-director-migrations"
      namespace: "compass-system"
      migrationsPath: "/compass-migrations"
      storageClass: local-path
    ias_adapter:
      pvc:
        name: "compass-ias-adapter-migrations"
        namespace: "compass-system"
        migrationsPath: "/compass-ias-adapter-migrations"
        storageClass: local-path
  http:
    client:
      skipSSLValidation: false
  pairingAdapter:
    templateName: "pairing-adapter-app-template"
    watcherCorrelationID: "pairing-adapter-watcher-id"
    configMap:
      manage: false
      key: "config.json"
      name: "pairing-adapter-config-local"
      namespace: "compass-system"
      localAdapterFQDN: "http://compass-pairing-adapter.compass-system.svc.cluster.local/adapter-local-mtls"
      integrationSystemID: "d3e9b9f5-25dc-4adb-a0a0-ed69ef371fb6"
    e2e:
      appName: "test-app"
      appID: "123-test-456"
      clientUser: "test-user"
      tenant: "test-tenant"
  # Scopes assigned for every new Client Credentials by given object type (Runtime / Application / Integration System)
  # and scopes mapped to a consumer with the given type, then that consumer is using a client certificate
  scopes:
    scopesPerConsumerType:
      business_integration:
        - "application_template:read"
        - "application_template:write"
        - "formation:read"
        - "formation:write"
        - "formation.state:write"
        - "formation_template:read"
        - "formation_template:write"
        - "formation_template.webhooks:read"
        - "tenant_access:write"
      managed_application_provider_operator:
        - "application.local_tenant_id:write"
        - "application_template:write"
        - "application_template:read"
        - "application_template.webhooks:read"
        - "application_template.labels:write"
        - "internal_visibility:read"
        - "webhook:write"
        - "webhooks.auth:read"
        - "certificate_subject_mapping:write"
        - "certificate_subject_mapping:read"
      managed_application_consumer: []
      landscape_resource_operator:
        - "application:read"
        - "application:write"
        - "application.local_tenant_id:write"
        - "tenant_access:write"
        - "formation:read"
        - "formation:write"
        - "formation:global_write"
        - "formation:global_read"
      tenant_discovery_operator:
        - "application:read"
      instance_creator:
        - "application_template:read"
        - "formation:read"
        - "formation_template:read"
        - "formation_template.webhooks:read"
      technical_client:
        - "tenant:read"
        - "tenant:write"
      runtime:
        - "runtime:read"
        - "runtime:write"
        - "application:read"
        - "runtime.auths:read"
        - "bundle.instance_auths:read"
        - "runtime.webhooks:read"
        - "webhook:write"
      external_certificate:
        - "runtime:read"
        - "runtime:write"
        - "application:read"
        - "application:write"
        - "runtime.auths:read"
        - "bundle.instance_auths:read"
        - "runtime.webhooks:read"
        - "webhook:write"
        - "application_template:read"
        - "application_template:write"
        - "application_template.webhooks:read"
        - "formation_template:read"
        - "formation_template:write"
        - "formation_template.webhooks:read"
      application:
        - "application:read"
        - "application:write"
        - "application.auths:read"
        - "application.webhooks:read"
        - "application.application_template:read"
        - "bundle.instance_auths:read"
        - "document.fetch_request:read"
        - "event_spec.fetch_request:read"
        - "api_spec.fetch_request:read"
        - "fetch-request.auth:read"
        - "webhook:write"
      integration_system:
        - "application:read"
        - "application:write"
        - "application.local_tenant_id:write"
        - "application.application_template:read"
        - "application_template:read"
        - "application_template:write"
        - "runtime:read"
        - "runtime:write"
        - "integration_system:read"
        - "label_definition:read"
        - "label_definition:write"
        - "automatic_scenario_assignment:read"
        - "integration_system.auths:read"
        - "application_template.webhooks:read"
        - "formation:write"
        - "formation:read"
        - "internal_visibility:read"
        - "application.auths:read"
        - "webhook:write"
        - "formation_template:read"
        - "formation_template.webhooks:read"
      super_admin:
        - "application:read"
        - "application:write"
        - "application.local_tenant_id:write"
        - "application_template:read"
        - "application_template:write"
        - "integration_system:read"
        - "integration_system:write"
        - "runtime:read"
        - "runtime:write"
        - "label_definition:read"
        - "label_definition:write"
        - "eventing:manage"
        - "tenant:read"
        - "tenant:write"
        - "automatic_scenario_assignment:read"
        - "application.auths:read"
        - "application.webhooks:read"
        - "application.application_template:read"
        - "application_template.webhooks:read"
        - "bundle.instance_auths:read"
        - "document.fetch_request:read"
        - "event_spec.fetch_request:read"
        - "api_spec.fetch_request:read"
        - "integration_system.auths:read"
        - "runtime.auths:read"
        - "fetch-request.auth:read"
        - "webhooks.auth:read"
        - "formation:write"
        - "formation:read"
        - "internal_visibility:read"
        - "runtime.webhooks:read"
        - "webhook:write"
        - "formation_template:read"
        - "formation_template:write"
        - "formation_template.webhooks:read"
        - "formation_constraint:read"
        - "formation_constraint:write"
        - "certificate_subject_mapping:read"
        - "certificate_subject_mapping:write"
        - "formation.state:write"
        - "tenant_access:write"
        - "bundle_instance_auth:write"
        - "formation:global_write"
        - "formation:global_read"
      default:
        - "runtime:read"
        - "runtime:write"
        - "tenant:read"<|MERGE_RESOLUTION|>--- conflicted
+++ resolved
@@ -174,11 +174,7 @@
       name: compass-pairing-adapter
     director:
       dir: dev/incubator/
-<<<<<<< HEAD
       version: "PR-3664"
-=======
-      version: "PR-3690"
->>>>>>> 42d9aaf8
       name: compass-director
     hydrator:
       dir: dev/incubator/
@@ -235,11 +231,7 @@
       name: compass-console
     e2e_tests:
       dir: dev/incubator/
-<<<<<<< HEAD
       version: "PR-3664"
-=======
-      version: "PR-3690"
->>>>>>> 42d9aaf8
       name: compass-e2e-tests
   isLocalEnv: false
   isForTesting: false
