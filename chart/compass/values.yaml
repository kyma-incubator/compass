--- conflicted
+++ resolved
@@ -217,11 +217,7 @@
       version: "0a651695"
     external_services_mock:
       dir: dev/incubator/
-<<<<<<< HEAD
       version: "PR-3542"
-=======
-      version: "PR-3554"
->>>>>>> 0d8e9df1
       name: compass-external-services-mock
     console:
       dir: prod/incubator/
@@ -229,11 +225,7 @@
       name: compass-console
     e2e_tests:
       dir: dev/incubator/
-<<<<<<< HEAD
       version: "PR-3542"
-=======
-      version: "PR-3566"
->>>>>>> 0d8e9df1
       name: compass-e2e-tests
   isLocalEnv: false
   isForTesting: false
