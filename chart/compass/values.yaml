global:
  disableLegacyConnectivity: true
  defaultTenant: 3e64ebae-38b5-46a0-b1ed-9ccee153a0ae
  tenants: # tenant order matters, so new tenants should be added to the end of the list
    - name: default
      id: 3e64ebae-38b5-46a0-b1ed-9ccee153a0ae
      type: account
    - name: foo
      id: 1eba80dd-8ff6-54ee-be4d-77944d17b10b
      type: account
    - name: bar
      id: af9f84a9-1d3a-4d9f-ae0c-94f883b33b6e
      type: account
    - name: TestTenantSeparation
      id: f1c4b5be-b0e1-41f9-b0bc-b378200dcca0
      type: account
    - name: TestDeleteLastScenarioForApplication
      id: 0403be1e-f854-475e-9074-922120277af5
      type: account
    - name: Test_DeleteAutomaticScenarioAssignmentForSelector
      id: d9553135-6115-4c67-b4d9-962c00f3725f
      type: account
    - name: Test_AutomaticScenarioAssigmentForRuntime
      id: 8c733a45-d988-4472-af10-1256b82c70c0
      type: account
    - name: TestAutomaticScenarioAssignmentsWholeScenario
      id: 65a63692-c00a-4a7d-8376-8615ee37f45c
      type: account
    - name: TestTenantsQueryTenantNotInitialized
      id: 72329135-27fd-4284-9bcb-37ea8d6307d0
      type: account
    - name: Test Default
      id: 5577cf46-4f78-45fa-b55f-a42a3bdba868
      type: account
      parent: 2c4f4a25-ba9a-4dbc-be68-e0beb77a7eb0
    - name: Test_DefaultCustomer
      id: 2c4f4a25-ba9a-4dbc-be68-e0beb77a7eb0
      type: customer
    - name: TestListLabelDefinitions
      id: 3f641cf5-2d14-4e0f-a122-16e7569926f1
      type: account
    - name: Test_AutomaticScenarioAssignmentQueries
      id: 8263cc13-5698-4a2d-9257-e8e76b543e88
      type: account
    - name: TestGetScenariosLabelDefinitionCreatesOneIfNotExists
      id: 2263cc13-5698-4a2d-9257-e8e76b543e33
      type: account
    - name: TestApplicationsForRuntime
      id: 5984a414-1eed-4972-af2c-b2b6a415c7d7
      type: account
    - name: Test_DeleteAutomaticScenarioAssignmentForScenario
      id: d08e4cb6-a77f-4a07-b021-e3317a373597
      type: account
    - name: TestApplicationsForRuntimeWithHiddenApps
      id: 7e1f2df8-36dc-4e40-8be3-d1555d50c91c
      type: account
    - name: TestTenantsQueryTenantInitialized
      id: 8cf0c909-f816-4fe3-a507-a7917ccd8380
      type: account
    - name: TestDeleteApplicationIfInScenario
      id: 0d597250-6b2d-4d89-9c54-e23cb497cd01
      type: account
    - name: TestProviderSubaccount
      id: f8075207-1478-4a80-bd26-24a4785a2bfd
      type: subaccount
      parent: 5577cf46-4f78-45fa-b55f-a42a3bdba868
    - name: TestCertificateSubaccount
      id: 123e4567-e89b-12d3-a456-426614174001
      type: subaccount
      parent: 5577cf46-4f78-45fa-b55f-a42a3bdba868
    - name: TestNsAdapter
      id: 08b6da37-e911-48fb-a0cb-fa635a6c5678
      type: subaccount
      parent: 5577cf46-4f78-45fa-b55f-a42a3bdba868
    - name: TestNsAdapterSubaccountWithApplications
      id: 08b6da37-e911-48fb-a0cb-fa635a6c4321
      type: subaccount
      parent: 5577cf46-4f78-45fa-b55f-a42a3bdba868
    - name: TestIntegrationSystemManagedSubaccount
      id: 3cfcdd62-320d-403b-b66a-4ee3cdd06947
      type: subaccount
      parent: 5577cf46-4f78-45fa-b55f-a42a3bdba868
    - name: TestIntegrationSystemManagedAccount
      id: 7e8ab2e3-3bb4-42e3-92b2-4e0bf48559d3
      type: account
      parent: 2c4f4a25-ba9a-4dbc-be68-e0beb77a7eb0
    - name: TestSystemFetcherAccount
      id: c395681d-11dd-4cde-bbcf-570b4a153e79
      type: account
      parent: 2c4f4a25-ba9a-4dbc-be68-e0beb77a7eb0
    - name: TestConsumerSubaccount
      id: 1f538f34-30bf-4d3d-aeaa-02e69eef84ae
      type: subaccount
      parent: 5984a414-1eed-4972-af2c-b2b6a415c7d7
    - name: TestTenantsOnDemandAPI
      id: 8d42d818-d4c4-4036-b82f-b199db7ffeb5
      type: subaccount
      parent: 5984a414-1eed-4972-af2c-b2b6a415c7d7
  images:
    containerRegistry:
      path: eu.gcr.io/kyma-project/incubator
    connector:
      dir:
      version: "PR-2358"
    connectivity_adapter:
      dir:
      version: "PR-2358"
    pairing_adapter:
      dir:
      version: "PR-2358"
    director:
      dir:
<<<<<<< HEAD
      version: "PR-2359"
=======
      version: "PR-2368"
>>>>>>> b00bc5fa
    hydrator:
      dir:
      version: "PR-2358"
    gateway:
      dir:
      version: "PR-2302"
    operations_controller:
      dir:
      version: "PR-2358"
    ord_service:
      dir:
      version: "PR-67"
    schema_migrator:
      dir:
      version: "PR-2335"
    system_broker:
      dir:
      version: "PR-2358"
    certs_setup_job:
      containerRegistry:
        path: eu.gcr.io/kyma-project
      dir:
      version: "0a651695"
    external_services_mock:
      dir:
      version: "PR-2359"
    console:
      dir:
      version: "PR-68"
    e2e_tests:
      dir:
      version: "PR-2368"
  isLocalEnv: false
  isForTesting: false
  oauth2:
    host: oauth2
  livenessProbe:
    initialDelaySeconds: 30
    timeoutSeconds: 1
    periodSeconds: 10
  readinessProbe:
    initialDelaySeconds: 5
    timeoutSeconds: 1
    periodSeconds: 2
  agentPreconfiguration: false
  nsAdapter:
    external:
      port: 3005
    e2eTests:
      gatewayHost: "compass-gateway-xsuaa"
    prefix: /nsadapter
    path: /nsadapter/api/v1/notifications
    systemToTemplateMappings: '[{  "Name": "S4HANA",  "SourceKey": ["type"],  "SourceValue": ["abapSys"]},{  "Name": "S4HANA",  "SourceKey": ["type"],  "SourceValue": ["nonSAPsys"]},{  "Name": "S4HANA",  "SourceKey": ["type"],  "SourceValue": ["hana"]}]'
    secret:
      name: nsadapter-secret
      subaccountKey: subaccount
      local:
        subaccountValue: subaccount
    authSecret:
      name: "compass-external-services-mock-oauth-credentials"
      clientIdKey: client-id
      clientSecretKey: client-secret
      tokenUrlKey: url
      instanceUrlKey: url
      certKey: cert
      keyKey: key
    registerPath: "/register"
    tokenPath: "/secured/oauth/token"
    createClonePattern: '{"key": "%s"}'
    createBindingPattern: '{}'
    useClone: "false"
  director:
    host: compass-director.compass-system.svc.cluster.local
    prefix: /director
    graphql:
      external:
        port: 3000
    tls:
      secure:
        internal:
          host: compass-director-internal
    validator:
      port: 8080
    metrics:
      port: 3003
      enableGraphqlOperationInstrumentation: true
    operations:
      port: 3002
      path: "/operation"
      lastOperationPath: "/last_operation"
    info:
      path: "/v1/info"
    selfRegister:
      secret:
        name: "region-instances-credentials"
        key: "keyConfig"
        path: "/tmp"
      clientIdPath: "clientId"
      clientSecretPath: "clientSecret"
      urlPath: "url"
      tokenUrlPath: "tokenUrl"
      clientCertPath: "clientCert"
      clientKeyPath: "clientKey"
      local:
        templateMappings:
          clientIDMapping: '{{ printf "\"%s\":\"client_id\"" .Values.global.director.selfRegister.clientIdPath }}'
          clientSecretMapping: '{{ printf "\"%s\":\"client_secret\"" .Values.global.director.selfRegister.clientSecretPath }}'
          urlMapping: '{{ printf "\"%s\":\"http://compass-external-services-mock.%s.svc.cluster.local:%s\"" .Values.global.director.selfRegister.urlPath .Release.Namespace (.Values.service.port | toString) }}'
          tokenURLMapping: '{{ printf "\"%s\":\"https://%s.%s:%s\"" .Values.global.director.selfRegister.tokenUrlPath .Values.global.externalServicesMock.certSecuredHost .Values.global.ingress.domainName (.Values.service.certPort | toString) }}'
          x509CertificateMapping: '{{ printf "\"%s\":\"%s\"" .Values.global.director.selfRegister.clientCertPath .Values.global.connector.caCertificate }}'
          x509KeyMapping: '{{ printf "\"%s\":\"%s\"" .Values.global.director.selfRegister.clientKeyPath .Values.global.connector.caKey }}'
      oauthTokenPath: "/cert/token"
      oauthMode: "oauth-mtls"
      label: "selfRegLabel"
      labelValuePrefix: "self-reg-prefix-"
      responseKey: "self-reg-key"
      path: "/external-api/self-reg"
      nameQueryParam: "name"
      tenantQueryParam: "tenant"
      requestBodyPattern: '{"key": "%s"}'
    clientIDHeaderKey: client_user
    suggestTokenHeaderKey: suggest_token
    fetchTenantEndpoint: '{{ printf "https://%s.%s%s/v1/fetch" .Values.global.gateway.tls.secure.internal.host .Values.global.ingress.domainName .Values.global.tenantFetcher.prefix }}'
  auditlog:
    configMapName: "compass-gateway-auditlog-config"
    mtlsTokenPath: "/cert/token"
    standardTokenPath: "/secured/oauth/token"
    skipSSLValidation: false
    secret:
      name: "compass-gateway-auditlog-secret"
      urlKey: url
      clientIdKey: client-id
      clientSecretKey: client-secret
      clientCertKey: client-cert
      clientKeyKey: client-key
  log:
    format: "kibana"
  enableCompassDefaultScenarioAssignment: true
  tenantConfig:
    useDefaultTenants: true
    dbPool:
      maxOpenConnections: 1
      maxIdleConnections: 1
  connector:
    prefix: /connector
    graphql:
      external:
        port: 3000
    validator:
      port: 8080
    # If secrets do not exist they will be created
    secrets:
      ca:
        name: compass-connector-app-ca
        namespace: compass-system
        certificateKey: ca.crt
        keyKey: ca.key
      rootCA:
        namespace: istio-system # For Ingress Gateway to work properly the namespace needs to be istio-system
        # In order for istio mTLS to work we should have two different secrets one containing the server certificate (let’s say X) and one used for validation of the client’s certificates.
        # The second one should be our root certificate and istio wants it to be named X-cacert. (-cacert suffix).
        # This is the reason for the confusing name of our root certificate. https://preliminary.istio.io/v1.6/docs/tasks/traffic-management/ingress/secure-ingress/#configure-a-mutual-tls-ingress-gateway
        cacert: compass-gateway-mtls-certs-cacert # For cert-rotation the cacert should be in different secret
        certificateKey: cacert
    revocation:
      configmap:
        name: revocations-config
        namespace: "{{ .Release.Namespace }}"
    # If key and certificate are not provided they will be generated
    caKey: ""
    caCertificate: ""
  system_broker:
    enabled: true
    port: 5001
    prefix: /broker
    tokenProviderFromHeader:
      forwardHeaders: Authorization
    tokenProviderFromSecret:
      enabled: false
      secrets:
        integrationSystemCredentials:
          name: compass-system-broker-credentials
          namespace: compass-system
    testNamespace: kyma-system
  gateway:
    port: 3000
    tls:
      host: compass-gateway
      adapterHost: compass-ns-adapter
      secure:
        internal:
          host: compass-gateway-internal
        oauth:
          host: compass-gateway-auth-oauth
    mtls:
      manageCerts: true
      host: compass-gateway-mtls
      certSecret: compass-gateway-mtls-certs
      external:
        host: compass-gateway-sap-mtls
        certSecret: compass-gateway-mtls-certs # Use connector's root CA as root CA by default. This should be overridden for productive deployments.
    headers:
      rateLimit: X-Flow-Identity
      request:
        remove:
          - "Client-Id-From-Token"
          - "Client-Id-From-Certificate"
          - "Client-Certificate-Hash"
          - "Certificate-Data"
  hydrator:
    host: compass-hydrator.compass-system.svc.cluster.local
    port: 3000
    prefix: /hydrators
    subjectConsumerMappingConfig: '[{"consumer_type": "Super Admin", "tenant_access_levels": ["customer", "account","subaccount"], "subject": "C=DE, L=local, O=SAP SE, OU=Region, OU=SAP Cloud Platform Clients, OU=f8075207-1478-4a80-bd26-24a4785a2bfd, CN=compass"},{"consumer_type": "Integration System", "tenant_access_levels": ["account","subaccount"], "subject": "C=DE, L=local, O=SAP SE, OU=Region, OU=SAP Cloud Platform Clients, OU=f8075207-1478-4a80-bd26-24a4785a2bfd, CN=integration-system-test"}]'
    certificateDataHeader: "Certificate-Data"
    http:
      client:
        skipSSLValidation: false
    metrics:
      port: 3003
      enableClientInstrumentation: true
      censoredFlows: "JWT"
  operations_controller:
    enabled: true
  connectivity_adapter:
    port: 8080
    tls:
      host: adapter-gateway
    mtls:
      host: adapter-gateway-mtls
  oathkeeperFilters:
    workloadLabel: oathkeeper
    namespace: kyma-system
    tokenDataHeader: "Connector-Token"
    certificateDataHeader: "Certificate-Data"
  istio:
    externalMtlsGateway:
      name: "compass-gateway-external-mtls"
      namespace: "compass-system"
    mtlsGateway:
      name: "compass-gateway-mtls"
      namespace: "compass-system"
    gateway:
      name: "kyma-gateway"
      namespace: "kyma-system"
    proxy:
      port: 15020
    namespace: istio-system
    ingressgateway:
      workloadLabel: istio-ingressgateway
      requestPayloadSizeLimit2MB: 2097152
      requestPayloadSizeLimit2MBLabel: "2MB"
      requestPayloadSizeLimit5MB: 5097152
      requestPayloadSizeLimit5MBLabel: "5MB"
      correlationHeaderRewriteFilter:
        expectedHeaders:
          - "x-request-id"
          - "x-correlation-id"
          - "x-correlationid"
          - "x-forrequest-id"
          - "x-vcap-request-id"
          - "x-broker-api-request-identity"
  kubernetes:
    serviceAccountTokenIssuer: kubernetes/serviceaccount
    serviceAccountTokenJWKS: https://kubernetes.default.svc.cluster.local/openid/v1/jwks
  ingress:
    domainName: "kyma.local"
  database:
    sqlProxyServiceAccount: "proxy-user@gcp-cmp.iam.gserviceaccount.com"
    manageSecrets: true
    embedded:
      enabled: true
      director:
        name: "postgres"
      directorDBName: "postgres"
    managedGCP:
      serviceAccountKey: ""
      instanceConnectionName: ""
      director:
        name: ""
        user: ""
        password: ""
      host: "localhost"
      hostPort: "5432"
      sslMode: ""
      #TODO remove below after migration to separate user will be done
      dbUser: ""
      dbPassword: ""
      directorDBName: ""
  oathkeeper:
    host: ory-oathkeeper-proxy.kyma-system.svc.cluster.local
    port: 4455
    timeout_ms: 120000
    ns_adapter_timeout_ms: 3600000
    idTokenConfig:
      claims: '{"scopes": "{{ print .Extra.scope }}","tenant": "{{ .Extra.tenant }}", "consumerID": "{{ print .Extra.consumerID}}", "consumerType": "{{ print .Extra.consumerType }}", "flow": "{{ print .Extra.flow }}", "onBehalfOf": "{{ print .Extra.onBehalfOf }}", "region": "{{ print .Extra.region }}", "tokenClientID": "{{ print .Extra.tokenClientID }}"}'
      internalClaims: '{"scopes": "application:read application:write application.webhooks:read application_template.webhooks:read webhooks.auth:read runtime:write runtime:read tenant:read tenant:write tenant_subscription:write ory_internal fetch_tenant","tenant":"{ {{ if .Header.Tenant }} \"consumerTenant\":\"{{ print (index .Header.Tenant 0) }}\", {{ end }} \"externalTenant\":\"\"}", "consumerType": "Internal Component", "flow": "Internal"}'
    mutators:
      runtimeMappingService:
        config:
          api:
            url: http://compass-hydrator.compass-system.svc.cluster.local:3000/hydrators/runtime-mapping
            retry:
              give_up_after: 6s
              max_delay: 2000ms
      authenticationMappingServices:
        nsadapter:
          cfg:
            config:
              api:
                url: http://compass-hydrator.compass-system.svc.cluster.local:3000/hydrators/authn-mapping/nsadapter
                retry:
                  give_up_after: 6s
                  max_delay: 2000ms
          authenticator:
            enabled: false
            createRule: true
            gatewayHost: "compass-gateway-xsuaa"
            trusted_issuers: '[{"domain_url": "compass-system.svc.cluster.local:8080", "scope_prefix": "prefix.", "protocol": "http"}]'
            attributes: '{"uniqueAttribute": { "key": "ns-adapter-test", "value": "ns-adapter-flow" }, "tenant": { "key": "tenant" }, "identity": { "key": "identity" }, "clientid": { "key": "client_id" } }'
            path: /nsadapter/api/v1/notifications
            upstreamComponent: "compass-gateway"
            checkSuffix: true
        tenant-fetcher:
          cfg:
            config:
              api:
                url: http://compass-hydrator.compass-system.svc.cluster.local:3000/hydrators/authn-mapping/tenant-fetcher
                retry:
                  give_up_after: 6s
                  max_delay: 2000ms
          authenticator:
            enabled: false
            createRule: true
            gatewayHost: "compass-gateway"
            trusted_issuers: '[{"domain_url": "compass-system.svc.cluster.local:8080", "scope_prefix": "prefix.", "protocol": "http"}]'
            attributes: '{"uniqueAttribute": { "key": "test", "value": "tenant-fetcher" }, "tenant": { "key": "tenant" }, "identity": { "key": "identity" } }'
            path: /tenants/<.*>
            upstreamComponent: "compass-tenant-fetcher"
            checkSuffix: false
        subscriber:
          cfg:
            config:
              api:
                url: http://compass-hydrator.compass-system.svc.cluster.local:3000/hydrators/authn-mapping/subscriber
                retry:
                  give_up_after: 6s
                  max_delay: 2000ms
          authenticator:
            enabled: false
            createRule: false
            gatewayHost: "compass-gateway-sap-mtls"
            trusted_issuers: '[{"domain_url": "compass-system.svc.cluster.local:8080", "scope_prefix": "prefix.", "protocol": "http"}]'
            attributes: '{"uniqueAttribute": { "key": "subsc-key-test", "value": "subscription-flow" }, "tenant": { "key": "tenant" }, "identity": { "key": "identity" } }'
            path: /<.*>
            checkSuffix: false
      tenantMappingService:
        config:
          api:
            url: http://compass-hydrator.compass-system.svc.cluster.local:3000/hydrators/tenant-mapping
            retry:
              give_up_after: 6s
              max_delay: 2000ms
      certificateResolverService:
        config:
          api:
            url: http://compass-hydrator.compass-system.svc.cluster.local:3000/hydrators/v1/certificate/data/resolve
            retry:
              give_up_after: 6s
              max_delay: 2000ms
      tokenResolverService:
        config:
          api:
            url: http://compass-hydrator.compass-system.svc.cluster.local:3000/hydrators/v1/tokens/resolve
            retry:
              give_up_after: 6s
              max_delay: 2000ms
  cockpit:
    auth:
      allowedConnectSrc: "https://*.ondemand.com"
      secretName: "cockpit-auth-secret"
      idpHost: ""
      clientID: ""
      scopes: "openid profile email"
      path: "/oauth2/certs"
  tenantFetcher:
    manageSecrets: true
    host: compass-tenant-fetcher.compass-system.svc.cluster.local
    prefix: /tenants
    port: 3000
    requiredAuthScope: Callback
    fetchTenantAuthScope: fetch_tenant
    authentication:
      jwksEndpoint: "http://ory-oathkeeper-api.kyma-system.svc.cluster.local:4456/.well-known/jwks.json"
    tenantProvider:
      tenantIdProperty: "tenantId"
      customerIdProperty: "customerId"
      subaccountTenantIdProperty: "subaccountTenantId"
      subdomainProperty: "subdomain"
      name: "provider"
      subscriptionProviderIdProperty: "subscriptionProviderIdProperty"
      providerSubaccountIdProperty: "providerSubaccountIdProperty"
    server:
      fetchTenantEndpoint: "/v1/fetch/{tenantId}"
      regionalHandlerEndpoint: "/v1/regional/{region}/callback/{tenantId}"
      dependenciesEndpoint: "/v1/dependencies"
      tenantPathParam: "tenantId"
      regionPathParam: "region"
      subscriptionProviderLabelKey: "subscriptionProviderId"
      consumerSubaccountIdsLabelKey: "consumer_subaccount_ids"
    containerName: "tenant-fetcher"
    oauth:
      client: "client_id"
      secret: ""
      tokenURL: '{{ printf "https://%s.%s" .Values.global.externalServicesMock.certSecuredHost .Values.global.ingress.domainName }}'
      tokenPath: "/cert/token"
    secret:
      name: "compass-tenant-fetcher-secret"
      clientIdKey: "client-id"
      oauthMode: "oauth-mtls"
      clientCertKey: "client-cert"
      clientKeyKey: "client-key"
      oauthUrlKey: "url"
      skipSSLValidation: true
    endpoints:
      subaccountCreated: "127.0.0.1/events?type=subaccount-created"
    fieldMapping:
      totalPagesField: "totalPages"
      totalResultsField: "totalResults"
      tenantEventsField: "events"
      idField: "id"
      nameField: "name"
      customerIdField: "customerId"
      subdomainField: "subdomain"
      discriminatorField: ""
      discriminatorValue: ""
      detailsField: "details"
      entityTypeField: "entityType"
      globalAccountID: "gaID"
      regionField: "region"
  externalCertConfiguration:
    issuer: "C=DE, L=local, O=SAP SE, OU=SAP Cloud Platform Clients, CN=compass-ca"
    issuerLocality: "local" # In local setup we have manually created connector CA certificate with 'local' Locality property
    subjectPattern: "/C=DE/O=SAP SE/OU=SAP Cloud Platform Clients/OU=Region/OU=%s/L=%s/CN=%s"
    ouCertSubaccountID: "f8075207-1478-4a80-bd26-24a4785a2bfd"
    commonName: "compass"
    locality: "local"
    certSvcApiPath: "/cert"
    tokenPath: "/cert/token"
    secrets:
      externalCertSvcSecret:
        manage: false
        name: "cert-svc-secret"
        clientIdKey: client-id
        clientSecretKey: client-secret
        oauthUrlKey: url
        csrEndpointKey: csr-endpoint
        clientCert: client-cert
        clientKey: client-key
        skipSSLValidationFlag: "-k"
      externalClientCertSecret:
        name: "external-client-certificate"
        namespace: compass-system
        certKey: tls.crt
        keyKey: tls.key
    rotationCronjob:
      name: "external-certificate-rotation"
      schedule: "*/1 * * * *" # Executes every minute
      certValidity: "7"
      clientCertRetryAttempts: "8"
      containerName: "certificate-rotation"
  ordService:
    host: compass-ord-service.compass-system.svc.cluster.local
    prefix: /open-resource-discovery-service/v0
    docsPrefix: /open-resource-discovery-docs
    staticPrefix: /open-resource-discovery-static/v0
    port: 3000
    defaultResponseType: "xml"
  ordAggregator:
    name: ord-aggregator
    enabled: true
    schedule: "*/1 * * * *"
    http:
      client:
        skipSSLValidation: false
    dbPool:
      maxOpenConnections: 2
      maxIdleConnections: 2
    globalRegistryUrl: http://compass-external-services-mock.compass-system.svc.cluster.local:8087/.well-known/open-resource-discovery
    maxOrdParallelDownloads: 4
  systemFetcher:
    enabled: false
    name: "system-fetcher"
    schedule: "0 0 * * *"
    manageSecrets: true
    # enableSystemDeletion - whether systems in deleted state should be deleted from director database
    enableSystemDeletion: true
    # fetchParallelism - shows how many http calls will be made in parallel to fetch systems
    fetchParallellism: 30
    # queueSize - shows how many system fetches (individual requests may fetch more than 1 system)
    # can be put in the queue for processing before blocking. It is best for the queue to be about 2 times bigger than the parallellism
    queueSize: 100
    # fetchRequestTimeout - shows the timeout to wait for oauth token and for fetching systems (in one request) separately
    fetchRequestTimeout: "30s"
    # directorRequestTimeout - graphql requests timeout to director
    directorRequestTimeout: "30s"
    dbPool:
      maxOpenConnections: 20
      maxIdleConnections: 2
    # systemsAPIEndpoint - endpoint of the service to fetch systems from
    systemsAPIEndpoint: ""
    # systemsAPIFilterCriteria - criteria for fetching systems
    systemsAPIFilterCriteria: ""
    # systemToTemplateMappings - how to map system properties to an existing application template
    systemToTemplateMappings: '{}'
    templatePlaceholderToSystemKeyMappings: '[{"placeholder_name": "name","system_key": "displayName"},{"placeholder_name": "display-name","system_key": "displayName"},{"placeholder_name": "systemNumber","system_key": "systemNumber"},{"placeholder_name": "productId","system_key": "productId"},{"placeholder_name": "ppmsProductVersionId","system_key": "ppmsProductVersionId"},{"placeholder_name": "description","system_key": "productDescription", "optional": true},{"placeholder_name": "baseUrl","system_key": "additionalUrls.mainUrl", "optional":true},{"placeholder_name": "providerName","system_key": "infrastructureProvider", "optional": true}]'
    templateOverrideApplicationInput: '{"name": "{{name}}","description": "{{description}}","providerName": "{{providerName}}","statusCondition": "INITIAL","systemNumber": "{{systemNumber}}","labels": {"managed": "true","productId": "{{productId}}","ppmsProductVersionId": "{{ppmsProductVersionId}}"},"baseUrl": "{{baseUrl}}"}'
    http:
      client:
        skipSSLValidation: false
    oauth:
      client: "client_id"
      tokenEndpointProtocol: "https"
      tokenBaseHost: "compass-external-services-mock-sap-mtls"
      tokenPath: "/cert/token"
      scopesClaim: "scopes"
      tenantHeaderName: "x-zid"
      tokenRequestTimeout: 30s
      skipSSLValidation: true
    secret:
      name: "compass-system-fetcher-secret"
      clientIdKey: client-id
      oauthUrlKey: url
    paging:
      pageSize: 200
      sizeParam: "$top"
      skipParam: "$skip"
    containerName: "system-fetcher"
  tenantFetchers:
    job1:
      enabled: false
      configMapNamespace: "compass-system"
      manageSecrets: true
      providerName: "compass"
      schedule: "*/5 * * * *"
      tenantInsertChunkSize: "500"
      kubernetes:
        configMapNamespace: "compass-system"
        pollInterval: 2s
        pollTimeout: 1m
        timeout: 2m
      oauth:
        client: ""
        secret: ""
        tokenURL: ""
        tokenPath: ""
      secret:
        name: "compass-tenant-fetcher-secret-job1"
        clientIdKey: client-id
        clientSecretKey: client-secret
        oauthUrlKey: url
        oauthMode: "oauth-mtls"
        clientCertKey: client-cert
        clientKeyKey: client-key
        skipSSLValidation: true
      endpoints:
        accountCreated: "127.0.0.1/events?type=account-created"
        accountDeleted: "127.0.0.1/events?type=account-deleted"
        accountUpdated: "127.0.0.1/events?type=account-updated"
        subaccountCreated: "127.0.0.1/events?type=subaccount-created"
        subaccountDeleted: "127.0.0.1/events?type=subaccount-deleted"
        subaccountUpdated: "127.0.0.1/events?type=subaccount-updated"
        subaccountMoved: "127.0.0.1/events?type=subaccount-moved"
      fieldMapping:
        totalPagesField: "totalPages"
        totalResultsField: "totalResults"
        tenantEventsField: "events"
        idField: "id"
        nameField: "name"
        customerIdField: "customerId"
        subdomainField: "subdomain"
        discriminatorField: ""
        discriminatorValue: ""
        detailsField: "details"
        entityTypeField: "entityType"
        globalAccountID: "gaID"
        regionField: "region"
        movedSubaccountTargetField: "targetGlobalAccountGUID"
        movedSubaccountSourceField: "sourceGlobalAccountGUID"
      queryMapping:
        pageNumField: "pageNum"
        pageSizeField: "pageSize"
        timestampField: "timestamp"
      query:
        startPage: "0"
        pageSize: "100"
      shouldSyncSubaccounts: "false"
      dbPool:
        maxOpenConnections: 1
        maxIdleConnections: 1
  metrics:
    enabled: true
    pushEndpoint: http://monitoring-prometheus-pushgateway.kyma-system.svc.cluster.local:9091
  externalServicesMock:
    enabled: false
    certSecuredPort: 8081
    ordCertSecuredPort: 8082
    unsecuredPort: 8083
    basicSecuredPort: 8084
    oauthSecuredPort: 8085
    ordGlobalRegistryCertPort: 8086
    ordGlobalRegistryUnsecuredPort: 8087
    certSecuredHost: compass-external-services-mock-sap-mtls
    ordCertSecuredHost: compass-external-services-mock-sap-mtls-ord
    ordGlobalCertSecuredHost: compass-external-services-mock-sap-mtls-global-ord-registry
    unSecuredHost: compass-external-services-mock
    host: compass-external-services-mock.compass-system.svc.cluster.local
    regionInstancesCredentials:
      manage: false
    oauthSecret:
      manage: false
      name: compass-external-services-mock-oauth-credentials
      clientIdKey: client-id
      clientSecretKey: client-secret
      oauthUrlKey: url
      oauthTokenPath: "/secured/oauth/token"
    auditlog:
      applyMockConfiguration: false
      managementApiPath: /audit-log/v2/configuration-changes/search
      mtlsTokenPath: "/cert/token"
      secret:
        name: "auditlog-instance-management"
        urlKey: url
        tokenUrlKey: token-url
        clientIdKey: client-id
        clientSecretKey: client-secret
        clientCertKey: client-cert
        clientKeyKey: client-key
  tests:
    http:
      client:
        skipSSLValidation: false
    director:
      externalClientCertTestSecretName: "external-client-certificate-integration-system-test-secret"
      externalClientCertTestSecretNamespace: "compass-system"
      externalCertIntSystemCN: "integration-system-test"
      externalCertTestJobName: "external-client-certificate-integration-system-test-job"
    tenantFetcher:
      tenantOnDemandID: "8d42d818-d4c4-4036-b82f-b199db7ffeb5"
    ordService:
      accountTenantID: "5577cf46-4f78-45fa-b55f-a42a3bdba868" # testDefaultTenant from our testing tenants
      consumerAccountID: "5984a414-1eed-4972-af2c-b2b6a415c7d7" # ApplicationsForRuntimeTenantName from our testing tenants
      providerSubaccountID: "f8075207-1478-4a80-bd26-24a4785a2bfd" # TestProviderSubaccount from our testing tenants
      consumerSubaccountID: "1f538f34-30bf-4d3d-aeaa-02e69eef84ae" # randomly chosen
      consumerTenantID: "ba49f1aa-ddc1-43ff-943c-fe949857a34a" # randomly chosen
      propagatedProviderSubaccountHeader: "X-Provider-Subaccount"
      externalClientCertTestSecretName: "external-client-certificate-test-secret"
      externalClientCertTestSecretNamespace: "compass-system"
      externalCertTestJobName: "external-certificate-rotation-test-job"
      certSvcInstanceTestSecretName: "cert-svc-secret"
      consumerTokenURL: "http://compass-external-services-mock.compass-system.svc.cluster.local:8080"
      skipPattern: ""
      subscriptionOauthSecret:
        manage: false
        name: compass-subscription-secret
        clientIdKey: client-id
        clientSecretKey: client-secret
        oauthUrlKey: url
    selfRegistration:
      region: "eu-1"
    externalServicesMock:
      skipPattern: ""
    namespace: kyma-system
    connectivityAdapterFQDN: http://compass-connectivity-adapter.compass-system.svc.cluster.local
    externalServicesMockFQDN: http://compass-external-services-mock.compass-system.svc.cluster.local
    ordServiceFQDN: http://compass-ord-service.compass-system.svc.cluster.local
    systemBrokerFQDN: http://compass-system-broker.compass-system.svc.cluster.local
    tenantFetcherFQDN: http://compass-tenant-fetcher.compass-system.svc.cluster.local
    hydratorFQDN: http://compass-hydrator.compass-system.svc.cluster.local
    basicCredentials:
      manage: false
      secretName: "test-basic-credentials-secret"
    subscriptionURL: "http://compass-external-services-mock.compass-system.svc.cluster.local:8080"
    subscriptionProviderIdValue: "id-value!t12345"
    db:
      maxOpenConnections: 3
      maxIdleConnections: 1
    securityContext: # Set on container level
      runAsUser: 2000
      allowPrivilegeEscalation: false
  expectedSchemaVersionUpdateJob:
    cm:
      name: "expected-schema-version"
  migratorJob:
    nodeSelectorEnabled: false
    pvc:
      name: "compass-director-migrations"
      namespace: "compass-system"
      migrationsPath: "/compass-migrations"
  http:
    client:
      skipSSLValidation: false
  pairingAdapter:
    templateName: "pairing-adapter-app-template"
    watcherCorrelationID: "pairing-adapter-watcher-id"
    configMap:
      manage: false
      key: "config.json"
      name: "pairing-adapter-config-local"
      namespace: "compass-system"
      localAdapterFQDN: "http://compass-pairing-adapter.compass-system.svc.cluster.local/adapter-local-mtls"
      integrationSystemID: "d3e9b9f5-25dc-4adb-a0a0-ed69ef371fb6"
    e2e:
      appName: "test-app"
      appID: "123-test-456"
      clientUser: "test-user"
      tenant: "test-tenant"
  # Scopes assigned for every new Client Credentials by given object type (Runtime / Application / Integration System)
  # and scopes mapped to a consumer with the given type, then that consumer is using a client certificate
  scopes:
    scopesPerConsumerType:
      runtime:
        - "runtime:read"
        - "runtime:write"
        - "application:read"
        - "runtime.auths:read"
        - "bundle.instance_auths:read"
        - "runtime.webhooks:read"
        - "webhook:write"
      application:
        - "application:read"
        - "application:write"
        - "application.auths:read"
        - "application.webhooks:read"
        - "bundle.instance_auths:read"
        - "document.fetch_request:read"
        - "event_spec.fetch_request:read"
        - "api_spec.fetch_request:read"
        - "fetch-request.auth:read"
        - "webhook:write"
      integration_system:
        - "application:read"
        - "application:write"
        - "application_template:read"
        - "application_template:write"
        - "runtime:read"
        - "runtime:write"
        - "integration_system:read"
        - "label_definition:read"
        - "label_definition:write"
        - "automatic_scenario_assignment:read"
        - "automatic_scenario_assignment:write"
        - "integration_system.auths:read"
        - "application_template.webhooks:read"
        - "formation:write"
        - "internal_visibility:read"
        - "application.auths:read"
        - "webhook:write"
      super_admin:
        - "application:read"
        - "application:write"
        - "application_template:read"
        - "application_template:write"
        - "integration_system:read"
        - "integration_system:write"
        - "runtime:read"
        - "runtime:write"
        - "label_definition:read"
        - "label_definition:write"
        - "eventing:manage"
        - "tenant:read"
        - "automatic_scenario_assignment:read"
        - "automatic_scenario_assignment:write"
        - "application.auths:read"
        - "application.webhooks:read"
        - "application_template.webhooks:read"
        - "bundle.instance_auths:read"
        - "document.fetch_request:read"
        - "event_spec.fetch_request:read"
        - "api_spec.fetch_request:read"
        - "integration_system.auths:read"
        - "runtime.auths:read"
        - "fetch-request.auth:read"
        - "webhooks.auth:read"
        - "formation:write"
        - "internal_visibility:read"
        - "runtime.webhooks:read"
        - "webhook:write"
      default:
        - "runtime:read"
        - "runtime:write"
        - "tenant:read"<|MERGE_RESOLUTION|>--- conflicted
+++ resolved
@@ -110,11 +110,7 @@
       version: "PR-2358"
     director:
       dir:
-<<<<<<< HEAD
       version: "PR-2359"
-=======
-      version: "PR-2368"
->>>>>>> b00bc5fa
     hydrator:
       dir:
       version: "PR-2358"
