--- conflicted
+++ resolved
@@ -123,11 +123,7 @@
       name: compass-pairing-adapter
     director:
       dir:
-<<<<<<< HEAD
       version: "PR-2694"
-=======
-      version: "PR-2692"
->>>>>>> 02b01048
       name: compass-director
     hydrator:
       dir:
