global:
  disableLegacyConnectivity: true
  defaultTenant: 3e64ebae-38b5-46a0-b1ed-9ccee153a0ae
  defaultTenantRegion: "eu-1"
  tenants: # tenant order matters, so new tenants should be added to the end of the list
    - name: default
      id: 3e64ebae-38b5-46a0-b1ed-9ccee153a0ae
      type: account
    - name: foo
      id: 1eba80dd-8ff6-54ee-be4d-77944d17b10b
      type: account
    - name: bar
      id: af9f84a9-1d3a-4d9f-ae0c-94f883b33b6e
      type: account
    - name: TestTenantSeparation
      id: f1c4b5be-b0e1-41f9-b0bc-b378200dcca0
      type: account
    - name: TestDeleteLastScenarioForApplication
      id: 0403be1e-f854-475e-9074-922120277af5
      type: account
    - name: Test_DeleteAutomaticScenarioAssignmentForSelector
      id: d9553135-6115-4c67-b4d9-962c00f3725f
      type: account
    - name: Test_AutomaticScenarioAssigmentForRuntime
      id: 8c733a45-d988-4472-af10-1256b82c70c0
      type: account
    - name: TestAutomaticScenarioAssignmentsWholeScenario
      id: 65a63692-c00a-4a7d-8376-8615ee37f45c
      type: account
    - name: TestTenantsQueryTenantNotInitialized
      id: 72329135-27fd-4284-9bcb-37ea8d6307d0
      type: account
    - name: Test Default
      id: 5577cf46-4f78-45fa-b55f-a42a3bdba868
      type: account
      parent: 2c4f4a25-ba9a-4dbc-be68-e0beb77a7eb0
    - name: Test_DefaultCustomer
      id: 2c4f4a25-ba9a-4dbc-be68-e0beb77a7eb0
      type: customer
    - name: TestListLabelDefinitions
      id: 3f641cf5-2d14-4e0f-a122-16e7569926f1
      type: account
    - name: Test_AutomaticScenarioAssignmentQueries
      id: 8263cc13-5698-4a2d-9257-e8e76b543e88
      type: account
    - name: TestGetScenariosLabelDefinitionCreatesOneIfNotExists
      id: 2263cc13-5698-4a2d-9257-e8e76b543e33
      type: account
    - name: TestApplicationsForRuntime
      id: 5984a414-1eed-4972-af2c-b2b6a415c7d7
      type: account
    - name: Test_DeleteAutomaticScenarioAssignmentForScenario
      id: d08e4cb6-a77f-4a07-b021-e3317a373597
      type: account
    - name: TestApplicationsForRuntimeWithHiddenApps
      id: 7e1f2df8-36dc-4e40-8be3-d1555d50c91c
      type: account
    - name: TestTenantsQueryTenantInitialized
      id: 8cf0c909-f816-4fe3-a507-a7917ccd8380
      type: account
    - name: TestDeleteApplicationIfInScenario
      id: 0d597250-6b2d-4d89-9c54-e23cb497cd01
      type: account
    - name: TestProviderSubaccount
      id: 47b4575a-f102-414a-8398-2d973ad65f3a
      type: subaccount
      parent: 5577cf46-4f78-45fa-b55f-a42a3bdba868
    - name: TestCompassProviderSubaccount
      id: f8075207-1478-4a80-bd26-24a4785a2bfd
      type: subaccount
      parent: 5577cf46-4f78-45fa-b55f-a42a3bdba868
    - name: TestProviderSubaccountRegion2
      id: 731b7bc4-5472-41d2-a447-e4c0f45de739
      type: subaccount
      region: "eu-2"
      parent: 5577cf46-4f78-45fa-b55f-a42a3bdba868
    - name: TestCertificateSubaccount
      id: 123e4567-e89b-12d3-a456-426614174001
      type: subaccount
      parent: 5577cf46-4f78-45fa-b55f-a42a3bdba868
    - name: TestNsAdapter
      id: 08b6da37-e911-48fb-a0cb-fa635a6c5678
      type: subaccount
      parent: 5577cf46-4f78-45fa-b55f-a42a3bdba868
    - name: TestNsAdapterSubaccountWithApplications
      id: 08b6da37-e911-48fb-a0cb-fa635a6c4321
      type: subaccount
      parent: 5577cf46-4f78-45fa-b55f-a42a3bdba868
    - name: TestIntegrationSystemManagedSubaccount
      id: 3cfcdd62-320d-403b-b66a-4ee3cdd06947
      type: subaccount
      parent: 5577cf46-4f78-45fa-b55f-a42a3bdba868
    - name: TestIntegrationSystemManagedAccount
      id: 7e8ab2e3-3bb4-42e3-92b2-4e0bf48559d3
      type: account
      parent: 2c4f4a25-ba9a-4dbc-be68-e0beb77a7eb0
    - name: TestSystemFetcherAccount
      id: c395681d-11dd-4cde-bbcf-570b4a153e79
      type: account
      parent: 2c4f4a25-ba9a-4dbc-be68-e0beb77a7eb0
    - name: TestConsumerSubaccount
      id: 1f538f34-30bf-4d3d-aeaa-02e69eef84ae
      type: subaccount
      parent: 5984a414-1eed-4972-af2c-b2b6a415c7d7
    - name: TestTenantsOnDemandAPI
      id: 8d42d818-d4c4-4036-b82f-b199db7ffeb5
      type: subaccount
      parent: 5984a414-1eed-4972-af2c-b2b6a415c7d7
    - name: TestExternalCertificateSubaccount
      id: bad76f69-e5c2-4d55-bca5-240944824b83
      type: subaccount
      parent: 5577cf46-4f78-45fa-b55f-a42a3bdba868
    - name: TestAtomOrganization
      id: f2724f8e-1a58-4f32-bfd0-8b831de34e71
      type: organization
      parent: 2c4f4a25-ba9a-4dbc-be68-e0beb77a7eb0
    - name: TestAtomFolder
      id: 4c31b7c7-2bea-4bd5-9ea5-e9a8d704f900
      type: folder
      parent: f2724f8e-1a58-4f32-bfd0-8b831de34e71
    - name: TestAtomResourceGroup
      id: ff30da87-7685-4462-869a-baae6441898b
      type: resource-group
      parent: 4c31b7c7-2bea-4bd5-9ea5-e9a8d704f900
  images:
    containerRegistry:
      path: europe-docker.pkg.dev/kyma-project
    connector:
      dir: dev/incubator/
      version: "PR-3170"
      name: compass-connector
    connectivity_adapter:
      dir: dev/incubator/
      version: "PR-3170"
      name: compass-connectivity-adapter
    pairing_adapter:
      dir: dev/incubator/
      version: "PR-3170"
      name: compass-pairing-adapter
    director:
      dir: dev/incubator/
<<<<<<< HEAD
      version: "3177"
=======
      version: "PR-3170"
>>>>>>> 78b68ef0
      name: compass-director
    hydrator:
      dir: dev/incubator/
      version: "PR-3170"
      name: compass-hydrator
    ias_adapter:
      dir: dev/incubator/
      version: "PR-3170"
      name: compass-ias-adapter
    kyma_adapter:
      dir: dev/incubator/
      version: "PR-3170"
      name: compass-kyma-adapter
    gateway:
      dir: dev/incubator/
      version: "PR-3170"
      name: compass-gateway
    operations_controller:
      dir: dev/incubator/
      version: "PR-3170"
      name: compass-operations-controller
    ord_service:
      dir: dev/incubator/
      version: "PR-95"
      name: compass-ord-service
    schema_migrator:
      dir: dev/incubator/
      version: "PR-3170"
      name: compass-schema-migrator
    system_broker:
      dir: dev/incubator/
      version: "PR-3170"
      name: compass-system-broker
    certs_setup_job:
      containerRegistry:
        path: eu.gcr.io/kyma-project
      dir:
      version: "0a651695"
    external_services_mock:
      dir: dev/incubator/
      version: "PR-3170"
      name: compass-external-services-mock
    console:
      dir: prod/incubator/
      version: "v20230421-e8840c18"
      name: compass-console
    e2e_tests:
      dir: dev/incubator/
      version: "PR-3170"
      name: compass-e2e-tests
  isLocalEnv: false
  isForTesting: false
  oauth2:
    host: oauth2
  livenessProbe:
    initialDelaySeconds: 30
    timeoutSeconds: 1
    periodSeconds: 10
  readinessProbe:
    initialDelaySeconds: 5
    timeoutSeconds: 1
    periodSeconds: 2
  agentPreconfiguration: false
  portieris:
    isEnabled: false
    imagePullSecretName: "portieris-dummy-image-pull-secret"
  operations_manager:
    election:
      enabled: false
    lease:
      lockname: opmanagerlease
    job:
      ordCreation:
        schedulePeriod: 168h
      ordDeletion:
        schedulePeriod: 24h
        completedOpsOlderThanDays: 5
        failedOpsOlderThanDays: 10
    external:
      port: 3009
  nsAdapter:
    external:
      port: 3005
    e2eTests:
      gatewayHost: "compass-gateway-xsuaa"
    prefix: /nsadapter
    path: /nsadapter/api/v1/notifications
    systemToTemplateMappings: '[{  "Name": "SAP S/4HANA On-Premise",  "SourceKey": ["type"],  "SourceValue": ["abapSys"]},{  "Name": "SAP S/4HANA On-Premise",  "SourceKey": ["type"],  "SourceValue": ["nonSAPsys"]},{  "Name": "SAP S/4HANA On-Premise",  "SourceKey": ["type"],  "SourceValue": ["hana"]}]'
    secret:
      name: nsadapter-secret
      subaccountKey: subaccount
      local:
        subaccountValue: subaccount
    authSecret:
      name: "compass-external-services-mock-oauth-credentials"
      clientIdKey: client-id
      clientSecretKey: client-secret
      tokenUrlKey: url
      instanceUrlKey: url
      certKey: cert
      keyKey: key
    registerPath: "/register"
    tokenPath: "/secured/oauth/token"
    createClonePattern: '{"key": "%s"}'
    createBindingPattern: '{}'
    useClone: "false"
  director:
    host: compass-director.compass-system.svc.cluster.local
    formationMappingAsyncStatusApi:
      pathPrefix: "/v1/businessIntegrations"
      formationAssignmentPath: "/{ucl-formation-id}/assignments/{ucl-assignment-id}/status"
      formationPath: "/{ucl-formation-id}/status"
    prefix: /director
    graphql:
      external:
        port: 3000
    tls:
      secure:
        internal:
          host: compass-director-internal
    validator:
      port: 8080
    metrics:
      port: 3003
      enableGraphqlOperationInstrumentation: true
    operations:
      port: 3002
      path: "/operation"
      lastOperationPath: "/last_operation"
    info:
      path: "/v1/info"
    subscription:
      subscriptionProviderLabelKey: "subscriptionProviderId"
      consumerSubaccountLabelKey: "global_subaccount_id"
      subscriptionLabelKey: "subscription"
      tokenPrefix: "sb-"
    selfRegister:
      secrets:
        instancesCreds:
          name: "region-instances-credentials"
          key: "keyConfig"
          path: "/tmp"
        saasAppNameCfg:
          name: "saas-app-names"
          key: "appNameConfig"
          path: "/tmp/appNameConfig"
      clientIdPath: "clientId"
      clientSecretPath: "clientSecret"
      urlPath: "url"
      tokenUrlPath: "tokenUrl"
      clientCertPath: "clientCert"
      clientKeyPath: "clientKey"
      local:
        templateMappings:
          clientIDMapping: '{{ printf "\"%s\":\"client_id\"" .Values.global.director.selfRegister.clientIdPath }}'
          clientSecretMapping: '{{ printf "\"%s\":\"client_secret\"" .Values.global.director.selfRegister.clientSecretPath }}'
          urlMapping: '{{ printf "\"%s\":\"http://compass-external-services-mock.%s.svc.cluster.local:%s\"" .Values.global.director.selfRegister.urlPath .Release.Namespace (.Values.service.port | toString) }}'
          tokenURLMapping: '{{ printf "\"%s\":\"https://%s.%s:%s\"" .Values.global.director.selfRegister.tokenUrlPath .Values.global.externalServicesMock.certSecuredHost .Values.global.ingress.domainName (.Values.service.certPort | toString) }}'
          x509CertificateMapping: '{{ printf "\"%s\":\"%s\"" .Values.global.director.selfRegister.clientCertPath .Values.global.connector.caCertificate }}'
          x509KeyMapping: '{{ printf "\"%s\":\"%s\"" .Values.global.director.selfRegister.clientKeyPath .Values.global.connector.caKey }}'
      oauthTokenPath: "/cert/token"
      oauthMode: "oauth-mtls"
      label: "selfRegLabel"
      labelValuePrefix: "self-reg-prefix-"
      responseKey: "self-reg-key"
      path: "/external-api/self-reg"
      nameQueryParam: "name"
      tenantQueryParam: "tenant"
      requestBodyPattern: '{"key": "%s"}'
      saasAppNameLabelKey: "CMPSaaSAppName"
      saasAppNamePath: "localSaaSAppNamePath"
    clientIDHeaderKey: client_user
    suggestTokenHeaderKey: suggest_token
    runtimeTypeLabelKey: "runtimeType"
    applicationTypeLabelKey: "applicationType"
    kymaRuntimeTypeLabelValue: "kyma"
    kymaApplicationNamespaceValue: "sap.kyma"
    destinationCreator:
      correlationIDsKey: "correlationIds"
      destinationAPI:
        baseURL: "https://destination-creator-local-destination-api-url.com"
        path: "/regions/{region}/subaccounts/{subaccountId}/destinations"
        regionParam: "region"
        subaccountIDParam: "subaccountId"
        nameParam: "destinationName"
      certificateAPI:
        baseURL: "https://destination-creator-local-certificate-api-url.com"
        path: "/regions/{region}/subaccounts/{subaccountId}/certificates"
        regionParam: "region"
        subaccountIDParam: "subaccountId"
        nameParam: "certificateName"
        fileNameKey: "fileName"
        commonNameKey: "commonName"
        certChainKey: "certificateChain"
    fetchTenantEndpoint: '{{ printf "https://%s.%s%s/v1/fetch" .Values.global.gateway.tls.secure.internal.host .Values.global.ingress.domainName .Values.global.tenantFetcher.prefix }}'
    ordWebhookMappings: '[]'
    tenantMappingsPath: "/tmp/tenantMappingsConfig"
    tenantMappingsKey: "tenant-mapping-config.json"
    tenantMappings:
      SYNC:
        v1.0:
          - type: CONFIGURATION_CHANGED
            mode: SYNC
            urlTemplate: '{"path":"%s/v1/tenant-mappings/{{.RuntimeContext.Value}}","method":"PATCH"}'
            inputTemplate: '{"context":{ {{ if .CustomerTenantContext.AccountID }}"btp": {"uclFormationId":"{{.FormationID}}","globalAccountId":"{{.CustomerTenantContext.AccountID}}","crmId":"{{.CustomerTenantContext.CustomerID}}"} {{ else }}"atom": {"uclFormationId":"{{.FormationID}}","path":"{{.CustomerTenantContext.Path}}","crmId":"{{.CustomerTenantContext.CustomerID}}"} {{ end }} },"items": [ {"uclAssignmentId":"{{ .Assignment.ID }}","operation":"{{.Operation}}","deploymentRegion":"{{if .Application.Labels.region }}{{.Application.Labels.region}}{{ else }}{{.ApplicationTemplate.Labels.region}}{{end }}","applicationNamespace":"{{ if .Application.ApplicationNamespace }}{{.Application.ApplicationNamespace}}{{else }}{{.ApplicationTemplate.ApplicationNamespace}}{{ end }}","applicationTenantId":"{{.Application.LocalTenantID}}","uclSystemTenantId":"{{.Application.ID}}",{{ if .ApplicationTemplate.Labels.parameters }}"parameters": {{.ApplicationTemplate.Labels.parameters}},{{ end }}"configuration": {{.ReverseAssignment.Value}} } ] }'
            headerTemplate: '{"Content-Type": ["application/json"]}'
            outputTemplate: '{"error":"{{.Body.error}}","success_status_code": 200}'
          - type: APPLICATION_TENANT_MAPPING
            mode: SYNC
            urlTemplate: '{"path":"%s/v1/tenant-mappings/{{.TargetApplication.LocalTenantID}}","method":"PATCH"}'
            inputTemplate: '{"context": { {{ if .CustomerTenantContext.AccountID }}"btp":{"uclFormationId":"{{.FormationID}}","globalAccountId":"{{.CustomerTenantContext.AccountID}}","crmId":"{{.CustomerTenantContext.CustomerID}}"} {{ else }}"atom": {"uclFormationId":"{{.FormationID}}","path":"{{.CustomerTenantContext.Path}}","crmId":"{{.CustomerTenantContext.CustomerID}}"} {{ end }} },"items": [ {"uclAssignmentId":"{{ .Assignment.ID }}","operation":"{{.Operation}}","deploymentRegion":"{{if .SourceApplication.Labels.region }}{{.SourceApplication.Labels.region}}{{else }}{{.SourceApplicationTemplate.Labels.region}}{{ end }}","applicationNamespace":"{{if .SourceApplication.ApplicationNamespace }}{{.SourceApplication.ApplicationNamespace}}{{else }}{{.SourceApplicationTemplate.ApplicationNamespace}}{{ end }}","applicationTenantId":"{{.SourceApplication.LocalTenantID}}","uclSystemTenantId":"{{.SourceApplication.ID}}",{{ if .SourceApplicationTemplate.Labels.parameters }}"parameters": {{.SourceApplicationTemplate.Labels.parameters}},{{ end }}"configuration": {{.ReverseAssignment.Value}} } ]}'
            headerTemplate: '{"Content-Type": ["application/json"]}'
            outputTemplate: '{"error":"{{.Body.error}}","success_status_code": 200}'
        configuration_changed:v1.0:
          - type: CONFIGURATION_CHANGED
            mode: SYNC
            urlTemplate: '{"path":"%s/v1/tenant-mappings/{{.RuntimeContext.Value}}","method":"PATCH"}'
            inputTemplate: '{"context":{ {{ if .CustomerTenantContext.AccountID }}"btp": {"uclFormationId":"{{.FormationID}}","globalAccountId":"{{.CustomerTenantContext.AccountID}}","crmId":"{{.CustomerTenantContext.CustomerID}}"} {{ else }}"atom": {"uclFormationId":"{{.FormationID}}","path":"{{.CustomerTenantContext.Path}}","crmId":"{{.CustomerTenantContext.CustomerID}}"} {{ end }} },"items": [ {"uclAssignmentId":"{{ .Assignment.ID }}","operation":"{{.Operation}}","deploymentRegion":"{{if .Application.Labels.region }}{{.Application.Labels.region}}{{ else }}{{.ApplicationTemplate.Labels.region}}{{end }}","applicationNamespace":"{{ if .Application.ApplicationNamespace }}{{.Application.ApplicationNamespace}}{{else }}{{.ApplicationTemplate.ApplicationNamespace}}{{ end }}","applicationTenantId":"{{.Application.LocalTenantID}}","uclSystemTenantId":"{{.Application.ID}}",{{ if .ApplicationTemplate.Labels.parameters }}"parameters": {{.ApplicationTemplate.Labels.parameters}},{{ end }}"configuration": {{.ReverseAssignment.Value}} } ] }'
            headerTemplate: '{"Content-Type": ["application/json"]}'
            outputTemplate: '{"error":"{{.Body.error}}","success_status_code": 200}'
        application_tenant_mapping:v1.0:
          - type: APPLICATION_TENANT_MAPPING
            mode: SYNC
            urlTemplate: '{"path":"%s/v1/tenant-mappings/{{.TargetApplication.LocalTenantID}}","method":"PATCH"}'
            inputTemplate: '{"context": { {{ if .CustomerTenantContext.AccountID }}"btp":{"uclFormationId":"{{.FormationID}}","globalAccountId":"{{.CustomerTenantContext.AccountID}}","crmId":"{{.CustomerTenantContext.CustomerID}}"} {{ else }}"atom": {"uclFormationId":"{{.FormationID}}","path":"{{.CustomerTenantContext.Path}}","crmId":"{{.CustomerTenantContext.CustomerID}}"} {{ end }} },"items": [ {"uclAssignmentId":"{{ .Assignment.ID }}","operation":"{{.Operation}}","deploymentRegion":"{{if .SourceApplication.Labels.region }}{{.SourceApplication.Labels.region}}{{else }}{{.SourceApplicationTemplate.Labels.region}}{{ end }}","applicationNamespace":"{{if .SourceApplication.ApplicationNamespace }}{{.SourceApplication.ApplicationNamespace}}{{else }}{{.SourceApplicationTemplate.ApplicationNamespace}}{{ end }}","applicationTenantId":"{{.SourceApplication.LocalTenantID}}","uclSystemTenantId":"{{.SourceApplication.ID}}",{{ if .SourceApplicationTemplate.Labels.parameters }}"parameters": {{.SourceApplicationTemplate.Labels.parameters}},{{ end }}"configuration": {{.ReverseAssignment.Value}} } ]}'
            headerTemplate: '{"Content-Type": ["application/json"]}'
            outputTemplate: '{"error":"{{.Body.error}}","success_status_code": 200}'
        application_tenant_mapping:v1.1:
          - type: APPLICATION_TENANT_MAPPING
            mode: SYNC
            urlTemplate: '{"path":"%s/v1/tenant-mappings/{{.TargetApplication.LocalTenantID}}","method":"PATCH"}'
            inputTemplate: '{"context": { {{ if .CustomerTenantContext.AccountID }}"btp":{"uclFormationId":"{{.FormationID}}","globalAccountId":"{{.CustomerTenantContext.AccountID}}","crmId":"{{.CustomerTenantContext.CustomerID}}"} {{ else }}"atom": {"uclFormationId":"{{.FormationID}}","path":"{{.CustomerTenantContext.Path}}","crmId":"{{.CustomerTenantContext.CustomerID}}"} {{ end }} },"receiverTenant": {"deploymentRegion":"{{ if .TargetApplication.Labels.region}}{{.TargetApplication.Labels.region}}{{ else }}{{.TargetApplicationTemplate.Labels.region}}{{end }}","applicationNamespace":"{{ if .TargetApplication.ApplicationNamespace}}{{.TargetApplication.ApplicationNamespace}}{{ else }}{{.TargetApplicationTemplate.ApplicationNamespace}}{{end }}","applicationUrl":"{{ .TargetApplication.BaseURL }}","applicationTenantId":"{{.TargetApplication.LocalTenantID }}","uclSystemTenantId":"{{ .TargetApplication.ID}}", {{ if .TargetApplicationTemplate.Labels.parameters }}"parameters": {{.TargetApplicationTemplate.Labels.parameters}}{{ end }} },"assignedTenants": [ {"uclAssignmentId":"{{ .Assignment.ID }}","operation":"{{.Operation}}","deploymentRegion":"{{if .SourceApplication.Labels.region }}{{.SourceApplication.Labels.region}}{{else }}{{.SourceApplicationTemplate.Labels.region}}{{ end }}","applicationNamespace":"{{if .SourceApplication.ApplicationNamespace }}{{.SourceApplication.ApplicationNamespace}}{{else }}{{.SourceApplicationTemplate.ApplicationNamespace}}{{ end }}","applicationUrl":"{{.SourceApplication.BaseURL }}","applicationTenantId":"{{.SourceApplication.LocalTenantID}}","uclSystemTenantId":"{{.SourceApplication.ID}}",{{ if .SourceApplicationTemplate.Labels.parameters }}"parameters": {{.SourceApplicationTemplate.Labels.parameters}},{{ end }}"configuration": {{.ReverseAssignment.Value}} } ]}'
            headerTemplate: '{"Content-Type": ["application/json"]}'
            outputTemplate: '{"error":"{{.Body.error}}","success_status_code": 200}'
      ASYNC_CALLBACK:
        v1.0:
          - type: CONFIGURATION_CHANGED
            mode: ASYNC_CALLBACK
            urlTemplate: '{"path":"%s/v1/tenant-mappings/{{.RuntimeContext.Value}}","method":"PATCH"}'
            inputTemplate: '{"context":{ {{ if .CustomerTenantContext.AccountID }}"btp": {"uclFormationId":"{{.FormationID}}","globalAccountId":"{{.CustomerTenantContext.AccountID}}","crmId":"{{.CustomerTenantContext.CustomerID}}"} {{ else }}"atom": {"uclFormationId":"{{.FormationID}}","path":"{{.CustomerTenantContext.Path}}","crmId":"{{.CustomerTenantContext.CustomerID}}"} {{ end }} },"items": [ {"uclAssignmentId":"{{ .Assignment.ID }}","operation":"{{.Operation}}","deploymentRegion":"{{if .Application.Labels.region }}{{.Application.Labels.region}}{{ else }}{{.ApplicationTemplate.Labels.region}}{{end }}","applicationNamespace":"{{ if .Application.ApplicationNamespace }}{{.Application.ApplicationNamespace}}{{else }}{{.ApplicationTemplate.ApplicationNamespace}}{{ end }}","applicationTenantId":"{{.Application.LocalTenantID}}","uclSystemTenantId":"{{.Application.ID}}",{{ if .ApplicationTemplate.Labels.parameters }}"parameters": {{.ApplicationTemplate.Labels.parameters}},{{ end }}"configuration": {{.ReverseAssignment.Value}} } ] }'
            headerTemplate: '{"Content-Type": ["application/json"],"Location": ["%s/v1/businessIntegrations/{{.FormationID}}/assignments/{{.Assignment.ID}}/status"]}'
            outputTemplate: '{"error":"{{.Body.error}}","success_status_code": 202}'
          - type: APPLICATION_TENANT_MAPPING
            mode: ASYNC_CALLBACK
            urlTemplate: '{"path":"%s/v1/tenant-mappings/{{.TargetApplication.LocalTenantID}}","method":"PATCH"}'
            inputTemplate: '{"context": { {{ if .CustomerTenantContext.AccountID }}"btp":{"uclFormationId":"{{.FormationID}}","globalAccountId":"{{.CustomerTenantContext.AccountID}}","crmId":"{{.CustomerTenantContext.CustomerID}}"} {{ else }}"atom": {"uclFormationId":"{{.FormationID}}","path":"{{.CustomerTenantContext.Path}}","crmId":"{{.CustomerTenantContext.CustomerID}}"} {{ end }} },"items": [ {"uclAssignmentId":"{{ .Assignment.ID }}","operation":"{{.Operation}}","deploymentRegion":"{{if .SourceApplication.Labels.region }}{{.SourceApplication.Labels.region}}{{else }}{{.SourceApplicationTemplate.Labels.region}}{{ end }}","applicationNamespace":"{{if .SourceApplication.ApplicationNamespace }}{{.SourceApplication.ApplicationNamespace}}{{else }}{{.SourceApplicationTemplate.ApplicationNamespace}}{{ end }}","applicationTenantId":"{{.SourceApplication.LocalTenantID}}","uclSystemTenantId":"{{.SourceApplication.ID}}",{{ if .SourceApplicationTemplate.Labels.parameters }}"parameters": {{.SourceApplicationTemplate.Labels.parameters}},{{ end }}"configuration": {{.ReverseAssignment.Value}} } ]}'
            headerTemplate: '{"Content-Type": ["application/json"],"Location": ["%s/v1/businessIntegrations/{{.FormationID}}/assignments/{{.Assignment.ID}}/status"]}'
            outputTemplate: '{"error":"{{.Body.error}}","success_status_code": 202}'
        configuration_changed:v1.0:
          - type: CONFIGURATION_CHANGED
            mode: ASYNC_CALLBACK
            urlTemplate: '{"path":"%s/v1/tenant-mappings/{{.RuntimeContext.Value}}","method":"PATCH"}'
            inputTemplate: '{"context":{ {{ if .CustomerTenantContext.AccountID }}"btp": {"uclFormationId":"{{.FormationID}}","globalAccountId":"{{.CustomerTenantContext.AccountID}}","crmId":"{{.CustomerTenantContext.CustomerID}}"} {{ else }}"atom": {"uclFormationId":"{{.FormationID}}","path":"{{.CustomerTenantContext.Path}}","crmId":"{{.CustomerTenantContext.CustomerID}}"} {{ end }} },"items": [ {"uclAssignmentId":"{{ .Assignment.ID }}","operation":"{{.Operation}}","deploymentRegion":"{{if .Application.Labels.region }}{{.Application.Labels.region}}{{ else }}{{.ApplicationTemplate.Labels.region}}{{end }}","applicationNamespace":"{{ if .Application.ApplicationNamespace }}{{.Application.ApplicationNamespace}}{{else }}{{.ApplicationTemplate.ApplicationNamespace}}{{ end }}","applicationTenantId":"{{.Application.LocalTenantID}}","uclSystemTenantId":"{{.Application.ID}}",{{ if .ApplicationTemplate.Labels.parameters }}"parameters": {{.ApplicationTemplate.Labels.parameters}},{{ end }}"configuration": {{.ReverseAssignment.Value}} } ] }'
            headerTemplate: '{"Content-Type": ["application/json"],"Location": ["%s/v1/businessIntegrations/{{.FormationID}}/assignments/{{.Assignment.ID}}/status"]}'
            outputTemplate: '{"error":"{{.Body.error}}","success_status_code": 202}'
        application_tenant_mapping:v1.0:
          - type: APPLICATION_TENANT_MAPPING
            mode: ASYNC_CALLBACK
            urlTemplate: '{"path":"%s/v1/tenant-mappings/{{.TargetApplication.LocalTenantID}}","method":"PATCH"}'
            inputTemplate: '{"context": { {{ if .CustomerTenantContext.AccountID }}"btp":{"uclFormationId":"{{.FormationID}}","globalAccountId":"{{.CustomerTenantContext.AccountID}}","crmId":"{{.CustomerTenantContext.CustomerID}}"} {{ else }}"atom": {"uclFormationId":"{{.FormationID}}","path":"{{.CustomerTenantContext.Path}}","crmId":"{{.CustomerTenantContext.CustomerID}}"} {{ end }} },"items": [ {"uclAssignmentId":"{{ .Assignment.ID }}","operation":"{{.Operation}}","deploymentRegion":"{{if .SourceApplication.Labels.region }}{{.SourceApplication.Labels.region}}{{else }}{{.SourceApplicationTemplate.Labels.region}}{{ end }}","applicationNamespace":"{{if .SourceApplication.ApplicationNamespace }}{{.SourceApplication.ApplicationNamespace}}{{else }}{{.SourceApplicationTemplate.ApplicationNamespace}}{{ end }}","applicationTenantId":"{{.SourceApplication.LocalTenantID}}","uclSystemTenantId":"{{.SourceApplication.ID}}",{{ if .SourceApplicationTemplate.Labels.parameters }}"parameters": {{.SourceApplicationTemplate.Labels.parameters}},{{ end }}"configuration": {{.ReverseAssignment.Value}} } ]}'
            headerTemplate: '{"Content-Type": ["application/json"],"Location": ["%s/v1/businessIntegrations/{{.FormationID}}/assignments/{{.Assignment.ID}}/status"]}'
            outputTemplate: '{"error":"{{.Body.error}}","success_status_code": 202}'
        application_tenant_mapping:v1.1:
          - type: APPLICATION_TENANT_MAPPING
            mode: ASYNC_CALLBACK
            urlTemplate: '{"path":"%s/v1/tenant-mappings/{{.TargetApplication.LocalTenantID}}","method":"PATCH"}'
            inputTemplate: '{"context": { {{ if .CustomerTenantContext.AccountID }}"btp":{"uclFormationId":"{{.FormationID}}","globalAccountId":"{{.CustomerTenantContext.AccountID}}","crmId":"{{.CustomerTenantContext.CustomerID}}"} {{ else }}"atom": {"uclFormationId":"{{.FormationID}}","path":"{{.CustomerTenantContext.Path}}","crmId":"{{.CustomerTenantContext.CustomerID}}"} {{ end }} },"receiverTenant": {"deploymentRegion":"{{ if .TargetApplication.Labels.region}}{{.TargetApplication.Labels.region}}{{ else }}{{.TargetApplicationTemplate.Labels.region}}{{end }}","applicationNamespace":"{{ if .TargetApplication.ApplicationNamespace}}{{.TargetApplication.ApplicationNamespace}}{{ else }}{{.TargetApplicationTemplate.ApplicationNamespace}}{{end }}","applicationUrl":"{{ .TargetApplication.BaseURL }}","applicationTenantId":"{{.TargetApplication.LocalTenantID }}","uclSystemTenantId":"{{ .TargetApplication.ID}}", {{ if .TargetApplicationTemplate.Labels.parameters }}"parameters": {{.TargetApplicationTemplate.Labels.parameters}}{{ end }} },"assignedTenants": [ {"uclAssignmentId":"{{ .Assignment.ID }}","operation":"{{.Operation}}","deploymentRegion":"{{if .SourceApplication.Labels.region }}{{.SourceApplication.Labels.region}}{{else }}{{.SourceApplicationTemplate.Labels.region}}{{ end }}","applicationNamespace":"{{if .SourceApplication.ApplicationNamespace }}{{.SourceApplication.ApplicationNamespace}}{{else }}{{.SourceApplicationTemplate.ApplicationNamespace}}{{ end }}","applicationUrl":"{{.SourceApplication.BaseURL }}","applicationTenantId":"{{.SourceApplication.LocalTenantID}}","uclSystemTenantId":"{{.SourceApplication.ID}}",{{ if .SourceApplicationTemplate.Labels.parameters }}"parameters": {{.SourceApplicationTemplate.Labels.parameters}},{{ end }}"configuration": {{.ReverseAssignment.Value}} } ]}'
            headerTemplate: '{"Content-Type": ["application/json"],"Location": ["%s/v1/businessIntegrations/{{.FormationID}}/assignments/{{.Assignment.ID}}/status"]}'
            outputTemplate: '{"error":"{{.Body.error}}","success_status_code": 202}'
  auditlog:
    configMapName: "compass-gateway-auditlog-config"
    protocol: HTTP
    tlsOrigination: false
    host: compass-external-services-mock.compass-system.svc.cluster.local
    port: 8080
    mtlsTokenPath: "/cert/token"
    standardTokenPath: "/secured/oauth/token"
    skipSSLValidation: false
    secret:
      name: "compass-gateway-auditlog-secret"
      urlKey: url
      clientIdKey: client-id
      clientSecretKey: client-secret
      clientCertKey: client-cert
      clientKeyKey: client-key
  log:
    format: "text"
  tenantConfig:
    useDefaultTenants: true
    dbPool:
      maxOpenConnections: 1
      maxIdleConnections: 1
  connector:
    prefix: /connector
    graphql:
      external:
        port: 3000
    validator:
      port: 8080
    # If secrets do not exist they will be created
    secrets:
      ca:
        name: compass-connector-app-ca
        namespace: compass-system
        certificateKey: ca.crt
        keyKey: ca.key
      rootCA:
        namespace: istio-system # For Ingress Gateway to work properly the namespace needs to be istio-system
        # In order for istio mTLS to work we should have two different secrets one containing the server certificate (let’s say X) and one used for validation of the client’s certificates.
        # The second one should be our root certificate and istio wants it to be named X-cacert. (-cacert suffix).
        # This is the reason for the confusing name of our root certificate. https://preliminary.istio.io/v1.6/docs/tasks/traffic-management/ingress/secure-ingress/#configure-a-mutual-tls-ingress-gateway
        cacert: compass-gateway-mtls-certs-cacert # For cert-rotation the cacert should be in different secret
        certificateKey: cacert
    revocation:
      configmap:
        name: revocations-config
        namespace: "{{ .Release.Namespace }}"
    # If key and certificate are not provided they will be generated
    caKey: ""
    caCertificate: ""
  system_broker:
    enabled: false
    port: 5001
    prefix: /broker
    tokenProviderFromHeader:
      forwardHeaders: Authorization
    tokenProviderFromSecret:
      enabled: false
      secrets:
        integrationSystemCredentials:
          name: compass-system-broker-credentials
          namespace: compass-system
    testNamespace: kyma-system
  gateway:
    port: 3000
    tls:
      host: compass-gateway
      adapterHost: compass-ns-adapter
      secure:
        internal:
          host: compass-gateway-internal
        oauth:
          host: compass-gateway-auth-oauth
    mtls:
      manageCerts: false
      host: compass-gateway-mtls
      certSecret: compass-gateway-mtls-certs
      external:
        host: compass-gateway-sap-mtls
        certSecret: compass-gateway-mtls-certs # Use connector's root CA as root CA by default. This should be overridden for productive deployments.
    headers:
      rateLimit: X-Flow-Identity
      request:
        remove:
          - "Client-Id-From-Token"
          - "Client-Id-From-Certificate"
          - "Client-Certificate-Hash"
          - "Certificate-Data"
  hydrator:
    host: compass-hydrator.compass-system.svc.cluster.local
    port: 3000
    prefix: /hydrators
    certSubjectMappingResyncInterval: "10s"
    subjectConsumerMappingConfig: '[{"consumer_type": "Super Admin", "tenant_access_levels": ["customer", "account","subaccount", "global", "organization", "folder", "resource-group"], "subject": "C=DE, L=local, O=SAP SE, OU=Region, OU=SAP Cloud Platform Clients, OU=f8075207-1478-4a80-bd26-24a4785a2bfd, CN=compass"}, {"consumer_type": "Integration System", "tenant_access_levels": ["account","subaccount"], "subject": "C=DE, L=local, O=SAP SE, OU=Region, OU=SAP Cloud Platform Clients, OU=f8075207-1478-4a80-bd26-24a4785a2bfd, CN=integration-system-test"}, {"consumer_type": "Technical Client", "tenant_access_levels": ["global"], "subject": "C=DE, L=local, O=SAP SE, OU=SAP Cloud Platform Clients, OU=Region, OU=1f538f34-30bf-4d3d-aeaa-02e69eef84ae, CN=technical-client-test"}]'
    certificateDataHeader: "Certificate-Data"
    consumerClaimsKeys:
      clientIDKey: "client_id"
      tenantIDKey: "tenantid"
      userNameKey: "user_name"
      subdomainKey: "subdomain"
    http:
      client:
        skipSSLValidation: false
    metrics:
      port: 3003
      enableClientInstrumentation: true
      censoredFlows: "JWT"
  iasAdapter:
    port: 8080
    apiRootPath: "/ias-adapter"
    readTimeout: 30s
    readHeaderTimeout: 30s
    writeTimeout: 30s
    idleTimeout: 30s
    tenantInfo:
      requestTimeout: 30s
      insecureSkipVerify: false
    ias:
      requestTimeout: 30s
      secret:
        name: "ias-adapter-cockpit"
        path: "/tmp"
        fileName: "ias-adapter-cockpit.yaml"
        clientCert: cert
        clientKey: key
        ca: ca
        manage: false
    postgres:
      connectTimeout: 30s
      requestTimeout: 30s
    authentication:
      jwksEndpoint: "http://ory-oathkeeper-api.kyma-system.svc.cluster.local:4456/.well-known/jwks.json"
  kymaAdapter:
    port: 8080
    apiRootPath: "/kyma-adapter"
    apiTenantMappingsEndpoint: "/v1/tenantMappings/{tenant-id}"
    tenantInfo:
      requestTimeout: 30s
    tenantMapping:
      type: CONFIGURATION_CHANGED
      mode: SYNC
      urlTemplate: '{"path":"%s/kyma-adapter/v1/tenantMappings/{{.Runtime.Labels.global_subaccount_id}}","method":"PATCH"}'
      inputTemplate: '{"context":{"platform":"{{if .CustomerTenantContext.AccountID}}btp{{else}}unified-services{{end}}","uclFormationId":"{{.FormationID}}","accountId":"{{if .CustomerTenantContext.AccountID}}{{.CustomerTenantContext.AccountID}}{{else}}{{.CustomerTenantContext.Path}}{{end}}","crmId":"{{.CustomerTenantContext.CustomerID}}","operation":"{{.Operation}}"},"assignedTenant":{"state":"{{.Assignment.State}}","uclAssignmentId":"{{.Assignment.ID}}","deploymentRegion":"{{if .Application.Labels.region}}{{.Application.Labels.region}}{{else}}{{.ApplicationTemplate.Labels.region}}{{end}}","applicationNamespace":"{{if .Application.ApplicationNamespace}}{{.Application.ApplicationNamespace}}{{else}}{{.ApplicationTemplate.ApplicationNamespace}}{{end}}","applicationUrl":"{{.Application.BaseURL}}","applicationTenantId":"{{.Application.LocalTenantID}}","uclSystemName":"{{.Application.Name}}","uclSystemTenantId":"{{.Application.ID}}",{{if .ApplicationTemplate.Labels.parameters}}"parameters":{{.ApplicationTemplate.Labels.parameters}},{{end}}"configuration":{{.ReverseAssignment.Value}}},"receiverTenant":{"ownerTenant":"{{.Runtime.Tenant.Parent}}","state":"{{.ReverseAssignment.State}}","uclAssignmentId":"{{.ReverseAssignment.ID}}","deploymentRegion":"{{if and .RuntimeContext .RuntimeContext.Labels.region}}{{.RuntimeContext.Labels.region}}{{else}}{{.Runtime.Labels.region}}{{end}}","applicationNamespace":"{{.Runtime.ApplicationNamespace}}","applicationTenantId":"{{if .RuntimeContext}}{{.RuntimeContext.Value}}{{else}}{{.Runtime.Labels.global_subaccount_id}}{{end}}","uclSystemTenantId":"{{if .RuntimeContext}}{{.RuntimeContext.ID}}{{else}}{{.Runtime.ID}}{{end}}",{{if .Runtime.Labels.parameters}}"parameters":{{.Runtime.Labels.parameters}},{{end}}"configuration":{{.Assignment.Value}}}}'
      headerTemplate: '{"Content-Type": ["application/json"]}'
      outputTemplate: '{"error":"{{.Body.error}}","state":"{{.Body.state}}","success_status_code": 200,"incomplete_status_code": 422}'
  operations_controller:
    enabled: true
  connectivity_adapter:
    port: 8080
    tls:
      host: adapter-gateway
    mtls:
      host: adapter-gateway-mtls
  oathkeeperFilters:
    workloadLabel: oathkeeper
    namespace: kyma-system
    tokenDataHeader: "Connector-Token"
    certificateDataHeader: "Certificate-Data"
  istio:
    discoveryMtlsGateway:
      name: "discovery-gateway"
      namespace: "compass-system"
      certSecretName: discovery-gateway-certs
      localCA: # the CA property and its nested fields are used only in local setup
        secretName: discovery-gateway-certs-cacert
        namespace: istio-system # For Ingress Gateway to work properly the namespace needs to be istio-system
        certificate: ""
        key: ""
    externalMtlsGateway:
      name: "compass-gateway-external-mtls"
      namespace: "compass-system"
    mtlsGateway:
      name: "compass-gateway-mtls"
      namespace: "compass-system"
    gateway:
      name: "kyma-gateway"
      namespace: "kyma-system"
    proxy:
      port: 15020
    namespace: istio-system
    ingressgateway:
      workloadLabel: istio-ingressgateway
      requestPayloadSizeLimit2MB: 2097152
      requestPayloadSizeLimit2MBLabel: "2MB"
      requestPayloadSizeLimit5MB: 5097152
      requestPayloadSizeLimit5MBLabel: "5MB"
      correlationHeaderRewriteFilter:
        expectedHeaders:
          - "x-request-id"
          - "x-correlation-id"
          - "x-correlationid"
          - "x-forrequest-id"
          - "x-vcap-request-id"
          - "x-broker-api-request-identity"
  kubernetes:
    serviceAccountTokenIssuer: https://kubernetes.default.svc.cluster.local
    serviceAccountTokenJWKS: https://kubernetes.default.svc.cluster.local/openid/v1/jwks
  ingress:
    domainName: "local.kyma.dev"
    discoveryDomain:
      name: "discovery.api.local"
      tlsCert: ""
      tlsKey: ""
  database:
    sqlProxyServiceAccount: "proxy-user@gcp-cmp.iam.gserviceaccount.com"
    manageSecrets: true
    embedded:
      enabled: true
      director:
        name: "postgres"
      ias_adapter:
        name: "postgres2"
      directorDBName: "postgres"
    managedGCP:
      serviceAccountKey: ""
      instanceConnectionName: ""
      director:
        name: ""
        user: ""
        password: ""
      iasAdapter:
        name: ""
        user: ""
        password: ""
      host: "localhost"
      hostPort: "5432"
      sslMode: ""
      #TODO remove below after migration to separate user will be done
      dbUser: ""
      dbPassword: ""
      directorDBName: ""
  oathkeeper:
    host: ory-oathkeeper-proxy.kyma-system.svc.cluster.local
    port: 4455
    timeout_ms: 120000
    ns_adapter_timeout_ms: 3600000
    idTokenConfig:
      claims: '{"scopes": "{{ print .Extra.scope }}","tenant": "{{ .Extra.tenant }}", "consumerID": "{{ print .Extra.consumerID}}", "consumerType": "{{ print .Extra.consumerType }}", "flow": "{{ print .Extra.flow }}", "onBehalfOf": "{{ print .Extra.onBehalfOf }}", "region": "{{ print .Extra.region }}", "tokenClientID": "{{ print .Extra.tokenClientID }}"}'
      internalClaims: '{"scopes": "application:read application:write application.webhooks:read application.application_template:read application_template.webhooks:read webhooks.auth:read runtime:write runtime:read tenant:read tenant:write tenant_subscription:write ory_internal fetch_tenant application_template:read destinations_sensitive_data:read destinations:sync ord_aggregator:sync certificate_subject_mapping:read certificate_subject_mapping:write bundle_instance_auth:write bundle.instance_auths:read","tenant":"{ {{ if .Header.Tenant }} \"consumerTenant\":\"{{ print (index .Header.Tenant 0) }}\", {{ end }} \"externalTenant\":\"\"}", "consumerType": "Internal Component", "flow": "Internal"}'
    mutators:
      runtimeMappingService:
        config:
          api:
            url: http://compass-hydrator.compass-system.svc.cluster.local:3000/hydrators/runtime-mapping
            retry:
              give_up_after: 6s
              max_delay: 2000ms
      authenticationMappingServices:
        nsadapter:
          cfg:
            config:
              api:
                url: http://compass-hydrator.compass-system.svc.cluster.local:3000/hydrators/authn-mapping/nsadapter
                retry:
                  give_up_after: 6s
                  max_delay: 2000ms
          authenticator:
            enabled: false
            createRule: true
            gatewayHost: "compass-gateway-xsuaa"
            trusted_issuers: '[{"domain_url": "compass-system.svc.cluster.local:8080", "scope_prefix": "prefix.", "protocol": "http"}]'
            attributes: '{"uniqueAttribute": { "key": "ns-adapter-test", "value": "ns-adapter-flow" }, "tenant": { "key": "tenant" }, "identity": { "key": "identity" }, "clientid": { "key": "client_id" } }'
            path: /nsadapter/api/v1/notifications
            upstreamComponent: "compass-gateway"
            checkSuffix: true
        tenant-fetcher:
          cfg:
            config:
              api:
                url: http://compass-hydrator.compass-system.svc.cluster.local:3000/hydrators/authn-mapping/tenant-fetcher
                retry:
                  give_up_after: 6s
                  max_delay: 2000ms
          authenticator:
            enabled: false
            createRule: true
            gatewayHost: "compass-gateway"
            trusted_issuers: '[{"domain_url": "compass-system.svc.cluster.local:8080", "scope_prefix": "prefix.", "protocol": "http"}]'
            attributes: '{"uniqueAttribute": { "key": "test", "value": "tenant-fetcher" }, "tenant": { "key": "tenant" }, "identity": { "key": "identity" } }'
            path: /tenants/<.*>
            upstreamComponent: "compass-tenant-fetcher"
            checkSuffix: false
        subscriber:
          cfg:
            config:
              api:
                url: http://compass-hydrator.compass-system.svc.cluster.local:3000/hydrators/authn-mapping/subscriber
                retry:
                  give_up_after: 6s
                  max_delay: 2000ms
          authenticator:
            enabled: false
            createRule: false
            gatewayHost: "compass-gateway-sap-mtls"
            trusted_issuers: '[{"domain_url": "compass-system.svc.cluster.local:8080", "scope_prefix": "prefix.", "protocol": "http", "region": "eu-1"}]'
            attributes: '{"uniqueAttribute": { "key": "subsc-key-test", "value": "subscription-flow" }, "tenant": { "key": "tenant" }, "identity": { "key": "user_name" }, "clientid": { "key": "client_id" } }'
            path: /<.*>
            checkSuffix: false
      tenantMappingService:
        config:
          api:
            url: http://compass-hydrator.compass-system.svc.cluster.local:3000/hydrators/tenant-mapping
            retry:
              give_up_after: 6s
              max_delay: 2000ms
      certificateResolverService:
        config:
          api:
            url: http://compass-hydrator.compass-system.svc.cluster.local:3000/hydrators/v1/certificate/data/resolve
            retry:
              give_up_after: 6s
              max_delay: 2000ms
      tokenResolverService:
        config:
          api:
            url: http://compass-hydrator.compass-system.svc.cluster.local:3000/hydrators/v1/tokens/resolve
            retry:
              give_up_after: 6s
              max_delay: 2000ms
  cockpit:
    auth:
      allowedConnectSrc: "https://*.ondemand.com"
      secretName: "cockpit-auth-secret"
      idpHost: ""
      clientID: ""
      scopes: "openid profile email"
      path: "/oauth2/certs"
  destinationFetcher:
    manageSecrets: true
    host: compass-destination-fetcher.compass-system.svc.cluster.local
    prefix: /destination-configuration
    port: 3000
    jobSchedule: 10m
    lease:
      lockname: destinationlease
    parallelTenants: 10
    tenantSyncTimeout: "5m"
    authentication:
      jwksEndpoint: "http://ory-oathkeeper-api.kyma-system.svc.cluster.local:4456/.well-known/jwks.json"
      appDestinationsSyncScope: "destinations:sync"
      appDetinationsSensitiveDataScope: "destinations_sensitive_data:read"
    server:
      tenantDestinationsEndpoint: "/v1/subaccountDestinations"
      sensitiveDataEndpoint: "/v1/destinations"
      sensitiveDataQueryParam: "name"
    request:
      skipSSLValidation: false
      retry_interval: "100ms"
      retry_attempts: 3
      goroutineLimit: 10
      requestTimeout: "5s"
      pageSize: 100
      oauthTokenPath: "/oauth/token"
    instance:
      clientIdPath: "clientid"
      clientSecretPath: "clientsecret"
      urlPath: "uri"
      tokenUrlPath: "certurl"
      clientCertPath: "certificate"
      clientKeyPath: "key"
    secretName: destination-region-instances
    dependenciesConfig:
      path: "/cfg/dependencies"
    oauthMode: "oauth-mtls"
  destinationRegionSecret:
    secretName: "destination-region-instances"
    fileName: "keyConfig"
    local:
      templateMappings:
        xsappMapping: '{{ printf "\"%s\":\"xsappname1\"" .Values.global.tenantFetcher.xsappNamePath }}'
        clientIDMapping: '{{ printf "\"%s\":\"client_id\"" .Values.global.destinationFetcher.instance.clientIdPath }}'
        clientSecretMapping: '{{ printf "\"%s\":\"client_secret\"" .Values.global.destinationFetcher.instance.clientSecretPath }}'
        urlMapping: '{{ printf "\"%s\":\"http://compass-external-services-mock.%s.svc.cluster.local:%s\"" .Values.global.destinationFetcher.instance.urlPath .Release.Namespace (.Values.service.port | toString) }}'
        tokenURLMapping: '{{ printf "\"%s\":\"https://%s.%s:%s\"" .Values.global.destinationFetcher.instance.tokenUrlPath .Values.global.externalServicesMock.certSecuredHost .Values.global.ingress.domainName (.Values.service.certPort | toString) }}'
        x509CertificateMapping: '{{ printf "\"%s\":\"%s\"" .Values.global.destinationFetcher.instance.clientCertPath .Values.global.connector.caCertificate }}'
        x509KeyMapping: '{{ printf "\"%s\":\"%s\"" .Values.global.destinationFetcher.instance.clientKeyPath .Values.global.connector.caKey }}'
  tenantFetcher:
    k8sSecret:
      manageSecrets: true
      name: "tenant-fetcher-secret"
      namespace: "compass-system"
      key: "keyConfig"
      path: "/tmp"
    host: compass-tenant-fetcher.compass-system.svc.cluster.local
    prefix: /tenants
    port: 3000
    xsappNamePath: "xsappname"
    omitDependenciesParamName: ""
    omitDependenciesParamValue: ""
    requiredAuthScope: Callback
    fetchTenantAuthScope: fetch_tenant
    authentication:
      jwksEndpoint: "http://ory-oathkeeper-api.kyma-system.svc.cluster.local:4456/.well-known/jwks.json"
    tenantProvider:
      tenantIdProperty: "tenantId"
      customerIdProperty: "customerId"
      subaccountTenantIdProperty: "subaccountTenantId"
      subdomainProperty: "subdomain"
      licenseTypeProperty: "licenseType"
      name: "provider"
      subscriptionProviderIdProperty: "subscriptionProviderIdProperty"
      providerSubaccountIdProperty: "providerSubaccountIdProperty"
      consumerTenantIdProperty: "consumerTenantIdProperty"
      subscriptionProviderAppNameProperty: "subscriptionProviderAppNameProperty"
      subscriptionIDProperty: "subscriptionGUID"
      dependentServiceInstancesInfoProperty: "dependentServiceInstancesInfo"
      dependentServiceInstancesInfoAppIdProperty: "appId"
      dependentServiceInstancesInfoAppNameProperty: "appName"
      dependentServiceInstancesInfoProviderSubaccountIdProperty: "providerSubaccountId"
    server:
      fetchTenantWithParentEndpoint: "/v1/fetch/{parentTenantId}/{tenantId}"
      fetchTenantWithoutParentEndpoint: "/v1/fetch/{tenantId}"
      regionalHandlerEndpoint: "/v1/regional/{region}/callback/{tenantId}"
      dependenciesEndpoint: "/v1/regional/{region}/dependencies"
      tenantPathParam: "tenantId"
      regionPathParam: "region"
    dependenciesConfig:
      path: "/cfg/dependencies"
    local:
      templateMappings:
        xsappMapping: '{{ printf "\"%s\":\"xsappname1\"" .Values.global.tenantFetcher.xsappNamePath }}'
    containerName: "tenant-fetcher"
  externalCertConfiguration:
    issuerLocality: "local,local2" # In local setup we have manually created connector CA certificate with 'local' Locality property
    subjectPattern: "/C=DE/O=SAP SE/OU=SAP Cloud Platform Clients/OU=Region/OU=%s/L=%s/CN=%s"
    technicalClientSubjectPattern: "/C=DE/O=SAP SE/OU=SAP Cloud Platform Clients/OU=Region/OU=%s/L=%s/CN=%s"
    ouCertSubaccountID: "f8075207-1478-4a80-bd26-24a4785a2bfd"
    commonName: "compass"
    locality: "local"
    certSvcApiPath: "/cert"
    tokenPath: "/cert/token"
    secrets:
      externalCertSvcSecret:
        manage: false
        name: "cert-svc-secret"
        clientIdKey: client-id
        clientSecretKey: client-secret
        oauthUrlKey: url
        csrEndpointKey: csr-endpoint
        clientCert: client-cert
        clientKey: client-key
        skipSSLValidationFlag: "-k"
      externalClientCertSecret:
        name: "external-client-certificate"
        namespace: compass-system
        certKey: tls.crt
        keyKey: tls.key
    rotationCronjob:
      name: "external-certificate-rotation"
      schedule: "*/1 * * * *" # Executes every minute
      certValidity: "7"
      clientCertRetryAttempts: "8"
      containerName: "certificate-rotation"
  extSvcCertConfiguration:
    issuerLocality: "local,local2" # In local setup we have manually created connector CA certificate with 'local' Locality property
    subjectPattern: "/C=DE/O=SAP SE/OU=SAP Cloud Platform Clients/OU=Region/OU=%s/L=%s/CN=%s"
    ouCertSubaccountID: "f8075207-1478-4a80-bd26-24a4785a2bfd"
    commonName: "compass"
    locality: "local"
    certSvcApiPath: "/cert"
    tokenPath: "/cert/token"
    secrets:
      extSvcCertSvcSecret:
        manage: false
        name: "ext-svc-cert-svc-secret"
        clientIdKey: client-id
        clientSecretKey: client-secret
        oauthUrlKey: url
        csrEndpointKey: csr-endpoint
        clientCert: client-cert
        clientKey: client-key
        skipSSLValidationFlag: "-k"
      extSvcClientCertSecret:
        name: "ext-svc-client-certificate"
        namespace: compass-system
        certKey: tls.crt
        keyKey: tls.key
    rotationCronjob:
      name: "ext-svc-certificate-rotation"
      schedule: "*/1 * * * *" # Executes every minute
      certValidity: "7"
      clientCertRetryAttempts: "8"
      containerName: "ext-svc-certificate-rotation"
  ordService:
    host: compass-ord-service.compass-system.svc.cluster.local
    prefix: /open-resource-discovery-service/v0
    docsPrefix: /open-resource-discovery-docs
    staticPrefix: /open-resource-discovery-static/v0
    port: 3000
    defaultResponseType: "xml"
    userContextHeader: "user_context"
    authTokenPath: "/var/run/secrets/kubernetes.io/serviceaccount/token"
    skipSSLValidation: false
  ordAggregator:
    port: 3000
    prefix: /ord-aggregator
    name: ord-aggregator
    job:
      schedulePeriod: 60m
      isSchedulable: true
    lease:
      lockname: aggregatorlease
    authentication:
      jwksEndpoint: "http://ory-oathkeeper-api.kyma-system.svc.cluster.local:4456/.well-known/jwks.json"
    http:
      client:
        skipSSLValidation: false
      retry:
        attempts: 3
        delay: 100ms
    dbPool:
      maxOpenConnections: 2
      maxIdleConnections: 2
    globalRegistryUrl: http://compass-external-services-mock.compass-system.svc.cluster.local:8087/.well-known/open-resource-discovery
    maxParallelWebhookProcessors: 4
    maxParallelDocumentsPerApplication: 10
    maxParallelSpecificationProcessors: 100
    ordWebhookPartialProcessURL: ""
    ordWebhookPartialProcessMaxDays: 0
    ordWebhookPartialProcessing: false
    containerName: "ord-aggregator"
    tenantMappingConfiguration: '{}'
  systemFetcher:
    enabled: false
    name: "system-fetcher"
    schedule: "0 0 * * *"
    manageSecrets: true
    # enableSystemDeletion - whether systems in deleted state should be deleted from director database
    enableSystemDeletion: true
    # fetchParallelism - shows how many http calls will be made in parallel to fetch systems
    fetchParallellism: 30
    # queueSize - shows how many system fetches (individual requests may fetch more than 1 system)
    # can be put in the queue for processing before blocking. It is best for the queue to be about 2 times bigger than the parallellism
    queueSize: 100
    # fetchRequestTimeout - shows the timeout to wait for oauth token and for fetching systems (in one request) separately
    fetchRequestTimeout: "30s"
    # directorRequestTimeout - graphql requests timeout to director
    directorRequestTimeout: "30s"
    dbPool:
      maxOpenConnections: 20
      maxIdleConnections: 2
    # systemsAPIEndpoint - endpoint of the service to fetch systems from
    systemsAPIEndpoint: ""
    # systemsAPIFilterCriteria - criteria for fetching systems
    systemsAPIFilterCriteria: ""
    appTemplatesProductLabel: "systemRole"
    systemSourceKey: "prop"
    appTemplates: []
    templatePlaceholderToSystemKeyMappings: '[ { "placeholder_name": "name", "system_key": "$.displayName" }, { "placeholder_name": "display-name", "system_key": "$.displayName" }, { "placeholder_name": "systemNumber", "system_key": "$.systemNumber" }, { "placeholder_name": "productId", "system_key": "$.productId" }, { "placeholder_name": "ppmsProductVersionId", "system_key": "$.ppmsProductVersionId", "optional": true }, { "placeholder_name": "region", "system_key": "$.additionalAttributes.systemSCPLandscapeID", "optional": true }, { "placeholder_name": "description", "system_key": "$.productDescription", "optional": true }, { "placeholder_name": "baseUrl", "system_key": "$.additionalUrls.mainUrl", "optional": true }, { "placeholder_name": "providerName", "system_key": "$.infrastructureProvider", "optional": true } ]'
    templateOverrideApplicationInput: '{"name": "{{name}}","description": "{{description}}","providerName": "{{providerName}}","statusCondition": "INITIAL","systemNumber": "{{systemNumber}}","labels": {"managed": "true","productId": "{{productId}}","ppmsProductVersionId": "{{ppmsProductVersionId}}","region": "{{region}}"},"baseUrl": "{{baseUrl}}"}'
    http:
      client:
        skipSSLValidation: false
    oauth:
      client: "client_id"
      tokenEndpointProtocol: "https"
      tokenBaseHost: "compass-external-services-mock-sap-mtls"
      tokenPath: "/cert/token"
      scopesClaim: "scopes"
      tenantHeaderName: "x-zid"
      tokenRequestTimeout: 30s
      skipSSLValidation: true
    secret:
      name: "compass-system-fetcher-secret"
      clientIdKey: client-id
      oauthUrlKey: url
    paging:
      pageSize: 200
      sizeParam: "$top"
      skipParam: "$skip"
    containerName: "system-fetcher"
  tenantFetchers:
    job1:
      enabled: false
      job:
        interval: "5m"
      configMapNamespace: "compass-system"
      manageSecrets: true
      providerName: "compass"
      tenantType: "subaccount"
      schedule: "*/5 * * * *"
      tenantInsertChunkSize: "500"
      pageWorkers: "2"
      kubernetes:
        configMapNamespace: "compass-system"
        pollInterval: 2s
        pollTimeout: 1m
        timeout: 2m
      authConfig:
        skipSSLValidation: true
        oauthMode: "oauth-mtls"
        clientIDPath: "clientid"
        clientSecretPath: "secret"
        clientCertPath: "cert"
        clientKeyPath: "key"
        tokenEndpointPath: "url"
        tokenURLPath: "/cert/token"
      queryMapping:
        regionField: "region"
        pageNumField: "pageNum"
        pageSizeField: "pageSize"
        timestampField: "timestamp"
      query:
        startPage: "0"
        pageSize: "100"
      api:
        regionName: "central"
        authConfigSecretKey: "central"
        fieldMapping:
          totalPagesField: "totalPages"
          totalResultsField: "totalResults"
          tenantEventsField: "events"
          idField: "id"
          nameField: "name"
          customerIdField: "customerId"
          subdomainField: "subdomain"
          licenseTypeField: "licenseType"
          discriminatorField: ""
          discriminatorValue: ""
          detailsField: "details"
          entityTypeField: "entityType"
          globalAccountID: "gaID"
          regionField: "region"
          movedSubaccountTargetField: "targetGlobalAccountGUID"
          movedSubaccountSourceField: "sourceGlobalAccountGUID"
        endpoints:
          accountCreated: "127.0.0.1/events?type=account-created"
          accountDeleted: "127.0.0.1/events?type=account-deleted"
          accountUpdated: "127.0.0.1/events?type=account-updated"
          subaccountCreated: "127.0.0.1/events?type=subaccount-created"
          subaccountDeleted: "127.0.0.1/events?type=subaccount-deleted"
          subaccountUpdated: "127.0.0.1/events?type=subaccount-updated"
          subaccountMoved: "127.0.0.1/events?type=subaccount-moved"
      regionalConfig:
        fieldMapping:
          totalPagesField: "totalPages"
          totalResultsField: "totalResults"
          tenantEventsField: "events"
          idField: "guid"
          nameField: "displayName"
          customerIdField: "customerId"
          subdomainField: "subdomain"
          licenseTypeField: "licenseType"
          discriminatorField: ""
          discriminatorValue: ""
          detailsField: "details"
          entityTypeField: "entityType"
          globalAccountID: "globalAccountGUID"
          regionField: "region"
          movedSubaccountTargetField: "targetGlobalAccountGUID"
          movedSubaccountSourceField: "sourceGlobalAccountGUID"
        regions:
          eu-east:
            api:
              oauthMode: "oauth-mtls"
              authConfigSecretKey: "central"
              endpoints:
                accountCreated: "127.0.0.1/events?type=account-created"
                accountDeleted: "127.0.0.1/events?type=account-deleted"
                accountUpdated: "127.0.0.1/events?type=account-updated"
                subaccountCreated: "127.0.0.1/events?type=subaccount-created"
                subaccountDeleted: "127.0.0.1/events?type=subaccount-deleted"
                subaccountUpdated: "127.0.0.1/events?type=subaccount-updated"
                subaccountMoved: "127.0.0.1/events?type=subaccount-moved"
      dbPool:
        maxOpenConnections: 1
        maxIdleConnections: 1
  metrics:
    enabled: true
    pushEndpoint: http://monitoring-prometheus-pushgateway.kyma-system.svc.cluster.local:9091
  externalServicesMock:
    enabled: false
    certSecuredPort: 8081
    ordCertSecuredPort: 8082
    unsecuredPort: 8083
    basicSecuredPort: 8084
    oauthSecuredPort: 8085
    ordGlobalRegistryCertPort: 8086
    ordGlobalRegistryUnsecuredPort: 8087
    unsecuredPortWithAdditionalContent: 8088
    unsecuredMultiTenantPort: 8089
    certSecuredHost: compass-external-services-mock-sap-mtls
    ordCertSecuredHost: compass-external-services-mock-sap-mtls-ord
    ordGlobalCertSecuredHost: compass-external-services-mock-sap-mtls-global-ord-registry
    unSecuredHost: compass-external-services-mock
    host: compass-external-services-mock.compass-system.svc.cluster.local
    directDependencyXsappname: ""
    saasAppNamesSecret:
      manage: false
    regionInstancesCredentials:
      manage: false
    oauthSecret:
      manage: false
      name: compass-external-services-mock-oauth-credentials
      clientIdKey: client-id
      clientSecretKey: client-secret
      oauthUrlKey: url
      oauthTokenPath: "/secured/oauth/token"
    auditlog:
      applyMockConfiguration: false
      managementApiPath: /audit-log/v2/configuration-changes/search
      mtlsTokenPath: "/cert/token"
      secret:
        name: "auditlog-instance-management"
        urlKey: url
        tokenUrlKey: token-url
        clientIdKey: client-id
        clientSecretKey: client-secret
        clientCertKey: client-cert
        clientKeyKey: client-key
    iasAdapter:
      consumerAppID: "consumer-app-id"
      consumerAppClientID: "consumer-client-id"
      consumerAppTenantID: "consumer-app-tenant-id"
      providerAppID: "provider-app-id"
      providerAppClientID: "provider-client-id"
      providerAppTenantID: "provider-app-tenant-id"
      apiName: "Test API Name"
  tests:
    http:
      client:
        skipSSLValidation: false
    externalCertConfiguration:
      ouCertSubaccountID: "bad76f69-e5c2-4d55-bca5-240944824b83"
      issuerLocalityRegion2: "local"
    director:
      skipPattern: ""
      externalCertIntSystemCN: "integration-system-test"
      supportedOrdApplicationType: "SAP temp1"
    tenantFetcher:
      tenantOnDemandID: "8d42d818-d4c4-4036-b82f-b199db7ffeb5"
      missingTenantOnDemandID: "subaccount-external-tnt"
      region: "eu-1"
      region2: "eu-2"
    ordAggregator:
      skipPattern: ""
    ordService:
      accountTenantID: "5577cf46-4f78-45fa-b55f-a42a3bdba868" # testDefaultTenant from our testing tenants
      skipPattern: "(.*Requesting_filtering_of_Bundles_that_have_only_ODATA_APIs|.*Requesting_filtering_of_Bundles_that_do_not_have_only_ODATA_APIs)"
    externalServicesMock:
      skipPattern: ""
      formationAsyncApi:
        responseDelayInSeconds: 3
    selfRegistration:
      region: "eu-1"
      region2: "eu-2"
    destination:
      consumerSubdomain: "compass-external-services-mock-sap-mtls"
    subscription:
      labelKey: "subscriptions"
      standardFlow: "standard"
      indirectDependencyFlow: "indirectDependency"
      directDependencyFlow: "directDependency"
      subscriptionsFlowHeaderKey: "subscriptionFlow"
      consumerSubdomain: "compass-external-services-mock-sap-mtls"
      tenants:
        providerAccountID: "5577cf46-4f78-45fa-b55f-a42a3bdba868" # testDefaultTenant from our testing tenants
        providerSubaccountID: "47b4575a-f102-414a-8398-2d973ad65f3a" # TestProviderSubaccount from our testing tenants
        consumerAccountID: "5984a414-1eed-4972-af2c-b2b6a415c7d7" # ApplicationsForRuntimeTenantName from our testing tenants
        consumerSubaccountID: "1f538f34-30bf-4d3d-aeaa-02e69eef84ae" # randomly chosen
        consumerTenantID: "ba49f1aa-ddc1-43ff-943c-fe949857a34a" # randomly chosen
        providerSubaccountIDRegion2: "731b7bc4-5472-41d2-a447-e4c0f45de739" # TestProviderSubaccountRegion2 from our testing tenants
        consumerAccountIDTenantHierarchy: "5577cf46-4f78-45fa-b55f-a42a3bdba868" # testDefaultTenant from our testing tenants; more info in 'TestFormationNotificationsTenantHierarchy'
        consumerSubaccountIDTenantHierarchy: "3cfcdd62-320d-403b-b66a-4ee3cdd06947" # TestIntegrationSystemManagedSubaccount from our testing tenants; more info in 'TestFormationNotificationsTenantHierarchy'
      oauthSecret:
        manage: false
        name: compass-subscription-secret
        clientIdKey: client-id
        clientSecretKey: client-secret
        oauthUrlKey: url
      propagatedProviderSubaccountHeader: "X-Provider-Subaccount"
      externalClientCertTestSecretName: "external-client-certificate-test-secret"
      externalClientCertTestSecretNamespace: "compass-system"
      externalCertTestJobName: "external-certificate-rotation-test-job"
      certSvcInstanceTestSecretName: "cert-svc-secret"
      certSvcInstanceTestRegion2SecretName: "cert-svc-secret-eu2"
      consumerTokenURL: "http://compass-external-services-mock.compass-system.svc.cluster.local:8080"
      subscriptionURL: "http://compass-external-services-mock.compass-system.svc.cluster.local:8080"
      subscriptionProviderIdValue: "id-value!t12345"
      directDependencySubscriptionProviderIdValue: "direct-dep-id-value!t12345"
      subscriptionProviderAppNameValue: "subscriptionProviderAppNameValue"
      indirectDependencySubscriptionProviderAppNameValue: "indirectDependencySubscriptionProviderAppNameValue"
      directDependencySubscriptionProviderAppNameValue: "subscriptionProviderAppNameValue" # this is used for real env tests where there is a dedicated SAAS svc instance for the indirect dependency flow
    namespace: kyma-system
    connectivityAdapterFQDN: http://compass-connectivity-adapter.compass-system.svc.cluster.local
    externalServicesMockFQDN: http://compass-external-services-mock.compass-system.svc.cluster.local
    ordServiceFQDN: http://compass-ord-service.compass-system.svc.cluster.local
    systemBrokerFQDN: http://compass-system-broker.compass-system.svc.cluster.local
    tenantFetcherFQDN: http://compass-tenant-fetcher.compass-system.svc.cluster.local
    hydratorFQDN: http://compass-hydrator.compass-system.svc.cluster.local
    basicCredentials:
      manage: false
      secretName: "test-basic-credentials-secret"
    db:
      maxOpenConnections: 3
      maxIdleConnections: 1
    securityContext: # Set on container level
      runAsUser: 2000
      allowPrivilegeEscalation: false
  expectedSchemaVersionUpdateJob:
    cm:
      name: "expected-schema-version"
    ias_adapter:
      cm:
        name: "ias-adapter-expected-schema-version"
  migratorJob:
    nodeSelectorEnabled: false
    pvc:
      name: "compass-director-migrations"
      namespace: "compass-system"
      migrationsPath: "/compass-migrations"
      storageClass: local-path
    ias_adapter:
      pvc:
        name: "compass-ias-adapter-migrations"
        namespace: "compass-system"
        migrationsPath: "/compass-ias-adapter-migrations"
        storageClass: local-path
  http:
    client:
      skipSSLValidation: false
  pairingAdapter:
    templateName: "pairing-adapter-app-template"
    watcherCorrelationID: "pairing-adapter-watcher-id"
    configMap:
      manage: false
      key: "config.json"
      name: "pairing-adapter-config-local"
      namespace: "compass-system"
      localAdapterFQDN: "http://compass-pairing-adapter.compass-system.svc.cluster.local/adapter-local-mtls"
      integrationSystemID: "d3e9b9f5-25dc-4adb-a0a0-ed69ef371fb6"
    e2e:
      appName: "test-app"
      appID: "123-test-456"
      clientUser: "test-user"
      tenant: "test-tenant"
  # Scopes assigned for every new Client Credentials by given object type (Runtime / Application / Integration System)
  # and scopes mapped to a consumer with the given type, then that consumer is using a client certificate
  scopes:
    scopesPerConsumerType:
      business_integration:
        - "application_template:read"
        - "application_template:write"
        - "formation:read"
        - "formation:write"
        - "formation.state:write"
        - "formation_template:read"
        - "formation_template:write"
        - "formation_template.webhooks:read"
      managed_application_provider_operator:
        - "application.local_tenant_id:write"
        - "application_template:write"
        - "application_template:read"
        - "application_template.webhooks:read"
        - "application_template.labels:write"
        - "internal_visibility:read"
        - "webhook:write"
        - "webhooks.auth:read"
        - "certificate_subject_mapping:write"
        - "certificate_subject_mapping:read"
      managed_application_consumer: []
      landscape_resource_operator:
        - "application:read"
        - "application:write"
        - "application.local_tenant_id:write"
        - "tenant_access:write"
        - "formation:read"
        - "formation:write"
      technical_client:
        - "tenant:read"
        - "tenant:write"
      runtime:
        - "runtime:read"
        - "runtime:write"
        - "application:read"
        - "runtime.auths:read"
        - "bundle.instance_auths:read"
        - "runtime.webhooks:read"
        - "webhook:write"
      external_certificate:
        - "runtime:read"
        - "runtime:write"
        - "application:read"
        - "application:write"
        - "runtime.auths:read"
        - "bundle.instance_auths:read"
        - "runtime.webhooks:read"
        - "webhook:write"
        - "application_template:read"
        - "application_template:write"
        - "formation_template:read"
        - "formation_template:write"
        - "formation_template.webhooks:read"
      application:
        - "application:read"
        - "application:write"
        - "application.auths:read"
        - "application.webhooks:read"
        - "application.application_template:read"
        - "bundle.instance_auths:read"
        - "document.fetch_request:read"
        - "event_spec.fetch_request:read"
        - "api_spec.fetch_request:read"
        - "fetch-request.auth:read"
        - "webhook:write"
      integration_system:
        - "application:read"
        - "application:write"
        - "application.local_tenant_id:write"
        - "application.application_template:read"
        - "application_template:read"
        - "application_template:write"
        - "runtime:read"
        - "runtime:write"
        - "integration_system:read"
        - "label_definition:read"
        - "label_definition:write"
        - "automatic_scenario_assignment:read"
        - "integration_system.auths:read"
        - "application_template.webhooks:read"
        - "formation:write"
        - "formation:read"
        - "internal_visibility:read"
        - "application.auths:read"
        - "webhook:write"
        - "formation_template:read"
        - "formation_template.webhooks:read"
      super_admin:
        - "application:read"
        - "application:write"
        - "application.local_tenant_id:write"
        - "application_template:read"
        - "application_template:write"
        - "integration_system:read"
        - "integration_system:write"
        - "runtime:read"
        - "runtime:write"
        - "label_definition:read"
        - "label_definition:write"
        - "eventing:manage"
        - "tenant:read"
        - "tenant:write"
        - "automatic_scenario_assignment:read"
        - "application.auths:read"
        - "application.webhooks:read"
        - "application.application_template:read"
        - "application_template.webhooks:read"
        - "bundle.instance_auths:read"
        - "document.fetch_request:read"
        - "event_spec.fetch_request:read"
        - "api_spec.fetch_request:read"
        - "integration_system.auths:read"
        - "runtime.auths:read"
        - "fetch-request.auth:read"
        - "webhooks.auth:read"
        - "formation:write"
        - "formation:read"
        - "internal_visibility:read"
        - "runtime.webhooks:read"
        - "webhook:write"
        - "formation_template:read"
        - "formation_template:write"
        - "formation_template.webhooks:read"
        - "formation_constraint:read"
        - "formation_constraint:write"
        - "certificate_subject_mapping:read"
        - "certificate_subject_mapping:write"
        - "formation.state:write"
        - "tenant_access:write"
        - "bundle_instance_auth:write"
      default:
        - "runtime:read"
        - "runtime:write"
        - "tenant:read"<|MERGE_RESOLUTION|>--- conflicted
+++ resolved
@@ -139,11 +139,7 @@
       name: compass-pairing-adapter
     director:
       dir: dev/incubator/
-<<<<<<< HEAD
       version: "3177"
-=======
-      version: "PR-3170"
->>>>>>> 78b68ef0
       name: compass-director
     hydrator:
       dir: dev/incubator/
