--- conflicted
+++ resolved
@@ -75,11 +75,7 @@
       version: "PR-1956"
     director:
       dir:
-<<<<<<< HEAD
       version: "PR-1950"
-=======
-      version: "PR-1981"
->>>>>>> 83b533a5
     gateway:
       dir:
       version: "PR-1956"
@@ -111,11 +107,7 @@
       version: "PR-36"
     e2e_tests:
       dir:
-<<<<<<< HEAD
       version: "PR-1950"
-=======
-      version: "PR-1981"
->>>>>>> 83b533a5
   isLocalEnv: false
   oauth2:
     host: oauth2
