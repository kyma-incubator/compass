--- conflicted
+++ resolved
@@ -23,11 +23,7 @@
       version: "PR-1693"
     director:
       dir:
-<<<<<<< HEAD
       version: "PR-1700"
-=======
-      version: "PR-1693"
->>>>>>> db75220d
     gateway:
       dir:
       version: "PR-1698"
@@ -42,14 +38,10 @@
       version: "PR-1698"
     schema_migrator:
       dir:
-<<<<<<< HEAD
-      version: "PR-1666"
+      version: "PR-1693"
     system_broker:
       dir:
       version: "PR-1700"
-=======
-      version: "PR-1693"
->>>>>>> db75220d
     certs_setup_job:
       containerRegistry:
         path: eu.gcr.io/kyma-project
