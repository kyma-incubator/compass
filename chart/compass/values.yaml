--- conflicted
+++ resolved
@@ -138,11 +138,7 @@
       version: "PR-66"
     e2e_tests:
       dir:
-<<<<<<< HEAD
       version: "PR-2344"
-=======
-      version: "PR-2342"
->>>>>>> 06feece8
   isLocalEnv: false
   isForTesting: false
   oauth2:
