global:
  disableLegacyConnectivity: true
  defaultTenant: 3e64ebae-38b5-46a0-b1ed-9ccee153a0ae
  defaultTenantRegion: "eu-1"
  tenantLabelsFilePath: "/labelsData/default-tenant-labels.json"
  tenants: # tenant order matters, so new tenants should be added to the end of the list
    - name: default
      id: 3e64ebae-38b5-46a0-b1ed-9ccee153a0ae
      type: account
    - name: foo
      id: 1eba80dd-8ff6-54ee-be4d-77944d17b10b
      type: account
    - name: bar
      id: af9f84a9-1d3a-4d9f-ae0c-94f883b33b6e
      type: account
    - name: TestTenantSeparation
      id: f1c4b5be-b0e1-41f9-b0bc-b378200dcca0
      type: account
    - name: TestDeleteLastScenarioForApplication
      id: 0403be1e-f854-475e-9074-922120277af5
      type: account
    - name: Test_DeleteAutomaticScenarioAssignmentForSelector
      id: d9553135-6115-4c67-b4d9-962c00f3725f
      type: account
    - name: Test_AutomaticScenarioAssigmentForRuntime
      id: 8c733a45-d988-4472-af10-1256b82c70c0
      type: account
    - name: TestAutomaticScenarioAssignmentsWholeScenario
      id: 65a63692-c00a-4a7d-8376-8615ee37f45c
      type: account
    - name: TestTenantsQueryTenantNotInitialized
      id: 72329135-27fd-4284-9bcb-37ea8d6307d0
      type: account
    - name: Test Default
      id: 5577cf46-4f78-45fa-b55f-a42a3bdba868
      type: account
      parents: [2c4f4a25-ba9a-4dbc-be68-e0beb77a7eb0]
    - name: Test_DefaultCustomer
      id: 2c4f4a25-ba9a-4dbc-be68-e0beb77a7eb0
      type: customer
    - name: TestListLabelDefinitions
      id: 3f641cf5-2d14-4e0f-a122-16e7569926f1
      type: account
    - name: Test_AutomaticScenarioAssignmentQueries
      id: 8263cc13-5698-4a2d-9257-e8e76b543e88
      type: account
    - name: TestGetScenariosLabelDefinitionCreatesOneIfNotExists
      id: 2263cc13-5698-4a2d-9257-e8e76b543e33
      type: account
    - name: TestApplicationsForRuntime
      id: 5984a414-1eed-4972-af2c-b2b6a415c7d7
      type: account
    - name: Test_DeleteAutomaticScenarioAssignmentForScenario
      id: d08e4cb6-a77f-4a07-b021-e3317a373597
      type: account
    - name: TestApplicationsForRuntimeWithHiddenApps
      id: 7e1f2df8-36dc-4e40-8be3-d1555d50c91c
      type: account
    - name: TestTenantsQueryTenantInitialized
      id: 8cf0c909-f816-4fe3-a507-a7917ccd8380
      type: account
    - name: TestDeleteApplicationIfInScenario
      id: 0d597250-6b2d-4d89-9c54-e23cb497cd01
      type: account
    - name: TestProviderSubaccount
      id: 47b4575a-f102-414a-8398-2d973ad65f3a
      type: subaccount
      parents: [5577cf46-4f78-45fa-b55f-a42a3bdba868]
    - name: TestCompassProviderSubaccount
      id: f8075207-1478-4a80-bd26-24a4785a2bfd
      type: subaccount
      parents: [5577cf46-4f78-45fa-b55f-a42a3bdba868]
    - name: TestProviderSubaccountRegion2
      id: 731b7bc4-5472-41d2-a447-e4c0f45de739
      type: subaccount
      region: "eu-2"
      parents: [5577cf46-4f78-45fa-b55f-a42a3bdba868]
    - name: TestCertificateSubaccount
      id: 123e4567-e89b-12d3-a456-426614174001
      type: subaccount
      parents: [5577cf46-4f78-45fa-b55f-a42a3bdba868]
    - name: TestNsAdapter
      id: 08b6da37-e911-48fb-a0cb-fa635a6c5678
      type: subaccount
      parents: [5577cf46-4f78-45fa-b55f-a42a3bdba868]
    - name: TestNsAdapterSubaccountWithApplications
      id: 08b6da37-e911-48fb-a0cb-fa635a6c4321
      type: subaccount
      parents: [5577cf46-4f78-45fa-b55f-a42a3bdba868]
    - name: TestIntegrationSystemManagedSubaccount
      id: 3cfcdd62-320d-403b-b66a-4ee3cdd06947
      type: subaccount
      parents: [5577cf46-4f78-45fa-b55f-a42a3bdba868]
    - name: TestIntegrationSystemManagedAccount
      id: 7e8ab2e3-3bb4-42e3-92b2-4e0bf48559d3
      type: account
      parents: [2c4f4a25-ba9a-4dbc-be68-e0beb77a7eb0]
    - name: TestSystemFetcherAccount
      id: c395681d-11dd-4cde-bbcf-570b4a153e79
      type: account
      parents: [2c4f4a25-ba9a-4dbc-be68-e0beb77a7eb0]
    - name: TestConsumerSubaccount
      id: 1f538f34-30bf-4d3d-aeaa-02e69eef84ae
      type: subaccount
      parents: [5984a414-1eed-4972-af2c-b2b6a415c7d7]
    - name: TestTenantsOnDemandAPI
      id: 8d42d818-d4c4-4036-b82f-b199db7ffeb5
      type: subaccount
      parents: [5984a414-1eed-4972-af2c-b2b6a415c7d7]
    - name: TestExternalCertificateSubaccount
      id: bad76f69-e5c2-4d55-bca5-240944824b83
      type: subaccount
      parents: [5577cf46-4f78-45fa-b55f-a42a3bdba868]
    - name: TestAtomOrganization
      id: f2724f8e-1a58-4f32-bfd0-8b831de34e71
      type: organization
      parents: [2c4f4a25-ba9a-4dbc-be68-e0beb77a7eb0]
    - name: TestAtomFolder
      id: 4c31b7c7-2bea-4bd5-9ea5-e9a8d704f900
      type: folder
      parents: [f2724f8e-1a58-4f32-bfd0-8b831de34e71]
    - name: TestAtomResourceGroup
      id: ff30da87-7685-4462-869a-baae6441898b
      type: resource-group
      parents: [4c31b7c7-2bea-4bd5-9ea5-e9a8d704f900]
    - name: Test Default Subaccount
      id: 777ce47b-d901-4647-9223-14e94819830b
      type: subaccount
      parents: [5577cf46-4f78-45fa-b55f-a42a3bdba868]
      # The "substitution" tenants should be used only in specific use cases and not as "regular" test tenants
      # because when using them, the operation is actually executed on behalf of another tenant,
      # the one defined in a label of the substituted tenant
    - name: Test Tenant Substitution Account
      id: baf425d1-8630-46da-bf80-f4ed5f405a27
      type: account
    - name: Test Tenant Substitution Subaccount
      id: 818005d6-9264-4abb-af4c-29c754630a7d
      type: subaccount
      parents: [baf425d1-8630-46da-bf80-f4ed5f405a27]
    - name: Test Tenant Substitution Account 2
      id: 46c189a1-9e04-4cbf-9c59-ba7b120492ad
      type: account
    - name: Test Tenant Substitution Subaccount 2
      id: e1e2f861-2b2e-42a9-ba9f-404d292e5471
      type: subaccount
      parents: [46c189a1-9e04-4cbf-9c59-ba7b120492ad]
  tenantsLabels:
    - tenantID: 818005d6-9264-4abb-af4c-29c754630a7d # TestTenantSubstitutionSubaccount
      key: customerId
      value: 2c4f4a25-ba9a-4dbc-be68-e0beb77a7eb0
    - tenantID: e1e2f861-2b2e-42a9-ba9f-404d292e5471 # TestTenantSubstitutionSubaccount2
      key: customerId
      value: 5984a414-1eed-4972-af2c-b2b6a415c7d7 # ApplicationsForRuntimeTenantName, randomly chosen Account tenant
  images:
    containerRegistry:
      path: europe-docker.pkg.dev/kyma-project
    connector:
      dir: dev/incubator/
      version: "PR-3507"
      name: compass-connector
    connectivity_adapter:
      dir: dev/incubator/
      version: "PR-3507"
      name: compass-connectivity-adapter
    pairing_adapter:
      dir: dev/incubator/
      version: "PR-3507"
      name: compass-pairing-adapter
    director:
      dir: dev/incubator/
      version: "PR-3507"
      name: compass-director
    hydrator:
      dir: dev/incubator/
      version: "PR-3507"
      name: compass-hydrator
    ias_adapter:
      dir: dev/incubator/
      version: "PR-3511"
      name: compass-ias-adapter
    kyma_adapter:
      dir: dev/incubator/
      version: "PR-3507"
      name: compass-kyma-adapter
    instance_creator:
      dir: dev/incubator/
      version: "PR-3507"
      name: compass-instance-creator
    default_tenant_mapping_handler:
      dir: dev/incubator/
      version: "PR-3460"
      name: compass-default-tenant-mapping-handler
    gateway:
      dir: dev/incubator/
      version: "PR-3507"
      name: compass-gateway
    operations_controller:
      dir: dev/incubator/
      version: "PR-3507"
      name: compass-operations-controller
    ord_service:
      dir: dev/incubator/
      version: "PR-116"
      name: compass-ord-service
    schema_migrator:
      dir: dev/incubator/
      version: "PR-3507"
      name: compass-schema-migrator
    system_broker:
      dir: dev/incubator/
      version: "PR-3507"
      name: compass-system-broker
    certs_setup_job:
      containerRegistry:
        path: eu.gcr.io/kyma-project
      dir:
      version: "0a651695"
    external_services_mock:
      dir: dev/incubator/
      version: "PR-3507"
      name: compass-external-services-mock
    console:
      dir: prod/incubator/
      version: "v20230421-e8840c18"
      name: compass-console
    e2e_tests:
      dir: dev/incubator/
<<<<<<< HEAD
      version: "PR-3507"
=======
      version: "PR-3538"
>>>>>>> 3bdb79cc
      name: compass-e2e-tests
  isLocalEnv: false
  isForTesting: false
  oauth2:
    host: oauth2
  livenessProbe:
    initialDelaySeconds: 30
    timeoutSeconds: 1
    periodSeconds: 10
  readinessProbe:
    initialDelaySeconds: 5
    timeoutSeconds: 1
    periodSeconds: 2
  agentPreconfiguration: false
  portieris:
    isEnabled: false
    imagePullSecretName: "portieris-dummy-image-pull-secret"
  nsAdapter:
    external:
      port: 3005
    e2eTests:
      gatewayHost: "compass-gateway-xsuaa"
    prefix: /nsadapter
    path: /nsadapter/api/v1/notifications
    systemToTemplateMappings: '[{  "Name": "SAP S/4HANA On-Premise",  "SourceKey": ["type"],  "SourceValue": ["abapSys"]},{  "Name": "SAP S/4HANA On-Premise",  "SourceKey": ["type"],  "SourceValue": ["nonSAPsys"]},{  "Name": "SAP S/4HANA On-Premise",  "SourceKey": ["type"],  "SourceValue": ["hana"]}]'
    secret:
      name: nsadapter-secret
      subaccountKey: subaccount
      local:
        subaccountValue: subaccount
    authSecret:
      name: "compass-external-services-mock-oauth-credentials"
      clientIdKey: client-id
      clientSecretKey: client-secret
      tokenUrlKey: url
      instanceUrlKey: url
      certKey: cert
      keyKey: key
    registerPath: "/register"
    tokenPath: "/secured/oauth/token"
    createClonePattern: '{"key": "%s"}'
    createBindingPattern: '{}'
    useClone: "false"
    authentication:
      jwksEndpoint: http://ory-stack-oathkeeper-api.ory.svc.cluster.local:4456/.well-known/jwks.json
  director:
    host: compass-director.compass-system.svc.cluster.local
    formationMappingAsyncStatusApi:
      pathPrefix: "/v1/businessIntegrations"
      formationAssignmentPath: "/{ucl-formation-id}/assignments/{ucl-assignment-id}/status"
      formationAssignmentResetPath: "/{ucl-formation-id}/assignments/{ucl-assignment-id}/status/reset"
      formationPath: "/{ucl-formation-id}/status"
    prefix: /director
    graphql:
      external:
        port: 3000
    tls:
      secure:
        internal:
          host: compass-director-internal
    validator:
      port: 8080
    metrics:
      port: 3003
      enableGraphqlOperationInstrumentation: true
    operations:
      port: 3002
      path: "/operation"
      lastOperationPath: "/last_operation"
    info:
      path: "/v1/info"
    subscription:
      subscriptionProviderLabelKey: "subscriptionProviderId"
      subscriptionLabelKey: "subscription"
      tokenPrefix: "sb-"
    selfRegister:
      secrets:
        instancesCreds:
          name: "region-instances-credentials"
          key: "keyConfig"
          path: "/tmp"
        saasAppNameCfg:
          name: "saas-app-names"
          key: "appNameConfig"
          path: "/tmp/appNameConfig"
      clientIdPath: "clientId"
      clientSecretPath: "clientSecret"
      urlPath: "url"
      tokenUrlPath: "tokenUrl"
      clientCertPath: "clientCert"
      clientKeyPath: "clientKey"
      local:
        templateMappings:
          clientIDMapping: '{{ printf "\"%s\":\"client_id\"" .Values.global.director.selfRegister.clientIdPath }}'
          clientSecretMapping: '{{ printf "\"%s\":\"client_secret\"" .Values.global.director.selfRegister.clientSecretPath }}'
          urlMapping: '{{ printf "\"%s\":\"http://compass-external-services-mock.%s.svc.cluster.local:%s\"" .Values.global.director.selfRegister.urlPath .Release.Namespace (.Values.service.port | toString) }}'
          tokenURLMapping: '{{ printf "\"%s\":\"https://%s.%s:%s\"" .Values.global.director.selfRegister.tokenUrlPath .Values.global.externalServicesMock.certSecuredHost .Values.global.ingress.domainName (.Values.service.certPort | toString) }}'
          x509CertificateMapping: '{{ printf "\"%s\":\"%s\"" .Values.global.director.selfRegister.clientCertPath .Values.global.connector.caCertificate }}'
          x509KeyMapping: '{{ printf "\"%s\":\"%s\"" .Values.global.director.selfRegister.clientKeyPath .Values.global.connector.caKey }}'
      oauthTokenPath: "/cert/token"
      oauthMode: "oauth-mtls"
      label: "selfRegLabel"
      labelValuePrefix: "self-reg-prefix-"
      responseKey: "self-reg-key"
      path: "/external-api/self-reg"
      nameQueryParam: "name"
      tenantQueryParam: "tenant"
      requestBodyPattern: '{"key": "%s"}'
      saasAppNameLabelKey: "CMPSaaSAppName"
      saasAppNamePath: "localSaaSAppNamePath"
    clientIDHeaderKey: client_user
    suggestTokenHeaderKey: suggest_token
    runtimeTypeLabelKey: "runtimeType"
    applicationTypeLabelKey: "applicationType"
    globalSubaccountIDLabelKey: "global_subaccount_id"
    kymaRuntimeTypeLabelValue: "kyma"
    kymaApplicationNamespaceValue: "sap.kyma"
    destinationCreator:
      correlationIDsKey: "correlationIds"
      destinationAPI:
        baseURL: "http://compass-external-services-mock.compass-system.svc.cluster.local:8081"
        path: "/regions/{region}/subaccounts/{subaccountId}/destinations"
        instanceLevelPath: "/regions/{region}/subaccounts/{subaccountId}/instances/{instanceId}/destinations"
        regionParam: "region"
        instanceIDParam: "instanceId"
        subaccountIDParam: "subaccountId"
        nameParam: "destinationName"
      certificateAPI:
        baseURL: "http://compass-external-services-mock.compass-system.svc.cluster.local:8081"
        path: "/regions/{region}/subaccounts/{subaccountId}/certificates"
        instanceLevelPath: "/regions/{region}/subaccounts/{subaccountId}/instances/{instanceId}/certificates"
        regionParam: "region"
        instanceIDParam: "instanceId"
        subaccountIDParam: "subaccountId"
        nameParam: "certificateName"
        fileNameKey: "fileName"
        commonNameKey: "commonName"
        certChainKey: "certificateChain"
    fetchTenantEndpoint: '{{ printf "https://%s.%s%s/v1/fetch" .Values.global.gateway.tls.secure.internal.host .Values.global.ingress.domainName .Values.global.tenantFetcher.prefix }}'
    ordWebhookMappings: '[{ "ProxyURL": "http://compass-external-services-mock.compass-system.svc.cluster.local:8090/proxy", "ProxyHeaderTemplate": "{\"target_host\": \"{{.Application.BaseURL}}\" }", "OrdUrlPath": "/sap/bc/http/sap/ord_configuration", "SubdomainSuffix": "-api", "Type": "SAP Proxy Template" }]'
    tenantMappingsPath: "/tmp/tenantMappingsConfig"
    tenantMappingsKey: "tenant-mapping-config.json"
    tenantMappings:
      SYNC:
        v1.0:
          - type: CONFIGURATION_CHANGED
            mode: SYNC
            urlTemplate: '{"path":"%s/v1/tenant-mappings/{{.RuntimeContext.Value}}","method":"PATCH"}'
            inputTemplate: '{"context":{ {{ if .CustomerTenantContext.AccountID }}"btp": {"uclFormationId":"{{.FormationID}}","globalAccountId":"{{.CustomerTenantContext.AccountID}}","crmId":"{{.CustomerTenantContext.CustomerID}}"} {{ else }}"atom": {"uclFormationId":"{{.FormationID}}","path":"{{.CustomerTenantContext.Path}}","crmId":"{{.CustomerTenantContext.CustomerID}}"} {{ end }} },"items": [ {"uclAssignmentId":"{{ .Assignment.ID }}","operation":"{{.Operation}}","deploymentRegion":"{{if .Application.Labels.region }}{{.Application.Labels.region}}{{ else }}{{.ApplicationTemplate.Labels.region}}{{end }}","applicationNamespace":"{{ if .Application.ApplicationNamespace }}{{.Application.ApplicationNamespace}}{{else }}{{.ApplicationTemplate.ApplicationNamespace}}{{ end }}","applicationTenantId":"{{.Application.LocalTenantID}}","uclSystemTenantId":"{{.Application.ID}}",{{ if .ApplicationTemplate.Labels.parameters }}"parameters": {{.ApplicationTemplate.Labels.parameters}},{{ end }}"configuration": {{.ReverseAssignment.Value}} } ] }'
            headerTemplate: '{"Content-Type": ["application/json"]}'
            outputTemplate: '{"error":"{{.Body.error}}","success_status_code": 200}'
          - type: APPLICATION_TENANT_MAPPING
            mode: SYNC
            urlTemplate: '{"path":"%s/v1/tenant-mappings/{{.TargetApplication.LocalTenantID}}","method":"PATCH"}'
            inputTemplate: '{"context": { {{ if .CustomerTenantContext.AccountID }}"btp":{"uclFormationId":"{{.FormationID}}","globalAccountId":"{{.CustomerTenantContext.AccountID}}","crmId":"{{.CustomerTenantContext.CustomerID}}"} {{ else }}"atom": {"uclFormationId":"{{.FormationID}}","path":"{{.CustomerTenantContext.Path}}","crmId":"{{.CustomerTenantContext.CustomerID}}"} {{ end }} },"items": [ {"uclAssignmentId":"{{ .Assignment.ID }}","operation":"{{.Operation}}","deploymentRegion":"{{if .SourceApplication.Labels.region }}{{.SourceApplication.Labels.region}}{{else }}{{.SourceApplicationTemplate.Labels.region}}{{ end }}","applicationNamespace":"{{if .SourceApplication.ApplicationNamespace }}{{.SourceApplication.ApplicationNamespace}}{{else }}{{.SourceApplicationTemplate.ApplicationNamespace}}{{ end }}","applicationTenantId":"{{.SourceApplication.LocalTenantID}}","uclSystemTenantId":"{{.SourceApplication.ID}}",{{ if .SourceApplicationTemplate.Labels.parameters }}"parameters": {{.SourceApplicationTemplate.Labels.parameters}},{{ end }}"configuration": {{.ReverseAssignment.Value}} } ]}'
            headerTemplate: '{"Content-Type": ["application/json"]}'
            outputTemplate: '{"error":"{{.Body.error}}","success_status_code": 200}'
        configuration_changed:v1.0:
          - type: CONFIGURATION_CHANGED
            mode: SYNC
            urlTemplate: '{"path":"%s/v1/tenant-mappings/{{.RuntimeContext.Value}}","method":"PATCH"}'
            inputTemplate: '{"context":{ {{ if .CustomerTenantContext.AccountID }}"btp": {"uclFormationId":"{{.FormationID}}","globalAccountId":"{{.CustomerTenantContext.AccountID}}","crmId":"{{.CustomerTenantContext.CustomerID}}"} {{ else }}"atom": {"uclFormationId":"{{.FormationID}}","path":"{{.CustomerTenantContext.Path}}","crmId":"{{.CustomerTenantContext.CustomerID}}"} {{ end }} },"items": [ {"uclAssignmentId":"{{ .Assignment.ID }}","operation":"{{.Operation}}","deploymentRegion":"{{if .Application.Labels.region }}{{.Application.Labels.region}}{{ else }}{{.ApplicationTemplate.Labels.region}}{{end }}","applicationNamespace":"{{ if .Application.ApplicationNamespace }}{{.Application.ApplicationNamespace}}{{else }}{{.ApplicationTemplate.ApplicationNamespace}}{{ end }}","applicationTenantId":"{{.Application.LocalTenantID}}","uclSystemTenantId":"{{.Application.ID}}",{{ if .ApplicationTemplate.Labels.parameters }}"parameters": {{.ApplicationTemplate.Labels.parameters}},{{ end }}"configuration": {{.ReverseAssignment.Value}} } ] }'
            headerTemplate: '{"Content-Type": ["application/json"]}'
            outputTemplate: '{"error":"{{.Body.error}}","success_status_code": 200}'
        application_tenant_mapping:v1.0:
          - type: APPLICATION_TENANT_MAPPING
            mode: SYNC
            urlTemplate: '{"path":"%s/v1/tenant-mappings/{{.TargetApplication.LocalTenantID}}","method":"PATCH"}'
            inputTemplate: '{"context": { {{ if .CustomerTenantContext.AccountID }}"btp":{"uclFormationId":"{{.FormationID}}","globalAccountId":"{{.CustomerTenantContext.AccountID}}","crmId":"{{.CustomerTenantContext.CustomerID}}"} {{ else }}"atom": {"uclFormationId":"{{.FormationID}}","path":"{{.CustomerTenantContext.Path}}","crmId":"{{.CustomerTenantContext.CustomerID}}"} {{ end }} },"items": [ {"uclAssignmentId":"{{ .Assignment.ID }}","operation":"{{.Operation}}","deploymentRegion":"{{if .SourceApplication.Labels.region }}{{.SourceApplication.Labels.region}}{{else }}{{.SourceApplicationTemplate.Labels.region}}{{ end }}","applicationNamespace":"{{if .SourceApplication.ApplicationNamespace }}{{.SourceApplication.ApplicationNamespace}}{{else }}{{.SourceApplicationTemplate.ApplicationNamespace}}{{ end }}","applicationTenantId":"{{.SourceApplication.LocalTenantID}}","uclSystemTenantId":"{{.SourceApplication.ID}}",{{ if .SourceApplicationTemplate.Labels.parameters }}"parameters": {{.SourceApplicationTemplate.Labels.parameters}},{{ end }}"configuration": {{.ReverseAssignment.Value}} } ]}'
            headerTemplate: '{"Content-Type": ["application/json"]}'
            outputTemplate: '{"error":"{{.Body.error}}","success_status_code": 200}'
        application_tenant_mapping:v1.1:
          - type: APPLICATION_TENANT_MAPPING
            mode: SYNC
            urlTemplate: '{"path":"%s/v1/tenant-mappings/{{.TargetApplication.LocalTenantID}}","method":"PATCH"}'
            inputTemplate: '{"context": { {{ if .CustomerTenantContext.AccountID }}"btp":{"uclFormationId":"{{.FormationID}}","globalAccountId":"{{.CustomerTenantContext.AccountID}}","crmId":"{{.CustomerTenantContext.CustomerID}}"} {{ else }}"atom": {"uclFormationId":"{{.FormationID}}","path":"{{.CustomerTenantContext.Path}}","crmId":"{{.CustomerTenantContext.CustomerID}}"} {{ end }} },"receiverTenant": {"deploymentRegion":"{{ if .TargetApplication.Labels.region}}{{.TargetApplication.Labels.region}}{{ else }}{{.TargetApplicationTemplate.Labels.region}}{{end }}","applicationNamespace":"{{ if .TargetApplication.ApplicationNamespace}}{{.TargetApplication.ApplicationNamespace}}{{ else }}{{.TargetApplicationTemplate.ApplicationNamespace}}{{end }}","applicationUrl":"{{ .TargetApplication.BaseURL }}","applicationTenantId":"{{.TargetApplication.LocalTenantID }}","uclSystemTenantId":"{{ .TargetApplication.ID}}", {{ if .TargetApplicationTemplate.Labels.parameters }}"parameters": {{.TargetApplicationTemplate.Labels.parameters}}{{ end }} },"assignedTenants": [ {"uclAssignmentId":"{{ .Assignment.ID }}","operation":"{{.Operation}}","deploymentRegion":"{{if .SourceApplication.Labels.region }}{{.SourceApplication.Labels.region}}{{else }}{{.SourceApplicationTemplate.Labels.region}}{{ end }}","applicationNamespace":"{{if .SourceApplication.ApplicationNamespace }}{{.SourceApplication.ApplicationNamespace}}{{else }}{{.SourceApplicationTemplate.ApplicationNamespace}}{{ end }}","applicationUrl":"{{.SourceApplication.BaseURL }}","applicationTenantId":"{{.SourceApplication.LocalTenantID}}","uclSystemTenantId":"{{.SourceApplication.ID}}",{{ if .SourceApplicationTemplate.Labels.parameters }}"parameters": {{.SourceApplicationTemplate.Labels.parameters}},{{ end }}"configuration": {{.ReverseAssignment.Value}} } ]}'
            headerTemplate: '{"Content-Type": ["application/json"]}'
            outputTemplate: '{"error":"{{.Body.error}}","success_status_code": 200}'
      ASYNC_CALLBACK:
        v1.0:
          - type: CONFIGURATION_CHANGED
            mode: ASYNC_CALLBACK
            urlTemplate: '{"path":"%s/v1/tenant-mappings/{{.RuntimeContext.Value}}","method":"PATCH"}'
            inputTemplate: '{"context":{ {{ if .CustomerTenantContext.AccountID }}"btp": {"uclFormationId":"{{.FormationID}}","globalAccountId":"{{.CustomerTenantContext.AccountID}}","crmId":"{{.CustomerTenantContext.CustomerID}}"} {{ else }}"atom": {"uclFormationId":"{{.FormationID}}","path":"{{.CustomerTenantContext.Path}}","crmId":"{{.CustomerTenantContext.CustomerID}}"} {{ end }} },"items": [ {"uclAssignmentId":"{{ .Assignment.ID }}","operation":"{{.Operation}}","deploymentRegion":"{{if .Application.Labels.region }}{{.Application.Labels.region}}{{ else }}{{.ApplicationTemplate.Labels.region}}{{end }}","applicationNamespace":"{{ if .Application.ApplicationNamespace }}{{.Application.ApplicationNamespace}}{{else }}{{.ApplicationTemplate.ApplicationNamespace}}{{ end }}","applicationTenantId":"{{.Application.LocalTenantID}}","uclSystemTenantId":"{{.Application.ID}}",{{ if .ApplicationTemplate.Labels.parameters }}"parameters": {{.ApplicationTemplate.Labels.parameters}},{{ end }}"configuration": {{.ReverseAssignment.Value}} } ] }'
            headerTemplate: '{"Content-Type": ["application/json"],"Location": ["%s/v1/businessIntegrations/{{.FormationID}}/assignments/{{.Assignment.ID}}/status"]}'
            outputTemplate: '{"error":"{{.Body.error}}","success_status_code": 202}'
          - type: APPLICATION_TENANT_MAPPING
            mode: ASYNC_CALLBACK
            urlTemplate: '{"path":"%s/v1/tenant-mappings/{{.TargetApplication.LocalTenantID}}","method":"PATCH"}'
            inputTemplate: '{"context": { {{ if .CustomerTenantContext.AccountID }}"btp":{"uclFormationId":"{{.FormationID}}","globalAccountId":"{{.CustomerTenantContext.AccountID}}","crmId":"{{.CustomerTenantContext.CustomerID}}"} {{ else }}"atom": {"uclFormationId":"{{.FormationID}}","path":"{{.CustomerTenantContext.Path}}","crmId":"{{.CustomerTenantContext.CustomerID}}"} {{ end }} },"items": [ {"uclAssignmentId":"{{ .Assignment.ID }}","operation":"{{.Operation}}","deploymentRegion":"{{if .SourceApplication.Labels.region }}{{.SourceApplication.Labels.region}}{{else }}{{.SourceApplicationTemplate.Labels.region}}{{ end }}","applicationNamespace":"{{if .SourceApplication.ApplicationNamespace }}{{.SourceApplication.ApplicationNamespace}}{{else }}{{.SourceApplicationTemplate.ApplicationNamespace}}{{ end }}","applicationTenantId":"{{.SourceApplication.LocalTenantID}}","uclSystemTenantId":"{{.SourceApplication.ID}}",{{ if .SourceApplicationTemplate.Labels.parameters }}"parameters": {{.SourceApplicationTemplate.Labels.parameters}},{{ end }}"configuration": {{.ReverseAssignment.Value}} } ]}'
            headerTemplate: '{"Content-Type": ["application/json"],"Location": ["%s/v1/businessIntegrations/{{.FormationID}}/assignments/{{.Assignment.ID}}/status"]}'
            outputTemplate: '{"error":"{{.Body.error}}","success_status_code": 202}'
        configuration_changed:v1.0:
          - type: CONFIGURATION_CHANGED
            mode: ASYNC_CALLBACK
            urlTemplate: '{"path":"%s/v1/tenant-mappings/{{.RuntimeContext.Value}}","method":"PATCH"}'
            inputTemplate: '{"context":{ {{ if .CustomerTenantContext.AccountID }}"btp": {"uclFormationId":"{{.FormationID}}","globalAccountId":"{{.CustomerTenantContext.AccountID}}","crmId":"{{.CustomerTenantContext.CustomerID}}"} {{ else }}"atom": {"uclFormationId":"{{.FormationID}}","path":"{{.CustomerTenantContext.Path}}","crmId":"{{.CustomerTenantContext.CustomerID}}"} {{ end }} },"items": [ {"uclAssignmentId":"{{ .Assignment.ID }}","operation":"{{.Operation}}","deploymentRegion":"{{if .Application.Labels.region }}{{.Application.Labels.region}}{{ else }}{{.ApplicationTemplate.Labels.region}}{{end }}","applicationNamespace":"{{ if .Application.ApplicationNamespace }}{{.Application.ApplicationNamespace}}{{else }}{{.ApplicationTemplate.ApplicationNamespace}}{{ end }}","applicationTenantId":"{{.Application.LocalTenantID}}","uclSystemTenantId":"{{.Application.ID}}",{{ if .ApplicationTemplate.Labels.parameters }}"parameters": {{.ApplicationTemplate.Labels.parameters}},{{ end }}"configuration": {{.ReverseAssignment.Value}} } ] }'
            headerTemplate: '{"Content-Type": ["application/json"],"Location": ["%s/v1/businessIntegrations/{{.FormationID}}/assignments/{{.Assignment.ID}}/status"]}'
            outputTemplate: '{"error":"{{.Body.error}}","success_status_code": 202}'
        application_tenant_mapping:v1.0:
          - type: APPLICATION_TENANT_MAPPING
            mode: ASYNC_CALLBACK
            urlTemplate: '{"path":"%s/v1/tenant-mappings/{{.TargetApplication.LocalTenantID}}","method":"PATCH"}'
            inputTemplate: '{"context": { {{ if .CustomerTenantContext.AccountID }}"btp":{"uclFormationId":"{{.FormationID}}","globalAccountId":"{{.CustomerTenantContext.AccountID}}","crmId":"{{.CustomerTenantContext.CustomerID}}"} {{ else }}"atom": {"uclFormationId":"{{.FormationID}}","path":"{{.CustomerTenantContext.Path}}","crmId":"{{.CustomerTenantContext.CustomerID}}"} {{ end }} },"items": [ {"uclAssignmentId":"{{ .Assignment.ID }}","operation":"{{.Operation}}","deploymentRegion":"{{if .SourceApplication.Labels.region }}{{.SourceApplication.Labels.region}}{{else }}{{.SourceApplicationTemplate.Labels.region}}{{ end }}","applicationNamespace":"{{if .SourceApplication.ApplicationNamespace }}{{.SourceApplication.ApplicationNamespace}}{{else }}{{.SourceApplicationTemplate.ApplicationNamespace}}{{ end }}","applicationTenantId":"{{.SourceApplication.LocalTenantID}}","uclSystemTenantId":"{{.SourceApplication.ID}}",{{ if .SourceApplicationTemplate.Labels.parameters }}"parameters": {{.SourceApplicationTemplate.Labels.parameters}},{{ end }}"configuration": {{.ReverseAssignment.Value}} } ]}'
            headerTemplate: '{"Content-Type": ["application/json"],"Location": ["%s/v1/businessIntegrations/{{.FormationID}}/assignments/{{.Assignment.ID}}/status"]}'
            outputTemplate: '{"error":"{{.Body.error}}","success_status_code": 202}'
        application_tenant_mapping:v1.1:
          - type: APPLICATION_TENANT_MAPPING
            mode: ASYNC_CALLBACK
            urlTemplate: '{"path":"%s/v1/tenant-mappings/{{.TargetApplication.LocalTenantID}}","method":"PATCH"}'
            inputTemplate: '{"context": { {{ if .CustomerTenantContext.AccountID }}"btp":{"uclFormationId":"{{.FormationID}}","globalAccountId":"{{.CustomerTenantContext.AccountID}}","crmId":"{{.CustomerTenantContext.CustomerID}}"} {{ else }}"atom": {"uclFormationId":"{{.FormationID}}","path":"{{.CustomerTenantContext.Path}}","crmId":"{{.CustomerTenantContext.CustomerID}}"} {{ end }} },"receiverTenant": {"deploymentRegion":"{{ if .TargetApplication.Labels.region}}{{.TargetApplication.Labels.region}}{{ else }}{{.TargetApplicationTemplate.Labels.region}}{{end }}","applicationNamespace":"{{ if .TargetApplication.ApplicationNamespace}}{{.TargetApplication.ApplicationNamespace}}{{ else }}{{.TargetApplicationTemplate.ApplicationNamespace}}{{end }}","applicationUrl":"{{ .TargetApplication.BaseURL }}","applicationTenantId":"{{.TargetApplication.LocalTenantID }}","uclSystemTenantId":"{{ .TargetApplication.ID}}", {{ if .TargetApplicationTemplate.Labels.parameters }}"parameters": {{.TargetApplicationTemplate.Labels.parameters}}{{ end }} },"assignedTenants": [ {"uclAssignmentId":"{{ .Assignment.ID }}","operation":"{{.Operation}}","deploymentRegion":"{{if .SourceApplication.Labels.region }}{{.SourceApplication.Labels.region}}{{else }}{{.SourceApplicationTemplate.Labels.region}}{{ end }}","applicationNamespace":"{{if .SourceApplication.ApplicationNamespace }}{{.SourceApplication.ApplicationNamespace}}{{else }}{{.SourceApplicationTemplate.ApplicationNamespace}}{{ end }}","applicationUrl":"{{.SourceApplication.BaseURL }}","applicationTenantId":"{{.SourceApplication.LocalTenantID}}","uclSystemTenantId":"{{.SourceApplication.ID}}",{{ if .SourceApplicationTemplate.Labels.parameters }}"parameters": {{.SourceApplicationTemplate.Labels.parameters}},{{ end }}"configuration": {{.ReverseAssignment.Value}} } ]}'
            headerTemplate: '{"Content-Type": ["application/json"],"Location": ["%s/v1/businessIntegrations/{{.FormationID}}/assignments/{{.Assignment.ID}}/status"]}'
            outputTemplate: '{"error":"{{.Body.error}}","success_status_code": 202}'
    authentication:
      jwksEndpoint: http://ory-stack-oathkeeper-api.ory.svc.cluster.local:4456/.well-known/jwks.json
      oauth2:
        url: http://ory-stack-hydra-admin.ory.svc.cluster.local:4445
  auditlog:
    configMapName: "compass-gateway-auditlog-config"
    protocol: HTTP
    tlsOrigination: false
    host: compass-external-services-mock.compass-system.svc.cluster.local
    port: 8080
    mtlsTokenPath: "/cert/token"
    standardTokenPath: "/secured/oauth/token"
    skipSSLValidation: false
    secret:
      name: "compass-gateway-auditlog-secret"
      urlKey: url
      clientIdKey: client-id
      clientSecretKey: client-secret
      clientCertKey: client-cert
      clientKeyKey: client-key
  log:
    format: "text"
    formatJson: "json"
  tenantConfig:
    useDefaultTenants: true
    dbPool:
      maxOpenConnections: 1
      maxIdleConnections: 1
  connector:
    prefix: /connector
    graphql:
      external:
        port: 3000
    validator:
      port: 8080
    # If secrets do not exist they will be created
    secrets:
      ca:
        name: compass-connector-app-ca
        namespace: compass-system
        certificateKey: ca.crt
        keyKey: ca.key
      rootCA:
        namespace: istio-system # For Ingress Gateway to work properly the namespace needs to be istio-system
        # In order for istio mTLS to work we should have two different secrets one containing the server certificate (let’s say X) and one used for validation of the client’s certificates.
        # The second one should be our root certificate and istio wants it to be named X-cacert. (-cacert suffix).
        # This is the reason for the confusing name of our root certificate. https://preliminary.istio.io/v1.6/docs/tasks/traffic-management/ingress/secure-ingress/#configure-a-mutual-tls-ingress-gateway
        cacert: compass-gateway-mtls-certs-cacert # For cert-rotation the cacert should be in different secret
        certificateKey: cacert
    revocation:
      configmap:
        name: revocations-config
        namespace: "{{ .Release.Namespace }}"
    # If key and certificate are not provided they will be generated
    caKey: ""
    caCertificate: ""
  system_broker:
    enabled: false
    port: 5001
    prefix: /broker
    tokenProviderFromHeader:
      forwardHeaders: Authorization
    tokenProviderFromSecret:
      enabled: false
      secrets:
        integrationSystemCredentials:
          name: compass-system-broker-credentials
          namespace: compass-system
    testNamespace: kyma-system
  gateway:
    port: 3000
    tls:
      host: compass-gateway
      adapterHost: compass-ns-adapter
      secure:
        internal:
          host: compass-gateway-internal
        oauth:
          host: compass-gateway-auth-oauth
    mtls:
      manageCerts: false
      host: compass-gateway-mtls
      certSecret: compass-gateway-mtls-certs
      external:
        host: compass-gateway-sap-mtls
        certSecret: compass-gateway-mtls-certs # Use connector's root CA as root CA by default. This should be overridden for productive deployments.
    headers:
      rateLimit: X-Flow-Identity
      request:
        remove:
          - "Client-Id-From-Token"
          - "Client-Id-From-Certificate"
          - "Client-Certificate-Hash"
          - "Certificate-Data"
  hydrator:
    host: compass-hydrator.compass-system.svc.cluster.local
    port: 3000
    prefix: /hydrators
    certSubjectMappingResyncInterval: "3s"
    subjectConsumerMappingConfig: '[{"consumer_type": "Super Admin", "tenant_access_levels": ["customer", "account","subaccount", "global", "organization", "folder", "resource-group"], "subject": "C=DE, L=local, O=SAP SE, OU=Region, OU=SAP Cloud Platform Clients, OU=f8075207-1478-4a80-bd26-24a4785a2bfd, CN=compass"}, {"consumer_type": "Integration System", "tenant_access_levels": ["account","subaccount"], "subject": "C=DE, L=local, O=SAP SE, OU=Region, OU=SAP Cloud Platform Clients, OU=f8075207-1478-4a80-bd26-24a4785a2bfd, CN=integration-system-test"}, {"consumer_type": "Technical Client", "tenant_access_levels": ["global"], "subject": "C=DE, L=local, O=SAP SE, OU=SAP Cloud Platform Clients, OU=Region, OU=1f538f34-30bf-4d3d-aeaa-02e69eef84ae, CN=technical-client-test"}]'
    certificateDataHeader: "Certificate-Data"
    consumerClaimsKeys:
      clientIDKey: "client_id"
      tenantIDKey: "tenantid"
      userNameKey: "user_name"
      subdomainKey: "subdomain"
    http:
      client:
        skipSSLValidation: false
    metrics:
      port: 3003
      enableClientInstrumentation: true
      censoredFlows: "JWT"
  iasAdapter:
    port: 8080
    apiRootPath: "/ias-adapter"
    readTimeout: 30s
    readHeaderTimeout: 30s
    writeTimeout: 30s
    idleTimeout: 30s
    tenantInfo:
      requestTimeout: 30s
      insecureSkipVerify: false
    ias:
      requestTimeout: 30s
      secret:
        name: "ias-adapter-cockpit"
        path: "/tmp"
        fileName: "ias-adapter-cockpit.yaml"
        clientCert: cert
        clientKey: key
        ca: ca
        manage: false
    postgres:
      connectTimeout: 30s
      requestTimeout: 30s
    authentication:
      jwksEndpoint: "http://ory-stack-oathkeeper-api.ory.svc.cluster.local:4456/.well-known/jwks.json"
  kymaAdapter:
    port: 8080
    apiRootPath: "/kyma-adapter"
    apiTenantMappingsEndpoint: "/v1/tenantMappings/{tenant-id}"
    tenantInfo:
      requestTimeout: 30s
    tenantMapping:
      type: CONFIGURATION_CHANGED
      mode: SYNC
      urlTemplate: '{"path":"%s/kyma-adapter/v1/tenantMappings/{{.Runtime.Labels.global_subaccount_id}}","method":"PATCH"}'
      inputTemplate: '{"context":{"platform":"{{if .CustomerTenantContext.AccountID}}btp{{else}}unified-services{{end}}","uclFormationId":"{{.FormationID}}","accountId":"{{if .CustomerTenantContext.AccountID}}{{.CustomerTenantContext.AccountID}}{{else}}{{.CustomerTenantContext.Path}}{{end}}","crmId":"{{.CustomerTenantContext.CustomerID}}","operation":"{{.Operation}}"},"assignedTenant":{"state":"{{.Assignment.State}}","uclAssignmentId":"{{.Assignment.ID}}","deploymentRegion":"{{if .Application.Labels.region}}{{.Application.Labels.region}}{{else}}{{.ApplicationTemplate.Labels.region}}{{end}}","applicationNamespace":"{{if .Application.ApplicationNamespace}}{{.Application.ApplicationNamespace}}{{else}}{{.ApplicationTemplate.ApplicationNamespace}}{{end}}","applicationUrl":"{{.Application.BaseURL}}","applicationTenantId":"{{.Application.LocalTenantID}}","uclSystemName":"{{.Application.Name}}","uclSystemTenantId":"{{.Application.ID}}",{{if .ApplicationTemplate.Labels.parameters}}"parameters":{{.ApplicationTemplate.Labels.parameters}},{{end}}"configuration":{{.ReverseAssignment.Value}}},"receiverTenant":{"ownerTenants": [{{ Join .Runtime.Tenant.Parents }}],"state":"{{.ReverseAssignment.State}}","uclAssignmentId":"{{.ReverseAssignment.ID}}","deploymentRegion":"{{if and .RuntimeContext .RuntimeContext.Labels.region}}{{.RuntimeContext.Labels.region}}{{else}}{{.Runtime.Labels.region}}{{end}}","applicationNamespace":"{{.Runtime.ApplicationNamespace}}","applicationTenantId":"{{if .RuntimeContext}}{{.RuntimeContext.Value}}{{else}}{{.Runtime.Labels.global_subaccount_id}}{{end}}","uclSystemTenantId":"{{if .RuntimeContext}}{{.RuntimeContext.ID}}{{else}}{{.Runtime.ID}}{{end}}",{{if .Runtime.Labels.parameters}}"parameters":{{.Runtime.Labels.parameters}},{{end}}"configuration":{{.Assignment.Value}}}}'
      headerTemplate: '{"Content-Type": ["application/json"]}'
      outputTemplate: '{"error":"{{.Body.error}}","state":"{{.Body.state}}","success_status_code": 200,"incomplete_status_code": 422}'
    authentication:
      jwksEndpoint: http://ory-stack-oathkeeper-api.ory.svc.cluster.local:4456/.well-known/jwks.json
  instanceCreator:
    port: 8080
    apiRootPath: "/instance-creator"
    tenantInfo:
      requestTimeout: 30s
    authentication:
      jwksEndpoint: http://ory-stack-oathkeeper-api.ory.svc.cluster.local:4456/.well-known/jwks.json
    client:
      timeout: 30s
    secrets:
      name: "regional-sm-instances-credentials"
      key: "keyConfig"
      path: "/tmp"
    clientIdPath: "clientid"
    smUrlPath: "sm_url"
    tokenURLPath: "certurl"
    appNamePath: "appName"
    certificatePath: "certificate"
    certificateKeyPath: "key"
    oauthTokenPath: "/oauth/token"
    ticker: 3s
    timeout: 300s
    local:
      templateMappings:
        clientIDMapping: '{{ printf "\"%s\":\"client_id\"" .Values.global.instanceCreator.clientIdPath }}'
        smUrlMapping: '{{ printf "\"%s\":\"http://compass-external-services-mock.%s.svc.cluster.local:%s\"" .Values.global.instanceCreator.smUrlPath .Release.Namespace (.Values.service.port | toString) }}'
        tokenURLMapping: '{{ printf "\"%s\":\"http://compass-external-services-mock.%s.svc.cluster.local:%s\"" .Values.global.instanceCreator.tokenURLPath .Release.Namespace (.Values.service.port | toString) }}'
        appNameMapping: '{{ printf "\"%s\":\"app_name\"" .Values.global.instanceCreator.appNamePath }}'
        certificateMapping: '{{ printf "\"%s\":\"%s\"" .Values.global.instanceCreator.certificatePath .Values.global.connector.caCertificate }}'
        certificateKeyMapping: '{{ printf "\"%s\":\"%s\"" .Values.global.instanceCreator.certificateKeyPath .Values.global.connector.caKey }}'
  defaultTenantMappingHandler:
    port: 8080
    apiRootPath: "/default-tenant-mapping-handler"
    apiTenantMappingsEndpoint: "/v1/tenantMappings/{tenant-id}"
    tenantInfo:
      requestTimeout: 30s
    authentication:
      jwksEndpoint: http://ory-stack-oathkeeper-api.ory.svc.cluster.local:4456/.well-known/jwks.json
  operations_controller:
    enabled: true
  connectivity_adapter:
    port: 8080
    tls:
      host: adapter-gateway
    mtls:
      host: adapter-gateway-mtls
  oathkeeperFilters:
    workloadLabel: oathkeeper
    namespace: ory
    tokenDataHeader: "Connector-Token"
    certificateDataHeader: "Certificate-Data"
  istio:
    discoveryMtlsGateway:
      name: "discovery-gateway"
      namespace: "compass-system"
      certSecretName: discovery-gateway-certs
      localCA: # the CA property and its nested fields are used only in local setup
        secretName: discovery-gateway-certs-cacert
        namespace: istio-system # For Ingress Gateway to work properly the namespace needs to be istio-system
        certificate: ""
        key: ""
    externalMtlsGateway:
      name: "compass-gateway-external-mtls"
      namespace: "compass-system"
    mtlsGateway:
      name: "compass-gateway-mtls"
      namespace: "compass-system"
    gateway:
      name: "kyma-gateway"
      namespace: "kyma-system"
    proxy:
      port: 15020
    namespace: istio-system
    ingressgateway:
      workloadLabel: istio-ingressgateway
      requestPayloadSizeLimit2MB: 2097152
      requestPayloadSizeLimit2MBLabel: "2MB"
      requestPayloadSizeLimit5MB: 5097152
      requestPayloadSizeLimit5MBLabel: "5MB"
      correlationHeaderRewriteFilter:
        expectedHeaders:
          - "x-request-id"
          - "x-correlation-id"
          - "x-correlationid"
          - "x-forrequest-id"
          - "x-vcap-request-id"
          - "x-broker-api-request-identity"
  kubernetes:
    serviceAccountTokenIssuer: https://kubernetes.default.svc.cluster.local
    serviceAccountTokenJWKS: https://kubernetes.default.svc.cluster.local/openid/v1/jwks
  ingress:
    domainName: "local.kyma.dev"
    discoveryDomain:
      name: "discovery.api.local"
      tlsCert: ""
      tlsKey: ""
  database:
    sqlProxyServiceAccount: "proxy-user@gcp-cmp.iam.gserviceaccount.com"
    manageSecrets: true
    embedded:
      enabled: true
      director:
        name: "postgres"
      ias_adapter:
        name: "postgres2"
      directorDBName: "postgres"
    managedGCP:
      serviceAccountKey: ""
      instanceConnectionName: ""
      director:
        name: ""
        user: ""
        password: ""
      iasAdapter:
        name: ""
        user: ""
        password: ""
      host: "localhost"
      hostPort: "5432"
      sslMode: ""
      #TODO remove below after migration to separate user will be done
      dbUser: ""
      dbPassword: ""
      directorDBName: ""
  oathkeeper:
    host: ory-stack-oathkeeper-proxy.ory.svc.cluster.local
    port: 4455
    timeout_ms: 120000
    ns_adapter_timeout_ms: 3600000
    idTokenConfig:
      claims: '{"scopes": "{{ print .Extra.scope }}","tenant": "{{ .Extra.tenant }}", "consumerID": "{{ print .Extra.consumerID}}", "consumerType": "{{ print .Extra.consumerType }}", "flow": "{{ print .Extra.flow }}", "onBehalfOf": "{{ print .Extra.onBehalfOf }}", "region": "{{ print .Extra.region }}", "tokenClientID": "{{ print .Extra.tokenClientID }}"}'
      internalClaims: '{"scopes": "application:read application:write application.webhooks:read application.application_template:read application_template.webhooks:read webhooks.auth:read runtime:write runtime:read tenant:read tenant:write tenant_subscription:write ory_internal fetch_tenant application_template:read destinations_sensitive_data:read destinations:sync ord_aggregator:sync certificate_subject_mapping:read certificate_subject_mapping:write bundle_instance_auth:write bundle.instance_auths:read","tenant":"{ {{ if .Header.Tenant }} \"consumerTenant\":\"{{ print (index .Header.Tenant 0) }}\", {{ end }} \"externalTenant\":\"\"}", "consumerType": "Internal Component", "flow": "Internal"}'
    mutators:
      runtimeMappingService:
        config:
          api:
            url: http://compass-hydrator.compass-system.svc.cluster.local:3000/hydrators/runtime-mapping
            retry:
              give_up_after: 6s
              max_delay: 2000ms
      authenticationMappingServices:
        nsadapter:
          cfg:
            config:
              api:
                url: http://compass-hydrator.compass-system.svc.cluster.local:3000/hydrators/authn-mapping/nsadapter
                retry:
                  give_up_after: 6s
                  max_delay: 2000ms
          authenticator:
            enabled: false
            createRule: true
            gatewayHost: "compass-gateway-xsuaa"
            trusted_issuers: '[{"domain_url": "compass-system.svc.cluster.local:8080", "scope_prefixes": ["prefix."], "protocol": "http"}]'
            attributes: '{"uniqueAttribute": { "key": "ns-adapter-test", "value": "ns-adapter-flow" }, "tenants": [{ "key": "tenant" }], "identity": { "key": "identity" }, "clientid": { "key": "client_id" } }'
            path: /nsadapter/api/v1/notifications
            upstreamComponent: "compass-gateway"
            checkSuffix: true
        tenant-fetcher:
          cfg:
            config:
              api:
                url: http://compass-hydrator.compass-system.svc.cluster.local:3000/hydrators/authn-mapping/tenant-fetcher
                retry:
                  give_up_after: 6s
                  max_delay: 2000ms
          authenticator:
            enabled: false
            createRule: true
            gatewayHost: "compass-gateway"
            trusted_issuers: '[{"domain_url": "compass-system.svc.cluster.local:8080", "scope_prefixes": ["prefix."], "protocol": "http"}]'
            attributes: '{"uniqueAttribute": { "key": "test", "value": "tenant-fetcher" }, "tenants": [{ "key": "tenant" }], "identity": { "key": "identity" } }'
            path: /tenants/<.*>
            upstreamComponent: "compass-tenant-fetcher"
            checkSuffix: false
        subscriber:
          cfg:
            config:
              api:
                url: http://compass-hydrator.compass-system.svc.cluster.local:3000/hydrators/authn-mapping/subscriber
                retry:
                  give_up_after: 6s
                  max_delay: 2000ms
          authenticator:
            enabled: false
            createRule: false
            gatewayHost: "compass-gateway-sap-mtls"
            trusted_issuers: '[{"domain_url": "compass-system.svc.cluster.local:8080", "scope_prefixes": ["prefix."], "protocol": "http", "region": "eu-1"}]'
            attributes: '{"uniqueAttribute": { "key": "subsc-key-test", "value": "subscription-flow" }, "tenants": [{ "key": "tenant" }], "identity": { "key": "user_name" }, "clientid": { "key": "client_id" } }'
            path: /<.*>
            checkSuffix: false
        user-name-authenticator:
          cfg:
            config:
              api:
                url: http://compass-hydrator.compass-system.svc.cluster.local:3000/hydrators/authn-mapping/user-name-authenticator
                retry:
                  give_up_after: 6s
                  max_delay: 2000ms
          authenticator:
            enabled: false
            createRule: true
            gatewayHost: "compass-gateway-user-name"
            trusted_issuers: '[{"domain_url": "compass-system.svc.cluster.local:8080", "scope_prefixes": ["prefix.", "prefix2."], "protocol": "http", "region": "eu-1"}]'
            attributes: '{"uniqueAttribute": { "key": "unique-attr-authenticator-key", "value": "unique-attr-authenticator-value" }, "tenants": [{ "key": "ext_attr.subaccountid", "priority": 1 },{ "key": "ext_attr.globalaccountid", "priority": 2 }], "identity": { "key": "user_name" }, "clientid": { "key": "client_id" } }'
            path: "/director/graphql"
            upstreamComponent: "compass-gateway"
            checkSuffix: false
      tenantMappingService:
        config:
          api:
            url: http://compass-hydrator.compass-system.svc.cluster.local:3000/hydrators/tenant-mapping
            retry:
              give_up_after: 6s
              max_delay: 2000ms
      certificateResolverService:
        config:
          api:
            url: http://compass-hydrator.compass-system.svc.cluster.local:3000/hydrators/v1/certificate/data/resolve
            retry:
              give_up_after: 6s
              max_delay: 2000ms
      tokenResolverService:
        config:
          api:
            url: http://compass-hydrator.compass-system.svc.cluster.local:3000/hydrators/v1/tokens/resolve
            retry:
              give_up_after: 6s
              max_delay: 2000ms
  cockpit:
    auth:
      allowedConnectSrc: "https://*.ondemand.com"
      secretName: "cockpit-auth-secret"
      idpHost: ""
      clientID: ""
      scopes: "openid profile email"
      path: "/oauth2/certs"
  destinationFetcher:
    manageSecrets: true
    host: compass-destination-fetcher.compass-system.svc.cluster.local
    prefix: /destination-configuration
    port: 3000
    jobSchedule: 10s
    lease:
      lockname: destinationlease
    parallelTenants: 10
    tenantSyncTimeout: "5m"
    authentication:
      jwksEndpoint: "http://ory-stack-oathkeeper-api.ory.svc.cluster.local:4456/.well-known/jwks.json"
      appDestinationsSyncScope: "destinations:sync"
      appDetinationsSensitiveDataScope: "destinations_sensitive_data:read"
    server:
      tenantDestinationsEndpoint: "/v1/subaccountDestinations"
      tenantDestinationCertificatesEndpoint: "/v1/subaccountCertificates"
      tenantInstanceLevelDestinationCertificatesEndpoint: "/v1/instanceCertificates"
      sensitiveDataEndpoint: "/v1/destinations"
      findAPIEndpoint: "/local/v1/destinations" # used by external-services-mock in the destination creator flows; due to the fact that in ESM there are separate handlers for the two flows (dest-creator & dest-fetcher), we need different endpoints where each one of them can call the destination service find API
      sensitiveDataQueryParam: "name"
    request:
      skipSSLValidation: false
      retry_interval: "100ms"
      retry_attempts: 3
      goroutineLimit: 10
      requestTimeout: "5s"
      pageSize: 100
      oauthTokenPath: "/oauth/token"
    instance:
      clientIdPath: "clientid"
      clientSecretPath: "clientsecret"
      urlPath: "uri"
      tokenUrlPath: "certurl"
      clientCertPath: "certificate"
      clientKeyPath: "key"
    secretName: destination-region-instances
    dependenciesConfig:
      path: "/cfg/dependencies"
    oauthMode: "oauth-mtls"
  destinationRegionSecret:
    secretName: "destination-region-instances"
    fileName: "keyConfig"
    local:
      templateMappings:
        xsappMapping: '{{ printf "\"%s\":\"xsappname1\"" .Values.global.tenantFetcher.xsappNamePath }}'
        clientIDMapping: '{{ printf "\"%s\":\"client_id\"" .Values.global.destinationFetcher.instance.clientIdPath }}'
        clientSecretMapping: '{{ printf "\"%s\":\"client_secret\"" .Values.global.destinationFetcher.instance.clientSecretPath }}'
        urlMapping: '{{ printf "\"%s\":\"http://compass-external-services-mock.%s.svc.cluster.local:%s\"" .Values.global.destinationFetcher.instance.urlPath .Release.Namespace (.Values.service.port | toString) }}'
        tokenURLMapping: '{{ printf "\"%s\":\"https://%s.%s:%s\"" .Values.global.destinationFetcher.instance.tokenUrlPath .Values.global.externalServicesMock.certSecuredHost .Values.global.ingress.domainName (.Values.service.certPort | toString) }}'
        x509CertificateMapping: '{{ printf "\"%s\":\"%s\"" .Values.global.destinationFetcher.instance.clientCertPath .Values.global.connector.caCertificate }}'
        x509KeyMapping: '{{ printf "\"%s\":\"%s\"" .Values.global.destinationFetcher.instance.clientKeyPath .Values.global.connector.caKey }}'
  tenantFetcher:
    k8sSecret:
      manageSecrets: true
      name: "tenant-fetcher-secret"
      namespace: "compass-system"
      key: "keyConfig"
      path: "/tmp"
    host: compass-tenant-fetcher.compass-system.svc.cluster.local
    prefix: /tenants
    port: 3000
    xsappNamePath: "xsappname"
    omitDependenciesParamName: ""
    omitDependenciesParamValue: ""
    requiredAuthScope: Callback
    fetchTenantAuthScope: fetch_tenant
    authentication:
      jwksEndpoint: "http://ory-stack-oathkeeper-api.ory.svc.cluster.local:4456/.well-known/jwks.json"
    tenantProvider:
      tenantIdProperty: "tenantId"
      customerIdProperty: "customerId"
      subaccountTenantIdProperty: "subaccountTenantId"
      subdomainProperty: "subdomain"
      licenseTypeProperty: "licenseType"
      name: "provider"
      subscriptionProviderIdProperty: "subscriptionProviderIdProperty"
      providerSubaccountIdProperty: "providerSubaccountIdProperty"
      consumerTenantIdProperty: "consumerTenantIdProperty"
      subscriptionProviderAppNameProperty: "subscriptionProviderAppNameProperty"
      subscriptionIDProperty: "subscriptionGUID"
      dependentServiceInstancesInfoProperty: "dependentServiceInstancesInfo"
      dependentServiceInstancesInfoAppIdProperty: "appId"
      dependentServiceInstancesInfoAppNameProperty: "appName"
      dependentServiceInstancesInfoProviderSubaccountIdProperty: "providerSubaccountId"
    server:
      fetchTenantWithParentEndpoint: "/v1/fetch/{parentTenantId}/{tenantId}"
      fetchTenantWithoutParentEndpoint: "/v1/fetch/{tenantId}"
      regionalHandlerEndpoint: "/v1/regional/{region}/callback/{tenantId}"
      dependenciesEndpoint: "/v1/regional/{region}/dependencies"
      tenantPathParam: "tenantId"
      regionPathParam: "region"
    dependenciesConfig:
      path: "/cfg/dependencies"
    local:
      templateMappings:
        xsappMapping: '{{ printf "\"%s\":\"xsappname1\"" .Values.global.tenantFetcher.xsappNamePath }}'
    containerName: "tenant-fetcher"
  externalCertConfiguration:
    issuerLocality: "local,local2" # In local setup we have manually created connector CA certificate with 'local' Locality property
    subjectPattern: "/C=DE/O=SAP SE/OU=SAP Cloud Platform Clients/OU=Region/OU=%s/L=%s/CN=%s"
    technicalClientSubjectPattern: "/C=DE/O=SAP SE/OU=SAP Cloud Platform Clients/OU=Region/OU=%s/L=%s/CN=%s"
    ouCertSubaccountID: "f8075207-1478-4a80-bd26-24a4785a2bfd"
    commonName: "compass"
    locality: "local"
    certSvcApiPath: "/cert"
    tokenPath: "/cert/token"
    secrets:
      externalCertSvcSecret:
        manage: false
        name: "cert-svc-secret"
        clientIdKey: client-id
        clientSecretKey: client-secret
        oauthUrlKey: url
        csrEndpointKey: csr-endpoint
        clientCert: client-cert
        clientKey: client-key
        skipSSLValidationFlag: "-k"
      externalClientCertSecret:
        name: "external-client-certificate"
        namespace: compass-system
        certKey: tls.crt
        keyKey: tls.key
      publicPrivateKeysSecret:
        name: "system-fetcher-external-keys"
        namespace: compass-system
        dataKey: data
        manage: false
    rotationCronjob:
      name: "external-certificate-rotation"
      schedule: "*/1 * * * *" # Executes every minute
      certValidity: "7"
      clientCertRetryAttempts: "8"
      containerName: "certificate-rotation"
    preInstallJob:
      enabled: false
      name: "external-certificate-pre-install"
      certValidity: "7"
      clientCertRetryAttempts: "8"
  extSvcCertConfiguration:
    issuerLocality: "local,local2" # In local setup we have manually created connector CA certificate with 'local' Locality property
    subjectPattern: "/C=DE/O=SAP SE/OU=SAP Cloud Platform Clients/OU=Region/OU=%s/L=%s/CN=%s"
    ouCertSubaccountID: "f8075207-1478-4a80-bd26-24a4785a2bfd"
    commonName: "compass"
    locality: "local"
    certSvcApiPath: "/cert"
    tokenPath: "/cert/token"
    secrets:
      extSvcCertSvcSecret:
        manage: false
        name: "ext-svc-cert-svc-secret"
        clientIdKey: client-id
        clientSecretKey: client-secret
        oauthUrlKey: url
        csrEndpointKey: csr-endpoint
        clientCert: client-cert
        clientKey: client-key
        skipSSLValidationFlag: "-k"
      extSvcClientCertSecret:
        name: "ext-svc-client-certificate"
        namespace: compass-system
        certKey: tls.crt
        keyKey: tls.key
    rotationCronjob:
      name: "ext-svc-certificate-rotation"
      schedule: "*/1 * * * *" # Executes every minute
      certValidity: "7"
      clientCertRetryAttempts: "8"
      containerName: "ext-svc-certificate-rotation"
    preInstallJob:
      enabled: false
      name: "ext-svc-certificate-pre-install"
      certValidity: "7"
      clientCertRetryAttempts: "8"
  ordService:
    host: compass-ord-service.compass-system.svc.cluster.local
    prefix: /open-resource-discovery-service/v0
    docsPrefix: /open-resource-discovery-docs
    staticPrefix: /open-resource-discovery-static/v0
    port: 3000
    defaultResponseType: "xml"
    userContextHeader: "user_context"
    authTokenPath: "/var/run/secrets/kubernetes.io/serviceaccount/token"
    skipSSLValidation: false
  ordAggregator:
    port: 3000
    prefix: /ord-aggregator
    aggregateEndpoint: /aggregate
    name: ord-aggregator
    client:
      timeout: "30s"
    lease:
      lockname: aggregatorlease
    authentication:
      jwksEndpoint: "http://ory-stack-oathkeeper-api.ory.svc.cluster.local:4456/.well-known/jwks.json"
    http:
      client:
        skipSSLValidation: false
      retry:
        attempts: 3
        delay: 100ms
    dbPool:
      maxOpenConnections: 2
      maxIdleConnections: 2
    globalRegistryUrl: http://compass-external-services-mock.compass-system.svc.cluster.local:8087/.well-known/open-resource-discovery
    maxParallelDocumentsPerApplication: 10
    maxParallelSpecificationProcessors: 100
    containerName: "ord-aggregator"
    tenantMappingConfiguration: '{}'
    parallelOperationProcessors: 10
    priorityQueueLimit: 10
    rescheduleJobInterval: 24h
    reschedulePeriod: 168h
    rescheduleHangedJobInterval: 1h
    rescheduleHangedPeriod: 1h
    maintainOperationsJobInterval: 60m
    operationProcessorsQuietPeriod: 5s
  systemFetcher:
    enabled: false
    syncGlobalAccountTenants: true
    name: "system-fetcher"
    schedule: "0 0 * * *"
    manageSecrets: true
    # enableSystemDeletion - whether systems in deleted state should be deleted from director database
    enableSystemDeletion: true
    # fetchParallelism - shows how many http calls will be made in parallel to fetch systems
    fetchParallellism: 30
    # queueSize - shows how many system fetches (individual requests may fetch more than 1 system)
    # can be put in the queue for processing before blocking. It is best for the queue to be about 2 times bigger than the parallellism
    queueSize: 100
    # fetchRequestTimeout - shows the timeout to wait for oauth token and for fetching systems (in one request) separately
    fetchRequestTimeout: "30s"
    # directorRequestTimeout - graphql requests timeout to director
    directorRequestTimeout: "30s"
    dbPool:
      maxOpenConnections: 20
      maxIdleConnections: 2
    # systemsAPIEndpoint - endpoint of the service to fetch systems from
    systemsAPIEndpoint: ""
    # systemsAPIFilterCriteria - criteria for fetching systems
    systemsAPIFilterCriteria: ""
    appTemplatesProductLabel: "systemRole"
    systemSourceKey: "prop"
    appTemplates: []
    templatePlaceholderToSystemKeyMappings: '[ { "placeholder_name": "name", "system_key": "$.displayName" }, { "placeholder_name": "display-name", "system_key": "$.displayName" }, { "placeholder_name": "systemNumber", "system_key": "$.systemNumber" }, { "placeholder_name": "productId", "system_key": "$.productId" }, { "placeholder_name": "ppmsProductVersionId", "system_key": "$.ppmsProductVersionId", "optional": true }, { "placeholder_name": "region", "system_key": "$.additionalAttributes.systemSCPLandscapeID", "optional": true }, { "placeholder_name": "description", "system_key": "$.productDescription", "optional": true }, { "placeholder_name": "baseUrl", "system_key": "$.additionalUrls.mainUrl", "optional": true }, { "placeholder_name": "providerName", "system_key": "$.infrastructureProvider", "optional": true } ]'
    templateOverrideApplicationInput: '{"name": "{{name}}","description": "{{description}}","providerName": "{{providerName}}","statusCondition": "INITIAL","systemNumber": "{{systemNumber}}","labels": {"managed": "true","productId": "{{productId}}","ppmsProductVersionId": "{{ppmsProductVersionId}}","region": "{{region}}"},"baseUrl": "{{baseUrl}}"}'
    http:
      client:
        skipSSLValidation: false
    oauth:
      client: "client_id"
      tokenEndpointProtocol: "https"
      tokenBaseHost: "compass-external-services-mock-sap-mtls"
      tokenPath: "/cert/token"
      scopesClaim: "scopes"
      tenantHeaderName: "x-zid"
      tokenRequestTimeout: 30s
      skipSSLValidation: true
    jwt:
      expireAfter: 60m
    secret:
      name: "compass-system-fetcher-secret"
      clientIdKey: client-id
      oauthUrlKey: url
    paging:
      pageSize: 200
      sizeParam: "$top"
      skipParam: "$skip"
    containerName: "system-fetcher"
  tenantFetchers:
    job1:
      enabled: false
      job:
        interval: "5m"
      configMapNamespace: "compass-system"
      manageSecrets: true
      providerName: "compass"
      tenantType: "subaccount"
      schedule: "*/5 * * * *"
      tenantInsertChunkSize: "500"
      pageWorkers: "2"
      kubernetes:
        configMapNamespace: "compass-system"
        pollInterval: 2s
        pollTimeout: 1m
        timeout: 2m
      authConfig:
        skipSSLValidation: true
        oauthMode: "oauth-mtls"
        clientIDPath: "clientid"
        clientSecretPath: "secret"
        clientCertPath: "cert"
        clientKeyPath: "key"
        tokenEndpointPath: "url"
        tokenURLPath: "/cert/token"
      queryMapping:
        regionField: "region"
        pageNumField: "pageNum"
        pageSizeField: "pageSize"
        timestampField: "timestamp"
      query:
        startPage: "0"
        pageSize: "100"
      api:
        regionName: "central"
        authConfigSecretKey: "central"
        fieldMapping:
          totalPagesField: "totalPages"
          totalResultsField: "totalResults"
          tenantEventsField: "events"
          idField: "id"
          nameField: "name"
          customerIdField: "customerId"
          subdomainField: "subdomain"
          licenseTypeField: "licenseType"
          discriminatorField: ""
          discriminatorValue: ""
          detailsField: "details"
          labelsField: "labels"
          entityTypeField: "entityType"
          globalAccountID: "gaID"
          regionField: "region"
          movedSubaccountTargetField: "targetGlobalAccountGUID"
          movedSubaccountSourceField: "sourceGlobalAccountGUID"
        endpoints:
          accountCreated: "127.0.0.1/events?type=account-created"
          accountDeleted: "127.0.0.1/events?type=account-deleted"
          accountUpdated: "127.0.0.1/events?type=account-updated"
          subaccountCreated: "127.0.0.1/events?type=subaccount-created"
          subaccountDeleted: "127.0.0.1/events?type=subaccount-deleted"
          subaccountUpdated: "127.0.0.1/events?type=subaccount-updated"
          subaccountMoved: "127.0.0.1/events?type=subaccount-moved"
      regionalConfig:
        fieldMapping:
          totalPagesField: "totalPages"
          totalResultsField: "totalResults"
          tenantEventsField: "events"
          idField: "guid"
          nameField: "displayName"
          customerIdField: "customerId"
          subdomainField: "subdomain"
          licenseTypeField: "licenseType"
          discriminatorField: ""
          discriminatorValue: ""
          detailsField: "details"
          entityTypeField: "entityType"
          globalAccountID: "globalAccountGUID"
          regionField: "region"
          labelsField: "labels"
          movedSubaccountTargetField: "targetGlobalAccountGUID"
          movedSubaccountSourceField: "sourceGlobalAccountGUID"
        regions:
          eu-east:
            api:
              oauthMode: "oauth-mtls"
              authConfigSecretKey: "central"
              endpoints:
                accountCreated: "127.0.0.1/events?type=account-created"
                accountDeleted: "127.0.0.1/events?type=account-deleted"
                accountUpdated: "127.0.0.1/events?type=account-updated"
                subaccountCreated: "127.0.0.1/events?type=subaccount-created"
                subaccountDeleted: "127.0.0.1/events?type=subaccount-deleted"
                subaccountUpdated: "127.0.0.1/events?type=subaccount-updated"
                subaccountMoved: "127.0.0.1/events?type=subaccount-moved"
      dbPool:
        maxOpenConnections: 1
        maxIdleConnections: 1
  metrics:
    enabled: true
    pushEndpoint: http://monitoring-prometheus-pushgateway.kyma-system.svc.cluster.local:9091
  externalServicesMock:
    enabled: false
    certSecuredPort: 8081
    ordCertSecuredPort: 8082
    unsecuredPort: 8083
    basicSecuredPort: 8084
    oauthSecuredPort: 8085
    ordGlobalRegistryCertPort: 8086
    ordGlobalRegistryUnsecuredPort: 8087
    unsecuredPortWithAdditionalContent: 8088
    unsecuredMultiTenantPort: 8089
    certSecuredProxyPort: 8090
    certSecuredHost: compass-external-services-mock-sap-mtls
    ordCertSecuredHost: compass-external-services-mock-sap-mtls-ord
    ordGlobalCertSecuredHost: compass-external-services-mock-sap-mtls-global-ord-registry
    unSecuredHost: compass-external-services-mock
    host: compass-external-services-mock.compass-system.svc.cluster.local
    directDependencyXsappname: ""
    saasAppNamesSecret:
      manage: false
    regionInstancesCredentials:
      manage: false
    regionSMInstancesCredentials:
      manage: false
    oauthSecret:
      manage: false
      name: compass-external-services-mock-oauth-credentials
      clientIdKey: client-id
      clientSecretKey: client-secret
      oauthUrlKey: url
      oauthTokenPath: "/secured/oauth/token"
    auditlog:
      applyMockConfiguration: false
      managementApiPath: /audit-log/v2/configuration-changes/search
      mtlsTokenPath: "/cert/token"
      secret:
        name: "auditlog-instance-management"
        urlKey: url
        tokenUrlKey: token-url
        clientIdKey: client-id
        clientSecretKey: client-secret
        clientCertKey: client-cert
        clientKeyKey: client-key
    iasAdapter:
      consumerAppID: "consumer-app-id"
      consumerAppClientID: "consumer-client-id"
      consumerAppTenantID: "consumer-app-tenant-id"
      providerAppID: "provider-app-id"
      providerAppClientID: "provider-client-id"
      providerAppTenantID: "provider-app-tenant-id"
      apiName: "Test API Name"
  tests:
    http:
      client:
        skipSSLValidation: false
    externalCertConfiguration:
      ouCertSubaccountID: "bad76f69-e5c2-4d55-bca5-240944824b83"
      issuerLocalityRegion2: "local"
    hydrator:
      certSubjectMappingResyncInterval: "3s"
    director:
      skipPattern: ""
      externalCertIntSystemCN: "integration-system-test"
      supportedOrdApplicationType: "SAP temp1"
    tenantFetcher:
      tenantOnDemandID: "8d42d818-d4c4-4036-b82f-b199db7ffeb5"
      missingTenantOnDemandID: "subaccount-external-tnt"
      region: "eu-1"
      region2: "eu-2"
    ordAggregator:
      skipPattern: ""
      proxyApplicationTemplateName: "SAP Proxy Template"
    ordService:
      accountTenantID: "5577cf46-4f78-45fa-b55f-a42a3bdba868" # testDefaultTenant from our testing tenants
      skipPattern: "(.*Requesting_filtering_of_Bundles_that_have_only_ODATA_APIs|.*Requesting_filtering_of_Bundles_that_do_not_have_only_ODATA_APIs)"
    externalServicesMock:
      skipPattern: ""
      tenantMappingStatusAPI:
        responseDelayInMilliseconds: 1
    selfRegistration:
      region: "eu-1"
      region2: "eu-2"
    destination:
      consumerSubdomain: "compass-external-services-mock"
      consumerSubdomainMtls: "compass-external-services-mock-sap-mtls"
      instanceID: "37d7d783-d9ad-47de-b6c8-b05a4cb961ca" # randomly generated UUID
      claims:
        subaccountIDKey: "subaccountid"
        serviceInstanceIDKey: "serviceinstanceid"
    subscription:
      labelKey: "subscriptions"
      standardFlow: "standard"
      indirectDependencyFlow: "indirectDependency"
      directDependencyFlow: "directDependency"
      subscriptionsFlowHeaderKey: "subscriptionFlow"
      consumerSubdomain: "compass-external-services-mock-sap-mtls"
      tenants:
        providerAccountID: "5577cf46-4f78-45fa-b55f-a42a3bdba868" # testDefaultTenant from our testing tenants
        providerSubaccountID: "47b4575a-f102-414a-8398-2d973ad65f3a" # TestProviderSubaccount from our testing tenants
        consumerAccountID: "5984a414-1eed-4972-af2c-b2b6a415c7d7" # ApplicationsForRuntimeTenantName from our testing tenants
        consumerSubaccountID: "1f538f34-30bf-4d3d-aeaa-02e69eef84ae" # randomly chosen
        consumerTenantID: "ba49f1aa-ddc1-43ff-943c-fe949857a34a" # randomly chosen
        providerSubaccountIDRegion2: "731b7bc4-5472-41d2-a447-e4c0f45de739" # TestProviderSubaccountRegion2 from our testing tenants
        consumerAccountIDTenantHierarchy: "5577cf46-4f78-45fa-b55f-a42a3bdba868" # testDefaultTenant from our testing tenants; more info in 'TestFormationNotificationsTenantHierarchy'
        consumerSubaccountIDTenantHierarchy: "3cfcdd62-320d-403b-b66a-4ee3cdd06947" # TestIntegrationSystemManagedSubaccount from our testing tenants; more info in 'TestFormationNotificationsTenantHierarchy'
      destinationOauthSecret:
        manage: false
        name: provider-destination-instance-tests
        clientIdKey: client-id
        clientSecretKey: client-secret
        oauthUrlKey: url
        oauthTokenPath: "/secured/oauth/token"
        serviceUrlKey: uri
        dependencyKey: dependency
      oauthSecret:
        manage: false
        name: compass-subscription-secret
        clientIdKey: client-id
        clientSecretKey: client-secret
        oauthUrlKey: url
      propagatedProviderSubaccountHeader: "X-Provider-Subaccount"
      externalClientCertTestSecretName: "external-client-certificate-test-secret"
      externalClientCertTestSecretNamespace: "compass-system"
      externalCertTestJobName: "external-certificate-rotation-test-job"
      certSvcInstanceTestSecretName: "cert-svc-secret"
      certSvcInstanceTestRegion2SecretName: "cert-svc-secret-eu2"
      consumerTokenURL: "http://compass-external-services-mock.compass-system.svc.cluster.local:8080"
      subscriptionURL: "http://compass-external-services-mock.compass-system.svc.cluster.local:8080"
      subscriptionProviderIdValue: "id-value!t12345"
      directDependencySubscriptionProviderIdValue: "direct-dep-id-value!t12345"
      subscriptionProviderAppNameValue: "subscriptionProviderAppNameValue"
      indirectDependencySubscriptionProviderAppNameValue: "indirectDependencySubscriptionProviderAppNameValue"
      directDependencySubscriptionProviderAppNameValue: "subscriptionProviderAppNameValue" # this is used for real env tests where there is a dedicated SAAS svc instance for the indirect dependency flow
    namespace: kyma-system
    connectivityAdapterFQDN: http://compass-connectivity-adapter.compass-system.svc.cluster.local
    externalServicesMockFQDN: http://compass-external-services-mock.compass-system.svc.cluster.local
    ordServiceFQDN: http://compass-ord-service.compass-system.svc.cluster.local
    systemBrokerFQDN: http://compass-system-broker.compass-system.svc.cluster.local
    tenantFetcherFQDN: http://compass-tenant-fetcher.compass-system.svc.cluster.local
    hydratorFQDN: http://compass-hydrator.compass-system.svc.cluster.local
    userNameAuthenticators:
      gatewayHost: "compass-gateway-user-name"
      account:
        manage: false
        secretName: "user-name-account-authenticator"
        clientIdKey: client-id
        clientSecretKey: client-secret
        oauthUrlKey: url
        oauthTokenPath: "/secured/oauth/token"
        subdomain: "compass-external-services-mock"
      subaccount:
        manage: false
        secretName: "user-name-subaccount-authenticator"
        clientIdKey: client-id
        clientSecretKey: client-secret
        oauthUrlKey: url
        oauthTokenPath: "/secured/oauth/token"
        subdomain: "compass-external-services-mock"
    basicCredentials:
      manage: false
      secretName: "test-basic-credentials-secret"
    db:
      maxOpenConnections: 3
      maxIdleConnections: 1
    securityContext: # Set on container level
      runAsUser: 2000
      allowPrivilegeEscalation: false
  expectedSchemaVersionUpdateJob:
    cm:
      name: "expected-schema-version"
    ias_adapter:
      cm:
        name: "ias-adapter-expected-schema-version"
  migratorJob:
    nodeSelectorEnabled: false
    pvc:
      name: "compass-director-migrations"
      namespace: "compass-system"
      migrationsPath: "/compass-migrations"
      storageClass: local-path
    ias_adapter:
      pvc:
        name: "compass-ias-adapter-migrations"
        namespace: "compass-system"
        migrationsPath: "/compass-ias-adapter-migrations"
        storageClass: local-path
  http:
    client:
      skipSSLValidation: false
  pairingAdapter:
    templateName: "pairing-adapter-app-template"
    watcherCorrelationID: "pairing-adapter-watcher-id"
    configMap:
      manage: false
      key: "config.json"
      name: "pairing-adapter-config-local"
      namespace: "compass-system"
      localAdapterFQDN: "http://compass-pairing-adapter.compass-system.svc.cluster.local/adapter-local-mtls"
      integrationSystemID: "d3e9b9f5-25dc-4adb-a0a0-ed69ef371fb6"
    e2e:
      appName: "test-app"
      appID: "123-test-456"
      clientUser: "test-user"
      tenant: "test-tenant"
  # Scopes assigned for every new Client Credentials by given object type (Runtime / Application / Integration System)
  # and scopes mapped to a consumer with the given type, then that consumer is using a client certificate
  scopes:
    scopesPerConsumerType:
      business_integration:
        - "application_template:read"
        - "application_template:write"
        - "formation:read"
        - "formation:write"
        - "formation.state:write"
        - "formation_template:read"
        - "formation_template:write"
        - "formation_template.webhooks:read"
      managed_application_provider_operator:
        - "application.local_tenant_id:write"
        - "application_template:write"
        - "application_template:read"
        - "application_template.webhooks:read"
        - "application_template.labels:write"
        - "internal_visibility:read"
        - "webhook:write"
        - "webhooks.auth:read"
        - "certificate_subject_mapping:write"
        - "certificate_subject_mapping:read"
      managed_application_consumer: []
      landscape_resource_operator:
        - "application:read"
        - "application:write"
        - "application.local_tenant_id:write"
        - "tenant_access:write"
        - "formation:read"
        - "formation:write"
      technical_client:
        - "tenant:read"
        - "tenant:write"
      runtime:
        - "runtime:read"
        - "runtime:write"
        - "application:read"
        - "runtime.auths:read"
        - "bundle.instance_auths:read"
        - "runtime.webhooks:read"
        - "webhook:write"
      external_certificate:
        - "runtime:read"
        - "runtime:write"
        - "application:read"
        - "application:write"
        - "runtime.auths:read"
        - "bundle.instance_auths:read"
        - "runtime.webhooks:read"
        - "webhook:write"
        - "application_template:read"
        - "application_template:write"
        - "application_template.webhooks:read"
        - "formation_template:read"
        - "formation_template:write"
        - "formation_template.webhooks:read"
      application:
        - "application:read"
        - "application:write"
        - "application.auths:read"
        - "application.webhooks:read"
        - "application.application_template:read"
        - "bundle.instance_auths:read"
        - "document.fetch_request:read"
        - "event_spec.fetch_request:read"
        - "api_spec.fetch_request:read"
        - "fetch-request.auth:read"
        - "webhook:write"
      integration_system:
        - "application:read"
        - "application:write"
        - "application.local_tenant_id:write"
        - "application.application_template:read"
        - "application_template:read"
        - "application_template:write"
        - "runtime:read"
        - "runtime:write"
        - "integration_system:read"
        - "label_definition:read"
        - "label_definition:write"
        - "automatic_scenario_assignment:read"
        - "integration_system.auths:read"
        - "application_template.webhooks:read"
        - "formation:write"
        - "formation:read"
        - "internal_visibility:read"
        - "application.auths:read"
        - "webhook:write"
        - "formation_template:read"
        - "formation_template.webhooks:read"
      super_admin:
        - "application:read"
        - "application:write"
        - "application.local_tenant_id:write"
        - "application_template:read"
        - "application_template:write"
        - "integration_system:read"
        - "integration_system:write"
        - "runtime:read"
        - "runtime:write"
        - "label_definition:read"
        - "label_definition:write"
        - "eventing:manage"
        - "tenant:read"
        - "tenant:write"
        - "automatic_scenario_assignment:read"
        - "application.auths:read"
        - "application.webhooks:read"
        - "application.application_template:read"
        - "application_template.webhooks:read"
        - "bundle.instance_auths:read"
        - "document.fetch_request:read"
        - "event_spec.fetch_request:read"
        - "api_spec.fetch_request:read"
        - "integration_system.auths:read"
        - "runtime.auths:read"
        - "fetch-request.auth:read"
        - "webhooks.auth:read"
        - "formation:write"
        - "formation:read"
        - "internal_visibility:read"
        - "runtime.webhooks:read"
        - "webhook:write"
        - "formation_template:read"
        - "formation_template:write"
        - "formation_template.webhooks:read"
        - "formation_constraint:read"
        - "formation_constraint:write"
        - "certificate_subject_mapping:read"
        - "certificate_subject_mapping:write"
        - "formation.state:write"
        - "tenant_access:write"
        - "bundle_instance_auth:write"
      default:
        - "runtime:read"
        - "runtime:write"
        - "tenant:read"<|MERGE_RESOLUTION|>--- conflicted
+++ resolved
@@ -225,11 +225,7 @@
       name: compass-console
     e2e_tests:
       dir: dev/incubator/
-<<<<<<< HEAD
       version: "PR-3507"
-=======
-      version: "PR-3538"
->>>>>>> 3bdb79cc
       name: compass-e2e-tests
   isLocalEnv: false
   isForTesting: false
