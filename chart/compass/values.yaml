global:
  disableLegacyConnectivity: true
  defaultTenant: 3e64ebae-38b5-46a0-b1ed-9ccee153a0ae
  defaultTenantRegion: "eu-1"
  tenants: # tenant order matters, so new tenants should be added to the end of the list
    - name: default
      id: 3e64ebae-38b5-46a0-b1ed-9ccee153a0ae
      type: account
    - name: foo
      id: 1eba80dd-8ff6-54ee-be4d-77944d17b10b
      type: account
    - name: bar
      id: af9f84a9-1d3a-4d9f-ae0c-94f883b33b6e
      type: account
    - name: TestTenantSeparation
      id: f1c4b5be-b0e1-41f9-b0bc-b378200dcca0
      type: account
    - name: TestDeleteLastScenarioForApplication
      id: 0403be1e-f854-475e-9074-922120277af5
      type: account
    - name: Test_DeleteAutomaticScenarioAssignmentForSelector
      id: d9553135-6115-4c67-b4d9-962c00f3725f
      type: account
    - name: Test_AutomaticScenarioAssigmentForRuntime
      id: 8c733a45-d988-4472-af10-1256b82c70c0
      type: account
    - name: TestAutomaticScenarioAssignmentsWholeScenario
      id: 65a63692-c00a-4a7d-8376-8615ee37f45c
      type: account
    - name: TestTenantsQueryTenantNotInitialized
      id: 72329135-27fd-4284-9bcb-37ea8d6307d0
      type: account
    - name: Test Default
      id: 5577cf46-4f78-45fa-b55f-a42a3bdba868
      type: account
      parent: 2c4f4a25-ba9a-4dbc-be68-e0beb77a7eb0
    - name: Test_DefaultCustomer
      id: 2c4f4a25-ba9a-4dbc-be68-e0beb77a7eb0
      type: customer
    - name: TestListLabelDefinitions
      id: 3f641cf5-2d14-4e0f-a122-16e7569926f1
      type: account
    - name: Test_AutomaticScenarioAssignmentQueries
      id: 8263cc13-5698-4a2d-9257-e8e76b543e88
      type: account
    - name: TestGetScenariosLabelDefinitionCreatesOneIfNotExists
      id: 2263cc13-5698-4a2d-9257-e8e76b543e33
      type: account
    - name: TestApplicationsForRuntime
      id: 5984a414-1eed-4972-af2c-b2b6a415c7d7
      type: account
    - name: Test_DeleteAutomaticScenarioAssignmentForScenario
      id: d08e4cb6-a77f-4a07-b021-e3317a373597
      type: account
    - name: TestApplicationsForRuntimeWithHiddenApps
      id: 7e1f2df8-36dc-4e40-8be3-d1555d50c91c
      type: account
    - name: TestTenantsQueryTenantInitialized
      id: 8cf0c909-f816-4fe3-a507-a7917ccd8380
      type: account
    - name: TestDeleteApplicationIfInScenario
      id: 0d597250-6b2d-4d89-9c54-e23cb497cd01
      type: account
    - name: TestProviderSubaccount
      id: 47b4575a-f102-414a-8398-2d973ad65f3a
      type: subaccount
      parent: 5577cf46-4f78-45fa-b55f-a42a3bdba868
    - name: TestCompassProviderSubaccount
      id: f8075207-1478-4a80-bd26-24a4785a2bfd
      type: subaccount
      parent: 5577cf46-4f78-45fa-b55f-a42a3bdba868
    - name: TestProviderSubaccountRegion2
      id: 731b7bc4-5472-41d2-a447-e4c0f45de739
      type: subaccount
      region: "eu-2"
      parent: 5577cf46-4f78-45fa-b55f-a42a3bdba868
    - name: TestCertificateSubaccount
      id: 123e4567-e89b-12d3-a456-426614174001
      type: subaccount
      parent: 5577cf46-4f78-45fa-b55f-a42a3bdba868
    - name: TestNsAdapter
      id: 08b6da37-e911-48fb-a0cb-fa635a6c5678
      type: subaccount
      parent: 5577cf46-4f78-45fa-b55f-a42a3bdba868
    - name: TestNsAdapterSubaccountWithApplications
      id: 08b6da37-e911-48fb-a0cb-fa635a6c4321
      type: subaccount
      parent: 5577cf46-4f78-45fa-b55f-a42a3bdba868
    - name: TestIntegrationSystemManagedSubaccount
      id: 3cfcdd62-320d-403b-b66a-4ee3cdd06947
      type: subaccount
      parent: 5577cf46-4f78-45fa-b55f-a42a3bdba868
    - name: TestIntegrationSystemManagedAccount
      id: 7e8ab2e3-3bb4-42e3-92b2-4e0bf48559d3
      type: account
      parent: 2c4f4a25-ba9a-4dbc-be68-e0beb77a7eb0
    - name: TestSystemFetcherAccount
      id: c395681d-11dd-4cde-bbcf-570b4a153e79
      type: account
      parent: 2c4f4a25-ba9a-4dbc-be68-e0beb77a7eb0
    - name: TestConsumerSubaccount
      id: 1f538f34-30bf-4d3d-aeaa-02e69eef84ae
      type: subaccount
      parent: 5984a414-1eed-4972-af2c-b2b6a415c7d7
    - name: TestTenantsOnDemandAPI
      id: 8d42d818-d4c4-4036-b82f-b199db7ffeb5
      type: subaccount
      parent: 5984a414-1eed-4972-af2c-b2b6a415c7d7
    - name: TestExternalCertificateSubaccount
      id: bad76f69-e5c2-4d55-bca5-240944824b83
      type: subaccount
      parent: 5577cf46-4f78-45fa-b55f-a42a3bdba868
  images:
    containerRegistry:
      path: eu.gcr.io/kyma-project/incubator
    connector:
      dir:
      version: "PR-2770"
      name: compass-connector
    connectivity_adapter:
      dir:
      version: "PR-2770"
      name: compass-connectivity-adapter
    pairing_adapter:
      dir:
      version: "PR-2770"
      name: compass-pairing-adapter
    director:
      dir:
<<<<<<< HEAD
      version: "PR-2775"
=======
      version: "PR-2773"
>>>>>>> f9f215f7
      name: compass-director
    hydrator:
      dir:
      version: "PR-2772"
      name: compass-hydrator
    gateway:
      dir:
      version: "PR-2770"
      name: compass-gateway
    operations_controller:
      dir:
      version: "PR-2766"
      name: compass-operations-controller
    ord_service:
      dir:
      version: "PR-82"
      name: compass-ord-service
    schema_migrator:
      dir:
      version: "PR-2770"
      name: compass-schema-migrator
    system_broker:
      dir:
      version: "PR-2770"
      name: compass-system-broker
    certs_setup_job:
      containerRegistry:
        path: eu.gcr.io/kyma-project
      dir:
      version: "0a651695"
    external_services_mock:
      dir:
      version: "PR-2770"
      name: compass-external-services-mock
    console:
      dir:
      version: "PR-72"
      name: compass-console
    e2e_tests:
      dir:
      version: "PR-2775"
      name: compass-e2e-tests
  isLocalEnv: false
  isForTesting: false
  oauth2:
    host: oauth2
  livenessProbe:
    initialDelaySeconds: 30
    timeoutSeconds: 1
    periodSeconds: 10
  readinessProbe:
    initialDelaySeconds: 5
    timeoutSeconds: 1
    periodSeconds: 2
  agentPreconfiguration: false
  portieris:
    isEnabled: false
    imagePullSecretName: "portieris-dummy-image-pull-secret"
  nsAdapter:
    external:
      port: 3005
    e2eTests:
      gatewayHost: "compass-gateway-xsuaa"
    prefix: /nsadapter
    path: /nsadapter/api/v1/notifications
    systemToTemplateMappings: '[{  "Name": "SAP S/4HANA On-Premise",  "SourceKey": ["type"],  "SourceValue": ["abapSys"]},{  "Name": "SAP S/4HANA On-Premise",  "SourceKey": ["type"],  "SourceValue": ["nonSAPsys"]},{  "Name": "SAP S/4HANA On-Premise",  "SourceKey": ["type"],  "SourceValue": ["hana"]}]'
    secret:
      name: nsadapter-secret
      subaccountKey: subaccount
      local:
        subaccountValue: subaccount
    authSecret:
      name: "compass-external-services-mock-oauth-credentials"
      clientIdKey: client-id
      clientSecretKey: client-secret
      tokenUrlKey: url
      instanceUrlKey: url
      certKey: cert
      keyKey: key
    registerPath: "/register"
    tokenPath: "/secured/oauth/token"
    createClonePattern: '{"key": "%s"}'
    createBindingPattern: '{}'
    useClone: "false"
  director:
    host: compass-director.compass-system.svc.cluster.local
    formationAsyncApi:
      pathPrefix: "/v1/businessIntegrations"
      path: "/{ucl-formation-id}/assignments/{ucl-assignment-id}/status"
    prefix: /director
    graphql:
      external:
        port: 3000
    tls:
      secure:
        internal:
          host: compass-director-internal
    validator:
      port: 8080
    metrics:
      port: 3003
      enableGraphqlOperationInstrumentation: true
    operations:
      port: 3002
      path: "/operation"
      lastOperationPath: "/last_operation"
    info:
      path: "/v1/info"
    subscription:
      subscriptionProviderLabelKey: "subscriptionProviderId"
      consumerSubaccountLabelKey: "global_subaccount_id"
      subscriptionLabelKey: "subscription"
      tokenPrefix: "sb-"
    selfRegister:
      secrets:
        instancesCreds:
          name: "region-instances-credentials"
          key: "keyConfig"
          path: "/tmp"
        saasAppNameCfg:
          name: "saas-app-names"
          key: "appNameConfig"
          path: "/tmp/appNameConfig"
      clientIdPath: "clientId"
      clientSecretPath: "clientSecret"
      urlPath: "url"
      tokenUrlPath: "tokenUrl"
      clientCertPath: "clientCert"
      clientKeyPath: "clientKey"
      local:
        templateMappings:
          clientIDMapping: '{{ printf "\"%s\":\"client_id\"" .Values.global.director.selfRegister.clientIdPath }}'
          clientSecretMapping: '{{ printf "\"%s\":\"client_secret\"" .Values.global.director.selfRegister.clientSecretPath }}'
          urlMapping: '{{ printf "\"%s\":\"http://compass-external-services-mock.%s.svc.cluster.local:%s\"" .Values.global.director.selfRegister.urlPath .Release.Namespace (.Values.service.port | toString) }}'
          tokenURLMapping: '{{ printf "\"%s\":\"https://%s.%s:%s\"" .Values.global.director.selfRegister.tokenUrlPath .Values.global.externalServicesMock.certSecuredHost .Values.global.ingress.domainName (.Values.service.certPort | toString) }}'
          x509CertificateMapping: '{{ printf "\"%s\":\"%s\"" .Values.global.director.selfRegister.clientCertPath .Values.global.connector.caCertificate }}'
          x509KeyMapping: '{{ printf "\"%s\":\"%s\"" .Values.global.director.selfRegister.clientKeyPath .Values.global.connector.caKey }}'
      oauthTokenPath: "/cert/token"
      oauthMode: "oauth-mtls"
      label: "selfRegLabel"
      labelValuePrefix: "self-reg-prefix-"
      responseKey: "self-reg-key"
      path: "/external-api/self-reg"
      nameQueryParam: "name"
      tenantQueryParam: "tenant"
      requestBodyPattern: '{"key": "%s"}'
      saasAppNameLabelKey: "CMPSaaSAppName"
      saasAppNamePath: "localSaaSAppNamePath"
    clientIDHeaderKey: client_user
    suggestTokenHeaderKey: suggest_token
    runtimeTypeLabelKey: "runtimeType"
    applicationTypeLabelKey: "applicationType"
    kymaRuntimeTypeLabelValue: "kyma"
    fetchTenantEndpoint: '{{ printf "https://%s.%s%s/v1/fetch" .Values.global.gateway.tls.secure.internal.host .Values.global.ingress.domainName .Values.global.tenantFetcher.prefix }}'
    ordWebhookMappings: '[]'
  auditlog:
    configMapName: "compass-gateway-auditlog-config"
    mtlsTokenPath: "/cert/token"
    standardTokenPath: "/secured/oauth/token"
    skipSSLValidation: false
    secret:
      name: "compass-gateway-auditlog-secret"
      urlKey: url
      clientIdKey: client-id
      clientSecretKey: client-secret
      clientCertKey: client-cert
      clientKeyKey: client-key
  log:
    format: "kibana"
  tenantConfig:
    useDefaultTenants: true
    dbPool:
      maxOpenConnections: 1
      maxIdleConnections: 1
  connector:
    prefix: /connector
    graphql:
      external:
        port: 3000
    validator:
      port: 8080
    # If secrets do not exist they will be created
    secrets:
      ca:
        name: compass-connector-app-ca
        namespace: compass-system
        certificateKey: ca.crt
        keyKey: ca.key
      rootCA:
        namespace: istio-system # For Ingress Gateway to work properly the namespace needs to be istio-system
        # In order for istio mTLS to work we should have two different secrets one containing the server certificate (let’s say X) and one used for validation of the client’s certificates.
        # The second one should be our root certificate and istio wants it to be named X-cacert. (-cacert suffix).
        # This is the reason for the confusing name of our root certificate. https://preliminary.istio.io/v1.6/docs/tasks/traffic-management/ingress/secure-ingress/#configure-a-mutual-tls-ingress-gateway
        cacert: compass-gateway-mtls-certs-cacert # For cert-rotation the cacert should be in different secret
        certificateKey: cacert
    revocation:
      configmap:
        name: revocations-config
        namespace: "{{ .Release.Namespace }}"
    # If key and certificate are not provided they will be generated
    caKey: ""
    caCertificate: ""
  system_broker:
    enabled: false
    port: 5001
    prefix: /broker
    tokenProviderFromHeader:
      forwardHeaders: Authorization
    tokenProviderFromSecret:
      enabled: false
      secrets:
        integrationSystemCredentials:
          name: compass-system-broker-credentials
          namespace: compass-system
    testNamespace: kyma-system
  gateway:
    port: 3000
    tls:
      host: compass-gateway
      adapterHost: compass-ns-adapter
      secure:
        internal:
          host: compass-gateway-internal
        oauth:
          host: compass-gateway-auth-oauth
    mtls:
      manageCerts: false
      host: compass-gateway-mtls
      certSecret: compass-gateway-mtls-certs
      external:
        host: compass-gateway-sap-mtls
        certSecret: compass-gateway-mtls-certs # Use connector's root CA as root CA by default. This should be overridden for productive deployments.
    headers:
      rateLimit: X-Flow-Identity
      request:
        remove:
          - "Client-Id-From-Token"
          - "Client-Id-From-Certificate"
          - "Client-Certificate-Hash"
          - "Certificate-Data"
  hydrator:
    host: compass-hydrator.compass-system.svc.cluster.local
    port: 3000
    prefix: /hydrators
    subjectConsumerMappingConfig: '[{"consumer_type": "Super Admin", "tenant_access_levels": ["customer", "account","subaccount", "global"], "subject": "C=DE, L=local, O=SAP SE, OU=Region, OU=SAP Cloud Platform Clients, OU=f8075207-1478-4a80-bd26-24a4785a2bfd, CN=compass"}, {"consumer_type": "Integration System", "tenant_access_levels": ["account","subaccount"], "subject": "C=DE, L=local, O=SAP SE, OU=Region, OU=SAP Cloud Platform Clients, OU=f8075207-1478-4a80-bd26-24a4785a2bfd, CN=integration-system-test"}, {"consumer_type": "Technical Client", "tenant_access_levels": ["global"], "subject": "C=DE, L=local, O=SAP SE, OU=SAP Cloud Platform Clients, OU=1f538f34-30bf-4d3d-aeaa-02e69eef84ae, CN=technical-client-test"}]'
    certificateDataHeader: "Certificate-Data"
    consumerClaimsKeys:
      clientIDKey: "client_id"
      tenantIDKey: "tenantid"
      userNameKey: "user_name"
      subdomainKey: "subdomain"
    http:
      client:
        skipSSLValidation: false
    metrics:
      port: 3003
      enableClientInstrumentation: true
      censoredFlows: "JWT"
  operations_controller:
    enabled: true
  connectivity_adapter:
    port: 8080
    tls:
      host: adapter-gateway
    mtls:
      host: adapter-gateway-mtls
  oathkeeperFilters:
    workloadLabel: oathkeeper
    namespace: kyma-system
    tokenDataHeader: "Connector-Token"
    certificateDataHeader: "Certificate-Data"
  istio:
    discoveryMtlsGateway:
      name: "discovery-gateway"
      namespace: "compass-system"
      certSecretName: discovery-gateway-certs
      localCA: # the CA property and its nested fields are used only in local setup
        secretName: discovery-gateway-certs-cacert
        namespace: istio-system # For Ingress Gateway to work properly the namespace needs to be istio-system
        certificate: ""
        key: ""
    externalMtlsGateway:
      name: "compass-gateway-external-mtls"
      namespace: "compass-system"
    mtlsGateway:
      name: "compass-gateway-mtls"
      namespace: "compass-system"
    gateway:
      name: "kyma-gateway"
      namespace: "kyma-system"
    proxy:
      port: 15020
    namespace: istio-system
    ingressgateway:
      workloadLabel: istio-ingressgateway
      requestPayloadSizeLimit2MB: 2097152
      requestPayloadSizeLimit2MBLabel: "2MB"
      requestPayloadSizeLimit5MB: 5097152
      requestPayloadSizeLimit5MBLabel: "5MB"
      correlationHeaderRewriteFilter:
        expectedHeaders:
          - "x-request-id"
          - "x-correlation-id"
          - "x-correlationid"
          - "x-forrequest-id"
          - "x-vcap-request-id"
          - "x-broker-api-request-identity"
  kubernetes:
    serviceAccountTokenIssuer: https://kubernetes.default.svc.cluster.local
    serviceAccountTokenJWKS: https://kubernetes.default.svc.cluster.local/openid/v1/jwks
  ingress:
    domainName: "local.kyma.dev"
    discoveryDomain:
      name: "discovery.api.local"
      tlsCert: ""
      tlsKey: ""
  database:
    sqlProxyServiceAccount: "proxy-user@gcp-cmp.iam.gserviceaccount.com"
    manageSecrets: true
    embedded:
      enabled: true
      director:
        name: "postgres"
      directorDBName: "postgres"
    managedGCP:
      serviceAccountKey: ""
      instanceConnectionName: ""
      director:
        name: ""
        user: ""
        password: ""
      host: "localhost"
      hostPort: "5432"
      sslMode: ""
      #TODO remove below after migration to separate user will be done
      dbUser: ""
      dbPassword: ""
      directorDBName: ""
  oathkeeper:
    host: ory-oathkeeper-proxy.kyma-system.svc.cluster.local
    port: 4455
    timeout_ms: 120000
    ns_adapter_timeout_ms: 3600000
    idTokenConfig:
      claims: '{"scopes": "{{ print .Extra.scope }}","tenant": "{{ .Extra.tenant }}", "consumerID": "{{ print .Extra.consumerID}}", "consumerType": "{{ print .Extra.consumerType }}", "flow": "{{ print .Extra.flow }}", "onBehalfOf": "{{ print .Extra.onBehalfOf }}", "region": "{{ print .Extra.region }}", "tokenClientID": "{{ print .Extra.tokenClientID }}"}'
      internalClaims: '{"scopes": "application:read application:write application.webhooks:read application_template.webhooks:read webhooks.auth:read runtime:write runtime:read tenant:read tenant:write tenant_subscription:write ory_internal fetch_tenant application_template:read destinations_sensitive_data:read destinations:sync","tenant":"{ {{ if .Header.Tenant }} \"consumerTenant\":\"{{ print (index .Header.Tenant 0) }}\", {{ end }} \"externalTenant\":\"\"}", "consumerType": "Internal Component", "flow": "Internal"}'
    mutators:
      runtimeMappingService:
        config:
          api:
            url: http://compass-hydrator.compass-system.svc.cluster.local:3000/hydrators/runtime-mapping
            retry:
              give_up_after: 6s
              max_delay: 2000ms
      authenticationMappingServices:
        nsadapter:
          cfg:
            config:
              api:
                url: http://compass-hydrator.compass-system.svc.cluster.local:3000/hydrators/authn-mapping/nsadapter
                retry:
                  give_up_after: 6s
                  max_delay: 2000ms
          authenticator:
            enabled: false
            createRule: true
            gatewayHost: "compass-gateway-xsuaa"
            trusted_issuers: '[{"domain_url": "compass-system.svc.cluster.local:8080", "scope_prefix": "prefix.", "protocol": "http"}]'
            attributes: '{"uniqueAttribute": { "key": "ns-adapter-test", "value": "ns-adapter-flow" }, "tenant": { "key": "tenant" }, "identity": { "key": "identity" }, "clientid": { "key": "client_id" } }'
            path: /nsadapter/api/v1/notifications
            upstreamComponent: "compass-gateway"
            checkSuffix: true
        tenant-fetcher:
          cfg:
            config:
              api:
                url: http://compass-hydrator.compass-system.svc.cluster.local:3000/hydrators/authn-mapping/tenant-fetcher
                retry:
                  give_up_after: 6s
                  max_delay: 2000ms
          authenticator:
            enabled: false
            createRule: true
            gatewayHost: "compass-gateway"
            trusted_issuers: '[{"domain_url": "compass-system.svc.cluster.local:8080", "scope_prefix": "prefix.", "protocol": "http"}]'
            attributes: '{"uniqueAttribute": { "key": "test", "value": "tenant-fetcher" }, "tenant": { "key": "tenant" }, "identity": { "key": "identity" } }'
            path: /tenants/<.*>
            upstreamComponent: "compass-tenant-fetcher"
            checkSuffix: false
        subscriber:
          cfg:
            config:
              api:
                url: http://compass-hydrator.compass-system.svc.cluster.local:3000/hydrators/authn-mapping/subscriber
                retry:
                  give_up_after: 6s
                  max_delay: 2000ms
          authenticator:
            enabled: false
            createRule: false
            gatewayHost: "compass-gateway-sap-mtls"
            trusted_issuers: '[{"domain_url": "compass-system.svc.cluster.local:8080", "scope_prefix": "prefix.", "protocol": "http", "region": "eu-1"}]'
            attributes: '{"uniqueAttribute": { "key": "subsc-key-test", "value": "subscription-flow" }, "tenant": { "key": "tenant" }, "identity": { "key": "user_name" }, "clientid": { "key": "client_id" } }'
            path: /<.*>
            checkSuffix: false
      tenantMappingService:
        config:
          api:
            url: http://compass-hydrator.compass-system.svc.cluster.local:3000/hydrators/tenant-mapping
            retry:
              give_up_after: 6s
              max_delay: 2000ms
      certificateResolverService:
        config:
          api:
            url: http://compass-hydrator.compass-system.svc.cluster.local:3000/hydrators/v1/certificate/data/resolve
            retry:
              give_up_after: 6s
              max_delay: 2000ms
      tokenResolverService:
        config:
          api:
            url: http://compass-hydrator.compass-system.svc.cluster.local:3000/hydrators/v1/tokens/resolve
            retry:
              give_up_after: 6s
              max_delay: 2000ms
  cockpit:
    auth:
      allowedConnectSrc: "https://*.ondemand.com"
      secretName: "cockpit-auth-secret"
      idpHost: ""
      clientID: ""
      scopes: "openid profile email"
      path: "/oauth2/certs"
  destinationFetcher:
    manageSecrets: true
    host: compass-destination-fetcher.compass-system.svc.cluster.local
    prefix: /destination-configuration
    port: 3000
    jobSchedule: 10m
    lease:
      lockname: destinationlease
    parallelTenants: 10
    tenantSyncTimeout: "5m"
    authentication:
      jwksEndpoint: "http://ory-oathkeeper-api.kyma-system.svc.cluster.local:4456/.well-known/jwks.json"
      appDestinationsSyncScope: "destinations:sync"
      appDetinationsSensitiveDataScope: "destinations_sensitive_data:read"
    server:
      tenantDestinationsEndpoint: "/v1/subaccountDestinations"
      sensitiveDataEndpoint: "/v1/destinations"
      sensitiveDataQueryParam: "name"
    request:
      skipSSLValidation: false
      retry_interval: "100ms"
      retry_attempts: 3
      goroutineLimit: 10
      requestTimeout: "5s"
      pageSize: 100
      oauthTokenPath: "/oauth/token"
    instance:
      clientIdPath: "clientid"
      clientSecretPath: "clientsecret"
      urlPath: "uri"
      tokenUrlPath: "certurl"
      clientCertPath: "certificate"
      clientKeyPath: "key"
    secretName: destination-region-instances
    dependenciesConfig:
      path: "/cfg/dependencies"
    oauthMode: "oauth-mtls"
  destinationRegionSecret:
    secretName: "destination-region-instances"
    fileName: "keyConfig"
    local:
      templateMappings:
        xsappMapping: '{{ printf "\"%s\":\"xsappname1\"" .Values.global.tenantFetcher.xsappNamePath }}'
        clientIDMapping: '{{ printf "\"%s\":\"client_id\"" .Values.global.destinationFetcher.instance.clientIdPath }}'
        clientSecretMapping: '{{ printf "\"%s\":\"client_secret\"" .Values.global.destinationFetcher.instance.clientSecretPath }}'
        urlMapping: '{{ printf "\"%s\":\"http://compass-external-services-mock.%s.svc.cluster.local:%s\"" .Values.global.destinationFetcher.instance.urlPath .Release.Namespace (.Values.service.port | toString) }}'
        tokenURLMapping: '{{ printf "\"%s\":\"https://%s.%s:%s\"" .Values.global.destinationFetcher.instance.tokenUrlPath .Values.global.externalServicesMock.certSecuredHost .Values.global.ingress.domainName (.Values.service.certPort | toString) }}'
        x509CertificateMapping: '{{ printf "\"%s\":\"%s\"" .Values.global.destinationFetcher.instance.clientCertPath .Values.global.connector.caCertificate }}'
        x509KeyMapping: '{{ printf "\"%s\":\"%s\"" .Values.global.destinationFetcher.instance.clientKeyPath .Values.global.connector.caKey }}'
  tenantFetcher:
    k8sSecret:
      manageSecrets: true
      name: "tenant-fetcher-secret"
      namespace: "compass-system"
      key: "keyConfig"
      path: "/tmp"
    host: compass-tenant-fetcher.compass-system.svc.cluster.local
    prefix: /tenants
    port: 3000
    xsappNamePath: "xsappname"
    omitDependenciesParamName: ""
    omitDependenciesParamValue: ""
    requiredAuthScope: Callback
    fetchTenantAuthScope: fetch_tenant
    authentication:
      jwksEndpoint: "http://ory-oathkeeper-api.kyma-system.svc.cluster.local:4456/.well-known/jwks.json"
    tenantProvider:
      tenantIdProperty: "tenantId"
      customerIdProperty: "customerId"
      subaccountTenantIdProperty: "subaccountTenantId"
      subdomainProperty: "subdomain"
      name: "provider"
      subscriptionProviderIdProperty: "subscriptionProviderIdProperty"
      providerSubaccountIdProperty: "providerSubaccountIdProperty"
      consumerTenantIdProperty: "consumerTenantIdProperty"
      subscriptionProviderAppNameProperty: "subscriptionProviderAppNameProperty"
    server:
      fetchTenantEndpoint: "/v1/fetch/{parentTenantId}/{tenantId}"
      regionalHandlerEndpoint: "/v1/regional/{region}/callback/{tenantId}"
      dependenciesEndpoint: "/v1/regional/{region}/dependencies"
      tenantPathParam: "tenantId"
      regionPathParam: "region"
    dependenciesConfig:
      path: "/cfg/dependencies"
    local:
      templateMappings:
        xsappMapping: '{{ printf "\"%s\":\"xsappname1\"" .Values.global.tenantFetcher.xsappNamePath }}'
    containerName: "tenant-fetcher"
  externalCertConfiguration:
    issuerLocality: "local,local2" # In local setup we have manually created connector CA certificate with 'local' Locality property
    subjectPattern: "/C=DE/O=SAP SE/OU=SAP Cloud Platform Clients/OU=Region/OU=%s/L=%s/CN=%s"
    technicalClientSubjectPattern: "/C=DE/O=SAP SE/OU=SAP Cloud Platform Clients/OU=%s/L=%s/CN=%s"
    ouCertSubaccountID: "f8075207-1478-4a80-bd26-24a4785a2bfd"
    commonName: "compass"
    locality: "local"
    certSvcApiPath: "/cert"
    tokenPath: "/cert/token"
    secrets:
      externalCertSvcSecret:
        manage: false
        name: "cert-svc-secret"
        clientIdKey: client-id
        clientSecretKey: client-secret
        oauthUrlKey: url
        csrEndpointKey: csr-endpoint
        clientCert: client-cert
        clientKey: client-key
        skipSSLValidationFlag: "-k"
      externalClientCertSecret:
        name: "external-client-certificate"
        namespace: compass-system
        certKey: tls.crt
        keyKey: tls.key
    rotationCronjob:
      name: "external-certificate-rotation"
      schedule: "*/1 * * * *" # Executes every minute
      certValidity: "7"
      clientCertRetryAttempts: "8"
      containerName: "certificate-rotation"
  extSvcCertConfiguration:
    issuerLocality: "local,local2" # In local setup we have manually created connector CA certificate with 'local' Locality property
    subjectPattern: "/C=DE/O=SAP SE/OU=SAP Cloud Platform Clients/OU=Region/OU=%s/L=%s/CN=%s"
    ouCertSubaccountID: "f8075207-1478-4a80-bd26-24a4785a2bfd"
    commonName: "compass"
    locality: "local"
    certSvcApiPath: "/cert"
    tokenPath: "/cert/token"
    secrets:
      extSvcCertSvcSecret:
        manage: false
        name: "ext-svc-cert-svc-secret"
        clientIdKey: client-id
        clientSecretKey: client-secret
        oauthUrlKey: url
        csrEndpointKey: csr-endpoint
        clientCert: client-cert
        clientKey: client-key
        skipSSLValidationFlag: "-k"
      extSvcClientCertSecret:
        name: "ext-svc-client-certificate"
        namespace: compass-system
        certKey: tls.crt
        keyKey: tls.key
    rotationCronjob:
      name: "ext-svc-certificate-rotation"
      schedule: "*/1 * * * *" # Executes every minute
      certValidity: "7"
      clientCertRetryAttempts: "8"
      containerName: "ext-svc-certificate-rotation"
  ordService:
    host: compass-ord-service.compass-system.svc.cluster.local
    prefix: /open-resource-discovery-service/v0
    docsPrefix: /open-resource-discovery-docs
    staticPrefix: /open-resource-discovery-static/v0
    port: 3000
    defaultResponseType: "xml"
    userContextHeader: "user_context"
    authTokenPath: "/var/run/secrets/kubernetes.io/serviceaccount/token"
    skipSSLValidation: false
  ordAggregator:
    name: ord-aggregator
    enabled: true
    suspend: true
    schedule: "*/1 * * * *"
    http:
      client:
        skipSSLValidation: false
      retry:
        attempts: 3
        delay: 100ms
    dbPool:
      maxOpenConnections: 2
      maxIdleConnections: 2
    globalRegistryUrl: http://compass-external-services-mock.compass-system.svc.cluster.local:8087/.well-known/open-resource-discovery
    maxParallelWebhookProcessors: 4
    maxParallelDocumentsPerApplication: 10
    maxParallelSpecificationProcessors: 100
    ordWebhookPartialProcessURL: ""
    ordWebhookPartialProcessMaxDays: 0
    ordWebhookPartialProcessing: false
    containerName: "ord-aggregator"
  systemFetcher:
    enabled: false
    name: "system-fetcher"
    schedule: "0 0 * * *"
    manageSecrets: true
    # enableSystemDeletion - whether systems in deleted state should be deleted from director database
    enableSystemDeletion: true
    # fetchParallelism - shows how many http calls will be made in parallel to fetch systems
    fetchParallellism: 30
    # queueSize - shows how many system fetches (individual requests may fetch more than 1 system)
    # can be put in the queue for processing before blocking. It is best for the queue to be about 2 times bigger than the parallellism
    queueSize: 100
    # fetchRequestTimeout - shows the timeout to wait for oauth token and for fetching systems (in one request) separately
    fetchRequestTimeout: "30s"
    # directorRequestTimeout - graphql requests timeout to director
    directorRequestTimeout: "30s"
    dbPool:
      maxOpenConnections: 20
      maxIdleConnections: 2
    # systemsAPIEndpoint - endpoint of the service to fetch systems from
    systemsAPIEndpoint: ""
    # systemsAPIFilterCriteria - criteria for fetching systems
    systemsAPIFilterCriteria: ""
    appTemplatesProductLabel: "systemRole"
    systemSourceKey: "prop"
    appTemplates: []
    templatePlaceholderToSystemKeyMappings: '[ { "placeholder_name": "name", "system_key": "displayName" }, { "placeholder_name": "display-name", "system_key": "displayName" }, { "placeholder_name": "systemNumber", "system_key": "systemNumber" }, { "placeholder_name": "productId", "system_key": "productId" }, { "placeholder_name": "ppmsProductVersionId", "system_key": "ppmsProductVersionId", "optional": true }, { "placeholder_name": "description", "system_key": "productDescription", "optional": true }, { "placeholder_name": "baseUrl", "system_key": "additionalUrls.mainUrl", "optional": true }, { "placeholder_name": "providerName", "system_key": "infrastructureProvider", "optional": true } ]'
    templateOverrideApplicationInput: '{"name": "{{name}}","description": "{{description}}","providerName": "{{providerName}}","statusCondition": "INITIAL","systemNumber": "{{systemNumber}}","labels": {"managed": "true","productId": "{{productId}}","ppmsProductVersionId": "{{ppmsProductVersionId}}"},"baseUrl": "{{baseUrl}}"}'
    http:
      client:
        skipSSLValidation: false
    oauth:
      client: "client_id"
      tokenEndpointProtocol: "https"
      tokenBaseHost: "compass-external-services-mock-sap-mtls"
      tokenPath: "/cert/token"
      scopesClaim: "scopes"
      tenantHeaderName: "x-zid"
      tokenRequestTimeout: 30s
      skipSSLValidation: true
    secret:
      name: "compass-system-fetcher-secret"
      clientIdKey: client-id
      oauthUrlKey: url
    paging:
      pageSize: 200
      sizeParam: "$top"
      skipParam: "$skip"
    containerName: "system-fetcher"
  tenantFetchers:
    job1:
      enabled: false
      job:
        interval: "5m"
      configMapNamespace: "compass-system"
      manageSecrets: true
      providerName: "compass"
      tenantType: "subaccount"
      schedule: "*/5 * * * *"
      tenantInsertChunkSize: "500"
      kubernetes:
        configMapNamespace: "compass-system"
        pollInterval: 2s
        pollTimeout: 1m
        timeout: 2m
      authConfig:
        skipSSLValidation: true
        oauthMode: "oauth-mtls"
        clientIDPath: "clientid"
        clientSecretPath: "secret"
        clientCertPath: "cert"
        clientKeyPath: "key"
        tokenEndpointPath: "url"
        tokenURLPath: "/cert/token"
      queryMapping:
        regionField: "region"
        pageNumField: "pageNum"
        pageSizeField: "pageSize"
        timestampField: "timestamp"
      query:
        startPage: "0"
        pageSize: "100"
      api:
        regionName: "central"
        authConfigSecretKey: "central"
        fieldMapping:
          totalPagesField: "totalPages"
          totalResultsField: "totalResults"
          tenantEventsField: "events"
          idField: "id"
          nameField: "name"
          customerIdField: "customerId"
          subdomainField: "subdomain"
          discriminatorField: ""
          discriminatorValue: ""
          detailsField: "details"
          entityTypeField: "entityType"
          globalAccountID: "gaID"
          regionField: "region"
          movedSubaccountTargetField: "targetGlobalAccountGUID"
          movedSubaccountSourceField: "sourceGlobalAccountGUID"
        endpoints:
          accountCreated: "127.0.0.1/events?type=account-created"
          accountDeleted: "127.0.0.1/events?type=account-deleted"
          accountUpdated: "127.0.0.1/events?type=account-updated"
          subaccountCreated: "127.0.0.1/events?type=subaccount-created"
          subaccountDeleted: "127.0.0.1/events?type=subaccount-deleted"
          subaccountUpdated: "127.0.0.1/events?type=subaccount-updated"
          subaccountMoved: "127.0.0.1/events?type=subaccount-moved"
      regionalConfig:
        fieldMapping:
          totalPagesField: "totalPages"
          totalResultsField: "totalResults"
          tenantEventsField: "events"
          idField: "guid"
          nameField: "displayName"
          customerIdField: "customerId"
          subdomainField: "subdomain"
          discriminatorField: ""
          discriminatorValue: ""
          detailsField: "details"
          entityTypeField: "entityType"
          globalAccountID: "globalAccountGUID"
          regionField: "region"
          movedSubaccountTargetField: "targetGlobalAccountGUID"
          movedSubaccountSourceField: "sourceGlobalAccountGUID"
        regions:
          eu-east:
            api:
              oauthMode: "oauth-mtls"
              authConfigSecretKey: "central"
              endpoints:
                accountCreated: "127.0.0.1/events?type=account-created"
                accountDeleted: "127.0.0.1/events?type=account-deleted"
                accountUpdated: "127.0.0.1/events?type=account-updated"
                subaccountCreated: "127.0.0.1/events?type=subaccount-created"
                subaccountDeleted: "127.0.0.1/events?type=subaccount-deleted"
                subaccountUpdated: "127.0.0.1/events?type=subaccount-updated"
                subaccountMoved: "127.0.0.1/events?type=subaccount-moved"
      dbPool:
        maxOpenConnections: 1
        maxIdleConnections: 1
  metrics:
    enabled: true
    pushEndpoint: http://monitoring-prometheus-pushgateway.kyma-system.svc.cluster.local:9091
  externalServicesMock:
    enabled: false
    certSecuredPort: 8081
    ordCertSecuredPort: 8082
    unsecuredPort: 8083
    basicSecuredPort: 8084
    oauthSecuredPort: 8085
    ordGlobalRegistryCertPort: 8086
    ordGlobalRegistryUnsecuredPort: 8087
    unsecuredPortWithAdditionalContent: 8088
    unsecuredMultiTenantPort: 8089
    certSecuredHost: compass-external-services-mock-sap-mtls
    ordCertSecuredHost: compass-external-services-mock-sap-mtls-ord
    ordGlobalCertSecuredHost: compass-external-services-mock-sap-mtls-global-ord-registry
    unSecuredHost: compass-external-services-mock
    host: compass-external-services-mock.compass-system.svc.cluster.local
    saasAppNamesSecret:
      manage: false
    regionInstancesCredentials:
      manage: false
    oauthSecret:
      manage: false
      name: compass-external-services-mock-oauth-credentials
      clientIdKey: client-id
      clientSecretKey: client-secret
      oauthUrlKey: url
      oauthTokenPath: "/secured/oauth/token"
    auditlog:
      applyMockConfiguration: false
      managementApiPath: /audit-log/v2/configuration-changes/search
      mtlsTokenPath: "/cert/token"
      secret:
        name: "auditlog-instance-management"
        urlKey: url
        tokenUrlKey: token-url
        clientIdKey: client-id
        clientSecretKey: client-secret
        clientCertKey: client-cert
        clientKeyKey: client-key
  tests:
    http:
      client:
        skipSSLValidation: false
    externalCertConfiguration:
      ouCertSubaccountID: "bad76f69-e5c2-4d55-bca5-240944824b83"
      issuerLocalityRegion2: "local"
    director:
      skipPattern: ""
      externalCertIntSystemCN: "integration-system-test"
      supportedOrdApplicationType: "SAP temp1"
    tenantFetcher:
      tenantOnDemandID: "8d42d818-d4c4-4036-b82f-b199db7ffeb5"
      region: "eu-1"
      region2: "eu-2"
    ordAggregator:
      skipPattern: ""
    ordService:
      accountTenantID: "5577cf46-4f78-45fa-b55f-a42a3bdba868" # testDefaultTenant from our testing tenants
      skipPattern: ""
    externalServicesMock:
      skipPattern: ""
      formationAsyncApi:
        responseDelayInSeconds: 2
    selfRegistration:
      region: "eu-1"
      region2: "eu-2"
    destination:
      consumerSubdomain: "compass-external-services-mock-sap-mtls"
    subscription:
      consumerSubdomain: "compass-external-services-mock-sap-mtls"
      tenants:
        providerAccountID: "5577cf46-4f78-45fa-b55f-a42a3bdba868" # testDefaultTenant from our testing tenants
        providerSubaccountID: "47b4575a-f102-414a-8398-2d973ad65f3a" # TestProviderSubaccount from our testing tenants
        consumerAccountID: "5984a414-1eed-4972-af2c-b2b6a415c7d7" # ApplicationsForRuntimeTenantName from our testing tenants
        consumerSubaccountID: "1f538f34-30bf-4d3d-aeaa-02e69eef84ae" # randomly chosen
        consumerTenantID: "ba49f1aa-ddc1-43ff-943c-fe949857a34a" # randomly chosen
        providerSubaccountIDRegion2: "731b7bc4-5472-41d2-a447-e4c0f45de739" # TestProviderSubaccountRegion2 from our testing tenants
      oauthSecret:
        manage: false
        name: compass-subscription-secret
        clientIdKey: client-id
        clientSecretKey: client-secret
        oauthUrlKey: url
      propagatedProviderSubaccountHeader: "X-Provider-Subaccount"
      externalClientCertTestSecretName: "external-client-certificate-test-secret"
      externalClientCertTestSecretNamespace: "compass-system"
      externalCertTestJobName: "external-certificate-rotation-test-job"
      certSvcInstanceTestSecretName: "cert-svc-secret"
      certSvcInstanceTestRegion2SecretName: "cert-svc-secret-eu2"
      consumerTokenURL: "http://compass-external-services-mock.compass-system.svc.cluster.local:8080"
      subscriptionURL: "http://compass-external-services-mock.compass-system.svc.cluster.local:8080"
      subscriptionProviderIdValue: "id-value!t12345"
      subscriptionProviderAppNameValue: "subscriptionProviderAppNameValue"
    namespace: kyma-system
    connectivityAdapterFQDN: http://compass-connectivity-adapter.compass-system.svc.cluster.local
    externalServicesMockFQDN: http://compass-external-services-mock.compass-system.svc.cluster.local
    ordServiceFQDN: http://compass-ord-service.compass-system.svc.cluster.local
    systemBrokerFQDN: http://compass-system-broker.compass-system.svc.cluster.local
    tenantFetcherFQDN: http://compass-tenant-fetcher.compass-system.svc.cluster.local
    hydratorFQDN: http://compass-hydrator.compass-system.svc.cluster.local
    basicCredentials:
      manage: false
      secretName: "test-basic-credentials-secret"
    db:
      maxOpenConnections: 3
      maxIdleConnections: 1
    securityContext: # Set on container level
      runAsUser: 2000
      allowPrivilegeEscalation: false
  expectedSchemaVersionUpdateJob:
    cm:
      name: "expected-schema-version"
  migratorJob:
    nodeSelectorEnabled: false
    pvc:
      name: "compass-director-migrations"
      namespace: "compass-system"
      migrationsPath: "/compass-migrations"
      storageClass: local-path
  http:
    client:
      skipSSLValidation: false
  pairingAdapter:
    templateName: "pairing-adapter-app-template"
    watcherCorrelationID: "pairing-adapter-watcher-id"
    configMap:
      manage: false
      key: "config.json"
      name: "pairing-adapter-config-local"
      namespace: "compass-system"
      localAdapterFQDN: "http://compass-pairing-adapter.compass-system.svc.cluster.local/adapter-local-mtls"
      integrationSystemID: "d3e9b9f5-25dc-4adb-a0a0-ed69ef371fb6"
    e2e:
      appName: "test-app"
      appID: "123-test-456"
      clientUser: "test-user"
      tenant: "test-tenant"
  # Scopes assigned for every new Client Credentials by given object type (Runtime / Application / Integration System)
  # and scopes mapped to a consumer with the given type, then that consumer is using a client certificate
  scopes:
    scopesPerConsumerType:
      business_integration:
        - "application_template:read"
        - "application_template:write"
        - "formation:read"
        - "formation:write"
        - "formation_template:read"
        - "formation_template:write"
      technical_client:
        - "tenant:read"
        - "tenant:write"
      runtime:
        - "runtime:read"
        - "runtime:write"
        - "application:read"
        - "runtime.auths:read"
        - "bundle.instance_auths:read"
        - "runtime.webhooks:read"
        - "webhook:write"
      external_certificate:
        - "runtime:read"
        - "runtime:write"
        - "application:read"
        - "application:write"
        - "runtime.auths:read"
        - "bundle.instance_auths:read"
        - "runtime.webhooks:read"
        - "webhook:write"
        - "application_template:read"
        - "application_template:write"
      application:
        - "application:read"
        - "application:write"
        - "application.auths:read"
        - "application.webhooks:read"
        - "bundle.instance_auths:read"
        - "document.fetch_request:read"
        - "event_spec.fetch_request:read"
        - "api_spec.fetch_request:read"
        - "fetch-request.auth:read"
        - "webhook:write"
      integration_system:
        - "application:read"
        - "application:write"
        - "application.local_tenant_id:write"
        - "application_template:read"
        - "application_template:write"
        - "runtime:read"
        - "runtime:write"
        - "integration_system:read"
        - "label_definition:read"
        - "label_definition:write"
        - "automatic_scenario_assignment:read"
        - "automatic_scenario_assignment:write"
        - "integration_system.auths:read"
        - "application_template.webhooks:read"
        - "formation:write"
        - "formation:read"
        - "internal_visibility:read"
        - "application.auths:read"
        - "webhook:write"
        - "formation_template:read"
      super_admin:
        - "application:read"
        - "application:write"
        - "application.local_tenant_id:write"
        - "application_template:read"
        - "application_template:write"
        - "integration_system:read"
        - "integration_system:write"
        - "runtime:read"
        - "runtime:write"
        - "label_definition:read"
        - "label_definition:write"
        - "eventing:manage"
        - "tenant:read"
        - "automatic_scenario_assignment:read"
        - "automatic_scenario_assignment:write"
        - "application.auths:read"
        - "application.webhooks:read"
        - "application_template.webhooks:read"
        - "bundle.instance_auths:read"
        - "document.fetch_request:read"
        - "event_spec.fetch_request:read"
        - "api_spec.fetch_request:read"
        - "integration_system.auths:read"
        - "runtime.auths:read"
        - "fetch-request.auth:read"
        - "webhooks.auth:read"
        - "formation:write"
        - "formation:read"
        - "internal_visibility:read"
        - "runtime.webhooks:read"
        - "webhook:write"
        - "formation_template:read"
        - "formation_template:write"
      default:
        - "runtime:read"
        - "runtime:write"
        - "tenant:read"<|MERGE_RESOLUTION|>--- conflicted
+++ resolved
@@ -127,11 +127,7 @@
       name: compass-pairing-adapter
     director:
       dir:
-<<<<<<< HEAD
       version: "PR-2775"
-=======
-      version: "PR-2773"
->>>>>>> f9f215f7
       name: compass-director
     hydrator:
       dir:
