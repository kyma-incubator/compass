--- conflicted
+++ resolved
@@ -23,11 +23,7 @@
       version: "PR-1674"
     director:
       dir:
-<<<<<<< HEAD
       version: "PR-1668"
-=======
-      version: "PR-1673"
->>>>>>> 520e1d37
     gateway:
       dir:
       version: "PR-1674"
