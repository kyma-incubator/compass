--- conflicted
+++ resolved
@@ -128,11 +128,7 @@
       version: "PR-52"
     e2e_tests:
       dir:
-<<<<<<< HEAD
       version: "PR-2173"
-=======
-      version: "PR-2183"
->>>>>>> 3753cb41
   isLocalEnv: false
   oauth2:
     host: oauth2
