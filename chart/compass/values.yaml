--- conflicted
+++ resolved
@@ -138,13 +138,8 @@
       version: "PR-3022"
       name: compass-pairing-adapter
     director:
-<<<<<<< HEAD
-      dir:
+      dir: dev/incubator/
       version: "PR-3017"
-=======
-      dir: dev/incubator/
-      version: "PR-3041"
->>>>>>> cc447bac
       name: compass-director
     hydrator:
       dir: dev/incubator/
@@ -180,26 +175,16 @@
       dir:
       version: "0a651695"
     external_services_mock:
-<<<<<<< HEAD
-      dir:
+      dir: dev/incubator/
       version: "PR-3017"
-=======
-      dir: dev/incubator/
-      version: "PR-3022"
->>>>>>> cc447bac
       name: compass-external-services-mock
     console:
       dir: dev/incubator/
       version: "PR-83"
       name: compass-console
     e2e_tests:
-<<<<<<< HEAD
-      dir:
+      dir: dev/incubator/
       version: "PR-3017"
-=======
-      dir: dev/incubator/
-      version: "PR-3042"
->>>>>>> cc447bac
       name: compass-e2e-tests
   isLocalEnv: false
   isForTesting: false
