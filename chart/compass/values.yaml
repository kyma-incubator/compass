global:
  disableLegacyConnectivity: true
  defaultTenant: 3e64ebae-38b5-46a0-b1ed-9ccee153a0ae
  tenants:
    - name: default
      id: 3e64ebae-38b5-46a0-b1ed-9ccee153a0ae
    - name: foo
      id: 1eba80dd-8ff6-54ee-be4d-77944d17b10b
    - name: bar
      id: af9f84a9-1d3a-4d9f-ae0c-94f883b33b6e
    - name: TestTenantSeparation
      id: f1c4b5be-b0e1-41f9-b0bc-b378200dcca0
    - name: TestDeleteLastScenarioForApplication
      id: 0403be1e-f854-475e-9074-922120277af5
    - name: Test_DeleteAutomaticScenarioAssignmentForSelector
      id: d9553135-6115-4c67-b4d9-962c00f3725f
    - name: Test_AutomaticScenarioAssigmentForRuntime
      id: 8c733a45-d988-4472-af10-1256b82c70c0
    - name: TestAutomaticScenarioAssignmentsWholeScenario
      id: 65a63692-c00a-4a7d-8376-8615ee37f45c
    - name: TestTenantsQueryTenantNotInitialized
      id: 72329135-27fd-4284-9bcb-37ea8d6307d0
    - name: Test Default
      id: 5577cf46-4f78-45fa-b55f-a42a3bdba868
    - name: TestListLabelDefinitions
      id: 3f641cf5-2d14-4e0f-a122-16e7569926f1
    - name: Test_AutomaticScenarioAssignmentQueries
      id: 8263cc13-5698-4a2d-9257-e8e76b543e88
    - name: TestGetScenariosLabelDefinitionCreatesOneIfNotExists
      id: 2263cc13-5698-4a2d-9257-e8e76b543e33
    - name: TestApplicationsForRuntime
      id: 5984a414-1eed-4972-af2c-b2b6a415c7d7
    - name: Test_DeleteAutomaticScenarioAssignmentForScenario
      id: d08e4cb6-a77f-4a07-b021-e3317a373597
    - name: TestApplicationsForRuntimeWithHiddenApps
      id: 7e1f2df8-36dc-4e40-8be3-d1555d50c91c
    - name: TestTenantsQueryTenantInitialized
      id: 8cf0c909-f816-4fe3-a507-a7917ccd8380
    - name: TestDeleteApplicationIfInScenario
      id: 0d597250-6b2d-4d89-9c54-e23cb497cd01

  images:
    containerRegistry:
      path: eu.gcr.io/kyma-project/incubator
    connector:
      dir:
      version: "PR-1868"
    connectivity_adapter:
      dir:
      version: "PR-1868"
    pairing_adapter:
      dir:
      version: "PR-1868"
    director:
      dir:
<<<<<<< HEAD
      version: "PR-1862"
=======
      version: "PR-1869"
>>>>>>> becf8f99
    gateway:
      dir:
      version: "PR-1868"
    operations_controller:
      dir:
      version: "PR-1868"
    tenant_fetcher:
      dir:
      version: "PR-1868"
    ord_service:
      dir:
      version: "PR-26"
    schema_migrator:
      dir:
<<<<<<< HEAD
      version: "PR-1862"
=======
      version: "PR-1869"
>>>>>>> becf8f99
    system_broker:
      dir:
      version: "PR-1868"
    certs_setup_job:
      containerRegistry:
        path: eu.gcr.io/kyma-project
      dir:
      version: "0a651695"
    external_services_mock:
      dir:
      version: "PR-1869"
    console:
      dir:
      version: "PR-33"
    e2e_tests:
      dir:
      version: "PR-1862"
  isLocalEnv: false
  oauth2:
    host: oauth2
  livenessProbe:
    initialDelaySeconds: 30
    timeoutSeconds: 1
    periodSeconds: 10
  readinessProbe:
    initialDelaySeconds: 5
    timeoutSeconds: 1
    periodSeconds: 2

  agentPreconfiguration: false

  director:
    prefix: /director
    graphql:
      external:
        port: 3000
      internal:
        port: 3001
    validator:
      port: 8080
    metrics:
      port: 3003
    operations:
      port: 3002
      path: "/operation"
      lastOperationPath: "/last_operation"

    clientIDHeaderKey: client_user

    tests:
      scopes: "runtime:write application:write label_definition:write integration_system:write application:read runtime:read label_definition:read integration_system:read health_checks:read application_template:read application_template:write eventing:manage tenant:read automatic_scenario_assignment:read automatic_scenario_assignment:write"

  auditlog:
    configMapName: "compass-gateway-auditlog-config"
    secretName: "compass-gateway-auditlog-secret"
    script:
      configMapName: "auditlog-script"

  testCredentials:
    secretName: "test-credentials-secret"

  enableCompassDefaultScenarioAssignment: true

  tenantConfig:
    useDefaultTenants: true
    dbPool:
      maxOpenConnections: 1
      maxIdleConnections: 1

  connector:
    prefix: /connector
    graphql:
      external:
        port: 3000
    validator:
      port: 8080
    # If secrets do not exist they will be created
    secrets:
      ca:
        name: compass-connector-app-ca
        namespace: compass-system
        certificateKey: ca.crt
        keyKey: ca.key
      rootCA:
        namespace: istio-system # For Ingress Gateway to work properly the namespace needs to be istio-system
        # In order for istio mTLS to work we should have two different secrets one containing the server certificate (let’s say X) and one used for validation of the client’s certificates.
        # The second one should be our root certificate and istio wants it to be named X-cacert. (-cacert suffix).
        # This is the reason for the confusing name of our root certificate. https://preliminary.istio.io/v1.6/docs/tasks/traffic-management/ingress/secure-ingress/#configure-a-mutual-tls-ingress-gateway
        cacert: compass-gateway-mtls-certs-cacert # For cert-rotation the cacert should be in different secret
        certificateKey: cacert
    certificateDataHeader: "Certificate-Data"
    revocation:
      configmap:
        name: revocations-config
        namespace: "{{ .Release.Namespace }}"
    # If key and certificate are not provided they will be generated
    caKey: ""
    caCertificate: ""

  system_broker:
    enabled: true
    port: 5001
    prefix: /broker
    tokenProviderFromHeader:
      forwardHeaders: Authorization
    tokenProviderFromSecret:
      enabled: false
      secrets:
        integrationSystemCredentials:
          name: compass-system-broker-credentials
          namespace: compass-system
    testNamespace: kyma-system

  gateway:
    port: 3000
    tls:
      host: compass-gateway
      secure:
        oauth:
          host: compass-gateway-auth-oauth
    mtls:
      host: compass-gateway-mtls
      certSecret: compass-gateway-mtls-certs
    headers:
      request:
        remove:
          - "Client-Id-From-Token"
          - "Client-Id-From-Certificate"
          - "Client-Certificate-Hash"
          - "Certificate-Data"

  operations_controller:
    enabled: true

  connectivity_adapter:
    port: 8080
    tls:
      host: adapter-gateway
    mtls:
      host: adapter-gateway-mtls

  rewriteFilters:
    workloadLabel: oathkeeper
    namespace: kyma-system
    tokenDataHeader: "Connector-Token"
    certificateDataHeader: "Certificate-Data"

  istio:
    mtlsGateway:
      name: "compass-gateway-mtls"
      namespace: "compass-system"
    gateway:
      name: "kyma-gateway"
      namespace: "kyma-system"
    proxy:
      port: 15020
    namespace: istio-system
    ingressgateway:
      workloadLabel: istio-ingressgateway
      requestPayloadSizeLimit: 2097152 # 2 MB
      correlationHeaderRewriteFilter:
        expectedHeaders:
        - "x-request-id"
        - "x-correlation-id"
        - "x-correlationid"
        - "x-forrequest-id"
        - "x-vcap-request-id"
        - "x-broker-api-request-identity"

  ingress:
    domainName: "kyma.local"

  database:
    manageSecrets: true
    embedded:
      enabled: true
      director:
        name: "postgres"
      directorDBName: "postgres"
    managedGCP:
      serviceAccountKey: ""
      instanceConnectionName: ""
      director:
        name: ""
        user: ""
        password: ""
      host: "localhost"
      hostPort: "5432"
      sslMode: ""

      #TODO remove below after migration to separate user will be done
      dbUser: ""
      dbPassword: ""
      directorDBName: ""

  oathkeeper:
    host: ory-oathkeeper-proxy.kyma-system.svc.cluster.local
    port: 4455
    idTokenConfig:
      claims: '{"scopes": "{{ print .Extra.scope }}", "tenant": "{{ print .Extra.tenant }}", "externalTenant": "{{ print .Extra.externalTenant }}", "consumerID": "{{ print .Extra.consumerID}}", "consumerType": "{{ print .Extra.consumerType }}"}'
    mutators:
      runtimeMappingService:
        config:
          api:
            url: http://compass-director.compass-system.svc.cluster.local:3000/runtime-mapping
            retry:
              give_up_after: 6s
              max_delay: 2000ms
      authenticationMappingService:
        config:
          api:
            url: http://compass-director.compass-system.svc.cluster.local:3000/authn-mapping
            retry:
              give_up_after: 6s
              max_delay: 2000ms
      tenantMappingService:
        config:
          api:
            url: http://compass-director.compass-system.svc.cluster.local:3000/tenant-mapping
            retry:
              give_up_after: 6s
              max_delay: 2000ms
      certificateResolverService:
        config:
          api:
            url: http://compass-connector.compass-system.svc.cluster.local:8080/v1/certificate/data/resolve
            retry:
              give_up_after: 6s
              max_delay: 2000ms
      tokenResolverService:
        config:
          api:
            url: http://compass-director.compass-system.svc.cluster.local:8080/v1/tokens/resolve
            retry:
              give_up_after: 6s
              max_delay: 2000ms

  tenantFetcher:
    host: compass-tenant-fetcher.compass-system.svc.cluster.local
    prefix: /tenants
    port: 3000
    authentication:
      allowJWTSigningNone: true
      jwksEndpoints: '["http://ory-oathkeeper-api.kyma-system.svc.cluster.local:4456/.well-known/jwks.json"]'
      identityZone: "id-zone"
    tenantProvider:
      tenantIdProperty: "tenantId"
      name: "provider"

  ordService:
    host: compass-ord-service.compass-system.svc.cluster.local
    prefix: /open-resource-discovery-service/v0
    docsPrefix: /open-resource-discovery-docs
    staticPrefix: /open-resource-discovery-static/v0
    port: 3000
    defaultResponseType: "xml"

  ordAggregator:
    name: ord-aggregator
    enabled: true
    schedule: "*/5 * * * *"
    dbPool:
      maxOpenConnections: 2
      maxIdleConnections: 2

  tenantFetchers:
    job1:
      enabled: false
      configMapNamespace: "compass-system"
      manageSecrets: true
      providerName: "compass"
      schedule: "*/5 * * * *"
      kubernetes:
        configMapNamespace: "compass-system"
        pollInterval: 2s
        pollTimeout: 1m
        timeout: 2m
      oauth:
        client: ""
        secret: ""
        tokenURL: ""
      endpoints:
        tenantCreated: "127.0.0.1/events?type=created"
        tenantDeleted: "127.0.0.1/events?type=deleted"
        tenantUpdated: "127.0.0.1/events?type=updated"
      fieldMapping:
        totalPagesField: "totalPages"
        totalResultsField: "totalResults"
        tenantEventsField: "events"
        idField: "id"
        nameField: "name"
        discriminatorField: ""
        discriminatorValue: ""
        detailsField: "details"
      queryMapping:
        pageNumField: "pageNum"
        pageSizeField: "pageSize"
        timestampField: "timestamp"
      query:
        startPage: "0"
        pageSize: "100"
      dbPool:
        maxOpenConnections: 1
        maxIdleConnections: 1

  metrics:
    enabled: true
    pushEndpoint: http://monitoring-prometheus-pushgateway.kyma-system.svc.cluster.local:9091

  authenticators:
    authenticator0:
      enabled: true
      gatewayHost: "compass-gateway-authenticator0"
      trusted_issuers: '[{"domain_url": "authenticator.domain", "scope_prefix": "prefix."}, {}]'
      attributes: '{"uniqueAttribute": { "key": "key", "value": "val" }, "tenant": { "key": "key" }, "identity": { "key": "key" } }'

  externalServicesMock:
    enabled: false

  tests:
    namespace: kyma-system
    connectivityAdapterFQDN: http://compass-connectivity-adapter.compass-system.svc.cluster.local
    directorFQDN: http://compass-director.compass-system.svc.cluster.local
    connectorFQDN: http://compass-connector.compass-system.svc.cluster.local
    externalServicesMockFQDN: http://compass-external-services-mock.compass-system.svc.cluster.local
    ordServiceFQDN: http://compass-ord-service.compass-system.svc.cluster.local
    systemBrokerFQDN: http://compass-system-broker.compass-system.svc.cluster.local
    tenantFetcherFQDN: http://compass-tenant-fetcher.compass-system.svc.cluster.local
    db:
      maxOpenConnections: 3
      maxIdleConnections: 1
    skipTLSVerify: true
pairing-adapter:
  enabled: false<|MERGE_RESOLUTION|>--- conflicted
+++ resolved
@@ -53,11 +53,7 @@
       version: "PR-1868"
     director:
       dir:
-<<<<<<< HEAD
       version: "PR-1862"
-=======
-      version: "PR-1869"
->>>>>>> becf8f99
     gateway:
       dir:
       version: "PR-1868"
@@ -72,11 +68,7 @@
       version: "PR-26"
     schema_migrator:
       dir:
-<<<<<<< HEAD
       version: "PR-1862"
-=======
-      version: "PR-1869"
->>>>>>> becf8f99
     system_broker:
       dir:
       version: "PR-1868"
