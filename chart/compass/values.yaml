--- conflicted
+++ resolved
@@ -123,11 +123,7 @@
       name: compass-pairing-adapter
     director:
       dir:
-<<<<<<< HEAD
       version: "PR-2535"
-=======
-      version: "PR-2588"
->>>>>>> e3229560
       name: compass-director
     hydrator:
       dir:
