--- conflicted
+++ resolved
@@ -25,11 +25,7 @@
       version: "PR-829"
     director:
       dir:
-<<<<<<< HEAD
       version: "PR-797"
-=======
-      version: "PR-827"
->>>>>>> ad250cc7
     gateway:
       dir: pr/
       version: "PR-357"
