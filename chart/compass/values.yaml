--- conflicted
+++ resolved
@@ -174,11 +174,7 @@
       name: compass-pairing-adapter
     director:
       dir: dev/incubator/
-<<<<<<< HEAD
       version: "PR-3762"
-=======
-      version: "PR-3711"
->>>>>>> 5c6016ea
       name: compass-director
     hydrator:
       dir: dev/incubator/
