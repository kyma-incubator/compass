--- conflicted
+++ resolved
@@ -120,11 +120,7 @@
       version: "PR-2575"
     director:
       dir:
-<<<<<<< HEAD
       version: "PR-2559"
-=======
-      version: "PR-2578"
->>>>>>> c7a9c6ff
     hydrator:
       dir:
       version: "PR-2575"
@@ -156,11 +152,7 @@
       version: "PR-71"
     e2e_tests:
       dir:
-<<<<<<< HEAD
       version: "PR-2559"
-=======
-      version: "PR-2578"
->>>>>>> c7a9c6ff
   isLocalEnv: false
   isForTesting: false
   oauth2:
