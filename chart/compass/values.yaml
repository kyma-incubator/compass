--- conflicted
+++ resolved
@@ -127,11 +127,7 @@
       name: compass-pairing-adapter
     director:
       dir:
-<<<<<<< HEAD
       version: "PR-2798"
-=======
-      version: "PR-2792"
->>>>>>> f9968a85
       name: compass-director
     hydrator:
       dir:
