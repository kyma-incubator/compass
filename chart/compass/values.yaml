global:
  disableLegacyConnectivity: true
  defaultTenant: 3e64ebae-38b5-46a0-b1ed-9ccee153a0ae
  defaultTenantRegion: "eu-1"
  tenants: # tenant order matters, so new tenants should be added to the end of the list
    - name: default
      id: 3e64ebae-38b5-46a0-b1ed-9ccee153a0ae
      type: account
    - name: foo
      id: 1eba80dd-8ff6-54ee-be4d-77944d17b10b
      type: account
    - name: bar
      id: af9f84a9-1d3a-4d9f-ae0c-94f883b33b6e
      type: account
    - name: TestTenantSeparation
      id: f1c4b5be-b0e1-41f9-b0bc-b378200dcca0
      type: account
    - name: TestDeleteLastScenarioForApplication
      id: 0403be1e-f854-475e-9074-922120277af5
      type: account
    - name: Test_DeleteAutomaticScenarioAssignmentForSelector
      id: d9553135-6115-4c67-b4d9-962c00f3725f
      type: account
    - name: Test_AutomaticScenarioAssigmentForRuntime
      id: 8c733a45-d988-4472-af10-1256b82c70c0
      type: account
    - name: TestAutomaticScenarioAssignmentsWholeScenario
      id: 65a63692-c00a-4a7d-8376-8615ee37f45c
      type: account
    - name: TestTenantsQueryTenantNotInitialized
      id: 72329135-27fd-4284-9bcb-37ea8d6307d0
      type: account
    - name: Test Default
      id: 5577cf46-4f78-45fa-b55f-a42a3bdba868
      type: account
      parent: 2c4f4a25-ba9a-4dbc-be68-e0beb77a7eb0
    - name: Test_DefaultCustomer
      id: 2c4f4a25-ba9a-4dbc-be68-e0beb77a7eb0
      type: customer
    - name: TestListLabelDefinitions
      id: 3f641cf5-2d14-4e0f-a122-16e7569926f1
      type: account
    - name: Test_AutomaticScenarioAssignmentQueries
      id: 8263cc13-5698-4a2d-9257-e8e76b543e88
      type: account
    - name: TestGetScenariosLabelDefinitionCreatesOneIfNotExists
      id: 2263cc13-5698-4a2d-9257-e8e76b543e33
      type: account
    - name: TestApplicationsForRuntime
      id: 5984a414-1eed-4972-af2c-b2b6a415c7d7
      type: account
    - name: Test_DeleteAutomaticScenarioAssignmentForScenario
      id: d08e4cb6-a77f-4a07-b021-e3317a373597
      type: account
    - name: TestApplicationsForRuntimeWithHiddenApps
      id: 7e1f2df8-36dc-4e40-8be3-d1555d50c91c
      type: account
    - name: TestTenantsQueryTenantInitialized
      id: 8cf0c909-f816-4fe3-a507-a7917ccd8380
      type: account
    - name: TestDeleteApplicationIfInScenario
      id: 0d597250-6b2d-4d89-9c54-e23cb497cd01
      type: account
    - name: TestProviderSubaccount
      id: 47b4575a-f102-414a-8398-2d973ad65f3a
      type: subaccount
      parent: 5577cf46-4f78-45fa-b55f-a42a3bdba868
    - name: TestCompassProviderSubaccount
      id: f8075207-1478-4a80-bd26-24a4785a2bfd
      type: subaccount
      parent: 5577cf46-4f78-45fa-b55f-a42a3bdba868
    - name: TestProviderSubaccountRegion2
      id: 731b7bc4-5472-41d2-a447-e4c0f45de739
      type: subaccount
      region: "eu-2"
      parent: 5577cf46-4f78-45fa-b55f-a42a3bdba868
    - name: TestCertificateSubaccount
      id: 123e4567-e89b-12d3-a456-426614174001
      type: subaccount
      parent: 5577cf46-4f78-45fa-b55f-a42a3bdba868
    - name: TestNsAdapter
      id: 08b6da37-e911-48fb-a0cb-fa635a6c5678
      type: subaccount
      parent: 5577cf46-4f78-45fa-b55f-a42a3bdba868
    - name: TestNsAdapterSubaccountWithApplications
      id: 08b6da37-e911-48fb-a0cb-fa635a6c4321
      type: subaccount
      parent: 5577cf46-4f78-45fa-b55f-a42a3bdba868
    - name: TestIntegrationSystemManagedSubaccount
      id: 3cfcdd62-320d-403b-b66a-4ee3cdd06947
      type: subaccount
      parent: 5577cf46-4f78-45fa-b55f-a42a3bdba868
    - name: TestIntegrationSystemManagedAccount
      id: 7e8ab2e3-3bb4-42e3-92b2-4e0bf48559d3
      type: account
      parent: 2c4f4a25-ba9a-4dbc-be68-e0beb77a7eb0
    - name: TestSystemFetcherAccount
      id: c395681d-11dd-4cde-bbcf-570b4a153e79
      type: account
      parent: 2c4f4a25-ba9a-4dbc-be68-e0beb77a7eb0
    - name: TestConsumerSubaccount
      id: 1f538f34-30bf-4d3d-aeaa-02e69eef84ae
      type: subaccount
      parent: 5984a414-1eed-4972-af2c-b2b6a415c7d7
    - name: TestTenantsOnDemandAPI
      id: 8d42d818-d4c4-4036-b82f-b199db7ffeb5
      type: subaccount
      parent: 5984a414-1eed-4972-af2c-b2b6a415c7d7
    - name: TestExternalCertificateSubaccount
      id: bad76f69-e5c2-4d55-bca5-240944824b83
      type: subaccount
      parent: 5577cf46-4f78-45fa-b55f-a42a3bdba868
    - name: TestAtomOrganization
      id: f2724f8e-1a58-4f32-bfd0-8b831de34e71
      type: organization
      parent: 2c4f4a25-ba9a-4dbc-be68-e0beb77a7eb0
    - name: TestAtomFolder
      id: 4c31b7c7-2bea-4bd5-9ea5-e9a8d704f900
      type: folder
      parent: f2724f8e-1a58-4f32-bfd0-8b831de34e71
    - name: TestAtomResourceGroup
      id: ff30da87-7685-4462-869a-baae6441898b
      type: resource-group
      parent: 4c31b7c7-2bea-4bd5-9ea5-e9a8d704f900
    - name: Test Default Subaccount
      id: 777ce47b-d901-4647-9223-14e94819830b
      type: subaccount
      parent: 5577cf46-4f78-45fa-b55f-a42a3bdba868
  images:
    containerRegistry:
      path: europe-docker.pkg.dev/kyma-project
    connector:
      dir: prod/incubator/
      version: "v20230918-de877e42"
      name: compass-connector
    connectivity_adapter:
      dir: prod/incubator/
      version: "v20230918-de877e42"
      name: compass-connectivity-adapter
    pairing_adapter:
      dir: prod/incubator/
      version: "v20230918-de877e42"
      name: compass-pairing-adapter
    director:
      dir: dev/incubator/
<<<<<<< HEAD
      version: "PR-3304"
=======
      version: "PR-3342"
>>>>>>> 8ba41b97
      name: compass-director
    hydrator:
      dir: prod/incubator/
      version: "v20230918-de877e42"
      name: compass-hydrator
    ias_adapter:
      dir: dev/incubator/
      version: "PR-3330"
      name: compass-ias-adapter
    kyma_adapter:
      dir: dev/incubator/
      version: "PR-3336"
      name: compass-kyma-adapter
    instance_creator:
      dir: prod/incubator/
      version: "v20230912-308fbb42"
      name: compass-instance-creator
    default_tenant_mapping_handler:
      dir: dev/incubator/
      version: "PR-3304"
      name: compass-default-tenant-mapping-handler
    gateway:
      dir: prod/incubator/
      version: "v20230918-de877e42"
      name: compass-gateway
    operations_controller:
      dir: prod/incubator/
      version: "v20230918-de877e42"
      name: compass-operations-controller
    ord_service:
      dir: prod/incubator/
      version: "v20230920-2a65749f"
      name: compass-ord-service
    schema_migrator:
      dir: prod/incubator/
      version: "v20230925-d2a6ce68"
      name: compass-schema-migrator
    system_broker:
      dir: prod/incubator/
      version: "v20230918-de877e42"
      name: compass-system-broker
    certs_setup_job:
      containerRegistry:
        path: eu.gcr.io/kyma-project
      dir:
      version: "0a651695"
    external_services_mock:
      dir: dev/incubator/
      version: "PR-3343"
      name: compass-external-services-mock
    console:
      dir: prod/incubator/
      version: "v20230421-e8840c18"
      name: compass-console
    e2e_tests:
      dir: dev/incubator/
      version: "PR-3304"
      name: compass-e2e-tests
  isLocalEnv: false
  isForTesting: false
  oauth2:
    host: oauth2
  livenessProbe:
    initialDelaySeconds: 30
    timeoutSeconds: 1
    periodSeconds: 10
  readinessProbe:
    initialDelaySeconds: 5
    timeoutSeconds: 1
    periodSeconds: 2
  agentPreconfiguration: false
  portieris:
    isEnabled: false
    imagePullSecretName: "portieris-dummy-image-pull-secret"
  nsAdapter:
    external:
      port: 3005
    e2eTests:
      gatewayHost: "compass-gateway-xsuaa"
    prefix: /nsadapter
    path: /nsadapter/api/v1/notifications
    systemToTemplateMappings: '[{  "Name": "SAP S/4HANA On-Premise",  "SourceKey": ["type"],  "SourceValue": ["abapSys"]},{  "Name": "SAP S/4HANA On-Premise",  "SourceKey": ["type"],  "SourceValue": ["nonSAPsys"]},{  "Name": "SAP S/4HANA On-Premise",  "SourceKey": ["type"],  "SourceValue": ["hana"]}]'
    secret:
      name: nsadapter-secret
      subaccountKey: subaccount
      local:
        subaccountValue: subaccount
    authSecret:
      name: "compass-external-services-mock-oauth-credentials"
      clientIdKey: client-id
      clientSecretKey: client-secret
      tokenUrlKey: url
      instanceUrlKey: url
      certKey: cert
      keyKey: key
    registerPath: "/register"
    tokenPath: "/secured/oauth/token"
    createClonePattern: '{"key": "%s"}'
    createBindingPattern: '{}'
    useClone: "false"
    authentication:
      jwksEndpoint: http://ory-stack-oathkeeper-api.ory.svc.cluster.local:4456/.well-known/jwks.json
  director:
    host: compass-director.compass-system.svc.cluster.local
    formationMappingAsyncStatusApi:
      pathPrefix: "/v1/businessIntegrations"
      formationAssignmentPath: "/{ucl-formation-id}/assignments/{ucl-assignment-id}/status"
      formationAssignmentResetPath: "/{ucl-formation-id}/assignments/{ucl-assignment-id}/status/reset"
      formationPath: "/{ucl-formation-id}/status"
    prefix: /director
    graphql:
      external:
        port: 3000
    tls:
      secure:
        internal:
          host: compass-director-internal
    validator:
      port: 8080
    metrics:
      port: 3003
      enableGraphqlOperationInstrumentation: true
    operations:
      port: 3002
      path: "/operation"
      lastOperationPath: "/last_operation"
    info:
      path: "/v1/info"
    subscription:
      subscriptionProviderLabelKey: "subscriptionProviderId"
      subscriptionLabelKey: "subscription"
      tokenPrefix: "sb-"
    selfRegister:
      secrets:
        instancesCreds:
          name: "region-instances-credentials"
          key: "keyConfig"
          path: "/tmp"
        saasAppNameCfg:
          name: "saas-app-names"
          key: "appNameConfig"
          path: "/tmp/appNameConfig"
      clientIdPath: "clientId"
      clientSecretPath: "clientSecret"
      urlPath: "url"
      tokenUrlPath: "tokenUrl"
      clientCertPath: "clientCert"
      clientKeyPath: "clientKey"
      local:
        templateMappings:
          clientIDMapping: '{{ printf "\"%s\":\"client_id\"" .Values.global.director.selfRegister.clientIdPath }}'
          clientSecretMapping: '{{ printf "\"%s\":\"client_secret\"" .Values.global.director.selfRegister.clientSecretPath }}'
          urlMapping: '{{ printf "\"%s\":\"http://compass-external-services-mock.%s.svc.cluster.local:%s\"" .Values.global.director.selfRegister.urlPath .Release.Namespace (.Values.service.port | toString) }}'
          tokenURLMapping: '{{ printf "\"%s\":\"https://%s.%s:%s\"" .Values.global.director.selfRegister.tokenUrlPath .Values.global.externalServicesMock.certSecuredHost .Values.global.ingress.domainName (.Values.service.certPort | toString) }}'
          x509CertificateMapping: '{{ printf "\"%s\":\"%s\"" .Values.global.director.selfRegister.clientCertPath .Values.global.connector.caCertificate }}'
          x509KeyMapping: '{{ printf "\"%s\":\"%s\"" .Values.global.director.selfRegister.clientKeyPath .Values.global.connector.caKey }}'
      oauthTokenPath: "/cert/token"
      oauthMode: "oauth-mtls"
      label: "selfRegLabel"
      labelValuePrefix: "self-reg-prefix-"
      responseKey: "self-reg-key"
      path: "/external-api/self-reg"
      nameQueryParam: "name"
      tenantQueryParam: "tenant"
      requestBodyPattern: '{"key": "%s"}'
      saasAppNameLabelKey: "CMPSaaSAppName"
      saasAppNamePath: "localSaaSAppNamePath"
    clientIDHeaderKey: client_user
    suggestTokenHeaderKey: suggest_token
    runtimeTypeLabelKey: "runtimeType"
    applicationTypeLabelKey: "applicationType"
    globalSubaccountIDLabelKey: "global_subaccount_id"
    kymaRuntimeTypeLabelValue: "kyma"
    kymaApplicationNamespaceValue: "sap.kyma"
    destinationCreator:
      correlationIDsKey: "correlationIds"
      destinationAPI:
        baseURL: "http://compass-external-services-mock.compass-system.svc.cluster.local:8081"
        path: "/regions/{region}/subaccounts/{subaccountId}/destinations"
        instanceLevelPath: "/regions/{region}/subaccounts/{subaccountId}/instances/{instanceId}/destinations"
        regionParam: "region"
        instanceIDParam: "instanceId"
        subaccountIDParam: "subaccountId"
        nameParam: "destinationName"
      certificateAPI:
        baseURL: "http://compass-external-services-mock.compass-system.svc.cluster.local:8081"
        path: "/regions/{region}/subaccounts/{subaccountId}/certificates"
        instanceLevelPath: "/regions/{region}/subaccounts/{subaccountId}/instances/{instanceId}/certificates"
        regionParam: "region"
        instanceIDParam: "instanceId"
        subaccountIDParam: "subaccountId"
        nameParam: "certificateName"
        fileNameKey: "fileName"
        commonNameKey: "commonName"
        certChainKey: "certificateChain"
    fetchTenantEndpoint: '{{ printf "https://%s.%s%s/v1/fetch" .Values.global.gateway.tls.secure.internal.host .Values.global.ingress.domainName .Values.global.tenantFetcher.prefix }}'
    ordWebhookMappings: '[{ "ProxyURL": "http://compass-external-services-mock.compass-system.svc.cluster.local:8090/proxy", "ProxyHeaderTemplate": "{\"target_host\": \"{{.Application.BaseURL}}\" }", "OrdUrlPath": "/sap/bc/http/sap/ord_configuration", "SubdomainSuffix": "-api", "Type": "SAP Proxy Template" }]'
    tenantMappingsPath: "/tmp/tenantMappingsConfig"
    tenantMappingsKey: "tenant-mapping-config.json"
    tenantMappings:
      SYNC:
        v1.0:
          - type: CONFIGURATION_CHANGED
            mode: SYNC
            urlTemplate: '{"path":"%s/v1/tenant-mappings/{{.RuntimeContext.Value}}","method":"PATCH"}'
            inputTemplate: '{"context":{ {{ if .CustomerTenantContext.AccountID }}"btp": {"uclFormationId":"{{.FormationID}}","globalAccountId":"{{.CustomerTenantContext.AccountID}}","crmId":"{{.CustomerTenantContext.CustomerID}}"} {{ else }}"atom": {"uclFormationId":"{{.FormationID}}","path":"{{.CustomerTenantContext.Path}}","crmId":"{{.CustomerTenantContext.CustomerID}}"} {{ end }} },"items": [ {"uclAssignmentId":"{{ .Assignment.ID }}","operation":"{{.Operation}}","deploymentRegion":"{{if .Application.Labels.region }}{{.Application.Labels.region}}{{ else }}{{.ApplicationTemplate.Labels.region}}{{end }}","applicationNamespace":"{{ if .Application.ApplicationNamespace }}{{.Application.ApplicationNamespace}}{{else }}{{.ApplicationTemplate.ApplicationNamespace}}{{ end }}","applicationTenantId":"{{.Application.LocalTenantID}}","uclSystemTenantId":"{{.Application.ID}}",{{ if .ApplicationTemplate.Labels.parameters }}"parameters": {{.ApplicationTemplate.Labels.parameters}},{{ end }}"configuration": {{.ReverseAssignment.Value}} } ] }'
            headerTemplate: '{"Content-Type": ["application/json"]}'
            outputTemplate: '{"error":"{{.Body.error}}","success_status_code": 200}'
          - type: APPLICATION_TENANT_MAPPING
            mode: SYNC
            urlTemplate: '{"path":"%s/v1/tenant-mappings/{{.TargetApplication.LocalTenantID}}","method":"PATCH"}'
            inputTemplate: '{"context": { {{ if .CustomerTenantContext.AccountID }}"btp":{"uclFormationId":"{{.FormationID}}","globalAccountId":"{{.CustomerTenantContext.AccountID}}","crmId":"{{.CustomerTenantContext.CustomerID}}"} {{ else }}"atom": {"uclFormationId":"{{.FormationID}}","path":"{{.CustomerTenantContext.Path}}","crmId":"{{.CustomerTenantContext.CustomerID}}"} {{ end }} },"items": [ {"uclAssignmentId":"{{ .Assignment.ID }}","operation":"{{.Operation}}","deploymentRegion":"{{if .SourceApplication.Labels.region }}{{.SourceApplication.Labels.region}}{{else }}{{.SourceApplicationTemplate.Labels.region}}{{ end }}","applicationNamespace":"{{if .SourceApplication.ApplicationNamespace }}{{.SourceApplication.ApplicationNamespace}}{{else }}{{.SourceApplicationTemplate.ApplicationNamespace}}{{ end }}","applicationTenantId":"{{.SourceApplication.LocalTenantID}}","uclSystemTenantId":"{{.SourceApplication.ID}}",{{ if .SourceApplicationTemplate.Labels.parameters }}"parameters": {{.SourceApplicationTemplate.Labels.parameters}},{{ end }}"configuration": {{.ReverseAssignment.Value}} } ]}'
            headerTemplate: '{"Content-Type": ["application/json"]}'
            outputTemplate: '{"error":"{{.Body.error}}","success_status_code": 200}'
        configuration_changed:v1.0:
          - type: CONFIGURATION_CHANGED
            mode: SYNC
            urlTemplate: '{"path":"%s/v1/tenant-mappings/{{.RuntimeContext.Value}}","method":"PATCH"}'
            inputTemplate: '{"context":{ {{ if .CustomerTenantContext.AccountID }}"btp": {"uclFormationId":"{{.FormationID}}","globalAccountId":"{{.CustomerTenantContext.AccountID}}","crmId":"{{.CustomerTenantContext.CustomerID}}"} {{ else }}"atom": {"uclFormationId":"{{.FormationID}}","path":"{{.CustomerTenantContext.Path}}","crmId":"{{.CustomerTenantContext.CustomerID}}"} {{ end }} },"items": [ {"uclAssignmentId":"{{ .Assignment.ID }}","operation":"{{.Operation}}","deploymentRegion":"{{if .Application.Labels.region }}{{.Application.Labels.region}}{{ else }}{{.ApplicationTemplate.Labels.region}}{{end }}","applicationNamespace":"{{ if .Application.ApplicationNamespace }}{{.Application.ApplicationNamespace}}{{else }}{{.ApplicationTemplate.ApplicationNamespace}}{{ end }}","applicationTenantId":"{{.Application.LocalTenantID}}","uclSystemTenantId":"{{.Application.ID}}",{{ if .ApplicationTemplate.Labels.parameters }}"parameters": {{.ApplicationTemplate.Labels.parameters}},{{ end }}"configuration": {{.ReverseAssignment.Value}} } ] }'
            headerTemplate: '{"Content-Type": ["application/json"]}'
            outputTemplate: '{"error":"{{.Body.error}}","success_status_code": 200}'
        application_tenant_mapping:v1.0:
          - type: APPLICATION_TENANT_MAPPING
            mode: SYNC
            urlTemplate: '{"path":"%s/v1/tenant-mappings/{{.TargetApplication.LocalTenantID}}","method":"PATCH"}'
            inputTemplate: '{"context": { {{ if .CustomerTenantContext.AccountID }}"btp":{"uclFormationId":"{{.FormationID}}","globalAccountId":"{{.CustomerTenantContext.AccountID}}","crmId":"{{.CustomerTenantContext.CustomerID}}"} {{ else }}"atom": {"uclFormationId":"{{.FormationID}}","path":"{{.CustomerTenantContext.Path}}","crmId":"{{.CustomerTenantContext.CustomerID}}"} {{ end }} },"items": [ {"uclAssignmentId":"{{ .Assignment.ID }}","operation":"{{.Operation}}","deploymentRegion":"{{if .SourceApplication.Labels.region }}{{.SourceApplication.Labels.region}}{{else }}{{.SourceApplicationTemplate.Labels.region}}{{ end }}","applicationNamespace":"{{if .SourceApplication.ApplicationNamespace }}{{.SourceApplication.ApplicationNamespace}}{{else }}{{.SourceApplicationTemplate.ApplicationNamespace}}{{ end }}","applicationTenantId":"{{.SourceApplication.LocalTenantID}}","uclSystemTenantId":"{{.SourceApplication.ID}}",{{ if .SourceApplicationTemplate.Labels.parameters }}"parameters": {{.SourceApplicationTemplate.Labels.parameters}},{{ end }}"configuration": {{.ReverseAssignment.Value}} } ]}'
            headerTemplate: '{"Content-Type": ["application/json"]}'
            outputTemplate: '{"error":"{{.Body.error}}","success_status_code": 200}'
        application_tenant_mapping:v1.1:
          - type: APPLICATION_TENANT_MAPPING
            mode: SYNC
            urlTemplate: '{"path":"%s/v1/tenant-mappings/{{.TargetApplication.LocalTenantID}}","method":"PATCH"}'
            inputTemplate: '{"context": { {{ if .CustomerTenantContext.AccountID }}"btp":{"uclFormationId":"{{.FormationID}}","globalAccountId":"{{.CustomerTenantContext.AccountID}}","crmId":"{{.CustomerTenantContext.CustomerID}}"} {{ else }}"atom": {"uclFormationId":"{{.FormationID}}","path":"{{.CustomerTenantContext.Path}}","crmId":"{{.CustomerTenantContext.CustomerID}}"} {{ end }} },"receiverTenant": {"deploymentRegion":"{{ if .TargetApplication.Labels.region}}{{.TargetApplication.Labels.region}}{{ else }}{{.TargetApplicationTemplate.Labels.region}}{{end }}","applicationNamespace":"{{ if .TargetApplication.ApplicationNamespace}}{{.TargetApplication.ApplicationNamespace}}{{ else }}{{.TargetApplicationTemplate.ApplicationNamespace}}{{end }}","applicationUrl":"{{ .TargetApplication.BaseURL }}","applicationTenantId":"{{.TargetApplication.LocalTenantID }}","uclSystemTenantId":"{{ .TargetApplication.ID}}", {{ if .TargetApplicationTemplate.Labels.parameters }}"parameters": {{.TargetApplicationTemplate.Labels.parameters}}{{ end }} },"assignedTenants": [ {"uclAssignmentId":"{{ .Assignment.ID }}","operation":"{{.Operation}}","deploymentRegion":"{{if .SourceApplication.Labels.region }}{{.SourceApplication.Labels.region}}{{else }}{{.SourceApplicationTemplate.Labels.region}}{{ end }}","applicationNamespace":"{{if .SourceApplication.ApplicationNamespace }}{{.SourceApplication.ApplicationNamespace}}{{else }}{{.SourceApplicationTemplate.ApplicationNamespace}}{{ end }}","applicationUrl":"{{.SourceApplication.BaseURL }}","applicationTenantId":"{{.SourceApplication.LocalTenantID}}","uclSystemTenantId":"{{.SourceApplication.ID}}",{{ if .SourceApplicationTemplate.Labels.parameters }}"parameters": {{.SourceApplicationTemplate.Labels.parameters}},{{ end }}"configuration": {{.ReverseAssignment.Value}} } ]}'
            headerTemplate: '{"Content-Type": ["application/json"]}'
            outputTemplate: '{"error":"{{.Body.error}}","success_status_code": 200}'
      ASYNC_CALLBACK:
        v1.0:
          - type: CONFIGURATION_CHANGED
            mode: ASYNC_CALLBACK
            urlTemplate: '{"path":"%s/v1/tenant-mappings/{{.RuntimeContext.Value}}","method":"PATCH"}'
            inputTemplate: '{"context":{ {{ if .CustomerTenantContext.AccountID }}"btp": {"uclFormationId":"{{.FormationID}}","globalAccountId":"{{.CustomerTenantContext.AccountID}}","crmId":"{{.CustomerTenantContext.CustomerID}}"} {{ else }}"atom": {"uclFormationId":"{{.FormationID}}","path":"{{.CustomerTenantContext.Path}}","crmId":"{{.CustomerTenantContext.CustomerID}}"} {{ end }} },"items": [ {"uclAssignmentId":"{{ .Assignment.ID }}","operation":"{{.Operation}}","deploymentRegion":"{{if .Application.Labels.region }}{{.Application.Labels.region}}{{ else }}{{.ApplicationTemplate.Labels.region}}{{end }}","applicationNamespace":"{{ if .Application.ApplicationNamespace }}{{.Application.ApplicationNamespace}}{{else }}{{.ApplicationTemplate.ApplicationNamespace}}{{ end }}","applicationTenantId":"{{.Application.LocalTenantID}}","uclSystemTenantId":"{{.Application.ID}}",{{ if .ApplicationTemplate.Labels.parameters }}"parameters": {{.ApplicationTemplate.Labels.parameters}},{{ end }}"configuration": {{.ReverseAssignment.Value}} } ] }'
            headerTemplate: '{"Content-Type": ["application/json"],"Location": ["%s/v1/businessIntegrations/{{.FormationID}}/assignments/{{.Assignment.ID}}/status"]}'
            outputTemplate: '{"error":"{{.Body.error}}","success_status_code": 202}'
          - type: APPLICATION_TENANT_MAPPING
            mode: ASYNC_CALLBACK
            urlTemplate: '{"path":"%s/v1/tenant-mappings/{{.TargetApplication.LocalTenantID}}","method":"PATCH"}'
            inputTemplate: '{"context": { {{ if .CustomerTenantContext.AccountID }}"btp":{"uclFormationId":"{{.FormationID}}","globalAccountId":"{{.CustomerTenantContext.AccountID}}","crmId":"{{.CustomerTenantContext.CustomerID}}"} {{ else }}"atom": {"uclFormationId":"{{.FormationID}}","path":"{{.CustomerTenantContext.Path}}","crmId":"{{.CustomerTenantContext.CustomerID}}"} {{ end }} },"items": [ {"uclAssignmentId":"{{ .Assignment.ID }}","operation":"{{.Operation}}","deploymentRegion":"{{if .SourceApplication.Labels.region }}{{.SourceApplication.Labels.region}}{{else }}{{.SourceApplicationTemplate.Labels.region}}{{ end }}","applicationNamespace":"{{if .SourceApplication.ApplicationNamespace }}{{.SourceApplication.ApplicationNamespace}}{{else }}{{.SourceApplicationTemplate.ApplicationNamespace}}{{ end }}","applicationTenantId":"{{.SourceApplication.LocalTenantID}}","uclSystemTenantId":"{{.SourceApplication.ID}}",{{ if .SourceApplicationTemplate.Labels.parameters }}"parameters": {{.SourceApplicationTemplate.Labels.parameters}},{{ end }}"configuration": {{.ReverseAssignment.Value}} } ]}'
            headerTemplate: '{"Content-Type": ["application/json"],"Location": ["%s/v1/businessIntegrations/{{.FormationID}}/assignments/{{.Assignment.ID}}/status"]}'
            outputTemplate: '{"error":"{{.Body.error}}","success_status_code": 202}'
        configuration_changed:v1.0:
          - type: CONFIGURATION_CHANGED
            mode: ASYNC_CALLBACK
            urlTemplate: '{"path":"%s/v1/tenant-mappings/{{.RuntimeContext.Value}}","method":"PATCH"}'
            inputTemplate: '{"context":{ {{ if .CustomerTenantContext.AccountID }}"btp": {"uclFormationId":"{{.FormationID}}","globalAccountId":"{{.CustomerTenantContext.AccountID}}","crmId":"{{.CustomerTenantContext.CustomerID}}"} {{ else }}"atom": {"uclFormationId":"{{.FormationID}}","path":"{{.CustomerTenantContext.Path}}","crmId":"{{.CustomerTenantContext.CustomerID}}"} {{ end }} },"items": [ {"uclAssignmentId":"{{ .Assignment.ID }}","operation":"{{.Operation}}","deploymentRegion":"{{if .Application.Labels.region }}{{.Application.Labels.region}}{{ else }}{{.ApplicationTemplate.Labels.region}}{{end }}","applicationNamespace":"{{ if .Application.ApplicationNamespace }}{{.Application.ApplicationNamespace}}{{else }}{{.ApplicationTemplate.ApplicationNamespace}}{{ end }}","applicationTenantId":"{{.Application.LocalTenantID}}","uclSystemTenantId":"{{.Application.ID}}",{{ if .ApplicationTemplate.Labels.parameters }}"parameters": {{.ApplicationTemplate.Labels.parameters}},{{ end }}"configuration": {{.ReverseAssignment.Value}} } ] }'
            headerTemplate: '{"Content-Type": ["application/json"],"Location": ["%s/v1/businessIntegrations/{{.FormationID}}/assignments/{{.Assignment.ID}}/status"]}'
            outputTemplate: '{"error":"{{.Body.error}}","success_status_code": 202}'
        application_tenant_mapping:v1.0:
          - type: APPLICATION_TENANT_MAPPING
            mode: ASYNC_CALLBACK
            urlTemplate: '{"path":"%s/v1/tenant-mappings/{{.TargetApplication.LocalTenantID}}","method":"PATCH"}'
            inputTemplate: '{"context": { {{ if .CustomerTenantContext.AccountID }}"btp":{"uclFormationId":"{{.FormationID}}","globalAccountId":"{{.CustomerTenantContext.AccountID}}","crmId":"{{.CustomerTenantContext.CustomerID}}"} {{ else }}"atom": {"uclFormationId":"{{.FormationID}}","path":"{{.CustomerTenantContext.Path}}","crmId":"{{.CustomerTenantContext.CustomerID}}"} {{ end }} },"items": [ {"uclAssignmentId":"{{ .Assignment.ID }}","operation":"{{.Operation}}","deploymentRegion":"{{if .SourceApplication.Labels.region }}{{.SourceApplication.Labels.region}}{{else }}{{.SourceApplicationTemplate.Labels.region}}{{ end }}","applicationNamespace":"{{if .SourceApplication.ApplicationNamespace }}{{.SourceApplication.ApplicationNamespace}}{{else }}{{.SourceApplicationTemplate.ApplicationNamespace}}{{ end }}","applicationTenantId":"{{.SourceApplication.LocalTenantID}}","uclSystemTenantId":"{{.SourceApplication.ID}}",{{ if .SourceApplicationTemplate.Labels.parameters }}"parameters": {{.SourceApplicationTemplate.Labels.parameters}},{{ end }}"configuration": {{.ReverseAssignment.Value}} } ]}'
            headerTemplate: '{"Content-Type": ["application/json"],"Location": ["%s/v1/businessIntegrations/{{.FormationID}}/assignments/{{.Assignment.ID}}/status"]}'
            outputTemplate: '{"error":"{{.Body.error}}","success_status_code": 202}'
        application_tenant_mapping:v1.1:
          - type: APPLICATION_TENANT_MAPPING
            mode: ASYNC_CALLBACK
            urlTemplate: '{"path":"%s/v1/tenant-mappings/{{.TargetApplication.LocalTenantID}}","method":"PATCH"}'
            inputTemplate: '{"context": { {{ if .CustomerTenantContext.AccountID }}"btp":{"uclFormationId":"{{.FormationID}}","globalAccountId":"{{.CustomerTenantContext.AccountID}}","crmId":"{{.CustomerTenantContext.CustomerID}}"} {{ else }}"atom": {"uclFormationId":"{{.FormationID}}","path":"{{.CustomerTenantContext.Path}}","crmId":"{{.CustomerTenantContext.CustomerID}}"} {{ end }} },"receiverTenant": {"deploymentRegion":"{{ if .TargetApplication.Labels.region}}{{.TargetApplication.Labels.region}}{{ else }}{{.TargetApplicationTemplate.Labels.region}}{{end }}","applicationNamespace":"{{ if .TargetApplication.ApplicationNamespace}}{{.TargetApplication.ApplicationNamespace}}{{ else }}{{.TargetApplicationTemplate.ApplicationNamespace}}{{end }}","applicationUrl":"{{ .TargetApplication.BaseURL }}","applicationTenantId":"{{.TargetApplication.LocalTenantID }}","uclSystemTenantId":"{{ .TargetApplication.ID}}", {{ if .TargetApplicationTemplate.Labels.parameters }}"parameters": {{.TargetApplicationTemplate.Labels.parameters}}{{ end }} },"assignedTenants": [ {"uclAssignmentId":"{{ .Assignment.ID }}","operation":"{{.Operation}}","deploymentRegion":"{{if .SourceApplication.Labels.region }}{{.SourceApplication.Labels.region}}{{else }}{{.SourceApplicationTemplate.Labels.region}}{{ end }}","applicationNamespace":"{{if .SourceApplication.ApplicationNamespace }}{{.SourceApplication.ApplicationNamespace}}{{else }}{{.SourceApplicationTemplate.ApplicationNamespace}}{{ end }}","applicationUrl":"{{.SourceApplication.BaseURL }}","applicationTenantId":"{{.SourceApplication.LocalTenantID}}","uclSystemTenantId":"{{.SourceApplication.ID}}",{{ if .SourceApplicationTemplate.Labels.parameters }}"parameters": {{.SourceApplicationTemplate.Labels.parameters}},{{ end }}"configuration": {{.ReverseAssignment.Value}} } ]}'
            headerTemplate: '{"Content-Type": ["application/json"],"Location": ["%s/v1/businessIntegrations/{{.FormationID}}/assignments/{{.Assignment.ID}}/status"]}'
            outputTemplate: '{"error":"{{.Body.error}}","success_status_code": 202}'
    authentication:
      jwksEndpoint: http://ory-stack-oathkeeper-api.ory.svc.cluster.local:4456/.well-known/jwks.json
      oauth2:
        url: http://ory-stack-hydra-admin.ory.svc.cluster.local:4445
  auditlog:
    configMapName: "compass-gateway-auditlog-config"
    protocol: HTTP
    tlsOrigination: false
    host: compass-external-services-mock.compass-system.svc.cluster.local
    port: 8080
    mtlsTokenPath: "/cert/token"
    standardTokenPath: "/secured/oauth/token"
    skipSSLValidation: false
    secret:
      name: "compass-gateway-auditlog-secret"
      urlKey: url
      clientIdKey: client-id
      clientSecretKey: client-secret
      clientCertKey: client-cert
      clientKeyKey: client-key
  log:
    format: "text"
    formatJson: "json"
  tenantConfig:
    useDefaultTenants: true
    dbPool:
      maxOpenConnections: 1
      maxIdleConnections: 1
  connector:
    prefix: /connector
    graphql:
      external:
        port: 3000
    validator:
      port: 8080
    # If secrets do not exist they will be created
    secrets:
      ca:
        name: compass-connector-app-ca
        namespace: compass-system
        certificateKey: ca.crt
        keyKey: ca.key
      rootCA:
        namespace: istio-system # For Ingress Gateway to work properly the namespace needs to be istio-system
        # In order for istio mTLS to work we should have two different secrets one containing the server certificate (let’s say X) and one used for validation of the client’s certificates.
        # The second one should be our root certificate and istio wants it to be named X-cacert. (-cacert suffix).
        # This is the reason for the confusing name of our root certificate. https://preliminary.istio.io/v1.6/docs/tasks/traffic-management/ingress/secure-ingress/#configure-a-mutual-tls-ingress-gateway
        cacert: compass-gateway-mtls-certs-cacert # For cert-rotation the cacert should be in different secret
        certificateKey: cacert
    revocation:
      configmap:
        name: revocations-config
        namespace: "{{ .Release.Namespace }}"
    # If key and certificate are not provided they will be generated
    caKey: ""
    caCertificate: ""
  system_broker:
    enabled: false
    port: 5001
    prefix: /broker
    tokenProviderFromHeader:
      forwardHeaders: Authorization
    tokenProviderFromSecret:
      enabled: false
      secrets:
        integrationSystemCredentials:
          name: compass-system-broker-credentials
          namespace: compass-system
    testNamespace: kyma-system
  gateway:
    port: 3000
    tls:
      host: compass-gateway
      adapterHost: compass-ns-adapter
      secure:
        internal:
          host: compass-gateway-internal
        oauth:
          host: compass-gateway-auth-oauth
    mtls:
      manageCerts: false
      host: compass-gateway-mtls
      certSecret: compass-gateway-mtls-certs
      external:
        host: compass-gateway-sap-mtls
        certSecret: compass-gateway-mtls-certs # Use connector's root CA as root CA by default. This should be overridden for productive deployments.
    headers:
      rateLimit: X-Flow-Identity
      request:
        remove:
          - "Client-Id-From-Token"
          - "Client-Id-From-Certificate"
          - "Client-Certificate-Hash"
          - "Certificate-Data"
  hydrator:
    host: compass-hydrator.compass-system.svc.cluster.local
    port: 3000
    prefix: /hydrators
    certSubjectMappingResyncInterval: "10s"
    subjectConsumerMappingConfig: '[{"consumer_type": "Super Admin", "tenant_access_levels": ["customer", "account","subaccount", "global", "organization", "folder", "resource-group"], "subject": "C=DE, L=local, O=SAP SE, OU=Region, OU=SAP Cloud Platform Clients, OU=f8075207-1478-4a80-bd26-24a4785a2bfd, CN=compass"}, {"consumer_type": "Integration System", "tenant_access_levels": ["account","subaccount"], "subject": "C=DE, L=local, O=SAP SE, OU=Region, OU=SAP Cloud Platform Clients, OU=f8075207-1478-4a80-bd26-24a4785a2bfd, CN=integration-system-test"}, {"consumer_type": "Technical Client", "tenant_access_levels": ["global"], "subject": "C=DE, L=local, O=SAP SE, OU=SAP Cloud Platform Clients, OU=Region, OU=1f538f34-30bf-4d3d-aeaa-02e69eef84ae, CN=technical-client-test"}]'
    certificateDataHeader: "Certificate-Data"
    consumerClaimsKeys:
      clientIDKey: "client_id"
      tenantIDKey: "tenantid"
      userNameKey: "user_name"
      subdomainKey: "subdomain"
    http:
      client:
        skipSSLValidation: false
    metrics:
      port: 3003
      enableClientInstrumentation: true
      censoredFlows: "JWT"
  iasAdapter:
    port: 8080
    apiRootPath: "/ias-adapter"
    readTimeout: 30s
    readHeaderTimeout: 30s
    writeTimeout: 30s
    idleTimeout: 30s
    tenantInfo:
      requestTimeout: 30s
      insecureSkipVerify: false
    ias:
      requestTimeout: 30s
      secret:
        name: "ias-adapter-cockpit"
        path: "/tmp"
        fileName: "ias-adapter-cockpit.yaml"
        clientCert: cert
        clientKey: key
        ca: ca
        manage: false
    postgres:
      connectTimeout: 30s
      requestTimeout: 30s
    authentication:
      jwksEndpoint: "http://ory-stack-oathkeeper-api.ory.svc.cluster.local:4456/.well-known/jwks.json"
  kymaAdapter:
    port: 8080
    apiRootPath: "/kyma-adapter"
    apiTenantMappingsEndpoint: "/v1/tenantMappings/{tenant-id}"
    tenantInfo:
      requestTimeout: 30s
    tenantMapping:
      type: CONFIGURATION_CHANGED
      mode: SYNC
      urlTemplate: '{"path":"%s/kyma-adapter/v1/tenantMappings/{{.Runtime.Labels.global_subaccount_id}}","method":"PATCH"}'
      inputTemplate: '{"context":{"platform":"{{if .CustomerTenantContext.AccountID}}btp{{else}}unified-services{{end}}","uclFormationId":"{{.FormationID}}","accountId":"{{if .CustomerTenantContext.AccountID}}{{.CustomerTenantContext.AccountID}}{{else}}{{.CustomerTenantContext.Path}}{{end}}","crmId":"{{.CustomerTenantContext.CustomerID}}","operation":"{{.Operation}}"},"assignedTenant":{"state":"{{.Assignment.State}}","uclAssignmentId":"{{.Assignment.ID}}","deploymentRegion":"{{if .Application.Labels.region}}{{.Application.Labels.region}}{{else}}{{.ApplicationTemplate.Labels.region}}{{end}}","applicationNamespace":"{{if .Application.ApplicationNamespace}}{{.Application.ApplicationNamespace}}{{else}}{{.ApplicationTemplate.ApplicationNamespace}}{{end}}","applicationUrl":"{{.Application.BaseURL}}","applicationTenantId":"{{.Application.LocalTenantID}}","uclSystemName":"{{.Application.Name}}","uclSystemTenantId":"{{.Application.ID}}",{{if .ApplicationTemplate.Labels.parameters}}"parameters":{{.ApplicationTemplate.Labels.parameters}},{{end}}"configuration":{{.ReverseAssignment.Value}}},"receiverTenant":{"ownerTenant":"{{.Runtime.Tenant.Parent}}","state":"{{.ReverseAssignment.State}}","uclAssignmentId":"{{.ReverseAssignment.ID}}","deploymentRegion":"{{if and .RuntimeContext .RuntimeContext.Labels.region}}{{.RuntimeContext.Labels.region}}{{else}}{{.Runtime.Labels.region}}{{end}}","applicationNamespace":"{{.Runtime.ApplicationNamespace}}","applicationTenantId":"{{if .RuntimeContext}}{{.RuntimeContext.Value}}{{else}}{{.Runtime.Labels.global_subaccount_id}}{{end}}","uclSystemTenantId":"{{if .RuntimeContext}}{{.RuntimeContext.ID}}{{else}}{{.Runtime.ID}}{{end}}",{{if .Runtime.Labels.parameters}}"parameters":{{.Runtime.Labels.parameters}},{{end}}"configuration":{{.Assignment.Value}}}}'
      headerTemplate: '{"Content-Type": ["application/json"]}'
      outputTemplate: '{"error":"{{.Body.error}}","state":"{{.Body.state}}","success_status_code": 200,"incomplete_status_code": 422}'
    authentication:
      jwksEndpoint: http://ory-stack-oathkeeper-api.ory.svc.cluster.local:4456/.well-known/jwks.json
  instanceCreator:
    port: 8080
    apiRootPath: "/instance-creator"
    tenantInfo:
      requestTimeout: 30s
    authentication:
      jwksEndpoint: http://ory-stack-oathkeeper-api.ory.svc.cluster.local:4456/.well-known/jwks.json
    client:
      timeout: 30s
    secrets:
      name: "regional-sm-instances-credentials"
      key: "keyConfig"
      path: "/tmp"
    clientIdPath: "clientid"
    smUrlPath: "sm_url"
    tokenURLPath: "certurl"
    appNamePath: "appName"
    certificatePath: "certificate"
    certificateKeyPath: "key"
    oauthTokenPath: "/oauth/token"
    ticker: 3s
    timeout: 300s
    local:
      templateMappings:
        clientIDMapping: '{{ printf "\"%s\":\"client_id\"" .Values.global.instanceCreator.clientIdPath }}'
        smUrlMapping: '{{ printf "\"%s\":\"http://compass-external-services-mock.%s.svc.cluster.local:%s\"" .Values.global.instanceCreator.smUrlPath .Release.Namespace (.Values.service.port | toString) }}'
        tokenURLMapping: '{{ printf "\"%s\":\"http://compass-external-services-mock.%s.svc.cluster.local:%s\"" .Values.global.instanceCreator.tokenURLPath .Release.Namespace (.Values.service.port | toString) }}'
        appNameMapping: '{{ printf "\"%s\":\"app_name\"" .Values.global.instanceCreator.appNamePath }}'
        certificateMapping: '{{ printf "\"%s\":\"%s\"" .Values.global.instanceCreator.certificatePath .Values.global.connector.caCertificate }}'
        certificateKeyMapping: '{{ printf "\"%s\":\"%s\"" .Values.global.instanceCreator.certificateKeyPath .Values.global.connector.caKey }}'
  defaultTenantMappingHandler:
    port: 8080
    apiRootPath: "/default-tenant-mapping-handler"
    apiTenantMappingsEndpoint: "/v1/tenantMappings/{tenant-id}"
    tenantInfo:
      requestTimeout: 30s
    authentication:
      jwksEndpoint: http://ory-stack-oathkeeper-api.ory.svc.cluster.local:4456/.well-known/jwks.json
  operations_controller:
    enabled: true
  connectivity_adapter:
    port: 8080
    tls:
      host: adapter-gateway
    mtls:
      host: adapter-gateway-mtls
  oathkeeperFilters:
    workloadLabel: oathkeeper
    namespace: ory
    tokenDataHeader: "Connector-Token"
    certificateDataHeader: "Certificate-Data"
  istio:
    discoveryMtlsGateway:
      name: "discovery-gateway"
      namespace: "compass-system"
      certSecretName: discovery-gateway-certs
      localCA: # the CA property and its nested fields are used only in local setup
        secretName: discovery-gateway-certs-cacert
        namespace: istio-system # For Ingress Gateway to work properly the namespace needs to be istio-system
        certificate: ""
        key: ""
    externalMtlsGateway:
      name: "compass-gateway-external-mtls"
      namespace: "compass-system"
    mtlsGateway:
      name: "compass-gateway-mtls"
      namespace: "compass-system"
    gateway:
      name: "kyma-gateway"
      namespace: "kyma-system"
    proxy:
      port: 15020
    namespace: istio-system
    ingressgateway:
      workloadLabel: istio-ingressgateway
      requestPayloadSizeLimit2MB: 2097152
      requestPayloadSizeLimit2MBLabel: "2MB"
      requestPayloadSizeLimit5MB: 5097152
      requestPayloadSizeLimit5MBLabel: "5MB"
      correlationHeaderRewriteFilter:
        expectedHeaders:
          - "x-request-id"
          - "x-correlation-id"
          - "x-correlationid"
          - "x-forrequest-id"
          - "x-vcap-request-id"
          - "x-broker-api-request-identity"
  kubernetes:
    serviceAccountTokenIssuer: https://kubernetes.default.svc.cluster.local
    serviceAccountTokenJWKS: https://kubernetes.default.svc.cluster.local/openid/v1/jwks
  ingress:
    domainName: "local.kyma.dev"
    discoveryDomain:
      name: "discovery.api.local"
      tlsCert: ""
      tlsKey: ""
  database:
    sqlProxyServiceAccount: "proxy-user@gcp-cmp.iam.gserviceaccount.com"
    manageSecrets: true
    embedded:
      enabled: true
      director:
        name: "postgres"
      ias_adapter:
        name: "postgres2"
      directorDBName: "postgres"
    managedGCP:
      serviceAccountKey: ""
      instanceConnectionName: ""
      director:
        name: ""
        user: ""
        password: ""
      iasAdapter:
        name: ""
        user: ""
        password: ""
      host: "localhost"
      hostPort: "5432"
      sslMode: ""
      #TODO remove below after migration to separate user will be done
      dbUser: ""
      dbPassword: ""
      directorDBName: ""
  oathkeeper:
    host: ory-stack-oathkeeper-proxy.ory.svc.cluster.local
    port: 4455
    timeout_ms: 120000
    ns_adapter_timeout_ms: 3600000
    idTokenConfig:
      claims: '{"scopes": "{{ print .Extra.scope }}","tenant": "{{ .Extra.tenant }}", "consumerID": "{{ print .Extra.consumerID}}", "consumerType": "{{ print .Extra.consumerType }}", "flow": "{{ print .Extra.flow }}", "onBehalfOf": "{{ print .Extra.onBehalfOf }}", "region": "{{ print .Extra.region }}", "tokenClientID": "{{ print .Extra.tokenClientID }}"}'
      internalClaims: '{"scopes": "application:read application:write application.webhooks:read application.application_template:read application_template.webhooks:read webhooks.auth:read runtime:write runtime:read tenant:read tenant:write tenant_subscription:write ory_internal fetch_tenant application_template:read destinations_sensitive_data:read destinations:sync ord_aggregator:sync certificate_subject_mapping:read certificate_subject_mapping:write bundle_instance_auth:write bundle.instance_auths:read","tenant":"{ {{ if .Header.Tenant }} \"consumerTenant\":\"{{ print (index .Header.Tenant 0) }}\", {{ end }} \"externalTenant\":\"\"}", "consumerType": "Internal Component", "flow": "Internal"}'
    mutators:
      runtimeMappingService:
        config:
          api:
            url: http://compass-hydrator.compass-system.svc.cluster.local:3000/hydrators/runtime-mapping
            retry:
              give_up_after: 6s
              max_delay: 2000ms
      authenticationMappingServices:
        nsadapter:
          cfg:
            config:
              api:
                url: http://compass-hydrator.compass-system.svc.cluster.local:3000/hydrators/authn-mapping/nsadapter
                retry:
                  give_up_after: 6s
                  max_delay: 2000ms
          authenticator:
            enabled: false
            createRule: true
            gatewayHost: "compass-gateway-xsuaa"
            trusted_issuers: '[{"domain_url": "compass-system.svc.cluster.local:8080", "scope_prefix": "prefix.", "protocol": "http"}]'
            attributes: '{"uniqueAttribute": { "key": "ns-adapter-test", "value": "ns-adapter-flow" }, "tenant": { "key": "tenant" }, "identity": { "key": "identity" }, "clientid": { "key": "client_id" } }'
            path: /nsadapter/api/v1/notifications
            upstreamComponent: "compass-gateway"
            checkSuffix: true
        tenant-fetcher:
          cfg:
            config:
              api:
                url: http://compass-hydrator.compass-system.svc.cluster.local:3000/hydrators/authn-mapping/tenant-fetcher
                retry:
                  give_up_after: 6s
                  max_delay: 2000ms
          authenticator:
            enabled: false
            createRule: true
            gatewayHost: "compass-gateway"
            trusted_issuers: '[{"domain_url": "compass-system.svc.cluster.local:8080", "scope_prefix": "prefix.", "protocol": "http"}]'
            attributes: '{"uniqueAttribute": { "key": "test", "value": "tenant-fetcher" }, "tenant": { "key": "tenant" }, "identity": { "key": "identity" } }'
            path: /tenants/<.*>
            upstreamComponent: "compass-tenant-fetcher"
            checkSuffix: false
        subscriber:
          cfg:
            config:
              api:
                url: http://compass-hydrator.compass-system.svc.cluster.local:3000/hydrators/authn-mapping/subscriber
                retry:
                  give_up_after: 6s
                  max_delay: 2000ms
          authenticator:
            enabled: false
            createRule: false
            gatewayHost: "compass-gateway-sap-mtls"
            trusted_issuers: '[{"domain_url": "compass-system.svc.cluster.local:8080", "scope_prefix": "prefix.", "protocol": "http", "region": "eu-1"}]'
            attributes: '{"uniqueAttribute": { "key": "subsc-key-test", "value": "subscription-flow" }, "tenant": { "key": "tenant" }, "identity": { "key": "user_name" }, "clientid": { "key": "client_id" } }'
            path: /<.*>
            checkSuffix: false
      tenantMappingService:
        config:
          api:
            url: http://compass-hydrator.compass-system.svc.cluster.local:3000/hydrators/tenant-mapping
            retry:
              give_up_after: 6s
              max_delay: 2000ms
      certificateResolverService:
        config:
          api:
            url: http://compass-hydrator.compass-system.svc.cluster.local:3000/hydrators/v1/certificate/data/resolve
            retry:
              give_up_after: 6s
              max_delay: 2000ms
      tokenResolverService:
        config:
          api:
            url: http://compass-hydrator.compass-system.svc.cluster.local:3000/hydrators/v1/tokens/resolve
            retry:
              give_up_after: 6s
              max_delay: 2000ms
  cockpit:
    auth:
      allowedConnectSrc: "https://*.ondemand.com"
      secretName: "cockpit-auth-secret"
      idpHost: ""
      clientID: ""
      scopes: "openid profile email"
      path: "/oauth2/certs"
  destinationFetcher:
    manageSecrets: true
    host: compass-destination-fetcher.compass-system.svc.cluster.local
    prefix: /destination-configuration
    port: 3000
    jobSchedule: 10s
    lease:
      lockname: destinationlease
    parallelTenants: 10
    tenantSyncTimeout: "5m"
    authentication:
      jwksEndpoint: "http://ory-stack-oathkeeper-api.ory.svc.cluster.local:4456/.well-known/jwks.json"
      appDestinationsSyncScope: "destinations:sync"
      appDetinationsSensitiveDataScope: "destinations_sensitive_data:read"
    server:
      tenantDestinationsEndpoint: "/v1/subaccountDestinations"
      tenantInstanceLevelDestinationsEndpoint: "/v1/instanceDestinations"
      tenantDestinationCertificatesEndpoint: "/v1/subaccountCertificates"
      tenantInstanceLevelDestinationCertificatesEndpoint: "/v1/instanceCertificates"
      sensitiveDataEndpoint: "/v1/destinations"
      sensitiveDataQueryParam: "name"
    request:
      skipSSLValidation: false
      retry_interval: "100ms"
      retry_attempts: 3
      goroutineLimit: 10
      requestTimeout: "5s"
      pageSize: 100
      oauthTokenPath: "/oauth/token"
    instance:
      clientIdPath: "clientid"
      clientSecretPath: "clientsecret"
      urlPath: "uri"
      tokenUrlPath: "certurl"
      clientCertPath: "certificate"
      clientKeyPath: "key"
    secretName: destination-region-instances
    dependenciesConfig:
      path: "/cfg/dependencies"
    oauthMode: "oauth-mtls"
  destinationRegionSecret:
    secretName: "destination-region-instances"
    fileName: "keyConfig"
    local:
      templateMappings:
        xsappMapping: '{{ printf "\"%s\":\"xsappname1\"" .Values.global.tenantFetcher.xsappNamePath }}'
        clientIDMapping: '{{ printf "\"%s\":\"client_id\"" .Values.global.destinationFetcher.instance.clientIdPath }}'
        clientSecretMapping: '{{ printf "\"%s\":\"client_secret\"" .Values.global.destinationFetcher.instance.clientSecretPath }}'
        urlMapping: '{{ printf "\"%s\":\"http://compass-external-services-mock.%s.svc.cluster.local:%s\"" .Values.global.destinationFetcher.instance.urlPath .Release.Namespace (.Values.service.port | toString) }}'
        tokenURLMapping: '{{ printf "\"%s\":\"https://%s.%s:%s\"" .Values.global.destinationFetcher.instance.tokenUrlPath .Values.global.externalServicesMock.certSecuredHost .Values.global.ingress.domainName (.Values.service.certPort | toString) }}'
        x509CertificateMapping: '{{ printf "\"%s\":\"%s\"" .Values.global.destinationFetcher.instance.clientCertPath .Values.global.connector.caCertificate }}'
        x509KeyMapping: '{{ printf "\"%s\":\"%s\"" .Values.global.destinationFetcher.instance.clientKeyPath .Values.global.connector.caKey }}'
  tenantFetcher:
    k8sSecret:
      manageSecrets: true
      name: "tenant-fetcher-secret"
      namespace: "compass-system"
      key: "keyConfig"
      path: "/tmp"
    host: compass-tenant-fetcher.compass-system.svc.cluster.local
    prefix: /tenants
    port: 3000
    xsappNamePath: "xsappname"
    omitDependenciesParamName: ""
    omitDependenciesParamValue: ""
    requiredAuthScope: Callback
    fetchTenantAuthScope: fetch_tenant
    authentication:
      jwksEndpoint: "http://ory-stack-oathkeeper-api.ory.svc.cluster.local:4456/.well-known/jwks.json"
    tenantProvider:
      tenantIdProperty: "tenantId"
      customerIdProperty: "customerId"
      subaccountTenantIdProperty: "subaccountTenantId"
      subdomainProperty: "subdomain"
      licenseTypeProperty: "licenseType"
      name: "provider"
      subscriptionProviderIdProperty: "subscriptionProviderIdProperty"
      providerSubaccountIdProperty: "providerSubaccountIdProperty"
      consumerTenantIdProperty: "consumerTenantIdProperty"
      subscriptionProviderAppNameProperty: "subscriptionProviderAppNameProperty"
      subscriptionIDProperty: "subscriptionGUID"
      dependentServiceInstancesInfoProperty: "dependentServiceInstancesInfo"
      dependentServiceInstancesInfoAppIdProperty: "appId"
      dependentServiceInstancesInfoAppNameProperty: "appName"
      dependentServiceInstancesInfoProviderSubaccountIdProperty: "providerSubaccountId"
    server:
      fetchTenantWithParentEndpoint: "/v1/fetch/{parentTenantId}/{tenantId}"
      fetchTenantWithoutParentEndpoint: "/v1/fetch/{tenantId}"
      regionalHandlerEndpoint: "/v1/regional/{region}/callback/{tenantId}"
      dependenciesEndpoint: "/v1/regional/{region}/dependencies"
      tenantPathParam: "tenantId"
      regionPathParam: "region"
    dependenciesConfig:
      path: "/cfg/dependencies"
    local:
      templateMappings:
        xsappMapping: '{{ printf "\"%s\":\"xsappname1\"" .Values.global.tenantFetcher.xsappNamePath }}'
    containerName: "tenant-fetcher"
  externalCertConfiguration:
    issuerLocality: "local,local2" # In local setup we have manually created connector CA certificate with 'local' Locality property
    subjectPattern: "/C=DE/O=SAP SE/OU=SAP Cloud Platform Clients/OU=Region/OU=%s/L=%s/CN=%s"
    technicalClientSubjectPattern: "/C=DE/O=SAP SE/OU=SAP Cloud Platform Clients/OU=Region/OU=%s/L=%s/CN=%s"
    ouCertSubaccountID: "f8075207-1478-4a80-bd26-24a4785a2bfd"
    commonName: "compass"
    locality: "local"
    certSvcApiPath: "/cert"
    tokenPath: "/cert/token"
    secrets:
      externalCertSvcSecret:
        manage: false
        name: "cert-svc-secret"
        clientIdKey: client-id
        clientSecretKey: client-secret
        oauthUrlKey: url
        csrEndpointKey: csr-endpoint
        clientCert: client-cert
        clientKey: client-key
        skipSSLValidationFlag: "-k"
      externalClientCertSecret:
        name: "external-client-certificate"
        namespace: compass-system
        certKey: tls.crt
        keyKey: tls.key
    rotationCronjob:
      name: "external-certificate-rotation"
      schedule: "*/1 * * * *" # Executes every minute
      certValidity: "7"
      clientCertRetryAttempts: "8"
      containerName: "certificate-rotation"
  extSvcCertConfiguration:
    issuerLocality: "local,local2" # In local setup we have manually created connector CA certificate with 'local' Locality property
    subjectPattern: "/C=DE/O=SAP SE/OU=SAP Cloud Platform Clients/OU=Region/OU=%s/L=%s/CN=%s"
    ouCertSubaccountID: "f8075207-1478-4a80-bd26-24a4785a2bfd"
    commonName: "compass"
    locality: "local"
    certSvcApiPath: "/cert"
    tokenPath: "/cert/token"
    secrets:
      extSvcCertSvcSecret:
        manage: false
        name: "ext-svc-cert-svc-secret"
        clientIdKey: client-id
        clientSecretKey: client-secret
        oauthUrlKey: url
        csrEndpointKey: csr-endpoint
        clientCert: client-cert
        clientKey: client-key
        skipSSLValidationFlag: "-k"
      extSvcClientCertSecret:
        name: "ext-svc-client-certificate"
        namespace: compass-system
        certKey: tls.crt
        keyKey: tls.key
    rotationCronjob:
      name: "ext-svc-certificate-rotation"
      schedule: "*/1 * * * *" # Executes every minute
      certValidity: "7"
      clientCertRetryAttempts: "8"
      containerName: "ext-svc-certificate-rotation"
  ordService:
    host: compass-ord-service.compass-system.svc.cluster.local
    prefix: /open-resource-discovery-service/v0
    docsPrefix: /open-resource-discovery-docs
    staticPrefix: /open-resource-discovery-static/v0
    port: 3000
    defaultResponseType: "xml"
    userContextHeader: "user_context"
    authTokenPath: "/var/run/secrets/kubernetes.io/serviceaccount/token"
    skipSSLValidation: false
  ordAggregator:
    port: 3000
    prefix: /ord-aggregator
    aggregateEndpoint: /aggregate
    name: ord-aggregator
    client:
      timeout: "30s"
    lease:
      lockname: aggregatorlease
    authentication:
      jwksEndpoint: "http://ory-stack-oathkeeper-api.ory.svc.cluster.local:4456/.well-known/jwks.json"
    http:
      client:
        skipSSLValidation: false
      retry:
        attempts: 3
        delay: 100ms
    dbPool:
      maxOpenConnections: 2
      maxIdleConnections: 2
    globalRegistryUrl: http://compass-external-services-mock.compass-system.svc.cluster.local:8087/.well-known/open-resource-discovery
    maxParallelDocumentsPerApplication: 10
    maxParallelSpecificationProcessors: 100
    containerName: "ord-aggregator"
    tenantMappingConfiguration: '{}'
    parallelOperationProcessors: 10
    priorityQueueLimit: 10
    rescheduleJobInterval: 24h
    reschedulePeriod: 168h
    rescheduleHangedJobInterval: 1h
    rescheduleHangedPeriod: 1h
    maintainOperationsJobInterval: 60m
    operationProcessorsQuietPeriod: 5s
  systemFetcher:
    enabled: false
    name: "system-fetcher"
    schedule: "0 0 * * *"
    manageSecrets: true
    # enableSystemDeletion - whether systems in deleted state should be deleted from director database
    enableSystemDeletion: true
    # fetchParallelism - shows how many http calls will be made in parallel to fetch systems
    fetchParallellism: 30
    # queueSize - shows how many system fetches (individual requests may fetch more than 1 system)
    # can be put in the queue for processing before blocking. It is best for the queue to be about 2 times bigger than the parallellism
    queueSize: 100
    # fetchRequestTimeout - shows the timeout to wait for oauth token and for fetching systems (in one request) separately
    fetchRequestTimeout: "30s"
    # directorRequestTimeout - graphql requests timeout to director
    directorRequestTimeout: "30s"
    dbPool:
      maxOpenConnections: 20
      maxIdleConnections: 2
    # systemsAPIEndpoint - endpoint of the service to fetch systems from
    systemsAPIEndpoint: ""
    # systemsAPIFilterCriteria - criteria for fetching systems
    systemsAPIFilterCriteria: ""
    appTemplatesProductLabel: "systemRole"
    systemSourceKey: "prop"
    appTemplates: []
    templatePlaceholderToSystemKeyMappings: '[ { "placeholder_name": "name", "system_key": "$.displayName" }, { "placeholder_name": "display-name", "system_key": "$.displayName" }, { "placeholder_name": "systemNumber", "system_key": "$.systemNumber" }, { "placeholder_name": "productId", "system_key": "$.productId" }, { "placeholder_name": "ppmsProductVersionId", "system_key": "$.ppmsProductVersionId", "optional": true }, { "placeholder_name": "region", "system_key": "$.additionalAttributes.systemSCPLandscapeID", "optional": true }, { "placeholder_name": "description", "system_key": "$.productDescription", "optional": true }, { "placeholder_name": "baseUrl", "system_key": "$.additionalUrls.mainUrl", "optional": true }, { "placeholder_name": "providerName", "system_key": "$.infrastructureProvider", "optional": true } ]'
    templateOverrideApplicationInput: '{"name": "{{name}}","description": "{{description}}","providerName": "{{providerName}}","statusCondition": "INITIAL","systemNumber": "{{systemNumber}}","labels": {"managed": "true","productId": "{{productId}}","ppmsProductVersionId": "{{ppmsProductVersionId}}","region": "{{region}}"},"baseUrl": "{{baseUrl}}"}'
    http:
      client:
        skipSSLValidation: false
    oauth:
      client: "client_id"
      tokenEndpointProtocol: "https"
      tokenBaseHost: "compass-external-services-mock-sap-mtls"
      tokenPath: "/cert/token"
      scopesClaim: "scopes"
      tenantHeaderName: "x-zid"
      tokenRequestTimeout: 30s
      skipSSLValidation: true
    secret:
      name: "compass-system-fetcher-secret"
      clientIdKey: client-id
      oauthUrlKey: url
    paging:
      pageSize: 200
      sizeParam: "$top"
      skipParam: "$skip"
    containerName: "system-fetcher"
  tenantFetchers:
    job1:
      enabled: false
      job:
        interval: "5m"
      configMapNamespace: "compass-system"
      manageSecrets: true
      providerName: "compass"
      tenantType: "subaccount"
      schedule: "*/5 * * * *"
      tenantInsertChunkSize: "500"
      pageWorkers: "2"
      kubernetes:
        configMapNamespace: "compass-system"
        pollInterval: 2s
        pollTimeout: 1m
        timeout: 2m
      authConfig:
        skipSSLValidation: true
        oauthMode: "oauth-mtls"
        clientIDPath: "clientid"
        clientSecretPath: "secret"
        clientCertPath: "cert"
        clientKeyPath: "key"
        tokenEndpointPath: "url"
        tokenURLPath: "/cert/token"
      queryMapping:
        regionField: "region"
        pageNumField: "pageNum"
        pageSizeField: "pageSize"
        timestampField: "timestamp"
      query:
        startPage: "0"
        pageSize: "100"
      api:
        regionName: "central"
        authConfigSecretKey: "central"
        fieldMapping:
          totalPagesField: "totalPages"
          totalResultsField: "totalResults"
          tenantEventsField: "events"
          idField: "id"
          nameField: "name"
          customerIdField: "customerId"
          subdomainField: "subdomain"
          licenseTypeField: "licenseType"
          discriminatorField: ""
          discriminatorValue: ""
          detailsField: "details"
          entityTypeField: "entityType"
          globalAccountID: "gaID"
          regionField: "region"
          movedSubaccountTargetField: "targetGlobalAccountGUID"
          movedSubaccountSourceField: "sourceGlobalAccountGUID"
        endpoints:
          accountCreated: "127.0.0.1/events?type=account-created"
          accountDeleted: "127.0.0.1/events?type=account-deleted"
          accountUpdated: "127.0.0.1/events?type=account-updated"
          subaccountCreated: "127.0.0.1/events?type=subaccount-created"
          subaccountDeleted: "127.0.0.1/events?type=subaccount-deleted"
          subaccountUpdated: "127.0.0.1/events?type=subaccount-updated"
          subaccountMoved: "127.0.0.1/events?type=subaccount-moved"
      regionalConfig:
        fieldMapping:
          totalPagesField: "totalPages"
          totalResultsField: "totalResults"
          tenantEventsField: "events"
          idField: "guid"
          nameField: "displayName"
          customerIdField: "customerId"
          subdomainField: "subdomain"
          licenseTypeField: "licenseType"
          discriminatorField: ""
          discriminatorValue: ""
          detailsField: "details"
          entityTypeField: "entityType"
          globalAccountID: "globalAccountGUID"
          regionField: "region"
          movedSubaccountTargetField: "targetGlobalAccountGUID"
          movedSubaccountSourceField: "sourceGlobalAccountGUID"
        regions:
          eu-east:
            api:
              oauthMode: "oauth-mtls"
              authConfigSecretKey: "central"
              endpoints:
                accountCreated: "127.0.0.1/events?type=account-created"
                accountDeleted: "127.0.0.1/events?type=account-deleted"
                accountUpdated: "127.0.0.1/events?type=account-updated"
                subaccountCreated: "127.0.0.1/events?type=subaccount-created"
                subaccountDeleted: "127.0.0.1/events?type=subaccount-deleted"
                subaccountUpdated: "127.0.0.1/events?type=subaccount-updated"
                subaccountMoved: "127.0.0.1/events?type=subaccount-moved"
      dbPool:
        maxOpenConnections: 1
        maxIdleConnections: 1
  metrics:
    enabled: true
    pushEndpoint: http://monitoring-prometheus-pushgateway.kyma-system.svc.cluster.local:9091
  externalServicesMock:
    enabled: false
    certSecuredPort: 8081
    ordCertSecuredPort: 8082
    unsecuredPort: 8083
    basicSecuredPort: 8084
    oauthSecuredPort: 8085
    ordGlobalRegistryCertPort: 8086
    ordGlobalRegistryUnsecuredPort: 8087
    unsecuredPortWithAdditionalContent: 8088
    unsecuredMultiTenantPort: 8089
    certSecuredProxyPort: 8090
    certSecuredHost: compass-external-services-mock-sap-mtls
    ordCertSecuredHost: compass-external-services-mock-sap-mtls-ord
    ordGlobalCertSecuredHost: compass-external-services-mock-sap-mtls-global-ord-registry
    unSecuredHost: compass-external-services-mock
    host: compass-external-services-mock.compass-system.svc.cluster.local
    directDependencyXsappname: ""
    saasAppNamesSecret:
      manage: false
    regionInstancesCredentials:
      manage: false
    regionSMInstancesCredentials:
      manage: false
    oauthSecret:
      manage: false
      name: compass-external-services-mock-oauth-credentials
      clientIdKey: client-id
      clientSecretKey: client-secret
      oauthUrlKey: url
      oauthTokenPath: "/secured/oauth/token"
    auditlog:
      applyMockConfiguration: false
      managementApiPath: /audit-log/v2/configuration-changes/search
      mtlsTokenPath: "/cert/token"
      secret:
        name: "auditlog-instance-management"
        urlKey: url
        tokenUrlKey: token-url
        clientIdKey: client-id
        clientSecretKey: client-secret
        clientCertKey: client-cert
        clientKeyKey: client-key
    iasAdapter:
      consumerAppID: "consumer-app-id"
      consumerAppClientID: "consumer-client-id"
      consumerAppTenantID: "consumer-app-tenant-id"
      providerAppID: "provider-app-id"
      providerAppClientID: "provider-client-id"
      providerAppTenantID: "provider-app-tenant-id"
      apiName: "Test API Name"
  tests:
    http:
      client:
        skipSSLValidation: false
    externalCertConfiguration:
      ouCertSubaccountID: "bad76f69-e5c2-4d55-bca5-240944824b83"
      issuerLocalityRegion2: "local"
    hydrator:
      certSubjectMappingResyncInterval: "10s"
    director:
      skipPattern: ""
      externalCertIntSystemCN: "integration-system-test"
      supportedOrdApplicationType: "SAP temp1"
    tenantFetcher:
      tenantOnDemandID: "8d42d818-d4c4-4036-b82f-b199db7ffeb5"
      missingTenantOnDemandID: "subaccount-external-tnt"
      region: "eu-1"
      region2: "eu-2"
    ordAggregator:
      skipPattern: ""
      proxyApplicationTemplateName: "SAP Proxy Template"
    ordService:
      accountTenantID: "5577cf46-4f78-45fa-b55f-a42a3bdba868" # testDefaultTenant from our testing tenants
      skipPattern: "(.*Requesting_filtering_of_Bundles_that_have_only_ODATA_APIs|.*Requesting_filtering_of_Bundles_that_do_not_have_only_ODATA_APIs)"
    externalServicesMock:
      skipPattern: ""
      tenantMappingStatusAPI:
        responseDelayInSeconds: 3
    selfRegistration:
      region: "eu-1"
      region2: "eu-2"
    destination:
      consumerSubdomain: "compass-external-services-mock"
      consumerSubdomainMtls: "compass-external-services-mock-sap-mtls"
      instanceID: "37d7d783-d9ad-47de-b6c8-b05a4cb961ca" # randomly generated UUID
      claims:
        subaccountIDKey: "subaccountid"
        serviceInstanceIDKey: "serviceinstanceid"
    subscription:
      labelKey: "subscriptions"
      standardFlow: "standard"
      indirectDependencyFlow: "indirectDependency"
      directDependencyFlow: "directDependency"
      subscriptionsFlowHeaderKey: "subscriptionFlow"
      consumerSubdomain: "compass-external-services-mock-sap-mtls"
      tenants:
        providerAccountID: "5577cf46-4f78-45fa-b55f-a42a3bdba868" # testDefaultTenant from our testing tenants
        providerSubaccountID: "47b4575a-f102-414a-8398-2d973ad65f3a" # TestProviderSubaccount from our testing tenants
        consumerAccountID: "5984a414-1eed-4972-af2c-b2b6a415c7d7" # ApplicationsForRuntimeTenantName from our testing tenants
        consumerSubaccountID: "1f538f34-30bf-4d3d-aeaa-02e69eef84ae" # randomly chosen
        consumerTenantID: "ba49f1aa-ddc1-43ff-943c-fe949857a34a" # randomly chosen
        providerSubaccountIDRegion2: "731b7bc4-5472-41d2-a447-e4c0f45de739" # TestProviderSubaccountRegion2 from our testing tenants
        consumerAccountIDTenantHierarchy: "5577cf46-4f78-45fa-b55f-a42a3bdba868" # testDefaultTenant from our testing tenants; more info in 'TestFormationNotificationsTenantHierarchy'
        consumerSubaccountIDTenantHierarchy: "3cfcdd62-320d-403b-b66a-4ee3cdd06947" # TestIntegrationSystemManagedSubaccount from our testing tenants; more info in 'TestFormationNotificationsTenantHierarchy'
      destinationOauthSecret:
        manage: false
        name: provider-destination-instance-tests
        clientIdKey: client-id
        clientSecretKey: client-secret
        oauthUrlKey: url
        oauthTokenPath: "/secured/oauth/token"
        serviceUrlKey: uri
        dependencyKey: dependency
      oauthSecret:
        manage: false
        name: compass-subscription-secret
        clientIdKey: client-id
        clientSecretKey: client-secret
        oauthUrlKey: url
      propagatedProviderSubaccountHeader: "X-Provider-Subaccount"
      externalClientCertTestSecretName: "external-client-certificate-test-secret"
      externalClientCertTestSecretNamespace: "compass-system"
      externalCertTestJobName: "external-certificate-rotation-test-job"
      certSvcInstanceTestSecretName: "cert-svc-secret"
      certSvcInstanceTestRegion2SecretName: "cert-svc-secret-eu2"
      consumerTokenURL: "http://compass-external-services-mock.compass-system.svc.cluster.local:8080"
      subscriptionURL: "http://compass-external-services-mock.compass-system.svc.cluster.local:8080"
      subscriptionProviderIdValue: "id-value!t12345"
      directDependencySubscriptionProviderIdValue: "direct-dep-id-value!t12345"
      subscriptionProviderAppNameValue: "subscriptionProviderAppNameValue"
      indirectDependencySubscriptionProviderAppNameValue: "indirectDependencySubscriptionProviderAppNameValue"
      directDependencySubscriptionProviderAppNameValue: "subscriptionProviderAppNameValue" # this is used for real env tests where there is a dedicated SAAS svc instance for the indirect dependency flow
    namespace: kyma-system
    connectivityAdapterFQDN: http://compass-connectivity-adapter.compass-system.svc.cluster.local
    externalServicesMockFQDN: http://compass-external-services-mock.compass-system.svc.cluster.local
    ordServiceFQDN: http://compass-ord-service.compass-system.svc.cluster.local
    systemBrokerFQDN: http://compass-system-broker.compass-system.svc.cluster.local
    tenantFetcherFQDN: http://compass-tenant-fetcher.compass-system.svc.cluster.local
    hydratorFQDN: http://compass-hydrator.compass-system.svc.cluster.local
    basicCredentials:
      manage: false
      secretName: "test-basic-credentials-secret"
    db:
      maxOpenConnections: 3
      maxIdleConnections: 1
    securityContext: # Set on container level
      runAsUser: 2000
      allowPrivilegeEscalation: false
  expectedSchemaVersionUpdateJob:
    cm:
      name: "expected-schema-version"
    ias_adapter:
      cm:
        name: "ias-adapter-expected-schema-version"
  migratorJob:
    nodeSelectorEnabled: false
    pvc:
      name: "compass-director-migrations"
      namespace: "compass-system"
      migrationsPath: "/compass-migrations"
      storageClass: local-path
    ias_adapter:
      pvc:
        name: "compass-ias-adapter-migrations"
        namespace: "compass-system"
        migrationsPath: "/compass-ias-adapter-migrations"
        storageClass: local-path
  http:
    client:
      skipSSLValidation: false
  pairingAdapter:
    templateName: "pairing-adapter-app-template"
    watcherCorrelationID: "pairing-adapter-watcher-id"
    configMap:
      manage: false
      key: "config.json"
      name: "pairing-adapter-config-local"
      namespace: "compass-system"
      localAdapterFQDN: "http://compass-pairing-adapter.compass-system.svc.cluster.local/adapter-local-mtls"
      integrationSystemID: "d3e9b9f5-25dc-4adb-a0a0-ed69ef371fb6"
    e2e:
      appName: "test-app"
      appID: "123-test-456"
      clientUser: "test-user"
      tenant: "test-tenant"
  # Scopes assigned for every new Client Credentials by given object type (Runtime / Application / Integration System)
  # and scopes mapped to a consumer with the given type, then that consumer is using a client certificate
  scopes:
    scopesPerConsumerType:
      business_integration:
        - "application_template:read"
        - "application_template:write"
        - "formation:read"
        - "formation:write"
        - "formation.state:write"
        - "formation_template:read"
        - "formation_template:write"
        - "formation_template.webhooks:read"
      managed_application_provider_operator:
        - "application.local_tenant_id:write"
        - "application_template:write"
        - "application_template:read"
        - "application_template.webhooks:read"
        - "application_template.labels:write"
        - "internal_visibility:read"
        - "webhook:write"
        - "webhooks.auth:read"
        - "certificate_subject_mapping:write"
        - "certificate_subject_mapping:read"
      managed_application_consumer: []
      landscape_resource_operator:
        - "application:read"
        - "application:write"
        - "application.local_tenant_id:write"
        - "tenant_access:write"
        - "formation:read"
        - "formation:write"
      technical_client:
        - "tenant:read"
        - "tenant:write"
      runtime:
        - "runtime:read"
        - "runtime:write"
        - "application:read"
        - "runtime.auths:read"
        - "bundle.instance_auths:read"
        - "runtime.webhooks:read"
        - "webhook:write"
      external_certificate:
        - "runtime:read"
        - "runtime:write"
        - "application:read"
        - "application:write"
        - "runtime.auths:read"
        - "bundle.instance_auths:read"
        - "runtime.webhooks:read"
        - "webhook:write"
        - "application_template:read"
        - "application_template:write"
        - "formation_template:read"
        - "formation_template:write"
        - "formation_template.webhooks:read"
      application:
        - "application:read"
        - "application:write"
        - "application.auths:read"
        - "application.webhooks:read"
        - "application.application_template:read"
        - "bundle.instance_auths:read"
        - "document.fetch_request:read"
        - "event_spec.fetch_request:read"
        - "api_spec.fetch_request:read"
        - "fetch-request.auth:read"
        - "webhook:write"
      integration_system:
        - "application:read"
        - "application:write"
        - "application.local_tenant_id:write"
        - "application.application_template:read"
        - "application_template:read"
        - "application_template:write"
        - "runtime:read"
        - "runtime:write"
        - "integration_system:read"
        - "label_definition:read"
        - "label_definition:write"
        - "automatic_scenario_assignment:read"
        - "integration_system.auths:read"
        - "application_template.webhooks:read"
        - "formation:write"
        - "formation:read"
        - "internal_visibility:read"
        - "application.auths:read"
        - "webhook:write"
        - "formation_template:read"
        - "formation_template.webhooks:read"
      super_admin:
        - "application:read"
        - "application:write"
        - "application.local_tenant_id:write"
        - "application_template:read"
        - "application_template:write"
        - "integration_system:read"
        - "integration_system:write"
        - "runtime:read"
        - "runtime:write"
        - "label_definition:read"
        - "label_definition:write"
        - "eventing:manage"
        - "tenant:read"
        - "tenant:write"
        - "automatic_scenario_assignment:read"
        - "application.auths:read"
        - "application.webhooks:read"
        - "application.application_template:read"
        - "application_template.webhooks:read"
        - "bundle.instance_auths:read"
        - "document.fetch_request:read"
        - "event_spec.fetch_request:read"
        - "api_spec.fetch_request:read"
        - "integration_system.auths:read"
        - "runtime.auths:read"
        - "fetch-request.auth:read"
        - "webhooks.auth:read"
        - "formation:write"
        - "formation:read"
        - "internal_visibility:read"
        - "runtime.webhooks:read"
        - "webhook:write"
        - "formation_template:read"
        - "formation_template:write"
        - "formation_template.webhooks:read"
        - "formation_constraint:read"
        - "formation_constraint:write"
        - "certificate_subject_mapping:read"
        - "certificate_subject_mapping:write"
        - "formation.state:write"
        - "tenant_access:write"
        - "bundle_instance_auth:write"
      default:
        - "runtime:read"
        - "runtime:write"
        - "tenant:read"<|MERGE_RESOLUTION|>--- conflicted
+++ resolved
@@ -143,11 +143,7 @@
       name: compass-pairing-adapter
     director:
       dir: dev/incubator/
-<<<<<<< HEAD
       version: "PR-3304"
-=======
-      version: "PR-3342"
->>>>>>> 8ba41b97
       name: compass-director
     hydrator:
       dir: prod/incubator/
