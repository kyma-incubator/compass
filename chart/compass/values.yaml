global:
  disableLegacyConnectivity: true
  defaultTenant: 3e64ebae-38b5-46a0-b1ed-9ccee153a0ae
  defaultTenantRegion: "eu-1"
  tenants: # tenant order matters, so new tenants should be added to the end of the list
    - name: default
      id: 3e64ebae-38b5-46a0-b1ed-9ccee153a0ae
      type: account
    - name: foo
      id: 1eba80dd-8ff6-54ee-be4d-77944d17b10b
      type: account
    - name: bar
      id: af9f84a9-1d3a-4d9f-ae0c-94f883b33b6e
      type: account
    - name: TestTenantSeparation
      id: f1c4b5be-b0e1-41f9-b0bc-b378200dcca0
      type: account
    - name: TestDeleteLastScenarioForApplication
      id: 0403be1e-f854-475e-9074-922120277af5
      type: account
    - name: Test_DeleteAutomaticScenarioAssignmentForSelector
      id: d9553135-6115-4c67-b4d9-962c00f3725f
      type: account
    - name: Test_AutomaticScenarioAssigmentForRuntime
      id: 8c733a45-d988-4472-af10-1256b82c70c0
      type: account
    - name: TestAutomaticScenarioAssignmentsWholeScenario
      id: 65a63692-c00a-4a7d-8376-8615ee37f45c
      type: account
    - name: TestTenantsQueryTenantNotInitialized
      id: 72329135-27fd-4284-9bcb-37ea8d6307d0
      type: account
    - name: Test Default
      id: 5577cf46-4f78-45fa-b55f-a42a3bdba868
      type: account
      parent: 2c4f4a25-ba9a-4dbc-be68-e0beb77a7eb0
    - name: Test_DefaultCustomer
      id: 2c4f4a25-ba9a-4dbc-be68-e0beb77a7eb0
      type: customer
    - name: TestListLabelDefinitions
      id: 3f641cf5-2d14-4e0f-a122-16e7569926f1
      type: account
    - name: Test_AutomaticScenarioAssignmentQueries
      id: 8263cc13-5698-4a2d-9257-e8e76b543e88
      type: account
    - name: TestGetScenariosLabelDefinitionCreatesOneIfNotExists
      id: 2263cc13-5698-4a2d-9257-e8e76b543e33
      type: account
    - name: TestApplicationsForRuntime
      id: 5984a414-1eed-4972-af2c-b2b6a415c7d7
      type: account
    - name: Test_DeleteAutomaticScenarioAssignmentForScenario
      id: d08e4cb6-a77f-4a07-b021-e3317a373597
      type: account
    - name: TestApplicationsForRuntimeWithHiddenApps
      id: 7e1f2df8-36dc-4e40-8be3-d1555d50c91c
      type: account
    - name: TestTenantsQueryTenantInitialized
      id: 8cf0c909-f816-4fe3-a507-a7917ccd8380
      type: account
    - name: TestDeleteApplicationIfInScenario
      id: 0d597250-6b2d-4d89-9c54-e23cb497cd01
      type: account
    - name: TestProviderSubaccount
      id: 47b4575a-f102-414a-8398-2d973ad65f3a
      type: subaccount
      parent: 5577cf46-4f78-45fa-b55f-a42a3bdba868
    - name: TestCompassProviderSubaccount
      id: f8075207-1478-4a80-bd26-24a4785a2bfd
      type: subaccount
      parent: 5577cf46-4f78-45fa-b55f-a42a3bdba868
    - name: TestProviderSubaccountRegion2
      id: 731b7bc4-5472-41d2-a447-e4c0f45de739
      type: subaccount
      region: "eu-2"
      parent: 5577cf46-4f78-45fa-b55f-a42a3bdba868
    - name: TestCertificateSubaccount
      id: 123e4567-e89b-12d3-a456-426614174001
      type: subaccount
      parent: 5577cf46-4f78-45fa-b55f-a42a3bdba868
    - name: TestNsAdapter
      id: 08b6da37-e911-48fb-a0cb-fa635a6c5678
      type: subaccount
      parent: 5577cf46-4f78-45fa-b55f-a42a3bdba868
    - name: TestNsAdapterSubaccountWithApplications
      id: 08b6da37-e911-48fb-a0cb-fa635a6c4321
      type: subaccount
      parent: 5577cf46-4f78-45fa-b55f-a42a3bdba868
    - name: TestIntegrationSystemManagedSubaccount
      id: 3cfcdd62-320d-403b-b66a-4ee3cdd06947
      type: subaccount
      parent: 5577cf46-4f78-45fa-b55f-a42a3bdba868
    - name: TestIntegrationSystemManagedAccount
      id: 7e8ab2e3-3bb4-42e3-92b2-4e0bf48559d3
      type: account
      parent: 2c4f4a25-ba9a-4dbc-be68-e0beb77a7eb0
    - name: TestSystemFetcherAccount
      id: c395681d-11dd-4cde-bbcf-570b4a153e79
      type: account
      parent: 2c4f4a25-ba9a-4dbc-be68-e0beb77a7eb0
    - name: TestConsumerSubaccount
      id: 1f538f34-30bf-4d3d-aeaa-02e69eef84ae
      type: subaccount
      parent: 5984a414-1eed-4972-af2c-b2b6a415c7d7
    - name: TestTenantsOnDemandAPI
      id: 8d42d818-d4c4-4036-b82f-b199db7ffeb5
      type: subaccount
      parent: 5984a414-1eed-4972-af2c-b2b6a415c7d7
    - name: TestExternalCertificateSubaccount
      id: bad76f69-e5c2-4d55-bca5-240944824b83
      type: subaccount
      parent: 5577cf46-4f78-45fa-b55f-a42a3bdba868
    - name: TestAtomOrganization
      id: f2724f8e-1a58-4f32-bfd0-8b831de34e71
      type: organization
      parent: 2c4f4a25-ba9a-4dbc-be68-e0beb77a7eb0
    - name: TestAtomFolder
      id: 4c31b7c7-2bea-4bd5-9ea5-e9a8d704f900
      type: folder
      parent: f2724f8e-1a58-4f32-bfd0-8b831de34e71
    - name: TestAtomResourceGroup
      id: ff30da87-7685-4462-869a-baae6441898b
      type: resource-group
      parent: 4c31b7c7-2bea-4bd5-9ea5-e9a8d704f900
    - name: Test Default Subaccount
      id: 777ce47b-d901-4647-9223-14e94819830b
      type: subaccount
      parent: 5577cf46-4f78-45fa-b55f-a42a3bdba868
      region: "eu-1"
  images:
    containerRegistry:
      path: europe-docker.pkg.dev/kyma-project
    connector:
      dir: dev/incubator/
      version: "PR-3243"
      name: compass-connector
    connectivity_adapter:
      dir: dev/incubator/
      version: "PR-3243"
      name: compass-connectivity-adapter
    pairing_adapter:
      dir: dev/incubator/
      version: "PR-3243"
      name: compass-pairing-adapter
    director:
      dir: dev/incubator/
<<<<<<< HEAD
      version: "PR-3241"
=======
      version: "PR-3254"
>>>>>>> f6daa75d
      name: compass-director
    hydrator:
      dir: dev/incubator/
      version: "PR-3254"
      name: compass-hydrator
    ias_adapter:
      dir: dev/incubator/
      version: "PR-3254"
      name: compass-ias-adapter
    kyma_adapter:
      dir: dev/incubator/
      version: "PR-3254"
      name: compass-kyma-adapter
    instance_creator:
      dir: dev/incubator/
      version: "PR-3241"
      name: compass-instance-creator
    gateway:
      dir: dev/incubator/
      version: "PR-3243"
      name: compass-gateway
    operations_controller:
      dir: dev/incubator/
      version: "PR-3243"
      name: compass-operations-controller
    ord_service:
      dir: dev/incubator/
      version: "PR-96"
      name: compass-ord-service
    schema_migrator:
      dir: dev/incubator/
      version: "PR-3189"
      name: compass-schema-migrator
    system_broker:
      dir: dev/incubator/
      version: "PR-3243"
      name: compass-system-broker
    certs_setup_job:
      containerRegistry:
        path: eu.gcr.io/kyma-project
      dir:
      version: "0a651695"
    external_services_mock:
      dir: dev/incubator/
      version: "PR-3243"
      name: compass-external-services-mock
    console:
      dir: prod/incubator/
      version: "v20230421-e8840c18"
      name: compass-console
    e2e_tests:
      dir: dev/incubator/
      version: "PR-3254"
      name: compass-e2e-tests
  isLocalEnv: false
  isForTesting: false
  oauth2:
    host: oauth2
  livenessProbe:
    initialDelaySeconds: 30
    timeoutSeconds: 1
    periodSeconds: 10
  readinessProbe:
    initialDelaySeconds: 5
    timeoutSeconds: 1
    periodSeconds: 2
  agentPreconfiguration: false
  portieris:
    isEnabled: false
    imagePullSecretName: "portieris-dummy-image-pull-secret"
  nsAdapter:
    external:
      port: 3005
    e2eTests:
      gatewayHost: "compass-gateway-xsuaa"
    prefix: /nsadapter
    path: /nsadapter/api/v1/notifications
    systemToTemplateMappings: '[{  "Name": "SAP S/4HANA On-Premise",  "SourceKey": ["type"],  "SourceValue": ["abapSys"]},{  "Name": "SAP S/4HANA On-Premise",  "SourceKey": ["type"],  "SourceValue": ["nonSAPsys"]},{  "Name": "SAP S/4HANA On-Premise",  "SourceKey": ["type"],  "SourceValue": ["hana"]}]'
    secret:
      name: nsadapter-secret
      subaccountKey: subaccount
      local:
        subaccountValue: subaccount
    authSecret:
      name: "compass-external-services-mock-oauth-credentials"
      clientIdKey: client-id
      clientSecretKey: client-secret
      tokenUrlKey: url
      instanceUrlKey: url
      certKey: cert
      keyKey: key
    registerPath: "/register"
    tokenPath: "/secured/oauth/token"
    createClonePattern: '{"key": "%s"}'
    createBindingPattern: '{}'
    useClone: "false"
    authentication:
      jwksEndpoint: http://ory-stack-oathkeeper-api.ory.svc.cluster.local:4456/.well-known/jwks.json
  director:
    host: compass-director.compass-system.svc.cluster.local
    formationMappingAsyncStatusApi:
      pathPrefix: "/v1/businessIntegrations"
      formationAssignmentPath: "/{ucl-formation-id}/assignments/{ucl-assignment-id}/status"
      formationPath: "/{ucl-formation-id}/status"
    prefix: /director
    graphql:
      external:
        port: 3000
    tls:
      secure:
        internal:
          host: compass-director-internal
    validator:
      port: 8080
    metrics:
      port: 3003
      enableGraphqlOperationInstrumentation: true
    operations:
      port: 3002
      path: "/operation"
      lastOperationPath: "/last_operation"
    info:
      path: "/v1/info"
    subscription:
      subscriptionProviderLabelKey: "subscriptionProviderId"
      subscriptionLabelKey: "subscription"
      tokenPrefix: "sb-"
    selfRegister:
      secrets:
        instancesCreds:
          name: "region-instances-credentials"
          key: "keyConfig"
          path: "/tmp"
        saasAppNameCfg:
          name: "saas-app-names"
          key: "appNameConfig"
          path: "/tmp/appNameConfig"
      clientIdPath: "clientId"
      clientSecretPath: "clientSecret"
      urlPath: "url"
      tokenUrlPath: "tokenUrl"
      clientCertPath: "clientCert"
      clientKeyPath: "clientKey"
      local:
        templateMappings:
          clientIDMapping: '{{ printf "\"%s\":\"client_id\"" .Values.global.director.selfRegister.clientIdPath }}'
          clientSecretMapping: '{{ printf "\"%s\":\"client_secret\"" .Values.global.director.selfRegister.clientSecretPath }}'
          urlMapping: '{{ printf "\"%s\":\"http://compass-external-services-mock.%s.svc.cluster.local:%s\"" .Values.global.director.selfRegister.urlPath .Release.Namespace (.Values.service.port | toString) }}'
          tokenURLMapping: '{{ printf "\"%s\":\"https://%s.%s:%s\"" .Values.global.director.selfRegister.tokenUrlPath .Values.global.externalServicesMock.certSecuredHost .Values.global.ingress.domainName (.Values.service.certPort | toString) }}'
          x509CertificateMapping: '{{ printf "\"%s\":\"%s\"" .Values.global.director.selfRegister.clientCertPath .Values.global.connector.caCertificate }}'
          x509KeyMapping: '{{ printf "\"%s\":\"%s\"" .Values.global.director.selfRegister.clientKeyPath .Values.global.connector.caKey }}'
      oauthTokenPath: "/cert/token"
      oauthMode: "oauth-mtls"
      label: "selfRegLabel"
      labelValuePrefix: "self-reg-prefix-"
      responseKey: "self-reg-key"
      path: "/external-api/self-reg"
      nameQueryParam: "name"
      tenantQueryParam: "tenant"
      requestBodyPattern: '{"key": "%s"}'
      saasAppNameLabelKey: "CMPSaaSAppName"
      saasAppNamePath: "localSaaSAppNamePath"
    clientIDHeaderKey: client_user
    suggestTokenHeaderKey: suggest_token
    runtimeTypeLabelKey: "runtimeType"
    applicationTypeLabelKey: "applicationType"
    globalSubaccountIDLabelKey: "global_subaccount_id"
    kymaRuntimeTypeLabelValue: "kyma"
    kymaApplicationNamespaceValue: "sap.kyma"
    destinationCreator:
      correlationIDsKey: "correlationIds"
      destinationAPI:
        baseURL: "http://compass-external-services-mock.compass-system.svc.cluster.local:8081"
        path: "/regions/{region}/subaccounts/{subaccountId}/destinations"
        regionParam: "region"
        subaccountIDParam: "subaccountId"
        nameParam: "destinationName"
      certificateAPI:
        baseURL: "http://compass-external-services-mock.compass-system.svc.cluster.local:8081"
        path: "/regions/{region}/subaccounts/{subaccountId}/certificates"
        regionParam: "region"
        subaccountIDParam: "subaccountId"
        nameParam: "certificateName"
        fileNameKey: "fileName"
        commonNameKey: "commonName"
        certChainKey: "certificateChain"
    fetchTenantEndpoint: '{{ printf "https://%s.%s%s/v1/fetch" .Values.global.gateway.tls.secure.internal.host .Values.global.ingress.domainName .Values.global.tenantFetcher.prefix }}'
    ordWebhookMappings: '[{ "ProxyURL": "http://compass-external-services-mock.compass-system.svc.cluster.local:8090/proxy", "ProxyHeaderTemplate": "{\"target_host\": \"{{.Application.BaseURL}}\" }", "OrdUrlPath": "/sap/bc/http/sap/ord_configuration", "SubdomainSuffix": "-api", "Type": "SAP Proxy Template" }]'
    tenantMappingsPath: "/tmp/tenantMappingsConfig"
    tenantMappingsKey: "tenant-mapping-config.json"
    tenantMappings:
      SYNC:
        v1.0:
          - type: CONFIGURATION_CHANGED
            mode: SYNC
            urlTemplate: '{"path":"%s/v1/tenant-mappings/{{.RuntimeContext.Value}}","method":"PATCH"}'
            inputTemplate: '{"context":{ {{ if .CustomerTenantContext.AccountID }}"btp": {"uclFormationId":"{{.FormationID}}","globalAccountId":"{{.CustomerTenantContext.AccountID}}","crmId":"{{.CustomerTenantContext.CustomerID}}"} {{ else }}"atom": {"uclFormationId":"{{.FormationID}}","path":"{{.CustomerTenantContext.Path}}","crmId":"{{.CustomerTenantContext.CustomerID}}"} {{ end }} },"items": [ {"uclAssignmentId":"{{ .Assignment.ID }}","operation":"{{.Operation}}","deploymentRegion":"{{if .Application.Labels.region }}{{.Application.Labels.region}}{{ else }}{{.ApplicationTemplate.Labels.region}}{{end }}","applicationNamespace":"{{ if .Application.ApplicationNamespace }}{{.Application.ApplicationNamespace}}{{else }}{{.ApplicationTemplate.ApplicationNamespace}}{{ end }}","applicationTenantId":"{{.Application.LocalTenantID}}","uclSystemTenantId":"{{.Application.ID}}",{{ if .ApplicationTemplate.Labels.parameters }}"parameters": {{.ApplicationTemplate.Labels.parameters}},{{ end }}"configuration": {{.ReverseAssignment.Value}} } ] }'
            headerTemplate: '{"Content-Type": ["application/json"]}'
            outputTemplate: '{"error":"{{.Body.error}}","success_status_code": 200}'
          - type: APPLICATION_TENANT_MAPPING
            mode: SYNC
            urlTemplate: '{"path":"%s/v1/tenant-mappings/{{.TargetApplication.LocalTenantID}}","method":"PATCH"}'
            inputTemplate: '{"context": { {{ if .CustomerTenantContext.AccountID }}"btp":{"uclFormationId":"{{.FormationID}}","globalAccountId":"{{.CustomerTenantContext.AccountID}}","crmId":"{{.CustomerTenantContext.CustomerID}}"} {{ else }}"atom": {"uclFormationId":"{{.FormationID}}","path":"{{.CustomerTenantContext.Path}}","crmId":"{{.CustomerTenantContext.CustomerID}}"} {{ end }} },"items": [ {"uclAssignmentId":"{{ .Assignment.ID }}","operation":"{{.Operation}}","deploymentRegion":"{{if .SourceApplication.Labels.region }}{{.SourceApplication.Labels.region}}{{else }}{{.SourceApplicationTemplate.Labels.region}}{{ end }}","applicationNamespace":"{{if .SourceApplication.ApplicationNamespace }}{{.SourceApplication.ApplicationNamespace}}{{else }}{{.SourceApplicationTemplate.ApplicationNamespace}}{{ end }}","applicationTenantId":"{{.SourceApplication.LocalTenantID}}","uclSystemTenantId":"{{.SourceApplication.ID}}",{{ if .SourceApplicationTemplate.Labels.parameters }}"parameters": {{.SourceApplicationTemplate.Labels.parameters}},{{ end }}"configuration": {{.ReverseAssignment.Value}} } ]}'
            headerTemplate: '{"Content-Type": ["application/json"]}'
            outputTemplate: '{"error":"{{.Body.error}}","success_status_code": 200}'
        configuration_changed:v1.0:
          - type: CONFIGURATION_CHANGED
            mode: SYNC
            urlTemplate: '{"path":"%s/v1/tenant-mappings/{{.RuntimeContext.Value}}","method":"PATCH"}'
            inputTemplate: '{"context":{ {{ if .CustomerTenantContext.AccountID }}"btp": {"uclFormationId":"{{.FormationID}}","globalAccountId":"{{.CustomerTenantContext.AccountID}}","crmId":"{{.CustomerTenantContext.CustomerID}}"} {{ else }}"atom": {"uclFormationId":"{{.FormationID}}","path":"{{.CustomerTenantContext.Path}}","crmId":"{{.CustomerTenantContext.CustomerID}}"} {{ end }} },"items": [ {"uclAssignmentId":"{{ .Assignment.ID }}","operation":"{{.Operation}}","deploymentRegion":"{{if .Application.Labels.region }}{{.Application.Labels.region}}{{ else }}{{.ApplicationTemplate.Labels.region}}{{end }}","applicationNamespace":"{{ if .Application.ApplicationNamespace }}{{.Application.ApplicationNamespace}}{{else }}{{.ApplicationTemplate.ApplicationNamespace}}{{ end }}","applicationTenantId":"{{.Application.LocalTenantID}}","uclSystemTenantId":"{{.Application.ID}}",{{ if .ApplicationTemplate.Labels.parameters }}"parameters": {{.ApplicationTemplate.Labels.parameters}},{{ end }}"configuration": {{.ReverseAssignment.Value}} } ] }'
            headerTemplate: '{"Content-Type": ["application/json"]}'
            outputTemplate: '{"error":"{{.Body.error}}","success_status_code": 200}'
        application_tenant_mapping:v1.0:
          - type: APPLICATION_TENANT_MAPPING
            mode: SYNC
            urlTemplate: '{"path":"%s/v1/tenant-mappings/{{.TargetApplication.LocalTenantID}}","method":"PATCH"}'
            inputTemplate: '{"context": { {{ if .CustomerTenantContext.AccountID }}"btp":{"uclFormationId":"{{.FormationID}}","globalAccountId":"{{.CustomerTenantContext.AccountID}}","crmId":"{{.CustomerTenantContext.CustomerID}}"} {{ else }}"atom": {"uclFormationId":"{{.FormationID}}","path":"{{.CustomerTenantContext.Path}}","crmId":"{{.CustomerTenantContext.CustomerID}}"} {{ end }} },"items": [ {"uclAssignmentId":"{{ .Assignment.ID }}","operation":"{{.Operation}}","deploymentRegion":"{{if .SourceApplication.Labels.region }}{{.SourceApplication.Labels.region}}{{else }}{{.SourceApplicationTemplate.Labels.region}}{{ end }}","applicationNamespace":"{{if .SourceApplication.ApplicationNamespace }}{{.SourceApplication.ApplicationNamespace}}{{else }}{{.SourceApplicationTemplate.ApplicationNamespace}}{{ end }}","applicationTenantId":"{{.SourceApplication.LocalTenantID}}","uclSystemTenantId":"{{.SourceApplication.ID}}",{{ if .SourceApplicationTemplate.Labels.parameters }}"parameters": {{.SourceApplicationTemplate.Labels.parameters}},{{ end }}"configuration": {{.ReverseAssignment.Value}} } ]}'
            headerTemplate: '{"Content-Type": ["application/json"]}'
            outputTemplate: '{"error":"{{.Body.error}}","success_status_code": 200}'
        application_tenant_mapping:v1.1:
          - type: APPLICATION_TENANT_MAPPING
            mode: SYNC
            urlTemplate: '{"path":"%s/v1/tenant-mappings/{{.TargetApplication.LocalTenantID}}","method":"PATCH"}'
            inputTemplate: '{"context": { {{ if .CustomerTenantContext.AccountID }}"btp":{"uclFormationId":"{{.FormationID}}","globalAccountId":"{{.CustomerTenantContext.AccountID}}","crmId":"{{.CustomerTenantContext.CustomerID}}"} {{ else }}"atom": {"uclFormationId":"{{.FormationID}}","path":"{{.CustomerTenantContext.Path}}","crmId":"{{.CustomerTenantContext.CustomerID}}"} {{ end }} },"receiverTenant": {"deploymentRegion":"{{ if .TargetApplication.Labels.region}}{{.TargetApplication.Labels.region}}{{ else }}{{.TargetApplicationTemplate.Labels.region}}{{end }}","applicationNamespace":"{{ if .TargetApplication.ApplicationNamespace}}{{.TargetApplication.ApplicationNamespace}}{{ else }}{{.TargetApplicationTemplate.ApplicationNamespace}}{{end }}","applicationUrl":"{{ .TargetApplication.BaseURL }}","applicationTenantId":"{{.TargetApplication.LocalTenantID }}","uclSystemTenantId":"{{ .TargetApplication.ID}}", {{ if .TargetApplicationTemplate.Labels.parameters }}"parameters": {{.TargetApplicationTemplate.Labels.parameters}}{{ end }} },"assignedTenants": [ {"uclAssignmentId":"{{ .Assignment.ID }}","operation":"{{.Operation}}","deploymentRegion":"{{if .SourceApplication.Labels.region }}{{.SourceApplication.Labels.region}}{{else }}{{.SourceApplicationTemplate.Labels.region}}{{ end }}","applicationNamespace":"{{if .SourceApplication.ApplicationNamespace }}{{.SourceApplication.ApplicationNamespace}}{{else }}{{.SourceApplicationTemplate.ApplicationNamespace}}{{ end }}","applicationUrl":"{{.SourceApplication.BaseURL }}","applicationTenantId":"{{.SourceApplication.LocalTenantID}}","uclSystemTenantId":"{{.SourceApplication.ID}}",{{ if .SourceApplicationTemplate.Labels.parameters }}"parameters": {{.SourceApplicationTemplate.Labels.parameters}},{{ end }}"configuration": {{.ReverseAssignment.Value}} } ]}'
            headerTemplate: '{"Content-Type": ["application/json"]}'
            outputTemplate: '{"error":"{{.Body.error}}","success_status_code": 200}'
      ASYNC_CALLBACK:
        v1.0:
          - type: CONFIGURATION_CHANGED
            mode: ASYNC_CALLBACK
            urlTemplate: '{"path":"%s/v1/tenant-mappings/{{.RuntimeContext.Value}}","method":"PATCH"}'
            inputTemplate: '{"context":{ {{ if .CustomerTenantContext.AccountID }}"btp": {"uclFormationId":"{{.FormationID}}","globalAccountId":"{{.CustomerTenantContext.AccountID}}","crmId":"{{.CustomerTenantContext.CustomerID}}"} {{ else }}"atom": {"uclFormationId":"{{.FormationID}}","path":"{{.CustomerTenantContext.Path}}","crmId":"{{.CustomerTenantContext.CustomerID}}"} {{ end }} },"items": [ {"uclAssignmentId":"{{ .Assignment.ID }}","operation":"{{.Operation}}","deploymentRegion":"{{if .Application.Labels.region }}{{.Application.Labels.region}}{{ else }}{{.ApplicationTemplate.Labels.region}}{{end }}","applicationNamespace":"{{ if .Application.ApplicationNamespace }}{{.Application.ApplicationNamespace}}{{else }}{{.ApplicationTemplate.ApplicationNamespace}}{{ end }}","applicationTenantId":"{{.Application.LocalTenantID}}","uclSystemTenantId":"{{.Application.ID}}",{{ if .ApplicationTemplate.Labels.parameters }}"parameters": {{.ApplicationTemplate.Labels.parameters}},{{ end }}"configuration": {{.ReverseAssignment.Value}} } ] }'
            headerTemplate: '{"Content-Type": ["application/json"],"Location": ["%s/v1/businessIntegrations/{{.FormationID}}/assignments/{{.Assignment.ID}}/status"]}'
            outputTemplate: '{"error":"{{.Body.error}}","success_status_code": 202}'
          - type: APPLICATION_TENANT_MAPPING
            mode: ASYNC_CALLBACK
            urlTemplate: '{"path":"%s/v1/tenant-mappings/{{.TargetApplication.LocalTenantID}}","method":"PATCH"}'
            inputTemplate: '{"context": { {{ if .CustomerTenantContext.AccountID }}"btp":{"uclFormationId":"{{.FormationID}}","globalAccountId":"{{.CustomerTenantContext.AccountID}}","crmId":"{{.CustomerTenantContext.CustomerID}}"} {{ else }}"atom": {"uclFormationId":"{{.FormationID}}","path":"{{.CustomerTenantContext.Path}}","crmId":"{{.CustomerTenantContext.CustomerID}}"} {{ end }} },"items": [ {"uclAssignmentId":"{{ .Assignment.ID }}","operation":"{{.Operation}}","deploymentRegion":"{{if .SourceApplication.Labels.region }}{{.SourceApplication.Labels.region}}{{else }}{{.SourceApplicationTemplate.Labels.region}}{{ end }}","applicationNamespace":"{{if .SourceApplication.ApplicationNamespace }}{{.SourceApplication.ApplicationNamespace}}{{else }}{{.SourceApplicationTemplate.ApplicationNamespace}}{{ end }}","applicationTenantId":"{{.SourceApplication.LocalTenantID}}","uclSystemTenantId":"{{.SourceApplication.ID}}",{{ if .SourceApplicationTemplate.Labels.parameters }}"parameters": {{.SourceApplicationTemplate.Labels.parameters}},{{ end }}"configuration": {{.ReverseAssignment.Value}} } ]}'
            headerTemplate: '{"Content-Type": ["application/json"],"Location": ["%s/v1/businessIntegrations/{{.FormationID}}/assignments/{{.Assignment.ID}}/status"]}'
            outputTemplate: '{"error":"{{.Body.error}}","success_status_code": 202}'
        configuration_changed:v1.0:
          - type: CONFIGURATION_CHANGED
            mode: ASYNC_CALLBACK
            urlTemplate: '{"path":"%s/v1/tenant-mappings/{{.RuntimeContext.Value}}","method":"PATCH"}'
            inputTemplate: '{"context":{ {{ if .CustomerTenantContext.AccountID }}"btp": {"uclFormationId":"{{.FormationID}}","globalAccountId":"{{.CustomerTenantContext.AccountID}}","crmId":"{{.CustomerTenantContext.CustomerID}}"} {{ else }}"atom": {"uclFormationId":"{{.FormationID}}","path":"{{.CustomerTenantContext.Path}}","crmId":"{{.CustomerTenantContext.CustomerID}}"} {{ end }} },"items": [ {"uclAssignmentId":"{{ .Assignment.ID }}","operation":"{{.Operation}}","deploymentRegion":"{{if .Application.Labels.region }}{{.Application.Labels.region}}{{ else }}{{.ApplicationTemplate.Labels.region}}{{end }}","applicationNamespace":"{{ if .Application.ApplicationNamespace }}{{.Application.ApplicationNamespace}}{{else }}{{.ApplicationTemplate.ApplicationNamespace}}{{ end }}","applicationTenantId":"{{.Application.LocalTenantID}}","uclSystemTenantId":"{{.Application.ID}}",{{ if .ApplicationTemplate.Labels.parameters }}"parameters": {{.ApplicationTemplate.Labels.parameters}},{{ end }}"configuration": {{.ReverseAssignment.Value}} } ] }'
            headerTemplate: '{"Content-Type": ["application/json"],"Location": ["%s/v1/businessIntegrations/{{.FormationID}}/assignments/{{.Assignment.ID}}/status"]}'
            outputTemplate: '{"error":"{{.Body.error}}","success_status_code": 202}'
        application_tenant_mapping:v1.0:
          - type: APPLICATION_TENANT_MAPPING
            mode: ASYNC_CALLBACK
            urlTemplate: '{"path":"%s/v1/tenant-mappings/{{.TargetApplication.LocalTenantID}}","method":"PATCH"}'
            inputTemplate: '{"context": { {{ if .CustomerTenantContext.AccountID }}"btp":{"uclFormationId":"{{.FormationID}}","globalAccountId":"{{.CustomerTenantContext.AccountID}}","crmId":"{{.CustomerTenantContext.CustomerID}}"} {{ else }}"atom": {"uclFormationId":"{{.FormationID}}","path":"{{.CustomerTenantContext.Path}}","crmId":"{{.CustomerTenantContext.CustomerID}}"} {{ end }} },"items": [ {"uclAssignmentId":"{{ .Assignment.ID }}","operation":"{{.Operation}}","deploymentRegion":"{{if .SourceApplication.Labels.region }}{{.SourceApplication.Labels.region}}{{else }}{{.SourceApplicationTemplate.Labels.region}}{{ end }}","applicationNamespace":"{{if .SourceApplication.ApplicationNamespace }}{{.SourceApplication.ApplicationNamespace}}{{else }}{{.SourceApplicationTemplate.ApplicationNamespace}}{{ end }}","applicationTenantId":"{{.SourceApplication.LocalTenantID}}","uclSystemTenantId":"{{.SourceApplication.ID}}",{{ if .SourceApplicationTemplate.Labels.parameters }}"parameters": {{.SourceApplicationTemplate.Labels.parameters}},{{ end }}"configuration": {{.ReverseAssignment.Value}} } ]}'
            headerTemplate: '{"Content-Type": ["application/json"],"Location": ["%s/v1/businessIntegrations/{{.FormationID}}/assignments/{{.Assignment.ID}}/status"]}'
            outputTemplate: '{"error":"{{.Body.error}}","success_status_code": 202}'
        application_tenant_mapping:v1.1:
          - type: APPLICATION_TENANT_MAPPING
            mode: ASYNC_CALLBACK
            urlTemplate: '{"path":"%s/v1/tenant-mappings/{{.TargetApplication.LocalTenantID}}","method":"PATCH"}'
            inputTemplate: '{"context": { {{ if .CustomerTenantContext.AccountID }}"btp":{"uclFormationId":"{{.FormationID}}","globalAccountId":"{{.CustomerTenantContext.AccountID}}","crmId":"{{.CustomerTenantContext.CustomerID}}"} {{ else }}"atom": {"uclFormationId":"{{.FormationID}}","path":"{{.CustomerTenantContext.Path}}","crmId":"{{.CustomerTenantContext.CustomerID}}"} {{ end }} },"receiverTenant": {"deploymentRegion":"{{ if .TargetApplication.Labels.region}}{{.TargetApplication.Labels.region}}{{ else }}{{.TargetApplicationTemplate.Labels.region}}{{end }}","applicationNamespace":"{{ if .TargetApplication.ApplicationNamespace}}{{.TargetApplication.ApplicationNamespace}}{{ else }}{{.TargetApplicationTemplate.ApplicationNamespace}}{{end }}","applicationUrl":"{{ .TargetApplication.BaseURL }}","applicationTenantId":"{{.TargetApplication.LocalTenantID }}","uclSystemTenantId":"{{ .TargetApplication.ID}}", {{ if .TargetApplicationTemplate.Labels.parameters }}"parameters": {{.TargetApplicationTemplate.Labels.parameters}}{{ end }} },"assignedTenants": [ {"uclAssignmentId":"{{ .Assignment.ID }}","operation":"{{.Operation}}","deploymentRegion":"{{if .SourceApplication.Labels.region }}{{.SourceApplication.Labels.region}}{{else }}{{.SourceApplicationTemplate.Labels.region}}{{ end }}","applicationNamespace":"{{if .SourceApplication.ApplicationNamespace }}{{.SourceApplication.ApplicationNamespace}}{{else }}{{.SourceApplicationTemplate.ApplicationNamespace}}{{ end }}","applicationUrl":"{{.SourceApplication.BaseURL }}","applicationTenantId":"{{.SourceApplication.LocalTenantID}}","uclSystemTenantId":"{{.SourceApplication.ID}}",{{ if .SourceApplicationTemplate.Labels.parameters }}"parameters": {{.SourceApplicationTemplate.Labels.parameters}},{{ end }}"configuration": {{.ReverseAssignment.Value}} } ]}'
            headerTemplate: '{"Content-Type": ["application/json"],"Location": ["%s/v1/businessIntegrations/{{.FormationID}}/assignments/{{.Assignment.ID}}/status"]}'
            outputTemplate: '{"error":"{{.Body.error}}","success_status_code": 202}'
    authentication:
      jwksEndpoint: http://ory-stack-oathkeeper-api.ory.svc.cluster.local:4456/.well-known/jwks.json
      oauth2:
        url: http://ory-stack-hydra-admin.ory.svc.cluster.local:4445
  auditlog:
    configMapName: "compass-gateway-auditlog-config"
    protocol: HTTP
    tlsOrigination: false
    host: compass-external-services-mock.compass-system.svc.cluster.local
    port: 8080
    mtlsTokenPath: "/cert/token"
    standardTokenPath: "/secured/oauth/token"
    skipSSLValidation: false
    secret:
      name: "compass-gateway-auditlog-secret"
      urlKey: url
      clientIdKey: client-id
      clientSecretKey: client-secret
      clientCertKey: client-cert
      clientKeyKey: client-key
  log:
    format: "text"
  tenantConfig:
    useDefaultTenants: true
    dbPool:
      maxOpenConnections: 1
      maxIdleConnections: 1
  connector:
    prefix: /connector
    graphql:
      external:
        port: 3000
    validator:
      port: 8080
    # If secrets do not exist they will be created
    secrets:
      ca:
        name: compass-connector-app-ca
        namespace: compass-system
        certificateKey: ca.crt
        keyKey: ca.key
      rootCA:
        namespace: istio-system # For Ingress Gateway to work properly the namespace needs to be istio-system
        # In order for istio mTLS to work we should have two different secrets one containing the server certificate (let’s say X) and one used for validation of the client’s certificates.
        # The second one should be our root certificate and istio wants it to be named X-cacert. (-cacert suffix).
        # This is the reason for the confusing name of our root certificate. https://preliminary.istio.io/v1.6/docs/tasks/traffic-management/ingress/secure-ingress/#configure-a-mutual-tls-ingress-gateway
        cacert: compass-gateway-mtls-certs-cacert # For cert-rotation the cacert should be in different secret
        certificateKey: cacert
    revocation:
      configmap:
        name: revocations-config
        namespace: "{{ .Release.Namespace }}"
    # If key and certificate are not provided they will be generated
    caKey: ""
    caCertificate: ""
  system_broker:
    enabled: false
    port: 5001
    prefix: /broker
    tokenProviderFromHeader:
      forwardHeaders: Authorization
    tokenProviderFromSecret:
      enabled: false
      secrets:
        integrationSystemCredentials:
          name: compass-system-broker-credentials
          namespace: compass-system
    testNamespace: kyma-system
  gateway:
    port: 3000
    tls:
      host: compass-gateway
      adapterHost: compass-ns-adapter
      secure:
        internal:
          host: compass-gateway-internal
        oauth:
          host: compass-gateway-auth-oauth
    mtls:
      manageCerts: false
      host: compass-gateway-mtls
      certSecret: compass-gateway-mtls-certs
      external:
        host: compass-gateway-sap-mtls
        certSecret: compass-gateway-mtls-certs # Use connector's root CA as root CA by default. This should be overridden for productive deployments.
    headers:
      rateLimit: X-Flow-Identity
      request:
        remove:
          - "Client-Id-From-Token"
          - "Client-Id-From-Certificate"
          - "Client-Certificate-Hash"
          - "Certificate-Data"
  hydrator:
    host: compass-hydrator.compass-system.svc.cluster.local
    port: 3000
    prefix: /hydrators
    certSubjectMappingResyncInterval: "10s"
    subjectConsumerMappingConfig: '[{"consumer_type": "Super Admin", "tenant_access_levels": ["customer", "account","subaccount", "global", "organization", "folder", "resource-group"], "subject": "C=DE, L=local, O=SAP SE, OU=Region, OU=SAP Cloud Platform Clients, OU=f8075207-1478-4a80-bd26-24a4785a2bfd, CN=compass"}, {"consumer_type": "Integration System", "tenant_access_levels": ["account","subaccount"], "subject": "C=DE, L=local, O=SAP SE, OU=Region, OU=SAP Cloud Platform Clients, OU=f8075207-1478-4a80-bd26-24a4785a2bfd, CN=integration-system-test"}, {"consumer_type": "Technical Client", "tenant_access_levels": ["global"], "subject": "C=DE, L=local, O=SAP SE, OU=SAP Cloud Platform Clients, OU=Region, OU=1f538f34-30bf-4d3d-aeaa-02e69eef84ae, CN=technical-client-test"}]'
    certificateDataHeader: "Certificate-Data"
    consumerClaimsKeys:
      clientIDKey: "client_id"
      tenantIDKey: "tenantid"
      userNameKey: "user_name"
      subdomainKey: "subdomain"
    http:
      client:
        skipSSLValidation: false
    metrics:
      port: 3003
      enableClientInstrumentation: true
      censoredFlows: "JWT"
  iasAdapter:
    port: 8080
    apiRootPath: "/ias-adapter"
    readTimeout: 30s
    readHeaderTimeout: 30s
    writeTimeout: 30s
    idleTimeout: 30s
    tenantInfo:
      requestTimeout: 30s
      insecureSkipVerify: false
    ias:
      requestTimeout: 30s
      secret:
        name: "ias-adapter-cockpit"
        path: "/tmp"
        fileName: "ias-adapter-cockpit.yaml"
        clientCert: cert
        clientKey: key
        ca: ca
        manage: false
    postgres:
      connectTimeout: 30s
      requestTimeout: 30s
    authentication:
      jwksEndpoint: "http://ory-stack-oathkeeper-api.ory.svc.cluster.local:4456/.well-known/jwks.json"
  kymaAdapter:
    port: 8080
    apiRootPath: "/kyma-adapter"
    apiTenantMappingsEndpoint: "/v1/tenantMappings/{tenant-id}"
    tenantInfo:
      requestTimeout: 30s
    tenantMapping:
      type: CONFIGURATION_CHANGED
      mode: SYNC
      urlTemplate: '{"path":"%s/kyma-adapter/v1/tenantMappings/{{.Runtime.Labels.global_subaccount_id}}","method":"PATCH"}'
      inputTemplate: '{"context":{"platform":"{{if .CustomerTenantContext.AccountID}}btp{{else}}unified-services{{end}}","uclFormationId":"{{.FormationID}}","accountId":"{{if .CustomerTenantContext.AccountID}}{{.CustomerTenantContext.AccountID}}{{else}}{{.CustomerTenantContext.Path}}{{end}}","crmId":"{{.CustomerTenantContext.CustomerID}}","operation":"{{.Operation}}"},"assignedTenant":{"state":"{{.Assignment.State}}","uclAssignmentId":"{{.Assignment.ID}}","deploymentRegion":"{{if .Application.Labels.region}}{{.Application.Labels.region}}{{else}}{{.ApplicationTemplate.Labels.region}}{{end}}","applicationNamespace":"{{if .Application.ApplicationNamespace}}{{.Application.ApplicationNamespace}}{{else}}{{.ApplicationTemplate.ApplicationNamespace}}{{end}}","applicationUrl":"{{.Application.BaseURL}}","applicationTenantId":"{{.Application.LocalTenantID}}","uclSystemName":"{{.Application.Name}}","uclSystemTenantId":"{{.Application.ID}}",{{if .ApplicationTemplate.Labels.parameters}}"parameters":{{.ApplicationTemplate.Labels.parameters}},{{end}}"configuration":{{.ReverseAssignment.Value}}},"receiverTenant":{"ownerTenant":"{{.Runtime.Tenant.Parent}}","state":"{{.ReverseAssignment.State}}","uclAssignmentId":"{{.ReverseAssignment.ID}}","deploymentRegion":"{{if and .RuntimeContext .RuntimeContext.Labels.region}}{{.RuntimeContext.Labels.region}}{{else}}{{.Runtime.Labels.region}}{{end}}","applicationNamespace":"{{.Runtime.ApplicationNamespace}}","applicationTenantId":"{{if .RuntimeContext}}{{.RuntimeContext.Value}}{{else}}{{.Runtime.Labels.global_subaccount_id}}{{end}}","uclSystemTenantId":"{{if .RuntimeContext}}{{.RuntimeContext.ID}}{{else}}{{.Runtime.ID}}{{end}}",{{if .Runtime.Labels.parameters}}"parameters":{{.Runtime.Labels.parameters}},{{end}}"configuration":{{.Assignment.Value}}}}'
      headerTemplate: '{"Content-Type": ["application/json"]}'
      outputTemplate: '{"error":"{{.Body.error}}","state":"{{.Body.state}}","success_status_code": 200,"incomplete_status_code": 422}'
    authentication:
      jwksEndpoint: http://ory-stack-oathkeeper-api.ory.svc.cluster.local:4456/.well-known/jwks.json
  instanceCreator:
    port: 8080
    apiRootPath: "/instance-creator"
    tenantInfo:
      requestTimeout: 30s
    authentication:
      jwksEndpoint: http://ory-stack-oathkeeper-api.ory.svc.cluster.local:4456/.well-known/jwks.json
    client:
      timeout: 30s
    secrets:
      name: "regional-sm-instances-credentials"
      key: "keyConfig"
      path: "/tmp"
    clientIdPath: "clientid"
    smUrlPath: "sm_url"
    tokenURLPath: "certurl"
    appNamePath: "appName"
    certificatePath: "certificate"
    certificateKeyPath: "key"
    oauthTokenPath: "/oauth/token"
    local:
      templateMappings:
        clientIDMapping: '{{ printf "\"%s\":\"client_id\"" .Values.global.instanceCreator.clientIdPath }}'
        smUrlMapping: '{{ printf "\"%s\":\"http://compass-external-services-mock.%s.svc.cluster.local:%s\"" .Values.global.instanceCreator.smUrlPath .Release.Namespace (.Values.service.port | toString) }}'
        tokenURLMapping: '{{ printf "\"%s\":\"http://compass-external-services-mock.%s.svc.cluster.local:%s\"" .Values.global.instanceCreator.tokenURLPath .Release.Namespace (.Values.service.port | toString) }}'
        appNameMapping: '{{ printf "\"%s\":\"app_name\"" .Values.global.instanceCreator.appNamePath }}'
        certificateMapping: '{{ printf "\"%s\":\"%s\"" .Values.global.instanceCreator.certificatePath .Values.global.connector.caCertificate }}'
        certificateKeyMapping: '{{ printf "\"%s\":\"%s\"" .Values.global.instanceCreator.certificateKeyPath .Values.global.connector.caKey }}'
  operations_controller:
    enabled: true
  connectivity_adapter:
    port: 8080
    tls:
      host: adapter-gateway
    mtls:
      host: adapter-gateway-mtls
  oathkeeperFilters:
    workloadLabel: oathkeeper
    namespace: ory
    tokenDataHeader: "Connector-Token"
    certificateDataHeader: "Certificate-Data"
  istio:
    discoveryMtlsGateway:
      name: "discovery-gateway"
      namespace: "compass-system"
      certSecretName: discovery-gateway-certs
      localCA: # the CA property and its nested fields are used only in local setup
        secretName: discovery-gateway-certs-cacert
        namespace: istio-system # For Ingress Gateway to work properly the namespace needs to be istio-system
        certificate: ""
        key: ""
    externalMtlsGateway:
      name: "compass-gateway-external-mtls"
      namespace: "compass-system"
    mtlsGateway:
      name: "compass-gateway-mtls"
      namespace: "compass-system"
    gateway:
      name: "kyma-gateway"
      namespace: "kyma-system"
    proxy:
      port: 15020
    namespace: istio-system
    ingressgateway:
      workloadLabel: istio-ingressgateway
      requestPayloadSizeLimit2MB: 2097152
      requestPayloadSizeLimit2MBLabel: "2MB"
      requestPayloadSizeLimit5MB: 5097152
      requestPayloadSizeLimit5MBLabel: "5MB"
      correlationHeaderRewriteFilter:
        expectedHeaders:
          - "x-request-id"
          - "x-correlation-id"
          - "x-correlationid"
          - "x-forrequest-id"
          - "x-vcap-request-id"
          - "x-broker-api-request-identity"
  kubernetes:
    serviceAccountTokenIssuer: https://kubernetes.default.svc.cluster.local
    serviceAccountTokenJWKS: https://kubernetes.default.svc.cluster.local/openid/v1/jwks
  ingress:
    domainName: "local.kyma.dev"
    discoveryDomain:
      name: "discovery.api.local"
      tlsCert: ""
      tlsKey: ""
  database:
    sqlProxyServiceAccount: "proxy-user@gcp-cmp.iam.gserviceaccount.com"
    manageSecrets: true
    embedded:
      enabled: true
      director:
        name: "postgres"
      ias_adapter:
        name: "postgres2"
      directorDBName: "postgres"
    managedGCP:
      serviceAccountKey: ""
      instanceConnectionName: ""
      director:
        name: ""
        user: ""
        password: ""
      iasAdapter:
        name: ""
        user: ""
        password: ""
      host: "localhost"
      hostPort: "5432"
      sslMode: ""
      #TODO remove below after migration to separate user will be done
      dbUser: ""
      dbPassword: ""
      directorDBName: ""
  oathkeeper:
    host: ory-stack-oathkeeper-proxy.ory.svc.cluster.local
    port: 4455
    timeout_ms: 120000
    ns_adapter_timeout_ms: 3600000
    idTokenConfig:
      claims: '{"scopes": "{{ print .Extra.scope }}","tenant": "{{ .Extra.tenant }}", "consumerID": "{{ print .Extra.consumerID}}", "consumerType": "{{ print .Extra.consumerType }}", "flow": "{{ print .Extra.flow }}", "onBehalfOf": "{{ print .Extra.onBehalfOf }}", "region": "{{ print .Extra.region }}", "tokenClientID": "{{ print .Extra.tokenClientID }}"}'
      internalClaims: '{"scopes": "application:read application:write application.webhooks:read application.application_template:read application_template.webhooks:read webhooks.auth:read runtime:write runtime:read tenant:read tenant:write tenant_subscription:write ory_internal fetch_tenant application_template:read destinations_sensitive_data:read destinations:sync ord_aggregator:sync certificate_subject_mapping:read certificate_subject_mapping:write bundle_instance_auth:write bundle.instance_auths:read","tenant":"{ {{ if .Header.Tenant }} \"consumerTenant\":\"{{ print (index .Header.Tenant 0) }}\", {{ end }} \"externalTenant\":\"\"}", "consumerType": "Internal Component", "flow": "Internal"}'
    mutators:
      runtimeMappingService:
        config:
          api:
            url: http://compass-hydrator.compass-system.svc.cluster.local:3000/hydrators/runtime-mapping
            retry:
              give_up_after: 6s
              max_delay: 2000ms
      authenticationMappingServices:
        nsadapter:
          cfg:
            config:
              api:
                url: http://compass-hydrator.compass-system.svc.cluster.local:3000/hydrators/authn-mapping/nsadapter
                retry:
                  give_up_after: 6s
                  max_delay: 2000ms
          authenticator:
            enabled: false
            createRule: true
            gatewayHost: "compass-gateway-xsuaa"
            trusted_issuers: '[{"domain_url": "compass-system.svc.cluster.local:8080", "scope_prefix": "prefix.", "protocol": "http"}]'
            attributes: '{"uniqueAttribute": { "key": "ns-adapter-test", "value": "ns-adapter-flow" }, "tenant": { "key": "tenant" }, "identity": { "key": "identity" }, "clientid": { "key": "client_id" } }'
            path: /nsadapter/api/v1/notifications
            upstreamComponent: "compass-gateway"
            checkSuffix: true
        tenant-fetcher:
          cfg:
            config:
              api:
                url: http://compass-hydrator.compass-system.svc.cluster.local:3000/hydrators/authn-mapping/tenant-fetcher
                retry:
                  give_up_after: 6s
                  max_delay: 2000ms
          authenticator:
            enabled: false
            createRule: true
            gatewayHost: "compass-gateway"
            trusted_issuers: '[{"domain_url": "compass-system.svc.cluster.local:8080", "scope_prefix": "prefix.", "protocol": "http"}]'
            attributes: '{"uniqueAttribute": { "key": "test", "value": "tenant-fetcher" }, "tenant": { "key": "tenant" }, "identity": { "key": "identity" } }'
            path: /tenants/<.*>
            upstreamComponent: "compass-tenant-fetcher"
            checkSuffix: false
        subscriber:
          cfg:
            config:
              api:
                url: http://compass-hydrator.compass-system.svc.cluster.local:3000/hydrators/authn-mapping/subscriber
                retry:
                  give_up_after: 6s
                  max_delay: 2000ms
          authenticator:
            enabled: false
            createRule: false
            gatewayHost: "compass-gateway-sap-mtls"
            trusted_issuers: '[{"domain_url": "compass-system.svc.cluster.local:8080", "scope_prefix": "prefix.", "protocol": "http", "region": "eu-1"}]'
            attributes: '{"uniqueAttribute": { "key": "subsc-key-test", "value": "subscription-flow" }, "tenant": { "key": "tenant" }, "identity": { "key": "user_name" }, "clientid": { "key": "client_id" } }'
            path: /<.*>
            checkSuffix: false
      tenantMappingService:
        config:
          api:
            url: http://compass-hydrator.compass-system.svc.cluster.local:3000/hydrators/tenant-mapping
            retry:
              give_up_after: 6s
              max_delay: 2000ms
      certificateResolverService:
        config:
          api:
            url: http://compass-hydrator.compass-system.svc.cluster.local:3000/hydrators/v1/certificate/data/resolve
            retry:
              give_up_after: 6s
              max_delay: 2000ms
      tokenResolverService:
        config:
          api:
            url: http://compass-hydrator.compass-system.svc.cluster.local:3000/hydrators/v1/tokens/resolve
            retry:
              give_up_after: 6s
              max_delay: 2000ms
  cockpit:
    auth:
      allowedConnectSrc: "https://*.ondemand.com"
      secretName: "cockpit-auth-secret"
      idpHost: ""
      clientID: ""
      scopes: "openid profile email"
      path: "/oauth2/certs"
  destinationFetcher:
    manageSecrets: true
    host: compass-destination-fetcher.compass-system.svc.cluster.local
    prefix: /destination-configuration
    port: 3000
    jobSchedule: 10m
    lease:
      lockname: destinationlease
    parallelTenants: 10
    tenantSyncTimeout: "5m"
    authentication:
      jwksEndpoint: "http://ory-stack-oathkeeper-api.ory.svc.cluster.local:4456/.well-known/jwks.json"
      appDestinationsSyncScope: "destinations:sync"
      appDetinationsSensitiveDataScope: "destinations_sensitive_data:read"
    server:
      tenantDestinationsEndpoint: "/v1/subaccountDestinations"
      tenantDestinationCertificatesEndpoint: "/v1/subaccountCertificates"
      sensitiveDataEndpoint: "/v1/destinations"
      sensitiveDataQueryParam: "name"
    request:
      skipSSLValidation: false
      retry_interval: "100ms"
      retry_attempts: 3
      goroutineLimit: 10
      requestTimeout: "5s"
      pageSize: 100
      oauthTokenPath: "/oauth/token"
    instance:
      clientIdPath: "clientid"
      clientSecretPath: "clientsecret"
      urlPath: "uri"
      tokenUrlPath: "certurl"
      clientCertPath: "certificate"
      clientKeyPath: "key"
    secretName: destination-region-instances
    dependenciesConfig:
      path: "/cfg/dependencies"
    oauthMode: "oauth-mtls"
  destinationRegionSecret:
    secretName: "destination-region-instances"
    fileName: "keyConfig"
    local:
      templateMappings:
        xsappMapping: '{{ printf "\"%s\":\"xsappname1\"" .Values.global.tenantFetcher.xsappNamePath }}'
        clientIDMapping: '{{ printf "\"%s\":\"client_id\"" .Values.global.destinationFetcher.instance.clientIdPath }}'
        clientSecretMapping: '{{ printf "\"%s\":\"client_secret\"" .Values.global.destinationFetcher.instance.clientSecretPath }}'
        urlMapping: '{{ printf "\"%s\":\"http://compass-external-services-mock.%s.svc.cluster.local:%s\"" .Values.global.destinationFetcher.instance.urlPath .Release.Namespace (.Values.service.port | toString) }}'
        tokenURLMapping: '{{ printf "\"%s\":\"https://%s.%s:%s\"" .Values.global.destinationFetcher.instance.tokenUrlPath .Values.global.externalServicesMock.certSecuredHost .Values.global.ingress.domainName (.Values.service.certPort | toString) }}'
        x509CertificateMapping: '{{ printf "\"%s\":\"%s\"" .Values.global.destinationFetcher.instance.clientCertPath .Values.global.connector.caCertificate }}'
        x509KeyMapping: '{{ printf "\"%s\":\"%s\"" .Values.global.destinationFetcher.instance.clientKeyPath .Values.global.connector.caKey }}'
  tenantFetcher:
    k8sSecret:
      manageSecrets: true
      name: "tenant-fetcher-secret"
      namespace: "compass-system"
      key: "keyConfig"
      path: "/tmp"
    host: compass-tenant-fetcher.compass-system.svc.cluster.local
    prefix: /tenants
    port: 3000
    xsappNamePath: "xsappname"
    omitDependenciesParamName: ""
    omitDependenciesParamValue: ""
    requiredAuthScope: Callback
    fetchTenantAuthScope: fetch_tenant
    authentication:
      jwksEndpoint: "http://ory-stack-oathkeeper-api.ory.svc.cluster.local:4456/.well-known/jwks.json"
    tenantProvider:
      tenantIdProperty: "tenantId"
      customerIdProperty: "customerId"
      subaccountTenantIdProperty: "subaccountTenantId"
      subdomainProperty: "subdomain"
      licenseTypeProperty: "licenseType"
      name: "provider"
      subscriptionProviderIdProperty: "subscriptionProviderIdProperty"
      providerSubaccountIdProperty: "providerSubaccountIdProperty"
      consumerTenantIdProperty: "consumerTenantIdProperty"
      subscriptionProviderAppNameProperty: "subscriptionProviderAppNameProperty"
      subscriptionIDProperty: "subscriptionGUID"
      dependentServiceInstancesInfoProperty: "dependentServiceInstancesInfo"
      dependentServiceInstancesInfoAppIdProperty: "appId"
      dependentServiceInstancesInfoAppNameProperty: "appName"
      dependentServiceInstancesInfoProviderSubaccountIdProperty: "providerSubaccountId"
    server:
      fetchTenantWithParentEndpoint: "/v1/fetch/{parentTenantId}/{tenantId}"
      fetchTenantWithoutParentEndpoint: "/v1/fetch/{tenantId}"
      regionalHandlerEndpoint: "/v1/regional/{region}/callback/{tenantId}"
      dependenciesEndpoint: "/v1/regional/{region}/dependencies"
      tenantPathParam: "tenantId"
      regionPathParam: "region"
    dependenciesConfig:
      path: "/cfg/dependencies"
    local:
      templateMappings:
        xsappMapping: '{{ printf "\"%s\":\"xsappname1\"" .Values.global.tenantFetcher.xsappNamePath }}'
    containerName: "tenant-fetcher"
  externalCertConfiguration:
    issuerLocality: "local,local2" # In local setup we have manually created connector CA certificate with 'local' Locality property
    subjectPattern: "/C=DE/O=SAP SE/OU=SAP Cloud Platform Clients/OU=Region/OU=%s/L=%s/CN=%s"
    technicalClientSubjectPattern: "/C=DE/O=SAP SE/OU=SAP Cloud Platform Clients/OU=Region/OU=%s/L=%s/CN=%s"
    ouCertSubaccountID: "f8075207-1478-4a80-bd26-24a4785a2bfd"
    commonName: "compass"
    locality: "local"
    certSvcApiPath: "/cert"
    tokenPath: "/cert/token"
    secrets:
      externalCertSvcSecret:
        manage: false
        name: "cert-svc-secret"
        clientIdKey: client-id
        clientSecretKey: client-secret
        oauthUrlKey: url
        csrEndpointKey: csr-endpoint
        clientCert: client-cert
        clientKey: client-key
        skipSSLValidationFlag: "-k"
      externalClientCertSecret:
        name: "external-client-certificate"
        namespace: compass-system
        certKey: tls.crt
        keyKey: tls.key
    rotationCronjob:
      name: "external-certificate-rotation"
      schedule: "*/1 * * * *" # Executes every minute
      certValidity: "7"
      clientCertRetryAttempts: "8"
      containerName: "certificate-rotation"
  extSvcCertConfiguration:
    issuerLocality: "local,local2" # In local setup we have manually created connector CA certificate with 'local' Locality property
    subjectPattern: "/C=DE/O=SAP SE/OU=SAP Cloud Platform Clients/OU=Region/OU=%s/L=%s/CN=%s"
    ouCertSubaccountID: "f8075207-1478-4a80-bd26-24a4785a2bfd"
    commonName: "compass"
    locality: "local"
    certSvcApiPath: "/cert"
    tokenPath: "/cert/token"
    secrets:
      extSvcCertSvcSecret:
        manage: false
        name: "ext-svc-cert-svc-secret"
        clientIdKey: client-id
        clientSecretKey: client-secret
        oauthUrlKey: url
        csrEndpointKey: csr-endpoint
        clientCert: client-cert
        clientKey: client-key
        skipSSLValidationFlag: "-k"
      extSvcClientCertSecret:
        name: "ext-svc-client-certificate"
        namespace: compass-system
        certKey: tls.crt
        keyKey: tls.key
    rotationCronjob:
      name: "ext-svc-certificate-rotation"
      schedule: "*/1 * * * *" # Executes every minute
      certValidity: "7"
      clientCertRetryAttempts: "8"
      containerName: "ext-svc-certificate-rotation"
  ordService:
    host: compass-ord-service.compass-system.svc.cluster.local
    prefix: /open-resource-discovery-service/v0
    docsPrefix: /open-resource-discovery-docs
    staticPrefix: /open-resource-discovery-static/v0
    port: 3000
    defaultResponseType: "xml"
    userContextHeader: "user_context"
    authTokenPath: "/var/run/secrets/kubernetes.io/serviceaccount/token"
    skipSSLValidation: false
  ordAggregator:
    port: 3000
    prefix: /ord-aggregator
    name: ord-aggregator
    job:
      schedulePeriod: 60m
      isSchedulable: true
    lease:
      lockname: aggregatorlease
    authentication:
      jwksEndpoint: "http://ory-stack-oathkeeper-api.ory.svc.cluster.local:4456/.well-known/jwks.json"
    http:
      client:
        skipSSLValidation: false
      retry:
        attempts: 3
        delay: 100ms
    dbPool:
      maxOpenConnections: 2
      maxIdleConnections: 2
    globalRegistryUrl: http://compass-external-services-mock.compass-system.svc.cluster.local:8087/.well-known/open-resource-discovery
    maxParallelWebhookProcessors: 4
    maxParallelDocumentsPerApplication: 10
    maxParallelSpecificationProcessors: 100
    ordWebhookPartialProcessURL: ""
    ordWebhookPartialProcessMaxDays: 0
    ordWebhookPartialProcessing: false
    containerName: "ord-aggregator"
    tenantMappingConfiguration: '{}'
  systemFetcher:
    enabled: false
    name: "system-fetcher"
    schedule: "0 0 * * *"
    manageSecrets: true
    # enableSystemDeletion - whether systems in deleted state should be deleted from director database
    enableSystemDeletion: true
    # fetchParallelism - shows how many http calls will be made in parallel to fetch systems
    fetchParallellism: 30
    # queueSize - shows how many system fetches (individual requests may fetch more than 1 system)
    # can be put in the queue for processing before blocking. It is best for the queue to be about 2 times bigger than the parallellism
    queueSize: 100
    # fetchRequestTimeout - shows the timeout to wait for oauth token and for fetching systems (in one request) separately
    fetchRequestTimeout: "30s"
    # directorRequestTimeout - graphql requests timeout to director
    directorRequestTimeout: "30s"
    dbPool:
      maxOpenConnections: 20
      maxIdleConnections: 2
    # systemsAPIEndpoint - endpoint of the service to fetch systems from
    systemsAPIEndpoint: ""
    # systemsAPIFilterCriteria - criteria for fetching systems
    systemsAPIFilterCriteria: ""
    appTemplatesProductLabel: "systemRole"
    systemSourceKey: "prop"
    appTemplates: []
    templatePlaceholderToSystemKeyMappings: '[ { "placeholder_name": "name", "system_key": "$.displayName" }, { "placeholder_name": "display-name", "system_key": "$.displayName" }, { "placeholder_name": "systemNumber", "system_key": "$.systemNumber" }, { "placeholder_name": "productId", "system_key": "$.productId" }, { "placeholder_name": "ppmsProductVersionId", "system_key": "$.ppmsProductVersionId", "optional": true }, { "placeholder_name": "region", "system_key": "$.additionalAttributes.systemSCPLandscapeID", "optional": true }, { "placeholder_name": "description", "system_key": "$.productDescription", "optional": true }, { "placeholder_name": "baseUrl", "system_key": "$.additionalUrls.mainUrl", "optional": true }, { "placeholder_name": "providerName", "system_key": "$.infrastructureProvider", "optional": true } ]'
    templateOverrideApplicationInput: '{"name": "{{name}}","description": "{{description}}","providerName": "{{providerName}}","statusCondition": "INITIAL","systemNumber": "{{systemNumber}}","labels": {"managed": "true","productId": "{{productId}}","ppmsProductVersionId": "{{ppmsProductVersionId}}","region": "{{region}}"},"baseUrl": "{{baseUrl}}"}'
    http:
      client:
        skipSSLValidation: false
    oauth:
      client: "client_id"
      tokenEndpointProtocol: "https"
      tokenBaseHost: "compass-external-services-mock-sap-mtls"
      tokenPath: "/cert/token"
      scopesClaim: "scopes"
      tenantHeaderName: "x-zid"
      tokenRequestTimeout: 30s
      skipSSLValidation: true
    secret:
      name: "compass-system-fetcher-secret"
      clientIdKey: client-id
      oauthUrlKey: url
    paging:
      pageSize: 200
      sizeParam: "$top"
      skipParam: "$skip"
    containerName: "system-fetcher"
  tenantFetchers:
    job1:
      enabled: false
      job:
        interval: "5m"
      configMapNamespace: "compass-system"
      manageSecrets: true
      providerName: "compass"
      tenantType: "subaccount"
      schedule: "*/5 * * * *"
      tenantInsertChunkSize: "500"
      pageWorkers: "2"
      kubernetes:
        configMapNamespace: "compass-system"
        pollInterval: 2s
        pollTimeout: 1m
        timeout: 2m
      authConfig:
        skipSSLValidation: true
        oauthMode: "oauth-mtls"
        clientIDPath: "clientid"
        clientSecretPath: "secret"
        clientCertPath: "cert"
        clientKeyPath: "key"
        tokenEndpointPath: "url"
        tokenURLPath: "/cert/token"
      queryMapping:
        regionField: "region"
        pageNumField: "pageNum"
        pageSizeField: "pageSize"
        timestampField: "timestamp"
      query:
        startPage: "0"
        pageSize: "100"
      api:
        regionName: "central"
        authConfigSecretKey: "central"
        fieldMapping:
          totalPagesField: "totalPages"
          totalResultsField: "totalResults"
          tenantEventsField: "events"
          idField: "id"
          nameField: "name"
          customerIdField: "customerId"
          subdomainField: "subdomain"
          licenseTypeField: "licenseType"
          discriminatorField: ""
          discriminatorValue: ""
          detailsField: "details"
          entityTypeField: "entityType"
          globalAccountID: "gaID"
          regionField: "region"
          movedSubaccountTargetField: "targetGlobalAccountGUID"
          movedSubaccountSourceField: "sourceGlobalAccountGUID"
        endpoints:
          accountCreated: "127.0.0.1/events?type=account-created"
          accountDeleted: "127.0.0.1/events?type=account-deleted"
          accountUpdated: "127.0.0.1/events?type=account-updated"
          subaccountCreated: "127.0.0.1/events?type=subaccount-created"
          subaccountDeleted: "127.0.0.1/events?type=subaccount-deleted"
          subaccountUpdated: "127.0.0.1/events?type=subaccount-updated"
          subaccountMoved: "127.0.0.1/events?type=subaccount-moved"
      regionalConfig:
        fieldMapping:
          totalPagesField: "totalPages"
          totalResultsField: "totalResults"
          tenantEventsField: "events"
          idField: "guid"
          nameField: "displayName"
          customerIdField: "customerId"
          subdomainField: "subdomain"
          licenseTypeField: "licenseType"
          discriminatorField: ""
          discriminatorValue: ""
          detailsField: "details"
          entityTypeField: "entityType"
          globalAccountID: "globalAccountGUID"
          regionField: "region"
          movedSubaccountTargetField: "targetGlobalAccountGUID"
          movedSubaccountSourceField: "sourceGlobalAccountGUID"
        regions:
          eu-east:
            api:
              oauthMode: "oauth-mtls"
              authConfigSecretKey: "central"
              endpoints:
                accountCreated: "127.0.0.1/events?type=account-created"
                accountDeleted: "127.0.0.1/events?type=account-deleted"
                accountUpdated: "127.0.0.1/events?type=account-updated"
                subaccountCreated: "127.0.0.1/events?type=subaccount-created"
                subaccountDeleted: "127.0.0.1/events?type=subaccount-deleted"
                subaccountUpdated: "127.0.0.1/events?type=subaccount-updated"
                subaccountMoved: "127.0.0.1/events?type=subaccount-moved"
      dbPool:
        maxOpenConnections: 1
        maxIdleConnections: 1
  metrics:
    enabled: true
    pushEndpoint: http://monitoring-prometheus-pushgateway.kyma-system.svc.cluster.local:9091
  externalServicesMock:
    enabled: false
    certSecuredPort: 8081
    ordCertSecuredPort: 8082
    unsecuredPort: 8083
    basicSecuredPort: 8084
    oauthSecuredPort: 8085
    ordGlobalRegistryCertPort: 8086
    ordGlobalRegistryUnsecuredPort: 8087
    unsecuredPortWithAdditionalContent: 8088
    unsecuredMultiTenantPort: 8089
    certSecuredProxyPort: 8090
    certSecuredHost: compass-external-services-mock-sap-mtls
    ordCertSecuredHost: compass-external-services-mock-sap-mtls-ord
    ordGlobalCertSecuredHost: compass-external-services-mock-sap-mtls-global-ord-registry
    unSecuredHost: compass-external-services-mock
    host: compass-external-services-mock.compass-system.svc.cluster.local
    directDependencyXsappname: ""
    saasAppNamesSecret:
      manage: false
    regionInstancesCredentials:
      manage: false
    regionSMInstancesCredentials:
      manage: false
    oauthSecret:
      manage: false
      name: compass-external-services-mock-oauth-credentials
      clientIdKey: client-id
      clientSecretKey: client-secret
      oauthUrlKey: url
      oauthTokenPath: "/secured/oauth/token"
    auditlog:
      applyMockConfiguration: false
      managementApiPath: /audit-log/v2/configuration-changes/search
      mtlsTokenPath: "/cert/token"
      secret:
        name: "auditlog-instance-management"
        urlKey: url
        tokenUrlKey: token-url
        clientIdKey: client-id
        clientSecretKey: client-secret
        clientCertKey: client-cert
        clientKeyKey: client-key
    iasAdapter:
      consumerAppID: "consumer-app-id"
      consumerAppClientID: "consumer-client-id"
      consumerAppTenantID: "consumer-app-tenant-id"
      providerAppID: "provider-app-id"
      providerAppClientID: "provider-client-id"
      providerAppTenantID: "provider-app-tenant-id"
      apiName: "Test API Name"
  tests:
    http:
      client:
        skipSSLValidation: false
    externalCertConfiguration:
      ouCertSubaccountID: "bad76f69-e5c2-4d55-bca5-240944824b83"
      issuerLocalityRegion2: "local"
    hydrator:
      certSubjectMappingResyncInterval: "10s"
    director:
      skipPattern: ""
      externalCertIntSystemCN: "integration-system-test"
      supportedOrdApplicationType: "SAP temp1"
    tenantFetcher:
      tenantOnDemandID: "8d42d818-d4c4-4036-b82f-b199db7ffeb5"
      missingTenantOnDemandID: "subaccount-external-tnt"
      region: "eu-1"
      region2: "eu-2"
    ordAggregator:
      skipPattern: ""
      proxyApplicationTemplateName: "SAP Proxy Template"
    ordService:
      accountTenantID: "5577cf46-4f78-45fa-b55f-a42a3bdba868" # testDefaultTenant from our testing tenants
      skipPattern: "(.*Requesting_filtering_of_Bundles_that_have_only_ODATA_APIs|.*Requesting_filtering_of_Bundles_that_do_not_have_only_ODATA_APIs)"
    externalServicesMock:
      skipPattern: ""
      tenantMappingStatusAPI:
        responseDelayInSeconds: 3
    selfRegistration:
      region: "eu-1"
      region2: "eu-2"
    destination:
      consumerSubdomain: "compass-external-services-mock-sap-mtls"
    subscription:
      labelKey: "subscriptions"
      standardFlow: "standard"
      indirectDependencyFlow: "indirectDependency"
      directDependencyFlow: "directDependency"
      subscriptionsFlowHeaderKey: "subscriptionFlow"
      consumerSubdomain: "compass-external-services-mock-sap-mtls"
      tenants:
        providerAccountID: "5577cf46-4f78-45fa-b55f-a42a3bdba868" # testDefaultTenant from our testing tenants
        providerSubaccountID: "47b4575a-f102-414a-8398-2d973ad65f3a" # TestProviderSubaccount from our testing tenants
        consumerAccountID: "5984a414-1eed-4972-af2c-b2b6a415c7d7" # ApplicationsForRuntimeTenantName from our testing tenants
        consumerSubaccountID: "1f538f34-30bf-4d3d-aeaa-02e69eef84ae" # randomly chosen
        consumerTenantID: "ba49f1aa-ddc1-43ff-943c-fe949857a34a" # randomly chosen
        providerSubaccountIDRegion2: "731b7bc4-5472-41d2-a447-e4c0f45de739" # TestProviderSubaccountRegion2 from our testing tenants
        consumerAccountIDTenantHierarchy: "5577cf46-4f78-45fa-b55f-a42a3bdba868" # testDefaultTenant from our testing tenants; more info in 'TestFormationNotificationsTenantHierarchy'
        consumerSubaccountIDTenantHierarchy: "3cfcdd62-320d-403b-b66a-4ee3cdd06947" # TestIntegrationSystemManagedSubaccount from our testing tenants; more info in 'TestFormationNotificationsTenantHierarchy'
      oauthSecret:
        manage: false
        name: compass-subscription-secret
        clientIdKey: client-id
        clientSecretKey: client-secret
        oauthUrlKey: url
      propagatedProviderSubaccountHeader: "X-Provider-Subaccount"
      externalClientCertTestSecretName: "external-client-certificate-test-secret"
      externalClientCertTestSecretNamespace: "compass-system"
      externalCertTestJobName: "external-certificate-rotation-test-job"
      certSvcInstanceTestSecretName: "cert-svc-secret"
      certSvcInstanceTestRegion2SecretName: "cert-svc-secret-eu2"
      consumerTokenURL: "http://compass-external-services-mock.compass-system.svc.cluster.local:8080"
      subscriptionURL: "http://compass-external-services-mock.compass-system.svc.cluster.local:8080"
      subscriptionProviderIdValue: "id-value!t12345"
      directDependencySubscriptionProviderIdValue: "direct-dep-id-value!t12345"
      subscriptionProviderAppNameValue: "subscriptionProviderAppNameValue"
      indirectDependencySubscriptionProviderAppNameValue: "indirectDependencySubscriptionProviderAppNameValue"
      directDependencySubscriptionProviderAppNameValue: "subscriptionProviderAppNameValue" # this is used for real env tests where there is a dedicated SAAS svc instance for the indirect dependency flow
    namespace: kyma-system
    connectivityAdapterFQDN: http://compass-connectivity-adapter.compass-system.svc.cluster.local
    externalServicesMockFQDN: http://compass-external-services-mock.compass-system.svc.cluster.local
    ordServiceFQDN: http://compass-ord-service.compass-system.svc.cluster.local
    systemBrokerFQDN: http://compass-system-broker.compass-system.svc.cluster.local
    tenantFetcherFQDN: http://compass-tenant-fetcher.compass-system.svc.cluster.local
    hydratorFQDN: http://compass-hydrator.compass-system.svc.cluster.local
    basicCredentials:
      manage: false
      secretName: "test-basic-credentials-secret"
    db:
      maxOpenConnections: 3
      maxIdleConnections: 1
    securityContext: # Set on container level
      runAsUser: 2000
      allowPrivilegeEscalation: false
  expectedSchemaVersionUpdateJob:
    cm:
      name: "expected-schema-version"
    ias_adapter:
      cm:
        name: "ias-adapter-expected-schema-version"
  migratorJob:
    nodeSelectorEnabled: false
    pvc:
      name: "compass-director-migrations"
      namespace: "compass-system"
      migrationsPath: "/compass-migrations"
      storageClass: local-path
    ias_adapter:
      pvc:
        name: "compass-ias-adapter-migrations"
        namespace: "compass-system"
        migrationsPath: "/compass-ias-adapter-migrations"
        storageClass: local-path
  http:
    client:
      skipSSLValidation: false
  pairingAdapter:
    templateName: "pairing-adapter-app-template"
    watcherCorrelationID: "pairing-adapter-watcher-id"
    configMap:
      manage: false
      key: "config.json"
      name: "pairing-adapter-config-local"
      namespace: "compass-system"
      localAdapterFQDN: "http://compass-pairing-adapter.compass-system.svc.cluster.local/adapter-local-mtls"
      integrationSystemID: "d3e9b9f5-25dc-4adb-a0a0-ed69ef371fb6"
    e2e:
      appName: "test-app"
      appID: "123-test-456"
      clientUser: "test-user"
      tenant: "test-tenant"
  # Scopes assigned for every new Client Credentials by given object type (Runtime / Application / Integration System)
  # and scopes mapped to a consumer with the given type, then that consumer is using a client certificate
  scopes:
    scopesPerConsumerType:
      business_integration:
        - "application_template:read"
        - "application_template:write"
        - "formation:read"
        - "formation:write"
        - "formation.state:write"
        - "formation_template:read"
        - "formation_template:write"
        - "formation_template.webhooks:read"
      managed_application_provider_operator:
        - "application.local_tenant_id:write"
        - "application_template:write"
        - "application_template:read"
        - "application_template.webhooks:read"
        - "application_template.labels:write"
        - "internal_visibility:read"
        - "webhook:write"
        - "webhooks.auth:read"
        - "certificate_subject_mapping:write"
        - "certificate_subject_mapping:read"
      managed_application_consumer: []
      landscape_resource_operator:
        - "application:read"
        - "application:write"
        - "application.local_tenant_id:write"
        - "tenant_access:write"
        - "formation:read"
        - "formation:write"
      technical_client:
        - "tenant:read"
        - "tenant:write"
      runtime:
        - "runtime:read"
        - "runtime:write"
        - "application:read"
        - "runtime.auths:read"
        - "bundle.instance_auths:read"
        - "runtime.webhooks:read"
        - "webhook:write"
      external_certificate:
        - "runtime:read"
        - "runtime:write"
        - "application:read"
        - "application:write"
        - "runtime.auths:read"
        - "bundle.instance_auths:read"
        - "runtime.webhooks:read"
        - "webhook:write"
        - "application_template:read"
        - "application_template:write"
        - "formation_template:read"
        - "formation_template:write"
        - "formation_template.webhooks:read"
      application:
        - "application:read"
        - "application:write"
        - "application.auths:read"
        - "application.webhooks:read"
        - "application.application_template:read"
        - "bundle.instance_auths:read"
        - "document.fetch_request:read"
        - "event_spec.fetch_request:read"
        - "api_spec.fetch_request:read"
        - "fetch-request.auth:read"
        - "webhook:write"
      integration_system:
        - "application:read"
        - "application:write"
        - "application.local_tenant_id:write"
        - "application.application_template:read"
        - "application_template:read"
        - "application_template:write"
        - "runtime:read"
        - "runtime:write"
        - "integration_system:read"
        - "label_definition:read"
        - "label_definition:write"
        - "automatic_scenario_assignment:read"
        - "integration_system.auths:read"
        - "application_template.webhooks:read"
        - "formation:write"
        - "formation:read"
        - "internal_visibility:read"
        - "application.auths:read"
        - "webhook:write"
        - "formation_template:read"
        - "formation_template.webhooks:read"
      super_admin:
        - "application:read"
        - "application:write"
        - "application.local_tenant_id:write"
        - "application_template:read"
        - "application_template:write"
        - "integration_system:read"
        - "integration_system:write"
        - "runtime:read"
        - "runtime:write"
        - "label_definition:read"
        - "label_definition:write"
        - "eventing:manage"
        - "tenant:read"
        - "tenant:write"
        - "automatic_scenario_assignment:read"
        - "application.auths:read"
        - "application.webhooks:read"
        - "application.application_template:read"
        - "application_template.webhooks:read"
        - "bundle.instance_auths:read"
        - "document.fetch_request:read"
        - "event_spec.fetch_request:read"
        - "api_spec.fetch_request:read"
        - "integration_system.auths:read"
        - "runtime.auths:read"
        - "fetch-request.auth:read"
        - "webhooks.auth:read"
        - "formation:write"
        - "formation:read"
        - "internal_visibility:read"
        - "runtime.webhooks:read"
        - "webhook:write"
        - "formation_template:read"
        - "formation_template:write"
        - "formation_template.webhooks:read"
        - "formation_constraint:read"
        - "formation_constraint:write"
        - "certificate_subject_mapping:read"
        - "certificate_subject_mapping:write"
        - "formation.state:write"
        - "tenant_access:write"
        - "bundle_instance_auth:write"
      default:
        - "runtime:read"
        - "runtime:write"
        - "tenant:read"<|MERGE_RESOLUTION|>--- conflicted
+++ resolved
@@ -144,11 +144,7 @@
       name: compass-pairing-adapter
     director:
       dir: dev/incubator/
-<<<<<<< HEAD
       version: "PR-3241"
-=======
-      version: "PR-3254"
->>>>>>> f6daa75d
       name: compass-director
     hydrator:
       dir: dev/incubator/
