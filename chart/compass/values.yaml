global:
  disableLegacyConnectivity: true
  defaultTenant: 3e64ebae-38b5-46a0-b1ed-9ccee153a0ae
  defaultTenantRegion: "eu-1"
  tenants: # tenant order matters, so new tenants should be added to the end of the list
    - name: default
      id: 3e64ebae-38b5-46a0-b1ed-9ccee153a0ae
      type: account
    - name: foo
      id: 1eba80dd-8ff6-54ee-be4d-77944d17b10b
      type: account
    - name: bar
      id: af9f84a9-1d3a-4d9f-ae0c-94f883b33b6e
      type: account
    - name: TestTenantSeparation
      id: f1c4b5be-b0e1-41f9-b0bc-b378200dcca0
      type: account
    - name: TestDeleteLastScenarioForApplication
      id: 0403be1e-f854-475e-9074-922120277af5
      type: account
    - name: Test_DeleteAutomaticScenarioAssignmentForSelector
      id: d9553135-6115-4c67-b4d9-962c00f3725f
      type: account
    - name: Test_AutomaticScenarioAssigmentForRuntime
      id: 8c733a45-d988-4472-af10-1256b82c70c0
      type: account
    - name: TestAutomaticScenarioAssignmentsWholeScenario
      id: 65a63692-c00a-4a7d-8376-8615ee37f45c
      type: account
    - name: TestTenantsQueryTenantNotInitialized
      id: 72329135-27fd-4284-9bcb-37ea8d6307d0
      type: account
    - name: Test Default
      id: 5577cf46-4f78-45fa-b55f-a42a3bdba868
      type: account
      parent: 2c4f4a25-ba9a-4dbc-be68-e0beb77a7eb0
    - name: Test_DefaultCustomer
      id: 2c4f4a25-ba9a-4dbc-be68-e0beb77a7eb0
      type: customer
    - name: TestListLabelDefinitions
      id: 3f641cf5-2d14-4e0f-a122-16e7569926f1
      type: account
    - name: Test_AutomaticScenarioAssignmentQueries
      id: 8263cc13-5698-4a2d-9257-e8e76b543e88
      type: account
    - name: TestGetScenariosLabelDefinitionCreatesOneIfNotExists
      id: 2263cc13-5698-4a2d-9257-e8e76b543e33
      type: account
    - name: TestApplicationsForRuntime
      id: 5984a414-1eed-4972-af2c-b2b6a415c7d7
      type: account
    - name: Test_DeleteAutomaticScenarioAssignmentForScenario
      id: d08e4cb6-a77f-4a07-b021-e3317a373597
      type: account
    - name: TestApplicationsForRuntimeWithHiddenApps
      id: 7e1f2df8-36dc-4e40-8be3-d1555d50c91c
      type: account
    - name: TestTenantsQueryTenantInitialized
      id: 8cf0c909-f816-4fe3-a507-a7917ccd8380
      type: account
    - name: TestDeleteApplicationIfInScenario
      id: 0d597250-6b2d-4d89-9c54-e23cb497cd01
      type: account
    - name: TestProviderSubaccount
      id: 47b4575a-f102-414a-8398-2d973ad65f3a
      type: subaccount
      parent: 5577cf46-4f78-45fa-b55f-a42a3bdba868
    - name: TestCompassProviderSubaccount
      id: f8075207-1478-4a80-bd26-24a4785a2bfd
      type: subaccount
      parent: 5577cf46-4f78-45fa-b55f-a42a3bdba868
    - name: TestProviderSubaccountRegion2
      id: 731b7bc4-5472-41d2-a447-e4c0f45de739
      type: subaccount
      region: "eu-2"
      parent: 5577cf46-4f78-45fa-b55f-a42a3bdba868
    - name: TestCertificateSubaccount
      id: 123e4567-e89b-12d3-a456-426614174001
      type: subaccount
      parent: 5577cf46-4f78-45fa-b55f-a42a3bdba868
    - name: TestNsAdapter
      id: 08b6da37-e911-48fb-a0cb-fa635a6c5678
      type: subaccount
      parent: 5577cf46-4f78-45fa-b55f-a42a3bdba868
    - name: TestNsAdapterSubaccountWithApplications
      id: 08b6da37-e911-48fb-a0cb-fa635a6c4321
      type: subaccount
      parent: 5577cf46-4f78-45fa-b55f-a42a3bdba868
    - name: TestIntegrationSystemManagedSubaccount
      id: 3cfcdd62-320d-403b-b66a-4ee3cdd06947
      type: subaccount
      parent: 5577cf46-4f78-45fa-b55f-a42a3bdba868
    - name: TestIntegrationSystemManagedAccount
      id: 7e8ab2e3-3bb4-42e3-92b2-4e0bf48559d3
      type: account
      parent: 2c4f4a25-ba9a-4dbc-be68-e0beb77a7eb0
    - name: TestSystemFetcherAccount
      id: c395681d-11dd-4cde-bbcf-570b4a153e79
      type: account
      parent: 2c4f4a25-ba9a-4dbc-be68-e0beb77a7eb0
    - name: TestConsumerSubaccount
      id: 1f538f34-30bf-4d3d-aeaa-02e69eef84ae
      type: subaccount
      parent: 5984a414-1eed-4972-af2c-b2b6a415c7d7
    - name: TestTenantsOnDemandAPI
      id: 8d42d818-d4c4-4036-b82f-b199db7ffeb5
      type: subaccount
      parent: 5984a414-1eed-4972-af2c-b2b6a415c7d7
    - name: TestExternalCertificateSubaccount
      id: bad76f69-e5c2-4d55-bca5-240944824b83
      type: subaccount
      parent: 5577cf46-4f78-45fa-b55f-a42a3bdba868
    - name: TestAtomOrganization
      id: f2724f8e-1a58-4f32-bfd0-8b831de34e71
      type: organization
      parent: 2c4f4a25-ba9a-4dbc-be68-e0beb77a7eb0
    - name: TestAtomFolder
      id: 4c31b7c7-2bea-4bd5-9ea5-e9a8d704f900
      type: folder
      parent: f2724f8e-1a58-4f32-bfd0-8b831de34e71
    - name: TestAtomResourceGroup
      id: ff30da87-7685-4462-869a-baae6441898b
      type: resource-group
      parent: 4c31b7c7-2bea-4bd5-9ea5-e9a8d704f900
    - name: Test Default Subaccount
      id: 777ce47b-d901-4647-9223-14e94819830b
      type: subaccount
      parent: 5577cf46-4f78-45fa-b55f-a42a3bdba868
  images:
    containerRegistry:
      path: europe-docker.pkg.dev/kyma-project
    connector:
      dir: dev/incubator/
      version: "PR-3404"
      name: compass-connector
    connectivity_adapter:
      dir: dev/incubator/
      version: "PR-3404"
      name: compass-connectivity-adapter
    pairing_adapter:
      dir: dev/incubator/
      version: "PR-3404"
      name: compass-pairing-adapter
    director:
      dir: dev/incubator/
      version: "PR-3407"
      name: compass-director
    hydrator:
      dir: dev/incubator/
<<<<<<< HEAD
      version: "PR-3414"
=======
      version: "PR-3404"
>>>>>>> de1cfea4
      name: compass-hydrator
    ias_adapter:
      dir: dev/incubator/
      version: "PR-3380"
      name: compass-ias-adapter
    kyma_adapter:
      dir: dev/incubator/
      version: "PR-3404"
      name: compass-kyma-adapter
    instance_creator:
      dir: dev/incubator/
      version: "PR-3331"
      name: compass-instance-creator
    default_tenant_mapping_handler:
      dir: dev/incubator/
      version: "PR-3404"
      name: compass-default-tenant-mapping-handler
    gateway:
      dir: dev/incubator/
      version: "PR-3404"
      name: compass-gateway
    operations_controller:
      dir: dev/incubator/
      version: "PR-3331"
      name: compass-operations-controller
    ord_service:
      dir: dev/incubator/
      version: "PR-103"
      name: compass-ord-service
    schema_migrator:
      dir: dev/incubator/
      version: "PR-3406"
      name: compass-schema-migrator
    system_broker:
      dir: dev/incubator/
      version: "PR-3404"
      name: compass-system-broker
    certs_setup_job:
      containerRegistry:
        path: eu.gcr.io/kyma-project
      dir:
      version: "0a651695"
    external_services_mock:
      dir: dev/incubator/
      version: "PR-3331"
      name: compass-external-services-mock
    console:
      dir: prod/incubator/
      version: "v20230421-e8840c18"
      name: compass-console
    e2e_tests:
      dir: dev/incubator/
      version: "PR-3397"
      name: compass-e2e-tests
  isLocalEnv: false
  isForTesting: false
  oauth2:
    host: oauth2
  livenessProbe:
    initialDelaySeconds: 30
    timeoutSeconds: 1
    periodSeconds: 10
  readinessProbe:
    initialDelaySeconds: 5
    timeoutSeconds: 1
    periodSeconds: 2
  agentPreconfiguration: false
  portieris:
    isEnabled: false
    imagePullSecretName: "portieris-dummy-image-pull-secret"
  nsAdapter:
    external:
      port: 3005
    e2eTests:
      gatewayHost: "compass-gateway-xsuaa"
    prefix: /nsadapter
    path: /nsadapter/api/v1/notifications
    systemToTemplateMappings: '[{  "Name": "SAP S/4HANA On-Premise",  "SourceKey": ["type"],  "SourceValue": ["abapSys"]},{  "Name": "SAP S/4HANA On-Premise",  "SourceKey": ["type"],  "SourceValue": ["nonSAPsys"]},{  "Name": "SAP S/4HANA On-Premise",  "SourceKey": ["type"],  "SourceValue": ["hana"]}]'
    secret:
      name: nsadapter-secret
      subaccountKey: subaccount
      local:
        subaccountValue: subaccount
    authSecret:
      name: "compass-external-services-mock-oauth-credentials"
      clientIdKey: client-id
      clientSecretKey: client-secret
      tokenUrlKey: url
      instanceUrlKey: url
      certKey: cert
      keyKey: key
    registerPath: "/register"
    tokenPath: "/secured/oauth/token"
    createClonePattern: '{"key": "%s"}'
    createBindingPattern: '{}'
    useClone: "false"
    authentication:
      jwksEndpoint: http://ory-stack-oathkeeper-api.ory.svc.cluster.local:4456/.well-known/jwks.json
  director:
    host: compass-director.compass-system.svc.cluster.local
    formationMappingAsyncStatusApi:
      pathPrefix: "/v1/businessIntegrations"
      formationAssignmentPath: "/{ucl-formation-id}/assignments/{ucl-assignment-id}/status"
      formationAssignmentResetPath: "/{ucl-formation-id}/assignments/{ucl-assignment-id}/status/reset"
      formationPath: "/{ucl-formation-id}/status"
    prefix: /director
    graphql:
      external:
        port: 3000
    tls:
      secure:
        internal:
          host: compass-director-internal
    validator:
      port: 8080
    metrics:
      port: 3003
      enableGraphqlOperationInstrumentation: true
    operations:
      port: 3002
      path: "/operation"
      lastOperationPath: "/last_operation"
    info:
      path: "/v1/info"
    subscription:
      subscriptionProviderLabelKey: "subscriptionProviderId"
      subscriptionLabelKey: "subscription"
      tokenPrefix: "sb-"
    selfRegister:
      secrets:
        instancesCreds:
          name: "region-instances-credentials"
          key: "keyConfig"
          path: "/tmp"
        saasAppNameCfg:
          name: "saas-app-names"
          key: "appNameConfig"
          path: "/tmp/appNameConfig"
      clientIdPath: "clientId"
      clientSecretPath: "clientSecret"
      urlPath: "url"
      tokenUrlPath: "tokenUrl"
      clientCertPath: "clientCert"
      clientKeyPath: "clientKey"
      local:
        templateMappings:
          clientIDMapping: '{{ printf "\"%s\":\"client_id\"" .Values.global.director.selfRegister.clientIdPath }}'
          clientSecretMapping: '{{ printf "\"%s\":\"client_secret\"" .Values.global.director.selfRegister.clientSecretPath }}'
          urlMapping: '{{ printf "\"%s\":\"http://compass-external-services-mock.%s.svc.cluster.local:%s\"" .Values.global.director.selfRegister.urlPath .Release.Namespace (.Values.service.port | toString) }}'
          tokenURLMapping: '{{ printf "\"%s\":\"https://%s.%s:%s\"" .Values.global.director.selfRegister.tokenUrlPath .Values.global.externalServicesMock.certSecuredHost .Values.global.ingress.domainName (.Values.service.certPort | toString) }}'
          x509CertificateMapping: '{{ printf "\"%s\":\"%s\"" .Values.global.director.selfRegister.clientCertPath .Values.global.connector.caCertificate }}'
          x509KeyMapping: '{{ printf "\"%s\":\"%s\"" .Values.global.director.selfRegister.clientKeyPath .Values.global.connector.caKey }}'
      oauthTokenPath: "/cert/token"
      oauthMode: "oauth-mtls"
      label: "selfRegLabel"
      labelValuePrefix: "self-reg-prefix-"
      responseKey: "self-reg-key"
      path: "/external-api/self-reg"
      nameQueryParam: "name"
      tenantQueryParam: "tenant"
      requestBodyPattern: '{"key": "%s"}'
      saasAppNameLabelKey: "CMPSaaSAppName"
      saasAppNamePath: "localSaaSAppNamePath"
    clientIDHeaderKey: client_user
    suggestTokenHeaderKey: suggest_token
    runtimeTypeLabelKey: "runtimeType"
    applicationTypeLabelKey: "applicationType"
    globalSubaccountIDLabelKey: "global_subaccount_id"
    kymaRuntimeTypeLabelValue: "kyma"
    kymaApplicationNamespaceValue: "sap.kyma"
    destinationCreator:
      correlationIDsKey: "correlationIds"
      destinationAPI:
        baseURL: "http://compass-external-services-mock.compass-system.svc.cluster.local:8081"
        path: "/regions/{region}/subaccounts/{subaccountId}/destinations"
        instanceLevelPath: "/regions/{region}/subaccounts/{subaccountId}/instances/{instanceId}/destinations"
        regionParam: "region"
        instanceIDParam: "instanceId"
        subaccountIDParam: "subaccountId"
        nameParam: "destinationName"
      certificateAPI:
        baseURL: "http://compass-external-services-mock.compass-system.svc.cluster.local:8081"
        path: "/regions/{region}/subaccounts/{subaccountId}/certificates"
        instanceLevelPath: "/regions/{region}/subaccounts/{subaccountId}/instances/{instanceId}/certificates"
        regionParam: "region"
        instanceIDParam: "instanceId"
        subaccountIDParam: "subaccountId"
        nameParam: "certificateName"
        fileNameKey: "fileName"
        commonNameKey: "commonName"
        certChainKey: "certificateChain"
    fetchTenantEndpoint: '{{ printf "https://%s.%s%s/v1/fetch" .Values.global.gateway.tls.secure.internal.host .Values.global.ingress.domainName .Values.global.tenantFetcher.prefix }}'
    ordWebhookMappings: '[{ "ProxyURL": "http://compass-external-services-mock.compass-system.svc.cluster.local:8090/proxy", "ProxyHeaderTemplate": "{\"target_host\": \"{{.Application.BaseURL}}\" }", "OrdUrlPath": "/sap/bc/http/sap/ord_configuration", "SubdomainSuffix": "-api", "Type": "SAP Proxy Template" }]'
    tenantMappingsPath: "/tmp/tenantMappingsConfig"
    tenantMappingsKey: "tenant-mapping-config.json"
    tenantMappings:
      SYNC:
        v1.0:
          - type: CONFIGURATION_CHANGED
            mode: SYNC
            urlTemplate: '{"path":"%s/v1/tenant-mappings/{{.RuntimeContext.Value}}","method":"PATCH"}'
            inputTemplate: '{"context":{ {{ if .CustomerTenantContext.AccountID }}"btp": {"uclFormationId":"{{.FormationID}}","globalAccountId":"{{.CustomerTenantContext.AccountID}}","crmId":"{{.CustomerTenantContext.CustomerID}}"} {{ else }}"atom": {"uclFormationId":"{{.FormationID}}","path":"{{.CustomerTenantContext.Path}}","crmId":"{{.CustomerTenantContext.CustomerID}}"} {{ end }} },"items": [ {"uclAssignmentId":"{{ .Assignment.ID }}","operation":"{{.Operation}}","deploymentRegion":"{{if .Application.Labels.region }}{{.Application.Labels.region}}{{ else }}{{.ApplicationTemplate.Labels.region}}{{end }}","applicationNamespace":"{{ if .Application.ApplicationNamespace }}{{.Application.ApplicationNamespace}}{{else }}{{.ApplicationTemplate.ApplicationNamespace}}{{ end }}","applicationTenantId":"{{.Application.LocalTenantID}}","uclSystemTenantId":"{{.Application.ID}}",{{ if .ApplicationTemplate.Labels.parameters }}"parameters": {{.ApplicationTemplate.Labels.parameters}},{{ end }}"configuration": {{.ReverseAssignment.Value}} } ] }'
            headerTemplate: '{"Content-Type": ["application/json"]}'
            outputTemplate: '{"error":"{{.Body.error}}","success_status_code": 200}'
          - type: APPLICATION_TENANT_MAPPING
            mode: SYNC
            urlTemplate: '{"path":"%s/v1/tenant-mappings/{{.TargetApplication.LocalTenantID}}","method":"PATCH"}'
            inputTemplate: '{"context": { {{ if .CustomerTenantContext.AccountID }}"btp":{"uclFormationId":"{{.FormationID}}","globalAccountId":"{{.CustomerTenantContext.AccountID}}","crmId":"{{.CustomerTenantContext.CustomerID}}"} {{ else }}"atom": {"uclFormationId":"{{.FormationID}}","path":"{{.CustomerTenantContext.Path}}","crmId":"{{.CustomerTenantContext.CustomerID}}"} {{ end }} },"items": [ {"uclAssignmentId":"{{ .Assignment.ID }}","operation":"{{.Operation}}","deploymentRegion":"{{if .SourceApplication.Labels.region }}{{.SourceApplication.Labels.region}}{{else }}{{.SourceApplicationTemplate.Labels.region}}{{ end }}","applicationNamespace":"{{if .SourceApplication.ApplicationNamespace }}{{.SourceApplication.ApplicationNamespace}}{{else }}{{.SourceApplicationTemplate.ApplicationNamespace}}{{ end }}","applicationTenantId":"{{.SourceApplication.LocalTenantID}}","uclSystemTenantId":"{{.SourceApplication.ID}}",{{ if .SourceApplicationTemplate.Labels.parameters }}"parameters": {{.SourceApplicationTemplate.Labels.parameters}},{{ end }}"configuration": {{.ReverseAssignment.Value}} } ]}'
            headerTemplate: '{"Content-Type": ["application/json"]}'
            outputTemplate: '{"error":"{{.Body.error}}","success_status_code": 200}'
        configuration_changed:v1.0:
          - type: CONFIGURATION_CHANGED
            mode: SYNC
            urlTemplate: '{"path":"%s/v1/tenant-mappings/{{.RuntimeContext.Value}}","method":"PATCH"}'
            inputTemplate: '{"context":{ {{ if .CustomerTenantContext.AccountID }}"btp": {"uclFormationId":"{{.FormationID}}","globalAccountId":"{{.CustomerTenantContext.AccountID}}","crmId":"{{.CustomerTenantContext.CustomerID}}"} {{ else }}"atom": {"uclFormationId":"{{.FormationID}}","path":"{{.CustomerTenantContext.Path}}","crmId":"{{.CustomerTenantContext.CustomerID}}"} {{ end }} },"items": [ {"uclAssignmentId":"{{ .Assignment.ID }}","operation":"{{.Operation}}","deploymentRegion":"{{if .Application.Labels.region }}{{.Application.Labels.region}}{{ else }}{{.ApplicationTemplate.Labels.region}}{{end }}","applicationNamespace":"{{ if .Application.ApplicationNamespace }}{{.Application.ApplicationNamespace}}{{else }}{{.ApplicationTemplate.ApplicationNamespace}}{{ end }}","applicationTenantId":"{{.Application.LocalTenantID}}","uclSystemTenantId":"{{.Application.ID}}",{{ if .ApplicationTemplate.Labels.parameters }}"parameters": {{.ApplicationTemplate.Labels.parameters}},{{ end }}"configuration": {{.ReverseAssignment.Value}} } ] }'
            headerTemplate: '{"Content-Type": ["application/json"]}'
            outputTemplate: '{"error":"{{.Body.error}}","success_status_code": 200}'
        application_tenant_mapping:v1.0:
          - type: APPLICATION_TENANT_MAPPING
            mode: SYNC
            urlTemplate: '{"path":"%s/v1/tenant-mappings/{{.TargetApplication.LocalTenantID}}","method":"PATCH"}'
            inputTemplate: '{"context": { {{ if .CustomerTenantContext.AccountID }}"btp":{"uclFormationId":"{{.FormationID}}","globalAccountId":"{{.CustomerTenantContext.AccountID}}","crmId":"{{.CustomerTenantContext.CustomerID}}"} {{ else }}"atom": {"uclFormationId":"{{.FormationID}}","path":"{{.CustomerTenantContext.Path}}","crmId":"{{.CustomerTenantContext.CustomerID}}"} {{ end }} },"items": [ {"uclAssignmentId":"{{ .Assignment.ID }}","operation":"{{.Operation}}","deploymentRegion":"{{if .SourceApplication.Labels.region }}{{.SourceApplication.Labels.region}}{{else }}{{.SourceApplicationTemplate.Labels.region}}{{ end }}","applicationNamespace":"{{if .SourceApplication.ApplicationNamespace }}{{.SourceApplication.ApplicationNamespace}}{{else }}{{.SourceApplicationTemplate.ApplicationNamespace}}{{ end }}","applicationTenantId":"{{.SourceApplication.LocalTenantID}}","uclSystemTenantId":"{{.SourceApplication.ID}}",{{ if .SourceApplicationTemplate.Labels.parameters }}"parameters": {{.SourceApplicationTemplate.Labels.parameters}},{{ end }}"configuration": {{.ReverseAssignment.Value}} } ]}'
            headerTemplate: '{"Content-Type": ["application/json"]}'
            outputTemplate: '{"error":"{{.Body.error}}","success_status_code": 200}'
        application_tenant_mapping:v1.1:
          - type: APPLICATION_TENANT_MAPPING
            mode: SYNC
            urlTemplate: '{"path":"%s/v1/tenant-mappings/{{.TargetApplication.LocalTenantID}}","method":"PATCH"}'
            inputTemplate: '{"context": { {{ if .CustomerTenantContext.AccountID }}"btp":{"uclFormationId":"{{.FormationID}}","globalAccountId":"{{.CustomerTenantContext.AccountID}}","crmId":"{{.CustomerTenantContext.CustomerID}}"} {{ else }}"atom": {"uclFormationId":"{{.FormationID}}","path":"{{.CustomerTenantContext.Path}}","crmId":"{{.CustomerTenantContext.CustomerID}}"} {{ end }} },"receiverTenant": {"deploymentRegion":"{{ if .TargetApplication.Labels.region}}{{.TargetApplication.Labels.region}}{{ else }}{{.TargetApplicationTemplate.Labels.region}}{{end }}","applicationNamespace":"{{ if .TargetApplication.ApplicationNamespace}}{{.TargetApplication.ApplicationNamespace}}{{ else }}{{.TargetApplicationTemplate.ApplicationNamespace}}{{end }}","applicationUrl":"{{ .TargetApplication.BaseURL }}","applicationTenantId":"{{.TargetApplication.LocalTenantID }}","uclSystemTenantId":"{{ .TargetApplication.ID}}", {{ if .TargetApplicationTemplate.Labels.parameters }}"parameters": {{.TargetApplicationTemplate.Labels.parameters}}{{ end }} },"assignedTenants": [ {"uclAssignmentId":"{{ .Assignment.ID }}","operation":"{{.Operation}}","deploymentRegion":"{{if .SourceApplication.Labels.region }}{{.SourceApplication.Labels.region}}{{else }}{{.SourceApplicationTemplate.Labels.region}}{{ end }}","applicationNamespace":"{{if .SourceApplication.ApplicationNamespace }}{{.SourceApplication.ApplicationNamespace}}{{else }}{{.SourceApplicationTemplate.ApplicationNamespace}}{{ end }}","applicationUrl":"{{.SourceApplication.BaseURL }}","applicationTenantId":"{{.SourceApplication.LocalTenantID}}","uclSystemTenantId":"{{.SourceApplication.ID}}",{{ if .SourceApplicationTemplate.Labels.parameters }}"parameters": {{.SourceApplicationTemplate.Labels.parameters}},{{ end }}"configuration": {{.ReverseAssignment.Value}} } ]}'
            headerTemplate: '{"Content-Type": ["application/json"]}'
            outputTemplate: '{"error":"{{.Body.error}}","success_status_code": 200}'
      ASYNC_CALLBACK:
        v1.0:
          - type: CONFIGURATION_CHANGED
            mode: ASYNC_CALLBACK
            urlTemplate: '{"path":"%s/v1/tenant-mappings/{{.RuntimeContext.Value}}","method":"PATCH"}'
            inputTemplate: '{"context":{ {{ if .CustomerTenantContext.AccountID }}"btp": {"uclFormationId":"{{.FormationID}}","globalAccountId":"{{.CustomerTenantContext.AccountID}}","crmId":"{{.CustomerTenantContext.CustomerID}}"} {{ else }}"atom": {"uclFormationId":"{{.FormationID}}","path":"{{.CustomerTenantContext.Path}}","crmId":"{{.CustomerTenantContext.CustomerID}}"} {{ end }} },"items": [ {"uclAssignmentId":"{{ .Assignment.ID }}","operation":"{{.Operation}}","deploymentRegion":"{{if .Application.Labels.region }}{{.Application.Labels.region}}{{ else }}{{.ApplicationTemplate.Labels.region}}{{end }}","applicationNamespace":"{{ if .Application.ApplicationNamespace }}{{.Application.ApplicationNamespace}}{{else }}{{.ApplicationTemplate.ApplicationNamespace}}{{ end }}","applicationTenantId":"{{.Application.LocalTenantID}}","uclSystemTenantId":"{{.Application.ID}}",{{ if .ApplicationTemplate.Labels.parameters }}"parameters": {{.ApplicationTemplate.Labels.parameters}},{{ end }}"configuration": {{.ReverseAssignment.Value}} } ] }'
            headerTemplate: '{"Content-Type": ["application/json"],"Location": ["%s/v1/businessIntegrations/{{.FormationID}}/assignments/{{.Assignment.ID}}/status"]}'
            outputTemplate: '{"error":"{{.Body.error}}","success_status_code": 202}'
          - type: APPLICATION_TENANT_MAPPING
            mode: ASYNC_CALLBACK
            urlTemplate: '{"path":"%s/v1/tenant-mappings/{{.TargetApplication.LocalTenantID}}","method":"PATCH"}'
            inputTemplate: '{"context": { {{ if .CustomerTenantContext.AccountID }}"btp":{"uclFormationId":"{{.FormationID}}","globalAccountId":"{{.CustomerTenantContext.AccountID}}","crmId":"{{.CustomerTenantContext.CustomerID}}"} {{ else }}"atom": {"uclFormationId":"{{.FormationID}}","path":"{{.CustomerTenantContext.Path}}","crmId":"{{.CustomerTenantContext.CustomerID}}"} {{ end }} },"items": [ {"uclAssignmentId":"{{ .Assignment.ID }}","operation":"{{.Operation}}","deploymentRegion":"{{if .SourceApplication.Labels.region }}{{.SourceApplication.Labels.region}}{{else }}{{.SourceApplicationTemplate.Labels.region}}{{ end }}","applicationNamespace":"{{if .SourceApplication.ApplicationNamespace }}{{.SourceApplication.ApplicationNamespace}}{{else }}{{.SourceApplicationTemplate.ApplicationNamespace}}{{ end }}","applicationTenantId":"{{.SourceApplication.LocalTenantID}}","uclSystemTenantId":"{{.SourceApplication.ID}}",{{ if .SourceApplicationTemplate.Labels.parameters }}"parameters": {{.SourceApplicationTemplate.Labels.parameters}},{{ end }}"configuration": {{.ReverseAssignment.Value}} } ]}'
            headerTemplate: '{"Content-Type": ["application/json"],"Location": ["%s/v1/businessIntegrations/{{.FormationID}}/assignments/{{.Assignment.ID}}/status"]}'
            outputTemplate: '{"error":"{{.Body.error}}","success_status_code": 202}'
        configuration_changed:v1.0:
          - type: CONFIGURATION_CHANGED
            mode: ASYNC_CALLBACK
            urlTemplate: '{"path":"%s/v1/tenant-mappings/{{.RuntimeContext.Value}}","method":"PATCH"}'
            inputTemplate: '{"context":{ {{ if .CustomerTenantContext.AccountID }}"btp": {"uclFormationId":"{{.FormationID}}","globalAccountId":"{{.CustomerTenantContext.AccountID}}","crmId":"{{.CustomerTenantContext.CustomerID}}"} {{ else }}"atom": {"uclFormationId":"{{.FormationID}}","path":"{{.CustomerTenantContext.Path}}","crmId":"{{.CustomerTenantContext.CustomerID}}"} {{ end }} },"items": [ {"uclAssignmentId":"{{ .Assignment.ID }}","operation":"{{.Operation}}","deploymentRegion":"{{if .Application.Labels.region }}{{.Application.Labels.region}}{{ else }}{{.ApplicationTemplate.Labels.region}}{{end }}","applicationNamespace":"{{ if .Application.ApplicationNamespace }}{{.Application.ApplicationNamespace}}{{else }}{{.ApplicationTemplate.ApplicationNamespace}}{{ end }}","applicationTenantId":"{{.Application.LocalTenantID}}","uclSystemTenantId":"{{.Application.ID}}",{{ if .ApplicationTemplate.Labels.parameters }}"parameters": {{.ApplicationTemplate.Labels.parameters}},{{ end }}"configuration": {{.ReverseAssignment.Value}} } ] }'
            headerTemplate: '{"Content-Type": ["application/json"],"Location": ["%s/v1/businessIntegrations/{{.FormationID}}/assignments/{{.Assignment.ID}}/status"]}'
            outputTemplate: '{"error":"{{.Body.error}}","success_status_code": 202}'
        application_tenant_mapping:v1.0:
          - type: APPLICATION_TENANT_MAPPING
            mode: ASYNC_CALLBACK
            urlTemplate: '{"path":"%s/v1/tenant-mappings/{{.TargetApplication.LocalTenantID}}","method":"PATCH"}'
            inputTemplate: '{"context": { {{ if .CustomerTenantContext.AccountID }}"btp":{"uclFormationId":"{{.FormationID}}","globalAccountId":"{{.CustomerTenantContext.AccountID}}","crmId":"{{.CustomerTenantContext.CustomerID}}"} {{ else }}"atom": {"uclFormationId":"{{.FormationID}}","path":"{{.CustomerTenantContext.Path}}","crmId":"{{.CustomerTenantContext.CustomerID}}"} {{ end }} },"items": [ {"uclAssignmentId":"{{ .Assignment.ID }}","operation":"{{.Operation}}","deploymentRegion":"{{if .SourceApplication.Labels.region }}{{.SourceApplication.Labels.region}}{{else }}{{.SourceApplicationTemplate.Labels.region}}{{ end }}","applicationNamespace":"{{if .SourceApplication.ApplicationNamespace }}{{.SourceApplication.ApplicationNamespace}}{{else }}{{.SourceApplicationTemplate.ApplicationNamespace}}{{ end }}","applicationTenantId":"{{.SourceApplication.LocalTenantID}}","uclSystemTenantId":"{{.SourceApplication.ID}}",{{ if .SourceApplicationTemplate.Labels.parameters }}"parameters": {{.SourceApplicationTemplate.Labels.parameters}},{{ end }}"configuration": {{.ReverseAssignment.Value}} } ]}'
            headerTemplate: '{"Content-Type": ["application/json"],"Location": ["%s/v1/businessIntegrations/{{.FormationID}}/assignments/{{.Assignment.ID}}/status"]}'
            outputTemplate: '{"error":"{{.Body.error}}","success_status_code": 202}'
        application_tenant_mapping:v1.1:
          - type: APPLICATION_TENANT_MAPPING
            mode: ASYNC_CALLBACK
            urlTemplate: '{"path":"%s/v1/tenant-mappings/{{.TargetApplication.LocalTenantID}}","method":"PATCH"}'
            inputTemplate: '{"context": { {{ if .CustomerTenantContext.AccountID }}"btp":{"uclFormationId":"{{.FormationID}}","globalAccountId":"{{.CustomerTenantContext.AccountID}}","crmId":"{{.CustomerTenantContext.CustomerID}}"} {{ else }}"atom": {"uclFormationId":"{{.FormationID}}","path":"{{.CustomerTenantContext.Path}}","crmId":"{{.CustomerTenantContext.CustomerID}}"} {{ end }} },"receiverTenant": {"deploymentRegion":"{{ if .TargetApplication.Labels.region}}{{.TargetApplication.Labels.region}}{{ else }}{{.TargetApplicationTemplate.Labels.region}}{{end }}","applicationNamespace":"{{ if .TargetApplication.ApplicationNamespace}}{{.TargetApplication.ApplicationNamespace}}{{ else }}{{.TargetApplicationTemplate.ApplicationNamespace}}{{end }}","applicationUrl":"{{ .TargetApplication.BaseURL }}","applicationTenantId":"{{.TargetApplication.LocalTenantID }}","uclSystemTenantId":"{{ .TargetApplication.ID}}", {{ if .TargetApplicationTemplate.Labels.parameters }}"parameters": {{.TargetApplicationTemplate.Labels.parameters}}{{ end }} },"assignedTenants": [ {"uclAssignmentId":"{{ .Assignment.ID }}","operation":"{{.Operation}}","deploymentRegion":"{{if .SourceApplication.Labels.region }}{{.SourceApplication.Labels.region}}{{else }}{{.SourceApplicationTemplate.Labels.region}}{{ end }}","applicationNamespace":"{{if .SourceApplication.ApplicationNamespace }}{{.SourceApplication.ApplicationNamespace}}{{else }}{{.SourceApplicationTemplate.ApplicationNamespace}}{{ end }}","applicationUrl":"{{.SourceApplication.BaseURL }}","applicationTenantId":"{{.SourceApplication.LocalTenantID}}","uclSystemTenantId":"{{.SourceApplication.ID}}",{{ if .SourceApplicationTemplate.Labels.parameters }}"parameters": {{.SourceApplicationTemplate.Labels.parameters}},{{ end }}"configuration": {{.ReverseAssignment.Value}} } ]}'
            headerTemplate: '{"Content-Type": ["application/json"],"Location": ["%s/v1/businessIntegrations/{{.FormationID}}/assignments/{{.Assignment.ID}}/status"]}'
            outputTemplate: '{"error":"{{.Body.error}}","success_status_code": 202}'
    authentication:
      jwksEndpoint: http://ory-stack-oathkeeper-api.ory.svc.cluster.local:4456/.well-known/jwks.json
      oauth2:
        url: http://ory-stack-hydra-admin.ory.svc.cluster.local:4445
  auditlog:
    configMapName: "compass-gateway-auditlog-config"
    protocol: HTTP
    tlsOrigination: false
    host: compass-external-services-mock.compass-system.svc.cluster.local
    port: 8080
    mtlsTokenPath: "/cert/token"
    standardTokenPath: "/secured/oauth/token"
    skipSSLValidation: false
    secret:
      name: "compass-gateway-auditlog-secret"
      urlKey: url
      clientIdKey: client-id
      clientSecretKey: client-secret
      clientCertKey: client-cert
      clientKeyKey: client-key
  log:
    format: "text"
    formatJson: "json"
  tenantConfig:
    useDefaultTenants: true
    dbPool:
      maxOpenConnections: 1
      maxIdleConnections: 1
  connector:
    prefix: /connector
    graphql:
      external:
        port: 3000
    validator:
      port: 8080
    # If secrets do not exist they will be created
    secrets:
      ca:
        name: compass-connector-app-ca
        namespace: compass-system
        certificateKey: ca.crt
        keyKey: ca.key
      rootCA:
        namespace: istio-system # For Ingress Gateway to work properly the namespace needs to be istio-system
        # In order for istio mTLS to work we should have two different secrets one containing the server certificate (let’s say X) and one used for validation of the client’s certificates.
        # The second one should be our root certificate and istio wants it to be named X-cacert. (-cacert suffix).
        # This is the reason for the confusing name of our root certificate. https://preliminary.istio.io/v1.6/docs/tasks/traffic-management/ingress/secure-ingress/#configure-a-mutual-tls-ingress-gateway
        cacert: compass-gateway-mtls-certs-cacert # For cert-rotation the cacert should be in different secret
        certificateKey: cacert
    revocation:
      configmap:
        name: revocations-config
        namespace: "{{ .Release.Namespace }}"
    # If key and certificate are not provided they will be generated
    caKey: ""
    caCertificate: ""
  system_broker:
    enabled: false
    port: 5001
    prefix: /broker
    tokenProviderFromHeader:
      forwardHeaders: Authorization
    tokenProviderFromSecret:
      enabled: false
      secrets:
        integrationSystemCredentials:
          name: compass-system-broker-credentials
          namespace: compass-system
    testNamespace: kyma-system
  gateway:
    port: 3000
    tls:
      host: compass-gateway
      adapterHost: compass-ns-adapter
      secure:
        internal:
          host: compass-gateway-internal
        oauth:
          host: compass-gateway-auth-oauth
    mtls:
      manageCerts: false
      host: compass-gateway-mtls
      certSecret: compass-gateway-mtls-certs
      external:
        host: compass-gateway-sap-mtls
        certSecret: compass-gateway-mtls-certs # Use connector's root CA as root CA by default. This should be overridden for productive deployments.
    headers:
      rateLimit: X-Flow-Identity
      request:
        remove:
          - "Client-Id-From-Token"
          - "Client-Id-From-Certificate"
          - "Client-Certificate-Hash"
          - "Certificate-Data"
  hydrator:
    host: compass-hydrator.compass-system.svc.cluster.local
    port: 3000
    prefix: /hydrators
    certSubjectMappingResyncInterval: "3s"
    subjectConsumerMappingConfig: '[{"consumer_type": "Super Admin", "tenant_access_levels": ["customer", "account","subaccount", "global", "organization", "folder", "resource-group"], "subject": "C=DE, L=local, O=SAP SE, OU=Region, OU=SAP Cloud Platform Clients, OU=f8075207-1478-4a80-bd26-24a4785a2bfd, CN=compass"}, {"consumer_type": "Integration System", "tenant_access_levels": ["account","subaccount"], "subject": "C=DE, L=local, O=SAP SE, OU=Region, OU=SAP Cloud Platform Clients, OU=f8075207-1478-4a80-bd26-24a4785a2bfd, CN=integration-system-test"}, {"consumer_type": "Technical Client", "tenant_access_levels": ["global"], "subject": "C=DE, L=local, O=SAP SE, OU=SAP Cloud Platform Clients, OU=Region, OU=1f538f34-30bf-4d3d-aeaa-02e69eef84ae, CN=technical-client-test"}]'
    certificateDataHeader: "Certificate-Data"
    consumerClaimsKeys:
      clientIDKey: "client_id"
      tenantIDKey: "tenantid"
      userNameKey: "user_name"
      subdomainKey: "subdomain"
    http:
      client:
        skipSSLValidation: false
    metrics:
      port: 3003
      enableClientInstrumentation: true
      censoredFlows: "JWT"
  iasAdapter:
    port: 8080
    apiRootPath: "/ias-adapter"
    readTimeout: 30s
    readHeaderTimeout: 30s
    writeTimeout: 30s
    idleTimeout: 30s
    tenantInfo:
      requestTimeout: 30s
      insecureSkipVerify: false
    ias:
      requestTimeout: 30s
      secret:
        name: "ias-adapter-cockpit"
        path: "/tmp"
        fileName: "ias-adapter-cockpit.yaml"
        clientCert: cert
        clientKey: key
        ca: ca
        manage: false
    postgres:
      connectTimeout: 30s
      requestTimeout: 30s
    authentication:
      jwksEndpoint: "http://ory-stack-oathkeeper-api.ory.svc.cluster.local:4456/.well-known/jwks.json"
  kymaAdapter:
    port: 8080
    apiRootPath: "/kyma-adapter"
    apiTenantMappingsEndpoint: "/v1/tenantMappings/{tenant-id}"
    tenantInfo:
      requestTimeout: 30s
    tenantMapping:
      type: CONFIGURATION_CHANGED
      mode: SYNC
      urlTemplate: '{"path":"%s/kyma-adapter/v1/tenantMappings/{{.Runtime.Labels.global_subaccount_id}}","method":"PATCH"}'
      inputTemplate: '{"context":{"platform":"{{if .CustomerTenantContext.AccountID}}btp{{else}}unified-services{{end}}","uclFormationId":"{{.FormationID}}","accountId":"{{if .CustomerTenantContext.AccountID}}{{.CustomerTenantContext.AccountID}}{{else}}{{.CustomerTenantContext.Path}}{{end}}","crmId":"{{.CustomerTenantContext.CustomerID}}","operation":"{{.Operation}}"},"assignedTenant":{"state":"{{.Assignment.State}}","uclAssignmentId":"{{.Assignment.ID}}","deploymentRegion":"{{if .Application.Labels.region}}{{.Application.Labels.region}}{{else}}{{.ApplicationTemplate.Labels.region}}{{end}}","applicationNamespace":"{{if .Application.ApplicationNamespace}}{{.Application.ApplicationNamespace}}{{else}}{{.ApplicationTemplate.ApplicationNamespace}}{{end}}","applicationUrl":"{{.Application.BaseURL}}","applicationTenantId":"{{.Application.LocalTenantID}}","uclSystemName":"{{.Application.Name}}","uclSystemTenantId":"{{.Application.ID}}",{{if .ApplicationTemplate.Labels.parameters}}"parameters":{{.ApplicationTemplate.Labels.parameters}},{{end}}"configuration":{{.ReverseAssignment.Value}}},"receiverTenant":{"ownerTenant":"{{.Runtime.Tenant.Parent}}","state":"{{.ReverseAssignment.State}}","uclAssignmentId":"{{.ReverseAssignment.ID}}","deploymentRegion":"{{if and .RuntimeContext .RuntimeContext.Labels.region}}{{.RuntimeContext.Labels.region}}{{else}}{{.Runtime.Labels.region}}{{end}}","applicationNamespace":"{{.Runtime.ApplicationNamespace}}","applicationTenantId":"{{if .RuntimeContext}}{{.RuntimeContext.Value}}{{else}}{{.Runtime.Labels.global_subaccount_id}}{{end}}","uclSystemTenantId":"{{if .RuntimeContext}}{{.RuntimeContext.ID}}{{else}}{{.Runtime.ID}}{{end}}",{{if .Runtime.Labels.parameters}}"parameters":{{.Runtime.Labels.parameters}},{{end}}"configuration":{{.Assignment.Value}}}}'
      headerTemplate: '{"Content-Type": ["application/json"]}'
      outputTemplate: '{"error":"{{.Body.error}}","state":"{{.Body.state}}","success_status_code": 200,"incomplete_status_code": 422}'
    authentication:
      jwksEndpoint: http://ory-stack-oathkeeper-api.ory.svc.cluster.local:4456/.well-known/jwks.json
  instanceCreator:
    port: 8080
    apiRootPath: "/instance-creator"
    tenantInfo:
      requestTimeout: 30s
    authentication:
      jwksEndpoint: http://ory-stack-oathkeeper-api.ory.svc.cluster.local:4456/.well-known/jwks.json
    client:
      timeout: 30s
    secrets:
      name: "regional-sm-instances-credentials"
      key: "keyConfig"
      path: "/tmp"
    clientIdPath: "clientid"
    smUrlPath: "sm_url"
    tokenURLPath: "certurl"
    appNamePath: "appName"
    certificatePath: "certificate"
    certificateKeyPath: "key"
    oauthTokenPath: "/oauth/token"
    ticker: 3s
    timeout: 300s
    local:
      templateMappings:
        clientIDMapping: '{{ printf "\"%s\":\"client_id\"" .Values.global.instanceCreator.clientIdPath }}'
        smUrlMapping: '{{ printf "\"%s\":\"http://compass-external-services-mock.%s.svc.cluster.local:%s\"" .Values.global.instanceCreator.smUrlPath .Release.Namespace (.Values.service.port | toString) }}'
        tokenURLMapping: '{{ printf "\"%s\":\"http://compass-external-services-mock.%s.svc.cluster.local:%s\"" .Values.global.instanceCreator.tokenURLPath .Release.Namespace (.Values.service.port | toString) }}'
        appNameMapping: '{{ printf "\"%s\":\"app_name\"" .Values.global.instanceCreator.appNamePath }}'
        certificateMapping: '{{ printf "\"%s\":\"%s\"" .Values.global.instanceCreator.certificatePath .Values.global.connector.caCertificate }}'
        certificateKeyMapping: '{{ printf "\"%s\":\"%s\"" .Values.global.instanceCreator.certificateKeyPath .Values.global.connector.caKey }}'
  defaultTenantMappingHandler:
    port: 8080
    apiRootPath: "/default-tenant-mapping-handler"
    apiTenantMappingsEndpoint: "/v1/tenantMappings/{tenant-id}"
    tenantInfo:
      requestTimeout: 30s
    authentication:
      jwksEndpoint: http://ory-stack-oathkeeper-api.ory.svc.cluster.local:4456/.well-known/jwks.json
  operations_controller:
    enabled: true
  connectivity_adapter:
    port: 8080
    tls:
      host: adapter-gateway
    mtls:
      host: adapter-gateway-mtls
  oathkeeperFilters:
    workloadLabel: oathkeeper
    namespace: ory
    tokenDataHeader: "Connector-Token"
    certificateDataHeader: "Certificate-Data"
  istio:
    discoveryMtlsGateway:
      name: "discovery-gateway"
      namespace: "compass-system"
      certSecretName: discovery-gateway-certs
      localCA: # the CA property and its nested fields are used only in local setup
        secretName: discovery-gateway-certs-cacert
        namespace: istio-system # For Ingress Gateway to work properly the namespace needs to be istio-system
        certificate: ""
        key: ""
    externalMtlsGateway:
      name: "compass-gateway-external-mtls"
      namespace: "compass-system"
    mtlsGateway:
      name: "compass-gateway-mtls"
      namespace: "compass-system"
    gateway:
      name: "kyma-gateway"
      namespace: "kyma-system"
    proxy:
      port: 15020
    namespace: istio-system
    ingressgateway:
      workloadLabel: istio-ingressgateway
      requestPayloadSizeLimit2MB: 2097152
      requestPayloadSizeLimit2MBLabel: "2MB"
      requestPayloadSizeLimit5MB: 5097152
      requestPayloadSizeLimit5MBLabel: "5MB"
      correlationHeaderRewriteFilter:
        expectedHeaders:
          - "x-request-id"
          - "x-correlation-id"
          - "x-correlationid"
          - "x-forrequest-id"
          - "x-vcap-request-id"
          - "x-broker-api-request-identity"
  kubernetes:
    serviceAccountTokenIssuer: https://kubernetes.default.svc.cluster.local
    serviceAccountTokenJWKS: https://kubernetes.default.svc.cluster.local/openid/v1/jwks
  ingress:
    domainName: "local.kyma.dev"
    discoveryDomain:
      name: "discovery.api.local"
      tlsCert: ""
      tlsKey: ""
  database:
    sqlProxyServiceAccount: "proxy-user@gcp-cmp.iam.gserviceaccount.com"
    manageSecrets: true
    embedded:
      enabled: true
      director:
        name: "postgres"
      ias_adapter:
        name: "postgres2"
      directorDBName: "postgres"
    managedGCP:
      serviceAccountKey: ""
      instanceConnectionName: ""
      director:
        name: ""
        user: ""
        password: ""
      iasAdapter:
        name: ""
        user: ""
        password: ""
      host: "localhost"
      hostPort: "5432"
      sslMode: ""
      #TODO remove below after migration to separate user will be done
      dbUser: ""
      dbPassword: ""
      directorDBName: ""
  oathkeeper:
    host: ory-stack-oathkeeper-proxy.ory.svc.cluster.local
    port: 4455
    timeout_ms: 120000
    ns_adapter_timeout_ms: 3600000
    idTokenConfig:
      claims: '{"scopes": "{{ print .Extra.scope }}","tenant": "{{ .Extra.tenant }}", "consumerID": "{{ print .Extra.consumerID}}", "consumerType": "{{ print .Extra.consumerType }}", "flow": "{{ print .Extra.flow }}", "onBehalfOf": "{{ print .Extra.onBehalfOf }}", "region": "{{ print .Extra.region }}", "tokenClientID": "{{ print .Extra.tokenClientID }}"}'
      internalClaims: '{"scopes": "application:read application:write application.webhooks:read application.application_template:read application_template.webhooks:read webhooks.auth:read runtime:write runtime:read tenant:read tenant:write tenant_subscription:write ory_internal fetch_tenant application_template:read destinations_sensitive_data:read destinations:sync ord_aggregator:sync certificate_subject_mapping:read certificate_subject_mapping:write bundle_instance_auth:write bundle.instance_auths:read","tenant":"{ {{ if .Header.Tenant }} \"consumerTenant\":\"{{ print (index .Header.Tenant 0) }}\", {{ end }} \"externalTenant\":\"\"}", "consumerType": "Internal Component", "flow": "Internal"}'
    mutators:
      runtimeMappingService:
        config:
          api:
            url: http://compass-hydrator.compass-system.svc.cluster.local:3000/hydrators/runtime-mapping
            retry:
              give_up_after: 6s
              max_delay: 2000ms
      authenticationMappingServices:
        nsadapter:
          cfg:
            config:
              api:
                url: http://compass-hydrator.compass-system.svc.cluster.local:3000/hydrators/authn-mapping/nsadapter
                retry:
                  give_up_after: 6s
                  max_delay: 2000ms
          authenticator:
            enabled: false
            createRule: true
            gatewayHost: "compass-gateway-xsuaa"
            trusted_issuers: '[{"domain_url": "compass-system.svc.cluster.local:8080", "scope_prefix": "prefix.", "protocol": "http"}]'
            attributes: '{"uniqueAttribute": { "key": "ns-adapter-test", "value": "ns-adapter-flow" }, "tenant": { "key": "tenant" }, "identity": { "key": "identity" }, "clientid": { "key": "client_id" } }'
            path: /nsadapter/api/v1/notifications
            upstreamComponent: "compass-gateway"
            checkSuffix: true
        tenant-fetcher:
          cfg:
            config:
              api:
                url: http://compass-hydrator.compass-system.svc.cluster.local:3000/hydrators/authn-mapping/tenant-fetcher
                retry:
                  give_up_after: 6s
                  max_delay: 2000ms
          authenticator:
            enabled: false
            createRule: true
            gatewayHost: "compass-gateway"
            trusted_issuers: '[{"domain_url": "compass-system.svc.cluster.local:8080", "scope_prefix": "prefix.", "protocol": "http"}]'
            attributes: '{"uniqueAttribute": { "key": "test", "value": "tenant-fetcher" }, "tenant": { "key": "tenant" }, "identity": { "key": "identity" } }'
            path: /tenants/<.*>
            upstreamComponent: "compass-tenant-fetcher"
            checkSuffix: false
        subscriber:
          cfg:
            config:
              api:
                url: http://compass-hydrator.compass-system.svc.cluster.local:3000/hydrators/authn-mapping/subscriber
                retry:
                  give_up_after: 6s
                  max_delay: 2000ms
          authenticator:
            enabled: false
            createRule: false
            gatewayHost: "compass-gateway-sap-mtls"
            trusted_issuers: '[{"domain_url": "compass-system.svc.cluster.local:8080", "scope_prefix": "prefix.", "protocol": "http", "region": "eu-1"}]'
            attributes: '{"uniqueAttribute": { "key": "subsc-key-test", "value": "subscription-flow" }, "tenant": { "key": "tenant" }, "identity": { "key": "user_name" }, "clientid": { "key": "client_id" } }'
            path: /<.*>
            checkSuffix: false
      tenantMappingService:
        config:
          api:
            url: http://compass-hydrator.compass-system.svc.cluster.local:3000/hydrators/tenant-mapping
            retry:
              give_up_after: 6s
              max_delay: 2000ms
      certificateResolverService:
        config:
          api:
            url: http://compass-hydrator.compass-system.svc.cluster.local:3000/hydrators/v1/certificate/data/resolve
            retry:
              give_up_after: 6s
              max_delay: 2000ms
      tokenResolverService:
        config:
          api:
            url: http://compass-hydrator.compass-system.svc.cluster.local:3000/hydrators/v1/tokens/resolve
            retry:
              give_up_after: 6s
              max_delay: 2000ms
  cockpit:
    auth:
      allowedConnectSrc: "https://*.ondemand.com"
      secretName: "cockpit-auth-secret"
      idpHost: ""
      clientID: ""
      scopes: "openid profile email"
      path: "/oauth2/certs"
  destinationFetcher:
    manageSecrets: true
    host: compass-destination-fetcher.compass-system.svc.cluster.local
    prefix: /destination-configuration
    port: 3000
    jobSchedule: 10s
    lease:
      lockname: destinationlease
    parallelTenants: 10
    tenantSyncTimeout: "5m"
    authentication:
      jwksEndpoint: "http://ory-stack-oathkeeper-api.ory.svc.cluster.local:4456/.well-known/jwks.json"
      appDestinationsSyncScope: "destinations:sync"
      appDetinationsSensitiveDataScope: "destinations_sensitive_data:read"
    server:
      tenantDestinationsEndpoint: "/v1/subaccountDestinations"
      tenantInstanceLevelDestinationsEndpoint: "/v1/instanceDestinations"
      tenantDestinationCertificatesEndpoint: "/v1/subaccountCertificates"
      tenantInstanceLevelDestinationCertificatesEndpoint: "/v1/instanceCertificates"
      sensitiveDataEndpoint: "/v1/destinations"
      sensitiveDataQueryParam: "name"
    request:
      skipSSLValidation: false
      retry_interval: "100ms"
      retry_attempts: 3
      goroutineLimit: 10
      requestTimeout: "5s"
      pageSize: 100
      oauthTokenPath: "/oauth/token"
    instance:
      clientIdPath: "clientid"
      clientSecretPath: "clientsecret"
      urlPath: "uri"
      tokenUrlPath: "certurl"
      clientCertPath: "certificate"
      clientKeyPath: "key"
    secretName: destination-region-instances
    dependenciesConfig:
      path: "/cfg/dependencies"
    oauthMode: "oauth-mtls"
  destinationRegionSecret:
    secretName: "destination-region-instances"
    fileName: "keyConfig"
    local:
      templateMappings:
        xsappMapping: '{{ printf "\"%s\":\"xsappname1\"" .Values.global.tenantFetcher.xsappNamePath }}'
        clientIDMapping: '{{ printf "\"%s\":\"client_id\"" .Values.global.destinationFetcher.instance.clientIdPath }}'
        clientSecretMapping: '{{ printf "\"%s\":\"client_secret\"" .Values.global.destinationFetcher.instance.clientSecretPath }}'
        urlMapping: '{{ printf "\"%s\":\"http://compass-external-services-mock.%s.svc.cluster.local:%s\"" .Values.global.destinationFetcher.instance.urlPath .Release.Namespace (.Values.service.port | toString) }}'
        tokenURLMapping: '{{ printf "\"%s\":\"https://%s.%s:%s\"" .Values.global.destinationFetcher.instance.tokenUrlPath .Values.global.externalServicesMock.certSecuredHost .Values.global.ingress.domainName (.Values.service.certPort | toString) }}'
        x509CertificateMapping: '{{ printf "\"%s\":\"%s\"" .Values.global.destinationFetcher.instance.clientCertPath .Values.global.connector.caCertificate }}'
        x509KeyMapping: '{{ printf "\"%s\":\"%s\"" .Values.global.destinationFetcher.instance.clientKeyPath .Values.global.connector.caKey }}'
  tenantFetcher:
    k8sSecret:
      manageSecrets: true
      name: "tenant-fetcher-secret"
      namespace: "compass-system"
      key: "keyConfig"
      path: "/tmp"
    host: compass-tenant-fetcher.compass-system.svc.cluster.local
    prefix: /tenants
    port: 3000
    xsappNamePath: "xsappname"
    omitDependenciesParamName: ""
    omitDependenciesParamValue: ""
    requiredAuthScope: Callback
    fetchTenantAuthScope: fetch_tenant
    authentication:
      jwksEndpoint: "http://ory-stack-oathkeeper-api.ory.svc.cluster.local:4456/.well-known/jwks.json"
    tenantProvider:
      tenantIdProperty: "tenantId"
      customerIdProperty: "customerId"
      subaccountTenantIdProperty: "subaccountTenantId"
      subdomainProperty: "subdomain"
      licenseTypeProperty: "licenseType"
      name: "provider"
      subscriptionProviderIdProperty: "subscriptionProviderIdProperty"
      providerSubaccountIdProperty: "providerSubaccountIdProperty"
      consumerTenantIdProperty: "consumerTenantIdProperty"
      subscriptionProviderAppNameProperty: "subscriptionProviderAppNameProperty"
      subscriptionIDProperty: "subscriptionGUID"
      dependentServiceInstancesInfoProperty: "dependentServiceInstancesInfo"
      dependentServiceInstancesInfoAppIdProperty: "appId"
      dependentServiceInstancesInfoAppNameProperty: "appName"
      dependentServiceInstancesInfoProviderSubaccountIdProperty: "providerSubaccountId"
    server:
      fetchTenantWithParentEndpoint: "/v1/fetch/{parentTenantId}/{tenantId}"
      fetchTenantWithoutParentEndpoint: "/v1/fetch/{tenantId}"
      regionalHandlerEndpoint: "/v1/regional/{region}/callback/{tenantId}"
      dependenciesEndpoint: "/v1/regional/{region}/dependencies"
      tenantPathParam: "tenantId"
      regionPathParam: "region"
    dependenciesConfig:
      path: "/cfg/dependencies"
    local:
      templateMappings:
        xsappMapping: '{{ printf "\"%s\":\"xsappname1\"" .Values.global.tenantFetcher.xsappNamePath }}'
    containerName: "tenant-fetcher"
  externalCertConfiguration:
    issuerLocality: "local,local2" # In local setup we have manually created connector CA certificate with 'local' Locality property
    subjectPattern: "/C=DE/O=SAP SE/OU=SAP Cloud Platform Clients/OU=Region/OU=%s/L=%s/CN=%s"
    technicalClientSubjectPattern: "/C=DE/O=SAP SE/OU=SAP Cloud Platform Clients/OU=Region/OU=%s/L=%s/CN=%s"
    ouCertSubaccountID: "f8075207-1478-4a80-bd26-24a4785a2bfd"
    commonName: "compass"
    locality: "local"
    certSvcApiPath: "/cert"
    tokenPath: "/cert/token"
    secrets:
      externalCertSvcSecret:
        manage: false
        name: "cert-svc-secret"
        clientIdKey: client-id
        clientSecretKey: client-secret
        oauthUrlKey: url
        csrEndpointKey: csr-endpoint
        clientCert: client-cert
        clientKey: client-key
        skipSSLValidationFlag: "-k"
      externalClientCertSecret:
        name: "external-client-certificate"
        namespace: compass-system
        certKey: tls.crt
        keyKey: tls.key
    rotationCronjob:
      name: "external-certificate-rotation"
      schedule: "*/1 * * * *" # Executes every minute
      certValidity: "7"
      clientCertRetryAttempts: "8"
      containerName: "certificate-rotation"
  extSvcCertConfiguration:
    issuerLocality: "local,local2" # In local setup we have manually created connector CA certificate with 'local' Locality property
    subjectPattern: "/C=DE/O=SAP SE/OU=SAP Cloud Platform Clients/OU=Region/OU=%s/L=%s/CN=%s"
    ouCertSubaccountID: "f8075207-1478-4a80-bd26-24a4785a2bfd"
    commonName: "compass"
    locality: "local"
    certSvcApiPath: "/cert"
    tokenPath: "/cert/token"
    secrets:
      extSvcCertSvcSecret:
        manage: false
        name: "ext-svc-cert-svc-secret"
        clientIdKey: client-id
        clientSecretKey: client-secret
        oauthUrlKey: url
        csrEndpointKey: csr-endpoint
        clientCert: client-cert
        clientKey: client-key
        skipSSLValidationFlag: "-k"
      extSvcClientCertSecret:
        name: "ext-svc-client-certificate"
        namespace: compass-system
        certKey: tls.crt
        keyKey: tls.key
    rotationCronjob:
      name: "ext-svc-certificate-rotation"
      schedule: "*/1 * * * *" # Executes every minute
      certValidity: "7"
      clientCertRetryAttempts: "8"
      containerName: "ext-svc-certificate-rotation"
  ordService:
    host: compass-ord-service.compass-system.svc.cluster.local
    prefix: /open-resource-discovery-service/v0
    docsPrefix: /open-resource-discovery-docs
    staticPrefix: /open-resource-discovery-static/v0
    port: 3000
    defaultResponseType: "xml"
    userContextHeader: "user_context"
    authTokenPath: "/var/run/secrets/kubernetes.io/serviceaccount/token"
    skipSSLValidation: false
  ordAggregator:
    port: 3000
    prefix: /ord-aggregator
    aggregateEndpoint: /aggregate
    name: ord-aggregator
    client:
      timeout: "30s"
    lease:
      lockname: aggregatorlease
    authentication:
      jwksEndpoint: "http://ory-stack-oathkeeper-api.ory.svc.cluster.local:4456/.well-known/jwks.json"
    http:
      client:
        skipSSLValidation: false
      retry:
        attempts: 3
        delay: 100ms
    dbPool:
      maxOpenConnections: 2
      maxIdleConnections: 2
    globalRegistryUrl: http://compass-external-services-mock.compass-system.svc.cluster.local:8087/.well-known/open-resource-discovery
    maxParallelDocumentsPerApplication: 10
    maxParallelSpecificationProcessors: 100
    containerName: "ord-aggregator"
    tenantMappingConfiguration: '{}'
    parallelOperationProcessors: 10
    priorityQueueLimit: 10
    rescheduleJobInterval: 24h
    reschedulePeriod: 168h
    rescheduleHangedJobInterval: 1h
    rescheduleHangedPeriod: 1h
    maintainOperationsJobInterval: 60m
    operationProcessorsQuietPeriod: 5s
  systemFetcher:
    enabled: false
    name: "system-fetcher"
    schedule: "0 0 * * *"
    manageSecrets: true
    # enableSystemDeletion - whether systems in deleted state should be deleted from director database
    enableSystemDeletion: true
    # fetchParallelism - shows how many http calls will be made in parallel to fetch systems
    fetchParallellism: 30
    # queueSize - shows how many system fetches (individual requests may fetch more than 1 system)
    # can be put in the queue for processing before blocking. It is best for the queue to be about 2 times bigger than the parallellism
    queueSize: 100
    # fetchRequestTimeout - shows the timeout to wait for oauth token and for fetching systems (in one request) separately
    fetchRequestTimeout: "30s"
    # directorRequestTimeout - graphql requests timeout to director
    directorRequestTimeout: "30s"
    dbPool:
      maxOpenConnections: 20
      maxIdleConnections: 2
    # systemsAPIEndpoint - endpoint of the service to fetch systems from
    systemsAPIEndpoint: ""
    # systemsAPIFilterCriteria - criteria for fetching systems
    systemsAPIFilterCriteria: ""
    appTemplatesProductLabel: "systemRole"
    systemSourceKey: "prop"
    appTemplates: []
    templatePlaceholderToSystemKeyMappings: '[ { "placeholder_name": "name", "system_key": "$.displayName" }, { "placeholder_name": "display-name", "system_key": "$.displayName" }, { "placeholder_name": "systemNumber", "system_key": "$.systemNumber" }, { "placeholder_name": "productId", "system_key": "$.productId" }, { "placeholder_name": "ppmsProductVersionId", "system_key": "$.ppmsProductVersionId", "optional": true }, { "placeholder_name": "region", "system_key": "$.additionalAttributes.systemSCPLandscapeID", "optional": true }, { "placeholder_name": "description", "system_key": "$.productDescription", "optional": true }, { "placeholder_name": "baseUrl", "system_key": "$.additionalUrls.mainUrl", "optional": true }, { "placeholder_name": "providerName", "system_key": "$.infrastructureProvider", "optional": true } ]'
    templateOverrideApplicationInput: '{"name": "{{name}}","description": "{{description}}","providerName": "{{providerName}}","statusCondition": "INITIAL","systemNumber": "{{systemNumber}}","labels": {"managed": "true","productId": "{{productId}}","ppmsProductVersionId": "{{ppmsProductVersionId}}","region": "{{region}}"},"baseUrl": "{{baseUrl}}"}'
    http:
      client:
        skipSSLValidation: false
    oauth:
      client: "client_id"
      tokenEndpointProtocol: "https"
      tokenBaseHost: "compass-external-services-mock-sap-mtls"
      tokenPath: "/cert/token"
      scopesClaim: "scopes"
      tenantHeaderName: "x-zid"
      tokenRequestTimeout: 30s
      skipSSLValidation: true
    secret:
      name: "compass-system-fetcher-secret"
      clientIdKey: client-id
      oauthUrlKey: url
    paging:
      pageSize: 200
      sizeParam: "$top"
      skipParam: "$skip"
    containerName: "system-fetcher"
  tenantFetchers:
    job1:
      enabled: false
      job:
        interval: "5m"
      configMapNamespace: "compass-system"
      manageSecrets: true
      providerName: "compass"
      tenantType: "subaccount"
      schedule: "*/5 * * * *"
      tenantInsertChunkSize: "500"
      pageWorkers: "2"
      kubernetes:
        configMapNamespace: "compass-system"
        pollInterval: 2s
        pollTimeout: 1m
        timeout: 2m
      authConfig:
        skipSSLValidation: true
        oauthMode: "oauth-mtls"
        clientIDPath: "clientid"
        clientSecretPath: "secret"
        clientCertPath: "cert"
        clientKeyPath: "key"
        tokenEndpointPath: "url"
        tokenURLPath: "/cert/token"
      queryMapping:
        regionField: "region"
        pageNumField: "pageNum"
        pageSizeField: "pageSize"
        timestampField: "timestamp"
      query:
        startPage: "0"
        pageSize: "100"
      api:
        regionName: "central"
        authConfigSecretKey: "central"
        fieldMapping:
          totalPagesField: "totalPages"
          totalResultsField: "totalResults"
          tenantEventsField: "events"
          idField: "id"
          nameField: "name"
          customerIdField: "customerId"
          subdomainField: "subdomain"
          licenseTypeField: "licenseType"
          discriminatorField: ""
          discriminatorValue: ""
          detailsField: "details"
          entityTypeField: "entityType"
          globalAccountID: "gaID"
          regionField: "region"
          movedSubaccountTargetField: "targetGlobalAccountGUID"
          movedSubaccountSourceField: "sourceGlobalAccountGUID"
        endpoints:
          accountCreated: "127.0.0.1/events?type=account-created"
          accountDeleted: "127.0.0.1/events?type=account-deleted"
          accountUpdated: "127.0.0.1/events?type=account-updated"
          subaccountCreated: "127.0.0.1/events?type=subaccount-created"
          subaccountDeleted: "127.0.0.1/events?type=subaccount-deleted"
          subaccountUpdated: "127.0.0.1/events?type=subaccount-updated"
          subaccountMoved: "127.0.0.1/events?type=subaccount-moved"
      regionalConfig:
        fieldMapping:
          totalPagesField: "totalPages"
          totalResultsField: "totalResults"
          tenantEventsField: "events"
          idField: "guid"
          nameField: "displayName"
          customerIdField: "customerId"
          subdomainField: "subdomain"
          licenseTypeField: "licenseType"
          discriminatorField: ""
          discriminatorValue: ""
          detailsField: "details"
          entityTypeField: "entityType"
          globalAccountID: "globalAccountGUID"
          regionField: "region"
          movedSubaccountTargetField: "targetGlobalAccountGUID"
          movedSubaccountSourceField: "sourceGlobalAccountGUID"
        regions:
          eu-east:
            api:
              oauthMode: "oauth-mtls"
              authConfigSecretKey: "central"
              endpoints:
                accountCreated: "127.0.0.1/events?type=account-created"
                accountDeleted: "127.0.0.1/events?type=account-deleted"
                accountUpdated: "127.0.0.1/events?type=account-updated"
                subaccountCreated: "127.0.0.1/events?type=subaccount-created"
                subaccountDeleted: "127.0.0.1/events?type=subaccount-deleted"
                subaccountUpdated: "127.0.0.1/events?type=subaccount-updated"
                subaccountMoved: "127.0.0.1/events?type=subaccount-moved"
      dbPool:
        maxOpenConnections: 1
        maxIdleConnections: 1
  metrics:
    enabled: true
    pushEndpoint: http://monitoring-prometheus-pushgateway.kyma-system.svc.cluster.local:9091
  externalServicesMock:
    enabled: false
    certSecuredPort: 8081
    ordCertSecuredPort: 8082
    unsecuredPort: 8083
    basicSecuredPort: 8084
    oauthSecuredPort: 8085
    ordGlobalRegistryCertPort: 8086
    ordGlobalRegistryUnsecuredPort: 8087
    unsecuredPortWithAdditionalContent: 8088
    unsecuredMultiTenantPort: 8089
    certSecuredProxyPort: 8090
    certSecuredHost: compass-external-services-mock-sap-mtls
    ordCertSecuredHost: compass-external-services-mock-sap-mtls-ord
    ordGlobalCertSecuredHost: compass-external-services-mock-sap-mtls-global-ord-registry
    unSecuredHost: compass-external-services-mock
    host: compass-external-services-mock.compass-system.svc.cluster.local
    directDependencyXsappname: ""
    saasAppNamesSecret:
      manage: false
    regionInstancesCredentials:
      manage: false
    regionSMInstancesCredentials:
      manage: false
    oauthSecret:
      manage: false
      name: compass-external-services-mock-oauth-credentials
      clientIdKey: client-id
      clientSecretKey: client-secret
      oauthUrlKey: url
      oauthTokenPath: "/secured/oauth/token"
    auditlog:
      applyMockConfiguration: false
      managementApiPath: /audit-log/v2/configuration-changes/search
      mtlsTokenPath: "/cert/token"
      secret:
        name: "auditlog-instance-management"
        urlKey: url
        tokenUrlKey: token-url
        clientIdKey: client-id
        clientSecretKey: client-secret
        clientCertKey: client-cert
        clientKeyKey: client-key
    iasAdapter:
      consumerAppID: "consumer-app-id"
      consumerAppClientID: "consumer-client-id"
      consumerAppTenantID: "consumer-app-tenant-id"
      providerAppID: "provider-app-id"
      providerAppClientID: "provider-client-id"
      providerAppTenantID: "provider-app-tenant-id"
      apiName: "Test API Name"
  tests:
    http:
      client:
        skipSSLValidation: false
    externalCertConfiguration:
      ouCertSubaccountID: "bad76f69-e5c2-4d55-bca5-240944824b83"
      issuerLocalityRegion2: "local"
    hydrator:
      certSubjectMappingResyncInterval: "3s"
    director:
      skipPattern: ""
      externalCertIntSystemCN: "integration-system-test"
      supportedOrdApplicationType: "SAP temp1"
    tenantFetcher:
      tenantOnDemandID: "8d42d818-d4c4-4036-b82f-b199db7ffeb5"
      missingTenantOnDemandID: "subaccount-external-tnt"
      region: "eu-1"
      region2: "eu-2"
    ordAggregator:
      skipPattern: ""
      proxyApplicationTemplateName: "SAP Proxy Template"
    ordService:
      accountTenantID: "5577cf46-4f78-45fa-b55f-a42a3bdba868" # testDefaultTenant from our testing tenants
      skipPattern: "(.*Requesting_filtering_of_Bundles_that_have_only_ODATA_APIs|.*Requesting_filtering_of_Bundles_that_do_not_have_only_ODATA_APIs)"
    externalServicesMock:
      skipPattern: ""
      tenantMappingStatusAPI:
        responseDelayInSeconds: 3
    selfRegistration:
      region: "eu-1"
      region2: "eu-2"
    destination:
      consumerSubdomain: "compass-external-services-mock"
      consumerSubdomainMtls: "compass-external-services-mock-sap-mtls"
      instanceID: "37d7d783-d9ad-47de-b6c8-b05a4cb961ca" # randomly generated UUID
      claims:
        subaccountIDKey: "subaccountid"
        serviceInstanceIDKey: "serviceinstanceid"
    subscription:
      labelKey: "subscriptions"
      standardFlow: "standard"
      indirectDependencyFlow: "indirectDependency"
      directDependencyFlow: "directDependency"
      subscriptionsFlowHeaderKey: "subscriptionFlow"
      consumerSubdomain: "compass-external-services-mock-sap-mtls"
      tenants:
        providerAccountID: "5577cf46-4f78-45fa-b55f-a42a3bdba868" # testDefaultTenant from our testing tenants
        providerSubaccountID: "47b4575a-f102-414a-8398-2d973ad65f3a" # TestProviderSubaccount from our testing tenants
        consumerAccountID: "5984a414-1eed-4972-af2c-b2b6a415c7d7" # ApplicationsForRuntimeTenantName from our testing tenants
        consumerSubaccountID: "1f538f34-30bf-4d3d-aeaa-02e69eef84ae" # randomly chosen
        consumerTenantID: "ba49f1aa-ddc1-43ff-943c-fe949857a34a" # randomly chosen
        providerSubaccountIDRegion2: "731b7bc4-5472-41d2-a447-e4c0f45de739" # TestProviderSubaccountRegion2 from our testing tenants
        consumerAccountIDTenantHierarchy: "5577cf46-4f78-45fa-b55f-a42a3bdba868" # testDefaultTenant from our testing tenants; more info in 'TestFormationNotificationsTenantHierarchy'
        consumerSubaccountIDTenantHierarchy: "3cfcdd62-320d-403b-b66a-4ee3cdd06947" # TestIntegrationSystemManagedSubaccount from our testing tenants; more info in 'TestFormationNotificationsTenantHierarchy'
      destinationOauthSecret:
        manage: false
        name: provider-destination-instance-tests
        clientIdKey: client-id
        clientSecretKey: client-secret
        oauthUrlKey: url
        oauthTokenPath: "/secured/oauth/token"
        serviceUrlKey: uri
        dependencyKey: dependency
      oauthSecret:
        manage: false
        name: compass-subscription-secret
        clientIdKey: client-id
        clientSecretKey: client-secret
        oauthUrlKey: url
      propagatedProviderSubaccountHeader: "X-Provider-Subaccount"
      externalClientCertTestSecretName: "external-client-certificate-test-secret"
      externalClientCertTestSecretNamespace: "compass-system"
      externalCertTestJobName: "external-certificate-rotation-test-job"
      certSvcInstanceTestSecretName: "cert-svc-secret"
      certSvcInstanceTestRegion2SecretName: "cert-svc-secret-eu2"
      consumerTokenURL: "http://compass-external-services-mock.compass-system.svc.cluster.local:8080"
      subscriptionURL: "http://compass-external-services-mock.compass-system.svc.cluster.local:8080"
      subscriptionProviderIdValue: "id-value!t12345"
      directDependencySubscriptionProviderIdValue: "direct-dep-id-value!t12345"
      subscriptionProviderAppNameValue: "subscriptionProviderAppNameValue"
      indirectDependencySubscriptionProviderAppNameValue: "indirectDependencySubscriptionProviderAppNameValue"
      directDependencySubscriptionProviderAppNameValue: "subscriptionProviderAppNameValue" # this is used for real env tests where there is a dedicated SAAS svc instance for the indirect dependency flow
    namespace: kyma-system
    connectivityAdapterFQDN: http://compass-connectivity-adapter.compass-system.svc.cluster.local
    externalServicesMockFQDN: http://compass-external-services-mock.compass-system.svc.cluster.local
    ordServiceFQDN: http://compass-ord-service.compass-system.svc.cluster.local
    systemBrokerFQDN: http://compass-system-broker.compass-system.svc.cluster.local
    tenantFetcherFQDN: http://compass-tenant-fetcher.compass-system.svc.cluster.local
    hydratorFQDN: http://compass-hydrator.compass-system.svc.cluster.local
    basicCredentials:
      manage: false
      secretName: "test-basic-credentials-secret"
    db:
      maxOpenConnections: 3
      maxIdleConnections: 1
    securityContext: # Set on container level
      runAsUser: 2000
      allowPrivilegeEscalation: false
  expectedSchemaVersionUpdateJob:
    cm:
      name: "expected-schema-version"
    ias_adapter:
      cm:
        name: "ias-adapter-expected-schema-version"
  migratorJob:
    nodeSelectorEnabled: false
    pvc:
      name: "compass-director-migrations"
      namespace: "compass-system"
      migrationsPath: "/compass-migrations"
      storageClass: local-path
    ias_adapter:
      pvc:
        name: "compass-ias-adapter-migrations"
        namespace: "compass-system"
        migrationsPath: "/compass-ias-adapter-migrations"
        storageClass: local-path
  http:
    client:
      skipSSLValidation: false
  pairingAdapter:
    templateName: "pairing-adapter-app-template"
    watcherCorrelationID: "pairing-adapter-watcher-id"
    configMap:
      manage: false
      key: "config.json"
      name: "pairing-adapter-config-local"
      namespace: "compass-system"
      localAdapterFQDN: "http://compass-pairing-adapter.compass-system.svc.cluster.local/adapter-local-mtls"
      integrationSystemID: "d3e9b9f5-25dc-4adb-a0a0-ed69ef371fb6"
    e2e:
      appName: "test-app"
      appID: "123-test-456"
      clientUser: "test-user"
      tenant: "test-tenant"
  # Scopes assigned for every new Client Credentials by given object type (Runtime / Application / Integration System)
  # and scopes mapped to a consumer with the given type, then that consumer is using a client certificate
  scopes:
    scopesPerConsumerType:
      business_integration:
        - "application_template:read"
        - "application_template:write"
        - "formation:read"
        - "formation:write"
        - "formation.state:write"
        - "formation_template:read"
        - "formation_template:write"
        - "formation_template.webhooks:read"
      managed_application_provider_operator:
        - "application.local_tenant_id:write"
        - "application_template:write"
        - "application_template:read"
        - "application_template.webhooks:read"
        - "application_template.labels:write"
        - "internal_visibility:read"
        - "webhook:write"
        - "webhooks.auth:read"
        - "certificate_subject_mapping:write"
        - "certificate_subject_mapping:read"
      managed_application_consumer: []
      landscape_resource_operator:
        - "application:read"
        - "application:write"
        - "application.local_tenant_id:write"
        - "tenant_access:write"
        - "formation:read"
        - "formation:write"
      technical_client:
        - "tenant:read"
        - "tenant:write"
      runtime:
        - "runtime:read"
        - "runtime:write"
        - "application:read"
        - "runtime.auths:read"
        - "bundle.instance_auths:read"
        - "runtime.webhooks:read"
        - "webhook:write"
      external_certificate:
        - "runtime:read"
        - "runtime:write"
        - "application:read"
        - "application:write"
        - "runtime.auths:read"
        - "bundle.instance_auths:read"
        - "runtime.webhooks:read"
        - "webhook:write"
        - "application_template:read"
        - "application_template:write"
        - "formation_template:read"
        - "formation_template:write"
        - "formation_template.webhooks:read"
      application:
        - "application:read"
        - "application:write"
        - "application.auths:read"
        - "application.webhooks:read"
        - "application.application_template:read"
        - "bundle.instance_auths:read"
        - "document.fetch_request:read"
        - "event_spec.fetch_request:read"
        - "api_spec.fetch_request:read"
        - "fetch-request.auth:read"
        - "webhook:write"
      integration_system:
        - "application:read"
        - "application:write"
        - "application.local_tenant_id:write"
        - "application.application_template:read"
        - "application_template:read"
        - "application_template:write"
        - "runtime:read"
        - "runtime:write"
        - "integration_system:read"
        - "label_definition:read"
        - "label_definition:write"
        - "automatic_scenario_assignment:read"
        - "integration_system.auths:read"
        - "application_template.webhooks:read"
        - "formation:write"
        - "formation:read"
        - "internal_visibility:read"
        - "application.auths:read"
        - "webhook:write"
        - "formation_template:read"
        - "formation_template.webhooks:read"
      super_admin:
        - "application:read"
        - "application:write"
        - "application.local_tenant_id:write"
        - "application_template:read"
        - "application_template:write"
        - "integration_system:read"
        - "integration_system:write"
        - "runtime:read"
        - "runtime:write"
        - "label_definition:read"
        - "label_definition:write"
        - "eventing:manage"
        - "tenant:read"
        - "tenant:write"
        - "automatic_scenario_assignment:read"
        - "application.auths:read"
        - "application.webhooks:read"
        - "application.application_template:read"
        - "application_template.webhooks:read"
        - "bundle.instance_auths:read"
        - "document.fetch_request:read"
        - "event_spec.fetch_request:read"
        - "api_spec.fetch_request:read"
        - "integration_system.auths:read"
        - "runtime.auths:read"
        - "fetch-request.auth:read"
        - "webhooks.auth:read"
        - "formation:write"
        - "formation:read"
        - "internal_visibility:read"
        - "runtime.webhooks:read"
        - "webhook:write"
        - "formation_template:read"
        - "formation_template:write"
        - "formation_template.webhooks:read"
        - "formation_constraint:read"
        - "formation_constraint:write"
        - "certificate_subject_mapping:read"
        - "certificate_subject_mapping:write"
        - "formation.state:write"
        - "tenant_access:write"
        - "bundle_instance_auth:write"
      default:
        - "runtime:read"
        - "runtime:write"
        - "tenant:read"<|MERGE_RESOLUTION|>--- conflicted
+++ resolved
@@ -147,11 +147,7 @@
       name: compass-director
     hydrator:
       dir: dev/incubator/
-<<<<<<< HEAD
       version: "PR-3414"
-=======
-      version: "PR-3404"
->>>>>>> de1cfea4
       name: compass-hydrator
     ias_adapter:
       dir: dev/incubator/
