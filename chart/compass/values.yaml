global:
  disableLegacyConnectivity: true
  defaultTenant: 3e64ebae-38b5-46a0-b1ed-9ccee153a0ae
  tenants:
    - name: default
      id: 3e64ebae-38b5-46a0-b1ed-9ccee153a0ae
      type: account
    - name: foo
      id: 1eba80dd-8ff6-54ee-be4d-77944d17b10b
      type: account
    - name: bar
      id: af9f84a9-1d3a-4d9f-ae0c-94f883b33b6e
      type: account
    - name: TestTenantSeparation
      id: f1c4b5be-b0e1-41f9-b0bc-b378200dcca0
      type: account
    - name: TestDeleteLastScenarioForApplication
      id: 0403be1e-f854-475e-9074-922120277af5
      type: account
    - name: Test_DeleteAutomaticScenarioAssignmentForSelector
      id: d9553135-6115-4c67-b4d9-962c00f3725f
      type: account
    - name: Test_AutomaticScenarioAssigmentForRuntime
      id: 8c733a45-d988-4472-af10-1256b82c70c0
      type: account
    - name: TestAutomaticScenarioAssignmentsWholeScenario
      id: 65a63692-c00a-4a7d-8376-8615ee37f45c
      type: account
    - name: TestTenantsQueryTenantNotInitialized
      id: 72329135-27fd-4284-9bcb-37ea8d6307d0
      type: account
    - name: Test Default
      id: 5577cf46-4f78-45fa-b55f-a42a3bdba868
      type: account
      parent: 2c4f4a25-ba9a-4dbc-be68-e0beb77a7eb0
    - name: Test_DefaultCustomer
      id: 2c4f4a25-ba9a-4dbc-be68-e0beb77a7eb0
      type: customer
    - name: TestListLabelDefinitions
      id: 3f641cf5-2d14-4e0f-a122-16e7569926f1
      type: account
    - name: Test_AutomaticScenarioAssignmentQueries
      id: 8263cc13-5698-4a2d-9257-e8e76b543e88
      type: account
    - name: TestGetScenariosLabelDefinitionCreatesOneIfNotExists
      id: 2263cc13-5698-4a2d-9257-e8e76b543e33
      type: account
    - name: TestApplicationsForRuntime
      id: 5984a414-1eed-4972-af2c-b2b6a415c7d7
      type: account
    - name: Test_DeleteAutomaticScenarioAssignmentForScenario
      id: d08e4cb6-a77f-4a07-b021-e3317a373597
      type: account
    - name: TestApplicationsForRuntimeWithHiddenApps
      id: 7e1f2df8-36dc-4e40-8be3-d1555d50c91c
      type: account
    - name: TestTenantsQueryTenantInitialized
      id: 8cf0c909-f816-4fe3-a507-a7917ccd8380
      type: account
    - name: TestDeleteApplicationIfInScenario
      id: 0d597250-6b2d-4d89-9c54-e23cb497cd01
      type: account
    - name: TestProviderSubaccount
      id: f8075207-1478-4a80-bd26-24a4785a2bfd
      type: subaccount
      parent: 5577cf46-4f78-45fa-b55f-a42a3bdba868
    - name: TestCertificateSubaccount
      id: 123e4567-e89b-12d3-a456-426614174001
      type: subaccount
      parent: 5577cf46-4f78-45fa-b55f-a42a3bdba868
    - name: TestIntegrationSystemManagedSubaccount
      id: 3cfcdd62-320d-403b-b66a-4ee3cdd06947
      type: subaccount
      parent: 5577cf46-4f78-45fa-b55f-a42a3bdba868
    - name: TestIntegrationSystemManagedAccount
      id: 7e8ab2e3-3bb4-42e3-92b2-4e0bf48559d3
      type: account
      parent: 2c4f4a25-ba9a-4dbc-be68-e0beb77a7eb0

  images:
    containerRegistry:
      path: eu.gcr.io/kyma-project/incubator
    connector:
      dir:
      version: "PR-2166"
    connectivity_adapter:
      dir:
      version: "PR-2166"
    pairing_adapter:
      dir:
      version: "PR-2166"
    director:
      dir:
<<<<<<< HEAD
      version: "PR-2153"
=======
      version: "PR-2196"
>>>>>>> 6731fba0
    gateway:
      dir:
      version: "PR-2166"
    operations_controller:
      dir:
      version: "PR-2166"
    ord_service:
      dir:
      version: "PR-58"
    schema_migrator:
      dir:
      version: "PR-2187"
    system_broker:
      dir:
      version: "PR-2166"
    certs_setup_job:
      containerRegistry:
        path: eu.gcr.io/kyma-project
      dir:
      version: "0a651695"
    external_services_mock:
      dir:
<<<<<<< HEAD
      version: "PR-2153"
=======
      version: "PR-2174"
>>>>>>> 6731fba0
    console:
      dir:
      version: "PR-54"
    e2e_tests:
      dir:
<<<<<<< HEAD
      version: "PR-2153"
=======
      version: "PR-2174"
>>>>>>> 6731fba0
  isLocalEnv: false
  oauth2:
    host: oauth2
  livenessProbe:
    initialDelaySeconds: 30
    timeoutSeconds: 1
    periodSeconds: 10
  readinessProbe:
    initialDelaySeconds: 5
    timeoutSeconds: 1
    periodSeconds: 2

  agentPreconfiguration: false

  director:
    host: compass-director.compass-system.svc.cluster.local
    prefix: /director
    graphql:
      external:
        port: 3000
    validator:
      port: 8080
    metrics:
      port: 3003
      enableClientInstrumentation: true
      censoredFlows: "JWT"
    operations:
      port: 3002
      path: "/operation"
      lastOperationPath: "/last_operation"
    info:
      path: "/v1/info"
    selfRegister:
      secret:
        name: "compass-external-services-mock-oauth-credentials"
        clientIdKey: client-id
        clientSecretKey: client-secret
        urlKey: url
      oauthTokenPath: "/secured/oauth/token"
      distinguishLabel: "distinguishingLabel"
      label: "selfRegLabel"
      labelValuePrefix: "self-reg-prefix-"
      responseKey: "self-reg-key"
      path: "/external-api/self-reg"
      nameQueryParam: "name"
      tenantQueryParam: "tenant"
      requestBodyPattern: '{"key": "%s"}'

    clientIDHeaderKey: client_user
    suggestTokenHeaderKey: suggest_token

  auditlog:
    configMapName: "compass-gateway-auditlog-config"
    tokenPath: "/oauth/token"
    secret:
      name: "compass-gateway-auditlog-secret"
      urlKey: url
      clientIdKey: client-id
      clientSecretKey: client-secret

  log:
    format: "kibana"

  enableCompassDefaultScenarioAssignment: true

  tenantConfig:
    useDefaultTenants: true
    dbPool:
      maxOpenConnections: 1
      maxIdleConnections: 1

  connector:
    prefix: /connector
    graphql:
      external:
        port: 3000
    validator:
      port: 8080
    # If secrets do not exist they will be created
    secrets:
      ca:
        name: compass-connector-app-ca
        namespace: compass-system
        certificateKey: ca.crt
        keyKey: ca.key
      rootCA:
        namespace: istio-system # For Ingress Gateway to work properly the namespace needs to be istio-system
        # In order for istio mTLS to work we should have two different secrets one containing the server certificate (let’s say X) and one used for validation of the client’s certificates.
        # The second one should be our root certificate and istio wants it to be named X-cacert. (-cacert suffix).
        # This is the reason for the confusing name of our root certificate. https://preliminary.istio.io/v1.6/docs/tasks/traffic-management/ingress/secure-ingress/#configure-a-mutual-tls-ingress-gateway
        cacert: compass-gateway-mtls-certs-cacert # For cert-rotation the cacert should be in different secret
        certificateKey: cacert
    certificateDataHeader: "Certificate-Data"
    revocation:
      configmap:
        name: revocations-config
        namespace: "{{ .Release.Namespace }}"
    # If key and certificate are not provided they will be generated
    caKey: ""
    caCertificate: ""
    subjectConsumerMappingConfig: '[{"consumer_type": "Integration System", "tenant_access_levels": ["account","subaccount"], "subject": "C=DE, L=local, O=SAP SE, OU=Region, OU=SAP Cloud Platform Clients, OU=f8075207-1478-4a80-bd26-24a4785a2bfd, CN=compass"}]'

  system_broker:
    enabled: true
    port: 5001
    prefix: /broker
    tokenProviderFromHeader:
      forwardHeaders: Authorization
    tokenProviderFromSecret:
      enabled: false
      secrets:
        integrationSystemCredentials:
          name: compass-system-broker-credentials
          namespace: compass-system
    testNamespace: kyma-system

  gateway:
    port: 3000
    tls:
      host: compass-gateway
      secure:
        internal:
          host: compass-gateway-internal
        oauth:
          host: compass-gateway-auth-oauth
    mtls:
      manageCerts: true
      host: compass-gateway-mtls
      certSecret: compass-gateway-mtls-certs
      external:
        host: compass-gateway-sap-mtls
        certSecret: compass-gateway-mtls-certs # Use connector's root CA as root CA by default. This should be overridden for productive deployments.
    headers:
      rateLimit: X-Flow-Identity
      request:
        remove:
          - "Client-Id-From-Token"
          - "Client-Id-From-Certificate"
          - "Client-Certificate-Hash"
          - "Certificate-Data"

  operations_controller:
    enabled: true

  connectivity_adapter:
    port: 8080
    tls:
      host: adapter-gateway
    mtls:
      host: adapter-gateway-mtls

  oathkeeperFilters:
    workloadLabel: oathkeeper
    namespace: kyma-system
    tokenDataHeader: "Connector-Token"
    certificateDataHeader: "Certificate-Data"

  istio:
    externalMtlsGateway:
      name: "compass-gateway-external-mtls"
      namespace: "compass-system"
    mtlsGateway:
      name: "compass-gateway-mtls"
      namespace: "compass-system"
    gateway:
      name: "kyma-gateway"
      namespace: "kyma-system"
    proxy:
      port: 15020
    namespace: istio-system
    ingressgateway:
      workloadLabel: istio-ingressgateway
      requestPayloadSizeLimit: 2097152 # 2 MB
      correlationHeaderRewriteFilter:
        expectedHeaders:
        - "x-request-id"
        - "x-correlation-id"
        - "x-correlationid"
        - "x-forrequest-id"
        - "x-vcap-request-id"
        - "x-broker-api-request-identity"

  kubernetes:
    serviceAccountTokenJWKS: https://kubernetes.default.svc.cluster.local/openid/v1/jwks

  ingress:
    domainName: "kyma.local"

  database:
    sqlProxyServiceAccount: "proxy-user@gcp-cmp.iam.gserviceaccount.com"
    manageSecrets: true
    embedded:
      enabled: true
      director:
        name: "postgres"
      directorDBName: "postgres"
    managedGCP:
      serviceAccountKey: ""
      instanceConnectionName: ""
      director:
        name: ""
        user: ""
        password: ""
      host: "localhost"
      hostPort: "5432"
      sslMode: ""

      #TODO remove below after migration to separate user will be done
      dbUser: ""
      dbPassword: ""
      directorDBName: ""

  oathkeeper:
    host: ory-oathkeeper-proxy.kyma-system.svc.cluster.local
    port: 4455
    timeout_ms: 120000
    idTokenConfig:
      claims: '{"scopes": "{{ print .Extra.scope }}","tenant": "{{ .Extra.tenant }}", "consumerID": "{{ print .Extra.consumerID}}", "consumerType": "{{ print .Extra.consumerType }}", "flow": "{{ print .Extra.flow }}", "onBehalfOf": "{{ print .Extra.onBehalfOf }}", "region": "{{ print .Extra.region }}", "tokenClientID": "{{ print .Extra.tokenClientID }}"}'
      internalClaims: '{"scopes": "application:read application:write application.webhooks:read application_template.webhooks:read webhooks.auth:read runtime:write runtime:read tenant:write","tenant":"{ {{ if .Header.Tenant }} \"consumerTenant\":\"{{ print (index .Header.Tenant 0) }}\", {{ end }} \"externalTenant\":\"\"}", "consumerType": "Internal Component", "flow": "Internal"}'
    mutators:
      runtimeMappingService:
        config:
          api:
            url: http://compass-director.compass-system.svc.cluster.local:3000/runtime-mapping
            retry:
              give_up_after: 6s
              max_delay: 2000ms
      authenticationMappingServices:
        tenant-fetcher:
          cfg:
            config:
              api:
                url: http://compass-director.compass-system.svc.cluster.local:3000/authn-mapping/tenant-fetcher
                retry:
                  give_up_after: 6s
                  max_delay: 2000ms
          authenticator:
            enabled: false
            createRule: true
            gatewayHost: "compass-gateway"
            trusted_issuers: '[{"domain_url": "compass-system.svc.cluster.local:8080", "scope_prefix": "prefix.", "protocol": "http"}]'
            attributes: '{"uniqueAttribute": { "key": "test", "value": "tenant-fetcher" }, "tenant": { "key": "tenant" }, "identity": { "key": "identity" } }'
            path: /tenants/<.*>
            upstreamComponent: "compass-tenant-fetcher"
        subscriber:
          cfg:
            config:
              api:
                url: http://compass-director.compass-system.svc.cluster.local:3000/authn-mapping/subscriber
                retry:
                  give_up_after: 6s
                  max_delay: 2000ms
          authenticator:
            enabled: false
            createRule: false
            gatewayHost: "compass-gateway-sap-mtls"
            trusted_issuers: '[{"domain_url": "compass-system.svc.cluster.local:8080", "scope_prefix": "prefix.", "protocol": "http"}]'
            attributes: '{"uniqueAttribute": { "key": "subsc-key-test", "value": "subscription-flow" }, "tenant": { "key": "tenant" }, "identity": { "key": "identity" } }'
            path: /<.*>
      tenantMappingService:
        config:
          api:
            url: http://compass-director.compass-system.svc.cluster.local:3000/tenant-mapping
            retry:
              give_up_after: 6s
              max_delay: 2000ms
      certificateResolverService:
        config:
          api:
            url: http://compass-connector.compass-system.svc.cluster.local:8080/v1/certificate/data/resolve
            retry:
              give_up_after: 6s
              max_delay: 2000ms
      tokenResolverService:
        config:
          api:
            url: http://compass-director.compass-system.svc.cluster.local:8080/v1/tokens/resolve
            retry:
              give_up_after: 6s
              max_delay: 2000ms

  tenantFetcher:
    host: compass-tenant-fetcher.compass-system.svc.cluster.local
    prefix: /tenants
    port: 3000
    requiredAuthScope: Callback
    authentication:
      jwksEndpoint: "http://ory-oathkeeper-api.kyma-system.svc.cluster.local:4456/.well-known/jwks.json"
    tenantProvider:
      tenantIdProperty: "tenantId"
      customerIdProperty: "customerId"
      subaccountTenantIdProperty: "subaccountTenantId"
      subdomainProperty: "subdomain"
      name: "provider"
      subscriptionProviderIdProperty: "subscriptionProviderIdProperty"
    server:
      handlerEndpoint: "/v1/callback/{tenantId}"
      regionalHandlerEndpoint: "/v1/regional/{region}/callback/{tenantId}"
      dependenciesEndpoint: "/v1/dependencies"
      tenantPathParam: "tenantId"
      regionPathParam: "region"
      subscriptionProviderLabelKey: "subscriptionProviderId"
      consumerSubaccountIdsLabelKey: "consumer_subaccount_ids"

  externalCertConfiguration:
    issuer: "C=DE, L=local, O=SAP SE, OU=SAP Cloud Platform Clients, CN=compass-ca"
    issuerLocality: "" # It's empty because in local setup we use connector CA which didn't have Locality property
    subjectPattern: "/C=DE/O=SAP SE/OU=SAP Cloud Platform Clients/OU=Region/OU=%s/L=%s/CN=%s"
    ouCertSubaccountID: "f8075207-1478-4a80-bd26-24a4785a2bfd"
    commonName: "compass"
    locality: "local"
    certSvcApiPath: "/cert"
    tokenPath: "/secured/oauth/token"
    secrets:
      externalCertSvcSecret:
        manage: false
        name: "cert-svc-secret"
        clientIdKey: client-id
        clientSecretKey: client-secret
        oauthUrlKey: url
        csrEndpointKey: csr-endpoint
      externalClientCertSecret:
        name: "external-client-certificate"
        namespace: compass-system
        certKey: tls.crt
        keyKey: tls.key
    rotationCronjob:
      name: "external-certificate-rotation"
      schedule: "*/1 * * * *" # Executes every minute
      certValidity: "7"
      clientCertRetryAttempts: "8"
      containerName: "certificate-rotation"

  ordService:
    host: compass-ord-service.compass-system.svc.cluster.local
    prefix: /open-resource-discovery-service/v0
    docsPrefix: /open-resource-discovery-docs
    staticPrefix: /open-resource-discovery-static/v0
    port: 3000
    defaultResponseType: "xml"

  ordAggregator:
    name: ord-aggregator
    enabled: true
    schedule: "*/1 * * * *"
    http:
      client:
        skipSSLValidation: false
    dbPool:
      maxOpenConnections: 2
      maxIdleConnections: 2
    globalRegistryUrl: http://compass-external-services-mock.compass-system.svc.cluster.local:8086/.well-known/open-resource-discovery

  systemFetcher:
    enabled: false
    name: "system-fetcher"
    schedule: "0 0 * * *"
    manageSecrets: true
    # enableSystemDeletion - whether systems in deleted state should be deleted from director database
    enableSystemDeletion: true
    # fetchParallelism - shows how many http calls will be made in parallel to fetch systems
    fetchParallellism: 30
    # queueSize - shows how many system fetches (individual requests may fetch more than 1 system)
    # can be put in the queue for processing before blocking. It is best for the queue to be about 2 times bigger than the parallellism
    queueSize: 100
    # fetchRequestTimeout - shows the timeout to wait for oauth token and for fetching systems (in one request) separately
    fetchRequestTimeout: "5s"
    # directorRequestTimeout - graphql requests timeout to director
    directorRequestTimeout: "30s"
    dbPool:
      maxOpenConnections: 2
      maxIdleConnections: 2
    # systemsAPIEndpoint - endpoint of the service to fetch systems from
    systemsAPIEndpoint: ""
    # systemsAPIFilterCriteria - criteria for fetching systems
    systemsAPIFilterCriteria: ""
    # systemsAPIFilterTenantCriteriaPattern - criateria for fetching systems with tenant filter
    systemsAPIFilterTenantCriteriaPattern: ""
    # systemToTemplateMappings - how to map system properties to an existing application template
    systemToTemplateMappings: '{}'
    templatePlaceholderToSystemKeyMappings: '[{"placeholder_name": "name","system_key": "displayName"},{"placeholder_name": "display-name","system_key": "displayName"},{"placeholder_name": "systemNumber","system_key": "systemNumber"},{"placeholder_name": "description","system_key": "productDescription", "optional": true},{"placeholder_name": "baseUrl","system_key": "baseUrl", "optional":true},{"placeholder_name": "providerName","system_key": "infrastructureProvider", "optional": true}]'
    templateOverrideApplicationInput: '{"name": "{{name}}","description": "{{description}}","providerName": "{{providerName}}","statusCondition": "INITIAL","systemNumber": "{{systemNumber}}","labels": {"managed": "true"},"baseUrl": "{{baseUrl}}"}'
    http:
      client:
        skipSSLValidation: false
    oauth:
      client: "client_id"
      secret: ""
      tokenEndpointProtocol: "https"
      tokenBaseUrl: "compass-external-services-mock-sap-mtls"
      tokenPath: "/cert/token"
      scopesClaim: "scopes"
      tenantHeaderName: "x-zid"
      tokenRequestTimeout: 10s
      skipSSLValidation: true
    secret:
      name: "compass-system-fetcher-secret"
      clientIdKey: client-id
      clientSecretKey: client-secret
      oauthUrlKey: url
    paging:
      pageSize: 200
      sizeParam: "$top"
      skipParam: "$skip"

  tenantFetchers:
    job1:
      enabled: false
      configMapNamespace: "compass-system"
      manageSecrets: true
      providerName: "compass"
      schedule: "*/5 * * * *"
      tenantInsertChunkSize: "500"
      kubernetes:
        configMapNamespace: "compass-system"
        pollInterval: 2s
        pollTimeout: 1m
        timeout: 2m
      oauth:
        client: ""
        secret: ""
        tokenURL: ""
        tokenPath: ""
      secret:
        name: "compass-tenant-fetcher-secret-job1"
        clientIdKey: client-id
        clientSecretKey: client-secret
        oauthUrlKey: url
      endpoints:
        accountCreated: "127.0.0.1/events?type=account-created"
        accountDeleted: "127.0.0.1/events?type=account-deleted"
        accountUpdated: "127.0.0.1/events?type=account-updated"
        subaccountCreated: "127.0.0.1/events?type=subaccount-created"
        subaccountDeleted: "127.0.0.1/events?type=subaccount-deleted"
        subaccountUpdated: "127.0.0.1/events?type=subaccount-updated"
        subaccountMoved: "127.0.0.1/events?type=subaccount-moved"
      fieldMapping:
        totalPagesField: "totalPages"
        totalResultsField: "totalResults"
        tenantEventsField: "events"
        idField: "id"
        nameField: "name"
        customerIdField: "customerId"
        subdomainField: "subdomain"
        discriminatorField: ""
        discriminatorValue: ""
        detailsField: "details"
        entityTypeField: "entityType"
        globalAccountID: "gaID"
        regionField: "region"
        movedSubaccountTargetField: "targetGlobalAccountGUID"
        movedSubaccountSourceField: "sourceGlobalAccountGUID"
      queryMapping:
        pageNumField: "pageNum"
        pageSizeField: "pageSize"
        timestampField: "timestamp"
      query:
        startPage: "0"
        pageSize: "100"
      shouldSyncSubaccounts: "false"
      dbPool:
        maxOpenConnections: 1
        maxIdleConnections: 1

  metrics:
    enabled: true
    pushEndpoint: http://monitoring-prometheus-pushgateway.kyma-system.svc.cluster.local:9091

  externalServicesMock:
    enabled: false
    certSecuredPort: 8081
    ordCertSecuredPort: 8082
    unsecuredPort: 8083
    basicSecuredPort: 8084
    oauthSecuredPort: 8085
    ordGlobalRegistryPort: 8086
    certSecuredHost: compass-external-services-mock-sap-mtls
    ordCertSecuredHost: compass-external-services-mock-sap-mtls-ord
    unSecuredHost: compass-external-services-mock
    host: compass-external-services-mock.compass-system.svc.cluster.local
<<<<<<< HEAD
    oauthSecret:
      manage: false
      name: compass-external-services-mock-oauth-credentials
      clientIdKey: client-id
      clientSecretKey: client-secret
      oauthUrlKey: url
      oauthTokenPath: "/secured/oauth/token"
=======
    oauthSecretName: compass-external-services-mock-oauth-credentials
    auditlog:
      applyMockConfiguration: false
      managementApiPath: /audit-log/v2/configuration-changes/search
      secret:
        name: "auditlog-instance-management"
        urlKey: url
        tokenUrlKey: token-url
        clientIdKey: client-id
        clientSecretKey: client-secret
>>>>>>> 6731fba0

  tests:
    http:
      client:
        skipSSLValidation:
          director: false
          ordService: false
          connectivityAdapter: true
    ordService:
      skipPattern: ""
      accountTenantID: "5577cf46-4f78-45fa-b55f-a42a3bdba868" # testDefaultTenant from our testing tenants
<<<<<<< HEAD
      consumerAccountID: "5984a414-1eed-4972-af2c-b2b6a415c7d7" # ApplicationsForRuntimeTenantName from our testing tenants
      providerSubaccountID: "f8075207-1478-4a80-bd26-24a4785a2bfd" # TestProviderSubaccount from our testing tenants
      consumerSubaccountID: "1f538f34-30bf-4d3d-aeaa-02e69eef84ae" # randomly chosen
      externalClientCertTestSecretName: "external-client-certificate-test-secret"
      externalClientCertTestSecretNamespace: "compass-system"
=======
    externalServicesMock:
      skipPattern: ""
>>>>>>> 6731fba0
    namespace: kyma-system
    connectivityAdapterFQDN: http://compass-connectivity-adapter.compass-system.svc.cluster.local
    directorFQDN: http://compass-director.compass-system.svc.cluster.local
    connectorFQDN: http://compass-connector.compass-system.svc.cluster.local
    externalServicesMockFQDN: http://compass-external-services-mock.compass-system.svc.cluster.local
    ordServiceFQDN: http://compass-ord-service.compass-system.svc.cluster.local
    systemBrokerFQDN: http://compass-system-broker.compass-system.svc.cluster.local
    tenantFetcherFQDN: http://compass-tenant-fetcher.compass-system.svc.cluster.local
    basicCredentials:
      manage: false
      secretName: "test-basic-credentials-secret"
    tokenURL: "http://compass-external-services-mock.compass-system.svc.cluster.local:8080"
    subscriptionURL: "http://compass-external-services-mock.compass-system.svc.cluster.local:8080"
    subscriptionProviderIdValue: "id-value!t12345"
    db:
      maxOpenConnections: 3
      maxIdleConnections: 1
    token:
      server:
        enabled: false
        port: 5000
    securityContext: # Set on container level
      runAsUser: 2000
      allowPrivilegeEscalation: false

  expectedSchemaVersionUpdateJob:
    cm:
      name: "expected-schema-version"

  migratorJob:
    nodeSelectorEnabled: false
    pvc:
      name: "compass-director-migrations"
      namespace: "compass-system"
      migrationsPath: "/compass-migrations"

  http:
    client:
      skipSSLValidation: false

  pairingAdapter:
    e2e:
      appName: "test-app"
      appID: "123-test-456"
      clientUser: "test-user"
      tenant: "test-tenant"<|MERGE_RESOLUTION|>--- conflicted
+++ resolved
@@ -91,11 +91,7 @@
       version: "PR-2166"
     director:
       dir:
-<<<<<<< HEAD
       version: "PR-2153"
-=======
-      version: "PR-2196"
->>>>>>> 6731fba0
     gateway:
       dir:
       version: "PR-2166"
@@ -118,21 +114,13 @@
       version: "0a651695"
     external_services_mock:
       dir:
-<<<<<<< HEAD
       version: "PR-2153"
-=======
-      version: "PR-2174"
->>>>>>> 6731fba0
     console:
       dir:
       version: "PR-54"
     e2e_tests:
       dir:
-<<<<<<< HEAD
       version: "PR-2153"
-=======
-      version: "PR-2174"
->>>>>>> 6731fba0
   isLocalEnv: false
   oauth2:
     host: oauth2
@@ -613,7 +601,6 @@
     ordCertSecuredHost: compass-external-services-mock-sap-mtls-ord
     unSecuredHost: compass-external-services-mock
     host: compass-external-services-mock.compass-system.svc.cluster.local
-<<<<<<< HEAD
     oauthSecret:
       manage: false
       name: compass-external-services-mock-oauth-credentials
@@ -621,8 +608,6 @@
       clientSecretKey: client-secret
       oauthUrlKey: url
       oauthTokenPath: "/secured/oauth/token"
-=======
-    oauthSecretName: compass-external-services-mock-oauth-credentials
     auditlog:
       applyMockConfiguration: false
       managementApiPath: /audit-log/v2/configuration-changes/search
@@ -632,7 +617,6 @@
         tokenUrlKey: token-url
         clientIdKey: client-id
         clientSecretKey: client-secret
->>>>>>> 6731fba0
 
   tests:
     http:
@@ -644,16 +628,13 @@
     ordService:
       skipPattern: ""
       accountTenantID: "5577cf46-4f78-45fa-b55f-a42a3bdba868" # testDefaultTenant from our testing tenants
-<<<<<<< HEAD
       consumerAccountID: "5984a414-1eed-4972-af2c-b2b6a415c7d7" # ApplicationsForRuntimeTenantName from our testing tenants
       providerSubaccountID: "f8075207-1478-4a80-bd26-24a4785a2bfd" # TestProviderSubaccount from our testing tenants
       consumerSubaccountID: "1f538f34-30bf-4d3d-aeaa-02e69eef84ae" # randomly chosen
       externalClientCertTestSecretName: "external-client-certificate-test-secret"
       externalClientCertTestSecretNamespace: "compass-system"
-=======
     externalServicesMock:
       skipPattern: ""
->>>>>>> 6731fba0
     namespace: kyma-system
     connectivityAdapterFQDN: http://compass-connectivity-adapter.compass-system.svc.cluster.local
     directorFQDN: http://compass-director.compass-system.svc.cluster.local
