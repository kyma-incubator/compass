global:
  disableLegacyConnectivity: true
  defaultTenant: 3e64ebae-38b5-46a0-b1ed-9ccee153a0ae
  defaultTenantRegion: "eu-1"
  tenants: # tenant order matters, so new tenants should be added to the end of the list
    - name: default
      id: 3e64ebae-38b5-46a0-b1ed-9ccee153a0ae
      type: account
    - name: foo
      id: 1eba80dd-8ff6-54ee-be4d-77944d17b10b
      type: account
    - name: bar
      id: af9f84a9-1d3a-4d9f-ae0c-94f883b33b6e
      type: account
    - name: TestTenantSeparation
      id: f1c4b5be-b0e1-41f9-b0bc-b378200dcca0
      type: account
    - name: TestDeleteLastScenarioForApplication
      id: 0403be1e-f854-475e-9074-922120277af5
      type: account
    - name: Test_DeleteAutomaticScenarioAssignmentForSelector
      id: d9553135-6115-4c67-b4d9-962c00f3725f
      type: account
    - name: Test_AutomaticScenarioAssigmentForRuntime
      id: 8c733a45-d988-4472-af10-1256b82c70c0
      type: account
    - name: TestAutomaticScenarioAssignmentsWholeScenario
      id: 65a63692-c00a-4a7d-8376-8615ee37f45c
      type: account
    - name: TestTenantsQueryTenantNotInitialized
      id: 72329135-27fd-4284-9bcb-37ea8d6307d0
      type: account
    - name: Test Default
      id: 5577cf46-4f78-45fa-b55f-a42a3bdba868
      type: account
      parent: 2c4f4a25-ba9a-4dbc-be68-e0beb77a7eb0
    - name: Test_DefaultCustomer
      id: 2c4f4a25-ba9a-4dbc-be68-e0beb77a7eb0
      type: customer
    - name: TestListLabelDefinitions
      id: 3f641cf5-2d14-4e0f-a122-16e7569926f1
      type: account
    - name: Test_AutomaticScenarioAssignmentQueries
      id: 8263cc13-5698-4a2d-9257-e8e76b543e88
      type: account
    - name: TestGetScenariosLabelDefinitionCreatesOneIfNotExists
      id: 2263cc13-5698-4a2d-9257-e8e76b543e33
      type: account
    - name: TestApplicationsForRuntime
      id: 5984a414-1eed-4972-af2c-b2b6a415c7d7
      type: account
    - name: Test_DeleteAutomaticScenarioAssignmentForScenario
      id: d08e4cb6-a77f-4a07-b021-e3317a373597
      type: account
    - name: TestApplicationsForRuntimeWithHiddenApps
      id: 7e1f2df8-36dc-4e40-8be3-d1555d50c91c
      type: account
    - name: TestTenantsQueryTenantInitialized
      id: 8cf0c909-f816-4fe3-a507-a7917ccd8380
      type: account
    - name: TestDeleteApplicationIfInScenario
      id: 0d597250-6b2d-4d89-9c54-e23cb497cd01
      type: account
    - name: TestProviderSubaccount
      id: f8075207-1478-4a80-bd26-24a4785a2bfd
      type: subaccount
      parent: 5577cf46-4f78-45fa-b55f-a42a3bdba868
    - name: TestProviderSubaccountRegion2
      id: 731b7bc4-5472-41d2-a447-e4c0f45de739
      type: subaccount
      region: "eu-2"
      parent: 5577cf46-4f78-45fa-b55f-a42a3bdba868
    - name: TestCertificateSubaccount
      id: 123e4567-e89b-12d3-a456-426614174001
      type: subaccount
      parent: 5577cf46-4f78-45fa-b55f-a42a3bdba868
    - name: TestNsAdapter
      id: 08b6da37-e911-48fb-a0cb-fa635a6c5678
      type: subaccount
      parent: 5577cf46-4f78-45fa-b55f-a42a3bdba868
    - name: TestNsAdapterSubaccountWithApplications
      id: 08b6da37-e911-48fb-a0cb-fa635a6c4321
      type: subaccount
      parent: 5577cf46-4f78-45fa-b55f-a42a3bdba868
    - name: TestIntegrationSystemManagedSubaccount
      id: 3cfcdd62-320d-403b-b66a-4ee3cdd06947
      type: subaccount
      parent: 5577cf46-4f78-45fa-b55f-a42a3bdba868
    - name: TestIntegrationSystemManagedAccount
      id: 7e8ab2e3-3bb4-42e3-92b2-4e0bf48559d3
      type: account
      parent: 2c4f4a25-ba9a-4dbc-be68-e0beb77a7eb0
    - name: TestSystemFetcherAccount
      id: c395681d-11dd-4cde-bbcf-570b4a153e79
      type: account
      parent: 2c4f4a25-ba9a-4dbc-be68-e0beb77a7eb0
    - name: TestConsumerSubaccount
      id: 1f538f34-30bf-4d3d-aeaa-02e69eef84ae
      type: subaccount
      parent: 5984a414-1eed-4972-af2c-b2b6a415c7d7
    - name: TestTenantsOnDemandAPI
      id: 8d42d818-d4c4-4036-b82f-b199db7ffeb5
      type: subaccount
      parent: 5984a414-1eed-4972-af2c-b2b6a415c7d7
    - name: TestExternalCertificateSubaccount
      id: bad76f69-e5c2-4d55-bca5-240944824b83
      type: subaccount
      parent: 5577cf46-4f78-45fa-b55f-a42a3bdba868
  images:
    containerRegistry:
      path: eu.gcr.io/kyma-project/incubator
    connector:
      dir:
      version: "PR-2575"
      name: compass-connector
    connectivity_adapter:
      dir:
      version: "PR-2575"
      name: compass-connectivity-adapter
    pairing_adapter:
      dir:
      version: "PR-2572"
      name: compass-pairing-adapter
    director:
      dir:
<<<<<<< HEAD
      version: "PR-2553"
=======
      version: "PR-2594"
>>>>>>> a85eaa3d
      name: compass-director
    hydrator:
      dir:
      version: "PR-2575"
      name: compass-hydrator
    gateway:
      dir:
      version: "PR-2575"
      name: compass-gateway
    operations_controller:
      dir:
      version: "PR-2575"
      name: compass-operations-controller
    ord_service:
      dir:
      version: "PR-76"
      name: compass-ord-service
    schema_migrator:
      dir:
<<<<<<< HEAD
      version: "PR-2553"
=======
      version: "PR-2594"
>>>>>>> a85eaa3d
      name: compass-schema-migrator
    system_broker:
      dir:
      version: "PR-2575"
      name: compass-system-broker
    certs_setup_job:
      containerRegistry:
        path: eu.gcr.io/kyma-project
      dir:
      version: "0a651695"
    external_services_mock:
      dir:
<<<<<<< HEAD
      version: "PR-2553"
=======
      version: "PR-2594"
>>>>>>> a85eaa3d
      name: compass-external-services-mock
    console:
      dir:
      version: "PR-71"
      name: compass-console
    e2e_tests:
      dir:
<<<<<<< HEAD
      version: "PR-2553"
=======
      version: "PR-2591"
>>>>>>> a85eaa3d
      name: compass-e2e-tests
  isLocalEnv: false
  isForTesting: false
  oauth2:
    host: oauth2
  livenessProbe:
    initialDelaySeconds: 30
    timeoutSeconds: 1
    periodSeconds: 10
  readinessProbe:
    initialDelaySeconds: 5
    timeoutSeconds: 1
    periodSeconds: 2
  agentPreconfiguration: false
  nsAdapter:
    external:
      port: 3005
    e2eTests:
      gatewayHost: "compass-gateway-xsuaa"
    prefix: /nsadapter
    path: /nsadapter/api/v1/notifications
    systemToTemplateMappings: '[{  "Name": "SAP S/4HANA On-Premise",  "SourceKey": ["type"],  "SourceValue": ["abapSys"]},{  "Name": "SAP S/4HANA On-Premise",  "SourceKey": ["type"],  "SourceValue": ["nonSAPsys"]},{  "Name": "SAP S/4HANA On-Premise",  "SourceKey": ["type"],  "SourceValue": ["hana"]}]'
    secret:
      name: nsadapter-secret
      subaccountKey: subaccount
      local:
        subaccountValue: subaccount
    authSecret:
      name: "compass-external-services-mock-oauth-credentials"
      clientIdKey: client-id
      clientSecretKey: client-secret
      tokenUrlKey: url
      instanceUrlKey: url
      certKey: cert
      keyKey: key
    registerPath: "/register"
    tokenPath: "/secured/oauth/token"
    createClonePattern: '{"key": "%s"}'
    createBindingPattern: '{}'
    useClone: "false"
  director:
    host: compass-director.compass-system.svc.cluster.local
    prefix: /director
    graphql:
      external:
        port: 3000
    tls:
      secure:
        internal:
          host: compass-director-internal
    validator:
      port: 8080
    metrics:
      port: 3003
      enableGraphqlOperationInstrumentation: true
    operations:
      port: 3002
      path: "/operation"
      lastOperationPath: "/last_operation"
    info:
      path: "/v1/info"
    subscription:
      subscriptionProviderLabelKey: "subscriptionProviderId"
      consumerSubaccountLabelKey: "global_subaccount_id"
      subscriptionLabelKey: "subscription"
      tokenPrefix: "sb-"
    selfRegister:
      secret:
        name: "region-instances-credentials"
        key: "keyConfig"
        path: "/tmp"
      clientIdPath: "clientId"
      clientSecretPath: "clientSecret"
      urlPath: "url"
      tokenUrlPath: "tokenUrl"
      clientCertPath: "clientCert"
      clientKeyPath: "clientKey"
      local:
        templateMappings:
          clientIDMapping: '{{ printf "\"%s\":\"client_id\"" .Values.global.director.selfRegister.clientIdPath }}'
          clientSecretMapping: '{{ printf "\"%s\":\"client_secret\"" .Values.global.director.selfRegister.clientSecretPath }}'
          urlMapping: '{{ printf "\"%s\":\"http://compass-external-services-mock.%s.svc.cluster.local:%s\"" .Values.global.director.selfRegister.urlPath .Release.Namespace (.Values.service.port | toString) }}'
          tokenURLMapping: '{{ printf "\"%s\":\"https://%s.%s:%s\"" .Values.global.director.selfRegister.tokenUrlPath .Values.global.externalServicesMock.certSecuredHost .Values.global.ingress.domainName (.Values.service.certPort | toString) }}'
          x509CertificateMapping: '{{ printf "\"%s\":\"%s\"" .Values.global.director.selfRegister.clientCertPath .Values.global.connector.caCertificate }}'
          x509KeyMapping: '{{ printf "\"%s\":\"%s\"" .Values.global.director.selfRegister.clientKeyPath .Values.global.connector.caKey }}'
      oauthTokenPath: "/cert/token"
      oauthMode: "oauth-mtls"
      label: "selfRegLabel"
      labelValuePrefix: "self-reg-prefix-"
      responseKey: "self-reg-key"
      path: "/external-api/self-reg"
      nameQueryParam: "name"
      tenantQueryParam: "tenant"
      requestBodyPattern: '{"key": "%s"}'
    clientIDHeaderKey: client_user
    suggestTokenHeaderKey: suggest_token
    runtimeTypeLabelKey: "runtimeType"
    applicationTypeLabelKey: "applicationType"
    kymaRuntimeTypeLabelValue: "kyma"
    fetchTenantEndpoint: '{{ printf "https://%s.%s%s/v1/fetch" .Values.global.gateway.tls.secure.internal.host .Values.global.ingress.domainName .Values.global.tenantFetcher.prefix }}'
  auditlog:
    configMapName: "compass-gateway-auditlog-config"
    mtlsTokenPath: "/cert/token"
    standardTokenPath: "/secured/oauth/token"
    skipSSLValidation: false
    secret:
      name: "compass-gateway-auditlog-secret"
      urlKey: url
      clientIdKey: client-id
      clientSecretKey: client-secret
      clientCertKey: client-cert
      clientKeyKey: client-key
  log:
    format: "kibana"
  enableCompassDefaultScenarioAssignment: true
  tenantConfig:
    useDefaultTenants: true
    dbPool:
      maxOpenConnections: 1
      maxIdleConnections: 1
  connector:
    prefix: /connector
    graphql:
      external:
        port: 3000
    validator:
      port: 8080
    # If secrets do not exist they will be created
    secrets:
      ca:
        name: compass-connector-app-ca
        namespace: compass-system
        certificateKey: ca.crt
        keyKey: ca.key
      rootCA:
        namespace: istio-system # For Ingress Gateway to work properly the namespace needs to be istio-system
        # In order for istio mTLS to work we should have two different secrets one containing the server certificate (let’s say X) and one used for validation of the client’s certificates.
        # The second one should be our root certificate and istio wants it to be named X-cacert. (-cacert suffix).
        # This is the reason for the confusing name of our root certificate. https://preliminary.istio.io/v1.6/docs/tasks/traffic-management/ingress/secure-ingress/#configure-a-mutual-tls-ingress-gateway
        cacert: compass-gateway-mtls-certs-cacert # For cert-rotation the cacert should be in different secret
        certificateKey: cacert
    revocation:
      configmap:
        name: revocations-config
        namespace: "{{ .Release.Namespace }}"
    # If key and certificate are not provided they will be generated
    caKey: ""
    caCertificate: ""
  system_broker:
    enabled: true
    port: 5001
    prefix: /broker
    tokenProviderFromHeader:
      forwardHeaders: Authorization
    tokenProviderFromSecret:
      enabled: false
      secrets:
        integrationSystemCredentials:
          name: compass-system-broker-credentials
          namespace: compass-system
    testNamespace: kyma-system
  gateway:
    port: 3000
    tls:
      host: compass-gateway
      adapterHost: compass-ns-adapter
      secure:
        internal:
          host: compass-gateway-internal
        oauth:
          host: compass-gateway-auth-oauth
    mtls:
      manageCerts: true
      host: compass-gateway-mtls
      certSecret: compass-gateway-mtls-certs
      external:
        host: compass-gateway-sap-mtls
        certSecret: compass-gateway-mtls-certs # Use connector's root CA as root CA by default. This should be overridden for productive deployments.
    headers:
      rateLimit: X-Flow-Identity
      request:
        remove:
          - "Client-Id-From-Token"
          - "Client-Id-From-Certificate"
          - "Client-Certificate-Hash"
          - "Certificate-Data"
  hydrator:
    host: compass-hydrator.compass-system.svc.cluster.local
    port: 3000
    prefix: /hydrators
    subjectConsumerMappingConfig: '[{"consumer_type": "Super Admin", "tenant_access_levels": ["customer", "account","subaccount"], "subject": "C=DE, L=local, O=SAP SE, OU=Region, OU=SAP Cloud Platform Clients, OU=f8075207-1478-4a80-bd26-24a4785a2bfd, CN=compass"},{"consumer_type": "Integration System", "tenant_access_levels": ["account","subaccount"], "subject": "C=DE, L=local, O=SAP SE, OU=Region, OU=SAP Cloud Platform Clients, OU=f8075207-1478-4a80-bd26-24a4785a2bfd, CN=integration-system-test"}]'
    certificateDataHeader: "Certificate-Data"
    consumerClaimsKeys:
      clientIDKey: "client_id"
      tenantIDKey: "tenantid"
      userNameKey: "user_name"
      subdomainKey: "subdomain"
    http:
      client:
        skipSSLValidation: false
    metrics:
      port: 3003
      enableClientInstrumentation: true
      censoredFlows: "JWT"
  operations_controller:
    enabled: true
  connectivity_adapter:
    port: 8080
    tls:
      host: adapter-gateway
    mtls:
      host: adapter-gateway-mtls
  oathkeeperFilters:
    workloadLabel: oathkeeper
    namespace: kyma-system
    tokenDataHeader: "Connector-Token"
    certificateDataHeader: "Certificate-Data"
  istio:
    externalMtlsGateway:
      name: "compass-gateway-external-mtls"
      namespace: "compass-system"
    mtlsGateway:
      name: "compass-gateway-mtls"
      namespace: "compass-system"
    gateway:
      name: "kyma-gateway"
      namespace: "kyma-system"
    proxy:
      port: 15020
    namespace: istio-system
    ingressgateway:
      workloadLabel: istio-ingressgateway
      requestPayloadSizeLimit2MB: 2097152
      requestPayloadSizeLimit2MBLabel: "2MB"
      requestPayloadSizeLimit5MB: 5097152
      requestPayloadSizeLimit5MBLabel: "5MB"
      correlationHeaderRewriteFilter:
        expectedHeaders:
          - "x-request-id"
          - "x-correlation-id"
          - "x-correlationid"
          - "x-forrequest-id"
          - "x-vcap-request-id"
          - "x-broker-api-request-identity"
  kubernetes:
    serviceAccountTokenIssuer: https://kubernetes.default.svc.cluster.local
    serviceAccountTokenJWKS: https://kubernetes.default.svc.cluster.local/openid/v1/jwks
  ingress:
    domainName: "local.kyma.dev"
  database:
    sqlProxyServiceAccount: "proxy-user@gcp-cmp.iam.gserviceaccount.com"
    manageSecrets: true
    embedded:
      enabled: true
      director:
        name: "postgres"
      directorDBName: "postgres"
    managedGCP:
      serviceAccountKey: ""
      instanceConnectionName: ""
      director:
        name: ""
        user: ""
        password: ""
      host: "localhost"
      hostPort: "5432"
      sslMode: ""
      #TODO remove below after migration to separate user will be done
      dbUser: ""
      dbPassword: ""
      directorDBName: ""
  oathkeeper:
    host: ory-oathkeeper-proxy.kyma-system.svc.cluster.local
    port: 4455
    timeout_ms: 120000
    ns_adapter_timeout_ms: 3600000
    idTokenConfig:
      claims: '{"scopes": "{{ print .Extra.scope }}","tenant": "{{ .Extra.tenant }}", "consumerID": "{{ print .Extra.consumerID}}", "consumerType": "{{ print .Extra.consumerType }}", "flow": "{{ print .Extra.flow }}", "onBehalfOf": "{{ print .Extra.onBehalfOf }}", "region": "{{ print .Extra.region }}", "tokenClientID": "{{ print .Extra.tokenClientID }}"}'
      internalClaims: '{"scopes": "application:read application:write application.webhooks:read application_template.webhooks:read webhooks.auth:read runtime:write runtime:read tenant:read tenant:write tenant_subscription:write ory_internal fetch_tenant application_template:read destinations_sensitive_data:read destinations:sync","tenant":"{ {{ if .Header.Tenant }} \"consumerTenant\":\"{{ print (index .Header.Tenant 0) }}\", {{ end }} \"externalTenant\":\"\"}", "consumerType": "Internal Component", "flow": "Internal"}'
    mutators:
      runtimeMappingService:
        config:
          api:
            url: http://compass-hydrator.compass-system.svc.cluster.local:3000/hydrators/runtime-mapping
            retry:
              give_up_after: 6s
              max_delay: 2000ms
      authenticationMappingServices:
        nsadapter:
          cfg:
            config:
              api:
                url: http://compass-hydrator.compass-system.svc.cluster.local:3000/hydrators/authn-mapping/nsadapter
                retry:
                  give_up_after: 6s
                  max_delay: 2000ms
          authenticator:
            enabled: false
            createRule: true
            gatewayHost: "compass-gateway-xsuaa"
            trusted_issuers: '[{"domain_url": "compass-system.svc.cluster.local:8080", "scope_prefix": "prefix.", "protocol": "http"}]'
            attributes: '{"uniqueAttribute": { "key": "ns-adapter-test", "value": "ns-adapter-flow" }, "tenant": { "key": "tenant" }, "identity": { "key": "identity" }, "clientid": { "key": "client_id" } }'
            path: /nsadapter/api/v1/notifications
            upstreamComponent: "compass-gateway"
            checkSuffix: true
        tenant-fetcher:
          cfg:
            config:
              api:
                url: http://compass-hydrator.compass-system.svc.cluster.local:3000/hydrators/authn-mapping/tenant-fetcher
                retry:
                  give_up_after: 6s
                  max_delay: 2000ms
          authenticator:
            enabled: false
            createRule: true
            gatewayHost: "compass-gateway"
            trusted_issuers: '[{"domain_url": "compass-system.svc.cluster.local:8080", "scope_prefix": "prefix.", "protocol": "http"}]'
            attributes: '{"uniqueAttribute": { "key": "test", "value": "tenant-fetcher" }, "tenant": { "key": "tenant" }, "identity": { "key": "identity" } }'
            path: /tenants/<.*>
            upstreamComponent: "compass-tenant-fetcher"
            checkSuffix: false
        subscriber:
          cfg:
            config:
              api:
                url: http://compass-hydrator.compass-system.svc.cluster.local:3000/hydrators/authn-mapping/subscriber
                retry:
                  give_up_after: 6s
                  max_delay: 2000ms
          authenticator:
            enabled: false
            createRule: false
            gatewayHost: "compass-gateway-sap-mtls"
            trusted_issuers: '[{"domain_url": "compass-system.svc.cluster.local:8080", "scope_prefix": "prefix.", "protocol": "http", "region": "eu-1"}]'
            attributes: '{"uniqueAttribute": { "key": "subsc-key-test", "value": "subscription-flow" }, "tenant": { "key": "tenant" }, "identity": { "key": "user_name" }, "clientid": { "key": "client_id" } }'
            path: /<.*>
            checkSuffix: false
      tenantMappingService:
        config:
          api:
            url: http://compass-hydrator.compass-system.svc.cluster.local:3000/hydrators/tenant-mapping
            retry:
              give_up_after: 6s
              max_delay: 2000ms
      certificateResolverService:
        config:
          api:
            url: http://compass-hydrator.compass-system.svc.cluster.local:3000/hydrators/v1/certificate/data/resolve
            retry:
              give_up_after: 6s
              max_delay: 2000ms
      tokenResolverService:
        config:
          api:
            url: http://compass-hydrator.compass-system.svc.cluster.local:3000/hydrators/v1/tokens/resolve
            retry:
              give_up_after: 6s
              max_delay: 2000ms
  cockpit:
    auth:
      allowedConnectSrc: "https://*.ondemand.com"
      secretName: "cockpit-auth-secret"
      idpHost: ""
      clientID: ""
      scopes: "openid profile email"
      path: "/oauth2/certs"
  destinationFetcher:
    manageSecrets: true
    host: compass-destination-fetcher.compass-system.svc.cluster.local
    prefix: /destination-configuration
    port: 3000
    jobSchedule: 10m
    lease:
      lockname: destinationlease
    parallelTenants: 10
    authentication:
      jwksEndpoint: "http://ory-oathkeeper-api.kyma-system.svc.cluster.local:4456/.well-known/jwks.json"
      appDestinationsSyncScope: "destinations:sync"
      appDetinationsSensitiveDataScope: "destinations_sensitive_data:read"
    server:
      tenantDestinationsEndpoint: "/v1/subaccountDestinations"
      sensitiveDataEndpoint: "/v1/destinations"
      sensitiveDataQueryParam: "name"
    request:
      skipSSLValidation: false
      retry_interval: "100ms"
      retry_attempts: 3
      goroutineLimit: 100
      requestTimeout: "30s"
      pageSize: 10
      pageParam: "\\$page"
      pageSizeParam: "\\$pageSize"
      pageCountParam: "\\$pageCount"
      pageCountHeader: "Page-Count"
      oauthTokenPath: "/oauth/token"
    instance:
      clientIdPath: "clientid"
      clientSecretPath: "clientsecret"
      urlPath: "uri"
      tokenUrlPath: "certurl"
      clientCertPath: "certificate"
      clientKeyPath: "key"
    secretName: destination-region-instances
    dependenciesConfig:
      path: "/cfg/dependencies"
    oauthMode: "oauth-mtls"
  destinationRegionSecret:
    secretName: "destination-region-instances"
    fileName: "keyConfig"
    local:
      templateMappings:
        xsappMapping: '{{ printf "\"%s\":\"xsappname1\"" .Values.global.tenantFetcher.xsappNamePath }}'
        clientIDMapping: '{{ printf "\"%s\":\"client_id\"" .Values.global.destinationFetcher.instance.clientIdPath }}'
        clientSecretMapping: '{{ printf "\"%s\":\"client_secret\"" .Values.global.destinationFetcher.instance.clientSecretPath }}'
        urlMapping: '{{ printf "\"%s\":\"http://compass-external-services-mock.%s.svc.cluster.local:%s\"" .Values.global.destinationFetcher.instance.urlPath .Release.Namespace (.Values.service.port | toString) }}'
        tokenURLMapping: '{{ printf "\"%s\":\"https://%s.%s:%s\"" .Values.global.destinationFetcher.instance.tokenUrlPath .Values.global.externalServicesMock.certSecuredHost .Values.global.ingress.domainName (.Values.service.certPort | toString) }}'
        x509CertificateMapping: '{{ printf "\"%s\":\"%s\"" .Values.global.destinationFetcher.instance.clientCertPath .Values.global.connector.caCertificate }}'
        x509KeyMapping: '{{ printf "\"%s\":\"%s\"" .Values.global.destinationFetcher.instance.clientKeyPath .Values.global.connector.caKey }}'
  tenantFetcher:
    manageSecrets: true
    host: compass-tenant-fetcher.compass-system.svc.cluster.local
    prefix: /tenants
    port: 3000
    xsappNamePath: "xsappname"
    omitDependenciesParamName: ""
    omitDependenciesParamValue: ""
    requiredAuthScope: Callback
    fetchTenantAuthScope: fetch_tenant
    authentication:
      jwksEndpoint: "http://ory-oathkeeper-api.kyma-system.svc.cluster.local:4456/.well-known/jwks.json"
    tenantProvider:
      tenantIdProperty: "tenantId"
      customerIdProperty: "customerId"
      subaccountTenantIdProperty: "subaccountTenantId"
      subdomainProperty: "subdomain"
      name: "provider"
      subscriptionProviderIdProperty: "subscriptionProviderIdProperty"
      providerSubaccountIdProperty: "providerSubaccountIdProperty"
      consumerTenantIdProperty: "consumerTenantIdProperty"
      subscriptionProviderAppNameProperty: "subscriptionProviderAppNameProperty"
    server:
      fetchTenantEndpoint: "/v1/fetch/{parentTenantId}/{tenantId}"
      regionalHandlerEndpoint: "/v1/regional/{region}/callback/{tenantId}"
      dependenciesEndpoint: "/v1/regional/{region}/dependencies"
      tenantPathParam: "tenantId"
      regionPathParam: "region"
    dependenciesConfig:
      path: "/cfg/dependencies"
    containerName: "tenant-fetcher"
    oauth:
      client: "client_id"
      secret: ""
      tokenURL: '{{ printf "https://%s.%s" .Values.global.externalServicesMock.certSecuredHost .Values.global.ingress.domainName }}'
      tokenPath: "/cert/token"
    secret:
      name: "compass-tenant-fetcher-secret"
      clientIdKey: "client-id"
      oauthMode: "oauth-mtls"
      clientCertKey: "client-cert"
      clientKeyKey: "client-key"
      oauthUrlKey: "url"
      skipSSLValidation: true
    endpoints:
      subaccountCreated: "127.0.0.1/events?type=subaccount-created"
    fieldMapping:
      totalPagesField: "totalPages"
      totalResultsField: "totalResults"
      tenantEventsField: "events"
      idField: "id"
      nameField: "name"
      customerIdField: "customerId"
      subdomainField: "subdomain"
      discriminatorField: ""
      discriminatorValue: ""
      detailsField: "details"
      entityTypeField: "entityType"
      globalAccountID: "gaID"
      regionField: "region"
    regionDetails: '[{"central", ""}]'
  externalCertConfiguration:
    issuerLocality: "local,local2" # In local setup we have manually created connector CA certificate with 'local' Locality property
    subjectPattern: "/C=DE/O=SAP SE/OU=SAP Cloud Platform Clients/OU=Region/OU=%s/L=%s/CN=%s"
    ouCertSubaccountID: "f8075207-1478-4a80-bd26-24a4785a2bfd"
    commonName: "compass"
    locality: "local"
    certSvcApiPath: "/cert"
    tokenPath: "/cert/token"
    secrets:
      externalCertSvcSecret:
        manage: false
        name: "cert-svc-secret"
        clientIdKey: client-id
        clientSecretKey: client-secret
        oauthUrlKey: url
        csrEndpointKey: csr-endpoint
        clientCert: client-cert
        clientKey: client-key
        skipSSLValidationFlag: "-k"
      externalClientCertSecret:
        name: "external-client-certificate"
        namespace: compass-system
        certKey: tls.crt
        keyKey: tls.key
    rotationCronjob:
      name: "external-certificate-rotation"
      schedule: "*/1 * * * *" # Executes every minute
      certValidity: "7"
      clientCertRetryAttempts: "8"
      containerName: "certificate-rotation"
  ordService:
    host: compass-ord-service.compass-system.svc.cluster.local
    prefix: /open-resource-discovery-service/v0
    docsPrefix: /open-resource-discovery-docs
    staticPrefix: /open-resource-discovery-static/v0
    port: 3000
    defaultResponseType: "xml"
    userContextHeader: "user_context"
    authTokenPath: "/var/run/secrets/kubernetes.io/serviceaccount/token"
    skipSSLValidation: false
  ordAggregator:
    name: ord-aggregator
    enabled: true
    suspend: true
    schedule: "*/1 * * * *"
    http:
      client:
        skipSSLValidation: false
      retry:
        attempts: 3
        delay: 100ms
    dbPool:
      maxOpenConnections: 2
      maxIdleConnections: 2
    globalRegistryUrl: http://compass-external-services-mock.compass-system.svc.cluster.local:8087/.well-known/open-resource-discovery
    maxParallelApplicationProcessors: 4
    maxParallelDocumentsPerApplication: 10
    containerName: "ord-aggregator"
  systemFetcher:
    enabled: false
    name: "system-fetcher"
    schedule: "0 0 * * *"
    manageSecrets: true
    # enableSystemDeletion - whether systems in deleted state should be deleted from director database
    enableSystemDeletion: true
    # fetchParallelism - shows how many http calls will be made in parallel to fetch systems
    fetchParallellism: 30
    # queueSize - shows how many system fetches (individual requests may fetch more than 1 system)
    # can be put in the queue for processing before blocking. It is best for the queue to be about 2 times bigger than the parallellism
    queueSize: 100
    # fetchRequestTimeout - shows the timeout to wait for oauth token and for fetching systems (in one request) separately
    fetchRequestTimeout: "30s"
    # directorRequestTimeout - graphql requests timeout to director
    directorRequestTimeout: "30s"
    dbPool:
      maxOpenConnections: 20
      maxIdleConnections: 2
    # systemsAPIEndpoint - endpoint of the service to fetch systems from
    systemsAPIEndpoint: ""
    # systemsAPIFilterCriteria - criteria for fetching systems
    systemsAPIFilterCriteria: ""
    # systemToTemplateMappings - how to map system properties to an existing application template
    systemToTemplateMappings: '{}'
    appTemplates: []
    templatePlaceholderToSystemKeyMappings: '[{"placeholder_name": "name","system_key": "displayName"},{"placeholder_name": "display-name","system_key": "displayName"},{"placeholder_name": "systemNumber","system_key": "systemNumber"},{"placeholder_name": "productId","system_key": "productId"},{"placeholder_name": "ppmsProductVersionId","system_key": "ppmsProductVersionId"},{"placeholder_name": "description","system_key": "productDescription", "optional": true},{"placeholder_name": "baseUrl","system_key": "additionalUrls.mainUrl", "optional":true},{"placeholder_name": "providerName","system_key": "infrastructureProvider", "optional": true}]'
    templateOverrideApplicationInput: '{"name": "{{name}}","description": "{{description}}","providerName": "{{providerName}}","statusCondition": "INITIAL","systemNumber": "{{systemNumber}}","labels": {"managed": "true","productId": "{{productId}}","ppmsProductVersionId": "{{ppmsProductVersionId}}"},"baseUrl": "{{baseUrl}}"}'
    http:
      client:
        skipSSLValidation: false
    oauth:
      client: "client_id"
      tokenEndpointProtocol: "https"
      tokenBaseHost: "compass-external-services-mock-sap-mtls"
      tokenPath: "/cert/token"
      scopesClaim: "scopes"
      tenantHeaderName: "x-zid"
      tokenRequestTimeout: 30s
      skipSSLValidation: true
    secret:
      name: "compass-system-fetcher-secret"
      clientIdKey: client-id
      oauthUrlKey: url
    paging:
      pageSize: 200
      sizeParam: "$top"
      skipParam: "$skip"
    containerName: "system-fetcher"
  tenantFetchers:
    job1:
      cron:
        enabled: false
      enabled: false
      job:
        interval: "5m"
      configMapNamespace: "compass-system"
      manageSecrets: true
      providerName: "compass"
      schedule: "*/5 * * * *"
      tenantInsertChunkSize: "500"
      kubernetes:
        configMapNamespace: "compass-system"
        pollInterval: 2s
        pollTimeout: 1m
        timeout: 2m
      oauth:
        client: ""
        secret: ""
        tokenURL: ""
        tokenPath: ""
      secret:
        name: "compass-tenant-fetcher-secret-job1"
        clientIdKey: client-id
        clientSecretKey: client-secret
        oauthUrlKey: url
        oauthMode: "oauth-mtls"
        clientCertKey: client-cert
        clientKeyKey: client-key
        skipSSLValidation: true
      endpoints:
        accountCreated: "127.0.0.1/events?type=account-created"
        accountDeleted: "127.0.0.1/events?type=account-deleted"
        accountUpdated: "127.0.0.1/events?type=account-updated"
        subaccountCreated: "127.0.0.1/events?type=subaccount-created"
        subaccountDeleted: "127.0.0.1/events?type=subaccount-deleted"
        subaccountUpdated: "127.0.0.1/events?type=subaccount-updated"
        subaccountMoved: "127.0.0.1/events?type=subaccount-moved"
      fieldMapping:
        totalPagesField: "totalPages"
        totalResultsField: "totalResults"
        tenantEventsField: "events"
        idField: "id"
        nameField: "name"
        customerIdField: "customerId"
        subdomainField: "subdomain"
        discriminatorField: ""
        discriminatorValue: ""
        detailsField: "details"
        entityTypeField: "entityType"
        globalAccountID: "gaID"
        regionField: "region"
        movedSubaccountTargetField: "targetGlobalAccountGUID"
        movedSubaccountSourceField: "sourceGlobalAccountGUID"
      queryMapping:
        pageNumField: "pageNum"
        pageSizeField: "pageSize"
        timestampField: "timestamp"
      query:
        startPage: "0"
        pageSize: "100"
      shouldSyncSubaccounts: "false"
      dbPool:
        maxOpenConnections: 1
        maxIdleConnections: 1
  metrics:
    enabled: true
    pushEndpoint: http://monitoring-prometheus-pushgateway.kyma-system.svc.cluster.local:9091
  externalServicesMock:
    enabled: false
    certSecuredPort: 8081
    ordCertSecuredPort: 8082
    unsecuredPort: 8083
    basicSecuredPort: 8084
    oauthSecuredPort: 8085
    ordGlobalRegistryCertPort: 8086
    ordGlobalRegistryUnsecuredPort: 8087
    unsecuredPortWithAdditionalContent: 8088
    unsecuredMultiTenantPort: 8089
    certSecuredHost: compass-external-services-mock-sap-mtls
    ordCertSecuredHost: compass-external-services-mock-sap-mtls-ord
    ordGlobalCertSecuredHost: compass-external-services-mock-sap-mtls-global-ord-registry
    unSecuredHost: compass-external-services-mock
    host: compass-external-services-mock.compass-system.svc.cluster.local
    regionInstancesCredentials:
      manage: false
    oauthSecret:
      manage: false
      name: compass-external-services-mock-oauth-credentials
      clientIdKey: client-id
      clientSecretKey: client-secret
      oauthUrlKey: url
      oauthTokenPath: "/secured/oauth/token"
    auditlog:
      applyMockConfiguration: false
      managementApiPath: /audit-log/v2/configuration-changes/search
      mtlsTokenPath: "/cert/token"
      secret:
        name: "auditlog-instance-management"
        urlKey: url
        tokenUrlKey: token-url
        clientIdKey: client-id
        clientSecretKey: client-secret
        clientCertKey: client-cert
        clientKeyKey: client-key
  tests:
    http:
      client:
        skipSSLValidation: false
    externalCertConfiguration:
      ouCertSubaccountID: "bad76f69-e5c2-4d55-bca5-240944824b83"
    director:
      skipPattern: ""
      externalCertIntSystemCN: "integration-system-test"
    tenantFetcher:
      tenantOnDemandID: "8d42d818-d4c4-4036-b82f-b199db7ffeb5"
      region: "eu-1"
      region2: "eu-2"
    ordAggregator:
      skipPattern: ""
    ordService:
      accountTenantID: "5577cf46-4f78-45fa-b55f-a42a3bdba868" # testDefaultTenant from our testing tenants
      skipPattern: ""
    externalServicesMock:
      skipPattern: ""
    selfRegistration:
      region: "eu-1"
      region2: "eu-2"
    destination:
      consumerSubdomain: "compass-external-services-mock-sap-mtls"
    subscription:
      tenants:
        providerAccountID: "5577cf46-4f78-45fa-b55f-a42a3bdba868" # testDefaultTenant from our testing tenants
        providerSubaccountID: "f8075207-1478-4a80-bd26-24a4785a2bfd" # TestProviderSubaccount from our testing tenants
        consumerAccountID: "5984a414-1eed-4972-af2c-b2b6a415c7d7" # ApplicationsForRuntimeTenantName from our testing tenants
        consumerSubaccountID: "1f538f34-30bf-4d3d-aeaa-02e69eef84ae" # randomly chosen
        consumerTenantID: "ba49f1aa-ddc1-43ff-943c-fe949857a34a" # randomly chosen
        providerSubaccountIDRegion2: "731b7bc4-5472-41d2-a447-e4c0f45de739" # TestProviderSubaccountRegion2 from our testing tenants
      oauthSecret:
        manage: false
        name: compass-subscription-secret
        clientIdKey: client-id
        clientSecretKey: client-secret
        oauthUrlKey: url
      propagatedProviderSubaccountHeader: "X-Provider-Subaccount"
      externalClientCertTestSecretName: "external-client-certificate-test-secret"
      externalClientCertTestSecretNamespace: "compass-system"
      externalCertTestJobName: "external-certificate-rotation-test-job"
      certSvcInstanceTestSecretName: "cert-svc-secret"
      certSvcInstanceTestRegion2SecretName: "cert-svc-secret-eu2"
      consumerTokenURL: "http://compass-external-services-mock.compass-system.svc.cluster.local:8080"
      subscriptionURL: "http://compass-external-services-mock.compass-system.svc.cluster.local:8080"
      subscriptionProviderIdValue: "id-value!t12345"
      subscriptionProviderAppNameValue: "subscriptionProviderAppNameValue"
    namespace: kyma-system
    connectivityAdapterFQDN: http://compass-connectivity-adapter.compass-system.svc.cluster.local
    externalServicesMockFQDN: http://compass-external-services-mock.compass-system.svc.cluster.local
    ordServiceFQDN: http://compass-ord-service.compass-system.svc.cluster.local
    systemBrokerFQDN: http://compass-system-broker.compass-system.svc.cluster.local
    tenantFetcherFQDN: http://compass-tenant-fetcher.compass-system.svc.cluster.local
    hydratorFQDN: http://compass-hydrator.compass-system.svc.cluster.local
    basicCredentials:
      manage: false
      secretName: "test-basic-credentials-secret"
    db:
      maxOpenConnections: 3
      maxIdleConnections: 1
    securityContext: # Set on container level
      runAsUser: 2000
      allowPrivilegeEscalation: false
  expectedSchemaVersionUpdateJob:
    cm:
      name: "expected-schema-version"
  migratorJob:
    nodeSelectorEnabled: false
    pvc:
      name: "compass-director-migrations"
      namespace: "compass-system"
      migrationsPath: "/compass-migrations"
      storageClass: local-path
  http:
    client:
      skipSSLValidation: false
  pairingAdapter:
    templateName: "pairing-adapter-app-template"
    watcherCorrelationID: "pairing-adapter-watcher-id"
    configMap:
      manage: false
      key: "config.json"
      name: "pairing-adapter-config-local"
      namespace: "compass-system"
      localAdapterFQDN: "http://compass-pairing-adapter.compass-system.svc.cluster.local/adapter-local-mtls"
      integrationSystemID: "d3e9b9f5-25dc-4adb-a0a0-ed69ef371fb6"
    e2e:
      appName: "test-app"
      appID: "123-test-456"
      clientUser: "test-user"
      tenant: "test-tenant"
  # Scopes assigned for every new Client Credentials by given object type (Runtime / Application / Integration System)
  # and scopes mapped to a consumer with the given type, then that consumer is using a client certificate
  scopes:
    scopesPerConsumerType:
      runtime:
        - "runtime:read"
        - "runtime:write"
        - "application:read"
        - "runtime.auths:read"
        - "bundle.instance_auths:read"
        - "runtime.webhooks:read"
        - "webhook:write"
      external_certificate:
        - "runtime:read"
        - "runtime:write"
        - "application:read"
        - "application:write"
        - "runtime.auths:read"
        - "bundle.instance_auths:read"
        - "runtime.webhooks:read"
        - "webhook:write"
        - "application_template:read"
        - "application_template:write"
      application:
        - "application:read"
        - "application:write"
        - "application.auths:read"
        - "application.webhooks:read"
        - "bundle.instance_auths:read"
        - "document.fetch_request:read"
        - "event_spec.fetch_request:read"
        - "api_spec.fetch_request:read"
        - "fetch-request.auth:read"
        - "webhook:write"
      integration_system:
        - "application:read"
        - "application:write"
        - "application.local_tenant_id:write"
        - "application_template:read"
        - "application_template:write"
        - "runtime:read"
        - "runtime:write"
        - "integration_system:read"
        - "label_definition:read"
        - "label_definition:write"
        - "automatic_scenario_assignment:read"
        - "automatic_scenario_assignment:write"
        - "integration_system.auths:read"
        - "application_template.webhooks:read"
        - "formation:write"
        - "formation:read"
        - "internal_visibility:read"
        - "application.auths:read"
        - "webhook:write"
        - "formation_template:read"
      super_admin:
        - "application:read"
        - "application:write"
        - "application.local_tenant_id:write"
        - "application_template:read"
        - "application_template:write"
        - "integration_system:read"
        - "integration_system:write"
        - "runtime:read"
        - "runtime:write"
        - "label_definition:read"
        - "label_definition:write"
        - "eventing:manage"
        - "tenant:read"
        - "automatic_scenario_assignment:read"
        - "automatic_scenario_assignment:write"
        - "application.auths:read"
        - "application.webhooks:read"
        - "application_template.webhooks:read"
        - "bundle.instance_auths:read"
        - "document.fetch_request:read"
        - "event_spec.fetch_request:read"
        - "api_spec.fetch_request:read"
        - "integration_system.auths:read"
        - "runtime.auths:read"
        - "fetch-request.auth:read"
        - "webhooks.auth:read"
        - "formation:write"
        - "formation:read"
        - "internal_visibility:read"
        - "runtime.webhooks:read"
        - "webhook:write"
        - "formation_template:read"
        - "formation_template:write"
      default:
        - "runtime:read"
        - "runtime:write"
        - "tenant:read"<|MERGE_RESOLUTION|>--- conflicted
+++ resolved
@@ -123,11 +123,7 @@
       name: compass-pairing-adapter
     director:
       dir:
-<<<<<<< HEAD
-      version: "PR-2553"
-=======
       version: "PR-2594"
->>>>>>> a85eaa3d
       name: compass-director
     hydrator:
       dir:
@@ -147,11 +143,7 @@
       name: compass-ord-service
     schema_migrator:
       dir:
-<<<<<<< HEAD
-      version: "PR-2553"
-=======
       version: "PR-2594"
->>>>>>> a85eaa3d
       name: compass-schema-migrator
     system_broker:
       dir:
@@ -164,11 +156,7 @@
       version: "0a651695"
     external_services_mock:
       dir:
-<<<<<<< HEAD
-      version: "PR-2553"
-=======
       version: "PR-2594"
->>>>>>> a85eaa3d
       name: compass-external-services-mock
     console:
       dir:
@@ -176,11 +164,7 @@
       name: compass-console
     e2e_tests:
       dir:
-<<<<<<< HEAD
-      version: "PR-2553"
-=======
       version: "PR-2591"
->>>>>>> a85eaa3d
       name: compass-e2e-tests
   isLocalEnv: false
   isForTesting: false
