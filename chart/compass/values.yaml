global:
  disableLegacyConnectivity: true
  defaultTenant: 3e64ebae-38b5-46a0-b1ed-9ccee153a0ae
  defaultTenantRegion: "eu-1"
  tenants: # tenant order matters, so new tenants should be added to the end of the list
    - name: default
      id: 3e64ebae-38b5-46a0-b1ed-9ccee153a0ae
      type: account
    - name: foo
      id: 1eba80dd-8ff6-54ee-be4d-77944d17b10b
      type: account
    - name: bar
      id: af9f84a9-1d3a-4d9f-ae0c-94f883b33b6e
      type: account
    - name: TestTenantSeparation
      id: f1c4b5be-b0e1-41f9-b0bc-b378200dcca0
      type: account
    - name: TestDeleteLastScenarioForApplication
      id: 0403be1e-f854-475e-9074-922120277af5
      type: account
    - name: Test_DeleteAutomaticScenarioAssignmentForSelector
      id: d9553135-6115-4c67-b4d9-962c00f3725f
      type: account
    - name: Test_AutomaticScenarioAssigmentForRuntime
      id: 8c733a45-d988-4472-af10-1256b82c70c0
      type: account
    - name: TestAutomaticScenarioAssignmentsWholeScenario
      id: 65a63692-c00a-4a7d-8376-8615ee37f45c
      type: account
    - name: TestTenantsQueryTenantNotInitialized
      id: 72329135-27fd-4284-9bcb-37ea8d6307d0
      type: account
    - name: Test Default
      id: 5577cf46-4f78-45fa-b55f-a42a3bdba868
      type: account
      parent: 2c4f4a25-ba9a-4dbc-be68-e0beb77a7eb0
    - name: Test_DefaultCustomer
      id: 2c4f4a25-ba9a-4dbc-be68-e0beb77a7eb0
      type: customer
    - name: TestListLabelDefinitions
      id: 3f641cf5-2d14-4e0f-a122-16e7569926f1
      type: account
    - name: Test_AutomaticScenarioAssignmentQueries
      id: 8263cc13-5698-4a2d-9257-e8e76b543e88
      type: account
    - name: TestGetScenariosLabelDefinitionCreatesOneIfNotExists
      id: 2263cc13-5698-4a2d-9257-e8e76b543e33
      type: account
    - name: TestApplicationsForRuntime
      id: 5984a414-1eed-4972-af2c-b2b6a415c7d7
      type: account
    - name: Test_DeleteAutomaticScenarioAssignmentForScenario
      id: d08e4cb6-a77f-4a07-b021-e3317a373597
      type: account
    - name: TestApplicationsForRuntimeWithHiddenApps
      id: 7e1f2df8-36dc-4e40-8be3-d1555d50c91c
      type: account
    - name: TestTenantsQueryTenantInitialized
      id: 8cf0c909-f816-4fe3-a507-a7917ccd8380
      type: account
    - name: TestDeleteApplicationIfInScenario
      id: 0d597250-6b2d-4d89-9c54-e23cb497cd01
      type: account
    - name: TestProviderSubaccount
      id: f8075207-1478-4a80-bd26-24a4785a2bfd
      type: subaccount
      parent: 5577cf46-4f78-45fa-b55f-a42a3bdba868
    - name: TestProviderSubaccountRegion2
      id: 731b7bc4-5472-41d2-a447-e4c0f45de739
      type: subaccount
      region: "eu-2"
      parent: 5577cf46-4f78-45fa-b55f-a42a3bdba868
    - name: TestCertificateSubaccount
      id: 123e4567-e89b-12d3-a456-426614174001
      type: subaccount
      parent: 5577cf46-4f78-45fa-b55f-a42a3bdba868
    - name: TestNsAdapter
      id: 08b6da37-e911-48fb-a0cb-fa635a6c5678
      type: subaccount
      parent: 5577cf46-4f78-45fa-b55f-a42a3bdba868
    - name: TestNsAdapterSubaccountWithApplications
      id: 08b6da37-e911-48fb-a0cb-fa635a6c4321
      type: subaccount
      parent: 5577cf46-4f78-45fa-b55f-a42a3bdba868
    - name: TestIntegrationSystemManagedSubaccount
      id: 3cfcdd62-320d-403b-b66a-4ee3cdd06947
      type: subaccount
      parent: 5577cf46-4f78-45fa-b55f-a42a3bdba868
    - name: TestIntegrationSystemManagedAccount
      id: 7e8ab2e3-3bb4-42e3-92b2-4e0bf48559d3
      type: account
      parent: 2c4f4a25-ba9a-4dbc-be68-e0beb77a7eb0
    - name: TestSystemFetcherAccount
      id: c395681d-11dd-4cde-bbcf-570b4a153e79
      type: account
      parent: 2c4f4a25-ba9a-4dbc-be68-e0beb77a7eb0
    - name: TestConsumerSubaccount
      id: 1f538f34-30bf-4d3d-aeaa-02e69eef84ae
      type: subaccount
      parent: 5984a414-1eed-4972-af2c-b2b6a415c7d7
    - name: TestTenantsOnDemandAPI
      id: 8d42d818-d4c4-4036-b82f-b199db7ffeb5
      type: subaccount
      parent: 5984a414-1eed-4972-af2c-b2b6a415c7d7
    - name: TestExternalCertificateSubaccount
      id: bad76f69-e5c2-4d55-bca5-240944824b83
      type: subaccount
      parent: 5577cf46-4f78-45fa-b55f-a42a3bdba868
  images:
    containerRegistry:
      path: eu.gcr.io/kyma-project/incubator
    connector:
      dir:
      version: "PR-2642"
      name: compass-connector
    connectivity_adapter:
      dir:
      version: "PR-2642"
      name: compass-connectivity-adapter
    pairing_adapter:
      dir:
      version: "PR-2642"
      name: compass-pairing-adapter
    director:
      dir:
<<<<<<< HEAD
      version: "PR-2644"
=======
      version: "PR-2640"
>>>>>>> 9d53270a
      name: compass-director
    hydrator:
      dir:
      version: "PR-2644"
      name: compass-hydrator
    gateway:
      dir:
      version: "PR-2642"
      name: compass-gateway
    operations_controller:
      dir:
      version: "PR-2642"
      name: compass-operations-controller
    ord_service:
      dir:
      version: "PR-76"
      name: compass-ord-service
    schema_migrator:
      dir:
      version: "PR-2641"
      name: compass-schema-migrator
    system_broker:
      dir:
      version: "PR-2642"
      name: compass-system-broker
    certs_setup_job:
      containerRegistry:
        path: eu.gcr.io/kyma-project
      dir:
      version: "0a651695"
    external_services_mock:
      dir:
      version: "PR-2642"
      name: compass-external-services-mock
    console:
      dir:
      version: "PR-71"
      name: compass-console
    e2e_tests:
      dir:
      version: "PR-2640"
      name: compass-e2e-tests
  isLocalEnv: false
  isForTesting: false
  oauth2:
    host: oauth2
  livenessProbe:
    initialDelaySeconds: 30
    timeoutSeconds: 1
    periodSeconds: 10
  readinessProbe:
    initialDelaySeconds: 5
    timeoutSeconds: 1
    periodSeconds: 2
  agentPreconfiguration: false
  portieris:
    isEnabled: false
    imagePullSecretName: "portieris-dummy-image-pull-secret"
  nsAdapter:
    external:
      port: 3005
    e2eTests:
      gatewayHost: "compass-gateway-xsuaa"
    prefix: /nsadapter
    path: /nsadapter/api/v1/notifications
    systemToTemplateMappings: '[{  "Name": "SAP S/4HANA On-Premise",  "SourceKey": ["type"],  "SourceValue": ["abapSys"]},{  "Name": "SAP S/4HANA On-Premise",  "SourceKey": ["type"],  "SourceValue": ["nonSAPsys"]},{  "Name": "SAP S/4HANA On-Premise",  "SourceKey": ["type"],  "SourceValue": ["hana"]}]'
    secret:
      name: nsadapter-secret
      subaccountKey: subaccount
      local:
        subaccountValue: subaccount
    authSecret:
      name: "compass-external-services-mock-oauth-credentials"
      clientIdKey: client-id
      clientSecretKey: client-secret
      tokenUrlKey: url
      instanceUrlKey: url
      certKey: cert
      keyKey: key
    registerPath: "/register"
    tokenPath: "/secured/oauth/token"
    createClonePattern: '{"key": "%s"}'
    createBindingPattern: '{}'
    useClone: "false"
  director:
    host: compass-director.compass-system.svc.cluster.local
    prefix: /director
    graphql:
      external:
        port: 3000
    tls:
      secure:
        internal:
          host: compass-director-internal
    validator:
      port: 8080
    metrics:
      port: 3003
      enableGraphqlOperationInstrumentation: true
    operations:
      port: 3002
      path: "/operation"
      lastOperationPath: "/last_operation"
    info:
      path: "/v1/info"
    subscription:
      subscriptionProviderLabelKey: "subscriptionProviderId"
      consumerSubaccountLabelKey: "global_subaccount_id"
      subscriptionLabelKey: "subscription"
      tokenPrefix: "sb-"
    selfRegister:
      secrets:
        instancesCreds:
          name: "region-instances-credentials"
          key: "keyConfig"
          path: "/tmp"
        saasAppNameCfg:
          name: "saas-app-names"
          key: "appNameConfig"
          path: "/tmp/appNameConfig"
      clientIdPath: "clientId"
      clientSecretPath: "clientSecret"
      urlPath: "url"
      tokenUrlPath: "tokenUrl"
      clientCertPath: "clientCert"
      clientKeyPath: "clientKey"
      local:
        templateMappings:
          clientIDMapping: '{{ printf "\"%s\":\"client_id\"" .Values.global.director.selfRegister.clientIdPath }}'
          clientSecretMapping: '{{ printf "\"%s\":\"client_secret\"" .Values.global.director.selfRegister.clientSecretPath }}'
          urlMapping: '{{ printf "\"%s\":\"http://compass-external-services-mock.%s.svc.cluster.local:%s\"" .Values.global.director.selfRegister.urlPath .Release.Namespace (.Values.service.port | toString) }}'
          tokenURLMapping: '{{ printf "\"%s\":\"https://%s.%s:%s\"" .Values.global.director.selfRegister.tokenUrlPath .Values.global.externalServicesMock.certSecuredHost .Values.global.ingress.domainName (.Values.service.certPort | toString) }}'
          x509CertificateMapping: '{{ printf "\"%s\":\"%s\"" .Values.global.director.selfRegister.clientCertPath .Values.global.connector.caCertificate }}'
          x509KeyMapping: '{{ printf "\"%s\":\"%s\"" .Values.global.director.selfRegister.clientKeyPath .Values.global.connector.caKey }}'
      oauthTokenPath: "/cert/token"
      oauthMode: "oauth-mtls"
      label: "selfRegLabel"
      labelValuePrefix: "self-reg-prefix-"
      responseKey: "self-reg-key"
      path: "/external-api/self-reg"
      nameQueryParam: "name"
      tenantQueryParam: "tenant"
      requestBodyPattern: '{"key": "%s"}'
      saasAppNameLabelKey: "CMPSaaSAppName"
      saasAppNamePath: "localSaaSAppNamePath"
    clientIDHeaderKey: client_user
    suggestTokenHeaderKey: suggest_token
    runtimeTypeLabelKey: "runtimeType"
    applicationTypeLabelKey: "applicationType"
    kymaRuntimeTypeLabelValue: "kyma"
    fetchTenantEndpoint: '{{ printf "https://%s.%s%s/v1/fetch" .Values.global.gateway.tls.secure.internal.host .Values.global.ingress.domainName .Values.global.tenantFetcher.prefix }}'
    ordWebhookMappings: '[]'
  auditlog:
    configMapName: "compass-gateway-auditlog-config"
    mtlsTokenPath: "/cert/token"
    standardTokenPath: "/secured/oauth/token"
    skipSSLValidation: false
    secret:
      name: "compass-gateway-auditlog-secret"
      urlKey: url
      clientIdKey: client-id
      clientSecretKey: client-secret
      clientCertKey: client-cert
      clientKeyKey: client-key
  log:
    format: "kibana"
  enableCompassDefaultScenarioAssignment: true
  tenantConfig:
    useDefaultTenants: true
    dbPool:
      maxOpenConnections: 1
      maxIdleConnections: 1
  connector:
    prefix: /connector
    graphql:
      external:
        port: 3000
    validator:
      port: 8080
    # If secrets do not exist they will be created
    secrets:
      ca:
        name: compass-connector-app-ca
        namespace: compass-system
        certificateKey: ca.crt
        keyKey: ca.key
      rootCA:
        namespace: istio-system # For Ingress Gateway to work properly the namespace needs to be istio-system
        # In order for istio mTLS to work we should have two different secrets one containing the server certificate (let’s say X) and one used for validation of the client’s certificates.
        # The second one should be our root certificate and istio wants it to be named X-cacert. (-cacert suffix).
        # This is the reason for the confusing name of our root certificate. https://preliminary.istio.io/v1.6/docs/tasks/traffic-management/ingress/secure-ingress/#configure-a-mutual-tls-ingress-gateway
        cacert: compass-gateway-mtls-certs-cacert # For cert-rotation the cacert should be in different secret
        certificateKey: cacert
    revocation:
      configmap:
        name: revocations-config
        namespace: "{{ .Release.Namespace }}"
    # If key and certificate are not provided they will be generated
    caKey: ""
    caCertificate: ""
  system_broker:
    enabled: true
    port: 5001
    prefix: /broker
    tokenProviderFromHeader:
      forwardHeaders: Authorization
    tokenProviderFromSecret:
      enabled: false
      secrets:
        integrationSystemCredentials:
          name: compass-system-broker-credentials
          namespace: compass-system
    testNamespace: kyma-system
  gateway:
    port: 3000
    tls:
      host: compass-gateway
      adapterHost: compass-ns-adapter
      secure:
        internal:
          host: compass-gateway-internal
        oauth:
          host: compass-gateway-auth-oauth
    mtls:
      manageCerts: true
      host: compass-gateway-mtls
      certSecret: compass-gateway-mtls-certs
      external:
        host: compass-gateway-sap-mtls
        certSecret: compass-gateway-mtls-certs # Use connector's root CA as root CA by default. This should be overridden for productive deployments.
    headers:
      rateLimit: X-Flow-Identity
      request:
        remove:
          - "Client-Id-From-Token"
          - "Client-Id-From-Certificate"
          - "Client-Certificate-Hash"
          - "Certificate-Data"
  hydrator:
    host: compass-hydrator.compass-system.svc.cluster.local
    port: 3000
    prefix: /hydrators
    subjectConsumerMappingConfig: '[{"consumer_type": "Super Admin", "tenant_access_levels": ["customer", "account","subaccount"], "subject": "C=DE, L=local, O=SAP SE, OU=Region, OU=SAP Cloud Platform Clients, OU=f8075207-1478-4a80-bd26-24a4785a2bfd, CN=compass"}, {"consumer_type": "Integration System", "tenant_access_levels": ["account","subaccount"], "subject": "C=DE, L=local, O=SAP SE, OU=Region, OU=SAP Cloud Platform Clients, OU=f8075207-1478-4a80-bd26-24a4785a2bfd, CN=integration-system-test"}, {"consumer_type": "Technical Client", "tenant_access_levels": ["account","subaccount"], "subject": "C=DE, L=826cdcd5-23ef-494e-aa64-fcd063b7074c, O=SAP SE, OU=SAP Cloud Platform Clients, OU=2525c8c7-9dc6-461a-bc3b-19d52b715a36, CN=826cdcd5-23ef-494e-aa64-fcd063b7074c"}]'
    certificateDataHeader: "Certificate-Data"
    consumerClaimsKeys:
      clientIDKey: "client_id"
      tenantIDKey: "tenantid"
      userNameKey: "user_name"
      subdomainKey: "subdomain"
    http:
      client:
        skipSSLValidation: false
    metrics:
      port: 3003
      enableClientInstrumentation: true
      censoredFlows: "JWT"
  operations_controller:
    enabled: true
  connectivity_adapter:
    port: 8080
    tls:
      host: adapter-gateway
    mtls:
      host: adapter-gateway-mtls
  oathkeeperFilters:
    workloadLabel: oathkeeper
    namespace: kyma-system
    tokenDataHeader: "Connector-Token"
    certificateDataHeader: "Certificate-Data"
  istio:
    externalMtlsGateway:
      name: "compass-gateway-external-mtls"
      namespace: "compass-system"
    mtlsGateway:
      name: "compass-gateway-mtls"
      namespace: "compass-system"
    gateway:
      name: "kyma-gateway"
      namespace: "kyma-system"
    proxy:
      port: 15020
    namespace: istio-system
    ingressgateway:
      workloadLabel: istio-ingressgateway
      requestPayloadSizeLimit2MB: 2097152
      requestPayloadSizeLimit2MBLabel: "2MB"
      requestPayloadSizeLimit5MB: 5097152
      requestPayloadSizeLimit5MBLabel: "5MB"
      correlationHeaderRewriteFilter:
        expectedHeaders:
          - "x-request-id"
          - "x-correlation-id"
          - "x-correlationid"
          - "x-forrequest-id"
          - "x-vcap-request-id"
          - "x-broker-api-request-identity"
  kubernetes:
    serviceAccountTokenIssuer: https://kubernetes.default.svc.cluster.local
    serviceAccountTokenJWKS: https://kubernetes.default.svc.cluster.local/openid/v1/jwks
  ingress:
    domainName: "local.kyma.dev"
  database:
    sqlProxyServiceAccount: "proxy-user@gcp-cmp.iam.gserviceaccount.com"
    manageSecrets: true
    embedded:
      enabled: true
      director:
        name: "postgres"
      directorDBName: "postgres"
    managedGCP:
      serviceAccountKey: ""
      instanceConnectionName: ""
      director:
        name: ""
        user: ""
        password: ""
      host: "localhost"
      hostPort: "5432"
      sslMode: ""
      #TODO remove below after migration to separate user will be done
      dbUser: ""
      dbPassword: ""
      directorDBName: ""
  oathkeeper:
    host: ory-oathkeeper-proxy.kyma-system.svc.cluster.local
    port: 4455
    timeout_ms: 120000
    ns_adapter_timeout_ms: 3600000
    idTokenConfig:
      claims: '{"scopes": "{{ print .Extra.scope }}","tenant": "{{ .Extra.tenant }}", "consumerID": "{{ print .Extra.consumerID}}", "consumerType": "{{ print .Extra.consumerType }}", "flow": "{{ print .Extra.flow }}", "onBehalfOf": "{{ print .Extra.onBehalfOf }}", "region": "{{ print .Extra.region }}", "tokenClientID": "{{ print .Extra.tokenClientID }}"}'
      internalClaims: '{"scopes": "application:read application:write application.webhooks:read application_template.webhooks:read webhooks.auth:read runtime:write runtime:read tenant:read tenant:write tenant_subscription:write ory_internal fetch_tenant application_template:read destinations_sensitive_data:read destinations:sync","tenant":"{ {{ if .Header.Tenant }} \"consumerTenant\":\"{{ print (index .Header.Tenant 0) }}\", {{ end }} \"externalTenant\":\"\"}", "consumerType": "Internal Component", "flow": "Internal"}'
    mutators:
      runtimeMappingService:
        config:
          api:
            url: http://compass-hydrator.compass-system.svc.cluster.local:3000/hydrators/runtime-mapping
            retry:
              give_up_after: 6s
              max_delay: 2000ms
      authenticationMappingServices:
        nsadapter:
          cfg:
            config:
              api:
                url: http://compass-hydrator.compass-system.svc.cluster.local:3000/hydrators/authn-mapping/nsadapter
                retry:
                  give_up_after: 6s
                  max_delay: 2000ms
          authenticator:
            enabled: false
            createRule: true
            gatewayHost: "compass-gateway-xsuaa"
            trusted_issuers: '[{"domain_url": "compass-system.svc.cluster.local:8080", "scope_prefix": "prefix.", "protocol": "http"}]'
            attributes: '{"uniqueAttribute": { "key": "ns-adapter-test", "value": "ns-adapter-flow" }, "tenant": { "key": "tenant" }, "identity": { "key": "identity" }, "clientid": { "key": "client_id" } }'
            path: /nsadapter/api/v1/notifications
            upstreamComponent: "compass-gateway"
            checkSuffix: true
        tenant-fetcher:
          cfg:
            config:
              api:
                url: http://compass-hydrator.compass-system.svc.cluster.local:3000/hydrators/authn-mapping/tenant-fetcher
                retry:
                  give_up_after: 6s
                  max_delay: 2000ms
          authenticator:
            enabled: false
            createRule: true
            gatewayHost: "compass-gateway"
            trusted_issuers: '[{"domain_url": "compass-system.svc.cluster.local:8080", "scope_prefix": "prefix.", "protocol": "http"}]'
            attributes: '{"uniqueAttribute": { "key": "test", "value": "tenant-fetcher" }, "tenant": { "key": "tenant" }, "identity": { "key": "identity" } }'
            path: /tenants/<.*>
            upstreamComponent: "compass-tenant-fetcher"
            checkSuffix: false
        subscriber:
          cfg:
            config:
              api:
                url: http://compass-hydrator.compass-system.svc.cluster.local:3000/hydrators/authn-mapping/subscriber
                retry:
                  give_up_after: 6s
                  max_delay: 2000ms
          authenticator:
            enabled: false
            createRule: false
            gatewayHost: "compass-gateway-sap-mtls"
            trusted_issuers: '[{"domain_url": "compass-system.svc.cluster.local:8080", "scope_prefix": "prefix.", "protocol": "http", "region": "eu-1"}]'
            attributes: '{"uniqueAttribute": { "key": "subsc-key-test", "value": "subscription-flow" }, "tenant": { "key": "tenant" }, "identity": { "key": "user_name" }, "clientid": { "key": "client_id" } }'
            path: /<.*>
            checkSuffix: false
      tenantMappingService:
        config:
          api:
            url: http://compass-hydrator.compass-system.svc.cluster.local:3000/hydrators/tenant-mapping
            retry:
              give_up_after: 6s
              max_delay: 2000ms
      certificateResolverService:
        config:
          api:
            url: http://compass-hydrator.compass-system.svc.cluster.local:3000/hydrators/v1/certificate/data/resolve
            retry:
              give_up_after: 6s
              max_delay: 2000ms
      tokenResolverService:
        config:
          api:
            url: http://compass-hydrator.compass-system.svc.cluster.local:3000/hydrators/v1/tokens/resolve
            retry:
              give_up_after: 6s
              max_delay: 2000ms
  cockpit:
    auth:
      allowedConnectSrc: "https://*.ondemand.com"
      secretName: "cockpit-auth-secret"
      idpHost: ""
      clientID: ""
      scopes: "openid profile email"
      path: "/oauth2/certs"
  destinationFetcher:
    manageSecrets: true
    host: compass-destination-fetcher.compass-system.svc.cluster.local
    prefix: /destination-configuration
    port: 3000
    jobSchedule: 10m
    lease:
      lockname: destinationlease
    parallelTenants: 10
    authentication:
      jwksEndpoint: "http://ory-oathkeeper-api.kyma-system.svc.cluster.local:4456/.well-known/jwks.json"
      appDestinationsSyncScope: "destinations:sync"
      appDetinationsSensitiveDataScope: "destinations_sensitive_data:read"
    server:
      tenantDestinationsEndpoint: "/v1/subaccountDestinations"
      sensitiveDataEndpoint: "/v1/destinations"
      sensitiveDataQueryParam: "name"
    request:
      skipSSLValidation: false
      retry_interval: "100ms"
      retry_attempts: 3
      goroutineLimit: 100
      requestTimeout: "30s"
      pageSize: 10
      oauthTokenPath: "/oauth/token"
    instance:
      clientIdPath: "clientid"
      clientSecretPath: "clientsecret"
      urlPath: "uri"
      tokenUrlPath: "certurl"
      clientCertPath: "certificate"
      clientKeyPath: "key"
    secretName: destination-region-instances
    dependenciesConfig:
      path: "/cfg/dependencies"
    oauthMode: "oauth-mtls"
  destinationRegionSecret:
    secretName: "destination-region-instances"
    fileName: "keyConfig"
    local:
      templateMappings:
        xsappMapping: '{{ printf "\"%s\":\"xsappname1\"" .Values.global.tenantFetcher.xsappNamePath }}'
        clientIDMapping: '{{ printf "\"%s\":\"client_id\"" .Values.global.destinationFetcher.instance.clientIdPath }}'
        clientSecretMapping: '{{ printf "\"%s\":\"client_secret\"" .Values.global.destinationFetcher.instance.clientSecretPath }}'
        urlMapping: '{{ printf "\"%s\":\"http://compass-external-services-mock.%s.svc.cluster.local:%s\"" .Values.global.destinationFetcher.instance.urlPath .Release.Namespace (.Values.service.port | toString) }}'
        tokenURLMapping: '{{ printf "\"%s\":\"https://%s.%s:%s\"" .Values.global.destinationFetcher.instance.tokenUrlPath .Values.global.externalServicesMock.certSecuredHost .Values.global.ingress.domainName (.Values.service.certPort | toString) }}'
        x509CertificateMapping: '{{ printf "\"%s\":\"%s\"" .Values.global.destinationFetcher.instance.clientCertPath .Values.global.connector.caCertificate }}'
        x509KeyMapping: '{{ printf "\"%s\":\"%s\"" .Values.global.destinationFetcher.instance.clientKeyPath .Values.global.connector.caKey }}'
  tenantFetcher:
    k8sSecret:
      manageSecrets: true
      name: "tenant-fetcher-secret"
      namespace: "compass-system"
      key: "keyConfig"
      path: "/tmp"
    host: compass-tenant-fetcher.compass-system.svc.cluster.local
    prefix: /tenants
    port: 3000
    xsappNamePath: "xsappname"
    omitDependenciesParamName: ""
    omitDependenciesParamValue: ""
    requiredAuthScope: Callback
    fetchTenantAuthScope: fetch_tenant
    authentication:
      jwksEndpoint: "http://ory-oathkeeper-api.kyma-system.svc.cluster.local:4456/.well-known/jwks.json"
    tenantProvider:
      tenantIdProperty: "tenantId"
      customerIdProperty: "customerId"
      subaccountTenantIdProperty: "subaccountTenantId"
      subdomainProperty: "subdomain"
      name: "provider"
      subscriptionProviderIdProperty: "subscriptionProviderIdProperty"
      providerSubaccountIdProperty: "providerSubaccountIdProperty"
      consumerTenantIdProperty: "consumerTenantIdProperty"
      subscriptionProviderAppNameProperty: "subscriptionProviderAppNameProperty"
    server:
      fetchTenantEndpoint: "/v1/fetch/{parentTenantId}/{tenantId}"
      regionalHandlerEndpoint: "/v1/regional/{region}/callback/{tenantId}"
      dependenciesEndpoint: "/v1/regional/{region}/dependencies"
      tenantPathParam: "tenantId"
      regionPathParam: "region"
    dependenciesConfig:
      path: "/cfg/dependencies"
    local:
      templateMappings:
        xsappMapping: '{{ printf "\"%s\":\"xsappname1\"" .Values.global.tenantFetcher.xsappNamePath }}'
    containerName: "tenant-fetcher"
  externalCertConfiguration:
    issuerLocality: "local,local2" # In local setup we have manually created connector CA certificate with 'local' Locality property
    subjectPattern: "/C=DE/O=SAP SE/OU=SAP Cloud Platform Clients/OU=Region/OU=%s/L=%s/CN=%s"
    ouCertSubaccountID: "f8075207-1478-4a80-bd26-24a4785a2bfd"
    commonName: "compass"
    locality: "local"
    certSvcApiPath: "/cert"
    tokenPath: "/cert/token"
    secrets:
      externalCertSvcSecret:
        manage: false
        name: "cert-svc-secret"
        clientIdKey: client-id
        clientSecretKey: client-secret
        oauthUrlKey: url
        csrEndpointKey: csr-endpoint
        clientCert: client-cert
        clientKey: client-key
        skipSSLValidationFlag: "-k"
      externalClientCertSecret:
        name: "external-client-certificate"
        namespace: compass-system
        certKey: tls.crt
        keyKey: tls.key
    rotationCronjob:
      name: "external-certificate-rotation"
      schedule: "*/1 * * * *" # Executes every minute
      certValidity: "7"
      clientCertRetryAttempts: "8"
      containerName: "certificate-rotation"
  ordService:
    host: compass-ord-service.compass-system.svc.cluster.local
    prefix: /open-resource-discovery-service/v0
    docsPrefix: /open-resource-discovery-docs
    staticPrefix: /open-resource-discovery-static/v0
    port: 3000
    defaultResponseType: "xml"
    userContextHeader: "user_context"
    authTokenPath: "/var/run/secrets/kubernetes.io/serviceaccount/token"
    skipSSLValidation: false
  ordAggregator:
    name: ord-aggregator
    enabled: true
    suspend: true
    schedule: "*/1 * * * *"
    http:
      client:
        skipSSLValidation: false
      retry:
        attempts: 3
        delay: 100ms
    dbPool:
      maxOpenConnections: 2
      maxIdleConnections: 2
    globalRegistryUrl: http://compass-external-services-mock.compass-system.svc.cluster.local:8087/.well-known/open-resource-discovery
    maxParallelWebhookProcessors: 4
    maxParallelDocumentsPerApplication: 10
    containerName: "ord-aggregator"
  systemFetcher:
    enabled: false
    name: "system-fetcher"
    schedule: "0 0 * * *"
    manageSecrets: true
    # enableSystemDeletion - whether systems in deleted state should be deleted from director database
    enableSystemDeletion: true
    # fetchParallelism - shows how many http calls will be made in parallel to fetch systems
    fetchParallellism: 30
    # queueSize - shows how many system fetches (individual requests may fetch more than 1 system)
    # can be put in the queue for processing before blocking. It is best for the queue to be about 2 times bigger than the parallellism
    queueSize: 100
    # fetchRequestTimeout - shows the timeout to wait for oauth token and for fetching systems (in one request) separately
    fetchRequestTimeout: "30s"
    # directorRequestTimeout - graphql requests timeout to director
    directorRequestTimeout: "30s"
    dbPool:
      maxOpenConnections: 20
      maxIdleConnections: 2
    # systemsAPIEndpoint - endpoint of the service to fetch systems from
    systemsAPIEndpoint: ""
    # systemsAPIFilterCriteria - criteria for fetching systems
    systemsAPIFilterCriteria: ""
    # systemToTemplateMappings - how to map system properties to an existing application template
    systemToTemplateMappings: '{}'
    appTemplates: []
    templatePlaceholderToSystemKeyMappings: '[{"placeholder_name": "name","system_key": "displayName"},{"placeholder_name": "display-name","system_key": "displayName"},{"placeholder_name": "systemNumber","system_key": "systemNumber"},{"placeholder_name": "productId","system_key": "productId"},{"placeholder_name": "ppmsProductVersionId","system_key": "ppmsProductVersionId"},{"placeholder_name": "description","system_key": "productDescription", "optional": true},{"placeholder_name": "baseUrl","system_key": "additionalUrls.mainUrl", "optional":true},{"placeholder_name": "providerName","system_key": "infrastructureProvider", "optional": true}]'
    templateOverrideApplicationInput: '{"name": "{{name}}","description": "{{description}}","providerName": "{{providerName}}","statusCondition": "INITIAL","systemNumber": "{{systemNumber}}","labels": {"managed": "true","productId": "{{productId}}","ppmsProductVersionId": "{{ppmsProductVersionId}}"},"baseUrl": "{{baseUrl}}"}'
    http:
      client:
        skipSSLValidation: false
    oauth:
      client: "client_id"
      tokenEndpointProtocol: "https"
      tokenBaseHost: "compass-external-services-mock-sap-mtls"
      tokenPath: "/cert/token"
      scopesClaim: "scopes"
      tenantHeaderName: "x-zid"
      tokenRequestTimeout: 30s
      skipSSLValidation: true
    secret:
      name: "compass-system-fetcher-secret"
      clientIdKey: client-id
      oauthUrlKey: url
    paging:
      pageSize: 200
      sizeParam: "$top"
      skipParam: "$skip"
    containerName: "system-fetcher"
  tenantFetchers:
    job1:
      enabled: false
      job:
        interval: "5m"
      configMapNamespace: "compass-system"
      manageSecrets: true
      providerName: "compass"
      tenantType: "subaccount"
      schedule: "*/5 * * * *"
      tenantInsertChunkSize: "500"
      kubernetes:
        configMapNamespace: "compass-system"
        pollInterval: 2s
        pollTimeout: 1m
        timeout: 2m
      authConfig:
        skipSSLValidation: true
        oauthMode: "oauth-mtls"
        clientIDPath: "clientid"
        clientSecretPath: "secret"
        clientCertPath: "cert"
        clientKeyPath: "key"
        tokenEndpointPath: "url"
        tokenURLPath: "/cert/token"
      queryMapping:
        regionField: "region"
        pageNumField: "pageNum"
        pageSizeField: "pageSize"
        timestampField: "timestamp"
      query:
        startPage: "0"
        pageSize: "100"
      api:
        regionName: "central"
        authConfigSecretKey: "central"
        fieldMapping:
          totalPagesField: "totalPages"
          totalResultsField: "totalResults"
          tenantEventsField: "events"
          idField: "id"
          nameField: "name"
          customerIdField: "customerId"
          subdomainField: "subdomain"
          discriminatorField: ""
          discriminatorValue: ""
          detailsField: "details"
          entityTypeField: "entityType"
          globalAccountID: "gaID"
          regionField: "region"
          movedSubaccountTargetField: "targetGlobalAccountGUID"
          movedSubaccountSourceField: "sourceGlobalAccountGUID"
        endpoints:
          accountCreated: "127.0.0.1/events?type=account-created"
          accountDeleted: "127.0.0.1/events?type=account-deleted"
          accountUpdated: "127.0.0.1/events?type=account-updated"
          subaccountCreated: "127.0.0.1/events?type=subaccount-created"
          subaccountDeleted: "127.0.0.1/events?type=subaccount-deleted"
          subaccountUpdated: "127.0.0.1/events?type=subaccount-updated"
          subaccountMoved: "127.0.0.1/events?type=subaccount-moved"
      regionalConfig:
        fieldMapping:
          totalPagesField: "totalPages"
          totalResultsField: "totalResults"
          tenantEventsField: "events"
          idField: "guid"
          nameField: "displayName"
          customerIdField: "customerId"
          subdomainField: "subdomain"
          discriminatorField: ""
          discriminatorValue: ""
          detailsField: "details"
          entityTypeField: "entityType"
          globalAccountID: "globalAccountGUID"
          regionField: "region"
          movedSubaccountTargetField: "targetGlobalAccountGUID"
          movedSubaccountSourceField: "sourceGlobalAccountGUID"
        regions:
          eu-east:
            api:
              oauthMode: "oauth-mtls"
              authConfigSecretKey: "central"
              endpoints:
                accountCreated: "127.0.0.1/events?type=account-created"
                accountDeleted: "127.0.0.1/events?type=account-deleted"
                accountUpdated: "127.0.0.1/events?type=account-updated"
                subaccountCreated: "127.0.0.1/events?type=subaccount-created"
                subaccountDeleted: "127.0.0.1/events?type=subaccount-deleted"
                subaccountUpdated: "127.0.0.1/events?type=subaccount-updated"
                subaccountMoved: "127.0.0.1/events?type=subaccount-moved"
      dbPool:
        maxOpenConnections: 1
        maxIdleConnections: 1
  metrics:
    enabled: true
    pushEndpoint: http://monitoring-prometheus-pushgateway.kyma-system.svc.cluster.local:9091
  externalServicesMock:
    enabled: false
    certSecuredPort: 8081
    ordCertSecuredPort: 8082
    unsecuredPort: 8083
    basicSecuredPort: 8084
    oauthSecuredPort: 8085
    ordGlobalRegistryCertPort: 8086
    ordGlobalRegistryUnsecuredPort: 8087
    unsecuredPortWithAdditionalContent: 8088
    unsecuredMultiTenantPort: 8089
    certSecuredHost: compass-external-services-mock-sap-mtls
    ordCertSecuredHost: compass-external-services-mock-sap-mtls-ord
    ordGlobalCertSecuredHost: compass-external-services-mock-sap-mtls-global-ord-registry
    unSecuredHost: compass-external-services-mock
    host: compass-external-services-mock.compass-system.svc.cluster.local
    saasAppNamesSecret:
      manage: false
    regionInstancesCredentials:
      manage: false
    oauthSecret:
      manage: false
      name: compass-external-services-mock-oauth-credentials
      clientIdKey: client-id
      clientSecretKey: client-secret
      oauthUrlKey: url
      oauthTokenPath: "/secured/oauth/token"
    auditlog:
      applyMockConfiguration: false
      managementApiPath: /audit-log/v2/configuration-changes/search
      mtlsTokenPath: "/cert/token"
      secret:
        name: "auditlog-instance-management"
        urlKey: url
        tokenUrlKey: token-url
        clientIdKey: client-id
        clientSecretKey: client-secret
        clientCertKey: client-cert
        clientKeyKey: client-key
  tests:
    http:
      client:
        skipSSLValidation: false
    externalCertConfiguration:
      ouCertSubaccountID: "bad76f69-e5c2-4d55-bca5-240944824b83"
      issuerLocalityRegion2: "local"
    director:
      skipPattern: ""
      externalCertIntSystemCN: "integration-system-test"
      supportedOrdApplicationType: "SAP temp1"
    tenantFetcher:
      tenantOnDemandID: "8d42d818-d4c4-4036-b82f-b199db7ffeb5"
      region: "eu-1"
      region2: "eu-2"
    ordAggregator:
      skipPattern: ""
    ordService:
      accountTenantID: "5577cf46-4f78-45fa-b55f-a42a3bdba868" # testDefaultTenant from our testing tenants
      skipPattern: ""
    externalServicesMock:
      skipPattern: ""
    selfRegistration:
      region: "eu-1"
      region2: "eu-2"
    destination:
      consumerSubdomain: "compass-external-services-mock-sap-mtls"
    subscription:
      tenants:
        providerAccountID: "5577cf46-4f78-45fa-b55f-a42a3bdba868" # testDefaultTenant from our testing tenants
        providerSubaccountID: "f8075207-1478-4a80-bd26-24a4785a2bfd" # TestProviderSubaccount from our testing tenants
        consumerAccountID: "5984a414-1eed-4972-af2c-b2b6a415c7d7" # ApplicationsForRuntimeTenantName from our testing tenants
        consumerSubaccountID: "1f538f34-30bf-4d3d-aeaa-02e69eef84ae" # randomly chosen
        consumerTenantID: "ba49f1aa-ddc1-43ff-943c-fe949857a34a" # randomly chosen
        providerSubaccountIDRegion2: "731b7bc4-5472-41d2-a447-e4c0f45de739" # TestProviderSubaccountRegion2 from our testing tenants
      oauthSecret:
        manage: false
        name: compass-subscription-secret
        clientIdKey: client-id
        clientSecretKey: client-secret
        oauthUrlKey: url
      propagatedProviderSubaccountHeader: "X-Provider-Subaccount"
      externalClientCertTestSecretName: "external-client-certificate-test-secret"
      externalClientCertTestSecretNamespace: "compass-system"
      externalCertTestJobName: "external-certificate-rotation-test-job"
      certSvcInstanceTestSecretName: "cert-svc-secret"
      certSvcInstanceTestRegion2SecretName: "cert-svc-secret-eu2"
      consumerTokenURL: "http://compass-external-services-mock.compass-system.svc.cluster.local:8080"
      subscriptionURL: "http://compass-external-services-mock.compass-system.svc.cluster.local:8080"
      subscriptionProviderIdValue: "id-value!t12345"
      subscriptionProviderAppNameValue: "subscriptionProviderAppNameValue"
    namespace: kyma-system
    connectivityAdapterFQDN: http://compass-connectivity-adapter.compass-system.svc.cluster.local
    externalServicesMockFQDN: http://compass-external-services-mock.compass-system.svc.cluster.local
    ordServiceFQDN: http://compass-ord-service.compass-system.svc.cluster.local
    systemBrokerFQDN: http://compass-system-broker.compass-system.svc.cluster.local
    tenantFetcherFQDN: http://compass-tenant-fetcher.compass-system.svc.cluster.local
    hydratorFQDN: http://compass-hydrator.compass-system.svc.cluster.local
    basicCredentials:
      manage: false
      secretName: "test-basic-credentials-secret"
    db:
      maxOpenConnections: 3
      maxIdleConnections: 1
    securityContext: # Set on container level
      runAsUser: 2000
      allowPrivilegeEscalation: false
  expectedSchemaVersionUpdateJob:
    cm:
      name: "expected-schema-version"
  migratorJob:
    nodeSelectorEnabled: false
    pvc:
      name: "compass-director-migrations"
      namespace: "compass-system"
      migrationsPath: "/compass-migrations"
      storageClass: local-path
  http:
    client:
      skipSSLValidation: false
  pairingAdapter:
    templateName: "pairing-adapter-app-template"
    watcherCorrelationID: "pairing-adapter-watcher-id"
    configMap:
      manage: false
      key: "config.json"
      name: "pairing-adapter-config-local"
      namespace: "compass-system"
      localAdapterFQDN: "http://compass-pairing-adapter.compass-system.svc.cluster.local/adapter-local-mtls"
      integrationSystemID: "d3e9b9f5-25dc-4adb-a0a0-ed69ef371fb6"
    e2e:
      appName: "test-app"
      appID: "123-test-456"
      clientUser: "test-user"
      tenant: "test-tenant"
  # Scopes assigned for every new Client Credentials by given object type (Runtime / Application / Integration System)
  # and scopes mapped to a consumer with the given type, then that consumer is using a client certificate
  scopes:
    scopesPerConsumerType:
      technical_client:
        - "tenant:read"
        - "tenant:write"
      runtime:
        - "runtime:read"
        - "runtime:write"
        - "application:read"
        - "runtime.auths:read"
        - "bundle.instance_auths:read"
        - "runtime.webhooks:read"
        - "webhook:write"
      external_certificate:
        - "runtime:read"
        - "runtime:write"
        - "application:read"
        - "application:write"
        - "runtime.auths:read"
        - "bundle.instance_auths:read"
        - "runtime.webhooks:read"
        - "webhook:write"
        - "application_template:read"
        - "application_template:write"
      application:
        - "application:read"
        - "application:write"
        - "application.auths:read"
        - "application.webhooks:read"
        - "bundle.instance_auths:read"
        - "document.fetch_request:read"
        - "event_spec.fetch_request:read"
        - "api_spec.fetch_request:read"
        - "fetch-request.auth:read"
        - "webhook:write"
      integration_system:
        - "application:read"
        - "application:write"
        - "application.local_tenant_id:write"
        - "application_template:read"
        - "application_template:write"
        - "runtime:read"
        - "runtime:write"
        - "integration_system:read"
        - "label_definition:read"
        - "label_definition:write"
        - "automatic_scenario_assignment:read"
        - "automatic_scenario_assignment:write"
        - "integration_system.auths:read"
        - "application_template.webhooks:read"
        - "formation:write"
        - "formation:read"
        - "internal_visibility:read"
        - "application.auths:read"
        - "webhook:write"
        - "formation_template:read"
      super_admin:
        - "application:read"
        - "application:write"
        - "application.local_tenant_id:write"
        - "application_template:read"
        - "application_template:write"
        - "integration_system:read"
        - "integration_system:write"
        - "runtime:read"
        - "runtime:write"
        - "label_definition:read"
        - "label_definition:write"
        - "eventing:manage"
        - "tenant:read"
        - "automatic_scenario_assignment:read"
        - "automatic_scenario_assignment:write"
        - "application.auths:read"
        - "application.webhooks:read"
        - "application_template.webhooks:read"
        - "bundle.instance_auths:read"
        - "document.fetch_request:read"
        - "event_spec.fetch_request:read"
        - "api_spec.fetch_request:read"
        - "integration_system.auths:read"
        - "runtime.auths:read"
        - "fetch-request.auth:read"
        - "webhooks.auth:read"
        - "formation:write"
        - "formation:read"
        - "internal_visibility:read"
        - "runtime.webhooks:read"
        - "webhook:write"
        - "formation_template:read"
        - "formation_template:write"
      default:
        - "runtime:read"
        - "runtime:write"
        - "tenant:read"<|MERGE_RESOLUTION|>--- conflicted
+++ resolved
@@ -123,11 +123,7 @@
       name: compass-pairing-adapter
     director:
       dir:
-<<<<<<< HEAD
       version: "PR-2644"
-=======
-      version: "PR-2640"
->>>>>>> 9d53270a
       name: compass-director
     hydrator:
       dir:
