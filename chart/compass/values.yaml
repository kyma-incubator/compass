global:
  disableLegacyConnectivity: true
  defaultTenant: 3e64ebae-38b5-46a0-b1ed-9ccee153a0ae
  defaultTenantRegion: "eu-1"
  tenantLabelsFilePath: "/labelsData/default-tenant-labels.json"
  tenants: # tenant order matters, so new tenants should be added to the end of the list
    - name: default
      id: 3e64ebae-38b5-46a0-b1ed-9ccee153a0ae
      type: account
    - name: foo
      id: 1eba80dd-8ff6-54ee-be4d-77944d17b10b
      type: account
    - name: bar
      id: af9f84a9-1d3a-4d9f-ae0c-94f883b33b6e
      type: account
    - name: TestTenantSeparation
      id: f1c4b5be-b0e1-41f9-b0bc-b378200dcca0
      type: account
    - name: TestDeleteLastScenarioForApplication
      id: 0403be1e-f854-475e-9074-922120277af5
      type: account
    - name: Test_DeleteAutomaticScenarioAssignmentForSelector
      id: d9553135-6115-4c67-b4d9-962c00f3725f
      type: account
    - name: Test_AutomaticScenarioAssigmentForRuntime
      id: 8c733a45-d988-4472-af10-1256b82c70c0
      type: account
    - name: TestAutomaticScenarioAssignmentsWholeScenario
      id: 65a63692-c00a-4a7d-8376-8615ee37f45c
      type: account
    - name: TestTenantsQueryTenantNotInitialized
      id: 72329135-27fd-4284-9bcb-37ea8d6307d0
      type: account
    - name: Test Default
      id: 5577cf46-4f78-45fa-b55f-a42a3bdba868
      type: account
      parent: 2c4f4a25-ba9a-4dbc-be68-e0beb77a7eb0
    - name: Test_DefaultCustomer
      id: 2c4f4a25-ba9a-4dbc-be68-e0beb77a7eb0
      type: customer
    - name: TestListLabelDefinitions
      id: 3f641cf5-2d14-4e0f-a122-16e7569926f1
      type: account
    - name: Test_AutomaticScenarioAssignmentQueries
      id: 8263cc13-5698-4a2d-9257-e8e76b543e88
      type: account
    - name: TestGetScenariosLabelDefinitionCreatesOneIfNotExists
      id: 2263cc13-5698-4a2d-9257-e8e76b543e33
      type: account
    - name: TestApplicationsForRuntime
      id: 5984a414-1eed-4972-af2c-b2b6a415c7d7
      type: account
    - name: Test_DeleteAutomaticScenarioAssignmentForScenario
      id: d08e4cb6-a77f-4a07-b021-e3317a373597
      type: account
    - name: TestApplicationsForRuntimeWithHiddenApps
      id: 7e1f2df8-36dc-4e40-8be3-d1555d50c91c
      type: account
    - name: TestTenantsQueryTenantInitialized
      id: 8cf0c909-f816-4fe3-a507-a7917ccd8380
      type: account
    - name: TestDeleteApplicationIfInScenario
      id: 0d597250-6b2d-4d89-9c54-e23cb497cd01
      type: account
    - name: TestProviderSubaccount
      id: 47b4575a-f102-414a-8398-2d973ad65f3a
      type: subaccount
      parent: 5577cf46-4f78-45fa-b55f-a42a3bdba868
    - name: TestCompassProviderSubaccount
      id: f8075207-1478-4a80-bd26-24a4785a2bfd
      type: subaccount
      parent: 5577cf46-4f78-45fa-b55f-a42a3bdba868
    - name: TestProviderSubaccountRegion2
      id: 731b7bc4-5472-41d2-a447-e4c0f45de739
      type: subaccount
      region: "eu-2"
      parent: 5577cf46-4f78-45fa-b55f-a42a3bdba868
    - name: TestCertificateSubaccount
      id: 123e4567-e89b-12d3-a456-426614174001
      type: subaccount
      parent: 5577cf46-4f78-45fa-b55f-a42a3bdba868
    - name: TestNsAdapter
      id: 08b6da37-e911-48fb-a0cb-fa635a6c5678
      type: subaccount
      parent: 5577cf46-4f78-45fa-b55f-a42a3bdba868
    - name: TestNsAdapterSubaccountWithApplications
      id: 08b6da37-e911-48fb-a0cb-fa635a6c4321
      type: subaccount
      parent: 5577cf46-4f78-45fa-b55f-a42a3bdba868
    - name: TestIntegrationSystemManagedSubaccount
      id: 3cfcdd62-320d-403b-b66a-4ee3cdd06947
      type: subaccount
      parent: 5577cf46-4f78-45fa-b55f-a42a3bdba868
    - name: TestIntegrationSystemManagedAccount
      id: 7e8ab2e3-3bb4-42e3-92b2-4e0bf48559d3
      type: account
      parent: 2c4f4a25-ba9a-4dbc-be68-e0beb77a7eb0
    - name: TestSystemFetcherAccount
      id: c395681d-11dd-4cde-bbcf-570b4a153e79
      type: account
      parent: 2c4f4a25-ba9a-4dbc-be68-e0beb77a7eb0
    - name: TestConsumerSubaccount
      id: 1f538f34-30bf-4d3d-aeaa-02e69eef84ae
      type: subaccount
      parent: 5984a414-1eed-4972-af2c-b2b6a415c7d7
    - name: TestTenantsOnDemandAPI
      id: 8d42d818-d4c4-4036-b82f-b199db7ffeb5
      type: subaccount
      parent: 5984a414-1eed-4972-af2c-b2b6a415c7d7
    - name: TestExternalCertificateSubaccount
      id: bad76f69-e5c2-4d55-bca5-240944824b83
      type: subaccount
      parent: 5577cf46-4f78-45fa-b55f-a42a3bdba868
    - name: TestAtomOrganization
      id: f2724f8e-1a58-4f32-bfd0-8b831de34e71
      type: organization
      parent: 2c4f4a25-ba9a-4dbc-be68-e0beb77a7eb0
    - name: TestAtomFolder
      id: 4c31b7c7-2bea-4bd5-9ea5-e9a8d704f900
      type: folder
      parent: f2724f8e-1a58-4f32-bfd0-8b831de34e71
    - name: TestAtomResourceGroup
      id: ff30da87-7685-4462-869a-baae6441898b
      type: resource-group
      parent: 4c31b7c7-2bea-4bd5-9ea5-e9a8d704f900
    - name: Test Default Subaccount
      id: 777ce47b-d901-4647-9223-14e94819830b
      type: subaccount
      parent: 5577cf46-4f78-45fa-b55f-a42a3bdba868
      # The "substitution" tenants should be used only in specific use cases and not as "regular" test tenants
      # because when using them, the operation is actually executed on behalf of another tenant,
      # the one defined in a label of the substituted tenant
    - name: Test Tenant Substitution Account
      id: baf425d1-8630-46da-bf80-f4ed5f405a27
      type: account
    - name: Test Tenant Substitution Subaccount
      id: 818005d6-9264-4abb-af4c-29c754630a7d
      type: subaccount
      parent: baf425d1-8630-46da-bf80-f4ed5f405a27
    - name: Test Tenant Substitution Account 2
      id: 46c189a1-9e04-4cbf-9c59-ba7b120492ad
      type: account
    - name: Test Tenant Substitution Subaccount 2
      id: e1e2f861-2b2e-42a9-ba9f-404d292e5471
      type: subaccount
      parent: 46c189a1-9e04-4cbf-9c59-ba7b120492ad
  tenantsLabels:
    - tenantID: 818005d6-9264-4abb-af4c-29c754630a7d # TestTenantSubstitutionSubaccount
      key: customerId
      value: 777ce47b-d901-4647-9223-14e94819830b
    - tenantID: e1e2f861-2b2e-42a9-ba9f-404d292e5471 # TestTenantSubstitutionSubaccount2
      key: customerId
      value: 5984a414-1eed-4972-af2c-b2b6a415c7d7 # ApplicationsForRuntimeTenantName, randomly chosen Account tenant
  images:
    containerRegistry:
      path: europe-docker.pkg.dev/kyma-project
    connector:
      dir: dev/incubator/
      version: "PR-3553"
      name: compass-connector
    connectivity_adapter:
      dir: dev/incubator/
      version: "PR-3557"
      name: compass-connectivity-adapter
    pairing_adapter:
      dir: dev/incubator/
      version: "PR-3555"
      name: compass-pairing-adapter
    director:
      dir: dev/incubator/
<<<<<<< HEAD
      version: "PR-3569"
=======
      version: "PR-3566"
>>>>>>> 0d8e9df1
      name: compass-director
    hydrator:
      dir: dev/incubator/
      version: "PR-3561"
      name: compass-hydrator
    ias_adapter:
      dir: dev/incubator/
      version: "PR-3567"
      name: compass-ias-adapter
    kyma_adapter:
      dir: dev/incubator/
      version: "PR-3551"
      name: compass-kyma-adapter
    instance_creator:
      dir: dev/incubator/
      version: "PR-3560"
      name: compass-instance-creator
    default_tenant_mapping_handler:
      dir: dev/incubator/
      version: "PR-3559"
      name: compass-default-tenant-mapping-handler
    gateway:
      dir: dev/incubator/
      version: "PR-3553"
      name: compass-gateway
    operations_controller:
      dir: dev/incubator/
      version: "PR-3558"
      name: compass-operations-controller
    ord_service:
      dir: dev/incubator/
      version: "PR-118"
      name: compass-ord-service
    schema_migrator:
      dir: dev/incubator/
      version: "PR-3566"
      name: compass-schema-migrator
    system_broker:
      dir: dev/incubator/
      version: "PR-3553"
      name: compass-system-broker
    certs_setup_job:
      containerRegistry:
        path: eu.gcr.io/kyma-project
      dir:
      version: "0a651695"
    external_services_mock:
      dir: dev/incubator/
      version: "PR-3554"
      name: compass-external-services-mock
    console:
      dir: prod/incubator/
      version: "v20230421-e8840c18"
      name: compass-console
    e2e_tests:
      dir: dev/incubator/
      version: "PR-3566"
      name: compass-e2e-tests
  isLocalEnv: false
  isForTesting: false
  oauth2:
    host: oauth2
  livenessProbe:
    initialDelaySeconds: 30
    timeoutSeconds: 1
    periodSeconds: 10
  readinessProbe:
    initialDelaySeconds: 5
    timeoutSeconds: 1
    periodSeconds: 2
  agentPreconfiguration: false
  portieris:
    isEnabled: false
    imagePullSecretName: "portieris-dummy-image-pull-secret"
  nsAdapter:
    external:
      port: 3005
    e2eTests:
      gatewayHost: "compass-gateway-xsuaa"
    prefix: /nsadapter
    path: /nsadapter/api/v1/notifications
    systemToTemplateMappings: '[{  "Name": "SAP S/4HANA On-Premise",  "SourceKey": ["type"],  "SourceValue": ["abapSys"]},{  "Name": "SAP S/4HANA On-Premise",  "SourceKey": ["type"],  "SourceValue": ["nonSAPsys"]},{  "Name": "SAP S/4HANA On-Premise",  "SourceKey": ["type"],  "SourceValue": ["hana"]}]'
    secret:
      name: nsadapter-secret
      subaccountKey: subaccount
      local:
        subaccountValue: subaccount
    authSecret:
      name: "compass-external-services-mock-oauth-credentials"
      clientIdKey: client-id
      clientSecretKey: client-secret
      tokenUrlKey: url
      instanceUrlKey: url
      certKey: cert
      keyKey: key
    registerPath: "/register"
    tokenPath: "/secured/oauth/token"
    createClonePattern: '{"key": "%s"}'
    createBindingPattern: '{}'
    useClone: "false"
    authentication:
      jwksEndpoint: http://ory-stack-oathkeeper-api.ory.svc.cluster.local:4456/.well-known/jwks.json
  director:
    host: compass-director.compass-system.svc.cluster.local
    formationMappingAsyncStatusApi:
      pathPrefix: "/v1/businessIntegrations"
      formationAssignmentPath: "/{ucl-formation-id}/assignments/{ucl-assignment-id}/status"
      formationAssignmentResetPath: "/{ucl-formation-id}/assignments/{ucl-assignment-id}/status/reset"
      formationPath: "/{ucl-formation-id}/status"
    prefix: /director
    graphql:
      external:
        port: 3000
    tls:
      secure:
        internal:
          host: compass-director-internal
    validator:
      port: 8080
    metrics:
      port: 3003
      enableGraphqlOperationInstrumentation: true
    operations:
      port: 3002
      path: "/operation"
      lastOperationPath: "/last_operation"
    info:
      path: "/v1/info"
    subscription:
      subscriptionProviderLabelKey: "subscriptionProviderId"
      subscriptionLabelKey: "subscription"
      tokenPrefix: "sb-"
    selfRegister:
      secrets:
        instancesCreds:
          name: "region-instances-credentials"
          key: "keyConfig"
          path: "/tmp"
        saasAppNameCfg:
          name: "saas-app-names"
          key: "appNameConfig"
          path: "/tmp/appNameConfig"
      clientIdPath: "clientId"
      clientSecretPath: "clientSecret"
      urlPath: "url"
      tokenUrlPath: "tokenUrl"
      clientCertPath: "clientCert"
      clientKeyPath: "clientKey"
      local:
        templateMappings:
          clientIDMapping: '{{ printf "\"%s\":\"client_id\"" .Values.global.director.selfRegister.clientIdPath }}'
          clientSecretMapping: '{{ printf "\"%s\":\"client_secret\"" .Values.global.director.selfRegister.clientSecretPath }}'
          urlMapping: '{{ printf "\"%s\":\"http://compass-external-services-mock.%s.svc.cluster.local:%s\"" .Values.global.director.selfRegister.urlPath .Release.Namespace (.Values.service.port | toString) }}'
          tokenURLMapping: '{{ printf "\"%s\":\"https://%s.%s:%s\"" .Values.global.director.selfRegister.tokenUrlPath .Values.global.externalServicesMock.certSecuredHost .Values.global.ingress.domainName (.Values.service.certPort | toString) }}'
          x509CertificateMapping: '{{ printf "\"%s\":\"%s\"" .Values.global.director.selfRegister.clientCertPath .Values.global.connector.caCertificate }}'
          x509KeyMapping: '{{ printf "\"%s\":\"%s\"" .Values.global.director.selfRegister.clientKeyPath .Values.global.connector.caKey }}'
      oauthTokenPath: "/cert/token"
      oauthMode: "oauth-mtls"
      label: "selfRegLabel"
      labelValuePrefix: "self-reg-prefix-"
      responseKey: "self-reg-key"
      path: "/external-api/self-reg"
      nameQueryParam: "name"
      tenantQueryParam: "tenant"
      requestBodyPattern: '{"key": "%s"}'
      saasAppNameLabelKey: "CMPSaaSAppName"
      saasAppNamePath: "localSaaSAppNamePath"
    clientIDHeaderKey: client_user
    suggestTokenHeaderKey: suggest_token
    runtimeTypeLabelKey: "runtimeType"
    applicationTypeLabelKey: "applicationType"
    globalSubaccountIDLabelKey: "global_subaccount_id"
    kymaRuntimeTypeLabelValue: "kyma"
    kymaApplicationNamespaceValue: "sap.kyma"
    destinationCreator:
      correlationIDsKey: "correlationIds"
      destinationAPI:
        baseURL: "http://compass-external-services-mock.compass-system.svc.cluster.local:8081"
        path: "/regions/{region}/subaccounts/{subaccountId}/destinations"
        instanceLevelPath: "/regions/{region}/subaccounts/{subaccountId}/instances/{instanceId}/destinations"
        regionParam: "region"
        instanceIDParam: "instanceId"
        subaccountIDParam: "subaccountId"
        nameParam: "destinationName"
      certificateAPI:
        baseURL: "http://compass-external-services-mock.compass-system.svc.cluster.local:8081"
        path: "/regions/{region}/subaccounts/{subaccountId}/certificates"
        instanceLevelPath: "/regions/{region}/subaccounts/{subaccountId}/instances/{instanceId}/certificates"
        regionParam: "region"
        instanceIDParam: "instanceId"
        subaccountIDParam: "subaccountId"
        nameParam: "certificateName"
        fileNameKey: "fileName"
        commonNameKey: "commonName"
        certChainKey: "certificateChain"
    fetchTenantEndpoint: '{{ printf "https://%s.%s%s/v1/fetch" .Values.global.gateway.tls.secure.internal.host .Values.global.ingress.domainName .Values.global.tenantFetcher.prefix }}'
    ordWebhookMappings: '[{ "ProxyURL": "http://compass-external-services-mock.compass-system.svc.cluster.local:8090/proxy", "ProxyHeaderTemplate": "{\"target_host\": \"{{.Application.BaseURL}}\" }", "OrdUrlPath": "/sap/bc/http/sap/ord_configuration", "SubdomainSuffix": "-api", "Type": "SAP Proxy Template" }]'
    tenantMappingsPath: "/tmp/tenantMappingsConfig"
    tenantMappingsKey: "tenant-mapping-config.json"
    tenantMappings:
      SYNC:
        v1.0:
          - type: CONFIGURATION_CHANGED
            mode: SYNC
            urlTemplate: '{"path":"%s/v1/tenant-mappings/{{.RuntimeContext.Value}}","method":"PATCH"}'
            inputTemplate: '{"context":{ {{ if .CustomerTenantContext.AccountID }}"btp": {"uclFormationId":"{{.FormationID}}","globalAccountId":"{{.CustomerTenantContext.AccountID}}","crmId":"{{.CustomerTenantContext.CustomerID}}"} {{ else }}"atom": {"uclFormationId":"{{.FormationID}}","path":"{{.CustomerTenantContext.Path}}","crmId":"{{.CustomerTenantContext.CustomerID}}"} {{ end }} },"items": [ {"uclAssignmentId":"{{ .Assignment.ID }}","operation":"{{.Operation}}","deploymentRegion":"{{if .Application.Labels.region }}{{.Application.Labels.region}}{{ else }}{{.ApplicationTemplate.Labels.region}}{{end }}","applicationNamespace":"{{ if .Application.ApplicationNamespace }}{{.Application.ApplicationNamespace}}{{else }}{{.ApplicationTemplate.ApplicationNamespace}}{{ end }}","applicationTenantId":"{{.Application.LocalTenantID}}","uclSystemTenantId":"{{.Application.ID}}",{{ if .ApplicationTemplate.Labels.parameters }}"parameters": {{.ApplicationTemplate.Labels.parameters}},{{ end }}"configuration": {{.ReverseAssignment.Value}} } ] }'
            headerTemplate: '{"Content-Type": ["application/json"]}'
            outputTemplate: '{"error":"{{.Body.error}}","success_status_code": 200}'
          - type: APPLICATION_TENANT_MAPPING
            mode: SYNC
            urlTemplate: '{"path":"%s/v1/tenant-mappings/{{.TargetApplication.LocalTenantID}}","method":"PATCH"}'
            inputTemplate: '{"context": { {{ if .CustomerTenantContext.AccountID }}"btp":{"uclFormationId":"{{.FormationID}}","globalAccountId":"{{.CustomerTenantContext.AccountID}}","crmId":"{{.CustomerTenantContext.CustomerID}}"} {{ else }}"atom": {"uclFormationId":"{{.FormationID}}","path":"{{.CustomerTenantContext.Path}}","crmId":"{{.CustomerTenantContext.CustomerID}}"} {{ end }} },"items": [ {"uclAssignmentId":"{{ .Assignment.ID }}","operation":"{{.Operation}}","deploymentRegion":"{{if .SourceApplication.Labels.region }}{{.SourceApplication.Labels.region}}{{else }}{{.SourceApplicationTemplate.Labels.region}}{{ end }}","applicationNamespace":"{{if .SourceApplication.ApplicationNamespace }}{{.SourceApplication.ApplicationNamespace}}{{else }}{{.SourceApplicationTemplate.ApplicationNamespace}}{{ end }}","applicationTenantId":"{{.SourceApplication.LocalTenantID}}","uclSystemTenantId":"{{.SourceApplication.ID}}",{{ if .SourceApplicationTemplate.Labels.parameters }}"parameters": {{.SourceApplicationTemplate.Labels.parameters}},{{ end }}"configuration": {{.ReverseAssignment.Value}} } ]}'
            headerTemplate: '{"Content-Type": ["application/json"]}'
            outputTemplate: '{"error":"{{.Body.error}}","success_status_code": 200}'
        configuration_changed:v1.0:
          - type: CONFIGURATION_CHANGED
            mode: SYNC
            urlTemplate: '{"path":"%s/v1/tenant-mappings/{{.RuntimeContext.Value}}","method":"PATCH"}'
            inputTemplate: '{"context":{ {{ if .CustomerTenantContext.AccountID }}"btp": {"uclFormationId":"{{.FormationID}}","globalAccountId":"{{.CustomerTenantContext.AccountID}}","crmId":"{{.CustomerTenantContext.CustomerID}}"} {{ else }}"atom": {"uclFormationId":"{{.FormationID}}","path":"{{.CustomerTenantContext.Path}}","crmId":"{{.CustomerTenantContext.CustomerID}}"} {{ end }} },"items": [ {"uclAssignmentId":"{{ .Assignment.ID }}","operation":"{{.Operation}}","deploymentRegion":"{{if .Application.Labels.region }}{{.Application.Labels.region}}{{ else }}{{.ApplicationTemplate.Labels.region}}{{end }}","applicationNamespace":"{{ if .Application.ApplicationNamespace }}{{.Application.ApplicationNamespace}}{{else }}{{.ApplicationTemplate.ApplicationNamespace}}{{ end }}","applicationTenantId":"{{.Application.LocalTenantID}}","uclSystemTenantId":"{{.Application.ID}}",{{ if .ApplicationTemplate.Labels.parameters }}"parameters": {{.ApplicationTemplate.Labels.parameters}},{{ end }}"configuration": {{.ReverseAssignment.Value}} } ] }'
            headerTemplate: '{"Content-Type": ["application/json"]}'
            outputTemplate: '{"error":"{{.Body.error}}","success_status_code": 200}'
        application_tenant_mapping:v1.0:
          - type: APPLICATION_TENANT_MAPPING
            mode: SYNC
            urlTemplate: '{"path":"%s/v1/tenant-mappings/{{.TargetApplication.LocalTenantID}}","method":"PATCH"}'
            inputTemplate: '{"context": { {{ if .CustomerTenantContext.AccountID }}"btp":{"uclFormationId":"{{.FormationID}}","globalAccountId":"{{.CustomerTenantContext.AccountID}}","crmId":"{{.CustomerTenantContext.CustomerID}}"} {{ else }}"atom": {"uclFormationId":"{{.FormationID}}","path":"{{.CustomerTenantContext.Path}}","crmId":"{{.CustomerTenantContext.CustomerID}}"} {{ end }} },"items": [ {"uclAssignmentId":"{{ .Assignment.ID }}","operation":"{{.Operation}}","deploymentRegion":"{{if .SourceApplication.Labels.region }}{{.SourceApplication.Labels.region}}{{else }}{{.SourceApplicationTemplate.Labels.region}}{{ end }}","applicationNamespace":"{{if .SourceApplication.ApplicationNamespace }}{{.SourceApplication.ApplicationNamespace}}{{else }}{{.SourceApplicationTemplate.ApplicationNamespace}}{{ end }}","applicationTenantId":"{{.SourceApplication.LocalTenantID}}","uclSystemTenantId":"{{.SourceApplication.ID}}",{{ if .SourceApplicationTemplate.Labels.parameters }}"parameters": {{.SourceApplicationTemplate.Labels.parameters}},{{ end }}"configuration": {{.ReverseAssignment.Value}} } ]}'
            headerTemplate: '{"Content-Type": ["application/json"]}'
            outputTemplate: '{"error":"{{.Body.error}}","success_status_code": 200}'
        application_tenant_mapping:v1.1:
          - type: APPLICATION_TENANT_MAPPING
            mode: SYNC
            urlTemplate: '{"path":"%s/v1/tenant-mappings/{{.TargetApplication.LocalTenantID}}","method":"PATCH"}'
            inputTemplate: '{"context": { {{ if .CustomerTenantContext.AccountID }}"btp":{"uclFormationId":"{{.FormationID}}","globalAccountId":"{{.CustomerTenantContext.AccountID}}","crmId":"{{.CustomerTenantContext.CustomerID}}"} {{ else }}"atom": {"uclFormationId":"{{.FormationID}}","path":"{{.CustomerTenantContext.Path}}","crmId":"{{.CustomerTenantContext.CustomerID}}"} {{ end }} },"receiverTenant": {"deploymentRegion":"{{ if .TargetApplication.Labels.region}}{{.TargetApplication.Labels.region}}{{ else }}{{.TargetApplicationTemplate.Labels.region}}{{end }}","applicationNamespace":"{{ if .TargetApplication.ApplicationNamespace}}{{.TargetApplication.ApplicationNamespace}}{{ else }}{{.TargetApplicationTemplate.ApplicationNamespace}}{{end }}","applicationUrl":"{{ .TargetApplication.BaseURL }}","applicationTenantId":"{{.TargetApplication.LocalTenantID }}","uclSystemTenantId":"{{ .TargetApplication.ID}}", {{ if .TargetApplicationTemplate.Labels.parameters }}"parameters": {{.TargetApplicationTemplate.Labels.parameters}}{{ end }} },"assignedTenants": [ {"uclAssignmentId":"{{ .Assignment.ID }}","operation":"{{.Operation}}","deploymentRegion":"{{if .SourceApplication.Labels.region }}{{.SourceApplication.Labels.region}}{{else }}{{.SourceApplicationTemplate.Labels.region}}{{ end }}","applicationNamespace":"{{if .SourceApplication.ApplicationNamespace }}{{.SourceApplication.ApplicationNamespace}}{{else }}{{.SourceApplicationTemplate.ApplicationNamespace}}{{ end }}","applicationUrl":"{{.SourceApplication.BaseURL }}","applicationTenantId":"{{.SourceApplication.LocalTenantID}}","uclSystemTenantId":"{{.SourceApplication.ID}}",{{ if .SourceApplicationTemplate.Labels.parameters }}"parameters": {{.SourceApplicationTemplate.Labels.parameters}},{{ end }}"configuration": {{.ReverseAssignment.Value}} } ]}'
            headerTemplate: '{"Content-Type": ["application/json"]}'
            outputTemplate: '{"error":"{{.Body.error}}","success_status_code": 200}'
      ASYNC_CALLBACK:
        v1.0:
          - type: CONFIGURATION_CHANGED
            mode: ASYNC_CALLBACK
            urlTemplate: '{"path":"%s/v1/tenant-mappings/{{.RuntimeContext.Value}}","method":"PATCH"}'
            inputTemplate: '{"context":{ {{ if .CustomerTenantContext.AccountID }}"btp": {"uclFormationId":"{{.FormationID}}","globalAccountId":"{{.CustomerTenantContext.AccountID}}","crmId":"{{.CustomerTenantContext.CustomerID}}"} {{ else }}"atom": {"uclFormationId":"{{.FormationID}}","path":"{{.CustomerTenantContext.Path}}","crmId":"{{.CustomerTenantContext.CustomerID}}"} {{ end }} },"items": [ {"uclAssignmentId":"{{ .Assignment.ID }}","operation":"{{.Operation}}","deploymentRegion":"{{if .Application.Labels.region }}{{.Application.Labels.region}}{{ else }}{{.ApplicationTemplate.Labels.region}}{{end }}","applicationNamespace":"{{ if .Application.ApplicationNamespace }}{{.Application.ApplicationNamespace}}{{else }}{{.ApplicationTemplate.ApplicationNamespace}}{{ end }}","applicationTenantId":"{{.Application.LocalTenantID}}","uclSystemTenantId":"{{.Application.ID}}",{{ if .ApplicationTemplate.Labels.parameters }}"parameters": {{.ApplicationTemplate.Labels.parameters}},{{ end }}"configuration": {{.ReverseAssignment.Value}} } ] }'
            headerTemplate: '{"Content-Type": ["application/json"],"Location": ["%s/v1/businessIntegrations/{{.FormationID}}/assignments/{{.Assignment.ID}}/status"]}'
            outputTemplate: '{"error":"{{.Body.error}}","success_status_code": 202}'
          - type: APPLICATION_TENANT_MAPPING
            mode: ASYNC_CALLBACK
            urlTemplate: '{"path":"%s/v1/tenant-mappings/{{.TargetApplication.LocalTenantID}}","method":"PATCH"}'
            inputTemplate: '{"context": { {{ if .CustomerTenantContext.AccountID }}"btp":{"uclFormationId":"{{.FormationID}}","globalAccountId":"{{.CustomerTenantContext.AccountID}}","crmId":"{{.CustomerTenantContext.CustomerID}}"} {{ else }}"atom": {"uclFormationId":"{{.FormationID}}","path":"{{.CustomerTenantContext.Path}}","crmId":"{{.CustomerTenantContext.CustomerID}}"} {{ end }} },"items": [ {"uclAssignmentId":"{{ .Assignment.ID }}","operation":"{{.Operation}}","deploymentRegion":"{{if .SourceApplication.Labels.region }}{{.SourceApplication.Labels.region}}{{else }}{{.SourceApplicationTemplate.Labels.region}}{{ end }}","applicationNamespace":"{{if .SourceApplication.ApplicationNamespace }}{{.SourceApplication.ApplicationNamespace}}{{else }}{{.SourceApplicationTemplate.ApplicationNamespace}}{{ end }}","applicationTenantId":"{{.SourceApplication.LocalTenantID}}","uclSystemTenantId":"{{.SourceApplication.ID}}",{{ if .SourceApplicationTemplate.Labels.parameters }}"parameters": {{.SourceApplicationTemplate.Labels.parameters}},{{ end }}"configuration": {{.ReverseAssignment.Value}} } ]}'
            headerTemplate: '{"Content-Type": ["application/json"],"Location": ["%s/v1/businessIntegrations/{{.FormationID}}/assignments/{{.Assignment.ID}}/status"]}'
            outputTemplate: '{"error":"{{.Body.error}}","success_status_code": 202}'
        configuration_changed:v1.0:
          - type: CONFIGURATION_CHANGED
            mode: ASYNC_CALLBACK
            urlTemplate: '{"path":"%s/v1/tenant-mappings/{{.RuntimeContext.Value}}","method":"PATCH"}'
            inputTemplate: '{"context":{ {{ if .CustomerTenantContext.AccountID }}"btp": {"uclFormationId":"{{.FormationID}}","globalAccountId":"{{.CustomerTenantContext.AccountID}}","crmId":"{{.CustomerTenantContext.CustomerID}}"} {{ else }}"atom": {"uclFormationId":"{{.FormationID}}","path":"{{.CustomerTenantContext.Path}}","crmId":"{{.CustomerTenantContext.CustomerID}}"} {{ end }} },"items": [ {"uclAssignmentId":"{{ .Assignment.ID }}","operation":"{{.Operation}}","deploymentRegion":"{{if .Application.Labels.region }}{{.Application.Labels.region}}{{ else }}{{.ApplicationTemplate.Labels.region}}{{end }}","applicationNamespace":"{{ if .Application.ApplicationNamespace }}{{.Application.ApplicationNamespace}}{{else }}{{.ApplicationTemplate.ApplicationNamespace}}{{ end }}","applicationTenantId":"{{.Application.LocalTenantID}}","uclSystemTenantId":"{{.Application.ID}}",{{ if .ApplicationTemplate.Labels.parameters }}"parameters": {{.ApplicationTemplate.Labels.parameters}},{{ end }}"configuration": {{.ReverseAssignment.Value}} } ] }'
            headerTemplate: '{"Content-Type": ["application/json"],"Location": ["%s/v1/businessIntegrations/{{.FormationID}}/assignments/{{.Assignment.ID}}/status"]}'
            outputTemplate: '{"error":"{{.Body.error}}","success_status_code": 202}'
        application_tenant_mapping:v1.0:
          - type: APPLICATION_TENANT_MAPPING
            mode: ASYNC_CALLBACK
            urlTemplate: '{"path":"%s/v1/tenant-mappings/{{.TargetApplication.LocalTenantID}}","method":"PATCH"}'
            inputTemplate: '{"context": { {{ if .CustomerTenantContext.AccountID }}"btp":{"uclFormationId":"{{.FormationID}}","globalAccountId":"{{.CustomerTenantContext.AccountID}}","crmId":"{{.CustomerTenantContext.CustomerID}}"} {{ else }}"atom": {"uclFormationId":"{{.FormationID}}","path":"{{.CustomerTenantContext.Path}}","crmId":"{{.CustomerTenantContext.CustomerID}}"} {{ end }} },"items": [ {"uclAssignmentId":"{{ .Assignment.ID }}","operation":"{{.Operation}}","deploymentRegion":"{{if .SourceApplication.Labels.region }}{{.SourceApplication.Labels.region}}{{else }}{{.SourceApplicationTemplate.Labels.region}}{{ end }}","applicationNamespace":"{{if .SourceApplication.ApplicationNamespace }}{{.SourceApplication.ApplicationNamespace}}{{else }}{{.SourceApplicationTemplate.ApplicationNamespace}}{{ end }}","applicationTenantId":"{{.SourceApplication.LocalTenantID}}","uclSystemTenantId":"{{.SourceApplication.ID}}",{{ if .SourceApplicationTemplate.Labels.parameters }}"parameters": {{.SourceApplicationTemplate.Labels.parameters}},{{ end }}"configuration": {{.ReverseAssignment.Value}} } ]}'
            headerTemplate: '{"Content-Type": ["application/json"],"Location": ["%s/v1/businessIntegrations/{{.FormationID}}/assignments/{{.Assignment.ID}}/status"]}'
            outputTemplate: '{"error":"{{.Body.error}}","success_status_code": 202}'
        application_tenant_mapping:v1.1:
          - type: APPLICATION_TENANT_MAPPING
            mode: ASYNC_CALLBACK
            urlTemplate: '{"path":"%s/v1/tenant-mappings/{{.TargetApplication.LocalTenantID}}","method":"PATCH"}'
            inputTemplate: '{"context": { {{ if .CustomerTenantContext.AccountID }}"btp":{"uclFormationId":"{{.FormationID}}","globalAccountId":"{{.CustomerTenantContext.AccountID}}","crmId":"{{.CustomerTenantContext.CustomerID}}"} {{ else }}"atom": {"uclFormationId":"{{.FormationID}}","path":"{{.CustomerTenantContext.Path}}","crmId":"{{.CustomerTenantContext.CustomerID}}"} {{ end }} },"receiverTenant": {"deploymentRegion":"{{ if .TargetApplication.Labels.region}}{{.TargetApplication.Labels.region}}{{ else }}{{.TargetApplicationTemplate.Labels.region}}{{end }}","applicationNamespace":"{{ if .TargetApplication.ApplicationNamespace}}{{.TargetApplication.ApplicationNamespace}}{{ else }}{{.TargetApplicationTemplate.ApplicationNamespace}}{{end }}","applicationUrl":"{{ .TargetApplication.BaseURL }}","applicationTenantId":"{{.TargetApplication.LocalTenantID }}","uclSystemTenantId":"{{ .TargetApplication.ID}}", {{ if .TargetApplicationTemplate.Labels.parameters }}"parameters": {{.TargetApplicationTemplate.Labels.parameters}}{{ end }} },"assignedTenants": [ {"uclAssignmentId":"{{ .Assignment.ID }}","operation":"{{.Operation}}","deploymentRegion":"{{if .SourceApplication.Labels.region }}{{.SourceApplication.Labels.region}}{{else }}{{.SourceApplicationTemplate.Labels.region}}{{ end }}","applicationNamespace":"{{if .SourceApplication.ApplicationNamespace }}{{.SourceApplication.ApplicationNamespace}}{{else }}{{.SourceApplicationTemplate.ApplicationNamespace}}{{ end }}","applicationUrl":"{{.SourceApplication.BaseURL }}","applicationTenantId":"{{.SourceApplication.LocalTenantID}}","uclSystemTenantId":"{{.SourceApplication.ID}}",{{ if .SourceApplicationTemplate.Labels.parameters }}"parameters": {{.SourceApplicationTemplate.Labels.parameters}},{{ end }}"configuration": {{.ReverseAssignment.Value}} } ]}'
            headerTemplate: '{"Content-Type": ["application/json"],"Location": ["%s/v1/businessIntegrations/{{.FormationID}}/assignments/{{.Assignment.ID}}/status"]}'
            outputTemplate: '{"error":"{{.Body.error}}","success_status_code": 202}'
    authentication:
      jwksEndpoint: http://ory-stack-oathkeeper-api.ory.svc.cluster.local:4456/.well-known/jwks.json
      oauth2:
        url: http://ory-stack-hydra-admin.ory.svc.cluster.local:4445
  auditlog:
    configMapName: "compass-gateway-auditlog-config"
    protocol: HTTP
    tlsOrigination: false
    host: compass-external-services-mock.compass-system.svc.cluster.local
    port: 8080
    mtlsTokenPath: "/cert/token"
    standardTokenPath: "/secured/oauth/token"
    skipSSLValidation: false
    secret:
      name: "compass-gateway-auditlog-secret"
      urlKey: url
      clientIdKey: client-id
      clientSecretKey: client-secret
      clientCertKey: client-cert
      clientKeyKey: client-key
  log:
    format: "text"
    formatJson: "json"
  tenantConfig:
    useDefaultTenants: true
    dbPool:
      maxOpenConnections: 1
      maxIdleConnections: 1
  connector:
    prefix: /connector
    graphql:
      external:
        port: 3000
    validator:
      port: 8080
    # If secrets do not exist they will be created
    secrets:
      ca:
        name: compass-connector-app-ca
        namespace: compass-system
        certificateKey: ca.crt
        keyKey: ca.key
      rootCA:
        namespace: istio-system # For Ingress Gateway to work properly the namespace needs to be istio-system
        # In order for istio mTLS to work we should have two different secrets one containing the server certificate (let’s say X) and one used for validation of the client’s certificates.
        # The second one should be our root certificate and istio wants it to be named X-cacert. (-cacert suffix).
        # This is the reason for the confusing name of our root certificate. https://preliminary.istio.io/v1.6/docs/tasks/traffic-management/ingress/secure-ingress/#configure-a-mutual-tls-ingress-gateway
        cacert: compass-gateway-mtls-certs-cacert # For cert-rotation the cacert should be in different secret
        certificateKey: cacert
    revocation:
      configmap:
        name: revocations-config
        namespace: "{{ .Release.Namespace }}"
    # If key and certificate are not provided they will be generated
    caKey: ""
    caCertificate: ""
  system_broker:
    enabled: false
    port: 5001
    prefix: /broker
    tokenProviderFromHeader:
      forwardHeaders: Authorization
    tokenProviderFromSecret:
      enabled: false
      secrets:
        integrationSystemCredentials:
          name: compass-system-broker-credentials
          namespace: compass-system
    testNamespace: kyma-system
  gateway:
    port: 3000
    tls:
      host: compass-gateway
      adapterHost: compass-ns-adapter
      secure:
        internal:
          host: compass-gateway-internal
        oauth:
          host: compass-gateway-auth-oauth
    mtls:
      manageCerts: false
      host: compass-gateway-mtls
      certSecret: compass-gateway-mtls-certs
      external:
        host: compass-gateway-sap-mtls
        certSecret: compass-gateway-mtls-certs # Use connector's root CA as root CA by default. This should be overridden for productive deployments.
    headers:
      rateLimit: X-Flow-Identity
      request:
        remove:
          - "Client-Id-From-Token"
          - "Client-Id-From-Certificate"
          - "Client-Certificate-Hash"
          - "Certificate-Data"
  hydrator:
    host: compass-hydrator.compass-system.svc.cluster.local
    port: 3000
    prefix: /hydrators
    certSubjectMappingResyncInterval: "3s"
    subjectConsumerMappingConfig: '[{"consumer_type": "Super Admin", "tenant_access_levels": ["customer", "account","subaccount", "global", "organization", "folder", "resource-group"], "subject": "C=DE, L=local, O=SAP SE, OU=Region, OU=SAP Cloud Platform Clients, OU=f8075207-1478-4a80-bd26-24a4785a2bfd, CN=compass"}, {"consumer_type": "Integration System", "tenant_access_levels": ["account","subaccount"], "subject": "C=DE, L=local, O=SAP SE, OU=Region, OU=SAP Cloud Platform Clients, OU=f8075207-1478-4a80-bd26-24a4785a2bfd, CN=integration-system-test"}, {"consumer_type": "Technical Client", "tenant_access_levels": ["global"], "subject": "C=DE, L=local, O=SAP SE, OU=SAP Cloud Platform Clients, OU=Region, OU=1f538f34-30bf-4d3d-aeaa-02e69eef84ae, CN=technical-client-test"}]'
    certificateDataHeader: "Certificate-Data"
    consumerClaimsKeys:
      clientIDKey: "client_id"
      tenantIDKey: "tenantid"
      userNameKey: "user_name"
      subdomainKey: "subdomain"
    http:
      client:
        skipSSLValidation: false
    metrics:
      port: 3003
      enableClientInstrumentation: true
      censoredFlows: "JWT"
  iasAdapter:
    port: 8080
    apiRootPath: "/ias-adapter"
    readTimeout: 30s
    readHeaderTimeout: 30s
    writeTimeout: 30s
    idleTimeout: 30s
    tenantInfo:
      requestTimeout: 30s
      insecureSkipVerify: false
    ias:
      requestTimeout: 30s
      secret:
        name: "ias-adapter-cockpit"
        path: "/tmp"
        fileName: "ias-adapter-cockpit.yaml"
        clientCert: cert
        clientKey: key
        ca: ca
        manage: false
    postgres:
      connectTimeout: 30s
      requestTimeout: 30s
    authentication:
      jwksEndpoint: "http://ory-stack-oathkeeper-api.ory.svc.cluster.local:4456/.well-known/jwks.json"
  kymaAdapter:
    port: 8080
    apiRootPath: "/kyma-adapter"
    apiTenantMappingsEndpoint: "/v1/tenantMappings/{tenant-id}"
    tenantInfo:
      requestTimeout: 30s
    tenantMapping:
      type: CONFIGURATION_CHANGED
      mode: SYNC
      urlTemplate: '{"path":"%s/kyma-adapter/v1/tenantMappings/{{.Runtime.Labels.global_subaccount_id}}","method":"PATCH"}'
      inputTemplate: '{"context":{"platform":"{{if .CustomerTenantContext.AccountID}}btp{{else}}unified-services{{end}}","uclFormationId":"{{.FormationID}}","accountId":"{{if .CustomerTenantContext.AccountID}}{{.CustomerTenantContext.AccountID}}{{else}}{{.CustomerTenantContext.Path}}{{end}}","crmId":"{{.CustomerTenantContext.CustomerID}}","operation":"{{.Operation}}"},"assignedTenant":{"state":"{{.Assignment.State}}","uclAssignmentId":"{{.Assignment.ID}}","deploymentRegion":"{{if .Application.Labels.region}}{{.Application.Labels.region}}{{else}}{{.ApplicationTemplate.Labels.region}}{{end}}","applicationNamespace":"{{if .Application.ApplicationNamespace}}{{.Application.ApplicationNamespace}}{{else}}{{.ApplicationTemplate.ApplicationNamespace}}{{end}}","applicationUrl":"{{.Application.BaseURL}}","applicationTenantId":"{{.Application.LocalTenantID}}","uclSystemName":"{{.Application.Name}}","uclSystemTenantId":"{{.Application.ID}}",{{if .ApplicationTemplate.Labels.parameters}}"parameters":{{.ApplicationTemplate.Labels.parameters}},{{end}}"configuration":{{.ReverseAssignment.Value}}},"receiverTenant":{"ownerTenant":"{{.Runtime.Tenant.Parent}}","state":"{{.ReverseAssignment.State}}","uclAssignmentId":"{{.ReverseAssignment.ID}}","deploymentRegion":"{{if and .RuntimeContext .RuntimeContext.Labels.region}}{{.RuntimeContext.Labels.region}}{{else}}{{.Runtime.Labels.region}}{{end}}","applicationNamespace":"{{.Runtime.ApplicationNamespace}}","applicationTenantId":"{{if .RuntimeContext}}{{.RuntimeContext.Value}}{{else}}{{.Runtime.Labels.global_subaccount_id}}{{end}}","uclSystemTenantId":"{{if .RuntimeContext}}{{.RuntimeContext.ID}}{{else}}{{.Runtime.ID}}{{end}}",{{if .Runtime.Labels.parameters}}"parameters":{{.Runtime.Labels.parameters}},{{end}}"configuration":{{.Assignment.Value}}}}'
      headerTemplate: '{"Content-Type": ["application/json"]}'
      outputTemplate: '{"error":"{{.Body.error}}","state":"{{.Body.state}}","success_status_code": 200,"incomplete_status_code": 422}'
    authentication:
      jwksEndpoint: http://ory-stack-oathkeeper-api.ory.svc.cluster.local:4456/.well-known/jwks.json
  instanceCreator:
    port: 8080
    apiRootPath: "/instance-creator"
    tenantInfo:
      requestTimeout: 30s
    authentication:
      jwksEndpoint: http://ory-stack-oathkeeper-api.ory.svc.cluster.local:4456/.well-known/jwks.json
    client:
      timeout: 30s
    secrets:
      name: "regional-sm-instances-credentials"
      key: "keyConfig"
      path: "/tmp"
    clientIdPath: "clientid"
    smUrlPath: "sm_url"
    tokenURLPath: "certurl"
    appNamePath: "appName"
    certificatePath: "certificate"
    certificateKeyPath: "key"
    oauthTokenPath: "/oauth/token"
    ticker: 3s
    timeout: 300s
    local:
      templateMappings:
        clientIDMapping: '{{ printf "\"%s\":\"client_id\"" .Values.global.instanceCreator.clientIdPath }}'
        smUrlMapping: '{{ printf "\"%s\":\"http://compass-external-services-mock.%s.svc.cluster.local:%s\"" .Values.global.instanceCreator.smUrlPath .Release.Namespace (.Values.service.port | toString) }}'
        tokenURLMapping: '{{ printf "\"%s\":\"http://compass-external-services-mock.%s.svc.cluster.local:%s\"" .Values.global.instanceCreator.tokenURLPath .Release.Namespace (.Values.service.port | toString) }}'
        appNameMapping: '{{ printf "\"%s\":\"app_name\"" .Values.global.instanceCreator.appNamePath }}'
        certificateMapping: '{{ printf "\"%s\":\"%s\"" .Values.global.instanceCreator.certificatePath .Values.global.connector.caCertificate }}'
        certificateKeyMapping: '{{ printf "\"%s\":\"%s\"" .Values.global.instanceCreator.certificateKeyPath .Values.global.connector.caKey }}'
  defaultTenantMappingHandler:
    port: 8080
    apiRootPath: "/default-tenant-mapping-handler"
    apiTenantMappingsEndpoint: "/v1/tenantMappings/{tenant-id}"
    tenantInfo:
      requestTimeout: 30s
    authentication:
      jwksEndpoint: http://ory-stack-oathkeeper-api.ory.svc.cluster.local:4456/.well-known/jwks.json
  operations_controller:
    enabled: true
  connectivity_adapter:
    port: 8080
    tls:
      host: adapter-gateway
    mtls:
      host: adapter-gateway-mtls
  oathkeeperFilters:
    workloadLabel: oathkeeper
    namespace: ory
    tokenDataHeader: "Connector-Token"
    certificateDataHeader: "Certificate-Data"
  istio:
    discoveryMtlsGateway:
      name: "discovery-gateway"
      namespace: "compass-system"
      certSecretName: discovery-gateway-certs
      localCA: # the CA property and its nested fields are used only in local setup
        secretName: discovery-gateway-certs-cacert
        namespace: istio-system # For Ingress Gateway to work properly the namespace needs to be istio-system
        certificate: ""
        key: ""
    externalMtlsGateway:
      name: "compass-gateway-external-mtls"
      namespace: "compass-system"
    mtlsGateway:
      name: "compass-gateway-mtls"
      namespace: "compass-system"
    gateway:
      name: "kyma-gateway"
      namespace: "kyma-system"
    proxy:
      port: 15020
    namespace: istio-system
    ingressgateway:
      workloadLabel: istio-ingressgateway
      requestPayloadSizeLimit2MB: 2097152
      requestPayloadSizeLimit2MBLabel: "2MB"
      requestPayloadSizeLimit5MB: 5097152
      requestPayloadSizeLimit5MBLabel: "5MB"
      correlationHeaderRewriteFilter:
        expectedHeaders:
          - "x-request-id"
          - "x-correlation-id"
          - "x-correlationid"
          - "x-forrequest-id"
          - "x-vcap-request-id"
          - "x-broker-api-request-identity"
  kubernetes:
    serviceAccountTokenIssuer: https://kubernetes.default.svc.cluster.local
    serviceAccountTokenJWKS: https://kubernetes.default.svc.cluster.local/openid/v1/jwks
  ingress:
    domainName: "local.kyma.dev"
    discoveryDomain:
      name: "discovery.api.local"
      tlsCert: ""
      tlsKey: ""
  database:
    sqlProxyServiceAccount: "proxy-user@gcp-cmp.iam.gserviceaccount.com"
    manageSecrets: true
    embedded:
      enabled: true
      director:
        name: "postgres"
      ias_adapter:
        name: "postgres2"
      directorDBName: "postgres"
    managedGCP:
      serviceAccountKey: ""
      instanceConnectionName: ""
      director:
        name: ""
        user: ""
        password: ""
      iasAdapter:
        name: ""
        user: ""
        password: ""
      host: "localhost"
      hostPort: "5432"
      sslMode: ""
      #TODO remove below after migration to separate user will be done
      dbUser: ""
      dbPassword: ""
      directorDBName: ""
  oathkeeper:
    host: ory-stack-oathkeeper-proxy.ory.svc.cluster.local
    port: 4455
    timeout_ms: 120000
    ns_adapter_timeout_ms: 3600000
    idTokenConfig:
      claims: '{"scopes": "{{ print .Extra.scope }}","tenant": "{{ .Extra.tenant }}", "consumerID": "{{ print .Extra.consumerID}}", "consumerType": "{{ print .Extra.consumerType }}", "flow": "{{ print .Extra.flow }}", "onBehalfOf": "{{ print .Extra.onBehalfOf }}", "region": "{{ print .Extra.region }}", "tokenClientID": "{{ print .Extra.tokenClientID }}"}'
      internalClaims: '{"scopes": "application:read application:write application.webhooks:read application.application_template:read application_template.webhooks:read webhooks.auth:read runtime:write runtime:read tenant:read tenant:write tenant_subscription:write ory_internal fetch_tenant application_template:read destinations_sensitive_data:read destinations:sync ord_aggregator:sync certificate_subject_mapping:read certificate_subject_mapping:write bundle_instance_auth:write bundle.instance_auths:read","tenant":"{ {{ if .Header.Tenant }} \"consumerTenant\":\"{{ print (index .Header.Tenant 0) }}\", {{ end }} \"externalTenant\":\"\"}", "consumerType": "Internal Component", "flow": "Internal"}'
    mutators:
      runtimeMappingService:
        config:
          api:
            url: http://compass-hydrator.compass-system.svc.cluster.local:3000/hydrators/runtime-mapping
            retry:
              give_up_after: 6s
              max_delay: 2000ms
      authenticationMappingServices:
        nsadapter:
          cfg:
            config:
              api:
                url: http://compass-hydrator.compass-system.svc.cluster.local:3000/hydrators/authn-mapping/nsadapter
                retry:
                  give_up_after: 6s
                  max_delay: 2000ms
          authenticator:
            enabled: false
            createRule: true
            gatewayHost: "compass-gateway-xsuaa"
            trusted_issuers: '[{"domain_url": "compass-system.svc.cluster.local:8080", "scope_prefixes": ["prefix."], "protocol": "http"}]'
            attributes: '{"uniqueAttribute": { "key": "ns-adapter-test", "value": "ns-adapter-flow" }, "tenants": [{ "key": "tenant" }], "identity": { "key": "identity" }, "clientid": { "key": "client_id" } }'
            path: /nsadapter/api/v1/notifications
            upstreamComponent: "compass-gateway"
            checkSuffix: true
        tenant-fetcher:
          cfg:
            config:
              api:
                url: http://compass-hydrator.compass-system.svc.cluster.local:3000/hydrators/authn-mapping/tenant-fetcher
                retry:
                  give_up_after: 6s
                  max_delay: 2000ms
          authenticator:
            enabled: false
            createRule: true
            gatewayHost: "compass-gateway"
            trusted_issuers: '[{"domain_url": "compass-system.svc.cluster.local:8080", "scope_prefixes": ["prefix."], "protocol": "http"}]'
            attributes: '{"uniqueAttribute": { "key": "test", "value": "tenant-fetcher" }, "tenants": [{ "key": "tenant" }], "identity": { "key": "identity" } }'
            path: /tenants/<.*>
            upstreamComponent: "compass-tenant-fetcher"
            checkSuffix: false
        subscriber:
          cfg:
            config:
              api:
                url: http://compass-hydrator.compass-system.svc.cluster.local:3000/hydrators/authn-mapping/subscriber
                retry:
                  give_up_after: 6s
                  max_delay: 2000ms
          authenticator:
            enabled: false
            createRule: false
            gatewayHost: "compass-gateway-sap-mtls"
            trusted_issuers: '[{"domain_url": "compass-system.svc.cluster.local:8080", "scope_prefixes": ["prefix."], "protocol": "http", "region": "eu-1"}]'
            attributes: '{"uniqueAttribute": { "key": "subsc-key-test", "value": "subscription-flow" }, "tenants": [{ "key": "tenant" }], "identity": { "key": "user_name" }, "clientid": { "key": "client_id" } }'
            path: /<.*>
            checkSuffix: false
        user-name-authenticator:
          cfg:
            config:
              api:
                url: http://compass-hydrator.compass-system.svc.cluster.local:3000/hydrators/authn-mapping/user-name-authenticator
                retry:
                  give_up_after: 6s
                  max_delay: 2000ms
          authenticator:
            enabled: false
            createRule: true
            gatewayHost: "compass-gateway-user-name"
            trusted_issuers: '[{"domain_url": "compass-system.svc.cluster.local:8080", "scope_prefixes": ["prefix.", "prefix2."], "protocol": "http", "region": "eu-1"}]'
            attributes: '{"uniqueAttribute": { "key": "unique-attr-authenticator-key", "value": "unique-attr-authenticator-value" }, "tenants": [{ "key": "ext_attr.subaccountid", "priority": 1 },{ "key": "ext_attr.globalaccountid", "priority": 2 }], "identity": { "key": "user_name" }, "clientid": { "key": "client_id" } }'
            path: "/director/graphql"
            upstreamComponent: "compass-gateway"
            checkSuffix: false
      tenantMappingService:
        config:
          api:
            url: http://compass-hydrator.compass-system.svc.cluster.local:3000/hydrators/tenant-mapping
            retry:
              give_up_after: 6s
              max_delay: 2000ms
      certificateResolverService:
        config:
          api:
            url: http://compass-hydrator.compass-system.svc.cluster.local:3000/hydrators/v1/certificate/data/resolve
            retry:
              give_up_after: 6s
              max_delay: 2000ms
      tokenResolverService:
        config:
          api:
            url: http://compass-hydrator.compass-system.svc.cluster.local:3000/hydrators/v1/tokens/resolve
            retry:
              give_up_after: 6s
              max_delay: 2000ms
  cockpit:
    auth:
      allowedConnectSrc: "https://*.ondemand.com"
      secretName: "cockpit-auth-secret"
      idpHost: ""
      clientID: ""
      scopes: "openid profile email"
      path: "/oauth2/certs"
  destinationFetcher:
    manageSecrets: true
    host: compass-destination-fetcher.compass-system.svc.cluster.local
    prefix: /destination-configuration
    port: 3000
    jobSchedule: 10s
    lease:
      lockname: destinationlease
    parallelTenants: 10
    tenantSyncTimeout: "5m"
    authentication:
      jwksEndpoint: "http://ory-stack-oathkeeper-api.ory.svc.cluster.local:4456/.well-known/jwks.json"
      appDestinationsSyncScope: "destinations:sync"
      appDetinationsSensitiveDataScope: "destinations_sensitive_data:read"
    server:
      tenantDestinationsEndpoint: "/v1/subaccountDestinations"
      tenantDestinationCertificatesEndpoint: "/v1/subaccountCertificates"
      tenantInstanceLevelDestinationCertificatesEndpoint: "/v1/instanceCertificates"
      sensitiveDataEndpoint: "/v1/destinations"
      findAPIEndpoint: "/local/v1/destinations" # used by external-services-mock in the destination creator flows; due to the fact that in ESM there are separate handlers for the two flows (dest-creator & dest-fetcher), we need different endpoints where each one of them can call the destination service find API
      sensitiveDataQueryParam: "name"
    request:
      skipSSLValidation: false
      retry_interval: "100ms"
      retry_attempts: 3
      goroutineLimit: 10
      requestTimeout: "5s"
      pageSize: 100
      oauthTokenPath: "/oauth/token"
    instance:
      clientIdPath: "clientid"
      clientSecretPath: "clientsecret"
      urlPath: "uri"
      tokenUrlPath: "certurl"
      clientCertPath: "certificate"
      clientKeyPath: "key"
    secretName: destination-region-instances
    dependenciesConfig:
      path: "/cfg/dependencies"
    oauthMode: "oauth-mtls"
  destinationRegionSecret:
    secretName: "destination-region-instances"
    fileName: "keyConfig"
    local:
      templateMappings:
        xsappMapping: '{{ printf "\"%s\":\"xsappname1\"" .Values.global.tenantFetcher.xsappNamePath }}'
        clientIDMapping: '{{ printf "\"%s\":\"client_id\"" .Values.global.destinationFetcher.instance.clientIdPath }}'
        clientSecretMapping: '{{ printf "\"%s\":\"client_secret\"" .Values.global.destinationFetcher.instance.clientSecretPath }}'
        urlMapping: '{{ printf "\"%s\":\"http://compass-external-services-mock.%s.svc.cluster.local:%s\"" .Values.global.destinationFetcher.instance.urlPath .Release.Namespace (.Values.service.port | toString) }}'
        tokenURLMapping: '{{ printf "\"%s\":\"https://%s.%s:%s\"" .Values.global.destinationFetcher.instance.tokenUrlPath .Values.global.externalServicesMock.certSecuredHost .Values.global.ingress.domainName (.Values.service.certPort | toString) }}'
        x509CertificateMapping: '{{ printf "\"%s\":\"%s\"" .Values.global.destinationFetcher.instance.clientCertPath .Values.global.connector.caCertificate }}'
        x509KeyMapping: '{{ printf "\"%s\":\"%s\"" .Values.global.destinationFetcher.instance.clientKeyPath .Values.global.connector.caKey }}'
  tenantFetcher:
    k8sSecret:
      manageSecrets: true
      name: "tenant-fetcher-secret"
      namespace: "compass-system"
      key: "keyConfig"
      path: "/tmp"
    host: compass-tenant-fetcher.compass-system.svc.cluster.local
    prefix: /tenants
    port: 3000
    xsappNamePath: "xsappname"
    omitDependenciesParamName: ""
    omitDependenciesParamValue: ""
    requiredAuthScope: Callback
    fetchTenantAuthScope: fetch_tenant
    authentication:
      jwksEndpoint: "http://ory-stack-oathkeeper-api.ory.svc.cluster.local:4456/.well-known/jwks.json"
    tenantProvider:
      tenantIdProperty: "tenantId"
      customerIdProperty: "customerId"
      subaccountTenantIdProperty: "subaccountTenantId"
      subdomainProperty: "subdomain"
      licenseTypeProperty: "licenseType"
      name: "provider"
      subscriptionProviderIdProperty: "subscriptionProviderIdProperty"
      providerSubaccountIdProperty: "providerSubaccountIdProperty"
      consumerTenantIdProperty: "consumerTenantIdProperty"
      subscriptionProviderAppNameProperty: "subscriptionProviderAppNameProperty"
      subscriptionIDProperty: "subscriptionGUID"
      dependentServiceInstancesInfoProperty: "dependentServiceInstancesInfo"
      dependentServiceInstancesInfoAppIdProperty: "appId"
      dependentServiceInstancesInfoAppNameProperty: "appName"
      dependentServiceInstancesInfoProviderSubaccountIdProperty: "providerSubaccountId"
    server:
      fetchTenantWithParentEndpoint: "/v1/fetch/{parentTenantId}/{tenantId}"
      fetchTenantWithoutParentEndpoint: "/v1/fetch/{tenantId}"
      regionalHandlerEndpoint: "/v1/regional/{region}/callback/{tenantId}"
      dependenciesEndpoint: "/v1/regional/{region}/dependencies"
      tenantPathParam: "tenantId"
      regionPathParam: "region"
    dependenciesConfig:
      path: "/cfg/dependencies"
    local:
      templateMappings:
        xsappMapping: '{{ printf "\"%s\":\"xsappname1\"" .Values.global.tenantFetcher.xsappNamePath }}'
    containerName: "tenant-fetcher"
  externalCertConfiguration:
    issuerLocality: "local,local2" # In local setup we have manually created connector CA certificate with 'local' Locality property
    subjectPattern: "/C=DE/O=SAP SE/OU=SAP Cloud Platform Clients/OU=Region/OU=%s/L=%s/CN=%s"
    technicalClientSubjectPattern: "/C=DE/O=SAP SE/OU=SAP Cloud Platform Clients/OU=Region/OU=%s/L=%s/CN=%s"
    ouCertSubaccountID: "f8075207-1478-4a80-bd26-24a4785a2bfd"
    commonName: "compass"
    locality: "local"
    certSvcApiPath: "/cert"
    tokenPath: "/cert/token"
    secrets:
      externalCertSvcSecret:
        manage: false
        name: "cert-svc-secret"
        clientIdKey: client-id
        clientSecretKey: client-secret
        oauthUrlKey: url
        csrEndpointKey: csr-endpoint
        clientCert: client-cert
        clientKey: client-key
        skipSSLValidationFlag: "-k"
      externalClientCertSecret:
        name: "external-client-certificate"
        namespace: compass-system
        certKey: tls.crt
        keyKey: tls.key
      publicPrivateKeysSecret:
        name: "system-fetcher-external-keys"
        namespace: compass-system
        dataKey: data
        manage: false
    rotationCronjob:
      name: "external-certificate-rotation"
      schedule: "*/1 * * * *" # Executes every minute
      certValidity: "7"
      clientCertRetryAttempts: "8"
      containerName: "certificate-rotation"
    preInstallJob:
      enabled: false
      name: "external-certificate-pre-install"
      certValidity: "7"
      clientCertRetryAttempts: "8"
  extSvcCertConfiguration:
    issuerLocality: "local,local2" # In local setup we have manually created connector CA certificate with 'local' Locality property
    subjectPattern: "/C=DE/O=SAP SE/OU=SAP Cloud Platform Clients/OU=Region/OU=%s/L=%s/CN=%s"
    ouCertSubaccountID: "f8075207-1478-4a80-bd26-24a4785a2bfd"
    commonName: "compass"
    locality: "local"
    certSvcApiPath: "/cert"
    tokenPath: "/cert/token"
    secrets:
      extSvcCertSvcSecret:
        manage: false
        name: "ext-svc-cert-svc-secret"
        clientIdKey: client-id
        clientSecretKey: client-secret
        oauthUrlKey: url
        csrEndpointKey: csr-endpoint
        clientCert: client-cert
        clientKey: client-key
        skipSSLValidationFlag: "-k"
      extSvcClientCertSecret:
        name: "ext-svc-client-certificate"
        namespace: compass-system
        certKey: tls.crt
        keyKey: tls.key
    rotationCronjob:
      name: "ext-svc-certificate-rotation"
      schedule: "*/1 * * * *" # Executes every minute
      certValidity: "7"
      clientCertRetryAttempts: "8"
      containerName: "ext-svc-certificate-rotation"
    preInstallJob:
      enabled: false
      name: "ext-svc-certificate-pre-install"
      certValidity: "7"
      clientCertRetryAttempts: "8"
  ordService:
    host: compass-ord-service.compass-system.svc.cluster.local
    prefix: /open-resource-discovery-service/v0
    docsPrefix: /open-resource-discovery-docs
    staticPrefix: /open-resource-discovery-static/v0
    port: 3000
    defaultResponseType: "xml"
    userContextHeader: "user_context"
    authTokenPath: "/var/run/secrets/kubernetes.io/serviceaccount/token"
    skipSSLValidation: false
  ordAggregator:
    port: 3000
    prefix: /ord-aggregator
    aggregateEndpoint: /aggregate
    name: ord-aggregator
    client:
      timeout: "30s"
    lease:
      lockname: aggregatorlease
    authentication:
      jwksEndpoint: "http://ory-stack-oathkeeper-api.ory.svc.cluster.local:4456/.well-known/jwks.json"
    http:
      client:
        skipSSLValidation: false
      retry:
        attempts: 3
        delay: 100ms
    dbPool:
      maxOpenConnections: 2
      maxIdleConnections: 2
    globalRegistryUrl: http://compass-external-services-mock.compass-system.svc.cluster.local:8087/.well-known/open-resource-discovery
    maxParallelDocumentsPerApplication: 10
    maxParallelSpecificationProcessors: 100
    containerName: "ord-aggregator"
    tenantMappingConfiguration: '{}'
    parallelOperationProcessors: 10
    priorityQueueLimit: 10
    rescheduleJobInterval: 24h
    reschedulePeriod: 168h
    rescheduleHangedJobInterval: 1h
    rescheduleHangedPeriod: 1h
    maintainOperationsJobInterval: 60m
    operationProcessorsQuietPeriod: 5s
  systemFetcher:
    enabled: false
    syncGlobalAccountTenants: true
    name: "system-fetcher"
    schedule: "0 0 * * *"
    manageSecrets: true
    # enableSystemDeletion - whether systems in deleted state should be deleted from director database
    enableSystemDeletion: true
    # fetchParallelism - shows how many http calls will be made in parallel to fetch systems
    fetchParallellism: 30
    # queueSize - shows how many system fetches (individual requests may fetch more than 1 system)
    # can be put in the queue for processing before blocking. It is best for the queue to be about 2 times bigger than the parallellism
    queueSize: 100
    # fetchRequestTimeout - shows the timeout to wait for oauth token and for fetching systems (in one request) separately
    fetchRequestTimeout: "30s"
    # directorRequestTimeout - graphql requests timeout to director
    directorRequestTimeout: "30s"
    dbPool:
      maxOpenConnections: 20
      maxIdleConnections: 2
    # systemsAPIEndpoint - endpoint of the service to fetch systems from
    systemsAPIEndpoint: ""
    # systemsAPIFilterCriteria - criteria for fetching systems
    systemsAPIFilterCriteria: ""
    appTemplatesProductLabel: "systemRole"
    systemSourceKey: "prop"
    appTemplates: []
    templatePlaceholderToSystemKeyMappings: '[ { "placeholder_name": "name", "system_key": "$.displayName" }, { "placeholder_name": "display-name", "system_key": "$.displayName" }, { "placeholder_name": "systemNumber", "system_key": "$.systemNumber" }, { "placeholder_name": "productId", "system_key": "$.productId" }, { "placeholder_name": "ppmsProductVersionId", "system_key": "$.ppmsProductVersionId", "optional": true }, { "placeholder_name": "region", "system_key": "$.additionalAttributes.systemSCPLandscapeID", "optional": true }, { "placeholder_name": "description", "system_key": "$.productDescription", "optional": true }, { "placeholder_name": "baseUrl", "system_key": "$.additionalUrls.mainUrl", "optional": true }, { "placeholder_name": "providerName", "system_key": "$.infrastructureProvider", "optional": true } ]'
    templateOverrideApplicationInput: '{"name": "{{name}}","description": "{{description}}","providerName": "{{providerName}}","statusCondition": "INITIAL","systemNumber": "{{systemNumber}}","labels": {"managed": "true","productId": "{{productId}}","ppmsProductVersionId": "{{ppmsProductVersionId}}","region": "{{region}}"},"baseUrl": "{{baseUrl}}"}'
    http:
      client:
        skipSSLValidation: false
    oauth:
      client: "client_id"
      tokenEndpointProtocol: "https"
      tokenBaseHost: "compass-external-services-mock-sap-mtls"
      tokenPath: "/cert/token"
      scopesClaim: "scopes"
      tenantHeaderName: "x-zid"
      tokenRequestTimeout: 30s
      skipSSLValidation: true
    jwt:
      expireAfter: 60m
    secret:
      name: "compass-system-fetcher-secret"
      clientIdKey: client-id
      oauthUrlKey: url
    paging:
      pageSize: 200
      sizeParam: "$top"
      skipParam: "$skip"
    containerName: "system-fetcher"
  tenantFetchers:
    job1:
      enabled: false
      job:
        interval: "5m"
      configMapNamespace: "compass-system"
      manageSecrets: true
      providerName: "compass"
      tenantType: "subaccount"
      schedule: "*/5 * * * *"
      tenantInsertChunkSize: "500"
      pageWorkers: "2"
      kubernetes:
        configMapNamespace: "compass-system"
        pollInterval: 2s
        pollTimeout: 1m
        timeout: 2m
      authConfig:
        skipSSLValidation: true
        oauthMode: "oauth-mtls"
        clientIDPath: "clientid"
        clientSecretPath: "secret"
        clientCertPath: "cert"
        clientKeyPath: "key"
        tokenEndpointPath: "url"
        tokenURLPath: "/cert/token"
      queryMapping:
        regionField: "region"
        pageNumField: "pageNum"
        pageSizeField: "pageSize"
        timestampField: "timestamp"
      query:
        startPage: "0"
        pageSize: "100"
      api:
        regionName: "central"
        authConfigSecretKey: "central"
        fieldMapping:
          totalPagesField: "totalPages"
          totalResultsField: "totalResults"
          tenantEventsField: "events"
          idField: "id"
          nameField: "name"
          customerIdField: "customerId"
          subdomainField: "subdomain"
          licenseTypeField: "licenseType"
          discriminatorField: ""
          discriminatorValue: ""
          detailsField: "details"
          labelsField: "labels"
          entityTypeField: "entityType"
          globalAccountID: "gaID"
          regionField: "region"
          movedSubaccountTargetField: "targetGlobalAccountGUID"
          movedSubaccountSourceField: "sourceGlobalAccountGUID"
        endpoints:
          accountCreated: "127.0.0.1/events?type=account-created"
          accountDeleted: "127.0.0.1/events?type=account-deleted"
          accountUpdated: "127.0.0.1/events?type=account-updated"
          subaccountCreated: "127.0.0.1/events?type=subaccount-created"
          subaccountDeleted: "127.0.0.1/events?type=subaccount-deleted"
          subaccountUpdated: "127.0.0.1/events?type=subaccount-updated"
          subaccountMoved: "127.0.0.1/events?type=subaccount-moved"
      regionalConfig:
        fieldMapping:
          totalPagesField: "totalPages"
          totalResultsField: "totalResults"
          tenantEventsField: "events"
          idField: "guid"
          nameField: "displayName"
          customerIdField: "customerId"
          subdomainField: "subdomain"
          licenseTypeField: "licenseType"
          discriminatorField: ""
          discriminatorValue: ""
          detailsField: "details"
          entityTypeField: "entityType"
          globalAccountID: "globalAccountGUID"
          regionField: "region"
          labelsField: "labels"
          movedSubaccountTargetField: "targetGlobalAccountGUID"
          movedSubaccountSourceField: "sourceGlobalAccountGUID"
        regions:
          eu-east:
            api:
              oauthMode: "oauth-mtls"
              authConfigSecretKey: "central"
              endpoints:
                accountCreated: "127.0.0.1/events?type=account-created"
                accountDeleted: "127.0.0.1/events?type=account-deleted"
                accountUpdated: "127.0.0.1/events?type=account-updated"
                subaccountCreated: "127.0.0.1/events?type=subaccount-created"
                subaccountDeleted: "127.0.0.1/events?type=subaccount-deleted"
                subaccountUpdated: "127.0.0.1/events?type=subaccount-updated"
                subaccountMoved: "127.0.0.1/events?type=subaccount-moved"
      dbPool:
        maxOpenConnections: 1
        maxIdleConnections: 1
  metrics:
    enabled: true
    pushEndpoint: http://monitoring-prometheus-pushgateway.kyma-system.svc.cluster.local:9091
  externalServicesMock:
    enabled: false
    certSecuredPort: 8081
    ordCertSecuredPort: 8082
    unsecuredPort: 8083
    basicSecuredPort: 8084
    oauthSecuredPort: 8085
    ordGlobalRegistryCertPort: 8086
    ordGlobalRegistryUnsecuredPort: 8087
    unsecuredPortWithAdditionalContent: 8088
    unsecuredMultiTenantPort: 8089
    certSecuredProxyPort: 8090
    certSecuredHost: compass-external-services-mock-sap-mtls
    ordCertSecuredHost: compass-external-services-mock-sap-mtls-ord
    ordGlobalCertSecuredHost: compass-external-services-mock-sap-mtls-global-ord-registry
    unSecuredHost: compass-external-services-mock
    host: compass-external-services-mock.compass-system.svc.cluster.local
    directDependencyXsappname: ""
    saasAppNamesSecret:
      manage: false
    regionInstancesCredentials:
      manage: false
    regionSMInstancesCredentials:
      manage: false
    oauthSecret:
      manage: false
      name: compass-external-services-mock-oauth-credentials
      clientIdKey: client-id
      clientSecretKey: client-secret
      oauthUrlKey: url
      oauthTokenPath: "/secured/oauth/token"
    auditlog:
      applyMockConfiguration: false
      managementApiPath: /audit-log/v2/configuration-changes/search
      mtlsTokenPath: "/cert/token"
      secret:
        name: "auditlog-instance-management"
        urlKey: url
        tokenUrlKey: token-url
        clientIdKey: client-id
        clientSecretKey: client-secret
        clientCertKey: client-cert
        clientKeyKey: client-key
    iasAdapter:
      consumerAppID: "consumer-app-id"
      consumerAppClientID: "consumer-client-id"
      consumerAppTenantID: "consumer-app-tenant-id"
      providerAppID: "provider-app-id"
      providerAppClientID: "provider-client-id"
      providerAppTenantID: "provider-app-tenant-id"
      apiName: "Test API Name"
  tests:
    http:
      client:
        skipSSLValidation: false
    externalCertConfiguration:
      ouCertSubaccountID: "bad76f69-e5c2-4d55-bca5-240944824b83"
      issuerLocalityRegion2: "local"
    hydrator:
      certSubjectMappingResyncInterval: "3s"
    director:
      skipPattern: ""
      externalCertIntSystemCN: "integration-system-test"
      supportedOrdApplicationType: "SAP temp1"
    tenantFetcher:
      tenantOnDemandID: "8d42d818-d4c4-4036-b82f-b199db7ffeb5"
      missingTenantOnDemandID: "subaccount-external-tnt"
      region: "eu-1"
      region2: "eu-2"
    ordAggregator:
      skipPattern: ""
      proxyApplicationTemplateName: "SAP Proxy Template"
    ordService:
      accountTenantID: "5577cf46-4f78-45fa-b55f-a42a3bdba868" # testDefaultTenant from our testing tenants
      skipPattern: ""
    externalServicesMock:
      skipPattern: ""
      tenantMappingStatusAPI:
        responseDelayInMilliseconds: 1
    selfRegistration:
      region: "eu-1"
      region2: "eu-2"
    destination:
      consumerSubdomain: "compass-external-services-mock"
      consumerSubdomainMtls: "compass-external-services-mock-sap-mtls"
      instanceID: "37d7d783-d9ad-47de-b6c8-b05a4cb961ca" # randomly generated UUID
      claims:
        subaccountIDKey: "subaccountid"
        serviceInstanceIDKey: "serviceinstanceid"
    subscription:
      labelKey: "subscriptions"
      standardFlow: "standard"
      indirectDependencyFlow: "indirectDependency"
      directDependencyFlow: "directDependency"
      subscriptionsFlowHeaderKey: "subscriptionFlow"
      consumerSubdomain: "compass-external-services-mock-sap-mtls"
      tenants:
        providerAccountID: "5577cf46-4f78-45fa-b55f-a42a3bdba868" # testDefaultTenant from our testing tenants
        providerSubaccountID: "47b4575a-f102-414a-8398-2d973ad65f3a" # TestProviderSubaccount from our testing tenants
        consumerAccountID: "5984a414-1eed-4972-af2c-b2b6a415c7d7" # ApplicationsForRuntimeTenantName from our testing tenants
        consumerSubaccountID: "1f538f34-30bf-4d3d-aeaa-02e69eef84ae" # randomly chosen
        consumerTenantID: "ba49f1aa-ddc1-43ff-943c-fe949857a34a" # randomly chosen
        providerSubaccountIDRegion2: "731b7bc4-5472-41d2-a447-e4c0f45de739" # TestProviderSubaccountRegion2 from our testing tenants
        consumerAccountIDTenantHierarchy: "5577cf46-4f78-45fa-b55f-a42a3bdba868" # testDefaultTenant from our testing tenants; more info in 'TestFormationNotificationsTenantHierarchy'
        consumerSubaccountIDTenantHierarchy: "3cfcdd62-320d-403b-b66a-4ee3cdd06947" # TestIntegrationSystemManagedSubaccount from our testing tenants; more info in 'TestFormationNotificationsTenantHierarchy'
      destinationOauthSecret:
        manage: false
        name: provider-destination-instance-tests
        clientIdKey: client-id
        clientSecretKey: client-secret
        oauthUrlKey: url
        oauthTokenPath: "/secured/oauth/token"
        serviceUrlKey: uri
        dependencyKey: dependency
      oauthSecret:
        manage: false
        name: compass-subscription-secret
        clientIdKey: client-id
        clientSecretKey: client-secret
        oauthUrlKey: url
      propagatedProviderSubaccountHeader: "X-Provider-Subaccount"
      externalClientCertTestSecretName: "external-client-certificate-test-secret"
      externalClientCertTestSecretNamespace: "compass-system"
      externalCertTestJobName: "external-certificate-rotation-test-job"
      certSvcInstanceTestSecretName: "cert-svc-secret"
      certSvcInstanceTestRegion2SecretName: "cert-svc-secret-eu2"
      consumerTokenURL: "http://compass-external-services-mock.compass-system.svc.cluster.local:8080"
      subscriptionURL: "http://compass-external-services-mock.compass-system.svc.cluster.local:8080"
      subscriptionProviderIdValue: "id-value!t12345"
      directDependencySubscriptionProviderIdValue: "direct-dep-id-value!t12345"
      subscriptionProviderAppNameValue: "subscriptionProviderAppNameValue"
      indirectDependencySubscriptionProviderAppNameValue: "indirectDependencySubscriptionProviderAppNameValue"
      directDependencySubscriptionProviderAppNameValue: "subscriptionProviderAppNameValue" # this is used for real env tests where there is a dedicated SAAS svc instance for the indirect dependency flow
    namespace: kyma-system
    connectivityAdapterFQDN: http://compass-connectivity-adapter.compass-system.svc.cluster.local
    externalServicesMockFQDN: http://compass-external-services-mock.compass-system.svc.cluster.local
    ordServiceFQDN: http://compass-ord-service.compass-system.svc.cluster.local
    systemBrokerFQDN: http://compass-system-broker.compass-system.svc.cluster.local
    tenantFetcherFQDN: http://compass-tenant-fetcher.compass-system.svc.cluster.local
    hydratorFQDN: http://compass-hydrator.compass-system.svc.cluster.local
    userNameAuthenticators:
      gatewayHost: "compass-gateway-user-name"
      account:
        manage: false
        secretName: "user-name-account-authenticator"
        clientIdKey: client-id
        clientSecretKey: client-secret
        oauthUrlKey: url
        oauthTokenPath: "/secured/oauth/token"
        subdomain: "compass-external-services-mock"
      subaccount:
        manage: false
        secretName: "user-name-subaccount-authenticator"
        clientIdKey: client-id
        clientSecretKey: client-secret
        oauthUrlKey: url
        oauthTokenPath: "/secured/oauth/token"
        subdomain: "compass-external-services-mock"
    basicCredentials:
      manage: false
      secretName: "test-basic-credentials-secret"
    db:
      maxOpenConnections: 3
      maxIdleConnections: 1
    securityContext: # Set on container level
      runAsUser: 2000
      allowPrivilegeEscalation: false
  expectedSchemaVersionUpdateJob:
    cm:
      name: "expected-schema-version"
    ias_adapter:
      cm:
        name: "ias-adapter-expected-schema-version"
  migratorJob:
    nodeSelectorEnabled: false
    pvc:
      name: "compass-director-migrations"
      namespace: "compass-system"
      migrationsPath: "/compass-migrations"
      storageClass: local-path
    ias_adapter:
      pvc:
        name: "compass-ias-adapter-migrations"
        namespace: "compass-system"
        migrationsPath: "/compass-ias-adapter-migrations"
        storageClass: local-path
  http:
    client:
      skipSSLValidation: false
  pairingAdapter:
    templateName: "pairing-adapter-app-template"
    watcherCorrelationID: "pairing-adapter-watcher-id"
    configMap:
      manage: false
      key: "config.json"
      name: "pairing-adapter-config-local"
      namespace: "compass-system"
      localAdapterFQDN: "http://compass-pairing-adapter.compass-system.svc.cluster.local/adapter-local-mtls"
      integrationSystemID: "d3e9b9f5-25dc-4adb-a0a0-ed69ef371fb6"
    e2e:
      appName: "test-app"
      appID: "123-test-456"
      clientUser: "test-user"
      tenant: "test-tenant"
  # Scopes assigned for every new Client Credentials by given object type (Runtime / Application / Integration System)
  # and scopes mapped to a consumer with the given type, then that consumer is using a client certificate
  scopes:
    scopesPerConsumerType:
      business_integration:
        - "application_template:read"
        - "application_template:write"
        - "formation:read"
        - "formation:write"
        - "formation.state:write"
        - "formation_template:read"
        - "formation_template:write"
        - "formation_template.webhooks:read"
      managed_application_provider_operator:
        - "application.local_tenant_id:write"
        - "application_template:write"
        - "application_template:read"
        - "application_template.webhooks:read"
        - "application_template.labels:write"
        - "internal_visibility:read"
        - "webhook:write"
        - "webhooks.auth:read"
        - "certificate_subject_mapping:write"
        - "certificate_subject_mapping:read"
      managed_application_consumer: []
      landscape_resource_operator:
        - "application:read"
        - "application:write"
        - "application.local_tenant_id:write"
        - "tenant_access:write"
        - "formation:read"
        - "formation:write"
      technical_client:
        - "tenant:read"
        - "tenant:write"
      runtime:
        - "runtime:read"
        - "runtime:write"
        - "application:read"
        - "runtime.auths:read"
        - "bundle.instance_auths:read"
        - "runtime.webhooks:read"
        - "webhook:write"
      external_certificate:
        - "runtime:read"
        - "runtime:write"
        - "application:read"
        - "application:write"
        - "runtime.auths:read"
        - "bundle.instance_auths:read"
        - "runtime.webhooks:read"
        - "webhook:write"
        - "application_template:read"
        - "application_template:write"
        - "application_template.webhooks:read"
        - "formation_template:read"
        - "formation_template:write"
        - "formation_template.webhooks:read"
      application:
        - "application:read"
        - "application:write"
        - "application.auths:read"
        - "application.webhooks:read"
        - "application.application_template:read"
        - "bundle.instance_auths:read"
        - "document.fetch_request:read"
        - "event_spec.fetch_request:read"
        - "api_spec.fetch_request:read"
        - "fetch-request.auth:read"
        - "webhook:write"
      integration_system:
        - "application:read"
        - "application:write"
        - "application.local_tenant_id:write"
        - "application.application_template:read"
        - "application_template:read"
        - "application_template:write"
        - "runtime:read"
        - "runtime:write"
        - "integration_system:read"
        - "label_definition:read"
        - "label_definition:write"
        - "automatic_scenario_assignment:read"
        - "integration_system.auths:read"
        - "application_template.webhooks:read"
        - "formation:write"
        - "formation:read"
        - "internal_visibility:read"
        - "application.auths:read"
        - "webhook:write"
        - "formation_template:read"
        - "formation_template.webhooks:read"
      super_admin:
        - "application:read"
        - "application:write"
        - "application.local_tenant_id:write"
        - "application_template:read"
        - "application_template:write"
        - "integration_system:read"
        - "integration_system:write"
        - "runtime:read"
        - "runtime:write"
        - "label_definition:read"
        - "label_definition:write"
        - "eventing:manage"
        - "tenant:read"
        - "tenant:write"
        - "automatic_scenario_assignment:read"
        - "application.auths:read"
        - "application.webhooks:read"
        - "application.application_template:read"
        - "application_template.webhooks:read"
        - "bundle.instance_auths:read"
        - "document.fetch_request:read"
        - "event_spec.fetch_request:read"
        - "api_spec.fetch_request:read"
        - "integration_system.auths:read"
        - "runtime.auths:read"
        - "fetch-request.auth:read"
        - "webhooks.auth:read"
        - "formation:write"
        - "formation:read"
        - "internal_visibility:read"
        - "runtime.webhooks:read"
        - "webhook:write"
        - "formation_template:read"
        - "formation_template:write"
        - "formation_template.webhooks:read"
        - "formation_constraint:read"
        - "formation_constraint:write"
        - "certificate_subject_mapping:read"
        - "certificate_subject_mapping:write"
        - "formation.state:write"
        - "tenant_access:write"
        - "bundle_instance_auth:write"
      default:
        - "runtime:read"
        - "runtime:write"
        - "tenant:read"<|MERGE_RESOLUTION|>--- conflicted
+++ resolved
@@ -168,11 +168,7 @@
       name: compass-pairing-adapter
     director:
       dir: dev/incubator/
-<<<<<<< HEAD
       version: "PR-3569"
-=======
-      version: "PR-3566"
->>>>>>> 0d8e9df1
       name: compass-director
     hydrator:
       dir: dev/incubator/
