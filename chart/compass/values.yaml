global:
  disableLegacyConnectivity: true
  defaultTenant: 3e64ebae-38b5-46a0-b1ed-9ccee153a0ae
  tenants: # tenant order matters, so new tenants should be added to the end of the list
    - name: default
      id: 3e64ebae-38b5-46a0-b1ed-9ccee153a0ae
      type: account
    - name: foo
      id: 1eba80dd-8ff6-54ee-be4d-77944d17b10b
      type: account
    - name: bar
      id: af9f84a9-1d3a-4d9f-ae0c-94f883b33b6e
      type: account
    - name: TestTenantSeparation
      id: f1c4b5be-b0e1-41f9-b0bc-b378200dcca0
      type: account
    - name: TestDeleteLastScenarioForApplication
      id: 0403be1e-f854-475e-9074-922120277af5
      type: account
    - name: Test_DeleteAutomaticScenarioAssignmentForSelector
      id: d9553135-6115-4c67-b4d9-962c00f3725f
      type: account
    - name: Test_AutomaticScenarioAssigmentForRuntime
      id: 8c733a45-d988-4472-af10-1256b82c70c0
      type: account
    - name: TestAutomaticScenarioAssignmentsWholeScenario
      id: 65a63692-c00a-4a7d-8376-8615ee37f45c
      type: account
    - name: TestTenantsQueryTenantNotInitialized
      id: 72329135-27fd-4284-9bcb-37ea8d6307d0
      type: account
    - name: Test Default
      id: 5577cf46-4f78-45fa-b55f-a42a3bdba868
      type: account
      parent: 2c4f4a25-ba9a-4dbc-be68-e0beb77a7eb0
    - name: Test_DefaultCustomer
      id: 2c4f4a25-ba9a-4dbc-be68-e0beb77a7eb0
      type: customer
    - name: TestListLabelDefinitions
      id: 3f641cf5-2d14-4e0f-a122-16e7569926f1
      type: account
    - name: Test_AutomaticScenarioAssignmentQueries
      id: 8263cc13-5698-4a2d-9257-e8e76b543e88
      type: account
    - name: TestGetScenariosLabelDefinitionCreatesOneIfNotExists
      id: 2263cc13-5698-4a2d-9257-e8e76b543e33
      type: account
    - name: TestApplicationsForRuntime
      id: 5984a414-1eed-4972-af2c-b2b6a415c7d7
      type: account
    - name: Test_DeleteAutomaticScenarioAssignmentForScenario
      id: d08e4cb6-a77f-4a07-b021-e3317a373597
      type: account
    - name: TestApplicationsForRuntimeWithHiddenApps
      id: 7e1f2df8-36dc-4e40-8be3-d1555d50c91c
      type: account
    - name: TestTenantsQueryTenantInitialized
      id: 8cf0c909-f816-4fe3-a507-a7917ccd8380
      type: account
    - name: TestDeleteApplicationIfInScenario
      id: 0d597250-6b2d-4d89-9c54-e23cb497cd01
      type: account
    - name: TestProviderSubaccount
      id: f8075207-1478-4a80-bd26-24a4785a2bfd
      type: subaccount
      parent: 5577cf46-4f78-45fa-b55f-a42a3bdba868
    - name: TestCertificateSubaccount
      id: 123e4567-e89b-12d3-a456-426614174001
      type: subaccount
      parent: 5577cf46-4f78-45fa-b55f-a42a3bdba868
    - name: TestNsAdapter
      id: 08b6da37-e911-48fb-a0cb-fa635a6c5678
      type: subaccount
      parent: 5577cf46-4f78-45fa-b55f-a42a3bdba868
    - name: TestNsAdapterSubaccountWithApplications
      id: 08b6da37-e911-48fb-a0cb-fa635a6c4321
      type: subaccount
      parent: 5577cf46-4f78-45fa-b55f-a42a3bdba868
    - name: TestIntegrationSystemManagedSubaccount
      id: 3cfcdd62-320d-403b-b66a-4ee3cdd06947
      type: subaccount
      parent: 5577cf46-4f78-45fa-b55f-a42a3bdba868
    - name: TestIntegrationSystemManagedAccount
      id: 7e8ab2e3-3bb4-42e3-92b2-4e0bf48559d3
      type: account
      parent: 2c4f4a25-ba9a-4dbc-be68-e0beb77a7eb0
    - name: TestSystemFetcherAccount
      id: c395681d-11dd-4cde-bbcf-570b4a153e79
      type: account
      parent: 2c4f4a25-ba9a-4dbc-be68-e0beb77a7eb0
    - name: TestConsumerSubaccount
      id: 1f538f34-30bf-4d3d-aeaa-02e69eef84ae
      type: subaccount
      parent: 5984a414-1eed-4972-af2c-b2b6a415c7d7
    - name: TestTenantsOnDemandAPI
      id: 8d42d818-d4c4-4036-b82f-b199db7ffeb5
      type: subaccount
      parent: 5984a414-1eed-4972-af2c-b2b6a415c7d7
  images:
    containerRegistry:
      path: eu.gcr.io/kyma-project/incubator
    connector:
      dir:
      version: "PR-2383"
    connectivity_adapter:
      dir:
      version: "PR-2383"
    pairing_adapter:
      dir:
      version: "PR-2383"
    director:
      dir:
<<<<<<< HEAD
      version: "PR-2391"
=======
      version: "PR-2381"
>>>>>>> 06d0b14c
    hydrator:
      dir:
      version: "PR-2385"
    gateway:
      dir:
      version: "PR-2383"
    operations_controller:
      dir:
      version: "PR-2383"
    ord_service:
      dir:
      version: "PR-70"
    schema_migrator:
      dir:
<<<<<<< HEAD
      version: "PR-2391"
=======
      version: "PR-2431"
>>>>>>> 06d0b14c
    system_broker:
      dir:
      version: "PR-2383"
    certs_setup_job:
      containerRegistry:
        path: eu.gcr.io/kyma-project
      dir:
      version: "0a651695"
    external_services_mock:
      dir:
<<<<<<< HEAD
      version: "PR-2391"
=======
      version: "PR-2322"
>>>>>>> 06d0b14c
    console:
      dir:
      version: "PR-68"
    e2e_tests:
      dir:
<<<<<<< HEAD
      version: "PR-2391"
=======
      version: "PR-2435"
>>>>>>> 06d0b14c
  isLocalEnv: false
  isForTesting: false
  oauth2:
    host: oauth2
  livenessProbe:
    initialDelaySeconds: 30
    timeoutSeconds: 1
    periodSeconds: 10
  readinessProbe:
    initialDelaySeconds: 5
    timeoutSeconds: 1
    periodSeconds: 2
  agentPreconfiguration: false
  nsAdapter:
    external:
      port: 3005
    e2eTests:
      gatewayHost: "compass-gateway-xsuaa"
    prefix: /nsadapter
    path: /nsadapter/api/v1/notifications
    systemToTemplateMappings: '[{  "Name": "S4HANA",  "SourceKey": ["type"],  "SourceValue": ["abapSys"]},{  "Name": "S4HANA",  "SourceKey": ["type"],  "SourceValue": ["nonSAPsys"]},{  "Name": "S4HANA",  "SourceKey": ["type"],  "SourceValue": ["hana"]}]'
    secret:
      name: nsadapter-secret
      subaccountKey: subaccount
      local:
        subaccountValue: subaccount
    authSecret:
      name: "compass-external-services-mock-oauth-credentials"
      clientIdKey: client-id
      clientSecretKey: client-secret
      tokenUrlKey: url
      instanceUrlKey: url
      certKey: cert
      keyKey: key
    registerPath: "/register"
    tokenPath: "/secured/oauth/token"
    createClonePattern: '{"key": "%s"}'
    createBindingPattern: '{}'
    useClone: "false"
  director:
    host: compass-director.compass-system.svc.cluster.local
    prefix: /director
    graphql:
      external:
        port: 3000
    tls:
      secure:
        internal:
          host: compass-director-internal
    validator:
      port: 8080
    metrics:
      port: 3003
      enableGraphqlOperationInstrumentation: true
    operations:
      port: 3002
      path: "/operation"
      lastOperationPath: "/last_operation"
    info:
      path: "/v1/info"
    subscription:
      subscriptionProviderLabelKey: "subscriptionProviderId"
      consumerSubaccountLabelKey: "consumer_subaccount_id"
      subscriptionLabelKey: "subscription"
      subscriptionProviderAppNameLabelKey: "runtimeType"
    selfRegister:
      secret:
        name: "region-instances-credentials"
        key: "keyConfig"
        path: "/tmp"
      clientIdPath: "clientId"
      clientSecretPath: "clientSecret"
      urlPath: "url"
      tokenUrlPath: "tokenUrl"
      clientCertPath: "clientCert"
      clientKeyPath: "clientKey"
      local:
        templateMappings:
          clientIDMapping: '{{ printf "\"%s\":\"subscriptionProviderId\"" .Values.global.director.selfRegister.clientIdPath }}'
          clientSecretMapping: '{{ printf "\"%s\":\"client_secret\"" .Values.global.director.selfRegister.clientSecretPath }}'
          urlMapping: '{{ printf "\"%s\":\"http://compass-external-services-mock.%s.svc.cluster.local:%s\"" .Values.global.director.selfRegister.urlPath .Release.Namespace (.Values.service.port | toString) }}'
          tokenURLMapping: '{{ printf "\"%s\":\"https://%s.%s:%s\"" .Values.global.director.selfRegister.tokenUrlPath .Values.global.externalServicesMock.certSecuredHost .Values.global.ingress.domainName (.Values.service.certPort | toString) }}'
          x509CertificateMapping: '{{ printf "\"%s\":\"%s\"" .Values.global.director.selfRegister.clientCertPath .Values.global.connector.caCertificate }}'
          x509KeyMapping: '{{ printf "\"%s\":\"%s\"" .Values.global.director.selfRegister.clientKeyPath .Values.global.connector.caKey }}'
      oauthTokenPath: "/cert/token"
      oauthMode: "oauth-mtls"
      label: "selfRegLabel"
      labelValuePrefix: "self-reg-prefix-"
      responseKey: "self-reg-key"
      path: "/external-api/self-reg"
      nameQueryParam: "name"
      tenantQueryParam: "tenant"
      requestBodyPattern: '{"key": "%s"}'
    clientIDHeaderKey: client_user
    suggestTokenHeaderKey: suggest_token
    fetchTenantEndpoint: '{{ printf "https://%s.%s%s/v1/fetch" .Values.global.gateway.tls.secure.internal.host .Values.global.ingress.domainName .Values.global.tenantFetcher.prefix }}'
  auditlog:
    configMapName: "compass-gateway-auditlog-config"
    mtlsTokenPath: "/cert/token"
    standardTokenPath: "/secured/oauth/token"
    skipSSLValidation: false
    secret:
      name: "compass-gateway-auditlog-secret"
      urlKey: url
      clientIdKey: client-id
      clientSecretKey: client-secret
      clientCertKey: client-cert
      clientKeyKey: client-key
  log:
    format: "kibana"
  enableCompassDefaultScenarioAssignment: true
  tenantConfig:
    useDefaultTenants: true
    dbPool:
      maxOpenConnections: 1
      maxIdleConnections: 1
  connector:
    prefix: /connector
    graphql:
      external:
        port: 3000
    validator:
      port: 8080
    # If secrets do not exist they will be created
    secrets:
      ca:
        name: compass-connector-app-ca
        namespace: compass-system
        certificateKey: ca.crt
        keyKey: ca.key
      rootCA:
        namespace: istio-system # For Ingress Gateway to work properly the namespace needs to be istio-system
        # In order for istio mTLS to work we should have two different secrets one containing the server certificate (let’s say X) and one used for validation of the client’s certificates.
        # The second one should be our root certificate and istio wants it to be named X-cacert. (-cacert suffix).
        # This is the reason for the confusing name of our root certificate. https://preliminary.istio.io/v1.6/docs/tasks/traffic-management/ingress/secure-ingress/#configure-a-mutual-tls-ingress-gateway
        cacert: compass-gateway-mtls-certs-cacert # For cert-rotation the cacert should be in different secret
        certificateKey: cacert
    revocation:
      configmap:
        name: revocations-config
        namespace: "{{ .Release.Namespace }}"
    # If key and certificate are not provided they will be generated
    caKey: ""
    caCertificate: ""
  system_broker:
    enabled: true
    port: 5001
    prefix: /broker
    tokenProviderFromHeader:
      forwardHeaders: Authorization
    tokenProviderFromSecret:
      enabled: false
      secrets:
        integrationSystemCredentials:
          name: compass-system-broker-credentials
          namespace: compass-system
    testNamespace: kyma-system
  gateway:
    port: 3000
    tls:
      host: compass-gateway
      adapterHost: compass-ns-adapter
      secure:
        internal:
          host: compass-gateway-internal
        oauth:
          host: compass-gateway-auth-oauth
    mtls:
      manageCerts: true
      host: compass-gateway-mtls
      certSecret: compass-gateway-mtls-certs
      external:
        host: compass-gateway-sap-mtls
        certSecret: compass-gateway-mtls-certs # Use connector's root CA as root CA by default. This should be overridden for productive deployments.
    headers:
      rateLimit: X-Flow-Identity
      request:
        remove:
          - "Client-Id-From-Token"
          - "Client-Id-From-Certificate"
          - "Client-Certificate-Hash"
          - "Certificate-Data"
  hydrator:
    host: compass-hydrator.compass-system.svc.cluster.local
    port: 3000
    prefix: /hydrators
    subjectConsumerMappingConfig: '[{"consumer_type": "Super Admin", "tenant_access_levels": ["customer", "account","subaccount"], "subject": "C=DE, L=local, O=SAP SE, OU=Region, OU=SAP Cloud Platform Clients, OU=f8075207-1478-4a80-bd26-24a4785a2bfd, CN=compass"},{"consumer_type": "Integration System", "tenant_access_levels": ["account","subaccount"], "subject": "C=DE, L=local, O=SAP SE, OU=Region, OU=SAP Cloud Platform Clients, OU=f8075207-1478-4a80-bd26-24a4785a2bfd, CN=integration-system-test"}]'
    certificateDataHeader: "Certificate-Data"
    http:
      client:
        skipSSLValidation: false
    metrics:
      port: 3003
      enableClientInstrumentation: true
      censoredFlows: "JWT"
  operations_controller:
    enabled: true
  connectivity_adapter:
    port: 8080
    tls:
      host: adapter-gateway
    mtls:
      host: adapter-gateway-mtls
  oathkeeperFilters:
    workloadLabel: oathkeeper
    namespace: kyma-system
    tokenDataHeader: "Connector-Token"
    certificateDataHeader: "Certificate-Data"
  istio:
    externalMtlsGateway:
      name: "compass-gateway-external-mtls"
      namespace: "compass-system"
    mtlsGateway:
      name: "compass-gateway-mtls"
      namespace: "compass-system"
    gateway:
      name: "kyma-gateway"
      namespace: "kyma-system"
    proxy:
      port: 15020
    namespace: istio-system
    ingressgateway:
      workloadLabel: istio-ingressgateway
      requestPayloadSizeLimit2MB: 2097152
      requestPayloadSizeLimit2MBLabel: "2MB"
      requestPayloadSizeLimit5MB: 5097152
      requestPayloadSizeLimit5MBLabel: "5MB"
      correlationHeaderRewriteFilter:
        expectedHeaders:
          - "x-request-id"
          - "x-correlation-id"
          - "x-correlationid"
          - "x-forrequest-id"
          - "x-vcap-request-id"
          - "x-broker-api-request-identity"
  kubernetes:
    serviceAccountTokenIssuer: kubernetes/serviceaccount
    serviceAccountTokenJWKS: https://kubernetes.default.svc.cluster.local/openid/v1/jwks
  ingress:
    domainName: "local.kyma.dev"
  database:
    sqlProxyServiceAccount: "proxy-user@gcp-cmp.iam.gserviceaccount.com"
    manageSecrets: true
    embedded:
      enabled: true
      director:
        name: "postgres"
      directorDBName: "postgres"
    managedGCP:
      serviceAccountKey: ""
      instanceConnectionName: ""
      director:
        name: ""
        user: ""
        password: ""
      host: "localhost"
      hostPort: "5432"
      sslMode: ""
      #TODO remove below after migration to separate user will be done
      dbUser: ""
      dbPassword: ""
      directorDBName: ""
  oathkeeper:
    host: ory-oathkeeper-proxy.kyma-system.svc.cluster.local
    port: 4455
    timeout_ms: 120000
    ns_adapter_timeout_ms: 3600000
    idTokenConfig:
      claims: '{"scopes": "{{ print .Extra.scope }}","tenant": "{{ .Extra.tenant }}", "consumerID": "{{ print .Extra.consumerID}}", "consumerType": "{{ print .Extra.consumerType }}", "flow": "{{ print .Extra.flow }}", "onBehalfOf": "{{ print .Extra.onBehalfOf }}", "region": "{{ print .Extra.region }}", "tokenClientID": "{{ print .Extra.tokenClientID }}"}'
      internalClaims: '{"scopes": "application:read application:write application.webhooks:read application_template.webhooks:read webhooks.auth:read runtime:write runtime:read tenant:read tenant:write tenant_subscription:write ory_internal fetch_tenant application_template:read","tenant":"{ {{ if .Header.Tenant }} \"consumerTenant\":\"{{ print (index .Header.Tenant 0) }}\", {{ end }} \"externalTenant\":\"\"}", "consumerType": "Internal Component", "flow": "Internal"}'
    mutators:
      runtimeMappingService:
        config:
          api:
            url: http://compass-hydrator.compass-system.svc.cluster.local:3000/hydrators/runtime-mapping
            retry:
              give_up_after: 6s
              max_delay: 2000ms
      authenticationMappingServices:
        nsadapter:
          cfg:
            config:
              api:
                url: http://compass-hydrator.compass-system.svc.cluster.local:3000/hydrators/authn-mapping/nsadapter
                retry:
                  give_up_after: 6s
                  max_delay: 2000ms
          authenticator:
            enabled: false
            createRule: true
            gatewayHost: "compass-gateway-xsuaa"
            trusted_issuers: '[{"domain_url": "compass-system.svc.cluster.local:8080", "scope_prefix": "prefix.", "protocol": "http"}]'
            attributes: '{"uniqueAttribute": { "key": "ns-adapter-test", "value": "ns-adapter-flow" }, "tenant": { "key": "tenant" }, "identity": { "key": "identity" }, "clientid": { "key": "client_id" } }'
            path: /nsadapter/api/v1/notifications
            upstreamComponent: "compass-gateway"
            checkSuffix: true
        tenant-fetcher:
          cfg:
            config:
              api:
                url: http://compass-hydrator.compass-system.svc.cluster.local:3000/hydrators/authn-mapping/tenant-fetcher
                retry:
                  give_up_after: 6s
                  max_delay: 2000ms
          authenticator:
            enabled: false
            createRule: true
            gatewayHost: "compass-gateway"
            trusted_issuers: '[{"domain_url": "compass-system.svc.cluster.local:8080", "scope_prefix": "prefix.", "protocol": "http"}]'
            attributes: '{"uniqueAttribute": { "key": "test", "value": "tenant-fetcher" }, "tenant": { "key": "tenant" }, "identity": { "key": "identity" } }'
            path: /tenants/<.*>
            upstreamComponent: "compass-tenant-fetcher"
            checkSuffix: false
        subscriber:
          cfg:
            config:
              api:
                url: http://compass-hydrator.compass-system.svc.cluster.local:3000/hydrators/authn-mapping/subscriber
                retry:
                  give_up_after: 6s
                  max_delay: 2000ms
          authenticator:
            enabled: false
            createRule: false
            gatewayHost: "compass-gateway-sap-mtls"
            trusted_issuers: '[{"domain_url": "compass-system.svc.cluster.local:8080", "scope_prefix": "prefix.", "protocol": "http", "region": "eu-1"}]'
            attributes: '{"uniqueAttribute": { "key": "subsc-key-test", "value": "subscription-flow" }, "tenant": { "key": "tenant" }, "identity": { "key": "identity" }, "clientid": { "key": "client_id" } }'
            path: /<.*>
            checkSuffix: false
      tenantMappingService:
        config:
          api:
            url: http://compass-hydrator.compass-system.svc.cluster.local:3000/hydrators/tenant-mapping
            retry:
              give_up_after: 6s
              max_delay: 2000ms
      certificateResolverService:
        config:
          api:
            url: http://compass-hydrator.compass-system.svc.cluster.local:3000/hydrators/v1/certificate/data/resolve
            retry:
              give_up_after: 6s
              max_delay: 2000ms
      tokenResolverService:
        config:
          api:
            url: http://compass-hydrator.compass-system.svc.cluster.local:3000/hydrators/v1/tokens/resolve
            retry:
              give_up_after: 6s
              max_delay: 2000ms
  cockpit:
    auth:
      allowedConnectSrc: "https://*.ondemand.com"
      secretName: "cockpit-auth-secret"
      idpHost: ""
      clientID: ""
      scopes: "openid profile email"
      path: "/oauth2/certs"
  tenantFetcher:
    manageSecrets: true
    host: compass-tenant-fetcher.compass-system.svc.cluster.local
    prefix: /tenants
    port: 3000
    requiredAuthScope: Callback
    fetchTenantAuthScope: fetch_tenant
    authentication:
      jwksEndpoint: "http://ory-oathkeeper-api.kyma-system.svc.cluster.local:4456/.well-known/jwks.json"
    tenantProvider:
      tenantIdProperty: "tenantId"
      customerIdProperty: "customerId"
      subaccountTenantIdProperty: "subaccountTenantId"
      subdomainProperty: "subdomain"
      name: "provider"
      subscriptionProviderIdProperty: "subscriptionProviderIdProperty"
      providerSubaccountIdProperty: "providerSubaccountIdProperty"
      consumerTenantIdProperty: "consumerTenantIdProperty"
      subscriptionProviderAppNameProperty: "subscriptionProviderAppNameProperty"
    server:
      fetchTenantEndpoint: "/v1/fetch/{parentTenantId}/{tenantId}"
      regionalHandlerEndpoint: "/v1/regional/{region}/callback/{tenantId}"
      dependenciesEndpoint: "/v1/dependencies"
      tenantPathParam: "tenantId"
      regionPathParam: "region"
    containerName: "tenant-fetcher"
    oauth:
      client: "subscriptionProviderId"
      secret: ""
      tokenURL: '{{ printf "https://%s.%s" .Values.global.externalServicesMock.certSecuredHost .Values.global.ingress.domainName }}'
      tokenPath: "/cert/token"
    secret:
      name: "compass-tenant-fetcher-secret"
      clientIdKey: "client-id"
      oauthMode: "oauth-mtls"
      clientCertKey: "client-cert"
      clientKeyKey: "client-key"
      oauthUrlKey: "url"
      skipSSLValidation: true
    endpoints:
      subaccountCreated: "127.0.0.1/events?type=subaccount-created"
    fieldMapping:
      totalPagesField: "totalPages"
      totalResultsField: "totalResults"
      tenantEventsField: "events"
      idField: "id"
      nameField: "name"
      customerIdField: "customerId"
      subdomainField: "subdomain"
      discriminatorField: ""
      discriminatorValue: ""
      detailsField: "details"
      entityTypeField: "entityType"
      globalAccountID: "gaID"
      regionField: "region"
  externalCertConfiguration:
    issuer: "C=DE, L=local, O=SAP SE, OU=SAP Cloud Platform Clients, CN=compass-ca"
    issuerLocality: "local" # In local setup we have manually created connector CA certificate with 'local' Locality property
    subjectPattern: "/C=DE/O=SAP SE/OU=SAP Cloud Platform Clients/OU=Region/OU=%s/L=%s/CN=%s"
    ouCertSubaccountID: "f8075207-1478-4a80-bd26-24a4785a2bfd"
    commonName: "compass"
    locality: "local"
    certSvcApiPath: "/cert"
    tokenPath: "/cert/token"
    secrets:
      externalCertSvcSecret:
        manage: false
        name: "cert-svc-secret"
        clientIdKey: client-id
        clientSecretKey: client-secret
        oauthUrlKey: url
        csrEndpointKey: csr-endpoint
        clientCert: client-cert
        clientKey: client-key
        skipSSLValidationFlag: "-k"
      externalClientCertSecret:
        name: "external-client-certificate"
        namespace: compass-system
        certKey: tls.crt
        keyKey: tls.key
    rotationCronjob:
      name: "external-certificate-rotation"
      schedule: "*/1 * * * *" # Executes every minute
      certValidity: "7"
      clientCertRetryAttempts: "8"
      containerName: "certificate-rotation"
  ordService:
    host: compass-ord-service.compass-system.svc.cluster.local
    prefix: /open-resource-discovery-service/v0
    docsPrefix: /open-resource-discovery-docs
    staticPrefix: /open-resource-discovery-static/v0
    port: 3000
    defaultResponseType: "xml"
  ordAggregator:
    name: ord-aggregator
    enabled: true
    schedule: "*/1 * * * *"
    http:
      client:
        skipSSLValidation: false
    dbPool:
      maxOpenConnections: 2
      maxIdleConnections: 2
    globalRegistryUrl: http://compass-external-services-mock.compass-system.svc.cluster.local:8087/.well-known/open-resource-discovery
    maxOrdParallelDownloads: 4
  systemFetcher:
    enabled: false
    name: "system-fetcher"
    schedule: "0 0 * * *"
    manageSecrets: true
    # enableSystemDeletion - whether systems in deleted state should be deleted from director database
    enableSystemDeletion: true
    # fetchParallelism - shows how many http calls will be made in parallel to fetch systems
    fetchParallellism: 30
    # queueSize - shows how many system fetches (individual requests may fetch more than 1 system)
    # can be put in the queue for processing before blocking. It is best for the queue to be about 2 times bigger than the parallellism
    queueSize: 100
    # fetchRequestTimeout - shows the timeout to wait for oauth token and for fetching systems (in one request) separately
    fetchRequestTimeout: "30s"
    # directorRequestTimeout - graphql requests timeout to director
    directorRequestTimeout: "30s"
    dbPool:
      maxOpenConnections: 20
      maxIdleConnections: 2
    # systemsAPIEndpoint - endpoint of the service to fetch systems from
    systemsAPIEndpoint: ""
    # systemsAPIFilterCriteria - criteria for fetching systems
    systemsAPIFilterCriteria: ""
    # systemToTemplateMappings - how to map system properties to an existing application template
    systemToTemplateMappings: '{}'
    templatePlaceholderToSystemKeyMappings: '[{"placeholder_name": "name","system_key": "displayName"},{"placeholder_name": "display-name","system_key": "displayName"},{"placeholder_name": "systemNumber","system_key": "systemNumber"},{"placeholder_name": "productId","system_key": "productId"},{"placeholder_name": "ppmsProductVersionId","system_key": "ppmsProductVersionId"},{"placeholder_name": "description","system_key": "productDescription", "optional": true},{"placeholder_name": "baseUrl","system_key": "additionalUrls.mainUrl", "optional":true},{"placeholder_name": "providerName","system_key": "infrastructureProvider", "optional": true}]'
    templateOverrideApplicationInput: '{"name": "{{name}}","description": "{{description}}","providerName": "{{providerName}}","statusCondition": "INITIAL","systemNumber": "{{systemNumber}}","labels": {"managed": "true","productId": "{{productId}}","ppmsProductVersionId": "{{ppmsProductVersionId}}"},"baseUrl": "{{baseUrl}}"}'
    http:
      client:
        skipSSLValidation: false
    oauth:
      client: "subscriptionProviderId"
      tokenEndpointProtocol: "https"
      tokenBaseHost: "compass-external-services-mock-sap-mtls"
      tokenPath: "/cert/token"
      scopesClaim: "scopes"
      tenantHeaderName: "x-zid"
      tokenRequestTimeout: 30s
      skipSSLValidation: true
    secret:
      name: "compass-system-fetcher-secret"
      clientIdKey: client-id
      oauthUrlKey: url
    paging:
      pageSize: 200
      sizeParam: "$top"
      skipParam: "$skip"
    containerName: "system-fetcher"
  tenantFetchers:
    job1:
      cron:
        enabled: false
      enabled: false
      job:
        interval: "5m"
      configMapNamespace: "compass-system"
      manageSecrets: true
      providerName: "compass"
      schedule: "*/5 * * * *"
      tenantInsertChunkSize: "500"
      kubernetes:
        configMapNamespace: "compass-system"
        pollInterval: 2s
        pollTimeout: 1m
        timeout: 2m
      oauth:
        client: ""
        secret: ""
        tokenURL: ""
        tokenPath: ""
      secret:
        name: "compass-tenant-fetcher-secret-job1"
        clientIdKey: client-id
        clientSecretKey: client-secret
        oauthUrlKey: url
        oauthMode: "oauth-mtls"
        clientCertKey: client-cert
        clientKeyKey: client-key
        skipSSLValidation: true
      endpoints:
        accountCreated: "127.0.0.1/events?type=account-created"
        accountDeleted: "127.0.0.1/events?type=account-deleted"
        accountUpdated: "127.0.0.1/events?type=account-updated"
        subaccountCreated: "127.0.0.1/events?type=subaccount-created"
        subaccountDeleted: "127.0.0.1/events?type=subaccount-deleted"
        subaccountUpdated: "127.0.0.1/events?type=subaccount-updated"
        subaccountMoved: "127.0.0.1/events?type=subaccount-moved"
      fieldMapping:
        totalPagesField: "totalPages"
        totalResultsField: "totalResults"
        tenantEventsField: "events"
        idField: "id"
        nameField: "name"
        customerIdField: "customerId"
        subdomainField: "subdomain"
        discriminatorField: ""
        discriminatorValue: ""
        detailsField: "details"
        entityTypeField: "entityType"
        globalAccountID: "gaID"
        regionField: "region"
        movedSubaccountTargetField: "targetGlobalAccountGUID"
        movedSubaccountSourceField: "sourceGlobalAccountGUID"
      queryMapping:
        pageNumField: "pageNum"
        pageSizeField: "pageSize"
        timestampField: "timestamp"
      query:
        startPage: "0"
        pageSize: "100"
      shouldSyncSubaccounts: "false"
      dbPool:
        maxOpenConnections: 1
        maxIdleConnections: 1
  metrics:
    enabled: true
    pushEndpoint: http://monitoring-prometheus-pushgateway.kyma-system.svc.cluster.local:9091
  externalServicesMock:
    enabled: false
    certSecuredPort: 8081
    ordCertSecuredPort: 8082
    unsecuredPort: 8083
    basicSecuredPort: 8084
    oauthSecuredPort: 8085
    ordGlobalRegistryCertPort: 8086
    ordGlobalRegistryUnsecuredPort: 8087
    certSecuredHost: compass-external-services-mock-sap-mtls
    ordCertSecuredHost: compass-external-services-mock-sap-mtls-ord
    ordGlobalCertSecuredHost: compass-external-services-mock-sap-mtls-global-ord-registry
    unSecuredHost: compass-external-services-mock
    host: compass-external-services-mock.compass-system.svc.cluster.local
    regionInstancesCredentials:
      manage: false
    oauthSecret:
      manage: false
      name: compass-external-services-mock-oauth-credentials
      clientIdKey: client-id
      clientSecretKey: client-secret
      oauthUrlKey: url
      oauthTokenPath: "/secured/oauth/token"
    auditlog:
      applyMockConfiguration: false
      managementApiPath: /audit-log/v2/configuration-changes/search
      mtlsTokenPath: "/cert/token"
      secret:
        name: "auditlog-instance-management"
        urlKey: url
        tokenUrlKey: token-url
        clientIdKey: client-id
        clientSecretKey: client-secret
        clientCertKey: client-cert
        clientKeyKey: client-key
  tests:
    http:
      client:
        skipSSLValidation: false
    director:
      externalClientCertTestSecretName: "external-client-certificate-integration-system-test-secret"
      externalClientCertTestSecretNamespace: "compass-system"
      externalCertIntSystemCN: "integration-system-test"
      externalCertTestJobName: "external-client-certificate-integration-system-test-job"
    tenantFetcher:
      tenantOnDemandID: "8d42d818-d4c4-4036-b82f-b199db7ffeb5"
    ordService:
      accountTenantID: "5577cf46-4f78-45fa-b55f-a42a3bdba868" # testDefaultTenant from our testing tenants
      skipPattern: ""
    selfRegistration:
      region: "eu-1"
    externalServicesMock:
      skipPattern: ""
    subscription:
      tenants:
        consumerAccountID: "5984a414-1eed-4972-af2c-b2b6a415c7d7" # ApplicationsForRuntimeTenantName from our testing tenants
        providerSubaccountID: "f8075207-1478-4a80-bd26-24a4785a2bfd" # TestProviderSubaccount from our testing tenants
        consumerSubaccountID: "1f538f34-30bf-4d3d-aeaa-02e69eef84ae" # randomly chosen
        consumerTenantID: "ba49f1aa-ddc1-43ff-943c-fe949857a34a" # randomly chosen
      oauthSecret:
        manage: false
        name: compass-subscription-secret
        clientIdKey: client-id
        clientSecretKey: client-secret
        oauthUrlKey: url
      propagatedProviderSubaccountHeader: "X-Provider-Subaccount"
      externalClientCertTestSecretName: "external-client-certificate-test-secret"
      externalClientCertTestSecretNamespace: "compass-system"
      externalCertTestJobName: "external-certificate-rotation-test-job"
      certSvcInstanceTestSecretName: "cert-svc-secret"
      consumerTokenURL: "http://compass-external-services-mock.compass-system.svc.cluster.local:8080"
      subscriptionURL: "http://compass-external-services-mock.compass-system.svc.cluster.local:8080"
      subscriptionProviderIdValue: "id-value!t12345"
      subscriptionProviderAppNameValue: "subscriptionProviderAppNameValue"
    namespace: kyma-system
    connectivityAdapterFQDN: http://compass-connectivity-adapter.compass-system.svc.cluster.local
    externalServicesMockFQDN: http://compass-external-services-mock.compass-system.svc.cluster.local
    ordServiceFQDN: http://compass-ord-service.compass-system.svc.cluster.local
    systemBrokerFQDN: http://compass-system-broker.compass-system.svc.cluster.local
    tenantFetcherFQDN: http://compass-tenant-fetcher.compass-system.svc.cluster.local
    hydratorFQDN: http://compass-hydrator.compass-system.svc.cluster.local
    basicCredentials:
      manage: false
      secretName: "test-basic-credentials-secret"
    db:
      maxOpenConnections: 3
      maxIdleConnections: 1
    securityContext: # Set on container level
      runAsUser: 2000
      allowPrivilegeEscalation: false
  expectedSchemaVersionUpdateJob:
    cm:
      name: "expected-schema-version"
  migratorJob:
    nodeSelectorEnabled: false
    pvc:
      name: "compass-director-migrations"
      namespace: "compass-system"
      migrationsPath: "/compass-migrations"
      isLocalEnv: true
  http:
    client:
      skipSSLValidation: false
  pairingAdapter:
    templateName: "pairing-adapter-app-template"
    watcherCorrelationID: "pairing-adapter-watcher-id"
    configMap:
      manage: false
      key: "config.json"
      name: "pairing-adapter-config-local"
      namespace: "compass-system"
      localAdapterFQDN: "http://compass-pairing-adapter.compass-system.svc.cluster.local/adapter-local-mtls"
      integrationSystemID: "d3e9b9f5-25dc-4adb-a0a0-ed69ef371fb6"
    e2e:
      appName: "test-app"
      appID: "123-test-456"
      clientUser: "test-user"
      tenant: "test-tenant"
  # Scopes assigned for every new Client Credentials by given object type (Runtime / Application / Integration System)
  # and scopes mapped to a consumer with the given type, then that consumer is using a client certificate
  scopes:
    scopesPerConsumerType:
      runtime:
        - "runtime:read"
        - "runtime:write"
        - "application:read"
        - "runtime.auths:read"
        - "bundle.instance_auths:read"
        - "runtime.webhooks:read"
        - "webhook:write"
      external_certificate:
        - "runtime:read"
        - "runtime:write"
        - "application:read"
        - "application:write"
        - "runtime.auths:read"
        - "bundle.instance_auths:read"
        - "runtime.webhooks:read"
        - "webhook:write"
        - "application_template:read"
        - "application_template:write"
      application:
        - "application:read"
        - "application:write"
        - "application.auths:read"
        - "application.webhooks:read"
        - "bundle.instance_auths:read"
        - "document.fetch_request:read"
        - "event_spec.fetch_request:read"
        - "api_spec.fetch_request:read"
        - "fetch-request.auth:read"
        - "webhook:write"
      integration_system:
        - "application:read"
        - "application:write"
        - "application.local_tenant_id:write"
        - "application_template:read"
        - "application_template:write"
        - "runtime:read"
        - "runtime:write"
        - "integration_system:read"
        - "label_definition:read"
        - "label_definition:write"
        - "automatic_scenario_assignment:read"
        - "automatic_scenario_assignment:write"
        - "integration_system.auths:read"
        - "application_template.webhooks:read"
        - "formation:write"
        - "internal_visibility:read"
        - "application.auths:read"
        - "webhook:write"
        - "formation_template:read"
      super_admin:
        - "application:read"
        - "application:write"
        - "application_template:read"
        - "application_template:write"
        - "integration_system:read"
        - "integration_system:write"
        - "runtime:read"
        - "runtime:write"
        - "label_definition:read"
        - "label_definition:write"
        - "eventing:manage"
        - "tenant:read"
        - "automatic_scenario_assignment:read"
        - "automatic_scenario_assignment:write"
        - "application.auths:read"
        - "application.webhooks:read"
        - "application_template.webhooks:read"
        - "bundle.instance_auths:read"
        - "document.fetch_request:read"
        - "event_spec.fetch_request:read"
        - "api_spec.fetch_request:read"
        - "integration_system.auths:read"
        - "runtime.auths:read"
        - "fetch-request.auth:read"
        - "webhooks.auth:read"
        - "formation:write"
        - "internal_visibility:read"
        - "runtime.webhooks:read"
        - "webhook:write"
        - "formation_template:read"
        - "formation_template:write"
      default:
        - "runtime:read"
        - "runtime:write"
        - "tenant:read"<|MERGE_RESOLUTION|>--- conflicted
+++ resolved
@@ -110,11 +110,7 @@
       version: "PR-2383"
     director:
       dir:
-<<<<<<< HEAD
       version: "PR-2391"
-=======
-      version: "PR-2381"
->>>>>>> 06d0b14c
     hydrator:
       dir:
       version: "PR-2385"
@@ -129,11 +125,7 @@
       version: "PR-70"
     schema_migrator:
       dir:
-<<<<<<< HEAD
       version: "PR-2391"
-=======
-      version: "PR-2431"
->>>>>>> 06d0b14c
     system_broker:
       dir:
       version: "PR-2383"
@@ -144,21 +136,13 @@
       version: "0a651695"
     external_services_mock:
       dir:
-<<<<<<< HEAD
       version: "PR-2391"
-=======
-      version: "PR-2322"
->>>>>>> 06d0b14c
     console:
       dir:
       version: "PR-68"
     e2e_tests:
       dir:
-<<<<<<< HEAD
       version: "PR-2391"
-=======
-      version: "PR-2435"
->>>>>>> 06d0b14c
   isLocalEnv: false
   isForTesting: false
   oauth2:
