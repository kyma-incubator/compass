--- conflicted
+++ resolved
@@ -174,11 +174,7 @@
       name: compass-pairing-adapter
     director:
       dir: dev/incubator/
-<<<<<<< HEAD
       version: "PR-3704"
-=======
-      version: "PR-3701"
->>>>>>> eefbdd57
       name: compass-director
     hydrator:
       dir: dev/incubator/
