global:
  disableLegacyConnectivity: true
  defaultTenant: 3e64ebae-38b5-46a0-b1ed-9ccee153a0ae
  defaultTenantRegion: "eu-1"
  tenants: # tenant order matters, so new tenants should be added to the end of the list
    - name: default
      id: 3e64ebae-38b5-46a0-b1ed-9ccee153a0ae
      type: account
    - name: foo
      id: 1eba80dd-8ff6-54ee-be4d-77944d17b10b
      type: account
    - name: bar
      id: af9f84a9-1d3a-4d9f-ae0c-94f883b33b6e
      type: account
    - name: TestTenantSeparation
      id: f1c4b5be-b0e1-41f9-b0bc-b378200dcca0
      type: account
    - name: TestDeleteLastScenarioForApplication
      id: 0403be1e-f854-475e-9074-922120277af5
      type: account
    - name: Test_DeleteAutomaticScenarioAssignmentForSelector
      id: d9553135-6115-4c67-b4d9-962c00f3725f
      type: account
    - name: Test_AutomaticScenarioAssigmentForRuntime
      id: 8c733a45-d988-4472-af10-1256b82c70c0
      type: account
    - name: TestAutomaticScenarioAssignmentsWholeScenario
      id: 65a63692-c00a-4a7d-8376-8615ee37f45c
      type: account
    - name: TestTenantsQueryTenantNotInitialized
      id: 72329135-27fd-4284-9bcb-37ea8d6307d0
      type: account
    - name: Test Default
      id: 5577cf46-4f78-45fa-b55f-a42a3bdba868
      type: account
      parent: 2c4f4a25-ba9a-4dbc-be68-e0beb77a7eb0
    - name: Test_DefaultCustomer
      id: 2c4f4a25-ba9a-4dbc-be68-e0beb77a7eb0
      type: customer
    - name: TestListLabelDefinitions
      id: 3f641cf5-2d14-4e0f-a122-16e7569926f1
      type: account
    - name: Test_AutomaticScenarioAssignmentQueries
      id: 8263cc13-5698-4a2d-9257-e8e76b543e88
      type: account
    - name: TestGetScenariosLabelDefinitionCreatesOneIfNotExists
      id: 2263cc13-5698-4a2d-9257-e8e76b543e33
      type: account
    - name: TestApplicationsForRuntime
      id: 5984a414-1eed-4972-af2c-b2b6a415c7d7
      type: account
    - name: Test_DeleteAutomaticScenarioAssignmentForScenario
      id: d08e4cb6-a77f-4a07-b021-e3317a373597
      type: account
    - name: TestApplicationsForRuntimeWithHiddenApps
      id: 7e1f2df8-36dc-4e40-8be3-d1555d50c91c
      type: account
    - name: TestTenantsQueryTenantInitialized
      id: 8cf0c909-f816-4fe3-a507-a7917ccd8380
      type: account
    - name: TestDeleteApplicationIfInScenario
      id: 0d597250-6b2d-4d89-9c54-e23cb497cd01
      type: account
    - name: TestProviderSubaccount
      id: 47b4575a-f102-414a-8398-2d973ad65f3a
      type: subaccount
      parent: 5577cf46-4f78-45fa-b55f-a42a3bdba868
    - name: TestCompassProviderSubaccount
      id: f8075207-1478-4a80-bd26-24a4785a2bfd
      type: subaccount
      parent: 5577cf46-4f78-45fa-b55f-a42a3bdba868
    - name: TestProviderSubaccountRegion2
      id: 731b7bc4-5472-41d2-a447-e4c0f45de739
      type: subaccount
      region: "eu-2"
      parent: 5577cf46-4f78-45fa-b55f-a42a3bdba868
    - name: TestCertificateSubaccount
      id: 123e4567-e89b-12d3-a456-426614174001
      type: subaccount
      parent: 5577cf46-4f78-45fa-b55f-a42a3bdba868
    - name: TestNsAdapter
      id: 08b6da37-e911-48fb-a0cb-fa635a6c5678
      type: subaccount
      parent: 5577cf46-4f78-45fa-b55f-a42a3bdba868
    - name: TestNsAdapterSubaccountWithApplications
      id: 08b6da37-e911-48fb-a0cb-fa635a6c4321
      type: subaccount
      parent: 5577cf46-4f78-45fa-b55f-a42a3bdba868
    - name: TestIntegrationSystemManagedSubaccount
      id: 3cfcdd62-320d-403b-b66a-4ee3cdd06947
      type: subaccount
      parent: 5577cf46-4f78-45fa-b55f-a42a3bdba868
    - name: TestIntegrationSystemManagedAccount
      id: 7e8ab2e3-3bb4-42e3-92b2-4e0bf48559d3
      type: account
      parent: 2c4f4a25-ba9a-4dbc-be68-e0beb77a7eb0
    - name: TestSystemFetcherAccount
      id: c395681d-11dd-4cde-bbcf-570b4a153e79
      type: account
      parent: 2c4f4a25-ba9a-4dbc-be68-e0beb77a7eb0
    - name: TestConsumerSubaccount
      id: 1f538f34-30bf-4d3d-aeaa-02e69eef84ae
      type: subaccount
      parent: 5984a414-1eed-4972-af2c-b2b6a415c7d7
    - name: TestTenantsOnDemandAPI
      id: 8d42d818-d4c4-4036-b82f-b199db7ffeb5
      type: subaccount
      parent: 5984a414-1eed-4972-af2c-b2b6a415c7d7
    - name: TestExternalCertificateSubaccount
      id: bad76f69-e5c2-4d55-bca5-240944824b83
      type: subaccount
      parent: 5577cf46-4f78-45fa-b55f-a42a3bdba868
    - name: TestAtomOrganization
      id: f2724f8e-1a58-4f32-bfd0-8b831de34e71
      type: organization
      parent: 2c4f4a25-ba9a-4dbc-be68-e0beb77a7eb0
    - name: TestAtomFolder
      id: 4c31b7c7-2bea-4bd5-9ea5-e9a8d704f900
      type: folder
      parent: f2724f8e-1a58-4f32-bfd0-8b831de34e71
    - name: TestAtomResourceGroup
      id: ff30da87-7685-4462-869a-baae6441898b
      type: resource-group
      parent: 4c31b7c7-2bea-4bd5-9ea5-e9a8d704f900
  images:
    containerRegistry:
      path: europe-docker.pkg.dev/kyma-project
    connector:
      dir: prod/incubator/
      version: "v20230627-fac0e9b7"
      name: compass-connector
    connectivity_adapter:
      dir: prod/incubator/
      version: "v20230627-fac0e9b7"
      name: compass-connectivity-adapter
    pairing_adapter:
      dir: prod/incubator/
      version: "v20230627-fac0e9b7"
      name: compass-pairing-adapter
    director:
      dir: dev/incubator/
      version: "PR-3164"
      name: compass-director
    hydrator:
      dir: prod/incubator/
      version: "v20230704-486cdc30"
      name: compass-hydrator
    ias_adapter:
      dir: prod/incubator/
      version: "v20230623-d1d6b3e7"
      name: compass-ias-adapter
    kyma_adapter:
      dir: prod/incubator/
      version: "v20230628-e9903edf"
      name: compass-kyma-adapter
    gateway:
      dir: prod/incubator/
      version: "v20230627-fac0e9b7"
      name: compass-gateway
    operations_controller:
      dir: prod/incubator/
      version: "v20230627-fac0e9b7"
      name: compass-operations-controller
    ord_service:
      dir: prod/incubator/
      version: "v20230516-659eedd9"
      name: compass-ord-service
    schema_migrator:
      dir: prod/incubator/
      version: "v20230628-e2468984"
      name: compass-schema-migrator
    system_broker:
      dir: prod/incubator/
      version: "v20230627-fac0e9b7"
      name: compass-system-broker
    certs_setup_job:
      containerRegistry:
        path: eu.gcr.io/kyma-project
      dir:
      version: "0a651695"
    external_services_mock:
      dir: dev/incubator/
      version: "PR-3164"
      name: compass-external-services-mock
    console:
      dir: prod/incubator/
      version: "v20230421-e8840c18"
      name: compass-console
    e2e_tests:
<<<<<<< HEAD
      dir: prod/incubator/
      version: "PR-3165"
=======
      dir: dev/incubator/
      version: "PR-3164"
>>>>>>> 9ebbdda5
      name: compass-e2e-tests
  isLocalEnv: false
  isForTesting: false
  oauth2:
    host: oauth2
  livenessProbe:
    initialDelaySeconds: 30
    timeoutSeconds: 1
    periodSeconds: 10
  readinessProbe:
    initialDelaySeconds: 5
    timeoutSeconds: 1
    periodSeconds: 2
  agentPreconfiguration: false
  portieris:
    isEnabled: false
    imagePullSecretName: "portieris-dummy-image-pull-secret"
  operations_manager:
    election:
      enabled: false
    lease:
      lockname: opmanagerlease
    job:
      ordCreation:
        schedulePeriod: 168h
      ordDeletion:
        schedulePeriod: 24h
        completedOpsOlderThanDays: 5
        failedOpsOlderThanDays: 10
    external:
      port: 3009
  nsAdapter:
    external:
      port: 3005
    e2eTests:
      gatewayHost: "compass-gateway-xsuaa"
    prefix: /nsadapter
    path: /nsadapter/api/v1/notifications
    systemToTemplateMappings: '[{  "Name": "SAP S/4HANA On-Premise",  "SourceKey": ["type"],  "SourceValue": ["abapSys"]},{  "Name": "SAP S/4HANA On-Premise",  "SourceKey": ["type"],  "SourceValue": ["nonSAPsys"]},{  "Name": "SAP S/4HANA On-Premise",  "SourceKey": ["type"],  "SourceValue": ["hana"]}]'
    secret:
      name: nsadapter-secret
      subaccountKey: subaccount
      local:
        subaccountValue: subaccount
    authSecret:
      name: "compass-external-services-mock-oauth-credentials"
      clientIdKey: client-id
      clientSecretKey: client-secret
      tokenUrlKey: url
      instanceUrlKey: url
      certKey: cert
      keyKey: key
    registerPath: "/register"
    tokenPath: "/secured/oauth/token"
    createClonePattern: '{"key": "%s"}'
    createBindingPattern: '{}'
    useClone: "false"
  director:
    host: compass-director.compass-system.svc.cluster.local
    formationMappingAsyncStatusApi:
      pathPrefix: "/v1/businessIntegrations"
      formationAssignmentPath: "/{ucl-formation-id}/assignments/{ucl-assignment-id}/status"
      formationPath: "/{ucl-formation-id}/status"
    prefix: /director
    graphql:
      external:
        port: 3000
    tls:
      secure:
        internal:
          host: compass-director-internal
    validator:
      port: 8080
    metrics:
      port: 3003
      enableGraphqlOperationInstrumentation: true
    operations:
      port: 3002
      path: "/operation"
      lastOperationPath: "/last_operation"
    info:
      path: "/v1/info"
    subscription:
      subscriptionProviderLabelKey: "subscriptionProviderId"
      consumerSubaccountLabelKey: "global_subaccount_id"
      subscriptionLabelKey: "subscription"
      tokenPrefix: "sb-"
    selfRegister:
      secrets:
        instancesCreds:
          name: "region-instances-credentials"
          key: "keyConfig"
          path: "/tmp"
        saasAppNameCfg:
          name: "saas-app-names"
          key: "appNameConfig"
          path: "/tmp/appNameConfig"
      clientIdPath: "clientId"
      clientSecretPath: "clientSecret"
      urlPath: "url"
      tokenUrlPath: "tokenUrl"
      clientCertPath: "clientCert"
      clientKeyPath: "clientKey"
      local:
        templateMappings:
          clientIDMapping: '{{ printf "\"%s\":\"client_id\"" .Values.global.director.selfRegister.clientIdPath }}'
          clientSecretMapping: '{{ printf "\"%s\":\"client_secret\"" .Values.global.director.selfRegister.clientSecretPath }}'
          urlMapping: '{{ printf "\"%s\":\"http://compass-external-services-mock.%s.svc.cluster.local:%s\"" .Values.global.director.selfRegister.urlPath .Release.Namespace (.Values.service.port | toString) }}'
          tokenURLMapping: '{{ printf "\"%s\":\"https://%s.%s:%s\"" .Values.global.director.selfRegister.tokenUrlPath .Values.global.externalServicesMock.certSecuredHost .Values.global.ingress.domainName (.Values.service.certPort | toString) }}'
          x509CertificateMapping: '{{ printf "\"%s\":\"%s\"" .Values.global.director.selfRegister.clientCertPath .Values.global.connector.caCertificate }}'
          x509KeyMapping: '{{ printf "\"%s\":\"%s\"" .Values.global.director.selfRegister.clientKeyPath .Values.global.connector.caKey }}'
      oauthTokenPath: "/cert/token"
      oauthMode: "oauth-mtls"
      label: "selfRegLabel"
      labelValuePrefix: "self-reg-prefix-"
      responseKey: "self-reg-key"
      path: "/external-api/self-reg"
      nameQueryParam: "name"
      tenantQueryParam: "tenant"
      requestBodyPattern: '{"key": "%s"}'
      saasAppNameLabelKey: "CMPSaaSAppName"
      saasAppNamePath: "localSaaSAppNamePath"
    clientIDHeaderKey: client_user
    suggestTokenHeaderKey: suggest_token
    runtimeTypeLabelKey: "runtimeType"
    applicationTypeLabelKey: "applicationType"
    kymaRuntimeTypeLabelValue: "kyma"
    kymaApplicationNamespaceValue: "sap.kyma"
    destinationCreator:
      correlationIDsKey: "correlationIds"
      destinationAPI:
        baseURL: "https://destination-creator-local-destination-api-url.com"
        path: "/regions/{region}/subaccounts/{subaccountId}/destinations"
        regionParam: "region"
        subaccountIDParam: "subaccountId"
        nameParam: "destinationName"
      certificateAPI:
        baseURL: "https://destination-creator-local-certificate-api-url.com"
        path: "/regions/{region}/subaccounts/{subaccountId}/certificates"
        regionParam: "region"
        subaccountIDParam: "subaccountId"
        nameParam: "certificateName"
        fileNameKey: "fileName"
        commonNameKey: "commonName"
        certChainKey: "certificateChain"
    fetchTenantEndpoint: '{{ printf "https://%s.%s%s/v1/fetch" .Values.global.gateway.tls.secure.internal.host .Values.global.ingress.domainName .Values.global.tenantFetcher.prefix }}'
    ordWebhookMappings: '[]'
    tenantMappingsPath: "/tmp/tenantMappingsConfig"
    tenantMappingsKey: "tenant-mapping-config.json"
    tenantMappings:
      SYNC:
        v1.0:
          - type: CONFIGURATION_CHANGED
            mode: SYNC
            urlTemplate: '{"path":"%s/v1/tenant-mappings/{{.RuntimeContext.Value}}","method":"PATCH"}'
            inputTemplate: '{"context":{ {{ if .CustomerTenantContext.AccountID }}"btp": {"uclFormationId":"{{.FormationID}}","globalAccountId":"{{.CustomerTenantContext.AccountID}}","crmId":"{{.CustomerTenantContext.CustomerID}}"} {{ else }}"atom": {"uclFormationId":"{{.FormationID}}","path":"{{.CustomerTenantContext.Path}}","crmId":"{{.CustomerTenantContext.CustomerID}}"} {{ end }} },"items": [ {"uclAssignmentId":"{{ .Assignment.ID }}","operation":"{{.Operation}}","deploymentRegion":"{{if .Application.Labels.region }}{{.Application.Labels.region}}{{ else }}{{.ApplicationTemplate.Labels.region}}{{end }}","applicationNamespace":"{{ if .Application.ApplicationNamespace }}{{.Application.ApplicationNamespace}}{{else }}{{.ApplicationTemplate.ApplicationNamespace}}{{ end }}","applicationTenantId":"{{.Application.LocalTenantID}}","uclSystemTenantId":"{{.Application.ID}}",{{ if .ApplicationTemplate.Labels.parameters }}"parameters": {{.ApplicationTemplate.Labels.parameters}},{{ end }}"configuration": {{.ReverseAssignment.Value}} } ] }'
            headerTemplate: '{"Content-Type": ["application/json"]}'
            outputTemplate: '{"error":"{{.Body.error}}","success_status_code": 200}'
          - type: APPLICATION_TENANT_MAPPING
            mode: SYNC
            urlTemplate: '{"path":"%s/v1/tenant-mappings/{{.TargetApplication.LocalTenantID}}","method":"PATCH"}'
            inputTemplate: '{"context": { {{ if .CustomerTenantContext.AccountID }}"btp":{"uclFormationId":"{{.FormationID}}","globalAccountId":"{{.CustomerTenantContext.AccountID}}","crmId":"{{.CustomerTenantContext.CustomerID}}"} {{ else }}"atom": {"uclFormationId":"{{.FormationID}}","path":"{{.CustomerTenantContext.Path}}","crmId":"{{.CustomerTenantContext.CustomerID}}"} {{ end }} },"items": [ {"uclAssignmentId":"{{ .Assignment.ID }}","operation":"{{.Operation}}","deploymentRegion":"{{if .SourceApplication.Labels.region }}{{.SourceApplication.Labels.region}}{{else }}{{.SourceApplicationTemplate.Labels.region}}{{ end }}","applicationNamespace":"{{if .SourceApplication.ApplicationNamespace }}{{.SourceApplication.ApplicationNamespace}}{{else }}{{.SourceApplicationTemplate.ApplicationNamespace}}{{ end }}","applicationTenantId":"{{.SourceApplication.LocalTenantID}}","uclSystemTenantId":"{{.SourceApplication.ID}}",{{ if .SourceApplicationTemplate.Labels.parameters }}"parameters": {{.SourceApplicationTemplate.Labels.parameters}},{{ end }}"configuration": {{.ReverseAssignment.Value}} } ]}'
            headerTemplate: '{"Content-Type": ["application/json"]}'
            outputTemplate: '{"error":"{{.Body.error}}","success_status_code": 200}'
        configuration_changed:v1.0:
          - type: CONFIGURATION_CHANGED
            mode: SYNC
            urlTemplate: '{"path":"%s/v1/tenant-mappings/{{.RuntimeContext.Value}}","method":"PATCH"}'
            inputTemplate: '{"context":{ {{ if .CustomerTenantContext.AccountID }}"btp": {"uclFormationId":"{{.FormationID}}","globalAccountId":"{{.CustomerTenantContext.AccountID}}","crmId":"{{.CustomerTenantContext.CustomerID}}"} {{ else }}"atom": {"uclFormationId":"{{.FormationID}}","path":"{{.CustomerTenantContext.Path}}","crmId":"{{.CustomerTenantContext.CustomerID}}"} {{ end }} },"items": [ {"uclAssignmentId":"{{ .Assignment.ID }}","operation":"{{.Operation}}","deploymentRegion":"{{if .Application.Labels.region }}{{.Application.Labels.region}}{{ else }}{{.ApplicationTemplate.Labels.region}}{{end }}","applicationNamespace":"{{ if .Application.ApplicationNamespace }}{{.Application.ApplicationNamespace}}{{else }}{{.ApplicationTemplate.ApplicationNamespace}}{{ end }}","applicationTenantId":"{{.Application.LocalTenantID}}","uclSystemTenantId":"{{.Application.ID}}",{{ if .ApplicationTemplate.Labels.parameters }}"parameters": {{.ApplicationTemplate.Labels.parameters}},{{ end }}"configuration": {{.ReverseAssignment.Value}} } ] }'
            headerTemplate: '{"Content-Type": ["application/json"]}'
            outputTemplate: '{"error":"{{.Body.error}}","success_status_code": 200}'
        application_tenant_mapping:v1.0:
          - type: APPLICATION_TENANT_MAPPING
            mode: SYNC
            urlTemplate: '{"path":"%s/v1/tenant-mappings/{{.TargetApplication.LocalTenantID}}","method":"PATCH"}'
            inputTemplate: '{"context": { {{ if .CustomerTenantContext.AccountID }}"btp":{"uclFormationId":"{{.FormationID}}","globalAccountId":"{{.CustomerTenantContext.AccountID}}","crmId":"{{.CustomerTenantContext.CustomerID}}"} {{ else }}"atom": {"uclFormationId":"{{.FormationID}}","path":"{{.CustomerTenantContext.Path}}","crmId":"{{.CustomerTenantContext.CustomerID}}"} {{ end }} },"items": [ {"uclAssignmentId":"{{ .Assignment.ID }}","operation":"{{.Operation}}","deploymentRegion":"{{if .SourceApplication.Labels.region }}{{.SourceApplication.Labels.region}}{{else }}{{.SourceApplicationTemplate.Labels.region}}{{ end }}","applicationNamespace":"{{if .SourceApplication.ApplicationNamespace }}{{.SourceApplication.ApplicationNamespace}}{{else }}{{.SourceApplicationTemplate.ApplicationNamespace}}{{ end }}","applicationTenantId":"{{.SourceApplication.LocalTenantID}}","uclSystemTenantId":"{{.SourceApplication.ID}}",{{ if .SourceApplicationTemplate.Labels.parameters }}"parameters": {{.SourceApplicationTemplate.Labels.parameters}},{{ end }}"configuration": {{.ReverseAssignment.Value}} } ]}'
            headerTemplate: '{"Content-Type": ["application/json"]}'
            outputTemplate: '{"error":"{{.Body.error}}","success_status_code": 200}'
        application_tenant_mapping:v1.1:
          - type: APPLICATION_TENANT_MAPPING
            mode: SYNC
            urlTemplate: '{"path":"%s/v1/tenant-mappings/{{.TargetApplication.LocalTenantID}}","method":"PATCH"}'
            inputTemplate: '{"context": { {{ if .CustomerTenantContext.AccountID }}"btp":{"uclFormationId":"{{.FormationID}}","globalAccountId":"{{.CustomerTenantContext.AccountID}}","crmId":"{{.CustomerTenantContext.CustomerID}}"} {{ else }}"atom": {"uclFormationId":"{{.FormationID}}","path":"{{.CustomerTenantContext.Path}}","crmId":"{{.CustomerTenantContext.CustomerID}}"} {{ end }} },"receiverTenant": {"deploymentRegion":"{{ if .TargetApplication.Labels.region}}{{.TargetApplication.Labels.region}}{{ else }}{{.TargetApplicationTemplate.Labels.region}}{{end }}","applicationNamespace":"{{ if .TargetApplication.ApplicationNamespace}}{{.TargetApplication.ApplicationNamespace}}{{ else }}{{.TargetApplicationTemplate.ApplicationNamespace}}{{end }}","applicationUrl":"{{ .TargetApplication.BaseURL }}","applicationTenantId":"{{.TargetApplication.LocalTenantID }}","uclSystemTenantId":"{{ .TargetApplication.ID}}", {{ if .TargetApplicationTemplate.Labels.parameters }}"parameters": {{.TargetApplicationTemplate.Labels.parameters}}{{ end }} },"assignedTenants": [ {"uclAssignmentId":"{{ .Assignment.ID }}","operation":"{{.Operation}}","deploymentRegion":"{{if .SourceApplication.Labels.region }}{{.SourceApplication.Labels.region}}{{else }}{{.SourceApplicationTemplate.Labels.region}}{{ end }}","applicationNamespace":"{{if .SourceApplication.ApplicationNamespace }}{{.SourceApplication.ApplicationNamespace}}{{else }}{{.SourceApplicationTemplate.ApplicationNamespace}}{{ end }}","applicationUrl":"{{.SourceApplication.BaseURL }}","applicationTenantId":"{{.SourceApplication.LocalTenantID}}","uclSystemTenantId":"{{.SourceApplication.ID}}",{{ if .SourceApplicationTemplate.Labels.parameters }}"parameters": {{.SourceApplicationTemplate.Labels.parameters}},{{ end }}"configuration": {{.ReverseAssignment.Value}} } ]}'
            headerTemplate: '{"Content-Type": ["application/json"]}'
            outputTemplate: '{"error":"{{.Body.error}}","success_status_code": 200}'
      ASYNC_CALLBACK:
        v1.0:
          - type: CONFIGURATION_CHANGED
            mode: ASYNC_CALLBACK
            urlTemplate: '{"path":"%s/v1/tenant-mappings/{{.RuntimeContext.Value}}","method":"PATCH"}'
            inputTemplate: '{"context":{ {{ if .CustomerTenantContext.AccountID }}"btp": {"uclFormationId":"{{.FormationID}}","globalAccountId":"{{.CustomerTenantContext.AccountID}}","crmId":"{{.CustomerTenantContext.CustomerID}}"} {{ else }}"atom": {"uclFormationId":"{{.FormationID}}","path":"{{.CustomerTenantContext.Path}}","crmId":"{{.CustomerTenantContext.CustomerID}}"} {{ end }} },"items": [ {"uclAssignmentId":"{{ .Assignment.ID }}","operation":"{{.Operation}}","deploymentRegion":"{{if .Application.Labels.region }}{{.Application.Labels.region}}{{ else }}{{.ApplicationTemplate.Labels.region}}{{end }}","applicationNamespace":"{{ if .Application.ApplicationNamespace }}{{.Application.ApplicationNamespace}}{{else }}{{.ApplicationTemplate.ApplicationNamespace}}{{ end }}","applicationTenantId":"{{.Application.LocalTenantID}}","uclSystemTenantId":"{{.Application.ID}}",{{ if .ApplicationTemplate.Labels.parameters }}"parameters": {{.ApplicationTemplate.Labels.parameters}},{{ end }}"configuration": {{.ReverseAssignment.Value}} } ] }'
            headerTemplate: '{"Content-Type": ["application/json"],"Location": ["%s/v1/businessIntegrations/{{.FormationID}}/assignments/{{.Assignment.ID}}/status"]}'
            outputTemplate: '{"error":"{{.Body.error}}","success_status_code": 202}'
          - type: APPLICATION_TENANT_MAPPING
            mode: ASYNC_CALLBACK
            urlTemplate: '{"path":"%s/v1/tenant-mappings/{{.TargetApplication.LocalTenantID}}","method":"PATCH"}'
            inputTemplate: '{"context": { {{ if .CustomerTenantContext.AccountID }}"btp":{"uclFormationId":"{{.FormationID}}","globalAccountId":"{{.CustomerTenantContext.AccountID}}","crmId":"{{.CustomerTenantContext.CustomerID}}"} {{ else }}"atom": {"uclFormationId":"{{.FormationID}}","path":"{{.CustomerTenantContext.Path}}","crmId":"{{.CustomerTenantContext.CustomerID}}"} {{ end }} },"items": [ {"uclAssignmentId":"{{ .Assignment.ID }}","operation":"{{.Operation}}","deploymentRegion":"{{if .SourceApplication.Labels.region }}{{.SourceApplication.Labels.region}}{{else }}{{.SourceApplicationTemplate.Labels.region}}{{ end }}","applicationNamespace":"{{if .SourceApplication.ApplicationNamespace }}{{.SourceApplication.ApplicationNamespace}}{{else }}{{.SourceApplicationTemplate.ApplicationNamespace}}{{ end }}","applicationTenantId":"{{.SourceApplication.LocalTenantID}}","uclSystemTenantId":"{{.SourceApplication.ID}}",{{ if .SourceApplicationTemplate.Labels.parameters }}"parameters": {{.SourceApplicationTemplate.Labels.parameters}},{{ end }}"configuration": {{.ReverseAssignment.Value}} } ]}'
            headerTemplate: '{"Content-Type": ["application/json"],"Location": ["%s/v1/businessIntegrations/{{.FormationID}}/assignments/{{.Assignment.ID}}/status"]}'
            outputTemplate: '{"error":"{{.Body.error}}","success_status_code": 202}'
        configuration_changed:v1.0:
          - type: CONFIGURATION_CHANGED
            mode: ASYNC_CALLBACK
            urlTemplate: '{"path":"%s/v1/tenant-mappings/{{.RuntimeContext.Value}}","method":"PATCH"}'
            inputTemplate: '{"context":{ {{ if .CustomerTenantContext.AccountID }}"btp": {"uclFormationId":"{{.FormationID}}","globalAccountId":"{{.CustomerTenantContext.AccountID}}","crmId":"{{.CustomerTenantContext.CustomerID}}"} {{ else }}"atom": {"uclFormationId":"{{.FormationID}}","path":"{{.CustomerTenantContext.Path}}","crmId":"{{.CustomerTenantContext.CustomerID}}"} {{ end }} },"items": [ {"uclAssignmentId":"{{ .Assignment.ID }}","operation":"{{.Operation}}","deploymentRegion":"{{if .Application.Labels.region }}{{.Application.Labels.region}}{{ else }}{{.ApplicationTemplate.Labels.region}}{{end }}","applicationNamespace":"{{ if .Application.ApplicationNamespace }}{{.Application.ApplicationNamespace}}{{else }}{{.ApplicationTemplate.ApplicationNamespace}}{{ end }}","applicationTenantId":"{{.Application.LocalTenantID}}","uclSystemTenantId":"{{.Application.ID}}",{{ if .ApplicationTemplate.Labels.parameters }}"parameters": {{.ApplicationTemplate.Labels.parameters}},{{ end }}"configuration": {{.ReverseAssignment.Value}} } ] }'
            headerTemplate: '{"Content-Type": ["application/json"],"Location": ["%s/v1/businessIntegrations/{{.FormationID}}/assignments/{{.Assignment.ID}}/status"]}'
            outputTemplate: '{"error":"{{.Body.error}}","success_status_code": 202}'
        application_tenant_mapping:v1.0:
          - type: APPLICATION_TENANT_MAPPING
            mode: ASYNC_CALLBACK
            urlTemplate: '{"path":"%s/v1/tenant-mappings/{{.TargetApplication.LocalTenantID}}","method":"PATCH"}'
            inputTemplate: '{"context": { {{ if .CustomerTenantContext.AccountID }}"btp":{"uclFormationId":"{{.FormationID}}","globalAccountId":"{{.CustomerTenantContext.AccountID}}","crmId":"{{.CustomerTenantContext.CustomerID}}"} {{ else }}"atom": {"uclFormationId":"{{.FormationID}}","path":"{{.CustomerTenantContext.Path}}","crmId":"{{.CustomerTenantContext.CustomerID}}"} {{ end }} },"items": [ {"uclAssignmentId":"{{ .Assignment.ID }}","operation":"{{.Operation}}","deploymentRegion":"{{if .SourceApplication.Labels.region }}{{.SourceApplication.Labels.region}}{{else }}{{.SourceApplicationTemplate.Labels.region}}{{ end }}","applicationNamespace":"{{if .SourceApplication.ApplicationNamespace }}{{.SourceApplication.ApplicationNamespace}}{{else }}{{.SourceApplicationTemplate.ApplicationNamespace}}{{ end }}","applicationTenantId":"{{.SourceApplication.LocalTenantID}}","uclSystemTenantId":"{{.SourceApplication.ID}}",{{ if .SourceApplicationTemplate.Labels.parameters }}"parameters": {{.SourceApplicationTemplate.Labels.parameters}},{{ end }}"configuration": {{.ReverseAssignment.Value}} } ]}'
            headerTemplate: '{"Content-Type": ["application/json"],"Location": ["%s/v1/businessIntegrations/{{.FormationID}}/assignments/{{.Assignment.ID}}/status"]}'
            outputTemplate: '{"error":"{{.Body.error}}","success_status_code": 202}'
        application_tenant_mapping:v1.1:
          - type: APPLICATION_TENANT_MAPPING
            mode: ASYNC_CALLBACK
            urlTemplate: '{"path":"%s/v1/tenant-mappings/{{.TargetApplication.LocalTenantID}}","method":"PATCH"}'
            inputTemplate: '{"context": { {{ if .CustomerTenantContext.AccountID }}"btp":{"uclFormationId":"{{.FormationID}}","globalAccountId":"{{.CustomerTenantContext.AccountID}}","crmId":"{{.CustomerTenantContext.CustomerID}}"} {{ else }}"atom": {"uclFormationId":"{{.FormationID}}","path":"{{.CustomerTenantContext.Path}}","crmId":"{{.CustomerTenantContext.CustomerID}}"} {{ end }} },"receiverTenant": {"deploymentRegion":"{{ if .TargetApplication.Labels.region}}{{.TargetApplication.Labels.region}}{{ else }}{{.TargetApplicationTemplate.Labels.region}}{{end }}","applicationNamespace":"{{ if .TargetApplication.ApplicationNamespace}}{{.TargetApplication.ApplicationNamespace}}{{ else }}{{.TargetApplicationTemplate.ApplicationNamespace}}{{end }}","applicationUrl":"{{ .TargetApplication.BaseURL }}","applicationTenantId":"{{.TargetApplication.LocalTenantID }}","uclSystemTenantId":"{{ .TargetApplication.ID}}", {{ if .TargetApplicationTemplate.Labels.parameters }}"parameters": {{.TargetApplicationTemplate.Labels.parameters}}{{ end }} },"assignedTenants": [ {"uclAssignmentId":"{{ .Assignment.ID }}","operation":"{{.Operation}}","deploymentRegion":"{{if .SourceApplication.Labels.region }}{{.SourceApplication.Labels.region}}{{else }}{{.SourceApplicationTemplate.Labels.region}}{{ end }}","applicationNamespace":"{{if .SourceApplication.ApplicationNamespace }}{{.SourceApplication.ApplicationNamespace}}{{else }}{{.SourceApplicationTemplate.ApplicationNamespace}}{{ end }}","applicationUrl":"{{.SourceApplication.BaseURL }}","applicationTenantId":"{{.SourceApplication.LocalTenantID}}","uclSystemTenantId":"{{.SourceApplication.ID}}",{{ if .SourceApplicationTemplate.Labels.parameters }}"parameters": {{.SourceApplicationTemplate.Labels.parameters}},{{ end }}"configuration": {{.ReverseAssignment.Value}} } ]}'
            headerTemplate: '{"Content-Type": ["application/json"],"Location": ["%s/v1/businessIntegrations/{{.FormationID}}/assignments/{{.Assignment.ID}}/status"]}'
            outputTemplate: '{"error":"{{.Body.error}}","success_status_code": 202}'
  auditlog:
    configMapName: "compass-gateway-auditlog-config"
    protocol: HTTP
    tlsOrigination: false
    host: compass-external-services-mock.compass-system.svc.cluster.local
    port: 8080
    mtlsTokenPath: "/cert/token"
    standardTokenPath: "/secured/oauth/token"
    skipSSLValidation: false
    secret:
      name: "compass-gateway-auditlog-secret"
      urlKey: url
      clientIdKey: client-id
      clientSecretKey: client-secret
      clientCertKey: client-cert
      clientKeyKey: client-key
  log:
    format: "text"
  tenantConfig:
    useDefaultTenants: true
    dbPool:
      maxOpenConnections: 1
      maxIdleConnections: 1
  connector:
    prefix: /connector
    graphql:
      external:
        port: 3000
    validator:
      port: 8080
    # If secrets do not exist they will be created
    secrets:
      ca:
        name: compass-connector-app-ca
        namespace: compass-system
        certificateKey: ca.crt
        keyKey: ca.key
      rootCA:
        namespace: istio-system # For Ingress Gateway to work properly the namespace needs to be istio-system
        # In order for istio mTLS to work we should have two different secrets one containing the server certificate (let’s say X) and one used for validation of the client’s certificates.
        # The second one should be our root certificate and istio wants it to be named X-cacert. (-cacert suffix).
        # This is the reason for the confusing name of our root certificate. https://preliminary.istio.io/v1.6/docs/tasks/traffic-management/ingress/secure-ingress/#configure-a-mutual-tls-ingress-gateway
        cacert: compass-gateway-mtls-certs-cacert # For cert-rotation the cacert should be in different secret
        certificateKey: cacert
    revocation:
      configmap:
        name: revocations-config
        namespace: "{{ .Release.Namespace }}"
    # If key and certificate are not provided they will be generated
    caKey: ""
    caCertificate: ""
  system_broker:
    enabled: false
    port: 5001
    prefix: /broker
    tokenProviderFromHeader:
      forwardHeaders: Authorization
    tokenProviderFromSecret:
      enabled: false
      secrets:
        integrationSystemCredentials:
          name: compass-system-broker-credentials
          namespace: compass-system
    testNamespace: kyma-system
  gateway:
    port: 3000
    tls:
      host: compass-gateway
      adapterHost: compass-ns-adapter
      secure:
        internal:
          host: compass-gateway-internal
        oauth:
          host: compass-gateway-auth-oauth
    mtls:
      manageCerts: false
      host: compass-gateway-mtls
      certSecret: compass-gateway-mtls-certs
      external:
        host: compass-gateway-sap-mtls
        certSecret: compass-gateway-mtls-certs # Use connector's root CA as root CA by default. This should be overridden for productive deployments.
    headers:
      rateLimit: X-Flow-Identity
      request:
        remove:
          - "Client-Id-From-Token"
          - "Client-Id-From-Certificate"
          - "Client-Certificate-Hash"
          - "Certificate-Data"
  hydrator:
    host: compass-hydrator.compass-system.svc.cluster.local
    port: 3000
    prefix: /hydrators
    certSubjectMappingResyncInterval: "10s"
    subjectConsumerMappingConfig: '[{"consumer_type": "Super Admin", "tenant_access_levels": ["customer", "account","subaccount", "global", "organization", "folder", "resource-group"], "subject": "C=DE, L=local, O=SAP SE, OU=Region, OU=SAP Cloud Platform Clients, OU=f8075207-1478-4a80-bd26-24a4785a2bfd, CN=compass"}, {"consumer_type": "Integration System", "tenant_access_levels": ["account","subaccount"], "subject": "C=DE, L=local, O=SAP SE, OU=Region, OU=SAP Cloud Platform Clients, OU=f8075207-1478-4a80-bd26-24a4785a2bfd, CN=integration-system-test"}, {"consumer_type": "Technical Client", "tenant_access_levels": ["global"], "subject": "C=DE, L=local, O=SAP SE, OU=SAP Cloud Platform Clients, OU=Region, OU=1f538f34-30bf-4d3d-aeaa-02e69eef84ae, CN=technical-client-test"}]'
    certificateDataHeader: "Certificate-Data"
    consumerClaimsKeys:
      clientIDKey: "client_id"
      tenantIDKey: "tenantid"
      userNameKey: "user_name"
      subdomainKey: "subdomain"
    http:
      client:
        skipSSLValidation: false
    metrics:
      port: 3003
      enableClientInstrumentation: true
      censoredFlows: "JWT"
  iasAdapter:
    port: 8080
    apiRootPath: "/ias-adapter"
    readTimeout: 30s
    readHeaderTimeout: 30s
    writeTimeout: 30s
    idleTimeout: 30s
    tenantInfo:
      requestTimeout: 30s
      insecureSkipVerify: false
    ias:
      requestTimeout: 30s
      secret:
        name: "ias-adapter-cockpit"
        path: "/tmp"
        fileName: "ias-adapter-cockpit.yaml"
        clientCert: cert
        clientKey: key
        ca: ca
        manage: false
    postgres:
      connectTimeout: 30s
      requestTimeout: 30s
    authentication:
      jwksEndpoint: "http://ory-oathkeeper-api.kyma-system.svc.cluster.local:4456/.well-known/jwks.json"
  kymaAdapter:
    port: 8080
    apiRootPath: "/kyma-adapter"
    tenantInfo:
      requestTimeout: 30s
  operations_controller:
    enabled: true
  connectivity_adapter:
    port: 8080
    tls:
      host: adapter-gateway
    mtls:
      host: adapter-gateway-mtls
  oathkeeperFilters:
    workloadLabel: oathkeeper
    namespace: kyma-system
    tokenDataHeader: "Connector-Token"
    certificateDataHeader: "Certificate-Data"
  istio:
    discoveryMtlsGateway:
      name: "discovery-gateway"
      namespace: "compass-system"
      certSecretName: discovery-gateway-certs
      localCA: # the CA property and its nested fields are used only in local setup
        secretName: discovery-gateway-certs-cacert
        namespace: istio-system # For Ingress Gateway to work properly the namespace needs to be istio-system
        certificate: ""
        key: ""
    externalMtlsGateway:
      name: "compass-gateway-external-mtls"
      namespace: "compass-system"
    mtlsGateway:
      name: "compass-gateway-mtls"
      namespace: "compass-system"
    gateway:
      name: "kyma-gateway"
      namespace: "kyma-system"
    proxy:
      port: 15020
    namespace: istio-system
    ingressgateway:
      workloadLabel: istio-ingressgateway
      requestPayloadSizeLimit2MB: 2097152
      requestPayloadSizeLimit2MBLabel: "2MB"
      requestPayloadSizeLimit5MB: 5097152
      requestPayloadSizeLimit5MBLabel: "5MB"
      correlationHeaderRewriteFilter:
        expectedHeaders:
          - "x-request-id"
          - "x-correlation-id"
          - "x-correlationid"
          - "x-forrequest-id"
          - "x-vcap-request-id"
          - "x-broker-api-request-identity"
  kubernetes:
    serviceAccountTokenIssuer: https://kubernetes.default.svc.cluster.local
    serviceAccountTokenJWKS: https://kubernetes.default.svc.cluster.local/openid/v1/jwks
  ingress:
    domainName: "local.kyma.dev"
    discoveryDomain:
      name: "discovery.api.local"
      tlsCert: ""
      tlsKey: ""
  database:
    sqlProxyServiceAccount: "proxy-user@gcp-cmp.iam.gserviceaccount.com"
    manageSecrets: true
    embedded:
      enabled: true
      director:
        name: "postgres"
      ias_adapter:
        name: "postgres2"
      directorDBName: "postgres"
    managedGCP:
      serviceAccountKey: ""
      instanceConnectionName: ""
      director:
        name: ""
        user: ""
        password: ""
      iasAdapter:
        name: ""
        user: ""
        password: ""
      host: "localhost"
      hostPort: "5432"
      sslMode: ""
      #TODO remove below after migration to separate user will be done
      dbUser: ""
      dbPassword: ""
      directorDBName: ""
  oathkeeper:
    host: ory-oathkeeper-proxy.kyma-system.svc.cluster.local
    port: 4455
    timeout_ms: 120000
    ns_adapter_timeout_ms: 3600000
    idTokenConfig:
      claims: '{"scopes": "{{ print .Extra.scope }}","tenant": "{{ .Extra.tenant }}", "consumerID": "{{ print .Extra.consumerID}}", "consumerType": "{{ print .Extra.consumerType }}", "flow": "{{ print .Extra.flow }}", "onBehalfOf": "{{ print .Extra.onBehalfOf }}", "region": "{{ print .Extra.region }}", "tokenClientID": "{{ print .Extra.tokenClientID }}"}'
      internalClaims: '{"scopes": "application:read application:write application.webhooks:read application.application_template:read application_template.webhooks:read webhooks.auth:read runtime:write runtime:read tenant:read tenant:write tenant_subscription:write ory_internal fetch_tenant application_template:read destinations_sensitive_data:read destinations:sync ord_aggregator:sync certificate_subject_mapping:read certificate_subject_mapping:write bundle_instance_auth:write","tenant":"{ {{ if .Header.Tenant }} \"consumerTenant\":\"{{ print (index .Header.Tenant 0) }}\", {{ end }} \"externalTenant\":\"\"}", "consumerType": "Internal Component", "flow": "Internal"}'
    mutators:
      runtimeMappingService:
        config:
          api:
            url: http://compass-hydrator.compass-system.svc.cluster.local:3000/hydrators/runtime-mapping
            retry:
              give_up_after: 6s
              max_delay: 2000ms
      authenticationMappingServices:
        nsadapter:
          cfg:
            config:
              api:
                url: http://compass-hydrator.compass-system.svc.cluster.local:3000/hydrators/authn-mapping/nsadapter
                retry:
                  give_up_after: 6s
                  max_delay: 2000ms
          authenticator:
            enabled: false
            createRule: true
            gatewayHost: "compass-gateway-xsuaa"
            trusted_issuers: '[{"domain_url": "compass-system.svc.cluster.local:8080", "scope_prefix": "prefix.", "protocol": "http"}]'
            attributes: '{"uniqueAttribute": { "key": "ns-adapter-test", "value": "ns-adapter-flow" }, "tenant": { "key": "tenant" }, "identity": { "key": "identity" }, "clientid": { "key": "client_id" } }'
            path: /nsadapter/api/v1/notifications
            upstreamComponent: "compass-gateway"
            checkSuffix: true
        tenant-fetcher:
          cfg:
            config:
              api:
                url: http://compass-hydrator.compass-system.svc.cluster.local:3000/hydrators/authn-mapping/tenant-fetcher
                retry:
                  give_up_after: 6s
                  max_delay: 2000ms
          authenticator:
            enabled: false
            createRule: true
            gatewayHost: "compass-gateway"
            trusted_issuers: '[{"domain_url": "compass-system.svc.cluster.local:8080", "scope_prefix": "prefix.", "protocol": "http"}]'
            attributes: '{"uniqueAttribute": { "key": "test", "value": "tenant-fetcher" }, "tenant": { "key": "tenant" }, "identity": { "key": "identity" } }'
            path: /tenants/<.*>
            upstreamComponent: "compass-tenant-fetcher"
            checkSuffix: false
        subscriber:
          cfg:
            config:
              api:
                url: http://compass-hydrator.compass-system.svc.cluster.local:3000/hydrators/authn-mapping/subscriber
                retry:
                  give_up_after: 6s
                  max_delay: 2000ms
          authenticator:
            enabled: false
            createRule: false
            gatewayHost: "compass-gateway-sap-mtls"
            trusted_issuers: '[{"domain_url": "compass-system.svc.cluster.local:8080", "scope_prefix": "prefix.", "protocol": "http", "region": "eu-1"}]'
            attributes: '{"uniqueAttribute": { "key": "subsc-key-test", "value": "subscription-flow" }, "tenant": { "key": "tenant" }, "identity": { "key": "user_name" }, "clientid": { "key": "client_id" } }'
            path: /<.*>
            checkSuffix: false
      tenantMappingService:
        config:
          api:
            url: http://compass-hydrator.compass-system.svc.cluster.local:3000/hydrators/tenant-mapping
            retry:
              give_up_after: 6s
              max_delay: 2000ms
      certificateResolverService:
        config:
          api:
            url: http://compass-hydrator.compass-system.svc.cluster.local:3000/hydrators/v1/certificate/data/resolve
            retry:
              give_up_after: 6s
              max_delay: 2000ms
      tokenResolverService:
        config:
          api:
            url: http://compass-hydrator.compass-system.svc.cluster.local:3000/hydrators/v1/tokens/resolve
            retry:
              give_up_after: 6s
              max_delay: 2000ms
  cockpit:
    auth:
      allowedConnectSrc: "https://*.ondemand.com"
      secretName: "cockpit-auth-secret"
      idpHost: ""
      clientID: ""
      scopes: "openid profile email"
      path: "/oauth2/certs"
  destinationFetcher:
    manageSecrets: true
    host: compass-destination-fetcher.compass-system.svc.cluster.local
    prefix: /destination-configuration
    port: 3000
    jobSchedule: 10m
    lease:
      lockname: destinationlease
    parallelTenants: 10
    tenantSyncTimeout: "5m"
    authentication:
      jwksEndpoint: "http://ory-oathkeeper-api.kyma-system.svc.cluster.local:4456/.well-known/jwks.json"
      appDestinationsSyncScope: "destinations:sync"
      appDetinationsSensitiveDataScope: "destinations_sensitive_data:read"
    server:
      tenantDestinationsEndpoint: "/v1/subaccountDestinations"
      sensitiveDataEndpoint: "/v1/destinations"
      sensitiveDataQueryParam: "name"
    request:
      skipSSLValidation: false
      retry_interval: "100ms"
      retry_attempts: 3
      goroutineLimit: 10
      requestTimeout: "5s"
      pageSize: 100
      oauthTokenPath: "/oauth/token"
    instance:
      clientIdPath: "clientid"
      clientSecretPath: "clientsecret"
      urlPath: "uri"
      tokenUrlPath: "certurl"
      clientCertPath: "certificate"
      clientKeyPath: "key"
    secretName: destination-region-instances
    dependenciesConfig:
      path: "/cfg/dependencies"
    oauthMode: "oauth-mtls"
  destinationRegionSecret:
    secretName: "destination-region-instances"
    fileName: "keyConfig"
    local:
      templateMappings:
        xsappMapping: '{{ printf "\"%s\":\"xsappname1\"" .Values.global.tenantFetcher.xsappNamePath }}'
        clientIDMapping: '{{ printf "\"%s\":\"client_id\"" .Values.global.destinationFetcher.instance.clientIdPath }}'
        clientSecretMapping: '{{ printf "\"%s\":\"client_secret\"" .Values.global.destinationFetcher.instance.clientSecretPath }}'
        urlMapping: '{{ printf "\"%s\":\"http://compass-external-services-mock.%s.svc.cluster.local:%s\"" .Values.global.destinationFetcher.instance.urlPath .Release.Namespace (.Values.service.port | toString) }}'
        tokenURLMapping: '{{ printf "\"%s\":\"https://%s.%s:%s\"" .Values.global.destinationFetcher.instance.tokenUrlPath .Values.global.externalServicesMock.certSecuredHost .Values.global.ingress.domainName (.Values.service.certPort | toString) }}'
        x509CertificateMapping: '{{ printf "\"%s\":\"%s\"" .Values.global.destinationFetcher.instance.clientCertPath .Values.global.connector.caCertificate }}'
        x509KeyMapping: '{{ printf "\"%s\":\"%s\"" .Values.global.destinationFetcher.instance.clientKeyPath .Values.global.connector.caKey }}'
  tenantFetcher:
    k8sSecret:
      manageSecrets: true
      name: "tenant-fetcher-secret"
      namespace: "compass-system"
      key: "keyConfig"
      path: "/tmp"
    host: compass-tenant-fetcher.compass-system.svc.cluster.local
    prefix: /tenants
    port: 3000
    xsappNamePath: "xsappname"
    omitDependenciesParamName: ""
    omitDependenciesParamValue: ""
    requiredAuthScope: Callback
    fetchTenantAuthScope: fetch_tenant
    authentication:
      jwksEndpoint: "http://ory-oathkeeper-api.kyma-system.svc.cluster.local:4456/.well-known/jwks.json"
    tenantProvider:
      tenantIdProperty: "tenantId"
      customerIdProperty: "customerId"
      subaccountTenantIdProperty: "subaccountTenantId"
      subdomainProperty: "subdomain"
      licenseTypeProperty: "licenseType"
      name: "provider"
      subscriptionProviderIdProperty: "subscriptionProviderIdProperty"
      providerSubaccountIdProperty: "providerSubaccountIdProperty"
      consumerTenantIdProperty: "consumerTenantIdProperty"
      subscriptionProviderAppNameProperty: "subscriptionProviderAppNameProperty"
    server:
      fetchTenantWithParentEndpoint: "/v1/fetch/{parentTenantId}/{tenantId}"
      fetchTenantWithoutParentEndpoint: "/v1/fetch/{tenantId}"
      regionalHandlerEndpoint: "/v1/regional/{region}/callback/{tenantId}"
      dependenciesEndpoint: "/v1/regional/{region}/dependencies"
      tenantPathParam: "tenantId"
      regionPathParam: "region"
    dependenciesConfig:
      path: "/cfg/dependencies"
    local:
      templateMappings:
        xsappMapping: '{{ printf "\"%s\":\"xsappname1\"" .Values.global.tenantFetcher.xsappNamePath }}'
    containerName: "tenant-fetcher"
  externalCertConfiguration:
    issuerLocality: "local,local2" # In local setup we have manually created connector CA certificate with 'local' Locality property
    subjectPattern: "/C=DE/O=SAP SE/OU=SAP Cloud Platform Clients/OU=Region/OU=%s/L=%s/CN=%s"
    technicalClientSubjectPattern: "/C=DE/O=SAP SE/OU=SAP Cloud Platform Clients/OU=Region/OU=%s/L=%s/CN=%s"
    ouCertSubaccountID: "f8075207-1478-4a80-bd26-24a4785a2bfd"
    commonName: "compass"
    locality: "local"
    certSvcApiPath: "/cert"
    tokenPath: "/cert/token"
    secrets:
      externalCertSvcSecret:
        manage: false
        name: "cert-svc-secret"
        clientIdKey: client-id
        clientSecretKey: client-secret
        oauthUrlKey: url
        csrEndpointKey: csr-endpoint
        clientCert: client-cert
        clientKey: client-key
        skipSSLValidationFlag: "-k"
      externalClientCertSecret:
        name: "external-client-certificate"
        namespace: compass-system
        certKey: tls.crt
        keyKey: tls.key
    rotationCronjob:
      name: "external-certificate-rotation"
      schedule: "*/1 * * * *" # Executes every minute
      certValidity: "7"
      clientCertRetryAttempts: "8"
      containerName: "certificate-rotation"
  extSvcCertConfiguration:
    issuerLocality: "local,local2" # In local setup we have manually created connector CA certificate with 'local' Locality property
    subjectPattern: "/C=DE/O=SAP SE/OU=SAP Cloud Platform Clients/OU=Region/OU=%s/L=%s/CN=%s"
    ouCertSubaccountID: "f8075207-1478-4a80-bd26-24a4785a2bfd"
    commonName: "compass"
    locality: "local"
    certSvcApiPath: "/cert"
    tokenPath: "/cert/token"
    secrets:
      extSvcCertSvcSecret:
        manage: false
        name: "ext-svc-cert-svc-secret"
        clientIdKey: client-id
        clientSecretKey: client-secret
        oauthUrlKey: url
        csrEndpointKey: csr-endpoint
        clientCert: client-cert
        clientKey: client-key
        skipSSLValidationFlag: "-k"
      extSvcClientCertSecret:
        name: "ext-svc-client-certificate"
        namespace: compass-system
        certKey: tls.crt
        keyKey: tls.key
    rotationCronjob:
      name: "ext-svc-certificate-rotation"
      schedule: "*/1 * * * *" # Executes every minute
      certValidity: "7"
      clientCertRetryAttempts: "8"
      containerName: "ext-svc-certificate-rotation"
  ordService:
    host: compass-ord-service.compass-system.svc.cluster.local
    prefix: /open-resource-discovery-service/v0
    docsPrefix: /open-resource-discovery-docs
    staticPrefix: /open-resource-discovery-static/v0
    port: 3000
    defaultResponseType: "xml"
    userContextHeader: "user_context"
    authTokenPath: "/var/run/secrets/kubernetes.io/serviceaccount/token"
    skipSSLValidation: false
  ordAggregator:
    port: 3000
    prefix: /ord-aggregator
    name: ord-aggregator
    job:
      schedulePeriod: 60m
      isSchedulable: true
    lease:
      lockname: aggregatorlease
    authentication:
      jwksEndpoint: "http://ory-oathkeeper-api.kyma-system.svc.cluster.local:4456/.well-known/jwks.json"
    http:
      client:
        skipSSLValidation: false
      retry:
        attempts: 3
        delay: 100ms
    dbPool:
      maxOpenConnections: 2
      maxIdleConnections: 2
    globalRegistryUrl: http://compass-external-services-mock.compass-system.svc.cluster.local:8087/.well-known/open-resource-discovery
    maxParallelWebhookProcessors: 4
    maxParallelDocumentsPerApplication: 10
    maxParallelSpecificationProcessors: 100
    ordWebhookPartialProcessURL: ""
    ordWebhookPartialProcessMaxDays: 0
    ordWebhookPartialProcessing: false
    containerName: "ord-aggregator"
    tenantMappingConfiguration: '{}'
  systemFetcher:
    enabled: false
    name: "system-fetcher"
    schedule: "0 0 * * *"
    manageSecrets: true
    # enableSystemDeletion - whether systems in deleted state should be deleted from director database
    enableSystemDeletion: true
    # fetchParallelism - shows how many http calls will be made in parallel to fetch systems
    fetchParallellism: 30
    # queueSize - shows how many system fetches (individual requests may fetch more than 1 system)
    # can be put in the queue for processing before blocking. It is best for the queue to be about 2 times bigger than the parallellism
    queueSize: 100
    # fetchRequestTimeout - shows the timeout to wait for oauth token and for fetching systems (in one request) separately
    fetchRequestTimeout: "30s"
    # directorRequestTimeout - graphql requests timeout to director
    directorRequestTimeout: "30s"
    dbPool:
      maxOpenConnections: 20
      maxIdleConnections: 2
    # systemsAPIEndpoint - endpoint of the service to fetch systems from
    systemsAPIEndpoint: ""
    # systemsAPIFilterCriteria - criteria for fetching systems
    systemsAPIFilterCriteria: ""
    appTemplatesProductLabel: "systemRole"
    systemSourceKey: "prop"
    appTemplates: []
    templatePlaceholderToSystemKeyMappings: '[ { "placeholder_name": "name", "system_key": "$.displayName" }, { "placeholder_name": "display-name", "system_key": "$.displayName" }, { "placeholder_name": "systemNumber", "system_key": "$.systemNumber" }, { "placeholder_name": "productId", "system_key": "$.productId" }, { "placeholder_name": "ppmsProductVersionId", "system_key": "$.ppmsProductVersionId", "optional": true }, { "placeholder_name": "region", "system_key": "$.additionalAttributes.systemSCPLandscapeID", "optional": true }, { "placeholder_name": "description", "system_key": "$.productDescription", "optional": true }, { "placeholder_name": "baseUrl", "system_key": "$.additionalUrls.mainUrl", "optional": true }, { "placeholder_name": "providerName", "system_key": "$.infrastructureProvider", "optional": true } ]'
    templateOverrideApplicationInput: '{"name": "{{name}}","description": "{{description}}","providerName": "{{providerName}}","statusCondition": "INITIAL","systemNumber": "{{systemNumber}}","labels": {"managed": "true","productId": "{{productId}}","ppmsProductVersionId": "{{ppmsProductVersionId}}","region": "{{region}}"},"baseUrl": "{{baseUrl}}"}'
    http:
      client:
        skipSSLValidation: false
    oauth:
      client: "client_id"
      tokenEndpointProtocol: "https"
      tokenBaseHost: "compass-external-services-mock-sap-mtls"
      tokenPath: "/cert/token"
      scopesClaim: "scopes"
      tenantHeaderName: "x-zid"
      tokenRequestTimeout: 30s
      skipSSLValidation: true
    secret:
      name: "compass-system-fetcher-secret"
      clientIdKey: client-id
      oauthUrlKey: url
    paging:
      pageSize: 200
      sizeParam: "$top"
      skipParam: "$skip"
    containerName: "system-fetcher"
  tenantFetchers:
    job1:
      enabled: false
      job:
        interval: "5m"
      configMapNamespace: "compass-system"
      manageSecrets: true
      providerName: "compass"
      tenantType: "subaccount"
      schedule: "*/5 * * * *"
      tenantInsertChunkSize: "500"
      pageWorkers: "2"
      kubernetes:
        configMapNamespace: "compass-system"
        pollInterval: 2s
        pollTimeout: 1m
        timeout: 2m
      authConfig:
        skipSSLValidation: true
        oauthMode: "oauth-mtls"
        clientIDPath: "clientid"
        clientSecretPath: "secret"
        clientCertPath: "cert"
        clientKeyPath: "key"
        tokenEndpointPath: "url"
        tokenURLPath: "/cert/token"
      queryMapping:
        regionField: "region"
        pageNumField: "pageNum"
        pageSizeField: "pageSize"
        timestampField: "timestamp"
      query:
        startPage: "0"
        pageSize: "100"
      api:
        regionName: "central"
        authConfigSecretKey: "central"
        fieldMapping:
          totalPagesField: "totalPages"
          totalResultsField: "totalResults"
          tenantEventsField: "events"
          idField: "id"
          nameField: "name"
          customerIdField: "customerId"
          subdomainField: "subdomain"
          licenseTypeField: "licenseType"
          discriminatorField: ""
          discriminatorValue: ""
          detailsField: "details"
          entityTypeField: "entityType"
          globalAccountID: "gaID"
          regionField: "region"
          movedSubaccountTargetField: "targetGlobalAccountGUID"
          movedSubaccountSourceField: "sourceGlobalAccountGUID"
        endpoints:
          accountCreated: "127.0.0.1/events?type=account-created"
          accountDeleted: "127.0.0.1/events?type=account-deleted"
          accountUpdated: "127.0.0.1/events?type=account-updated"
          subaccountCreated: "127.0.0.1/events?type=subaccount-created"
          subaccountDeleted: "127.0.0.1/events?type=subaccount-deleted"
          subaccountUpdated: "127.0.0.1/events?type=subaccount-updated"
          subaccountMoved: "127.0.0.1/events?type=subaccount-moved"
      regionalConfig:
        fieldMapping:
          totalPagesField: "totalPages"
          totalResultsField: "totalResults"
          tenantEventsField: "events"
          idField: "guid"
          nameField: "displayName"
          customerIdField: "customerId"
          subdomainField: "subdomain"
          licenseTypeField: "licenseType"
          discriminatorField: ""
          discriminatorValue: ""
          detailsField: "details"
          entityTypeField: "entityType"
          globalAccountID: "globalAccountGUID"
          regionField: "region"
          movedSubaccountTargetField: "targetGlobalAccountGUID"
          movedSubaccountSourceField: "sourceGlobalAccountGUID"
        regions:
          eu-east:
            api:
              oauthMode: "oauth-mtls"
              authConfigSecretKey: "central"
              endpoints:
                accountCreated: "127.0.0.1/events?type=account-created"
                accountDeleted: "127.0.0.1/events?type=account-deleted"
                accountUpdated: "127.0.0.1/events?type=account-updated"
                subaccountCreated: "127.0.0.1/events?type=subaccount-created"
                subaccountDeleted: "127.0.0.1/events?type=subaccount-deleted"
                subaccountUpdated: "127.0.0.1/events?type=subaccount-updated"
                subaccountMoved: "127.0.0.1/events?type=subaccount-moved"
      dbPool:
        maxOpenConnections: 1
        maxIdleConnections: 1
  metrics:
    enabled: true
    pushEndpoint: http://monitoring-prometheus-pushgateway.kyma-system.svc.cluster.local:9091
  externalServicesMock:
    enabled: false
    certSecuredPort: 8081
    ordCertSecuredPort: 8082
    unsecuredPort: 8083
    basicSecuredPort: 8084
    oauthSecuredPort: 8085
    ordGlobalRegistryCertPort: 8086
    ordGlobalRegistryUnsecuredPort: 8087
    unsecuredPortWithAdditionalContent: 8088
    unsecuredMultiTenantPort: 8089
    certSecuredHost: compass-external-services-mock-sap-mtls
    ordCertSecuredHost: compass-external-services-mock-sap-mtls-ord
    ordGlobalCertSecuredHost: compass-external-services-mock-sap-mtls-global-ord-registry
    unSecuredHost: compass-external-services-mock
    host: compass-external-services-mock.compass-system.svc.cluster.local
    saasAppNamesSecret:
      manage: false
    regionInstancesCredentials:
      manage: false
    oauthSecret:
      manage: false
      name: compass-external-services-mock-oauth-credentials
      clientIdKey: client-id
      clientSecretKey: client-secret
      oauthUrlKey: url
      oauthTokenPath: "/secured/oauth/token"
    auditlog:
      applyMockConfiguration: false
      managementApiPath: /audit-log/v2/configuration-changes/search
      mtlsTokenPath: "/cert/token"
      secret:
        name: "auditlog-instance-management"
        urlKey: url
        tokenUrlKey: token-url
        clientIdKey: client-id
        clientSecretKey: client-secret
        clientCertKey: client-cert
        clientKeyKey: client-key
    iasAdapter:
      consumerAppID: "consumer-app-id"
      consumerAppClientID: "consumer-client-id"
      consumerAppTenantID: "consumer-app-tenant-id"
      providerAppID: "provider-app-id"
      providerAppClientID: "provider-client-id"
      providerAppTenantID: "provider-app-tenant-id"
      apiName: "Test API Name"
  tests:
    http:
      client:
        skipSSLValidation: false
    externalCertConfiguration:
      ouCertSubaccountID: "bad76f69-e5c2-4d55-bca5-240944824b83"
      issuerLocalityRegion2: "local"
    director:
      skipPattern: ""
      externalCertIntSystemCN: "integration-system-test"
      supportedOrdApplicationType: "SAP temp1"
    tenantFetcher:
      tenantOnDemandID: "8d42d818-d4c4-4036-b82f-b199db7ffeb5"
      missingTenantOnDemandID: "subaccount-external-tnt"
      region: "eu-1"
      region2: "eu-2"
    ordAggregator:
      skipPattern: ""
    ordService:
      accountTenantID: "5577cf46-4f78-45fa-b55f-a42a3bdba868" # testDefaultTenant from our testing tenants
      skipPattern: "(.*Requesting_filtering_of_Bundles_that_have_only_ODATA_APIs|.*Requesting_filtering_of_Bundles_that_do_not_have_only_ODATA_APIs)"
    externalServicesMock:
      skipPattern: ""
      formationAsyncApi:
        responseDelayInSeconds: 3
    selfRegistration:
      region: "eu-1"
      region2: "eu-2"
    destination:
      consumerSubdomain: "compass-external-services-mock-sap-mtls"
    subscription:
      consumerSubdomain: "compass-external-services-mock-sap-mtls"
      tenants:
        providerAccountID: "5577cf46-4f78-45fa-b55f-a42a3bdba868" # testDefaultTenant from our testing tenants
        providerSubaccountID: "47b4575a-f102-414a-8398-2d973ad65f3a" # TestProviderSubaccount from our testing tenants
        consumerAccountID: "5984a414-1eed-4972-af2c-b2b6a415c7d7" # ApplicationsForRuntimeTenantName from our testing tenants
        consumerSubaccountID: "1f538f34-30bf-4d3d-aeaa-02e69eef84ae" # randomly chosen
        consumerTenantID: "ba49f1aa-ddc1-43ff-943c-fe949857a34a" # randomly chosen
        providerSubaccountIDRegion2: "731b7bc4-5472-41d2-a447-e4c0f45de739" # TestProviderSubaccountRegion2 from our testing tenants
        consumerAccountIDTenantHierarchy: "5577cf46-4f78-45fa-b55f-a42a3bdba868" # testDefaultTenant from our testing tenants; more info in 'TestFormationNotificationsTenantHierarchy'
        consumerSubaccountIDTenantHierarchy: "3cfcdd62-320d-403b-b66a-4ee3cdd06947" # TestIntegrationSystemManagedSubaccount from our testing tenants; more info in 'TestFormationNotificationsTenantHierarchy'
      oauthSecret:
        manage: false
        name: compass-subscription-secret
        clientIdKey: client-id
        clientSecretKey: client-secret
        oauthUrlKey: url
      propagatedProviderSubaccountHeader: "X-Provider-Subaccount"
      externalClientCertTestSecretName: "external-client-certificate-test-secret"
      externalClientCertTestSecretNamespace: "compass-system"
      externalCertTestJobName: "external-certificate-rotation-test-job"
      certSvcInstanceTestSecretName: "cert-svc-secret"
      certSvcInstanceTestRegion2SecretName: "cert-svc-secret-eu2"
      consumerTokenURL: "http://compass-external-services-mock.compass-system.svc.cluster.local:8080"
      subscriptionURL: "http://compass-external-services-mock.compass-system.svc.cluster.local:8080"
      subscriptionProviderIdValue: "id-value!t12345"
      subscriptionProviderAppNameValue: "subscriptionProviderAppNameValue"
    namespace: kyma-system
    connectivityAdapterFQDN: http://compass-connectivity-adapter.compass-system.svc.cluster.local
    externalServicesMockFQDN: http://compass-external-services-mock.compass-system.svc.cluster.local
    ordServiceFQDN: http://compass-ord-service.compass-system.svc.cluster.local
    systemBrokerFQDN: http://compass-system-broker.compass-system.svc.cluster.local
    tenantFetcherFQDN: http://compass-tenant-fetcher.compass-system.svc.cluster.local
    hydratorFQDN: http://compass-hydrator.compass-system.svc.cluster.local
    basicCredentials:
      manage: false
      secretName: "test-basic-credentials-secret"
    db:
      maxOpenConnections: 3
      maxIdleConnections: 1
    securityContext: # Set on container level
      runAsUser: 2000
      allowPrivilegeEscalation: false
  expectedSchemaVersionUpdateJob:
    cm:
      name: "expected-schema-version"
    ias_adapter:
      cm:
        name: "ias-adapter-expected-schema-version"
  migratorJob:
    nodeSelectorEnabled: false
    pvc:
      name: "compass-director-migrations"
      namespace: "compass-system"
      migrationsPath: "/compass-migrations"
      storageClass: local-path
    ias_adapter:
      pvc:
        name: "compass-ias-adapter-migrations"
        namespace: "compass-system"
        migrationsPath: "/compass-ias-adapter-migrations"
        storageClass: local-path
  http:
    client:
      skipSSLValidation: false
  pairingAdapter:
    templateName: "pairing-adapter-app-template"
    watcherCorrelationID: "pairing-adapter-watcher-id"
    configMap:
      manage: false
      key: "config.json"
      name: "pairing-adapter-config-local"
      namespace: "compass-system"
      localAdapterFQDN: "http://compass-pairing-adapter.compass-system.svc.cluster.local/adapter-local-mtls"
      integrationSystemID: "d3e9b9f5-25dc-4adb-a0a0-ed69ef371fb6"
    e2e:
      appName: "test-app"
      appID: "123-test-456"
      clientUser: "test-user"
      tenant: "test-tenant"
  # Scopes assigned for every new Client Credentials by given object type (Runtime / Application / Integration System)
  # and scopes mapped to a consumer with the given type, then that consumer is using a client certificate
  scopes:
    scopesPerConsumerType:
      business_integration:
        - "application_template:read"
        - "application_template:write"
        - "formation:read"
        - "formation:write"
        - "formation.state:write"
        - "formation_template:read"
        - "formation_template:write"
        - "formation_template.webhooks:read"
      managed_application_provider_operator:
        - "application.local_tenant_id:write"
        - "application_template:write"
        - "application_template:read"
        - "application_template.webhooks:read"
        - "application_template.labels:write"
        - "internal_visibility:read"
        - "webhook:write"
        - "webhooks.auth:read"
        - "certificate_subject_mapping:write"
        - "certificate_subject_mapping:read"
      managed_application_consumer: []
      landscape_resource_operator:
        - "application:read"
        - "application:write"
        - "application.local_tenant_id:write"
        - "tenant_access:write"
        - "formation:read"
        - "formation:write"
      technical_client:
        - "tenant:read"
        - "tenant:write"
      runtime:
        - "runtime:read"
        - "runtime:write"
        - "application:read"
        - "runtime.auths:read"
        - "bundle.instance_auths:read"
        - "runtime.webhooks:read"
        - "webhook:write"
      external_certificate:
        - "runtime:read"
        - "runtime:write"
        - "application:read"
        - "application:write"
        - "runtime.auths:read"
        - "bundle.instance_auths:read"
        - "runtime.webhooks:read"
        - "webhook:write"
        - "application_template:read"
        - "application_template:write"
        - "formation_template:read"
        - "formation_template:write"
        - "formation_template.webhooks:read"
      application:
        - "application:read"
        - "application:write"
        - "application.auths:read"
        - "application.webhooks:read"
        - "application.application_template:read"
        - "bundle.instance_auths:read"
        - "document.fetch_request:read"
        - "event_spec.fetch_request:read"
        - "api_spec.fetch_request:read"
        - "fetch-request.auth:read"
        - "webhook:write"
      integration_system:
        - "application:read"
        - "application:write"
        - "application.local_tenant_id:write"
        - "application.application_template:read"
        - "application_template:read"
        - "application_template:write"
        - "runtime:read"
        - "runtime:write"
        - "integration_system:read"
        - "label_definition:read"
        - "label_definition:write"
        - "automatic_scenario_assignment:read"
        - "integration_system.auths:read"
        - "application_template.webhooks:read"
        - "formation:write"
        - "formation:read"
        - "internal_visibility:read"
        - "application.auths:read"
        - "webhook:write"
        - "formation_template:read"
        - "formation_template.webhooks:read"
      super_admin:
        - "application:read"
        - "application:write"
        - "application.local_tenant_id:write"
        - "application_template:read"
        - "application_template:write"
        - "integration_system:read"
        - "integration_system:write"
        - "runtime:read"
        - "runtime:write"
        - "label_definition:read"
        - "label_definition:write"
        - "eventing:manage"
        - "tenant:read"
        - "tenant:write"
        - "automatic_scenario_assignment:read"
        - "application.auths:read"
        - "application.webhooks:read"
        - "application.application_template:read"
        - "application_template.webhooks:read"
        - "bundle.instance_auths:read"
        - "document.fetch_request:read"
        - "event_spec.fetch_request:read"
        - "api_spec.fetch_request:read"
        - "integration_system.auths:read"
        - "runtime.auths:read"
        - "fetch-request.auth:read"
        - "webhooks.auth:read"
        - "formation:write"
        - "formation:read"
        - "internal_visibility:read"
        - "runtime.webhooks:read"
        - "webhook:write"
        - "formation_template:read"
        - "formation_template:write"
        - "formation_template.webhooks:read"
        - "formation_constraint:read"
        - "formation_constraint:write"
        - "certificate_subject_mapping:read"
        - "certificate_subject_mapping:write"
        - "formation.state:write"
        - "tenant_access:write"
        - "bundle_instance_auth:write"
      default:
        - "runtime:read"
        - "runtime:write"
        - "tenant:read"<|MERGE_RESOLUTION|>--- conflicted
+++ resolved
@@ -187,13 +187,8 @@
       version: "v20230421-e8840c18"
       name: compass-console
     e2e_tests:
-<<<<<<< HEAD
       dir: prod/incubator/
       version: "PR-3165"
-=======
-      dir: dev/incubator/
-      version: "PR-3164"
->>>>>>> 9ebbdda5
       name: compass-e2e-tests
   isLocalEnv: false
   isForTesting: false
