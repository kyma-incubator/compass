global:
  disableLegacyConnectivity: true
  defaultTenant: 3e64ebae-38b5-46a0-b1ed-9ccee153a0ae
  tenants:
    - name: default
      id: 3e64ebae-38b5-46a0-b1ed-9ccee153a0ae
    - name: foo
      id: 1eba80dd-8ff6-54ee-be4d-77944d17b10b
    - name: bar
      id: af9f84a9-1d3a-4d9f-ae0c-94f883b33b6e
    - name: TestTenantSeparation
      id: f1c4b5be-b0e1-41f9-b0bc-b378200dcca0
    - name: TestDeleteLastScenarioForApplication
      id: 0403be1e-f854-475e-9074-922120277af5
    - name: Test_DeleteAutomaticScenarioAssignmentForSelector
      id: d9553135-6115-4c67-b4d9-962c00f3725f
    - name: Test_AutomaticScenarioAssigmentForRuntime
      id: 8c733a45-d988-4472-af10-1256b82c70c0
    - name: TestAutomaticScenarioAssignmentsWholeScenario
      id: 65a63692-c00a-4a7d-8376-8615ee37f45c
    - name: TestTenantsQueryTenantNotInitialized
      id: 72329135-27fd-4284-9bcb-37ea8d6307d0
    - name: Test Default
      id: 5577cf46-4f78-45fa-b55f-a42a3bdba868
    - name: TestListLabelDefinitions
      id: 3f641cf5-2d14-4e0f-a122-16e7569926f1
    - name: Test_AutomaticScenarioAssignmentQueries
      id: 8263cc13-5698-4a2d-9257-e8e76b543e88
    - name: TestGetScenariosLabelDefinitionCreatesOneIfNotExists
      id: 2263cc13-5698-4a2d-9257-e8e76b543e33
    - name: TestApplicationsForRuntime
      id: 5984a414-1eed-4972-af2c-b2b6a415c7d7
    - name: Test_DeleteAutomaticScenarioAssignmentForScenario
      id: d08e4cb6-a77f-4a07-b021-e3317a373597
    - name: TestApplicationsForRuntimeWithHiddenApps
      id: 7e1f2df8-36dc-4e40-8be3-d1555d50c91c
    - name: TestTenantsQueryTenantInitialized
      id: 8cf0c909-f816-4fe3-a507-a7917ccd8380
    - name: TestDeleteApplicationIfInScenario
      id: 0d597250-6b2d-4d89-9c54-e23cb497cd01

  images:
    containerRegistry:
      path: eu.gcr.io/kyma-project/incubator
    connector:
      dir:
      version: "PR-1910"
    connectivity_adapter:
      dir:
      version: "PR-1910"
    pairing_adapter:
      dir:
      version: "PR-1910"
    director:
      dir:
<<<<<<< HEAD
      version: "PR-1898"
=======
      version: "PR-1922"
>>>>>>> 4cb6cba0
    gateway:
      dir:
      version: "PR-1910"
    operations_controller:
      dir:
      version: "PR-1924"
    tenant_fetcher:
      dir:
      version: "PR-1910"
    ord_service:
      dir:
      version: "PR-31"
    schema_migrator:
      dir:
      version: "PR-1898"
    system_broker:
      dir:
      version: "PR-1910"
    certs_setup_job:
      containerRegistry:
        path: eu.gcr.io/kyma-project
      dir:
      version: "0a651695"
    external_services_mock:
      dir:
      version: "PR-1910"
    console:
      dir:
      version: "PR-35"
    e2e_tests:
      dir:
      version: "PR-1919"
  isLocalEnv: false
  oauth2:
    host: oauth2
  livenessProbe:
    initialDelaySeconds: 30
    timeoutSeconds: 1
    periodSeconds: 10
  readinessProbe:
    initialDelaySeconds: 5
    timeoutSeconds: 1
    periodSeconds: 2

  agentPreconfiguration: false

  director:
    prefix: /director
    graphql:
      external:
        port: 3000
      internal:
        port: 3001
    validator:
      port: 8080
    metrics:
      port: 3003
    operations:
      port: 3002
      path: "/operation"
      lastOperationPath: "/last_operation"

    clientIDHeaderKey: client_user

    tests:
      scopes: "runtime:write application:write label_definition:write integration_system:write application:read runtime:read label_definition:read integration_system:read health_checks:read application_template:read application_template:write eventing:manage tenant:read automatic_scenario_assignment:read automatic_scenario_assignment:write"

  auditlog:
    configMapName: "compass-gateway-auditlog-config"
    secretName: "compass-gateway-auditlog-secret"
    script:
      configMapName: "auditlog-script"

  testCredentials:
    secretName: "test-credentials-secret"

  enableCompassDefaultScenarioAssignment: true

  tenantConfig:
    useDefaultTenants: true
    dbPool:
      maxOpenConnections: 1
      maxIdleConnections: 1

  connector:
    prefix: /connector
    graphql:
      external:
        port: 3000
    validator:
      port: 8080
    # If secrets do not exist they will be created
    secrets:
      ca:
        name: compass-connector-app-ca
        namespace: compass-system
        certificateKey: ca.crt
        keyKey: ca.key
      rootCA:
        namespace: istio-system # For Ingress Gateway to work properly the namespace needs to be istio-system
        # In order for istio mTLS to work we should have two different secrets one containing the server certificate (let’s say X) and one used for validation of the client’s certificates.
        # The second one should be our root certificate and istio wants it to be named X-cacert. (-cacert suffix).
        # This is the reason for the confusing name of our root certificate. https://preliminary.istio.io/v1.6/docs/tasks/traffic-management/ingress/secure-ingress/#configure-a-mutual-tls-ingress-gateway
        cacert: compass-gateway-mtls-certs-cacert # For cert-rotation the cacert should be in different secret
        certificateKey: cacert
    certificateDataHeader: "Certificate-Data"
    revocation:
      configmap:
        name: revocations-config
        namespace: "{{ .Release.Namespace }}"
    # If key and certificate are not provided they will be generated
    caKey: ""
    caCertificate: ""

  system_broker:
    enabled: true
    port: 5001
    prefix: /broker
    tokenProviderFromHeader:
      forwardHeaders: Authorization
    tokenProviderFromSecret:
      enabled: false
      secrets:
        integrationSystemCredentials:
          name: compass-system-broker-credentials
          namespace: compass-system
    testNamespace: kyma-system

  gateway:
    port: 3000
    tls:
      host: compass-gateway
      secure:
        oauth:
          host: compass-gateway-auth-oauth
    mtls:
      host: compass-gateway-mtls
      certSecret: compass-gateway-mtls-certs
    headers:
      request:
        remove:
          - "Client-Id-From-Token"
          - "Client-Id-From-Certificate"
          - "Client-Certificate-Hash"
          - "Certificate-Data"

  operations_controller:
    enabled: true

  connectivity_adapter:
    port: 8080
    tls:
      host: adapter-gateway
    mtls:
      host: adapter-gateway-mtls

  oathkeeperFilters:
    workloadLabel: oathkeeper
    namespace: kyma-system
    tokenDataHeader: "Connector-Token"
    certificateDataHeader: "Certificate-Data"

  istio:
    mtlsGateway:
      name: "compass-gateway-mtls"
      namespace: "compass-system"
    gateway:
      name: "kyma-gateway"
      namespace: "kyma-system"
    proxy:
      port: 15020
    namespace: istio-system
    ingressgateway:
      workloadLabel: istio-ingressgateway
      requestPayloadSizeLimit: 2097152 # 2 MB
      correlationHeaderRewriteFilter:
        expectedHeaders:
        - "x-request-id"
        - "x-correlation-id"
        - "x-correlationid"
        - "x-forrequest-id"
        - "x-vcap-request-id"
        - "x-broker-api-request-identity"

  ingress:
    domainName: "kyma.local"

  database:
    manageSecrets: true
    embedded:
      enabled: true
      director:
        name: "postgres"
      directorDBName: "postgres"
    managedGCP:
      serviceAccountKey: ""
      instanceConnectionName: ""
      director:
        name: ""
        user: ""
        password: ""
      host: "localhost"
      hostPort: "5432"
      sslMode: ""

      #TODO remove below after migration to separate user will be done
      dbUser: ""
      dbPassword: ""
      directorDBName: ""

  oathkeeper:
    host: ory-oathkeeper-proxy.kyma-system.svc.cluster.local
    port: 4455
    timeout_ms: 120000
    idTokenConfig:
      claims: '{"scopes": "{{ print .Extra.scope }}", "tenant": "{{ print .Extra.tenant }}", "externalTenant": "{{ print .Extra.externalTenant }}", "consumerID": "{{ print .Extra.consumerID}}", "consumerType": "{{ print .Extra.consumerType }}", "flow": "{{ print .Extra.flow }}"}'
    mutators:
      runtimeMappingService:
        config:
          api:
            url: http://compass-director.compass-system.svc.cluster.local:3000/runtime-mapping
            retry:
              give_up_after: 6s
              max_delay: 2000ms
      authenticationMappingService:
        config:
          api:
            url: http://compass-director.compass-system.svc.cluster.local:3000/authn-mapping
            retry:
              give_up_after: 6s
              max_delay: 2000ms
      tenantMappingService:
        config:
          api:
            url: http://compass-director.compass-system.svc.cluster.local:3000/tenant-mapping
            retry:
              give_up_after: 6s
              max_delay: 2000ms
      certificateResolverService:
        config:
          api:
            url: http://compass-connector.compass-system.svc.cluster.local:8080/v1/certificate/data/resolve
            retry:
              give_up_after: 6s
              max_delay: 2000ms
      tokenResolverService:
        config:
          api:
            url: http://compass-director.compass-system.svc.cluster.local:8080/v1/tokens/resolve
            retry:
              give_up_after: 6s
              max_delay: 2000ms

  tenantFetcher:
    host: compass-tenant-fetcher.compass-system.svc.cluster.local
    prefix: /tenants
    port: 3000
    authentication:
      allowJWTSigningNone: true
      jwksEndpoints: '["http://ory-oathkeeper-api.kyma-system.svc.cluster.local:4456/.well-known/jwks.json"]'
      identityZone: "id-zone"
    tenantProvider:
      tenantIdProperty: "tenantId"
      name: "provider"

  ordService:
    host: compass-ord-service.compass-system.svc.cluster.local
    prefix: /open-resource-discovery-service/v0
    docsPrefix: /open-resource-discovery-docs
    staticPrefix: /open-resource-discovery-static/v0
    port: 3000
    defaultResponseType: "xml"

  ordAggregator:
    name: ord-aggregator
    enabled: true
    schedule: "*/5 * * * *"
    dbPool:
      maxOpenConnections: 2
      maxIdleConnections: 2

  tenantFetchers:
    job1:
      enabled: false
      configMapNamespace: "compass-system"
      manageSecrets: true
      providerName: "compass"
      schedule: "*/5 * * * *"
      kubernetes:
        configMapNamespace: "compass-system"
        pollInterval: 2s
        pollTimeout: 1m
        timeout: 2m
      oauth:
        client: ""
        secret: ""
        tokenURL: ""
      endpoints:
        tenantCreated: "127.0.0.1/events?type=created"
        tenantDeleted: "127.0.0.1/events?type=deleted"
        tenantUpdated: "127.0.0.1/events?type=updated"
      fieldMapping:
        totalPagesField: "totalPages"
        totalResultsField: "totalResults"
        tenantEventsField: "events"
        idField: "id"
        nameField: "name"
        discriminatorField: ""
        discriminatorValue: ""
        detailsField: "details"
      queryMapping:
        pageNumField: "pageNum"
        pageSizeField: "pageSize"
        timestampField: "timestamp"
      query:
        startPage: "0"
        pageSize: "100"
      dbPool:
        maxOpenConnections: 1
        maxIdleConnections: 1

  metrics:
    enabled: true
    pushEndpoint: http://monitoring-prometheus-pushgateway.kyma-system.svc.cluster.local:9091

  authenticators:
    authenticator0:
      enabled: true
      gatewayHost: "compass-gateway-authenticator0"
      trusted_issuers: '[{"domain_url": "authenticator.domain", "scope_prefix": "prefix."}, {}]'
      attributes: '{"uniqueAttribute": { "key": "key", "value": "val" }, "tenant": { "key": "key" }, "identity": { "key": "key" } }'

  externalServicesMock:
    enabled: false
    auditlog: false

  tests:
    namespace: kyma-system
    connectivityAdapterFQDN: http://compass-connectivity-adapter.compass-system.svc.cluster.local
    directorFQDN: http://compass-director.compass-system.svc.cluster.local
    connectorFQDN: http://compass-connector.compass-system.svc.cluster.local
    externalServicesMockFQDN: http://compass-external-services-mock.compass-system.svc.cluster.local
    ordServiceFQDN: http://compass-ord-service.compass-system.svc.cluster.local
    systemBrokerFQDN: http://compass-system-broker.compass-system.svc.cluster.local
    tenantFetcherFQDN: http://compass-tenant-fetcher.compass-system.svc.cluster.local
    db:
      maxOpenConnections: 3
      maxIdleConnections: 1
    skipTLSVerify: true

    token:
      server:
        enabled: false
        port: 5000
    securityContext: # Set on container level
      runAsUser: 2000
      allowPrivilegeEscalation: false

pairing-adapter:
  enabled: false<|MERGE_RESOLUTION|>--- conflicted
+++ resolved
@@ -53,11 +53,7 @@
       version: "PR-1910"
     director:
       dir:
-<<<<<<< HEAD
       version: "PR-1898"
-=======
-      version: "PR-1922"
->>>>>>> 4cb6cba0
     gateway:
       dir:
       version: "PR-1910"
