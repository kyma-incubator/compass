--- conflicted
+++ resolved
@@ -75,11 +75,7 @@
       version: "PR-2082"
     director:
       dir:
-<<<<<<< HEAD
       version: "PR-2085"
-=======
-      version: "PR-2087"
->>>>>>> 50650f22
     gateway:
       dir:
       version: "PR-2077"
