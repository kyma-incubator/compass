global:
  disableLegacyConnectivity: true
  defaultTenant: 3e64ebae-38b5-46a0-b1ed-9ccee153a0ae
  tenants:
    - name: default
      id: 3e64ebae-38b5-46a0-b1ed-9ccee153a0ae
      type: account
    - name: foo
      id: 1eba80dd-8ff6-54ee-be4d-77944d17b10b
      type: account
    - name: bar
      id: af9f84a9-1d3a-4d9f-ae0c-94f883b33b6e
      type: account
    - name: TestTenantSeparation
      id: f1c4b5be-b0e1-41f9-b0bc-b378200dcca0
      type: account
    - name: TestDeleteLastScenarioForApplication
      id: 0403be1e-f854-475e-9074-922120277af5
      type: account
    - name: Test_DeleteAutomaticScenarioAssignmentForSelector
      id: d9553135-6115-4c67-b4d9-962c00f3725f
      type: account
    - name: Test_AutomaticScenarioAssigmentForRuntime
      id: 8c733a45-d988-4472-af10-1256b82c70c0
      type: account
    - name: TestAutomaticScenarioAssignmentsWholeScenario
      id: 65a63692-c00a-4a7d-8376-8615ee37f45c
      type: account
    - name: TestTenantsQueryTenantNotInitialized
      id: 72329135-27fd-4284-9bcb-37ea8d6307d0
      type: account
    - name: Test Default
      id: 5577cf46-4f78-45fa-b55f-a42a3bdba868
      type: account
      parent: 2c4f4a25-ba9a-4dbc-be68-e0beb77a7eb0
    - name: Test_DefaultCustomer
      id: 2c4f4a25-ba9a-4dbc-be68-e0beb77a7eb0
      type: customer
    - name: TestListLabelDefinitions
      id: 3f641cf5-2d14-4e0f-a122-16e7569926f1
      type: account
    - name: Test_AutomaticScenarioAssignmentQueries
      id: 8263cc13-5698-4a2d-9257-e8e76b543e88
      type: account
    - name: TestGetScenariosLabelDefinitionCreatesOneIfNotExists
      id: 2263cc13-5698-4a2d-9257-e8e76b543e33
      type: account
    - name: TestApplicationsForRuntime
      id: 5984a414-1eed-4972-af2c-b2b6a415c7d7
      type: account
    - name: Test_DeleteAutomaticScenarioAssignmentForScenario
      id: d08e4cb6-a77f-4a07-b021-e3317a373597
      type: account
    - name: TestApplicationsForRuntimeWithHiddenApps
      id: 7e1f2df8-36dc-4e40-8be3-d1555d50c91c
      type: account
    - name: TestTenantsQueryTenantInitialized
      id: 8cf0c909-f816-4fe3-a507-a7917ccd8380
      type: account
    - name: TestDeleteApplicationIfInScenario
      id: 0d597250-6b2d-4d89-9c54-e23cb497cd01
      type: account
    - name: TestProviderSubaccount
      id: f8075207-1478-4a80-bd26-24a4785a2bfd
      type: subaccount
      parent: 5577cf46-4f78-45fa-b55f-a42a3bdba868
    - name: TestCertificateSubaccount
      id: 123e4567-e89b-12d3-a456-426614174001
      type: subaccount
      parent: 5577cf46-4f78-45fa-b55f-a42a3bdba868
    - name: TestNsAdapter
      id: 08b6da37-e911-48fb-a0cb-fa635a6c5678
      type: subaccount
      parent: 5577cf46-4f78-45fa-b55f-a42a3bdba868
    - name: TestNsAdapterSubaccountWithApplications
      id: 08b6da37-e911-48fb-a0cb-fa635a6c4321
      type: subaccount
      parent: 5577cf46-4f78-45fa-b55f-a42a3bdba868
    - name: TestIntegrationSystemManagedSubaccount
      id: 3cfcdd62-320d-403b-b66a-4ee3cdd06947
      type: subaccount
      parent: 5577cf46-4f78-45fa-b55f-a42a3bdba868
    - name: TestIntegrationSystemManagedAccount
      id: 7e8ab2e3-3bb4-42e3-92b2-4e0bf48559d3
      type: account
      parent: 2c4f4a25-ba9a-4dbc-be68-e0beb77a7eb0
  images:
    containerRegistry:
      path: eu.gcr.io/kyma-project/incubator
    connector:
      dir:
      version: "PR-2268"
    connectivity_adapter:
      dir:
      version: "PR-2297"
    pairing_adapter:
      dir:
      version: "PR-2297"
    director:
      dir:
<<<<<<< HEAD
      version: "PR-2268"
    hydrator:
      dir:
      version: "PR-2268"
=======
      version: "PR-2303"
>>>>>>> 4996be5e
    gateway:
      dir:
      version: "PR-2297"
    operations_controller:
      dir:
      version: "PR-2297"
    ord_service:
      dir:
      version: "PR-65"
    schema_migrator:
      dir:
      version: "PR-2297"
    system_broker:
      dir:
      version: "PR-2297"
    certs_setup_job:
      containerRegistry:
        path: eu.gcr.io/kyma-project
      dir:
      version: "0a651695"
    external_services_mock:
      dir:
      version: "PR-2297"
    console:
      dir:
      version: "PR-64"
    e2e_tests:
      dir:
<<<<<<< HEAD
      version: "PR-2268"
=======
      version: "PR-2293"
>>>>>>> 4996be5e
  isLocalEnv: false
  isForTesting: false
  oauth2:
    host: oauth2
  livenessProbe:
    initialDelaySeconds: 30
    timeoutSeconds: 1
    periodSeconds: 10
  readinessProbe:
    initialDelaySeconds: 5
    timeoutSeconds: 1
    periodSeconds: 2
  agentPreconfiguration: false
  nsAdapter:
    external:
      port: 3005
    e2eTests:
      gatewayHost: "compass-gateway-xsuaa"
    prefix: /nsadapter
    path: /nsadapter/api/v1/notifications
    systemToTemplateMappings: '[{  "Name": "S4HANA",  "SourceKey": ["type"],  "SourceValue": ["abapSys"]},{  "Name": "S4HANA",  "SourceKey": ["type"],  "SourceValue": ["nonSAPsys"]},{  "Name": "S4HANA",  "SourceKey": ["type"],  "SourceValue": ["hana"]}]'
    secret:
      name: nsadapter-secret
      subaccountKey: subaccount
      local:
        subaccountValue: subaccount
    authSecret:
      name: "compass-external-services-mock-oauth-credentials"
      clientIdKey: client-id
      clientSecretKey: client-secret
      tokenUrlKey: url
      instanceUrlKey: url
      certKey: cert
      keyKey: key
    registerPath: "/register"
    tokenPath: "/secured/oauth/token"
    createClonePattern: '{"key": "%s"}'
    createBindingPattern: '{}'
    useClone: "false"
  director:
    host: compass-director.compass-system.svc.cluster.local
    prefix: /director
    graphql:
      external:
        port: 3000
    tls:
      secure:
        internal:
          host: compass-director-internal
    validator:
      port: 8080
    metrics:
      port: 3003
      enableClientInstrumentation: true
      censoredFlows: "JWT"
    operations:
      port: 3002
      path: "/operation"
      lastOperationPath: "/last_operation"
    info:
      path: "/v1/info"
    selfRegister:
      secret:
        name: "region-instances-credentials"
        key: "keyConfig"
        path: "/tmp"
      clientIdPath: "clientId"
      clientSecretPath: "clientSecret"
      urlPath: "url"
      tokenUrlPath: "tokenUrl"
      clientCertPath: "clientCert"
      clientKeyPath: "clientKey"
      local:
        templateMappings:
          clientIDMapping: '{{ printf "\"%s\":\"client_id\"" .Values.global.director.selfRegister.clientIdPath }}'
          clientSecretMapping: '{{ printf "\"%s\":\"client_secret\"" .Values.global.director.selfRegister.clientSecretPath }}'
          urlMapping: '{{ printf "\"%s\":\"http://compass-external-services-mock.%s.svc.cluster.local:%s\"" .Values.global.director.selfRegister.urlPath .Release.Namespace (.Values.service.port | toString) }}'
          tokenURLMapping: '{{ printf "\"%s\":\"https://%s.%s:%s\"" .Values.global.director.selfRegister.tokenUrlPath .Values.global.externalServicesMock.certSecuredHost .Values.global.ingress.domainName (.Values.service.certPort | toString) }}'
          x509CertificateMapping: '{{ printf "\"%s\":\"%s\"" .Values.global.director.selfRegister.clientCertPath .Values.global.connector.caCertificate }}'
          x509KeyMapping: '{{ printf "\"%s\":\"%s\"" .Values.global.director.selfRegister.clientKeyPath .Values.global.connector.caKey }}'
      oauthTokenPath: "/cert/token"
      oauthMode: "oauth-mtls"
      label: "selfRegLabel"
      labelValuePrefix: "self-reg-prefix-"
      responseKey: "self-reg-key"
      path: "/external-api/self-reg"
      nameQueryParam: "name"
      tenantQueryParam: "tenant"
      requestBodyPattern: '{"key": "%s"}'
    clientIDHeaderKey: client_user
    suggestTokenHeaderKey: suggest_token
  auditlog:
    configMapName: "compass-gateway-auditlog-config"
    mtlsTokenPath: "/cert/token"
    standardTokenPath: "/secured/oauth/token"
    skipSSLValidation: false
    secret:
      name: "compass-gateway-auditlog-secret"
      urlKey: url
      clientIdKey: client-id
      clientSecretKey: client-secret
      clientCertKey: client-cert
      clientKeyKey: client-key
  log:
    format: "kibana"
  testCredentials:
    secretName: "test-credentials-secret"
  enableCompassDefaultScenarioAssignment: true
  tenantConfig:
    useDefaultTenants: true
    dbPool:
      maxOpenConnections: 1
      maxIdleConnections: 1
  connector:
    prefix: /connector
    graphql:
      external:
        port: 3000
    validator:
      port: 8080
    # If secrets do not exist they will be created
    secrets:
      ca:
        name: compass-connector-app-ca
        namespace: compass-system
        certificateKey: ca.crt
        keyKey: ca.key
      rootCA:
        namespace: istio-system # For Ingress Gateway to work properly the namespace needs to be istio-system
        # In order for istio mTLS to work we should have two different secrets one containing the server certificate (let’s say X) and one used for validation of the client’s certificates.
        # The second one should be our root certificate and istio wants it to be named X-cacert. (-cacert suffix).
        # This is the reason for the confusing name of our root certificate. https://preliminary.istio.io/v1.6/docs/tasks/traffic-management/ingress/secure-ingress/#configure-a-mutual-tls-ingress-gateway
        cacert: compass-gateway-mtls-certs-cacert # For cert-rotation the cacert should be in different secret
        certificateKey: cacert
    certificateDataHeader: "Certificate-Data"
    revocation:
      configmap:
        name: revocations-config
        namespace: "{{ .Release.Namespace }}"
    # If key and certificate are not provided they will be generated
    caKey: ""
    caCertificate: ""
    subjectConsumerMappingConfig: '[{"consumer_type": "Super Admin", "tenant_access_levels": ["customer", "account","subaccount"], "subject": "C=DE, L=local, O=SAP SE, OU=Region, OU=SAP Cloud Platform Clients, OU=f8075207-1478-4a80-bd26-24a4785a2bfd, CN=compass"},{"consumer_type": "Integration System", "tenant_access_levels": ["account","subaccount"], "subject": "C=DE, L=local, O=SAP SE, OU=Region, OU=SAP Cloud Platform Clients, OU=f8075207-1478-4a80-bd26-24a4785a2bfd, CN=integration-system-test"}]'
  system_broker:
    enabled: true
    port: 5001
    prefix: /broker
    tokenProviderFromHeader:
      forwardHeaders: Authorization
    tokenProviderFromSecret:
      enabled: false
      secrets:
        integrationSystemCredentials:
          name: compass-system-broker-credentials
          namespace: compass-system
    testNamespace: kyma-system
  gateway:
    port: 3000
    tls:
      host: compass-gateway
      adapterHost: compass-ns-adapter
      secure:
        internal:
          host: compass-gateway-internal
        oauth:
          host: compass-gateway-auth-oauth
    mtls:
      manageCerts: true
      host: compass-gateway-mtls
      certSecret: compass-gateway-mtls-certs
      external:
        host: compass-gateway-sap-mtls
        certSecret: compass-gateway-mtls-certs # Use connector's root CA as root CA by default. This should be overridden for productive deployments.
    headers:
      rateLimit: X-Flow-Identity
      request:
        remove:
          - "Client-Id-From-Token"
          - "Client-Id-From-Certificate"
          - "Client-Certificate-Hash"
          - "Certificate-Data"
  operations_controller:
    enabled: true
  connectivity_adapter:
    port: 8080
    tls:
      host: adapter-gateway
    mtls:
      host: adapter-gateway-mtls
  oathkeeperFilters:
    workloadLabel: oathkeeper
    namespace: kyma-system
    tokenDataHeader: "Connector-Token"
    certificateDataHeader: "Certificate-Data"
  istio:
    externalMtlsGateway:
      name: "compass-gateway-external-mtls"
      namespace: "compass-system"
    mtlsGateway:
      name: "compass-gateway-mtls"
      namespace: "compass-system"
    gateway:
      name: "kyma-gateway"
      namespace: "kyma-system"
    proxy:
      port: 15020
    namespace: istio-system
    ingressgateway:
      workloadLabel: istio-ingressgateway
      requestPayloadSizeLimit2MB: 2097152
      requestPayloadSizeLimit2MBLabel: "2MB"
      requestPayloadSizeLimit5MB: 5097152
      requestPayloadSizeLimit5MBLabel: "5MB"
      correlationHeaderRewriteFilter:
        expectedHeaders:
          - "x-request-id"
          - "x-correlation-id"
          - "x-correlationid"
          - "x-forrequest-id"
          - "x-vcap-request-id"
          - "x-broker-api-request-identity"
  kubernetes:
    serviceAccountTokenIssuer: kubernetes/serviceaccount
    serviceAccountTokenJWKS: https://kubernetes.default.svc.cluster.local/openid/v1/jwks
  ingress:
    domainName: "kyma.local"
  database:
    sqlProxyServiceAccount: "proxy-user@gcp-cmp.iam.gserviceaccount.com"
    manageSecrets: true
    embedded:
      enabled: true
      director:
        name: "postgres"
      directorDBName: "postgres"
    managedGCP:
      serviceAccountKey: ""
      instanceConnectionName: ""
      director:
        name: ""
        user: ""
        password: ""
      host: "localhost"
      hostPort: "5432"
      sslMode: ""
      #TODO remove below after migration to separate user will be done
      dbUser: ""
      dbPassword: ""
      directorDBName: ""
  oathkeeper:
    host: ory-oathkeeper-proxy.kyma-system.svc.cluster.local
    port: 4455
    timeout_ms: 120000
    idTokenConfig:
      claims: '{"scopes": "{{ print .Extra.scope }}","tenant": "{{ .Extra.tenant }}", "consumerID": "{{ print .Extra.consumerID}}", "consumerType": "{{ print .Extra.consumerType }}", "flow": "{{ print .Extra.flow }}", "onBehalfOf": "{{ print .Extra.onBehalfOf }}", "region": "{{ print .Extra.region }}", "tokenClientID": "{{ print .Extra.tokenClientID }}"}'
      internalClaims: '{"scopes": "application:read application:write application.webhooks:read application_template.webhooks:read webhooks.auth:read runtime:write runtime:read tenant:read tenant:write ory_internal tenant_subscription:write","tenant":"{ {{ if .Header.Tenant }} \"consumerTenant\":\"{{ print (index .Header.Tenant 0) }}\", {{ end }} \"externalTenant\":\"\"}", "consumerType": "Internal Component", "flow": "Internal"}'
    mutators:
      runtimeMappingService:
        config:
          api:
            url: http://compass-hydrator.compass-system.svc.cluster.local:3000/hydrators/runtime-mapping
            retry:
              give_up_after: 6s
              max_delay: 2000ms
      authenticationMappingServices:
        nsadapter:
          cfg:
            config:
              api:
                url: http://compass-hydrator.compass-system.svc.cluster.local:3000/hydrators/authn-mapping/nsadapter
                retry:
                  give_up_after: 6s
                  max_delay: 2000ms
          authenticator:
            enabled: false
            createRule: true
            gatewayHost: "compass-gateway-xsuaa"
            trusted_issuers: '[{"domain_url": "compass-system.svc.cluster.local:8080", "scope_prefix": "prefix.", "protocol": "http"}]'
            attributes: '{"uniqueAttribute": { "key": "ns-adapter-test", "value": "ns-adapter-flow" }, "tenant": { "key": "tenant" }, "identity": { "key": "identity" }, "clientid": { "key": "client_id" } }'
            path: /nsadapter/api/v1/notifications
            upstreamComponent: "compass-gateway"
            checkSuffix: true
        tenant-fetcher:
          cfg:
            config:
              api:
                url: http://compass-hydrator.compass-system.svc.cluster.local:3000/hydrators/authn-mapping/tenant-fetcher
                retry:
                  give_up_after: 6s
                  max_delay: 2000ms
          authenticator:
            enabled: false
            createRule: true
            gatewayHost: "compass-gateway"
            trusted_issuers: '[{"domain_url": "compass-system.svc.cluster.local:8080", "scope_prefix": "prefix.", "protocol": "http"}]'
            attributes: '{"uniqueAttribute": { "key": "test", "value": "tenant-fetcher" }, "tenant": { "key": "tenant" }, "identity": { "key": "identity" } }'
            path: /tenants/<.*>
            upstreamComponent: "compass-tenant-fetcher"
            checkSuffix: false
        subscriber:
          cfg:
            config:
              api:
                url: http://compass-hydrator.compass-system.svc.cluster.local:3000/hydrators/authn-mapping/subscriber
                retry:
                  give_up_after: 6s
                  max_delay: 2000ms
          authenticator:
            enabled: false
            createRule: false
            gatewayHost: "compass-gateway-sap-mtls"
            trusted_issuers: '[{"domain_url": "compass-system.svc.cluster.local:8080", "scope_prefix": "prefix.", "protocol": "http"}]'
            attributes: '{"uniqueAttribute": { "key": "subsc-key-test", "value": "subscription-flow" }, "tenant": { "key": "tenant" }, "identity": { "key": "identity" } }'
            path: /<.*>
            checkSuffix: false
      tenantMappingService:
        config:
          api:
            url: http://compass-hydrator.compass-system.svc.cluster.local:3000/hydrators/tenant-mapping
            retry:
              give_up_after: 6s
              max_delay: 2000ms
      certificateResolverService:
        config:
          api:
            url: http://compass-hydrator.compass-system.svc.cluster.local:3000/hydrators/v1/certificate/data/resolve
            retry:
              give_up_after: 6s
              max_delay: 2000ms
      tokenResolverService:
        config:
          api:
            url: http://compass-hydrator.compass-system.svc.cluster.local:3000/hydrators/v1/tokens/resolve
            retry:
              give_up_after: 6s
              max_delay: 2000ms
  cockpit:
    auth:
      allowedConnectSrc: "https://*.ondemand.com"
      secretName: "cockpit-auth-secret"
      idpHost: ""
      clientID: ""
      scopes: "openid profile email"
      path: "/oauth2/certs"
  tenantFetcher:
    host: compass-tenant-fetcher.compass-system.svc.cluster.local
    prefix: /tenants
    port: 3000
    requiredAuthScope: Callback
    authentication:
      jwksEndpoint: "http://ory-oathkeeper-api.kyma-system.svc.cluster.local:4456/.well-known/jwks.json"
    tenantProvider:
      tenantIdProperty: "tenantId"
      customerIdProperty: "customerId"
      subaccountTenantIdProperty: "subaccountTenantId"
      subdomainProperty: "subdomain"
      name: "provider"
      subscriptionProviderIdProperty: "subscriptionProviderIdProperty"
    server:
      regionalHandlerEndpoint: "/v1/regional/{region}/callback/{tenantId}"
      dependenciesEndpoint: "/v1/dependencies"
      tenantPathParam: "tenantId"
      regionPathParam: "region"
      subscriptionProviderLabelKey: "subscriptionProviderId"
      consumerSubaccountIdsLabelKey: "consumer_subaccount_ids"
    containerName: "tenant-fetcher"
  externalCertConfiguration:
    issuer: "C=DE, L=local, O=SAP SE, OU=SAP Cloud Platform Clients, CN=compass-ca"
    issuerLocality: "local" # In local setup we have manually created connector CA certificate with 'local' Locality property
    subjectPattern: "/C=DE/O=SAP SE/OU=SAP Cloud Platform Clients/OU=Region/OU=%s/L=%s/CN=%s"
    ouCertSubaccountID: "f8075207-1478-4a80-bd26-24a4785a2bfd"
    commonName: "compass"
    locality: "local"
    certSvcApiPath: "/cert"
    tokenPath: "/cert/token"
    secrets:
      externalCertSvcSecret:
        manage: false
        name: "cert-svc-secret"
        clientIdKey: client-id
        clientSecretKey: client-secret
        oauthUrlKey: url
        csrEndpointKey: csr-endpoint
        clientCert: client-cert
        clientKey: client-key
        skipSSLValidationFlag: "-k"
      externalClientCertSecret:
        name: "external-client-certificate"
        namespace: compass-system
        certKey: tls.crt
        keyKey: tls.key
    rotationCronjob:
      name: "external-certificate-rotation"
      schedule: "*/1 * * * *" # Executes every minute
      certValidity: "7"
      clientCertRetryAttempts: "8"
      containerName: "certificate-rotation"
  ordService:
    host: compass-ord-service.compass-system.svc.cluster.local
    prefix: /open-resource-discovery-service/v0
    docsPrefix: /open-resource-discovery-docs
    staticPrefix: /open-resource-discovery-static/v0
    port: 3000
    defaultResponseType: "xml"
  ordAggregator:
    name: ord-aggregator
    enabled: true
    schedule: "*/1 * * * *"
    http:
      client:
        skipSSLValidation: false
    dbPool:
      maxOpenConnections: 2
      maxIdleConnections: 2
    globalRegistryUrl: http://compass-external-services-mock.compass-system.svc.cluster.local:8087/.well-known/open-resource-discovery
    maxOrdParallelDownloads: 4
  systemFetcher:
    enabled: false
    name: "system-fetcher"
    schedule: "0 0 * * *"
    manageSecrets: true
    # enableSystemDeletion - whether systems in deleted state should be deleted from director database
    enableSystemDeletion: true
    # fetchParallelism - shows how many http calls will be made in parallel to fetch systems
    fetchParallellism: 30
    # queueSize - shows how many system fetches (individual requests may fetch more than 1 system)
    # can be put in the queue for processing before blocking. It is best for the queue to be about 2 times bigger than the parallellism
    queueSize: 100
    # fetchRequestTimeout - shows the timeout to wait for oauth token and for fetching systems (in one request) separately
    fetchRequestTimeout: "15s"
    # directorRequestTimeout - graphql requests timeout to director
    directorRequestTimeout: "30s"
    dbPool:
      maxOpenConnections: 20
      maxIdleConnections: 2
    # systemsAPIEndpoint - endpoint of the service to fetch systems from
    systemsAPIEndpoint: ""
    # systemsAPIFilterCriteria - criteria for fetching systems
    systemsAPIFilterCriteria: ""
    # systemsAPIFilterTenantCriteriaPattern - criateria for fetching systems with tenant filter
    systemsAPIFilterTenantCriteriaPattern: ""
    # systemToTemplateMappings - how to map system properties to an existing application template
    systemToTemplateMappings: '{}'
    templatePlaceholderToSystemKeyMappings: '[{"placeholder_name": "name","system_key": "displayName"},{"placeholder_name": "display-name","system_key": "displayName"},{"placeholder_name": "systemNumber","system_key": "systemNumber"},{"placeholder_name": "description","system_key": "productDescription", "optional": true},{"placeholder_name": "baseUrl","system_key": "baseUrl", "optional":true},{"placeholder_name": "providerName","system_key": "infrastructureProvider", "optional": true}]'
    templateOverrideApplicationInput: '{"name": "{{name}}","description": "{{description}}","providerName": "{{providerName}}","statusCondition": "INITIAL","systemNumber": "{{systemNumber}}","labels": {"managed": "true"},"baseUrl": "{{baseUrl}}"}'
    http:
      client:
        skipSSLValidation: false
    oauth:
      client: "client_id"
      tokenEndpointProtocol: "https"
      tokenBaseHost: "compass-external-services-mock-sap-mtls"
      tokenPath: "/cert/token"
      scopesClaim: "scopes"
      tenantHeaderName: "x-zid"
      tokenRequestTimeout: 15s
      skipSSLValidation: true
    secret:
      name: "compass-system-fetcher-secret"
      clientIdKey: client-id
      oauthUrlKey: url
    paging:
      pageSize: 200
      sizeParam: "$top"
      skipParam: "$skip"
    containerName: "system-fetcher"
  tenantFetchers:
    job1:
      enabled: false
      configMapNamespace: "compass-system"
      manageSecrets: true
      providerName: "compass"
      schedule: "*/5 * * * *"
      tenantInsertChunkSize: "500"
      kubernetes:
        configMapNamespace: "compass-system"
        pollInterval: 2s
        pollTimeout: 1m
        timeout: 2m
      oauth:
        client: ""
        secret: ""
        tokenURL: ""
        tokenPath: ""
      secret:
        name: "compass-tenant-fetcher-secret-job1"
        clientIdKey: client-id
        clientSecretKey: client-secret
        oauthUrlKey: url
        oauthMode: "oauth-mtls"
        clientCertKey: client-cert
        clientKeyKey: client-key
        skipSSLValidation: true
      endpoints:
        accountCreated: "127.0.0.1/events?type=account-created"
        accountDeleted: "127.0.0.1/events?type=account-deleted"
        accountUpdated: "127.0.0.1/events?type=account-updated"
        subaccountCreated: "127.0.0.1/events?type=subaccount-created"
        subaccountDeleted: "127.0.0.1/events?type=subaccount-deleted"
        subaccountUpdated: "127.0.0.1/events?type=subaccount-updated"
        subaccountMoved: "127.0.0.1/events?type=subaccount-moved"
      fieldMapping:
        totalPagesField: "totalPages"
        totalResultsField: "totalResults"
        tenantEventsField: "events"
        idField: "id"
        nameField: "name"
        customerIdField: "customerId"
        subdomainField: "subdomain"
        discriminatorField: ""
        discriminatorValue: ""
        detailsField: "details"
        entityTypeField: "entityType"
        globalAccountID: "gaID"
        regionField: "region"
        movedSubaccountTargetField: "targetGlobalAccountGUID"
        movedSubaccountSourceField: "sourceGlobalAccountGUID"
      queryMapping:
        pageNumField: "pageNum"
        pageSizeField: "pageSize"
        timestampField: "timestamp"
      query:
        startPage: "0"
        pageSize: "100"
      shouldSyncSubaccounts: "false"
      dbPool:
        maxOpenConnections: 1
        maxIdleConnections: 1
  hydrator:
    port: 3000
    prefix: /hydrators
    host: compass-hydrator.compass-system.svc.cluster.local
  metrics:
    enabled: true
    pushEndpoint: http://monitoring-prometheus-pushgateway.kyma-system.svc.cluster.local:9091
  externalServicesMock:
    enabled: false
    certSecuredPort: 8081
    ordCertSecuredPort: 8082
    unsecuredPort: 8083
    basicSecuredPort: 8084
    oauthSecuredPort: 8085
    ordGlobalRegistryCertPort: 8086
    ordGlobalRegistryUnsecuredPort: 8087
    certSecuredHost: compass-external-services-mock-sap-mtls
    ordCertSecuredHost: compass-external-services-mock-sap-mtls-ord
    ordGlobalCertSecuredHost: compass-external-services-mock-sap-mtls-global-ord-registry
    unSecuredHost: compass-external-services-mock
    host: compass-external-services-mock.compass-system.svc.cluster.local
    regionInstancesCredentials:
      manage: false
    oauthSecret:
      manage: false
      name: compass-external-services-mock-oauth-credentials
      clientIdKey: client-id
      clientSecretKey: client-secret
      oauthUrlKey: url
      oauthTokenPath: "/secured/oauth/token"
    auditlog:
      applyMockConfiguration: false
      managementApiPath: /audit-log/v2/configuration-changes/search
      mtlsTokenPath: "/cert/token"
      secret:
        name: "auditlog-instance-management"
        urlKey: url
        tokenUrlKey: token-url
        clientIdKey: client-id
        clientSecretKey: client-secret
        clientCertKey: client-cert
        clientKeyKey: client-key
  tests:
    http:
      client:
        skipSSLValidation: false
    director:
      externalClientCertTestSecretName: "external-client-certificate-integration-system-test-secret"
      externalClientCertTestSecretNamespace: "compass-system"
      externalCertIntSystemCN: "integration-system-test"
      externalCertTestJobName: "external-client-certificate-integration-system-test-job"
    ordService:
      accountTenantID: "5577cf46-4f78-45fa-b55f-a42a3bdba868" # testDefaultTenant from our testing tenants
      consumerAccountID: "5984a414-1eed-4972-af2c-b2b6a415c7d7" # ApplicationsForRuntimeTenantName from our testing tenants
      providerSubaccountID: "f8075207-1478-4a80-bd26-24a4785a2bfd" # TestProviderSubaccount from our testing tenants
      consumerSubaccountID: "1f538f34-30bf-4d3d-aeaa-02e69eef84ae" # randomly chosen
      consumerTenantID: "ba49f1aa-ddc1-43ff-943c-fe949857a34a" # randomly chosen
      externalClientCertTestSecretName: "external-client-certificate-test-secret"
      externalClientCertTestSecretNamespace: "compass-system"
      externalCertTestJobName: "external-certificate-rotation-test-job"
      certSvcInstanceTestSecretName: "cert-svc-secret"
      consumerTokenURL: "http://compass-external-services-mock.compass-system.svc.cluster.local:8080"
      skipPattern: ""
      subscriptionOauthSecret:
        manage: false
        name: compass-subscription-secret
        clientIdKey: client-id
        clientSecretKey: client-secret
        oauthUrlKey: url
    selfRegistration:
      region: "eu-1"
    externalServicesMock:
      skipPattern: ""
    namespace: kyma-system
    connectivityAdapterFQDN: http://compass-connectivity-adapter.compass-system.svc.cluster.local
    externalServicesMockFQDN: http://compass-external-services-mock.compass-system.svc.cluster.local
    ordServiceFQDN: http://compass-ord-service.compass-system.svc.cluster.local
    systemBrokerFQDN: http://compass-system-broker.compass-system.svc.cluster.local
    tenantFetcherFQDN: http://compass-tenant-fetcher.compass-system.svc.cluster.local
    hydratorFQDN: http://compass-hydrator.compass-system.svc.cluster.local
    basicCredentials:
      manage: false
      secretName: "test-basic-credentials-secret"
    subscriptionURL: "http://compass-external-services-mock.compass-system.svc.cluster.local:8080"
    subscriptionProviderIdValue: "id-value!t12345"
    db:
      maxOpenConnections: 3
      maxIdleConnections: 1
    securityContext: # Set on container level
      runAsUser: 2000
      allowPrivilegeEscalation: false
  expectedSchemaVersionUpdateJob:
    cm:
      name: "expected-schema-version"
  migratorJob:
    nodeSelectorEnabled: false
    pvc:
      name: "compass-director-migrations"
      namespace: "compass-system"
      migrationsPath: "/compass-migrations"
  http:
    client:
      skipSSLValidation: false
  pairingAdapter:
    e2e:
      appName: "test-app"
      appID: "123-test-456"
      clientUser: "test-user"
      tenant: "test-tenant"
  # Scopes assigned for every new Client Credentials by given object type (Runtime / Application / Integration System)
  # and scopes mapped to a consumer with the given type, then that consumer is using a client certificate
  scopes:
    scopesPerConsumerType:
      runtime:
        - "runtime:read"
        - "runtime:write"
        - "application:read"
        - "runtime.auths:read"
        - "bundle.instance_auths:read"
      application:
        - "application:read"
        - "application:write"
        - "application.auths:read"
        - "application.webhooks:read"
        - "bundle.instance_auths:read"
        - "document.fetch_request:read"
        - "event_spec.fetch_request:read"
        - "api_spec.fetch_request:read"
        - "fetch-request.auth:read"
      integration_system:
        - "application:read"
        - "application:write"
        - "application_template:read"
        - "application_template:write"
        - "runtime:read"
        - "runtime:write"
        - "integration_system:read"
        - "label_definition:read"
        - "label_definition:write"
        - "automatic_scenario_assignment:read"
        - "automatic_scenario_assignment:write"
        - "integration_system.auths:read"
        - "application_template.webhooks:read"
        - "formation:write"
        - "internal_visibility:read"
        - "application.auths:read"
      super_admin:
        - "application:read"
        - "application:write"
        - "application_template:read"
        - "application_template:write"
        - "integration_system:read"
        - "integration_system:write"
        - "runtime:read"
        - "runtime:write"
        - "label_definition:read"
        - "label_definition:write"
        - "eventing:manage"
        - "tenant:read"
        - "automatic_scenario_assignment:read"
        - "automatic_scenario_assignment:write"
        - "application.auths:read"
        - "application.webhooks:read"
        - "application_template.webhooks:read"
        - "bundle.instance_auths:read"
        - "document.fetch_request:read"
        - "event_spec.fetch_request:read"
        - "api_spec.fetch_request:read"
        - "integration_system.auths:read"
        - "runtime.auths:read"
        - "fetch-request.auth:read"
        - "webhooks.auth:read"
        - "formation:write"
        - "internal_visibility:read"
      default:
        - "runtime:read"
        - "runtime:write"
        - "tenant:read"<|MERGE_RESOLUTION|>--- conflicted
+++ resolved
@@ -98,14 +98,10 @@
       version: "PR-2297"
     director:
       dir:
-<<<<<<< HEAD
       version: "PR-2268"
     hydrator:
       dir:
       version: "PR-2268"
-=======
-      version: "PR-2303"
->>>>>>> 4996be5e
     gateway:
       dir:
       version: "PR-2297"
@@ -134,11 +130,7 @@
       version: "PR-64"
     e2e_tests:
       dir:
-<<<<<<< HEAD
       version: "PR-2268"
-=======
-      version: "PR-2293"
->>>>>>> 4996be5e
   isLocalEnv: false
   isForTesting: false
   oauth2:
