--- conflicted
+++ resolved
@@ -31,11 +31,7 @@
     tests:
       e2e:
         dir:
-<<<<<<< HEAD
         version: "PR-513"
-=======
-        version: "PR-512"
->>>>>>> 86a96397
       connector:
         dir: pr/
         version: "PR-391"
