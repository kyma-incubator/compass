global:
  disableLegacyConnectivity: true
  defaultTenant: 3e64ebae-38b5-46a0-b1ed-9ccee153a0ae
  defaultTenantRegion: "eu-1"
  tenants: # tenant order matters, so new tenants should be added to the end of the list
    - name: default
      id: 3e64ebae-38b5-46a0-b1ed-9ccee153a0ae
      type: account
    - name: foo
      id: 1eba80dd-8ff6-54ee-be4d-77944d17b10b
      type: account
    - name: bar
      id: af9f84a9-1d3a-4d9f-ae0c-94f883b33b6e
      type: account
    - name: TestTenantSeparation
      id: f1c4b5be-b0e1-41f9-b0bc-b378200dcca0
      type: account
    - name: TestDeleteLastScenarioForApplication
      id: 0403be1e-f854-475e-9074-922120277af5
      type: account
    - name: Test_DeleteAutomaticScenarioAssignmentForSelector
      id: d9553135-6115-4c67-b4d9-962c00f3725f
      type: account
    - name: Test_AutomaticScenarioAssigmentForRuntime
      id: 8c733a45-d988-4472-af10-1256b82c70c0
      type: account
    - name: TestAutomaticScenarioAssignmentsWholeScenario
      id: 65a63692-c00a-4a7d-8376-8615ee37f45c
      type: account
    - name: TestTenantsQueryTenantNotInitialized
      id: 72329135-27fd-4284-9bcb-37ea8d6307d0
      type: account
    - name: Test Default
      id: 5577cf46-4f78-45fa-b55f-a42a3bdba868
      type: account
      parent: 2c4f4a25-ba9a-4dbc-be68-e0beb77a7eb0
    - name: Test_DefaultCustomer
      id: 2c4f4a25-ba9a-4dbc-be68-e0beb77a7eb0
      type: customer
    - name: TestListLabelDefinitions
      id: 3f641cf5-2d14-4e0f-a122-16e7569926f1
      type: account
    - name: Test_AutomaticScenarioAssignmentQueries
      id: 8263cc13-5698-4a2d-9257-e8e76b543e88
      type: account
    - name: TestGetScenariosLabelDefinitionCreatesOneIfNotExists
      id: 2263cc13-5698-4a2d-9257-e8e76b543e33
      type: account
    - name: TestApplicationsForRuntime
      id: 5984a414-1eed-4972-af2c-b2b6a415c7d7
      type: account
    - name: Test_DeleteAutomaticScenarioAssignmentForScenario
      id: d08e4cb6-a77f-4a07-b021-e3317a373597
      type: account
    - name: TestApplicationsForRuntimeWithHiddenApps
      id: 7e1f2df8-36dc-4e40-8be3-d1555d50c91c
      type: account
    - name: TestTenantsQueryTenantInitialized
      id: 8cf0c909-f816-4fe3-a507-a7917ccd8380
      type: account
    - name: TestDeleteApplicationIfInScenario
      id: 0d597250-6b2d-4d89-9c54-e23cb497cd01
      type: account
    - name: TestProviderSubaccount
      id: 47b4575a-f102-414a-8398-2d973ad65f3a
      type: subaccount
      parent: 5577cf46-4f78-45fa-b55f-a42a3bdba868
    - name: TestCompassProviderSubaccount
      id: f8075207-1478-4a80-bd26-24a4785a2bfd
      type: subaccount
      parent: 5577cf46-4f78-45fa-b55f-a42a3bdba868
    - name: TestProviderSubaccountRegion2
      id: 731b7bc4-5472-41d2-a447-e4c0f45de739
      type: subaccount
      region: "eu-2"
      parent: 5577cf46-4f78-45fa-b55f-a42a3bdba868
    - name: TestCertificateSubaccount
      id: 123e4567-e89b-12d3-a456-426614174001
      type: subaccount
      parent: 5577cf46-4f78-45fa-b55f-a42a3bdba868
    - name: TestNsAdapter
      id: 08b6da37-e911-48fb-a0cb-fa635a6c5678
      type: subaccount
      parent: 5577cf46-4f78-45fa-b55f-a42a3bdba868
    - name: TestNsAdapterSubaccountWithApplications
      id: 08b6da37-e911-48fb-a0cb-fa635a6c4321
      type: subaccount
      parent: 5577cf46-4f78-45fa-b55f-a42a3bdba868
    - name: TestIntegrationSystemManagedSubaccount
      id: 3cfcdd62-320d-403b-b66a-4ee3cdd06947
      type: subaccount
      parent: 5577cf46-4f78-45fa-b55f-a42a3bdba868
    - name: TestIntegrationSystemManagedAccount
      id: 7e8ab2e3-3bb4-42e3-92b2-4e0bf48559d3
      type: account
      parent: 2c4f4a25-ba9a-4dbc-be68-e0beb77a7eb0
    - name: TestSystemFetcherAccount
      id: c395681d-11dd-4cde-bbcf-570b4a153e79
      type: account
      parent: 2c4f4a25-ba9a-4dbc-be68-e0beb77a7eb0
    - name: TestConsumerSubaccount
      id: 1f538f34-30bf-4d3d-aeaa-02e69eef84ae
      type: subaccount
      parent: 5984a414-1eed-4972-af2c-b2b6a415c7d7
    - name: TestTenantsOnDemandAPI
      id: 8d42d818-d4c4-4036-b82f-b199db7ffeb5
      type: subaccount
      parent: 5984a414-1eed-4972-af2c-b2b6a415c7d7
    - name: TestExternalCertificateSubaccount
      id: bad76f69-e5c2-4d55-bca5-240944824b83
      type: subaccount
      parent: 5577cf46-4f78-45fa-b55f-a42a3bdba868
    - name: TestAtomOrganization
      id: f2724f8e-1a58-4f32-bfd0-8b831de34e71
      type: organization
      parent: 2c4f4a25-ba9a-4dbc-be68-e0beb77a7eb0
    - name: TestAtomFolder
      id: 4c31b7c7-2bea-4bd5-9ea5-e9a8d704f900
      type: folder
      parent: f2724f8e-1a58-4f32-bfd0-8b831de34e71
    - name: TestAtomResourceGroup
      id: ff30da87-7685-4462-869a-baae6441898b
      type: resource-group
      parent: 4c31b7c7-2bea-4bd5-9ea5-e9a8d704f900
  images:
    containerRegistry:
      path: europe-docker.pkg.dev/kyma-project
    connector:
      dir: dev/incubator/
      version: "PR-3084"
      name: compass-connector
    connectivity_adapter:
      dir: dev/incubator/
      version: "PR-3084"
      name: compass-connectivity-adapter
    pairing_adapter:
      dir: dev/incubator/
      version: "PR-3084"
      name: compass-pairing-adapter
    director:
      dir: dev/incubator/
<<<<<<< HEAD
      version: "PR-3090"
=======
      version: "PR-3099"
>>>>>>> 26d6ba7a
      name: compass-director
    hydrator:
      dir: dev/incubator/
      version: "PR-3084"
      name: compass-hydrator
    ias_adapter:
      dir: dev/incubator/
      version: "PR-3094"
      name: compass-ias-adapter
    kyma_adapter:
      dir: dev/incubator/
      version: "PR-3090"
      name: compass-kyma-adapter
    gateway:
      dir: dev/incubator/
      version: "PR-3084"
      name: compass-gateway
    operations_controller:
      dir: dev/incubator/
      version: "PR-3084"
      name: compass-operations-controller
    ord_service:
      dir: dev/incubator/
      version: "PR-94"
      name: compass-ord-service
    schema_migrator:
      dir: dev/incubator/
      version: "PR-3057"
      name: compass-schema-migrator
    system_broker:
      dir: dev/incubator/
      version: "PR-3084"
      name: compass-system-broker
    certs_setup_job:
      containerRegistry:
        path: eu.gcr.io/kyma-project
      dir:
      version: "0a651695"
    external_services_mock:
      dir: dev/incubator/
      version: "PR-3084"
      name: compass-external-services-mock
    console:
      dir: dev/incubator/
      version: "PR-83"
      name: compass-console
    e2e_tests:
      dir: dev/incubator/
      version: "PR-3096"
      name: compass-e2e-tests
  isLocalEnv: false
  isForTesting: false
  oauth2:
    host: oauth2
  livenessProbe:
    initialDelaySeconds: 30
    timeoutSeconds: 1
    periodSeconds: 10
  readinessProbe:
    initialDelaySeconds: 5
    timeoutSeconds: 1
    periodSeconds: 2
  agentPreconfiguration: false
  portieris:
    isEnabled: false
    imagePullSecretName: "portieris-dummy-image-pull-secret"
  operations_manager:
    election:
      enabled: false
    lease:
      lockname: opmanagerlease
    job:
      ordCreation:
        schedulePeriod: 168h
      ordDeletion:
        schedulePeriod: 24h
        completedOpsOlderThanDays: 5
        failedOpsOlderThanDays: 10
    external:
      port: 3009
  nsAdapter:
    external:
      port: 3005
    e2eTests:
      gatewayHost: "compass-gateway-xsuaa"
    prefix: /nsadapter
    path: /nsadapter/api/v1/notifications
    systemToTemplateMappings: '[{  "Name": "SAP S/4HANA On-Premise",  "SourceKey": ["type"],  "SourceValue": ["abapSys"]},{  "Name": "SAP S/4HANA On-Premise",  "SourceKey": ["type"],  "SourceValue": ["nonSAPsys"]},{  "Name": "SAP S/4HANA On-Premise",  "SourceKey": ["type"],  "SourceValue": ["hana"]}]'
    secret:
      name: nsadapter-secret
      subaccountKey: subaccount
      local:
        subaccountValue: subaccount
    authSecret:
      name: "compass-external-services-mock-oauth-credentials"
      clientIdKey: client-id
      clientSecretKey: client-secret
      tokenUrlKey: url
      instanceUrlKey: url
      certKey: cert
      keyKey: key
    registerPath: "/register"
    tokenPath: "/secured/oauth/token"
    createClonePattern: '{"key": "%s"}'
    createBindingPattern: '{}'
    useClone: "false"
  director:
    host: compass-director.compass-system.svc.cluster.local
    formationMappingAsyncStatusApi:
      pathPrefix: "/v1/businessIntegrations"
      formationAssignmentPath: "/{ucl-formation-id}/assignments/{ucl-assignment-id}/status"
      formationPath: "/{ucl-formation-id}/status"
    prefix: /director
    graphql:
      external:
        port: 3000
    tls:
      secure:
        internal:
          host: compass-director-internal
    validator:
      port: 8080
    metrics:
      port: 3003
      enableGraphqlOperationInstrumentation: true
    operations:
      port: 3002
      path: "/operation"
      lastOperationPath: "/last_operation"
    info:
      path: "/v1/info"
    subscription:
      subscriptionProviderLabelKey: "subscriptionProviderId"
      consumerSubaccountLabelKey: "global_subaccount_id"
      subscriptionLabelKey: "subscription"
      tokenPrefix: "sb-"
    selfRegister:
      secrets:
        instancesCreds:
          name: "region-instances-credentials"
          key: "keyConfig"
          path: "/tmp"
        saasAppNameCfg:
          name: "saas-app-names"
          key: "appNameConfig"
          path: "/tmp/appNameConfig"
      clientIdPath: "clientId"
      clientSecretPath: "clientSecret"
      urlPath: "url"
      tokenUrlPath: "tokenUrl"
      clientCertPath: "clientCert"
      clientKeyPath: "clientKey"
      local:
        templateMappings:
          clientIDMapping: '{{ printf "\"%s\":\"client_id\"" .Values.global.director.selfRegister.clientIdPath }}'
          clientSecretMapping: '{{ printf "\"%s\":\"client_secret\"" .Values.global.director.selfRegister.clientSecretPath }}'
          urlMapping: '{{ printf "\"%s\":\"http://compass-external-services-mock.%s.svc.cluster.local:%s\"" .Values.global.director.selfRegister.urlPath .Release.Namespace (.Values.service.port | toString) }}'
          tokenURLMapping: '{{ printf "\"%s\":\"https://%s.%s:%s\"" .Values.global.director.selfRegister.tokenUrlPath .Values.global.externalServicesMock.certSecuredHost .Values.global.ingress.domainName (.Values.service.certPort | toString) }}'
          x509CertificateMapping: '{{ printf "\"%s\":\"%s\"" .Values.global.director.selfRegister.clientCertPath .Values.global.connector.caCertificate }}'
          x509KeyMapping: '{{ printf "\"%s\":\"%s\"" .Values.global.director.selfRegister.clientKeyPath .Values.global.connector.caKey }}'
      oauthTokenPath: "/cert/token"
      oauthMode: "oauth-mtls"
      label: "selfRegLabel"
      labelValuePrefix: "self-reg-prefix-"
      responseKey: "self-reg-key"
      path: "/external-api/self-reg"
      nameQueryParam: "name"
      tenantQueryParam: "tenant"
      requestBodyPattern: '{"key": "%s"}'
      saasAppNameLabelKey: "CMPSaaSAppName"
      saasAppNamePath: "localSaaSAppNamePath"
    clientIDHeaderKey: client_user
    suggestTokenHeaderKey: suggest_token
    runtimeTypeLabelKey: "runtimeType"
    applicationTypeLabelKey: "applicationType"
    kymaRuntimeTypeLabelValue: "kyma"
    kymaApplicationNamespaceValue: "sap.kyma"
    fetchTenantEndpoint: '{{ printf "https://%s.%s%s/v1/fetch" .Values.global.gateway.tls.secure.internal.host .Values.global.ingress.domainName .Values.global.tenantFetcher.prefix }}'
    ordWebhookMappings: '[]'
    tenantMappingsPath: "/tmp/tenantMappingsConfig"
    tenantMappingsKey: "tenant-mapping-config.json"
    tenantMappings:
      SYNC:
        v1.0:
          - type: CONFIGURATION_CHANGED
            mode: SYNC
            urlTemplate: '{"path":"%s/v1/tenant-mappings/{{.RuntimeContext.Value}}","method":"PATCH"}'
            inputTemplate: '{"context":{ {{ if .CustomerTenantContext.AccountID }}"btp": {"uclFormationId":"{{.FormationID}}","globalAccountId":"{{.CustomerTenantContext.AccountID}}","crmId":"{{.CustomerTenantContext.CustomerID}}"} {{ else }}"atom": {"uclFormationId":"{{.FormationID}}","path":"{{.CustomerTenantContext.Path}}","crmId":"{{.CustomerTenantContext.CustomerID}}"} {{ end }} },"items": [ {"uclAssignmentId":"{{ .Assignment.ID }}","operation":"{{.Operation}}","deploymentRegion":"{{if .Application.Labels.region }}{{.Application.Labels.region}}{{ else }}{{.ApplicationTemplate.Labels.region}}{{end }}","applicationNamespace":"{{ if .Application.ApplicationNamespace }}{{.Application.ApplicationNamespace}}{{else }}{{.ApplicationTemplate.ApplicationNamespace}}{{ end }}","applicationTenantId":"{{.Application.LocalTenantID}}","uclSystemTenantId":"{{.Application.ID}}",{{ if .ApplicationTemplate.Labels.parameters }}"parameters": {{.ApplicationTemplate.Labels.parameters}},{{ end }}"configuration": {{.ReverseAssignment.Value}} } ] }'
            headerTemplate: '{"Content-Type": ["application/json"]}'
            outputTemplate: '{"error":"{{.Body.error}}","success_status_code": 200}'
          - type: APPLICATION_TENANT_MAPPING
            mode: SYNC
            urlTemplate: '{"path":"%s/v1/tenant-mappings/{{.TargetApplication.LocalTenantID}}","method":"PATCH"}'
            inputTemplate: '{"context": { {{ if .CustomerTenantContext.AccountID }}"btp":{"uclFormationId":"{{.FormationID}}","globalAccountId":"{{.CustomerTenantContext.AccountID}}","crmId":"{{.CustomerTenantContext.CustomerID}}"} {{ else }}"atom": {"uclFormationId":"{{.FormationID}}","path":"{{.CustomerTenantContext.Path}}","crmId":"{{.CustomerTenantContext.CustomerID}}"} {{ end }} },"items": [ {"uclAssignmentId":"{{ .Assignment.ID }}","operation":"{{.Operation}}","deploymentRegion":"{{if .SourceApplication.Labels.region }}{{.SourceApplication.Labels.region}}{{else }}{{.SourceApplicationTemplate.Labels.region}}{{ end }}","applicationNamespace":"{{if .SourceApplication.ApplicationNamespace }}{{.SourceApplication.ApplicationNamespace}}{{else }}{{.SourceApplicationTemplate.ApplicationNamespace}}{{ end }}","applicationTenantId":"{{.SourceApplication.LocalTenantID}}","uclSystemTenantId":"{{.SourceApplication.ID}}",{{ if .SourceApplicationTemplate.Labels.parameters }}"parameters": {{.SourceApplicationTemplate.Labels.parameters}},{{ end }}"configuration": {{.ReverseAssignment.Value}} } ]}'
            headerTemplate: '{"Content-Type": ["application/json"]}'
            outputTemplate: '{"error":"{{.Body.error}}","success_status_code": 200}'
        configuration_changed:v1.0:
          - type: CONFIGURATION_CHANGED
            mode: SYNC
            urlTemplate: '{"path":"%s/v1/tenant-mappings/{{.RuntimeContext.Value}}","method":"PATCH"}'
            inputTemplate: '{"context":{ {{ if .CustomerTenantContext.AccountID }}"btp": {"uclFormationId":"{{.FormationID}}","globalAccountId":"{{.CustomerTenantContext.AccountID}}","crmId":"{{.CustomerTenantContext.CustomerID}}"} {{ else }}"atom": {"uclFormationId":"{{.FormationID}}","path":"{{.CustomerTenantContext.Path}}","crmId":"{{.CustomerTenantContext.CustomerID}}"} {{ end }} },"items": [ {"uclAssignmentId":"{{ .Assignment.ID }}","operation":"{{.Operation}}","deploymentRegion":"{{if .Application.Labels.region }}{{.Application.Labels.region}}{{ else }}{{.ApplicationTemplate.Labels.region}}{{end }}","applicationNamespace":"{{ if .Application.ApplicationNamespace }}{{.Application.ApplicationNamespace}}{{else }}{{.ApplicationTemplate.ApplicationNamespace}}{{ end }}","applicationTenantId":"{{.Application.LocalTenantID}}","uclSystemTenantId":"{{.Application.ID}}",{{ if .ApplicationTemplate.Labels.parameters }}"parameters": {{.ApplicationTemplate.Labels.parameters}},{{ end }}"configuration": {{.ReverseAssignment.Value}} } ] }'
            headerTemplate: '{"Content-Type": ["application/json"]}'
            outputTemplate: '{"error":"{{.Body.error}}","success_status_code": 200}'
        application_tenant_mapping:v1.0:
          - type: APPLICATION_TENANT_MAPPING
            mode: SYNC
            urlTemplate: '{"path":"%s/v1/tenant-mappings/{{.TargetApplication.LocalTenantID}}","method":"PATCH"}'
            inputTemplate: '{"context": { {{ if .CustomerTenantContext.AccountID }}"btp":{"uclFormationId":"{{.FormationID}}","globalAccountId":"{{.CustomerTenantContext.AccountID}}","crmId":"{{.CustomerTenantContext.CustomerID}}"} {{ else }}"atom": {"uclFormationId":"{{.FormationID}}","path":"{{.CustomerTenantContext.Path}}","crmId":"{{.CustomerTenantContext.CustomerID}}"} {{ end }} },"items": [ {"uclAssignmentId":"{{ .Assignment.ID }}","operation":"{{.Operation}}","deploymentRegion":"{{if .SourceApplication.Labels.region }}{{.SourceApplication.Labels.region}}{{else }}{{.SourceApplicationTemplate.Labels.region}}{{ end }}","applicationNamespace":"{{if .SourceApplication.ApplicationNamespace }}{{.SourceApplication.ApplicationNamespace}}{{else }}{{.SourceApplicationTemplate.ApplicationNamespace}}{{ end }}","applicationTenantId":"{{.SourceApplication.LocalTenantID}}","uclSystemTenantId":"{{.SourceApplication.ID}}",{{ if .SourceApplicationTemplate.Labels.parameters }}"parameters": {{.SourceApplicationTemplate.Labels.parameters}},{{ end }}"configuration": {{.ReverseAssignment.Value}} } ]}'
            headerTemplate: '{"Content-Type": ["application/json"]}'
            outputTemplate: '{"error":"{{.Body.error}}","success_status_code": 200}'
        application_tenant_mapping:v1.1:
          - type: APPLICATION_TENANT_MAPPING
            mode: SYNC
            urlTemplate: '{"path":"%s/v1/tenant-mappings/{{.TargetApplication.LocalTenantID}}","method":"PATCH"}'
            inputTemplate: '{"context": { {{ if .CustomerTenantContext.AccountID }}"btp":{"uclFormationId":"{{.FormationID}}","globalAccountId":"{{.CustomerTenantContext.AccountID}}","crmId":"{{.CustomerTenantContext.CustomerID}}"} {{ else }}"atom": {"uclFormationId":"{{.FormationID}}","path":"{{.CustomerTenantContext.Path}}","crmId":"{{.CustomerTenantContext.CustomerID}}"} {{ end }} },"receiverTenant": {"deploymentRegion":"{{ if .TargetApplication.Labels.region}}{{.TargetApplication.Labels.region}}{{ else }}{{.TargetApplicationTemplate.Labels.region}}{{end }}","applicationNamespace":"{{ if .TargetApplication.ApplicationNamespace}}{{.TargetApplication.ApplicationNamespace}}{{ else }}{{.TargetApplicationTemplate.ApplicationNamespace}}{{end }}","applicationUrl":"{{ .TargetApplication.BaseURL }}","applicationTenantId":"{{.TargetApplication.LocalTenantID }}","uclSystemTenantId":"{{ .TargetApplication.ID}}", {{ if .TargetApplicationTemplate.Labels.parameters }}"parameters": {{.TargetApplicationTemplate.Labels.parameters}}{{ end }} },"assignedTenants": [ {"uclAssignmentId":"{{ .Assignment.ID }}","operation":"{{.Operation}}","deploymentRegion":"{{if .SourceApplication.Labels.region }}{{.SourceApplication.Labels.region}}{{else }}{{.SourceApplicationTemplate.Labels.region}}{{ end }}","applicationNamespace":"{{if .SourceApplication.ApplicationNamespace }}{{.SourceApplication.ApplicationNamespace}}{{else }}{{.SourceApplicationTemplate.ApplicationNamespace}}{{ end }}","applicationUrl":"{{.SourceApplication.BaseURL }}","applicationTenantId":"{{.SourceApplication.LocalTenantID}}","uclSystemTenantId":"{{.SourceApplication.ID}}",{{ if .SourceApplicationTemplate.Labels.parameters }}"parameters": {{.SourceApplicationTemplate.Labels.parameters}},{{ end }}"configuration": {{.ReverseAssignment.Value}} } ]}'
            headerTemplate: '{"Content-Type": ["application/json"]}'
            outputTemplate: '{"error":"{{.Body.error}}","success_status_code": 200}'
      ASYNC_CALLBACK:
        v1.0:
          - type: CONFIGURATION_CHANGED
            mode: ASYNC_CALLBACK
            urlTemplate: '{"path":"%s/v1/tenant-mappings/{{.RuntimeContext.Value}}","method":"PATCH"}'
            inputTemplate: '{"context":{ {{ if .CustomerTenantContext.AccountID }}"btp": {"uclFormationId":"{{.FormationID}}","globalAccountId":"{{.CustomerTenantContext.AccountID}}","crmId":"{{.CustomerTenantContext.CustomerID}}"} {{ else }}"atom": {"uclFormationId":"{{.FormationID}}","path":"{{.CustomerTenantContext.Path}}","crmId":"{{.CustomerTenantContext.CustomerID}}"} {{ end }} },"items": [ {"uclAssignmentId":"{{ .Assignment.ID }}","operation":"{{.Operation}}","deploymentRegion":"{{if .Application.Labels.region }}{{.Application.Labels.region}}{{ else }}{{.ApplicationTemplate.Labels.region}}{{end }}","applicationNamespace":"{{ if .Application.ApplicationNamespace }}{{.Application.ApplicationNamespace}}{{else }}{{.ApplicationTemplate.ApplicationNamespace}}{{ end }}","applicationTenantId":"{{.Application.LocalTenantID}}","uclSystemTenantId":"{{.Application.ID}}",{{ if .ApplicationTemplate.Labels.parameters }}"parameters": {{.ApplicationTemplate.Labels.parameters}},{{ end }}"configuration": {{.ReverseAssignment.Value}} } ] }'
            headerTemplate: '{"Content-Type": ["application/json"],"Location": ["%s/v1/businessIntegrations/{{.FormationID}}/assignments/{{.Assignment.ID}}/status"]}'
            outputTemplate: '{"error":"{{.Body.error}}","success_status_code": 202}'
          - type: APPLICATION_TENANT_MAPPING
            mode: ASYNC_CALLBACK
            urlTemplate: '{"path":"%s/v1/tenant-mappings/{{.TargetApplication.LocalTenantID}}","method":"PATCH"}'
            inputTemplate: '{"context": { {{ if .CustomerTenantContext.AccountID }}"btp":{"uclFormationId":"{{.FormationID}}","globalAccountId":"{{.CustomerTenantContext.AccountID}}","crmId":"{{.CustomerTenantContext.CustomerID}}"} {{ else }}"atom": {"uclFormationId":"{{.FormationID}}","path":"{{.CustomerTenantContext.Path}}","crmId":"{{.CustomerTenantContext.CustomerID}}"} {{ end }} },"items": [ {"uclAssignmentId":"{{ .Assignment.ID }}","operation":"{{.Operation}}","deploymentRegion":"{{if .SourceApplication.Labels.region }}{{.SourceApplication.Labels.region}}{{else }}{{.SourceApplicationTemplate.Labels.region}}{{ end }}","applicationNamespace":"{{if .SourceApplication.ApplicationNamespace }}{{.SourceApplication.ApplicationNamespace}}{{else }}{{.SourceApplicationTemplate.ApplicationNamespace}}{{ end }}","applicationTenantId":"{{.SourceApplication.LocalTenantID}}","uclSystemTenantId":"{{.SourceApplication.ID}}",{{ if .SourceApplicationTemplate.Labels.parameters }}"parameters": {{.SourceApplicationTemplate.Labels.parameters}},{{ end }}"configuration": {{.ReverseAssignment.Value}} } ]}'
            headerTemplate: '{"Content-Type": ["application/json"],"Location": ["%s/v1/businessIntegrations/{{.FormationID}}/assignments/{{.Assignment.ID}}/status"]}'
            outputTemplate: '{"error":"{{.Body.error}}","success_status_code": 202}'
        configuration_changed:v1.0:
          - type: CONFIGURATION_CHANGED
            mode: ASYNC_CALLBACK
            urlTemplate: '{"path":"%s/v1/tenant-mappings/{{.RuntimeContext.Value}}","method":"PATCH"}'
            inputTemplate: '{"context":{ {{ if .CustomerTenantContext.AccountID }}"btp": {"uclFormationId":"{{.FormationID}}","globalAccountId":"{{.CustomerTenantContext.AccountID}}","crmId":"{{.CustomerTenantContext.CustomerID}}"} {{ else }}"atom": {"uclFormationId":"{{.FormationID}}","path":"{{.CustomerTenantContext.Path}}","crmId":"{{.CustomerTenantContext.CustomerID}}"} {{ end }} },"items": [ {"uclAssignmentId":"{{ .Assignment.ID }}","operation":"{{.Operation}}","deploymentRegion":"{{if .Application.Labels.region }}{{.Application.Labels.region}}{{ else }}{{.ApplicationTemplate.Labels.region}}{{end }}","applicationNamespace":"{{ if .Application.ApplicationNamespace }}{{.Application.ApplicationNamespace}}{{else }}{{.ApplicationTemplate.ApplicationNamespace}}{{ end }}","applicationTenantId":"{{.Application.LocalTenantID}}","uclSystemTenantId":"{{.Application.ID}}",{{ if .ApplicationTemplate.Labels.parameters }}"parameters": {{.ApplicationTemplate.Labels.parameters}},{{ end }}"configuration": {{.ReverseAssignment.Value}} } ] }'
            headerTemplate: '{"Content-Type": ["application/json"],"Location": ["%s/v1/businessIntegrations/{{.FormationID}}/assignments/{{.Assignment.ID}}/status"]}'
            outputTemplate: '{"error":"{{.Body.error}}","success_status_code": 202}'
        application_tenant_mapping:v1.0:
          - type: APPLICATION_TENANT_MAPPING
            mode: ASYNC_CALLBACK
            urlTemplate: '{"path":"%s/v1/tenant-mappings/{{.TargetApplication.LocalTenantID}}","method":"PATCH"}'
            inputTemplate: '{"context": { {{ if .CustomerTenantContext.AccountID }}"btp":{"uclFormationId":"{{.FormationID}}","globalAccountId":"{{.CustomerTenantContext.AccountID}}","crmId":"{{.CustomerTenantContext.CustomerID}}"} {{ else }}"atom": {"uclFormationId":"{{.FormationID}}","path":"{{.CustomerTenantContext.Path}}","crmId":"{{.CustomerTenantContext.CustomerID}}"} {{ end }} },"items": [ {"uclAssignmentId":"{{ .Assignment.ID }}","operation":"{{.Operation}}","deploymentRegion":"{{if .SourceApplication.Labels.region }}{{.SourceApplication.Labels.region}}{{else }}{{.SourceApplicationTemplate.Labels.region}}{{ end }}","applicationNamespace":"{{if .SourceApplication.ApplicationNamespace }}{{.SourceApplication.ApplicationNamespace}}{{else }}{{.SourceApplicationTemplate.ApplicationNamespace}}{{ end }}","applicationTenantId":"{{.SourceApplication.LocalTenantID}}","uclSystemTenantId":"{{.SourceApplication.ID}}",{{ if .SourceApplicationTemplate.Labels.parameters }}"parameters": {{.SourceApplicationTemplate.Labels.parameters}},{{ end }}"configuration": {{.ReverseAssignment.Value}} } ]}'
            headerTemplate: '{"Content-Type": ["application/json"],"Location": ["%s/v1/businessIntegrations/{{.FormationID}}/assignments/{{.Assignment.ID}}/status"]}'
            outputTemplate: '{"error":"{{.Body.error}}","success_status_code": 202}'
        application_tenant_mapping:v1.1:
          - type: APPLICATION_TENANT_MAPPING
            mode: ASYNC_CALLBACK
            urlTemplate: '{"path":"%s/v1/tenant-mappings/{{.TargetApplication.LocalTenantID}}","method":"PATCH"}'
            inputTemplate: '{"context": { {{ if .CustomerTenantContext.AccountID }}"btp":{"uclFormationId":"{{.FormationID}}","globalAccountId":"{{.CustomerTenantContext.AccountID}}","crmId":"{{.CustomerTenantContext.CustomerID}}"} {{ else }}"atom": {"uclFormationId":"{{.FormationID}}","path":"{{.CustomerTenantContext.Path}}","crmId":"{{.CustomerTenantContext.CustomerID}}"} {{ end }} },"receiverTenant": {"deploymentRegion":"{{ if .TargetApplication.Labels.region}}{{.TargetApplication.Labels.region}}{{ else }}{{.TargetApplicationTemplate.Labels.region}}{{end }}","applicationNamespace":"{{ if .TargetApplication.ApplicationNamespace}}{{.TargetApplication.ApplicationNamespace}}{{ else }}{{.TargetApplicationTemplate.ApplicationNamespace}}{{end }}","applicationUrl":"{{ .TargetApplication.BaseURL }}","applicationTenantId":"{{.TargetApplication.LocalTenantID }}","uclSystemTenantId":"{{ .TargetApplication.ID}}", {{ if .TargetApplicationTemplate.Labels.parameters }}"parameters": {{.TargetApplicationTemplate.Labels.parameters}}{{ end }} },"assignedTenants": [ {"uclAssignmentId":"{{ .Assignment.ID }}","operation":"{{.Operation}}","deploymentRegion":"{{if .SourceApplication.Labels.region }}{{.SourceApplication.Labels.region}}{{else }}{{.SourceApplicationTemplate.Labels.region}}{{ end }}","applicationNamespace":"{{if .SourceApplication.ApplicationNamespace }}{{.SourceApplication.ApplicationNamespace}}{{else }}{{.SourceApplicationTemplate.ApplicationNamespace}}{{ end }}","applicationUrl":"{{.SourceApplication.BaseURL }}","applicationTenantId":"{{.SourceApplication.LocalTenantID}}","uclSystemTenantId":"{{.SourceApplication.ID}}",{{ if .SourceApplicationTemplate.Labels.parameters }}"parameters": {{.SourceApplicationTemplate.Labels.parameters}},{{ end }}"configuration": {{.ReverseAssignment.Value}} } ]}'
            headerTemplate: '{"Content-Type": ["application/json"],"Location": ["%s/v1/businessIntegrations/{{.FormationID}}/assignments/{{.Assignment.ID}}/status"]}'
            outputTemplate: '{"error":"{{.Body.error}}","success_status_code": 202}'
  auditlog:
    configMapName: "compass-gateway-auditlog-config"
    protocol: HTTP
    host: compass-external-services-mock.compass-system.svc.cluster.local
    port: 8080
    mtlsTokenPath: "/cert/token"
    standardTokenPath: "/secured/oauth/token"
    skipSSLValidation: false
    secret:
      name: "compass-gateway-auditlog-secret"
      urlKey: url
      clientIdKey: client-id
      clientSecretKey: client-secret
      clientCertKey: client-cert
      clientKeyKey: client-key
  log:
    format: "text"
  tenantConfig:
    useDefaultTenants: true
    dbPool:
      maxOpenConnections: 1
      maxIdleConnections: 1
  connector:
    prefix: /connector
    graphql:
      external:
        port: 3000
    validator:
      port: 8080
    # If secrets do not exist they will be created
    secrets:
      ca:
        name: compass-connector-app-ca
        namespace: compass-system
        certificateKey: ca.crt
        keyKey: ca.key
      rootCA:
        namespace: istio-system # For Ingress Gateway to work properly the namespace needs to be istio-system
        # In order for istio mTLS to work we should have two different secrets one containing the server certificate (let’s say X) and one used for validation of the client’s certificates.
        # The second one should be our root certificate and istio wants it to be named X-cacert. (-cacert suffix).
        # This is the reason for the confusing name of our root certificate. https://preliminary.istio.io/v1.6/docs/tasks/traffic-management/ingress/secure-ingress/#configure-a-mutual-tls-ingress-gateway
        cacert: compass-gateway-mtls-certs-cacert # For cert-rotation the cacert should be in different secret
        certificateKey: cacert
    revocation:
      configmap:
        name: revocations-config
        namespace: "{{ .Release.Namespace }}"
    # If key and certificate are not provided they will be generated
    caKey: ""
    caCertificate: ""
  system_broker:
    enabled: false
    port: 5001
    prefix: /broker
    tokenProviderFromHeader:
      forwardHeaders: Authorization
    tokenProviderFromSecret:
      enabled: false
      secrets:
        integrationSystemCredentials:
          name: compass-system-broker-credentials
          namespace: compass-system
    testNamespace: kyma-system
  gateway:
    port: 3000
    tls:
      host: compass-gateway
      adapterHost: compass-ns-adapter
      secure:
        internal:
          host: compass-gateway-internal
        oauth:
          host: compass-gateway-auth-oauth
    mtls:
      manageCerts: false
      host: compass-gateway-mtls
      certSecret: compass-gateway-mtls-certs
      external:
        host: compass-gateway-sap-mtls
        certSecret: compass-gateway-mtls-certs # Use connector's root CA as root CA by default. This should be overridden for productive deployments.
    headers:
      rateLimit: X-Flow-Identity
      request:
        remove:
          - "Client-Id-From-Token"
          - "Client-Id-From-Certificate"
          - "Client-Certificate-Hash"
          - "Certificate-Data"
  hydrator:
    host: compass-hydrator.compass-system.svc.cluster.local
    port: 3000
    prefix: /hydrators
    certSubjectMappingResyncInterval: "10s"
    subjectConsumerMappingConfig: '[{"consumer_type": "Super Admin", "tenant_access_levels": ["customer", "account","subaccount", "global", "organization", "folder", "resource-group"], "subject": "C=DE, L=local, O=SAP SE, OU=Region, OU=SAP Cloud Platform Clients, OU=f8075207-1478-4a80-bd26-24a4785a2bfd, CN=compass"}, {"consumer_type": "Integration System", "tenant_access_levels": ["account","subaccount"], "subject": "C=DE, L=local, O=SAP SE, OU=Region, OU=SAP Cloud Platform Clients, OU=f8075207-1478-4a80-bd26-24a4785a2bfd, CN=integration-system-test"}, {"consumer_type": "Technical Client", "tenant_access_levels": ["global"], "subject": "C=DE, L=local, O=SAP SE, OU=SAP Cloud Platform Clients, OU=1f538f34-30bf-4d3d-aeaa-02e69eef84ae, CN=technical-client-test"}]'
    certificateDataHeader: "Certificate-Data"
    consumerClaimsKeys:
      clientIDKey: "client_id"
      tenantIDKey: "tenantid"
      userNameKey: "user_name"
      subdomainKey: "subdomain"
    http:
      client:
        skipSSLValidation: false
    metrics:
      port: 3003
      enableClientInstrumentation: true
      censoredFlows: "JWT"
  iasAdapter:
    port: 8080
    apiRootPath: "/ias-adapter"
    readTimeout: 30s
    readHeaderTimeout: 30s
    writeTimeout: 30s
    idleTimeout: 30s
    tenantInfo:
      requestTimeout: 30s
      insecureSkipVerify: false
    ias:
      requestTimeout: 30s
      secret:
        name: "ias-adapter-cockpit"
        path: "/tmp"
        fileName: "ias-adapter-cockpit.yaml"
        clientCert: cert
        clientKey: key
        ca: ca
        manage: false
    postgres:
      connectTimeout: 30s
      requestTimeout: 30s
    authentication:
      jwksEndpoint: "http://ory-oathkeeper-api.kyma-system.svc.cluster.local:4456/.well-known/jwks.json"
  kymaAdapter:
    port: 8080
    apiRootPath: "/kyma-adapter"
    tenantInfo:
      requestTimeout: 30s
  operations_controller:
    enabled: true
  connectivity_adapter:
    port: 8080
    tls:
      host: adapter-gateway
    mtls:
      host: adapter-gateway-mtls
  oathkeeperFilters:
    workloadLabel: oathkeeper
    namespace: kyma-system
    tokenDataHeader: "Connector-Token"
    certificateDataHeader: "Certificate-Data"
  istio:
    discoveryMtlsGateway:
      name: "discovery-gateway"
      namespace: "compass-system"
      certSecretName: discovery-gateway-certs
      localCA: # the CA property and its nested fields are used only in local setup
        secretName: discovery-gateway-certs-cacert
        namespace: istio-system # For Ingress Gateway to work properly the namespace needs to be istio-system
        certificate: ""
        key: ""
    externalMtlsGateway:
      name: "compass-gateway-external-mtls"
      namespace: "compass-system"
    mtlsGateway:
      name: "compass-gateway-mtls"
      namespace: "compass-system"
    gateway:
      name: "kyma-gateway"
      namespace: "kyma-system"
    proxy:
      port: 15020
    namespace: istio-system
    ingressgateway:
      workloadLabel: istio-ingressgateway
      requestPayloadSizeLimit2MB: 2097152
      requestPayloadSizeLimit2MBLabel: "2MB"
      requestPayloadSizeLimit5MB: 5097152
      requestPayloadSizeLimit5MBLabel: "5MB"
      correlationHeaderRewriteFilter:
        expectedHeaders:
          - "x-request-id"
          - "x-correlation-id"
          - "x-correlationid"
          - "x-forrequest-id"
          - "x-vcap-request-id"
          - "x-broker-api-request-identity"
  kubernetes:
    serviceAccountTokenIssuer: https://kubernetes.default.svc.cluster.local
    serviceAccountTokenJWKS: https://kubernetes.default.svc.cluster.local/openid/v1/jwks
  ingress:
    domainName: "local.kyma.dev"
    discoveryDomain:
      name: "discovery.api.local"
      tlsCert: ""
      tlsKey: ""
  database:
    sqlProxyServiceAccount: "proxy-user@gcp-cmp.iam.gserviceaccount.com"
    manageSecrets: true
    embedded:
      enabled: true
      director:
        name: "postgres"
      ias_adapter:
        name: "postgres2"
      directorDBName: "postgres"
    managedGCP:
      serviceAccountKey: ""
      instanceConnectionName: ""
      director:
        name: ""
        user: ""
        password: ""
      iasAdapter:
        name: ""
        user: ""
        password: ""
      host: "localhost"
      hostPort: "5432"
      sslMode: ""
      #TODO remove below after migration to separate user will be done
      dbUser: ""
      dbPassword: ""
      directorDBName: ""
  oathkeeper:
    host: ory-oathkeeper-proxy.kyma-system.svc.cluster.local
    port: 4455
    timeout_ms: 120000
    ns_adapter_timeout_ms: 3600000
    idTokenConfig:
      claims: '{"scopes": "{{ print .Extra.scope }}","tenant": "{{ .Extra.tenant }}", "consumerID": "{{ print .Extra.consumerID}}", "consumerType": "{{ print .Extra.consumerType }}", "flow": "{{ print .Extra.flow }}", "onBehalfOf": "{{ print .Extra.onBehalfOf }}", "region": "{{ print .Extra.region }}", "tokenClientID": "{{ print .Extra.tokenClientID }}"}'
      internalClaims: '{"scopes": "application:read application:write application.webhooks:read application.application_template:read application_template.webhooks:read webhooks.auth:read runtime:write runtime:read tenant:read tenant:write tenant_subscription:write ory_internal fetch_tenant application_template:read destinations_sensitive_data:read destinations:sync ord_aggregator:sync certificate_subject_mapping:read certificate_subject_mapping:write bundle_instance_auth:write","tenant":"{ {{ if .Header.Tenant }} \"consumerTenant\":\"{{ print (index .Header.Tenant 0) }}\", {{ end }} \"externalTenant\":\"\"}", "consumerType": "Internal Component", "flow": "Internal"}'
    mutators:
      runtimeMappingService:
        config:
          api:
            url: http://compass-hydrator.compass-system.svc.cluster.local:3000/hydrators/runtime-mapping
            retry:
              give_up_after: 6s
              max_delay: 2000ms
      authenticationMappingServices:
        nsadapter:
          cfg:
            config:
              api:
                url: http://compass-hydrator.compass-system.svc.cluster.local:3000/hydrators/authn-mapping/nsadapter
                retry:
                  give_up_after: 6s
                  max_delay: 2000ms
          authenticator:
            enabled: false
            createRule: true
            gatewayHost: "compass-gateway-xsuaa"
            trusted_issuers: '[{"domain_url": "compass-system.svc.cluster.local:8080", "scope_prefix": "prefix.", "protocol": "http"}]'
            attributes: '{"uniqueAttribute": { "key": "ns-adapter-test", "value": "ns-adapter-flow" }, "tenant": { "key": "tenant" }, "identity": { "key": "identity" }, "clientid": { "key": "client_id" } }'
            path: /nsadapter/api/v1/notifications
            upstreamComponent: "compass-gateway"
            checkSuffix: true
        tenant-fetcher:
          cfg:
            config:
              api:
                url: http://compass-hydrator.compass-system.svc.cluster.local:3000/hydrators/authn-mapping/tenant-fetcher
                retry:
                  give_up_after: 6s
                  max_delay: 2000ms
          authenticator:
            enabled: false
            createRule: true
            gatewayHost: "compass-gateway"
            trusted_issuers: '[{"domain_url": "compass-system.svc.cluster.local:8080", "scope_prefix": "prefix.", "protocol": "http"}]'
            attributes: '{"uniqueAttribute": { "key": "test", "value": "tenant-fetcher" }, "tenant": { "key": "tenant" }, "identity": { "key": "identity" } }'
            path: /tenants/<.*>
            upstreamComponent: "compass-tenant-fetcher"
            checkSuffix: false
        subscriber:
          cfg:
            config:
              api:
                url: http://compass-hydrator.compass-system.svc.cluster.local:3000/hydrators/authn-mapping/subscriber
                retry:
                  give_up_after: 6s
                  max_delay: 2000ms
          authenticator:
            enabled: false
            createRule: false
            gatewayHost: "compass-gateway-sap-mtls"
            trusted_issuers: '[{"domain_url": "compass-system.svc.cluster.local:8080", "scope_prefix": "prefix.", "protocol": "http", "region": "eu-1"}]'
            attributes: '{"uniqueAttribute": { "key": "subsc-key-test", "value": "subscription-flow" }, "tenant": { "key": "tenant" }, "identity": { "key": "user_name" }, "clientid": { "key": "client_id" } }'
            path: /<.*>
            checkSuffix: false
      tenantMappingService:
        config:
          api:
            url: http://compass-hydrator.compass-system.svc.cluster.local:3000/hydrators/tenant-mapping
            retry:
              give_up_after: 6s
              max_delay: 2000ms
      certificateResolverService:
        config:
          api:
            url: http://compass-hydrator.compass-system.svc.cluster.local:3000/hydrators/v1/certificate/data/resolve
            retry:
              give_up_after: 6s
              max_delay: 2000ms
      tokenResolverService:
        config:
          api:
            url: http://compass-hydrator.compass-system.svc.cluster.local:3000/hydrators/v1/tokens/resolve
            retry:
              give_up_after: 6s
              max_delay: 2000ms
  cockpit:
    auth:
      allowedConnectSrc: "https://*.ondemand.com"
      secretName: "cockpit-auth-secret"
      idpHost: ""
      clientID: ""
      scopes: "openid profile email"
      path: "/oauth2/certs"
  destinationFetcher:
    manageSecrets: true
    host: compass-destination-fetcher.compass-system.svc.cluster.local
    prefix: /destination-configuration
    port: 3000
    jobSchedule: 10m
    lease:
      lockname: destinationlease
    parallelTenants: 10
    tenantSyncTimeout: "5m"
    authentication:
      jwksEndpoint: "http://ory-oathkeeper-api.kyma-system.svc.cluster.local:4456/.well-known/jwks.json"
      appDestinationsSyncScope: "destinations:sync"
      appDetinationsSensitiveDataScope: "destinations_sensitive_data:read"
    server:
      tenantDestinationsEndpoint: "/v1/subaccountDestinations"
      sensitiveDataEndpoint: "/v1/destinations"
      sensitiveDataQueryParam: "name"
    request:
      skipSSLValidation: false
      retry_interval: "100ms"
      retry_attempts: 3
      goroutineLimit: 10
      requestTimeout: "5s"
      pageSize: 100
      oauthTokenPath: "/oauth/token"
    instance:
      clientIdPath: "clientid"
      clientSecretPath: "clientsecret"
      urlPath: "uri"
      tokenUrlPath: "certurl"
      clientCertPath: "certificate"
      clientKeyPath: "key"
    secretName: destination-region-instances
    dependenciesConfig:
      path: "/cfg/dependencies"
    oauthMode: "oauth-mtls"
  destinationRegionSecret:
    secretName: "destination-region-instances"
    fileName: "keyConfig"
    local:
      templateMappings:
        xsappMapping: '{{ printf "\"%s\":\"xsappname1\"" .Values.global.tenantFetcher.xsappNamePath }}'
        clientIDMapping: '{{ printf "\"%s\":\"client_id\"" .Values.global.destinationFetcher.instance.clientIdPath }}'
        clientSecretMapping: '{{ printf "\"%s\":\"client_secret\"" .Values.global.destinationFetcher.instance.clientSecretPath }}'
        urlMapping: '{{ printf "\"%s\":\"http://compass-external-services-mock.%s.svc.cluster.local:%s\"" .Values.global.destinationFetcher.instance.urlPath .Release.Namespace (.Values.service.port | toString) }}'
        tokenURLMapping: '{{ printf "\"%s\":\"https://%s.%s:%s\"" .Values.global.destinationFetcher.instance.tokenUrlPath .Values.global.externalServicesMock.certSecuredHost .Values.global.ingress.domainName (.Values.service.certPort | toString) }}'
        x509CertificateMapping: '{{ printf "\"%s\":\"%s\"" .Values.global.destinationFetcher.instance.clientCertPath .Values.global.connector.caCertificate }}'
        x509KeyMapping: '{{ printf "\"%s\":\"%s\"" .Values.global.destinationFetcher.instance.clientKeyPath .Values.global.connector.caKey }}'
  tenantFetcher:
    k8sSecret:
      manageSecrets: true
      name: "tenant-fetcher-secret"
      namespace: "compass-system"
      key: "keyConfig"
      path: "/tmp"
    host: compass-tenant-fetcher.compass-system.svc.cluster.local
    prefix: /tenants
    port: 3000
    xsappNamePath: "xsappname"
    omitDependenciesParamName: ""
    omitDependenciesParamValue: ""
    requiredAuthScope: Callback
    fetchTenantAuthScope: fetch_tenant
    authentication:
      jwksEndpoint: "http://ory-oathkeeper-api.kyma-system.svc.cluster.local:4456/.well-known/jwks.json"
    tenantProvider:
      tenantIdProperty: "tenantId"
      customerIdProperty: "customerId"
      subaccountTenantIdProperty: "subaccountTenantId"
      subdomainProperty: "subdomain"
      licenseTypeProperty: "licenseType"
      name: "provider"
      subscriptionProviderIdProperty: "subscriptionProviderIdProperty"
      providerSubaccountIdProperty: "providerSubaccountIdProperty"
      consumerTenantIdProperty: "consumerTenantIdProperty"
      subscriptionProviderAppNameProperty: "subscriptionProviderAppNameProperty"
    server:
      fetchTenantEndpoint: "/v1/fetch/{parentTenantId}/{tenantId}"
      regionalHandlerEndpoint: "/v1/regional/{region}/callback/{tenantId}"
      dependenciesEndpoint: "/v1/regional/{region}/dependencies"
      tenantPathParam: "tenantId"
      regionPathParam: "region"
    dependenciesConfig:
      path: "/cfg/dependencies"
    local:
      templateMappings:
        xsappMapping: '{{ printf "\"%s\":\"xsappname1\"" .Values.global.tenantFetcher.xsappNamePath }}'
    containerName: "tenant-fetcher"
  externalCertConfiguration:
    issuerLocality: "local,local2" # In local setup we have manually created connector CA certificate with 'local' Locality property
    subjectPattern: "/C=DE/O=SAP SE/OU=SAP Cloud Platform Clients/OU=Region/OU=%s/L=%s/CN=%s"
    technicalClientSubjectPattern: "/C=DE/O=SAP SE/OU=SAP Cloud Platform Clients/OU=%s/L=%s/CN=%s"
    ouCertSubaccountID: "f8075207-1478-4a80-bd26-24a4785a2bfd"
    commonName: "compass"
    locality: "local"
    certSvcApiPath: "/cert"
    tokenPath: "/cert/token"
    secrets:
      externalCertSvcSecret:
        manage: false
        name: "cert-svc-secret"
        clientIdKey: client-id
        clientSecretKey: client-secret
        oauthUrlKey: url
        csrEndpointKey: csr-endpoint
        clientCert: client-cert
        clientKey: client-key
        skipSSLValidationFlag: "-k"
      externalClientCertSecret:
        name: "external-client-certificate"
        namespace: compass-system
        certKey: tls.crt
        keyKey: tls.key
    rotationCronjob:
      name: "external-certificate-rotation"
      schedule: "*/1 * * * *" # Executes every minute
      certValidity: "7"
      clientCertRetryAttempts: "8"
      containerName: "certificate-rotation"
  extSvcCertConfiguration:
    issuerLocality: "local,local2" # In local setup we have manually created connector CA certificate with 'local' Locality property
    subjectPattern: "/C=DE/O=SAP SE/OU=SAP Cloud Platform Clients/OU=Region/OU=%s/L=%s/CN=%s"
    ouCertSubaccountID: "f8075207-1478-4a80-bd26-24a4785a2bfd"
    commonName: "compass"
    locality: "local"
    certSvcApiPath: "/cert"
    tokenPath: "/cert/token"
    secrets:
      extSvcCertSvcSecret:
        manage: false
        name: "ext-svc-cert-svc-secret"
        clientIdKey: client-id
        clientSecretKey: client-secret
        oauthUrlKey: url
        csrEndpointKey: csr-endpoint
        clientCert: client-cert
        clientKey: client-key
        skipSSLValidationFlag: "-k"
      extSvcClientCertSecret:
        name: "ext-svc-client-certificate"
        namespace: compass-system
        certKey: tls.crt
        keyKey: tls.key
    rotationCronjob:
      name: "ext-svc-certificate-rotation"
      schedule: "*/1 * * * *" # Executes every minute
      certValidity: "7"
      clientCertRetryAttempts: "8"
      containerName: "ext-svc-certificate-rotation"
  ordService:
    host: compass-ord-service.compass-system.svc.cluster.local
    prefix: /open-resource-discovery-service/v0
    docsPrefix: /open-resource-discovery-docs
    staticPrefix: /open-resource-discovery-static/v0
    port: 3000
    defaultResponseType: "xml"
    userContextHeader: "user_context"
    authTokenPath: "/var/run/secrets/kubernetes.io/serviceaccount/token"
    skipSSLValidation: false
  ordAggregator:
    port: 3000
    prefix: /ord-aggregator
    name: ord-aggregator
    job:
      schedulePeriod: 60m
      isSchedulable: true
    lease:
      lockname: aggregatorlease
    authentication:
      jwksEndpoint: "http://ory-oathkeeper-api.kyma-system.svc.cluster.local:4456/.well-known/jwks.json"
    http:
      client:
        skipSSLValidation: false
      retry:
        attempts: 3
        delay: 100ms
    dbPool:
      maxOpenConnections: 2
      maxIdleConnections: 2
    globalRegistryUrl: http://compass-external-services-mock.compass-system.svc.cluster.local:8087/.well-known/open-resource-discovery
    maxParallelWebhookProcessors: 4
    maxParallelDocumentsPerApplication: 10
    maxParallelSpecificationProcessors: 100
    ordWebhookPartialProcessURL: ""
    ordWebhookPartialProcessMaxDays: 0
    ordWebhookPartialProcessing: false
    containerName: "ord-aggregator"
    tenantMappingConfiguration: '{}'
  systemFetcher:
    enabled: false
    name: "system-fetcher"
    schedule: "0 0 * * *"
    manageSecrets: true
    # enableSystemDeletion - whether systems in deleted state should be deleted from director database
    enableSystemDeletion: true
    # fetchParallelism - shows how many http calls will be made in parallel to fetch systems
    fetchParallellism: 30
    # queueSize - shows how many system fetches (individual requests may fetch more than 1 system)
    # can be put in the queue for processing before blocking. It is best for the queue to be about 2 times bigger than the parallellism
    queueSize: 100
    # fetchRequestTimeout - shows the timeout to wait for oauth token and for fetching systems (in one request) separately
    fetchRequestTimeout: "30s"
    # directorRequestTimeout - graphql requests timeout to director
    directorRequestTimeout: "30s"
    dbPool:
      maxOpenConnections: 20
      maxIdleConnections: 2
    # systemsAPIEndpoint - endpoint of the service to fetch systems from
    systemsAPIEndpoint: ""
    # systemsAPIFilterCriteria - criteria for fetching systems
    systemsAPIFilterCriteria: ""
    appTemplatesProductLabel: "systemRole"
    systemSourceKey: "prop"
    appTemplates: []
    templatePlaceholderToSystemKeyMappings: '[ { "placeholder_name": "name", "system_key": "$.displayName" }, { "placeholder_name": "display-name", "system_key": "$.displayName" }, { "placeholder_name": "systemNumber", "system_key": "$.systemNumber" }, { "placeholder_name": "productId", "system_key": "$.productId" }, { "placeholder_name": "ppmsProductVersionId", "system_key": "$.ppmsProductVersionId", "optional": true }, { "placeholder_name": "region", "system_key": "$.additionalAttributes.systemSCPLandscapeID", "optional": true }, { "placeholder_name": "description", "system_key": "$.productDescription", "optional": true }, { "placeholder_name": "baseUrl", "system_key": "$.additionalUrls.mainUrl", "optional": true }, { "placeholder_name": "providerName", "system_key": "$.infrastructureProvider", "optional": true } ]'
    templateOverrideApplicationInput: '{"name": "{{name}}","description": "{{description}}","providerName": "{{providerName}}","statusCondition": "INITIAL","systemNumber": "{{systemNumber}}","labels": {"managed": "true","productId": "{{productId}}","ppmsProductVersionId": "{{ppmsProductVersionId}}","region": "{{region}}"},"baseUrl": "{{baseUrl}}"}'
    http:
      client:
        skipSSLValidation: false
    oauth:
      client: "client_id"
      tokenEndpointProtocol: "https"
      tokenBaseHost: "compass-external-services-mock-sap-mtls"
      tokenPath: "/cert/token"
      scopesClaim: "scopes"
      tenantHeaderName: "x-zid"
      tokenRequestTimeout: 30s
      skipSSLValidation: true
    secret:
      name: "compass-system-fetcher-secret"
      clientIdKey: client-id
      oauthUrlKey: url
    paging:
      pageSize: 200
      sizeParam: "$top"
      skipParam: "$skip"
    containerName: "system-fetcher"
  tenantFetchers:
    job1:
      enabled: false
      job:
        interval: "5m"
      configMapNamespace: "compass-system"
      manageSecrets: true
      providerName: "compass"
      tenantType: "subaccount"
      schedule: "*/5 * * * *"
      tenantInsertChunkSize: "500"
      kubernetes:
        configMapNamespace: "compass-system"
        pollInterval: 2s
        pollTimeout: 1m
        timeout: 2m
      authConfig:
        skipSSLValidation: true
        oauthMode: "oauth-mtls"
        clientIDPath: "clientid"
        clientSecretPath: "secret"
        clientCertPath: "cert"
        clientKeyPath: "key"
        tokenEndpointPath: "url"
        tokenURLPath: "/cert/token"
      queryMapping:
        regionField: "region"
        pageNumField: "pageNum"
        pageSizeField: "pageSize"
        timestampField: "timestamp"
      query:
        startPage: "0"
        pageSize: "100"
      api:
        regionName: "central"
        authConfigSecretKey: "central"
        fieldMapping:
          totalPagesField: "totalPages"
          totalResultsField: "totalResults"
          tenantEventsField: "events"
          idField: "id"
          nameField: "name"
          customerIdField: "customerId"
          subdomainField: "subdomain"
          licenseTypeField: "licenseType"
          discriminatorField: ""
          discriminatorValue: ""
          detailsField: "details"
          entityTypeField: "entityType"
          globalAccountID: "gaID"
          regionField: "region"
          movedSubaccountTargetField: "targetGlobalAccountGUID"
          movedSubaccountSourceField: "sourceGlobalAccountGUID"
        endpoints:
          accountCreated: "127.0.0.1/events?type=account-created"
          accountDeleted: "127.0.0.1/events?type=account-deleted"
          accountUpdated: "127.0.0.1/events?type=account-updated"
          subaccountCreated: "127.0.0.1/events?type=subaccount-created"
          subaccountDeleted: "127.0.0.1/events?type=subaccount-deleted"
          subaccountUpdated: "127.0.0.1/events?type=subaccount-updated"
          subaccountMoved: "127.0.0.1/events?type=subaccount-moved"
      regionalConfig:
        fieldMapping:
          totalPagesField: "totalPages"
          totalResultsField: "totalResults"
          tenantEventsField: "events"
          idField: "guid"
          nameField: "displayName"
          customerIdField: "customerId"
          subdomainField: "subdomain"
          licenseTypeField: "licenseType"
          discriminatorField: ""
          discriminatorValue: ""
          detailsField: "details"
          entityTypeField: "entityType"
          globalAccountID: "globalAccountGUID"
          regionField: "region"
          movedSubaccountTargetField: "targetGlobalAccountGUID"
          movedSubaccountSourceField: "sourceGlobalAccountGUID"
        regions:
          eu-east:
            api:
              oauthMode: "oauth-mtls"
              authConfigSecretKey: "central"
              endpoints:
                accountCreated: "127.0.0.1/events?type=account-created"
                accountDeleted: "127.0.0.1/events?type=account-deleted"
                accountUpdated: "127.0.0.1/events?type=account-updated"
                subaccountCreated: "127.0.0.1/events?type=subaccount-created"
                subaccountDeleted: "127.0.0.1/events?type=subaccount-deleted"
                subaccountUpdated: "127.0.0.1/events?type=subaccount-updated"
                subaccountMoved: "127.0.0.1/events?type=subaccount-moved"
      dbPool:
        maxOpenConnections: 1
        maxIdleConnections: 1
  metrics:
    enabled: true
    pushEndpoint: http://monitoring-prometheus-pushgateway.kyma-system.svc.cluster.local:9091
  externalServicesMock:
    enabled: false
    certSecuredPort: 8081
    ordCertSecuredPort: 8082
    unsecuredPort: 8083
    basicSecuredPort: 8084
    oauthSecuredPort: 8085
    ordGlobalRegistryCertPort: 8086
    ordGlobalRegistryUnsecuredPort: 8087
    unsecuredPortWithAdditionalContent: 8088
    unsecuredMultiTenantPort: 8089
    certSecuredHost: compass-external-services-mock-sap-mtls
    ordCertSecuredHost: compass-external-services-mock-sap-mtls-ord
    ordGlobalCertSecuredHost: compass-external-services-mock-sap-mtls-global-ord-registry
    unSecuredHost: compass-external-services-mock
    host: compass-external-services-mock.compass-system.svc.cluster.local
    saasAppNamesSecret:
      manage: false
    regionInstancesCredentials:
      manage: false
    oauthSecret:
      manage: false
      name: compass-external-services-mock-oauth-credentials
      clientIdKey: client-id
      clientSecretKey: client-secret
      oauthUrlKey: url
      oauthTokenPath: "/secured/oauth/token"
    auditlog:
      applyMockConfiguration: false
      managementApiPath: /audit-log/v2/configuration-changes/search
      mtlsTokenPath: "/cert/token"
      secret:
        name: "auditlog-instance-management"
        urlKey: url
        tokenUrlKey: token-url
        clientIdKey: client-id
        clientSecretKey: client-secret
        clientCertKey: client-cert
        clientKeyKey: client-key
    iasAdapter:
      consumerAppID: "consumer-app-id"
      consumerAppClientID: "consumer-client-id"
      consumerAppTenantID: "consumer-app-tenant-id"
      providerAppID: "provider-app-id"
      providerAppClientID: "provider-client-id"
      providerAppTenantID: "provider-app-tenant-id"
      apiName: "Test API Name"
  tests:
    http:
      client:
        skipSSLValidation: false
    externalCertConfiguration:
      ouCertSubaccountID: "bad76f69-e5c2-4d55-bca5-240944824b83"
      issuerLocalityRegion2: "local"
    director:
      skipPattern: ""
      externalCertIntSystemCN: "integration-system-test"
      supportedOrdApplicationType: "SAP temp1"
    tenantFetcher:
      tenantOnDemandID: "8d42d818-d4c4-4036-b82f-b199db7ffeb5"
      region: "eu-1"
      region2: "eu-2"
    ordAggregator:
      skipPattern: ""
    ordService:
      accountTenantID: "5577cf46-4f78-45fa-b55f-a42a3bdba868" # testDefaultTenant from our testing tenants
      skipPattern: "(.*Requesting_filtering_of_Bundles_that_have_only_ODATA_APIs|.*Requesting_filtering_of_Bundles_that_do_not_have_only_ODATA_APIs)"
    externalServicesMock:
      skipPattern: ""
      formationAsyncApi:
        responseDelayInSeconds: 3
    selfRegistration:
      region: "eu-1"
      region2: "eu-2"
    destination:
      consumerSubdomain: "compass-external-services-mock-sap-mtls"
    subscription:
      consumerSubdomain: "compass-external-services-mock-sap-mtls"
      tenants:
        providerAccountID: "5577cf46-4f78-45fa-b55f-a42a3bdba868" # testDefaultTenant from our testing tenants
        providerSubaccountID: "47b4575a-f102-414a-8398-2d973ad65f3a" # TestProviderSubaccount from our testing tenants
        consumerAccountID: "5984a414-1eed-4972-af2c-b2b6a415c7d7" # ApplicationsForRuntimeTenantName from our testing tenants
        consumerSubaccountID: "1f538f34-30bf-4d3d-aeaa-02e69eef84ae" # randomly chosen
        consumerTenantID: "ba49f1aa-ddc1-43ff-943c-fe949857a34a" # randomly chosen
        providerSubaccountIDRegion2: "731b7bc4-5472-41d2-a447-e4c0f45de739" # TestProviderSubaccountRegion2 from our testing tenants
        consumerAccountIDTenantHierarchy: "5577cf46-4f78-45fa-b55f-a42a3bdba868" # testDefaultTenant from our testing tenants; more info in 'TestFormationNotificationsTenantHierarchy'
        consumerSubaccountIDTenantHierarchy: "3cfcdd62-320d-403b-b66a-4ee3cdd06947" # TestIntegrationSystemManagedSubaccount from our testing tenants; more info in 'TestFormationNotificationsTenantHierarchy'
      oauthSecret:
        manage: false
        name: compass-subscription-secret
        clientIdKey: client-id
        clientSecretKey: client-secret
        oauthUrlKey: url
      propagatedProviderSubaccountHeader: "X-Provider-Subaccount"
      externalClientCertTestSecretName: "external-client-certificate-test-secret"
      externalClientCertTestSecretNamespace: "compass-system"
      externalCertTestJobName: "external-certificate-rotation-test-job"
      certSvcInstanceTestSecretName: "cert-svc-secret"
      certSvcInstanceTestRegion2SecretName: "cert-svc-secret-eu2"
      consumerTokenURL: "http://compass-external-services-mock.compass-system.svc.cluster.local:8080"
      subscriptionURL: "http://compass-external-services-mock.compass-system.svc.cluster.local:8080"
      subscriptionProviderIdValue: "id-value!t12345"
      subscriptionProviderAppNameValue: "subscriptionProviderAppNameValue"
    namespace: kyma-system
    connectivityAdapterFQDN: http://compass-connectivity-adapter.compass-system.svc.cluster.local
    externalServicesMockFQDN: http://compass-external-services-mock.compass-system.svc.cluster.local
    ordServiceFQDN: http://compass-ord-service.compass-system.svc.cluster.local
    systemBrokerFQDN: http://compass-system-broker.compass-system.svc.cluster.local
    tenantFetcherFQDN: http://compass-tenant-fetcher.compass-system.svc.cluster.local
    hydratorFQDN: http://compass-hydrator.compass-system.svc.cluster.local
    basicCredentials:
      manage: false
      secretName: "test-basic-credentials-secret"
    db:
      maxOpenConnections: 3
      maxIdleConnections: 1
    securityContext: # Set on container level
      runAsUser: 2000
      allowPrivilegeEscalation: false
  expectedSchemaVersionUpdateJob:
    cm:
      name: "expected-schema-version"
    ias_adapter:
      cm:
        name: "ias-adapter-expected-schema-version"
  migratorJob:
    nodeSelectorEnabled: false
    pvc:
      name: "compass-director-migrations"
      namespace: "compass-system"
      migrationsPath: "/compass-migrations"
      storageClass: local-path
    ias_adapter:
      pvc:
        name: "compass-ias-adapter-migrations"
        namespace: "compass-system"
        migrationsPath: "/compass-ias-adapter-migrations"
        storageClass: local-path
  http:
    client:
      skipSSLValidation: false
  pairingAdapter:
    templateName: "pairing-adapter-app-template"
    watcherCorrelationID: "pairing-adapter-watcher-id"
    configMap:
      manage: false
      key: "config.json"
      name: "pairing-adapter-config-local"
      namespace: "compass-system"
      localAdapterFQDN: "http://compass-pairing-adapter.compass-system.svc.cluster.local/adapter-local-mtls"
      integrationSystemID: "d3e9b9f5-25dc-4adb-a0a0-ed69ef371fb6"
    e2e:
      appName: "test-app"
      appID: "123-test-456"
      clientUser: "test-user"
      tenant: "test-tenant"
  # Scopes assigned for every new Client Credentials by given object type (Runtime / Application / Integration System)
  # and scopes mapped to a consumer with the given type, then that consumer is using a client certificate
  scopes:
    scopesPerConsumerType:
      business_integration:
        - "application_template:read"
        - "application_template:write"
        - "formation:read"
        - "formation:write"
        - "formation.state:write"
        - "formation_template:read"
        - "formation_template:write"
        - "formation_template.webhooks:read"
      managed_application_provider_operator:
        - "application.local_tenant_id:write"
        - "application_template:write"
        - "application_template:read"
        - "application_template.webhooks:read"
        - "application_template.labels:write"
        - "internal_visibility:read"
        - "webhook:write"
        - "webhooks.auth:read"
        - "certificate_subject_mapping:write"
      managed_application_consumer: []
      landscape_resource_operator:
        - "application:read"
        - "application:write"
        - "application.local_tenant_id:write"
        - "tenant_access:write"
        - "formation:read"
        - "formation:write"
      technical_client:
        - "tenant:read"
        - "tenant:write"
      runtime:
        - "runtime:read"
        - "runtime:write"
        - "application:read"
        - "runtime.auths:read"
        - "bundle.instance_auths:read"
        - "runtime.webhooks:read"
        - "webhook:write"
      external_certificate:
        - "runtime:read"
        - "runtime:write"
        - "application:read"
        - "application:write"
        - "runtime.auths:read"
        - "bundle.instance_auths:read"
        - "runtime.webhooks:read"
        - "webhook:write"
        - "application_template:read"
        - "application_template:write"
        - "formation_template:read"
        - "formation_template:write"
        - "formation_template.webhooks:read"
      application:
        - "application:read"
        - "application:write"
        - "application.auths:read"
        - "application.webhooks:read"
        - "application.application_template:read"
        - "bundle.instance_auths:read"
        - "document.fetch_request:read"
        - "event_spec.fetch_request:read"
        - "api_spec.fetch_request:read"
        - "fetch-request.auth:read"
        - "webhook:write"
      integration_system:
        - "application:read"
        - "application:write"
        - "application.local_tenant_id:write"
        - "application.application_template:read"
        - "application_template:read"
        - "application_template:write"
        - "runtime:read"
        - "runtime:write"
        - "integration_system:read"
        - "label_definition:read"
        - "label_definition:write"
        - "automatic_scenario_assignment:read"
        - "integration_system.auths:read"
        - "application_template.webhooks:read"
        - "formation:write"
        - "formation:read"
        - "internal_visibility:read"
        - "application.auths:read"
        - "webhook:write"
        - "formation_template:read"
        - "formation_template.webhooks:read"
      super_admin:
        - "application:read"
        - "application:write"
        - "application.local_tenant_id:write"
        - "application_template:read"
        - "application_template:write"
        - "integration_system:read"
        - "integration_system:write"
        - "runtime:read"
        - "runtime:write"
        - "label_definition:read"
        - "label_definition:write"
        - "eventing:manage"
        - "tenant:read"
        - "tenant:write"
        - "automatic_scenario_assignment:read"
        - "application.auths:read"
        - "application.webhooks:read"
        - "application.application_template:read"
        - "application_template.webhooks:read"
        - "bundle.instance_auths:read"
        - "document.fetch_request:read"
        - "event_spec.fetch_request:read"
        - "api_spec.fetch_request:read"
        - "integration_system.auths:read"
        - "runtime.auths:read"
        - "fetch-request.auth:read"
        - "webhooks.auth:read"
        - "formation:write"
        - "formation:read"
        - "internal_visibility:read"
        - "runtime.webhooks:read"
        - "webhook:write"
        - "formation_template:read"
        - "formation_template:write"
        - "formation_template.webhooks:read"
        - "formation_constraint:read"
        - "formation_constraint:write"
        - "certificate_subject_mapping:read"
        - "certificate_subject_mapping:write"
        - "formation.state:write"
        - "tenant_access:write"
      default:
        - "runtime:read"
        - "runtime:write"
        - "tenant:read"<|MERGE_RESOLUTION|>--- conflicted
+++ resolved
@@ -139,11 +139,7 @@
       name: compass-pairing-adapter
     director:
       dir: dev/incubator/
-<<<<<<< HEAD
       version: "PR-3090"
-=======
-      version: "PR-3099"
->>>>>>> 26d6ba7a
       name: compass-director
     hydrator:
       dir: dev/incubator/
