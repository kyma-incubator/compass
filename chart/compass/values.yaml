global:
  disableLegacyConnectivity: true
  defaultTenant: 3e64ebae-38b5-46a0-b1ed-9ccee153a0ae
  defaultTenantRegion: "eu-1"
  tenants: # tenant order matters, so new tenants should be added to the end of the list
    - name: default
      id: 3e64ebae-38b5-46a0-b1ed-9ccee153a0ae
      type: account
    - name: foo
      id: 1eba80dd-8ff6-54ee-be4d-77944d17b10b
      type: account
    - name: bar
      id: af9f84a9-1d3a-4d9f-ae0c-94f883b33b6e
      type: account
    - name: TestTenantSeparation
      id: f1c4b5be-b0e1-41f9-b0bc-b378200dcca0
      type: account
    - name: TestDeleteLastScenarioForApplication
      id: 0403be1e-f854-475e-9074-922120277af5
      type: account
    - name: Test_DeleteAutomaticScenarioAssignmentForSelector
      id: d9553135-6115-4c67-b4d9-962c00f3725f
      type: account
    - name: Test_AutomaticScenarioAssigmentForRuntime
      id: 8c733a45-d988-4472-af10-1256b82c70c0
      type: account
    - name: TestAutomaticScenarioAssignmentsWholeScenario
      id: 65a63692-c00a-4a7d-8376-8615ee37f45c
      type: account
    - name: TestTenantsQueryTenantNotInitialized
      id: 72329135-27fd-4284-9bcb-37ea8d6307d0
      type: account
    - name: Test Default
      id: 5577cf46-4f78-45fa-b55f-a42a3bdba868
      type: account
      parent: 2c4f4a25-ba9a-4dbc-be68-e0beb77a7eb0
    - name: Test_DefaultCustomer
      id: 2c4f4a25-ba9a-4dbc-be68-e0beb77a7eb0
      type: customer
    - name: TestListLabelDefinitions
      id: 3f641cf5-2d14-4e0f-a122-16e7569926f1
      type: account
    - name: Test_AutomaticScenarioAssignmentQueries
      id: 8263cc13-5698-4a2d-9257-e8e76b543e88
      type: account
    - name: TestGetScenariosLabelDefinitionCreatesOneIfNotExists
      id: 2263cc13-5698-4a2d-9257-e8e76b543e33
      type: account
    - name: TestApplicationsForRuntime
      id: 5984a414-1eed-4972-af2c-b2b6a415c7d7
      type: account
    - name: Test_DeleteAutomaticScenarioAssignmentForScenario
      id: d08e4cb6-a77f-4a07-b021-e3317a373597
      type: account
    - name: TestApplicationsForRuntimeWithHiddenApps
      id: 7e1f2df8-36dc-4e40-8be3-d1555d50c91c
      type: account
    - name: TestTenantsQueryTenantInitialized
      id: 8cf0c909-f816-4fe3-a507-a7917ccd8380
      type: account
    - name: TestDeleteApplicationIfInScenario
      id: 0d597250-6b2d-4d89-9c54-e23cb497cd01
      type: account
    - name: TestProviderSubaccount
      id: 47b4575a-f102-414a-8398-2d973ad65f3a
      type: subaccount
      parent: 5577cf46-4f78-45fa-b55f-a42a3bdba868
    - name: TestCompassProviderSubaccount
      id: f8075207-1478-4a80-bd26-24a4785a2bfd
      type: subaccount
      parent: 5577cf46-4f78-45fa-b55f-a42a3bdba868
    - name: TestProviderSubaccountRegion2
      id: 731b7bc4-5472-41d2-a447-e4c0f45de739
      type: subaccount
      region: "eu-2"
      parent: 5577cf46-4f78-45fa-b55f-a42a3bdba868
    - name: TestCertificateSubaccount
      id: 123e4567-e89b-12d3-a456-426614174001
      type: subaccount
      parent: 5577cf46-4f78-45fa-b55f-a42a3bdba868
    - name: TestNsAdapter
      id: 08b6da37-e911-48fb-a0cb-fa635a6c5678
      type: subaccount
      parent: 5577cf46-4f78-45fa-b55f-a42a3bdba868
    - name: TestNsAdapterSubaccountWithApplications
      id: 08b6da37-e911-48fb-a0cb-fa635a6c4321
      type: subaccount
      parent: 5577cf46-4f78-45fa-b55f-a42a3bdba868
    - name: TestIntegrationSystemManagedSubaccount
      id: 3cfcdd62-320d-403b-b66a-4ee3cdd06947
      type: subaccount
      parent: 5577cf46-4f78-45fa-b55f-a42a3bdba868
    - name: TestIntegrationSystemManagedAccount
      id: 7e8ab2e3-3bb4-42e3-92b2-4e0bf48559d3
      type: account
      parent: 2c4f4a25-ba9a-4dbc-be68-e0beb77a7eb0
    - name: TestSystemFetcherAccount
      id: c395681d-11dd-4cde-bbcf-570b4a153e79
      type: account
      parent: 2c4f4a25-ba9a-4dbc-be68-e0beb77a7eb0
    - name: TestConsumerSubaccount
      id: 1f538f34-30bf-4d3d-aeaa-02e69eef84ae
      type: subaccount
      parent: 5984a414-1eed-4972-af2c-b2b6a415c7d7
    - name: TestTenantsOnDemandAPI
      id: 8d42d818-d4c4-4036-b82f-b199db7ffeb5
      type: subaccount
      parent: 5984a414-1eed-4972-af2c-b2b6a415c7d7
    - name: TestExternalCertificateSubaccount
      id: bad76f69-e5c2-4d55-bca5-240944824b83
      type: subaccount
      parent: 5577cf46-4f78-45fa-b55f-a42a3bdba868
    - name: TestAtomOrganization
      id: f2724f8e-1a58-4f32-bfd0-8b831de34e71
      type: organization
      parent: 2c4f4a25-ba9a-4dbc-be68-e0beb77a7eb0
    - name: TestAtomFolder
      id: 4c31b7c7-2bea-4bd5-9ea5-e9a8d704f900
      type: folder
      parent: f2724f8e-1a58-4f32-bfd0-8b831de34e71
    - name: TestAtomResourceGroup
      id: ff30da87-7685-4462-869a-baae6441898b
      type: resource-group
      parent: 4c31b7c7-2bea-4bd5-9ea5-e9a8d704f900
  images:
    containerRegistry:
      path: eu.gcr.io/kyma-project/incubator
    connector:
      dir:
      version: "PR-2929"
      name: compass-connector
    connectivity_adapter:
      dir:
      version: "PR-2929"
      name: compass-connectivity-adapter
    pairing_adapter:
      dir:
      version: "PR-2929"
      name: compass-pairing-adapter
    director:
      dir:
<<<<<<< HEAD
      version: "PR-2943"
=======
      version: "PR-2942"
>>>>>>> 738feb08
      name: compass-director
    hydrator:
      dir:
      version: "PR-2929"
      name: compass-hydrator
    gateway:
      dir:
      version: "PR-2929"
      name: compass-gateway
    operations_controller:
      dir:
      version: "PR-2929"
      name: compass-operations-controller
    ord_service:
      dir:
      version: "PR-87"
      name: compass-ord-service
    schema_migrator:
      dir:
      version: "PR-2943"
      name: compass-schema-migrator
    system_broker:
      dir:
      version: "PR-2929"
      name: compass-system-broker
    certs_setup_job:
      containerRegistry:
        path: eu.gcr.io/kyma-project
      dir:
      version: "0a651695"
    external_services_mock:
      dir:
      version: "PR-2929"
      name: compass-external-services-mock
    console:
      dir:
      version: "PR-80"
      name: compass-console
    e2e_tests:
      dir:
      version: "PR-2928"
      name: compass-e2e-tests
  isLocalEnv: false
  isForTesting: false
  oauth2:
    host: oauth2
  livenessProbe:
    initialDelaySeconds: 30
    timeoutSeconds: 1
    periodSeconds: 10
  readinessProbe:
    initialDelaySeconds: 5
    timeoutSeconds: 1
    periodSeconds: 2
  agentPreconfiguration: false
  portieris:
    isEnabled: false
    imagePullSecretName: "portieris-dummy-image-pull-secret"
  nsAdapter:
    external:
      port: 3005
    e2eTests:
      gatewayHost: "compass-gateway-xsuaa"
    prefix: /nsadapter
    path: /nsadapter/api/v1/notifications
    systemToTemplateMappings: '[{  "Name": "SAP S/4HANA On-Premise",  "SourceKey": ["type"],  "SourceValue": ["abapSys"]},{  "Name": "SAP S/4HANA On-Premise",  "SourceKey": ["type"],  "SourceValue": ["nonSAPsys"]},{  "Name": "SAP S/4HANA On-Premise",  "SourceKey": ["type"],  "SourceValue": ["hana"]}]'
    secret:
      name: nsadapter-secret
      subaccountKey: subaccount
      local:
        subaccountValue: subaccount
    authSecret:
      name: "compass-external-services-mock-oauth-credentials"
      clientIdKey: client-id
      clientSecretKey: client-secret
      tokenUrlKey: url
      instanceUrlKey: url
      certKey: cert
      keyKey: key
    registerPath: "/register"
    tokenPath: "/secured/oauth/token"
    createClonePattern: '{"key": "%s"}'
    createBindingPattern: '{}'
    useClone: "false"
  director:
    host: compass-director.compass-system.svc.cluster.local
    formationMappingAsyncStatusApi:
      pathPrefix: "/v1/businessIntegrations"
      formationAssignmentPath: "/{ucl-formation-id}/assignments/{ucl-assignment-id}/status"
      formationPath: "/{ucl-formation-id}/status"
    prefix: /director
    graphql:
      external:
        port: 3000
    tls:
      secure:
        internal:
          host: compass-director-internal
    validator:
      port: 8080
    metrics:
      port: 3003
      enableGraphqlOperationInstrumentation: true
    operations:
      port: 3002
      path: "/operation"
      lastOperationPath: "/last_operation"
    info:
      path: "/v1/info"
    subscription:
      subscriptionProviderLabelKey: "subscriptionProviderId"
      consumerSubaccountLabelKey: "global_subaccount_id"
      subscriptionLabelKey: "subscription"
      tokenPrefix: "sb-"
    selfRegister:
      secrets:
        instancesCreds:
          name: "region-instances-credentials"
          key: "keyConfig"
          path: "/tmp"
        saasAppNameCfg:
          name: "saas-app-names"
          key: "appNameConfig"
          path: "/tmp/appNameConfig"
      clientIdPath: "clientId"
      clientSecretPath: "clientSecret"
      urlPath: "url"
      tokenUrlPath: "tokenUrl"
      clientCertPath: "clientCert"
      clientKeyPath: "clientKey"
      local:
        templateMappings:
          clientIDMapping: '{{ printf "\"%s\":\"client_id\"" .Values.global.director.selfRegister.clientIdPath }}'
          clientSecretMapping: '{{ printf "\"%s\":\"client_secret\"" .Values.global.director.selfRegister.clientSecretPath }}'
          urlMapping: '{{ printf "\"%s\":\"http://compass-external-services-mock.%s.svc.cluster.local:%s\"" .Values.global.director.selfRegister.urlPath .Release.Namespace (.Values.service.port | toString) }}'
          tokenURLMapping: '{{ printf "\"%s\":\"https://%s.%s:%s\"" .Values.global.director.selfRegister.tokenUrlPath .Values.global.externalServicesMock.certSecuredHost .Values.global.ingress.domainName (.Values.service.certPort | toString) }}'
          x509CertificateMapping: '{{ printf "\"%s\":\"%s\"" .Values.global.director.selfRegister.clientCertPath .Values.global.connector.caCertificate }}'
          x509KeyMapping: '{{ printf "\"%s\":\"%s\"" .Values.global.director.selfRegister.clientKeyPath .Values.global.connector.caKey }}'
      oauthTokenPath: "/cert/token"
      oauthMode: "oauth-mtls"
      label: "selfRegLabel"
      labelValuePrefix: "self-reg-prefix-"
      responseKey: "self-reg-key"
      path: "/external-api/self-reg"
      nameQueryParam: "name"
      tenantQueryParam: "tenant"
      requestBodyPattern: '{"key": "%s"}'
      saasAppNameLabelKey: "CMPSaaSAppName"
      saasAppNamePath: "localSaaSAppNamePath"
    clientIDHeaderKey: client_user
    suggestTokenHeaderKey: suggest_token
    runtimeTypeLabelKey: "runtimeType"
    applicationTypeLabelKey: "applicationType"
    kymaRuntimeTypeLabelValue: "kyma"
    fetchTenantEndpoint: '{{ printf "https://%s.%s%s/v1/fetch" .Values.global.gateway.tls.secure.internal.host .Values.global.ingress.domainName .Values.global.tenantFetcher.prefix }}'
    ordWebhookMappings: '[]'
    tenantMappingsPath: "/tmp/tenantMappingsConfig"
    tenantMappingsKey: "tenant-mapping-config.json"
    tenantMappings:
      SYNC:
        v1.0:
          - type: CONFIGURATION_CHANGED
            mode: SYNC
            urlTemplate: '{"path":"%s/v1/tenant-mappings/{{.RuntimeContext.Value}}","method":"PATCH"}'
            inputTemplate: '{"context":{ {{ if .CustomerTenantContext.AccountID }}"btp": {"uclFormationId":"{{.FormationID}}","globalAccountId":"{{.CustomerTenantContext.AccountID}}","crmId":"{{.CustomerTenantContext.CustomerID}}"} {{ else }}"atom": {"uclFormationId":"{{.FormationID}}","path":"{{.CustomerTenantContext.Path}}","crmId":"{{.CustomerTenantContext.CustomerID}}"} {{ end }} },"items": [ {"uclAssignmentId":"{{ .Assignment.ID }}","operation":"{{.Operation}}","deploymentRegion":"{{if .Application.Labels.region }}{{.Application.Labels.region}}{{ else }}{{.ApplicationTemplate.Labels.region}}{{end }}","applicationNamespace":"{{ if .Application.ApplicationNamespace }}{{.Application.ApplicationNamespace}}{{else }}{{.ApplicationTemplate.ApplicationNamespace}}{{ end }}","applicationTenantId":"{{.Application.LocalTenantID}}","uclSystemTenantId":"{{.Application.ID}}",{{ if .ApplicationTemplate.Labels.parameters }}"parameters": {{.ApplicationTemplate.Labels.parameters}},{{ end }}"configuration": {{.ReverseAssignment.Value}} } ] }'
            headerTemplate: '{"Content-Type": ["application/json"]}'
            outputTemplate: '{"error":"{{.Body.error}}","success_status_code": 200}'
          - type: APPLICATION_TENANT_MAPPING
            mode: SYNC
            urlTemplate: '{"path":"%s/v1/tenant-mappings/{{.TargetApplication.LocalTenantID}}","method":"PATCH"}'
            inputTemplate: '{"context": { {{ if .CustomerTenantContext.AccountID }}"btp":{"uclFormationId":"{{.FormationID}}","globalAccountId":"{{.CustomerTenantContext.AccountID}}","crmId":"{{.CustomerTenantContext.CustomerID}}"} {{ else }}"atom": {"uclFormationId":"{{.FormationID}}","path":"{{.CustomerTenantContext.Path}}","crmId":"{{.CustomerTenantContext.CustomerID}}"} {{ end }} },"items": [ {"uclAssignmentId":"{{ .Assignment.ID }}","operation":"{{.Operation}}","deploymentRegion":"{{if .SourceApplication.Labels.region }}{{.SourceApplication.Labels.region}}{{else }}{{.SourceApplicationTemplate.Labels.region}}{{ end }}","applicationNamespace":"{{if .SourceApplication.ApplicationNamespace }}{{.SourceApplication.ApplicationNamespace}}{{else }}{{.SourceApplicationTemplate.ApplicationNamespace}}{{ end }}","applicationTenantId":"{{.SourceApplication.LocalTenantID}}","uclSystemTenantId":"{{.SourceApplication.ID}}",{{ if .SourceApplicationTemplate.Labels.parameters }}"parameters": {{.SourceApplicationTemplate.Labels.parameters}},{{ end }}"configuration": {{.ReverseAssignment.Value}} } ]}'
            headerTemplate: '{"Content-Type": ["application/json"]}'
            outputTemplate: '{"error":"{{.Body.error}}","success_status_code": 200}'
        configuration_changed:v1.0:
          - type: CONFIGURATION_CHANGED
            mode: SYNC
            urlTemplate: '{"path":"%s/v1/tenant-mappings/{{.RuntimeContext.Value}}","method":"PATCH"}'
            inputTemplate: '{"context":{ {{ if .CustomerTenantContext.AccountID }}"btp": {"uclFormationId":"{{.FormationID}}","globalAccountId":"{{.CustomerTenantContext.AccountID}}","crmId":"{{.CustomerTenantContext.CustomerID}}"} {{ else }}"atom": {"uclFormationId":"{{.FormationID}}","path":"{{.CustomerTenantContext.Path}}","crmId":"{{.CustomerTenantContext.CustomerID}}"} {{ end }} },"items": [ {"uclAssignmentId":"{{ .Assignment.ID }}","operation":"{{.Operation}}","deploymentRegion":"{{if .Application.Labels.region }}{{.Application.Labels.region}}{{ else }}{{.ApplicationTemplate.Labels.region}}{{end }}","applicationNamespace":"{{ if .Application.ApplicationNamespace }}{{.Application.ApplicationNamespace}}{{else }}{{.ApplicationTemplate.ApplicationNamespace}}{{ end }}","applicationTenantId":"{{.Application.LocalTenantID}}","uclSystemTenantId":"{{.Application.ID}}",{{ if .ApplicationTemplate.Labels.parameters }}"parameters": {{.ApplicationTemplate.Labels.parameters}},{{ end }}"configuration": {{.ReverseAssignment.Value}} } ] }'
            headerTemplate: '{"Content-Type": ["application/json"]}'
            outputTemplate: '{"error":"{{.Body.error}}","success_status_code": 200}'
        application_tenant_mapping:v1.0:
          - type: APPLICATION_TENANT_MAPPING
            mode: SYNC
            urlTemplate: '{"path":"%s/v1/tenant-mappings/{{.TargetApplication.LocalTenantID}}","method":"PATCH"}'
            inputTemplate: '{"context": { {{ if .CustomerTenantContext.AccountID }}"btp":{"uclFormationId":"{{.FormationID}}","globalAccountId":"{{.CustomerTenantContext.AccountID}}","crmId":"{{.CustomerTenantContext.CustomerID}}"} {{ else }}"atom": {"uclFormationId":"{{.FormationID}}","path":"{{.CustomerTenantContext.Path}}","crmId":"{{.CustomerTenantContext.CustomerID}}"} {{ end }} },"items": [ {"uclAssignmentId":"{{ .Assignment.ID }}","operation":"{{.Operation}}","deploymentRegion":"{{if .SourceApplication.Labels.region }}{{.SourceApplication.Labels.region}}{{else }}{{.SourceApplicationTemplate.Labels.region}}{{ end }}","applicationNamespace":"{{if .SourceApplication.ApplicationNamespace }}{{.SourceApplication.ApplicationNamespace}}{{else }}{{.SourceApplicationTemplate.ApplicationNamespace}}{{ end }}","applicationTenantId":"{{.SourceApplication.LocalTenantID}}","uclSystemTenantId":"{{.SourceApplication.ID}}",{{ if .SourceApplicationTemplate.Labels.parameters }}"parameters": {{.SourceApplicationTemplate.Labels.parameters}},{{ end }}"configuration": {{.ReverseAssignment.Value}} } ]}'
            headerTemplate: '{"Content-Type": ["application/json"]}'
            outputTemplate: '{"error":"{{.Body.error}}","success_status_code": 200}'
        application_tenant_mapping:v1.1:
          - type: APPLICATION_TENANT_MAPPING
            mode: SYNC
            urlTemplate: '{"path":"%s/v1/tenant-mappings/{{.TargetApplication.LocalTenantID}}","method":"PATCH"}'
            inputTemplate: '{"context": { {{ if .CustomerTenantContext.AccountID }}"btp":{"uclFormationId":"{{.FormationID}}","globalAccountId":"{{.CustomerTenantContext.AccountID}}","crmId":"{{.CustomerTenantContext.CustomerID}}"} {{ else }}"atom": {"uclFormationId":"{{.FormationID}}","path":"{{.CustomerTenantContext.Path}}","crmId":"{{.CustomerTenantContext.CustomerID}}"} {{ end }} },"receiverTenant": {"deploymentRegion":"{{ if .TargetApplication.Labels.region}}{{.TargetApplication.Labels.region}}{{ else }}{{.TargetApplicationTemplate.Labels.region}}{{end }}","applicationNamespace":"{{ if .TargetApplication.ApplicationNamespace}}{{.TargetApplication.ApplicationNamespace}}{{ else }}{{.TargetApplicationTemplate.ApplicationNamespace}}{{end }}","applicationUrl":"{{ .TargetApplication.BaseURL }}","applicationTenantId":"{{.TargetApplication.LocalTenantID }}","uclSystemTenantId":"{{ .TargetApplication.ID}}", {{ if .TargetApplicationTemplate.Labels.parameters }}"parameters": {{.TargetApplicationTemplate.Labels.parameters}}{{ end }} },"assignedTenants": [ {"uclAssignmentId":"{{ .Assignment.ID }}","operation":"{{.Operation}}","deploymentRegion":"{{if .SourceApplication.Labels.region }}{{.SourceApplication.Labels.region}}{{else }}{{.SourceApplicationTemplate.Labels.region}}{{ end }}","applicationNamespace":"{{if .SourceApplication.ApplicationNamespace }}{{.SourceApplication.ApplicationNamespace}}{{else }}{{.SourceApplicationTemplate.ApplicationNamespace}}{{ end }}","applicationUrl":"{{.SourceApplication.BaseURL }}","applicationTenantId":"{{.SourceApplication.LocalTenantID}}","uclSystemTenantId":"{{.SourceApplication.ID}}",{{ if .SourceApplicationTemplate.Labels.parameters }}"parameters": {{.SourceApplicationTemplate.Labels.parameters}},{{ end }}"configuration": {{.ReverseAssignment.Value}} } ]}'
            headerTemplate: '{"Content-Type": ["application/json"]}'
            outputTemplate: '{"error":"{{.Body.error}}","success_status_code": 200}'
      ASYNC_CALLBACK:
        v1.0:
          - type: CONFIGURATION_CHANGED
            mode: ASYNC_CALLBACK
            urlTemplate: '{"path":"%s/v1/tenant-mappings/{{.RuntimeContext.Value}}","method":"PATCH"}'
            inputTemplate: '{"context":{ {{ if .CustomerTenantContext.AccountID }}"btp": {"uclFormationId":"{{.FormationID}}","globalAccountId":"{{.CustomerTenantContext.AccountID}}","crmId":"{{.CustomerTenantContext.CustomerID}}"} {{ else }}"atom": {"uclFormationId":"{{.FormationID}}","path":"{{.CustomerTenantContext.Path}}","crmId":"{{.CustomerTenantContext.CustomerID}}"} {{ end }} },"items": [ {"uclAssignmentId":"{{ .Assignment.ID }}","operation":"{{.Operation}}","deploymentRegion":"{{if .Application.Labels.region }}{{.Application.Labels.region}}{{ else }}{{.ApplicationTemplate.Labels.region}}{{end }}","applicationNamespace":"{{ if .Application.ApplicationNamespace }}{{.Application.ApplicationNamespace}}{{else }}{{.ApplicationTemplate.ApplicationNamespace}}{{ end }}","applicationTenantId":"{{.Application.LocalTenantID}}","uclSystemTenantId":"{{.Application.ID}}",{{ if .ApplicationTemplate.Labels.parameters }}"parameters": {{.ApplicationTemplate.Labels.parameters}},{{ end }}"configuration": {{.ReverseAssignment.Value}} } ] }'
            headerTemplate: '{"Content-Type": ["application/json"],"Location": ["%s/v1/businessIntegrations/{{.FormationID}}/assignments/{{.Assignment.ID}}/status"]}'
            outputTemplate: '{"error":"{{.Body.error}}","success_status_code": 202}'
          - type: APPLICATION_TENANT_MAPPING
            mode: ASYNC_CALLBACK
            urlTemplate: '{"path":"%s/v1/tenant-mappings/{{.TargetApplication.LocalTenantID}}","method":"PATCH"}'
            inputTemplate: '{"context": { {{ if .CustomerTenantContext.AccountID }}"btp":{"uclFormationId":"{{.FormationID}}","globalAccountId":"{{.CustomerTenantContext.AccountID}}","crmId":"{{.CustomerTenantContext.CustomerID}}"} {{ else }}"atom": {"uclFormationId":"{{.FormationID}}","path":"{{.CustomerTenantContext.Path}}","crmId":"{{.CustomerTenantContext.CustomerID}}"} {{ end }} },"items": [ {"uclAssignmentId":"{{ .Assignment.ID }}","operation":"{{.Operation}}","deploymentRegion":"{{if .SourceApplication.Labels.region }}{{.SourceApplication.Labels.region}}{{else }}{{.SourceApplicationTemplate.Labels.region}}{{ end }}","applicationNamespace":"{{if .SourceApplication.ApplicationNamespace }}{{.SourceApplication.ApplicationNamespace}}{{else }}{{.SourceApplicationTemplate.ApplicationNamespace}}{{ end }}","applicationTenantId":"{{.SourceApplication.LocalTenantID}}","uclSystemTenantId":"{{.SourceApplication.ID}}",{{ if .SourceApplicationTemplate.Labels.parameters }}"parameters": {{.SourceApplicationTemplate.Labels.parameters}},{{ end }}"configuration": {{.ReverseAssignment.Value}} } ]}'
            headerTemplate: '{"Content-Type": ["application/json"],"Location": ["%s/v1/businessIntegrations/{{.FormationID}}/assignments/{{.Assignment.ID}}/status"]}'
            outputTemplate: '{"error":"{{.Body.error}}","success_status_code": 202}'
        configuration_changed:v1.0:
          - type: CONFIGURATION_CHANGED
            mode: ASYNC_CALLBACK
            urlTemplate: '{"path":"%s/v1/tenant-mappings/{{.RuntimeContext.Value}}","method":"PATCH"}'
            inputTemplate: '{"context":{ {{ if .CustomerTenantContext.AccountID }}"btp": {"uclFormationId":"{{.FormationID}}","globalAccountId":"{{.CustomerTenantContext.AccountID}}","crmId":"{{.CustomerTenantContext.CustomerID}}"} {{ else }}"atom": {"uclFormationId":"{{.FormationID}}","path":"{{.CustomerTenantContext.Path}}","crmId":"{{.CustomerTenantContext.CustomerID}}"} {{ end }} },"items": [ {"uclAssignmentId":"{{ .Assignment.ID }}","operation":"{{.Operation}}","deploymentRegion":"{{if .Application.Labels.region }}{{.Application.Labels.region}}{{ else }}{{.ApplicationTemplate.Labels.region}}{{end }}","applicationNamespace":"{{ if .Application.ApplicationNamespace }}{{.Application.ApplicationNamespace}}{{else }}{{.ApplicationTemplate.ApplicationNamespace}}{{ end }}","applicationTenantId":"{{.Application.LocalTenantID}}","uclSystemTenantId":"{{.Application.ID}}",{{ if .ApplicationTemplate.Labels.parameters }}"parameters": {{.ApplicationTemplate.Labels.parameters}},{{ end }}"configuration": {{.ReverseAssignment.Value}} } ] }'
            headerTemplate: '{"Content-Type": ["application/json"],"Location": ["%s/v1/businessIntegrations/{{.FormationID}}/assignments/{{.Assignment.ID}}/status"]}'
            outputTemplate: '{"error":"{{.Body.error}}","success_status_code": 202}'
        application_tenant_mapping:v1.0:
          - type: APPLICATION_TENANT_MAPPING
            mode: ASYNC_CALLBACK
            urlTemplate: '{"path":"%s/v1/tenant-mappings/{{.TargetApplication.LocalTenantID}}","method":"PATCH"}'
            inputTemplate: '{"context": { {{ if .CustomerTenantContext.AccountID }}"btp":{"uclFormationId":"{{.FormationID}}","globalAccountId":"{{.CustomerTenantContext.AccountID}}","crmId":"{{.CustomerTenantContext.CustomerID}}"} {{ else }}"atom": {"uclFormationId":"{{.FormationID}}","path":"{{.CustomerTenantContext.Path}}","crmId":"{{.CustomerTenantContext.CustomerID}}"} {{ end }} },"items": [ {"uclAssignmentId":"{{ .Assignment.ID }}","operation":"{{.Operation}}","deploymentRegion":"{{if .SourceApplication.Labels.region }}{{.SourceApplication.Labels.region}}{{else }}{{.SourceApplicationTemplate.Labels.region}}{{ end }}","applicationNamespace":"{{if .SourceApplication.ApplicationNamespace }}{{.SourceApplication.ApplicationNamespace}}{{else }}{{.SourceApplicationTemplate.ApplicationNamespace}}{{ end }}","applicationTenantId":"{{.SourceApplication.LocalTenantID}}","uclSystemTenantId":"{{.SourceApplication.ID}}",{{ if .SourceApplicationTemplate.Labels.parameters }}"parameters": {{.SourceApplicationTemplate.Labels.parameters}},{{ end }}"configuration": {{.ReverseAssignment.Value}} } ]}'
            headerTemplate: '{"Content-Type": ["application/json"],"Location": ["%s/v1/businessIntegrations/{{.FormationID}}/assignments/{{.Assignment.ID}}/status"]}'
            outputTemplate: '{"error":"{{.Body.error}}","success_status_code": 202}'
        application_tenant_mapping:v1.1:
          - type: APPLICATION_TENANT_MAPPING
            mode: ASYNC_CALLBACK
            urlTemplate: '{"path":"%s/v1/tenant-mappings/{{.TargetApplication.LocalTenantID}}","method":"PATCH"}'
            inputTemplate: '{"context": { {{ if .CustomerTenantContext.AccountID }}"btp":{"uclFormationId":"{{.FormationID}}","globalAccountId":"{{.CustomerTenantContext.AccountID}}","crmId":"{{.CustomerTenantContext.CustomerID}}"} {{ else }}"atom": {"uclFormationId":"{{.FormationID}}","path":"{{.CustomerTenantContext.Path}}","crmId":"{{.CustomerTenantContext.CustomerID}}"} {{ end }} },"receiverTenant": {"deploymentRegion":"{{ if .TargetApplication.Labels.region}}{{.TargetApplication.Labels.region}}{{ else }}{{.TargetApplicationTemplate.Labels.region}}{{end }}","applicationNamespace":"{{ if .TargetApplication.ApplicationNamespace}}{{.TargetApplication.ApplicationNamespace}}{{ else }}{{.TargetApplicationTemplate.ApplicationNamespace}}{{end }}","applicationUrl":"{{ .TargetApplication.BaseURL }}","applicationTenantId":"{{.TargetApplication.LocalTenantID }}","uclSystemTenantId":"{{ .TargetApplication.ID}}", {{ if .TargetApplicationTemplate.Labels.parameters }}"parameters": {{.TargetApplicationTemplate.Labels.parameters}}{{ end }} },"assignedTenants": [ {"uclAssignmentId":"{{ .Assignment.ID }}","operation":"{{.Operation}}","deploymentRegion":"{{if .SourceApplication.Labels.region }}{{.SourceApplication.Labels.region}}{{else }}{{.SourceApplicationTemplate.Labels.region}}{{ end }}","applicationNamespace":"{{if .SourceApplication.ApplicationNamespace }}{{.SourceApplication.ApplicationNamespace}}{{else }}{{.SourceApplicationTemplate.ApplicationNamespace}}{{ end }}","applicationUrl":"{{.SourceApplication.BaseURL }}","applicationTenantId":"{{.SourceApplication.LocalTenantID}}","uclSystemTenantId":"{{.SourceApplication.ID}}",{{ if .SourceApplicationTemplate.Labels.parameters }}"parameters": {{.SourceApplicationTemplate.Labels.parameters}},{{ end }}"configuration": {{.ReverseAssignment.Value}} } ]}'
            headerTemplate: '{"Content-Type": ["application/json"],"Location": ["%s/v1/businessIntegrations/{{.FormationID}}/assignments/{{.Assignment.ID}}/status"]}'
            outputTemplate: '{"error":"{{.Body.error}}","success_status_code": 202}'
  auditlog:
    configMapName: "compass-gateway-auditlog-config"
    mtlsTokenPath: "/cert/token"
    standardTokenPath: "/secured/oauth/token"
    skipSSLValidation: false
    secret:
      name: "compass-gateway-auditlog-secret"
      urlKey: url
      clientIdKey: client-id
      clientSecretKey: client-secret
      clientCertKey: client-cert
      clientKeyKey: client-key
  log:
    format: "kibana"
  tenantConfig:
    useDefaultTenants: true
    dbPool:
      maxOpenConnections: 1
      maxIdleConnections: 1
  connector:
    prefix: /connector
    graphql:
      external:
        port: 3000
    validator:
      port: 8080
    # If secrets do not exist they will be created
    secrets:
      ca:
        name: compass-connector-app-ca
        namespace: compass-system
        certificateKey: ca.crt
        keyKey: ca.key
      rootCA:
        namespace: istio-system # For Ingress Gateway to work properly the namespace needs to be istio-system
        # In order for istio mTLS to work we should have two different secrets one containing the server certificate (let’s say X) and one used for validation of the client’s certificates.
        # The second one should be our root certificate and istio wants it to be named X-cacert. (-cacert suffix).
        # This is the reason for the confusing name of our root certificate. https://preliminary.istio.io/v1.6/docs/tasks/traffic-management/ingress/secure-ingress/#configure-a-mutual-tls-ingress-gateway
        cacert: compass-gateway-mtls-certs-cacert # For cert-rotation the cacert should be in different secret
        certificateKey: cacert
    revocation:
      configmap:
        name: revocations-config
        namespace: "{{ .Release.Namespace }}"
    # If key and certificate are not provided they will be generated
    caKey: ""
    caCertificate: ""
  system_broker:
    enabled: false
    port: 5001
    prefix: /broker
    tokenProviderFromHeader:
      forwardHeaders: Authorization
    tokenProviderFromSecret:
      enabled: false
      secrets:
        integrationSystemCredentials:
          name: compass-system-broker-credentials
          namespace: compass-system
    testNamespace: kyma-system
  gateway:
    port: 3000
    tls:
      host: compass-gateway
      adapterHost: compass-ns-adapter
      secure:
        internal:
          host: compass-gateway-internal
        oauth:
          host: compass-gateway-auth-oauth
    mtls:
      manageCerts: false
      host: compass-gateway-mtls
      certSecret: compass-gateway-mtls-certs
      external:
        host: compass-gateway-sap-mtls
        certSecret: compass-gateway-mtls-certs # Use connector's root CA as root CA by default. This should be overridden for productive deployments.
    headers:
      rateLimit: X-Flow-Identity
      request:
        remove:
          - "Client-Id-From-Token"
          - "Client-Id-From-Certificate"
          - "Client-Certificate-Hash"
          - "Certificate-Data"
  hydrator:
    host: compass-hydrator.compass-system.svc.cluster.local
    port: 3000
    prefix: /hydrators
    certSubjectMappingResyncInterval: "10s"
    subjectConsumerMappingConfig: '[{"consumer_type": "Super Admin", "tenant_access_levels": ["customer", "account","subaccount", "global", "organization", "folder", "resource-group"], "subject": "C=DE, L=local, O=SAP SE, OU=Region, OU=SAP Cloud Platform Clients, OU=f8075207-1478-4a80-bd26-24a4785a2bfd, CN=compass"}, {"consumer_type": "Integration System", "tenant_access_levels": ["account","subaccount"], "subject": "C=DE, L=local, O=SAP SE, OU=Region, OU=SAP Cloud Platform Clients, OU=f8075207-1478-4a80-bd26-24a4785a2bfd, CN=integration-system-test"}, {"consumer_type": "Technical Client", "tenant_access_levels": ["global"], "subject": "C=DE, L=local, O=SAP SE, OU=SAP Cloud Platform Clients, OU=1f538f34-30bf-4d3d-aeaa-02e69eef84ae, CN=technical-client-test"}]'
    certificateDataHeader: "Certificate-Data"
    consumerClaimsKeys:
      clientIDKey: "client_id"
      tenantIDKey: "tenantid"
      userNameKey: "user_name"
      subdomainKey: "subdomain"
    http:
      client:
        skipSSLValidation: false
    metrics:
      port: 3003
      enableClientInstrumentation: true
      censoredFlows: "JWT"
  operations_controller:
    enabled: true
  connectivity_adapter:
    port: 8080
    tls:
      host: adapter-gateway
    mtls:
      host: adapter-gateway-mtls
  oathkeeperFilters:
    workloadLabel: oathkeeper
    namespace: kyma-system
    tokenDataHeader: "Connector-Token"
    certificateDataHeader: "Certificate-Data"
  istio:
    discoveryMtlsGateway:
      name: "discovery-gateway"
      namespace: "compass-system"
      certSecretName: discovery-gateway-certs
      localCA: # the CA property and its nested fields are used only in local setup
        secretName: discovery-gateway-certs-cacert
        namespace: istio-system # For Ingress Gateway to work properly the namespace needs to be istio-system
        certificate: ""
        key: ""
    externalMtlsGateway:
      name: "compass-gateway-external-mtls"
      namespace: "compass-system"
    mtlsGateway:
      name: "compass-gateway-mtls"
      namespace: "compass-system"
    gateway:
      name: "kyma-gateway"
      namespace: "kyma-system"
    proxy:
      port: 15020
    namespace: istio-system
    ingressgateway:
      workloadLabel: istio-ingressgateway
      requestPayloadSizeLimit2MB: 2097152
      requestPayloadSizeLimit2MBLabel: "2MB"
      requestPayloadSizeLimit5MB: 5097152
      requestPayloadSizeLimit5MBLabel: "5MB"
      correlationHeaderRewriteFilter:
        expectedHeaders:
          - "x-request-id"
          - "x-correlation-id"
          - "x-correlationid"
          - "x-forrequest-id"
          - "x-vcap-request-id"
          - "x-broker-api-request-identity"
  kubernetes:
    serviceAccountTokenIssuer: https://kubernetes.default.svc.cluster.local
    serviceAccountTokenJWKS: https://kubernetes.default.svc.cluster.local/openid/v1/jwks
  ingress:
    domainName: "local.kyma.dev"
    discoveryDomain:
      name: "discovery.api.local"
      tlsCert: ""
      tlsKey: ""
  database:
    sqlProxyServiceAccount: "proxy-user@gcp-cmp.iam.gserviceaccount.com"
    manageSecrets: true
    embedded:
      enabled: true
      director:
        name: "postgres"
      directorDBName: "postgres"
    managedGCP:
      serviceAccountKey: ""
      instanceConnectionName: ""
      director:
        name: ""
        user: ""
        password: ""
      host: "localhost"
      hostPort: "5432"
      sslMode: ""
      #TODO remove below after migration to separate user will be done
      dbUser: ""
      dbPassword: ""
      directorDBName: ""
  oathkeeper:
    host: ory-oathkeeper-proxy.kyma-system.svc.cluster.local
    port: 4455
    timeout_ms: 120000
    ns_adapter_timeout_ms: 3600000
    idTokenConfig:
      claims: '{"scopes": "{{ print .Extra.scope }}","tenant": "{{ .Extra.tenant }}", "consumerID": "{{ print .Extra.consumerID}}", "consumerType": "{{ print .Extra.consumerType }}", "flow": "{{ print .Extra.flow }}", "onBehalfOf": "{{ print .Extra.onBehalfOf }}", "region": "{{ print .Extra.region }}", "tokenClientID": "{{ print .Extra.tokenClientID }}"}'
      internalClaims: '{"scopes": "application:read application:write application.webhooks:read application.application_template:read application_template.webhooks:read webhooks.auth:read runtime:write runtime:read tenant:read tenant:write tenant_subscription:write ory_internal fetch_tenant application_template:read destinations_sensitive_data:read destinations:sync ord_aggregator:sync certificate_subject_mapping:read certificate_subject_mapping:write","tenant":"{ {{ if .Header.Tenant }} \"consumerTenant\":\"{{ print (index .Header.Tenant 0) }}\", {{ end }} \"externalTenant\":\"\"}", "consumerType": "Internal Component", "flow": "Internal"}'
    mutators:
      runtimeMappingService:
        config:
          api:
            url: http://compass-hydrator.compass-system.svc.cluster.local:3000/hydrators/runtime-mapping
            retry:
              give_up_after: 6s
              max_delay: 2000ms
      authenticationMappingServices:
        nsadapter:
          cfg:
            config:
              api:
                url: http://compass-hydrator.compass-system.svc.cluster.local:3000/hydrators/authn-mapping/nsadapter
                retry:
                  give_up_after: 6s
                  max_delay: 2000ms
          authenticator:
            enabled: false
            createRule: true
            gatewayHost: "compass-gateway-xsuaa"
            trusted_issuers: '[{"domain_url": "compass-system.svc.cluster.local:8080", "scope_prefix": "prefix.", "protocol": "http"}]'
            attributes: '{"uniqueAttribute": { "key": "ns-adapter-test", "value": "ns-adapter-flow" }, "tenant": { "key": "tenant" }, "identity": { "key": "identity" }, "clientid": { "key": "client_id" } }'
            path: /nsadapter/api/v1/notifications
            upstreamComponent: "compass-gateway"
            checkSuffix: true
        tenant-fetcher:
          cfg:
            config:
              api:
                url: http://compass-hydrator.compass-system.svc.cluster.local:3000/hydrators/authn-mapping/tenant-fetcher
                retry:
                  give_up_after: 6s
                  max_delay: 2000ms
          authenticator:
            enabled: false
            createRule: true
            gatewayHost: "compass-gateway"
            trusted_issuers: '[{"domain_url": "compass-system.svc.cluster.local:8080", "scope_prefix": "prefix.", "protocol": "http"}]'
            attributes: '{"uniqueAttribute": { "key": "test", "value": "tenant-fetcher" }, "tenant": { "key": "tenant" }, "identity": { "key": "identity" } }'
            path: /tenants/<.*>
            upstreamComponent: "compass-tenant-fetcher"
            checkSuffix: false
        subscriber:
          cfg:
            config:
              api:
                url: http://compass-hydrator.compass-system.svc.cluster.local:3000/hydrators/authn-mapping/subscriber
                retry:
                  give_up_after: 6s
                  max_delay: 2000ms
          authenticator:
            enabled: false
            createRule: false
            gatewayHost: "compass-gateway-sap-mtls"
            trusted_issuers: '[{"domain_url": "compass-system.svc.cluster.local:8080", "scope_prefix": "prefix.", "protocol": "http", "region": "eu-1"}]'
            attributes: '{"uniqueAttribute": { "key": "subsc-key-test", "value": "subscription-flow" }, "tenant": { "key": "tenant" }, "identity": { "key": "user_name" }, "clientid": { "key": "client_id" } }'
            path: /<.*>
            checkSuffix: false
      tenantMappingService:
        config:
          api:
            url: http://compass-hydrator.compass-system.svc.cluster.local:3000/hydrators/tenant-mapping
            retry:
              give_up_after: 6s
              max_delay: 2000ms
      certificateResolverService:
        config:
          api:
            url: http://compass-hydrator.compass-system.svc.cluster.local:3000/hydrators/v1/certificate/data/resolve
            retry:
              give_up_after: 6s
              max_delay: 2000ms
      tokenResolverService:
        config:
          api:
            url: http://compass-hydrator.compass-system.svc.cluster.local:3000/hydrators/v1/tokens/resolve
            retry:
              give_up_after: 6s
              max_delay: 2000ms
  cockpit:
    auth:
      allowedConnectSrc: "https://*.ondemand.com"
      secretName: "cockpit-auth-secret"
      idpHost: ""
      clientID: ""
      scopes: "openid profile email"
      path: "/oauth2/certs"
  destinationFetcher:
    manageSecrets: true
    host: compass-destination-fetcher.compass-system.svc.cluster.local
    prefix: /destination-configuration
    port: 3000
    jobSchedule: 10m
    lease:
      lockname: destinationlease
    parallelTenants: 10
    tenantSyncTimeout: "5m"
    authentication:
      jwksEndpoint: "http://ory-oathkeeper-api.kyma-system.svc.cluster.local:4456/.well-known/jwks.json"
      appDestinationsSyncScope: "destinations:sync"
      appDetinationsSensitiveDataScope: "destinations_sensitive_data:read"
    server:
      tenantDestinationsEndpoint: "/v1/subaccountDestinations"
      sensitiveDataEndpoint: "/v1/destinations"
      sensitiveDataQueryParam: "name"
    request:
      skipSSLValidation: false
      retry_interval: "100ms"
      retry_attempts: 3
      goroutineLimit: 10
      requestTimeout: "5s"
      pageSize: 100
      oauthTokenPath: "/oauth/token"
    instance:
      clientIdPath: "clientid"
      clientSecretPath: "clientsecret"
      urlPath: "uri"
      tokenUrlPath: "certurl"
      clientCertPath: "certificate"
      clientKeyPath: "key"
    secretName: destination-region-instances
    dependenciesConfig:
      path: "/cfg/dependencies"
    oauthMode: "oauth-mtls"
  destinationRegionSecret:
    secretName: "destination-region-instances"
    fileName: "keyConfig"
    local:
      templateMappings:
        xsappMapping: '{{ printf "\"%s\":\"xsappname1\"" .Values.global.tenantFetcher.xsappNamePath }}'
        clientIDMapping: '{{ printf "\"%s\":\"client_id\"" .Values.global.destinationFetcher.instance.clientIdPath }}'
        clientSecretMapping: '{{ printf "\"%s\":\"client_secret\"" .Values.global.destinationFetcher.instance.clientSecretPath }}'
        urlMapping: '{{ printf "\"%s\":\"http://compass-external-services-mock.%s.svc.cluster.local:%s\"" .Values.global.destinationFetcher.instance.urlPath .Release.Namespace (.Values.service.port | toString) }}'
        tokenURLMapping: '{{ printf "\"%s\":\"https://%s.%s:%s\"" .Values.global.destinationFetcher.instance.tokenUrlPath .Values.global.externalServicesMock.certSecuredHost .Values.global.ingress.domainName (.Values.service.certPort | toString) }}'
        x509CertificateMapping: '{{ printf "\"%s\":\"%s\"" .Values.global.destinationFetcher.instance.clientCertPath .Values.global.connector.caCertificate }}'
        x509KeyMapping: '{{ printf "\"%s\":\"%s\"" .Values.global.destinationFetcher.instance.clientKeyPath .Values.global.connector.caKey }}'
  tenantFetcher:
    k8sSecret:
      manageSecrets: true
      name: "tenant-fetcher-secret"
      namespace: "compass-system"
      key: "keyConfig"
      path: "/tmp"
    host: compass-tenant-fetcher.compass-system.svc.cluster.local
    prefix: /tenants
    port: 3000
    xsappNamePath: "xsappname"
    omitDependenciesParamName: ""
    omitDependenciesParamValue: ""
    requiredAuthScope: Callback
    fetchTenantAuthScope: fetch_tenant
    authentication:
      jwksEndpoint: "http://ory-oathkeeper-api.kyma-system.svc.cluster.local:4456/.well-known/jwks.json"
    tenantProvider:
      tenantIdProperty: "tenantId"
      customerIdProperty: "customerId"
      subaccountTenantIdProperty: "subaccountTenantId"
      subdomainProperty: "subdomain"
      name: "provider"
      subscriptionProviderIdProperty: "subscriptionProviderIdProperty"
      providerSubaccountIdProperty: "providerSubaccountIdProperty"
      consumerTenantIdProperty: "consumerTenantIdProperty"
      subscriptionProviderAppNameProperty: "subscriptionProviderAppNameProperty"
    server:
      fetchTenantEndpoint: "/v1/fetch/{parentTenantId}/{tenantId}"
      regionalHandlerEndpoint: "/v1/regional/{region}/callback/{tenantId}"
      dependenciesEndpoint: "/v1/regional/{region}/dependencies"
      tenantPathParam: "tenantId"
      regionPathParam: "region"
    dependenciesConfig:
      path: "/cfg/dependencies"
    local:
      templateMappings:
        xsappMapping: '{{ printf "\"%s\":\"xsappname1\"" .Values.global.tenantFetcher.xsappNamePath }}'
    containerName: "tenant-fetcher"
  externalCertConfiguration:
    issuerLocality: "local,local2" # In local setup we have manually created connector CA certificate with 'local' Locality property
    subjectPattern: "/C=DE/O=SAP SE/OU=SAP Cloud Platform Clients/OU=Region/OU=%s/L=%s/CN=%s"
    technicalClientSubjectPattern: "/C=DE/O=SAP SE/OU=SAP Cloud Platform Clients/OU=%s/L=%s/CN=%s"
    ouCertSubaccountID: "f8075207-1478-4a80-bd26-24a4785a2bfd"
    commonName: "compass"
    locality: "local"
    certSvcApiPath: "/cert"
    tokenPath: "/cert/token"
    secrets:
      externalCertSvcSecret:
        manage: false
        name: "cert-svc-secret"
        clientIdKey: client-id
        clientSecretKey: client-secret
        oauthUrlKey: url
        csrEndpointKey: csr-endpoint
        clientCert: client-cert
        clientKey: client-key
        skipSSLValidationFlag: "-k"
      externalClientCertSecret:
        name: "external-client-certificate"
        namespace: compass-system
        certKey: tls.crt
        keyKey: tls.key
    rotationCronjob:
      name: "external-certificate-rotation"
      schedule: "*/1 * * * *" # Executes every minute
      certValidity: "7"
      clientCertRetryAttempts: "8"
      containerName: "certificate-rotation"
  extSvcCertConfiguration:
    issuerLocality: "local,local2" # In local setup we have manually created connector CA certificate with 'local' Locality property
    subjectPattern: "/C=DE/O=SAP SE/OU=SAP Cloud Platform Clients/OU=Region/OU=%s/L=%s/CN=%s"
    ouCertSubaccountID: "f8075207-1478-4a80-bd26-24a4785a2bfd"
    commonName: "compass"
    locality: "local"
    certSvcApiPath: "/cert"
    tokenPath: "/cert/token"
    secrets:
      extSvcCertSvcSecret:
        manage: false
        name: "ext-svc-cert-svc-secret"
        clientIdKey: client-id
        clientSecretKey: client-secret
        oauthUrlKey: url
        csrEndpointKey: csr-endpoint
        clientCert: client-cert
        clientKey: client-key
        skipSSLValidationFlag: "-k"
      extSvcClientCertSecret:
        name: "ext-svc-client-certificate"
        namespace: compass-system
        certKey: tls.crt
        keyKey: tls.key
    rotationCronjob:
      name: "ext-svc-certificate-rotation"
      schedule: "*/1 * * * *" # Executes every minute
      certValidity: "7"
      clientCertRetryAttempts: "8"
      containerName: "ext-svc-certificate-rotation"
  ordService:
    host: compass-ord-service.compass-system.svc.cluster.local
    prefix: /open-resource-discovery-service/v0
    docsPrefix: /open-resource-discovery-docs
    staticPrefix: /open-resource-discovery-static/v0
    port: 3000
    defaultResponseType: "xml"
    userContextHeader: "user_context"
    authTokenPath: "/var/run/secrets/kubernetes.io/serviceaccount/token"
    skipSSLValidation: false
  ordAggregator:
    port: 3000
    prefix: /ord-aggregator
    name: ord-aggregator
    job:
      schedulePeriod: 60m
      isSchedulable: true
    lease:
      lockname: aggregatorlease
    authentication:
      jwksEndpoint: "http://ory-oathkeeper-api.kyma-system.svc.cluster.local:4456/.well-known/jwks.json"
    http:
      client:
        skipSSLValidation: false
      retry:
        attempts: 3
        delay: 100ms
    dbPool:
      maxOpenConnections: 2
      maxIdleConnections: 2
    globalRegistryUrl: http://compass-external-services-mock.compass-system.svc.cluster.local:8087/.well-known/open-resource-discovery
    maxParallelWebhookProcessors: 4
    maxParallelDocumentsPerApplication: 10
    maxParallelSpecificationProcessors: 100
    ordWebhookPartialProcessURL: ""
    ordWebhookPartialProcessMaxDays: 0
    ordWebhookPartialProcessing: false
    containerName: "ord-aggregator"
  systemFetcher:
    enabled: false
    name: "system-fetcher"
    schedule: "0 0 * * *"
    manageSecrets: true
    # enableSystemDeletion - whether systems in deleted state should be deleted from director database
    enableSystemDeletion: true
    # fetchParallelism - shows how many http calls will be made in parallel to fetch systems
    fetchParallellism: 30
    # queueSize - shows how many system fetches (individual requests may fetch more than 1 system)
    # can be put in the queue for processing before blocking. It is best for the queue to be about 2 times bigger than the parallellism
    queueSize: 100
    # fetchRequestTimeout - shows the timeout to wait for oauth token and for fetching systems (in one request) separately
    fetchRequestTimeout: "30s"
    # directorRequestTimeout - graphql requests timeout to director
    directorRequestTimeout: "30s"
    dbPool:
      maxOpenConnections: 20
      maxIdleConnections: 2
    # systemsAPIEndpoint - endpoint of the service to fetch systems from
    systemsAPIEndpoint: ""
    # systemsAPIFilterCriteria - criteria for fetching systems
    systemsAPIFilterCriteria: ""
    appTemplatesProductLabel: "systemRole"
    systemSourceKey: "prop"
    appTemplates: []
    templatePlaceholderToSystemKeyMappings: '[ { "placeholder_name": "name", "system_key": "displayName" }, { "placeholder_name": "display-name", "system_key": "displayName" }, { "placeholder_name": "systemNumber", "system_key": "systemNumber" }, { "placeholder_name": "productId", "system_key": "productId" }, { "placeholder_name": "ppmsProductVersionId", "system_key": "ppmsProductVersionId", "optional": true }, { "placeholder_name": "description", "system_key": "productDescription", "optional": true }, { "placeholder_name": "baseUrl", "system_key": "additionalUrls.mainUrl", "optional": true }, { "placeholder_name": "providerName", "system_key": "infrastructureProvider", "optional": true } ]'
    templateOverrideApplicationInput: '{"name": "{{name}}","description": "{{description}}","providerName": "{{providerName}}","statusCondition": "INITIAL","systemNumber": "{{systemNumber}}","labels": {"managed": "true","productId": "{{productId}}","ppmsProductVersionId": "{{ppmsProductVersionId}}"},"baseUrl": "{{baseUrl}}"}'
    http:
      client:
        skipSSLValidation: false
    oauth:
      client: "client_id"
      tokenEndpointProtocol: "https"
      tokenBaseHost: "compass-external-services-mock-sap-mtls"
      tokenPath: "/cert/token"
      scopesClaim: "scopes"
      tenantHeaderName: "x-zid"
      tokenRequestTimeout: 30s
      skipSSLValidation: true
    secret:
      name: "compass-system-fetcher-secret"
      clientIdKey: client-id
      oauthUrlKey: url
    paging:
      pageSize: 200
      sizeParam: "$top"
      skipParam: "$skip"
    containerName: "system-fetcher"
  tenantFetchers:
    job1:
      enabled: false
      job:
        interval: "5m"
      configMapNamespace: "compass-system"
      manageSecrets: true
      providerName: "compass"
      tenantType: "subaccount"
      schedule: "*/5 * * * *"
      tenantInsertChunkSize: "500"
      kubernetes:
        configMapNamespace: "compass-system"
        pollInterval: 2s
        pollTimeout: 1m
        timeout: 2m
      authConfig:
        skipSSLValidation: true
        oauthMode: "oauth-mtls"
        clientIDPath: "clientid"
        clientSecretPath: "secret"
        clientCertPath: "cert"
        clientKeyPath: "key"
        tokenEndpointPath: "url"
        tokenURLPath: "/cert/token"
      queryMapping:
        regionField: "region"
        pageNumField: "pageNum"
        pageSizeField: "pageSize"
        timestampField: "timestamp"
      query:
        startPage: "0"
        pageSize: "100"
      api:
        regionName: "central"
        authConfigSecretKey: "central"
        fieldMapping:
          totalPagesField: "totalPages"
          totalResultsField: "totalResults"
          tenantEventsField: "events"
          idField: "id"
          nameField: "name"
          customerIdField: "customerId"
          subdomainField: "subdomain"
          discriminatorField: ""
          discriminatorValue: ""
          detailsField: "details"
          entityTypeField: "entityType"
          globalAccountID: "gaID"
          regionField: "region"
          movedSubaccountTargetField: "targetGlobalAccountGUID"
          movedSubaccountSourceField: "sourceGlobalAccountGUID"
        endpoints:
          accountCreated: "127.0.0.1/events?type=account-created"
          accountDeleted: "127.0.0.1/events?type=account-deleted"
          accountUpdated: "127.0.0.1/events?type=account-updated"
          subaccountCreated: "127.0.0.1/events?type=subaccount-created"
          subaccountDeleted: "127.0.0.1/events?type=subaccount-deleted"
          subaccountUpdated: "127.0.0.1/events?type=subaccount-updated"
          subaccountMoved: "127.0.0.1/events?type=subaccount-moved"
      regionalConfig:
        fieldMapping:
          totalPagesField: "totalPages"
          totalResultsField: "totalResults"
          tenantEventsField: "events"
          idField: "guid"
          nameField: "displayName"
          customerIdField: "customerId"
          subdomainField: "subdomain"
          discriminatorField: ""
          discriminatorValue: ""
          detailsField: "details"
          entityTypeField: "entityType"
          globalAccountID: "globalAccountGUID"
          regionField: "region"
          movedSubaccountTargetField: "targetGlobalAccountGUID"
          movedSubaccountSourceField: "sourceGlobalAccountGUID"
        regions:
          eu-east:
            api:
              oauthMode: "oauth-mtls"
              authConfigSecretKey: "central"
              endpoints:
                accountCreated: "127.0.0.1/events?type=account-created"
                accountDeleted: "127.0.0.1/events?type=account-deleted"
                accountUpdated: "127.0.0.1/events?type=account-updated"
                subaccountCreated: "127.0.0.1/events?type=subaccount-created"
                subaccountDeleted: "127.0.0.1/events?type=subaccount-deleted"
                subaccountUpdated: "127.0.0.1/events?type=subaccount-updated"
                subaccountMoved: "127.0.0.1/events?type=subaccount-moved"
      dbPool:
        maxOpenConnections: 1
        maxIdleConnections: 1
  metrics:
    enabled: true
    pushEndpoint: http://monitoring-prometheus-pushgateway.kyma-system.svc.cluster.local:9091
  externalServicesMock:
    enabled: false
    certSecuredPort: 8081
    ordCertSecuredPort: 8082
    unsecuredPort: 8083
    basicSecuredPort: 8084
    oauthSecuredPort: 8085
    ordGlobalRegistryCertPort: 8086
    ordGlobalRegistryUnsecuredPort: 8087
    unsecuredPortWithAdditionalContent: 8088
    unsecuredMultiTenantPort: 8089
    certSecuredHost: compass-external-services-mock-sap-mtls
    ordCertSecuredHost: compass-external-services-mock-sap-mtls-ord
    ordGlobalCertSecuredHost: compass-external-services-mock-sap-mtls-global-ord-registry
    unSecuredHost: compass-external-services-mock
    host: compass-external-services-mock.compass-system.svc.cluster.local
    saasAppNamesSecret:
      manage: false
    regionInstancesCredentials:
      manage: false
    oauthSecret:
      manage: false
      name: compass-external-services-mock-oauth-credentials
      clientIdKey: client-id
      clientSecretKey: client-secret
      oauthUrlKey: url
      oauthTokenPath: "/secured/oauth/token"
    auditlog:
      applyMockConfiguration: false
      managementApiPath: /audit-log/v2/configuration-changes/search
      mtlsTokenPath: "/cert/token"
      secret:
        name: "auditlog-instance-management"
        urlKey: url
        tokenUrlKey: token-url
        clientIdKey: client-id
        clientSecretKey: client-secret
        clientCertKey: client-cert
        clientKeyKey: client-key
  tests:
    http:
      client:
        skipSSLValidation: false
    externalCertConfiguration:
      ouCertSubaccountID: "bad76f69-e5c2-4d55-bca5-240944824b83"
      issuerLocalityRegion2: "local"
    director:
      skipPattern: ""
      externalCertIntSystemCN: "integration-system-test"
      supportedOrdApplicationType: "SAP temp1"
    tenantFetcher:
      tenantOnDemandID: "8d42d818-d4c4-4036-b82f-b199db7ffeb5"
      region: "eu-1"
      region2: "eu-2"
    ordAggregator:
      skipPattern: ""
    ordService:
      accountTenantID: "5577cf46-4f78-45fa-b55f-a42a3bdba868" # testDefaultTenant from our testing tenants
      skipPattern: "(.*Requesting_filtering_of_Bundles_that_have_only_ODATA_APIs|.*Requesting_filtering_of_Bundles_that_do_not_have_only_ODATA_APIs)"
    externalServicesMock:
      skipPattern: ""
      formationAsyncApi:
        responseDelayInSeconds: 2
    selfRegistration:
      region: "eu-1"
      region2: "eu-2"
    destination:
      consumerSubdomain: "compass-external-services-mock-sap-mtls"
    subscription:
      consumerSubdomain: "compass-external-services-mock-sap-mtls"
      tenants:
        providerAccountID: "5577cf46-4f78-45fa-b55f-a42a3bdba868" # testDefaultTenant from our testing tenants
        providerSubaccountID: "47b4575a-f102-414a-8398-2d973ad65f3a" # TestProviderSubaccount from our testing tenants
        consumerAccountID: "5984a414-1eed-4972-af2c-b2b6a415c7d7" # ApplicationsForRuntimeTenantName from our testing tenants
        consumerSubaccountID: "1f538f34-30bf-4d3d-aeaa-02e69eef84ae" # randomly chosen
        consumerTenantID: "ba49f1aa-ddc1-43ff-943c-fe949857a34a" # randomly chosen
        providerSubaccountIDRegion2: "731b7bc4-5472-41d2-a447-e4c0f45de739" # TestProviderSubaccountRegion2 from our testing tenants
        consumerAccountIDTenantHierarchy: "5577cf46-4f78-45fa-b55f-a42a3bdba868" # testDefaultTenant from our testing tenants; more info in 'TestFormationNotificationsTenantHierarchy'
        consumerSubaccountIDTenantHierarchy: "3cfcdd62-320d-403b-b66a-4ee3cdd06947" # TestIntegrationSystemManagedSubaccount from our testing tenants; more info in 'TestFormationNotificationsTenantHierarchy'
      oauthSecret:
        manage: false
        name: compass-subscription-secret
        clientIdKey: client-id
        clientSecretKey: client-secret
        oauthUrlKey: url
      propagatedProviderSubaccountHeader: "X-Provider-Subaccount"
      externalClientCertTestSecretName: "external-client-certificate-test-secret"
      externalClientCertTestSecretNamespace: "compass-system"
      externalCertTestJobName: "external-certificate-rotation-test-job"
      certSvcInstanceTestSecretName: "cert-svc-secret"
      certSvcInstanceTestRegion2SecretName: "cert-svc-secret-eu2"
      consumerTokenURL: "http://compass-external-services-mock.compass-system.svc.cluster.local:8080"
      subscriptionURL: "http://compass-external-services-mock.compass-system.svc.cluster.local:8080"
      subscriptionProviderIdValue: "id-value!t12345"
      subscriptionProviderAppNameValue: "subscriptionProviderAppNameValue"
    namespace: kyma-system
    connectivityAdapterFQDN: http://compass-connectivity-adapter.compass-system.svc.cluster.local
    externalServicesMockFQDN: http://compass-external-services-mock.compass-system.svc.cluster.local
    ordServiceFQDN: http://compass-ord-service.compass-system.svc.cluster.local
    systemBrokerFQDN: http://compass-system-broker.compass-system.svc.cluster.local
    tenantFetcherFQDN: http://compass-tenant-fetcher.compass-system.svc.cluster.local
    hydratorFQDN: http://compass-hydrator.compass-system.svc.cluster.local
    basicCredentials:
      manage: false
      secretName: "test-basic-credentials-secret"
    db:
      maxOpenConnections: 3
      maxIdleConnections: 1
    securityContext: # Set on container level
      runAsUser: 2000
      allowPrivilegeEscalation: false
  expectedSchemaVersionUpdateJob:
    cm:
      name: "expected-schema-version"
  migratorJob:
    nodeSelectorEnabled: false
    pvc:
      name: "compass-director-migrations"
      namespace: "compass-system"
      migrationsPath: "/compass-migrations"
      storageClass: local-path
  http:
    client:
      skipSSLValidation: false
  pairingAdapter:
    templateName: "pairing-adapter-app-template"
    watcherCorrelationID: "pairing-adapter-watcher-id"
    configMap:
      manage: false
      key: "config.json"
      name: "pairing-adapter-config-local"
      namespace: "compass-system"
      localAdapterFQDN: "http://compass-pairing-adapter.compass-system.svc.cluster.local/adapter-local-mtls"
      integrationSystemID: "d3e9b9f5-25dc-4adb-a0a0-ed69ef371fb6"
    e2e:
      appName: "test-app"
      appID: "123-test-456"
      clientUser: "test-user"
      tenant: "test-tenant"
  # Scopes assigned for every new Client Credentials by given object type (Runtime / Application / Integration System)
  # and scopes mapped to a consumer with the given type, then that consumer is using a client certificate
  scopes:
    scopesPerConsumerType:
      business_integration:
        - "application_template:read"
        - "application_template:write"
        - "formation:read"
        - "formation:write"
        - "formation_template:read"
        - "formation_template:write"
        - "formation_template.webhooks:read"
      managed_application_provider_operator:
        - "application.local_tenant_id:write"
        - "application_template:write"
        - "application_template:read"
        - "application_template.webhooks:read"
        - "internal_visibility:read"
        - "webhook:write"
        - "certificate_subject_mapping:write"
      managed_application_consumer: []
      technical_client:
        - "tenant:read"
        - "tenant:write"
      runtime:
        - "runtime:read"
        - "runtime:write"
        - "application:read"
        - "runtime.auths:read"
        - "bundle.instance_auths:read"
        - "runtime.webhooks:read"
        - "webhook:write"
      external_certificate:
        - "runtime:read"
        - "runtime:write"
        - "application:read"
        - "application:write"
        - "runtime.auths:read"
        - "bundle.instance_auths:read"
        - "runtime.webhooks:read"
        - "webhook:write"
        - "application_template:read"
        - "application_template:write"
        - "formation_template:read"
        - "formation_template:write"
        - "formation_template.webhooks:read"
      application:
        - "application:read"
        - "application:write"
        - "application.auths:read"
        - "application.webhooks:read"
        - "application.application_template:read"
        - "bundle.instance_auths:read"
        - "document.fetch_request:read"
        - "event_spec.fetch_request:read"
        - "api_spec.fetch_request:read"
        - "fetch-request.auth:read"
        - "webhook:write"
      integration_system:
        - "application:read"
        - "application:write"
        - "application.local_tenant_id:write"
        - "application_template:read"
        - "application_template:write"
        - "runtime:read"
        - "runtime:write"
        - "integration_system:read"
        - "label_definition:read"
        - "label_definition:write"
        - "automatic_scenario_assignment:read"
        - "integration_system.auths:read"
        - "application_template.webhooks:read"
        - "formation:write"
        - "formation:read"
        - "internal_visibility:read"
        - "application.auths:read"
        - "webhook:write"
        - "formation_template:read"
        - "formation_template.webhooks:read"
      super_admin:
        - "application:read"
        - "application:write"
        - "application.local_tenant_id:write"
        - "application_template:read"
        - "application_template:write"
        - "integration_system:read"
        - "integration_system:write"
        - "runtime:read"
        - "runtime:write"
        - "label_definition:read"
        - "label_definition:write"
        - "eventing:manage"
        - "tenant:read"
        - "tenant:write"
        - "automatic_scenario_assignment:read"
        - "application.auths:read"
        - "application.webhooks:read"
        - "application.application_template:read"
        - "application_template.webhooks:read"
        - "bundle.instance_auths:read"
        - "document.fetch_request:read"
        - "event_spec.fetch_request:read"
        - "api_spec.fetch_request:read"
        - "integration_system.auths:read"
        - "runtime.auths:read"
        - "fetch-request.auth:read"
        - "webhooks.auth:read"
        - "formation:write"
        - "formation:read"
        - "internal_visibility:read"
        - "runtime.webhooks:read"
        - "webhook:write"
        - "formation_template:read"
        - "formation_template:write"
        - "formation_template.webhooks:read"
        - "formation_constraint:read"
        - "formation_constraint:write"
        - "certificate_subject_mapping:read"
        - "certificate_subject_mapping:write"
      default:
        - "runtime:read"
        - "runtime:write"
        - "tenant:read"<|MERGE_RESOLUTION|>--- conflicted
+++ resolved
@@ -139,11 +139,7 @@
       name: compass-pairing-adapter
     director:
       dir:
-<<<<<<< HEAD
       version: "PR-2943"
-=======
-      version: "PR-2942"
->>>>>>> 738feb08
       name: compass-director
     hydrator:
       dir:
