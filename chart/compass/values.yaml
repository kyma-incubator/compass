global:
  disableLegacyConnectivity: true
  defaultTenant: 3e64ebae-38b5-46a0-b1ed-9ccee153a0ae
  tenants:
    - name: default
      id: 3e64ebae-38b5-46a0-b1ed-9ccee153a0ae
      type: account
    - name: foo
      id: 1eba80dd-8ff6-54ee-be4d-77944d17b10b
      type: account
    - name: bar
      id: af9f84a9-1d3a-4d9f-ae0c-94f883b33b6e
      type: account
    - name: TestTenantSeparation
      id: f1c4b5be-b0e1-41f9-b0bc-b378200dcca0
      type: account
    - name: TestDeleteLastScenarioForApplication
      id: 0403be1e-f854-475e-9074-922120277af5
      type: account
    - name: Test_DeleteAutomaticScenarioAssignmentForSelector
      id: d9553135-6115-4c67-b4d9-962c00f3725f
      type: account
    - name: Test_AutomaticScenarioAssigmentForRuntime
      id: 8c733a45-d988-4472-af10-1256b82c70c0
      type: account
    - name: TestAutomaticScenarioAssignmentsWholeScenario
      id: 65a63692-c00a-4a7d-8376-8615ee37f45c
      type: account
    - name: TestTenantsQueryTenantNotInitialized
      id: 72329135-27fd-4284-9bcb-37ea8d6307d0
      type: account
    - name: Test Default
      id: 5577cf46-4f78-45fa-b55f-a42a3bdba868
      type: account
      parent: 2c4f4a25-ba9a-4dbc-be68-e0beb77a7eb0
    - name: Test_DefaultCustomer
      id: 2c4f4a25-ba9a-4dbc-be68-e0beb77a7eb0
      type: customer
    - name: TestListLabelDefinitions
      id: 3f641cf5-2d14-4e0f-a122-16e7569926f1
      type: account
    - name: Test_AutomaticScenarioAssignmentQueries
      id: 8263cc13-5698-4a2d-9257-e8e76b543e88
      type: account
    - name: TestGetScenariosLabelDefinitionCreatesOneIfNotExists
      id: 2263cc13-5698-4a2d-9257-e8e76b543e33
      type: account
    - name: TestApplicationsForRuntime
      id: 5984a414-1eed-4972-af2c-b2b6a415c7d7
      type: account
    - name: Test_DeleteAutomaticScenarioAssignmentForScenario
      id: d08e4cb6-a77f-4a07-b021-e3317a373597
      type: account
    - name: TestApplicationsForRuntimeWithHiddenApps
      id: 7e1f2df8-36dc-4e40-8be3-d1555d50c91c
      type: account
    - name: TestTenantsQueryTenantInitialized
      id: 8cf0c909-f816-4fe3-a507-a7917ccd8380
      type: account
    - name: TestDeleteApplicationIfInScenario
      id: 0d597250-6b2d-4d89-9c54-e23cb497cd01
      type: account
    - name: TestProviderSubaccount
      id: f8075207-1478-4a80-bd26-24a4785a2bfd
      type: subaccount
      parent: 5577cf46-4f78-45fa-b55f-a42a3bdba868
    - name: TestCertificateSubaccount
      id: 123e4567-e89b-12d3-a456-426614174001
      type: subaccount
      parent: 5577cf46-4f78-45fa-b55f-a42a3bdba868
    - name: TestNsAdapter
      id: 08b6da37-e911-48fb-a0cb-fa635a6c5678
      type: subaccount
      parent: 5577cf46-4f78-45fa-b55f-a42a3bdba868
    - name: TestNsAdapterSubaccountWithApplications
      id: 08b6da37-e911-48fb-a0cb-fa635a6c4321
      type: subaccount
      parent: 5577cf46-4f78-45fa-b55f-a42a3bdba868
    - name: TestIntegrationSystemManagedSubaccount
      id: 3cfcdd62-320d-403b-b66a-4ee3cdd06947
      type: subaccount
      parent: 5577cf46-4f78-45fa-b55f-a42a3bdba868
    - name: TestIntegrationSystemManagedAccount
      id: 7e8ab2e3-3bb4-42e3-92b2-4e0bf48559d3
      type: account
      parent: 2c4f4a25-ba9a-4dbc-be68-e0beb77a7eb0
  images:
    containerRegistry:
      path: eu.gcr.io/kyma-project/incubator
    connector:
      dir:
      version: "PR-2268"
    connectivity_adapter:
      dir:
      version: "PR-2297"
    pairing_adapter:
      dir:
      version: "PR-2297"
    director:
      dir:
<<<<<<< HEAD
      version: "PR-2268"
    hydrator:
      dir:
      version: "PR-2268"
=======
      version: "PR-2294"
>>>>>>> 5bdb2150
    gateway:
      dir:
      version: "PR-2297"
    operations_controller:
      dir:
      version: "PR-2297"
    ord_service:
      dir:
      version: "PR-65"
    schema_migrator:
      dir:
      version: "PR-2297"
    system_broker:
      dir:
      version: "PR-2297"
    certs_setup_job:
      containerRegistry:
        path: eu.gcr.io/kyma-project
      dir:
      version: "0a651695"
    external_services_mock:
      dir:
      version: "PR-2298"
    console:
      dir:
      version: "PR-64"
    e2e_tests:
      dir:
      version: "PR-2268"
  isLocalEnv: false
  isForTesting: false
  oauth2:
    host: oauth2
  livenessProbe:
    initialDelaySeconds: 30
    timeoutSeconds: 1
    periodSeconds: 10
  readinessProbe:
    initialDelaySeconds: 5
    timeoutSeconds: 1
    periodSeconds: 2
  agentPreconfiguration: false
  nsAdapter:
    external:
      port: 3005
    e2eTests:
      gatewayHost: "compass-gateway-xsuaa"
    prefix: /nsadapter
    path: /nsadapter/api/v1/notifications
    systemToTemplateMappings: '[{  "Name": "S4HANA",  "SourceKey": ["type"],  "SourceValue": ["abapSys"]},{  "Name": "S4HANA",  "SourceKey": ["type"],  "SourceValue": ["nonSAPsys"]},{  "Name": "S4HANA",  "SourceKey": ["type"],  "SourceValue": ["hana"]}]'
    secret:
      name: nsadapter-secret
      subaccountKey: subaccount
      local:
        subaccountValue: subaccount
    authSecret:
      name: "compass-external-services-mock-oauth-credentials"
      clientIdKey: client-id
      clientSecretKey: client-secret
      tokenUrlKey: url
      instanceUrlKey: url
      certKey: cert
      keyKey: key
    registerPath: "/register"
    tokenPath: "/secured/oauth/token"
    createClonePattern: '{"key": "%s"}'
    createBindingPattern: '{}'
    useClone: "false"
  director:
    host: compass-director.compass-system.svc.cluster.local
    prefix: /director
    graphql:
      external:
        port: 3000
    tls:
      secure:
        internal:
          host: compass-director-internal
    validator:
      port: 8080
    metrics:
      port: 3003
    operations:
      port: 3002
      path: "/operation"
      lastOperationPath: "/last_operation"
    info:
      path: "/v1/info"
    selfRegister:
      secret:
        name: "region-instances-credentials"
        key: "keyConfig"
        path: "/tmp"
      clientIdPath: "clientId"
      clientSecretPath: "clientSecret"
      urlPath: "url"
      tokenUrlPath: "tokenUrl"
      clientCertPath: "clientCert"
      clientKeyPath: "clientKey"
      local:
        templateMappings:
          clientIDMapping: '{{ printf "\"%s\":\"client_id\"" .Values.global.director.selfRegister.clientIdPath }}'
          clientSecretMapping: '{{ printf "\"%s\":\"client_secret\"" .Values.global.director.selfRegister.clientSecretPath }}'
          urlMapping: '{{ printf "\"%s\":\"http://compass-external-services-mock.%s.svc.cluster.local:%s\"" .Values.global.director.selfRegister.urlPath .Release.Namespace (.Values.service.port | toString) }}'
          tokenURLMapping: '{{ printf "\"%s\":\"https://%s.%s:%s\"" .Values.global.director.selfRegister.tokenUrlPath .Values.global.externalServicesMock.certSecuredHost .Values.global.ingress.domainName (.Values.service.certPort | toString) }}'
          x509CertificateMapping: '{{ printf "\"%s\":\"%s\"" .Values.global.director.selfRegister.clientCertPath .Values.global.connector.caCertificate }}'
          x509KeyMapping: '{{ printf "\"%s\":\"%s\"" .Values.global.director.selfRegister.clientKeyPath .Values.global.connector.caKey }}'
      oauthTokenPath: "/cert/token"
      oauthMode: "oauth-mtls"
      label: "selfRegLabel"
      labelValuePrefix: "self-reg-prefix-"
      responseKey: "self-reg-key"
      path: "/external-api/self-reg"
      nameQueryParam: "name"
      tenantQueryParam: "tenant"
      requestBodyPattern: '{"key": "%s"}'
    clientIDHeaderKey: client_user
    suggestTokenHeaderKey: suggest_token
  auditlog:
    configMapName: "compass-gateway-auditlog-config"
    mtlsTokenPath: "/cert/token"
    standardTokenPath: "/secured/oauth/token"
    skipSSLValidation: false
    secret:
      name: "compass-gateway-auditlog-secret"
      urlKey: url
      clientIdKey: client-id
      clientSecretKey: client-secret
      clientCertKey: client-cert
      clientKeyKey: client-key
  log:
    format: "kibana"
  enableCompassDefaultScenarioAssignment: true
  tenantConfig:
    useDefaultTenants: true
    dbPool:
      maxOpenConnections: 1
      maxIdleConnections: 1
  connector:
    prefix: /connector
    graphql:
      external:
        port: 3000
    validator:
      port: 8080
    # If secrets do not exist they will be created
    secrets:
      ca:
        name: compass-connector-app-ca
        namespace: compass-system
        certificateKey: ca.crt
        keyKey: ca.key
      rootCA:
        namespace: istio-system # For Ingress Gateway to work properly the namespace needs to be istio-system
        # In order for istio mTLS to work we should have two different secrets one containing the server certificate (let’s say X) and one used for validation of the client’s certificates.
        # The second one should be our root certificate and istio wants it to be named X-cacert. (-cacert suffix).
        # This is the reason for the confusing name of our root certificate. https://preliminary.istio.io/v1.6/docs/tasks/traffic-management/ingress/secure-ingress/#configure-a-mutual-tls-ingress-gateway
        cacert: compass-gateway-mtls-certs-cacert # For cert-rotation the cacert should be in different secret
        certificateKey: cacert
    revocation:
      configmap:
        name: revocations-config
        namespace: "{{ .Release.Namespace }}"
    # If key and certificate are not provided they will be generated
    caKey: ""
    caCertificate: ""
  system_broker:
    enabled: true
    port: 5001
    prefix: /broker
    tokenProviderFromHeader:
      forwardHeaders: Authorization
    tokenProviderFromSecret:
      enabled: false
      secrets:
        integrationSystemCredentials:
          name: compass-system-broker-credentials
          namespace: compass-system
    testNamespace: kyma-system
  gateway:
    port: 3000
    tls:
      host: compass-gateway
      adapterHost: compass-ns-adapter
      secure:
        internal:
          host: compass-gateway-internal
        oauth:
          host: compass-gateway-auth-oauth
    mtls:
      manageCerts: true
      host: compass-gateway-mtls
      certSecret: compass-gateway-mtls-certs
      external:
        host: compass-gateway-sap-mtls
        certSecret: compass-gateway-mtls-certs # Use connector's root CA as root CA by default. This should be overridden for productive deployments.
    headers:
      rateLimit: X-Flow-Identity
      request:
        remove:
          - "Client-Id-From-Token"
          - "Client-Id-From-Certificate"
          - "Client-Certificate-Hash"
          - "Certificate-Data"
  hydrator:
    host: compass-hydrator.compass-system.svc.cluster.local
    port: 3000
    prefix: /hydrators
    subjectConsumerMappingConfig: '[{"consumer_type": "Super Admin", "tenant_access_levels": ["customer", "account","subaccount"], "subject": "C=DE, L=local, O=SAP SE, OU=Region, OU=SAP Cloud Platform Clients, OU=f8075207-1478-4a80-bd26-24a4785a2bfd, CN=compass"},{"consumer_type": "Integration System", "tenant_access_levels": ["account","subaccount"], "subject": "C=DE, L=local, O=SAP SE, OU=Region, OU=SAP Cloud Platform Clients, OU=f8075207-1478-4a80-bd26-24a4785a2bfd, CN=integration-system-test"}]'
    certificateDataHeader: "Certificate-Data"
    http:
      client:
        skipSSLValidation: false
    metrics:
      port: 3003
      enableClientInstrumentation: true
      censoredFlows: "JWT"
  operations_controller:
    enabled: true
  connectivity_adapter:
    port: 8080
    tls:
      host: adapter-gateway
    mtls:
      host: adapter-gateway-mtls
  oathkeeperFilters:
    workloadLabel: oathkeeper
    namespace: kyma-system
    tokenDataHeader: "Connector-Token"
    certificateDataHeader: "Certificate-Data"
  istio:
    externalMtlsGateway:
      name: "compass-gateway-external-mtls"
      namespace: "compass-system"
    mtlsGateway:
      name: "compass-gateway-mtls"
      namespace: "compass-system"
    gateway:
      name: "kyma-gateway"
      namespace: "kyma-system"
    proxy:
      port: 15020
    namespace: istio-system
    ingressgateway:
      workloadLabel: istio-ingressgateway
      requestPayloadSizeLimit2MB: 2097152
      requestPayloadSizeLimit2MBLabel: "2MB"
      requestPayloadSizeLimit5MB: 5097152
      requestPayloadSizeLimit5MBLabel: "5MB"
      correlationHeaderRewriteFilter:
        expectedHeaders:
          - "x-request-id"
          - "x-correlation-id"
          - "x-correlationid"
          - "x-forrequest-id"
          - "x-vcap-request-id"
          - "x-broker-api-request-identity"
  kubernetes:
    serviceAccountTokenIssuer: kubernetes/serviceaccount
    serviceAccountTokenJWKS: https://kubernetes.default.svc.cluster.local/openid/v1/jwks
  ingress:
    domainName: "kyma.local"
  database:
    sqlProxyServiceAccount: "proxy-user@gcp-cmp.iam.gserviceaccount.com"
    manageSecrets: true
    embedded:
      enabled: true
      director:
        name: "postgres"
      directorDBName: "postgres"
    managedGCP:
      serviceAccountKey: ""
      instanceConnectionName: ""
      director:
        name: ""
        user: ""
        password: ""
      host: "localhost"
      hostPort: "5432"
      sslMode: ""
      #TODO remove below after migration to separate user will be done
      dbUser: ""
      dbPassword: ""
      directorDBName: ""
  oathkeeper:
    host: ory-oathkeeper-proxy.kyma-system.svc.cluster.local
    port: 4455
    timeout_ms: 120000
    idTokenConfig:
      claims: '{"scopes": "{{ print .Extra.scope }}","tenant": "{{ .Extra.tenant }}", "consumerID": "{{ print .Extra.consumerID}}", "consumerType": "{{ print .Extra.consumerType }}", "flow": "{{ print .Extra.flow }}", "onBehalfOf": "{{ print .Extra.onBehalfOf }}", "region": "{{ print .Extra.region }}", "tokenClientID": "{{ print .Extra.tokenClientID }}"}'
<<<<<<< HEAD
      internalClaims: '{"scopes": "application:read application:write application.webhooks:read application_template.webhooks:read webhooks.auth:read runtime:write runtime:read tenant:read tenant:write ory_internal tenant_subscription:write","tenant":"{ {{ if .Header.Tenant }} \"consumerTenant\":\"{{ print (index .Header.Tenant 0) }}\", {{ end }} \"externalTenant\":\"\"}", "consumerType": "Internal Component", "flow": "Internal"}'
=======
      internalClaims: '{"scopes": "application:read application:write application.webhooks:read application_template.webhooks:read webhooks.auth:read runtime:write runtime:read tenant:write tenant_subscription:write fetch_tenant","tenant":"{ {{ if .Header.Tenant }} \"consumerTenant\":\"{{ print (index .Header.Tenant 0) }}\", {{ end }} \"externalTenant\":\"\"}", "consumerType": "Internal Component", "flow": "Internal"}'
>>>>>>> 5bdb2150
    mutators:
      runtimeMappingService:
        config:
          api:
            url: http://compass-hydrator.compass-system.svc.cluster.local:3000/hydrators/runtime-mapping
            retry:
              give_up_after: 6s
              max_delay: 2000ms
      authenticationMappingServices:
        nsadapter:
          cfg:
            config:
              api:
                url: http://compass-hydrator.compass-system.svc.cluster.local:3000/hydrators/authn-mapping/nsadapter
                retry:
                  give_up_after: 6s
                  max_delay: 2000ms
          authenticator:
            enabled: false
            createRule: true
            gatewayHost: "compass-gateway-xsuaa"
            trusted_issuers: '[{"domain_url": "compass-system.svc.cluster.local:8080", "scope_prefix": "prefix.", "protocol": "http"}]'
            attributes: '{"uniqueAttribute": { "key": "ns-adapter-test", "value": "ns-adapter-flow" }, "tenant": { "key": "tenant" }, "identity": { "key": "identity" }, "clientid": { "key": "client_id" } }'
            path: /nsadapter/api/v1/notifications
            upstreamComponent: "compass-gateway"
            checkSuffix: true
        tenant-fetcher:
          cfg:
            config:
              api:
                url: http://compass-hydrator.compass-system.svc.cluster.local:3000/hydrators/authn-mapping/tenant-fetcher
                retry:
                  give_up_after: 6s
                  max_delay: 2000ms
          authenticator:
            enabled: false
            createRule: true
            gatewayHost: "compass-gateway"
            trusted_issuers: '[{"domain_url": "compass-system.svc.cluster.local:8080", "scope_prefix": "prefix.", "protocol": "http"}]'
            attributes: '{"uniqueAttribute": { "key": "test", "value": "tenant-fetcher" }, "tenant": { "key": "tenant" }, "identity": { "key": "identity" } }'
            path: /tenants/<.*>
            upstreamComponent: "compass-tenant-fetcher"
            checkSuffix: false
        subscriber:
          cfg:
            config:
              api:
                url: http://compass-hydrator.compass-system.svc.cluster.local:3000/hydrators/authn-mapping/subscriber
                retry:
                  give_up_after: 6s
                  max_delay: 2000ms
          authenticator:
            enabled: false
            createRule: false
            gatewayHost: "compass-gateway-sap-mtls"
            trusted_issuers: '[{"domain_url": "compass-system.svc.cluster.local:8080", "scope_prefix": "prefix.", "protocol": "http"}]'
            attributes: '{"uniqueAttribute": { "key": "subsc-key-test", "value": "subscription-flow" }, "tenant": { "key": "tenant" }, "identity": { "key": "identity" } }'
            path: /<.*>
            checkSuffix: false
      tenantMappingService:
        config:
          api:
            url: http://compass-hydrator.compass-system.svc.cluster.local:3000/hydrators/tenant-mapping
            retry:
              give_up_after: 6s
              max_delay: 2000ms
      certificateResolverService:
        config:
          api:
            url: http://compass-hydrator.compass-system.svc.cluster.local:3000/hydrators/v1/certificate/data/resolve
            retry:
              give_up_after: 6s
              max_delay: 2000ms
      tokenResolverService:
        config:
          api:
            url: http://compass-hydrator.compass-system.svc.cluster.local:3000/hydrators/v1/tokens/resolve
            retry:
              give_up_after: 6s
              max_delay: 2000ms
  cockpit:
    auth:
      allowedConnectSrc: "https://*.ondemand.com"
      secretName: "cockpit-auth-secret"
      idpHost: ""
      clientID: ""
      scopes: "openid profile email"
      path: "/oauth2/certs"
  tenantFetcher:
    host: compass-tenant-fetcher.compass-system.svc.cluster.local
    prefix: /tenants
    port: 3000
    requiredAuthScope: Callback
    fetchTenantAuthScope: fetch_tenant
    authentication:
      jwksEndpoint: "http://ory-oathkeeper-api.kyma-system.svc.cluster.local:4456/.well-known/jwks.json"
    tenantProvider:
      tenantIdProperty: "tenantId"
      customerIdProperty: "customerId"
      subaccountTenantIdProperty: "subaccountTenantId"
      subdomainProperty: "subdomain"
      name: "provider"
      subscriptionProviderIdProperty: "subscriptionProviderIdProperty"
    server:
      fetchTenantEndpoint: "/v1/fetch/{tenantId}"
      regionalHandlerEndpoint: "/v1/regional/{region}/callback/{tenantId}"
      dependenciesEndpoint: "/v1/dependencies"
      tenantPathParam: "tenantId"
      regionPathParam: "region"
      subscriptionProviderLabelKey: "subscriptionProviderId"
      consumerSubaccountIdsLabelKey: "consumer_subaccount_ids"
    containerName: "tenant-fetcher"
    oauth:
      client: ""
      secret: ""
      tokenURL: ""
      tokenPath: ""
    secret:
      name: "compass-tenant-fetcher-secret"
      clientIdKey: client-id
      oauthMode: oauth-mtls
      clientCertKey: client-cert
      clientKeyKey: client-key
      oauthUrlKey: url
      skipSSLValidation: true
    endpoints:
      subaccountCreated: "127.0.0.1/events?type=subaccount-created"
    fieldMapping:
      totalPagesField: "totalPages"
      totalResultsField: "totalResults"
      tenantEventsField: "events"
      idField: "id"
      nameField: "name"
      customerIdField: "customerId"
      subdomainField: "subdomain"
      discriminatorField: ""
      discriminatorValue: ""
      detailsField: "details"
      entityTypeField: "entityType"
      globalAccountID: "gaID"
      regionField: "region"
  externalCertConfiguration:
    issuer: "C=DE, L=local, O=SAP SE, OU=SAP Cloud Platform Clients, CN=compass-ca"
    issuerLocality: "local" # In local setup we have manually created connector CA certificate with 'local' Locality property
    subjectPattern: "/C=DE/O=SAP SE/OU=SAP Cloud Platform Clients/OU=Region/OU=%s/L=%s/CN=%s"
    ouCertSubaccountID: "f8075207-1478-4a80-bd26-24a4785a2bfd"
    commonName: "compass"
    locality: "local"
    certSvcApiPath: "/cert"
    tokenPath: "/cert/token"
    secrets:
      externalCertSvcSecret:
        manage: false
        name: "cert-svc-secret"
        clientIdKey: client-id
        clientSecretKey: client-secret
        oauthUrlKey: url
        csrEndpointKey: csr-endpoint
        clientCert: client-cert
        clientKey: client-key
        skipSSLValidationFlag: "-k"
      externalClientCertSecret:
        name: "external-client-certificate"
        namespace: compass-system
        certKey: tls.crt
        keyKey: tls.key
    rotationCronjob:
      name: "external-certificate-rotation"
      schedule: "*/1 * * * *" # Executes every minute
      certValidity: "7"
      clientCertRetryAttempts: "8"
      containerName: "certificate-rotation"
  ordService:
    host: compass-ord-service.compass-system.svc.cluster.local
    prefix: /open-resource-discovery-service/v0
    docsPrefix: /open-resource-discovery-docs
    staticPrefix: /open-resource-discovery-static/v0
    port: 3000
    defaultResponseType: "xml"
  ordAggregator:
    name: ord-aggregator
    enabled: true
    schedule: "*/1 * * * *"
    http:
      client:
        skipSSLValidation: false
    dbPool:
      maxOpenConnections: 2
      maxIdleConnections: 2
    globalRegistryUrl: http://compass-external-services-mock.compass-system.svc.cluster.local:8087/.well-known/open-resource-discovery
    maxOrdParallelDownloads: 4
  systemFetcher:
    enabled: false
    name: "system-fetcher"
    schedule: "0 0 * * *"
    manageSecrets: true
    # enableSystemDeletion - whether systems in deleted state should be deleted from director database
    enableSystemDeletion: true
    # fetchParallelism - shows how many http calls will be made in parallel to fetch systems
    fetchParallellism: 30
    # queueSize - shows how many system fetches (individual requests may fetch more than 1 system)
    # can be put in the queue for processing before blocking. It is best for the queue to be about 2 times bigger than the parallellism
    queueSize: 100
    # fetchRequestTimeout - shows the timeout to wait for oauth token and for fetching systems (in one request) separately
    fetchRequestTimeout: "15s"
    # directorRequestTimeout - graphql requests timeout to director
    directorRequestTimeout: "30s"
    dbPool:
      maxOpenConnections: 20
      maxIdleConnections: 2
    # systemsAPIEndpoint - endpoint of the service to fetch systems from
    systemsAPIEndpoint: ""
    # systemsAPIFilterCriteria - criteria for fetching systems
    systemsAPIFilterCriteria: ""
    # systemToTemplateMappings - how to map system properties to an existing application template
    systemToTemplateMappings: '{}'
    templatePlaceholderToSystemKeyMappings: '[{"placeholder_name": "name","system_key": "displayName"},{"placeholder_name": "display-name","system_key": "displayName"},{"placeholder_name": "systemNumber","system_key": "systemNumber"},{"placeholder_name": "productId","system_key": "productId"},{"placeholder_name": "ppmsProductVersionId","system_key": "ppmsProductVersionId"},{"placeholder_name": "description","system_key": "productDescription", "optional": true},{"placeholder_name": "baseUrl","system_key": "additionalUrls.mainUrl", "optional":true},{"placeholder_name": "providerName","system_key": "infrastructureProvider", "optional": true}]'
    templateOverrideApplicationInput: '{"name": "{{name}}","description": "{{description}}","providerName": "{{providerName}}","statusCondition": "INITIAL","systemNumber": "{{systemNumber}}","labels": {"managed": "true","productId": "{{productId}}","ppmsProductVersionId": "{{ppmsProductVersionId}}"},"baseUrl": "{{baseUrl}}"}'
    http:
      client:
        skipSSLValidation: false
    oauth:
      client: "client_id"
      tokenEndpointProtocol: "https"
      tokenBaseHost: "compass-external-services-mock-sap-mtls"
      tokenPath: "/cert/token"
      scopesClaim: "scopes"
      tenantHeaderName: "x-zid"
      tokenRequestTimeout: 15s
      skipSSLValidation: true
    secret:
      name: "compass-system-fetcher-secret"
      clientIdKey: client-id
      oauthUrlKey: url
    paging:
      pageSize: 200
      sizeParam: "$top"
      skipParam: "$skip"
    containerName: "system-fetcher"
  tenantFetchers:
    job1:
      enabled: false
      configMapNamespace: "compass-system"
      manageSecrets: true
      providerName: "compass"
      schedule: "*/5 * * * *"
      tenantInsertChunkSize: "500"
      kubernetes:
        configMapNamespace: "compass-system"
        pollInterval: 2s
        pollTimeout: 1m
        timeout: 2m
      oauth:
        client: ""
        secret: ""
        tokenURL: ""
        tokenPath: ""
      secret:
        name: "compass-tenant-fetcher-secret-job1"
        clientIdKey: client-id
        clientSecretKey: client-secret
        oauthUrlKey: url
        oauthMode: "oauth-mtls"
        clientCertKey: client-cert
        clientKeyKey: client-key
        skipSSLValidation: true
      endpoints:
        accountCreated: "127.0.0.1/events?type=account-created"
        accountDeleted: "127.0.0.1/events?type=account-deleted"
        accountUpdated: "127.0.0.1/events?type=account-updated"
        subaccountCreated: "127.0.0.1/events?type=subaccount-created"
        subaccountDeleted: "127.0.0.1/events?type=subaccount-deleted"
        subaccountUpdated: "127.0.0.1/events?type=subaccount-updated"
        subaccountMoved: "127.0.0.1/events?type=subaccount-moved"
      fieldMapping:
        totalPagesField: "totalPages"
        totalResultsField: "totalResults"
        tenantEventsField: "events"
        idField: "id"
        nameField: "name"
        customerIdField: "customerId"
        subdomainField: "subdomain"
        discriminatorField: ""
        discriminatorValue: ""
        detailsField: "details"
        entityTypeField: "entityType"
        globalAccountID: "gaID"
        regionField: "region"
        movedSubaccountTargetField: "targetGlobalAccountGUID"
        movedSubaccountSourceField: "sourceGlobalAccountGUID"
      queryMapping:
        pageNumField: "pageNum"
        pageSizeField: "pageSize"
        timestampField: "timestamp"
      query:
        startPage: "0"
        pageSize: "100"
      shouldSyncSubaccounts: "false"
      dbPool:
        maxOpenConnections: 1
        maxIdleConnections: 1
  metrics:
    enabled: true
    pushEndpoint: http://monitoring-prometheus-pushgateway.kyma-system.svc.cluster.local:9091
  externalServicesMock:
    enabled: false
    certSecuredPort: 8081
    ordCertSecuredPort: 8082
    unsecuredPort: 8083
    basicSecuredPort: 8084
    oauthSecuredPort: 8085
    ordGlobalRegistryCertPort: 8086
    ordGlobalRegistryUnsecuredPort: 8087
    certSecuredHost: compass-external-services-mock-sap-mtls
    ordCertSecuredHost: compass-external-services-mock-sap-mtls-ord
    ordGlobalCertSecuredHost: compass-external-services-mock-sap-mtls-global-ord-registry
    unSecuredHost: compass-external-services-mock
    host: compass-external-services-mock.compass-system.svc.cluster.local
    regionInstancesCredentials:
      manage: false
    oauthSecret:
      manage: false
      name: compass-external-services-mock-oauth-credentials
      clientIdKey: client-id
      clientSecretKey: client-secret
      oauthUrlKey: url
      oauthTokenPath: "/secured/oauth/token"
    auditlog:
      applyMockConfiguration: false
      managementApiPath: /audit-log/v2/configuration-changes/search
      mtlsTokenPath: "/cert/token"
      secret:
        name: "auditlog-instance-management"
        urlKey: url
        tokenUrlKey: token-url
        clientIdKey: client-id
        clientSecretKey: client-secret
        clientCertKey: client-cert
        clientKeyKey: client-key
  tests:
    http:
      client:
        skipSSLValidation: false
    director:
      externalClientCertTestSecretName: "external-client-certificate-integration-system-test-secret"
      externalClientCertTestSecretNamespace: "compass-system"
      externalCertIntSystemCN: "integration-system-test"
      externalCertTestJobName: "external-client-certificate-integration-system-test-job"
    ordService:
      accountTenantID: "5577cf46-4f78-45fa-b55f-a42a3bdba868" # testDefaultTenant from our testing tenants
      consumerAccountID: "5984a414-1eed-4972-af2c-b2b6a415c7d7" # ApplicationsForRuntimeTenantName from our testing tenants
      providerSubaccountID: "f8075207-1478-4a80-bd26-24a4785a2bfd" # TestProviderSubaccount from our testing tenants
      consumerSubaccountID: "1f538f34-30bf-4d3d-aeaa-02e69eef84ae" # randomly chosen
      consumerTenantID: "ba49f1aa-ddc1-43ff-943c-fe949857a34a" # randomly chosen
      externalClientCertTestSecretName: "external-client-certificate-test-secret"
      externalClientCertTestSecretNamespace: "compass-system"
      externalCertTestJobName: "external-certificate-rotation-test-job"
      certSvcInstanceTestSecretName: "cert-svc-secret"
      consumerTokenURL: "http://compass-external-services-mock.compass-system.svc.cluster.local:8080"
      skipPattern: ""
      subscriptionOauthSecret:
        manage: false
        name: compass-subscription-secret
        clientIdKey: client-id
        clientSecretKey: client-secret
        oauthUrlKey: url
    selfRegistration:
      region: "eu-1"
    externalServicesMock:
      skipPattern: ""
    namespace: kyma-system
    connectivityAdapterFQDN: http://compass-connectivity-adapter.compass-system.svc.cluster.local
    externalServicesMockFQDN: http://compass-external-services-mock.compass-system.svc.cluster.local
    ordServiceFQDN: http://compass-ord-service.compass-system.svc.cluster.local
    systemBrokerFQDN: http://compass-system-broker.compass-system.svc.cluster.local
    tenantFetcherFQDN: http://compass-tenant-fetcher.compass-system.svc.cluster.local
    hydratorFQDN: http://compass-hydrator.compass-system.svc.cluster.local
    basicCredentials:
      manage: false
      secretName: "test-basic-credentials-secret"
    subscriptionURL: "http://compass-external-services-mock.compass-system.svc.cluster.local:8080"
    subscriptionProviderIdValue: "id-value!t12345"
    db:
      maxOpenConnections: 3
      maxIdleConnections: 1
    securityContext: # Set on container level
      runAsUser: 2000
      allowPrivilegeEscalation: false
  expectedSchemaVersionUpdateJob:
    cm:
      name: "expected-schema-version"
  migratorJob:
    nodeSelectorEnabled: false
    pvc:
      name: "compass-director-migrations"
      namespace: "compass-system"
      migrationsPath: "/compass-migrations"
  http:
    client:
      skipSSLValidation: false
  pairingAdapter:
    e2e:
      appName: "test-app"
      appID: "123-test-456"
      clientUser: "test-user"
      tenant: "test-tenant"
  # Scopes assigned for every new Client Credentials by given object type (Runtime / Application / Integration System)
  # and scopes mapped to a consumer with the given type, then that consumer is using a client certificate
  scopes:
    scopesPerConsumerType:
      runtime:
        - "runtime:read"
        - "runtime:write"
        - "application:read"
        - "runtime.auths:read"
        - "bundle.instance_auths:read"
      application:
        - "application:read"
        - "application:write"
        - "application.auths:read"
        - "application.webhooks:read"
        - "bundle.instance_auths:read"
        - "document.fetch_request:read"
        - "event_spec.fetch_request:read"
        - "api_spec.fetch_request:read"
        - "fetch-request.auth:read"
      integration_system:
        - "application:read"
        - "application:write"
        - "application_template:read"
        - "application_template:write"
        - "runtime:read"
        - "runtime:write"
        - "integration_system:read"
        - "label_definition:read"
        - "label_definition:write"
        - "automatic_scenario_assignment:read"
        - "automatic_scenario_assignment:write"
        - "integration_system.auths:read"
        - "application_template.webhooks:read"
        - "formation:write"
        - "internal_visibility:read"
        - "application.auths:read"
      super_admin:
        - "application:read"
        - "application:write"
        - "application_template:read"
        - "application_template:write"
        - "integration_system:read"
        - "integration_system:write"
        - "runtime:read"
        - "runtime:write"
        - "label_definition:read"
        - "label_definition:write"
        - "eventing:manage"
        - "tenant:read"
        - "automatic_scenario_assignment:read"
        - "automatic_scenario_assignment:write"
        - "application.auths:read"
        - "application.webhooks:read"
        - "application_template.webhooks:read"
        - "bundle.instance_auths:read"
        - "document.fetch_request:read"
        - "event_spec.fetch_request:read"
        - "api_spec.fetch_request:read"
        - "integration_system.auths:read"
        - "runtime.auths:read"
        - "fetch-request.auth:read"
        - "webhooks.auth:read"
        - "formation:write"
        - "internal_visibility:read"
      default:
        - "runtime:read"
        - "runtime:write"
        - "tenant:read"<|MERGE_RESOLUTION|>--- conflicted
+++ resolved
@@ -98,14 +98,10 @@
       version: "PR-2297"
     director:
       dir:
-<<<<<<< HEAD
       version: "PR-2268"
     hydrator:
       dir:
       version: "PR-2268"
-=======
-      version: "PR-2294"
->>>>>>> 5bdb2150
     gateway:
       dir:
       version: "PR-2297"
@@ -396,11 +392,7 @@
     timeout_ms: 120000
     idTokenConfig:
       claims: '{"scopes": "{{ print .Extra.scope }}","tenant": "{{ .Extra.tenant }}", "consumerID": "{{ print .Extra.consumerID}}", "consumerType": "{{ print .Extra.consumerType }}", "flow": "{{ print .Extra.flow }}", "onBehalfOf": "{{ print .Extra.onBehalfOf }}", "region": "{{ print .Extra.region }}", "tokenClientID": "{{ print .Extra.tokenClientID }}"}'
-<<<<<<< HEAD
-      internalClaims: '{"scopes": "application:read application:write application.webhooks:read application_template.webhooks:read webhooks.auth:read runtime:write runtime:read tenant:read tenant:write ory_internal tenant_subscription:write","tenant":"{ {{ if .Header.Tenant }} \"consumerTenant\":\"{{ print (index .Header.Tenant 0) }}\", {{ end }} \"externalTenant\":\"\"}", "consumerType": "Internal Component", "flow": "Internal"}'
-=======
-      internalClaims: '{"scopes": "application:read application:write application.webhooks:read application_template.webhooks:read webhooks.auth:read runtime:write runtime:read tenant:write tenant_subscription:write fetch_tenant","tenant":"{ {{ if .Header.Tenant }} \"consumerTenant\":\"{{ print (index .Header.Tenant 0) }}\", {{ end }} \"externalTenant\":\"\"}", "consumerType": "Internal Component", "flow": "Internal"}'
->>>>>>> 5bdb2150
+      internalClaims: '{"scopes": "application:read application:write application.webhooks:read application_template.webhooks:read webhooks.auth:read runtime:write runtime:read tenant:write tenant_subscription:write ory_internal fetch_tenant","tenant":"{ {{ if .Header.Tenant }} \"consumerTenant\":\"{{ print (index .Header.Tenant 0) }}\", {{ end }} \"externalTenant\":\"\"}", "consumerType": "Internal Component", "flow": "Internal"}'
     mutators:
       runtimeMappingService:
         config:
