global:
  disableLegacyConnectivity: true
  defaultTenant: 3e64ebae-38b5-46a0-b1ed-9ccee153a0ae
  tenants: # tenant order matters, so new tenants should be added to the end of the list
    - name: default
      id: 3e64ebae-38b5-46a0-b1ed-9ccee153a0ae
      type: account
    - name: foo
      id: 1eba80dd-8ff6-54ee-be4d-77944d17b10b
      type: account
    - name: bar
      id: af9f84a9-1d3a-4d9f-ae0c-94f883b33b6e
      type: account
    - name: TestTenantSeparation
      id: f1c4b5be-b0e1-41f9-b0bc-b378200dcca0
      type: account
    - name: TestDeleteLastScenarioForApplication
      id: 0403be1e-f854-475e-9074-922120277af5
      type: account
    - name: Test_DeleteAutomaticScenarioAssignmentForSelector
      id: d9553135-6115-4c67-b4d9-962c00f3725f
      type: account
    - name: Test_AutomaticScenarioAssigmentForRuntime
      id: 8c733a45-d988-4472-af10-1256b82c70c0
      type: account
    - name: TestAutomaticScenarioAssignmentsWholeScenario
      id: 65a63692-c00a-4a7d-8376-8615ee37f45c
      type: account
    - name: TestTenantsQueryTenantNotInitialized
      id: 72329135-27fd-4284-9bcb-37ea8d6307d0
      type: account
    - name: Test Default
      id: 5577cf46-4f78-45fa-b55f-a42a3bdba868
      type: account
      parent: 2c4f4a25-ba9a-4dbc-be68-e0beb77a7eb0
    - name: Test_DefaultCustomer
      id: 2c4f4a25-ba9a-4dbc-be68-e0beb77a7eb0
      type: customer
    - name: TestListLabelDefinitions
      id: 3f641cf5-2d14-4e0f-a122-16e7569926f1
      type: account
    - name: Test_AutomaticScenarioAssignmentQueries
      id: 8263cc13-5698-4a2d-9257-e8e76b543e88
      type: account
    - name: TestGetScenariosLabelDefinitionCreatesOneIfNotExists
      id: 2263cc13-5698-4a2d-9257-e8e76b543e33
      type: account
    - name: TestApplicationsForRuntime
      id: 5984a414-1eed-4972-af2c-b2b6a415c7d7
      type: account
    - name: Test_DeleteAutomaticScenarioAssignmentForScenario
      id: d08e4cb6-a77f-4a07-b021-e3317a373597
      type: account
    - name: TestApplicationsForRuntimeWithHiddenApps
      id: 7e1f2df8-36dc-4e40-8be3-d1555d50c91c
      type: account
    - name: TestTenantsQueryTenantInitialized
      id: 8cf0c909-f816-4fe3-a507-a7917ccd8380
      type: account
    - name: TestDeleteApplicationIfInScenario
      id: 0d597250-6b2d-4d89-9c54-e23cb497cd01
      type: account
    - name: TestProviderSubaccount
      id: f8075207-1478-4a80-bd26-24a4785a2bfd
      type: subaccount
      parent: 5577cf46-4f78-45fa-b55f-a42a3bdba868
    - name: TestCertificateSubaccount
      id: 123e4567-e89b-12d3-a456-426614174001
      type: subaccount
      parent: 5577cf46-4f78-45fa-b55f-a42a3bdba868
    - name: TestNsAdapter
      id: 08b6da37-e911-48fb-a0cb-fa635a6c5678
      type: subaccount
      parent: 5577cf46-4f78-45fa-b55f-a42a3bdba868
    - name: TestNsAdapterSubaccountWithApplications
      id: 08b6da37-e911-48fb-a0cb-fa635a6c4321
      type: subaccount
      parent: 5577cf46-4f78-45fa-b55f-a42a3bdba868
    - name: TestIntegrationSystemManagedSubaccount
      id: 3cfcdd62-320d-403b-b66a-4ee3cdd06947
      type: subaccount
      parent: 5577cf46-4f78-45fa-b55f-a42a3bdba868
    - name: TestIntegrationSystemManagedAccount
      id: 7e8ab2e3-3bb4-42e3-92b2-4e0bf48559d3
      type: account
      parent: 2c4f4a25-ba9a-4dbc-be68-e0beb77a7eb0
    - name: TestSystemFetcherAccount
      id: c395681d-11dd-4cde-bbcf-570b4a153e79
      type: account
      parent: 2c4f4a25-ba9a-4dbc-be68-e0beb77a7eb0
    - name: TestConsumerSubaccount
      id: 1f538f34-30bf-4d3d-aeaa-02e69eef84ae
      type: subaccount
      parent: 5984a414-1eed-4972-af2c-b2b6a415c7d7
  images:
    containerRegistry:
      path: eu.gcr.io/kyma-project/incubator
    connector:
      dir:
      version: "PR-2358"
    connectivity_adapter:
      dir:
      version: "PR-2358"
    pairing_adapter:
      dir:
      version: "PR-2358"
    director:
      dir:
<<<<<<< HEAD
      version: "PR-2322"
=======
      version: "PR-2302"
>>>>>>> aeb65319
    hydrator:
      dir:
      version: "PR-2358"
    gateway:
      dir:
      version: "PR-2302"
    operations_controller:
      dir:
      version: "PR-2358"
    ord_service:
      dir:
      version: "PR-67"
    schema_migrator:
      dir:
      version: "PR-2335"
    system_broker:
      dir:
      version: "PR-2358"
    certs_setup_job:
      containerRegistry:
        path: eu.gcr.io/kyma-project
      dir:
      version: "0a651695"
    external_services_mock:
      dir:
<<<<<<< HEAD
      version: "PR-2322"
=======
      version: "PR-2332"
>>>>>>> aeb65319
    console:
      dir:
      version: "PR-68"
    e2e_tests:
      dir:
<<<<<<< HEAD
      version: "PR-2322"
=======
      version: "PR-2302"
>>>>>>> aeb65319
  isLocalEnv: false
  isForTesting: false
  oauth2:
    host: oauth2
  livenessProbe:
    initialDelaySeconds: 30
    timeoutSeconds: 1
    periodSeconds: 10
  readinessProbe:
    initialDelaySeconds: 5
    timeoutSeconds: 1
    periodSeconds: 2
  agentPreconfiguration: false
  nsAdapter:
    external:
      port: 3005
    e2eTests:
      gatewayHost: "compass-gateway-xsuaa"
    prefix: /nsadapter
    path: /nsadapter/api/v1/notifications
    systemToTemplateMappings: '[{  "Name": "S4HANA",  "SourceKey": ["type"],  "SourceValue": ["abapSys"]},{  "Name": "S4HANA",  "SourceKey": ["type"],  "SourceValue": ["nonSAPsys"]},{  "Name": "S4HANA",  "SourceKey": ["type"],  "SourceValue": ["hana"]}]'
    secret:
      name: nsadapter-secret
      subaccountKey: subaccount
      local:
        subaccountValue: subaccount
    authSecret:
      name: "compass-external-services-mock-oauth-credentials"
      clientIdKey: client-id
      clientSecretKey: client-secret
      tokenUrlKey: url
      instanceUrlKey: url
      certKey: cert
      keyKey: key
    registerPath: "/register"
    tokenPath: "/secured/oauth/token"
    createClonePattern: '{"key": "%s"}'
    createBindingPattern: '{}'
    useClone: "false"
  director:
    host: compass-director.compass-system.svc.cluster.local
    prefix: /director
    graphql:
      external:
        port: 3000
    tls:
      secure:
        internal:
          host: compass-director-internal
    validator:
      port: 8080
    metrics:
      port: 3003
      enableGraphqlOperationInstrumentation: true
    operations:
      port: 3002
      path: "/operation"
      lastOperationPath: "/last_operation"
    info:
      path: "/v1/info"
    selfRegister:
      secret:
        name: "region-instances-credentials"
        key: "keyConfig"
        path: "/tmp"
      clientIdPath: "clientId"
      clientSecretPath: "clientSecret"
      urlPath: "url"
      tokenUrlPath: "tokenUrl"
      clientCertPath: "clientCert"
      clientKeyPath: "clientKey"
      local:
        templateMappings:
          clientIDMapping: '{{ printf "\"%s\":\"client_id\"" .Values.global.director.selfRegister.clientIdPath }}'
          clientSecretMapping: '{{ printf "\"%s\":\"client_secret\"" .Values.global.director.selfRegister.clientSecretPath }}'
          urlMapping: '{{ printf "\"%s\":\"http://compass-external-services-mock.%s.svc.cluster.local:%s\"" .Values.global.director.selfRegister.urlPath .Release.Namespace (.Values.service.port | toString) }}'
          tokenURLMapping: '{{ printf "\"%s\":\"https://%s.%s:%s\"" .Values.global.director.selfRegister.tokenUrlPath .Values.global.externalServicesMock.certSecuredHost .Values.global.ingress.domainName (.Values.service.certPort | toString) }}'
          x509CertificateMapping: '{{ printf "\"%s\":\"%s\"" .Values.global.director.selfRegister.clientCertPath .Values.global.connector.caCertificate }}'
          x509KeyMapping: '{{ printf "\"%s\":\"%s\"" .Values.global.director.selfRegister.clientKeyPath .Values.global.connector.caKey }}'
      oauthTokenPath: "/cert/token"
      oauthMode: "oauth-mtls"
      label: "selfRegLabel"
      labelValuePrefix: "self-reg-prefix-"
      responseKey: "self-reg-key"
      path: "/external-api/self-reg"
      nameQueryParam: "name"
      tenantQueryParam: "tenant"
      requestBodyPattern: '{"key": "%s"}'
    clientIDHeaderKey: client_user
    suggestTokenHeaderKey: suggest_token
    fetchTenantEndpoint: '{{ printf "https://%s.%s%s/v1/fetch" .Values.global.gateway.tls.secure.internal.host .Values.global.ingress.domainName .Values.global.tenantFetcher.prefix }}'
  auditlog:
    configMapName: "compass-gateway-auditlog-config"
    mtlsTokenPath: "/cert/token"
    standardTokenPath: "/secured/oauth/token"
    skipSSLValidation: false
    secret:
      name: "compass-gateway-auditlog-secret"
      urlKey: url
      clientIdKey: client-id
      clientSecretKey: client-secret
      clientCertKey: client-cert
      clientKeyKey: client-key
  log:
    format: "kibana"
  enableCompassDefaultScenarioAssignment: true
  tenantConfig:
    useDefaultTenants: true
    dbPool:
      maxOpenConnections: 1
      maxIdleConnections: 1
  connector:
    prefix: /connector
    graphql:
      external:
        port: 3000
    validator:
      port: 8080
    # If secrets do not exist they will be created
    secrets:
      ca:
        name: compass-connector-app-ca
        namespace: compass-system
        certificateKey: ca.crt
        keyKey: ca.key
      rootCA:
        namespace: istio-system # For Ingress Gateway to work properly the namespace needs to be istio-system
        # In order for istio mTLS to work we should have two different secrets one containing the server certificate (let’s say X) and one used for validation of the client’s certificates.
        # The second one should be our root certificate and istio wants it to be named X-cacert. (-cacert suffix).
        # This is the reason for the confusing name of our root certificate. https://preliminary.istio.io/v1.6/docs/tasks/traffic-management/ingress/secure-ingress/#configure-a-mutual-tls-ingress-gateway
        cacert: compass-gateway-mtls-certs-cacert # For cert-rotation the cacert should be in different secret
        certificateKey: cacert
    revocation:
      configmap:
        name: revocations-config
        namespace: "{{ .Release.Namespace }}"
    # If key and certificate are not provided they will be generated
    caKey: ""
    caCertificate: ""
  system_broker:
    enabled: true
    port: 5001
    prefix: /broker
    tokenProviderFromHeader:
      forwardHeaders: Authorization
    tokenProviderFromSecret:
      enabled: false
      secrets:
        integrationSystemCredentials:
          name: compass-system-broker-credentials
          namespace: compass-system
    testNamespace: kyma-system
  gateway:
    port: 3000
    tls:
      host: compass-gateway
      adapterHost: compass-ns-adapter
      secure:
        internal:
          host: compass-gateway-internal
        oauth:
          host: compass-gateway-auth-oauth
    mtls:
      manageCerts: true
      host: compass-gateway-mtls
      certSecret: compass-gateway-mtls-certs
      external:
        host: compass-gateway-sap-mtls
        certSecret: compass-gateway-mtls-certs # Use connector's root CA as root CA by default. This should be overridden for productive deployments.
    headers:
      rateLimit: X-Flow-Identity
      request:
        remove:
          - "Client-Id-From-Token"
          - "Client-Id-From-Certificate"
          - "Client-Certificate-Hash"
          - "Certificate-Data"
  hydrator:
    host: compass-hydrator.compass-system.svc.cluster.local
    port: 3000
    prefix: /hydrators
    subjectConsumerMappingConfig: '[{"consumer_type": "Super Admin", "tenant_access_levels": ["customer", "account","subaccount"], "subject": "C=DE, L=local, O=SAP SE, OU=Region, OU=SAP Cloud Platform Clients, OU=f8075207-1478-4a80-bd26-24a4785a2bfd, CN=compass"},{"consumer_type": "Integration System", "tenant_access_levels": ["account","subaccount"], "subject": "C=DE, L=local, O=SAP SE, OU=Region, OU=SAP Cloud Platform Clients, OU=f8075207-1478-4a80-bd26-24a4785a2bfd, CN=integration-system-test"}]'
    certificateDataHeader: "Certificate-Data"
    http:
      client:
        skipSSLValidation: false
    metrics:
      port: 3003
      enableClientInstrumentation: true
      censoredFlows: "JWT"
  operations_controller:
    enabled: true
  connectivity_adapter:
    port: 8080
    tls:
      host: adapter-gateway
    mtls:
      host: adapter-gateway-mtls
  oathkeeperFilters:
    workloadLabel: oathkeeper
    namespace: kyma-system
    tokenDataHeader: "Connector-Token"
    certificateDataHeader: "Certificate-Data"
  istio:
    externalMtlsGateway:
      name: "compass-gateway-external-mtls"
      namespace: "compass-system"
    mtlsGateway:
      name: "compass-gateway-mtls"
      namespace: "compass-system"
    gateway:
      name: "kyma-gateway"
      namespace: "kyma-system"
    proxy:
      port: 15020
    namespace: istio-system
    ingressgateway:
      workloadLabel: istio-ingressgateway
      requestPayloadSizeLimit2MB: 2097152
      requestPayloadSizeLimit2MBLabel: "2MB"
      requestPayloadSizeLimit5MB: 5097152
      requestPayloadSizeLimit5MBLabel: "5MB"
      correlationHeaderRewriteFilter:
        expectedHeaders:
          - "x-request-id"
          - "x-correlation-id"
          - "x-correlationid"
          - "x-forrequest-id"
          - "x-vcap-request-id"
          - "x-broker-api-request-identity"
  kubernetes:
    serviceAccountTokenIssuer: kubernetes/serviceaccount
    serviceAccountTokenJWKS: https://kubernetes.default.svc.cluster.local/openid/v1/jwks
  ingress:
    domainName: "kyma.local"
  database:
    sqlProxyServiceAccount: "proxy-user@gcp-cmp.iam.gserviceaccount.com"
    manageSecrets: true
    embedded:
      enabled: true
      director:
        name: "postgres"
      directorDBName: "postgres"
    managedGCP:
      serviceAccountKey: ""
      instanceConnectionName: ""
      director:
        name: ""
        user: ""
        password: ""
      host: "localhost"
      hostPort: "5432"
      sslMode: ""
      #TODO remove below after migration to separate user will be done
      dbUser: ""
      dbPassword: ""
      directorDBName: ""
  oathkeeper:
    host: ory-oathkeeper-proxy.kyma-system.svc.cluster.local
    port: 4455
    timeout_ms: 120000
    ns_adapter_timeout_ms: 3600000
    idTokenConfig:
      claims: '{"scopes": "{{ print .Extra.scope }}","tenant": "{{ .Extra.tenant }}", "consumerID": "{{ print .Extra.consumerID}}", "consumerType": "{{ print .Extra.consumerType }}", "flow": "{{ print .Extra.flow }}", "onBehalfOf": "{{ print .Extra.onBehalfOf }}", "region": "{{ print .Extra.region }}", "tokenClientID": "{{ print .Extra.tokenClientID }}"}'
      internalClaims: '{"scopes": "application:read application:write application.webhooks:read application_template.webhooks:read webhooks.auth:read runtime:write runtime:read tenant:read tenant:write tenant_subscription:write ory_internal fetch_tenant","tenant":"{ {{ if .Header.Tenant }} \"consumerTenant\":\"{{ print (index .Header.Tenant 0) }}\", {{ end }} \"externalTenant\":\"\"}", "consumerType": "Internal Component", "flow": "Internal"}'
    mutators:
      runtimeMappingService:
        config:
          api:
            url: http://compass-hydrator.compass-system.svc.cluster.local:3000/hydrators/runtime-mapping
            retry:
              give_up_after: 6s
              max_delay: 2000ms
      authenticationMappingServices:
        nsadapter:
          cfg:
            config:
              api:
                url: http://compass-hydrator.compass-system.svc.cluster.local:3000/hydrators/authn-mapping/nsadapter
                retry:
                  give_up_after: 6s
                  max_delay: 2000ms
          authenticator:
            enabled: false
            createRule: true
            gatewayHost: "compass-gateway-xsuaa"
            trusted_issuers: '[{"domain_url": "compass-system.svc.cluster.local:8080", "scope_prefix": "prefix.", "protocol": "http"}]'
            attributes: '{"uniqueAttribute": { "key": "ns-adapter-test", "value": "ns-adapter-flow" }, "tenant": { "key": "tenant" }, "identity": { "key": "identity" }, "clientid": { "key": "client_id" } }'
            path: /nsadapter/api/v1/notifications
            upstreamComponent: "compass-gateway"
            checkSuffix: true
        tenant-fetcher:
          cfg:
            config:
              api:
                url: http://compass-hydrator.compass-system.svc.cluster.local:3000/hydrators/authn-mapping/tenant-fetcher
                retry:
                  give_up_after: 6s
                  max_delay: 2000ms
          authenticator:
            enabled: false
            createRule: true
            gatewayHost: "compass-gateway"
            trusted_issuers: '[{"domain_url": "compass-system.svc.cluster.local:8080", "scope_prefix": "prefix.", "protocol": "http"}]'
            attributes: '{"uniqueAttribute": { "key": "test", "value": "tenant-fetcher" }, "tenant": { "key": "tenant" }, "identity": { "key": "identity" } }'
            path: /tenants/<.*>
            upstreamComponent: "compass-tenant-fetcher"
            checkSuffix: false
        subscriber:
          cfg:
            config:
              api:
                url: http://compass-hydrator.compass-system.svc.cluster.local:3000/hydrators/authn-mapping/subscriber
                retry:
                  give_up_after: 6s
                  max_delay: 2000ms
          authenticator:
            enabled: false
            createRule: false
            gatewayHost: "compass-gateway-sap-mtls"
            trusted_issuers: '[{"domain_url": "compass-system.svc.cluster.local:8080", "scope_prefix": "prefix.", "protocol": "http"}]'
            attributes: '{"uniqueAttribute": { "key": "subsc-key-test", "value": "subscription-flow" }, "tenant": { "key": "tenant" }, "identity": { "key": "identity" } }'
            path: /<.*>
            checkSuffix: false
      tenantMappingService:
        config:
          api:
            url: http://compass-hydrator.compass-system.svc.cluster.local:3000/hydrators/tenant-mapping
            retry:
              give_up_after: 6s
              max_delay: 2000ms
      certificateResolverService:
        config:
          api:
            url: http://compass-hydrator.compass-system.svc.cluster.local:3000/hydrators/v1/certificate/data/resolve
            retry:
              give_up_after: 6s
              max_delay: 2000ms
      tokenResolverService:
        config:
          api:
            url: http://compass-hydrator.compass-system.svc.cluster.local:3000/hydrators/v1/tokens/resolve
            retry:
              give_up_after: 6s
              max_delay: 2000ms
  cockpit:
    auth:
      allowedConnectSrc: "https://*.ondemand.com"
      secretName: "cockpit-auth-secret"
      idpHost: ""
      clientID: ""
      scopes: "openid profile email"
      path: "/oauth2/certs"
  tenantFetcher:
    manageSecrets: true
    host: compass-tenant-fetcher.compass-system.svc.cluster.local
    prefix: /tenants
    port: 3000
    requiredAuthScope: Callback
    fetchTenantAuthScope: fetch_tenant
    authentication:
      jwksEndpoint: "http://ory-oathkeeper-api.kyma-system.svc.cluster.local:4456/.well-known/jwks.json"
    tenantProvider:
      tenantIdProperty: "tenantId"
      customerIdProperty: "customerId"
      subaccountTenantIdProperty: "subaccountTenantId"
      subdomainProperty: "subdomain"
      name: "provider"
      subscriptionProviderIdProperty: "subscriptionProviderIdProperty"
      providerSubaccountIdProperty: "providerSubaccountIdProperty"
    server:
      fetchTenantEndpoint: "/v1/fetch/{tenantId}"
      regionalHandlerEndpoint: "/v1/regional/{region}/callback/{tenantId}"
      dependenciesEndpoint: "/v1/dependencies"
      tenantPathParam: "tenantId"
      regionPathParam: "region"
      subscriptionProviderLabelKey: "subscriptionProviderId"
      consumerSubaccountIdsLabelKey: "consumer_subaccount_ids"
    containerName: "tenant-fetcher"
    oauth:
      client: "client_id"
      secret: ""
      tokenURL: '{{ printf "https://%s.%s" .Values.global.externalServicesMock.certSecuredHost .Values.global.ingress.domainName }}'
      tokenPath: "/cert/token"
    secret:
      name: "compass-tenant-fetcher-secret"
      clientIdKey: "client-id"
      oauthMode: "oauth-mtls"
      clientCertKey: "client-cert"
      clientKeyKey: "client-key"
      oauthUrlKey: "url"
      skipSSLValidation: true
    endpoints:
      subaccountCreated: "127.0.0.1/events?type=subaccount-created"
    fieldMapping:
      totalPagesField: "totalPages"
      totalResultsField: "totalResults"
      tenantEventsField: "events"
      idField: "id"
      nameField: "name"
      customerIdField: "customerId"
      subdomainField: "subdomain"
      discriminatorField: ""
      discriminatorValue: ""
      detailsField: "details"
      entityTypeField: "entityType"
      globalAccountID: "gaID"
      regionField: "region"
  externalCertConfiguration:
    issuer: "C=DE, L=local, O=SAP SE, OU=SAP Cloud Platform Clients, CN=compass-ca"
    issuerLocality: "local" # In local setup we have manually created connector CA certificate with 'local' Locality property
    subjectPattern: "/C=DE/O=SAP SE/OU=SAP Cloud Platform Clients/OU=Region/OU=%s/L=%s/CN=%s"
    ouCertSubaccountID: "f8075207-1478-4a80-bd26-24a4785a2bfd"
    commonName: "compass"
    locality: "local"
    certSvcApiPath: "/cert"
    tokenPath: "/cert/token"
    secrets:
      externalCertSvcSecret:
        manage: false
        name: "cert-svc-secret"
        clientIdKey: client-id
        clientSecretKey: client-secret
        oauthUrlKey: url
        csrEndpointKey: csr-endpoint
        clientCert: client-cert
        clientKey: client-key
        skipSSLValidationFlag: "-k"
      externalClientCertSecret:
        name: "external-client-certificate"
        namespace: compass-system
        certKey: tls.crt
        keyKey: tls.key
    rotationCronjob:
      name: "external-certificate-rotation"
      schedule: "*/1 * * * *" # Executes every minute
      certValidity: "7"
      clientCertRetryAttempts: "8"
      containerName: "certificate-rotation"
  ordService:
    host: compass-ord-service.compass-system.svc.cluster.local
    prefix: /open-resource-discovery-service/v0
    docsPrefix: /open-resource-discovery-docs
    staticPrefix: /open-resource-discovery-static/v0
    port: 3000
    defaultResponseType: "xml"
  ordAggregator:
    name: ord-aggregator
    enabled: true
    schedule: "*/1 * * * *"
    http:
      client:
        skipSSLValidation: false
    dbPool:
      maxOpenConnections: 2
      maxIdleConnections: 2
    globalRegistryUrl: http://compass-external-services-mock.compass-system.svc.cluster.local:8087/.well-known/open-resource-discovery
    maxOrdParallelDownloads: 4
  systemFetcher:
    enabled: false
    name: "system-fetcher"
    schedule: "0 0 * * *"
    manageSecrets: true
    # enableSystemDeletion - whether systems in deleted state should be deleted from director database
    enableSystemDeletion: true
    # fetchParallelism - shows how many http calls will be made in parallel to fetch systems
    fetchParallellism: 30
    # queueSize - shows how many system fetches (individual requests may fetch more than 1 system)
    # can be put in the queue for processing before blocking. It is best for the queue to be about 2 times bigger than the parallellism
    queueSize: 100
    # fetchRequestTimeout - shows the timeout to wait for oauth token and for fetching systems (in one request) separately
    fetchRequestTimeout: "30s"
    # directorRequestTimeout - graphql requests timeout to director
    directorRequestTimeout: "30s"
    dbPool:
      maxOpenConnections: 20
      maxIdleConnections: 2
    # systemsAPIEndpoint - endpoint of the service to fetch systems from
    systemsAPIEndpoint: ""
    # systemsAPIFilterCriteria - criteria for fetching systems
    systemsAPIFilterCriteria: ""
    # systemToTemplateMappings - how to map system properties to an existing application template
    systemToTemplateMappings: '{}'
    templatePlaceholderToSystemKeyMappings: '[{"placeholder_name": "name","system_key": "displayName"},{"placeholder_name": "display-name","system_key": "displayName"},{"placeholder_name": "systemNumber","system_key": "systemNumber"},{"placeholder_name": "productId","system_key": "productId"},{"placeholder_name": "ppmsProductVersionId","system_key": "ppmsProductVersionId"},{"placeholder_name": "description","system_key": "productDescription", "optional": true},{"placeholder_name": "baseUrl","system_key": "additionalUrls.mainUrl", "optional":true},{"placeholder_name": "providerName","system_key": "infrastructureProvider", "optional": true}]'
    templateOverrideApplicationInput: '{"name": "{{name}}","description": "{{description}}","providerName": "{{providerName}}","statusCondition": "INITIAL","systemNumber": "{{systemNumber}}","labels": {"managed": "true","productId": "{{productId}}","ppmsProductVersionId": "{{ppmsProductVersionId}}"},"baseUrl": "{{baseUrl}}"}'
    http:
      client:
        skipSSLValidation: false
    oauth:
      client: "client_id"
      tokenEndpointProtocol: "https"
      tokenBaseHost: "compass-external-services-mock-sap-mtls"
      tokenPath: "/cert/token"
      scopesClaim: "scopes"
      tenantHeaderName: "x-zid"
      tokenRequestTimeout: 30s
      skipSSLValidation: true
    secret:
      name: "compass-system-fetcher-secret"
      clientIdKey: client-id
      oauthUrlKey: url
    paging:
      pageSize: 200
      sizeParam: "$top"
      skipParam: "$skip"
    containerName: "system-fetcher"
  tenantFetchers:
    job1:
      cron:
        enabled: false
      enabled: false
      job:
        interval: "5m"
      configMapNamespace: "compass-system"
      manageSecrets: true
      providerName: "compass"
      schedule: "*/5 * * * *"
      tenantInsertChunkSize: "500"
      kubernetes:
        configMapNamespace: "compass-system"
        pollInterval: 2s
        pollTimeout: 1m
        timeout: 2m
      oauth:
        client: ""
        secret: ""
        tokenURL: ""
        tokenPath: ""
      secret:
        name: "compass-tenant-fetcher-secret-job1"
        clientIdKey: client-id
        clientSecretKey: client-secret
        oauthUrlKey: url
        oauthMode: "oauth-mtls"
        clientCertKey: client-cert
        clientKeyKey: client-key
        skipSSLValidation: true
      endpoints:
        accountCreated: "127.0.0.1/events?type=account-created"
        accountDeleted: "127.0.0.1/events?type=account-deleted"
        accountUpdated: "127.0.0.1/events?type=account-updated"
        subaccountCreated: "127.0.0.1/events?type=subaccount-created"
        subaccountDeleted: "127.0.0.1/events?type=subaccount-deleted"
        subaccountUpdated: "127.0.0.1/events?type=subaccount-updated"
        subaccountMoved: "127.0.0.1/events?type=subaccount-moved"
      fieldMapping:
        totalPagesField: "totalPages"
        totalResultsField: "totalResults"
        tenantEventsField: "events"
        idField: "id"
        nameField: "name"
        customerIdField: "customerId"
        subdomainField: "subdomain"
        discriminatorField: ""
        discriminatorValue: ""
        detailsField: "details"
        entityTypeField: "entityType"
        globalAccountID: "gaID"
        regionField: "region"
        movedSubaccountTargetField: "targetGlobalAccountGUID"
        movedSubaccountSourceField: "sourceGlobalAccountGUID"
      queryMapping:
        pageNumField: "pageNum"
        pageSizeField: "pageSize"
        timestampField: "timestamp"
      query:
        startPage: "0"
        pageSize: "100"
      shouldSyncSubaccounts: "false"
      dbPool:
        maxOpenConnections: 1
        maxIdleConnections: 1
  metrics:
    enabled: true
    pushEndpoint: http://monitoring-prometheus-pushgateway.kyma-system.svc.cluster.local:9091
  externalServicesMock:
    enabled: false
    certSecuredPort: 8081
    ordCertSecuredPort: 8082
    unsecuredPort: 8083
    basicSecuredPort: 8084
    oauthSecuredPort: 8085
    ordGlobalRegistryCertPort: 8086
    ordGlobalRegistryUnsecuredPort: 8087
    certSecuredHost: compass-external-services-mock-sap-mtls
    ordCertSecuredHost: compass-external-services-mock-sap-mtls-ord
    ordGlobalCertSecuredHost: compass-external-services-mock-sap-mtls-global-ord-registry
    unSecuredHost: compass-external-services-mock
    host: compass-external-services-mock.compass-system.svc.cluster.local
    regionInstancesCredentials:
      manage: false
    oauthSecret:
      manage: false
      name: compass-external-services-mock-oauth-credentials
      clientIdKey: client-id
      clientSecretKey: client-secret
      oauthUrlKey: url
      oauthTokenPath: "/secured/oauth/token"
    auditlog:
      applyMockConfiguration: false
      managementApiPath: /audit-log/v2/configuration-changes/search
      mtlsTokenPath: "/cert/token"
      secret:
        name: "auditlog-instance-management"
        urlKey: url
        tokenUrlKey: token-url
        clientIdKey: client-id
        clientSecretKey: client-secret
        clientCertKey: client-cert
        clientKeyKey: client-key
  tests:
    http:
      client:
        skipSSLValidation: false
    director:
      externalClientCertTestSecretName: "external-client-certificate-integration-system-test-secret"
      externalClientCertTestSecretNamespace: "compass-system"
      externalCertIntSystemCN: "integration-system-test"
      externalCertTestJobName: "external-client-certificate-integration-system-test-job"
    ordService:
      accountTenantID: "5577cf46-4f78-45fa-b55f-a42a3bdba868" # testDefaultTenant from our testing tenants
      consumerAccountID: "5984a414-1eed-4972-af2c-b2b6a415c7d7" # ApplicationsForRuntimeTenantName from our testing tenants
      providerSubaccountID: "f8075207-1478-4a80-bd26-24a4785a2bfd" # TestProviderSubaccount from our testing tenants
      consumerSubaccountID: "1f538f34-30bf-4d3d-aeaa-02e69eef84ae" # randomly chosen
      consumerTenantID: "ba49f1aa-ddc1-43ff-943c-fe949857a34a" # randomly chosen
      propagatedProviderSubaccountHeader: "X-Provider-Subaccount"
      externalClientCertTestSecretName: "external-client-certificate-test-secret"
      externalClientCertTestSecretNamespace: "compass-system"
      externalCertTestJobName: "external-certificate-rotation-test-job"
      certSvcInstanceTestSecretName: "cert-svc-secret"
      consumerTokenURL: "http://compass-external-services-mock.compass-system.svc.cluster.local:8080"
      skipPattern: ""
      subscriptionOauthSecret:
        manage: false
        name: compass-subscription-secret
        clientIdKey: client-id
        clientSecretKey: client-secret
        oauthUrlKey: url
    selfRegistration:
      region: "eu-1"
    externalServicesMock:
      skipPattern: ""
    namespace: kyma-system
    connectivityAdapterFQDN: http://compass-connectivity-adapter.compass-system.svc.cluster.local
    externalServicesMockFQDN: http://compass-external-services-mock.compass-system.svc.cluster.local
    ordServiceFQDN: http://compass-ord-service.compass-system.svc.cluster.local
    systemBrokerFQDN: http://compass-system-broker.compass-system.svc.cluster.local
    tenantFetcherFQDN: http://compass-tenant-fetcher.compass-system.svc.cluster.local
    hydratorFQDN: http://compass-hydrator.compass-system.svc.cluster.local
    basicCredentials:
      manage: false
      secretName: "test-basic-credentials-secret"
    subscriptionURL: "http://compass-external-services-mock.compass-system.svc.cluster.local:8080"
    subscriptionProviderIdValue: "id-value!t12345"
    db:
      maxOpenConnections: 3
      maxIdleConnections: 1
    securityContext: # Set on container level
      runAsUser: 2000
      allowPrivilegeEscalation: false
  expectedSchemaVersionUpdateJob:
    cm:
      name: "expected-schema-version"
  migratorJob:
    nodeSelectorEnabled: false
    pvc:
      name: "compass-director-migrations"
      namespace: "compass-system"
      migrationsPath: "/compass-migrations"
  http:
    client:
      skipSSLValidation: false
  pairingAdapter:
    templateName: "pairing-adapter-app-template"
    watcherCorrelationID: "pairing-adapter-watcher-id"
    configMap:
      manage: false
      key: "config.json"
      name: "pairing-adapter-config-local"
      namespace: "compass-system"
      localAdapterFQDN: "http://compass-pairing-adapter.compass-system.svc.cluster.local/adapter-local-mtls"
      integrationSystemID: "d3e9b9f5-25dc-4adb-a0a0-ed69ef371fb6"
    e2e:
      appName: "test-app"
      appID: "123-test-456"
      clientUser: "test-user"
      tenant: "test-tenant"
  # Scopes assigned for every new Client Credentials by given object type (Runtime / Application / Integration System)
  # and scopes mapped to a consumer with the given type, then that consumer is using a client certificate
  scopes:
    scopesPerConsumerType:
      runtime:
        - "runtime:read"
        - "runtime:write"
        - "application:read"
        - "runtime.auths:read"
        - "bundle.instance_auths:read"
      application:
        - "application:read"
        - "application:write"
        - "application.auths:read"
        - "application.webhooks:read"
        - "bundle.instance_auths:read"
        - "document.fetch_request:read"
        - "event_spec.fetch_request:read"
        - "api_spec.fetch_request:read"
        - "fetch-request.auth:read"
      integration_system:
        - "application:read"
        - "application:write"
        - "application_template:read"
        - "application_template:write"
        - "runtime:read"
        - "runtime:write"
        - "integration_system:read"
        - "label_definition:read"
        - "label_definition:write"
        - "automatic_scenario_assignment:read"
        - "automatic_scenario_assignment:write"
        - "integration_system.auths:read"
        - "application_template.webhooks:read"
        - "formation:write"
        - "internal_visibility:read"
        - "application.auths:read"
      super_admin:
        - "application:read"
        - "application:write"
        - "application_template:read"
        - "application_template:write"
        - "integration_system:read"
        - "integration_system:write"
        - "runtime:read"
        - "runtime:write"
        - "label_definition:read"
        - "label_definition:write"
        - "eventing:manage"
        - "tenant:read"
        - "automatic_scenario_assignment:read"
        - "automatic_scenario_assignment:write"
        - "application.auths:read"
        - "application.webhooks:read"
        - "application_template.webhooks:read"
        - "bundle.instance_auths:read"
        - "document.fetch_request:read"
        - "event_spec.fetch_request:read"
        - "api_spec.fetch_request:read"
        - "integration_system.auths:read"
        - "runtime.auths:read"
        - "fetch-request.auth:read"
        - "webhooks.auth:read"
        - "formation:write"
        - "internal_visibility:read"
      default:
        - "runtime:read"
        - "runtime:write"
        - "tenant:read"<|MERGE_RESOLUTION|>--- conflicted
+++ resolved
@@ -106,11 +106,7 @@
       version: "PR-2358"
     director:
       dir:
-<<<<<<< HEAD
       version: "PR-2322"
-=======
-      version: "PR-2302"
->>>>>>> aeb65319
     hydrator:
       dir:
       version: "PR-2358"
@@ -136,21 +132,13 @@
       version: "0a651695"
     external_services_mock:
       dir:
-<<<<<<< HEAD
       version: "PR-2322"
-=======
-      version: "PR-2332"
->>>>>>> aeb65319
     console:
       dir:
       version: "PR-68"
     e2e_tests:
       dir:
-<<<<<<< HEAD
       version: "PR-2322"
-=======
-      version: "PR-2302"
->>>>>>> aeb65319
   isLocalEnv: false
   isForTesting: false
   oauth2:
