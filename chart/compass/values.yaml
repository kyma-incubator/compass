--- conflicted
+++ resolved
@@ -139,11 +139,7 @@
       name: compass-pairing-adapter
     director:
       dir:
-<<<<<<< HEAD
       version: "PR-2906"
-=======
-      version: "PR-2882"
->>>>>>> efe80837
       name: compass-director
     hydrator:
       dir:
