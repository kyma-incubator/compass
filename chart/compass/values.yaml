global:
  disableLegacyConnectivity: true
  defaultTenant: 3e64ebae-38b5-46a0-b1ed-9ccee153a0ae
  tenants:
    - name: default
      id: 3e64ebae-38b5-46a0-b1ed-9ccee153a0ae
      type: account
    - name: foo
      id: 1eba80dd-8ff6-54ee-be4d-77944d17b10b
      type: account
    - name: bar
      id: af9f84a9-1d3a-4d9f-ae0c-94f883b33b6e
      type: account
    - name: TestTenantSeparation
      id: f1c4b5be-b0e1-41f9-b0bc-b378200dcca0
      type: account
    - name: TestDeleteLastScenarioForApplication
      id: 0403be1e-f854-475e-9074-922120277af5
      type: account
    - name: Test_DeleteAutomaticScenarioAssignmentForSelector
      id: d9553135-6115-4c67-b4d9-962c00f3725f
      type: account
    - name: Test_AutomaticScenarioAssigmentForRuntime
      id: 8c733a45-d988-4472-af10-1256b82c70c0
      type: account
    - name: TestAutomaticScenarioAssignmentsWholeScenario
      id: 65a63692-c00a-4a7d-8376-8615ee37f45c
      type: account
    - name: TestTenantsQueryTenantNotInitialized
      id: 72329135-27fd-4284-9bcb-37ea8d6307d0
      type: account
    - name: Test Default
      id: 5577cf46-4f78-45fa-b55f-a42a3bdba868
      type: account
      parent: 2c4f4a25-ba9a-4dbc-be68-e0beb77a7eb0
    - name: Test_DefaultCustomer
      id: 2c4f4a25-ba9a-4dbc-be68-e0beb77a7eb0
      type: customer
    - name: TestListLabelDefinitions
      id: 3f641cf5-2d14-4e0f-a122-16e7569926f1
      type: account
    - name: Test_AutomaticScenarioAssignmentQueries
      id: 8263cc13-5698-4a2d-9257-e8e76b543e88
      type: account
    - name: TestGetScenariosLabelDefinitionCreatesOneIfNotExists
      id: 2263cc13-5698-4a2d-9257-e8e76b543e33
      type: account
    - name: TestApplicationsForRuntime
      id: 5984a414-1eed-4972-af2c-b2b6a415c7d7
      type: account
    - name: Test_DeleteAutomaticScenarioAssignmentForScenario
      id: d08e4cb6-a77f-4a07-b021-e3317a373597
      type: account
    - name: TestApplicationsForRuntimeWithHiddenApps
      id: 7e1f2df8-36dc-4e40-8be3-d1555d50c91c
      type: account
    - name: TestTenantsQueryTenantInitialized
      id: 8cf0c909-f816-4fe3-a507-a7917ccd8380
      type: account
    - name: TestDeleteApplicationIfInScenario
      id: 0d597250-6b2d-4d89-9c54-e23cb497cd01
      type: account

  images:
    containerRegistry:
      path: eu.gcr.io/kyma-project/incubator
    connector:
      dir:
      version: "PR-2060"
    connectivity_adapter:
      dir:
      version: "PR-2027"
    pairing_adapter:
      dir:
      version: "PR-2027"
    director:
      dir:
<<<<<<< HEAD
      version: "PR-2060"
=======
      version: "PR-2050"
>>>>>>> b41f582c
    gateway:
      dir:
      version: "PR-2050"
    operations_controller:
      dir:
      version: "PR-2027"
    ord_service:
      dir:
      version: "PR-42"
    schema_migrator:
      dir:
      version: "PR-2050"
    system_broker:
      dir:
      version: "PR-2027"
    certs_setup_job:
      containerRegistry:
        path: eu.gcr.io/kyma-project
      dir:
      version: "0a651695"
    external_services_mock:
      dir:
      version: "PR-2057"
    console:
      dir:
      version: "PR-45"
    e2e_tests:
      dir:
<<<<<<< HEAD
      version: "PR-2060"
=======
      version: "PR-2050"
>>>>>>> b41f582c
  isLocalEnv: false
  oauth2:
    host: oauth2
  livenessProbe:
    initialDelaySeconds: 30
    timeoutSeconds: 1
    periodSeconds: 10
  readinessProbe:
    initialDelaySeconds: 5
    timeoutSeconds: 1
    periodSeconds: 2

  agentPreconfiguration: false

  director:
    host: compass-director.compass-system.svc.cluster.local
    prefix: /director
    graphql:
      external:
        port: 3000
    validator:
      port: 8080
    metrics:
      port: 3003
      enableClientInstrumentation: true
      censoredFlows: "JWT"
    operations:
      port: 3002
      path: "/operation"
      lastOperationPath: "/last_operation"
    info:
      path: "/v1/info"

    clientIDHeaderKey: client_user
    suggestTokenHeaderKey: suggest_token

  auditlog:
    configMapName: "compass-gateway-auditlog-config"
    secretName: "compass-gateway-auditlog-secret"
    script:
      configMapName: "auditlog-script"

  log:
    format: "kibana"

  testCredentials:
    secretName: "test-credentials-secret"

  enableCompassDefaultScenarioAssignment: true

  tenantConfig:
    useDefaultTenants: true
    dbPool:
      maxOpenConnections: 1
      maxIdleConnections: 1

  connector:
    prefix: /connector
    graphql:
      external:
        port: 3000
    validator:
      port: 8080
    # If secrets do not exist they will be created
    secrets:
      ca:
        name: compass-connector-app-ca
        namespace: compass-system
        certificateKey: ca.crt
        keyKey: ca.key
      rootCA:
        namespace: istio-system # For Ingress Gateway to work properly the namespace needs to be istio-system
        # In order for istio mTLS to work we should have two different secrets one containing the server certificate (let’s say X) and one used for validation of the client’s certificates.
        # The second one should be our root certificate and istio wants it to be named X-cacert. (-cacert suffix).
        # This is the reason for the confusing name of our root certificate. https://preliminary.istio.io/v1.6/docs/tasks/traffic-management/ingress/secure-ingress/#configure-a-mutual-tls-ingress-gateway
        cacert: compass-gateway-mtls-certs-cacert # For cert-rotation the cacert should be in different secret
        certificateKey: cacert
    certificateDataHeader: "Certificate-Data"
    revocation:
      configmap:
        name: revocations-config
        namespace: "{{ .Release.Namespace }}"
    # If key and certificate are not provided they will be generated
    caKey: ""
    caCertificate: ""

  system_broker:
    enabled: true
    port: 5001
    prefix: /broker
    tokenProviderFromHeader:
      forwardHeaders: Authorization
    tokenProviderFromSecret:
      enabled: false
      secrets:
        integrationSystemCredentials:
          name: compass-system-broker-credentials
          namespace: compass-system
    testNamespace: kyma-system

  gateway:
    port: 3000
    tls:
      host: compass-gateway
      secure:
        internal:
          host: compass-gateway-internal
        oauth:
          host: compass-gateway-auth-oauth
    mtls:
      host: compass-gateway-mtls
      certSecret: compass-gateway-mtls-certs
      external:
        host: compass-gateway-sap-mtls
        certSecret: compass-gateway-mtls-certs # Use connector's root CA as root CA by default. This should be overridden for productive deployments.
    headers:
      request:
        remove:
          - "Client-Id-From-Token"
          - "Client-Id-From-Certificate"
          - "Client-Certificate-Hash"
          - "Certificate-Data"

  operations_controller:
    enabled: true

  connectivity_adapter:
    port: 8080
    tls:
      host: adapter-gateway
    mtls:
      host: adapter-gateway-mtls

  oathkeeperFilters:
    workloadLabel: oathkeeper
    namespace: kyma-system
    tokenDataHeader: "Connector-Token"
    certificateDataHeader: "Certificate-Data"

  istio:
    externalMtlsGateway:
      name: "compass-gateway-external-mtls"
      namespace: "compass-system"
    mtlsGateway:
      name: "compass-gateway-mtls"
      namespace: "compass-system"
    gateway:
      name: "kyma-gateway"
      namespace: "kyma-system"
    proxy:
      port: 15020
    namespace: istio-system
    ingressgateway:
      workloadLabel: istio-ingressgateway
      requestPayloadSizeLimit: 2097152 # 2 MB
      correlationHeaderRewriteFilter:
        expectedHeaders:
        - "x-request-id"
        - "x-correlation-id"
        - "x-correlationid"
        - "x-forrequest-id"
        - "x-vcap-request-id"
        - "x-broker-api-request-identity"

  kubernetes:
    serviceAccountTokenJWKS: https://kubernetes.default.svc.cluster.local/openid/v1/jwks

  ingress:
    domainName: "kyma.local"

  database:
    manageSecrets: true
    embedded:
      enabled: true
      director:
        name: "postgres"
      directorDBName: "postgres"
    managedGCP:
      serviceAccountKey: ""
      instanceConnectionName: ""
      director:
        name: ""
        user: ""
        password: ""
      host: "localhost"
      hostPort: "5432"
      sslMode: ""

      #TODO remove below after migration to separate user will be done
      dbUser: ""
      dbPassword: ""
      directorDBName: ""

  oathkeeper:
    host: ory-oathkeeper-proxy.kyma-system.svc.cluster.local
    port: 4455
    timeout_ms: 120000
    idTokenConfig:
<<<<<<< HEAD
      claims: '{"scopes": "{{ print .Extra.scope }}", "tenant": "{{ print .Extra.tenant }}", "externalTenant": "{{ print .Extra.externalTenant }}", "consumerID": "{{ print .Extra.consumerID}}", "consumerType": "{{ print .Extra.consumerType }}", "flow": "{{ print .Extra.flow }}"}'
      internalClaims: '{"scopes": "application:read application:write application.webhooks:read application_template.webhooks:read webhooks.auth:read runtime:write runtime:read", "tenant": "{{ print (index .Header.Tenant 0) }}", "consumerType": "Internal Component", "flow": "Internal"}'
=======
      claims: '{"scopes": "{{ print .Extra.scope }}","tenant": "{{ .Extra.tenant }}", "consumerID": "{{ print .Extra.consumerID}}", "consumerType": "{{ print .Extra.consumerType }}", "flow": "{{ print .Extra.flow }}", "onBehalfOf": "{{ print .Extra.onBehalfOf }}"}'
      internalClaims: '{"scopes": "application:read application:write application.webhooks:read application_template.webhooks:read webhooks.auth:read","tenant":"{\"consumerTenant\":\"{{ print (index .Header.Tenant 0) }}\",\"externalTenant\":\"\"}", "consumerType": "Internal Component", "flow": "Internal"}'
>>>>>>> b41f582c
    mutators:
      runtimeMappingService:
        config:
          api:
            url: http://compass-director.compass-system.svc.cluster.local:3000/runtime-mapping
            retry:
              give_up_after: 6s
              max_delay: 2000ms
      authenticationMappingServices:
        tenantFetcher:
          cfg:
            config:
              api:
                url: http://compass-director.compass-system.svc.cluster.local:3000/authn-mapping/tenant-fetcher
                retry:
                  give_up_after: 6s
                  max_delay: 2000ms
          authenticator:
            name: "tenant-fetcher"
            enabled: false
            createRule: true
            gatewayHost: "compass-gateway"
            trusted_issuers: '[{"domain_url": "compass-system.svc.cluster.local:8080", "scope_prefix": "prefix.", "protocol": "http"}]'
            attributes: '{"uniqueAttribute": { "key": "test", "value": "tenant-fetcher" }, "tenant": { "key": "tenant" }, "identity": { "key": "identity" } }'
            path: /tenants/<.*>
            upstreamComponent: "compass-tenant-fetcher"
        subscriber:
          cfg:
            config:
              api:
                url: http://compass-director.compass-system.svc.cluster.local:3000/authn-mapping/subscriber
                retry:
                  give_up_after: 6s
                  max_delay: 2000ms
          authenticator:
            name: "subscriber"
            enabled: false
            createRule: false
            gatewayHost: "compass-gateway-sap-mtls"
            trusted_issuers: '[{"domain_url": "compass-system.svc.cluster.local:8080", "scope_prefix": "prefix.", "protocol": "http"}]'
            attributes: '{"uniqueAttribute": { "key": "subsc-key-test", "value": "subscription-flow" }, "tenant": { "key": "tenant" }, "identity": { "key": "identity" } }'
            path: /<.*>
      tenantMappingService:
        config:
          api:
            url: http://compass-director.compass-system.svc.cluster.local:3000/tenant-mapping
            retry:
              give_up_after: 6s
              max_delay: 2000ms
      certificateResolverService:
        config:
          api:
            url: http://compass-connector.compass-system.svc.cluster.local:8080/v1/certificate/data/resolve
            retry:
              give_up_after: 6s
              max_delay: 2000ms
      tokenResolverService:
        config:
          api:
            url: http://compass-director.compass-system.svc.cluster.local:8080/v1/tokens/resolve
            retry:
              give_up_after: 6s
              max_delay: 2000ms

  tenantFetcher:
    host: compass-tenant-fetcher.compass-system.svc.cluster.local
    prefix: /tenants
    port: 3000
    requiredAuthScope: Callback
    authentication:
      jwksEndpoint: "http://ory-oathkeeper-api.kyma-system.svc.cluster.local:4456/.well-known/jwks.json"
    tenantProvider:
      tenantIdProperty: "tenantId"
      customerIdProperty: "customerId"
      subaccountTenantIdProperty: "subaccountTenantId"
      subdomainProperty: "subdomain"
      name: "provider"
      subscriptionProviderIdProperty: "subscriptionProviderId"

    server:
      handlerEndpoint: "/v1/callback/{tenantId}"
      regionalHandlerEndpoint: "/v1/regional/{region}/callback/{tenantId}"
      dependenciesEndpoint: "/v1/dependencies"
      tenantPathParam: "tenantId"
      regionPathParam: "region"
      subscriptionProviderLabelKey: "subscriptionProviderId"
      consumerSubaccountIdsLabelKey: "consumer_subaccount_ids"

  ordService:
    host: compass-ord-service.compass-system.svc.cluster.local
    prefix: /open-resource-discovery-service/v0
    docsPrefix: /open-resource-discovery-docs
    staticPrefix: /open-resource-discovery-static/v0
    port: 3000
    defaultResponseType: "xml"

  mtlsClient:
    issuer: "C=DE, L=local, O=SAP SE, OU=SAP Cloud Platform Clients, CN=compass-ca"
    subjectPattern: "C=DE, O=SAP SE, OU=SAP Cloud Platform Clients, OU=Region, OU=123e4567-e89b-12d3-a456-426614174001, L=%s, CN=%s"
    commonName: "compass"
    locality: "local"

  ordAggregator:
    name: ord-aggregator
    enabled: true
    schedule: "*/1 * * * *"
    http:
      client:
        skipSSLValidation: false
    dbPool:
      maxOpenConnections: 2
      maxIdleConnections: 2
    securedApplicationTypes: "sample-app-type" # comma-separated values are used for specifying multiple application types
    accessStrategies:
      cmpMtls:
        policy: "compass-local-clients"
        csrEndpoint: "http://compass-external-services-mock.compass-system.svc.cluster.local:8080"
        certSvcApiPath: "/cert"
        tokenPath: "/secured/oauth/token"
        oauthSecret:
          name: cert-svc-oauth-secret
          urlKey: url
          clientIdKey: client-id
          clientSecretKey: client-secret

  systemFetcher:
    enabled: false
    name: "system-fetcher"
    schedule: "0 0 * * *"
    manageSecrets: true
    # enableSystemDeletion - whether systems in deleted state should be deleted from director database
    enableSystemDeletion: true
    # fetchParallellism - shows how many http calls will be made in parallel to fetch systems
    fetchParallellism: 30
    # queueSize - shows how many system fetches (individual requests may fetch more than 1 system)
    # can be put in the queue for processing before blocking. It is best for the queue to be about 2 times bigger than the parallellism
    queueSize: 100
    # fetchRequestTimeout - shows the timeout to wait for oauth token and for fetching systems (in one request) separately
    fetchRequestTimeout: "5s"
    # directorRequestTimeout - graphql requests timeout to director
    directorRequestTimeout: "30s"
    dbPool:
      maxOpenConnections: 2
      maxIdleConnections: 2
    # systemsAPIEndpoint - endpoint of the service to fetch systems from
    systemsAPIEndpoint: ""
    # systemsAPIFilterCriteria - criteria for fetching systems
    systemsAPIFilterCriteria: ""
    # systemsAPIFilterTenantCriteriaPattern - criateria for fetching systems with tenant filter
    systemsAPIFilterTenantCriteriaPattern: ""
    # systemToTemplateMappings - how to map system properties to an existing application template
    systemToTemplateMappings: '{}'
    http:
      client:
        skipSSLValidation: false
    oauth:
      client: ""
      secret: ""
      tokenURLPattern: ""
      scopesClaim: ""
      tenantHeaderName: ""
    paging:
      pageSize: 200
      sizeParam: "$top"
      skipParam: "$skip"

  tenantFetchers:
    job1:
      enabled: false
      configMapNamespace: "compass-system"
      manageSecrets: true
      providerName: "compass"
      schedule: "*/5 * * * *"
      kubernetes:
        configMapNamespace: "compass-system"
        pollInterval: 2s
        pollTimeout: 1m
        timeout: 2m
      oauth:
        client: ""
        secret: ""
        tokenURL: ""
      endpoints:
        tenantCreated: "127.0.0.1/events?type=created"
        tenantDeleted: "127.0.0.1/events?type=deleted"
        tenantUpdated: "127.0.0.1/events?type=updated"
      fieldMapping:
        totalPagesField: "totalPages"
        totalResultsField: "totalResults"
        tenantEventsField: "events"
        idField: "id"
        nameField: "name"
        customerIdField: "customerId"
        subdomainField: "subdomain"
        discriminatorField: ""
        discriminatorValue: ""
        detailsField: "details"
      queryMapping:
        pageNumField: "pageNum"
        pageSizeField: "pageSize"
        timestampField: "timestamp"
      query:
        startPage: "0"
        pageSize: "100"
      dbPool:
        maxOpenConnections: 1
        maxIdleConnections: 1

  metrics:
    enabled: true
    pushEndpoint: http://monitoring-prometheus-pushgateway.kyma-system.svc.cluster.local:9091

  externalServicesMock:
    enabled: false
    auditlog: false
    certSecuredPort: 8081
    certSecuredHost: compass-external-services-mock-sap-mtls
    host: compass-external-services-mock.compass-system.svc.cluster.local
    oauthSecretName: compass-external-services-mock-oauth-credentials

  tests:
    ordService:
      skipPattern: ""
    namespace: kyma-system
    connectivityAdapterFQDN: http://compass-connectivity-adapter.compass-system.svc.cluster.local
    directorFQDN: http://compass-director.compass-system.svc.cluster.local
    connectorFQDN: http://compass-connector.compass-system.svc.cluster.local
    externalServicesMockFQDN: http://compass-external-services-mock.compass-system.svc.cluster.local
    ordServiceFQDN: http://compass-ord-service.compass-system.svc.cluster.local
    systemBrokerFQDN: http://compass-system-broker.compass-system.svc.cluster.local
    tenantFetcherFQDN: http://compass-tenant-fetcher.compass-system.svc.cluster.local
    db:
      maxOpenConnections: 3
      maxIdleConnections: 1
    skipTLSVerify: true

    token:
      server:
        enabled: false
        port: 5000
    securityContext: # Set on container level
      runAsUser: 2000
      allowPrivilegeEscalation: false

  expectedSchemaVersionUpdateJob:
    cm:
      name: "expected-schema-version"

  migratorJob:
    nodeSelectorEnabled: false
    pvc:
      name: "compass-director-migrations"
      namespace: "compass-system"
      migrationsPath: "/compass-migrations"

pairing-adapter:
  enabled: false<|MERGE_RESOLUTION|>--- conflicted
+++ resolved
@@ -75,11 +75,7 @@
       version: "PR-2027"
     director:
       dir:
-<<<<<<< HEAD
       version: "PR-2060"
-=======
-      version: "PR-2050"
->>>>>>> b41f582c
     gateway:
       dir:
       version: "PR-2050"
@@ -108,11 +104,7 @@
       version: "PR-45"
     e2e_tests:
       dir:
-<<<<<<< HEAD
       version: "PR-2060"
-=======
-      version: "PR-2050"
->>>>>>> b41f582c
   isLocalEnv: false
   oauth2:
     host: oauth2
@@ -311,13 +303,8 @@
     port: 4455
     timeout_ms: 120000
     idTokenConfig:
-<<<<<<< HEAD
-      claims: '{"scopes": "{{ print .Extra.scope }}", "tenant": "{{ print .Extra.tenant }}", "externalTenant": "{{ print .Extra.externalTenant }}", "consumerID": "{{ print .Extra.consumerID}}", "consumerType": "{{ print .Extra.consumerType }}", "flow": "{{ print .Extra.flow }}"}'
-      internalClaims: '{"scopes": "application:read application:write application.webhooks:read application_template.webhooks:read webhooks.auth:read runtime:write runtime:read", "tenant": "{{ print (index .Header.Tenant 0) }}", "consumerType": "Internal Component", "flow": "Internal"}'
-=======
       claims: '{"scopes": "{{ print .Extra.scope }}","tenant": "{{ .Extra.tenant }}", "consumerID": "{{ print .Extra.consumerID}}", "consumerType": "{{ print .Extra.consumerType }}", "flow": "{{ print .Extra.flow }}", "onBehalfOf": "{{ print .Extra.onBehalfOf }}"}'
-      internalClaims: '{"scopes": "application:read application:write application.webhooks:read application_template.webhooks:read webhooks.auth:read","tenant":"{\"consumerTenant\":\"{{ print (index .Header.Tenant 0) }}\",\"externalTenant\":\"\"}", "consumerType": "Internal Component", "flow": "Internal"}'
->>>>>>> b41f582c
+      internalClaims: '{"scopes": "application:read application:write application.webhooks:read application_template.webhooks:read webhooks.auth:read runtime:write runtime:read","tenant":"{\"consumerTenant\":\"{{ print (index .Header.Tenant 0) }}\",\"externalTenant\":\"\"}", "consumerType": "Internal Component", "flow": "Internal"}'
     mutators:
       runtimeMappingService:
         config:
