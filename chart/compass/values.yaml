global:
  disableLegacyConnectivity: true
  defaultTenant: 3e64ebae-38b5-46a0-b1ed-9ccee153a0ae
  defaultTenantRegion: "eu-1"
  tenants: # tenant order matters, so new tenants should be added to the end of the list
    - name: default
      id: 3e64ebae-38b5-46a0-b1ed-9ccee153a0ae
      type: account
    - name: foo
      id: 1eba80dd-8ff6-54ee-be4d-77944d17b10b
      type: account
    - name: bar
      id: af9f84a9-1d3a-4d9f-ae0c-94f883b33b6e
      type: account
    - name: TestTenantSeparation
      id: f1c4b5be-b0e1-41f9-b0bc-b378200dcca0
      type: account
    - name: TestDeleteLastScenarioForApplication
      id: 0403be1e-f854-475e-9074-922120277af5
      type: account
    - name: Test_DeleteAutomaticScenarioAssignmentForSelector
      id: d9553135-6115-4c67-b4d9-962c00f3725f
      type: account
    - name: Test_AutomaticScenarioAssigmentForRuntime
      id: 8c733a45-d988-4472-af10-1256b82c70c0
      type: account
    - name: TestAutomaticScenarioAssignmentsWholeScenario
      id: 65a63692-c00a-4a7d-8376-8615ee37f45c
      type: account
    - name: TestTenantsQueryTenantNotInitialized
      id: 72329135-27fd-4284-9bcb-37ea8d6307d0
      type: account
    - name: Test Default
      id: 5577cf46-4f78-45fa-b55f-a42a3bdba868
      type: account
      parent: 2c4f4a25-ba9a-4dbc-be68-e0beb77a7eb0
    - name: Test_DefaultCustomer
      id: 2c4f4a25-ba9a-4dbc-be68-e0beb77a7eb0
      type: customer
    - name: TestListLabelDefinitions
      id: 3f641cf5-2d14-4e0f-a122-16e7569926f1
      type: account
    - name: Test_AutomaticScenarioAssignmentQueries
      id: 8263cc13-5698-4a2d-9257-e8e76b543e88
      type: account
    - name: TestGetScenariosLabelDefinitionCreatesOneIfNotExists
      id: 2263cc13-5698-4a2d-9257-e8e76b543e33
      type: account
    - name: TestApplicationsForRuntime
      id: 5984a414-1eed-4972-af2c-b2b6a415c7d7
      type: account
    - name: Test_DeleteAutomaticScenarioAssignmentForScenario
      id: d08e4cb6-a77f-4a07-b021-e3317a373597
      type: account
    - name: TestApplicationsForRuntimeWithHiddenApps
      id: 7e1f2df8-36dc-4e40-8be3-d1555d50c91c
      type: account
    - name: TestTenantsQueryTenantInitialized
      id: 8cf0c909-f816-4fe3-a507-a7917ccd8380
      type: account
    - name: TestDeleteApplicationIfInScenario
      id: 0d597250-6b2d-4d89-9c54-e23cb497cd01
      type: account
    - name: TestProviderSubaccount
      id: f8075207-1478-4a80-bd26-24a4785a2bfd
      type: subaccount
      parent: 5577cf46-4f78-45fa-b55f-a42a3bdba868
    - name: TestProviderSubaccountRegion2
      id: 731b7bc4-5472-41d2-a447-e4c0f45de739
      type: subaccount
      region: "eu-2"
      parent: 5577cf46-4f78-45fa-b55f-a42a3bdba868
    - name: TestCertificateSubaccount
      id: 123e4567-e89b-12d3-a456-426614174001
      type: subaccount
      parent: 5577cf46-4f78-45fa-b55f-a42a3bdba868
    - name: TestNsAdapter
      id: 08b6da37-e911-48fb-a0cb-fa635a6c5678
      type: subaccount
      parent: 5577cf46-4f78-45fa-b55f-a42a3bdba868
    - name: TestNsAdapterSubaccountWithApplications
      id: 08b6da37-e911-48fb-a0cb-fa635a6c4321
      type: subaccount
      parent: 5577cf46-4f78-45fa-b55f-a42a3bdba868
    - name: TestIntegrationSystemManagedSubaccount
      id: 3cfcdd62-320d-403b-b66a-4ee3cdd06947
      type: subaccount
      parent: 5577cf46-4f78-45fa-b55f-a42a3bdba868
    - name: TestIntegrationSystemManagedAccount
      id: 7e8ab2e3-3bb4-42e3-92b2-4e0bf48559d3
      type: account
      parent: 2c4f4a25-ba9a-4dbc-be68-e0beb77a7eb0
    - name: TestSystemFetcherAccount
      id: c395681d-11dd-4cde-bbcf-570b4a153e79
      type: account
      parent: 2c4f4a25-ba9a-4dbc-be68-e0beb77a7eb0
    - name: TestConsumerSubaccount
      id: 1f538f34-30bf-4d3d-aeaa-02e69eef84ae
      type: subaccount
      parent: 5984a414-1eed-4972-af2c-b2b6a415c7d7
    - name: TestTenantsOnDemandAPI
      id: 8d42d818-d4c4-4036-b82f-b199db7ffeb5
      type: subaccount
      parent: 5984a414-1eed-4972-af2c-b2b6a415c7d7
    - name: TestExternalCertificateSubaccount
      id: bad76f69-e5c2-4d55-bca5-240944824b83
      type: subaccount
      parent: 5577cf46-4f78-45fa-b55f-a42a3bdba868
  images:
    containerRegistry:
      path: eu.gcr.io/kyma-project/incubator
    connector:
      dir:
      version: "PR-2501"
    connectivity_adapter:
      dir:
      version: "PR-2501"
    pairing_adapter:
      dir:
      version: "PR-2501"
    director:
      dir:
<<<<<<< HEAD
      version: "PR-2574"
=======
      version: "PR-2550"
>>>>>>> a3290aa2
    hydrator:
      dir:
      version: "PR-2562"
    gateway:
      dir:
      version: "PR-2501"
    operations_controller:
      dir:
      version: "PR-2501"
    ord_service:
      dir:
      version: "PR-74"
    schema_migrator:
      dir:
      version: "PR-2565"
    system_broker:
      dir:
      version: "PR-2501"
    certs_setup_job:
      containerRegistry:
        path: eu.gcr.io/kyma-project
      dir:
      version: "0a651695"
    external_services_mock:
      dir:
      version: "PR-2574"
    console:
      dir:
      version: "PR-68"
    e2e_tests:
      dir:
<<<<<<< HEAD
      version: "PR-2574"
=======
      version: "PR-2550"
>>>>>>> a3290aa2
  isLocalEnv: false
  isForTesting: false
  oauth2:
    host: oauth2
  livenessProbe:
    initialDelaySeconds: 30
    timeoutSeconds: 1
    periodSeconds: 10
  readinessProbe:
    initialDelaySeconds: 5
    timeoutSeconds: 1
    periodSeconds: 2
  agentPreconfiguration: false
  nsAdapter:
    external:
      port: 3005
    e2eTests:
      gatewayHost: "compass-gateway-xsuaa"
    prefix: /nsadapter
    path: /nsadapter/api/v1/notifications
    systemToTemplateMappings: '[{  "Name": "SAP S/4HANA On-Premise",  "SourceKey": ["type"],  "SourceValue": ["abapSys"]},{  "Name": "SAP S/4HANA On-Premise",  "SourceKey": ["type"],  "SourceValue": ["nonSAPsys"]},{  "Name": "SAP S/4HANA On-Premise",  "SourceKey": ["type"],  "SourceValue": ["hana"]}]'
    secret:
      name: nsadapter-secret
      subaccountKey: subaccount
      local:
        subaccountValue: subaccount
    authSecret:
      name: "compass-external-services-mock-oauth-credentials"
      clientIdKey: client-id
      clientSecretKey: client-secret
      tokenUrlKey: url
      instanceUrlKey: url
      certKey: cert
      keyKey: key
    registerPath: "/register"
    tokenPath: "/secured/oauth/token"
    createClonePattern: '{"key": "%s"}'
    createBindingPattern: '{}'
    useClone: "false"
  director:
    host: compass-director.compass-system.svc.cluster.local
    prefix: /director
    graphql:
      external:
        port: 3000
    tls:
      secure:
        internal:
          host: compass-director-internal
    validator:
      port: 8080
    metrics:
      port: 3003
      enableGraphqlOperationInstrumentation: true
    operations:
      port: 3002
      path: "/operation"
      lastOperationPath: "/last_operation"
    info:
      path: "/v1/info"
    subscription:
      subscriptionProviderLabelKey: "subscriptionProviderId"
      consumerSubaccountLabelKey: "global_subaccount_id"
      subscriptionLabelKey: "subscription"
      tokenPrefix: "sb-"
    selfRegister:
      secret:
        name: "region-instances-credentials"
        key: "keyConfig"
        path: "/tmp"
      clientIdPath: "clientId"
      clientSecretPath: "clientSecret"
      urlPath: "url"
      tokenUrlPath: "tokenUrl"
      clientCertPath: "clientCert"
      clientKeyPath: "clientKey"
      local:
        templateMappings:
          clientIDMapping: '{{ printf "\"%s\":\"client_id\"" .Values.global.director.selfRegister.clientIdPath }}'
          clientSecretMapping: '{{ printf "\"%s\":\"client_secret\"" .Values.global.director.selfRegister.clientSecretPath }}'
          urlMapping: '{{ printf "\"%s\":\"http://compass-external-services-mock.%s.svc.cluster.local:%s\"" .Values.global.director.selfRegister.urlPath .Release.Namespace (.Values.service.port | toString) }}'
          tokenURLMapping: '{{ printf "\"%s\":\"https://%s.%s:%s\"" .Values.global.director.selfRegister.tokenUrlPath .Values.global.externalServicesMock.certSecuredHost .Values.global.ingress.domainName (.Values.service.certPort | toString) }}'
          x509CertificateMapping: '{{ printf "\"%s\":\"%s\"" .Values.global.director.selfRegister.clientCertPath .Values.global.connector.caCertificate }}'
          x509KeyMapping: '{{ printf "\"%s\":\"%s\"" .Values.global.director.selfRegister.clientKeyPath .Values.global.connector.caKey }}'
      oauthTokenPath: "/cert/token"
      oauthMode: "oauth-mtls"
      label: "selfRegLabel"
      labelValuePrefix: "self-reg-prefix-"
      responseKey: "self-reg-key"
      path: "/external-api/self-reg"
      nameQueryParam: "name"
      tenantQueryParam: "tenant"
      requestBodyPattern: '{"key": "%s"}'
    clientIDHeaderKey: client_user
    suggestTokenHeaderKey: suggest_token
    runtimeTypeLabelKey: "runtimeType"
    kymaRuntimeTypeLabelValue: "kyma"
    fetchTenantEndpoint: '{{ printf "https://%s.%s%s/v1/fetch" .Values.global.gateway.tls.secure.internal.host .Values.global.ingress.domainName .Values.global.tenantFetcher.prefix }}'
  auditlog:
    configMapName: "compass-gateway-auditlog-config"
    mtlsTokenPath: "/cert/token"
    standardTokenPath: "/secured/oauth/token"
    skipSSLValidation: false
    secret:
      name: "compass-gateway-auditlog-secret"
      urlKey: url
      clientIdKey: client-id
      clientSecretKey: client-secret
      clientCertKey: client-cert
      clientKeyKey: client-key
  log:
    format: "kibana"
  enableCompassDefaultScenarioAssignment: true
  tenantConfig:
    useDefaultTenants: true
    dbPool:
      maxOpenConnections: 1
      maxIdleConnections: 1
  connector:
    prefix: /connector
    graphql:
      external:
        port: 3000
    validator:
      port: 8080
    # If secrets do not exist they will be created
    secrets:
      ca:
        name: compass-connector-app-ca
        namespace: compass-system
        certificateKey: ca.crt
        keyKey: ca.key
      rootCA:
        namespace: istio-system # For Ingress Gateway to work properly the namespace needs to be istio-system
        # In order for istio mTLS to work we should have two different secrets one containing the server certificate (let’s say X) and one used for validation of the client’s certificates.
        # The second one should be our root certificate and istio wants it to be named X-cacert. (-cacert suffix).
        # This is the reason for the confusing name of our root certificate. https://preliminary.istio.io/v1.6/docs/tasks/traffic-management/ingress/secure-ingress/#configure-a-mutual-tls-ingress-gateway
        cacert: compass-gateway-mtls-certs-cacert # For cert-rotation the cacert should be in different secret
        certificateKey: cacert
    revocation:
      configmap:
        name: revocations-config
        namespace: "{{ .Release.Namespace }}"
    # If key and certificate are not provided they will be generated
    caKey: ""
    caCertificate: ""
  system_broker:
    enabled: true
    port: 5001
    prefix: /broker
    tokenProviderFromHeader:
      forwardHeaders: Authorization
    tokenProviderFromSecret:
      enabled: false
      secrets:
        integrationSystemCredentials:
          name: compass-system-broker-credentials
          namespace: compass-system
    testNamespace: kyma-system
  gateway:
    port: 3000
    tls:
      host: compass-gateway
      adapterHost: compass-ns-adapter
      secure:
        internal:
          host: compass-gateway-internal
        oauth:
          host: compass-gateway-auth-oauth
    mtls:
      manageCerts: true
      host: compass-gateway-mtls
      certSecret: compass-gateway-mtls-certs
      external:
        host: compass-gateway-sap-mtls
        certSecret: compass-gateway-mtls-certs # Use connector's root CA as root CA by default. This should be overridden for productive deployments.
    headers:
      rateLimit: X-Flow-Identity
      request:
        remove:
          - "Client-Id-From-Token"
          - "Client-Id-From-Certificate"
          - "Client-Certificate-Hash"
          - "Certificate-Data"
  hydrator:
    host: compass-hydrator.compass-system.svc.cluster.local
    port: 3000
    prefix: /hydrators
    subjectConsumerMappingConfig: '[{"consumer_type": "Super Admin", "tenant_access_levels": ["customer", "account","subaccount"], "subject": "C=DE, L=local, O=SAP SE, OU=Region, OU=SAP Cloud Platform Clients, OU=f8075207-1478-4a80-bd26-24a4785a2bfd, CN=compass"},{"consumer_type": "Integration System", "tenant_access_levels": ["account","subaccount"], "subject": "C=DE, L=local, O=SAP SE, OU=Region, OU=SAP Cloud Platform Clients, OU=f8075207-1478-4a80-bd26-24a4785a2bfd, CN=integration-system-test"}]'
    certificateDataHeader: "Certificate-Data"
    consumerClaimsKeys:
      clientIDKey: "client_id"
      tenantIDKey: "tenantid"
      userNameKey: "user_name"
      subdomainKey: "subdomain"
    http:
      client:
        skipSSLValidation: false
    metrics:
      port: 3003
      enableClientInstrumentation: true
      censoredFlows: "JWT"
  operations_controller:
    enabled: true
  connectivity_adapter:
    port: 8080
    tls:
      host: adapter-gateway
    mtls:
      host: adapter-gateway-mtls
  oathkeeperFilters:
    workloadLabel: oathkeeper
    namespace: kyma-system
    tokenDataHeader: "Connector-Token"
    certificateDataHeader: "Certificate-Data"
  istio:
    externalMtlsGateway:
      name: "compass-gateway-external-mtls"
      namespace: "compass-system"
    mtlsGateway:
      name: "compass-gateway-mtls"
      namespace: "compass-system"
    gateway:
      name: "kyma-gateway"
      namespace: "kyma-system"
    proxy:
      port: 15020
    namespace: istio-system
    ingressgateway:
      workloadLabel: istio-ingressgateway
      requestPayloadSizeLimit2MB: 2097152
      requestPayloadSizeLimit2MBLabel: "2MB"
      requestPayloadSizeLimit5MB: 5097152
      requestPayloadSizeLimit5MBLabel: "5MB"
      correlationHeaderRewriteFilter:
        expectedHeaders:
          - "x-request-id"
          - "x-correlation-id"
          - "x-correlationid"
          - "x-forrequest-id"
          - "x-vcap-request-id"
          - "x-broker-api-request-identity"
  kubernetes:
    serviceAccountTokenIssuer: kubernetes/serviceaccount
    serviceAccountTokenJWKS: https://kubernetes.default.svc.cluster.local/openid/v1/jwks
  ingress:
    domainName: "local.kyma.dev"
  database:
    sqlProxyServiceAccount: "proxy-user@gcp-cmp.iam.gserviceaccount.com"
    manageSecrets: true
    embedded:
      enabled: true
      director:
        name: "postgres"
      directorDBName: "postgres"
    managedGCP:
      serviceAccountKey: ""
      instanceConnectionName: ""
      director:
        name: ""
        user: ""
        password: ""
      host: "localhost"
      hostPort: "5432"
      sslMode: ""
      #TODO remove below after migration to separate user will be done
      dbUser: ""
      dbPassword: ""
      directorDBName: ""
  oathkeeper:
    host: ory-oathkeeper-proxy.kyma-system.svc.cluster.local
    port: 4455
    timeout_ms: 120000
    ns_adapter_timeout_ms: 3600000
    idTokenConfig:
      claims: '{"scopes": "{{ print .Extra.scope }}","tenant": "{{ .Extra.tenant }}", "consumerID": "{{ print .Extra.consumerID}}", "consumerType": "{{ print .Extra.consumerType }}", "flow": "{{ print .Extra.flow }}", "onBehalfOf": "{{ print .Extra.onBehalfOf }}", "region": "{{ print .Extra.region }}", "tokenClientID": "{{ print .Extra.tokenClientID }}"}'
      internalClaims: '{"scopes": "application:read application:write application.webhooks:read application_template.webhooks:read webhooks.auth:read runtime:write runtime:read tenant:read tenant:write tenant_subscription:write ory_internal fetch_tenant application_template:read","tenant":"{ {{ if .Header.Tenant }} \"consumerTenant\":\"{{ print (index .Header.Tenant 0) }}\", {{ end }} \"externalTenant\":\"\"}", "consumerType": "Internal Component", "flow": "Internal"}'
    mutators:
      runtimeMappingService:
        config:
          api:
            url: http://compass-hydrator.compass-system.svc.cluster.local:3000/hydrators/runtime-mapping
            retry:
              give_up_after: 6s
              max_delay: 2000ms
      authenticationMappingServices:
        nsadapter:
          cfg:
            config:
              api:
                url: http://compass-hydrator.compass-system.svc.cluster.local:3000/hydrators/authn-mapping/nsadapter
                retry:
                  give_up_after: 6s
                  max_delay: 2000ms
          authenticator:
            enabled: false
            createRule: true
            gatewayHost: "compass-gateway-xsuaa"
            trusted_issuers: '[{"domain_url": "compass-system.svc.cluster.local:8080", "scope_prefix": "prefix.", "protocol": "http"}]'
            attributes: '{"uniqueAttribute": { "key": "ns-adapter-test", "value": "ns-adapter-flow" }, "tenant": { "key": "tenant" }, "identity": { "key": "identity" }, "clientid": { "key": "client_id" } }'
            path: /nsadapter/api/v1/notifications
            upstreamComponent: "compass-gateway"
            checkSuffix: true
        tenant-fetcher:
          cfg:
            config:
              api:
                url: http://compass-hydrator.compass-system.svc.cluster.local:3000/hydrators/authn-mapping/tenant-fetcher
                retry:
                  give_up_after: 6s
                  max_delay: 2000ms
          authenticator:
            enabled: false
            createRule: true
            gatewayHost: "compass-gateway"
            trusted_issuers: '[{"domain_url": "compass-system.svc.cluster.local:8080", "scope_prefix": "prefix.", "protocol": "http"}]'
            attributes: '{"uniqueAttribute": { "key": "test", "value": "tenant-fetcher" }, "tenant": { "key": "tenant" }, "identity": { "key": "identity" } }'
            path: /tenants/<.*>
            upstreamComponent: "compass-tenant-fetcher"
            checkSuffix: false
        subscriber:
          cfg:
            config:
              api:
                url: http://compass-hydrator.compass-system.svc.cluster.local:3000/hydrators/authn-mapping/subscriber
                retry:
                  give_up_after: 6s
                  max_delay: 2000ms
          authenticator:
            enabled: false
            createRule: false
            gatewayHost: "compass-gateway-sap-mtls"
            trusted_issuers: '[{"domain_url": "compass-system.svc.cluster.local:8080", "scope_prefix": "prefix.", "protocol": "http", "region": "eu-1"}]'
            attributes: '{"uniqueAttribute": { "key": "subsc-key-test", "value": "subscription-flow" }, "tenant": { "key": "tenant" }, "identity": { "key": "user_name" }, "clientid": { "key": "client_id" } }'
            path: /<.*>
            checkSuffix: false
      tenantMappingService:
        config:
          api:
            url: http://compass-hydrator.compass-system.svc.cluster.local:3000/hydrators/tenant-mapping
            retry:
              give_up_after: 6s
              max_delay: 2000ms
      certificateResolverService:
        config:
          api:
            url: http://compass-hydrator.compass-system.svc.cluster.local:3000/hydrators/v1/certificate/data/resolve
            retry:
              give_up_after: 6s
              max_delay: 2000ms
      tokenResolverService:
        config:
          api:
            url: http://compass-hydrator.compass-system.svc.cluster.local:3000/hydrators/v1/tokens/resolve
            retry:
              give_up_after: 6s
              max_delay: 2000ms
  cockpit:
    auth:
      allowedConnectSrc: "https://*.ondemand.com"
      secretName: "cockpit-auth-secret"
      idpHost: ""
      clientID: ""
      scopes: "openid profile email"
      path: "/oauth2/certs"
  tenantFetcher:
    manageSecrets: true
    host: compass-tenant-fetcher.compass-system.svc.cluster.local
    prefix: /tenants
    port: 3000
    xsappNamePath: "xsappname"
    omitDependenciesParamName: ""
    omitDependenciesParamValue: ""
    requiredAuthScope: Callback
    fetchTenantAuthScope: fetch_tenant
    authentication:
      jwksEndpoint: "http://ory-oathkeeper-api.kyma-system.svc.cluster.local:4456/.well-known/jwks.json"
    tenantProvider:
      tenantIdProperty: "tenantId"
      customerIdProperty: "customerId"
      subaccountTenantIdProperty: "subaccountTenantId"
      subdomainProperty: "subdomain"
      name: "provider"
      subscriptionProviderIdProperty: "subscriptionProviderIdProperty"
      providerSubaccountIdProperty: "providerSubaccountIdProperty"
      consumerTenantIdProperty: "consumerTenantIdProperty"
      subscriptionProviderAppNameProperty: "subscriptionProviderAppNameProperty"
    server:
      fetchTenantEndpoint: "/v1/fetch/{parentTenantId}/{tenantId}"
      regionalHandlerEndpoint: "/v1/regional/{region}/callback/{tenantId}"
      dependenciesEndpoint: "/v1/regional/{region}/dependencies"
      tenantPathParam: "tenantId"
      regionPathParam: "region"
    dependenciesConfig:
      secretName: "destination-region-instances"
      file: "keyConfig"
      path: "/cfg/dependencies"
    containerName: "tenant-fetcher"
    oauth:
      client: "client_id"
      secret: ""
      tokenURL: '{{ printf "https://%s.%s" .Values.global.externalServicesMock.certSecuredHost .Values.global.ingress.domainName }}'
      tokenPath: "/cert/token"
    local:
      templateMappings:
        xsappMapping: '{{ printf "\"%s\":\"xsappname1\"" .Values.global.tenantFetcher.xsappNamePath }}'
    secret:
      name: "compass-tenant-fetcher-secret"
      clientIdKey: "client-id"
      oauthMode: "oauth-mtls"
      clientCertKey: "client-cert"
      clientKeyKey: "client-key"
      oauthUrlKey: "url"
      skipSSLValidation: true
    endpoints:
      subaccountCreated: "127.0.0.1/events?type=subaccount-created"
    fieldMapping:
      totalPagesField: "totalPages"
      totalResultsField: "totalResults"
      tenantEventsField: "events"
      idField: "id"
      nameField: "name"
      customerIdField: "customerId"
      subdomainField: "subdomain"
      discriminatorField: ""
      discriminatorValue: ""
      detailsField: "details"
      entityTypeField: "entityType"
      globalAccountID: "gaID"
      regionField: "region"
    regionDetails: '[{"central", ""}]'
  externalCertConfiguration:
    issuerLocality: "local,local2" # In local setup we have manually created connector CA certificate with 'local' Locality property
    subjectPattern: "/C=DE/O=SAP SE/OU=SAP Cloud Platform Clients/OU=Region/OU=%s/L=%s/CN=%s"
    ouCertSubaccountID: "f8075207-1478-4a80-bd26-24a4785a2bfd"
    commonName: "compass"
    locality: "local"
    certSvcApiPath: "/cert"
    tokenPath: "/cert/token"
    secrets:
      externalCertSvcSecret:
        manage: false
        name: "cert-svc-secret"
        clientIdKey: client-id
        clientSecretKey: client-secret
        oauthUrlKey: url
        csrEndpointKey: csr-endpoint
        clientCert: client-cert
        clientKey: client-key
        skipSSLValidationFlag: "-k"
      externalClientCertSecret:
        name: "external-client-certificate"
        namespace: compass-system
        certKey: tls.crt
        keyKey: tls.key
    rotationCronjob:
      name: "external-certificate-rotation"
      schedule: "*/1 * * * *" # Executes every minute
      certValidity: "7"
      clientCertRetryAttempts: "8"
      containerName: "certificate-rotation"
  ordService:
    host: compass-ord-service.compass-system.svc.cluster.local
    prefix: /open-resource-discovery-service/v0
    docsPrefix: /open-resource-discovery-docs
    staticPrefix: /open-resource-discovery-static/v0
    port: 3000
    defaultResponseType: "xml"
  ordAggregator:
    name: ord-aggregator
    enabled: true
    schedule: "*/1 * * * *"
    http:
      client:
        skipSSLValidation: false
      retry:
        attempts: 3
        delay: 100ms
    dbPool:
      maxOpenConnections: 2
      maxIdleConnections: 2
    globalRegistryUrl: http://compass-external-services-mock.compass-system.svc.cluster.local:8087/.well-known/open-resource-discovery
    maxParallelApplicationProcessors: 4
  systemFetcher:
    enabled: false
    name: "system-fetcher"
    schedule: "0 0 * * *"
    manageSecrets: true
    # enableSystemDeletion - whether systems in deleted state should be deleted from director database
    enableSystemDeletion: true
    # fetchParallelism - shows how many http calls will be made in parallel to fetch systems
    fetchParallellism: 30
    # queueSize - shows how many system fetches (individual requests may fetch more than 1 system)
    # can be put in the queue for processing before blocking. It is best for the queue to be about 2 times bigger than the parallellism
    queueSize: 100
    # fetchRequestTimeout - shows the timeout to wait for oauth token and for fetching systems (in one request) separately
    fetchRequestTimeout: "30s"
    # directorRequestTimeout - graphql requests timeout to director
    directorRequestTimeout: "30s"
    dbPool:
      maxOpenConnections: 20
      maxIdleConnections: 2
    # systemsAPIEndpoint - endpoint of the service to fetch systems from
    systemsAPIEndpoint: ""
    # systemsAPIFilterCriteria - criteria for fetching systems
    systemsAPIFilterCriteria: ""
    # systemToTemplateMappings - how to map system properties to an existing application template
    systemToTemplateMappings: '{}'
    templateRegion: "eu-1"
    templatePlaceholderToSystemKeyMappings: '[{"placeholder_name": "name","system_key": "displayName"},{"placeholder_name": "display-name","system_key": "displayName"},{"placeholder_name": "systemNumber","system_key": "systemNumber"},{"placeholder_name": "productId","system_key": "productId"},{"placeholder_name": "ppmsProductVersionId","system_key": "ppmsProductVersionId"},{"placeholder_name": "description","system_key": "productDescription", "optional": true},{"placeholder_name": "baseUrl","system_key": "additionalUrls.mainUrl", "optional":true},{"placeholder_name": "providerName","system_key": "infrastructureProvider", "optional": true}]'
    templateOverrideApplicationInput: '{"name": "{{name}}","description": "{{description}}","providerName": "{{providerName}}","statusCondition": "INITIAL","systemNumber": "{{systemNumber}}","labels": {"managed": "true","productId": "{{productId}}","ppmsProductVersionId": "{{ppmsProductVersionId}}"},"baseUrl": "{{baseUrl}}"}'
    http:
      client:
        skipSSLValidation: false
    oauth:
      client: "client_id"
      tokenEndpointProtocol: "https"
      tokenBaseHost: "compass-external-services-mock-sap-mtls"
      tokenPath: "/cert/token"
      scopesClaim: "scopes"
      tenantHeaderName: "x-zid"
      tokenRequestTimeout: 30s
      skipSSLValidation: true
    secret:
      name: "compass-system-fetcher-secret"
      clientIdKey: client-id
      oauthUrlKey: url
    paging:
      pageSize: 200
      sizeParam: "$top"
      skipParam: "$skip"
    containerName: "system-fetcher"
  tenantFetchers:
    job1:
      cron:
        enabled: false
      enabled: false
      job:
        interval: "5m"
      configMapNamespace: "compass-system"
      manageSecrets: true
      providerName: "compass"
      schedule: "*/5 * * * *"
      tenantInsertChunkSize: "500"
      kubernetes:
        configMapNamespace: "compass-system"
        pollInterval: 2s
        pollTimeout: 1m
        timeout: 2m
      oauth:
        client: ""
        secret: ""
        tokenURL: ""
        tokenPath: ""
      secret:
        name: "compass-tenant-fetcher-secret-job1"
        clientIdKey: client-id
        clientSecretKey: client-secret
        oauthUrlKey: url
        oauthMode: "oauth-mtls"
        clientCertKey: client-cert
        clientKeyKey: client-key
        skipSSLValidation: true
      endpoints:
        accountCreated: "127.0.0.1/events?type=account-created"
        accountDeleted: "127.0.0.1/events?type=account-deleted"
        accountUpdated: "127.0.0.1/events?type=account-updated"
        subaccountCreated: "127.0.0.1/events?type=subaccount-created"
        subaccountDeleted: "127.0.0.1/events?type=subaccount-deleted"
        subaccountUpdated: "127.0.0.1/events?type=subaccount-updated"
        subaccountMoved: "127.0.0.1/events?type=subaccount-moved"
      fieldMapping:
        totalPagesField: "totalPages"
        totalResultsField: "totalResults"
        tenantEventsField: "events"
        idField: "id"
        nameField: "name"
        customerIdField: "customerId"
        subdomainField: "subdomain"
        discriminatorField: ""
        discriminatorValue: ""
        detailsField: "details"
        entityTypeField: "entityType"
        globalAccountID: "gaID"
        regionField: "region"
        movedSubaccountTargetField: "targetGlobalAccountGUID"
        movedSubaccountSourceField: "sourceGlobalAccountGUID"
      queryMapping:
        pageNumField: "pageNum"
        pageSizeField: "pageSize"
        timestampField: "timestamp"
      query:
        startPage: "0"
        pageSize: "100"
      shouldSyncSubaccounts: "false"
      dbPool:
        maxOpenConnections: 1
        maxIdleConnections: 1
  metrics:
    enabled: true
    pushEndpoint: http://monitoring-prometheus-pushgateway.kyma-system.svc.cluster.local:9091
  externalServicesMock:
    enabled: false
    certSecuredPort: 8081
    ordCertSecuredPort: 8082
    unsecuredPort: 8083
    basicSecuredPort: 8084
    oauthSecuredPort: 8085
    ordGlobalRegistryCertPort: 8086
    ordGlobalRegistryUnsecuredPort: 8087
    unsecuredPortWithAdditionalContent: 8088
    unsecuredMultiTenantPort: 8089
    certSecuredHost: compass-external-services-mock-sap-mtls
    ordCertSecuredHost: compass-external-services-mock-sap-mtls-ord
    ordGlobalCertSecuredHost: compass-external-services-mock-sap-mtls-global-ord-registry
    unSecuredHost: compass-external-services-mock
    host: compass-external-services-mock.compass-system.svc.cluster.local
    regionInstancesCredentials:
      manage: false
    oauthSecret:
      manage: false
      name: compass-external-services-mock-oauth-credentials
      clientIdKey: client-id
      clientSecretKey: client-secret
      oauthUrlKey: url
      oauthTokenPath: "/secured/oauth/token"
    auditlog:
      applyMockConfiguration: false
      managementApiPath: /audit-log/v2/configuration-changes/search
      mtlsTokenPath: "/cert/token"
      secret:
        name: "auditlog-instance-management"
        urlKey: url
        tokenUrlKey: token-url
        clientIdKey: client-id
        clientSecretKey: client-secret
        clientCertKey: client-cert
        clientKeyKey: client-key
  tests:
    http:
      client:
        skipSSLValidation: false
    externalCertConfiguration:
      ouCertSubaccountID: "bad76f69-e5c2-4d55-bca5-240944824b83"
    director:
      skipPattern: ""
      externalCertIntSystemCN: "integration-system-test"
    tenantFetcher:
      tenantOnDemandID: "8d42d818-d4c4-4036-b82f-b199db7ffeb5"
      region: "eu-1"
      region2: "eu-2"
    ordAggregator:
      skipPattern: ""
    ordService:
      accountTenantID: "5577cf46-4f78-45fa-b55f-a42a3bdba868" # testDefaultTenant from our testing tenants
      skipPattern: ""
    externalServicesMock:
      skipPattern: ""
    selfRegistration:
      region: "eu-1"
      region2: "eu-2"
    subscription:
      tenants:
        providerAccountID: "5577cf46-4f78-45fa-b55f-a42a3bdba868" # testDefaultTenant from our testing tenants
        providerSubaccountID: "f8075207-1478-4a80-bd26-24a4785a2bfd" # TestProviderSubaccount from our testing tenants
        consumerAccountID: "5984a414-1eed-4972-af2c-b2b6a415c7d7" # ApplicationsForRuntimeTenantName from our testing tenants
        consumerSubaccountID: "1f538f34-30bf-4d3d-aeaa-02e69eef84ae" # randomly chosen
        consumerTenantID: "ba49f1aa-ddc1-43ff-943c-fe949857a34a" # randomly chosen
        providerSubaccountIDRegion2: "731b7bc4-5472-41d2-a447-e4c0f45de739" # TestProviderSubaccountRegion2 from our testing tenants
      oauthSecret:
        manage: false
        name: compass-subscription-secret
        clientIdKey: client-id
        clientSecretKey: client-secret
        oauthUrlKey: url
      propagatedProviderSubaccountHeader: "X-Provider-Subaccount"
      externalClientCertTestSecretName: "external-client-certificate-test-secret"
      externalClientCertTestSecretNamespace: "compass-system"
      externalCertTestJobName: "external-certificate-rotation-test-job"
      certSvcInstanceTestSecretName: "cert-svc-secret"
      certSvcInstanceTestRegion2SecretName: "cert-svc-secret-eu2"
      consumerTokenURL: "http://compass-external-services-mock.compass-system.svc.cluster.local:8080"
      subscriptionURL: "http://compass-external-services-mock.compass-system.svc.cluster.local:8080"
      subscriptionProviderIdValue: "id-value!t12345"
      subscriptionProviderAppNameValue: "subscriptionProviderAppNameValue"
    namespace: kyma-system
    connectivityAdapterFQDN: http://compass-connectivity-adapter.compass-system.svc.cluster.local
    externalServicesMockFQDN: http://compass-external-services-mock.compass-system.svc.cluster.local
    ordServiceFQDN: http://compass-ord-service.compass-system.svc.cluster.local
    systemBrokerFQDN: http://compass-system-broker.compass-system.svc.cluster.local
    tenantFetcherFQDN: http://compass-tenant-fetcher.compass-system.svc.cluster.local
    hydratorFQDN: http://compass-hydrator.compass-system.svc.cluster.local
    basicCredentials:
      manage: false
      secretName: "test-basic-credentials-secret"
    db:
      maxOpenConnections: 3
      maxIdleConnections: 1
    securityContext: # Set on container level
      runAsUser: 2000
      allowPrivilegeEscalation: false
  expectedSchemaVersionUpdateJob:
    cm:
      name: "expected-schema-version"
  migratorJob:
    nodeSelectorEnabled: false
    pvc:
      name: "compass-director-migrations"
      namespace: "compass-system"
      migrationsPath: "/compass-migrations"
      storageClass: local-path
  http:
    client:
      skipSSLValidation: false
  pairingAdapter:
    templateName: "pairing-adapter-app-template"
    watcherCorrelationID: "pairing-adapter-watcher-id"
    configMap:
      manage: false
      key: "config.json"
      name: "pairing-adapter-config-local"
      namespace: "compass-system"
      localAdapterFQDN: "http://compass-pairing-adapter.compass-system.svc.cluster.local/adapter-local-mtls"
      integrationSystemID: "d3e9b9f5-25dc-4adb-a0a0-ed69ef371fb6"
    e2e:
      appName: "test-app"
      appID: "123-test-456"
      clientUser: "test-user"
      tenant: "test-tenant"
  # Scopes assigned for every new Client Credentials by given object type (Runtime / Application / Integration System)
  # and scopes mapped to a consumer with the given type, then that consumer is using a client certificate
  scopes:
    scopesPerConsumerType:
      runtime:
        - "runtime:read"
        - "runtime:write"
        - "application:read"
        - "runtime.auths:read"
        - "bundle.instance_auths:read"
        - "runtime.webhooks:read"
        - "webhook:write"
      external_certificate:
        - "runtime:read"
        - "runtime:write"
        - "application:read"
        - "application:write"
        - "runtime.auths:read"
        - "bundle.instance_auths:read"
        - "runtime.webhooks:read"
        - "webhook:write"
        - "application_template:read"
        - "application_template:write"
      application:
        - "application:read"
        - "application:write"
        - "application.auths:read"
        - "application.webhooks:read"
        - "bundle.instance_auths:read"
        - "document.fetch_request:read"
        - "event_spec.fetch_request:read"
        - "api_spec.fetch_request:read"
        - "fetch-request.auth:read"
        - "webhook:write"
      integration_system:
        - "application:read"
        - "application:write"
        - "application.local_tenant_id:write"
        - "application_template:read"
        - "application_template:write"
        - "runtime:read"
        - "runtime:write"
        - "integration_system:read"
        - "label_definition:read"
        - "label_definition:write"
        - "automatic_scenario_assignment:read"
        - "automatic_scenario_assignment:write"
        - "integration_system.auths:read"
        - "application_template.webhooks:read"
        - "formation:write"
        - "formation:read"
        - "internal_visibility:read"
        - "application.auths:read"
        - "webhook:write"
        - "formation_template:read"
      super_admin:
        - "application:read"
        - "application:write"
        - "application_template:read"
        - "application_template:write"
        - "integration_system:read"
        - "integration_system:write"
        - "runtime:read"
        - "runtime:write"
        - "label_definition:read"
        - "label_definition:write"
        - "eventing:manage"
        - "tenant:read"
        - "automatic_scenario_assignment:read"
        - "automatic_scenario_assignment:write"
        - "application.auths:read"
        - "application.webhooks:read"
        - "application_template.webhooks:read"
        - "bundle.instance_auths:read"
        - "document.fetch_request:read"
        - "event_spec.fetch_request:read"
        - "api_spec.fetch_request:read"
        - "integration_system.auths:read"
        - "runtime.auths:read"
        - "fetch-request.auth:read"
        - "webhooks.auth:read"
        - "formation:write"
        - "formation:read"
        - "internal_visibility:read"
        - "runtime.webhooks:read"
        - "webhook:write"
        - "formation_template:read"
        - "formation_template:write"
      default:
        - "runtime:read"
        - "runtime:write"
        - "tenant:read"<|MERGE_RESOLUTION|>--- conflicted
+++ resolved
@@ -120,11 +120,7 @@
       version: "PR-2501"
     director:
       dir:
-<<<<<<< HEAD
       version: "PR-2574"
-=======
-      version: "PR-2550"
->>>>>>> a3290aa2
     hydrator:
       dir:
       version: "PR-2562"
@@ -156,11 +152,7 @@
       version: "PR-68"
     e2e_tests:
       dir:
-<<<<<<< HEAD
       version: "PR-2574"
-=======
-      version: "PR-2550"
->>>>>>> a3290aa2
   isLocalEnv: false
   isForTesting: false
   oauth2:
