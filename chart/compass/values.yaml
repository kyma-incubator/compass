global:
  disableLegacyConnectivity: true
  defaultTenant: 3e64ebae-38b5-46a0-b1ed-9ccee153a0ae
  tenants:
    - name: default
      id: 3e64ebae-38b5-46a0-b1ed-9ccee153a0ae
      type: account
    - name: foo
      id: 1eba80dd-8ff6-54ee-be4d-77944d17b10b
      type: account
    - name: bar
      id: af9f84a9-1d3a-4d9f-ae0c-94f883b33b6e
      type: account
    - name: TestTenantSeparation
      id: f1c4b5be-b0e1-41f9-b0bc-b378200dcca0
      type: account
    - name: TestDeleteLastScenarioForApplication
      id: 0403be1e-f854-475e-9074-922120277af5
      type: account
    - name: Test_DeleteAutomaticScenarioAssignmentForSelector
      id: d9553135-6115-4c67-b4d9-962c00f3725f
      type: account
    - name: Test_AutomaticScenarioAssigmentForRuntime
      id: 8c733a45-d988-4472-af10-1256b82c70c0
      type: account
    - name: TestAutomaticScenarioAssignmentsWholeScenario
      id: 65a63692-c00a-4a7d-8376-8615ee37f45c
      type: account
    - name: TestTenantsQueryTenantNotInitialized
      id: 72329135-27fd-4284-9bcb-37ea8d6307d0
      type: account
    - name: Test Default
      id: 5577cf46-4f78-45fa-b55f-a42a3bdba868
      type: account
      parent: 2c4f4a25-ba9a-4dbc-be68-e0beb77a7eb0
    - name: Test_DefaultCustomer
      id: 2c4f4a25-ba9a-4dbc-be68-e0beb77a7eb0
      type: customer
    - name: TestListLabelDefinitions
      id: 3f641cf5-2d14-4e0f-a122-16e7569926f1
      type: account
    - name: Test_AutomaticScenarioAssignmentQueries
      id: 8263cc13-5698-4a2d-9257-e8e76b543e88
      type: account
    - name: TestGetScenariosLabelDefinitionCreatesOneIfNotExists
      id: 2263cc13-5698-4a2d-9257-e8e76b543e33
      type: account
    - name: TestApplicationsForRuntime
      id: 5984a414-1eed-4972-af2c-b2b6a415c7d7
      type: account
    - name: Test_DeleteAutomaticScenarioAssignmentForScenario
      id: d08e4cb6-a77f-4a07-b021-e3317a373597
      type: account
    - name: TestApplicationsForRuntimeWithHiddenApps
      id: 7e1f2df8-36dc-4e40-8be3-d1555d50c91c
      type: account
    - name: TestTenantsQueryTenantInitialized
      id: 8cf0c909-f816-4fe3-a507-a7917ccd8380
      type: account
    - name: TestDeleteApplicationIfInScenario
      id: 0d597250-6b2d-4d89-9c54-e23cb497cd01
      type: account
    - name: TestProviderSubaccount
      id: f8075207-1478-4a80-bd26-24a4785a2bfd
      type: subaccount
      parent: 5577cf46-4f78-45fa-b55f-a42a3bdba868

  images:
    containerRegistry:
      path: eu.gcr.io/kyma-project/incubator
    connector:
      dir:
      version: "PR-2111"
    connectivity_adapter:
      dir:
      version: "PR-2082"
    pairing_adapter:
      dir:
      version: "PR-2082"
    director:
      dir:
<<<<<<< HEAD
      version: "PR-2117"
=======
      version: "PR-2112"
>>>>>>> 48a6a3fe
    gateway:
      dir:
      version: "PR-2077"
    operations_controller:
      dir:
      version: "PR-2084"
    ord_service:
      dir:
      version: "PR-47"
    schema_migrator:
      dir:
      version: "PR-2117"
    system_broker:
      dir:
      version: "PR-2084"
    certs_setup_job:
      containerRegistry:
        path: eu.gcr.io/kyma-project
      dir:
      version: "0a651695"
    external_services_mock:
      dir:
      version: "PR-2112"
    console:
      dir:
      version: "PR-47"
    e2e_tests:
      dir:
      version: "PR-2102"
  isLocalEnv: false
  oauth2:
    host: oauth2
  livenessProbe:
    initialDelaySeconds: 30
    timeoutSeconds: 1
    periodSeconds: 10
  readinessProbe:
    initialDelaySeconds: 5
    timeoutSeconds: 1
    periodSeconds: 2

  agentPreconfiguration: false

  director:
    host: compass-director.compass-system.svc.cluster.local
    prefix: /director
    graphql:
      external:
        port: 3000
    validator:
      port: 8080
    metrics:
      port: 3003
      enableClientInstrumentation: true
      censoredFlows: "JWT"
    operations:
      port: 3002
      path: "/operation"
      lastOperationPath: "/last_operation"
    info:
      path: "/v1/info"
    selfRegister:
      secret:
        name: "compass-external-services-mock-oauth-credentials"
        clientIdKey: client-id
        clientSecretKey: client-secret
        urlKey: url
      oauthTokenPath: "/secured/oauth/token"
      distinguishLabel: "distinguishingLabel"
      label: "selfRegLabel"
      labelValuePrefix: "self-reg-prefix-"
      responseKey: "self-reg-key"
      path: "/external-api/self-reg"
      nameQueryParam: "name"
      tenantQueryParam: "tenant"
      requestBodyPattern: '{"key": "%s"}'

    clientIDHeaderKey: client_user
    suggestTokenHeaderKey: suggest_token

  auditlog:
    configMapName: "compass-gateway-auditlog-config"
    tokenPath: "/oauth/token"
    secret:
      name: "compass-gateway-auditlog-secret"
      urlKey: url
      clientIdKey: client-id
      clientSecretKey: client-secret

  log:
    format: "kibana"

  testCredentials:
    secretName: "test-credentials-secret"

  enableCompassDefaultScenarioAssignment: true

  tenantConfig:
    useDefaultTenants: true
    dbPool:
      maxOpenConnections: 1
      maxIdleConnections: 1

  connector:
    prefix: /connector
    graphql:
      external:
        port: 3000
    validator:
      port: 8080
    # If secrets do not exist they will be created
    secrets:
      ca:
        name: compass-connector-app-ca
        namespace: compass-system
        certificateKey: ca.crt
        keyKey: ca.key
      rootCA:
        namespace: istio-system # For Ingress Gateway to work properly the namespace needs to be istio-system
        # In order for istio mTLS to work we should have two different secrets one containing the server certificate (let’s say X) and one used for validation of the client’s certificates.
        # The second one should be our root certificate and istio wants it to be named X-cacert. (-cacert suffix).
        # This is the reason for the confusing name of our root certificate. https://preliminary.istio.io/v1.6/docs/tasks/traffic-management/ingress/secure-ingress/#configure-a-mutual-tls-ingress-gateway
        cacert: compass-gateway-mtls-certs-cacert # For cert-rotation the cacert should be in different secret
        certificateKey: cacert
    certificateDataHeader: "Certificate-Data"
    revocation:
      configmap:
        name: revocations-config
        namespace: "{{ .Release.Namespace }}"
    # If key and certificate are not provided they will be generated
    caKey: ""
    caCertificate: ""

  system_broker:
    enabled: true
    port: 5001
    prefix: /broker
    tokenProviderFromHeader:
      forwardHeaders: Authorization
    tokenProviderFromSecret:
      enabled: false
      secrets:
        integrationSystemCredentials:
          name: compass-system-broker-credentials
          namespace: compass-system
    testNamespace: kyma-system

  gateway:
    port: 3000
    tls:
      host: compass-gateway
      secure:
        internal:
          host: compass-gateway-internal
        oauth:
          host: compass-gateway-auth-oauth
    mtls:
      host: compass-gateway-mtls
      certSecret: compass-gateway-mtls-certs
      external:
        host: compass-gateway-sap-mtls
        certSecret: compass-gateway-mtls-certs # Use connector's root CA as root CA by default. This should be overridden for productive deployments.
    headers:
      request:
        remove:
          - "Client-Id-From-Token"
          - "Client-Id-From-Certificate"
          - "Client-Certificate-Hash"
          - "Certificate-Data"

  operations_controller:
    enabled: true

  connectivity_adapter:
    port: 8080
    tls:
      host: adapter-gateway
    mtls:
      host: adapter-gateway-mtls

  oathkeeperFilters:
    workloadLabel: oathkeeper
    namespace: kyma-system
    tokenDataHeader: "Connector-Token"
    certificateDataHeader: "Certificate-Data"

  istio:
    externalMtlsGateway:
      name: "compass-gateway-external-mtls"
      namespace: "compass-system"
    mtlsGateway:
      name: "compass-gateway-mtls"
      namespace: "compass-system"
    gateway:
      name: "kyma-gateway"
      namespace: "kyma-system"
    proxy:
      port: 15020
    namespace: istio-system
    ingressgateway:
      workloadLabel: istio-ingressgateway
      requestPayloadSizeLimit: 2097152 # 2 MB
      correlationHeaderRewriteFilter:
        expectedHeaders:
        - "x-request-id"
        - "x-correlation-id"
        - "x-correlationid"
        - "x-forrequest-id"
        - "x-vcap-request-id"
        - "x-broker-api-request-identity"

  kubernetes:
    serviceAccountTokenJWKS: https://kubernetes.default.svc.cluster.local/openid/v1/jwks

  ingress:
    domainName: "kyma.local"

  database:
    manageSecrets: true
    embedded:
      enabled: true
      director:
        name: "postgres"
      directorDBName: "postgres"
    managedGCP:
      serviceAccountKey: ""
      instanceConnectionName: ""
      director:
        name: ""
        user: ""
        password: ""
      host: "localhost"
      hostPort: "5432"
      sslMode: ""

      #TODO remove below after migration to separate user will be done
      dbUser: ""
      dbPassword: ""
      directorDBName: ""

  oathkeeper:
    host: ory-oathkeeper-proxy.kyma-system.svc.cluster.local
    port: 4455
    timeout_ms: 120000
    idTokenConfig:
      claims: '{"scopes": "{{ print .Extra.scope }}","tenant": "{{ .Extra.tenant }}", "consumerID": "{{ print .Extra.consumerID}}", "consumerType": "{{ print .Extra.consumerType }}", "flow": "{{ print .Extra.flow }}", "onBehalfOf": "{{ print .Extra.onBehalfOf }}", "region": "{{ print .Extra.region }}", "tokenClientID": "{{ print .Extra.tokenClientID }}"}'
      internalClaims: '{"scopes": "application:read application:write application.webhooks:read application_template.webhooks:read webhooks.auth:read runtime:write runtime:read tenant:write label_definition:write","tenant":"{ {{ if .Header.Tenant }} \"consumerTenant\":\"{{ print (index .Header.Tenant 0) }}\", {{ end }} \"externalTenant\":\"\"}", "consumerType": "Internal Component", "flow": "Internal"}'
    mutators:
      runtimeMappingService:
        config:
          api:
            url: http://compass-director.compass-system.svc.cluster.local:3000/runtime-mapping
            retry:
              give_up_after: 6s
              max_delay: 2000ms
      authenticationMappingServices:
        tenant-fetcher:
          cfg:
            config:
              api:
                url: http://compass-director.compass-system.svc.cluster.local:3000/authn-mapping/tenant-fetcher
                retry:
                  give_up_after: 6s
                  max_delay: 2000ms
          authenticator:
            enabled: false
            createRule: true
            gatewayHost: "compass-gateway"
            trusted_issuers: '[{"domain_url": "compass-system.svc.cluster.local:8080", "scope_prefix": "prefix.", "protocol": "http"}]'
            attributes: '{"uniqueAttribute": { "key": "test", "value": "tenant-fetcher" }, "tenant": { "key": "tenant" }, "identity": { "key": "identity" } }'
            path: /tenants/<.*>
            upstreamComponent: "compass-tenant-fetcher"
        subscriber:
          cfg:
            config:
              api:
                url: http://compass-director.compass-system.svc.cluster.local:3000/authn-mapping/subscriber
                retry:
                  give_up_after: 6s
                  max_delay: 2000ms
          authenticator:
            enabled: false
            createRule: false
            gatewayHost: "compass-gateway-sap-mtls"
            trusted_issuers: '[{"domain_url": "compass-system.svc.cluster.local:8080", "scope_prefix": "prefix.", "protocol": "http"}]'
            attributes: '{"uniqueAttribute": { "key": "subsc-key-test", "value": "subscription-flow" }, "tenant": { "key": "tenant" }, "identity": { "key": "identity" } }'
            path: /<.*>
      tenantMappingService:
        config:
          api:
            url: http://compass-director.compass-system.svc.cluster.local:3000/tenant-mapping
            retry:
              give_up_after: 6s
              max_delay: 2000ms
      certificateResolverService:
        config:
          api:
            url: http://compass-connector.compass-system.svc.cluster.local:8080/v1/certificate/data/resolve
            retry:
              give_up_after: 6s
              max_delay: 2000ms
      tokenResolverService:
        config:
          api:
            url: http://compass-director.compass-system.svc.cluster.local:8080/v1/tokens/resolve
            retry:
              give_up_after: 6s
              max_delay: 2000ms

  tenantFetcher:
    host: compass-tenant-fetcher.compass-system.svc.cluster.local
    prefix: /tenants
    port: 3000
    requiredAuthScope: Callback
    authentication:
      jwksEndpoint: "http://ory-oathkeeper-api.kyma-system.svc.cluster.local:4456/.well-known/jwks.json"
    tenantProvider:
      tenantIdProperty: "tenantId"
      customerIdProperty: "customerId"
      subaccountTenantIdProperty: "subaccountTenantId"
      subdomainProperty: "subdomain"
      name: "provider"
      subscriptionProviderIdProperty: "subscriptionProviderId"
    server:
      handlerEndpoint: "/v1/callback/{tenantId}"
      regionalHandlerEndpoint: "/v1/regional/{region}/callback/{tenantId}"
      dependenciesEndpoint: "/v1/dependencies"
      tenantPathParam: "tenantId"
      regionPathParam: "region"
      subscriptionProviderLabelKey: "subscriptionProviderId"
      consumerSubaccountIdsLabelKey: "consumer_subaccount_ids"

  externalCertConfiguration:
    issuer: "C=DE, L=local, O=SAP SE, OU=SAP Cloud Platform Clients, CN=compass-ca"
    issuerLocality: "" # It's empty because in local setup we use connector CA which didn't have Locality property
    subjectPattern: "/C=DE/O=SAP SE/OU=SAP Cloud Platform Clients/OU=Region/OU=123e4567-e89b-12d3-a456-426614174001/L=%s/CN=%s"
    commonName: "compass"
    locality: "local"
    certSvcApiPath: "/cert"
    tokenPath: "/secured/oauth/token"
    secrets:
      externalCertSvcSecret:
        manage: true
        name: "cert-svc-secret"
        clientIdKey: client-id
        clientSecretKey: client-secret
        oauthUrlKey: url
        csrEndpointKey: csr-endpoint
      externalClientCertSecret:
        name: "external-client-certificate"
        namespace: compass-system
    rotationCronjob:
      name: "external-certificate-rotation"
      schedule: "*/1 * * * *" # Executes every minute
      certValidity: "7"
      clientCertRetryAttempts: "8"

  ordService:
    host: compass-ord-service.compass-system.svc.cluster.local
    prefix: /open-resource-discovery-service/v0
    docsPrefix: /open-resource-discovery-docs
    staticPrefix: /open-resource-discovery-static/v0
    port: 3000
    defaultResponseType: "xml"

  ordAggregator:
    name: ord-aggregator
    enabled: true
    schedule: "*/1 * * * *"
    http:
      client:
        skipSSLValidation: false
    dbPool:
      maxOpenConnections: 2
      maxIdleConnections: 2

  systemFetcher:
    enabled: false
    name: "system-fetcher"
    schedule: "0 0 * * *"
    manageSecrets: true
    # enableSystemDeletion - whether systems in deleted state should be deleted from director database
    enableSystemDeletion: true
    # fetchParallelism - shows how many http calls will be made in parallel to fetch systems
    fetchParallellism: 30
    # queueSize - shows how many system fetches (individual requests may fetch more than 1 system)
    # can be put in the queue for processing before blocking. It is best for the queue to be about 2 times bigger than the parallellism
    queueSize: 100
    # fetchRequestTimeout - shows the timeout to wait for oauth token and for fetching systems (in one request) separately
    fetchRequestTimeout: "5s"
    # directorRequestTimeout - graphql requests timeout to director
    directorRequestTimeout: "30s"
    dbPool:
      maxOpenConnections: 2
      maxIdleConnections: 2
    # systemsAPIEndpoint - endpoint of the service to fetch systems from
    systemsAPIEndpoint: ""
    # systemsAPIFilterCriteria - criteria for fetching systems
    systemsAPIFilterCriteria: ""
    # systemsAPIFilterTenantCriteriaPattern - criateria for fetching systems with tenant filter
    systemsAPIFilterTenantCriteriaPattern: ""
    # systemToTemplateMappings - how to map system properties to an existing application template
    systemToTemplateMappings: '{}'
    templatePlaceholderToSystemKeyMappings: '[{"placeholder_name": "name","system_key": "displayName"},{"placeholder_name": "display-name","system_key": "displayName"},{"placeholder_name": "systemNumber","system_key": "systemNumber"},{"placeholder_name": "description","system_key": "productDescription", "optional": true},{"placeholder_name": "baseUrl","system_key": "baseUrl", "optional":true},{"placeholder_name": "providerName","system_key": "infrastructureProvider", "optional": true}]'
    templateOverrideApplicationInput: '{"name": "{{name}}","description": "{{description}}","providerName": "{{providerName}}","statusCondition": "INITIAL","systemNumber": "{{systemNumber}}","labels": {"managed": "true"},"baseUrl": "{{baseUrl}}"}'
    http:
      client:
        skipSSLValidation: false
    oauth:
      client: ""
      secret: ""
      tokenEndpointProtocol: ""
      tokenBaseUrl: ""
      tokenPath: ""
      scopesClaim: ""
      tenantHeaderName: ""
    secret:
      name: "compass-system-fetcher-secret"
      clientIdKey: client-id
      clientSecretKey: client-secret
      oauthUrlKey: url
    paging:
      pageSize: 200
      sizeParam: "$top"
      skipParam: "$skip"

  tenantFetchers:
    job1:
      enabled: false
      configMapNamespace: "compass-system"
      manageSecrets: true
      providerName: "compass"
      schedule: "*/5 * * * *"
      tenantInsertChunkSize: "500"
      kubernetes:
        configMapNamespace: "compass-system"
        pollInterval: 2s
        pollTimeout: 1m
        timeout: 2m
      oauth:
        client: ""
        secret: ""
        tokenURL: ""
        tokenPath: ""
      secret:
        name: "compass-tenant-fetcher-secret-job1"
        clientIdKey: client-id
        clientSecretKey: client-secret
        oauthUrlKey: url
      endpoints:
        accountCreated: "127.0.0.1/events?type=account-created"
        accountDeleted: "127.0.0.1/events?type=account-deleted"
        accountUpdated: "127.0.0.1/events?type=account-updated"
        subaccountCreated: "127.0.0.1/events?type=subaccount-created"
        subaccountDeleted: "127.0.0.1/events?type=subaccount-deleted"
        subaccountUpdated: "127.0.0.1/events?type=subaccount-updated"
        subaccountMoved: "127.0.0.1/events?type=subaccount-moved"
      fieldMapping:
        totalPagesField: "totalPages"
        totalResultsField: "totalResults"
        tenantEventsField: "events"
        idField: "id"
        nameField: "name"
        customerIdField: "customerId"
        subdomainField: "subdomain"
        discriminatorField: ""
        discriminatorValue: ""
        detailsField: "details"
        entityTypeField: "entityType"
        parentIDField: "parentGuid"
        regionField: "region"
        movedRuntimeLabelKey: "global_subaccount_id"
        movedRuntimeByLabelTargetField: "targetGlobalAccountGUID"
        movedRuntimeByLabelSourceField: "sourceGlobalAccountGUID"
      queryMapping:
        pageNumField: "pageNum"
        pageSizeField: "pageSize"
        timestampField: "timestamp"
      query:
        startPage: "0"
        pageSize: "100"
      shouldSyncSubaccounts: "false"
      dbPool:
        maxOpenConnections: 1
        maxIdleConnections: 1

  metrics:
    enabled: true
    pushEndpoint: http://monitoring-prometheus-pushgateway.kyma-system.svc.cluster.local:9091

  externalServicesMock:
    enabled: false
    auditlog: false
    certSecuredPort: 8081
    unsecuredPort: 8082
    basicSecuredPort: 8083
    oauthSecuredPort: 8084
    certSecuredHost: compass-external-services-mock-sap-mtls
    host: compass-external-services-mock.compass-system.svc.cluster.local
    oauthSecretName: compass-external-services-mock-oauth-credentials

  tests:
    ordService:
      skipPattern: ""
    director:
      skipPattern: ""
    namespace: kyma-system
    connectivityAdapterFQDN: http://compass-connectivity-adapter.compass-system.svc.cluster.local
    directorFQDN: http://compass-director.compass-system.svc.cluster.local
    connectorFQDN: http://compass-connector.compass-system.svc.cluster.local
    externalServicesMockFQDN: http://compass-external-services-mock.compass-system.svc.cluster.local
    ordServiceFQDN: http://compass-ord-service.compass-system.svc.cluster.local
    systemBrokerFQDN: http://compass-system-broker.compass-system.svc.cluster.local
    tenantFetcherFQDN: http://compass-tenant-fetcher.compass-system.svc.cluster.local
    db:
      maxOpenConnections: 3
      maxIdleConnections: 1
    skipTLSVerify: true

    token:
      server:
        enabled: false
        port: 5000
    securityContext: # Set on container level
      runAsUser: 2000
      allowPrivilegeEscalation: false

  expectedSchemaVersionUpdateJob:
    cm:
      name: "expected-schema-version"

  migratorJob:
    nodeSelectorEnabled: false
    pvc:
      name: "compass-director-migrations"
      namespace: "compass-system"
      migrationsPath: "/compass-migrations"

  http:
    client:
      skipSSLValidation: false

pairing-adapter:
  enabled: false<|MERGE_RESOLUTION|>--- conflicted
+++ resolved
@@ -79,11 +79,7 @@
       version: "PR-2082"
     director:
       dir:
-<<<<<<< HEAD
       version: "PR-2117"
-=======
-      version: "PR-2112"
->>>>>>> 48a6a3fe
     gateway:
       dir:
       version: "PR-2077"
