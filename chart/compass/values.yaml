--- conflicted
+++ resolved
@@ -139,12 +139,7 @@
       name: compass-pairing-adapter
     director:
       dir: dev/incubator/
-<<<<<<< HEAD
       version: "PR-3127"
-
-=======
-      version: "PR-3142"
->>>>>>> a1f59a9d
       name: compass-director
     hydrator:
       dir: dev/incubator/
