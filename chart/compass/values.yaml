global:
  disableLegacyConnectivity: true
  defaultTenant: 3e64ebae-38b5-46a0-b1ed-9ccee153a0ae
  tenants: # tenant order matters, so new tenants should be added to the end of the list
    - name: default
      id: 3e64ebae-38b5-46a0-b1ed-9ccee153a0ae
      type: account
    - name: foo
      id: 1eba80dd-8ff6-54ee-be4d-77944d17b10b
      type: account
    - name: bar
      id: af9f84a9-1d3a-4d9f-ae0c-94f883b33b6e
      type: account
    - name: TestTenantSeparation
      id: f1c4b5be-b0e1-41f9-b0bc-b378200dcca0
      type: account
    - name: TestDeleteLastScenarioForApplication
      id: 0403be1e-f854-475e-9074-922120277af5
      type: account
    - name: Test_DeleteAutomaticScenarioAssignmentForSelector
      id: d9553135-6115-4c67-b4d9-962c00f3725f
      type: account
    - name: Test_AutomaticScenarioAssigmentForRuntime
      id: 8c733a45-d988-4472-af10-1256b82c70c0
      type: account
    - name: TestAutomaticScenarioAssignmentsWholeScenario
      id: 65a63692-c00a-4a7d-8376-8615ee37f45c
      type: account
    - name: TestTenantsQueryTenantNotInitialized
      id: 72329135-27fd-4284-9bcb-37ea8d6307d0
      type: account
    - name: Test Default
      id: 5577cf46-4f78-45fa-b55f-a42a3bdba868
      type: account
      parent: 2c4f4a25-ba9a-4dbc-be68-e0beb77a7eb0
    - name: Test_DefaultCustomer
      id: 2c4f4a25-ba9a-4dbc-be68-e0beb77a7eb0
      type: customer
    - name: TestListLabelDefinitions
      id: 3f641cf5-2d14-4e0f-a122-16e7569926f1
      type: account
    - name: Test_AutomaticScenarioAssignmentQueries
      id: 8263cc13-5698-4a2d-9257-e8e76b543e88
      type: account
    - name: TestGetScenariosLabelDefinitionCreatesOneIfNotExists
      id: 2263cc13-5698-4a2d-9257-e8e76b543e33
      type: account
    - name: TestApplicationsForRuntime
      id: 5984a414-1eed-4972-af2c-b2b6a415c7d7
      type: account
    - name: Test_DeleteAutomaticScenarioAssignmentForScenario
      id: d08e4cb6-a77f-4a07-b021-e3317a373597
      type: account
    - name: TestApplicationsForRuntimeWithHiddenApps
      id: 7e1f2df8-36dc-4e40-8be3-d1555d50c91c
      type: account
    - name: TestTenantsQueryTenantInitialized
      id: 8cf0c909-f816-4fe3-a507-a7917ccd8380
      type: account
    - name: TestDeleteApplicationIfInScenario
      id: 0d597250-6b2d-4d89-9c54-e23cb497cd01
      type: account
    - name: TestProviderSubaccount
      id: f8075207-1478-4a80-bd26-24a4785a2bfd
      type: subaccount
      parent: 5577cf46-4f78-45fa-b55f-a42a3bdba868
    - name: TestProviderSubaccountRegion2
      id: 731b7bc4-5472-41d2-a447-e4c0f45de739
      type: subaccount
      parent: 5577cf46-4f78-45fa-b55f-a42a3bdba868
    - name: TestCertificateSubaccount
      id: 123e4567-e89b-12d3-a456-426614174001
      type: subaccount
      parent: 5577cf46-4f78-45fa-b55f-a42a3bdba868
    - name: TestNsAdapter
      id: 08b6da37-e911-48fb-a0cb-fa635a6c5678
      type: subaccount
      parent: 5577cf46-4f78-45fa-b55f-a42a3bdba868
    - name: TestNsAdapterSubaccountWithApplications
      id: 08b6da37-e911-48fb-a0cb-fa635a6c4321
      type: subaccount
      parent: 5577cf46-4f78-45fa-b55f-a42a3bdba868
    - name: TestIntegrationSystemManagedSubaccount
      id: 3cfcdd62-320d-403b-b66a-4ee3cdd06947
      type: subaccount
      parent: 5577cf46-4f78-45fa-b55f-a42a3bdba868
    - name: TestIntegrationSystemManagedAccount
      id: 7e8ab2e3-3bb4-42e3-92b2-4e0bf48559d3
      type: account
      parent: 2c4f4a25-ba9a-4dbc-be68-e0beb77a7eb0
    - name: TestSystemFetcherAccount
      id: c395681d-11dd-4cde-bbcf-570b4a153e79
      type: account
      parent: 2c4f4a25-ba9a-4dbc-be68-e0beb77a7eb0
    - name: TestConsumerSubaccount
      id: 1f538f34-30bf-4d3d-aeaa-02e69eef84ae
      type: subaccount
      parent: 5984a414-1eed-4972-af2c-b2b6a415c7d7
    - name: TestTenantsOnDemandAPI
      id: 8d42d818-d4c4-4036-b82f-b199db7ffeb5
      type: subaccount
      parent: 5984a414-1eed-4972-af2c-b2b6a415c7d7
    - name: TestExternalCertificateSubaccount
      id: bad76f69-e5c2-4d55-bca5-240944824b83
      type: subaccount
      parent: 5577cf46-4f78-45fa-b55f-a42a3bdba868
  images:
    containerRegistry:
      path: eu.gcr.io/kyma-project/incubator
    connector:
      dir:
      version: "PR-2501"
    connectivity_adapter:
      dir:
      version: "PR-2501"
    pairing_adapter:
      dir:
      version: "PR-2501"
    director:
      dir:
<<<<<<< HEAD
      version: "PR-2475"
=======
      version: "PR-2512"
>>>>>>> 4cc49f33
    hydrator:
      dir:
      version: "PR-2501"
    gateway:
      dir:
      version: "PR-2501"
    operations_controller:
      dir:
      version: "PR-2501"
    ord_service:
      dir:
      version: "PR-71"
    schema_migrator:
      dir:
      version: "PR-2501"
    system_broker:
      dir:
      version: "PR-2501"
    certs_setup_job:
      containerRegistry:
        path: eu.gcr.io/kyma-project
      dir:
      version: "0a651695"
    external_services_mock:
      dir:
      version: "PR-2501"
    console:
      dir:
      version: "PR-68"
    e2e_tests:
      dir:
<<<<<<< HEAD
      version: "PR-2475"
=======
      version: "PR-2514"
>>>>>>> 4cc49f33
  isLocalEnv: false
  isForTesting: false
  oauth2:
    host: oauth2
  livenessProbe:
    initialDelaySeconds: 30
    timeoutSeconds: 1
    periodSeconds: 10
  readinessProbe:
    initialDelaySeconds: 5
    timeoutSeconds: 1
    periodSeconds: 2
  agentPreconfiguration: false
  nsAdapter:
    external:
      port: 3005
    e2eTests:
      gatewayHost: "compass-gateway-xsuaa"
    prefix: /nsadapter
    path: /nsadapter/api/v1/notifications
    systemToTemplateMappings: '[{  "Name": "SAP S/4HANA On-Premise",  "SourceKey": ["type"],  "SourceValue": ["abapSys"]},{  "Name": "SAP S/4HANA On-Premise",  "SourceKey": ["type"],  "SourceValue": ["nonSAPsys"]},{  "Name": "SAP S/4HANA On-Premise",  "SourceKey": ["type"],  "SourceValue": ["hana"]}]'
    secret:
      name: nsadapter-secret
      subaccountKey: subaccount
      local:
        subaccountValue: subaccount
    authSecret:
      name: "compass-external-services-mock-oauth-credentials"
      clientIdKey: client-id
      clientSecretKey: client-secret
      tokenUrlKey: url
      instanceUrlKey: url
      certKey: cert
      keyKey: key
    registerPath: "/register"
    tokenPath: "/secured/oauth/token"
    createClonePattern: '{"key": "%s"}'
    createBindingPattern: '{}'
    useClone: "false"
  director:
    host: compass-director.compass-system.svc.cluster.local
    prefix: /director
    graphql:
      external:
        port: 3000
    tls:
      secure:
        internal:
          host: compass-director-internal
    validator:
      port: 8080
    metrics:
      port: 3003
      enableGraphqlOperationInstrumentation: true
    operations:
      port: 3002
      path: "/operation"
      lastOperationPath: "/last_operation"
    info:
      path: "/v1/info"
    subscription:
      subscriptionProviderLabelKey: "subscriptionProviderId"
      consumerSubaccountLabelKey: "global_subaccount_id"
      subscriptionLabelKey: "subscription"
      tokenPrefix: "sb-"
    selfRegister:
      secret:
        name: "region-instances-credentials"
        key: "keyConfig"
        path: "/tmp"
      clientIdPath: "clientId"
      clientSecretPath: "clientSecret"
      urlPath: "url"
      tokenUrlPath: "tokenUrl"
      clientCertPath: "clientCert"
      clientKeyPath: "clientKey"
      local:
        templateMappings:
          clientIDMapping: '{{ printf "\"%s\":\"client_id\"" .Values.global.director.selfRegister.clientIdPath }}'
          clientSecretMapping: '{{ printf "\"%s\":\"client_secret\"" .Values.global.director.selfRegister.clientSecretPath }}'
          urlMapping: '{{ printf "\"%s\":\"http://compass-external-services-mock.%s.svc.cluster.local:%s\"" .Values.global.director.selfRegister.urlPath .Release.Namespace (.Values.service.port | toString) }}'
          tokenURLMapping: '{{ printf "\"%s\":\"https://%s.%s:%s\"" .Values.global.director.selfRegister.tokenUrlPath .Values.global.externalServicesMock.certSecuredHost .Values.global.ingress.domainName (.Values.service.certPort | toString) }}'
          x509CertificateMapping: '{{ printf "\"%s\":\"%s\"" .Values.global.director.selfRegister.clientCertPath .Values.global.connector.caCertificate }}'
          x509KeyMapping: '{{ printf "\"%s\":\"%s\"" .Values.global.director.selfRegister.clientKeyPath .Values.global.connector.caKey }}'
      oauthTokenPath: "/cert/token"
      oauthMode: "oauth-mtls"
      label: "selfRegLabel"
      labelValuePrefix: "self-reg-prefix-"
      responseKey: "self-reg-key"
      path: "/external-api/self-reg"
      nameQueryParam: "name"
      tenantQueryParam: "tenant"
      requestBodyPattern: '{"key": "%s"}'
    clientIDHeaderKey: client_user
    suggestTokenHeaderKey: suggest_token
    runtimeTypeLabelKey: "runtimeType"
    kymaRuntimeTypeLabelValue: "kyma"
    fetchTenantEndpoint: '{{ printf "https://%s.%s%s/v1/fetch" .Values.global.gateway.tls.secure.internal.host .Values.global.ingress.domainName .Values.global.tenantFetcher.prefix }}'
  auditlog:
    configMapName: "compass-gateway-auditlog-config"
    mtlsTokenPath: "/cert/token"
    standardTokenPath: "/secured/oauth/token"
    skipSSLValidation: false
    secret:
      name: "compass-gateway-auditlog-secret"
      urlKey: url
      clientIdKey: client-id
      clientSecretKey: client-secret
      clientCertKey: client-cert
      clientKeyKey: client-key
  log:
    format: "kibana"
  enableCompassDefaultScenarioAssignment: true
  tenantConfig:
    useDefaultTenants: true
    dbPool:
      maxOpenConnections: 1
      maxIdleConnections: 1
  connector:
    prefix: /connector
    graphql:
      external:
        port: 3000
    validator:
      port: 8080
    # If secrets do not exist they will be created
    secrets:
      ca:
        name: compass-connector-app-ca
        namespace: compass-system
        certificateKey: ca.crt
        keyKey: ca.key
      rootCA:
        namespace: istio-system # For Ingress Gateway to work properly the namespace needs to be istio-system
        # In order for istio mTLS to work we should have two different secrets one containing the server certificate (let’s say X) and one used for validation of the client’s certificates.
        # The second one should be our root certificate and istio wants it to be named X-cacert. (-cacert suffix).
        # This is the reason for the confusing name of our root certificate. https://preliminary.istio.io/v1.6/docs/tasks/traffic-management/ingress/secure-ingress/#configure-a-mutual-tls-ingress-gateway
        cacert: compass-gateway-mtls-certs-cacert # For cert-rotation the cacert should be in different secret
        certificateKey: cacert
    revocation:
      configmap:
        name: revocations-config
        namespace: "{{ .Release.Namespace }}"
    # If key and certificate are not provided they will be generated
    caKey: ""
    caCertificate: ""
  system_broker:
    enabled: true
    port: 5001
    prefix: /broker
    tokenProviderFromHeader:
      forwardHeaders: Authorization
    tokenProviderFromSecret:
      enabled: false
      secrets:
        integrationSystemCredentials:
          name: compass-system-broker-credentials
          namespace: compass-system
    testNamespace: kyma-system
  gateway:
    port: 3000
    tls:
      host: compass-gateway
      adapterHost: compass-ns-adapter
      secure:
        internal:
          host: compass-gateway-internal
        oauth:
          host: compass-gateway-auth-oauth
    mtls:
      manageCerts: true
      host: compass-gateway-mtls
      certSecret: compass-gateway-mtls-certs
      external:
        host: compass-gateway-sap-mtls
        certSecret: compass-gateway-mtls-certs # Use connector's root CA as root CA by default. This should be overridden for productive deployments.
    headers:
      rateLimit: X-Flow-Identity
      request:
        remove:
          - "Client-Id-From-Token"
          - "Client-Id-From-Certificate"
          - "Client-Certificate-Hash"
          - "Certificate-Data"
  hydrator:
    host: compass-hydrator.compass-system.svc.cluster.local
    port: 3000
    prefix: /hydrators
    subjectConsumerMappingConfig: '[{"consumer_type": "Super Admin", "tenant_access_levels": ["customer", "account","subaccount"], "subject": "C=DE, L=local, O=SAP SE, OU=Region, OU=SAP Cloud Platform Clients, OU=f8075207-1478-4a80-bd26-24a4785a2bfd, CN=compass"},{"consumer_type": "Integration System", "tenant_access_levels": ["account","subaccount"], "subject": "C=DE, L=local, O=SAP SE, OU=Region, OU=SAP Cloud Platform Clients, OU=f8075207-1478-4a80-bd26-24a4785a2bfd, CN=integration-system-test"}]'
    certificateDataHeader: "Certificate-Data"
    http:
      client:
        skipSSLValidation: false
    metrics:
      port: 3003
      enableClientInstrumentation: true
      censoredFlows: "JWT"
  operations_controller:
    enabled: true
  connectivity_adapter:
    port: 8080
    tls:
      host: adapter-gateway
    mtls:
      host: adapter-gateway-mtls
  oathkeeperFilters:
    workloadLabel: oathkeeper
    namespace: kyma-system
    tokenDataHeader: "Connector-Token"
    certificateDataHeader: "Certificate-Data"
  istio:
    externalMtlsGateway:
      name: "compass-gateway-external-mtls"
      namespace: "compass-system"
    mtlsGateway:
      name: "compass-gateway-mtls"
      namespace: "compass-system"
    gateway:
      name: "kyma-gateway"
      namespace: "kyma-system"
    proxy:
      port: 15020
    namespace: istio-system
    ingressgateway:
      workloadLabel: istio-ingressgateway
      requestPayloadSizeLimit2MB: 2097152
      requestPayloadSizeLimit2MBLabel: "2MB"
      requestPayloadSizeLimit5MB: 5097152
      requestPayloadSizeLimit5MBLabel: "5MB"
      correlationHeaderRewriteFilter:
        expectedHeaders:
          - "x-request-id"
          - "x-correlation-id"
          - "x-correlationid"
          - "x-forrequest-id"
          - "x-vcap-request-id"
          - "x-broker-api-request-identity"
  kubernetes:
    serviceAccountTokenIssuer: kubernetes/serviceaccount
    serviceAccountTokenJWKS: https://kubernetes.default.svc.cluster.local/openid/v1/jwks
  ingress:
    domainName: "local.kyma.dev"
  database:
    sqlProxyServiceAccount: "proxy-user@gcp-cmp.iam.gserviceaccount.com"
    manageSecrets: true
    embedded:
      enabled: true
      director:
        name: "postgres"
      directorDBName: "postgres"
    managedGCP:
      serviceAccountKey: ""
      instanceConnectionName: ""
      director:
        name: ""
        user: ""
        password: ""
      host: "localhost"
      hostPort: "5432"
      sslMode: ""
      #TODO remove below after migration to separate user will be done
      dbUser: ""
      dbPassword: ""
      directorDBName: ""
  oathkeeper:
    host: ory-oathkeeper-proxy.kyma-system.svc.cluster.local
    port: 4455
    timeout_ms: 120000
    ns_adapter_timeout_ms: 3600000
    idTokenConfig:
      claims: '{"scopes": "{{ print .Extra.scope }}","tenant": "{{ .Extra.tenant }}", "consumerID": "{{ print .Extra.consumerID}}", "consumerType": "{{ print .Extra.consumerType }}", "flow": "{{ print .Extra.flow }}", "onBehalfOf": "{{ print .Extra.onBehalfOf }}", "region": "{{ print .Extra.region }}", "tokenClientID": "{{ print .Extra.tokenClientID }}"}'
      internalClaims: '{"scopes": "application:read application:write application.webhooks:read application_template.webhooks:read webhooks.auth:read runtime:write runtime:read tenant:read tenant:write tenant_subscription:write ory_internal fetch_tenant application_template:read","tenant":"{ {{ if .Header.Tenant }} \"consumerTenant\":\"{{ print (index .Header.Tenant 0) }}\", {{ end }} \"externalTenant\":\"\"}", "consumerType": "Internal Component", "flow": "Internal"}'
    mutators:
      runtimeMappingService:
        config:
          api:
            url: http://compass-hydrator.compass-system.svc.cluster.local:3000/hydrators/runtime-mapping
            retry:
              give_up_after: 6s
              max_delay: 2000ms
      authenticationMappingServices:
        nsadapter:
          cfg:
            config:
              api:
                url: http://compass-hydrator.compass-system.svc.cluster.local:3000/hydrators/authn-mapping/nsadapter
                retry:
                  give_up_after: 6s
                  max_delay: 2000ms
          authenticator:
            enabled: false
            createRule: true
            gatewayHost: "compass-gateway-xsuaa"
            trusted_issuers: '[{"domain_url": "compass-system.svc.cluster.local:8080", "scope_prefix": "prefix.", "protocol": "http"}]'
            attributes: '{"uniqueAttribute": { "key": "ns-adapter-test", "value": "ns-adapter-flow" }, "tenant": { "key": "tenant" }, "identity": { "key": "identity" }, "clientid": { "key": "client_id" } }'
            path: /nsadapter/api/v1/notifications
            upstreamComponent: "compass-gateway"
            checkSuffix: true
        tenant-fetcher:
          cfg:
            config:
              api:
                url: http://compass-hydrator.compass-system.svc.cluster.local:3000/hydrators/authn-mapping/tenant-fetcher
                retry:
                  give_up_after: 6s
                  max_delay: 2000ms
          authenticator:
            enabled: false
            createRule: true
            gatewayHost: "compass-gateway"
            trusted_issuers: '[{"domain_url": "compass-system.svc.cluster.local:8080", "scope_prefix": "prefix.", "protocol": "http"}]'
            attributes: '{"uniqueAttribute": { "key": "test", "value": "tenant-fetcher" }, "tenant": { "key": "tenant" }, "identity": { "key": "identity" } }'
            path: /tenants/<.*>
            upstreamComponent: "compass-tenant-fetcher"
            checkSuffix: false
        subscriber:
          cfg:
            config:
              api:
                url: http://compass-hydrator.compass-system.svc.cluster.local:3000/hydrators/authn-mapping/subscriber
                retry:
                  give_up_after: 6s
                  max_delay: 2000ms
          authenticator:
            enabled: false
            createRule: false
            gatewayHost: "compass-gateway-sap-mtls"
            trusted_issuers: '[{"domain_url": "compass-system.svc.cluster.local:8080", "scope_prefix": "prefix.", "protocol": "http", "region": "eu-1"}]'
            attributes: '{"uniqueAttribute": { "key": "subsc-key-test", "value": "subscription-flow" }, "tenant": { "key": "tenant" }, "identity": { "key": "identity" }, "clientid": { "key": "client_id" } }'
            path: /<.*>
            checkSuffix: false
      tenantMappingService:
        config:
          api:
            url: http://compass-hydrator.compass-system.svc.cluster.local:3000/hydrators/tenant-mapping
            retry:
              give_up_after: 6s
              max_delay: 2000ms
      certificateResolverService:
        config:
          api:
            url: http://compass-hydrator.compass-system.svc.cluster.local:3000/hydrators/v1/certificate/data/resolve
            retry:
              give_up_after: 6s
              max_delay: 2000ms
      tokenResolverService:
        config:
          api:
            url: http://compass-hydrator.compass-system.svc.cluster.local:3000/hydrators/v1/tokens/resolve
            retry:
              give_up_after: 6s
              max_delay: 2000ms
  cockpit:
    auth:
      allowedConnectSrc: "https://*.ondemand.com"
      secretName: "cockpit-auth-secret"
      idpHost: ""
      clientID: ""
      scopes: "openid profile email"
      path: "/oauth2/certs"
  tenantFetcher:
    manageSecrets: true
    host: compass-tenant-fetcher.compass-system.svc.cluster.local
    prefix: /tenants
    port: 3000
    requiredAuthScope: Callback
    fetchTenantAuthScope: fetch_tenant
    authentication:
      jwksEndpoint: "http://ory-oathkeeper-api.kyma-system.svc.cluster.local:4456/.well-known/jwks.json"
    tenantProvider:
      tenantIdProperty: "tenantId"
      customerIdProperty: "customerId"
      subaccountTenantIdProperty: "subaccountTenantId"
      subdomainProperty: "subdomain"
      name: "provider"
      subscriptionProviderIdProperty: "subscriptionProviderIdProperty"
      providerSubaccountIdProperty: "providerSubaccountIdProperty"
      consumerTenantIdProperty: "consumerTenantIdProperty"
      subscriptionProviderAppNameProperty: "subscriptionProviderAppNameProperty"
    server:
      fetchTenantEndpoint: "/v1/fetch/{parentTenantId}/{tenantId}"
      regionalHandlerEndpoint: "/v1/regional/{region}/callback/{tenantId}"
      dependenciesEndpoint: "/v1/dependencies"
      tenantPathParam: "tenantId"
      regionPathParam: "region"
    containerName: "tenant-fetcher"
    oauth:
      client: "client_id"
      secret: ""
      tokenURL: '{{ printf "https://%s.%s" .Values.global.externalServicesMock.certSecuredHost .Values.global.ingress.domainName }}'
      tokenPath: "/cert/token"
    secret:
      name: "compass-tenant-fetcher-secret"
      clientIdKey: "client-id"
      oauthMode: "oauth-mtls"
      clientCertKey: "client-cert"
      clientKeyKey: "client-key"
      oauthUrlKey: "url"
      skipSSLValidation: true
    endpoints:
      subaccountCreated: "127.0.0.1/events?type=subaccount-created"
    fieldMapping:
      totalPagesField: "totalPages"
      totalResultsField: "totalResults"
      tenantEventsField: "events"
      idField: "id"
      nameField: "name"
      customerIdField: "customerId"
      subdomainField: "subdomain"
      discriminatorField: ""
      discriminatorValue: ""
      detailsField: "details"
      entityTypeField: "entityType"
      globalAccountID: "gaID"
      regionField: "region"
    regionDetails: '[{"central", ""}]'
  externalCertConfiguration:
    issuer: "C=DE, L=local, O=SAP SE, OU=SAP Cloud Platform Clients, CN=compass-ca"
    issuerLocality: "local" # In local setup we have manually created connector CA certificate with 'local' Locality property
    subjectPattern: "/C=DE/O=SAP SE/OU=SAP Cloud Platform Clients/OU=Region/OU=%s/L=%s/CN=%s"
    ouCertSubaccountID: "f8075207-1478-4a80-bd26-24a4785a2bfd"
    commonName: "compass"
    locality: "local"
    certSvcApiPath: "/cert"
    tokenPath: "/cert/token"
    secrets:
      externalCertSvcSecret:
        manage: false
        name: "cert-svc-secret"
        clientIdKey: client-id
        clientSecretKey: client-secret
        oauthUrlKey: url
        csrEndpointKey: csr-endpoint
        clientCert: client-cert
        clientKey: client-key
        skipSSLValidationFlag: "-k"
      externalClientCertSecret:
        name: "external-client-certificate"
        namespace: compass-system
        certKey: tls.crt
        keyKey: tls.key
    rotationCronjob:
      name: "external-certificate-rotation"
      schedule: "*/1 * * * *" # Executes every minute
      certValidity: "7"
      clientCertRetryAttempts: "8"
      containerName: "certificate-rotation"
  ordService:
    host: compass-ord-service.compass-system.svc.cluster.local
    prefix: /open-resource-discovery-service/v0
    docsPrefix: /open-resource-discovery-docs
    staticPrefix: /open-resource-discovery-static/v0
    port: 3000
    defaultResponseType: "xml"
  ordAggregator:
    name: ord-aggregator
    enabled: true
    schedule: "*/1 * * * *"
    http:
      client:
        skipSSLValidation: false
      retry:
        attempts: 3
        delay: 100ms
    dbPool:
      maxOpenConnections: 2
      maxIdleConnections: 2
    globalRegistryUrl: http://compass-external-services-mock.compass-system.svc.cluster.local:8087/.well-known/open-resource-discovery
    maxParallelApplicationProcessors: 4
  systemFetcher:
    enabled: false
    name: "system-fetcher"
    schedule: "0 0 * * *"
    manageSecrets: true
    # enableSystemDeletion - whether systems in deleted state should be deleted from director database
    enableSystemDeletion: true
    # fetchParallelism - shows how many http calls will be made in parallel to fetch systems
    fetchParallellism: 30
    # queueSize - shows how many system fetches (individual requests may fetch more than 1 system)
    # can be put in the queue for processing before blocking. It is best for the queue to be about 2 times bigger than the parallellism
    queueSize: 100
    # fetchRequestTimeout - shows the timeout to wait for oauth token and for fetching systems (in one request) separately
    fetchRequestTimeout: "30s"
    # directorRequestTimeout - graphql requests timeout to director
    directorRequestTimeout: "30s"
    dbPool:
      maxOpenConnections: 20
      maxIdleConnections: 2
    # systemsAPIEndpoint - endpoint of the service to fetch systems from
    systemsAPIEndpoint: ""
    # systemsAPIFilterCriteria - criteria for fetching systems
    systemsAPIFilterCriteria: ""
    # systemToTemplateMappings - how to map system properties to an existing application template
    systemToTemplateMappings: '{}'
    templateRegion: "eu-1"
    templatePlaceholderToSystemKeyMappings: '[{"placeholder_name": "name","system_key": "displayName"},{"placeholder_name": "display-name","system_key": "displayName"},{"placeholder_name": "systemNumber","system_key": "systemNumber"},{"placeholder_name": "productId","system_key": "productId"},{"placeholder_name": "ppmsProductVersionId","system_key": "ppmsProductVersionId"},{"placeholder_name": "description","system_key": "productDescription", "optional": true},{"placeholder_name": "baseUrl","system_key": "additionalUrls.mainUrl", "optional":true},{"placeholder_name": "providerName","system_key": "infrastructureProvider", "optional": true}]'
    templateOverrideApplicationInput: '{"name": "{{name}}","description": "{{description}}","providerName": "{{providerName}}","statusCondition": "INITIAL","systemNumber": "{{systemNumber}}","labels": {"managed": "true","productId": "{{productId}}","ppmsProductVersionId": "{{ppmsProductVersionId}}"},"baseUrl": "{{baseUrl}}"}'
    http:
      client:
        skipSSLValidation: false
    oauth:
      client: "client_id"
      tokenEndpointProtocol: "https"
      tokenBaseHost: "compass-external-services-mock-sap-mtls"
      tokenPath: "/cert/token"
      scopesClaim: "scopes"
      tenantHeaderName: "x-zid"
      tokenRequestTimeout: 30s
      skipSSLValidation: true
    secret:
      name: "compass-system-fetcher-secret"
      clientIdKey: client-id
      oauthUrlKey: url
    paging:
      pageSize: 200
      sizeParam: "$top"
      skipParam: "$skip"
    containerName: "system-fetcher"
  tenantFetchers:
    job1:
      cron:
        enabled: false
      enabled: false
      job:
        interval: "5m"
      configMapNamespace: "compass-system"
      manageSecrets: true
      providerName: "compass"
      schedule: "*/5 * * * *"
      tenantInsertChunkSize: "500"
      kubernetes:
        configMapNamespace: "compass-system"
        pollInterval: 2s
        pollTimeout: 1m
        timeout: 2m
      oauth:
        client: ""
        secret: ""
        tokenURL: ""
        tokenPath: ""
      secret:
        name: "compass-tenant-fetcher-secret-job1"
        clientIdKey: client-id
        clientSecretKey: client-secret
        oauthUrlKey: url
        oauthMode: "oauth-mtls"
        clientCertKey: client-cert
        clientKeyKey: client-key
        skipSSLValidation: true
      endpoints:
        accountCreated: "127.0.0.1/events?type=account-created"
        accountDeleted: "127.0.0.1/events?type=account-deleted"
        accountUpdated: "127.0.0.1/events?type=account-updated"
        subaccountCreated: "127.0.0.1/events?type=subaccount-created"
        subaccountDeleted: "127.0.0.1/events?type=subaccount-deleted"
        subaccountUpdated: "127.0.0.1/events?type=subaccount-updated"
        subaccountMoved: "127.0.0.1/events?type=subaccount-moved"
      fieldMapping:
        totalPagesField: "totalPages"
        totalResultsField: "totalResults"
        tenantEventsField: "events"
        idField: "id"
        nameField: "name"
        customerIdField: "customerId"
        subdomainField: "subdomain"
        discriminatorField: ""
        discriminatorValue: ""
        detailsField: "details"
        entityTypeField: "entityType"
        globalAccountID: "gaID"
        regionField: "region"
        movedSubaccountTargetField: "targetGlobalAccountGUID"
        movedSubaccountSourceField: "sourceGlobalAccountGUID"
      queryMapping:
        pageNumField: "pageNum"
        pageSizeField: "pageSize"
        timestampField: "timestamp"
      query:
        startPage: "0"
        pageSize: "100"
      shouldSyncSubaccounts: "false"
      dbPool:
        maxOpenConnections: 1
        maxIdleConnections: 1
  metrics:
    enabled: true
    pushEndpoint: http://monitoring-prometheus-pushgateway.kyma-system.svc.cluster.local:9091
  externalServicesMock:
    enabled: false
    certSecuredPort: 8081
    ordCertSecuredPort: 8082
    unsecuredPort: 8083
    basicSecuredPort: 8084
    oauthSecuredPort: 8085
    ordGlobalRegistryCertPort: 8086
    ordGlobalRegistryUnsecuredPort: 8087
    unsecuredPortWithAdditionalContent: 8088
    unsecuredMultiTenantPort: 8089
    certSecuredHost: compass-external-services-mock-sap-mtls
    ordCertSecuredHost: compass-external-services-mock-sap-mtls-ord
    ordGlobalCertSecuredHost: compass-external-services-mock-sap-mtls-global-ord-registry
    unSecuredHost: compass-external-services-mock
    host: compass-external-services-mock.compass-system.svc.cluster.local
    regionInstancesCredentials:
      manage: false
    oauthSecret:
      manage: false
      name: compass-external-services-mock-oauth-credentials
      clientIdKey: client-id
      clientSecretKey: client-secret
      oauthUrlKey: url
      oauthTokenPath: "/secured/oauth/token"
    auditlog:
      applyMockConfiguration: false
      managementApiPath: /audit-log/v2/configuration-changes/search
      mtlsTokenPath: "/cert/token"
      secret:
        name: "auditlog-instance-management"
        urlKey: url
        tokenUrlKey: token-url
        clientIdKey: client-id
        clientSecretKey: client-secret
        clientCertKey: client-cert
        clientKeyKey: client-key
  tests:
    http:
      client:
        skipSSLValidation: false
    externalCertConfiguration:
      ouCertSubaccountID: "bad76f69-e5c2-4d55-bca5-240944824b83"
    director:
      skipPattern: ""
      externalCertIntSystemCN: "integration-system-test"
    tenantFetcher:
      tenantOnDemandID: "8d42d818-d4c4-4036-b82f-b199db7ffeb5"
    ordAggregator:
      skipPattern: ""
    ordService:
      accountTenantID: "5577cf46-4f78-45fa-b55f-a42a3bdba868" # testDefaultTenant from our testing tenants
      skipPattern: ""
    externalServicesMock:
      skipPattern: ""
    selfRegistration:
      region: "eu-1"
      region2: "eu-2"
    subscription:
      tenants:
        providerAccountID: "5577cf46-4f78-45fa-b55f-a42a3bdba868" # testDefaultTenant from our testing tenants
        providerSubaccountID: "f8075207-1478-4a80-bd26-24a4785a2bfd" # TestProviderSubaccount from our testing tenants
        consumerAccountID: "5984a414-1eed-4972-af2c-b2b6a415c7d7" # ApplicationsForRuntimeTenantName from our testing tenants
        consumerSubaccountID: "1f538f34-30bf-4d3d-aeaa-02e69eef84ae" # randomly chosen
        consumerTenantID: "ba49f1aa-ddc1-43ff-943c-fe949857a34a" # randomly chosen
        providerSubaccountIDRegion2: "731b7bc4-5472-41d2-a447-e4c0f45de739" # TestProviderSubaccountRegion2 from our testing tenants
      oauthSecret:
        manage: false
        name: compass-subscription-secret
        clientIdKey: client-id
        clientSecretKey: client-secret
        oauthUrlKey: url
      propagatedProviderSubaccountHeader: "X-Provider-Subaccount"
      externalClientCertTestSecretName: "external-client-certificate-test-secret"
      externalClientCertTestSecretNamespace: "compass-system"
      externalCertTestJobName: "external-certificate-rotation-test-job"
      certSvcInstanceTestSecretName: "cert-svc-secret"
      certSvcInstanceTestRegion2SecretName: "cert-svc-secret-eu2"
      consumerTokenURL: "http://compass-external-services-mock.compass-system.svc.cluster.local:8080"
      subscriptionURL: "http://compass-external-services-mock.compass-system.svc.cluster.local:8080"
      subscriptionProviderIdValue: "id-value!t12345"
      subscriptionProviderAppNameValue: "subscriptionProviderAppNameValue"
    namespace: kyma-system
    connectivityAdapterFQDN: http://compass-connectivity-adapter.compass-system.svc.cluster.local
    externalServicesMockFQDN: http://compass-external-services-mock.compass-system.svc.cluster.local
    ordServiceFQDN: http://compass-ord-service.compass-system.svc.cluster.local
    systemBrokerFQDN: http://compass-system-broker.compass-system.svc.cluster.local
    tenantFetcherFQDN: http://compass-tenant-fetcher.compass-system.svc.cluster.local
    hydratorFQDN: http://compass-hydrator.compass-system.svc.cluster.local
    basicCredentials:
      manage: false
      secretName: "test-basic-credentials-secret"
    db:
      maxOpenConnections: 3
      maxIdleConnections: 1
    securityContext: # Set on container level
      runAsUser: 2000
      allowPrivilegeEscalation: false
  expectedSchemaVersionUpdateJob:
    cm:
      name: "expected-schema-version"
  migratorJob:
    nodeSelectorEnabled: false
    pvc:
      name: "compass-director-migrations"
      namespace: "compass-system"
      migrationsPath: "/compass-migrations"
      storageClass: local-path
  http:
    client:
      skipSSLValidation: false
  pairingAdapter:
    templateName: "pairing-adapter-app-template"
    watcherCorrelationID: "pairing-adapter-watcher-id"
    configMap:
      manage: false
      key: "config.json"
      name: "pairing-adapter-config-local"
      namespace: "compass-system"
      localAdapterFQDN: "http://compass-pairing-adapter.compass-system.svc.cluster.local/adapter-local-mtls"
      integrationSystemID: "d3e9b9f5-25dc-4adb-a0a0-ed69ef371fb6"
    e2e:
      appName: "test-app"
      appID: "123-test-456"
      clientUser: "test-user"
      tenant: "test-tenant"
  # Scopes assigned for every new Client Credentials by given object type (Runtime / Application / Integration System)
  # and scopes mapped to a consumer with the given type, then that consumer is using a client certificate
  scopes:
    scopesPerConsumerType:
      runtime:
        - "runtime:read"
        - "runtime:write"
        - "application:read"
        - "runtime.auths:read"
        - "bundle.instance_auths:read"
        - "runtime.webhooks:read"
        - "webhook:write"
      external_certificate:
        - "runtime:read"
        - "runtime:write"
        - "application:read"
        - "application:write"
        - "runtime.auths:read"
        - "bundle.instance_auths:read"
        - "runtime.webhooks:read"
        - "webhook:write"
        - "application_template:read"
        - "application_template:write"
      application:
        - "application:read"
        - "application:write"
        - "application.auths:read"
        - "application.webhooks:read"
        - "bundle.instance_auths:read"
        - "document.fetch_request:read"
        - "event_spec.fetch_request:read"
        - "api_spec.fetch_request:read"
        - "fetch-request.auth:read"
        - "webhook:write"
      integration_system:
        - "application:read"
        - "application:write"
        - "application.local_tenant_id:write"
        - "application_template:read"
        - "application_template:write"
        - "runtime:read"
        - "runtime:write"
        - "integration_system:read"
        - "label_definition:read"
        - "label_definition:write"
        - "automatic_scenario_assignment:read"
        - "automatic_scenario_assignment:write"
        - "integration_system.auths:read"
        - "application_template.webhooks:read"
        - "formation:write"
        - "formation:read"
        - "internal_visibility:read"
        - "application.auths:read"
        - "webhook:write"
        - "formation_template:read"
      super_admin:
        - "application:read"
        - "application:write"
        - "application_template:read"
        - "application_template:write"
        - "integration_system:read"
        - "integration_system:write"
        - "runtime:read"
        - "runtime:write"
        - "label_definition:read"
        - "label_definition:write"
        - "eventing:manage"
        - "tenant:read"
        - "automatic_scenario_assignment:read"
        - "automatic_scenario_assignment:write"
        - "application.auths:read"
        - "application.webhooks:read"
        - "application_template.webhooks:read"
        - "bundle.instance_auths:read"
        - "document.fetch_request:read"
        - "event_spec.fetch_request:read"
        - "api_spec.fetch_request:read"
        - "integration_system.auths:read"
        - "runtime.auths:read"
        - "fetch-request.auth:read"
        - "webhooks.auth:read"
        - "formation:write"
        - "formation:read"
        - "internal_visibility:read"
        - "runtime.webhooks:read"
        - "webhook:write"
        - "formation_template:read"
        - "formation_template:write"
      default:
        - "runtime:read"
        - "runtime:write"
        - "tenant:read"<|MERGE_RESOLUTION|>--- conflicted
+++ resolved
@@ -118,11 +118,7 @@
       version: "PR-2501"
     director:
       dir:
-<<<<<<< HEAD
       version: "PR-2475"
-=======
-      version: "PR-2512"
->>>>>>> 4cc49f33
     hydrator:
       dir:
       version: "PR-2501"
@@ -154,11 +150,7 @@
       version: "PR-68"
     e2e_tests:
       dir:
-<<<<<<< HEAD
       version: "PR-2475"
-=======
-      version: "PR-2514"
->>>>>>> 4cc49f33
   isLocalEnv: false
   isForTesting: false
   oauth2:
