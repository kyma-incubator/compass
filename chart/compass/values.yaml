--- conflicted
+++ resolved
@@ -118,11 +118,7 @@
       version: "PR-2501"
     director:
       dir:
-<<<<<<< HEAD
       version: "PR-2521"
-=======
-      version: "PR-2475"
->>>>>>> d9032fb3
     hydrator:
       dir:
       version: "PR-2521"
