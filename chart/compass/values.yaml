global:
  disableLegacyConnectivity: true
  defaultTenant: 3e64ebae-38b5-46a0-b1ed-9ccee153a0ae
  defaultTenantRegion: "eu-1"
  tenantLabelsFilePath: "/labelsData/default-tenant-labels.json"
  tenants: # tenant order matters, so new tenants should be added to the end of the list
    - name: default
      id: 3e64ebae-38b5-46a0-b1ed-9ccee153a0ae
      type: account
    - name: foo
      id: 1eba80dd-8ff6-54ee-be4d-77944d17b10b
      type: account
    - name: bar
      id: af9f84a9-1d3a-4d9f-ae0c-94f883b33b6e
      type: account
    - name: TestTenantSeparation
      id: f1c4b5be-b0e1-41f9-b0bc-b378200dcca0
      type: account
    - name: TestDeleteLastScenarioForApplication
      id: 0403be1e-f854-475e-9074-922120277af5
      type: account
    - name: Test_DeleteAutomaticScenarioAssignmentForSelector
      id: d9553135-6115-4c67-b4d9-962c00f3725f
      type: account
    - name: Test_AutomaticScenarioAssigmentForRuntime
      id: 8c733a45-d988-4472-af10-1256b82c70c0
      type: account
    - name: TestAutomaticScenarioAssignmentsWholeScenario
      id: 65a63692-c00a-4a7d-8376-8615ee37f45c
      type: account
    - name: TestTenantsQueryTenantNotInitialized
      id: 72329135-27fd-4284-9bcb-37ea8d6307d0
      type: account
    - name: Test Default
      id: 5577cf46-4f78-45fa-b55f-a42a3bdba868
      type: account
      parents: [2c4f4a25-ba9a-4dbc-be68-e0beb77a7eb0]
    - name: Test_DefaultCustomer
      id: 2c4f4a25-ba9a-4dbc-be68-e0beb77a7eb0
      type: customer
    - name: TestListLabelDefinitions
      id: 3f641cf5-2d14-4e0f-a122-16e7569926f1
      type: account
    - name: Test_AutomaticScenarioAssignmentQueries
      id: 8263cc13-5698-4a2d-9257-e8e76b543e88
      type: account
    - name: TestGetScenariosLabelDefinitionCreatesOneIfNotExists
      id: 2263cc13-5698-4a2d-9257-e8e76b543e33
      type: account
    - name: TestApplicationsForRuntime
      id: 5984a414-1eed-4972-af2c-b2b6a415c7d7
      type: account
    - name: Test_DeleteAutomaticScenarioAssignmentForScenario
      id: d08e4cb6-a77f-4a07-b021-e3317a373597
      type: account
    - name: TestApplicationsForRuntimeWithHiddenApps
      id: 7e1f2df8-36dc-4e40-8be3-d1555d50c91c
      type: account
    - name: TestTenantsQueryTenantInitialized
      id: 8cf0c909-f816-4fe3-a507-a7917ccd8380
      type: account
    - name: TestDeleteApplicationIfInScenario
      id: 0d597250-6b2d-4d89-9c54-e23cb497cd01
      type: account
    - name: TestProviderSubaccount
      id: 47b4575a-f102-414a-8398-2d973ad65f3a
      type: subaccount
      parents: [5577cf46-4f78-45fa-b55f-a42a3bdba868]
    - name: TestCompassProviderSubaccount
      id: f8075207-1478-4a80-bd26-24a4785a2bfd
      type: subaccount
      parents: [5577cf46-4f78-45fa-b55f-a42a3bdba868]
    - name: TestProviderSubaccountRegion2
      id: 731b7bc4-5472-41d2-a447-e4c0f45de739
      type: subaccount
      region: "eu-2"
      parents: [5577cf46-4f78-45fa-b55f-a42a3bdba868]
    - name: TestCertificateSubaccount
      id: 123e4567-e89b-12d3-a456-426614174001
      type: subaccount
      parents: [5577cf46-4f78-45fa-b55f-a42a3bdba868]
    - name: TestNsAdapter
      id: 08b6da37-e911-48fb-a0cb-fa635a6c5678
      type: subaccount
      parents: [5577cf46-4f78-45fa-b55f-a42a3bdba868]
    - name: TestNsAdapterSubaccountWithApplications
      id: 08b6da37-e911-48fb-a0cb-fa635a6c4321
      type: subaccount
      parents: [5577cf46-4f78-45fa-b55f-a42a3bdba868]
    - name: TestIntegrationSystemManagedSubaccount
      id: 3cfcdd62-320d-403b-b66a-4ee3cdd06947
      type: subaccount
      parents: [5577cf46-4f78-45fa-b55f-a42a3bdba868]
    - name: TestIntegrationSystemManagedAccount
      id: 7e8ab2e3-3bb4-42e3-92b2-4e0bf48559d3
      type: account
      parents: [2c4f4a25-ba9a-4dbc-be68-e0beb77a7eb0]
    - name: TestSystemFetcherAccount
      id: c395681d-11dd-4cde-bbcf-570b4a153e79
      type: account
      parents: [2c4f4a25-ba9a-4dbc-be68-e0beb77a7eb0]
    - name: TestConsumerSubaccount
      id: 1f538f34-30bf-4d3d-aeaa-02e69eef84ae
      type: subaccount
      parents: [5984a414-1eed-4972-af2c-b2b6a415c7d7]
    - name: TestTenantsOnDemandAPI
      id: 8d42d818-d4c4-4036-b82f-b199db7ffeb5
      type: subaccount
      parents: [5984a414-1eed-4972-af2c-b2b6a415c7d7]
    - name: TestExternalCertificateSubaccount
      id: bad76f69-e5c2-4d55-bca5-240944824b83
      type: subaccount
      parents: [5577cf46-4f78-45fa-b55f-a42a3bdba868]
    - name: TestAtomOrganization
      id: f2724f8e-1a58-4f32-bfd0-8b831de34e71
      type: organization
      parents: [2c4f4a25-ba9a-4dbc-be68-e0beb77a7eb0]
    - name: TestAtomFolder
      id: 4c31b7c7-2bea-4bd5-9ea5-e9a8d704f900
      type: folder
      parents: [f2724f8e-1a58-4f32-bfd0-8b831de34e71]
    - name: TestAtomResourceGroup
      id: ff30da87-7685-4462-869a-baae6441898b
      type: resource-group
      parents: [4c31b7c7-2bea-4bd5-9ea5-e9a8d704f900]
    - name: Test Default Subaccount
      id: 777ce47b-d901-4647-9223-14e94819830b
      type: subaccount
      parents: [5577cf46-4f78-45fa-b55f-a42a3bdba868]
      # The "substitution" tenants should be used only in specific use cases and not as "regular" test tenants
      # because when using them, the operation is actually executed on behalf of another tenant,
      # the one defined in a label of the substituted tenant
    - name: Test Tenant Substitution Account
      id: baf425d1-8630-46da-bf80-f4ed5f405a27
      type: account
    - name: Test Tenant Substitution Subaccount
      id: 818005d6-9264-4abb-af4c-29c754630a7d
      type: subaccount
      parents: [baf425d1-8630-46da-bf80-f4ed5f405a27]
    - name: Test Tenant Substitution Account 2
      id: 46c189a1-9e04-4cbf-9c59-ba7b120492ad
      type: account
    - name: Test Tenant Substitution Subaccount 2
      id: e1e2f861-2b2e-42a9-ba9f-404d292e5471
      type: subaccount
      parents: [46c189a1-9e04-4cbf-9c59-ba7b120492ad]
    - name: TestIsolatedAccount
      id: ded8eca9-12b9-4076-9458-9deabff87bd8
      type: account
    - name: TestSystemFetcherOnNewGA
      id: 44dfe415-4847-4feb-8580-ecb07958347d
      type: account
  tenantsLabels:
    - tenantID: 818005d6-9264-4abb-af4c-29c754630a7d # TestTenantSubstitutionSubaccount
      key: customerId
      value: 2c4f4a25-ba9a-4dbc-be68-e0beb77a7eb0
    - tenantID: e1e2f861-2b2e-42a9-ba9f-404d292e5471 # TestTenantSubstitutionSubaccount2
      key: customerId
      value: 5984a414-1eed-4972-af2c-b2b6a415c7d7 # ApplicationsForRuntimeTenantName, randomly chosen Account tenant
  images:
    containerRegistry:
      path: europe-docker.pkg.dev/kyma-project
    connector:
      dir: dev/incubator/
      version: "PR-3656"
      name: compass-connector
    connectivity_adapter:
      dir: dev/incubator/
      version: "PR-3656"
      name: compass-connectivity-adapter
    pairing_adapter:
      dir: dev/incubator/
      version: "PR-3656"
      name: compass-pairing-adapter
    director:
      dir: dev/incubator/
      version: "PR-3656"
      name: compass-director
    hydrator:
      dir: dev/incubator/
      version: "PR-3656"
      name: compass-hydrator
    ias_adapter:
      dir: dev/incubator/
      version: "PR-3661"
      name: compass-ias-adapter
    kyma_adapter:
      dir: dev/incubator/
      version: "PR-3610"
      name: compass-kyma-adapter
    instance_creator:
      dir: dev/incubator/
      version: "PR-3662"
      name: compass-instance-creator
    default_tenant_mapping_handler:
      dir: dev/incubator/
      version: "PR-3609"
      name: compass-default-tenant-mapping-handler
    gateway:
      dir: dev/incubator/
      version: "PR-3656"
      name: compass-gateway
    operations_controller:
      dir: dev/incubator/
      version: "PR-3656"
      name: compass-operations-controller
    ord_service:
      dir: dev/incubator/
      version: "PR-122"
      name: compass-ord-service
    schema_migrator:
      dir: dev/incubator/
      version: "PR-3656"
      name: compass-schema-migrator
    system_broker:
      dir: dev/incubator/
<<<<<<< HEAD
      version: "PR-3563"
=======
      version: "PR-3573"
>>>>>>> 489d1e16
      name: compass-system-broker
    certs_setup_job:
      containerRegistry:
        path: eu.gcr.io/kyma-project
      dir:
      version: "0a651695"
    external_services_mock:
      dir: dev/incubator/
      version: "PR-3656"
      name: compass-external-services-mock
    console:
      dir: prod/incubator/
      version: "v20230421-e8840c18"
      name: compass-console
    e2e_tests:
      dir: dev/incubator/
      version: "PR-3678"
      name: compass-e2e-tests
  isLocalEnv: false
  isForTesting: false
  oauth2:
    host: oauth2
  livenessProbe:
    initialDelaySeconds: 30
    timeoutSeconds: 1
    periodSeconds: 10
  readinessProbe:
    initialDelaySeconds: 5
    timeoutSeconds: 1
    periodSeconds: 2
  agentPreconfiguration: false
  portieris:
    isEnabled: false
    imagePullSecretName: "portieris-dummy-image-pull-secret"
  nsAdapter:
    external:
      port: 3005
    e2eTests:
      gatewayHost: "compass-gateway-xsuaa"
    prefix: /nsadapter
    path: /nsadapter/api/v1/notifications
    systemToTemplateMappings: '[{  "Name": "SAP S/4HANA On-Premise",  "SourceKey": ["type"],  "SourceValue": ["abapSys"]},{  "Name": "SAP S/4HANA On-Premise",  "SourceKey": ["type"],  "SourceValue": ["nonSAPsys"]},{  "Name": "SAP S/4HANA On-Premise",  "SourceKey": ["type"],  "SourceValue": ["hana"]}]'
    secret:
      name: nsadapter-secret
      subaccountKey: subaccount
      local:
        subaccountValue: subaccount
    authSecret:
      name: "compass-external-services-mock-oauth-credentials"
      clientIdKey: client-id
      clientSecretKey: client-secret
      tokenUrlKey: url
      instanceUrlKey: url
      certKey: cert
      keyKey: key
    registerPath: "/register"
    tokenPath: "/secured/oauth/token"
    createClonePattern: '{"key": "%s"}'
    createBindingPattern: '{}'
    useClone: "false"
    authentication:
      jwksEndpoint: http://ory-stack-oathkeeper-api.ory.svc.cluster.local:4456/.well-known/jwks.json
  director:
    host: compass-director.compass-system.svc.cluster.local
    formationMappingAsyncStatusApi:
      pathPrefix: "/v1/businessIntegrations"
      formationAssignmentPath: "/{ucl-formation-id}/assignments/{ucl-assignment-id}/status"
      formationAssignmentResetPath: "/{ucl-formation-id}/assignments/{ucl-assignment-id}/status/reset"
      formationPath: "/{ucl-formation-id}/status"
    prefix: /director
    graphql:
      external:
        port: 3000
    tls:
      secure:
        internal:
          host: compass-director-internal
    validator:
      port: 8080
    metrics:
      port: 3003
      enableGraphqlOperationInstrumentation: true
    operations:
      port: 3002
      path: "/operation"
      lastOperationPath: "/last_operation"
    info:
      path: "/v1/info"
    subscription:
      subscriptionProviderLabelKey: "subscriptionProviderId"
      subscriptionLabelKey: "subscription"
      tokenPrefix: "sb-"
    selfRegister:
      secrets:
        instancesCreds:
          name: "region-instances-credentials"
          key: "keyConfig"
          path: "/tmp"
        saasAppNameCfg:
          name: "saas-app-names"
          key: "appNameConfig"
          path: "/tmp/appNameConfig"
      clientIdPath: "clientId"
      clientSecretPath: "clientSecret"
      urlPath: "url"
      tokenUrlPath: "tokenUrl"
      clientCertPath: "clientCert"
      clientKeyPath: "clientKey"
      local:
        templateMappings:
          clientIDMapping: '{{ printf "\"%s\":\"client_id\"" .Values.global.director.selfRegister.clientIdPath }}'
          clientSecretMapping: '{{ printf "\"%s\":\"client_secret\"" .Values.global.director.selfRegister.clientSecretPath }}'
          urlMapping: '{{ printf "\"%s\":\"http://compass-external-services-mock.%s.svc.cluster.local:%s\"" .Values.global.director.selfRegister.urlPath .Release.Namespace (.Values.service.port | toString) }}'
          tokenURLMapping: '{{ printf "\"%s\":\"https://%s.%s:%s\"" .Values.global.director.selfRegister.tokenUrlPath .Values.global.externalServicesMock.certSecuredHost .Values.global.ingress.domainName (.Values.service.certPort | toString) }}'
          x509CertificateMapping: '{{ printf "\"%s\":\"%s\"" .Values.global.director.selfRegister.clientCertPath .Values.global.connector.caCertificate }}'
          x509KeyMapping: '{{ printf "\"%s\":\"%s\"" .Values.global.director.selfRegister.clientKeyPath .Values.global.connector.caKey }}'
      oauthTokenPath: "/cert/token"
      oauthMode: "oauth-mtls"
      label: "selfRegLabel"
      labelValuePrefix: "self-reg-prefix-"
      responseKey: "self-reg-key"
      path: "/external-api/self-reg"
      nameQueryParam: "name"
      tenantQueryParam: "tenant"
      requestBodyPattern: '{"key": "%s"}'
      saasAppNameLabelKey: "CMPSaaSAppName"
      saasAppNamePath: "localSaaSAppNamePath"
    clientIDHeaderKey: client_user
    suggestTokenHeaderKey: suggest_token
    runtimeTypeLabelKey: "runtimeType"
    applicationTypeLabelKey: "applicationType"
    globalSubaccountIDLabelKey: "global_subaccount_id"
    kymaRuntimeTypeLabelValue: "kyma"
    kymaApplicationNamespaceValue: "sap.kyma"
    destinationCreator:
      correlationIDsKey: "correlationIds"
      destinationAPI:
        baseURL: "http://compass-external-services-mock.compass-system.svc.cluster.local:8081"
        path: "/regions/{region}/subaccounts/{subaccountId}/destinations"
        instanceLevelPath: "/regions/{region}/subaccounts/{subaccountId}/instances/{instanceId}/destinations"
        regionParam: "region"
        instanceIDParam: "instanceId"
        subaccountIDParam: "subaccountId"
        nameParam: "destinationName"
      certificateAPI:
        baseURL: "http://compass-external-services-mock.compass-system.svc.cluster.local:8081"
        path: "/regions/{region}/subaccounts/{subaccountId}/certificates"
        instanceLevelPath: "/regions/{region}/subaccounts/{subaccountId}/instances/{instanceId}/certificates"
        regionParam: "region"
        instanceIDParam: "instanceId"
        subaccountIDParam: "subaccountId"
        nameParam: "certificateName"
        fileNameKey: "fileName"
        commonNameKey: "commonName"
        certChainKey: "certificateChain"
    fetchTenantEndpoint: '{{ printf "https://%s.%s%s/v1/fetch" .Values.global.gateway.tls.secure.internal.host .Values.global.ingress.domainName .Values.global.tenantFetcher.prefix }}'
    ordWebhookMappings: '[{ "ProxyURL": "http://compass-external-services-mock.compass-system.svc.cluster.local:8090/proxy", "ProxyHeaderTemplate": "{\"target_host\": \"{{.Application.BaseURL}}\" }", "OrdUrlPath": "/sap/bc/http/sap/ord_configuration", "SubdomainSuffix": "-api", "Type": "SAP Proxy Template" }]'
    tenantMappingsPath: "/tmp/tenantMappingsConfig"
    tenantMappingsKey: "tenant-mapping-config.json"
    tenantMappings:
      SYNC:
        v1.0:
          - type: CONFIGURATION_CHANGED
            mode: SYNC
            urlTemplate: '{"path":"%s/v1/tenant-mappings/{{.RuntimeContext.Value}}","method":"PATCH"}'
            inputTemplate: '{"context":{ {{ if .CustomerTenantContext.AccountID }}"btp": {"uclFormationId":"{{.FormationID}}","globalAccountId":"{{.CustomerTenantContext.AccountID}}","crmId":"{{.CustomerTenantContext.CustomerID}}"} {{ else }}"atom": {"uclFormationId":"{{.FormationID}}","path":"{{.CustomerTenantContext.Path}}","crmId":"{{.CustomerTenantContext.CustomerID}}"} {{ end }} },"items": [ {"uclAssignmentId":"{{ .Assignment.ID }}","operation":"{{.Operation}}","deploymentRegion":"{{if .Application.Labels.region }}{{.Application.Labels.region}}{{ else }}{{.ApplicationTemplate.Labels.region}}{{end }}","applicationNamespace":"{{ if .Application.ApplicationNamespace }}{{.Application.ApplicationNamespace}}{{else }}{{.ApplicationTemplate.ApplicationNamespace}}{{ end }}","applicationTenantId":"{{.Application.LocalTenantID}}","uclSystemTenantId":"{{.Application.ID}}",{{ if .ApplicationTemplate.Labels.parameters }}"parameters": {{.ApplicationTemplate.Labels.parameters}},{{ end }}"configuration": {{.ReverseAssignment.Value}} } ] }'
            headerTemplate: '{"Content-Type": ["application/json"]}'
            outputTemplate: '{"error":"{{.Body.error}}","success_status_code": 200}'
          - type: APPLICATION_TENANT_MAPPING
            mode: SYNC
            urlTemplate: '{"path":"%s/v1/tenant-mappings/{{.TargetApplication.LocalTenantID}}","method":"PATCH"}'
            inputTemplate: '{"context": { {{ if .CustomerTenantContext.AccountID }}"btp":{"uclFormationId":"{{.FormationID}}","globalAccountId":"{{.CustomerTenantContext.AccountID}}","crmId":"{{.CustomerTenantContext.CustomerID}}"} {{ else }}"atom": {"uclFormationId":"{{.FormationID}}","path":"{{.CustomerTenantContext.Path}}","crmId":"{{.CustomerTenantContext.CustomerID}}"} {{ end }} },"items": [ {"uclAssignmentId":"{{ .Assignment.ID }}","operation":"{{.Operation}}","deploymentRegion":"{{if .SourceApplication.Labels.region }}{{.SourceApplication.Labels.region}}{{else }}{{.SourceApplicationTemplate.Labels.region}}{{ end }}","applicationNamespace":"{{if .SourceApplication.ApplicationNamespace }}{{.SourceApplication.ApplicationNamespace}}{{else }}{{.SourceApplicationTemplate.ApplicationNamespace}}{{ end }}","applicationTenantId":"{{.SourceApplication.LocalTenantID}}","uclSystemTenantId":"{{.SourceApplication.ID}}",{{ if .SourceApplicationTemplate.Labels.parameters }}"parameters": {{.SourceApplicationTemplate.Labels.parameters}},{{ end }}"configuration": {{.ReverseAssignment.Value}} } ]}'
            headerTemplate: '{"Content-Type": ["application/json"]}'
            outputTemplate: '{"error":"{{.Body.error}}","success_status_code": 200}'
        configuration_changed:v1.0:
          - type: CONFIGURATION_CHANGED
            mode: SYNC
            urlTemplate: '{"path":"%s/v1/tenant-mappings/{{.RuntimeContext.Value}}","method":"PATCH"}'
            inputTemplate: '{"context":{ {{ if .CustomerTenantContext.AccountID }}"btp": {"uclFormationId":"{{.FormationID}}","globalAccountId":"{{.CustomerTenantContext.AccountID}}","crmId":"{{.CustomerTenantContext.CustomerID}}"} {{ else }}"atom": {"uclFormationId":"{{.FormationID}}","path":"{{.CustomerTenantContext.Path}}","crmId":"{{.CustomerTenantContext.CustomerID}}"} {{ end }} },"items": [ {"uclAssignmentId":"{{ .Assignment.ID }}","operation":"{{.Operation}}","deploymentRegion":"{{if .Application.Labels.region }}{{.Application.Labels.region}}{{ else }}{{.ApplicationTemplate.Labels.region}}{{end }}","applicationNamespace":"{{ if .Application.ApplicationNamespace }}{{.Application.ApplicationNamespace}}{{else }}{{.ApplicationTemplate.ApplicationNamespace}}{{ end }}","applicationTenantId":"{{.Application.LocalTenantID}}","uclSystemTenantId":"{{.Application.ID}}",{{ if .ApplicationTemplate.Labels.parameters }}"parameters": {{.ApplicationTemplate.Labels.parameters}},{{ end }}"configuration": {{.ReverseAssignment.Value}} } ] }'
            headerTemplate: '{"Content-Type": ["application/json"]}'
            outputTemplate: '{"error":"{{.Body.error}}","success_status_code": 200}'
        application_tenant_mapping:v1.0:
          - type: APPLICATION_TENANT_MAPPING
            mode: SYNC
            urlTemplate: '{"path":"%s/v1/tenant-mappings/{{.TargetApplication.LocalTenantID}}","method":"PATCH"}'
            inputTemplate: '{"context": { {{ if .CustomerTenantContext.AccountID }}"btp":{"uclFormationId":"{{.FormationID}}","globalAccountId":"{{.CustomerTenantContext.AccountID}}","crmId":"{{.CustomerTenantContext.CustomerID}}"} {{ else }}"atom": {"uclFormationId":"{{.FormationID}}","path":"{{.CustomerTenantContext.Path}}","crmId":"{{.CustomerTenantContext.CustomerID}}"} {{ end }} },"items": [ {"uclAssignmentId":"{{ .Assignment.ID }}","operation":"{{.Operation}}","deploymentRegion":"{{if .SourceApplication.Labels.region }}{{.SourceApplication.Labels.region}}{{else }}{{.SourceApplicationTemplate.Labels.region}}{{ end }}","applicationNamespace":"{{if .SourceApplication.ApplicationNamespace }}{{.SourceApplication.ApplicationNamespace}}{{else }}{{.SourceApplicationTemplate.ApplicationNamespace}}{{ end }}","applicationTenantId":"{{.SourceApplication.LocalTenantID}}","uclSystemTenantId":"{{.SourceApplication.ID}}",{{ if .SourceApplicationTemplate.Labels.parameters }}"parameters": {{.SourceApplicationTemplate.Labels.parameters}},{{ end }}"configuration": {{.ReverseAssignment.Value}} } ]}'
            headerTemplate: '{"Content-Type": ["application/json"]}'
            outputTemplate: '{"error":"{{.Body.error}}","success_status_code": 200}'
        application_tenant_mapping:v1.1:
          - type: APPLICATION_TENANT_MAPPING
            mode: SYNC
            urlTemplate: '{"path":"%s/v1/tenant-mappings/{{.TargetApplication.LocalTenantID}}","method":"PATCH"}'
            inputTemplate: '{"context": { {{ if .CustomerTenantContext.AccountID }}"btp":{"uclFormationId":"{{.FormationID}}","globalAccountId":"{{.CustomerTenantContext.AccountID}}","crmId":"{{.CustomerTenantContext.CustomerID}}"} {{ else }}"atom": {"uclFormationId":"{{.FormationID}}","path":"{{.CustomerTenantContext.Path}}","crmId":"{{.CustomerTenantContext.CustomerID}}"} {{ end }} },"receiverTenant": {"deploymentRegion":"{{ if .TargetApplication.Labels.region}}{{.TargetApplication.Labels.region}}{{ else }}{{.TargetApplicationTemplate.Labels.region}}{{end }}","applicationNamespace":"{{ if .TargetApplication.ApplicationNamespace}}{{.TargetApplication.ApplicationNamespace}}{{ else }}{{.TargetApplicationTemplate.ApplicationNamespace}}{{end }}","applicationUrl":"{{ .TargetApplication.BaseURL }}","applicationTenantId":"{{.TargetApplication.LocalTenantID }}","uclSystemTenantId":"{{ .TargetApplication.ID}}", {{ if .TargetApplicationTemplate.Labels.parameters }}"parameters": {{.TargetApplicationTemplate.Labels.parameters}}{{ end }} },"assignedTenants": [ {"uclAssignmentId":"{{ .Assignment.ID }}","operation":"{{.Operation}}","deploymentRegion":"{{if .SourceApplication.Labels.region }}{{.SourceApplication.Labels.region}}{{else }}{{.SourceApplicationTemplate.Labels.region}}{{ end }}","applicationNamespace":"{{if .SourceApplication.ApplicationNamespace }}{{.SourceApplication.ApplicationNamespace}}{{else }}{{.SourceApplicationTemplate.ApplicationNamespace}}{{ end }}","applicationUrl":"{{.SourceApplication.BaseURL }}","applicationTenantId":"{{.SourceApplication.LocalTenantID}}","uclSystemTenantId":"{{.SourceApplication.ID}}",{{ if .SourceApplicationTemplate.Labels.parameters }}"parameters": {{.SourceApplicationTemplate.Labels.parameters}},{{ end }}"configuration": {{.ReverseAssignment.Value}} } ]}'
            headerTemplate: '{"Content-Type": ["application/json"]}'
            outputTemplate: '{"error":"{{.Body.error}}","success_status_code": 200}'
      ASYNC_CALLBACK:
        v1.0:
          - type: CONFIGURATION_CHANGED
            mode: ASYNC_CALLBACK
            urlTemplate: '{"path":"%s/v1/tenant-mappings/{{.RuntimeContext.Value}}","method":"PATCH"}'
            inputTemplate: '{"context":{ {{ if .CustomerTenantContext.AccountID }}"btp": {"uclFormationId":"{{.FormationID}}","globalAccountId":"{{.CustomerTenantContext.AccountID}}","crmId":"{{.CustomerTenantContext.CustomerID}}"} {{ else }}"atom": {"uclFormationId":"{{.FormationID}}","path":"{{.CustomerTenantContext.Path}}","crmId":"{{.CustomerTenantContext.CustomerID}}"} {{ end }} },"items": [ {"uclAssignmentId":"{{ .Assignment.ID }}","operation":"{{.Operation}}","deploymentRegion":"{{if .Application.Labels.region }}{{.Application.Labels.region}}{{ else }}{{.ApplicationTemplate.Labels.region}}{{end }}","applicationNamespace":"{{ if .Application.ApplicationNamespace }}{{.Application.ApplicationNamespace}}{{else }}{{.ApplicationTemplate.ApplicationNamespace}}{{ end }}","applicationTenantId":"{{.Application.LocalTenantID}}","uclSystemTenantId":"{{.Application.ID}}",{{ if .ApplicationTemplate.Labels.parameters }}"parameters": {{.ApplicationTemplate.Labels.parameters}},{{ end }}"configuration": {{.ReverseAssignment.Value}} } ] }'
            headerTemplate: '{"Content-Type": ["application/json"],"Location": ["%s/v1/businessIntegrations/{{.FormationID}}/assignments/{{.Assignment.ID}}/status"]}'
            outputTemplate: '{"error":"{{.Body.error}}","success_status_code": 202}'
          - type: APPLICATION_TENANT_MAPPING
            mode: ASYNC_CALLBACK
            urlTemplate: '{"path":"%s/v1/tenant-mappings/{{.TargetApplication.LocalTenantID}}","method":"PATCH"}'
            inputTemplate: '{"context": { {{ if .CustomerTenantContext.AccountID }}"btp":{"uclFormationId":"{{.FormationID}}","globalAccountId":"{{.CustomerTenantContext.AccountID}}","crmId":"{{.CustomerTenantContext.CustomerID}}"} {{ else }}"atom": {"uclFormationId":"{{.FormationID}}","path":"{{.CustomerTenantContext.Path}}","crmId":"{{.CustomerTenantContext.CustomerID}}"} {{ end }} },"items": [ {"uclAssignmentId":"{{ .Assignment.ID }}","operation":"{{.Operation}}","deploymentRegion":"{{if .SourceApplication.Labels.region }}{{.SourceApplication.Labels.region}}{{else }}{{.SourceApplicationTemplate.Labels.region}}{{ end }}","applicationNamespace":"{{if .SourceApplication.ApplicationNamespace }}{{.SourceApplication.ApplicationNamespace}}{{else }}{{.SourceApplicationTemplate.ApplicationNamespace}}{{ end }}","applicationTenantId":"{{.SourceApplication.LocalTenantID}}","uclSystemTenantId":"{{.SourceApplication.ID}}",{{ if .SourceApplicationTemplate.Labels.parameters }}"parameters": {{.SourceApplicationTemplate.Labels.parameters}},{{ end }}"configuration": {{.ReverseAssignment.Value}} } ]}'
            headerTemplate: '{"Content-Type": ["application/json"],"Location": ["%s/v1/businessIntegrations/{{.FormationID}}/assignments/{{.Assignment.ID}}/status"]}'
            outputTemplate: '{"error":"{{.Body.error}}","success_status_code": 202}'
        configuration_changed:v1.0:
          - type: CONFIGURATION_CHANGED
            mode: ASYNC_CALLBACK
            urlTemplate: '{"path":"%s/v1/tenant-mappings/{{.RuntimeContext.Value}}","method":"PATCH"}'
            inputTemplate: '{"context":{ {{ if .CustomerTenantContext.AccountID }}"btp": {"uclFormationId":"{{.FormationID}}","globalAccountId":"{{.CustomerTenantContext.AccountID}}","crmId":"{{.CustomerTenantContext.CustomerID}}"} {{ else }}"atom": {"uclFormationId":"{{.FormationID}}","path":"{{.CustomerTenantContext.Path}}","crmId":"{{.CustomerTenantContext.CustomerID}}"} {{ end }} },"items": [ {"uclAssignmentId":"{{ .Assignment.ID }}","operation":"{{.Operation}}","deploymentRegion":"{{if .Application.Labels.region }}{{.Application.Labels.region}}{{ else }}{{.ApplicationTemplate.Labels.region}}{{end }}","applicationNamespace":"{{ if .Application.ApplicationNamespace }}{{.Application.ApplicationNamespace}}{{else }}{{.ApplicationTemplate.ApplicationNamespace}}{{ end }}","applicationTenantId":"{{.Application.LocalTenantID}}","uclSystemTenantId":"{{.Application.ID}}",{{ if .ApplicationTemplate.Labels.parameters }}"parameters": {{.ApplicationTemplate.Labels.parameters}},{{ end }}"configuration": {{.ReverseAssignment.Value}} } ] }'
            headerTemplate: '{"Content-Type": ["application/json"],"Location": ["%s/v1/businessIntegrations/{{.FormationID}}/assignments/{{.Assignment.ID}}/status"]}'
            outputTemplate: '{"error":"{{.Body.error}}","success_status_code": 202}'
        application_tenant_mapping:v1.0:
          - type: APPLICATION_TENANT_MAPPING
            mode: ASYNC_CALLBACK
            urlTemplate: '{"path":"%s/v1/tenant-mappings/{{.TargetApplication.LocalTenantID}}","method":"PATCH"}'
            inputTemplate: '{"context": { {{ if .CustomerTenantContext.AccountID }}"btp":{"uclFormationId":"{{.FormationID}}","globalAccountId":"{{.CustomerTenantContext.AccountID}}","crmId":"{{.CustomerTenantContext.CustomerID}}"} {{ else }}"atom": {"uclFormationId":"{{.FormationID}}","path":"{{.CustomerTenantContext.Path}}","crmId":"{{.CustomerTenantContext.CustomerID}}"} {{ end }} },"items": [ {"uclAssignmentId":"{{ .Assignment.ID }}","operation":"{{.Operation}}","deploymentRegion":"{{if .SourceApplication.Labels.region }}{{.SourceApplication.Labels.region}}{{else }}{{.SourceApplicationTemplate.Labels.region}}{{ end }}","applicationNamespace":"{{if .SourceApplication.ApplicationNamespace }}{{.SourceApplication.ApplicationNamespace}}{{else }}{{.SourceApplicationTemplate.ApplicationNamespace}}{{ end }}","applicationTenantId":"{{.SourceApplication.LocalTenantID}}","uclSystemTenantId":"{{.SourceApplication.ID}}",{{ if .SourceApplicationTemplate.Labels.parameters }}"parameters": {{.SourceApplicationTemplate.Labels.parameters}},{{ end }}"configuration": {{.ReverseAssignment.Value}} } ]}'
            headerTemplate: '{"Content-Type": ["application/json"],"Location": ["%s/v1/businessIntegrations/{{.FormationID}}/assignments/{{.Assignment.ID}}/status"]}'
            outputTemplate: '{"error":"{{.Body.error}}","success_status_code": 202}'
        application_tenant_mapping:v1.1:
          - type: APPLICATION_TENANT_MAPPING
            mode: ASYNC_CALLBACK
            urlTemplate: '{"path":"%s/v1/tenant-mappings/{{.TargetApplication.LocalTenantID}}","method":"PATCH"}'
            inputTemplate: '{"context": { {{ if .CustomerTenantContext.AccountID }}"btp":{"uclFormationId":"{{.FormationID}}","globalAccountId":"{{.CustomerTenantContext.AccountID}}","crmId":"{{.CustomerTenantContext.CustomerID}}"} {{ else }}"atom": {"uclFormationId":"{{.FormationID}}","path":"{{.CustomerTenantContext.Path}}","crmId":"{{.CustomerTenantContext.CustomerID}}"} {{ end }} },"receiverTenant": {"deploymentRegion":"{{ if .TargetApplication.Labels.region}}{{.TargetApplication.Labels.region}}{{ else }}{{.TargetApplicationTemplate.Labels.region}}{{end }}","applicationNamespace":"{{ if .TargetApplication.ApplicationNamespace}}{{.TargetApplication.ApplicationNamespace}}{{ else }}{{.TargetApplicationTemplate.ApplicationNamespace}}{{end }}","applicationUrl":"{{ .TargetApplication.BaseURL }}","applicationTenantId":"{{.TargetApplication.LocalTenantID }}","uclSystemTenantId":"{{ .TargetApplication.ID}}", {{ if .TargetApplicationTemplate.Labels.parameters }}"parameters": {{.TargetApplicationTemplate.Labels.parameters}}{{ end }} },"assignedTenants": [ {"uclAssignmentId":"{{ .Assignment.ID }}","operation":"{{.Operation}}","deploymentRegion":"{{if .SourceApplication.Labels.region }}{{.SourceApplication.Labels.region}}{{else }}{{.SourceApplicationTemplate.Labels.region}}{{ end }}","applicationNamespace":"{{if .SourceApplication.ApplicationNamespace }}{{.SourceApplication.ApplicationNamespace}}{{else }}{{.SourceApplicationTemplate.ApplicationNamespace}}{{ end }}","applicationUrl":"{{.SourceApplication.BaseURL }}","applicationTenantId":"{{.SourceApplication.LocalTenantID}}","uclSystemTenantId":"{{.SourceApplication.ID}}",{{ if .SourceApplicationTemplate.Labels.parameters }}"parameters": {{.SourceApplicationTemplate.Labels.parameters}},{{ end }}"configuration": {{.ReverseAssignment.Value}} } ]}'
            headerTemplate: '{"Content-Type": ["application/json"],"Location": ["%s/v1/businessIntegrations/{{.FormationID}}/assignments/{{.Assignment.ID}}/status"]}'
            outputTemplate: '{"error":"{{.Body.error}}","success_status_code": 202}'
    authentication:
      jwksEndpoint: http://ory-stack-oathkeeper-api.ory.svc.cluster.local:4456/.well-known/jwks.json
      oauth2:
        url: http://ory-stack-hydra-admin.ory.svc.cluster.local:4445
  auditlog:
    configMapName: "compass-gateway-auditlog-config"
    protocol: HTTP
    tlsOrigination: false
    host: compass-external-services-mock.compass-system.svc.cluster.local
    port: 8080
    mtlsTokenPath: "/cert/token"
    standardTokenPath: "/secured/oauth/token"
    skipSSLValidation: false
    secret:
      name: "compass-gateway-auditlog-secret"
      urlKey: url
      clientIdKey: client-id
      clientSecretKey: client-secret
      clientCertKey: client-cert
      clientKeyKey: client-key
  log:
    format: "text"
    formatJson: "json"
  tenantConfig:
    useDefaultTenants: true
    dbPool:
      maxOpenConnections: 1
      maxIdleConnections: 1
  connector:
    prefix: /connector
    graphql:
      external:
        port: 3000
    validator:
      port: 8080
    # If secrets do not exist they will be created
    secrets:
      ca:
        name: compass-connector-app-ca
        namespace: compass-system
        certificateKey: ca.crt
        keyKey: ca.key
      rootCA:
        namespace: istio-system # For Ingress Gateway to work properly the namespace needs to be istio-system
        # In order for istio mTLS to work we should have two different secrets one containing the server certificate (let’s say X) and one used for validation of the client’s certificates.
        # The second one should be our root certificate and istio wants it to be named X-cacert. (-cacert suffix).
        # This is the reason for the confusing name of our root certificate. https://preliminary.istio.io/v1.6/docs/tasks/traffic-management/ingress/secure-ingress/#configure-a-mutual-tls-ingress-gateway
        cacert: compass-gateway-mtls-certs-cacert # For cert-rotation the cacert should be in different secret
        certificateKey: cacert
    revocation:
      configmap:
        name: revocations-config
        namespace: "{{ .Release.Namespace }}"
    # If key and certificate are not provided they will be generated
    caKey: ""
    caCertificate: ""
  system_broker:
    enabled: false
    port: 5001
    prefix: /broker
    tokenProviderFromHeader:
      forwardHeaders: Authorization
    tokenProviderFromSecret:
      enabled: false
      secrets:
        integrationSystemCredentials:
          name: compass-system-broker-credentials
          namespace: compass-system
    testNamespace: kyma-system
  gateway:
    port: 3000
    tls:
      host: compass-gateway
      adapterHost: compass-ns-adapter
      secure:
        internal:
          host: compass-gateway-internal
        oauth:
          host: compass-gateway-auth-oauth
    mtls:
      manageCerts: false
      host: compass-gateway-mtls
      certSecret: compass-gateway-mtls-certs
      external:
        host: compass-gateway-sap-mtls
        certSecret: compass-gateway-mtls-certs # Use connector's root CA as root CA by default. This should be overridden for productive deployments.
    headers:
      rateLimit: X-Flow-Identity
      request:
        remove:
          - "Client-Id-From-Token"
          - "Client-Id-From-Certificate"
          - "Client-Certificate-Hash"
          - "Certificate-Data"
  hydrator:
    host: compass-hydrator.compass-system.svc.cluster.local
    port: 3000
    prefix: /hydrators
    certSubjectMappingResyncInterval: "3s"
    subjectConsumerMappingConfig: '[{"consumer_type": "Super Admin", "tenant_access_levels": ["customer", "account","subaccount", "global", "organization", "folder", "resource-group", "cost-object"], "subject": "C=DE, L=local, O=SAP SE, OU=Region, OU=SAP Cloud Platform Clients, OU=f8075207-1478-4a80-bd26-24a4785a2bfd, CN=compass"}, {"consumer_type": "Integration System", "tenant_access_levels": ["account","subaccount"], "subject": "C=DE, L=local, O=SAP SE, OU=Region, OU=SAP Cloud Platform Clients, OU=f8075207-1478-4a80-bd26-24a4785a2bfd, CN=integration-system-test"}, {"consumer_type": "Technical Client", "tenant_access_levels": ["global"], "subject": "C=DE, L=local, O=SAP SE, OU=SAP Cloud Platform Clients, OU=Region, OU=1f538f34-30bf-4d3d-aeaa-02e69eef84ae, CN=technical-client-test"}, {"consumer_type": "Instance Creator", "tenant_access_levels": ["global"], "subject": "C=DE, L=local, O=SAP SE, OU=SAP Cloud Platform Clients, OU=Region, OU=47b4575a-f102-414a-8398-2d973ad65f3a, CN=instance-creator"}, {"consumer_type": "Instance Creator", "tenant_access_levels": ["global"], "subject": "C=DE, L=local, O=SAP SE, OU=SAP Cloud Platform Clients, OU=Region, OU=f8075207-1478-4a80-bd26-24a4785a2bfd, CN=instance-creator"}, {"consumer_type":  "Landscape Resource Operator", "tenant_access_levels": ["global"], "subject": "C=DE, L=local, O=SAP SE, OU=SAP Cloud Platform Clients, OU=Region, OU=47b4575a-f102-414a-8398-2d973ad65f3a, CN=landscape_resource_operator"}]'
    certificateDataHeader: "Certificate-Data"
    consumerClaimsKeys:
      clientIDKey: "client_id"
      tenantIDKey: "tenantid"
      userNameKey: "user_name"
      subdomainKey: "subdomain"
    http:
      client:
        skipSSLValidation: false
    metrics:
      port: 3003
      enableClientInstrumentation: true
      censoredFlows: "JWT"
  iasAdapter:
    port: 8080
    apiRootPath: "/ias-adapter"
    readTimeout: 30s
    readHeaderTimeout: 30s
    writeTimeout: 30s
    idleTimeout: 30s
    tenantInfo:
      requestTimeout: 30s
      insecureSkipVerify: false
    ias:
      requestTimeout: 30s
      secret:
        name: "ias-adapter-cockpit"
        path: "/tmp"
        fileName: "ias-adapter-cockpit.yaml"
        clientCert: cert
        clientKey: key
        ca: ca
        manage: false
    postgres:
      connectTimeout: 30s
      requestTimeout: 30s
    authentication:
      jwksEndpoint: "http://ory-stack-oathkeeper-api.ory.svc.cluster.local:4456/.well-known/jwks.json"
  kymaAdapter:
    port: 8080
    apiRootPath: "/kyma-adapter"
    apiTenantMappingsEndpoint: "/v1/tenantMappings/{tenant-id}"
    tenantInfo:
      requestTimeout: 30s
    tenantMapping:
      type: CONFIGURATION_CHANGED
      mode: SYNC
      urlTemplate: '{"path":"%s/kyma-adapter/v1/tenantMappings/{{.Runtime.Labels.global_subaccount_id}}","method":"PATCH"}'
      inputTemplate: '{"context":{"platform":"{{if .CustomerTenantContext.AccountID}}btp{{else}}unified-services{{end}}","uclFormationId":"{{.FormationID}}","accountId":"{{if .CustomerTenantContext.AccountID}}{{.CustomerTenantContext.AccountID}}{{else}}{{.CustomerTenantContext.Path}}{{end}}","crmId":"{{.CustomerTenantContext.CustomerID}}","operation":"{{.Operation}}"},"assignedTenant":{"state":"{{.Assignment.State}}","uclAssignmentId":"{{.Assignment.ID}}","deploymentRegion":"{{if .Application.Labels.region}}{{.Application.Labels.region}}{{else}}{{.ApplicationTemplate.Labels.region}}{{end}}","applicationNamespace":"{{if .Application.ApplicationNamespace}}{{.Application.ApplicationNamespace}}{{else}}{{.ApplicationTemplate.ApplicationNamespace}}{{end}}","applicationUrl":"{{.Application.BaseURL}}","applicationTenantId":"{{.Application.LocalTenantID}}","uclSystemName":"{{.Application.Name}}","uclSystemTenantId":"{{.Application.ID}}",{{if .ApplicationTemplate.Labels.parameters}}"parameters":{{.ApplicationTemplate.Labels.parameters}},{{end}}"configuration":{{.ReverseAssignment.Value}}},"receiverTenant":{"ownerTenants": [{{ Join .Runtime.Tenant.Parents }}],"state":"{{.ReverseAssignment.State}}","uclAssignmentId":"{{.ReverseAssignment.ID}}","deploymentRegion":"{{if and .RuntimeContext .RuntimeContext.Labels.region}}{{.RuntimeContext.Labels.region}}{{else}}{{.Runtime.Labels.region}}{{end}}","applicationNamespace":"{{.Runtime.ApplicationNamespace}}","applicationTenantId":"{{if .RuntimeContext}}{{.RuntimeContext.Value}}{{else}}{{.Runtime.Labels.global_subaccount_id}}{{end}}","uclSystemTenantId":"{{if .RuntimeContext}}{{.RuntimeContext.ID}}{{else}}{{.Runtime.ID}}{{end}}",{{if .Runtime.Labels.parameters}}"parameters":{{.Runtime.Labels.parameters}},{{end}}"configuration":{{.Assignment.Value}}}}'
      headerTemplate: '{"Content-Type": ["application/json"]}'
      outputTemplate: '{"error":"{{.Body.error}}","state":"{{.Body.state}}","success_status_code": 200,"incomplete_status_code": 422}'
    authentication:
      jwksEndpoint: http://ory-stack-oathkeeper-api.ory.svc.cluster.local:4456/.well-known/jwks.json
  instanceCreator:
    port: 8080
    apiRootPath: "/instance-creator"
    apiTenantMappingsEndpoint: "/v1/tenantMappings/{tenant-id}"
    subaccountQueryParam: "subaccount_id"
    labelsQueryParam: "labelQuery"
    tenantInfo:
      requestTimeout: 30s
    authentication:
      jwksEndpoint: http://ory-stack-oathkeeper-api.ory.svc.cluster.local:4456/.well-known/jwks.json
    client:
      timeout: 30s
    secrets:
      name: "regional-sm-instances-credentials"
      key: "keyConfig"
      path: "/tmp"
    clientIdPath: "clientid"
    smUrlPath: "sm_url"
    tokenURLPath: "certurl"
    appNamePath: "appName"
    certificatePath: "certificate"
    certificateKeyPath: "key"
    oauthTokenPath: "/oauth/token"
    ticker: 3s
    timeout: 300s
    local:
      templateMappings:
        clientIDMapping: '{{ printf "\"%s\":\"client_id\"" .Values.global.instanceCreator.clientIdPath }}'
        smUrlMapping: '{{ printf "\"%s\":\"http://compass-external-services-mock.%s.svc.cluster.local:%s\"" .Values.global.instanceCreator.smUrlPath .Release.Namespace (.Values.service.port | toString) }}'
        tokenURLMapping: '{{ printf "\"%s\":\"http://compass-external-services-mock.%s.svc.cluster.local:%s\"" .Values.global.instanceCreator.tokenURLPath .Release.Namespace (.Values.service.port | toString) }}'
        appNameMapping: '{{ printf "\"%s\":\"app_name\"" .Values.global.instanceCreator.appNamePath }}'
        certificateMapping: '{{ printf "\"%s\":\"%s\"" .Values.global.instanceCreator.certificatePath .Values.global.connector.caCertificate }}'
        certificateKeyMapping: '{{ printf "\"%s\":\"%s\"" .Values.global.instanceCreator.certificateKeyPath .Values.global.connector.caKey }}'
  defaultTenantMappingHandler:
    port: 8080
    apiRootPath: "/default-tenant-mapping-handler"
    apiTenantMappingsEndpoint: "/v1/tenantMappings/{tenant-id}"
    tenantInfo:
      requestTimeout: 30s
    authentication:
      jwksEndpoint: http://ory-stack-oathkeeper-api.ory.svc.cluster.local:4456/.well-known/jwks.json
  operations_controller:
    enabled: true
  connectivity_adapter:
    port: 8080
    tls:
      host: adapter-gateway
    mtls:
      host: adapter-gateway-mtls
  oathkeeperFilters:
    workloadLabel: oathkeeper
    namespace: ory
    tokenDataHeader: "Connector-Token"
    certificateDataHeader: "Certificate-Data"
  istio:
    discoveryMtlsGateway:
      name: "discovery-gateway"
      namespace: "compass-system"
      certSecretName: discovery-gateway-certs
      localCA: # the CA property and its nested fields are used only in local setup
        secretName: discovery-gateway-certs-cacert
        namespace: istio-system # For Ingress Gateway to work properly the namespace needs to be istio-system
        certificate: ""
        key: ""
    externalMtlsGateway:
      name: "compass-gateway-external-mtls"
      namespace: "compass-system"
    mtlsGateway:
      name: "compass-gateway-mtls"
      namespace: "compass-system"
    gateway:
      name: "kyma-gateway"
      namespace: "kyma-system"
    proxy:
      port: 15020
    namespace: istio-system
    ingressgateway:
      workloadLabel: istio-ingressgateway
      requestPayloadSizeLimit2MB: 2097152
      requestPayloadSizeLimit2MBLabel: "2MB"
      requestPayloadSizeLimit5MB: 5097152
      requestPayloadSizeLimit5MBLabel: "5MB"
      correlationHeaderRewriteFilter:
        expectedHeaders:
          - "x-request-id"
          - "x-correlation-id"
          - "x-correlationid"
          - "x-forrequest-id"
          - "x-vcap-request-id"
          - "x-broker-api-request-identity"
  kubernetes:
    # Enable ClusterRoleBinding needed for local installation but unsafe on GKE
    # It allows anonymous users to retrieve the JWKS of the K8S server used to create SA tokens
    # Whenever this is running on GKE, there is a JWKS URL given by Google and is unneeded and unsafe
    # Overriden to true in local compass overrides
    local: false
    serviceAccountTokenIssuer: https://kubernetes.default.svc.cluster.local
    serviceAccountTokenJWKS: https://kubernetes.default.svc.cluster.local/openid/v1/jwks
  ingress:
    domainName: "local.kyma.dev"
    discoveryDomain:
      name: "discovery.api.local"
      tlsCert: ""
      tlsKey: ""
  database:
    sqlProxyServiceAccount: "proxy-user@gcp-cmp.iam.gserviceaccount.com"
    manageSecrets: true
    embedded:
      enabled: true
      director:
        name: "postgres"
      ias_adapter:
        name: "postgres2"
      directorDBName: "postgres"
    managedGCP:
      serviceAccountKey: ""
      instanceConnectionName: ""
      director:
        name: ""
        user: ""
        password: ""
      iasAdapter:
        name: ""
        user: ""
        password: ""
      instanceCreator:
        name: ""
        user: ""
        password: ""
      host: "localhost"
      hostPort: "5432"
      sslMode: ""
      #TODO remove below after migration to separate user will be done
      dbUser: ""
      dbPassword: ""
      directorDBName: ""
  oathkeeper:
    host: ory-stack-oathkeeper-proxy.ory.svc.cluster.local
    port: 4455
    timeout_ms: 120000
    ns_adapter_timeout_ms: 3600000
    idTokenConfig:
      claims: '{"scopes": "{{ print .Extra.scope }}","tenant": "{{ .Extra.tenant }}", "consumerID": "{{ print .Extra.consumerID}}", "consumerType": "{{ print .Extra.consumerType }}", "flow": "{{ print .Extra.flow }}", "onBehalfOf": "{{ print .Extra.onBehalfOf }}", "region": "{{ print .Extra.region }}", "tokenClientID": "{{ print .Extra.tokenClientID }}"}'
      internalClaims: '{"scopes": "application:read application:write application.webhooks:read application.application_template:read application_template.webhooks:read webhooks.auth:read runtime:write runtime:read tenant:read tenant:write tenant_subscription:write ory_internal fetch_tenant application_template:read destinations_sensitive_data:read destinations:sync ord_aggregator:sync system_fetcher:sync certificate_subject_mapping:read certificate_subject_mapping:write bundle_instance_auth:write bundle.instance_auths:read","tenant":"{ {{ if .Header.Tenant }} \"consumerTenant\":\"{{ print (index .Header.Tenant 0) }}\", {{ end }} \"externalTenant\":\"\"}", "consumerType": "Internal Component", "flow": "Internal"}'
    mutators:
      runtimeMappingService:
        config:
          api:
            url: http://compass-hydrator.compass-system.svc.cluster.local:3000/hydrators/runtime-mapping
            retry:
              give_up_after: 6s
              max_delay: 2000ms
      authenticationMappingServices:
        nsadapter:
          cfg:
            config:
              api:
                url: http://compass-hydrator.compass-system.svc.cluster.local:3000/hydrators/authn-mapping/nsadapter
                retry:
                  give_up_after: 6s
                  max_delay: 2000ms
          authenticator:
            enabled: false
            createRule: true
            gatewayHost: "compass-gateway-xsuaa"
            trusted_issuers: '[{"domain_url": "compass-system.svc.cluster.local:8080", "scope_prefixes": ["prefix."], "protocol": "http"}]'
            attributes: '{"uniqueAttribute": { "key": "ns-adapter-test", "value": "ns-adapter-flow" }, "tenants": [{ "key": "tenant" }], "identity": { "key": "identity" }, "clientid": { "key": "client_id" } }'
            path: /nsadapter/api/v1/notifications
            upstreamComponent: "compass-gateway"
            checkSuffix: true
        tenant-fetcher:
          cfg:
            config:
              api:
                url: http://compass-hydrator.compass-system.svc.cluster.local:3000/hydrators/authn-mapping/tenant-fetcher
                retry:
                  give_up_after: 6s
                  max_delay: 2000ms
          authenticator:
            enabled: false
            createRule: true
            gatewayHost: "compass-gateway"
            trusted_issuers: '[{"domain_url": "compass-system.svc.cluster.local:8080", "scope_prefixes": ["prefix."], "protocol": "http"}]'
            attributes: '{"uniqueAttribute": { "key": "test", "value": "tenant-fetcher" }, "tenants": [{ "key": "tenant" }], "identity": { "key": "identity" } }'
            path: /tenants/<.*>
            upstreamComponent: "compass-tenant-fetcher"
            checkSuffix: false
        subscriber:
          cfg:
            config:
              api:
                url: http://compass-hydrator.compass-system.svc.cluster.local:3000/hydrators/authn-mapping/subscriber
                retry:
                  give_up_after: 6s
                  max_delay: 2000ms
          authenticator:
            enabled: false
            createRule: false
            gatewayHost: "compass-gateway-sap-mtls"
            trusted_issuers: '[{"domain_url": "compass-system.svc.cluster.local:8080", "scope_prefixes": ["prefix."], "protocol": "http", "region": "eu-1"}]'
            attributes: '{"uniqueAttribute": { "key": "subsc-key-test", "value": "subscription-flow" }, "tenants": [{ "key": "tenant" }], "identity": { "key": "user_name" }, "clientid": { "key": "client_id" } }'
            path: /<.*>
            checkSuffix: false
        user-name-authenticator:
          cfg:
            config:
              api:
                url: http://compass-hydrator.compass-system.svc.cluster.local:3000/hydrators/authn-mapping/user-name-authenticator
                retry:
                  give_up_after: 6s
                  max_delay: 2000ms
          authenticator:
            enabled: false
            createRule: true
            gatewayHost: "compass-gateway-user-name"
            trusted_issuers: '[{"domain_url": "compass-system.svc.cluster.local:8080", "scope_prefixes": ["prefix.", "prefix2."], "protocol": "http", "region": "eu-1"}]'
            attributes: '{"uniqueAttribute": { "key": "unique-attr-authenticator-key", "value": "unique-attr-authenticator-value" }, "tenants": [{ "key": "ext_attr.subaccountid", "priority": 1 },{ "key": "ext_attr.globalaccountid", "priority": 2 }], "identity": { "key": "user_name" }, "clientid": { "key": "client_id" } }'
            path: "/director/graphql"
            upstreamComponent: "compass-gateway"
            checkSuffix: false
      tenantMappingService:
        config:
          api:
            url: http://compass-hydrator.compass-system.svc.cluster.local:3000/hydrators/tenant-mapping
            retry:
              give_up_after: 6s
              max_delay: 2000ms
      certificateResolverService:
        config:
          api:
            url: http://compass-hydrator.compass-system.svc.cluster.local:3000/hydrators/v1/certificate/data/resolve
            retry:
              give_up_after: 6s
              max_delay: 2000ms
      tokenResolverService:
        config:
          api:
            url: http://compass-hydrator.compass-system.svc.cluster.local:3000/hydrators/v1/tokens/resolve
            retry:
              give_up_after: 6s
              max_delay: 2000ms
  cockpit:
    auth:
      allowedConnectSrc: "https://*.ondemand.com"
      secretName: "cockpit-auth-secret"
      idpHost: ""
      clientID: ""
      scopes: "openid profile email"
      path: "/oauth2/certs"
  destinationFetcher:
    manageSecrets: true
    host: compass-destination-fetcher.compass-system.svc.cluster.local
    prefix: /destination-configuration
    port: 3000
    jobSchedule: 10s
    lease:
      lockname: destinationlease
    parallelTenants: 10
    tenantSyncTimeout: "5m"
    authentication:
      jwksEndpoint: "http://ory-stack-oathkeeper-api.ory.svc.cluster.local:4456/.well-known/jwks.json"
      appDestinationsSyncScope: "destinations:sync"
      appDetinationsSensitiveDataScope: "destinations_sensitive_data:read"
    server:
      tenantDestinationsEndpoint: "/v1/subaccountDestinations"
      tenantDestinationCertificatesEndpoint: "/v1/subaccountCertificates"
      tenantInstanceLevelDestinationCertificatesEndpoint: "/v1/instanceCertificates"
      sensitiveDataEndpoint: "/v1/destinations"
      findAPIEndpoint: "/local/v1/destinations" # used by external-services-mock in the destination creator flows; due to the fact that in ESM there are separate handlers for the two flows (dest-creator & dest-fetcher), we need different endpoints where each one of them can call the destination service find API
      sensitiveDataQueryParam: "name"
    request:
      skipSSLValidation: false
      retry_interval: "100ms"
      retry_attempts: 3
      goroutineLimit: 10
      requestTimeout: "5s"
      pageSize: 100
      oauthTokenPath: "/oauth/token"
    instance:
      clientIdPath: "clientid"
      clientSecretPath: "clientsecret"
      urlPath: "uri"
      tokenUrlPath: "certurl"
      clientCertPath: "certificate"
      clientKeyPath: "key"
    secretName: destination-region-instances
    dependenciesConfig:
      path: "/cfg/dependencies"
    oauthMode: "oauth-mtls"
  destinationRegionSecret:
    secretName: "destination-region-instances"
    fileName: "keyConfig"
    local:
      templateMappings:
        xsappMapping: '{{ printf "\"%s\":\"xsappname1\"" .Values.global.tenantFetcher.xsappNamePath }}'
        clientIDMapping: '{{ printf "\"%s\":\"client_id\"" .Values.global.destinationFetcher.instance.clientIdPath }}'
        clientSecretMapping: '{{ printf "\"%s\":\"client_secret\"" .Values.global.destinationFetcher.instance.clientSecretPath }}'
        urlMapping: '{{ printf "\"%s\":\"http://compass-external-services-mock.%s.svc.cluster.local:%s\"" .Values.global.destinationFetcher.instance.urlPath .Release.Namespace (.Values.service.port | toString) }}'
        tokenURLMapping: '{{ printf "\"%s\":\"https://%s.%s:%s\"" .Values.global.destinationFetcher.instance.tokenUrlPath .Values.global.externalServicesMock.certSecuredHost .Values.global.ingress.domainName (.Values.service.certPort | toString) }}'
        x509CertificateMapping: '{{ printf "\"%s\":\"%s\"" .Values.global.destinationFetcher.instance.clientCertPath .Values.global.connector.caCertificate }}'
        x509KeyMapping: '{{ printf "\"%s\":\"%s\"" .Values.global.destinationFetcher.instance.clientKeyPath .Values.global.connector.caKey }}'
  tenantFetcher:
    k8sSecret:
      manageSecrets: true
      name: "tenant-fetcher-secret"
      namespace: "compass-system"
      key: "keyConfig"
      path: "/tmp"
    host: compass-tenant-fetcher.compass-system.svc.cluster.local
    prefix: /tenants
    port: 3000
    xsappNamePath: "xsappname"
    omitDependenciesParamName: ""
    omitDependenciesParamValue: ""
    requiredAuthScope: Callback
    fetchTenantAuthScope: fetch_tenant
    authentication:
      jwksEndpoint: "http://ory-stack-oathkeeper-api.ory.svc.cluster.local:4456/.well-known/jwks.json"
    tenantProvider:
      tenantIdProperty: "tenantId"
      customerIdProperty: "customerId"
      costObjectIdProperty: "costObjectId"
      subaccountTenantIdProperty: "subaccountTenantId"
      subdomainProperty: "subdomain"
      licenseTypeProperty: "licenseType"
      name: "provider"
      subscriptionProviderIdProperty: "subscriptionProviderIdProperty"
      providerSubaccountIdProperty: "providerSubaccountIdProperty"
      consumerTenantIdProperty: "consumerTenantIdProperty"
      subscriptionProviderAppNameProperty: "subscriptionProviderAppNameProperty"
      subscriptionIDProperty: "subscriptionGUID"
      dependentServiceInstancesInfoProperty: "dependentServiceInstancesInfo"
      dependentServiceInstancesInfoAppIdProperty: "appId"
      dependentServiceInstancesInfoAppNameProperty: "appName"
      dependentServiceInstancesInfoProviderSubaccountIdProperty: "providerSubaccountId"
    server:
      fetchTenantWithParentEndpoint: "/v1/fetch/{parentTenantId}/{tenantId}"
      fetchTenantWithoutParentEndpoint: "/v1/fetch/{tenantId}"
      regionalHandlerEndpoint: "/v1/regional/{region}/callback/{tenantId}"
      dependenciesEndpoint: "/v1/regional/{region}/dependencies"
      tenantPathParam: "tenantId"
      regionPathParam: "region"
    dependenciesConfig:
      path: "/cfg/dependencies"
    local:
      templateMappings:
        xsappMapping: '{{ printf "\"%s\":\"xsappname1\"" .Values.global.tenantFetcher.xsappNamePath }}'
    containerName: "tenant-fetcher"
  externalCertConfiguration:
    issuerLocality: "local,local2" # In local setup we have manually created connector CA certificate with 'local' Locality property
    subjectPattern: "/C=DE/O=SAP SE/OU=SAP Cloud Platform Clients/OU=Region/OU=%s/L=%s/CN=%s"
    technicalClientSubjectPattern: "/C=DE/O=SAP SE/OU=SAP Cloud Platform Clients/OU=Region/OU=%s/L=%s/CN=%s"
    ouCertSubaccountID: "f8075207-1478-4a80-bd26-24a4785a2bfd"
    commonName: "compass"
    locality: "local"
    certSvcApiPath: "/cert"
    tokenPath: "/cert/token"
    secrets:
      externalCertSvcSecret:
        manage: false
        name: "cert-svc-secret"
        clientIdKey: client-id
        clientSecretKey: client-secret
        oauthUrlKey: url
        csrEndpointKey: csr-endpoint
        clientCert: client-cert
        clientKey: client-key
        skipSSLValidationFlag: "-k"
      externalClientCertSecret:
        name: "external-client-certificate"
        namespace: compass-system
        certKey: tls.crt
        keyKey: tls.key
      publicPrivateKeysSecret:
        name: "system-fetcher-external-keys"
        namespace: compass-system
        dataKey: data
        manage: false
    rotationCronjob:
      name: "external-certificate-rotation"
      schedule: "*/1 * * * *" # Executes every minute
      certValidity: "7"
      clientCertRetryAttempts: "8"
      containerName: "certificate-rotation"
    preInstallJob:
      enabled: false
      name: "external-certificate-pre-install"
      certValidity: "7"
      clientCertRetryAttempts: "8"
  extSvcCertConfiguration:
    issuerLocality: "local,local2" # In local setup we have manually created connector CA certificate with 'local' Locality property
    subjectPattern: "/C=DE/O=SAP SE/OU=SAP Cloud Platform Clients/OU=Region/OU=%s/L=%s/CN=%s"
    ouCertSubaccountID: "f8075207-1478-4a80-bd26-24a4785a2bfd"
    commonName: "compass"
    locality: "local"
    certSvcApiPath: "/cert"
    tokenPath: "/cert/token"
    secrets:
      extSvcCertSvcSecret:
        manage: false
        name: "ext-svc-cert-svc-secret"
        clientIdKey: client-id
        clientSecretKey: client-secret
        oauthUrlKey: url
        csrEndpointKey: csr-endpoint
        clientCert: client-cert
        clientKey: client-key
        skipSSLValidationFlag: "-k"
      extSvcClientCertSecret:
        name: "ext-svc-client-certificate"
        namespace: compass-system
        certKey: tls.crt
        keyKey: tls.key
    rotationCronjob:
      name: "ext-svc-certificate-rotation"
      schedule: "*/1 * * * *" # Executes every minute
      certValidity: "7"
      clientCertRetryAttempts: "8"
      containerName: "ext-svc-certificate-rotation"
    preInstallJob:
      enabled: false
      name: "ext-svc-certificate-pre-install"
      certValidity: "7"
      clientCertRetryAttempts: "8"
  instanceCreatorCertConfiguration:
    issuerLocality: "local,local2" # In local setup we have manually created connector CA certificate with 'local' Locality property
    subjectPattern: "/C=DE/O=SAP SE/OU=SAP Cloud Platform Clients/OU=Region/OU=%s/L=%s/CN=%s"
    ouCertSubaccountID: "f8075207-1478-4a80-bd26-24a4785a2bfd"
    commonName: "instance-creator"
    locality: "local"
    certSvcApiPath: "/cert"
    tokenPath: "/cert/token"
    secrets:
      instanceCreatorSvcSecret:
        manage: false
        name: "instance-creator-cert-svc-secret"
        clientIdKey: client-id
        clientSecretKey: client-secret
        oauthUrlKey: url
        csrEndpointKey: csr-endpoint
        clientCert: client-cert
        clientKey: client-key
        skipSSLValidationFlag: "-k"
      instanceCreatorClientCertSecret:
        name: "instance-creator-client-certificate"
        namespace: compass-system
        certKey: tls.crt
        keyKey: tls.key
    rotationCronjob:
      name: "instance-creator-certificate-rotation"
      schedule: "*/1 * * * *" # Executes every minute
      certValidity: "7"
      clientCertRetryAttempts: "8"
      containerName: "instance-creator-certificate-rotation"
    preInstallJob:
      enabled: false
      name: "instance-creator-certificate-pre-install"
      certValidity: "7"
      clientCertRetryAttempts: "8"
  ordService:
    host: compass-ord-service.compass-system.svc.cluster.local
    prefix: /open-resource-discovery-service/v0
    docsPrefix: /open-resource-discovery-docs
    staticPrefix: /open-resource-discovery-static/v0
    port: 3000
    defaultResponseType: "xml"
    userContextHeader: "user_context"
    authTokenPath: "/var/run/secrets/kubernetes.io/serviceaccount/token"
    skipSSLValidation: false
  ordAggregator:
    port: 3000
    prefix: /ord-aggregator
    aggregateEndpoint: /aggregate
    name: ord-aggregator
    client:
      timeout: "30s"
    lease:
      lockname: aggregatorlease
    authentication:
      jwksEndpoint: "http://ory-stack-oathkeeper-api.ory.svc.cluster.local:4456/.well-known/jwks.json"
    http:
      client:
        skipSSLValidation: false
      retry:
        attempts: 3
        delay: 100ms
    dbPool:
      maxOpenConnections: 2
      maxIdleConnections: 2
    globalRegistryUrl: http://compass-external-services-mock.compass-system.svc.cluster.local:8087/.well-known/open-resource-discovery
    maxParallelDocumentsPerApplication: 10
    maxParallelSpecificationProcessors: 100
    containerName: "ord-aggregator"
    tenantMappingConfiguration: '{}'
    parallelOperationProcessors: 10
    priorityQueueLimit: 10
    rescheduleJobInterval: 24h
    reschedulePeriod: 168h
    rescheduleHangedJobInterval: 1h
    rescheduleHangedPeriod: 1h
    maintainOperationsJobInterval: 60m
    operationProcessorsQuietPeriod: 5s
  systemFetcher:
    name: "system-fetcher"
    port: 3000
    prefix: /system-fetcher
    syncEndpoint: /sync
    job:
      schedulePeriod: 60m
      isSchedulable: true
    client:
      timeout: "30s"
    lease:
      lockname: systemfetcherlease
    authentication:
      jwksEndpoint: "http://ory-stack-oathkeeper-api.ory.svc.cluster.local:4456/.well-known/jwks.json"
    manageSecrets: true
    # enableSystemDeletion - whether systems in deleted state should be deleted from director database
    enableSystemDeletion: true
    # fetchRequestTimeout - shows the timeout to wait for oauth token and for fetching systems (in one request) separately
    fetchRequestTimeout: "30s"
    # directorRequestTimeout - graphql requests timeout to director
    directorRequestTimeout: "30s"
    dbPool:
      maxOpenConnections: 20
      maxIdleConnections: 2
    # systemsAPIEndpoint - endpoint of the service to fetch systems from
    systemsAPIEndpoint: ""
    # systemsAPIFilterCriteria - criteria for fetching systems
    systemsAPIFilterCriteria: ""
    appTemplatesProductLabel: "systemRole"
    systemSourceKey: "prop"
    appTemplates: []
    templatePlaceholderToSystemKeyMappings: '[ { "placeholder_name": "name", "system_key": "$.displayName" }, { "placeholder_name": "display-name", "system_key": "$.displayName" }, { "placeholder_name": "systemNumber", "system_key": "$.systemNumber" }, { "placeholder_name": "productId", "system_key": "$.productId" }, { "placeholder_name": "ppmsProductVersionId", "system_key": "$.ppmsProductVersionId", "optional": true }, { "placeholder_name": "region", "system_key": "$.additionalAttributes.systemSCPLandscapeID", "optional": true }, { "placeholder_name": "description", "system_key": "$.productDescription", "optional": true }, { "placeholder_name": "baseUrl", "system_key": "$.additionalUrls.mainUrl", "optional": true }, { "placeholder_name": "providerName", "system_key": "$.infrastructureProvider", "optional": true } ]'
    templateOverrideApplicationInput: '{"name": "{{name}}","description": "{{description}}","providerName": "{{providerName}}","statusCondition": "INITIAL","systemNumber": "{{systemNumber}}","labels": {"managed": "true","productId": "{{productId}}","ppmsProductVersionId": "{{ppmsProductVersionId}}","region": "{{region}}"},"baseUrl": "{{baseUrl}}"}'
    http:
      client:
        skipSSLValidation: false
    oauth:
      client: "client_id"
      tokenEndpointProtocol: "https"
      tokenBaseHost: "compass-external-services-mock-sap-mtls"
      tokenPath: "/cert/token"
      scopesClaim: "scopes"
      tenantHeaderName: "x-zid"
      tokenRequestTimeout: 30s
      skipSSLValidation: true
    jwt:
      expireAfter: 60m
    secret:
      name: "compass-system-fetcher-secret"
      clientIdKey: client-id
      oauthUrlKey: url
    paging:
      pageSize: 200
      sizeParam: "$top"
      skipParam: "$skip"
    containerName: "system-fetcher"
    parallelOperationProcessors: 10
    priorityQueueLimit: 10
    rescheduleJobInterval: 24h
    reschedulePeriod: 168h
    rescheduleHangedJobInterval: 1h
    rescheduleHangedPeriod: 1h
    maintainOperationsJobInterval: 60m
    operationProcessorsQuietPeriod: 5s
  tenantFetchers:
    job1:
      enabled: false
      job:
        interval: "5m"
      configMapNamespace: "compass-system"
      manageSecrets: true
      providerName: "compass"
      tenantType: "subaccount"
      schedule: "*/5 * * * *"
      tenantInsertChunkSize: "500"
      pageWorkers: "2"
      kubernetes:
        configMapNamespace: "compass-system"
        pollInterval: 2s
        pollTimeout: 1m
        timeout: 2m
      authConfig:
        skipSSLValidation: true
        oauthMode: "oauth-mtls"
        clientIDPath: "clientid"
        clientSecretPath: "secret"
        clientCertPath: "cert"
        clientKeyPath: "key"
        tokenEndpointPath: "url"
        tokenURLPath: "/cert/token"
      queryMapping:
        regionField: "region"
        pageNumField: "pageNum"
        pageSizeField: "pageSize"
        timestampField: "timestamp"
      query:
        startPage: "0"
        pageSize: "100"
      api:
        regionName: "central"
        authConfigSecretKey: "central"
        fieldMapping:
          totalPagesField: "totalPages"
          totalResultsField: "totalResults"
          tenantEventsField: "events"
          idField: "id"
          nameField: "name"
          customerIdField: "customerId"
          costObjectIDField: "costObject"
          subaccountCostObjectIDField: "costObjectId"
          subaccountCostObjectTypeField: "costObjectType"
          subdomainField: "subdomain"
          licenseTypeField: "licenseType"
          discriminatorField: ""
          discriminatorValue: ""
          detailsField: "details"
          labelsField: "labels"
          entityTypeField: "entityType"
          globalAccountID: "gaID"
          regionField: "region"
          movedSubaccountTargetField: "targetGlobalAccountGUID"
          movedSubaccountSourceField: "sourceGlobalAccountGUID"
        endpoints:
          accountCreated: "127.0.0.1/events?type=account-created"
          accountDeleted: "127.0.0.1/events?type=account-deleted"
          accountUpdated: "127.0.0.1/events?type=account-updated"
          subaccountCreated: "127.0.0.1/events?type=subaccount-created"
          subaccountDeleted: "127.0.0.1/events?type=subaccount-deleted"
          subaccountUpdated: "127.0.0.1/events?type=subaccount-updated"
          subaccountMoved: "127.0.0.1/events?type=subaccount-moved"
      regionalConfig:
        fieldMapping:
          totalPagesField: "totalPages"
          totalResultsField: "totalResults"
          tenantEventsField: "events"
          idField: "guid"
          nameField: "displayName"
          customerIdField: "customerId"
          costObjectIDField: "costObject"
          subaccountCostObjectIDField: "costObjectId"
          subaccountCostObjectTypeField: "costObjectType"
          subdomainField: "subdomain"
          licenseTypeField: "licenseType"
          discriminatorField: ""
          discriminatorValue: ""
          detailsField: "details"
          entityTypeField: "entityType"
          globalAccountID: "globalAccountGUID"
          regionField: "region"
          labelsField: "labels"
          movedSubaccountTargetField: "targetGlobalAccountGUID"
          movedSubaccountSourceField: "sourceGlobalAccountGUID"
        regions:
          eu-east:
            api:
              oauthMode: "oauth-mtls"
              authConfigSecretKey: "central"
              endpoints:
                accountCreated: "127.0.0.1/events?type=account-created"
                accountDeleted: "127.0.0.1/events?type=account-deleted"
                accountUpdated: "127.0.0.1/events?type=account-updated"
                subaccountCreated: "127.0.0.1/events?type=subaccount-created"
                subaccountDeleted: "127.0.0.1/events?type=subaccount-deleted"
                subaccountUpdated: "127.0.0.1/events?type=subaccount-updated"
                subaccountMoved: "127.0.0.1/events?type=subaccount-moved"
      dbPool:
        maxOpenConnections: 1
        maxIdleConnections: 1
  metrics:
    enabled: true
    pushEndpoint: http://monitoring-prometheus-pushgateway.kyma-system.svc.cluster.local:9091
  externalServicesMock:
    enabled: false
    certSecuredPort: 8081
    ordCertSecuredPort: 8082
    unsecuredPort: 8083
    basicSecuredPort: 8084
    oauthSecuredPort: 8085
    ordGlobalRegistryCertPort: 8086
    ordGlobalRegistryUnsecuredPort: 8087
    unsecuredPortWithAdditionalContent: 8088
    unsecuredMultiTenantPort: 8089
    certSecuredProxyPort: 8090
    certSecuredHost: compass-external-services-mock-sap-mtls
    ordCertSecuredHost: compass-external-services-mock-sap-mtls-ord
    ordGlobalCertSecuredHost: compass-external-services-mock-sap-mtls-global-ord-registry
    unSecuredHost: compass-external-services-mock
    host: compass-external-services-mock.compass-system.svc.cluster.local
    directDependencyXsappname: ""
    saasAppNamesSecret:
      manage: false
    regionInstancesCredentials:
      manage: false
    regionSMInstancesCredentials:
      manage: false
    oauthSecret:
      manage: false
      name: compass-external-services-mock-oauth-credentials
      clientIdKey: client-id
      clientSecretKey: client-secret
      oauthUrlKey: url
      oauthTokenPath: "/secured/oauth/token"
    auditlog:
      applyMockConfiguration: false
      managementApiPath: /audit-log/v2/configuration-changes/search
      mtlsTokenPath: "/cert/token"
      secret:
        name: "auditlog-instance-management"
        urlKey: url
        tokenUrlKey: token-url
        clientIdKey: client-id
        clientSecretKey: client-secret
        clientCertKey: client-cert
        clientKeyKey: client-key
    iasAdapter:
      consumerAppID: "consumer-app-id"
      consumerAppClientID: "consumer-client-id"
      consumerAppTenantID: "consumer-app-tenant-id"
      providerAppID: "provider-app-id"
      providerAppClientID: "provider-client-id"
      providerAppTenantID: "provider-app-tenant-id"
      apiName: "Test API Name"
  tests:
    http:
      client:
        skipSSLValidation: false
    externalCertConfiguration:
      ouCertSubaccountID: "bad76f69-e5c2-4d55-bca5-240944824b83"
      issuerLocalityRegion2: "local"
    hydrator:
      certSubjectMappingResyncInterval: "3s"
    director:
      skipPattern: ""
      externalCertIntSystemCN: "integration-system-test"
      supportedOrdApplicationType: "SAP temp1"
    tenantFetcher:
      tenantOnDemandID: "8d42d818-d4c4-4036-b82f-b199db7ffeb5"
      missingTenantOnDemandID: "subaccount-external-tnt"
      region: "eu-1"
      region2: "eu-2"
    ordAggregator:
      skipPattern: ""
      proxyApplicationTemplateName: "SAP Proxy Template"
    ordService:
      accountTenantID: "5577cf46-4f78-45fa-b55f-a42a3bdba868" # testDefaultTenant from our testing tenants
      skipPattern: ""
    externalServicesMock:
      skipPattern: ""
      tenantMappingStatusAPI:
        responseDelayInMilliseconds: 1
    selfRegistration:
      region: "eu-1"
      region2: "eu-2"
    destination:
      consumerSubdomain: "compass-external-services-mock"
      consumerSubdomainMtls: "compass-external-services-mock-sap-mtls"
      instanceID: "37d7d783-d9ad-47de-b6c8-b05a4cb961ca" # randomly generated UUID
      claims:
        subaccountIDKey: "subaccountid"
        serviceInstanceIDKey: "serviceinstanceid"
    subscription:
      labelKey: "subscriptions"
      standardFlow: "standard"
      indirectDependencyFlow: "indirectDependency"
      directDependencyFlow: "directDependency"
      subscriptionsFlowHeaderKey: "subscriptionFlow"
      consumerSubdomain: "compass-external-services-mock-sap-mtls"
      tenants:
        providerAccountID: "5577cf46-4f78-45fa-b55f-a42a3bdba868" # testDefaultTenant from our testing tenants
        providerSubaccountID: "47b4575a-f102-414a-8398-2d973ad65f3a" # TestProviderSubaccount from our testing tenants
        consumerAccountID: "5984a414-1eed-4972-af2c-b2b6a415c7d7" # ApplicationsForRuntimeTenantName from our testing tenants
        consumerSubaccountID: "1f538f34-30bf-4d3d-aeaa-02e69eef84ae" # randomly chosen
        costObjectID: "de235c0e-9cb0-4f39-9fd5-d558ec6850bb" # randomly chosen
        consumerTenantID: "ba49f1aa-ddc1-43ff-943c-fe949857a34a" # randomly chosen
        providerSubaccountIDRegion2: "731b7bc4-5472-41d2-a447-e4c0f45de739" # TestProviderSubaccountRegion2 from our testing tenants
        consumerAccountIDTenantHierarchy: "5577cf46-4f78-45fa-b55f-a42a3bdba868" # testDefaultTenant from our testing tenants; more info in 'TestFormationNotificationsTenantHierarchy'
        consumerSubaccountIDTenantHierarchy: "3cfcdd62-320d-403b-b66a-4ee3cdd06947" # TestIntegrationSystemManagedSubaccount from our testing tenants; more info in 'TestFormationNotificationsTenantHierarchy'
      destinationOauthSecret:
        manage: false
        name: provider-destination-instance-tests
        clientIdKey: client-id
        clientSecretKey: client-secret
        oauthUrlKey: url
        oauthTokenPath: "/secured/oauth/token"
        serviceUrlKey: uri
        dependencyKey: dependency
      oauthSecret:
        manage: false
        name: compass-subscription-secret
        clientIdKey: client-id
        clientSecretKey: client-secret
        oauthUrlKey: url
      propagatedProviderSubaccountHeader: "X-Provider-Subaccount"
      externalClientCertTestSecretName: "external-client-certificate-test-secret"
      externalClientCertTestSecretNamespace: "compass-system"
      externalCertTestJobName: "external-certificate-rotation-test-job"
      certSvcInstanceTestSecretName: "cert-svc-secret"
      certSvcInstanceTestRegion2SecretName: "cert-svc-secret-eu2"
      consumerTokenURL: "http://compass-external-services-mock.compass-system.svc.cluster.local:8080"
      subscriptionURL: "http://compass-external-services-mock.compass-system.svc.cluster.local:8080"
      subscriptionProviderIdValue: "id-value!t12345"
      directDependencySubscriptionProviderIdValue: "direct-dep-id-value!t12345"
      subscriptionProviderAppNameValue: "subscriptionProviderAppNameValue"
      indirectDependencySubscriptionProviderAppNameValue: "indirectDependencySubscriptionProviderAppNameValue"
      directDependencySubscriptionProviderAppNameValue: "subscriptionProviderAppNameValue" # this is used for real env tests where there is a dedicated SAAS svc instance for the indirect dependency flow
    namespace: kyma-system
    connectivityAdapterFQDN: http://compass-connectivity-adapter.compass-system.svc.cluster.local
    externalServicesMockFQDN: http://compass-external-services-mock.compass-system.svc.cluster.local
    ordServiceFQDN: http://compass-ord-service.compass-system.svc.cluster.local
    systemBrokerFQDN: http://compass-system-broker.compass-system.svc.cluster.local
    tenantFetcherFQDN: http://compass-tenant-fetcher.compass-system.svc.cluster.local
    hydratorFQDN: http://compass-hydrator.compass-system.svc.cluster.local
    userNameAuthenticators:
      gatewayHost: "compass-gateway-user-name"
      account:
        manage: false
        secretName: "user-name-account-authenticator"
        clientIdKey: client-id
        clientSecretKey: client-secret
        oauthUrlKey: url
        oauthTokenPath: "/secured/oauth/token"
        subdomain: "compass-external-services-mock"
      subaccount:
        manage: false
        secretName: "user-name-subaccount-authenticator"
        clientIdKey: client-id
        clientSecretKey: client-secret
        oauthUrlKey: url
        oauthTokenPath: "/secured/oauth/token"
        subdomain: "compass-external-services-mock"
    basicCredentials:
      manage: false
      secretName: "test-basic-credentials-secret"
    db:
      maxOpenConnections: 3
      maxIdleConnections: 1
    securityContext: # Set on container level
      runAsUser: 2000
      allowPrivilegeEscalation: false
  expectedSchemaVersionUpdateJob:
    cm:
      name: "expected-schema-version"
    ias_adapter:
      cm:
        name: "ias-adapter-expected-schema-version"
  migratorJob:
    nodeSelectorEnabled: false
    pvc:
      name: "compass-director-migrations"
      namespace: "compass-system"
      migrationsPath: "/compass-migrations"
      storageClass: local-path
    ias_adapter:
      pvc:
        name: "compass-ias-adapter-migrations"
        namespace: "compass-system"
        migrationsPath: "/compass-ias-adapter-migrations"
        storageClass: local-path
  http:
    client:
      skipSSLValidation: false
  pairingAdapter:
    templateName: "pairing-adapter-app-template"
    watcherCorrelationID: "pairing-adapter-watcher-id"
    configMap:
      manage: false
      key: "config.json"
      name: "pairing-adapter-config-local"
      namespace: "compass-system"
      localAdapterFQDN: "http://compass-pairing-adapter.compass-system.svc.cluster.local/adapter-local-mtls"
      integrationSystemID: "d3e9b9f5-25dc-4adb-a0a0-ed69ef371fb6"
    e2e:
      appName: "test-app"
      appID: "123-test-456"
      clientUser: "test-user"
      tenant: "test-tenant"
  # Scopes assigned for every new Client Credentials by given object type (Runtime / Application / Integration System)
  # and scopes mapped to a consumer with the given type, then that consumer is using a client certificate
  scopes:
    scopesPerConsumerType:
      business_integration:
        - "application_template:read"
        - "application_template:write"
        - "formation:read"
        - "formation:write"
        - "formation.state:write"
        - "formation_template:read"
        - "formation_template:write"
        - "formation_template.webhooks:read"
        - "tenant_access:write"
      managed_application_provider_operator:
        - "application.local_tenant_id:write"
        - "application_template:write"
        - "application_template:read"
        - "application_template.webhooks:read"
        - "application_template.labels:write"
        - "internal_visibility:read"
        - "webhook:write"
        - "webhooks.auth:read"
        - "certificate_subject_mapping:write"
        - "certificate_subject_mapping:read"
      managed_application_consumer: []
      landscape_resource_operator:
        - "application:read"
        - "application:write"
        - "application.local_tenant_id:write"
        - "tenant_access:write"
        - "formation:read"
        - "formation:write"
        - "formation:global_write"
        - "formation:global_read"
      tenant_discovery_operator:
        - "application:read"
      instance_creator:
        - "application_template:read"
        - "formation:read"
        - "formation_template:read"
        - "formation_template.webhooks:read"
      technical_client:
        - "tenant:read"
        - "tenant:write"
      runtime:
        - "runtime:read"
        - "runtime:write"
        - "application:read"
        - "runtime.auths:read"
        - "bundle.instance_auths:read"
        - "runtime.webhooks:read"
        - "webhook:write"
      external_certificate:
        - "runtime:read"
        - "runtime:write"
        - "application:read"
        - "application:write"
        - "runtime.auths:read"
        - "bundle.instance_auths:read"
        - "runtime.webhooks:read"
        - "webhook:write"
        - "application_template:read"
        - "application_template:write"
        - "application_template.webhooks:read"
        - "formation_template:read"
        - "formation_template:write"
        - "formation_template.webhooks:read"
      application:
        - "application:read"
        - "application:write"
        - "application.auths:read"
        - "application.webhooks:read"
        - "application.application_template:read"
        - "bundle.instance_auths:read"
        - "document.fetch_request:read"
        - "event_spec.fetch_request:read"
        - "api_spec.fetch_request:read"
        - "fetch-request.auth:read"
        - "webhook:write"
      integration_system:
        - "application:read"
        - "application:write"
        - "application.local_tenant_id:write"
        - "application.application_template:read"
        - "application_template:read"
        - "application_template:write"
        - "runtime:read"
        - "runtime:write"
        - "integration_system:read"
        - "label_definition:read"
        - "label_definition:write"
        - "automatic_scenario_assignment:read"
        - "integration_system.auths:read"
        - "application_template.webhooks:read"
        - "formation:write"
        - "formation:read"
        - "internal_visibility:read"
        - "application.auths:read"
        - "webhook:write"
        - "formation_template:read"
        - "formation_template.webhooks:read"
      super_admin:
        - "application:read"
        - "application:write"
        - "application.local_tenant_id:write"
        - "application_template:read"
        - "application_template:write"
        - "integration_system:read"
        - "integration_system:write"
        - "runtime:read"
        - "runtime:write"
        - "label_definition:read"
        - "label_definition:write"
        - "eventing:manage"
        - "tenant:read"
        - "tenant:write"
        - "automatic_scenario_assignment:read"
        - "application.auths:read"
        - "application.webhooks:read"
        - "application.application_template:read"
        - "application_template.webhooks:read"
        - "bundle.instance_auths:read"
        - "document.fetch_request:read"
        - "event_spec.fetch_request:read"
        - "api_spec.fetch_request:read"
        - "integration_system.auths:read"
        - "runtime.auths:read"
        - "fetch-request.auth:read"
        - "webhooks.auth:read"
        - "formation:write"
        - "formation:read"
        - "internal_visibility:read"
        - "runtime.webhooks:read"
        - "webhook:write"
        - "formation_template:read"
        - "formation_template:write"
        - "formation_template.webhooks:read"
        - "formation_constraint:read"
        - "formation_constraint:write"
        - "certificate_subject_mapping:read"
        - "certificate_subject_mapping:write"
        - "formation.state:write"
        - "tenant_access:write"
        - "bundle_instance_auth:write"
        - "formation:global_write"
        - "formation:global_read"
      default:
        - "runtime:read"
        - "runtime:write"
        - "tenant:read"<|MERGE_RESOLUTION|>--- conflicted
+++ resolved
@@ -214,11 +214,7 @@
       name: compass-schema-migrator
     system_broker:
       dir: dev/incubator/
-<<<<<<< HEAD
       version: "PR-3563"
-=======
-      version: "PR-3573"
->>>>>>> 489d1e16
       name: compass-system-broker
     certs_setup_job:
       containerRegistry:
