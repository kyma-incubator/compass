--- conflicted
+++ resolved
@@ -127,11 +127,7 @@
       name: compass-pairing-adapter
     director:
       dir:
-<<<<<<< HEAD
       version: "PR-2832"
-=======
-      version: "PR-2830"
->>>>>>> 6619826b
       name: compass-director
     hydrator:
       dir:
@@ -151,11 +147,7 @@
       name: compass-ord-service
     schema_migrator:
       dir:
-<<<<<<< HEAD
       version: "PR-2832"
-=======
-      version: "PR-2830"
->>>>>>> 6619826b
       name: compass-schema-migrator
     system_broker:
       dir:
@@ -176,11 +168,7 @@
       name: compass-console
     e2e_tests:
       dir:
-<<<<<<< HEAD
       version: "PR-2832"
-=======
-      version: "PR-2830"
->>>>>>> 6619826b
       name: compass-e2e-tests
   isLocalEnv: false
   isForTesting: false
