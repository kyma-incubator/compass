global:
  disableLegacyConnectivity: true
  defaultTenant: 3e64ebae-38b5-46a0-b1ed-9ccee153a0ae
  defaultTenantRegion: "eu-1"
  tenants: # tenant order matters, so new tenants should be added to the end of the list
    - name: default
      id: 3e64ebae-38b5-46a0-b1ed-9ccee153a0ae
      type: account
    - name: foo
      id: 1eba80dd-8ff6-54ee-be4d-77944d17b10b
      type: account
    - name: bar
      id: af9f84a9-1d3a-4d9f-ae0c-94f883b33b6e
      type: account
    - name: TestTenantSeparation
      id: f1c4b5be-b0e1-41f9-b0bc-b378200dcca0
      type: account
    - name: TestDeleteLastScenarioForApplication
      id: 0403be1e-f854-475e-9074-922120277af5
      type: account
    - name: Test_DeleteAutomaticScenarioAssignmentForSelector
      id: d9553135-6115-4c67-b4d9-962c00f3725f
      type: account
    - name: Test_AutomaticScenarioAssigmentForRuntime
      id: 8c733a45-d988-4472-af10-1256b82c70c0
      type: account
    - name: TestAutomaticScenarioAssignmentsWholeScenario
      id: 65a63692-c00a-4a7d-8376-8615ee37f45c
      type: account
    - name: TestTenantsQueryTenantNotInitialized
      id: 72329135-27fd-4284-9bcb-37ea8d6307d0
      type: account
    - name: Test Default
      id: 5577cf46-4f78-45fa-b55f-a42a3bdba868
      type: account
      parent: 2c4f4a25-ba9a-4dbc-be68-e0beb77a7eb0
    - name: Test_DefaultCustomer
      id: 2c4f4a25-ba9a-4dbc-be68-e0beb77a7eb0
      type: customer
    - name: TestListLabelDefinitions
      id: 3f641cf5-2d14-4e0f-a122-16e7569926f1
      type: account
    - name: Test_AutomaticScenarioAssignmentQueries
      id: 8263cc13-5698-4a2d-9257-e8e76b543e88
      type: account
    - name: TestGetScenariosLabelDefinitionCreatesOneIfNotExists
      id: 2263cc13-5698-4a2d-9257-e8e76b543e33
      type: account
    - name: TestApplicationsForRuntime
      id: 5984a414-1eed-4972-af2c-b2b6a415c7d7
      type: account
    - name: Test_DeleteAutomaticScenarioAssignmentForScenario
      id: d08e4cb6-a77f-4a07-b021-e3317a373597
      type: account
    - name: TestApplicationsForRuntimeWithHiddenApps
      id: 7e1f2df8-36dc-4e40-8be3-d1555d50c91c
      type: account
    - name: TestTenantsQueryTenantInitialized
      id: 8cf0c909-f816-4fe3-a507-a7917ccd8380
      type: account
    - name: TestDeleteApplicationIfInScenario
      id: 0d597250-6b2d-4d89-9c54-e23cb497cd01
      type: account
    - name: TestProviderSubaccount
      id: 47b4575a-f102-414a-8398-2d973ad65f3a
      type: subaccount
      parent: 5577cf46-4f78-45fa-b55f-a42a3bdba868
    - name: TestCompassProviderSubaccount
      id: f8075207-1478-4a80-bd26-24a4785a2bfd
      type: subaccount
      parent: 5577cf46-4f78-45fa-b55f-a42a3bdba868
    - name: TestProviderSubaccountRegion2
      id: 731b7bc4-5472-41d2-a447-e4c0f45de739
      type: subaccount
      region: "eu-2"
      parent: 5577cf46-4f78-45fa-b55f-a42a3bdba868
    - name: TestCertificateSubaccount
      id: 123e4567-e89b-12d3-a456-426614174001
      type: subaccount
      parent: 5577cf46-4f78-45fa-b55f-a42a3bdba868
    - name: TestNsAdapter
      id: 08b6da37-e911-48fb-a0cb-fa635a6c5678
      type: subaccount
      parent: 5577cf46-4f78-45fa-b55f-a42a3bdba868
    - name: TestNsAdapterSubaccountWithApplications
      id: 08b6da37-e911-48fb-a0cb-fa635a6c4321
      type: subaccount
      parent: 5577cf46-4f78-45fa-b55f-a42a3bdba868
    - name: TestIntegrationSystemManagedSubaccount
      id: 3cfcdd62-320d-403b-b66a-4ee3cdd06947
      type: subaccount
      parent: 5577cf46-4f78-45fa-b55f-a42a3bdba868
    - name: TestIntegrationSystemManagedAccount
      id: 7e8ab2e3-3bb4-42e3-92b2-4e0bf48559d3
      type: account
      parent: 2c4f4a25-ba9a-4dbc-be68-e0beb77a7eb0
    - name: TestSystemFetcherAccount
      id: c395681d-11dd-4cde-bbcf-570b4a153e79
      type: account
      parent: 2c4f4a25-ba9a-4dbc-be68-e0beb77a7eb0
    - name: TestConsumerSubaccount
      id: 1f538f34-30bf-4d3d-aeaa-02e69eef84ae
      type: subaccount
      parent: 5984a414-1eed-4972-af2c-b2b6a415c7d7
    - name: TestTenantsOnDemandAPI
      id: 8d42d818-d4c4-4036-b82f-b199db7ffeb5
      type: subaccount
      parent: 5984a414-1eed-4972-af2c-b2b6a415c7d7
    - name: TestExternalCertificateSubaccount
      id: bad76f69-e5c2-4d55-bca5-240944824b83
      type: subaccount
      parent: 5577cf46-4f78-45fa-b55f-a42a3bdba868
    - name: TestAtomOrganization
      id: f2724f8e-1a58-4f32-bfd0-8b831de34e71
      type: organization
      parent: 2c4f4a25-ba9a-4dbc-be68-e0beb77a7eb0
    - name: TestAtomFolder
      id: 4c31b7c7-2bea-4bd5-9ea5-e9a8d704f900
      type: folder
      parent: f2724f8e-1a58-4f32-bfd0-8b831de34e71
    - name: TestAtomResourceGroup
      id: ff30da87-7685-4462-869a-baae6441898b
      type: resource-group
      parent: 4c31b7c7-2bea-4bd5-9ea5-e9a8d704f900
  images:
    containerRegistry:
      path: eu.gcr.io/kyma-project/incubator
    connector:
      dir:
      version: "PR-3022"
      name: compass-connector
    connectivity_adapter:
      dir:
      version: "PR-3022"
      name: compass-connectivity-adapter
    pairing_adapter:
      dir:
      version: "PR-3022"
      name: compass-pairing-adapter
    director:
      dir:
<<<<<<< HEAD
      version: "PR-3017"
=======
      version: "PR-3031"
>>>>>>> 186e5828
      name: compass-director
    hydrator:
      dir:
      version: "PR-3022"
      name: compass-hydrator
    ias_adapter:
      dir:
      version: "PR-3022"
      name: compass-ias-adapter
    gateway:
      dir:
      version: "PR-3022"
      name: compass-gateway
    operations_controller:
      dir:
      version: "PR-3022"
      name: compass-operations-controller
    ord_service:
      dir:
      version: "PR-92"
      name: compass-ord-service
    schema_migrator:
      dir:
      version: "PR-3022"
      name: compass-schema-migrator
    system_broker:
      dir:
      version: "PR-3022"
      name: compass-system-broker
    certs_setup_job:
      containerRegistry:
        path: eu.gcr.io/kyma-project
      dir:
      version: "0a651695"
    external_services_mock:
      dir:
<<<<<<< HEAD
      version: "PR-3017"
=======
      version: "PR-3022"
>>>>>>> 186e5828
      name: compass-external-services-mock
    console:
      dir:
      version: "PR-83"
      name: compass-console
    e2e_tests:
      dir:
<<<<<<< HEAD
      version: "PR-3017"
=======
      version: "PR-2999"
>>>>>>> 186e5828
      name: compass-e2e-tests
  isLocalEnv: false
  isForTesting: false
  oauth2:
    host: oauth2
  livenessProbe:
    initialDelaySeconds: 30
    timeoutSeconds: 1
    periodSeconds: 10
  readinessProbe:
    initialDelaySeconds: 5
    timeoutSeconds: 1
    periodSeconds: 2
  agentPreconfiguration: false
  portieris:
    isEnabled: false
    imagePullSecretName: "portieris-dummy-image-pull-secret"
  nsAdapter:
    external:
      port: 3005
    e2eTests:
      gatewayHost: "compass-gateway-xsuaa"
    prefix: /nsadapter
    path: /nsadapter/api/v1/notifications
    systemToTemplateMappings: '[{  "Name": "SAP S/4HANA On-Premise",  "SourceKey": ["type"],  "SourceValue": ["abapSys"]},{  "Name": "SAP S/4HANA On-Premise",  "SourceKey": ["type"],  "SourceValue": ["nonSAPsys"]},{  "Name": "SAP S/4HANA On-Premise",  "SourceKey": ["type"],  "SourceValue": ["hana"]}]'
    secret:
      name: nsadapter-secret
      subaccountKey: subaccount
      local:
        subaccountValue: subaccount
    authSecret:
      name: "compass-external-services-mock-oauth-credentials"
      clientIdKey: client-id
      clientSecretKey: client-secret
      tokenUrlKey: url
      instanceUrlKey: url
      certKey: cert
      keyKey: key
    registerPath: "/register"
    tokenPath: "/secured/oauth/token"
    createClonePattern: '{"key": "%s"}'
    createBindingPattern: '{}'
    useClone: "false"
  director:
    host: compass-director.compass-system.svc.cluster.local
    formationMappingAsyncStatusApi:
      pathPrefix: "/v1/businessIntegrations"
      formationAssignmentPath: "/{ucl-formation-id}/assignments/{ucl-assignment-id}/status"
      formationPath: "/{ucl-formation-id}/status"
    prefix: /director
    graphql:
      external:
        port: 3000
    tls:
      secure:
        internal:
          host: compass-director-internal
    validator:
      port: 8080
    metrics:
      port: 3003
      enableGraphqlOperationInstrumentation: true
    operations:
      port: 3002
      path: "/operation"
      lastOperationPath: "/last_operation"
    info:
      path: "/v1/info"
    subscription:
      subscriptionProviderLabelKey: "subscriptionProviderId"
      consumerSubaccountLabelKey: "global_subaccount_id"
      subscriptionLabelKey: "subscription"
      tokenPrefix: "sb-"
    selfRegister:
      secrets:
        instancesCreds:
          name: "region-instances-credentials"
          key: "keyConfig"
          path: "/tmp"
        saasAppNameCfg:
          name: "saas-app-names"
          key: "appNameConfig"
          path: "/tmp/appNameConfig"
      clientIdPath: "clientId"
      clientSecretPath: "clientSecret"
      urlPath: "url"
      tokenUrlPath: "tokenUrl"
      clientCertPath: "clientCert"
      clientKeyPath: "clientKey"
      local:
        templateMappings:
          clientIDMapping: '{{ printf "\"%s\":\"client_id\"" .Values.global.director.selfRegister.clientIdPath }}'
          clientSecretMapping: '{{ printf "\"%s\":\"client_secret\"" .Values.global.director.selfRegister.clientSecretPath }}'
          urlMapping: '{{ printf "\"%s\":\"http://compass-external-services-mock.%s.svc.cluster.local:%s\"" .Values.global.director.selfRegister.urlPath .Release.Namespace (.Values.service.port | toString) }}'
          tokenURLMapping: '{{ printf "\"%s\":\"https://%s.%s:%s\"" .Values.global.director.selfRegister.tokenUrlPath .Values.global.externalServicesMock.certSecuredHost .Values.global.ingress.domainName (.Values.service.certPort | toString) }}'
          x509CertificateMapping: '{{ printf "\"%s\":\"%s\"" .Values.global.director.selfRegister.clientCertPath .Values.global.connector.caCertificate }}'
          x509KeyMapping: '{{ printf "\"%s\":\"%s\"" .Values.global.director.selfRegister.clientKeyPath .Values.global.connector.caKey }}'
      oauthTokenPath: "/cert/token"
      oauthMode: "oauth-mtls"
      label: "selfRegLabel"
      labelValuePrefix: "self-reg-prefix-"
      responseKey: "self-reg-key"
      path: "/external-api/self-reg"
      nameQueryParam: "name"
      tenantQueryParam: "tenant"
      requestBodyPattern: '{"key": "%s"}'
      saasAppNameLabelKey: "CMPSaaSAppName"
      saasAppNamePath: "localSaaSAppNamePath"
    clientIDHeaderKey: client_user
    suggestTokenHeaderKey: suggest_token
    runtimeTypeLabelKey: "runtimeType"
    applicationTypeLabelKey: "applicationType"
    kymaRuntimeTypeLabelValue: "kyma"
    kymaApplicationNamespaceValue: "sap.kyma"
    fetchTenantEndpoint: '{{ printf "https://%s.%s%s/v1/fetch" .Values.global.gateway.tls.secure.internal.host .Values.global.ingress.domainName .Values.global.tenantFetcher.prefix }}'
    ordWebhookMappings: '[]'
    tenantMappingsPath: "/tmp/tenantMappingsConfig"
    tenantMappingsKey: "tenant-mapping-config.json"
    tenantMappings:
      SYNC:
        v1.0:
          - type: CONFIGURATION_CHANGED
            mode: SYNC
            urlTemplate: '{"path":"%s/v1/tenant-mappings/{{.RuntimeContext.Value}}","method":"PATCH"}'
            inputTemplate: '{"context":{ {{ if .CustomerTenantContext.AccountID }}"btp": {"uclFormationId":"{{.FormationID}}","globalAccountId":"{{.CustomerTenantContext.AccountID}}","crmId":"{{.CustomerTenantContext.CustomerID}}"} {{ else }}"atom": {"uclFormationId":"{{.FormationID}}","path":"{{.CustomerTenantContext.Path}}","crmId":"{{.CustomerTenantContext.CustomerID}}"} {{ end }} },"items": [ {"uclAssignmentId":"{{ .Assignment.ID }}","operation":"{{.Operation}}","deploymentRegion":"{{if .Application.Labels.region }}{{.Application.Labels.region}}{{ else }}{{.ApplicationTemplate.Labels.region}}{{end }}","applicationNamespace":"{{ if .Application.ApplicationNamespace }}{{.Application.ApplicationNamespace}}{{else }}{{.ApplicationTemplate.ApplicationNamespace}}{{ end }}","applicationTenantId":"{{.Application.LocalTenantID}}","uclSystemTenantId":"{{.Application.ID}}",{{ if .ApplicationTemplate.Labels.parameters }}"parameters": {{.ApplicationTemplate.Labels.parameters}},{{ end }}"configuration": {{.ReverseAssignment.Value}} } ] }'
            headerTemplate: '{"Content-Type": ["application/json"]}'
            outputTemplate: '{"error":"{{.Body.error}}","success_status_code": 200}'
          - type: APPLICATION_TENANT_MAPPING
            mode: SYNC
            urlTemplate: '{"path":"%s/v1/tenant-mappings/{{.TargetApplication.LocalTenantID}}","method":"PATCH"}'
            inputTemplate: '{"context": { {{ if .CustomerTenantContext.AccountID }}"btp":{"uclFormationId":"{{.FormationID}}","globalAccountId":"{{.CustomerTenantContext.AccountID}}","crmId":"{{.CustomerTenantContext.CustomerID}}"} {{ else }}"atom": {"uclFormationId":"{{.FormationID}}","path":"{{.CustomerTenantContext.Path}}","crmId":"{{.CustomerTenantContext.CustomerID}}"} {{ end }} },"items": [ {"uclAssignmentId":"{{ .Assignment.ID }}","operation":"{{.Operation}}","deploymentRegion":"{{if .SourceApplication.Labels.region }}{{.SourceApplication.Labels.region}}{{else }}{{.SourceApplicationTemplate.Labels.region}}{{ end }}","applicationNamespace":"{{if .SourceApplication.ApplicationNamespace }}{{.SourceApplication.ApplicationNamespace}}{{else }}{{.SourceApplicationTemplate.ApplicationNamespace}}{{ end }}","applicationTenantId":"{{.SourceApplication.LocalTenantID}}","uclSystemTenantId":"{{.SourceApplication.ID}}",{{ if .SourceApplicationTemplate.Labels.parameters }}"parameters": {{.SourceApplicationTemplate.Labels.parameters}},{{ end }}"configuration": {{.ReverseAssignment.Value}} } ]}'
            headerTemplate: '{"Content-Type": ["application/json"]}'
            outputTemplate: '{"error":"{{.Body.error}}","success_status_code": 200}'
        configuration_changed:v1.0:
          - type: CONFIGURATION_CHANGED
            mode: SYNC
            urlTemplate: '{"path":"%s/v1/tenant-mappings/{{.RuntimeContext.Value}}","method":"PATCH"}'
            inputTemplate: '{"context":{ {{ if .CustomerTenantContext.AccountID }}"btp": {"uclFormationId":"{{.FormationID}}","globalAccountId":"{{.CustomerTenantContext.AccountID}}","crmId":"{{.CustomerTenantContext.CustomerID}}"} {{ else }}"atom": {"uclFormationId":"{{.FormationID}}","path":"{{.CustomerTenantContext.Path}}","crmId":"{{.CustomerTenantContext.CustomerID}}"} {{ end }} },"items": [ {"uclAssignmentId":"{{ .Assignment.ID }}","operation":"{{.Operation}}","deploymentRegion":"{{if .Application.Labels.region }}{{.Application.Labels.region}}{{ else }}{{.ApplicationTemplate.Labels.region}}{{end }}","applicationNamespace":"{{ if .Application.ApplicationNamespace }}{{.Application.ApplicationNamespace}}{{else }}{{.ApplicationTemplate.ApplicationNamespace}}{{ end }}","applicationTenantId":"{{.Application.LocalTenantID}}","uclSystemTenantId":"{{.Application.ID}}",{{ if .ApplicationTemplate.Labels.parameters }}"parameters": {{.ApplicationTemplate.Labels.parameters}},{{ end }}"configuration": {{.ReverseAssignment.Value}} } ] }'
            headerTemplate: '{"Content-Type": ["application/json"]}'
            outputTemplate: '{"error":"{{.Body.error}}","success_status_code": 200}'
        application_tenant_mapping:v1.0:
          - type: APPLICATION_TENANT_MAPPING
            mode: SYNC
            urlTemplate: '{"path":"%s/v1/tenant-mappings/{{.TargetApplication.LocalTenantID}}","method":"PATCH"}'
            inputTemplate: '{"context": { {{ if .CustomerTenantContext.AccountID }}"btp":{"uclFormationId":"{{.FormationID}}","globalAccountId":"{{.CustomerTenantContext.AccountID}}","crmId":"{{.CustomerTenantContext.CustomerID}}"} {{ else }}"atom": {"uclFormationId":"{{.FormationID}}","path":"{{.CustomerTenantContext.Path}}","crmId":"{{.CustomerTenantContext.CustomerID}}"} {{ end }} },"items": [ {"uclAssignmentId":"{{ .Assignment.ID }}","operation":"{{.Operation}}","deploymentRegion":"{{if .SourceApplication.Labels.region }}{{.SourceApplication.Labels.region}}{{else }}{{.SourceApplicationTemplate.Labels.region}}{{ end }}","applicationNamespace":"{{if .SourceApplication.ApplicationNamespace }}{{.SourceApplication.ApplicationNamespace}}{{else }}{{.SourceApplicationTemplate.ApplicationNamespace}}{{ end }}","applicationTenantId":"{{.SourceApplication.LocalTenantID}}","uclSystemTenantId":"{{.SourceApplication.ID}}",{{ if .SourceApplicationTemplate.Labels.parameters }}"parameters": {{.SourceApplicationTemplate.Labels.parameters}},{{ end }}"configuration": {{.ReverseAssignment.Value}} } ]}'
            headerTemplate: '{"Content-Type": ["application/json"]}'
            outputTemplate: '{"error":"{{.Body.error}}","success_status_code": 200}'
        application_tenant_mapping:v1.1:
          - type: APPLICATION_TENANT_MAPPING
            mode: SYNC
            urlTemplate: '{"path":"%s/v1/tenant-mappings/{{.TargetApplication.LocalTenantID}}","method":"PATCH"}'
            inputTemplate: '{"context": { {{ if .CustomerTenantContext.AccountID }}"btp":{"uclFormationId":"{{.FormationID}}","globalAccountId":"{{.CustomerTenantContext.AccountID}}","crmId":"{{.CustomerTenantContext.CustomerID}}"} {{ else }}"atom": {"uclFormationId":"{{.FormationID}}","path":"{{.CustomerTenantContext.Path}}","crmId":"{{.CustomerTenantContext.CustomerID}}"} {{ end }} },"receiverTenant": {"deploymentRegion":"{{ if .TargetApplication.Labels.region}}{{.TargetApplication.Labels.region}}{{ else }}{{.TargetApplicationTemplate.Labels.region}}{{end }}","applicationNamespace":"{{ if .TargetApplication.ApplicationNamespace}}{{.TargetApplication.ApplicationNamespace}}{{ else }}{{.TargetApplicationTemplate.ApplicationNamespace}}{{end }}","applicationUrl":"{{ .TargetApplication.BaseURL }}","applicationTenantId":"{{.TargetApplication.LocalTenantID }}","uclSystemTenantId":"{{ .TargetApplication.ID}}", {{ if .TargetApplicationTemplate.Labels.parameters }}"parameters": {{.TargetApplicationTemplate.Labels.parameters}}{{ end }} },"assignedTenants": [ {"uclAssignmentId":"{{ .Assignment.ID }}","operation":"{{.Operation}}","deploymentRegion":"{{if .SourceApplication.Labels.region }}{{.SourceApplication.Labels.region}}{{else }}{{.SourceApplicationTemplate.Labels.region}}{{ end }}","applicationNamespace":"{{if .SourceApplication.ApplicationNamespace }}{{.SourceApplication.ApplicationNamespace}}{{else }}{{.SourceApplicationTemplate.ApplicationNamespace}}{{ end }}","applicationUrl":"{{.SourceApplication.BaseURL }}","applicationTenantId":"{{.SourceApplication.LocalTenantID}}","uclSystemTenantId":"{{.SourceApplication.ID}}",{{ if .SourceApplicationTemplate.Labels.parameters }}"parameters": {{.SourceApplicationTemplate.Labels.parameters}},{{ end }}"configuration": {{.ReverseAssignment.Value}} } ]}'
            headerTemplate: '{"Content-Type": ["application/json"]}'
            outputTemplate: '{"error":"{{.Body.error}}","success_status_code": 200}'
      ASYNC_CALLBACK:
        v1.0:
          - type: CONFIGURATION_CHANGED
            mode: ASYNC_CALLBACK
            urlTemplate: '{"path":"%s/v1/tenant-mappings/{{.RuntimeContext.Value}}","method":"PATCH"}'
            inputTemplate: '{"context":{ {{ if .CustomerTenantContext.AccountID }}"btp": {"uclFormationId":"{{.FormationID}}","globalAccountId":"{{.CustomerTenantContext.AccountID}}","crmId":"{{.CustomerTenantContext.CustomerID}}"} {{ else }}"atom": {"uclFormationId":"{{.FormationID}}","path":"{{.CustomerTenantContext.Path}}","crmId":"{{.CustomerTenantContext.CustomerID}}"} {{ end }} },"items": [ {"uclAssignmentId":"{{ .Assignment.ID }}","operation":"{{.Operation}}","deploymentRegion":"{{if .Application.Labels.region }}{{.Application.Labels.region}}{{ else }}{{.ApplicationTemplate.Labels.region}}{{end }}","applicationNamespace":"{{ if .Application.ApplicationNamespace }}{{.Application.ApplicationNamespace}}{{else }}{{.ApplicationTemplate.ApplicationNamespace}}{{ end }}","applicationTenantId":"{{.Application.LocalTenantID}}","uclSystemTenantId":"{{.Application.ID}}",{{ if .ApplicationTemplate.Labels.parameters }}"parameters": {{.ApplicationTemplate.Labels.parameters}},{{ end }}"configuration": {{.ReverseAssignment.Value}} } ] }'
            headerTemplate: '{"Content-Type": ["application/json"],"Location": ["%s/v1/businessIntegrations/{{.FormationID}}/assignments/{{.Assignment.ID}}/status"]}'
            outputTemplate: '{"error":"{{.Body.error}}","success_status_code": 202}'
          - type: APPLICATION_TENANT_MAPPING
            mode: ASYNC_CALLBACK
            urlTemplate: '{"path":"%s/v1/tenant-mappings/{{.TargetApplication.LocalTenantID}}","method":"PATCH"}'
            inputTemplate: '{"context": { {{ if .CustomerTenantContext.AccountID }}"btp":{"uclFormationId":"{{.FormationID}}","globalAccountId":"{{.CustomerTenantContext.AccountID}}","crmId":"{{.CustomerTenantContext.CustomerID}}"} {{ else }}"atom": {"uclFormationId":"{{.FormationID}}","path":"{{.CustomerTenantContext.Path}}","crmId":"{{.CustomerTenantContext.CustomerID}}"} {{ end }} },"items": [ {"uclAssignmentId":"{{ .Assignment.ID }}","operation":"{{.Operation}}","deploymentRegion":"{{if .SourceApplication.Labels.region }}{{.SourceApplication.Labels.region}}{{else }}{{.SourceApplicationTemplate.Labels.region}}{{ end }}","applicationNamespace":"{{if .SourceApplication.ApplicationNamespace }}{{.SourceApplication.ApplicationNamespace}}{{else }}{{.SourceApplicationTemplate.ApplicationNamespace}}{{ end }}","applicationTenantId":"{{.SourceApplication.LocalTenantID}}","uclSystemTenantId":"{{.SourceApplication.ID}}",{{ if .SourceApplicationTemplate.Labels.parameters }}"parameters": {{.SourceApplicationTemplate.Labels.parameters}},{{ end }}"configuration": {{.ReverseAssignment.Value}} } ]}'
            headerTemplate: '{"Content-Type": ["application/json"],"Location": ["%s/v1/businessIntegrations/{{.FormationID}}/assignments/{{.Assignment.ID}}/status"]}'
            outputTemplate: '{"error":"{{.Body.error}}","success_status_code": 202}'
        configuration_changed:v1.0:
          - type: CONFIGURATION_CHANGED
            mode: ASYNC_CALLBACK
            urlTemplate: '{"path":"%s/v1/tenant-mappings/{{.RuntimeContext.Value}}","method":"PATCH"}'
            inputTemplate: '{"context":{ {{ if .CustomerTenantContext.AccountID }}"btp": {"uclFormationId":"{{.FormationID}}","globalAccountId":"{{.CustomerTenantContext.AccountID}}","crmId":"{{.CustomerTenantContext.CustomerID}}"} {{ else }}"atom": {"uclFormationId":"{{.FormationID}}","path":"{{.CustomerTenantContext.Path}}","crmId":"{{.CustomerTenantContext.CustomerID}}"} {{ end }} },"items": [ {"uclAssignmentId":"{{ .Assignment.ID }}","operation":"{{.Operation}}","deploymentRegion":"{{if .Application.Labels.region }}{{.Application.Labels.region}}{{ else }}{{.ApplicationTemplate.Labels.region}}{{end }}","applicationNamespace":"{{ if .Application.ApplicationNamespace }}{{.Application.ApplicationNamespace}}{{else }}{{.ApplicationTemplate.ApplicationNamespace}}{{ end }}","applicationTenantId":"{{.Application.LocalTenantID}}","uclSystemTenantId":"{{.Application.ID}}",{{ if .ApplicationTemplate.Labels.parameters }}"parameters": {{.ApplicationTemplate.Labels.parameters}},{{ end }}"configuration": {{.ReverseAssignment.Value}} } ] }'
            headerTemplate: '{"Content-Type": ["application/json"],"Location": ["%s/v1/businessIntegrations/{{.FormationID}}/assignments/{{.Assignment.ID}}/status"]}'
            outputTemplate: '{"error":"{{.Body.error}}","success_status_code": 202}'
        application_tenant_mapping:v1.0:
          - type: APPLICATION_TENANT_MAPPING
            mode: ASYNC_CALLBACK
            urlTemplate: '{"path":"%s/v1/tenant-mappings/{{.TargetApplication.LocalTenantID}}","method":"PATCH"}'
            inputTemplate: '{"context": { {{ if .CustomerTenantContext.AccountID }}"btp":{"uclFormationId":"{{.FormationID}}","globalAccountId":"{{.CustomerTenantContext.AccountID}}","crmId":"{{.CustomerTenantContext.CustomerID}}"} {{ else }}"atom": {"uclFormationId":"{{.FormationID}}","path":"{{.CustomerTenantContext.Path}}","crmId":"{{.CustomerTenantContext.CustomerID}}"} {{ end }} },"items": [ {"uclAssignmentId":"{{ .Assignment.ID }}","operation":"{{.Operation}}","deploymentRegion":"{{if .SourceApplication.Labels.region }}{{.SourceApplication.Labels.region}}{{else }}{{.SourceApplicationTemplate.Labels.region}}{{ end }}","applicationNamespace":"{{if .SourceApplication.ApplicationNamespace }}{{.SourceApplication.ApplicationNamespace}}{{else }}{{.SourceApplicationTemplate.ApplicationNamespace}}{{ end }}","applicationTenantId":"{{.SourceApplication.LocalTenantID}}","uclSystemTenantId":"{{.SourceApplication.ID}}",{{ if .SourceApplicationTemplate.Labels.parameters }}"parameters": {{.SourceApplicationTemplate.Labels.parameters}},{{ end }}"configuration": {{.ReverseAssignment.Value}} } ]}'
            headerTemplate: '{"Content-Type": ["application/json"],"Location": ["%s/v1/businessIntegrations/{{.FormationID}}/assignments/{{.Assignment.ID}}/status"]}'
            outputTemplate: '{"error":"{{.Body.error}}","success_status_code": 202}'
        application_tenant_mapping:v1.1:
          - type: APPLICATION_TENANT_MAPPING
            mode: ASYNC_CALLBACK
            urlTemplate: '{"path":"%s/v1/tenant-mappings/{{.TargetApplication.LocalTenantID}}","method":"PATCH"}'
            inputTemplate: '{"context": { {{ if .CustomerTenantContext.AccountID }}"btp":{"uclFormationId":"{{.FormationID}}","globalAccountId":"{{.CustomerTenantContext.AccountID}}","crmId":"{{.CustomerTenantContext.CustomerID}}"} {{ else }}"atom": {"uclFormationId":"{{.FormationID}}","path":"{{.CustomerTenantContext.Path}}","crmId":"{{.CustomerTenantContext.CustomerID}}"} {{ end }} },"receiverTenant": {"deploymentRegion":"{{ if .TargetApplication.Labels.region}}{{.TargetApplication.Labels.region}}{{ else }}{{.TargetApplicationTemplate.Labels.region}}{{end }}","applicationNamespace":"{{ if .TargetApplication.ApplicationNamespace}}{{.TargetApplication.ApplicationNamespace}}{{ else }}{{.TargetApplicationTemplate.ApplicationNamespace}}{{end }}","applicationUrl":"{{ .TargetApplication.BaseURL }}","applicationTenantId":"{{.TargetApplication.LocalTenantID }}","uclSystemTenantId":"{{ .TargetApplication.ID}}", {{ if .TargetApplicationTemplate.Labels.parameters }}"parameters": {{.TargetApplicationTemplate.Labels.parameters}}{{ end }} },"assignedTenants": [ {"uclAssignmentId":"{{ .Assignment.ID }}","operation":"{{.Operation}}","deploymentRegion":"{{if .SourceApplication.Labels.region }}{{.SourceApplication.Labels.region}}{{else }}{{.SourceApplicationTemplate.Labels.region}}{{ end }}","applicationNamespace":"{{if .SourceApplication.ApplicationNamespace }}{{.SourceApplication.ApplicationNamespace}}{{else }}{{.SourceApplicationTemplate.ApplicationNamespace}}{{ end }}","applicationUrl":"{{.SourceApplication.BaseURL }}","applicationTenantId":"{{.SourceApplication.LocalTenantID}}","uclSystemTenantId":"{{.SourceApplication.ID}}",{{ if .SourceApplicationTemplate.Labels.parameters }}"parameters": {{.SourceApplicationTemplate.Labels.parameters}},{{ end }}"configuration": {{.ReverseAssignment.Value}} } ]}'
            headerTemplate: '{"Content-Type": ["application/json"],"Location": ["%s/v1/businessIntegrations/{{.FormationID}}/assignments/{{.Assignment.ID}}/status"]}'
            outputTemplate: '{"error":"{{.Body.error}}","success_status_code": 202}'
  auditlog:
    configMapName: "compass-gateway-auditlog-config"
    mtlsTokenPath: "/cert/token"
    standardTokenPath: "/secured/oauth/token"
    skipSSLValidation: false
    secret:
      name: "compass-gateway-auditlog-secret"
      urlKey: url
      clientIdKey: client-id
      clientSecretKey: client-secret
      clientCertKey: client-cert
      clientKeyKey: client-key
  log:
    format: "kibana"
  tenantConfig:
    useDefaultTenants: true
    dbPool:
      maxOpenConnections: 1
      maxIdleConnections: 1
  connector:
    prefix: /connector
    graphql:
      external:
        port: 3000
    validator:
      port: 8080
    # If secrets do not exist they will be created
    secrets:
      ca:
        name: compass-connector-app-ca
        namespace: compass-system
        certificateKey: ca.crt
        keyKey: ca.key
      rootCA:
        namespace: istio-system # For Ingress Gateway to work properly the namespace needs to be istio-system
        # In order for istio mTLS to work we should have two different secrets one containing the server certificate (let’s say X) and one used for validation of the client’s certificates.
        # The second one should be our root certificate and istio wants it to be named X-cacert. (-cacert suffix).
        # This is the reason for the confusing name of our root certificate. https://preliminary.istio.io/v1.6/docs/tasks/traffic-management/ingress/secure-ingress/#configure-a-mutual-tls-ingress-gateway
        cacert: compass-gateway-mtls-certs-cacert # For cert-rotation the cacert should be in different secret
        certificateKey: cacert
    revocation:
      configmap:
        name: revocations-config
        namespace: "{{ .Release.Namespace }}"
    # If key and certificate are not provided they will be generated
    caKey: ""
    caCertificate: ""
  system_broker:
    enabled: false
    port: 5001
    prefix: /broker
    tokenProviderFromHeader:
      forwardHeaders: Authorization
    tokenProviderFromSecret:
      enabled: false
      secrets:
        integrationSystemCredentials:
          name: compass-system-broker-credentials
          namespace: compass-system
    testNamespace: kyma-system
  gateway:
    port: 3000
    tls:
      host: compass-gateway
      adapterHost: compass-ns-adapter
      secure:
        internal:
          host: compass-gateway-internal
        oauth:
          host: compass-gateway-auth-oauth
    mtls:
      manageCerts: false
      host: compass-gateway-mtls
      certSecret: compass-gateway-mtls-certs
      external:
        host: compass-gateway-sap-mtls
        certSecret: compass-gateway-mtls-certs # Use connector's root CA as root CA by default. This should be overridden for productive deployments.
    headers:
      rateLimit: X-Flow-Identity
      request:
        remove:
          - "Client-Id-From-Token"
          - "Client-Id-From-Certificate"
          - "Client-Certificate-Hash"
          - "Certificate-Data"
  hydrator:
    host: compass-hydrator.compass-system.svc.cluster.local
    port: 3000
    prefix: /hydrators
    certSubjectMappingResyncInterval: "10s"
    subjectConsumerMappingConfig: '[{"consumer_type": "Super Admin", "tenant_access_levels": ["customer", "account","subaccount", "global", "organization", "folder", "resource-group"], "subject": "C=DE, L=local, O=SAP SE, OU=Region, OU=SAP Cloud Platform Clients, OU=f8075207-1478-4a80-bd26-24a4785a2bfd, CN=compass"}, {"consumer_type": "Integration System", "tenant_access_levels": ["account","subaccount"], "subject": "C=DE, L=local, O=SAP SE, OU=Region, OU=SAP Cloud Platform Clients, OU=f8075207-1478-4a80-bd26-24a4785a2bfd, CN=integration-system-test"}, {"consumer_type": "Technical Client", "tenant_access_levels": ["global"], "subject": "C=DE, L=local, O=SAP SE, OU=SAP Cloud Platform Clients, OU=1f538f34-30bf-4d3d-aeaa-02e69eef84ae, CN=technical-client-test"}]'
    certificateDataHeader: "Certificate-Data"
    consumerClaimsKeys:
      clientIDKey: "client_id"
      tenantIDKey: "tenantid"
      userNameKey: "user_name"
      subdomainKey: "subdomain"
    http:
      client:
        skipSSLValidation: false
    metrics:
      port: 3003
      enableClientInstrumentation: true
      censoredFlows: "JWT"
  iasAdapter:
    port: 8080
    apiRootPath: "/ias-adapter"
    readTimeout: 30s
    readHeaderTimeout: 30s
    writeTimeout: 30s
    idleTimeout: 30s
    tenantInfo:
      requestTimeout: 30s
      insecureSkipVerify: false
    ias:
      requestTimeout: 30s
      secret:
        name: "ias-adapter-cockpit"
        path: "/tmp"
        fileName: "ias-adapter-cockpit.yaml"
        clientCert: cert
        clientKey: key
        ca: ca
        manage: false
    postgres:
      connectTimeout: 30s
      requestTimeout: 30s
    authentication:
      jwksEndpoint: "http://ory-oathkeeper-api.kyma-system.svc.cluster.local:4456/.well-known/jwks.json"
  operations_controller:
    enabled: true
  connectivity_adapter:
    port: 8080
    tls:
      host: adapter-gateway
    mtls:
      host: adapter-gateway-mtls
  oathkeeperFilters:
    workloadLabel: oathkeeper
    namespace: kyma-system
    tokenDataHeader: "Connector-Token"
    certificateDataHeader: "Certificate-Data"
  istio:
    discoveryMtlsGateway:
      name: "discovery-gateway"
      namespace: "compass-system"
      certSecretName: discovery-gateway-certs
      localCA: # the CA property and its nested fields are used only in local setup
        secretName: discovery-gateway-certs-cacert
        namespace: istio-system # For Ingress Gateway to work properly the namespace needs to be istio-system
        certificate: ""
        key: ""
    externalMtlsGateway:
      name: "compass-gateway-external-mtls"
      namespace: "compass-system"
    mtlsGateway:
      name: "compass-gateway-mtls"
      namespace: "compass-system"
    gateway:
      name: "kyma-gateway"
      namespace: "kyma-system"
    proxy:
      port: 15020
    namespace: istio-system
    ingressgateway:
      workloadLabel: istio-ingressgateway
      requestPayloadSizeLimit2MB: 2097152
      requestPayloadSizeLimit2MBLabel: "2MB"
      requestPayloadSizeLimit5MB: 5097152
      requestPayloadSizeLimit5MBLabel: "5MB"
      correlationHeaderRewriteFilter:
        expectedHeaders:
          - "x-request-id"
          - "x-correlation-id"
          - "x-correlationid"
          - "x-forrequest-id"
          - "x-vcap-request-id"
          - "x-broker-api-request-identity"
  kubernetes:
    serviceAccountTokenIssuer: https://kubernetes.default.svc.cluster.local
    serviceAccountTokenJWKS: https://kubernetes.default.svc.cluster.local/openid/v1/jwks
  ingress:
    domainName: "local.kyma.dev"
    discoveryDomain:
      name: "discovery.api.local"
      tlsCert: ""
      tlsKey: ""
  database:
    sqlProxyServiceAccount: "proxy-user@gcp-cmp.iam.gserviceaccount.com"
    manageSecrets: true
    embedded:
      enabled: true
      director:
        name: "postgres"
      ias_adapter:
        name: "postgres2"
      directorDBName: "postgres"
    managedGCP:
      serviceAccountKey: ""
      instanceConnectionName: ""
      director:
        name: ""
        user: ""
        password: ""
      iasAdapter:
        name: ""
        user: ""
        password: ""
      host: "localhost"
      hostPort: "5432"
      sslMode: ""
      #TODO remove below after migration to separate user will be done
      dbUser: ""
      dbPassword: ""
      directorDBName: ""
  oathkeeper:
    host: ory-oathkeeper-proxy.kyma-system.svc.cluster.local
    port: 4455
    timeout_ms: 120000
    ns_adapter_timeout_ms: 3600000
    idTokenConfig:
      claims: '{"scopes": "{{ print .Extra.scope }}","tenant": "{{ .Extra.tenant }}", "consumerID": "{{ print .Extra.consumerID}}", "consumerType": "{{ print .Extra.consumerType }}", "flow": "{{ print .Extra.flow }}", "onBehalfOf": "{{ print .Extra.onBehalfOf }}", "region": "{{ print .Extra.region }}", "tokenClientID": "{{ print .Extra.tokenClientID }}"}'
      internalClaims: '{"scopes": "application:read application:write application.webhooks:read application.application_template:read application_template.webhooks:read webhooks.auth:read runtime:write runtime:read tenant:read tenant:write tenant_subscription:write ory_internal fetch_tenant application_template:read destinations_sensitive_data:read destinations:sync ord_aggregator:sync certificate_subject_mapping:read certificate_subject_mapping:write","tenant":"{ {{ if .Header.Tenant }} \"consumerTenant\":\"{{ print (index .Header.Tenant 0) }}\", {{ end }} \"externalTenant\":\"\"}", "consumerType": "Internal Component", "flow": "Internal"}'
    mutators:
      runtimeMappingService:
        config:
          api:
            url: http://compass-hydrator.compass-system.svc.cluster.local:3000/hydrators/runtime-mapping
            retry:
              give_up_after: 6s
              max_delay: 2000ms
      authenticationMappingServices:
        nsadapter:
          cfg:
            config:
              api:
                url: http://compass-hydrator.compass-system.svc.cluster.local:3000/hydrators/authn-mapping/nsadapter
                retry:
                  give_up_after: 6s
                  max_delay: 2000ms
          authenticator:
            enabled: false
            createRule: true
            gatewayHost: "compass-gateway-xsuaa"
            trusted_issuers: '[{"domain_url": "compass-system.svc.cluster.local:8080", "scope_prefix": "prefix.", "protocol": "http"}]'
            attributes: '{"uniqueAttribute": { "key": "ns-adapter-test", "value": "ns-adapter-flow" }, "tenant": { "key": "tenant" }, "identity": { "key": "identity" }, "clientid": { "key": "client_id" } }'
            path: /nsadapter/api/v1/notifications
            upstreamComponent: "compass-gateway"
            checkSuffix: true
        tenant-fetcher:
          cfg:
            config:
              api:
                url: http://compass-hydrator.compass-system.svc.cluster.local:3000/hydrators/authn-mapping/tenant-fetcher
                retry:
                  give_up_after: 6s
                  max_delay: 2000ms
          authenticator:
            enabled: false
            createRule: true
            gatewayHost: "compass-gateway"
            trusted_issuers: '[{"domain_url": "compass-system.svc.cluster.local:8080", "scope_prefix": "prefix.", "protocol": "http"}]'
            attributes: '{"uniqueAttribute": { "key": "test", "value": "tenant-fetcher" }, "tenant": { "key": "tenant" }, "identity": { "key": "identity" } }'
            path: /tenants/<.*>
            upstreamComponent: "compass-tenant-fetcher"
            checkSuffix: false
        subscriber:
          cfg:
            config:
              api:
                url: http://compass-hydrator.compass-system.svc.cluster.local:3000/hydrators/authn-mapping/subscriber
                retry:
                  give_up_after: 6s
                  max_delay: 2000ms
          authenticator:
            enabled: false
            createRule: false
            gatewayHost: "compass-gateway-sap-mtls"
            trusted_issuers: '[{"domain_url": "compass-system.svc.cluster.local:8080", "scope_prefix": "prefix.", "protocol": "http", "region": "eu-1"}]'
            attributes: '{"uniqueAttribute": { "key": "subsc-key-test", "value": "subscription-flow" }, "tenant": { "key": "tenant" }, "identity": { "key": "user_name" }, "clientid": { "key": "client_id" } }'
            path: /<.*>
            checkSuffix: false
      tenantMappingService:
        config:
          api:
            url: http://compass-hydrator.compass-system.svc.cluster.local:3000/hydrators/tenant-mapping
            retry:
              give_up_after: 6s
              max_delay: 2000ms
      certificateResolverService:
        config:
          api:
            url: http://compass-hydrator.compass-system.svc.cluster.local:3000/hydrators/v1/certificate/data/resolve
            retry:
              give_up_after: 6s
              max_delay: 2000ms
      tokenResolverService:
        config:
          api:
            url: http://compass-hydrator.compass-system.svc.cluster.local:3000/hydrators/v1/tokens/resolve
            retry:
              give_up_after: 6s
              max_delay: 2000ms
  cockpit:
    auth:
      allowedConnectSrc: "https://*.ondemand.com"
      secretName: "cockpit-auth-secret"
      idpHost: ""
      clientID: ""
      scopes: "openid profile email"
      path: "/oauth2/certs"
  destinationFetcher:
    manageSecrets: true
    host: compass-destination-fetcher.compass-system.svc.cluster.local
    prefix: /destination-configuration
    port: 3000
    jobSchedule: 10m
    lease:
      lockname: destinationlease
    parallelTenants: 10
    tenantSyncTimeout: "5m"
    authentication:
      jwksEndpoint: "http://ory-oathkeeper-api.kyma-system.svc.cluster.local:4456/.well-known/jwks.json"
      appDestinationsSyncScope: "destinations:sync"
      appDetinationsSensitiveDataScope: "destinations_sensitive_data:read"
    server:
      tenantDestinationsEndpoint: "/v1/subaccountDestinations"
      sensitiveDataEndpoint: "/v1/destinations"
      sensitiveDataQueryParam: "name"
    request:
      skipSSLValidation: false
      retry_interval: "100ms"
      retry_attempts: 3
      goroutineLimit: 10
      requestTimeout: "5s"
      pageSize: 100
      oauthTokenPath: "/oauth/token"
    instance:
      clientIdPath: "clientid"
      clientSecretPath: "clientsecret"
      urlPath: "uri"
      tokenUrlPath: "certurl"
      clientCertPath: "certificate"
      clientKeyPath: "key"
    secretName: destination-region-instances
    dependenciesConfig:
      path: "/cfg/dependencies"
    oauthMode: "oauth-mtls"
  destinationRegionSecret:
    secretName: "destination-region-instances"
    fileName: "keyConfig"
    local:
      templateMappings:
        xsappMapping: '{{ printf "\"%s\":\"xsappname1\"" .Values.global.tenantFetcher.xsappNamePath }}'
        clientIDMapping: '{{ printf "\"%s\":\"client_id\"" .Values.global.destinationFetcher.instance.clientIdPath }}'
        clientSecretMapping: '{{ printf "\"%s\":\"client_secret\"" .Values.global.destinationFetcher.instance.clientSecretPath }}'
        urlMapping: '{{ printf "\"%s\":\"http://compass-external-services-mock.%s.svc.cluster.local:%s\"" .Values.global.destinationFetcher.instance.urlPath .Release.Namespace (.Values.service.port | toString) }}'
        tokenURLMapping: '{{ printf "\"%s\":\"https://%s.%s:%s\"" .Values.global.destinationFetcher.instance.tokenUrlPath .Values.global.externalServicesMock.certSecuredHost .Values.global.ingress.domainName (.Values.service.certPort | toString) }}'
        x509CertificateMapping: '{{ printf "\"%s\":\"%s\"" .Values.global.destinationFetcher.instance.clientCertPath .Values.global.connector.caCertificate }}'
        x509KeyMapping: '{{ printf "\"%s\":\"%s\"" .Values.global.destinationFetcher.instance.clientKeyPath .Values.global.connector.caKey }}'
  tenantFetcher:
    k8sSecret:
      manageSecrets: true
      name: "tenant-fetcher-secret"
      namespace: "compass-system"
      key: "keyConfig"
      path: "/tmp"
    host: compass-tenant-fetcher.compass-system.svc.cluster.local
    prefix: /tenants
    port: 3000
    xsappNamePath: "xsappname"
    omitDependenciesParamName: ""
    omitDependenciesParamValue: ""
    requiredAuthScope: Callback
    fetchTenantAuthScope: fetch_tenant
    authentication:
      jwksEndpoint: "http://ory-oathkeeper-api.kyma-system.svc.cluster.local:4456/.well-known/jwks.json"
    tenantProvider:
      tenantIdProperty: "tenantId"
      customerIdProperty: "customerId"
      subaccountTenantIdProperty: "subaccountTenantId"
      subdomainProperty: "subdomain"
      licenseTypeProperty: "licenseType"
      name: "provider"
      subscriptionProviderIdProperty: "subscriptionProviderIdProperty"
      providerSubaccountIdProperty: "providerSubaccountIdProperty"
      consumerTenantIdProperty: "consumerTenantIdProperty"
      subscriptionProviderAppNameProperty: "subscriptionProviderAppNameProperty"
    server:
      fetchTenantEndpoint: "/v1/fetch/{parentTenantId}/{tenantId}"
      regionalHandlerEndpoint: "/v1/regional/{region}/callback/{tenantId}"
      dependenciesEndpoint: "/v1/regional/{region}/dependencies"
      tenantPathParam: "tenantId"
      regionPathParam: "region"
    dependenciesConfig:
      path: "/cfg/dependencies"
    local:
      templateMappings:
        xsappMapping: '{{ printf "\"%s\":\"xsappname1\"" .Values.global.tenantFetcher.xsappNamePath }}'
    containerName: "tenant-fetcher"
  externalCertConfiguration:
    issuerLocality: "local,local2" # In local setup we have manually created connector CA certificate with 'local' Locality property
    subjectPattern: "/C=DE/O=SAP SE/OU=SAP Cloud Platform Clients/OU=Region/OU=%s/L=%s/CN=%s"
    technicalClientSubjectPattern: "/C=DE/O=SAP SE/OU=SAP Cloud Platform Clients/OU=%s/L=%s/CN=%s"
    ouCertSubaccountID: "f8075207-1478-4a80-bd26-24a4785a2bfd"
    commonName: "compass"
    locality: "local"
    certSvcApiPath: "/cert"
    tokenPath: "/cert/token"
    secrets:
      externalCertSvcSecret:
        manage: false
        name: "cert-svc-secret"
        clientIdKey: client-id
        clientSecretKey: client-secret
        oauthUrlKey: url
        csrEndpointKey: csr-endpoint
        clientCert: client-cert
        clientKey: client-key
        skipSSLValidationFlag: "-k"
      externalClientCertSecret:
        name: "external-client-certificate"
        namespace: compass-system
        certKey: tls.crt
        keyKey: tls.key
    rotationCronjob:
      name: "external-certificate-rotation"
      schedule: "*/1 * * * *" # Executes every minute
      certValidity: "7"
      clientCertRetryAttempts: "8"
      containerName: "certificate-rotation"
  extSvcCertConfiguration:
    issuerLocality: "local,local2" # In local setup we have manually created connector CA certificate with 'local' Locality property
    subjectPattern: "/C=DE/O=SAP SE/OU=SAP Cloud Platform Clients/OU=Region/OU=%s/L=%s/CN=%s"
    ouCertSubaccountID: "f8075207-1478-4a80-bd26-24a4785a2bfd"
    commonName: "compass"
    locality: "local"
    certSvcApiPath: "/cert"
    tokenPath: "/cert/token"
    secrets:
      extSvcCertSvcSecret:
        manage: false
        name: "ext-svc-cert-svc-secret"
        clientIdKey: client-id
        clientSecretKey: client-secret
        oauthUrlKey: url
        csrEndpointKey: csr-endpoint
        clientCert: client-cert
        clientKey: client-key
        skipSSLValidationFlag: "-k"
      extSvcClientCertSecret:
        name: "ext-svc-client-certificate"
        namespace: compass-system
        certKey: tls.crt
        keyKey: tls.key
    rotationCronjob:
      name: "ext-svc-certificate-rotation"
      schedule: "*/1 * * * *" # Executes every minute
      certValidity: "7"
      clientCertRetryAttempts: "8"
      containerName: "ext-svc-certificate-rotation"
  ordService:
    host: compass-ord-service.compass-system.svc.cluster.local
    prefix: /open-resource-discovery-service/v0
    docsPrefix: /open-resource-discovery-docs
    staticPrefix: /open-resource-discovery-static/v0
    port: 3000
    defaultResponseType: "xml"
    userContextHeader: "user_context"
    authTokenPath: "/var/run/secrets/kubernetes.io/serviceaccount/token"
    skipSSLValidation: false
  ordAggregator:
    port: 3000
    prefix: /ord-aggregator
    name: ord-aggregator
    job:
      schedulePeriod: 60m
      isSchedulable: true
    lease:
      lockname: aggregatorlease
    authentication:
      jwksEndpoint: "http://ory-oathkeeper-api.kyma-system.svc.cluster.local:4456/.well-known/jwks.json"
    http:
      client:
        skipSSLValidation: false
      retry:
        attempts: 3
        delay: 100ms
    dbPool:
      maxOpenConnections: 2
      maxIdleConnections: 2
    globalRegistryUrl: http://compass-external-services-mock.compass-system.svc.cluster.local:8087/.well-known/open-resource-discovery
    maxParallelWebhookProcessors: 4
    maxParallelDocumentsPerApplication: 10
    maxParallelSpecificationProcessors: 100
    ordWebhookPartialProcessURL: ""
    ordWebhookPartialProcessMaxDays: 0
    ordWebhookPartialProcessing: false
    containerName: "ord-aggregator"
  systemFetcher:
    enabled: false
    name: "system-fetcher"
    schedule: "0 0 * * *"
    manageSecrets: true
    # enableSystemDeletion - whether systems in deleted state should be deleted from director database
    enableSystemDeletion: true
    # fetchParallelism - shows how many http calls will be made in parallel to fetch systems
    fetchParallellism: 30
    # queueSize - shows how many system fetches (individual requests may fetch more than 1 system)
    # can be put in the queue for processing before blocking. It is best for the queue to be about 2 times bigger than the parallellism
    queueSize: 100
    # fetchRequestTimeout - shows the timeout to wait for oauth token and for fetching systems (in one request) separately
    fetchRequestTimeout: "30s"
    # directorRequestTimeout - graphql requests timeout to director
    directorRequestTimeout: "30s"
    dbPool:
      maxOpenConnections: 20
      maxIdleConnections: 2
    # systemsAPIEndpoint - endpoint of the service to fetch systems from
    systemsAPIEndpoint: ""
    # systemsAPIFilterCriteria - criteria for fetching systems
    systemsAPIFilterCriteria: ""
    appTemplatesProductLabel: "systemRole"
    systemSourceKey: "prop"
    appTemplates: []
    templatePlaceholderToSystemKeyMappings: '[ { "placeholder_name": "name", "system_key": "displayName" }, { "placeholder_name": "display-name", "system_key": "displayName" }, { "placeholder_name": "systemNumber", "system_key": "systemNumber" }, { "placeholder_name": "productId", "system_key": "productId" }, { "placeholder_name": "ppmsProductVersionId", "system_key": "ppmsProductVersionId", "optional": true }, { "placeholder_name": "region", "system_key": "additionalAttributes.systemSCPLandscapeID", "optional": true }, { "placeholder_name": "description", "system_key": "productDescription", "optional": true }, { "placeholder_name": "baseUrl", "system_key": "additionalUrls.mainUrl", "optional": true }, { "placeholder_name": "providerName", "system_key": "infrastructureProvider", "optional": true } ]'
    templateOverrideApplicationInput: '{"name": "{{name}}","description": "{{description}}","providerName": "{{providerName}}","statusCondition": "INITIAL","systemNumber": "{{systemNumber}}","labels": {"managed": "true","productId": "{{productId}}","ppmsProductVersionId": "{{ppmsProductVersionId}}","region": "{{region}}"},"baseUrl": "{{baseUrl}}"}'
    http:
      client:
        skipSSLValidation: false
    oauth:
      client: "client_id"
      tokenEndpointProtocol: "https"
      tokenBaseHost: "compass-external-services-mock-sap-mtls"
      tokenPath: "/cert/token"
      scopesClaim: "scopes"
      tenantHeaderName: "x-zid"
      tokenRequestTimeout: 30s
      skipSSLValidation: true
    secret:
      name: "compass-system-fetcher-secret"
      clientIdKey: client-id
      oauthUrlKey: url
    paging:
      pageSize: 200
      sizeParam: "$top"
      skipParam: "$skip"
    containerName: "system-fetcher"
  tenantFetchers:
    job1:
      enabled: false
      job:
        interval: "5m"
      configMapNamespace: "compass-system"
      manageSecrets: true
      providerName: "compass"
      tenantType: "subaccount"
      schedule: "*/5 * * * *"
      tenantInsertChunkSize: "500"
      kubernetes:
        configMapNamespace: "compass-system"
        pollInterval: 2s
        pollTimeout: 1m
        timeout: 2m
      authConfig:
        skipSSLValidation: true
        oauthMode: "oauth-mtls"
        clientIDPath: "clientid"
        clientSecretPath: "secret"
        clientCertPath: "cert"
        clientKeyPath: "key"
        tokenEndpointPath: "url"
        tokenURLPath: "/cert/token"
      queryMapping:
        regionField: "region"
        pageNumField: "pageNum"
        pageSizeField: "pageSize"
        timestampField: "timestamp"
      query:
        startPage: "0"
        pageSize: "100"
      api:
        regionName: "central"
        authConfigSecretKey: "central"
        fieldMapping:
          totalPagesField: "totalPages"
          totalResultsField: "totalResults"
          tenantEventsField: "events"
          idField: "id"
          nameField: "name"
          customerIdField: "customerId"
          subdomainField: "subdomain"
          licenseTypeField: "licenseType"
          discriminatorField: ""
          discriminatorValue: ""
          detailsField: "details"
          entityTypeField: "entityType"
          globalAccountID: "gaID"
          regionField: "region"
          movedSubaccountTargetField: "targetGlobalAccountGUID"
          movedSubaccountSourceField: "sourceGlobalAccountGUID"
        endpoints:
          accountCreated: "127.0.0.1/events?type=account-created"
          accountDeleted: "127.0.0.1/events?type=account-deleted"
          accountUpdated: "127.0.0.1/events?type=account-updated"
          subaccountCreated: "127.0.0.1/events?type=subaccount-created"
          subaccountDeleted: "127.0.0.1/events?type=subaccount-deleted"
          subaccountUpdated: "127.0.0.1/events?type=subaccount-updated"
          subaccountMoved: "127.0.0.1/events?type=subaccount-moved"
      regionalConfig:
        fieldMapping:
          totalPagesField: "totalPages"
          totalResultsField: "totalResults"
          tenantEventsField: "events"
          idField: "guid"
          nameField: "displayName"
          customerIdField: "customerId"
          subdomainField: "subdomain"
          licenseTypeField: "licenseType"
          discriminatorField: ""
          discriminatorValue: ""
          detailsField: "details"
          entityTypeField: "entityType"
          globalAccountID: "globalAccountGUID"
          regionField: "region"
          movedSubaccountTargetField: "targetGlobalAccountGUID"
          movedSubaccountSourceField: "sourceGlobalAccountGUID"
        regions:
          eu-east:
            api:
              oauthMode: "oauth-mtls"
              authConfigSecretKey: "central"
              endpoints:
                accountCreated: "127.0.0.1/events?type=account-created"
                accountDeleted: "127.0.0.1/events?type=account-deleted"
                accountUpdated: "127.0.0.1/events?type=account-updated"
                subaccountCreated: "127.0.0.1/events?type=subaccount-created"
                subaccountDeleted: "127.0.0.1/events?type=subaccount-deleted"
                subaccountUpdated: "127.0.0.1/events?type=subaccount-updated"
                subaccountMoved: "127.0.0.1/events?type=subaccount-moved"
      dbPool:
        maxOpenConnections: 1
        maxIdleConnections: 1
  metrics:
    enabled: true
    pushEndpoint: http://monitoring-prometheus-pushgateway.kyma-system.svc.cluster.local:9091
  externalServicesMock:
    enabled: false
    certSecuredPort: 8081
    ordCertSecuredPort: 8082
    unsecuredPort: 8083
    basicSecuredPort: 8084
    oauthSecuredPort: 8085
    ordGlobalRegistryCertPort: 8086
    ordGlobalRegistryUnsecuredPort: 8087
    unsecuredPortWithAdditionalContent: 8088
    unsecuredMultiTenantPort: 8089
    certSecuredHost: compass-external-services-mock-sap-mtls
    ordCertSecuredHost: compass-external-services-mock-sap-mtls-ord
    ordGlobalCertSecuredHost: compass-external-services-mock-sap-mtls-global-ord-registry
    unSecuredHost: compass-external-services-mock
    host: compass-external-services-mock.compass-system.svc.cluster.local
    saasAppNamesSecret:
      manage: false
    regionInstancesCredentials:
      manage: false
    oauthSecret:
      manage: false
      name: compass-external-services-mock-oauth-credentials
      clientIdKey: client-id
      clientSecretKey: client-secret
      oauthUrlKey: url
      oauthTokenPath: "/secured/oauth/token"
    auditlog:
      applyMockConfiguration: false
      managementApiPath: /audit-log/v2/configuration-changes/search
      mtlsTokenPath: "/cert/token"
      secret:
        name: "auditlog-instance-management"
        urlKey: url
        tokenUrlKey: token-url
        clientIdKey: client-id
        clientSecretKey: client-secret
        clientCertKey: client-cert
        clientKeyKey: client-key
    iasAdapter:
      consumerAppID: "consumer-app-id"
      consumerAppClientID: "consumer-client-id"
      consumerAppTenantID: "consumer-app-tenant-id"
      providerAppID: "provider-app-id"
      providerAppClientID: "provider-client-id"
      providerAppTenantID: "provider-app-tenant-id"
      apiName: "Test API Name"
  tests:
    http:
      client:
        skipSSLValidation: false
    externalCertConfiguration:
      ouCertSubaccountID: "bad76f69-e5c2-4d55-bca5-240944824b83"
      issuerLocalityRegion2: "local"
    director:
      skipPattern: ""
      externalCertIntSystemCN: "integration-system-test"
      supportedOrdApplicationType: "SAP temp1"
    tenantFetcher:
      tenantOnDemandID: "8d42d818-d4c4-4036-b82f-b199db7ffeb5"
      region: "eu-1"
      region2: "eu-2"
    ordAggregator:
      skipPattern: ""
    ordService:
      accountTenantID: "5577cf46-4f78-45fa-b55f-a42a3bdba868" # testDefaultTenant from our testing tenants
      skipPattern: "(.*Requesting_filtering_of_Bundles_that_have_only_ODATA_APIs|.*Requesting_filtering_of_Bundles_that_do_not_have_only_ODATA_APIs)"
    externalServicesMock:
      skipPattern: ""
      formationAsyncApi:
        responseDelayInSeconds: 3
    selfRegistration:
      region: "eu-1"
      region2: "eu-2"
    destination:
      consumerSubdomain: "compass-external-services-mock-sap-mtls"
    subscription:
      consumerSubdomain: "compass-external-services-mock-sap-mtls"
      tenants:
        providerAccountID: "5577cf46-4f78-45fa-b55f-a42a3bdba868" # testDefaultTenant from our testing tenants
        providerSubaccountID: "47b4575a-f102-414a-8398-2d973ad65f3a" # TestProviderSubaccount from our testing tenants
        consumerAccountID: "5984a414-1eed-4972-af2c-b2b6a415c7d7" # ApplicationsForRuntimeTenantName from our testing tenants
        consumerSubaccountID: "1f538f34-30bf-4d3d-aeaa-02e69eef84ae" # randomly chosen
        consumerTenantID: "ba49f1aa-ddc1-43ff-943c-fe949857a34a" # randomly chosen
        providerSubaccountIDRegion2: "731b7bc4-5472-41d2-a447-e4c0f45de739" # TestProviderSubaccountRegion2 from our testing tenants
        consumerAccountIDTenantHierarchy: "5577cf46-4f78-45fa-b55f-a42a3bdba868" # testDefaultTenant from our testing tenants; more info in 'TestFormationNotificationsTenantHierarchy'
        consumerSubaccountIDTenantHierarchy: "3cfcdd62-320d-403b-b66a-4ee3cdd06947" # TestIntegrationSystemManagedSubaccount from our testing tenants; more info in 'TestFormationNotificationsTenantHierarchy'
      oauthSecret:
        manage: false
        name: compass-subscription-secret
        clientIdKey: client-id
        clientSecretKey: client-secret
        oauthUrlKey: url
      propagatedProviderSubaccountHeader: "X-Provider-Subaccount"
      externalClientCertTestSecretName: "external-client-certificate-test-secret"
      externalClientCertTestSecretNamespace: "compass-system"
      externalCertTestJobName: "external-certificate-rotation-test-job"
      certSvcInstanceTestSecretName: "cert-svc-secret"
      certSvcInstanceTestRegion2SecretName: "cert-svc-secret-eu2"
      consumerTokenURL: "http://compass-external-services-mock.compass-system.svc.cluster.local:8080"
      subscriptionURL: "http://compass-external-services-mock.compass-system.svc.cluster.local:8080"
      subscriptionProviderIdValue: "id-value!t12345"
      subscriptionProviderAppNameValue: "subscriptionProviderAppNameValue"
    namespace: kyma-system
    connectivityAdapterFQDN: http://compass-connectivity-adapter.compass-system.svc.cluster.local
    externalServicesMockFQDN: http://compass-external-services-mock.compass-system.svc.cluster.local
    ordServiceFQDN: http://compass-ord-service.compass-system.svc.cluster.local
    systemBrokerFQDN: http://compass-system-broker.compass-system.svc.cluster.local
    tenantFetcherFQDN: http://compass-tenant-fetcher.compass-system.svc.cluster.local
    hydratorFQDN: http://compass-hydrator.compass-system.svc.cluster.local
    basicCredentials:
      manage: false
      secretName: "test-basic-credentials-secret"
    db:
      maxOpenConnections: 3
      maxIdleConnections: 1
    securityContext: # Set on container level
      runAsUser: 2000
      allowPrivilegeEscalation: false
  expectedSchemaVersionUpdateJob:
    cm:
      name: "expected-schema-version"
    ias_adapter:
      cm:
        name: "ias-adapter-expected-schema-version"
  migratorJob:
    nodeSelectorEnabled: false
    pvc:
      name: "compass-director-migrations"
      namespace: "compass-system"
      migrationsPath: "/compass-migrations"
      storageClass: local-path
    ias_adapter:
      pvc:
        name: "compass-ias-adapter-migrations"
        namespace: "compass-system"
        migrationsPath: "/compass-ias-adapter-migrations"
        storageClass: local-path
  http:
    client:
      skipSSLValidation: false
  pairingAdapter:
    templateName: "pairing-adapter-app-template"
    watcherCorrelationID: "pairing-adapter-watcher-id"
    configMap:
      manage: false
      key: "config.json"
      name: "pairing-adapter-config-local"
      namespace: "compass-system"
      localAdapterFQDN: "http://compass-pairing-adapter.compass-system.svc.cluster.local/adapter-local-mtls"
      integrationSystemID: "d3e9b9f5-25dc-4adb-a0a0-ed69ef371fb6"
    e2e:
      appName: "test-app"
      appID: "123-test-456"
      clientUser: "test-user"
      tenant: "test-tenant"
  # Scopes assigned for every new Client Credentials by given object type (Runtime / Application / Integration System)
  # and scopes mapped to a consumer with the given type, then that consumer is using a client certificate
  scopes:
    scopesPerConsumerType:
      business_integration:
        - "application_template:read"
        - "application_template:write"
        - "formation:read"
        - "formation:write"
        - "formation.state:write"
        - "formation_template:read"
        - "formation_template:write"
        - "formation_template.webhooks:read"
      managed_application_provider_operator:
        - "application.local_tenant_id:write"
        - "application_template:write"
        - "application_template:read"
        - "application_template.webhooks:read"
        - "internal_visibility:read"
        - "webhook:write"
        - "certificate_subject_mapping:write"
      managed_application_consumer: []
      landscape_resource_operator:
        - "application:read"
        - "application:write"
        - "application.local_tenant_id:write"
        - "tenant_access:write"
        - "formation:read"
        - "formation:write"
      technical_client:
        - "tenant:read"
        - "tenant:write"
      runtime:
        - "runtime:read"
        - "runtime:write"
        - "application:read"
        - "runtime.auths:read"
        - "bundle.instance_auths:read"
        - "runtime.webhooks:read"
        - "webhook:write"
      external_certificate:
        - "runtime:read"
        - "runtime:write"
        - "application:read"
        - "application:write"
        - "runtime.auths:read"
        - "bundle.instance_auths:read"
        - "runtime.webhooks:read"
        - "webhook:write"
        - "application_template:read"
        - "application_template:write"
        - "formation_template:read"
        - "formation_template:write"
        - "formation_template.webhooks:read"
      application:
        - "application:read"
        - "application:write"
        - "application.auths:read"
        - "application.webhooks:read"
        - "application.application_template:read"
        - "bundle.instance_auths:read"
        - "document.fetch_request:read"
        - "event_spec.fetch_request:read"
        - "api_spec.fetch_request:read"
        - "fetch-request.auth:read"
        - "webhook:write"
      integration_system:
        - "application:read"
        - "application:write"
        - "application.local_tenant_id:write"
        - "application.application_template:read"
        - "application_template:read"
        - "application_template:write"
        - "runtime:read"
        - "runtime:write"
        - "integration_system:read"
        - "label_definition:read"
        - "label_definition:write"
        - "automatic_scenario_assignment:read"
        - "integration_system.auths:read"
        - "application_template.webhooks:read"
        - "formation:write"
        - "formation:read"
        - "internal_visibility:read"
        - "application.auths:read"
        - "webhook:write"
        - "formation_template:read"
        - "formation_template.webhooks:read"
      super_admin:
        - "application:read"
        - "application:write"
        - "application.local_tenant_id:write"
        - "application_template:read"
        - "application_template:write"
        - "integration_system:read"
        - "integration_system:write"
        - "runtime:read"
        - "runtime:write"
        - "label_definition:read"
        - "label_definition:write"
        - "eventing:manage"
        - "tenant:read"
        - "tenant:write"
        - "automatic_scenario_assignment:read"
        - "application.auths:read"
        - "application.webhooks:read"
        - "application.application_template:read"
        - "application_template.webhooks:read"
        - "bundle.instance_auths:read"
        - "document.fetch_request:read"
        - "event_spec.fetch_request:read"
        - "api_spec.fetch_request:read"
        - "integration_system.auths:read"
        - "runtime.auths:read"
        - "fetch-request.auth:read"
        - "webhooks.auth:read"
        - "formation:write"
        - "formation:read"
        - "internal_visibility:read"
        - "runtime.webhooks:read"
        - "webhook:write"
        - "formation_template:read"
        - "formation_template:write"
        - "formation_template.webhooks:read"
        - "formation_constraint:read"
        - "formation_constraint:write"
        - "certificate_subject_mapping:read"
        - "certificate_subject_mapping:write"
        - "formation.state:write"
        - "tenant_access:write"
      default:
        - "runtime:read"
        - "runtime:write"
        - "tenant:read"<|MERGE_RESOLUTION|>--- conflicted
+++ resolved
@@ -139,11 +139,7 @@
       name: compass-pairing-adapter
     director:
       dir:
-<<<<<<< HEAD
       version: "PR-3017"
-=======
-      version: "PR-3031"
->>>>>>> 186e5828
       name: compass-director
     hydrator:
       dir:
@@ -180,11 +176,7 @@
       version: "0a651695"
     external_services_mock:
       dir:
-<<<<<<< HEAD
       version: "PR-3017"
-=======
-      version: "PR-3022"
->>>>>>> 186e5828
       name: compass-external-services-mock
     console:
       dir:
@@ -192,11 +184,7 @@
       name: compass-console
     e2e_tests:
       dir:
-<<<<<<< HEAD
       version: "PR-3017"
-=======
-      version: "PR-2999"
->>>>>>> 186e5828
       name: compass-e2e-tests
   isLocalEnv: false
   isForTesting: false
