--- conflicted
+++ resolved
@@ -131,11 +131,7 @@
       version: "PR-64"
     e2e_tests:
       dir:
-<<<<<<< HEAD
       version: "PR-2320"
-=======
-      version: "PR-2308"
->>>>>>> 699e6c99
   isLocalEnv: false
   isForTesting: false
   oauth2:
