global:
  disableLegacyConnectivity: true
  defaultTenant: 3e64ebae-38b5-46a0-b1ed-9ccee153a0ae
  defaultTenantRegion: "eu-1"
  tenants: # tenant order matters, so new tenants should be added to the end of the list
    - name: default
      id: 3e64ebae-38b5-46a0-b1ed-9ccee153a0ae
      type: account
    - name: foo
      id: 1eba80dd-8ff6-54ee-be4d-77944d17b10b
      type: account
    - name: bar
      id: af9f84a9-1d3a-4d9f-ae0c-94f883b33b6e
      type: account
    - name: TestTenantSeparation
      id: f1c4b5be-b0e1-41f9-b0bc-b378200dcca0
      type: account
    - name: TestDeleteLastScenarioForApplication
      id: 0403be1e-f854-475e-9074-922120277af5
      type: account
    - name: Test_DeleteAutomaticScenarioAssignmentForSelector
      id: d9553135-6115-4c67-b4d9-962c00f3725f
      type: account
    - name: Test_AutomaticScenarioAssigmentForRuntime
      id: 8c733a45-d988-4472-af10-1256b82c70c0
      type: account
    - name: TestAutomaticScenarioAssignmentsWholeScenario
      id: 65a63692-c00a-4a7d-8376-8615ee37f45c
      type: account
    - name: TestTenantsQueryTenantNotInitialized
      id: 72329135-27fd-4284-9bcb-37ea8d6307d0
      type: account
    - name: Test Default
      id: 5577cf46-4f78-45fa-b55f-a42a3bdba868
      type: account
      parent: 2c4f4a25-ba9a-4dbc-be68-e0beb77a7eb0
    - name: Test_DefaultCustomer
      id: 2c4f4a25-ba9a-4dbc-be68-e0beb77a7eb0
      type: customer
    - name: TestListLabelDefinitions
      id: 3f641cf5-2d14-4e0f-a122-16e7569926f1
      type: account
    - name: Test_AutomaticScenarioAssignmentQueries
      id: 8263cc13-5698-4a2d-9257-e8e76b543e88
      type: account
    - name: TestGetScenariosLabelDefinitionCreatesOneIfNotExists
      id: 2263cc13-5698-4a2d-9257-e8e76b543e33
      type: account
    - name: TestApplicationsForRuntime
      id: 5984a414-1eed-4972-af2c-b2b6a415c7d7
      type: account
    - name: Test_DeleteAutomaticScenarioAssignmentForScenario
      id: d08e4cb6-a77f-4a07-b021-e3317a373597
      type: account
    - name: TestApplicationsForRuntimeWithHiddenApps
      id: 7e1f2df8-36dc-4e40-8be3-d1555d50c91c
      type: account
    - name: TestTenantsQueryTenantInitialized
      id: 8cf0c909-f816-4fe3-a507-a7917ccd8380
      type: account
    - name: TestDeleteApplicationIfInScenario
      id: 0d597250-6b2d-4d89-9c54-e23cb497cd01
      type: account
    - name: TestProviderSubaccount
      id: 47b4575a-f102-414a-8398-2d973ad65f3a
      type: subaccount
      parent: 5577cf46-4f78-45fa-b55f-a42a3bdba868
    - name: TestCompassProviderSubaccount
      id: f8075207-1478-4a80-bd26-24a4785a2bfd
      type: subaccount
      parent: 5577cf46-4f78-45fa-b55f-a42a3bdba868
    - name: TestProviderSubaccountRegion2
      id: 731b7bc4-5472-41d2-a447-e4c0f45de739
      type: subaccount
      region: "eu-2"
      parent: 5577cf46-4f78-45fa-b55f-a42a3bdba868
    - name: TestCertificateSubaccount
      id: 123e4567-e89b-12d3-a456-426614174001
      type: subaccount
      parent: 5577cf46-4f78-45fa-b55f-a42a3bdba868
    - name: TestNsAdapter
      id: 08b6da37-e911-48fb-a0cb-fa635a6c5678
      type: subaccount
      parent: 5577cf46-4f78-45fa-b55f-a42a3bdba868
    - name: TestNsAdapterSubaccountWithApplications
      id: 08b6da37-e911-48fb-a0cb-fa635a6c4321
      type: subaccount
      parent: 5577cf46-4f78-45fa-b55f-a42a3bdba868
    - name: TestIntegrationSystemManagedSubaccount
      id: 3cfcdd62-320d-403b-b66a-4ee3cdd06947
      type: subaccount
      parent: 5577cf46-4f78-45fa-b55f-a42a3bdba868
    - name: TestIntegrationSystemManagedAccount
      id: 7e8ab2e3-3bb4-42e3-92b2-4e0bf48559d3
      type: account
      parent: 2c4f4a25-ba9a-4dbc-be68-e0beb77a7eb0
    - name: TestSystemFetcherAccount
      id: c395681d-11dd-4cde-bbcf-570b4a153e79
      type: account
      parent: 2c4f4a25-ba9a-4dbc-be68-e0beb77a7eb0
    - name: TestConsumerSubaccount
      id: 1f538f34-30bf-4d3d-aeaa-02e69eef84ae
      type: subaccount
      parent: 5984a414-1eed-4972-af2c-b2b6a415c7d7
    - name: TestTenantsOnDemandAPI
      id: 8d42d818-d4c4-4036-b82f-b199db7ffeb5
      type: subaccount
      parent: 5984a414-1eed-4972-af2c-b2b6a415c7d7
    - name: TestExternalCertificateSubaccount
      id: bad76f69-e5c2-4d55-bca5-240944824b83
      type: subaccount
      parent: 5577cf46-4f78-45fa-b55f-a42a3bdba868
    - name: TestAtomOrganization
      id: f2724f8e-1a58-4f32-bfd0-8b831de34e71
      type: organization
      parent: 2c4f4a25-ba9a-4dbc-be68-e0beb77a7eb0
    - name: TestAtomFolder
      id: 4c31b7c7-2bea-4bd5-9ea5-e9a8d704f900
      type: folder
      parent: f2724f8e-1a58-4f32-bfd0-8b831de34e71
    - name: TestAtomResourceGroup
      id: ff30da87-7685-4462-869a-baae6441898b
      type: resource-group
      parent: 4c31b7c7-2bea-4bd5-9ea5-e9a8d704f900
    - name: Test Default Subaccount
      id: 777ce47b-d901-4647-9223-14e94819830b
      type: subaccount
      parent: 5577cf46-4f78-45fa-b55f-a42a3bdba868
  images:
    containerRegistry:
      path: europe-docker.pkg.dev/kyma-project
    connector:
      dir: prod/incubator/
      version: "v20230822-dc0a7f84"
      name: compass-connector
    connectivity_adapter:
      dir: prod/incubator/
      version: "v20230822-dc0a7f84"
      name: compass-connectivity-adapter
    pairing_adapter:
      dir: prod/incubator/
      version: "v20230822-dc0a7f84"
      name: compass-pairing-adapter
    director:
      dir: dev/incubator/
<<<<<<< HEAD
      version: "PR-3284"
=======
      version: "PR-3241"
>>>>>>> 39c6f75e
      name: compass-director
    hydrator:
      dir: prod/incubator/
      version: "v20230825-f6daa75d"
      name: compass-hydrator
    ias_adapter:
      dir: dev/incubator/
      version: "PR-3241"
      name: compass-ias-adapter
    kyma_adapter:
      dir: prod/incubator/
      version: "v20230825-f6daa75d"
      name: compass-kyma-adapter
    instance_creator:
      dir: dev/incubator/
      version: "PR-3241"
      name: compass-instance-creator
    gateway:
      dir: prod/incubator/
      version: "v20230822-dc0a7f84"
      name: compass-gateway
    operations_controller:
      dir: prod/incubator/
      version: "v20230828-dc0a7f84"
      name: compass-operations-controller
    ord_service:
      dir: prod/incubator/
      version: "v20230825-ec91cb4d"
      name: compass-ord-service
    schema_migrator:
      dir: dev/incubator/
      version: "PR-3284"
      name: compass-schema-migrator
    system_broker:
      dir: prod/incubator/
      version: "v20230822-dc0a7f84"
      name: compass-system-broker
    certs_setup_job:
      containerRegistry:
        path: eu.gcr.io/kyma-project
      dir:
      version: "0a651695"
    external_services_mock:
      dir: dev/incubator/
      version: "PR-3271"
      name: compass-external-services-mock
    console:
      dir: prod/incubator/
      version: "v20230421-e8840c18"
      name: compass-console
    e2e_tests:
      dir: dev/incubator/
      version: "PR-3284"
      name: compass-e2e-tests
  isLocalEnv: false
  isForTesting: false
  oauth2:
    host: oauth2
  livenessProbe:
    initialDelaySeconds: 30
    timeoutSeconds: 1
    periodSeconds: 10
  readinessProbe:
    initialDelaySeconds: 5
    timeoutSeconds: 1
    periodSeconds: 2
  agentPreconfiguration: false
  portieris:
    isEnabled: false
    imagePullSecretName: "portieris-dummy-image-pull-secret"
  nsAdapter:
    external:
      port: 3005
    e2eTests:
      gatewayHost: "compass-gateway-xsuaa"
    prefix: /nsadapter
    path: /nsadapter/api/v1/notifications
    systemToTemplateMappings: '[{  "Name": "SAP S/4HANA On-Premise",  "SourceKey": ["type"],  "SourceValue": ["abapSys"]},{  "Name": "SAP S/4HANA On-Premise",  "SourceKey": ["type"],  "SourceValue": ["nonSAPsys"]},{  "Name": "SAP S/4HANA On-Premise",  "SourceKey": ["type"],  "SourceValue": ["hana"]}]'
    secret:
      name: nsadapter-secret
      subaccountKey: subaccount
      local:
        subaccountValue: subaccount
    authSecret:
      name: "compass-external-services-mock-oauth-credentials"
      clientIdKey: client-id
      clientSecretKey: client-secret
      tokenUrlKey: url
      instanceUrlKey: url
      certKey: cert
      keyKey: key
    registerPath: "/register"
    tokenPath: "/secured/oauth/token"
    createClonePattern: '{"key": "%s"}'
    createBindingPattern: '{}'
    useClone: "false"
    authentication:
      jwksEndpoint: http://ory-stack-oathkeeper-api.ory.svc.cluster.local:4456/.well-known/jwks.json
  director:
    host: compass-director.compass-system.svc.cluster.local
    formationMappingAsyncStatusApi:
      pathPrefix: "/v1/businessIntegrations"
      formationAssignmentPath: "/{ucl-formation-id}/assignments/{ucl-assignment-id}/status"
      formationAssignmentResetPath: "/{ucl-formation-id}/assignments/{ucl-assignment-id}/status/reset"
      formationPath: "/{ucl-formation-id}/status"
    prefix: /director
    graphql:
      external:
        port: 3000
    tls:
      secure:
        internal:
          host: compass-director-internal
    validator:
      port: 8080
    metrics:
      port: 3003
      enableGraphqlOperationInstrumentation: true
    operations:
      port: 3002
      path: "/operation"
      lastOperationPath: "/last_operation"
    info:
      path: "/v1/info"
    subscription:
      subscriptionProviderLabelKey: "subscriptionProviderId"
      subscriptionLabelKey: "subscription"
      tokenPrefix: "sb-"
    selfRegister:
      secrets:
        instancesCreds:
          name: "region-instances-credentials"
          key: "keyConfig"
          path: "/tmp"
        saasAppNameCfg:
          name: "saas-app-names"
          key: "appNameConfig"
          path: "/tmp/appNameConfig"
      clientIdPath: "clientId"
      clientSecretPath: "clientSecret"
      urlPath: "url"
      tokenUrlPath: "tokenUrl"
      clientCertPath: "clientCert"
      clientKeyPath: "clientKey"
      local:
        templateMappings:
          clientIDMapping: '{{ printf "\"%s\":\"client_id\"" .Values.global.director.selfRegister.clientIdPath }}'
          clientSecretMapping: '{{ printf "\"%s\":\"client_secret\"" .Values.global.director.selfRegister.clientSecretPath }}'
          urlMapping: '{{ printf "\"%s\":\"http://compass-external-services-mock.%s.svc.cluster.local:%s\"" .Values.global.director.selfRegister.urlPath .Release.Namespace (.Values.service.port | toString) }}'
          tokenURLMapping: '{{ printf "\"%s\":\"https://%s.%s:%s\"" .Values.global.director.selfRegister.tokenUrlPath .Values.global.externalServicesMock.certSecuredHost .Values.global.ingress.domainName (.Values.service.certPort | toString) }}'
          x509CertificateMapping: '{{ printf "\"%s\":\"%s\"" .Values.global.director.selfRegister.clientCertPath .Values.global.connector.caCertificate }}'
          x509KeyMapping: '{{ printf "\"%s\":\"%s\"" .Values.global.director.selfRegister.clientKeyPath .Values.global.connector.caKey }}'
      oauthTokenPath: "/cert/token"
      oauthMode: "oauth-mtls"
      label: "selfRegLabel"
      labelValuePrefix: "self-reg-prefix-"
      responseKey: "self-reg-key"
      path: "/external-api/self-reg"
      nameQueryParam: "name"
      tenantQueryParam: "tenant"
      requestBodyPattern: '{"key": "%s"}'
      saasAppNameLabelKey: "CMPSaaSAppName"
      saasAppNamePath: "localSaaSAppNamePath"
    clientIDHeaderKey: client_user
    suggestTokenHeaderKey: suggest_token
    runtimeTypeLabelKey: "runtimeType"
    applicationTypeLabelKey: "applicationType"
    globalSubaccountIDLabelKey: "global_subaccount_id"
    kymaRuntimeTypeLabelValue: "kyma"
    kymaApplicationNamespaceValue: "sap.kyma"
    destinationCreator:
      correlationIDsKey: "correlationIds"
      destinationAPI:
        baseURL: "http://compass-external-services-mock.compass-system.svc.cluster.local:8081"
        path: "/regions/{region}/subaccounts/{subaccountId}/destinations"
        regionParam: "region"
        subaccountIDParam: "subaccountId"
        nameParam: "destinationName"
      certificateAPI:
        baseURL: "http://compass-external-services-mock.compass-system.svc.cluster.local:8081"
        path: "/regions/{region}/subaccounts/{subaccountId}/certificates"
        regionParam: "region"
        subaccountIDParam: "subaccountId"
        nameParam: "certificateName"
        fileNameKey: "fileName"
        commonNameKey: "commonName"
        certChainKey: "certificateChain"
    fetchTenantEndpoint: '{{ printf "https://%s.%s%s/v1/fetch" .Values.global.gateway.tls.secure.internal.host .Values.global.ingress.domainName .Values.global.tenantFetcher.prefix }}'
    ordWebhookMappings: '[{ "ProxyURL": "http://compass-external-services-mock.compass-system.svc.cluster.local:8090/proxy", "ProxyHeaderTemplate": "{\"target_host\": \"{{.Application.BaseURL}}\" }", "OrdUrlPath": "/sap/bc/http/sap/ord_configuration", "SubdomainSuffix": "-api", "Type": "SAP Proxy Template" }]'
    tenantMappingsPath: "/tmp/tenantMappingsConfig"
    tenantMappingsKey: "tenant-mapping-config.json"
    tenantMappings:
      SYNC:
        v1.0:
          - type: CONFIGURATION_CHANGED
            mode: SYNC
            urlTemplate: '{"path":"%s/v1/tenant-mappings/{{.RuntimeContext.Value}}","method":"PATCH"}'
            inputTemplate: '{"context":{ {{ if .CustomerTenantContext.AccountID }}"btp": {"uclFormationId":"{{.FormationID}}","globalAccountId":"{{.CustomerTenantContext.AccountID}}","crmId":"{{.CustomerTenantContext.CustomerID}}"} {{ else }}"atom": {"uclFormationId":"{{.FormationID}}","path":"{{.CustomerTenantContext.Path}}","crmId":"{{.CustomerTenantContext.CustomerID}}"} {{ end }} },"items": [ {"uclAssignmentId":"{{ .Assignment.ID }}","operation":"{{.Operation}}","deploymentRegion":"{{if .Application.Labels.region }}{{.Application.Labels.region}}{{ else }}{{.ApplicationTemplate.Labels.region}}{{end }}","applicationNamespace":"{{ if .Application.ApplicationNamespace }}{{.Application.ApplicationNamespace}}{{else }}{{.ApplicationTemplate.ApplicationNamespace}}{{ end }}","applicationTenantId":"{{.Application.LocalTenantID}}","uclSystemTenantId":"{{.Application.ID}}",{{ if .ApplicationTemplate.Labels.parameters }}"parameters": {{.ApplicationTemplate.Labels.parameters}},{{ end }}"configuration": {{.ReverseAssignment.Value}} } ] }'
            headerTemplate: '{"Content-Type": ["application/json"]}'
            outputTemplate: '{"error":"{{.Body.error}}","success_status_code": 200}'
          - type: APPLICATION_TENANT_MAPPING
            mode: SYNC
            urlTemplate: '{"path":"%s/v1/tenant-mappings/{{.TargetApplication.LocalTenantID}}","method":"PATCH"}'
            inputTemplate: '{"context": { {{ if .CustomerTenantContext.AccountID }}"btp":{"uclFormationId":"{{.FormationID}}","globalAccountId":"{{.CustomerTenantContext.AccountID}}","crmId":"{{.CustomerTenantContext.CustomerID}}"} {{ else }}"atom": {"uclFormationId":"{{.FormationID}}","path":"{{.CustomerTenantContext.Path}}","crmId":"{{.CustomerTenantContext.CustomerID}}"} {{ end }} },"items": [ {"uclAssignmentId":"{{ .Assignment.ID }}","operation":"{{.Operation}}","deploymentRegion":"{{if .SourceApplication.Labels.region }}{{.SourceApplication.Labels.region}}{{else }}{{.SourceApplicationTemplate.Labels.region}}{{ end }}","applicationNamespace":"{{if .SourceApplication.ApplicationNamespace }}{{.SourceApplication.ApplicationNamespace}}{{else }}{{.SourceApplicationTemplate.ApplicationNamespace}}{{ end }}","applicationTenantId":"{{.SourceApplication.LocalTenantID}}","uclSystemTenantId":"{{.SourceApplication.ID}}",{{ if .SourceApplicationTemplate.Labels.parameters }}"parameters": {{.SourceApplicationTemplate.Labels.parameters}},{{ end }}"configuration": {{.ReverseAssignment.Value}} } ]}'
            headerTemplate: '{"Content-Type": ["application/json"]}'
            outputTemplate: '{"error":"{{.Body.error}}","success_status_code": 200}'
        configuration_changed:v1.0:
          - type: CONFIGURATION_CHANGED
            mode: SYNC
            urlTemplate: '{"path":"%s/v1/tenant-mappings/{{.RuntimeContext.Value}}","method":"PATCH"}'
            inputTemplate: '{"context":{ {{ if .CustomerTenantContext.AccountID }}"btp": {"uclFormationId":"{{.FormationID}}","globalAccountId":"{{.CustomerTenantContext.AccountID}}","crmId":"{{.CustomerTenantContext.CustomerID}}"} {{ else }}"atom": {"uclFormationId":"{{.FormationID}}","path":"{{.CustomerTenantContext.Path}}","crmId":"{{.CustomerTenantContext.CustomerID}}"} {{ end }} },"items": [ {"uclAssignmentId":"{{ .Assignment.ID }}","operation":"{{.Operation}}","deploymentRegion":"{{if .Application.Labels.region }}{{.Application.Labels.region}}{{ else }}{{.ApplicationTemplate.Labels.region}}{{end }}","applicationNamespace":"{{ if .Application.ApplicationNamespace }}{{.Application.ApplicationNamespace}}{{else }}{{.ApplicationTemplate.ApplicationNamespace}}{{ end }}","applicationTenantId":"{{.Application.LocalTenantID}}","uclSystemTenantId":"{{.Application.ID}}",{{ if .ApplicationTemplate.Labels.parameters }}"parameters": {{.ApplicationTemplate.Labels.parameters}},{{ end }}"configuration": {{.ReverseAssignment.Value}} } ] }'
            headerTemplate: '{"Content-Type": ["application/json"]}'
            outputTemplate: '{"error":"{{.Body.error}}","success_status_code": 200}'
        application_tenant_mapping:v1.0:
          - type: APPLICATION_TENANT_MAPPING
            mode: SYNC
            urlTemplate: '{"path":"%s/v1/tenant-mappings/{{.TargetApplication.LocalTenantID}}","method":"PATCH"}'
            inputTemplate: '{"context": { {{ if .CustomerTenantContext.AccountID }}"btp":{"uclFormationId":"{{.FormationID}}","globalAccountId":"{{.CustomerTenantContext.AccountID}}","crmId":"{{.CustomerTenantContext.CustomerID}}"} {{ else }}"atom": {"uclFormationId":"{{.FormationID}}","path":"{{.CustomerTenantContext.Path}}","crmId":"{{.CustomerTenantContext.CustomerID}}"} {{ end }} },"items": [ {"uclAssignmentId":"{{ .Assignment.ID }}","operation":"{{.Operation}}","deploymentRegion":"{{if .SourceApplication.Labels.region }}{{.SourceApplication.Labels.region}}{{else }}{{.SourceApplicationTemplate.Labels.region}}{{ end }}","applicationNamespace":"{{if .SourceApplication.ApplicationNamespace }}{{.SourceApplication.ApplicationNamespace}}{{else }}{{.SourceApplicationTemplate.ApplicationNamespace}}{{ end }}","applicationTenantId":"{{.SourceApplication.LocalTenantID}}","uclSystemTenantId":"{{.SourceApplication.ID}}",{{ if .SourceApplicationTemplate.Labels.parameters }}"parameters": {{.SourceApplicationTemplate.Labels.parameters}},{{ end }}"configuration": {{.ReverseAssignment.Value}} } ]}'
            headerTemplate: '{"Content-Type": ["application/json"]}'
            outputTemplate: '{"error":"{{.Body.error}}","success_status_code": 200}'
        application_tenant_mapping:v1.1:
          - type: APPLICATION_TENANT_MAPPING
            mode: SYNC
            urlTemplate: '{"path":"%s/v1/tenant-mappings/{{.TargetApplication.LocalTenantID}}","method":"PATCH"}'
            inputTemplate: '{"context": { {{ if .CustomerTenantContext.AccountID }}"btp":{"uclFormationId":"{{.FormationID}}","globalAccountId":"{{.CustomerTenantContext.AccountID}}","crmId":"{{.CustomerTenantContext.CustomerID}}"} {{ else }}"atom": {"uclFormationId":"{{.FormationID}}","path":"{{.CustomerTenantContext.Path}}","crmId":"{{.CustomerTenantContext.CustomerID}}"} {{ end }} },"receiverTenant": {"deploymentRegion":"{{ if .TargetApplication.Labels.region}}{{.TargetApplication.Labels.region}}{{ else }}{{.TargetApplicationTemplate.Labels.region}}{{end }}","applicationNamespace":"{{ if .TargetApplication.ApplicationNamespace}}{{.TargetApplication.ApplicationNamespace}}{{ else }}{{.TargetApplicationTemplate.ApplicationNamespace}}{{end }}","applicationUrl":"{{ .TargetApplication.BaseURL }}","applicationTenantId":"{{.TargetApplication.LocalTenantID }}","uclSystemTenantId":"{{ .TargetApplication.ID}}", {{ if .TargetApplicationTemplate.Labels.parameters }}"parameters": {{.TargetApplicationTemplate.Labels.parameters}}{{ end }} },"assignedTenants": [ {"uclAssignmentId":"{{ .Assignment.ID }}","operation":"{{.Operation}}","deploymentRegion":"{{if .SourceApplication.Labels.region }}{{.SourceApplication.Labels.region}}{{else }}{{.SourceApplicationTemplate.Labels.region}}{{ end }}","applicationNamespace":"{{if .SourceApplication.ApplicationNamespace }}{{.SourceApplication.ApplicationNamespace}}{{else }}{{.SourceApplicationTemplate.ApplicationNamespace}}{{ end }}","applicationUrl":"{{.SourceApplication.BaseURL }}","applicationTenantId":"{{.SourceApplication.LocalTenantID}}","uclSystemTenantId":"{{.SourceApplication.ID}}",{{ if .SourceApplicationTemplate.Labels.parameters }}"parameters": {{.SourceApplicationTemplate.Labels.parameters}},{{ end }}"configuration": {{.ReverseAssignment.Value}} } ]}'
            headerTemplate: '{"Content-Type": ["application/json"]}'
            outputTemplate: '{"error":"{{.Body.error}}","success_status_code": 200}'
      ASYNC_CALLBACK:
        v1.0:
          - type: CONFIGURATION_CHANGED
            mode: ASYNC_CALLBACK
            urlTemplate: '{"path":"%s/v1/tenant-mappings/{{.RuntimeContext.Value}}","method":"PATCH"}'
            inputTemplate: '{"context":{ {{ if .CustomerTenantContext.AccountID }}"btp": {"uclFormationId":"{{.FormationID}}","globalAccountId":"{{.CustomerTenantContext.AccountID}}","crmId":"{{.CustomerTenantContext.CustomerID}}"} {{ else }}"atom": {"uclFormationId":"{{.FormationID}}","path":"{{.CustomerTenantContext.Path}}","crmId":"{{.CustomerTenantContext.CustomerID}}"} {{ end }} },"items": [ {"uclAssignmentId":"{{ .Assignment.ID }}","operation":"{{.Operation}}","deploymentRegion":"{{if .Application.Labels.region }}{{.Application.Labels.region}}{{ else }}{{.ApplicationTemplate.Labels.region}}{{end }}","applicationNamespace":"{{ if .Application.ApplicationNamespace }}{{.Application.ApplicationNamespace}}{{else }}{{.ApplicationTemplate.ApplicationNamespace}}{{ end }}","applicationTenantId":"{{.Application.LocalTenantID}}","uclSystemTenantId":"{{.Application.ID}}",{{ if .ApplicationTemplate.Labels.parameters }}"parameters": {{.ApplicationTemplate.Labels.parameters}},{{ end }}"configuration": {{.ReverseAssignment.Value}} } ] }'
            headerTemplate: '{"Content-Type": ["application/json"],"Location": ["%s/v1/businessIntegrations/{{.FormationID}}/assignments/{{.Assignment.ID}}/status"]}'
            outputTemplate: '{"error":"{{.Body.error}}","success_status_code": 202}'
          - type: APPLICATION_TENANT_MAPPING
            mode: ASYNC_CALLBACK
            urlTemplate: '{"path":"%s/v1/tenant-mappings/{{.TargetApplication.LocalTenantID}}","method":"PATCH"}'
            inputTemplate: '{"context": { {{ if .CustomerTenantContext.AccountID }}"btp":{"uclFormationId":"{{.FormationID}}","globalAccountId":"{{.CustomerTenantContext.AccountID}}","crmId":"{{.CustomerTenantContext.CustomerID}}"} {{ else }}"atom": {"uclFormationId":"{{.FormationID}}","path":"{{.CustomerTenantContext.Path}}","crmId":"{{.CustomerTenantContext.CustomerID}}"} {{ end }} },"items": [ {"uclAssignmentId":"{{ .Assignment.ID }}","operation":"{{.Operation}}","deploymentRegion":"{{if .SourceApplication.Labels.region }}{{.SourceApplication.Labels.region}}{{else }}{{.SourceApplicationTemplate.Labels.region}}{{ end }}","applicationNamespace":"{{if .SourceApplication.ApplicationNamespace }}{{.SourceApplication.ApplicationNamespace}}{{else }}{{.SourceApplicationTemplate.ApplicationNamespace}}{{ end }}","applicationTenantId":"{{.SourceApplication.LocalTenantID}}","uclSystemTenantId":"{{.SourceApplication.ID}}",{{ if .SourceApplicationTemplate.Labels.parameters }}"parameters": {{.SourceApplicationTemplate.Labels.parameters}},{{ end }}"configuration": {{.ReverseAssignment.Value}} } ]}'
            headerTemplate: '{"Content-Type": ["application/json"],"Location": ["%s/v1/businessIntegrations/{{.FormationID}}/assignments/{{.Assignment.ID}}/status"]}'
            outputTemplate: '{"error":"{{.Body.error}}","success_status_code": 202}'
        configuration_changed:v1.0:
          - type: CONFIGURATION_CHANGED
            mode: ASYNC_CALLBACK
            urlTemplate: '{"path":"%s/v1/tenant-mappings/{{.RuntimeContext.Value}}","method":"PATCH"}'
            inputTemplate: '{"context":{ {{ if .CustomerTenantContext.AccountID }}"btp": {"uclFormationId":"{{.FormationID}}","globalAccountId":"{{.CustomerTenantContext.AccountID}}","crmId":"{{.CustomerTenantContext.CustomerID}}"} {{ else }}"atom": {"uclFormationId":"{{.FormationID}}","path":"{{.CustomerTenantContext.Path}}","crmId":"{{.CustomerTenantContext.CustomerID}}"} {{ end }} },"items": [ {"uclAssignmentId":"{{ .Assignment.ID }}","operation":"{{.Operation}}","deploymentRegion":"{{if .Application.Labels.region }}{{.Application.Labels.region}}{{ else }}{{.ApplicationTemplate.Labels.region}}{{end }}","applicationNamespace":"{{ if .Application.ApplicationNamespace }}{{.Application.ApplicationNamespace}}{{else }}{{.ApplicationTemplate.ApplicationNamespace}}{{ end }}","applicationTenantId":"{{.Application.LocalTenantID}}","uclSystemTenantId":"{{.Application.ID}}",{{ if .ApplicationTemplate.Labels.parameters }}"parameters": {{.ApplicationTemplate.Labels.parameters}},{{ end }}"configuration": {{.ReverseAssignment.Value}} } ] }'
            headerTemplate: '{"Content-Type": ["application/json"],"Location": ["%s/v1/businessIntegrations/{{.FormationID}}/assignments/{{.Assignment.ID}}/status"]}'
            outputTemplate: '{"error":"{{.Body.error}}","success_status_code": 202}'
        application_tenant_mapping:v1.0:
          - type: APPLICATION_TENANT_MAPPING
            mode: ASYNC_CALLBACK
            urlTemplate: '{"path":"%s/v1/tenant-mappings/{{.TargetApplication.LocalTenantID}}","method":"PATCH"}'
            inputTemplate: '{"context": { {{ if .CustomerTenantContext.AccountID }}"btp":{"uclFormationId":"{{.FormationID}}","globalAccountId":"{{.CustomerTenantContext.AccountID}}","crmId":"{{.CustomerTenantContext.CustomerID}}"} {{ else }}"atom": {"uclFormationId":"{{.FormationID}}","path":"{{.CustomerTenantContext.Path}}","crmId":"{{.CustomerTenantContext.CustomerID}}"} {{ end }} },"items": [ {"uclAssignmentId":"{{ .Assignment.ID }}","operation":"{{.Operation}}","deploymentRegion":"{{if .SourceApplication.Labels.region }}{{.SourceApplication.Labels.region}}{{else }}{{.SourceApplicationTemplate.Labels.region}}{{ end }}","applicationNamespace":"{{if .SourceApplication.ApplicationNamespace }}{{.SourceApplication.ApplicationNamespace}}{{else }}{{.SourceApplicationTemplate.ApplicationNamespace}}{{ end }}","applicationTenantId":"{{.SourceApplication.LocalTenantID}}","uclSystemTenantId":"{{.SourceApplication.ID}}",{{ if .SourceApplicationTemplate.Labels.parameters }}"parameters": {{.SourceApplicationTemplate.Labels.parameters}},{{ end }}"configuration": {{.ReverseAssignment.Value}} } ]}'
            headerTemplate: '{"Content-Type": ["application/json"],"Location": ["%s/v1/businessIntegrations/{{.FormationID}}/assignments/{{.Assignment.ID}}/status"]}'
            outputTemplate: '{"error":"{{.Body.error}}","success_status_code": 202}'
        application_tenant_mapping:v1.1:
          - type: APPLICATION_TENANT_MAPPING
            mode: ASYNC_CALLBACK
            urlTemplate: '{"path":"%s/v1/tenant-mappings/{{.TargetApplication.LocalTenantID}}","method":"PATCH"}'
            inputTemplate: '{"context": { {{ if .CustomerTenantContext.AccountID }}"btp":{"uclFormationId":"{{.FormationID}}","globalAccountId":"{{.CustomerTenantContext.AccountID}}","crmId":"{{.CustomerTenantContext.CustomerID}}"} {{ else }}"atom": {"uclFormationId":"{{.FormationID}}","path":"{{.CustomerTenantContext.Path}}","crmId":"{{.CustomerTenantContext.CustomerID}}"} {{ end }} },"receiverTenant": {"deploymentRegion":"{{ if .TargetApplication.Labels.region}}{{.TargetApplication.Labels.region}}{{ else }}{{.TargetApplicationTemplate.Labels.region}}{{end }}","applicationNamespace":"{{ if .TargetApplication.ApplicationNamespace}}{{.TargetApplication.ApplicationNamespace}}{{ else }}{{.TargetApplicationTemplate.ApplicationNamespace}}{{end }}","applicationUrl":"{{ .TargetApplication.BaseURL }}","applicationTenantId":"{{.TargetApplication.LocalTenantID }}","uclSystemTenantId":"{{ .TargetApplication.ID}}", {{ if .TargetApplicationTemplate.Labels.parameters }}"parameters": {{.TargetApplicationTemplate.Labels.parameters}}{{ end }} },"assignedTenants": [ {"uclAssignmentId":"{{ .Assignment.ID }}","operation":"{{.Operation}}","deploymentRegion":"{{if .SourceApplication.Labels.region }}{{.SourceApplication.Labels.region}}{{else }}{{.SourceApplicationTemplate.Labels.region}}{{ end }}","applicationNamespace":"{{if .SourceApplication.ApplicationNamespace }}{{.SourceApplication.ApplicationNamespace}}{{else }}{{.SourceApplicationTemplate.ApplicationNamespace}}{{ end }}","applicationUrl":"{{.SourceApplication.BaseURL }}","applicationTenantId":"{{.SourceApplication.LocalTenantID}}","uclSystemTenantId":"{{.SourceApplication.ID}}",{{ if .SourceApplicationTemplate.Labels.parameters }}"parameters": {{.SourceApplicationTemplate.Labels.parameters}},{{ end }}"configuration": {{.ReverseAssignment.Value}} } ]}'
            headerTemplate: '{"Content-Type": ["application/json"],"Location": ["%s/v1/businessIntegrations/{{.FormationID}}/assignments/{{.Assignment.ID}}/status"]}'
            outputTemplate: '{"error":"{{.Body.error}}","success_status_code": 202}'
    authentication:
      jwksEndpoint: http://ory-stack-oathkeeper-api.ory.svc.cluster.local:4456/.well-known/jwks.json
      oauth2:
        url: http://ory-stack-hydra-admin.ory.svc.cluster.local:4445
  auditlog:
    configMapName: "compass-gateway-auditlog-config"
    protocol: HTTP
    tlsOrigination: false
    host: compass-external-services-mock.compass-system.svc.cluster.local
    port: 8080
    mtlsTokenPath: "/cert/token"
    standardTokenPath: "/secured/oauth/token"
    skipSSLValidation: false
    secret:
      name: "compass-gateway-auditlog-secret"
      urlKey: url
      clientIdKey: client-id
      clientSecretKey: client-secret
      clientCertKey: client-cert
      clientKeyKey: client-key
  log:
    format: "json"
  tenantConfig:
    useDefaultTenants: true
    dbPool:
      maxOpenConnections: 1
      maxIdleConnections: 1
  connector:
    prefix: /connector
    graphql:
      external:
        port: 3000
    validator:
      port: 8080
    # If secrets do not exist they will be created
    secrets:
      ca:
        name: compass-connector-app-ca
        namespace: compass-system
        certificateKey: ca.crt
        keyKey: ca.key
      rootCA:
        namespace: istio-system # For Ingress Gateway to work properly the namespace needs to be istio-system
        # In order for istio mTLS to work we should have two different secrets one containing the server certificate (let’s say X) and one used for validation of the client’s certificates.
        # The second one should be our root certificate and istio wants it to be named X-cacert. (-cacert suffix).
        # This is the reason for the confusing name of our root certificate. https://preliminary.istio.io/v1.6/docs/tasks/traffic-management/ingress/secure-ingress/#configure-a-mutual-tls-ingress-gateway
        cacert: compass-gateway-mtls-certs-cacert # For cert-rotation the cacert should be in different secret
        certificateKey: cacert
    revocation:
      configmap:
        name: revocations-config
        namespace: "{{ .Release.Namespace }}"
    # If key and certificate are not provided they will be generated
    caKey: ""
    caCertificate: ""
  system_broker:
    enabled: false
    port: 5001
    prefix: /broker
    tokenProviderFromHeader:
      forwardHeaders: Authorization
    tokenProviderFromSecret:
      enabled: false
      secrets:
        integrationSystemCredentials:
          name: compass-system-broker-credentials
          namespace: compass-system
    testNamespace: kyma-system
  gateway:
    port: 3000
    tls:
      host: compass-gateway
      adapterHost: compass-ns-adapter
      secure:
        internal:
          host: compass-gateway-internal
        oauth:
          host: compass-gateway-auth-oauth
    mtls:
      manageCerts: false
      host: compass-gateway-mtls
      certSecret: compass-gateway-mtls-certs
      external:
        host: compass-gateway-sap-mtls
        certSecret: compass-gateway-mtls-certs # Use connector's root CA as root CA by default. This should be overridden for productive deployments.
    headers:
      rateLimit: X-Flow-Identity
      request:
        remove:
          - "Client-Id-From-Token"
          - "Client-Id-From-Certificate"
          - "Client-Certificate-Hash"
          - "Certificate-Data"
  hydrator:
    host: compass-hydrator.compass-system.svc.cluster.local
    port: 3000
    prefix: /hydrators
    certSubjectMappingResyncInterval: "10s"
    subjectConsumerMappingConfig: '[{"consumer_type": "Super Admin", "tenant_access_levels": ["customer", "account","subaccount", "global", "organization", "folder", "resource-group"], "subject": "C=DE, L=local, O=SAP SE, OU=Region, OU=SAP Cloud Platform Clients, OU=f8075207-1478-4a80-bd26-24a4785a2bfd, CN=compass"}, {"consumer_type": "Integration System", "tenant_access_levels": ["account","subaccount"], "subject": "C=DE, L=local, O=SAP SE, OU=Region, OU=SAP Cloud Platform Clients, OU=f8075207-1478-4a80-bd26-24a4785a2bfd, CN=integration-system-test"}, {"consumer_type": "Technical Client", "tenant_access_levels": ["global"], "subject": "C=DE, L=local, O=SAP SE, OU=SAP Cloud Platform Clients, OU=Region, OU=1f538f34-30bf-4d3d-aeaa-02e69eef84ae, CN=technical-client-test"}]'
    certificateDataHeader: "Certificate-Data"
    consumerClaimsKeys:
      clientIDKey: "client_id"
      tenantIDKey: "tenantid"
      userNameKey: "user_name"
      subdomainKey: "subdomain"
    http:
      client:
        skipSSLValidation: false
    metrics:
      port: 3003
      enableClientInstrumentation: true
      censoredFlows: "JWT"
  iasAdapter:
    port: 8080
    apiRootPath: "/ias-adapter"
    readTimeout: 30s
    readHeaderTimeout: 30s
    writeTimeout: 30s
    idleTimeout: 30s
    tenantInfo:
      requestTimeout: 30s
      insecureSkipVerify: false
    ias:
      requestTimeout: 30s
      secret:
        name: "ias-adapter-cockpit"
        path: "/tmp"
        fileName: "ias-adapter-cockpit.yaml"
        clientCert: cert
        clientKey: key
        ca: ca
        manage: false
    postgres:
      connectTimeout: 30s
      requestTimeout: 30s
    authentication:
      jwksEndpoint: "http://ory-stack-oathkeeper-api.ory.svc.cluster.local:4456/.well-known/jwks.json"
  kymaAdapter:
    port: 8080
    apiRootPath: "/kyma-adapter"
    apiTenantMappingsEndpoint: "/v1/tenantMappings/{tenant-id}"
    tenantInfo:
      requestTimeout: 30s
    tenantMapping:
      type: CONFIGURATION_CHANGED
      mode: SYNC
      urlTemplate: '{"path":"%s/kyma-adapter/v1/tenantMappings/{{.Runtime.Labels.global_subaccount_id}}","method":"PATCH"}'
      inputTemplate: '{"context":{"platform":"{{if .CustomerTenantContext.AccountID}}btp{{else}}unified-services{{end}}","uclFormationId":"{{.FormationID}}","accountId":"{{if .CustomerTenantContext.AccountID}}{{.CustomerTenantContext.AccountID}}{{else}}{{.CustomerTenantContext.Path}}{{end}}","crmId":"{{.CustomerTenantContext.CustomerID}}","operation":"{{.Operation}}"},"assignedTenant":{"state":"{{.Assignment.State}}","uclAssignmentId":"{{.Assignment.ID}}","deploymentRegion":"{{if .Application.Labels.region}}{{.Application.Labels.region}}{{else}}{{.ApplicationTemplate.Labels.region}}{{end}}","applicationNamespace":"{{if .Application.ApplicationNamespace}}{{.Application.ApplicationNamespace}}{{else}}{{.ApplicationTemplate.ApplicationNamespace}}{{end}}","applicationUrl":"{{.Application.BaseURL}}","applicationTenantId":"{{.Application.LocalTenantID}}","uclSystemName":"{{.Application.Name}}","uclSystemTenantId":"{{.Application.ID}}",{{if .ApplicationTemplate.Labels.parameters}}"parameters":{{.ApplicationTemplate.Labels.parameters}},{{end}}"configuration":{{.ReverseAssignment.Value}}},"receiverTenant":{"ownerTenant":"{{.Runtime.Tenant.Parent}}","state":"{{.ReverseAssignment.State}}","uclAssignmentId":"{{.ReverseAssignment.ID}}","deploymentRegion":"{{if and .RuntimeContext .RuntimeContext.Labels.region}}{{.RuntimeContext.Labels.region}}{{else}}{{.Runtime.Labels.region}}{{end}}","applicationNamespace":"{{.Runtime.ApplicationNamespace}}","applicationTenantId":"{{if .RuntimeContext}}{{.RuntimeContext.Value}}{{else}}{{.Runtime.Labels.global_subaccount_id}}{{end}}","uclSystemTenantId":"{{if .RuntimeContext}}{{.RuntimeContext.ID}}{{else}}{{.Runtime.ID}}{{end}}",{{if .Runtime.Labels.parameters}}"parameters":{{.Runtime.Labels.parameters}},{{end}}"configuration":{{.Assignment.Value}}}}'
      headerTemplate: '{"Content-Type": ["application/json"]}'
      outputTemplate: '{"error":"{{.Body.error}}","state":"{{.Body.state}}","success_status_code": 200,"incomplete_status_code": 422}'
    authentication:
      jwksEndpoint: http://ory-stack-oathkeeper-api.ory.svc.cluster.local:4456/.well-known/jwks.json
  instanceCreator:
    port: 8080
    apiRootPath: "/instance-creator"
    tenantInfo:
      requestTimeout: 30s
    authentication:
      jwksEndpoint: http://ory-stack-oathkeeper-api.ory.svc.cluster.local:4456/.well-known/jwks.json
    client:
      timeout: 30s
    secrets:
      name: "regional-sm-instances-credentials"
      key: "keyConfig"
      path: "/tmp"
    clientIdPath: "clientid"
    smUrlPath: "sm_url"
    tokenURLPath: "certurl"
    appNamePath: "appName"
    certificatePath: "certificate"
    certificateKeyPath: "key"
    oauthTokenPath: "/oauth/token"
    ticker: 3s
    timeout: 300s
    local:
      templateMappings:
        clientIDMapping: '{{ printf "\"%s\":\"client_id\"" .Values.global.instanceCreator.clientIdPath }}'
        smUrlMapping: '{{ printf "\"%s\":\"http://compass-external-services-mock.%s.svc.cluster.local:%s\"" .Values.global.instanceCreator.smUrlPath .Release.Namespace (.Values.service.port | toString) }}'
        tokenURLMapping: '{{ printf "\"%s\":\"http://compass-external-services-mock.%s.svc.cluster.local:%s\"" .Values.global.instanceCreator.tokenURLPath .Release.Namespace (.Values.service.port | toString) }}'
        appNameMapping: '{{ printf "\"%s\":\"app_name\"" .Values.global.instanceCreator.appNamePath }}'
        certificateMapping: '{{ printf "\"%s\":\"%s\"" .Values.global.instanceCreator.certificatePath .Values.global.connector.caCertificate }}'
        certificateKeyMapping: '{{ printf "\"%s\":\"%s\"" .Values.global.instanceCreator.certificateKeyPath .Values.global.connector.caKey }}'
  operations_controller:
    enabled: true
  connectivity_adapter:
    port: 8080
    tls:
      host: adapter-gateway
    mtls:
      host: adapter-gateway-mtls
  oathkeeperFilters:
    workloadLabel: oathkeeper
    namespace: ory
    tokenDataHeader: "Connector-Token"
    certificateDataHeader: "Certificate-Data"
  istio:
    discoveryMtlsGateway:
      name: "discovery-gateway"
      namespace: "compass-system"
      certSecretName: discovery-gateway-certs
      localCA: # the CA property and its nested fields are used only in local setup
        secretName: discovery-gateway-certs-cacert
        namespace: istio-system # For Ingress Gateway to work properly the namespace needs to be istio-system
        certificate: ""
        key: ""
    externalMtlsGateway:
      name: "compass-gateway-external-mtls"
      namespace: "compass-system"
    mtlsGateway:
      name: "compass-gateway-mtls"
      namespace: "compass-system"
    gateway:
      name: "kyma-gateway"
      namespace: "kyma-system"
    proxy:
      port: 15020
    namespace: istio-system
    ingressgateway:
      workloadLabel: istio-ingressgateway
      requestPayloadSizeLimit2MB: 2097152
      requestPayloadSizeLimit2MBLabel: "2MB"
      requestPayloadSizeLimit5MB: 5097152
      requestPayloadSizeLimit5MBLabel: "5MB"
      correlationHeaderRewriteFilter:
        expectedHeaders:
          - "x-request-id"
          - "x-correlation-id"
          - "x-correlationid"
          - "x-forrequest-id"
          - "x-vcap-request-id"
          - "x-broker-api-request-identity"
  kubernetes:
    serviceAccountTokenIssuer: https://kubernetes.default.svc.cluster.local
    serviceAccountTokenJWKS: https://kubernetes.default.svc.cluster.local/openid/v1/jwks
  ingress:
    domainName: "local.kyma.dev"
    discoveryDomain:
      name: "discovery.api.local"
      tlsCert: ""
      tlsKey: ""
  database:
    sqlProxyServiceAccount: "proxy-user@gcp-cmp.iam.gserviceaccount.com"
    manageSecrets: true
    embedded:
      enabled: true
      director:
        name: "postgres"
      ias_adapter:
        name: "postgres2"
      directorDBName: "postgres"
    managedGCP:
      serviceAccountKey: ""
      instanceConnectionName: ""
      director:
        name: ""
        user: ""
        password: ""
      iasAdapter:
        name: ""
        user: ""
        password: ""
      host: "localhost"
      hostPort: "5432"
      sslMode: ""
      #TODO remove below after migration to separate user will be done
      dbUser: ""
      dbPassword: ""
      directorDBName: ""
  oathkeeper:
    host: ory-stack-oathkeeper-proxy.ory.svc.cluster.local
    port: 4455
    timeout_ms: 120000
    ns_adapter_timeout_ms: 3600000
    idTokenConfig:
      claims: '{"scopes": "{{ print .Extra.scope }}","tenant": "{{ .Extra.tenant }}", "consumerID": "{{ print .Extra.consumerID}}", "consumerType": "{{ print .Extra.consumerType }}", "flow": "{{ print .Extra.flow }}", "onBehalfOf": "{{ print .Extra.onBehalfOf }}", "region": "{{ print .Extra.region }}", "tokenClientID": "{{ print .Extra.tokenClientID }}"}'
      internalClaims: '{"scopes": "application:read application:write application.webhooks:read application.application_template:read application_template.webhooks:read webhooks.auth:read runtime:write runtime:read tenant:read tenant:write tenant_subscription:write ory_internal fetch_tenant application_template:read destinations_sensitive_data:read destinations:sync ord_aggregator:sync certificate_subject_mapping:read certificate_subject_mapping:write bundle_instance_auth:write bundle.instance_auths:read","tenant":"{ {{ if .Header.Tenant }} \"consumerTenant\":\"{{ print (index .Header.Tenant 0) }}\", {{ end }} \"externalTenant\":\"\"}", "consumerType": "Internal Component", "flow": "Internal"}'
    mutators:
      runtimeMappingService:
        config:
          api:
            url: http://compass-hydrator.compass-system.svc.cluster.local:3000/hydrators/runtime-mapping
            retry:
              give_up_after: 6s
              max_delay: 2000ms
      authenticationMappingServices:
        nsadapter:
          cfg:
            config:
              api:
                url: http://compass-hydrator.compass-system.svc.cluster.local:3000/hydrators/authn-mapping/nsadapter
                retry:
                  give_up_after: 6s
                  max_delay: 2000ms
          authenticator:
            enabled: false
            createRule: true
            gatewayHost: "compass-gateway-xsuaa"
            trusted_issuers: '[{"domain_url": "compass-system.svc.cluster.local:8080", "scope_prefix": "prefix.", "protocol": "http"}]'
            attributes: '{"uniqueAttribute": { "key": "ns-adapter-test", "value": "ns-adapter-flow" }, "tenant": { "key": "tenant" }, "identity": { "key": "identity" }, "clientid": { "key": "client_id" } }'
            path: /nsadapter/api/v1/notifications
            upstreamComponent: "compass-gateway"
            checkSuffix: true
        tenant-fetcher:
          cfg:
            config:
              api:
                url: http://compass-hydrator.compass-system.svc.cluster.local:3000/hydrators/authn-mapping/tenant-fetcher
                retry:
                  give_up_after: 6s
                  max_delay: 2000ms
          authenticator:
            enabled: false
            createRule: true
            gatewayHost: "compass-gateway"
            trusted_issuers: '[{"domain_url": "compass-system.svc.cluster.local:8080", "scope_prefix": "prefix.", "protocol": "http"}]'
            attributes: '{"uniqueAttribute": { "key": "test", "value": "tenant-fetcher" }, "tenant": { "key": "tenant" }, "identity": { "key": "identity" } }'
            path: /tenants/<.*>
            upstreamComponent: "compass-tenant-fetcher"
            checkSuffix: false
        subscriber:
          cfg:
            config:
              api:
                url: http://compass-hydrator.compass-system.svc.cluster.local:3000/hydrators/authn-mapping/subscriber
                retry:
                  give_up_after: 6s
                  max_delay: 2000ms
          authenticator:
            enabled: false
            createRule: false
            gatewayHost: "compass-gateway-sap-mtls"
            trusted_issuers: '[{"domain_url": "compass-system.svc.cluster.local:8080", "scope_prefix": "prefix.", "protocol": "http", "region": "eu-1"}]'
            attributes: '{"uniqueAttribute": { "key": "subsc-key-test", "value": "subscription-flow" }, "tenant": { "key": "tenant" }, "identity": { "key": "user_name" }, "clientid": { "key": "client_id" } }'
            path: /<.*>
            checkSuffix: false
      tenantMappingService:
        config:
          api:
            url: http://compass-hydrator.compass-system.svc.cluster.local:3000/hydrators/tenant-mapping
            retry:
              give_up_after: 6s
              max_delay: 2000ms
      certificateResolverService:
        config:
          api:
            url: http://compass-hydrator.compass-system.svc.cluster.local:3000/hydrators/v1/certificate/data/resolve
            retry:
              give_up_after: 6s
              max_delay: 2000ms
      tokenResolverService:
        config:
          api:
            url: http://compass-hydrator.compass-system.svc.cluster.local:3000/hydrators/v1/tokens/resolve
            retry:
              give_up_after: 6s
              max_delay: 2000ms
  cockpit:
    auth:
      allowedConnectSrc: "https://*.ondemand.com"
      secretName: "cockpit-auth-secret"
      idpHost: ""
      clientID: ""
      scopes: "openid profile email"
      path: "/oauth2/certs"
  destinationFetcher:
    manageSecrets: true
    host: compass-destination-fetcher.compass-system.svc.cluster.local
    prefix: /destination-configuration
    port: 3000
    jobSchedule: 10s
    lease:
      lockname: destinationlease
    parallelTenants: 10
    tenantSyncTimeout: "5m"
    authentication:
      jwksEndpoint: "http://ory-stack-oathkeeper-api.ory.svc.cluster.local:4456/.well-known/jwks.json"
      appDestinationsSyncScope: "destinations:sync"
      appDetinationsSensitiveDataScope: "destinations_sensitive_data:read"
    server:
      tenantDestinationsEndpoint: "/v1/subaccountDestinations"
      tenantDestinationCertificatesEndpoint: "/v1/subaccountCertificates"
      sensitiveDataEndpoint: "/v1/destinations"
      sensitiveDataQueryParam: "name"
    request:
      skipSSLValidation: false
      retry_interval: "100ms"
      retry_attempts: 3
      goroutineLimit: 10
      requestTimeout: "5s"
      pageSize: 100
      oauthTokenPath: "/oauth/token"
    instance:
      clientIdPath: "clientid"
      clientSecretPath: "clientsecret"
      urlPath: "uri"
      tokenUrlPath: "certurl"
      clientCertPath: "certificate"
      clientKeyPath: "key"
    secretName: destination-region-instances
    dependenciesConfig:
      path: "/cfg/dependencies"
    oauthMode: "oauth-mtls"
  destinationRegionSecret:
    secretName: "destination-region-instances"
    fileName: "keyConfig"
    local:
      templateMappings:
        xsappMapping: '{{ printf "\"%s\":\"xsappname1\"" .Values.global.tenantFetcher.xsappNamePath }}'
        clientIDMapping: '{{ printf "\"%s\":\"client_id\"" .Values.global.destinationFetcher.instance.clientIdPath }}'
        clientSecretMapping: '{{ printf "\"%s\":\"client_secret\"" .Values.global.destinationFetcher.instance.clientSecretPath }}'
        urlMapping: '{{ printf "\"%s\":\"http://compass-external-services-mock.%s.svc.cluster.local:%s\"" .Values.global.destinationFetcher.instance.urlPath .Release.Namespace (.Values.service.port | toString) }}'
        tokenURLMapping: '{{ printf "\"%s\":\"https://%s.%s:%s\"" .Values.global.destinationFetcher.instance.tokenUrlPath .Values.global.externalServicesMock.certSecuredHost .Values.global.ingress.domainName (.Values.service.certPort | toString) }}'
        x509CertificateMapping: '{{ printf "\"%s\":\"%s\"" .Values.global.destinationFetcher.instance.clientCertPath .Values.global.connector.caCertificate }}'
        x509KeyMapping: '{{ printf "\"%s\":\"%s\"" .Values.global.destinationFetcher.instance.clientKeyPath .Values.global.connector.caKey }}'
  tenantFetcher:
    k8sSecret:
      manageSecrets: true
      name: "tenant-fetcher-secret"
      namespace: "compass-system"
      key: "keyConfig"
      path: "/tmp"
    host: compass-tenant-fetcher.compass-system.svc.cluster.local
    prefix: /tenants
    port: 3000
    xsappNamePath: "xsappname"
    omitDependenciesParamName: ""
    omitDependenciesParamValue: ""
    requiredAuthScope: Callback
    fetchTenantAuthScope: fetch_tenant
    authentication:
      jwksEndpoint: "http://ory-stack-oathkeeper-api.ory.svc.cluster.local:4456/.well-known/jwks.json"
    tenantProvider:
      tenantIdProperty: "tenantId"
      customerIdProperty: "customerId"
      subaccountTenantIdProperty: "subaccountTenantId"
      subdomainProperty: "subdomain"
      licenseTypeProperty: "licenseType"
      name: "provider"
      subscriptionProviderIdProperty: "subscriptionProviderIdProperty"
      providerSubaccountIdProperty: "providerSubaccountIdProperty"
      consumerTenantIdProperty: "consumerTenantIdProperty"
      subscriptionProviderAppNameProperty: "subscriptionProviderAppNameProperty"
      subscriptionIDProperty: "subscriptionGUID"
      dependentServiceInstancesInfoProperty: "dependentServiceInstancesInfo"
      dependentServiceInstancesInfoAppIdProperty: "appId"
      dependentServiceInstancesInfoAppNameProperty: "appName"
      dependentServiceInstancesInfoProviderSubaccountIdProperty: "providerSubaccountId"
    server:
      fetchTenantWithParentEndpoint: "/v1/fetch/{parentTenantId}/{tenantId}"
      fetchTenantWithoutParentEndpoint: "/v1/fetch/{tenantId}"
      regionalHandlerEndpoint: "/v1/regional/{region}/callback/{tenantId}"
      dependenciesEndpoint: "/v1/regional/{region}/dependencies"
      tenantPathParam: "tenantId"
      regionPathParam: "region"
    dependenciesConfig:
      path: "/cfg/dependencies"
    local:
      templateMappings:
        xsappMapping: '{{ printf "\"%s\":\"xsappname1\"" .Values.global.tenantFetcher.xsappNamePath }}'
    containerName: "tenant-fetcher"
  externalCertConfiguration:
    issuerLocality: "local,local2" # In local setup we have manually created connector CA certificate with 'local' Locality property
    subjectPattern: "/C=DE/O=SAP SE/OU=SAP Cloud Platform Clients/OU=Region/OU=%s/L=%s/CN=%s"
    technicalClientSubjectPattern: "/C=DE/O=SAP SE/OU=SAP Cloud Platform Clients/OU=Region/OU=%s/L=%s/CN=%s"
    ouCertSubaccountID: "f8075207-1478-4a80-bd26-24a4785a2bfd"
    commonName: "compass"
    locality: "local"
    certSvcApiPath: "/cert"
    tokenPath: "/cert/token"
    secrets:
      externalCertSvcSecret:
        manage: false
        name: "cert-svc-secret"
        clientIdKey: client-id
        clientSecretKey: client-secret
        oauthUrlKey: url
        csrEndpointKey: csr-endpoint
        clientCert: client-cert
        clientKey: client-key
        skipSSLValidationFlag: "-k"
      externalClientCertSecret:
        name: "external-client-certificate"
        namespace: compass-system
        certKey: tls.crt
        keyKey: tls.key
    rotationCronjob:
      name: "external-certificate-rotation"
      schedule: "*/1 * * * *" # Executes every minute
      certValidity: "7"
      clientCertRetryAttempts: "8"
      containerName: "certificate-rotation"
  extSvcCertConfiguration:
    issuerLocality: "local,local2" # In local setup we have manually created connector CA certificate with 'local' Locality property
    subjectPattern: "/C=DE/O=SAP SE/OU=SAP Cloud Platform Clients/OU=Region/OU=%s/L=%s/CN=%s"
    ouCertSubaccountID: "f8075207-1478-4a80-bd26-24a4785a2bfd"
    commonName: "compass"
    locality: "local"
    certSvcApiPath: "/cert"
    tokenPath: "/cert/token"
    secrets:
      extSvcCertSvcSecret:
        manage: false
        name: "ext-svc-cert-svc-secret"
        clientIdKey: client-id
        clientSecretKey: client-secret
        oauthUrlKey: url
        csrEndpointKey: csr-endpoint
        clientCert: client-cert
        clientKey: client-key
        skipSSLValidationFlag: "-k"
      extSvcClientCertSecret:
        name: "ext-svc-client-certificate"
        namespace: compass-system
        certKey: tls.crt
        keyKey: tls.key
    rotationCronjob:
      name: "ext-svc-certificate-rotation"
      schedule: "*/1 * * * *" # Executes every minute
      certValidity: "7"
      clientCertRetryAttempts: "8"
      containerName: "ext-svc-certificate-rotation"
  ordService:
    host: compass-ord-service.compass-system.svc.cluster.local
    prefix: /open-resource-discovery-service/v0
    docsPrefix: /open-resource-discovery-docs
    staticPrefix: /open-resource-discovery-static/v0
    port: 3000
    defaultResponseType: "xml"
    userContextHeader: "user_context"
    authTokenPath: "/var/run/secrets/kubernetes.io/serviceaccount/token"
    skipSSLValidation: false
  ordAggregator:
    port: 3000
    prefix: /ord-aggregator
    name: ord-aggregator
    job:
      schedulePeriod: 60m
      isSchedulable: true
    lease:
      lockname: aggregatorlease
    authentication:
      jwksEndpoint: "http://ory-stack-oathkeeper-api.ory.svc.cluster.local:4456/.well-known/jwks.json"
    http:
      client:
        skipSSLValidation: false
      retry:
        attempts: 3
        delay: 100ms
    dbPool:
      maxOpenConnections: 2
      maxIdleConnections: 2
    globalRegistryUrl: http://compass-external-services-mock.compass-system.svc.cluster.local:8087/.well-known/open-resource-discovery
    maxParallelWebhookProcessors: 4
    maxParallelDocumentsPerApplication: 10
    maxParallelSpecificationProcessors: 100
    ordWebhookPartialProcessURL: ""
    ordWebhookPartialProcessMaxDays: 0
    ordWebhookPartialProcessing: false
    containerName: "ord-aggregator"
    tenantMappingConfiguration: '{}'
  systemFetcher:
    enabled: false
    name: "system-fetcher"
    schedule: "0 0 * * *"
    manageSecrets: true
    # enableSystemDeletion - whether systems in deleted state should be deleted from director database
    enableSystemDeletion: true
    # fetchParallelism - shows how many http calls will be made in parallel to fetch systems
    fetchParallellism: 30
    # queueSize - shows how many system fetches (individual requests may fetch more than 1 system)
    # can be put in the queue for processing before blocking. It is best for the queue to be about 2 times bigger than the parallellism
    queueSize: 100
    # fetchRequestTimeout - shows the timeout to wait for oauth token and for fetching systems (in one request) separately
    fetchRequestTimeout: "30s"
    # directorRequestTimeout - graphql requests timeout to director
    directorRequestTimeout: "30s"
    dbPool:
      maxOpenConnections: 20
      maxIdleConnections: 2
    # systemsAPIEndpoint - endpoint of the service to fetch systems from
    systemsAPIEndpoint: ""
    # systemsAPIFilterCriteria - criteria for fetching systems
    systemsAPIFilterCriteria: ""
    appTemplatesProductLabel: "systemRole"
    systemSourceKey: "prop"
    appTemplates: []
    templatePlaceholderToSystemKeyMappings: '[ { "placeholder_name": "name", "system_key": "$.displayName" }, { "placeholder_name": "display-name", "system_key": "$.displayName" }, { "placeholder_name": "systemNumber", "system_key": "$.systemNumber" }, { "placeholder_name": "productId", "system_key": "$.productId" }, { "placeholder_name": "ppmsProductVersionId", "system_key": "$.ppmsProductVersionId", "optional": true }, { "placeholder_name": "region", "system_key": "$.additionalAttributes.systemSCPLandscapeID", "optional": true }, { "placeholder_name": "description", "system_key": "$.productDescription", "optional": true }, { "placeholder_name": "baseUrl", "system_key": "$.additionalUrls.mainUrl", "optional": true }, { "placeholder_name": "providerName", "system_key": "$.infrastructureProvider", "optional": true } ]'
    templateOverrideApplicationInput: '{"name": "{{name}}","description": "{{description}}","providerName": "{{providerName}}","statusCondition": "INITIAL","systemNumber": "{{systemNumber}}","labels": {"managed": "true","productId": "{{productId}}","ppmsProductVersionId": "{{ppmsProductVersionId}}","region": "{{region}}"},"baseUrl": "{{baseUrl}}"}'
    http:
      client:
        skipSSLValidation: false
    oauth:
      client: "client_id"
      tokenEndpointProtocol: "https"
      tokenBaseHost: "compass-external-services-mock-sap-mtls"
      tokenPath: "/cert/token"
      scopesClaim: "scopes"
      tenantHeaderName: "x-zid"
      tokenRequestTimeout: 30s
      skipSSLValidation: true
    secret:
      name: "compass-system-fetcher-secret"
      clientIdKey: client-id
      oauthUrlKey: url
    paging:
      pageSize: 200
      sizeParam: "$top"
      skipParam: "$skip"
    containerName: "system-fetcher"
  tenantFetchers:
    job1:
      enabled: false
      job:
        interval: "5m"
      configMapNamespace: "compass-system"
      manageSecrets: true
      providerName: "compass"
      tenantType: "subaccount"
      schedule: "*/5 * * * *"
      tenantInsertChunkSize: "500"
      pageWorkers: "2"
      kubernetes:
        configMapNamespace: "compass-system"
        pollInterval: 2s
        pollTimeout: 1m
        timeout: 2m
      authConfig:
        skipSSLValidation: true
        oauthMode: "oauth-mtls"
        clientIDPath: "clientid"
        clientSecretPath: "secret"
        clientCertPath: "cert"
        clientKeyPath: "key"
        tokenEndpointPath: "url"
        tokenURLPath: "/cert/token"
      queryMapping:
        regionField: "region"
        pageNumField: "pageNum"
        pageSizeField: "pageSize"
        timestampField: "timestamp"
      query:
        startPage: "0"
        pageSize: "100"
      api:
        regionName: "central"
        authConfigSecretKey: "central"
        fieldMapping:
          totalPagesField: "totalPages"
          totalResultsField: "totalResults"
          tenantEventsField: "events"
          idField: "id"
          nameField: "name"
          customerIdField: "customerId"
          subdomainField: "subdomain"
          licenseTypeField: "licenseType"
          discriminatorField: ""
          discriminatorValue: ""
          detailsField: "details"
          entityTypeField: "entityType"
          globalAccountID: "gaID"
          regionField: "region"
          movedSubaccountTargetField: "targetGlobalAccountGUID"
          movedSubaccountSourceField: "sourceGlobalAccountGUID"
        endpoints:
          accountCreated: "127.0.0.1/events?type=account-created"
          accountDeleted: "127.0.0.1/events?type=account-deleted"
          accountUpdated: "127.0.0.1/events?type=account-updated"
          subaccountCreated: "127.0.0.1/events?type=subaccount-created"
          subaccountDeleted: "127.0.0.1/events?type=subaccount-deleted"
          subaccountUpdated: "127.0.0.1/events?type=subaccount-updated"
          subaccountMoved: "127.0.0.1/events?type=subaccount-moved"
      regionalConfig:
        fieldMapping:
          totalPagesField: "totalPages"
          totalResultsField: "totalResults"
          tenantEventsField: "events"
          idField: "guid"
          nameField: "displayName"
          customerIdField: "customerId"
          subdomainField: "subdomain"
          licenseTypeField: "licenseType"
          discriminatorField: ""
          discriminatorValue: ""
          detailsField: "details"
          entityTypeField: "entityType"
          globalAccountID: "globalAccountGUID"
          regionField: "region"
          movedSubaccountTargetField: "targetGlobalAccountGUID"
          movedSubaccountSourceField: "sourceGlobalAccountGUID"
        regions:
          eu-east:
            api:
              oauthMode: "oauth-mtls"
              authConfigSecretKey: "central"
              endpoints:
                accountCreated: "127.0.0.1/events?type=account-created"
                accountDeleted: "127.0.0.1/events?type=account-deleted"
                accountUpdated: "127.0.0.1/events?type=account-updated"
                subaccountCreated: "127.0.0.1/events?type=subaccount-created"
                subaccountDeleted: "127.0.0.1/events?type=subaccount-deleted"
                subaccountUpdated: "127.0.0.1/events?type=subaccount-updated"
                subaccountMoved: "127.0.0.1/events?type=subaccount-moved"
      dbPool:
        maxOpenConnections: 1
        maxIdleConnections: 1
  metrics:
    enabled: true
    pushEndpoint: http://monitoring-prometheus-pushgateway.kyma-system.svc.cluster.local:9091
  externalServicesMock:
    enabled: false
    certSecuredPort: 8081
    ordCertSecuredPort: 8082
    unsecuredPort: 8083
    basicSecuredPort: 8084
    oauthSecuredPort: 8085
    ordGlobalRegistryCertPort: 8086
    ordGlobalRegistryUnsecuredPort: 8087
    unsecuredPortWithAdditionalContent: 8088
    unsecuredMultiTenantPort: 8089
    certSecuredProxyPort: 8090
    certSecuredHost: compass-external-services-mock-sap-mtls
    ordCertSecuredHost: compass-external-services-mock-sap-mtls-ord
    ordGlobalCertSecuredHost: compass-external-services-mock-sap-mtls-global-ord-registry
    unSecuredHost: compass-external-services-mock
    host: compass-external-services-mock.compass-system.svc.cluster.local
    directDependencyXsappname: ""
    saasAppNamesSecret:
      manage: false
    regionInstancesCredentials:
      manage: false
    regionSMInstancesCredentials:
      manage: false
    oauthSecret:
      manage: false
      name: compass-external-services-mock-oauth-credentials
      clientIdKey: client-id
      clientSecretKey: client-secret
      oauthUrlKey: url
      oauthTokenPath: "/secured/oauth/token"
    auditlog:
      applyMockConfiguration: false
      managementApiPath: /audit-log/v2/configuration-changes/search
      mtlsTokenPath: "/cert/token"
      secret:
        name: "auditlog-instance-management"
        urlKey: url
        tokenUrlKey: token-url
        clientIdKey: client-id
        clientSecretKey: client-secret
        clientCertKey: client-cert
        clientKeyKey: client-key
    iasAdapter:
      consumerAppID: "consumer-app-id"
      consumerAppClientID: "consumer-client-id"
      consumerAppTenantID: "consumer-app-tenant-id"
      providerAppID: "provider-app-id"
      providerAppClientID: "provider-client-id"
      providerAppTenantID: "provider-app-tenant-id"
      apiName: "Test API Name"
  tests:
    http:
      client:
        skipSSLValidation: false
    externalCertConfiguration:
      ouCertSubaccountID: "bad76f69-e5c2-4d55-bca5-240944824b83"
      issuerLocalityRegion2: "local"
    hydrator:
      certSubjectMappingResyncInterval: "10s"
    director:
      skipPattern: ""
      externalCertIntSystemCN: "integration-system-test"
      supportedOrdApplicationType: "SAP temp1"
    tenantFetcher:
      tenantOnDemandID: "8d42d818-d4c4-4036-b82f-b199db7ffeb5"
      missingTenantOnDemandID: "subaccount-external-tnt"
      region: "eu-1"
      region2: "eu-2"
    ordAggregator:
      skipPattern: ""
      proxyApplicationTemplateName: "SAP Proxy Template"
    ordService:
      accountTenantID: "5577cf46-4f78-45fa-b55f-a42a3bdba868" # testDefaultTenant from our testing tenants
      skipPattern: "(.*Requesting_filtering_of_Bundles_that_have_only_ODATA_APIs|.*Requesting_filtering_of_Bundles_that_do_not_have_only_ODATA_APIs)"
    externalServicesMock:
      skipPattern: ""
      tenantMappingStatusAPI:
        responseDelayInSeconds: 3
    selfRegistration:
      region: "eu-1"
      region2: "eu-2"
    destination:
      consumerSubdomain: "compass-external-services-mock-sap-mtls"
    subscription:
      labelKey: "subscriptions"
      standardFlow: "standard"
      indirectDependencyFlow: "indirectDependency"
      directDependencyFlow: "directDependency"
      subscriptionsFlowHeaderKey: "subscriptionFlow"
      consumerSubdomain: "compass-external-services-mock-sap-mtls"
      tenants:
        providerAccountID: "5577cf46-4f78-45fa-b55f-a42a3bdba868" # testDefaultTenant from our testing tenants
        providerSubaccountID: "47b4575a-f102-414a-8398-2d973ad65f3a" # TestProviderSubaccount from our testing tenants
        consumerAccountID: "5984a414-1eed-4972-af2c-b2b6a415c7d7" # ApplicationsForRuntimeTenantName from our testing tenants
        consumerSubaccountID: "1f538f34-30bf-4d3d-aeaa-02e69eef84ae" # randomly chosen
        consumerTenantID: "ba49f1aa-ddc1-43ff-943c-fe949857a34a" # randomly chosen
        providerSubaccountIDRegion2: "731b7bc4-5472-41d2-a447-e4c0f45de739" # TestProviderSubaccountRegion2 from our testing tenants
        consumerAccountIDTenantHierarchy: "5577cf46-4f78-45fa-b55f-a42a3bdba868" # testDefaultTenant from our testing tenants; more info in 'TestFormationNotificationsTenantHierarchy'
        consumerSubaccountIDTenantHierarchy: "3cfcdd62-320d-403b-b66a-4ee3cdd06947" # TestIntegrationSystemManagedSubaccount from our testing tenants; more info in 'TestFormationNotificationsTenantHierarchy'
      oauthSecret:
        manage: false
        name: compass-subscription-secret
        clientIdKey: client-id
        clientSecretKey: client-secret
        oauthUrlKey: url
      propagatedProviderSubaccountHeader: "X-Provider-Subaccount"
      externalClientCertTestSecretName: "external-client-certificate-test-secret"
      externalClientCertTestSecretNamespace: "compass-system"
      externalCertTestJobName: "external-certificate-rotation-test-job"
      certSvcInstanceTestSecretName: "cert-svc-secret"
      certSvcInstanceTestRegion2SecretName: "cert-svc-secret-eu2"
      consumerTokenURL: "http://compass-external-services-mock.compass-system.svc.cluster.local:8080"
      subscriptionURL: "http://compass-external-services-mock.compass-system.svc.cluster.local:8080"
      subscriptionProviderIdValue: "id-value!t12345"
      directDependencySubscriptionProviderIdValue: "direct-dep-id-value!t12345"
      subscriptionProviderAppNameValue: "subscriptionProviderAppNameValue"
      indirectDependencySubscriptionProviderAppNameValue: "indirectDependencySubscriptionProviderAppNameValue"
      directDependencySubscriptionProviderAppNameValue: "subscriptionProviderAppNameValue" # this is used for real env tests where there is a dedicated SAAS svc instance for the indirect dependency flow
    namespace: kyma-system
    connectivityAdapterFQDN: http://compass-connectivity-adapter.compass-system.svc.cluster.local
    externalServicesMockFQDN: http://compass-external-services-mock.compass-system.svc.cluster.local
    ordServiceFQDN: http://compass-ord-service.compass-system.svc.cluster.local
    systemBrokerFQDN: http://compass-system-broker.compass-system.svc.cluster.local
    tenantFetcherFQDN: http://compass-tenant-fetcher.compass-system.svc.cluster.local
    hydratorFQDN: http://compass-hydrator.compass-system.svc.cluster.local
    basicCredentials:
      manage: false
      secretName: "test-basic-credentials-secret"
    db:
      maxOpenConnections: 3
      maxIdleConnections: 1
    securityContext: # Set on container level
      runAsUser: 2000
      allowPrivilegeEscalation: false
  expectedSchemaVersionUpdateJob:
    cm:
      name: "expected-schema-version"
    ias_adapter:
      cm:
        name: "ias-adapter-expected-schema-version"
  migratorJob:
    nodeSelectorEnabled: false
    pvc:
      name: "compass-director-migrations"
      namespace: "compass-system"
      migrationsPath: "/compass-migrations"
      storageClass: local-path
    ias_adapter:
      pvc:
        name: "compass-ias-adapter-migrations"
        namespace: "compass-system"
        migrationsPath: "/compass-ias-adapter-migrations"
        storageClass: local-path
  http:
    client:
      skipSSLValidation: false
  pairingAdapter:
    templateName: "pairing-adapter-app-template"
    watcherCorrelationID: "pairing-adapter-watcher-id"
    configMap:
      manage: false
      key: "config.json"
      name: "pairing-adapter-config-local"
      namespace: "compass-system"
      localAdapterFQDN: "http://compass-pairing-adapter.compass-system.svc.cluster.local/adapter-local-mtls"
      integrationSystemID: "d3e9b9f5-25dc-4adb-a0a0-ed69ef371fb6"
    e2e:
      appName: "test-app"
      appID: "123-test-456"
      clientUser: "test-user"
      tenant: "test-tenant"
  # Scopes assigned for every new Client Credentials by given object type (Runtime / Application / Integration System)
  # and scopes mapped to a consumer with the given type, then that consumer is using a client certificate
  scopes:
    scopesPerConsumerType:
      business_integration:
        - "application_template:read"
        - "application_template:write"
        - "formation:read"
        - "formation:write"
        - "formation.state:write"
        - "formation_template:read"
        - "formation_template:write"
        - "formation_template.webhooks:read"
      managed_application_provider_operator:
        - "application.local_tenant_id:write"
        - "application_template:write"
        - "application_template:read"
        - "application_template.webhooks:read"
        - "application_template.labels:write"
        - "internal_visibility:read"
        - "webhook:write"
        - "webhooks.auth:read"
        - "certificate_subject_mapping:write"
        - "certificate_subject_mapping:read"
      managed_application_consumer: []
      landscape_resource_operator:
        - "application:read"
        - "application:write"
        - "application.local_tenant_id:write"
        - "tenant_access:write"
        - "formation:read"
        - "formation:write"
      technical_client:
        - "tenant:read"
        - "tenant:write"
      runtime:
        - "runtime:read"
        - "runtime:write"
        - "application:read"
        - "runtime.auths:read"
        - "bundle.instance_auths:read"
        - "runtime.webhooks:read"
        - "webhook:write"
      external_certificate:
        - "runtime:read"
        - "runtime:write"
        - "application:read"
        - "application:write"
        - "runtime.auths:read"
        - "bundle.instance_auths:read"
        - "runtime.webhooks:read"
        - "webhook:write"
        - "application_template:read"
        - "application_template:write"
        - "formation_template:read"
        - "formation_template:write"
        - "formation_template.webhooks:read"
      application:
        - "application:read"
        - "application:write"
        - "application.auths:read"
        - "application.webhooks:read"
        - "application.application_template:read"
        - "bundle.instance_auths:read"
        - "document.fetch_request:read"
        - "event_spec.fetch_request:read"
        - "api_spec.fetch_request:read"
        - "fetch-request.auth:read"
        - "webhook:write"
      integration_system:
        - "application:read"
        - "application:write"
        - "application.local_tenant_id:write"
        - "application.application_template:read"
        - "application_template:read"
        - "application_template:write"
        - "runtime:read"
        - "runtime:write"
        - "integration_system:read"
        - "label_definition:read"
        - "label_definition:write"
        - "automatic_scenario_assignment:read"
        - "integration_system.auths:read"
        - "application_template.webhooks:read"
        - "formation:write"
        - "formation:read"
        - "internal_visibility:read"
        - "application.auths:read"
        - "webhook:write"
        - "formation_template:read"
        - "formation_template.webhooks:read"
      super_admin:
        - "application:read"
        - "application:write"
        - "application.local_tenant_id:write"
        - "application_template:read"
        - "application_template:write"
        - "integration_system:read"
        - "integration_system:write"
        - "runtime:read"
        - "runtime:write"
        - "label_definition:read"
        - "label_definition:write"
        - "eventing:manage"
        - "tenant:read"
        - "tenant:write"
        - "automatic_scenario_assignment:read"
        - "application.auths:read"
        - "application.webhooks:read"
        - "application.application_template:read"
        - "application_template.webhooks:read"
        - "bundle.instance_auths:read"
        - "document.fetch_request:read"
        - "event_spec.fetch_request:read"
        - "api_spec.fetch_request:read"
        - "integration_system.auths:read"
        - "runtime.auths:read"
        - "fetch-request.auth:read"
        - "webhooks.auth:read"
        - "formation:write"
        - "formation:read"
        - "internal_visibility:read"
        - "runtime.webhooks:read"
        - "webhook:write"
        - "formation_template:read"
        - "formation_template:write"
        - "formation_template.webhooks:read"
        - "formation_constraint:read"
        - "formation_constraint:write"
        - "certificate_subject_mapping:read"
        - "certificate_subject_mapping:write"
        - "formation.state:write"
        - "tenant_access:write"
        - "bundle_instance_auth:write"
      default:
        - "runtime:read"
        - "runtime:write"
        - "tenant:read"<|MERGE_RESOLUTION|>--- conflicted
+++ resolved
@@ -143,11 +143,7 @@
       name: compass-pairing-adapter
     director:
       dir: dev/incubator/
-<<<<<<< HEAD
       version: "PR-3284"
-=======
-      version: "PR-3241"
->>>>>>> 39c6f75e
       name: compass-director
     hydrator:
       dir: prod/incubator/
