global:
  disableLegacyConnectivity: true
  defaultTenant: 3e64ebae-38b5-46a0-b1ed-9ccee153a0ae
  tenants: # tenant order matters, so new tenants should be added to the end of the list
    - name: default
      id: 3e64ebae-38b5-46a0-b1ed-9ccee153a0ae
      type: account
    - name: foo
      id: 1eba80dd-8ff6-54ee-be4d-77944d17b10b
      type: account
    - name: bar
      id: af9f84a9-1d3a-4d9f-ae0c-94f883b33b6e
      type: account
    - name: TestTenantSeparation
      id: f1c4b5be-b0e1-41f9-b0bc-b378200dcca0
      type: account
    - name: TestDeleteLastScenarioForApplication
      id: 0403be1e-f854-475e-9074-922120277af5
      type: account
    - name: Test_DeleteAutomaticScenarioAssignmentForSelector
      id: d9553135-6115-4c67-b4d9-962c00f3725f
      type: account
    - name: Test_AutomaticScenarioAssigmentForRuntime
      id: 8c733a45-d988-4472-af10-1256b82c70c0
      type: account
    - name: TestAutomaticScenarioAssignmentsWholeScenario
      id: 65a63692-c00a-4a7d-8376-8615ee37f45c
      type: account
    - name: TestTenantsQueryTenantNotInitialized
      id: 72329135-27fd-4284-9bcb-37ea8d6307d0
      type: account
    - name: Test Default
      id: 5577cf46-4f78-45fa-b55f-a42a3bdba868
      type: account
      parent: 2c4f4a25-ba9a-4dbc-be68-e0beb77a7eb0
    - name: Test_DefaultCustomer
      id: 2c4f4a25-ba9a-4dbc-be68-e0beb77a7eb0
      type: customer
    - name: TestListLabelDefinitions
      id: 3f641cf5-2d14-4e0f-a122-16e7569926f1
      type: account
    - name: Test_AutomaticScenarioAssignmentQueries
      id: 8263cc13-5698-4a2d-9257-e8e76b543e88
      type: account
    - name: TestGetScenariosLabelDefinitionCreatesOneIfNotExists
      id: 2263cc13-5698-4a2d-9257-e8e76b543e33
      type: account
    - name: TestApplicationsForRuntime
      id: 5984a414-1eed-4972-af2c-b2b6a415c7d7
      type: account
    - name: Test_DeleteAutomaticScenarioAssignmentForScenario
      id: d08e4cb6-a77f-4a07-b021-e3317a373597
      type: account
    - name: TestApplicationsForRuntimeWithHiddenApps
      id: 7e1f2df8-36dc-4e40-8be3-d1555d50c91c
      type: account
    - name: TestTenantsQueryTenantInitialized
      id: 8cf0c909-f816-4fe3-a507-a7917ccd8380
      type: account
    - name: TestDeleteApplicationIfInScenario
      id: 0d597250-6b2d-4d89-9c54-e23cb497cd01
      type: account
    - name: TestProviderSubaccount
      id: f8075207-1478-4a80-bd26-24a4785a2bfd
      type: subaccount
      parent: 5577cf46-4f78-45fa-b55f-a42a3bdba868
    - name: TestProviderSubaccountRegion2
      id: 731b7bc4-5472-41d2-a447-e4c0f45de739
      type: subaccount
      parent: 5577cf46-4f78-45fa-b55f-a42a3bdba868
    - name: TestCertificateSubaccount
      id: 123e4567-e89b-12d3-a456-426614174001
      type: subaccount
      parent: 5577cf46-4f78-45fa-b55f-a42a3bdba868
    - name: TestNsAdapter
      id: 08b6da37-e911-48fb-a0cb-fa635a6c5678
      type: subaccount
      parent: 5577cf46-4f78-45fa-b55f-a42a3bdba868
    - name: TestNsAdapterSubaccountWithApplications
      id: 08b6da37-e911-48fb-a0cb-fa635a6c4321
      type: subaccount
      parent: 5577cf46-4f78-45fa-b55f-a42a3bdba868
    - name: TestIntegrationSystemManagedSubaccount
      id: 3cfcdd62-320d-403b-b66a-4ee3cdd06947
      type: subaccount
      parent: 5577cf46-4f78-45fa-b55f-a42a3bdba868
    - name: TestIntegrationSystemManagedAccount
      id: 7e8ab2e3-3bb4-42e3-92b2-4e0bf48559d3
      type: account
      parent: 2c4f4a25-ba9a-4dbc-be68-e0beb77a7eb0
    - name: TestSystemFetcherAccount
      id: c395681d-11dd-4cde-bbcf-570b4a153e79
      type: account
      parent: 2c4f4a25-ba9a-4dbc-be68-e0beb77a7eb0
    - name: TestConsumerSubaccount
      id: 1f538f34-30bf-4d3d-aeaa-02e69eef84ae
      type: subaccount
      parent: 5984a414-1eed-4972-af2c-b2b6a415c7d7
    - name: TestTenantsOnDemandAPI
      id: 8d42d818-d4c4-4036-b82f-b199db7ffeb5
      type: subaccount
      parent: 5984a414-1eed-4972-af2c-b2b6a415c7d7
    - name: TestExternalCertificateSubaccount
      id: bad76f69-e5c2-4d55-bca5-240944824b83
      type: subaccount
      parent: 5577cf46-4f78-45fa-b55f-a42a3bdba868
  images:
    containerRegistry:
      path: eu.gcr.io/kyma-project/incubator
    connector:
      dir:
      version: "PR-2383"
    connectivity_adapter:
      dir:
      version: "PR-2383"
    pairing_adapter:
      dir:
      version: "PR-2383"
    director:
      dir:
      version: "PR-2496"
    hydrator:
      dir:
      version: "PR-2458"
    gateway:
      dir:
      version: "PR-2383"
    operations_controller:
      dir:
      version: "PR-2383"
    ord_service:
      dir:
      version: "PR-71"
    schema_migrator:
      dir:
      version: "PR-2494"
    system_broker:
      dir:
      version: "PR-2383"
    certs_setup_job:
      containerRegistry:
        path: eu.gcr.io/kyma-project
      dir:
      version: "0a651695"
    external_services_mock:
      dir:
      version: "PR-2496"
    console:
      dir:
      version: "PR-68"
    e2e_tests:
      dir:
<<<<<<< HEAD
      version: "PR-2496"
=======
      version: "PR-2492"
>>>>>>> a964cbf3
  isLocalEnv: false
  isForTesting: false
  enableInternalCommunicationPolicies: true
  oauth2:
    host: oauth2
  livenessProbe:
    initialDelaySeconds: 30
    timeoutSeconds: 1
    periodSeconds: 10
  readinessProbe:
    initialDelaySeconds: 5
    timeoutSeconds: 1
    periodSeconds: 2
  agentPreconfiguration: false
  nsAdapter:
    external:
      port: 3005
    e2eTests:
      gatewayHost: "compass-gateway-xsuaa"
    prefix: /nsadapter
    path: /nsadapter/api/v1/notifications
    systemToTemplateMappings: '[{  "Name": "SAP S/4HANA On-Premise",  "SourceKey": ["type"],  "SourceValue": ["abapSys"]},{  "Name": "SAP S/4HANA On-Premise",  "SourceKey": ["type"],  "SourceValue": ["nonSAPsys"]},{  "Name": "SAP S/4HANA On-Premise",  "SourceKey": ["type"],  "SourceValue": ["hana"]}]'
    secret:
      name: nsadapter-secret
      subaccountKey: subaccount
      local:
        subaccountValue: subaccount
    authSecret:
      name: "compass-external-services-mock-oauth-credentials"
      clientIdKey: client-id
      clientSecretKey: client-secret
      tokenUrlKey: url
      instanceUrlKey: url
      certKey: cert
      keyKey: key
    registerPath: "/register"
    tokenPath: "/secured/oauth/token"
    createClonePattern: '{"key": "%s"}'
    createBindingPattern: '{}'
    useClone: "false"
  director:
    host: compass-director.compass-system.svc.cluster.local
    prefix: /director
    graphql:
      external:
        port: 3000
    tls:
      secure:
        internal:
          host: compass-director-internal
    validator:
      port: 8080
    metrics:
      port: 3003
      enableGraphqlOperationInstrumentation: true
    operations:
      port: 3002
      path: "/operation"
      lastOperationPath: "/last_operation"
    info:
      path: "/v1/info"
    subscription:
      subscriptionProviderLabelKey: "subscriptionProviderId"
      consumerSubaccountLabelKey: "consumer_subaccount_id"
      subscriptionLabelKey: "subscription"
      tokenPrefix: "sb-"
    selfRegister:
      secret:
        name: "region-instances-credentials"
        key: "keyConfig"
        path: "/tmp"
      clientIdPath: "clientId"
      clientSecretPath: "clientSecret"
      urlPath: "url"
      tokenUrlPath: "tokenUrl"
      clientCertPath: "clientCert"
      clientKeyPath: "clientKey"
      local:
        templateMappings:
          clientIDMapping: '{{ printf "\"%s\":\"client_id\"" .Values.global.director.selfRegister.clientIdPath }}'
          clientSecretMapping: '{{ printf "\"%s\":\"client_secret\"" .Values.global.director.selfRegister.clientSecretPath }}'
          urlMapping: '{{ printf "\"%s\":\"http://compass-external-services-mock.%s.svc.cluster.local:%s\"" .Values.global.director.selfRegister.urlPath .Release.Namespace (.Values.service.port | toString) }}'
          tokenURLMapping: '{{ printf "\"%s\":\"https://%s.%s:%s\"" .Values.global.director.selfRegister.tokenUrlPath .Values.global.externalServicesMock.certSecuredHost .Values.global.ingress.domainName (.Values.service.certPort | toString) }}'
          x509CertificateMapping: '{{ printf "\"%s\":\"%s\"" .Values.global.director.selfRegister.clientCertPath .Values.global.connector.caCertificate }}'
          x509KeyMapping: '{{ printf "\"%s\":\"%s\"" .Values.global.director.selfRegister.clientKeyPath .Values.global.connector.caKey }}'
      oauthTokenPath: "/cert/token"
      oauthMode: "oauth-mtls"
      label: "selfRegLabel"
      labelValuePrefix: "self-reg-prefix-"
      responseKey: "self-reg-key"
      path: "/external-api/self-reg"
      nameQueryParam: "name"
      tenantQueryParam: "tenant"
      requestBodyPattern: '{"key": "%s"}'
    clientIDHeaderKey: client_user
    suggestTokenHeaderKey: suggest_token
    runtimeTypeLabelKey: "runtimeType"
    kymaRuntimeTypeLabelValue: "kyma"
    fetchTenantEndpoint: '{{ printf "https://%s.%s%s/v1/fetch" .Values.global.gateway.tls.secure.internal.host .Values.global.ingress.domainName .Values.global.tenantFetcher.prefix }}'
  auditlog:
    configMapName: "compass-gateway-auditlog-config"
    mtlsTokenPath: "/cert/token"
    standardTokenPath: "/secured/oauth/token"
    skipSSLValidation: false
    secret:
      name: "compass-gateway-auditlog-secret"
      urlKey: url
      clientIdKey: client-id
      clientSecretKey: client-secret
      clientCertKey: client-cert
      clientKeyKey: client-key
  log:
    format: "kibana"
  enableCompassDefaultScenarioAssignment: true
  tenantConfig:
    useDefaultTenants: true
    dbPool:
      maxOpenConnections: 1
      maxIdleConnections: 1
  connector:
    prefix: /connector
    graphql:
      external:
        port: 3000
    validator:
      port: 8080
    # If secrets do not exist they will be created
    secrets:
      ca:
        name: compass-connector-app-ca
        namespace: compass-system
        certificateKey: ca.crt
        keyKey: ca.key
      rootCA:
        namespace: istio-system # For Ingress Gateway to work properly the namespace needs to be istio-system
        # In order for istio mTLS to work we should have two different secrets one containing the server certificate (let’s say X) and one used for validation of the client’s certificates.
        # The second one should be our root certificate and istio wants it to be named X-cacert. (-cacert suffix).
        # This is the reason for the confusing name of our root certificate. https://preliminary.istio.io/v1.6/docs/tasks/traffic-management/ingress/secure-ingress/#configure-a-mutual-tls-ingress-gateway
        cacert: compass-gateway-mtls-certs-cacert # For cert-rotation the cacert should be in different secret
        certificateKey: cacert
    revocation:
      configmap:
        name: revocations-config
        namespace: "{{ .Release.Namespace }}"
    # If key and certificate are not provided they will be generated
    caKey: ""
    caCertificate: ""
  system_broker:
    enabled: true
    port: 5001
    prefix: /broker
    tokenProviderFromHeader:
      forwardHeaders: Authorization
    tokenProviderFromSecret:
      enabled: false
      secrets:
        integrationSystemCredentials:
          name: compass-system-broker-credentials
          namespace: compass-system
    testNamespace: kyma-system
  gateway:
    port: 3000
    tls:
      host: compass-gateway
      adapterHost: compass-ns-adapter
      secure:
        internal:
          host: compass-gateway-internal
        oauth:
          host: compass-gateway-auth-oauth
    mtls:
      manageCerts: true
      host: compass-gateway-mtls
      certSecret: compass-gateway-mtls-certs
      external:
        host: compass-gateway-sap-mtls
        certSecret: compass-gateway-mtls-certs # Use connector's root CA as root CA by default. This should be overridden for productive deployments.
    headers:
      rateLimit: X-Flow-Identity
      request:
        remove:
          - "Client-Id-From-Token"
          - "Client-Id-From-Certificate"
          - "Client-Certificate-Hash"
          - "Certificate-Data"
  hydrator:
    host: compass-hydrator.compass-system.svc.cluster.local
    port: 3000
    prefix: /hydrators
    subjectConsumerMappingConfig: '[{"consumer_type": "Super Admin", "tenant_access_levels": ["customer", "account","subaccount"], "subject": "C=DE, L=local, O=SAP SE, OU=Region, OU=SAP Cloud Platform Clients, OU=f8075207-1478-4a80-bd26-24a4785a2bfd, CN=compass"},{"consumer_type": "Integration System", "tenant_access_levels": ["account","subaccount"], "subject": "C=DE, L=local, O=SAP SE, OU=Region, OU=SAP Cloud Platform Clients, OU=f8075207-1478-4a80-bd26-24a4785a2bfd, CN=integration-system-test"}]'
    certificateDataHeader: "Certificate-Data"
    http:
      client:
        skipSSLValidation: false
    metrics:
      port: 3003
      enableClientInstrumentation: true
      censoredFlows: "JWT"
  operations_controller:
    enabled: true
  connectivity_adapter:
    port: 8080
    tls:
      host: adapter-gateway
    mtls:
      host: adapter-gateway-mtls
  oathkeeperFilters:
    workloadLabel: oathkeeper
    namespace: kyma-system
    tokenDataHeader: "Connector-Token"
    certificateDataHeader: "Certificate-Data"
  istio:
    externalMtlsGateway:
      name: "compass-gateway-external-mtls"
      namespace: "compass-system"
    mtlsGateway:
      name: "compass-gateway-mtls"
      namespace: "compass-system"
    gateway:
      name: "kyma-gateway"
      namespace: "kyma-system"
    proxy:
      port: 15020
    namespace: istio-system
    ingressgateway:
      workloadLabel: istio-ingressgateway
      requestPayloadSizeLimit2MB: 2097152
      requestPayloadSizeLimit2MBLabel: "2MB"
      requestPayloadSizeLimit5MB: 5097152
      requestPayloadSizeLimit5MBLabel: "5MB"
      correlationHeaderRewriteFilter:
        expectedHeaders:
          - "x-request-id"
          - "x-correlation-id"
          - "x-correlationid"
          - "x-forrequest-id"
          - "x-vcap-request-id"
          - "x-broker-api-request-identity"
  kubernetes:
    serviceAccountTokenIssuer: kubernetes/serviceaccount
    serviceAccountTokenJWKS: https://kubernetes.default.svc.cluster.local/openid/v1/jwks
  ingress:
    domainName: "local.kyma.dev"
  database:
    sqlProxyServiceAccount: "proxy-user@gcp-cmp.iam.gserviceaccount.com"
    manageSecrets: true
    embedded:
      enabled: true
      director:
        name: "postgres"
      directorDBName: "postgres"
    managedGCP:
      serviceAccountKey: ""
      instanceConnectionName: ""
      director:
        name: ""
        user: ""
        password: ""
      host: "localhost"
      hostPort: "5432"
      sslMode: ""
      #TODO remove below after migration to separate user will be done
      dbUser: ""
      dbPassword: ""
      directorDBName: ""
  oathkeeper:
    host: ory-oathkeeper-proxy.kyma-system.svc.cluster.local
    port: 4455
    timeout_ms: 120000
    ns_adapter_timeout_ms: 3600000
    idTokenConfig:
      claims: '{"scopes": "{{ print .Extra.scope }}","tenant": "{{ .Extra.tenant }}", "consumerID": "{{ print .Extra.consumerID}}", "consumerType": "{{ print .Extra.consumerType }}", "flow": "{{ print .Extra.flow }}", "onBehalfOf": "{{ print .Extra.onBehalfOf }}", "region": "{{ print .Extra.region }}", "tokenClientID": "{{ print .Extra.tokenClientID }}"}'
      internalClaims: '{"scopes": "application:read application:write application.webhooks:read application_template.webhooks:read webhooks.auth:read runtime:write runtime:read tenant:read tenant:write tenant_subscription:write ory_internal fetch_tenant application_template:read","tenant":"{ {{ if .Header.Tenant }} \"consumerTenant\":\"{{ print (index .Header.Tenant 0) }}\", {{ end }} \"externalTenant\":\"\"}", "consumerType": "Internal Component", "flow": "Internal"}'
    mutators:
      runtimeMappingService:
        config:
          api:
            url: http://compass-hydrator.compass-system.svc.cluster.local:3000/hydrators/runtime-mapping
            retry:
              give_up_after: 6s
              max_delay: 2000ms
      authenticationMappingServices:
        nsadapter:
          cfg:
            config:
              api:
                url: http://compass-hydrator.compass-system.svc.cluster.local:3000/hydrators/authn-mapping/nsadapter
                retry:
                  give_up_after: 6s
                  max_delay: 2000ms
          authenticator:
            enabled: false
            createRule: true
            gatewayHost: "compass-gateway-xsuaa"
            trusted_issuers: '[{"domain_url": "compass-system.svc.cluster.local:8080", "scope_prefix": "prefix.", "protocol": "http"}]'
            attributes: '{"uniqueAttribute": { "key": "ns-adapter-test", "value": "ns-adapter-flow" }, "tenant": { "key": "tenant" }, "identity": { "key": "identity" }, "clientid": { "key": "client_id" } }'
            path: /nsadapter/api/v1/notifications
            upstreamComponent: "compass-gateway"
            checkSuffix: true
        tenant-fetcher:
          cfg:
            config:
              api:
                url: http://compass-hydrator.compass-system.svc.cluster.local:3000/hydrators/authn-mapping/tenant-fetcher
                retry:
                  give_up_after: 6s
                  max_delay: 2000ms
          authenticator:
            enabled: false
            createRule: true
            gatewayHost: "compass-gateway"
            trusted_issuers: '[{"domain_url": "compass-system.svc.cluster.local:8080", "scope_prefix": "prefix.", "protocol": "http"}]'
            attributes: '{"uniqueAttribute": { "key": "test", "value": "tenant-fetcher" }, "tenant": { "key": "tenant" }, "identity": { "key": "identity" } }'
            path: /tenants/<.*>
            upstreamComponent: "compass-tenant-fetcher"
            checkSuffix: false
        subscriber:
          cfg:
            config:
              api:
                url: http://compass-hydrator.compass-system.svc.cluster.local:3000/hydrators/authn-mapping/subscriber
                retry:
                  give_up_after: 6s
                  max_delay: 2000ms
          authenticator:
            enabled: false
            createRule: false
            gatewayHost: "compass-gateway-sap-mtls"
            trusted_issuers: '[{"domain_url": "compass-system.svc.cluster.local:8080", "scope_prefix": "prefix.", "protocol": "http", "region": "eu-1"}]'
            attributes: '{"uniqueAttribute": { "key": "subsc-key-test", "value": "subscription-flow" }, "tenant": { "key": "tenant" }, "identity": { "key": "identity" }, "clientid": { "key": "client_id" } }'
            path: /<.*>
            checkSuffix: false
      tenantMappingService:
        config:
          api:
            url: http://compass-hydrator.compass-system.svc.cluster.local:3000/hydrators/tenant-mapping
            retry:
              give_up_after: 6s
              max_delay: 2000ms
      certificateResolverService:
        config:
          api:
            url: http://compass-hydrator.compass-system.svc.cluster.local:3000/hydrators/v1/certificate/data/resolve
            retry:
              give_up_after: 6s
              max_delay: 2000ms
      tokenResolverService:
        config:
          api:
            url: http://compass-hydrator.compass-system.svc.cluster.local:3000/hydrators/v1/tokens/resolve
            retry:
              give_up_after: 6s
              max_delay: 2000ms
  cockpit:
    auth:
      allowedConnectSrc: "https://*.ondemand.com"
      secretName: "cockpit-auth-secret"
      idpHost: ""
      clientID: ""
      scopes: "openid profile email"
      path: "/oauth2/certs"
  tenantFetcher:
    manageSecrets: true
    host: compass-tenant-fetcher.compass-system.svc.cluster.local
    prefix: /tenants
    port: 3000
    requiredAuthScope: Callback
    fetchTenantAuthScope: fetch_tenant
    authentication:
      jwksEndpoint: "http://ory-oathkeeper-api.kyma-system.svc.cluster.local:4456/.well-known/jwks.json"
    tenantProvider:
      tenantIdProperty: "tenantId"
      customerIdProperty: "customerId"
      subaccountTenantIdProperty: "subaccountTenantId"
      subdomainProperty: "subdomain"
      name: "provider"
      subscriptionProviderIdProperty: "subscriptionProviderIdProperty"
      providerSubaccountIdProperty: "providerSubaccountIdProperty"
      consumerTenantIdProperty: "consumerTenantIdProperty"
      subscriptionProviderAppNameProperty: "subscriptionProviderAppNameProperty"
    server:
      fetchTenantEndpoint: "/v1/fetch/{parentTenantId}/{tenantId}"
      regionalHandlerEndpoint: "/v1/regional/{region}/callback/{tenantId}"
      dependenciesEndpoint: "/v1/dependencies"
      tenantPathParam: "tenantId"
      regionPathParam: "region"
    containerName: "tenant-fetcher"
    oauth:
      client: "client_id"
      secret: ""
      tokenURL: '{{ printf "https://%s.%s" .Values.global.externalServicesMock.certSecuredHost .Values.global.ingress.domainName }}'
      tokenPath: "/cert/token"
    secret:
      name: "compass-tenant-fetcher-secret"
      clientIdKey: "client-id"
      oauthMode: "oauth-mtls"
      clientCertKey: "client-cert"
      clientKeyKey: "client-key"
      oauthUrlKey: "url"
      skipSSLValidation: true
    endpoints:
      subaccountCreated: "127.0.0.1/events?type=subaccount-created"
    fieldMapping:
      totalPagesField: "totalPages"
      totalResultsField: "totalResults"
      tenantEventsField: "events"
      idField: "id"
      nameField: "name"
      customerIdField: "customerId"
      subdomainField: "subdomain"
      discriminatorField: ""
      discriminatorValue: ""
      detailsField: "details"
      entityTypeField: "entityType"
      globalAccountID: "gaID"
      regionField: "region"
    regionDetails: '[{"central", ""}]'
  externalCertConfiguration:
    issuer: "C=DE, L=local, O=SAP SE, OU=SAP Cloud Platform Clients, CN=compass-ca"
    issuerLocality: "local" # In local setup we have manually created connector CA certificate with 'local' Locality property
    subjectPattern: "/C=DE/O=SAP SE/OU=SAP Cloud Platform Clients/OU=Region/OU=%s/L=%s/CN=%s"
    ouCertSubaccountID: "f8075207-1478-4a80-bd26-24a4785a2bfd"
    commonName: "compass"
    locality: "local"
    certSvcApiPath: "/cert"
    tokenPath: "/cert/token"
    secrets:
      externalCertSvcSecret:
        manage: false
        name: "cert-svc-secret"
        clientIdKey: client-id
        clientSecretKey: client-secret
        oauthUrlKey: url
        csrEndpointKey: csr-endpoint
        clientCert: client-cert
        clientKey: client-key
        skipSSLValidationFlag: "-k"
      externalClientCertSecret:
        name: "external-client-certificate"
        namespace: compass-system
        certKey: tls.crt
        keyKey: tls.key
    rotationCronjob:
      name: "external-certificate-rotation"
      schedule: "*/1 * * * *" # Executes every minute
      certValidity: "7"
      clientCertRetryAttempts: "8"
      containerName: "certificate-rotation"
  ordService:
    host: compass-ord-service.compass-system.svc.cluster.local
    prefix: /open-resource-discovery-service/v0
    docsPrefix: /open-resource-discovery-docs
    staticPrefix: /open-resource-discovery-static/v0
    port: 3000
    defaultResponseType: "xml"
  ordAggregator:
    name: ord-aggregator
    enabled: true
    schedule: "*/1 * * * *"
    http:
      client:
        skipSSLValidation: false
      retry:
        attempts: 3
        delay: 100ms
    dbPool:
      maxOpenConnections: 2
      maxIdleConnections: 2
    globalRegistryUrl: http://compass-external-services-mock.compass-system.svc.cluster.local:8087/.well-known/open-resource-discovery
    maxParallelApplicationProcessors: 4
  systemFetcher:
    enabled: false
    name: "system-fetcher"
    schedule: "0 0 * * *"
    manageSecrets: true
    # enableSystemDeletion - whether systems in deleted state should be deleted from director database
    enableSystemDeletion: true
    # fetchParallelism - shows how many http calls will be made in parallel to fetch systems
    fetchParallellism: 30
    # queueSize - shows how many system fetches (individual requests may fetch more than 1 system)
    # can be put in the queue for processing before blocking. It is best for the queue to be about 2 times bigger than the parallellism
    queueSize: 100
    # fetchRequestTimeout - shows the timeout to wait for oauth token and for fetching systems (in one request) separately
    fetchRequestTimeout: "30s"
    # directorRequestTimeout - graphql requests timeout to director
    directorRequestTimeout: "30s"
    dbPool:
      maxOpenConnections: 20
      maxIdleConnections: 2
    # systemsAPIEndpoint - endpoint of the service to fetch systems from
    systemsAPIEndpoint: ""
    # systemsAPIFilterCriteria - criteria for fetching systems
    systemsAPIFilterCriteria: ""
    # systemToTemplateMappings - how to map system properties to an existing application template
    systemToTemplateMappings: '{}'
    templateRegion: "eu-1"
    templatePlaceholderToSystemKeyMappings: '[{"placeholder_name": "name","system_key": "displayName"},{"placeholder_name": "display-name","system_key": "displayName"},{"placeholder_name": "systemNumber","system_key": "systemNumber"},{"placeholder_name": "productId","system_key": "productId"},{"placeholder_name": "ppmsProductVersionId","system_key": "ppmsProductVersionId"},{"placeholder_name": "description","system_key": "productDescription", "optional": true},{"placeholder_name": "baseUrl","system_key": "additionalUrls.mainUrl", "optional":true},{"placeholder_name": "providerName","system_key": "infrastructureProvider", "optional": true}]'
    templateOverrideApplicationInput: '{"name": "{{name}}","description": "{{description}}","providerName": "{{providerName}}","statusCondition": "INITIAL","systemNumber": "{{systemNumber}}","labels": {"managed": "true","productId": "{{productId}}","ppmsProductVersionId": "{{ppmsProductVersionId}}"},"baseUrl": "{{baseUrl}}"}'
    http:
      client:
        skipSSLValidation: false
    oauth:
      client: "client_id"
      tokenEndpointProtocol: "https"
      tokenBaseHost: "compass-external-services-mock-sap-mtls"
      tokenPath: "/cert/token"
      scopesClaim: "scopes"
      tenantHeaderName: "x-zid"
      tokenRequestTimeout: 30s
      skipSSLValidation: true
    secret:
      name: "compass-system-fetcher-secret"
      clientIdKey: client-id
      oauthUrlKey: url
    paging:
      pageSize: 200
      sizeParam: "$top"
      skipParam: "$skip"
    containerName: "system-fetcher"
  tenantFetchers:
    job1:
      cron:
        enabled: false
      enabled: false
      job:
        interval: "5m"
      configMapNamespace: "compass-system"
      manageSecrets: true
      providerName: "compass"
      schedule: "*/5 * * * *"
      tenantInsertChunkSize: "500"
      kubernetes:
        configMapNamespace: "compass-system"
        pollInterval: 2s
        pollTimeout: 1m
        timeout: 2m
      oauth:
        client: ""
        secret: ""
        tokenURL: ""
        tokenPath: ""
      secret:
        name: "compass-tenant-fetcher-secret-job1"
        clientIdKey: client-id
        clientSecretKey: client-secret
        oauthUrlKey: url
        oauthMode: "oauth-mtls"
        clientCertKey: client-cert
        clientKeyKey: client-key
        skipSSLValidation: true
      endpoints:
        accountCreated: "127.0.0.1/events?type=account-created"
        accountDeleted: "127.0.0.1/events?type=account-deleted"
        accountUpdated: "127.0.0.1/events?type=account-updated"
        subaccountCreated: "127.0.0.1/events?type=subaccount-created"
        subaccountDeleted: "127.0.0.1/events?type=subaccount-deleted"
        subaccountUpdated: "127.0.0.1/events?type=subaccount-updated"
        subaccountMoved: "127.0.0.1/events?type=subaccount-moved"
      fieldMapping:
        totalPagesField: "totalPages"
        totalResultsField: "totalResults"
        tenantEventsField: "events"
        idField: "id"
        nameField: "name"
        customerIdField: "customerId"
        subdomainField: "subdomain"
        discriminatorField: ""
        discriminatorValue: ""
        detailsField: "details"
        entityTypeField: "entityType"
        globalAccountID: "gaID"
        regionField: "region"
        movedSubaccountTargetField: "targetGlobalAccountGUID"
        movedSubaccountSourceField: "sourceGlobalAccountGUID"
      queryMapping:
        pageNumField: "pageNum"
        pageSizeField: "pageSize"
        timestampField: "timestamp"
      query:
        startPage: "0"
        pageSize: "100"
      shouldSyncSubaccounts: "false"
      dbPool:
        maxOpenConnections: 1
        maxIdleConnections: 1
  metrics:
    enabled: true
    pushEndpoint: http://monitoring-prometheus-pushgateway.kyma-system.svc.cluster.local:9091
  externalServicesMock:
    enabled: false
    certSecuredPort: 8081
    ordCertSecuredPort: 8082
    unsecuredPort: 8083
    basicSecuredPort: 8084
    oauthSecuredPort: 8085
    ordGlobalRegistryCertPort: 8086
    ordGlobalRegistryUnsecuredPort: 8087
    unsecuredPortWithAdditionalContent: 8088
    unsecuredMultiTenantPort: 8089
    certSecuredHost: compass-external-services-mock-sap-mtls
    ordCertSecuredHost: compass-external-services-mock-sap-mtls-ord
    ordGlobalCertSecuredHost: compass-external-services-mock-sap-mtls-global-ord-registry
    unSecuredHost: compass-external-services-mock
    host: compass-external-services-mock.compass-system.svc.cluster.local
    regionInstancesCredentials:
      manage: false
    oauthSecret:
      manage: false
      name: compass-external-services-mock-oauth-credentials
      clientIdKey: client-id
      clientSecretKey: client-secret
      oauthUrlKey: url
      oauthTokenPath: "/secured/oauth/token"
    auditlog:
      applyMockConfiguration: false
      managementApiPath: /audit-log/v2/configuration-changes/search
      mtlsTokenPath: "/cert/token"
      secret:
        name: "auditlog-instance-management"
        urlKey: url
        tokenUrlKey: token-url
        clientIdKey: client-id
        clientSecretKey: client-secret
        clientCertKey: client-cert
        clientKeyKey: client-key
  tests:
    http:
      client:
        skipSSLValidation: false
    externalCertConfiguration:
      ouCertSubaccountID: "bad76f69-e5c2-4d55-bca5-240944824b83"
    director:
      skipPattern: ""
      externalCertIntSystemCN: "integration-system-test"
    tenantFetcher:
      tenantOnDemandID: "8d42d818-d4c4-4036-b82f-b199db7ffeb5"
    ordService:
      accountTenantID: "5577cf46-4f78-45fa-b55f-a42a3bdba868" # testDefaultTenant from our testing tenants
      skipPattern: ""
    externalServicesMock:
      skipPattern: ""
    selfRegistration:
      region: "eu-1"
      region2: "eu-2"
    subscription:
      tenants:
        consumerAccountID: "5984a414-1eed-4972-af2c-b2b6a415c7d7" # ApplicationsForRuntimeTenantName from our testing tenants
        providerSubaccountID: "f8075207-1478-4a80-bd26-24a4785a2bfd" # TestProviderSubaccount from our testing tenants
        providerSubaccountIDRegion2: "731b7bc4-5472-41d2-a447-e4c0f45de739" # TestProviderSubaccountRegion2 from our testing tenants
        consumerSubaccountID: "1f538f34-30bf-4d3d-aeaa-02e69eef84ae" # randomly chosen
        consumerTenantID: "ba49f1aa-ddc1-43ff-943c-fe949857a34a" # randomly chosen
      oauthSecret:
        manage: false
        name: compass-subscription-secret
        clientIdKey: client-id
        clientSecretKey: client-secret
        oauthUrlKey: url
      propagatedProviderSubaccountHeader: "X-Provider-Subaccount"
      externalClientCertTestSecretName: "external-client-certificate-test-secret"
      externalClientCertTestSecretNamespace: "compass-system"
      externalCertTestJobName: "external-certificate-rotation-test-job"
      certSvcInstanceTestSecretName: "cert-svc-secret"
      certSvcInstanceTestRegion2SecretName: "cert-svc-secret-eu2"
      consumerTokenURL: "http://compass-external-services-mock.compass-system.svc.cluster.local:8080"
      subscriptionURL: "http://compass-external-services-mock.compass-system.svc.cluster.local:8080"
      subscriptionProviderIdValue: "id-value!t12345"
      subscriptionProviderAppNameValue: "subscriptionProviderAppNameValue"
    namespace: kyma-system
    connectivityAdapterFQDN: http://compass-connectivity-adapter.compass-system.svc.cluster.local
    externalServicesMockFQDN: http://compass-external-services-mock.compass-system.svc.cluster.local
    ordServiceFQDN: http://compass-ord-service.compass-system.svc.cluster.local
    systemBrokerFQDN: http://compass-system-broker.compass-system.svc.cluster.local
    tenantFetcherFQDN: http://compass-tenant-fetcher.compass-system.svc.cluster.local
    hydratorFQDN: http://compass-hydrator.compass-system.svc.cluster.local
    basicCredentials:
      manage: false
      secretName: "test-basic-credentials-secret"
    db:
      maxOpenConnections: 3
      maxIdleConnections: 1
    securityContext: # Set on container level
      runAsUser: 2000
      allowPrivilegeEscalation: false
  expectedSchemaVersionUpdateJob:
    cm:
      name: "expected-schema-version"
  migratorJob:
    nodeSelectorEnabled: false
    pvc:
      name: "compass-director-migrations"
      namespace: "compass-system"
      migrationsPath: "/compass-migrations"
      isLocalEnv: true
  http:
    client:
      skipSSLValidation: false
  pairingAdapter:
    templateName: "pairing-adapter-app-template"
    watcherCorrelationID: "pairing-adapter-watcher-id"
    configMap:
      manage: false
      key: "config.json"
      name: "pairing-adapter-config-local"
      namespace: "compass-system"
      localAdapterFQDN: "http://compass-pairing-adapter.compass-system.svc.cluster.local/adapter-local-mtls"
      integrationSystemID: "d3e9b9f5-25dc-4adb-a0a0-ed69ef371fb6"
    e2e:
      appName: "test-app"
      appID: "123-test-456"
      clientUser: "test-user"
      tenant: "test-tenant"
  # Scopes assigned for every new Client Credentials by given object type (Runtime / Application / Integration System)
  # and scopes mapped to a consumer with the given type, then that consumer is using a client certificate
  scopes:
    scopesPerConsumerType:
      runtime:
        - "runtime:read"
        - "runtime:write"
        - "application:read"
        - "runtime.auths:read"
        - "bundle.instance_auths:read"
        - "runtime.webhooks:read"
        - "webhook:write"
      external_certificate:
        - "runtime:read"
        - "runtime:write"
        - "application:read"
        - "application:write"
        - "runtime.auths:read"
        - "bundle.instance_auths:read"
        - "runtime.webhooks:read"
        - "webhook:write"
        - "application_template:read"
        - "application_template:write"
      application:
        - "application:read"
        - "application:write"
        - "application.auths:read"
        - "application.webhooks:read"
        - "bundle.instance_auths:read"
        - "document.fetch_request:read"
        - "event_spec.fetch_request:read"
        - "api_spec.fetch_request:read"
        - "fetch-request.auth:read"
        - "webhook:write"
      integration_system:
        - "application:read"
        - "application:write"
        - "application.local_tenant_id:write"
        - "application_template:read"
        - "application_template:write"
        - "runtime:read"
        - "runtime:write"
        - "integration_system:read"
        - "label_definition:read"
        - "label_definition:write"
        - "automatic_scenario_assignment:read"
        - "automatic_scenario_assignment:write"
        - "integration_system.auths:read"
        - "application_template.webhooks:read"
        - "formation:write"
        - "formation:read"
        - "internal_visibility:read"
        - "application.auths:read"
        - "webhook:write"
        - "formation_template:read"
      super_admin:
        - "application:read"
        - "application:write"
        - "application_template:read"
        - "application_template:write"
        - "integration_system:read"
        - "integration_system:write"
        - "runtime:read"
        - "runtime:write"
        - "label_definition:read"
        - "label_definition:write"
        - "eventing:manage"
        - "tenant:read"
        - "automatic_scenario_assignment:read"
        - "automatic_scenario_assignment:write"
        - "application.auths:read"
        - "application.webhooks:read"
        - "application_template.webhooks:read"
        - "bundle.instance_auths:read"
        - "document.fetch_request:read"
        - "event_spec.fetch_request:read"
        - "api_spec.fetch_request:read"
        - "integration_system.auths:read"
        - "runtime.auths:read"
        - "fetch-request.auth:read"
        - "webhooks.auth:read"
        - "formation:write"
        - "formation:read"
        - "internal_visibility:read"
        - "runtime.webhooks:read"
        - "webhook:write"
        - "formation_template:read"
        - "formation_template:write"
      default:
        - "runtime:read"
        - "runtime:write"
        - "tenant:read"<|MERGE_RESOLUTION|>--- conflicted
+++ resolved
@@ -150,11 +150,7 @@
       version: "PR-68"
     e2e_tests:
       dir:
-<<<<<<< HEAD
       version: "PR-2496"
-=======
-      version: "PR-2492"
->>>>>>> a964cbf3
   isLocalEnv: false
   isForTesting: false
   enableInternalCommunicationPolicies: true
