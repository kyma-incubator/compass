global:
  defaultTenant: 3e64ebae-38b5-46a0-b1ed-9ccee153a0ae
  tenants:
    - name: default
      id: 3e64ebae-38b5-46a0-b1ed-9ccee153a0ae
    - name: foo
      id: 1eba80dd-8ff6-54ee-be4d-77944d17b10b
    - name: bar
      id: 9ca034f1-11ab-5b25-b76f-dc77106f571d

  images:
    containerRegistry:
      path: eu.gcr.io/kyma-project/incubator
    connector:
      dir: pr/
      version: "PR-391"
    director:
      dir:
      version: "PR-611"
    gateway:
      dir: pr/
      version: "PR-357"
    healthchecker:
      dir: pr/
      version: "PR-357"
    schema_migrator:
      dir:
      version: "PR-595"
    provisioner:
      dir:
<<<<<<< HEAD
      version: "PR-552"
=======
      version: "PR-574"
>>>>>>> 2b3c72f6
    certs_setup_job:
      containerRegistry:
        path: eu.gcr.io/kyma-project
      dir: pr/
      version: "PR-5318"
    kyma_environment_broker:
      dir:
      version: "PR-554"
    tests:
      e2e:
        dir:
        version: "PR-607"
      connector:
        dir:
        version: "02e8358c"
      provisioner:
        dir:
      version: "PR-552"

  isLocalEnv: false

  director:
    port: 3000

  connector:
    graphql:
      external:
        port: 3000
      internal:
        port: 3001
    validator:
      port: 8080
    # If secrets do not exist they will be created
    secrets:
      ca:
        name: compass-connector-app-ca
        namespace: compass-system
      rootCA:
        name: compass-connector-root-ca
        namespace: istio-system # For Ingress Gateway to work properly the namespace needs to be istio-system
    certificateDataHeader: "Certificate-Data"
    revocation:
      configmap:
        shouldCreate: true
        namespace: compass-system
        name: revocations-config
    # If key and certificate are not provided they will be generated
    caKey: ""
    caCertificate: ""

  provisioner:
    graphql:
      port: 3000

  gateway:
    port: 3000
    tls:
      host: compass-gateway
      secure:
        oauth:
          host: compass-gateway-auth-oauth
    mtls:
      host: compass-gateway-mtls
    headers:
      request:
        remove:
          - "Client-Id-From-Token"
          - "Client-Id-From-Certificate"
          - "Client-Certificate-Hash"
          - "Certificate-Data"

  ingress:
    domainName: kyma.local
    tlsCrt: "LS0tLS1CRUdJTiBDRVJUSUZJQ0FURS0tLS0tCk1JSUU4RENDQXRpZ0F3SUJBZ0lKQUpBKzlrQzZZZnZlTUEwR0NTcUdTSWIzRFFFQkN3VUFNQmN4RlRBVEJnTlYKQkFNTURDb3VhM2x0WVM1c2IyTmhiREFlRncweE9EQTNNVGd3T0RNNE1UTmFGdzB5T0RBM01UVXdPRE00TVROYQpNQmN4RlRBVEJnTlZCQU1NRENvdWEzbHRZUzVzYjJOaGJEQ0NBaUl3RFFZSktvWklodmNOQVFFQkJRQURnZ0lQCkFEQ0NBZ29DZ2dJQkFPZ05XbVROOU1ranlrUjdvQ0JGSFVqL01EcWh5bml3NEJITGo4ZTdDTFV5dFdwVHZXTkoKU1FiaFZDK3c5NkhHbU50MHZGUTR4OExUa3NNUmorcVZrdkcwKzBDTE1WQm14UjBVdnpZR09QRVRKREtsNTZkcQppMEM1Y2dnU3dkNjcveWxRZmQxc3FEVVBHM0pVZlNOSFFRWSs1SkUwaUpjZXhCQ3cvS200UXlUQXB0aEwzdEgxCm1ZRFBBQ0hUdVpsbGc2RVN4Z2RKY20rVmg5UkRvbWlON250ZjBZVG1xV1VIZXhZUkUrcTFGY0VhUHg5L2Q5QUwKZWd1WXZHTkduMVA4K1F3ZE5DKzVaMEVGa1EyS3RtalRBR09La2xJUG5NQkZubXhGSEtNZzNTa3RkYzYzSU5TNwpjSDM3dDNjb2l4N09HcDllcnRvSFZ5K2U5KzdiYnI3Z0lhWHNORVZUcjRGWXJIMlNPeHI1MjVRQUpHTys1dllQCkNYSlJJdXFNZWU3ZTg3aDRIU3JFVVdWTnhOdElBR1ZNYlRtV2F6aDJsSEFoazJjZVIzUkRaQzB3NGFOd3NRU1UKZE1yMmFCaUFobmFNSG40YnZIZnd1OHFRcjF5aVRUNG00SkltRkZTNDN2bGNETDZmVUJnNnF0U2p6QjF0WTFjTwp2Mnl1QXQzR1lKSENVMFd4R1ZEQk80T0ZncEc3aE5SRHoyRzVFMXQvRWU2VDUxdys2K295eXhib01pK09kVWdNCnBZOGlzcDdBTWhtdlZFOUdtNUhwQkpBRjYvcmE1WUNnNDh1SWtybkdZbm85eVNKcGhLU0JsMFRML01PNVFRaUoKb0hFNnV5ZkJXQjlZZ1NBdDl0MjJqU3FSWkpSdEtrbHB6bFJIRkROWTRwZlRraXlPSlFXYlM4RXJBZ01CQUFHagpQekE5TUFrR0ExVWRFd1FDTUFBd0N3WURWUjBQQkFRREFnWGdNQ01HQTFVZEVRUWNNQnFDQ210NWJXRXViRzlqCllXeUNEQ291YTNsdFlTNXNiMk5oYkRBTkJna3Foa2lHOXcwQkFRc0ZBQU9DQWdFQUlYYTlwenlyQ2dzMTRTOHUKZVFZdkorNEFzUE9uT1RGcExkaVl5UkVyNXdyNmJuMXUvMjZxc2FKckpxbkkyRk16SmdEQVRwZEtjbXRHYjBUOQp3S2wrYUJHcFFKcThrUWJwakVGTHhaWDJzaUNrRG82WittaUcrRjRKMHpKa3BKK0JHMS92eGZKbk0zK1ptdXQ5Ck9RV2ZjYTN3UHlhTWRDbGIyZjQwYlRFaFo5Mk9kcWlQMzFMbDlHWExSZmhaNTNsUzF0QWdvUGZoR25NbFY4b2MKWmxuSUROK25wS0Nma2tXUDJZUjlRLy9pa01tM01YRm9RSFppaVJseVZHSGFKZWRLMmNOQzlUYk4xNDFTaWZHZQo3V2FsQVBNcWNOQ3F3YStnN2RFSmR3ZjlRMklJTml0SjlDUVprT1dUZElYY2VHK2lZWWUrQXpmK1NkaHBocVdPCllFcDF6ek40dXI5U2VxU3NSaU9WY0RzVUFSa1M0clgrb0Vzb2hHL1Q5OTcrSDhjR2gzczl6TE84emtwRXZKSmEKS05QT0N5ODhVeEFOV2RRejFLMXRKVVQ2c3hkd0FEcXRJQnNPemhYVjlybDRRNStlZExlcmZPcUtCbUFRMUY5Swo2L1l0ZlNyY0JpeXZEU24wdFJ3OHJLRFVQU1hFNDFldXArOURNeThLVGl6T0RPTXVMSnR2dkJrTEFpNGNYQjVBCjQxMjBEdHdZQXNyNzNZYVl2SW8rWjV2OGZ4TjF3M3IwYS9KOVhZQlg3S3p1OFl4MnNUNWtWM2dNTHFCTXBaa3gKY29FTjNSandDMmV4VHl6dGc1ak1ZN2U4VFJ4OFFTeUxkK0pBd2t1Tm01NlNkcHFHNTE3cktJYkVMNDZzbkd0UgpCYUVOK01GeXNqdDU3ejhKQXJDMzhBMFN5dTQ9Ci0tLS0tRU5EIENFUlRJRklDQVRFLS0tLS0K"
    tlsKey: "LS0tLS1CRUdJTiBQUklWQVRFIEtFWS0tLS0tCk1JSUpRd0lCQURBTkJna3Foa2lHOXcwQkFRRUZBQVNDQ1Mwd2dna3BBZ0VBQW9JQ0FRRG9EVnBremZUSkk4cEUKZTZBZ1JSMUkvekE2b2NwNHNPQVJ5NC9IdXdpMU1yVnFVNzFqU1VrRzRWUXZzUGVoeHBqYmRMeFVPTWZDMDVMRApFWS9xbFpMeHRQdEFpekZRWnNVZEZMODJCamp4RXlReXBlZW5hb3RBdVhJSUVzSGV1LzhwVUgzZGJLZzFEeHR5ClZIMGpSMEVHUHVTUk5JaVhIc1FRc1B5cHVFTWt3S2JZUzk3UjlabUF6d0FoMDdtWlpZT2hFc1lIU1hKdmxZZlUKUTZKb2plNTdYOUdFNXFsbEIzc1dFUlBxdFJYQkdqOGZmM2ZRQzNvTG1MeGpScDlUL1BrTUhUUXZ1V2RCQlpFTgppclpvMHdCamlwSlNENXpBUlo1c1JSeWpJTjBwTFhYT3R5RFV1M0I5KzdkM0tJc2V6aHFmWHE3YUIxY3ZudmZ1CjIyNis0Q0dsN0RSRlU2K0JXS3g5a2pzYStkdVVBQ1JqdnViMkR3bHlVU0xxakhudTN2TzRlQjBxeEZGbFRjVGIKU0FCbFRHMDVsbXM0ZHBSd0laTm5Ia2QwUTJRdE1PR2pjTEVFbEhUSzltZ1lnSVoyakI1K0c3eDM4THZLa0s5YwpvazArSnVDU0poUlV1Tjc1WEF5K24xQVlPcXJVbzh3ZGJXTlhEcjlzcmdMZHhtQ1J3bE5Gc1JsUXdUdURoWUtSCnU0VFVRODlodVJOYmZ4SHVrK2RjUHV2cU1zc1c2REl2am5WSURLV1BJcktld0RJWnIxUlBScHVSNlFTUUJldjYKMnVXQW9PUExpSks1eG1KNlBja2lhWVNrZ1pkRXkvekR1VUVJaWFCeE9yc253VmdmV0lFZ0xmYmR0bzBxa1dTVQpiU3BKYWM1VVJ4UXpXT0tYMDVJc2ppVUZtMHZCS3dJREFRQUJBb0lDQUZDN3ZKUlB0M2QzVlRyb1MvaU9NemNmCldaYzhqT1hhbThwMUtRdlRQWjlWQ2hyNUVXNEdwRHFaa0tHYkR6eWdqTFBsZEZSVkFPTCtteFAwK3o0aFZlTjAKRk9vS3cxaDJ1T042UVdBNVgvdzNyYU5WWnpndThFM1BkeVhwNkx0bWFzcmo3elpuUkVwWmZESVZ4UWZPRllobgp2enZwckEvdnEwVW5YbkJwNUNwWVFIUUdTWHFBMlN3Z1dLcHNNQ2wzVVFsc0w2dC9XU29MT3h1VmdGNmg2clBQCnpXUlFuK1MvYW9wdDNLRU82WWVxYXdXNVltVG1hVXE1aytseU82S0w0OVhjSHpqdlowWU8rcjFjWWtRc0RQbVUKejMxdll4amQzOVZKWWtJNi85Y0Fzdmo5YTVXM3ROYVFDZStTRW56Z05oRDJieHo1NnRKdG0xTGwweXpqYTdEVgp0OW9aQVd6WURMOTVnMDFZWVlQMG51c3A4WWlNOXd0OUtLc2NkcUd3RFN5WHNrWFBrcWFLVjNVcHJYdmhFbFVaCkErMmtjcm9VaDNGbEV4bGpwUmtKVkhOZXJ3NHRLRi9oYTFWRjZPdE10eTVQcXV0N0dGQmIvamtWeUg5cnpueWUKTXQyTWVyTTVPazMwd1NuTThISUdTUXpxYlplekJEZlNaUzRzcWdZZnBIMlhtMEs0SjgrRUowQ2hhMXZVSmVNMAoyZ284d00vaHljdmtqTEgxSmM3OEhpaVBTQ01udkpHemUxc2tWdmtRRFhBSFdldzBTUHpUSTZHYjZCb0Y4aVNECm0wZjR2azNoV3NlUWZBaXVZSnlUeUZXNmRhOGE1K2lpSDN4cVRsUUN1MDN1Nmo0U0l4aThJZlNmd0YwQTBldVAKNGtzalZTZVZyT3ExUnlvNUtpR3hBb0lCQVFEOWZtYnl6aW9QdVhRYzl0QXBxMUpSMzErQzlCdFFzcDg5WkZkSQpQaU5xaTJ3NVlVcTA0OFM2Z3VBb3JGOHNObUI3QjhWa1JlclowQ3hub2NHY0tleWdTYWsvME5qVElndk5weGJwCnBGbkFnRjlmbW1oTEl2SlF2REo2Q0ZidDRCQlZIdkJEWlYyQnZqK0k3NUxkK01jN2RPVDdFek1FRjBXcUdzY2MKTUpyNjRXQi9UMkF5dWR1YXlRT2NobmJFQ25FUmdRcHFlbG54MVBraytqbGNvYUs5QjFYUStVOUgzOHppM0FYNApENUxMY0Nhem9YYWlvS0swckNlNE5Ga2hOVXd0TFV0QXhSTXk2aksyZUZudWczUFRlY3N1WktNMElITktqZ0dCCnpGanZVb2tMcFVFb3BJa3FHM09yc0xmanpHZW9jaVFPUXNEdzlUb3lXL0FSOFhmWkFvSUJBUURxV0s2TThVN3EKUXJPeTYzNnpEZlBaZ2ljeXlsUWVoOFdMclBlbW5NeWdQYzR4eWoybnMrTmVRSnNEUmtPT2tWY250SEFYaTcwWgoyT0NCV3dwZHJuTXlSc3RIMU05bjdFNU5TVHZlZDlkU3YxUzRBb3NzS1hDSmgyUHBjYjV0OE9nL3ZGTlNYUlUyClk2aUorWTdOcDBZNDNxSlJOVnlRemd3YmFzaEpiUVdkVFFoVEVhdEVRS2JsUlZSblhlQWRjOXlhNUpHbkRpaTkKbFQrRWEzdFpvN1dha05oeHJkYjVuTkZ3a0xoNEs3ZkFtT3ZzMVBMQWx0SUZqeURCeDEvY1ZHblpDUDBVQmJqZgpkU2FueXBBdVRuMzd1VUwrcXpPVDlYWEZENllGT0x0NWV4d3RxdnUwSzZCNjcvajFFTlJDRk45RnMzWlV5RFFXClZUaDcybFhWU3NLakFvSUJBUUR6ZE5pdXpTNDhWK0thaHJpNXJGNnRYeGkrRG0vRmV5ZlFzSFBiWUVKbmEyd1AKVjgrR0YxS3p4a28vQmYySjJ0ZWlrWDRVcGNtK1UxNnlVUG8vWDB4eFRRMk55cWpUYmRsa005dWZuVWJOeVB6UQpOdDEvZkJxNVMyWTNLWmREY25SOUsrK1k2dHQ1Wmh4akNhUkdKMDVCWGkwa3JmWExNZ2FvTG51WUtWNVBJUEdxCms3TlNSSW9UQ0llOVpxN2Q3U0ZXckZZeW1UdVZOUFByZlo1bHhwOGphTTRVbTd4MnpReGJ2UERHb3o1YXdHV0wKRThGNncwaEF1UzZValVJazBLbE9vamVxQnh3L1JBcGNrUTNlTXNXbEQwNENTb2tyNFJhWlBmVllrY2ZBWWNaWgpOdWR6ZjBKMC9GU0ZTbjN4L0RoNTROV2NGS1IxUnpBVGVaVUJ4cVZSQW9JQkFRRFlDNmZvVWpOQnJ2ckNFVzkrCkhYZlk1Ni9CbUZ4U3hUTHU0U2h6VncwakViZTltVWljQ2pDc1hQMUwySVJCdEdaWU9YWTVqdDlvSzlSV0RSdVMKWUZqZFdmemduU1lWRmZyZUw0emRQVGlxbGEvQjhMNWptVlNoeGNycmxheE02Uk1FWjFlZGtDa1ZPbTFQdmwzVAo1TW5OZGhySXFWeE1OMWxjRVdiU29vclJpUW9Lb3poMHRQSG9YckZBbG9BZVJ3bHpWeE9jb21ZVzJiaDBHUzdmCjVoaHZoZWUxYmVISnY3UXFoWkU3WUhxSU9iTVBaUWJqWEdnRkxmMnlDRitzM2Jtem1DRFJTN0V6ZVdxSXVDdVMKTlZUYU0rSzZyQlRoN0NLRjZUWlNqQW55SmZoRmRlT1ZKNzlNZDEzYWVJaG0zNTB6UWc3dWZKL2drdkorNUR2TApacC9uQW9JQkFBVlg4WHpFTzdMVk1sbENKZFVUdURTdXNPcDNrQVlFZ2dZNFFRM3FNTlcxRnl5WEM3WjBGOWJFCmtTSEhkalJtU2RUbFZueGN2UW1KTS9WL2tJanpNUHhFT3NCS1BVVkR3N3BhOHdiejlGcTRPOCtJb3lqN1ZXclcKMmExL1FNWXlzSGlpTlBzNy8vWUtvMy9rdkhCWUY2SnNkenkyQkVSTkQ0aTlVOWhDN0RqcGxKR3BSNktMTVBsegpNWFJ3VjVTM2V3cnBXZVcxQW5ONC9EKy9zUGlNQTNnS0swSlBFdGVBV1dndEZHTnNBSkJnaFBoUExxQi9CcDUvCkhOeC96M0w0MWtqRnpqOHNWaHMrVDRZYlhiaGF2R2xxc2h5ZldQbnRhV1VOMG15MjU1RFdQUDhWa24yeFNlV2kKVm1hVW5TSDBTZ2tlUENMRnlra25yQzgxU2pXZkRBMD0KLS0tLS1FTkQgUFJJVkFURSBLRVktLS0tLQo="

  istio:
    gateway:
      name: compass-istio-gateway
      namespace: compass-system

  database:
    embedded:
      enabled: true
      directorDBName: "postgres"
      provisionerDBName: "provisioner"
    # Values for GCP managed PostgreSQL database
    managedGCP:
      serviceAccountKey: ""
      instanceConnectionName: ""
      dbUser: ""
      dbPassword: ""
      directorDBName: ""
      provisionerDBName: ""
      host: "localhost"
      hostPort: "5432"
      sslMode: ""

  oathkeeper:
    mutators:
      tenantMappingService:
        config:
          api:
            url: http://compass-director.compass-system.svc.cluster.local:3000/tenant-mapping
            retry:
              number_of_retries: 3
              delay_in_milliseconds: 2000
      certificateResolverService:
        config:
          api:
            url: http://compass-connector.compass-system.svc.cluster.local:8080/v1/certificate/data/resolve
            retry:
              number_of_retries: 3
              delay_in_milliseconds: 2000
      tokenResolverService:
        config:
          api:
            url: http://compass-connector.compass-system.svc.cluster.local:8080/v1/tokens/resolve
            retry:
              number_of_retries: 3
              delay_in_milliseconds: 2000<|MERGE_RESOLUTION|>--- conflicted
+++ resolved
@@ -28,11 +28,7 @@
       version: "PR-595"
     provisioner:
       dir:
-<<<<<<< HEAD
       version: "PR-552"
-=======
-      version: "PR-574"
->>>>>>> 2b3c72f6
     certs_setup_job:
       containerRegistry:
         path: eu.gcr.io/kyma-project
