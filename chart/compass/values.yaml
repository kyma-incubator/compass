--- conflicted
+++ resolved
@@ -196,11 +196,7 @@
       name: compass-console
     e2e_tests:
       dir: dev/incubator/
-<<<<<<< HEAD
       version: "PR-3399"
-=======
-      version: "PR-3355"
->>>>>>> 0d44c5c9
       name: compass-e2e-tests
   isLocalEnv: false
   isForTesting: false
