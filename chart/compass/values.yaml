--- conflicted
+++ resolved
@@ -22,11 +22,7 @@
       version: "PR-1750"
     director:
       dir:
-<<<<<<< HEAD
       version: "PR-1741"
-=======
-      version: "PR-1761"
->>>>>>> ba0894d7
     gateway:
       dir:
       version: "PR-1750"
@@ -59,11 +55,7 @@
     tests:
       director:
         dir:
-<<<<<<< HEAD
         version: "PR-1741"
-=======
-        version: "PR-1761"
->>>>>>> ba0894d7
       connector:
         dir:
         version: "PR-1741"
