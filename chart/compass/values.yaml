--- conflicted
+++ resolved
@@ -168,11 +168,7 @@
       name: compass-pairing-adapter
     director:
       dir: dev/incubator/
-<<<<<<< HEAD
       version: "PR-3576"
-=======
-      version: "PR-3572"
->>>>>>> 3b204681
       name: compass-director
     hydrator:
       dir: dev/incubator/
