global:
  disableLegacyConnectivity: true
  defaultTenant: 3e64ebae-38b5-46a0-b1ed-9ccee153a0ae
  tenants:
    - name: default
      id: 3e64ebae-38b5-46a0-b1ed-9ccee153a0ae
      type: account
    - name: foo
      id: 1eba80dd-8ff6-54ee-be4d-77944d17b10b
      type: account
    - name: bar
      id: af9f84a9-1d3a-4d9f-ae0c-94f883b33b6e
      type: account
    - name: TestTenantSeparation
      id: f1c4b5be-b0e1-41f9-b0bc-b378200dcca0
      type: account
    - name: TestDeleteLastScenarioForApplication
      id: 0403be1e-f854-475e-9074-922120277af5
      type: account
    - name: Test_DeleteAutomaticScenarioAssignmentForSelector
      id: d9553135-6115-4c67-b4d9-962c00f3725f
      type: account
    - name: Test_AutomaticScenarioAssigmentForRuntime
      id: 8c733a45-d988-4472-af10-1256b82c70c0
      type: account
    - name: TestAutomaticScenarioAssignmentsWholeScenario
      id: 65a63692-c00a-4a7d-8376-8615ee37f45c
      type: account
    - name: TestTenantsQueryTenantNotInitialized
      id: 72329135-27fd-4284-9bcb-37ea8d6307d0
      type: account
    - name: Test Default
      id: 5577cf46-4f78-45fa-b55f-a42a3bdba868
      type: account
      parent: 2c4f4a25-ba9a-4dbc-be68-e0beb77a7eb0
    - name: Test_DefaultCustomer
      id: 2c4f4a25-ba9a-4dbc-be68-e0beb77a7eb0
      type: customer
    - name: TestListLabelDefinitions
      id: 3f641cf5-2d14-4e0f-a122-16e7569926f1
      type: account
    - name: Test_AutomaticScenarioAssignmentQueries
      id: 8263cc13-5698-4a2d-9257-e8e76b543e88
      type: account
    - name: TestGetScenariosLabelDefinitionCreatesOneIfNotExists
      id: 2263cc13-5698-4a2d-9257-e8e76b543e33
      type: account
    - name: TestApplicationsForRuntime
      id: 5984a414-1eed-4972-af2c-b2b6a415c7d7
      type: account
    - name: Test_DeleteAutomaticScenarioAssignmentForScenario
      id: d08e4cb6-a77f-4a07-b021-e3317a373597
      type: account
    - name: TestApplicationsForRuntimeWithHiddenApps
      id: 7e1f2df8-36dc-4e40-8be3-d1555d50c91c
      type: account
    - name: TestTenantsQueryTenantInitialized
      id: 8cf0c909-f816-4fe3-a507-a7917ccd8380
      type: account
    - name: TestDeleteApplicationIfInScenario
      id: 0d597250-6b2d-4d89-9c54-e23cb497cd01
      type: account

  images:
    containerRegistry:
      path: eu.gcr.io/kyma-project/incubator
    connector:
      dir:
      version: "PR-1956"
    connectivity_adapter:
      dir:
      version: "PR-1956"
    pairing_adapter:
      dir:
      version: "PR-1956"
    director:
      dir:
<<<<<<< HEAD
      version: "PR-1950"
=======
      version: "PR-1977"
>>>>>>> c5d7578b
    gateway:
      dir:
      version: "PR-1956"
    operations_controller:
      dir:
      version: "PR-1963"
    tenant_fetcher:
      dir:
      version: "PR-1956"
    ord_service:
      dir:
      version: "PR-32"
    schema_migrator:
      dir:
      version: "PR-1948"
    system_broker:
      dir:
      version: "PR-1956"
    certs_setup_job:
      containerRegistry:
        path: eu.gcr.io/kyma-project
      dir:
      version: "0a651695"
    external_services_mock:
      dir:
      version: "PR-1905"
    console:
      dir:
      version: "PR-36"
    e2e_tests:
      dir:
<<<<<<< HEAD
      version: "PR-1950"
=======
      version: "PR-1961"
>>>>>>> c5d7578b
  isLocalEnv: false
  oauth2:
    host: oauth2
  livenessProbe:
    initialDelaySeconds: 30
    timeoutSeconds: 1
    periodSeconds: 10
  readinessProbe:
    initialDelaySeconds: 5
    timeoutSeconds: 1
    periodSeconds: 2

  agentPreconfiguration: false

  director:
    prefix: /director
    graphql:
      external:
        port: 3000
      internal:
        port: 3001
    validator:
      port: 8080
    metrics:
      port: 3003
    operations:
      port: 3002
      path: "/operation"
      lastOperationPath: "/last_operation"

    clientIDHeaderKey: client_user
    suggestTokenHeaderKey: suggest_token

    tests:
      scopes: "runtime:write application:write label_definition:write integration_system:write application:read runtime:read label_definition:read integration_system:read health_checks:read application_template:read application_template:write eventing:manage tenant:read automatic_scenario_assignment:read automatic_scenario_assignment:write"

  auditlog:
    configMapName: "compass-gateway-auditlog-config"
    secretName: "compass-gateway-auditlog-secret"
    script:
      configMapName: "auditlog-script"

  log:
    format: "kibana"

  testCredentials:
    secretName: "test-credentials-secret"

  enableCompassDefaultScenarioAssignment: true

  tenantConfig:
    useDefaultTenants: true
    dbPool:
      maxOpenConnections: 1
      maxIdleConnections: 1

  connector:
    prefix: /connector
    graphql:
      external:
        port: 3000
    validator:
      port: 8080
    # If secrets do not exist they will be created
    secrets:
      ca:
        name: compass-connector-app-ca
        namespace: compass-system
        certificateKey: ca.crt
        keyKey: ca.key
      rootCA:
        namespace: istio-system # For Ingress Gateway to work properly the namespace needs to be istio-system
        # In order for istio mTLS to work we should have two different secrets one containing the server certificate (let’s say X) and one used for validation of the client’s certificates.
        # The second one should be our root certificate and istio wants it to be named X-cacert. (-cacert suffix).
        # This is the reason for the confusing name of our root certificate. https://preliminary.istio.io/v1.6/docs/tasks/traffic-management/ingress/secure-ingress/#configure-a-mutual-tls-ingress-gateway
        cacert: compass-gateway-mtls-certs-cacert # For cert-rotation the cacert should be in different secret
        certificateKey: cacert
    certificateDataHeader: "Certificate-Data"
    revocation:
      configmap:
        name: revocations-config
        namespace: "{{ .Release.Namespace }}"
    # If key and certificate are not provided they will be generated
    caKey: ""
    caCertificate: ""

  system_broker:
    enabled: true
    port: 5001
    prefix: /broker
    tokenProviderFromHeader:
      forwardHeaders: Authorization
    tokenProviderFromSecret:
      enabled: false
      secrets:
        integrationSystemCredentials:
          name: compass-system-broker-credentials
          namespace: compass-system
    testNamespace: kyma-system

  gateway:
    port: 3000
    tls:
      host: compass-gateway
      secure:
        oauth:
          host: compass-gateway-auth-oauth
    mtls:
      host: compass-gateway-mtls
      certSecret: compass-gateway-mtls-certs
    headers:
      request:
        remove:
          - "Client-Id-From-Token"
          - "Client-Id-From-Certificate"
          - "Client-Certificate-Hash"
          - "Certificate-Data"

  operations_controller:
    enabled: true

  connectivity_adapter:
    port: 8080
    tls:
      host: adapter-gateway
    mtls:
      host: adapter-gateway-mtls

  oathkeeperFilters:
    workloadLabel: oathkeeper
    namespace: kyma-system
    tokenDataHeader: "Connector-Token"
    certificateDataHeader: "Certificate-Data"

  istio:
    mtlsGateway:
      name: "compass-gateway-mtls"
      namespace: "compass-system"
    gateway:
      name: "kyma-gateway"
      namespace: "kyma-system"
    proxy:
      port: 15020
    namespace: istio-system
    ingressgateway:
      workloadLabel: istio-ingressgateway
      requestPayloadSizeLimit: 2097152 # 2 MB
      correlationHeaderRewriteFilter:
        expectedHeaders:
        - "x-request-id"
        - "x-correlation-id"
        - "x-correlationid"
        - "x-forrequest-id"
        - "x-vcap-request-id"
        - "x-broker-api-request-identity"

  ingress:
    domainName: "kyma.local"

  database:
    manageSecrets: true
    embedded:
      enabled: true
      director:
        name: "postgres"
      directorDBName: "postgres"
    managedGCP:
      serviceAccountKey: ""
      instanceConnectionName: ""
      director:
        name: ""
        user: ""
        password: ""
      host: "localhost"
      hostPort: "5432"
      sslMode: ""

      #TODO remove below after migration to separate user will be done
      dbUser: ""
      dbPassword: ""
      directorDBName: ""

  oathkeeper:
    host: ory-oathkeeper-proxy.kyma-system.svc.cluster.local
    port: 4455
    timeout_ms: 120000
    idTokenConfig:
      claims: '{"scopes": "{{ print .Extra.scope }}", "tenant": "{{ print .Extra.tenant }}", "externalTenant": "{{ print .Extra.externalTenant }}", "consumerID": "{{ print .Extra.consumerID}}", "consumerType": "{{ print .Extra.consumerType }}", "flow": "{{ print .Extra.flow }}"}'
    mutators:
      runtimeMappingService:
        config:
          api:
            url: http://compass-director.compass-system.svc.cluster.local:3000/runtime-mapping
            retry:
              give_up_after: 6s
              max_delay: 2000ms
      authenticationMappingService:
        config:
          api:
            url: http://compass-director.compass-system.svc.cluster.local:3000/authn-mapping
            retry:
              give_up_after: 6s
              max_delay: 2000ms
      tenantMappingService:
        config:
          api:
            url: http://compass-director.compass-system.svc.cluster.local:3000/tenant-mapping
            retry:
              give_up_after: 6s
              max_delay: 2000ms
      certificateResolverService:
        config:
          api:
            url: http://compass-connector.compass-system.svc.cluster.local:8080/v1/certificate/data/resolve
            retry:
              give_up_after: 6s
              max_delay: 2000ms
      tokenResolverService:
        config:
          api:
            url: http://compass-director.compass-system.svc.cluster.local:8080/v1/tokens/resolve
            retry:
              give_up_after: 6s
              max_delay: 2000ms

  tenantFetcher:
    host: compass-tenant-fetcher.compass-system.svc.cluster.local
    prefix: /tenants
    port: 3000
    authentication:
      allowJWTSigningNone: true
      jwksEndpoints: '["http://ory-oathkeeper-api.kyma-system.svc.cluster.local:4456/.well-known/jwks.json"]'
      identityZone: "id-zone"
    tenantProvider:
      tenantIdProperty: "tenantId"
      customerIdProperty: "customerId"
      name: "provider"

  ordService:
    host: compass-ord-service.compass-system.svc.cluster.local
    prefix: /open-resource-discovery-service/v0
    docsPrefix: /open-resource-discovery-docs
    staticPrefix: /open-resource-discovery-static/v0
    port: 3000
    defaultResponseType: "xml"

  ordAggregator:
    name: ord-aggregator
    enabled: true
    schedule: "*/1 * * * *"
    dbPool:
      maxOpenConnections: 2
      maxIdleConnections: 2

  systemFetcher:
    enabled: false
    name: "system-fetcher"
    schedule: "0 0 * * *"
    manageSecrets: true
    # fetchParallellism - shows how many http calls will be made in parallel to fetch systems
    fetchParallellism: 30
    # queueSize - shows how many system fetches (individual requests may fetch more than 1 system)
    # can be put in the queue for processing before blocking. It is best for the queue to be about 2 times bigger than the parallellism
    queueSize: 100
    # fetchTimeout - shows the timeout to wait for oauth token and for fetching systems (in one request) separately
    fetchTimeout: "5s"
    # directorRequestTimeout - graphql requests timeout to director
    directorRequestTimeout: "40s"
    dbPool:
      maxOpenConnections: 2
      maxIdleConnections: 2
    # systemsAPIEndpoint - endpoint of the service to fetch systems from
    systemsAPIEndpoint: ""
    # systemsAPIFilterCriteria - criteria for fetching systems
    systemsAPIFilterCriteria: ""
    # systemsAPIFilterTenantCriteriaPattern - criateria for fetching systems with tenant filter
    systemsAPIFilterTenantCriteriaPattern: ""
    # systemToTemplateMappings - how to map system properties to an existing application template
    systemToTemplateMappings: '{}'
    oauth:
      client: ""
      secret: ""
      tokenURLPattern: ""
      scopesClaim: ""
      tenantHeaderName: ""

  tenantFetchers:
    job1:
      enabled: false
      configMapNamespace: "compass-system"
      manageSecrets: true
      providerName: "compass"
      schedule: "*/5 * * * *"
      kubernetes:
        configMapNamespace: "compass-system"
        pollInterval: 2s
        pollTimeout: 1m
        timeout: 2m
      oauth:
        client: ""
        secret: ""
        tokenURL: ""
      endpoints:
        tenantCreated: "127.0.0.1/events?type=created"
        tenantDeleted: "127.0.0.1/events?type=deleted"
        tenantUpdated: "127.0.0.1/events?type=updated"
      fieldMapping:
        totalPagesField: "totalPages"
        totalResultsField: "totalResults"
        tenantEventsField: "events"
        idField: "id"
        nameField: "name"
        customerIdField: "customerId"
        discriminatorField: ""
        discriminatorValue: ""
        detailsField: "details"
      queryMapping:
        pageNumField: "pageNum"
        pageSizeField: "pageSize"
        timestampField: "timestamp"
      query:
        startPage: "0"
        pageSize: "100"
      dbPool:
        maxOpenConnections: 1
        maxIdleConnections: 1

  metrics:
    enabled: true
    pushEndpoint: http://monitoring-prometheus-pushgateway.kyma-system.svc.cluster.local:9091

  authenticators:
    authenticator0:
      enabled: true
      gatewayHost: "compass-gateway-authenticator0"
      trusted_issuers: '[{"domain_url": "authenticator.domain", "scope_prefix": "prefix."}, {}]'
      attributes: '{"uniqueAttribute": { "key": "key", "value": "val" }, "tenant": { "key": "key" }, "identity": { "key": "key" } }'

  externalServicesMock:
    enabled: false
    auditlog: false

  tests:
    namespace: kyma-system
    connectivityAdapterFQDN: http://compass-connectivity-adapter.compass-system.svc.cluster.local
    directorFQDN: http://compass-director.compass-system.svc.cluster.local
    connectorFQDN: http://compass-connector.compass-system.svc.cluster.local
    externalServicesMockFQDN: http://compass-external-services-mock.compass-system.svc.cluster.local
    ordServiceFQDN: http://compass-ord-service.compass-system.svc.cluster.local
    systemBrokerFQDN: http://compass-system-broker.compass-system.svc.cluster.local
    tenantFetcherFQDN: http://compass-tenant-fetcher.compass-system.svc.cluster.local
    db:
      maxOpenConnections: 3
      maxIdleConnections: 1
    skipTLSVerify: true

    token:
      server:
        enabled: false
        port: 5000
    securityContext: # Set on container level
      runAsUser: 2000
      allowPrivilegeEscalation: false

  migratorJob:
    nodeSelectorEnabled: false
    pvc:
      name: "compass-director-migrations"
      namespace: "compass-system"
      regional: false
      migrationsPath: "/compass-migrations"

pairing-adapter:
  enabled: false<|MERGE_RESOLUTION|>--- conflicted
+++ resolved
@@ -75,11 +75,7 @@
       version: "PR-1956"
     director:
       dir:
-<<<<<<< HEAD
       version: "PR-1950"
-=======
-      version: "PR-1977"
->>>>>>> c5d7578b
     gateway:
       dir:
       version: "PR-1956"
@@ -111,11 +107,7 @@
       version: "PR-36"
     e2e_tests:
       dir:
-<<<<<<< HEAD
       version: "PR-1950"
-=======
-      version: "PR-1961"
->>>>>>> c5d7578b
   isLocalEnv: false
   oauth2:
     host: oauth2
