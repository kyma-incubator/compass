--- conflicted
+++ resolved
@@ -91,11 +91,7 @@
       version: "PR-2163"
     director:
       dir:
-<<<<<<< HEAD
       version: "PR-2165"
-=======
-      version: "PR-2163"
->>>>>>> 313a1174
     gateway:
       dir:
       version: "PR-2163"
