global:
  disableLegacyConnectivity: true
  defaultTenant: 3e64ebae-38b5-46a0-b1ed-9ccee153a0ae
  defaultTenantRegion: "eu-1"
  tenants: # tenant order matters, so new tenants should be added to the end of the list
    - name: default
      id: 3e64ebae-38b5-46a0-b1ed-9ccee153a0ae
      type: account
    - name: foo
      id: 1eba80dd-8ff6-54ee-be4d-77944d17b10b
      type: account
    - name: bar
      id: af9f84a9-1d3a-4d9f-ae0c-94f883b33b6e
      type: account
    - name: TestTenantSeparation
      id: f1c4b5be-b0e1-41f9-b0bc-b378200dcca0
      type: account
    - name: TestDeleteLastScenarioForApplication
      id: 0403be1e-f854-475e-9074-922120277af5
      type: account
    - name: Test_DeleteAutomaticScenarioAssignmentForSelector
      id: d9553135-6115-4c67-b4d9-962c00f3725f
      type: account
    - name: Test_AutomaticScenarioAssigmentForRuntime
      id: 8c733a45-d988-4472-af10-1256b82c70c0
      type: account
    - name: TestAutomaticScenarioAssignmentsWholeScenario
      id: 65a63692-c00a-4a7d-8376-8615ee37f45c
      type: account
    - name: TestTenantsQueryTenantNotInitialized
      id: 72329135-27fd-4284-9bcb-37ea8d6307d0
      type: account
    - name: Test Default
      id: 5577cf46-4f78-45fa-b55f-a42a3bdba868
      type: account
      parent: 2c4f4a25-ba9a-4dbc-be68-e0beb77a7eb0
    - name: Test_DefaultCustomer
      id: 2c4f4a25-ba9a-4dbc-be68-e0beb77a7eb0
      type: customer
    - name: TestListLabelDefinitions
      id: 3f641cf5-2d14-4e0f-a122-16e7569926f1
      type: account
    - name: Test_AutomaticScenarioAssignmentQueries
      id: 8263cc13-5698-4a2d-9257-e8e76b543e88
      type: account
    - name: TestGetScenariosLabelDefinitionCreatesOneIfNotExists
      id: 2263cc13-5698-4a2d-9257-e8e76b543e33
      type: account
    - name: TestApplicationsForRuntime
      id: 5984a414-1eed-4972-af2c-b2b6a415c7d7
      type: account
    - name: Test_DeleteAutomaticScenarioAssignmentForScenario
      id: d08e4cb6-a77f-4a07-b021-e3317a373597
      type: account
    - name: TestApplicationsForRuntimeWithHiddenApps
      id: 7e1f2df8-36dc-4e40-8be3-d1555d50c91c
      type: account
    - name: TestTenantsQueryTenantInitialized
      id: 8cf0c909-f816-4fe3-a507-a7917ccd8380
      type: account
    - name: TestDeleteApplicationIfInScenario
      id: 0d597250-6b2d-4d89-9c54-e23cb497cd01
      type: account
    - name: TestProviderSubaccount
      id: 47b4575a-f102-414a-8398-2d973ad65f3a
      type: subaccount
      parent: 5577cf46-4f78-45fa-b55f-a42a3bdba868
    - name: TestCompassProviderSubaccount
      id: f8075207-1478-4a80-bd26-24a4785a2bfd
      type: subaccount
      parent: 5577cf46-4f78-45fa-b55f-a42a3bdba868
    - name: TestProviderSubaccountRegion2
      id: 731b7bc4-5472-41d2-a447-e4c0f45de739
      type: subaccount
      region: "eu-2"
      parent: 5577cf46-4f78-45fa-b55f-a42a3bdba868
    - name: TestCertificateSubaccount
      id: 123e4567-e89b-12d3-a456-426614174001
      type: subaccount
      parent: 5577cf46-4f78-45fa-b55f-a42a3bdba868
    - name: TestNsAdapter
      id: 08b6da37-e911-48fb-a0cb-fa635a6c5678
      type: subaccount
      parent: 5577cf46-4f78-45fa-b55f-a42a3bdba868
    - name: TestNsAdapterSubaccountWithApplications
      id: 08b6da37-e911-48fb-a0cb-fa635a6c4321
      type: subaccount
      parent: 5577cf46-4f78-45fa-b55f-a42a3bdba868
    - name: TestIntegrationSystemManagedSubaccount
      id: 3cfcdd62-320d-403b-b66a-4ee3cdd06947
      type: subaccount
      parent: 5577cf46-4f78-45fa-b55f-a42a3bdba868
    - name: TestIntegrationSystemManagedAccount
      id: 7e8ab2e3-3bb4-42e3-92b2-4e0bf48559d3
      type: account
      parent: 2c4f4a25-ba9a-4dbc-be68-e0beb77a7eb0
    - name: TestSystemFetcherAccount
      id: c395681d-11dd-4cde-bbcf-570b4a153e79
      type: account
      parent: 2c4f4a25-ba9a-4dbc-be68-e0beb77a7eb0
    - name: TestConsumerSubaccount
      id: 1f538f34-30bf-4d3d-aeaa-02e69eef84ae
      type: subaccount
      parent: 5984a414-1eed-4972-af2c-b2b6a415c7d7
    - name: TestTenantsOnDemandAPI
      id: 8d42d818-d4c4-4036-b82f-b199db7ffeb5
      type: subaccount
      parent: 5984a414-1eed-4972-af2c-b2b6a415c7d7
    - name: TestExternalCertificateSubaccount
      id: bad76f69-e5c2-4d55-bca5-240944824b83
      type: subaccount
      parent: 5577cf46-4f78-45fa-b55f-a42a3bdba868
    - name: TestAtomOrganization
      id: f2724f8e-1a58-4f32-bfd0-8b831de34e71
      type: organization
      parent: 2c4f4a25-ba9a-4dbc-be68-e0beb77a7eb0
    - name: TestAtomFolder
      id: 4c31b7c7-2bea-4bd5-9ea5-e9a8d704f900
      type: folder
      parent: f2724f8e-1a58-4f32-bfd0-8b831de34e71
    - name: TestAtomResourceGroup
      id: ff30da87-7685-4462-869a-baae6441898b
      type: resource-group
      parent: 4c31b7c7-2bea-4bd5-9ea5-e9a8d704f900
  images:
    containerRegistry:
      path: europe-docker.pkg.dev/kyma-project
    connector:
      dir: prod/incubator/
      version: "v20230728-78b68ef0"
      name: compass-connector
    connectivity_adapter:
      dir: prod/incubator/
      version: "v20230728-78b68ef0"
      name: compass-connectivity-adapter
    pairing_adapter:
      dir: prod/incubator/
      version: "v20230728-78b68ef0"
      name: compass-pairing-adapter
    director:
      dir: dev/incubator/
<<<<<<< HEAD
      version: "PR-3189"
=======
      version: "PR-3177"
>>>>>>> 6d807df3
      name: compass-director
    hydrator:
      dir: prod/incubator/
      version: "v20230728-78b68ef0"
      name: compass-hydrator
    ias_adapter:
      dir: prod/incubator/
      version: "v20230728-78b68ef0"
      name: compass-ias-adapter
    kyma_adapter:
      dir: prod/incubator/
      version: "v20230728-78b68ef0"
      name: compass-kyma-adapter
    gateway:
      dir: prod/incubator/
      version: "v20230728-78b68ef0"
      name: compass-gateway
    operations_controller:
      dir: prod/incubator/
      version: "v20230728-78b68ef0"
      name: compass-operations-controller
    ord_service:
<<<<<<< HEAD
      dir: dev/incubator/
      version: "PR-96"
      name: compass-ord-service
    schema_migrator:
      dir: dev/incubator/
      version: "PR-3189"
=======
      dir: prod/incubator/
      version: "v20230728-5390e241"
      name: compass-ord-service
    schema_migrator:
      dir: prod/incubator/
      version: "v20230728-78b68ef0"
>>>>>>> 6d807df3
      name: compass-schema-migrator
    system_broker:
      dir: prod/incubator/
      version: "v20230728-78b68ef0"
      name: compass-system-broker
    certs_setup_job:
      containerRegistry:
        path: eu.gcr.io/kyma-project
      dir:
      version: "0a651695"
    external_services_mock:
      dir: prod/incubator/
      version: "v20230728-78b68ef0"
      name: compass-external-services-mock
    console:
      dir: prod/incubator/
      version: "v20230421-e8840c18"
      name: compass-console
    e2e_tests:
      dir: dev/incubator/
      version: "PR-3177"
      name: compass-e2e-tests
  isLocalEnv: false
  isForTesting: false
  oauth2:
    host: oauth2
  livenessProbe:
    initialDelaySeconds: 30
    timeoutSeconds: 1
    periodSeconds: 10
  readinessProbe:
    initialDelaySeconds: 5
    timeoutSeconds: 1
    periodSeconds: 2
  agentPreconfiguration: false
  portieris:
    isEnabled: false
    imagePullSecretName: "portieris-dummy-image-pull-secret"
  operations_manager:
    election:
      enabled: false
    lease:
      lockname: opmanagerlease
    job:
      ordCreation:
        schedulePeriod: 168h
      ordDeletion:
        schedulePeriod: 24h
        completedOpsOlderThanDays: 5
        failedOpsOlderThanDays: 10
    external:
      port: 3009
  nsAdapter:
    external:
      port: 3005
    e2eTests:
      gatewayHost: "compass-gateway-xsuaa"
    prefix: /nsadapter
    path: /nsadapter/api/v1/notifications
    systemToTemplateMappings: '[{  "Name": "SAP S/4HANA On-Premise",  "SourceKey": ["type"],  "SourceValue": ["abapSys"]},{  "Name": "SAP S/4HANA On-Premise",  "SourceKey": ["type"],  "SourceValue": ["nonSAPsys"]},{  "Name": "SAP S/4HANA On-Premise",  "SourceKey": ["type"],  "SourceValue": ["hana"]}]'
    secret:
      name: nsadapter-secret
      subaccountKey: subaccount
      local:
        subaccountValue: subaccount
    authSecret:
      name: "compass-external-services-mock-oauth-credentials"
      clientIdKey: client-id
      clientSecretKey: client-secret
      tokenUrlKey: url
      instanceUrlKey: url
      certKey: cert
      keyKey: key
    registerPath: "/register"
    tokenPath: "/secured/oauth/token"
    createClonePattern: '{"key": "%s"}'
    createBindingPattern: '{}'
    useClone: "false"
  director:
    host: compass-director.compass-system.svc.cluster.local
    formationMappingAsyncStatusApi:
      pathPrefix: "/v1/businessIntegrations"
      formationAssignmentPath: "/{ucl-formation-id}/assignments/{ucl-assignment-id}/status"
      formationPath: "/{ucl-formation-id}/status"
    prefix: /director
    graphql:
      external:
        port: 3000
    tls:
      secure:
        internal:
          host: compass-director-internal
    validator:
      port: 8080
    metrics:
      port: 3003
      enableGraphqlOperationInstrumentation: true
    operations:
      port: 3002
      path: "/operation"
      lastOperationPath: "/last_operation"
    info:
      path: "/v1/info"
    subscription:
      subscriptionProviderLabelKey: "subscriptionProviderId"
      consumerSubaccountLabelKey: "global_subaccount_id"
      subscriptionLabelKey: "subscription"
      tokenPrefix: "sb-"
    selfRegister:
      secrets:
        instancesCreds:
          name: "region-instances-credentials"
          key: "keyConfig"
          path: "/tmp"
        saasAppNameCfg:
          name: "saas-app-names"
          key: "appNameConfig"
          path: "/tmp/appNameConfig"
      clientIdPath: "clientId"
      clientSecretPath: "clientSecret"
      urlPath: "url"
      tokenUrlPath: "tokenUrl"
      clientCertPath: "clientCert"
      clientKeyPath: "clientKey"
      local:
        templateMappings:
          clientIDMapping: '{{ printf "\"%s\":\"client_id\"" .Values.global.director.selfRegister.clientIdPath }}'
          clientSecretMapping: '{{ printf "\"%s\":\"client_secret\"" .Values.global.director.selfRegister.clientSecretPath }}'
          urlMapping: '{{ printf "\"%s\":\"http://compass-external-services-mock.%s.svc.cluster.local:%s\"" .Values.global.director.selfRegister.urlPath .Release.Namespace (.Values.service.port | toString) }}'
          tokenURLMapping: '{{ printf "\"%s\":\"https://%s.%s:%s\"" .Values.global.director.selfRegister.tokenUrlPath .Values.global.externalServicesMock.certSecuredHost .Values.global.ingress.domainName (.Values.service.certPort | toString) }}'
          x509CertificateMapping: '{{ printf "\"%s\":\"%s\"" .Values.global.director.selfRegister.clientCertPath .Values.global.connector.caCertificate }}'
          x509KeyMapping: '{{ printf "\"%s\":\"%s\"" .Values.global.director.selfRegister.clientKeyPath .Values.global.connector.caKey }}'
      oauthTokenPath: "/cert/token"
      oauthMode: "oauth-mtls"
      label: "selfRegLabel"
      labelValuePrefix: "self-reg-prefix-"
      responseKey: "self-reg-key"
      path: "/external-api/self-reg"
      nameQueryParam: "name"
      tenantQueryParam: "tenant"
      requestBodyPattern: '{"key": "%s"}'
      saasAppNameLabelKey: "CMPSaaSAppName"
      saasAppNamePath: "localSaaSAppNamePath"
    clientIDHeaderKey: client_user
    suggestTokenHeaderKey: suggest_token
    runtimeTypeLabelKey: "runtimeType"
    applicationTypeLabelKey: "applicationType"
    kymaRuntimeTypeLabelValue: "kyma"
    kymaApplicationNamespaceValue: "sap.kyma"
    destinationCreator:
      correlationIDsKey: "correlationIds"
      destinationAPI:
        baseURL: "https://destination-creator-local-destination-api-url.com"
        path: "/regions/{region}/subaccounts/{subaccountId}/destinations"
        regionParam: "region"
        subaccountIDParam: "subaccountId"
        nameParam: "destinationName"
      certificateAPI:
        baseURL: "https://destination-creator-local-certificate-api-url.com"
        path: "/regions/{region}/subaccounts/{subaccountId}/certificates"
        regionParam: "region"
        subaccountIDParam: "subaccountId"
        nameParam: "certificateName"
        fileNameKey: "fileName"
        commonNameKey: "commonName"
        certChainKey: "certificateChain"
    fetchTenantEndpoint: '{{ printf "https://%s.%s%s/v1/fetch" .Values.global.gateway.tls.secure.internal.host .Values.global.ingress.domainName .Values.global.tenantFetcher.prefix }}'
    ordWebhookMappings: '[]'
    tenantMappingsPath: "/tmp/tenantMappingsConfig"
    tenantMappingsKey: "tenant-mapping-config.json"
    tenantMappings:
      SYNC:
        v1.0:
          - type: CONFIGURATION_CHANGED
            mode: SYNC
            urlTemplate: '{"path":"%s/v1/tenant-mappings/{{.RuntimeContext.Value}}","method":"PATCH"}'
            inputTemplate: '{"context":{ {{ if .CustomerTenantContext.AccountID }}"btp": {"uclFormationId":"{{.FormationID}}","globalAccountId":"{{.CustomerTenantContext.AccountID}}","crmId":"{{.CustomerTenantContext.CustomerID}}"} {{ else }}"atom": {"uclFormationId":"{{.FormationID}}","path":"{{.CustomerTenantContext.Path}}","crmId":"{{.CustomerTenantContext.CustomerID}}"} {{ end }} },"items": [ {"uclAssignmentId":"{{ .Assignment.ID }}","operation":"{{.Operation}}","deploymentRegion":"{{if .Application.Labels.region }}{{.Application.Labels.region}}{{ else }}{{.ApplicationTemplate.Labels.region}}{{end }}","applicationNamespace":"{{ if .Application.ApplicationNamespace }}{{.Application.ApplicationNamespace}}{{else }}{{.ApplicationTemplate.ApplicationNamespace}}{{ end }}","applicationTenantId":"{{.Application.LocalTenantID}}","uclSystemTenantId":"{{.Application.ID}}",{{ if .ApplicationTemplate.Labels.parameters }}"parameters": {{.ApplicationTemplate.Labels.parameters}},{{ end }}"configuration": {{.ReverseAssignment.Value}} } ] }'
            headerTemplate: '{"Content-Type": ["application/json"]}'
            outputTemplate: '{"error":"{{.Body.error}}","success_status_code": 200}'
          - type: APPLICATION_TENANT_MAPPING
            mode: SYNC
            urlTemplate: '{"path":"%s/v1/tenant-mappings/{{.TargetApplication.LocalTenantID}}","method":"PATCH"}'
            inputTemplate: '{"context": { {{ if .CustomerTenantContext.AccountID }}"btp":{"uclFormationId":"{{.FormationID}}","globalAccountId":"{{.CustomerTenantContext.AccountID}}","crmId":"{{.CustomerTenantContext.CustomerID}}"} {{ else }}"atom": {"uclFormationId":"{{.FormationID}}","path":"{{.CustomerTenantContext.Path}}","crmId":"{{.CustomerTenantContext.CustomerID}}"} {{ end }} },"items": [ {"uclAssignmentId":"{{ .Assignment.ID }}","operation":"{{.Operation}}","deploymentRegion":"{{if .SourceApplication.Labels.region }}{{.SourceApplication.Labels.region}}{{else }}{{.SourceApplicationTemplate.Labels.region}}{{ end }}","applicationNamespace":"{{if .SourceApplication.ApplicationNamespace }}{{.SourceApplication.ApplicationNamespace}}{{else }}{{.SourceApplicationTemplate.ApplicationNamespace}}{{ end }}","applicationTenantId":"{{.SourceApplication.LocalTenantID}}","uclSystemTenantId":"{{.SourceApplication.ID}}",{{ if .SourceApplicationTemplate.Labels.parameters }}"parameters": {{.SourceApplicationTemplate.Labels.parameters}},{{ end }}"configuration": {{.ReverseAssignment.Value}} } ]}'
            headerTemplate: '{"Content-Type": ["application/json"]}'
            outputTemplate: '{"error":"{{.Body.error}}","success_status_code": 200}'
        configuration_changed:v1.0:
          - type: CONFIGURATION_CHANGED
            mode: SYNC
            urlTemplate: '{"path":"%s/v1/tenant-mappings/{{.RuntimeContext.Value}}","method":"PATCH"}'
            inputTemplate: '{"context":{ {{ if .CustomerTenantContext.AccountID }}"btp": {"uclFormationId":"{{.FormationID}}","globalAccountId":"{{.CustomerTenantContext.AccountID}}","crmId":"{{.CustomerTenantContext.CustomerID}}"} {{ else }}"atom": {"uclFormationId":"{{.FormationID}}","path":"{{.CustomerTenantContext.Path}}","crmId":"{{.CustomerTenantContext.CustomerID}}"} {{ end }} },"items": [ {"uclAssignmentId":"{{ .Assignment.ID }}","operation":"{{.Operation}}","deploymentRegion":"{{if .Application.Labels.region }}{{.Application.Labels.region}}{{ else }}{{.ApplicationTemplate.Labels.region}}{{end }}","applicationNamespace":"{{ if .Application.ApplicationNamespace }}{{.Application.ApplicationNamespace}}{{else }}{{.ApplicationTemplate.ApplicationNamespace}}{{ end }}","applicationTenantId":"{{.Application.LocalTenantID}}","uclSystemTenantId":"{{.Application.ID}}",{{ if .ApplicationTemplate.Labels.parameters }}"parameters": {{.ApplicationTemplate.Labels.parameters}},{{ end }}"configuration": {{.ReverseAssignment.Value}} } ] }'
            headerTemplate: '{"Content-Type": ["application/json"]}'
            outputTemplate: '{"error":"{{.Body.error}}","success_status_code": 200}'
        application_tenant_mapping:v1.0:
          - type: APPLICATION_TENANT_MAPPING
            mode: SYNC
            urlTemplate: '{"path":"%s/v1/tenant-mappings/{{.TargetApplication.LocalTenantID}}","method":"PATCH"}'
            inputTemplate: '{"context": { {{ if .CustomerTenantContext.AccountID }}"btp":{"uclFormationId":"{{.FormationID}}","globalAccountId":"{{.CustomerTenantContext.AccountID}}","crmId":"{{.CustomerTenantContext.CustomerID}}"} {{ else }}"atom": {"uclFormationId":"{{.FormationID}}","path":"{{.CustomerTenantContext.Path}}","crmId":"{{.CustomerTenantContext.CustomerID}}"} {{ end }} },"items": [ {"uclAssignmentId":"{{ .Assignment.ID }}","operation":"{{.Operation}}","deploymentRegion":"{{if .SourceApplication.Labels.region }}{{.SourceApplication.Labels.region}}{{else }}{{.SourceApplicationTemplate.Labels.region}}{{ end }}","applicationNamespace":"{{if .SourceApplication.ApplicationNamespace }}{{.SourceApplication.ApplicationNamespace}}{{else }}{{.SourceApplicationTemplate.ApplicationNamespace}}{{ end }}","applicationTenantId":"{{.SourceApplication.LocalTenantID}}","uclSystemTenantId":"{{.SourceApplication.ID}}",{{ if .SourceApplicationTemplate.Labels.parameters }}"parameters": {{.SourceApplicationTemplate.Labels.parameters}},{{ end }}"configuration": {{.ReverseAssignment.Value}} } ]}'
            headerTemplate: '{"Content-Type": ["application/json"]}'
            outputTemplate: '{"error":"{{.Body.error}}","success_status_code": 200}'
        application_tenant_mapping:v1.1:
          - type: APPLICATION_TENANT_MAPPING
            mode: SYNC
            urlTemplate: '{"path":"%s/v1/tenant-mappings/{{.TargetApplication.LocalTenantID}}","method":"PATCH"}'
            inputTemplate: '{"context": { {{ if .CustomerTenantContext.AccountID }}"btp":{"uclFormationId":"{{.FormationID}}","globalAccountId":"{{.CustomerTenantContext.AccountID}}","crmId":"{{.CustomerTenantContext.CustomerID}}"} {{ else }}"atom": {"uclFormationId":"{{.FormationID}}","path":"{{.CustomerTenantContext.Path}}","crmId":"{{.CustomerTenantContext.CustomerID}}"} {{ end }} },"receiverTenant": {"deploymentRegion":"{{ if .TargetApplication.Labels.region}}{{.TargetApplication.Labels.region}}{{ else }}{{.TargetApplicationTemplate.Labels.region}}{{end }}","applicationNamespace":"{{ if .TargetApplication.ApplicationNamespace}}{{.TargetApplication.ApplicationNamespace}}{{ else }}{{.TargetApplicationTemplate.ApplicationNamespace}}{{end }}","applicationUrl":"{{ .TargetApplication.BaseURL }}","applicationTenantId":"{{.TargetApplication.LocalTenantID }}","uclSystemTenantId":"{{ .TargetApplication.ID}}", {{ if .TargetApplicationTemplate.Labels.parameters }}"parameters": {{.TargetApplicationTemplate.Labels.parameters}}{{ end }} },"assignedTenants": [ {"uclAssignmentId":"{{ .Assignment.ID }}","operation":"{{.Operation}}","deploymentRegion":"{{if .SourceApplication.Labels.region }}{{.SourceApplication.Labels.region}}{{else }}{{.SourceApplicationTemplate.Labels.region}}{{ end }}","applicationNamespace":"{{if .SourceApplication.ApplicationNamespace }}{{.SourceApplication.ApplicationNamespace}}{{else }}{{.SourceApplicationTemplate.ApplicationNamespace}}{{ end }}","applicationUrl":"{{.SourceApplication.BaseURL }}","applicationTenantId":"{{.SourceApplication.LocalTenantID}}","uclSystemTenantId":"{{.SourceApplication.ID}}",{{ if .SourceApplicationTemplate.Labels.parameters }}"parameters": {{.SourceApplicationTemplate.Labels.parameters}},{{ end }}"configuration": {{.ReverseAssignment.Value}} } ]}'
            headerTemplate: '{"Content-Type": ["application/json"]}'
            outputTemplate: '{"error":"{{.Body.error}}","success_status_code": 200}'
      ASYNC_CALLBACK:
        v1.0:
          - type: CONFIGURATION_CHANGED
            mode: ASYNC_CALLBACK
            urlTemplate: '{"path":"%s/v1/tenant-mappings/{{.RuntimeContext.Value}}","method":"PATCH"}'
            inputTemplate: '{"context":{ {{ if .CustomerTenantContext.AccountID }}"btp": {"uclFormationId":"{{.FormationID}}","globalAccountId":"{{.CustomerTenantContext.AccountID}}","crmId":"{{.CustomerTenantContext.CustomerID}}"} {{ else }}"atom": {"uclFormationId":"{{.FormationID}}","path":"{{.CustomerTenantContext.Path}}","crmId":"{{.CustomerTenantContext.CustomerID}}"} {{ end }} },"items": [ {"uclAssignmentId":"{{ .Assignment.ID }}","operation":"{{.Operation}}","deploymentRegion":"{{if .Application.Labels.region }}{{.Application.Labels.region}}{{ else }}{{.ApplicationTemplate.Labels.region}}{{end }}","applicationNamespace":"{{ if .Application.ApplicationNamespace }}{{.Application.ApplicationNamespace}}{{else }}{{.ApplicationTemplate.ApplicationNamespace}}{{ end }}","applicationTenantId":"{{.Application.LocalTenantID}}","uclSystemTenantId":"{{.Application.ID}}",{{ if .ApplicationTemplate.Labels.parameters }}"parameters": {{.ApplicationTemplate.Labels.parameters}},{{ end }}"configuration": {{.ReverseAssignment.Value}} } ] }'
            headerTemplate: '{"Content-Type": ["application/json"],"Location": ["%s/v1/businessIntegrations/{{.FormationID}}/assignments/{{.Assignment.ID}}/status"]}'
            outputTemplate: '{"error":"{{.Body.error}}","success_status_code": 202}'
          - type: APPLICATION_TENANT_MAPPING
            mode: ASYNC_CALLBACK
            urlTemplate: '{"path":"%s/v1/tenant-mappings/{{.TargetApplication.LocalTenantID}}","method":"PATCH"}'
            inputTemplate: '{"context": { {{ if .CustomerTenantContext.AccountID }}"btp":{"uclFormationId":"{{.FormationID}}","globalAccountId":"{{.CustomerTenantContext.AccountID}}","crmId":"{{.CustomerTenantContext.CustomerID}}"} {{ else }}"atom": {"uclFormationId":"{{.FormationID}}","path":"{{.CustomerTenantContext.Path}}","crmId":"{{.CustomerTenantContext.CustomerID}}"} {{ end }} },"items": [ {"uclAssignmentId":"{{ .Assignment.ID }}","operation":"{{.Operation}}","deploymentRegion":"{{if .SourceApplication.Labels.region }}{{.SourceApplication.Labels.region}}{{else }}{{.SourceApplicationTemplate.Labels.region}}{{ end }}","applicationNamespace":"{{if .SourceApplication.ApplicationNamespace }}{{.SourceApplication.ApplicationNamespace}}{{else }}{{.SourceApplicationTemplate.ApplicationNamespace}}{{ end }}","applicationTenantId":"{{.SourceApplication.LocalTenantID}}","uclSystemTenantId":"{{.SourceApplication.ID}}",{{ if .SourceApplicationTemplate.Labels.parameters }}"parameters": {{.SourceApplicationTemplate.Labels.parameters}},{{ end }}"configuration": {{.ReverseAssignment.Value}} } ]}'
            headerTemplate: '{"Content-Type": ["application/json"],"Location": ["%s/v1/businessIntegrations/{{.FormationID}}/assignments/{{.Assignment.ID}}/status"]}'
            outputTemplate: '{"error":"{{.Body.error}}","success_status_code": 202}'
        configuration_changed:v1.0:
          - type: CONFIGURATION_CHANGED
            mode: ASYNC_CALLBACK
            urlTemplate: '{"path":"%s/v1/tenant-mappings/{{.RuntimeContext.Value}}","method":"PATCH"}'
            inputTemplate: '{"context":{ {{ if .CustomerTenantContext.AccountID }}"btp": {"uclFormationId":"{{.FormationID}}","globalAccountId":"{{.CustomerTenantContext.AccountID}}","crmId":"{{.CustomerTenantContext.CustomerID}}"} {{ else }}"atom": {"uclFormationId":"{{.FormationID}}","path":"{{.CustomerTenantContext.Path}}","crmId":"{{.CustomerTenantContext.CustomerID}}"} {{ end }} },"items": [ {"uclAssignmentId":"{{ .Assignment.ID }}","operation":"{{.Operation}}","deploymentRegion":"{{if .Application.Labels.region }}{{.Application.Labels.region}}{{ else }}{{.ApplicationTemplate.Labels.region}}{{end }}","applicationNamespace":"{{ if .Application.ApplicationNamespace }}{{.Application.ApplicationNamespace}}{{else }}{{.ApplicationTemplate.ApplicationNamespace}}{{ end }}","applicationTenantId":"{{.Application.LocalTenantID}}","uclSystemTenantId":"{{.Application.ID}}",{{ if .ApplicationTemplate.Labels.parameters }}"parameters": {{.ApplicationTemplate.Labels.parameters}},{{ end }}"configuration": {{.ReverseAssignment.Value}} } ] }'
            headerTemplate: '{"Content-Type": ["application/json"],"Location": ["%s/v1/businessIntegrations/{{.FormationID}}/assignments/{{.Assignment.ID}}/status"]}'
            outputTemplate: '{"error":"{{.Body.error}}","success_status_code": 202}'
        application_tenant_mapping:v1.0:
          - type: APPLICATION_TENANT_MAPPING
            mode: ASYNC_CALLBACK
            urlTemplate: '{"path":"%s/v1/tenant-mappings/{{.TargetApplication.LocalTenantID}}","method":"PATCH"}'
            inputTemplate: '{"context": { {{ if .CustomerTenantContext.AccountID }}"btp":{"uclFormationId":"{{.FormationID}}","globalAccountId":"{{.CustomerTenantContext.AccountID}}","crmId":"{{.CustomerTenantContext.CustomerID}}"} {{ else }}"atom": {"uclFormationId":"{{.FormationID}}","path":"{{.CustomerTenantContext.Path}}","crmId":"{{.CustomerTenantContext.CustomerID}}"} {{ end }} },"items": [ {"uclAssignmentId":"{{ .Assignment.ID }}","operation":"{{.Operation}}","deploymentRegion":"{{if .SourceApplication.Labels.region }}{{.SourceApplication.Labels.region}}{{else }}{{.SourceApplicationTemplate.Labels.region}}{{ end }}","applicationNamespace":"{{if .SourceApplication.ApplicationNamespace }}{{.SourceApplication.ApplicationNamespace}}{{else }}{{.SourceApplicationTemplate.ApplicationNamespace}}{{ end }}","applicationTenantId":"{{.SourceApplication.LocalTenantID}}","uclSystemTenantId":"{{.SourceApplication.ID}}",{{ if .SourceApplicationTemplate.Labels.parameters }}"parameters": {{.SourceApplicationTemplate.Labels.parameters}},{{ end }}"configuration": {{.ReverseAssignment.Value}} } ]}'
            headerTemplate: '{"Content-Type": ["application/json"],"Location": ["%s/v1/businessIntegrations/{{.FormationID}}/assignments/{{.Assignment.ID}}/status"]}'
            outputTemplate: '{"error":"{{.Body.error}}","success_status_code": 202}'
        application_tenant_mapping:v1.1:
          - type: APPLICATION_TENANT_MAPPING
            mode: ASYNC_CALLBACK
            urlTemplate: '{"path":"%s/v1/tenant-mappings/{{.TargetApplication.LocalTenantID}}","method":"PATCH"}'
            inputTemplate: '{"context": { {{ if .CustomerTenantContext.AccountID }}"btp":{"uclFormationId":"{{.FormationID}}","globalAccountId":"{{.CustomerTenantContext.AccountID}}","crmId":"{{.CustomerTenantContext.CustomerID}}"} {{ else }}"atom": {"uclFormationId":"{{.FormationID}}","path":"{{.CustomerTenantContext.Path}}","crmId":"{{.CustomerTenantContext.CustomerID}}"} {{ end }} },"receiverTenant": {"deploymentRegion":"{{ if .TargetApplication.Labels.region}}{{.TargetApplication.Labels.region}}{{ else }}{{.TargetApplicationTemplate.Labels.region}}{{end }}","applicationNamespace":"{{ if .TargetApplication.ApplicationNamespace}}{{.TargetApplication.ApplicationNamespace}}{{ else }}{{.TargetApplicationTemplate.ApplicationNamespace}}{{end }}","applicationUrl":"{{ .TargetApplication.BaseURL }}","applicationTenantId":"{{.TargetApplication.LocalTenantID }}","uclSystemTenantId":"{{ .TargetApplication.ID}}", {{ if .TargetApplicationTemplate.Labels.parameters }}"parameters": {{.TargetApplicationTemplate.Labels.parameters}}{{ end }} },"assignedTenants": [ {"uclAssignmentId":"{{ .Assignment.ID }}","operation":"{{.Operation}}","deploymentRegion":"{{if .SourceApplication.Labels.region }}{{.SourceApplication.Labels.region}}{{else }}{{.SourceApplicationTemplate.Labels.region}}{{ end }}","applicationNamespace":"{{if .SourceApplication.ApplicationNamespace }}{{.SourceApplication.ApplicationNamespace}}{{else }}{{.SourceApplicationTemplate.ApplicationNamespace}}{{ end }}","applicationUrl":"{{.SourceApplication.BaseURL }}","applicationTenantId":"{{.SourceApplication.LocalTenantID}}","uclSystemTenantId":"{{.SourceApplication.ID}}",{{ if .SourceApplicationTemplate.Labels.parameters }}"parameters": {{.SourceApplicationTemplate.Labels.parameters}},{{ end }}"configuration": {{.ReverseAssignment.Value}} } ]}'
            headerTemplate: '{"Content-Type": ["application/json"],"Location": ["%s/v1/businessIntegrations/{{.FormationID}}/assignments/{{.Assignment.ID}}/status"]}'
            outputTemplate: '{"error":"{{.Body.error}}","success_status_code": 202}'
  auditlog:
    configMapName: "compass-gateway-auditlog-config"
    protocol: HTTP
    tlsOrigination: false
    host: compass-external-services-mock.compass-system.svc.cluster.local
    port: 8080
    mtlsTokenPath: "/cert/token"
    standardTokenPath: "/secured/oauth/token"
    skipSSLValidation: false
    secret:
      name: "compass-gateway-auditlog-secret"
      urlKey: url
      clientIdKey: client-id
      clientSecretKey: client-secret
      clientCertKey: client-cert
      clientKeyKey: client-key
  log:
    format: "text"
  tenantConfig:
    useDefaultTenants: true
    dbPool:
      maxOpenConnections: 1
      maxIdleConnections: 1
  connector:
    prefix: /connector
    graphql:
      external:
        port: 3000
    validator:
      port: 8080
    # If secrets do not exist they will be created
    secrets:
      ca:
        name: compass-connector-app-ca
        namespace: compass-system
        certificateKey: ca.crt
        keyKey: ca.key
      rootCA:
        namespace: istio-system # For Ingress Gateway to work properly the namespace needs to be istio-system
        # In order for istio mTLS to work we should have two different secrets one containing the server certificate (let’s say X) and one used for validation of the client’s certificates.
        # The second one should be our root certificate and istio wants it to be named X-cacert. (-cacert suffix).
        # This is the reason for the confusing name of our root certificate. https://preliminary.istio.io/v1.6/docs/tasks/traffic-management/ingress/secure-ingress/#configure-a-mutual-tls-ingress-gateway
        cacert: compass-gateway-mtls-certs-cacert # For cert-rotation the cacert should be in different secret
        certificateKey: cacert
    revocation:
      configmap:
        name: revocations-config
        namespace: "{{ .Release.Namespace }}"
    # If key and certificate are not provided they will be generated
    caKey: ""
    caCertificate: ""
  system_broker:
    enabled: false
    port: 5001
    prefix: /broker
    tokenProviderFromHeader:
      forwardHeaders: Authorization
    tokenProviderFromSecret:
      enabled: false
      secrets:
        integrationSystemCredentials:
          name: compass-system-broker-credentials
          namespace: compass-system
    testNamespace: kyma-system
  gateway:
    port: 3000
    tls:
      host: compass-gateway
      adapterHost: compass-ns-adapter
      secure:
        internal:
          host: compass-gateway-internal
        oauth:
          host: compass-gateway-auth-oauth
    mtls:
      manageCerts: false
      host: compass-gateway-mtls
      certSecret: compass-gateway-mtls-certs
      external:
        host: compass-gateway-sap-mtls
        certSecret: compass-gateway-mtls-certs # Use connector's root CA as root CA by default. This should be overridden for productive deployments.
    headers:
      rateLimit: X-Flow-Identity
      request:
        remove:
          - "Client-Id-From-Token"
          - "Client-Id-From-Certificate"
          - "Client-Certificate-Hash"
          - "Certificate-Data"
  hydrator:
    host: compass-hydrator.compass-system.svc.cluster.local
    port: 3000
    prefix: /hydrators
    certSubjectMappingResyncInterval: "10s"
    subjectConsumerMappingConfig: '[{"consumer_type": "Super Admin", "tenant_access_levels": ["customer", "account","subaccount", "global", "organization", "folder", "resource-group"], "subject": "C=DE, L=local, O=SAP SE, OU=Region, OU=SAP Cloud Platform Clients, OU=f8075207-1478-4a80-bd26-24a4785a2bfd, CN=compass"}, {"consumer_type": "Integration System", "tenant_access_levels": ["account","subaccount"], "subject": "C=DE, L=local, O=SAP SE, OU=Region, OU=SAP Cloud Platform Clients, OU=f8075207-1478-4a80-bd26-24a4785a2bfd, CN=integration-system-test"}, {"consumer_type": "Technical Client", "tenant_access_levels": ["global"], "subject": "C=DE, L=local, O=SAP SE, OU=SAP Cloud Platform Clients, OU=Region, OU=1f538f34-30bf-4d3d-aeaa-02e69eef84ae, CN=technical-client-test"}]'
    certificateDataHeader: "Certificate-Data"
    consumerClaimsKeys:
      clientIDKey: "client_id"
      tenantIDKey: "tenantid"
      userNameKey: "user_name"
      subdomainKey: "subdomain"
    http:
      client:
        skipSSLValidation: false
    metrics:
      port: 3003
      enableClientInstrumentation: true
      censoredFlows: "JWT"
  iasAdapter:
    port: 8080
    apiRootPath: "/ias-adapter"
    readTimeout: 30s
    readHeaderTimeout: 30s
    writeTimeout: 30s
    idleTimeout: 30s
    tenantInfo:
      requestTimeout: 30s
      insecureSkipVerify: false
    ias:
      requestTimeout: 30s
      secret:
        name: "ias-adapter-cockpit"
        path: "/tmp"
        fileName: "ias-adapter-cockpit.yaml"
        clientCert: cert
        clientKey: key
        ca: ca
        manage: false
    postgres:
      connectTimeout: 30s
      requestTimeout: 30s
    authentication:
      jwksEndpoint: "http://ory-oathkeeper-api.kyma-system.svc.cluster.local:4456/.well-known/jwks.json"
  kymaAdapter:
    port: 8080
    apiRootPath: "/kyma-adapter"
    apiTenantMappingsEndpoint: "/v1/tenantMappings/{tenant-id}"
    tenantInfo:
      requestTimeout: 30s
    tenantMapping:
      type: CONFIGURATION_CHANGED
      mode: SYNC
      urlTemplate: '{"path":"%s/kyma-adapter/v1/tenantMappings/{{.Runtime.Labels.global_subaccount_id}}","method":"PATCH"}'
      inputTemplate: '{"context":{"platform":"{{if .CustomerTenantContext.AccountID}}btp{{else}}unified-services{{end}}","uclFormationId":"{{.FormationID}}","accountId":"{{if .CustomerTenantContext.AccountID}}{{.CustomerTenantContext.AccountID}}{{else}}{{.CustomerTenantContext.Path}}{{end}}","crmId":"{{.CustomerTenantContext.CustomerID}}","operation":"{{.Operation}}"},"assignedTenant":{"state":"{{.Assignment.State}}","uclAssignmentId":"{{.Assignment.ID}}","deploymentRegion":"{{if .Application.Labels.region}}{{.Application.Labels.region}}{{else}}{{.ApplicationTemplate.Labels.region}}{{end}}","applicationNamespace":"{{if .Application.ApplicationNamespace}}{{.Application.ApplicationNamespace}}{{else}}{{.ApplicationTemplate.ApplicationNamespace}}{{end}}","applicationUrl":"{{.Application.BaseURL}}","applicationTenantId":"{{.Application.LocalTenantID}}","uclSystemName":"{{.Application.Name}}","uclSystemTenantId":"{{.Application.ID}}",{{if .ApplicationTemplate.Labels.parameters}}"parameters":{{.ApplicationTemplate.Labels.parameters}},{{end}}"configuration":{{.ReverseAssignment.Value}}},"receiverTenant":{"ownerTenant":"{{.Runtime.Tenant.Parent}}","state":"{{.ReverseAssignment.State}}","uclAssignmentId":"{{.ReverseAssignment.ID}}","deploymentRegion":"{{if and .RuntimeContext .RuntimeContext.Labels.region}}{{.RuntimeContext.Labels.region}}{{else}}{{.Runtime.Labels.region}}{{end}}","applicationNamespace":"{{.Runtime.ApplicationNamespace}}","applicationTenantId":"{{if .RuntimeContext}}{{.RuntimeContext.Value}}{{else}}{{.Runtime.Labels.global_subaccount_id}}{{end}}","uclSystemTenantId":"{{if .RuntimeContext}}{{.RuntimeContext.ID}}{{else}}{{.Runtime.ID}}{{end}}",{{if .Runtime.Labels.parameters}}"parameters":{{.Runtime.Labels.parameters}},{{end}}"configuration":{{.Assignment.Value}}}}'
      headerTemplate: '{"Content-Type": ["application/json"]}'
      outputTemplate: '{"error":"{{.Body.error}}","state":"{{.Body.state}}","success_status_code": 200,"incomplete_status_code": 422}'
  operations_controller:
    enabled: true
  connectivity_adapter:
    port: 8080
    tls:
      host: adapter-gateway
    mtls:
      host: adapter-gateway-mtls
  oathkeeperFilters:
    workloadLabel: oathkeeper
    namespace: kyma-system
    tokenDataHeader: "Connector-Token"
    certificateDataHeader: "Certificate-Data"
  istio:
    discoveryMtlsGateway:
      name: "discovery-gateway"
      namespace: "compass-system"
      certSecretName: discovery-gateway-certs
      localCA: # the CA property and its nested fields are used only in local setup
        secretName: discovery-gateway-certs-cacert
        namespace: istio-system # For Ingress Gateway to work properly the namespace needs to be istio-system
        certificate: ""
        key: ""
    externalMtlsGateway:
      name: "compass-gateway-external-mtls"
      namespace: "compass-system"
    mtlsGateway:
      name: "compass-gateway-mtls"
      namespace: "compass-system"
    gateway:
      name: "kyma-gateway"
      namespace: "kyma-system"
    proxy:
      port: 15020
    namespace: istio-system
    ingressgateway:
      workloadLabel: istio-ingressgateway
      requestPayloadSizeLimit2MB: 2097152
      requestPayloadSizeLimit2MBLabel: "2MB"
      requestPayloadSizeLimit5MB: 5097152
      requestPayloadSizeLimit5MBLabel: "5MB"
      correlationHeaderRewriteFilter:
        expectedHeaders:
          - "x-request-id"
          - "x-correlation-id"
          - "x-correlationid"
          - "x-forrequest-id"
          - "x-vcap-request-id"
          - "x-broker-api-request-identity"
  kubernetes:
    serviceAccountTokenIssuer: https://kubernetes.default.svc.cluster.local
    serviceAccountTokenJWKS: https://kubernetes.default.svc.cluster.local/openid/v1/jwks
  ingress:
    domainName: "local.kyma.dev"
    discoveryDomain:
      name: "discovery.api.local"
      tlsCert: ""
      tlsKey: ""
  database:
    sqlProxyServiceAccount: "proxy-user@gcp-cmp.iam.gserviceaccount.com"
    manageSecrets: true
    embedded:
      enabled: true
      director:
        name: "postgres"
      ias_adapter:
        name: "postgres2"
      directorDBName: "postgres"
    managedGCP:
      serviceAccountKey: ""
      instanceConnectionName: ""
      director:
        name: ""
        user: ""
        password: ""
      iasAdapter:
        name: ""
        user: ""
        password: ""
      host: "localhost"
      hostPort: "5432"
      sslMode: ""
      #TODO remove below after migration to separate user will be done
      dbUser: ""
      dbPassword: ""
      directorDBName: ""
  oathkeeper:
    host: ory-oathkeeper-proxy.kyma-system.svc.cluster.local
    port: 4455
    timeout_ms: 120000
    ns_adapter_timeout_ms: 3600000
    idTokenConfig:
      claims: '{"scopes": "{{ print .Extra.scope }}","tenant": "{{ .Extra.tenant }}", "consumerID": "{{ print .Extra.consumerID}}", "consumerType": "{{ print .Extra.consumerType }}", "flow": "{{ print .Extra.flow }}", "onBehalfOf": "{{ print .Extra.onBehalfOf }}", "region": "{{ print .Extra.region }}", "tokenClientID": "{{ print .Extra.tokenClientID }}"}'
      internalClaims: '{"scopes": "application:read application:write application.webhooks:read application.application_template:read application_template.webhooks:read webhooks.auth:read runtime:write runtime:read tenant:read tenant:write tenant_subscription:write ory_internal fetch_tenant application_template:read destinations_sensitive_data:read destinations:sync ord_aggregator:sync certificate_subject_mapping:read certificate_subject_mapping:write bundle_instance_auth:write bundle.instance_auths:read","tenant":"{ {{ if .Header.Tenant }} \"consumerTenant\":\"{{ print (index .Header.Tenant 0) }}\", {{ end }} \"externalTenant\":\"\"}", "consumerType": "Internal Component", "flow": "Internal"}'
    mutators:
      runtimeMappingService:
        config:
          api:
            url: http://compass-hydrator.compass-system.svc.cluster.local:3000/hydrators/runtime-mapping
            retry:
              give_up_after: 6s
              max_delay: 2000ms
      authenticationMappingServices:
        nsadapter:
          cfg:
            config:
              api:
                url: http://compass-hydrator.compass-system.svc.cluster.local:3000/hydrators/authn-mapping/nsadapter
                retry:
                  give_up_after: 6s
                  max_delay: 2000ms
          authenticator:
            enabled: false
            createRule: true
            gatewayHost: "compass-gateway-xsuaa"
            trusted_issuers: '[{"domain_url": "compass-system.svc.cluster.local:8080", "scope_prefix": "prefix.", "protocol": "http"}]'
            attributes: '{"uniqueAttribute": { "key": "ns-adapter-test", "value": "ns-adapter-flow" }, "tenant": { "key": "tenant" }, "identity": { "key": "identity" }, "clientid": { "key": "client_id" } }'
            path: /nsadapter/api/v1/notifications
            upstreamComponent: "compass-gateway"
            checkSuffix: true
        tenant-fetcher:
          cfg:
            config:
              api:
                url: http://compass-hydrator.compass-system.svc.cluster.local:3000/hydrators/authn-mapping/tenant-fetcher
                retry:
                  give_up_after: 6s
                  max_delay: 2000ms
          authenticator:
            enabled: false
            createRule: true
            gatewayHost: "compass-gateway"
            trusted_issuers: '[{"domain_url": "compass-system.svc.cluster.local:8080", "scope_prefix": "prefix.", "protocol": "http"}]'
            attributes: '{"uniqueAttribute": { "key": "test", "value": "tenant-fetcher" }, "tenant": { "key": "tenant" }, "identity": { "key": "identity" } }'
            path: /tenants/<.*>
            upstreamComponent: "compass-tenant-fetcher"
            checkSuffix: false
        subscriber:
          cfg:
            config:
              api:
                url: http://compass-hydrator.compass-system.svc.cluster.local:3000/hydrators/authn-mapping/subscriber
                retry:
                  give_up_after: 6s
                  max_delay: 2000ms
          authenticator:
            enabled: false
            createRule: false
            gatewayHost: "compass-gateway-sap-mtls"
            trusted_issuers: '[{"domain_url": "compass-system.svc.cluster.local:8080", "scope_prefix": "prefix.", "protocol": "http", "region": "eu-1"}]'
            attributes: '{"uniqueAttribute": { "key": "subsc-key-test", "value": "subscription-flow" }, "tenant": { "key": "tenant" }, "identity": { "key": "user_name" }, "clientid": { "key": "client_id" } }'
            path: /<.*>
            checkSuffix: false
      tenantMappingService:
        config:
          api:
            url: http://compass-hydrator.compass-system.svc.cluster.local:3000/hydrators/tenant-mapping
            retry:
              give_up_after: 6s
              max_delay: 2000ms
      certificateResolverService:
        config:
          api:
            url: http://compass-hydrator.compass-system.svc.cluster.local:3000/hydrators/v1/certificate/data/resolve
            retry:
              give_up_after: 6s
              max_delay: 2000ms
      tokenResolverService:
        config:
          api:
            url: http://compass-hydrator.compass-system.svc.cluster.local:3000/hydrators/v1/tokens/resolve
            retry:
              give_up_after: 6s
              max_delay: 2000ms
  cockpit:
    auth:
      allowedConnectSrc: "https://*.ondemand.com"
      secretName: "cockpit-auth-secret"
      idpHost: ""
      clientID: ""
      scopes: "openid profile email"
      path: "/oauth2/certs"
  destinationFetcher:
    manageSecrets: true
    host: compass-destination-fetcher.compass-system.svc.cluster.local
    prefix: /destination-configuration
    port: 3000
    jobSchedule: 10m
    lease:
      lockname: destinationlease
    parallelTenants: 10
    tenantSyncTimeout: "5m"
    authentication:
      jwksEndpoint: "http://ory-oathkeeper-api.kyma-system.svc.cluster.local:4456/.well-known/jwks.json"
      appDestinationsSyncScope: "destinations:sync"
      appDetinationsSensitiveDataScope: "destinations_sensitive_data:read"
    server:
      tenantDestinationsEndpoint: "/v1/subaccountDestinations"
      sensitiveDataEndpoint: "/v1/destinations"
      sensitiveDataQueryParam: "name"
    request:
      skipSSLValidation: false
      retry_interval: "100ms"
      retry_attempts: 3
      goroutineLimit: 10
      requestTimeout: "5s"
      pageSize: 100
      oauthTokenPath: "/oauth/token"
    instance:
      clientIdPath: "clientid"
      clientSecretPath: "clientsecret"
      urlPath: "uri"
      tokenUrlPath: "certurl"
      clientCertPath: "certificate"
      clientKeyPath: "key"
    secretName: destination-region-instances
    dependenciesConfig:
      path: "/cfg/dependencies"
    oauthMode: "oauth-mtls"
  destinationRegionSecret:
    secretName: "destination-region-instances"
    fileName: "keyConfig"
    local:
      templateMappings:
        xsappMapping: '{{ printf "\"%s\":\"xsappname1\"" .Values.global.tenantFetcher.xsappNamePath }}'
        clientIDMapping: '{{ printf "\"%s\":\"client_id\"" .Values.global.destinationFetcher.instance.clientIdPath }}'
        clientSecretMapping: '{{ printf "\"%s\":\"client_secret\"" .Values.global.destinationFetcher.instance.clientSecretPath }}'
        urlMapping: '{{ printf "\"%s\":\"http://compass-external-services-mock.%s.svc.cluster.local:%s\"" .Values.global.destinationFetcher.instance.urlPath .Release.Namespace (.Values.service.port | toString) }}'
        tokenURLMapping: '{{ printf "\"%s\":\"https://%s.%s:%s\"" .Values.global.destinationFetcher.instance.tokenUrlPath .Values.global.externalServicesMock.certSecuredHost .Values.global.ingress.domainName (.Values.service.certPort | toString) }}'
        x509CertificateMapping: '{{ printf "\"%s\":\"%s\"" .Values.global.destinationFetcher.instance.clientCertPath .Values.global.connector.caCertificate }}'
        x509KeyMapping: '{{ printf "\"%s\":\"%s\"" .Values.global.destinationFetcher.instance.clientKeyPath .Values.global.connector.caKey }}'
  tenantFetcher:
    k8sSecret:
      manageSecrets: true
      name: "tenant-fetcher-secret"
      namespace: "compass-system"
      key: "keyConfig"
      path: "/tmp"
    host: compass-tenant-fetcher.compass-system.svc.cluster.local
    prefix: /tenants
    port: 3000
    xsappNamePath: "xsappname"
    omitDependenciesParamName: ""
    omitDependenciesParamValue: ""
    requiredAuthScope: Callback
    fetchTenantAuthScope: fetch_tenant
    authentication:
      jwksEndpoint: "http://ory-oathkeeper-api.kyma-system.svc.cluster.local:4456/.well-known/jwks.json"
    tenantProvider:
      tenantIdProperty: "tenantId"
      customerIdProperty: "customerId"
      subaccountTenantIdProperty: "subaccountTenantId"
      subdomainProperty: "subdomain"
      licenseTypeProperty: "licenseType"
      name: "provider"
      subscriptionProviderIdProperty: "subscriptionProviderIdProperty"
      providerSubaccountIdProperty: "providerSubaccountIdProperty"
      consumerTenantIdProperty: "consumerTenantIdProperty"
      subscriptionProviderAppNameProperty: "subscriptionProviderAppNameProperty"
      subscriptionIDProperty: "subscriptionGUID"
      dependentServiceInstancesInfoProperty: "dependentServiceInstancesInfo"
      dependentServiceInstancesInfoAppIdProperty: "appId"
      dependentServiceInstancesInfoAppNameProperty: "appName"
      dependentServiceInstancesInfoProviderSubaccountIdProperty: "providerSubaccountId"
    server:
      fetchTenantWithParentEndpoint: "/v1/fetch/{parentTenantId}/{tenantId}"
      fetchTenantWithoutParentEndpoint: "/v1/fetch/{tenantId}"
      regionalHandlerEndpoint: "/v1/regional/{region}/callback/{tenantId}"
      dependenciesEndpoint: "/v1/regional/{region}/dependencies"
      tenantPathParam: "tenantId"
      regionPathParam: "region"
    dependenciesConfig:
      path: "/cfg/dependencies"
    local:
      templateMappings:
        xsappMapping: '{{ printf "\"%s\":\"xsappname1\"" .Values.global.tenantFetcher.xsappNamePath }}'
    containerName: "tenant-fetcher"
  externalCertConfiguration:
    issuerLocality: "local,local2" # In local setup we have manually created connector CA certificate with 'local' Locality property
    subjectPattern: "/C=DE/O=SAP SE/OU=SAP Cloud Platform Clients/OU=Region/OU=%s/L=%s/CN=%s"
    technicalClientSubjectPattern: "/C=DE/O=SAP SE/OU=SAP Cloud Platform Clients/OU=Region/OU=%s/L=%s/CN=%s"
    ouCertSubaccountID: "f8075207-1478-4a80-bd26-24a4785a2bfd"
    commonName: "compass"
    locality: "local"
    certSvcApiPath: "/cert"
    tokenPath: "/cert/token"
    secrets:
      externalCertSvcSecret:
        manage: false
        name: "cert-svc-secret"
        clientIdKey: client-id
        clientSecretKey: client-secret
        oauthUrlKey: url
        csrEndpointKey: csr-endpoint
        clientCert: client-cert
        clientKey: client-key
        skipSSLValidationFlag: "-k"
      externalClientCertSecret:
        name: "external-client-certificate"
        namespace: compass-system
        certKey: tls.crt
        keyKey: tls.key
    rotationCronjob:
      name: "external-certificate-rotation"
      schedule: "*/1 * * * *" # Executes every minute
      certValidity: "7"
      clientCertRetryAttempts: "8"
      containerName: "certificate-rotation"
  extSvcCertConfiguration:
    issuerLocality: "local,local2" # In local setup we have manually created connector CA certificate with 'local' Locality property
    subjectPattern: "/C=DE/O=SAP SE/OU=SAP Cloud Platform Clients/OU=Region/OU=%s/L=%s/CN=%s"
    ouCertSubaccountID: "f8075207-1478-4a80-bd26-24a4785a2bfd"
    commonName: "compass"
    locality: "local"
    certSvcApiPath: "/cert"
    tokenPath: "/cert/token"
    secrets:
      extSvcCertSvcSecret:
        manage: false
        name: "ext-svc-cert-svc-secret"
        clientIdKey: client-id
        clientSecretKey: client-secret
        oauthUrlKey: url
        csrEndpointKey: csr-endpoint
        clientCert: client-cert
        clientKey: client-key
        skipSSLValidationFlag: "-k"
      extSvcClientCertSecret:
        name: "ext-svc-client-certificate"
        namespace: compass-system
        certKey: tls.crt
        keyKey: tls.key
    rotationCronjob:
      name: "ext-svc-certificate-rotation"
      schedule: "*/1 * * * *" # Executes every minute
      certValidity: "7"
      clientCertRetryAttempts: "8"
      containerName: "ext-svc-certificate-rotation"
  ordService:
    host: compass-ord-service.compass-system.svc.cluster.local
    prefix: /open-resource-discovery-service/v0
    docsPrefix: /open-resource-discovery-docs
    staticPrefix: /open-resource-discovery-static/v0
    port: 3000
    defaultResponseType: "xml"
    userContextHeader: "user_context"
    authTokenPath: "/var/run/secrets/kubernetes.io/serviceaccount/token"
    skipSSLValidation: false
  ordAggregator:
    port: 3000
    prefix: /ord-aggregator
    name: ord-aggregator
    job:
      schedulePeriod: 60m
      isSchedulable: true
    lease:
      lockname: aggregatorlease
    authentication:
      jwksEndpoint: "http://ory-oathkeeper-api.kyma-system.svc.cluster.local:4456/.well-known/jwks.json"
    http:
      client:
        skipSSLValidation: false
      retry:
        attempts: 3
        delay: 100ms
    dbPool:
      maxOpenConnections: 2
      maxIdleConnections: 2
    globalRegistryUrl: http://compass-external-services-mock.compass-system.svc.cluster.local:8087/.well-known/open-resource-discovery
    maxParallelWebhookProcessors: 4
    maxParallelDocumentsPerApplication: 10
    maxParallelSpecificationProcessors: 100
    ordWebhookPartialProcessURL: ""
    ordWebhookPartialProcessMaxDays: 0
    ordWebhookPartialProcessing: false
    containerName: "ord-aggregator"
    tenantMappingConfiguration: '{}'
  systemFetcher:
    enabled: false
    name: "system-fetcher"
    schedule: "0 0 * * *"
    manageSecrets: true
    # enableSystemDeletion - whether systems in deleted state should be deleted from director database
    enableSystemDeletion: true
    # fetchParallelism - shows how many http calls will be made in parallel to fetch systems
    fetchParallellism: 30
    # queueSize - shows how many system fetches (individual requests may fetch more than 1 system)
    # can be put in the queue for processing before blocking. It is best for the queue to be about 2 times bigger than the parallellism
    queueSize: 100
    # fetchRequestTimeout - shows the timeout to wait for oauth token and for fetching systems (in one request) separately
    fetchRequestTimeout: "30s"
    # directorRequestTimeout - graphql requests timeout to director
    directorRequestTimeout: "30s"
    dbPool:
      maxOpenConnections: 20
      maxIdleConnections: 2
    # systemsAPIEndpoint - endpoint of the service to fetch systems from
    systemsAPIEndpoint: ""
    # systemsAPIFilterCriteria - criteria for fetching systems
    systemsAPIFilterCriteria: ""
    appTemplatesProductLabel: "systemRole"
    systemSourceKey: "prop"
    appTemplates: []
    templatePlaceholderToSystemKeyMappings: '[ { "placeholder_name": "name", "system_key": "$.displayName" }, { "placeholder_name": "display-name", "system_key": "$.displayName" }, { "placeholder_name": "systemNumber", "system_key": "$.systemNumber" }, { "placeholder_name": "productId", "system_key": "$.productId" }, { "placeholder_name": "ppmsProductVersionId", "system_key": "$.ppmsProductVersionId", "optional": true }, { "placeholder_name": "region", "system_key": "$.additionalAttributes.systemSCPLandscapeID", "optional": true }, { "placeholder_name": "description", "system_key": "$.productDescription", "optional": true }, { "placeholder_name": "baseUrl", "system_key": "$.additionalUrls.mainUrl", "optional": true }, { "placeholder_name": "providerName", "system_key": "$.infrastructureProvider", "optional": true } ]'
    templateOverrideApplicationInput: '{"name": "{{name}}","description": "{{description}}","providerName": "{{providerName}}","statusCondition": "INITIAL","systemNumber": "{{systemNumber}}","labels": {"managed": "true","productId": "{{productId}}","ppmsProductVersionId": "{{ppmsProductVersionId}}","region": "{{region}}"},"baseUrl": "{{baseUrl}}"}'
    http:
      client:
        skipSSLValidation: false
    oauth:
      client: "client_id"
      tokenEndpointProtocol: "https"
      tokenBaseHost: "compass-external-services-mock-sap-mtls"
      tokenPath: "/cert/token"
      scopesClaim: "scopes"
      tenantHeaderName: "x-zid"
      tokenRequestTimeout: 30s
      skipSSLValidation: true
    secret:
      name: "compass-system-fetcher-secret"
      clientIdKey: client-id
      oauthUrlKey: url
    paging:
      pageSize: 200
      sizeParam: "$top"
      skipParam: "$skip"
    containerName: "system-fetcher"
  tenantFetchers:
    job1:
      enabled: false
      job:
        interval: "5m"
      configMapNamespace: "compass-system"
      manageSecrets: true
      providerName: "compass"
      tenantType: "subaccount"
      schedule: "*/5 * * * *"
      tenantInsertChunkSize: "500"
      pageWorkers: "2"
      kubernetes:
        configMapNamespace: "compass-system"
        pollInterval: 2s
        pollTimeout: 1m
        timeout: 2m
      authConfig:
        skipSSLValidation: true
        oauthMode: "oauth-mtls"
        clientIDPath: "clientid"
        clientSecretPath: "secret"
        clientCertPath: "cert"
        clientKeyPath: "key"
        tokenEndpointPath: "url"
        tokenURLPath: "/cert/token"
      queryMapping:
        regionField: "region"
        pageNumField: "pageNum"
        pageSizeField: "pageSize"
        timestampField: "timestamp"
      query:
        startPage: "0"
        pageSize: "100"
      api:
        regionName: "central"
        authConfigSecretKey: "central"
        fieldMapping:
          totalPagesField: "totalPages"
          totalResultsField: "totalResults"
          tenantEventsField: "events"
          idField: "id"
          nameField: "name"
          customerIdField: "customerId"
          subdomainField: "subdomain"
          licenseTypeField: "licenseType"
          discriminatorField: ""
          discriminatorValue: ""
          detailsField: "details"
          entityTypeField: "entityType"
          globalAccountID: "gaID"
          regionField: "region"
          movedSubaccountTargetField: "targetGlobalAccountGUID"
          movedSubaccountSourceField: "sourceGlobalAccountGUID"
        endpoints:
          accountCreated: "127.0.0.1/events?type=account-created"
          accountDeleted: "127.0.0.1/events?type=account-deleted"
          accountUpdated: "127.0.0.1/events?type=account-updated"
          subaccountCreated: "127.0.0.1/events?type=subaccount-created"
          subaccountDeleted: "127.0.0.1/events?type=subaccount-deleted"
          subaccountUpdated: "127.0.0.1/events?type=subaccount-updated"
          subaccountMoved: "127.0.0.1/events?type=subaccount-moved"
      regionalConfig:
        fieldMapping:
          totalPagesField: "totalPages"
          totalResultsField: "totalResults"
          tenantEventsField: "events"
          idField: "guid"
          nameField: "displayName"
          customerIdField: "customerId"
          subdomainField: "subdomain"
          licenseTypeField: "licenseType"
          discriminatorField: ""
          discriminatorValue: ""
          detailsField: "details"
          entityTypeField: "entityType"
          globalAccountID: "globalAccountGUID"
          regionField: "region"
          movedSubaccountTargetField: "targetGlobalAccountGUID"
          movedSubaccountSourceField: "sourceGlobalAccountGUID"
        regions:
          eu-east:
            api:
              oauthMode: "oauth-mtls"
              authConfigSecretKey: "central"
              endpoints:
                accountCreated: "127.0.0.1/events?type=account-created"
                accountDeleted: "127.0.0.1/events?type=account-deleted"
                accountUpdated: "127.0.0.1/events?type=account-updated"
                subaccountCreated: "127.0.0.1/events?type=subaccount-created"
                subaccountDeleted: "127.0.0.1/events?type=subaccount-deleted"
                subaccountUpdated: "127.0.0.1/events?type=subaccount-updated"
                subaccountMoved: "127.0.0.1/events?type=subaccount-moved"
      dbPool:
        maxOpenConnections: 1
        maxIdleConnections: 1
  metrics:
    enabled: true
    pushEndpoint: http://monitoring-prometheus-pushgateway.kyma-system.svc.cluster.local:9091
  externalServicesMock:
    enabled: false
    certSecuredPort: 8081
    ordCertSecuredPort: 8082
    unsecuredPort: 8083
    basicSecuredPort: 8084
    oauthSecuredPort: 8085
    ordGlobalRegistryCertPort: 8086
    ordGlobalRegistryUnsecuredPort: 8087
    unsecuredPortWithAdditionalContent: 8088
    unsecuredMultiTenantPort: 8089
    certSecuredHost: compass-external-services-mock-sap-mtls
    ordCertSecuredHost: compass-external-services-mock-sap-mtls-ord
    ordGlobalCertSecuredHost: compass-external-services-mock-sap-mtls-global-ord-registry
    unSecuredHost: compass-external-services-mock
    host: compass-external-services-mock.compass-system.svc.cluster.local
    directDependencyXsappname: ""
    saasAppNamesSecret:
      manage: false
    regionInstancesCredentials:
      manage: false
    oauthSecret:
      manage: false
      name: compass-external-services-mock-oauth-credentials
      clientIdKey: client-id
      clientSecretKey: client-secret
      oauthUrlKey: url
      oauthTokenPath: "/secured/oauth/token"
    auditlog:
      applyMockConfiguration: false
      managementApiPath: /audit-log/v2/configuration-changes/search
      mtlsTokenPath: "/cert/token"
      secret:
        name: "auditlog-instance-management"
        urlKey: url
        tokenUrlKey: token-url
        clientIdKey: client-id
        clientSecretKey: client-secret
        clientCertKey: client-cert
        clientKeyKey: client-key
    iasAdapter:
      consumerAppID: "consumer-app-id"
      consumerAppClientID: "consumer-client-id"
      consumerAppTenantID: "consumer-app-tenant-id"
      providerAppID: "provider-app-id"
      providerAppClientID: "provider-client-id"
      providerAppTenantID: "provider-app-tenant-id"
      apiName: "Test API Name"
  tests:
    http:
      client:
        skipSSLValidation: false
    externalCertConfiguration:
      ouCertSubaccountID: "bad76f69-e5c2-4d55-bca5-240944824b83"
      issuerLocalityRegion2: "local"
    director:
      skipPattern: ""
      externalCertIntSystemCN: "integration-system-test"
      supportedOrdApplicationType: "SAP temp1"
    tenantFetcher:
      tenantOnDemandID: "8d42d818-d4c4-4036-b82f-b199db7ffeb5"
      missingTenantOnDemandID: "subaccount-external-tnt"
      region: "eu-1"
      region2: "eu-2"
    ordAggregator:
      skipPattern: ""
    ordService:
      accountTenantID: "5577cf46-4f78-45fa-b55f-a42a3bdba868" # testDefaultTenant from our testing tenants
      skipPattern: "(.*Requesting_filtering_of_Bundles_that_have_only_ODATA_APIs|.*Requesting_filtering_of_Bundles_that_do_not_have_only_ODATA_APIs)"
    externalServicesMock:
      skipPattern: ""
      formationAsyncApi:
        responseDelayInSeconds: 3
    selfRegistration:
      region: "eu-1"
      region2: "eu-2"
    destination:
      consumerSubdomain: "compass-external-services-mock-sap-mtls"
    subscription:
      labelKey: "subscriptions"
      standardFlow: "standard"
      indirectDependencyFlow: "indirectDependency"
      directDependencyFlow: "directDependency"
      subscriptionsFlowHeaderKey: "subscriptionFlow"
      consumerSubdomain: "compass-external-services-mock-sap-mtls"
      tenants:
        providerAccountID: "5577cf46-4f78-45fa-b55f-a42a3bdba868" # testDefaultTenant from our testing tenants
        providerSubaccountID: "47b4575a-f102-414a-8398-2d973ad65f3a" # TestProviderSubaccount from our testing tenants
        consumerAccountID: "5984a414-1eed-4972-af2c-b2b6a415c7d7" # ApplicationsForRuntimeTenantName from our testing tenants
        consumerSubaccountID: "1f538f34-30bf-4d3d-aeaa-02e69eef84ae" # randomly chosen
        consumerTenantID: "ba49f1aa-ddc1-43ff-943c-fe949857a34a" # randomly chosen
        providerSubaccountIDRegion2: "731b7bc4-5472-41d2-a447-e4c0f45de739" # TestProviderSubaccountRegion2 from our testing tenants
        consumerAccountIDTenantHierarchy: "5577cf46-4f78-45fa-b55f-a42a3bdba868" # testDefaultTenant from our testing tenants; more info in 'TestFormationNotificationsTenantHierarchy'
        consumerSubaccountIDTenantHierarchy: "3cfcdd62-320d-403b-b66a-4ee3cdd06947" # TestIntegrationSystemManagedSubaccount from our testing tenants; more info in 'TestFormationNotificationsTenantHierarchy'
      oauthSecret:
        manage: false
        name: compass-subscription-secret
        clientIdKey: client-id
        clientSecretKey: client-secret
        oauthUrlKey: url
      propagatedProviderSubaccountHeader: "X-Provider-Subaccount"
      externalClientCertTestSecretName: "external-client-certificate-test-secret"
      externalClientCertTestSecretNamespace: "compass-system"
      externalCertTestJobName: "external-certificate-rotation-test-job"
      certSvcInstanceTestSecretName: "cert-svc-secret"
      certSvcInstanceTestRegion2SecretName: "cert-svc-secret-eu2"
      consumerTokenURL: "http://compass-external-services-mock.compass-system.svc.cluster.local:8080"
      subscriptionURL: "http://compass-external-services-mock.compass-system.svc.cluster.local:8080"
      subscriptionProviderIdValue: "id-value!t12345"
      directDependencySubscriptionProviderIdValue: "direct-dep-id-value!t12345"
      subscriptionProviderAppNameValue: "subscriptionProviderAppNameValue"
      indirectDependencySubscriptionProviderAppNameValue: "indirectDependencySubscriptionProviderAppNameValue"
      directDependencySubscriptionProviderAppNameValue: "subscriptionProviderAppNameValue" # this is used for real env tests where there is a dedicated SAAS svc instance for the indirect dependency flow
    namespace: kyma-system
    connectivityAdapterFQDN: http://compass-connectivity-adapter.compass-system.svc.cluster.local
    externalServicesMockFQDN: http://compass-external-services-mock.compass-system.svc.cluster.local
    ordServiceFQDN: http://compass-ord-service.compass-system.svc.cluster.local
    systemBrokerFQDN: http://compass-system-broker.compass-system.svc.cluster.local
    tenantFetcherFQDN: http://compass-tenant-fetcher.compass-system.svc.cluster.local
    hydratorFQDN: http://compass-hydrator.compass-system.svc.cluster.local
    basicCredentials:
      manage: false
      secretName: "test-basic-credentials-secret"
    db:
      maxOpenConnections: 3
      maxIdleConnections: 1
    securityContext: # Set on container level
      runAsUser: 2000
      allowPrivilegeEscalation: false
  expectedSchemaVersionUpdateJob:
    cm:
      name: "expected-schema-version"
    ias_adapter:
      cm:
        name: "ias-adapter-expected-schema-version"
  migratorJob:
    nodeSelectorEnabled: false
    pvc:
      name: "compass-director-migrations"
      namespace: "compass-system"
      migrationsPath: "/compass-migrations"
      storageClass: local-path
    ias_adapter:
      pvc:
        name: "compass-ias-adapter-migrations"
        namespace: "compass-system"
        migrationsPath: "/compass-ias-adapter-migrations"
        storageClass: local-path
  http:
    client:
      skipSSLValidation: false
  pairingAdapter:
    templateName: "pairing-adapter-app-template"
    watcherCorrelationID: "pairing-adapter-watcher-id"
    configMap:
      manage: false
      key: "config.json"
      name: "pairing-adapter-config-local"
      namespace: "compass-system"
      localAdapterFQDN: "http://compass-pairing-adapter.compass-system.svc.cluster.local/adapter-local-mtls"
      integrationSystemID: "d3e9b9f5-25dc-4adb-a0a0-ed69ef371fb6"
    e2e:
      appName: "test-app"
      appID: "123-test-456"
      clientUser: "test-user"
      tenant: "test-tenant"
  # Scopes assigned for every new Client Credentials by given object type (Runtime / Application / Integration System)
  # and scopes mapped to a consumer with the given type, then that consumer is using a client certificate
  scopes:
    scopesPerConsumerType:
      business_integration:
        - "application_template:read"
        - "application_template:write"
        - "formation:read"
        - "formation:write"
        - "formation.state:write"
        - "formation_template:read"
        - "formation_template:write"
        - "formation_template.webhooks:read"
      managed_application_provider_operator:
        - "application.local_tenant_id:write"
        - "application_template:write"
        - "application_template:read"
        - "application_template.webhooks:read"
        - "application_template.labels:write"
        - "internal_visibility:read"
        - "webhook:write"
        - "webhooks.auth:read"
        - "certificate_subject_mapping:write"
        - "certificate_subject_mapping:read"
      managed_application_consumer: []
      landscape_resource_operator:
        - "application:read"
        - "application:write"
        - "application.local_tenant_id:write"
        - "tenant_access:write"
        - "formation:read"
        - "formation:write"
      technical_client:
        - "tenant:read"
        - "tenant:write"
      runtime:
        - "runtime:read"
        - "runtime:write"
        - "application:read"
        - "runtime.auths:read"
        - "bundle.instance_auths:read"
        - "runtime.webhooks:read"
        - "webhook:write"
      external_certificate:
        - "runtime:read"
        - "runtime:write"
        - "application:read"
        - "application:write"
        - "runtime.auths:read"
        - "bundle.instance_auths:read"
        - "runtime.webhooks:read"
        - "webhook:write"
        - "application_template:read"
        - "application_template:write"
        - "formation_template:read"
        - "formation_template:write"
        - "formation_template.webhooks:read"
      application:
        - "application:read"
        - "application:write"
        - "application.auths:read"
        - "application.webhooks:read"
        - "application.application_template:read"
        - "bundle.instance_auths:read"
        - "document.fetch_request:read"
        - "event_spec.fetch_request:read"
        - "api_spec.fetch_request:read"
        - "fetch-request.auth:read"
        - "webhook:write"
      integration_system:
        - "application:read"
        - "application:write"
        - "application.local_tenant_id:write"
        - "application.application_template:read"
        - "application_template:read"
        - "application_template:write"
        - "runtime:read"
        - "runtime:write"
        - "integration_system:read"
        - "label_definition:read"
        - "label_definition:write"
        - "automatic_scenario_assignment:read"
        - "integration_system.auths:read"
        - "application_template.webhooks:read"
        - "formation:write"
        - "formation:read"
        - "internal_visibility:read"
        - "application.auths:read"
        - "webhook:write"
        - "formation_template:read"
        - "formation_template.webhooks:read"
      super_admin:
        - "application:read"
        - "application:write"
        - "application.local_tenant_id:write"
        - "application_template:read"
        - "application_template:write"
        - "integration_system:read"
        - "integration_system:write"
        - "runtime:read"
        - "runtime:write"
        - "label_definition:read"
        - "label_definition:write"
        - "eventing:manage"
        - "tenant:read"
        - "tenant:write"
        - "automatic_scenario_assignment:read"
        - "application.auths:read"
        - "application.webhooks:read"
        - "application.application_template:read"
        - "application_template.webhooks:read"
        - "bundle.instance_auths:read"
        - "document.fetch_request:read"
        - "event_spec.fetch_request:read"
        - "api_spec.fetch_request:read"
        - "integration_system.auths:read"
        - "runtime.auths:read"
        - "fetch-request.auth:read"
        - "webhooks.auth:read"
        - "formation:write"
        - "formation:read"
        - "internal_visibility:read"
        - "runtime.webhooks:read"
        - "webhook:write"
        - "formation_template:read"
        - "formation_template:write"
        - "formation_template.webhooks:read"
        - "formation_constraint:read"
        - "formation_constraint:write"
        - "certificate_subject_mapping:read"
        - "certificate_subject_mapping:write"
        - "formation.state:write"
        - "tenant_access:write"
        - "bundle_instance_auth:write"
      default:
        - "runtime:read"
        - "runtime:write"
        - "tenant:read"<|MERGE_RESOLUTION|>--- conflicted
+++ resolved
@@ -139,11 +139,7 @@
       name: compass-pairing-adapter
     director:
       dir: dev/incubator/
-<<<<<<< HEAD
       version: "PR-3189"
-=======
-      version: "PR-3177"
->>>>>>> 6d807df3
       name: compass-director
     hydrator:
       dir: prod/incubator/
@@ -166,21 +162,12 @@
       version: "v20230728-78b68ef0"
       name: compass-operations-controller
     ord_service:
-<<<<<<< HEAD
       dir: dev/incubator/
       version: "PR-96"
       name: compass-ord-service
     schema_migrator:
       dir: dev/incubator/
       version: "PR-3189"
-=======
-      dir: prod/incubator/
-      version: "v20230728-5390e241"
-      name: compass-ord-service
-    schema_migrator:
-      dir: prod/incubator/
-      version: "v20230728-78b68ef0"
->>>>>>> 6d807df3
       name: compass-schema-migrator
     system_broker:
       dir: prod/incubator/
