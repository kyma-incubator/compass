--- conflicted
+++ resolved
@@ -123,11 +123,7 @@
       name: compass-pairing-adapter
     director:
       dir:
-<<<<<<< HEAD
       version: "PR-2709"
-=======
-      version: "PR-2717"
->>>>>>> 3dd5efc9
       name: compass-director
     hydrator:
       dir:
