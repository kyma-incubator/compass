global:
  disableLegacyConnectivity: true
  defaultTenant: 3e64ebae-38b5-46a0-b1ed-9ccee153a0ae
  defaultTenantRegion: "eu-1"
  tenantLabelsFilePath: "/labelsData/default-tenant-labels.json"
  tenants: # tenant order matters, so new tenants should be added to the end of the list
    - name: default
      id: 3e64ebae-38b5-46a0-b1ed-9ccee153a0ae
      type: account
    - name: foo
      id: 1eba80dd-8ff6-54ee-be4d-77944d17b10b
      type: account
    - name: bar
      id: af9f84a9-1d3a-4d9f-ae0c-94f883b33b6e
      type: account
    - name: TestTenantSeparation
      id: f1c4b5be-b0e1-41f9-b0bc-b378200dcca0
      type: account
    - name: TestDeleteLastScenarioForApplication
      id: 0403be1e-f854-475e-9074-922120277af5
      type: account
    - name: Test_DeleteAutomaticScenarioAssignmentForSelector
      id: d9553135-6115-4c67-b4d9-962c00f3725f
      type: account
    - name: Test_AutomaticScenarioAssigmentForRuntime
      id: 8c733a45-d988-4472-af10-1256b82c70c0
      type: account
    - name: TestAutomaticScenarioAssignmentsWholeScenario
      id: 65a63692-c00a-4a7d-8376-8615ee37f45c
      type: account
    - name: TestTenantsQueryTenantNotInitialized
      id: 72329135-27fd-4284-9bcb-37ea8d6307d0
      type: account
    - name: Test Default
      id: 5577cf46-4f78-45fa-b55f-a42a3bdba868
      type: account
      parent: 2c4f4a25-ba9a-4dbc-be68-e0beb77a7eb0
    - name: Test_DefaultCustomer
      id: 2c4f4a25-ba9a-4dbc-be68-e0beb77a7eb0
      type: customer
    - name: TestListLabelDefinitions
      id: 3f641cf5-2d14-4e0f-a122-16e7569926f1
      type: account
    - name: Test_AutomaticScenarioAssignmentQueries
      id: 8263cc13-5698-4a2d-9257-e8e76b543e88
      type: account
    - name: TestGetScenariosLabelDefinitionCreatesOneIfNotExists
      id: 2263cc13-5698-4a2d-9257-e8e76b543e33
      type: account
    - name: TestApplicationsForRuntime
      id: 5984a414-1eed-4972-af2c-b2b6a415c7d7
      type: account
    - name: Test_DeleteAutomaticScenarioAssignmentForScenario
      id: d08e4cb6-a77f-4a07-b021-e3317a373597
      type: account
    - name: TestApplicationsForRuntimeWithHiddenApps
      id: 7e1f2df8-36dc-4e40-8be3-d1555d50c91c
      type: account
    - name: TestTenantsQueryTenantInitialized
      id: 8cf0c909-f816-4fe3-a507-a7917ccd8380
      type: account
    - name: TestDeleteApplicationIfInScenario
      id: 0d597250-6b2d-4d89-9c54-e23cb497cd01
      type: account
    - name: TestProviderSubaccount
      id: 47b4575a-f102-414a-8398-2d973ad65f3a
      type: subaccount
      parent: 5577cf46-4f78-45fa-b55f-a42a3bdba868
    - name: TestCompassProviderSubaccount
      id: f8075207-1478-4a80-bd26-24a4785a2bfd
      type: subaccount
      parent: 5577cf46-4f78-45fa-b55f-a42a3bdba868
    - name: TestProviderSubaccountRegion2
      id: 731b7bc4-5472-41d2-a447-e4c0f45de739
      type: subaccount
      region: "eu-2"
      parent: 5577cf46-4f78-45fa-b55f-a42a3bdba868
    - name: TestCertificateSubaccount
      id: 123e4567-e89b-12d3-a456-426614174001
      type: subaccount
      parent: 5577cf46-4f78-45fa-b55f-a42a3bdba868
    - name: TestNsAdapter
      id: 08b6da37-e911-48fb-a0cb-fa635a6c5678
      type: subaccount
      parent: 5577cf46-4f78-45fa-b55f-a42a3bdba868
    - name: TestNsAdapterSubaccountWithApplications
      id: 08b6da37-e911-48fb-a0cb-fa635a6c4321
      type: subaccount
      parent: 5577cf46-4f78-45fa-b55f-a42a3bdba868
    - name: TestIntegrationSystemManagedSubaccount
      id: 3cfcdd62-320d-403b-b66a-4ee3cdd06947
      type: subaccount
      parent: 5577cf46-4f78-45fa-b55f-a42a3bdba868
    - name: TestIntegrationSystemManagedAccount
      id: 7e8ab2e3-3bb4-42e3-92b2-4e0bf48559d3
      type: account
      parent: 2c4f4a25-ba9a-4dbc-be68-e0beb77a7eb0
    - name: TestSystemFetcherAccount
      id: c395681d-11dd-4cde-bbcf-570b4a153e79
      type: account
      parent: 2c4f4a25-ba9a-4dbc-be68-e0beb77a7eb0
    - name: TestConsumerSubaccount
      id: 1f538f34-30bf-4d3d-aeaa-02e69eef84ae
      type: subaccount
      parent: 5984a414-1eed-4972-af2c-b2b6a415c7d7
    - name: TestTenantsOnDemandAPI
      id: 8d42d818-d4c4-4036-b82f-b199db7ffeb5
      type: subaccount
      parent: 5984a414-1eed-4972-af2c-b2b6a415c7d7
    - name: TestExternalCertificateSubaccount
      id: bad76f69-e5c2-4d55-bca5-240944824b83
      type: subaccount
      parent: 5577cf46-4f78-45fa-b55f-a42a3bdba868
    - name: TestAtomOrganization
      id: f2724f8e-1a58-4f32-bfd0-8b831de34e71
      type: organization
      parent: 2c4f4a25-ba9a-4dbc-be68-e0beb77a7eb0
    - name: TestAtomFolder
      id: 4c31b7c7-2bea-4bd5-9ea5-e9a8d704f900
      type: folder
      parent: f2724f8e-1a58-4f32-bfd0-8b831de34e71
    - name: TestAtomResourceGroup
      id: ff30da87-7685-4462-869a-baae6441898b
      type: resource-group
      parent: 4c31b7c7-2bea-4bd5-9ea5-e9a8d704f900
    - name: Test Default Subaccount
      id: 777ce47b-d901-4647-9223-14e94819830b
      type: subaccount
      parent: 5577cf46-4f78-45fa-b55f-a42a3bdba868
      # The "substitution" tenants should be used only in specific use cases and not as "regular" test tenants
      # because when using them, the operation is actually executed on behalf of another tenant,
      # the one defined in a label of the substituted tenant
    - name: Test Tenant Substitution Account
      id: baf425d1-8630-46da-bf80-f4ed5f405a27
      type: account
    - name: Test Tenant Substitution Subaccount
      id: 818005d6-9264-4abb-af4c-29c754630a7d
      type: subaccount
      parent: baf425d1-8630-46da-bf80-f4ed5f405a27
    - name: Test Tenant Substitution Account 2
      id: 46c189a1-9e04-4cbf-9c59-ba7b120492ad
      type: account
    - name: Test Tenant Substitution Subaccount 2
      id: e1e2f861-2b2e-42a9-ba9f-404d292e5471
      type: subaccount
      parent: 46c189a1-9e04-4cbf-9c59-ba7b120492ad
  tenantsLabels:
    - tenantID: 818005d6-9264-4abb-af4c-29c754630a7d # TestTenantSubstitutionSubaccount
      key: customerId
      value: 777ce47b-d901-4647-9223-14e94819830b
    - tenantID: e1e2f861-2b2e-42a9-ba9f-404d292e5471 # TestTenantSubstitutionSubaccount2
      key: customerId
      value: 5984a414-1eed-4972-af2c-b2b6a415c7d7 # ApplicationsForRuntimeTenantName, randomly chosen Account tenant
  images:
    containerRegistry:
      path: europe-docker.pkg.dev/kyma-project
    connector:
      dir: dev/incubator/
      version: "PR-3536"
      name: compass-connector
    connectivity_adapter:
      dir: dev/incubator/
      version: "PR-3536"
      name: compass-connectivity-adapter
    pairing_adapter:
      dir: dev/incubator/
      version: "PR-3536"
      name: compass-pairing-adapter
    director:
      dir: dev/incubator/
<<<<<<< HEAD
      version: "PR-3543"
=======
      version: "PR-3534"
>>>>>>> 607ffd7b
      name: compass-director
    hydrator:
      dir: dev/incubator/
      version: "PR-3536"
      name: compass-hydrator
    ias_adapter:
      dir: dev/incubator/
      version: "PR-3511"
      name: compass-ias-adapter
    kyma_adapter:
      dir: dev/incubator/
      version: "PR-3536"
      name: compass-kyma-adapter
    instance_creator:
      dir: dev/incubator/
      version: "PR-3536"
      name: compass-instance-creator
    default_tenant_mapping_handler:
      dir: dev/incubator/
      version: "PR-3540"
      name: compass-default-tenant-mapping-handler
    gateway:
      dir: dev/incubator/
      version: "PR-3536"
      name: compass-gateway
    operations_controller:
      dir: dev/incubator/
      version: "PR-3536"
      name: compass-operations-controller
    ord_service:
      dir: dev/incubator/
      version: "PR-114"
      name: compass-ord-service
    schema_migrator:
      dir: dev/incubator/
      version: "PR-3536"
      name: compass-schema-migrator
    system_broker:
      dir: dev/incubator/
      version: "PR-3536"
      name: compass-system-broker
    certs_setup_job:
      containerRegistry:
        path: eu.gcr.io/kyma-project
      dir:
      version: "0a651695"
    external_services_mock:
      dir: dev/incubator/
      version: "PR-3540"
      name: compass-external-services-mock
    console:
      dir: prod/incubator/
      version: "v20230421-e8840c18"
      name: compass-console
    e2e_tests:
      dir: dev/incubator/
      version: "PR-3539"
      name: compass-e2e-tests
  isLocalEnv: false
  isForTesting: false
  oauth2:
    host: oauth2
  livenessProbe:
    initialDelaySeconds: 30
    timeoutSeconds: 1
    periodSeconds: 10
  readinessProbe:
    initialDelaySeconds: 5
    timeoutSeconds: 1
    periodSeconds: 2
  agentPreconfiguration: false
  portieris:
    isEnabled: false
    imagePullSecretName: "portieris-dummy-image-pull-secret"
  nsAdapter:
    external:
      port: 3005
    e2eTests:
      gatewayHost: "compass-gateway-xsuaa"
    prefix: /nsadapter
    path: /nsadapter/api/v1/notifications
    systemToTemplateMappings: '[{  "Name": "SAP S/4HANA On-Premise",  "SourceKey": ["type"],  "SourceValue": ["abapSys"]},{  "Name": "SAP S/4HANA On-Premise",  "SourceKey": ["type"],  "SourceValue": ["nonSAPsys"]},{  "Name": "SAP S/4HANA On-Premise",  "SourceKey": ["type"],  "SourceValue": ["hana"]}]'
    secret:
      name: nsadapter-secret
      subaccountKey: subaccount
      local:
        subaccountValue: subaccount
    authSecret:
      name: "compass-external-services-mock-oauth-credentials"
      clientIdKey: client-id
      clientSecretKey: client-secret
      tokenUrlKey: url
      instanceUrlKey: url
      certKey: cert
      keyKey: key
    registerPath: "/register"
    tokenPath: "/secured/oauth/token"
    createClonePattern: '{"key": "%s"}'
    createBindingPattern: '{}'
    useClone: "false"
    authentication:
      jwksEndpoint: http://ory-stack-oathkeeper-api.ory.svc.cluster.local:4456/.well-known/jwks.json
  director:
    host: compass-director.compass-system.svc.cluster.local
    formationMappingAsyncStatusApi:
      pathPrefix: "/v1/businessIntegrations"
      formationAssignmentPath: "/{ucl-formation-id}/assignments/{ucl-assignment-id}/status"
      formationAssignmentResetPath: "/{ucl-formation-id}/assignments/{ucl-assignment-id}/status/reset"
      formationPath: "/{ucl-formation-id}/status"
    prefix: /director
    graphql:
      external:
        port: 3000
    tls:
      secure:
        internal:
          host: compass-director-internal
    validator:
      port: 8080
    metrics:
      port: 3003
      enableGraphqlOperationInstrumentation: true
    operations:
      port: 3002
      path: "/operation"
      lastOperationPath: "/last_operation"
    info:
      path: "/v1/info"
    subscription:
      subscriptionProviderLabelKey: "subscriptionProviderId"
      subscriptionLabelKey: "subscription"
      tokenPrefix: "sb-"
    selfRegister:
      secrets:
        instancesCreds:
          name: "region-instances-credentials"
          key: "keyConfig"
          path: "/tmp"
        saasAppNameCfg:
          name: "saas-app-names"
          key: "appNameConfig"
          path: "/tmp/appNameConfig"
      clientIdPath: "clientId"
      clientSecretPath: "clientSecret"
      urlPath: "url"
      tokenUrlPath: "tokenUrl"
      clientCertPath: "clientCert"
      clientKeyPath: "clientKey"
      local:
        templateMappings:
          clientIDMapping: '{{ printf "\"%s\":\"client_id\"" .Values.global.director.selfRegister.clientIdPath }}'
          clientSecretMapping: '{{ printf "\"%s\":\"client_secret\"" .Values.global.director.selfRegister.clientSecretPath }}'
          urlMapping: '{{ printf "\"%s\":\"http://compass-external-services-mock.%s.svc.cluster.local:%s\"" .Values.global.director.selfRegister.urlPath .Release.Namespace (.Values.service.port | toString) }}'
          tokenURLMapping: '{{ printf "\"%s\":\"https://%s.%s:%s\"" .Values.global.director.selfRegister.tokenUrlPath .Values.global.externalServicesMock.certSecuredHost .Values.global.ingress.domainName (.Values.service.certPort | toString) }}'
          x509CertificateMapping: '{{ printf "\"%s\":\"%s\"" .Values.global.director.selfRegister.clientCertPath .Values.global.connector.caCertificate }}'
          x509KeyMapping: '{{ printf "\"%s\":\"%s\"" .Values.global.director.selfRegister.clientKeyPath .Values.global.connector.caKey }}'
      oauthTokenPath: "/cert/token"
      oauthMode: "oauth-mtls"
      label: "selfRegLabel"
      labelValuePrefix: "self-reg-prefix-"
      responseKey: "self-reg-key"
      path: "/external-api/self-reg"
      nameQueryParam: "name"
      tenantQueryParam: "tenant"
      requestBodyPattern: '{"key": "%s"}'
      saasAppNameLabelKey: "CMPSaaSAppName"
      saasAppNamePath: "localSaaSAppNamePath"
    clientIDHeaderKey: client_user
    suggestTokenHeaderKey: suggest_token
    runtimeTypeLabelKey: "runtimeType"
    applicationTypeLabelKey: "applicationType"
    globalSubaccountIDLabelKey: "global_subaccount_id"
    kymaRuntimeTypeLabelValue: "kyma"
    kymaApplicationNamespaceValue: "sap.kyma"
    destinationCreator:
      correlationIDsKey: "correlationIds"
      destinationAPI:
        baseURL: "http://compass-external-services-mock.compass-system.svc.cluster.local:8081"
        path: "/regions/{region}/subaccounts/{subaccountId}/destinations"
        instanceLevelPath: "/regions/{region}/subaccounts/{subaccountId}/instances/{instanceId}/destinations"
        regionParam: "region"
        instanceIDParam: "instanceId"
        subaccountIDParam: "subaccountId"
        nameParam: "destinationName"
      certificateAPI:
        baseURL: "http://compass-external-services-mock.compass-system.svc.cluster.local:8081"
        path: "/regions/{region}/subaccounts/{subaccountId}/certificates"
        instanceLevelPath: "/regions/{region}/subaccounts/{subaccountId}/instances/{instanceId}/certificates"
        regionParam: "region"
        instanceIDParam: "instanceId"
        subaccountIDParam: "subaccountId"
        nameParam: "certificateName"
        fileNameKey: "fileName"
        commonNameKey: "commonName"
        certChainKey: "certificateChain"
    fetchTenantEndpoint: '{{ printf "https://%s.%s%s/v1/fetch" .Values.global.gateway.tls.secure.internal.host .Values.global.ingress.domainName .Values.global.tenantFetcher.prefix }}'
    ordWebhookMappings: '[{ "ProxyURL": "http://compass-external-services-mock.compass-system.svc.cluster.local:8090/proxy", "ProxyHeaderTemplate": "{\"target_host\": \"{{.Application.BaseURL}}\" }", "OrdUrlPath": "/sap/bc/http/sap/ord_configuration", "SubdomainSuffix": "-api", "Type": "SAP Proxy Template" }]'
    tenantMappingsPath: "/tmp/tenantMappingsConfig"
    tenantMappingsKey: "tenant-mapping-config.json"
    tenantMappings:
      SYNC:
        v1.0:
          - type: CONFIGURATION_CHANGED
            mode: SYNC
            urlTemplate: '{"path":"%s/v1/tenant-mappings/{{.RuntimeContext.Value}}","method":"PATCH"}'
            inputTemplate: '{"context":{ {{ if .CustomerTenantContext.AccountID }}"btp": {"uclFormationId":"{{.FormationID}}","globalAccountId":"{{.CustomerTenantContext.AccountID}}","crmId":"{{.CustomerTenantContext.CustomerID}}"} {{ else }}"atom": {"uclFormationId":"{{.FormationID}}","path":"{{.CustomerTenantContext.Path}}","crmId":"{{.CustomerTenantContext.CustomerID}}"} {{ end }} },"items": [ {"uclAssignmentId":"{{ .Assignment.ID }}","operation":"{{.Operation}}","deploymentRegion":"{{if .Application.Labels.region }}{{.Application.Labels.region}}{{ else }}{{.ApplicationTemplate.Labels.region}}{{end }}","applicationNamespace":"{{ if .Application.ApplicationNamespace }}{{.Application.ApplicationNamespace}}{{else }}{{.ApplicationTemplate.ApplicationNamespace}}{{ end }}","applicationTenantId":"{{.Application.LocalTenantID}}","uclSystemTenantId":"{{.Application.ID}}",{{ if .ApplicationTemplate.Labels.parameters }}"parameters": {{.ApplicationTemplate.Labels.parameters}},{{ end }}"configuration": {{.ReverseAssignment.Value}} } ] }'
            headerTemplate: '{"Content-Type": ["application/json"]}'
            outputTemplate: '{"error":"{{.Body.error}}","success_status_code": 200}'
          - type: APPLICATION_TENANT_MAPPING
            mode: SYNC
            urlTemplate: '{"path":"%s/v1/tenant-mappings/{{.TargetApplication.LocalTenantID}}","method":"PATCH"}'
            inputTemplate: '{"context": { {{ if .CustomerTenantContext.AccountID }}"btp":{"uclFormationId":"{{.FormationID}}","globalAccountId":"{{.CustomerTenantContext.AccountID}}","crmId":"{{.CustomerTenantContext.CustomerID}}"} {{ else }}"atom": {"uclFormationId":"{{.FormationID}}","path":"{{.CustomerTenantContext.Path}}","crmId":"{{.CustomerTenantContext.CustomerID}}"} {{ end }} },"items": [ {"uclAssignmentId":"{{ .Assignment.ID }}","operation":"{{.Operation}}","deploymentRegion":"{{if .SourceApplication.Labels.region }}{{.SourceApplication.Labels.region}}{{else }}{{.SourceApplicationTemplate.Labels.region}}{{ end }}","applicationNamespace":"{{if .SourceApplication.ApplicationNamespace }}{{.SourceApplication.ApplicationNamespace}}{{else }}{{.SourceApplicationTemplate.ApplicationNamespace}}{{ end }}","applicationTenantId":"{{.SourceApplication.LocalTenantID}}","uclSystemTenantId":"{{.SourceApplication.ID}}",{{ if .SourceApplicationTemplate.Labels.parameters }}"parameters": {{.SourceApplicationTemplate.Labels.parameters}},{{ end }}"configuration": {{.ReverseAssignment.Value}} } ]}'
            headerTemplate: '{"Content-Type": ["application/json"]}'
            outputTemplate: '{"error":"{{.Body.error}}","success_status_code": 200}'
        configuration_changed:v1.0:
          - type: CONFIGURATION_CHANGED
            mode: SYNC
            urlTemplate: '{"path":"%s/v1/tenant-mappings/{{.RuntimeContext.Value}}","method":"PATCH"}'
            inputTemplate: '{"context":{ {{ if .CustomerTenantContext.AccountID }}"btp": {"uclFormationId":"{{.FormationID}}","globalAccountId":"{{.CustomerTenantContext.AccountID}}","crmId":"{{.CustomerTenantContext.CustomerID}}"} {{ else }}"atom": {"uclFormationId":"{{.FormationID}}","path":"{{.CustomerTenantContext.Path}}","crmId":"{{.CustomerTenantContext.CustomerID}}"} {{ end }} },"items": [ {"uclAssignmentId":"{{ .Assignment.ID }}","operation":"{{.Operation}}","deploymentRegion":"{{if .Application.Labels.region }}{{.Application.Labels.region}}{{ else }}{{.ApplicationTemplate.Labels.region}}{{end }}","applicationNamespace":"{{ if .Application.ApplicationNamespace }}{{.Application.ApplicationNamespace}}{{else }}{{.ApplicationTemplate.ApplicationNamespace}}{{ end }}","applicationTenantId":"{{.Application.LocalTenantID}}","uclSystemTenantId":"{{.Application.ID}}",{{ if .ApplicationTemplate.Labels.parameters }}"parameters": {{.ApplicationTemplate.Labels.parameters}},{{ end }}"configuration": {{.ReverseAssignment.Value}} } ] }'
            headerTemplate: '{"Content-Type": ["application/json"]}'
            outputTemplate: '{"error":"{{.Body.error}}","success_status_code": 200}'
        application_tenant_mapping:v1.0:
          - type: APPLICATION_TENANT_MAPPING
            mode: SYNC
            urlTemplate: '{"path":"%s/v1/tenant-mappings/{{.TargetApplication.LocalTenantID}}","method":"PATCH"}'
            inputTemplate: '{"context": { {{ if .CustomerTenantContext.AccountID }}"btp":{"uclFormationId":"{{.FormationID}}","globalAccountId":"{{.CustomerTenantContext.AccountID}}","crmId":"{{.CustomerTenantContext.CustomerID}}"} {{ else }}"atom": {"uclFormationId":"{{.FormationID}}","path":"{{.CustomerTenantContext.Path}}","crmId":"{{.CustomerTenantContext.CustomerID}}"} {{ end }} },"items": [ {"uclAssignmentId":"{{ .Assignment.ID }}","operation":"{{.Operation}}","deploymentRegion":"{{if .SourceApplication.Labels.region }}{{.SourceApplication.Labels.region}}{{else }}{{.SourceApplicationTemplate.Labels.region}}{{ end }}","applicationNamespace":"{{if .SourceApplication.ApplicationNamespace }}{{.SourceApplication.ApplicationNamespace}}{{else }}{{.SourceApplicationTemplate.ApplicationNamespace}}{{ end }}","applicationTenantId":"{{.SourceApplication.LocalTenantID}}","uclSystemTenantId":"{{.SourceApplication.ID}}",{{ if .SourceApplicationTemplate.Labels.parameters }}"parameters": {{.SourceApplicationTemplate.Labels.parameters}},{{ end }}"configuration": {{.ReverseAssignment.Value}} } ]}'
            headerTemplate: '{"Content-Type": ["application/json"]}'
            outputTemplate: '{"error":"{{.Body.error}}","success_status_code": 200}'
        application_tenant_mapping:v1.1:
          - type: APPLICATION_TENANT_MAPPING
            mode: SYNC
            urlTemplate: '{"path":"%s/v1/tenant-mappings/{{.TargetApplication.LocalTenantID}}","method":"PATCH"}'
            inputTemplate: '{"context": { {{ if .CustomerTenantContext.AccountID }}"btp":{"uclFormationId":"{{.FormationID}}","globalAccountId":"{{.CustomerTenantContext.AccountID}}","crmId":"{{.CustomerTenantContext.CustomerID}}"} {{ else }}"atom": {"uclFormationId":"{{.FormationID}}","path":"{{.CustomerTenantContext.Path}}","crmId":"{{.CustomerTenantContext.CustomerID}}"} {{ end }} },"receiverTenant": {"deploymentRegion":"{{ if .TargetApplication.Labels.region}}{{.TargetApplication.Labels.region}}{{ else }}{{.TargetApplicationTemplate.Labels.region}}{{end }}","applicationNamespace":"{{ if .TargetApplication.ApplicationNamespace}}{{.TargetApplication.ApplicationNamespace}}{{ else }}{{.TargetApplicationTemplate.ApplicationNamespace}}{{end }}","applicationUrl":"{{ .TargetApplication.BaseURL }}","applicationTenantId":"{{.TargetApplication.LocalTenantID }}","uclSystemTenantId":"{{ .TargetApplication.ID}}", {{ if .TargetApplicationTemplate.Labels.parameters }}"parameters": {{.TargetApplicationTemplate.Labels.parameters}}{{ end }} },"assignedTenants": [ {"uclAssignmentId":"{{ .Assignment.ID }}","operation":"{{.Operation}}","deploymentRegion":"{{if .SourceApplication.Labels.region }}{{.SourceApplication.Labels.region}}{{else }}{{.SourceApplicationTemplate.Labels.region}}{{ end }}","applicationNamespace":"{{if .SourceApplication.ApplicationNamespace }}{{.SourceApplication.ApplicationNamespace}}{{else }}{{.SourceApplicationTemplate.ApplicationNamespace}}{{ end }}","applicationUrl":"{{.SourceApplication.BaseURL }}","applicationTenantId":"{{.SourceApplication.LocalTenantID}}","uclSystemTenantId":"{{.SourceApplication.ID}}",{{ if .SourceApplicationTemplate.Labels.parameters }}"parameters": {{.SourceApplicationTemplate.Labels.parameters}},{{ end }}"configuration": {{.ReverseAssignment.Value}} } ]}'
            headerTemplate: '{"Content-Type": ["application/json"]}'
            outputTemplate: '{"error":"{{.Body.error}}","success_status_code": 200}'
      ASYNC_CALLBACK:
        v1.0:
          - type: CONFIGURATION_CHANGED
            mode: ASYNC_CALLBACK
            urlTemplate: '{"path":"%s/v1/tenant-mappings/{{.RuntimeContext.Value}}","method":"PATCH"}'
            inputTemplate: '{"context":{ {{ if .CustomerTenantContext.AccountID }}"btp": {"uclFormationId":"{{.FormationID}}","globalAccountId":"{{.CustomerTenantContext.AccountID}}","crmId":"{{.CustomerTenantContext.CustomerID}}"} {{ else }}"atom": {"uclFormationId":"{{.FormationID}}","path":"{{.CustomerTenantContext.Path}}","crmId":"{{.CustomerTenantContext.CustomerID}}"} {{ end }} },"items": [ {"uclAssignmentId":"{{ .Assignment.ID }}","operation":"{{.Operation}}","deploymentRegion":"{{if .Application.Labels.region }}{{.Application.Labels.region}}{{ else }}{{.ApplicationTemplate.Labels.region}}{{end }}","applicationNamespace":"{{ if .Application.ApplicationNamespace }}{{.Application.ApplicationNamespace}}{{else }}{{.ApplicationTemplate.ApplicationNamespace}}{{ end }}","applicationTenantId":"{{.Application.LocalTenantID}}","uclSystemTenantId":"{{.Application.ID}}",{{ if .ApplicationTemplate.Labels.parameters }}"parameters": {{.ApplicationTemplate.Labels.parameters}},{{ end }}"configuration": {{.ReverseAssignment.Value}} } ] }'
            headerTemplate: '{"Content-Type": ["application/json"],"Location": ["%s/v1/businessIntegrations/{{.FormationID}}/assignments/{{.Assignment.ID}}/status"]}'
            outputTemplate: '{"error":"{{.Body.error}}","success_status_code": 202}'
          - type: APPLICATION_TENANT_MAPPING
            mode: ASYNC_CALLBACK
            urlTemplate: '{"path":"%s/v1/tenant-mappings/{{.TargetApplication.LocalTenantID}}","method":"PATCH"}'
            inputTemplate: '{"context": { {{ if .CustomerTenantContext.AccountID }}"btp":{"uclFormationId":"{{.FormationID}}","globalAccountId":"{{.CustomerTenantContext.AccountID}}","crmId":"{{.CustomerTenantContext.CustomerID}}"} {{ else }}"atom": {"uclFormationId":"{{.FormationID}}","path":"{{.CustomerTenantContext.Path}}","crmId":"{{.CustomerTenantContext.CustomerID}}"} {{ end }} },"items": [ {"uclAssignmentId":"{{ .Assignment.ID }}","operation":"{{.Operation}}","deploymentRegion":"{{if .SourceApplication.Labels.region }}{{.SourceApplication.Labels.region}}{{else }}{{.SourceApplicationTemplate.Labels.region}}{{ end }}","applicationNamespace":"{{if .SourceApplication.ApplicationNamespace }}{{.SourceApplication.ApplicationNamespace}}{{else }}{{.SourceApplicationTemplate.ApplicationNamespace}}{{ end }}","applicationTenantId":"{{.SourceApplication.LocalTenantID}}","uclSystemTenantId":"{{.SourceApplication.ID}}",{{ if .SourceApplicationTemplate.Labels.parameters }}"parameters": {{.SourceApplicationTemplate.Labels.parameters}},{{ end }}"configuration": {{.ReverseAssignment.Value}} } ]}'
            headerTemplate: '{"Content-Type": ["application/json"],"Location": ["%s/v1/businessIntegrations/{{.FormationID}}/assignments/{{.Assignment.ID}}/status"]}'
            outputTemplate: '{"error":"{{.Body.error}}","success_status_code": 202}'
        configuration_changed:v1.0:
          - type: CONFIGURATION_CHANGED
            mode: ASYNC_CALLBACK
            urlTemplate: '{"path":"%s/v1/tenant-mappings/{{.RuntimeContext.Value}}","method":"PATCH"}'
            inputTemplate: '{"context":{ {{ if .CustomerTenantContext.AccountID }}"btp": {"uclFormationId":"{{.FormationID}}","globalAccountId":"{{.CustomerTenantContext.AccountID}}","crmId":"{{.CustomerTenantContext.CustomerID}}"} {{ else }}"atom": {"uclFormationId":"{{.FormationID}}","path":"{{.CustomerTenantContext.Path}}","crmId":"{{.CustomerTenantContext.CustomerID}}"} {{ end }} },"items": [ {"uclAssignmentId":"{{ .Assignment.ID }}","operation":"{{.Operation}}","deploymentRegion":"{{if .Application.Labels.region }}{{.Application.Labels.region}}{{ else }}{{.ApplicationTemplate.Labels.region}}{{end }}","applicationNamespace":"{{ if .Application.ApplicationNamespace }}{{.Application.ApplicationNamespace}}{{else }}{{.ApplicationTemplate.ApplicationNamespace}}{{ end }}","applicationTenantId":"{{.Application.LocalTenantID}}","uclSystemTenantId":"{{.Application.ID}}",{{ if .ApplicationTemplate.Labels.parameters }}"parameters": {{.ApplicationTemplate.Labels.parameters}},{{ end }}"configuration": {{.ReverseAssignment.Value}} } ] }'
            headerTemplate: '{"Content-Type": ["application/json"],"Location": ["%s/v1/businessIntegrations/{{.FormationID}}/assignments/{{.Assignment.ID}}/status"]}'
            outputTemplate: '{"error":"{{.Body.error}}","success_status_code": 202}'
        application_tenant_mapping:v1.0:
          - type: APPLICATION_TENANT_MAPPING
            mode: ASYNC_CALLBACK
            urlTemplate: '{"path":"%s/v1/tenant-mappings/{{.TargetApplication.LocalTenantID}}","method":"PATCH"}'
            inputTemplate: '{"context": { {{ if .CustomerTenantContext.AccountID }}"btp":{"uclFormationId":"{{.FormationID}}","globalAccountId":"{{.CustomerTenantContext.AccountID}}","crmId":"{{.CustomerTenantContext.CustomerID}}"} {{ else }}"atom": {"uclFormationId":"{{.FormationID}}","path":"{{.CustomerTenantContext.Path}}","crmId":"{{.CustomerTenantContext.CustomerID}}"} {{ end }} },"items": [ {"uclAssignmentId":"{{ .Assignment.ID }}","operation":"{{.Operation}}","deploymentRegion":"{{if .SourceApplication.Labels.region }}{{.SourceApplication.Labels.region}}{{else }}{{.SourceApplicationTemplate.Labels.region}}{{ end }}","applicationNamespace":"{{if .SourceApplication.ApplicationNamespace }}{{.SourceApplication.ApplicationNamespace}}{{else }}{{.SourceApplicationTemplate.ApplicationNamespace}}{{ end }}","applicationTenantId":"{{.SourceApplication.LocalTenantID}}","uclSystemTenantId":"{{.SourceApplication.ID}}",{{ if .SourceApplicationTemplate.Labels.parameters }}"parameters": {{.SourceApplicationTemplate.Labels.parameters}},{{ end }}"configuration": {{.ReverseAssignment.Value}} } ]}'
            headerTemplate: '{"Content-Type": ["application/json"],"Location": ["%s/v1/businessIntegrations/{{.FormationID}}/assignments/{{.Assignment.ID}}/status"]}'
            outputTemplate: '{"error":"{{.Body.error}}","success_status_code": 202}'
        application_tenant_mapping:v1.1:
          - type: APPLICATION_TENANT_MAPPING
            mode: ASYNC_CALLBACK
            urlTemplate: '{"path":"%s/v1/tenant-mappings/{{.TargetApplication.LocalTenantID}}","method":"PATCH"}'
            inputTemplate: '{"context": { {{ if .CustomerTenantContext.AccountID }}"btp":{"uclFormationId":"{{.FormationID}}","globalAccountId":"{{.CustomerTenantContext.AccountID}}","crmId":"{{.CustomerTenantContext.CustomerID}}"} {{ else }}"atom": {"uclFormationId":"{{.FormationID}}","path":"{{.CustomerTenantContext.Path}}","crmId":"{{.CustomerTenantContext.CustomerID}}"} {{ end }} },"receiverTenant": {"deploymentRegion":"{{ if .TargetApplication.Labels.region}}{{.TargetApplication.Labels.region}}{{ else }}{{.TargetApplicationTemplate.Labels.region}}{{end }}","applicationNamespace":"{{ if .TargetApplication.ApplicationNamespace}}{{.TargetApplication.ApplicationNamespace}}{{ else }}{{.TargetApplicationTemplate.ApplicationNamespace}}{{end }}","applicationUrl":"{{ .TargetApplication.BaseURL }}","applicationTenantId":"{{.TargetApplication.LocalTenantID }}","uclSystemTenantId":"{{ .TargetApplication.ID}}", {{ if .TargetApplicationTemplate.Labels.parameters }}"parameters": {{.TargetApplicationTemplate.Labels.parameters}}{{ end }} },"assignedTenants": [ {"uclAssignmentId":"{{ .Assignment.ID }}","operation":"{{.Operation}}","deploymentRegion":"{{if .SourceApplication.Labels.region }}{{.SourceApplication.Labels.region}}{{else }}{{.SourceApplicationTemplate.Labels.region}}{{ end }}","applicationNamespace":"{{if .SourceApplication.ApplicationNamespace }}{{.SourceApplication.ApplicationNamespace}}{{else }}{{.SourceApplicationTemplate.ApplicationNamespace}}{{ end }}","applicationUrl":"{{.SourceApplication.BaseURL }}","applicationTenantId":"{{.SourceApplication.LocalTenantID}}","uclSystemTenantId":"{{.SourceApplication.ID}}",{{ if .SourceApplicationTemplate.Labels.parameters }}"parameters": {{.SourceApplicationTemplate.Labels.parameters}},{{ end }}"configuration": {{.ReverseAssignment.Value}} } ]}'
            headerTemplate: '{"Content-Type": ["application/json"],"Location": ["%s/v1/businessIntegrations/{{.FormationID}}/assignments/{{.Assignment.ID}}/status"]}'
            outputTemplate: '{"error":"{{.Body.error}}","success_status_code": 202}'
    authentication:
      jwksEndpoint: http://ory-stack-oathkeeper-api.ory.svc.cluster.local:4456/.well-known/jwks.json
      oauth2:
        url: http://ory-stack-hydra-admin.ory.svc.cluster.local:4445
  auditlog:
    configMapName: "compass-gateway-auditlog-config"
    protocol: HTTP
    tlsOrigination: false
    host: compass-external-services-mock.compass-system.svc.cluster.local
    port: 8080
    mtlsTokenPath: "/cert/token"
    standardTokenPath: "/secured/oauth/token"
    skipSSLValidation: false
    secret:
      name: "compass-gateway-auditlog-secret"
      urlKey: url
      clientIdKey: client-id
      clientSecretKey: client-secret
      clientCertKey: client-cert
      clientKeyKey: client-key
  log:
    format: "text"
    formatJson: "json"
  tenantConfig:
    useDefaultTenants: true
    dbPool:
      maxOpenConnections: 1
      maxIdleConnections: 1
  connector:
    prefix: /connector
    graphql:
      external:
        port: 3000
    validator:
      port: 8080
    # If secrets do not exist they will be created
    secrets:
      ca:
        name: compass-connector-app-ca
        namespace: compass-system
        certificateKey: ca.crt
        keyKey: ca.key
      rootCA:
        namespace: istio-system # For Ingress Gateway to work properly the namespace needs to be istio-system
        # In order for istio mTLS to work we should have two different secrets one containing the server certificate (let’s say X) and one used for validation of the client’s certificates.
        # The second one should be our root certificate and istio wants it to be named X-cacert. (-cacert suffix).
        # This is the reason for the confusing name of our root certificate. https://preliminary.istio.io/v1.6/docs/tasks/traffic-management/ingress/secure-ingress/#configure-a-mutual-tls-ingress-gateway
        cacert: compass-gateway-mtls-certs-cacert # For cert-rotation the cacert should be in different secret
        certificateKey: cacert
    revocation:
      configmap:
        name: revocations-config
        namespace: "{{ .Release.Namespace }}"
    # If key and certificate are not provided they will be generated
    caKey: ""
    caCertificate: ""
  system_broker:
    enabled: false
    port: 5001
    prefix: /broker
    tokenProviderFromHeader:
      forwardHeaders: Authorization
    tokenProviderFromSecret:
      enabled: false
      secrets:
        integrationSystemCredentials:
          name: compass-system-broker-credentials
          namespace: compass-system
    testNamespace: kyma-system
  gateway:
    port: 3000
    tls:
      host: compass-gateway
      adapterHost: compass-ns-adapter
      secure:
        internal:
          host: compass-gateway-internal
        oauth:
          host: compass-gateway-auth-oauth
    mtls:
      manageCerts: false
      host: compass-gateway-mtls
      certSecret: compass-gateway-mtls-certs
      external:
        host: compass-gateway-sap-mtls
        certSecret: compass-gateway-mtls-certs # Use connector's root CA as root CA by default. This should be overridden for productive deployments.
    headers:
      rateLimit: X-Flow-Identity
      request:
        remove:
          - "Client-Id-From-Token"
          - "Client-Id-From-Certificate"
          - "Client-Certificate-Hash"
          - "Certificate-Data"
  hydrator:
    host: compass-hydrator.compass-system.svc.cluster.local
    port: 3000
    prefix: /hydrators
    certSubjectMappingResyncInterval: "3s"
    subjectConsumerMappingConfig: '[{"consumer_type": "Super Admin", "tenant_access_levels": ["customer", "account","subaccount", "global", "organization", "folder", "resource-group"], "subject": "C=DE, L=local, O=SAP SE, OU=Region, OU=SAP Cloud Platform Clients, OU=f8075207-1478-4a80-bd26-24a4785a2bfd, CN=compass"}, {"consumer_type": "Integration System", "tenant_access_levels": ["account","subaccount"], "subject": "C=DE, L=local, O=SAP SE, OU=Region, OU=SAP Cloud Platform Clients, OU=f8075207-1478-4a80-bd26-24a4785a2bfd, CN=integration-system-test"}, {"consumer_type": "Technical Client", "tenant_access_levels": ["global"], "subject": "C=DE, L=local, O=SAP SE, OU=SAP Cloud Platform Clients, OU=Region, OU=1f538f34-30bf-4d3d-aeaa-02e69eef84ae, CN=technical-client-test"}]'
    certificateDataHeader: "Certificate-Data"
    consumerClaimsKeys:
      clientIDKey: "client_id"
      tenantIDKey: "tenantid"
      userNameKey: "user_name"
      subdomainKey: "subdomain"
    http:
      client:
        skipSSLValidation: false
    metrics:
      port: 3003
      enableClientInstrumentation: true
      censoredFlows: "JWT"
  iasAdapter:
    port: 8080
    apiRootPath: "/ias-adapter"
    readTimeout: 30s
    readHeaderTimeout: 30s
    writeTimeout: 30s
    idleTimeout: 30s
    tenantInfo:
      requestTimeout: 30s
      insecureSkipVerify: false
    ias:
      requestTimeout: 30s
      secret:
        name: "ias-adapter-cockpit"
        path: "/tmp"
        fileName: "ias-adapter-cockpit.yaml"
        clientCert: cert
        clientKey: key
        ca: ca
        manage: false
    postgres:
      connectTimeout: 30s
      requestTimeout: 30s
    authentication:
      jwksEndpoint: "http://ory-stack-oathkeeper-api.ory.svc.cluster.local:4456/.well-known/jwks.json"
  kymaAdapter:
    port: 8080
    apiRootPath: "/kyma-adapter"
    apiTenantMappingsEndpoint: "/v1/tenantMappings/{tenant-id}"
    tenantInfo:
      requestTimeout: 30s
    tenantMapping:
      type: CONFIGURATION_CHANGED
      mode: SYNC
      urlTemplate: '{"path":"%s/kyma-adapter/v1/tenantMappings/{{.Runtime.Labels.global_subaccount_id}}","method":"PATCH"}'
      inputTemplate: '{"context":{"platform":"{{if .CustomerTenantContext.AccountID}}btp{{else}}unified-services{{end}}","uclFormationId":"{{.FormationID}}","accountId":"{{if .CustomerTenantContext.AccountID}}{{.CustomerTenantContext.AccountID}}{{else}}{{.CustomerTenantContext.Path}}{{end}}","crmId":"{{.CustomerTenantContext.CustomerID}}","operation":"{{.Operation}}"},"assignedTenant":{"state":"{{.Assignment.State}}","uclAssignmentId":"{{.Assignment.ID}}","deploymentRegion":"{{if .Application.Labels.region}}{{.Application.Labels.region}}{{else}}{{.ApplicationTemplate.Labels.region}}{{end}}","applicationNamespace":"{{if .Application.ApplicationNamespace}}{{.Application.ApplicationNamespace}}{{else}}{{.ApplicationTemplate.ApplicationNamespace}}{{end}}","applicationUrl":"{{.Application.BaseURL}}","applicationTenantId":"{{.Application.LocalTenantID}}","uclSystemName":"{{.Application.Name}}","uclSystemTenantId":"{{.Application.ID}}",{{if .ApplicationTemplate.Labels.parameters}}"parameters":{{.ApplicationTemplate.Labels.parameters}},{{end}}"configuration":{{.ReverseAssignment.Value}}},"receiverTenant":{"ownerTenant":"{{.Runtime.Tenant.Parent}}","state":"{{.ReverseAssignment.State}}","uclAssignmentId":"{{.ReverseAssignment.ID}}","deploymentRegion":"{{if and .RuntimeContext .RuntimeContext.Labels.region}}{{.RuntimeContext.Labels.region}}{{else}}{{.Runtime.Labels.region}}{{end}}","applicationNamespace":"{{.Runtime.ApplicationNamespace}}","applicationTenantId":"{{if .RuntimeContext}}{{.RuntimeContext.Value}}{{else}}{{.Runtime.Labels.global_subaccount_id}}{{end}}","uclSystemTenantId":"{{if .RuntimeContext}}{{.RuntimeContext.ID}}{{else}}{{.Runtime.ID}}{{end}}",{{if .Runtime.Labels.parameters}}"parameters":{{.Runtime.Labels.parameters}},{{end}}"configuration":{{.Assignment.Value}}}}'
      headerTemplate: '{"Content-Type": ["application/json"]}'
      outputTemplate: '{"error":"{{.Body.error}}","state":"{{.Body.state}}","success_status_code": 200,"incomplete_status_code": 422}'
    authentication:
      jwksEndpoint: http://ory-stack-oathkeeper-api.ory.svc.cluster.local:4456/.well-known/jwks.json
  instanceCreator:
    port: 8080
    apiRootPath: "/instance-creator"
    tenantInfo:
      requestTimeout: 30s
    authentication:
      jwksEndpoint: http://ory-stack-oathkeeper-api.ory.svc.cluster.local:4456/.well-known/jwks.json
    client:
      timeout: 30s
    secrets:
      name: "regional-sm-instances-credentials"
      key: "keyConfig"
      path: "/tmp"
    clientIdPath: "clientid"
    smUrlPath: "sm_url"
    tokenURLPath: "certurl"
    appNamePath: "appName"
    certificatePath: "certificate"
    certificateKeyPath: "key"
    oauthTokenPath: "/oauth/token"
    ticker: 3s
    timeout: 300s
    local:
      templateMappings:
        clientIDMapping: '{{ printf "\"%s\":\"client_id\"" .Values.global.instanceCreator.clientIdPath }}'
        smUrlMapping: '{{ printf "\"%s\":\"http://compass-external-services-mock.%s.svc.cluster.local:%s\"" .Values.global.instanceCreator.smUrlPath .Release.Namespace (.Values.service.port | toString) }}'
        tokenURLMapping: '{{ printf "\"%s\":\"http://compass-external-services-mock.%s.svc.cluster.local:%s\"" .Values.global.instanceCreator.tokenURLPath .Release.Namespace (.Values.service.port | toString) }}'
        appNameMapping: '{{ printf "\"%s\":\"app_name\"" .Values.global.instanceCreator.appNamePath }}'
        certificateMapping: '{{ printf "\"%s\":\"%s\"" .Values.global.instanceCreator.certificatePath .Values.global.connector.caCertificate }}'
        certificateKeyMapping: '{{ printf "\"%s\":\"%s\"" .Values.global.instanceCreator.certificateKeyPath .Values.global.connector.caKey }}'
  defaultTenantMappingHandler:
    port: 8080
    apiRootPath: "/default-tenant-mapping-handler"
    apiTenantMappingsEndpoint: "/v1/tenantMappings/{tenant-id}"
    tenantInfo:
      requestTimeout: 30s
    authentication:
      jwksEndpoint: http://ory-stack-oathkeeper-api.ory.svc.cluster.local:4456/.well-known/jwks.json
  operations_controller:
    enabled: true
  connectivity_adapter:
    port: 8080
    tls:
      host: adapter-gateway
    mtls:
      host: adapter-gateway-mtls
  oathkeeperFilters:
    workloadLabel: oathkeeper
    namespace: ory
    tokenDataHeader: "Connector-Token"
    certificateDataHeader: "Certificate-Data"
  istio:
    discoveryMtlsGateway:
      name: "discovery-gateway"
      namespace: "compass-system"
      certSecretName: discovery-gateway-certs
      localCA: # the CA property and its nested fields are used only in local setup
        secretName: discovery-gateway-certs-cacert
        namespace: istio-system # For Ingress Gateway to work properly the namespace needs to be istio-system
        certificate: ""
        key: ""
    externalMtlsGateway:
      name: "compass-gateway-external-mtls"
      namespace: "compass-system"
    mtlsGateway:
      name: "compass-gateway-mtls"
      namespace: "compass-system"
    gateway:
      name: "kyma-gateway"
      namespace: "kyma-system"
    proxy:
      port: 15020
    namespace: istio-system
    ingressgateway:
      workloadLabel: istio-ingressgateway
      requestPayloadSizeLimit2MB: 2097152
      requestPayloadSizeLimit2MBLabel: "2MB"
      requestPayloadSizeLimit5MB: 5097152
      requestPayloadSizeLimit5MBLabel: "5MB"
      correlationHeaderRewriteFilter:
        expectedHeaders:
          - "x-request-id"
          - "x-correlation-id"
          - "x-correlationid"
          - "x-forrequest-id"
          - "x-vcap-request-id"
          - "x-broker-api-request-identity"
  kubernetes:
    serviceAccountTokenIssuer: https://kubernetes.default.svc.cluster.local
    serviceAccountTokenJWKS: https://kubernetes.default.svc.cluster.local/openid/v1/jwks
  ingress:
    domainName: "local.kyma.dev"
    discoveryDomain:
      name: "discovery.api.local"
      tlsCert: ""
      tlsKey: ""
  database:
    sqlProxyServiceAccount: "proxy-user@gcp-cmp.iam.gserviceaccount.com"
    manageSecrets: true
    embedded:
      enabled: true
      director:
        name: "postgres"
      ias_adapter:
        name: "postgres2"
      directorDBName: "postgres"
    managedGCP:
      serviceAccountKey: ""
      instanceConnectionName: ""
      director:
        name: ""
        user: ""
        password: ""
      iasAdapter:
        name: ""
        user: ""
        password: ""
      host: "localhost"
      hostPort: "5432"
      sslMode: ""
      #TODO remove below after migration to separate user will be done
      dbUser: ""
      dbPassword: ""
      directorDBName: ""
  oathkeeper:
    host: ory-stack-oathkeeper-proxy.ory.svc.cluster.local
    port: 4455
    timeout_ms: 120000
    ns_adapter_timeout_ms: 3600000
    idTokenConfig:
      claims: '{"scopes": "{{ print .Extra.scope }}","tenant": "{{ .Extra.tenant }}", "consumerID": "{{ print .Extra.consumerID}}", "consumerType": "{{ print .Extra.consumerType }}", "flow": "{{ print .Extra.flow }}", "onBehalfOf": "{{ print .Extra.onBehalfOf }}", "region": "{{ print .Extra.region }}", "tokenClientID": "{{ print .Extra.tokenClientID }}"}'
      internalClaims: '{"scopes": "application:read application:write application.webhooks:read application.application_template:read application_template.webhooks:read webhooks.auth:read runtime:write runtime:read tenant:read tenant:write tenant_subscription:write ory_internal fetch_tenant application_template:read destinations_sensitive_data:read destinations:sync ord_aggregator:sync certificate_subject_mapping:read certificate_subject_mapping:write bundle_instance_auth:write bundle.instance_auths:read","tenant":"{ {{ if .Header.Tenant }} \"consumerTenant\":\"{{ print (index .Header.Tenant 0) }}\", {{ end }} \"externalTenant\":\"\"}", "consumerType": "Internal Component", "flow": "Internal"}'
    mutators:
      runtimeMappingService:
        config:
          api:
            url: http://compass-hydrator.compass-system.svc.cluster.local:3000/hydrators/runtime-mapping
            retry:
              give_up_after: 6s
              max_delay: 2000ms
      authenticationMappingServices:
        nsadapter:
          cfg:
            config:
              api:
                url: http://compass-hydrator.compass-system.svc.cluster.local:3000/hydrators/authn-mapping/nsadapter
                retry:
                  give_up_after: 6s
                  max_delay: 2000ms
          authenticator:
            enabled: false
            createRule: true
            gatewayHost: "compass-gateway-xsuaa"
            trusted_issuers: '[{"domain_url": "compass-system.svc.cluster.local:8080", "scope_prefixes": ["prefix."], "protocol": "http"}]'
            attributes: '{"uniqueAttribute": { "key": "ns-adapter-test", "value": "ns-adapter-flow" }, "tenants": [{ "key": "tenant" }], "identity": { "key": "identity" }, "clientid": { "key": "client_id" } }'
            path: /nsadapter/api/v1/notifications
            upstreamComponent: "compass-gateway"
            checkSuffix: true
        tenant-fetcher:
          cfg:
            config:
              api:
                url: http://compass-hydrator.compass-system.svc.cluster.local:3000/hydrators/authn-mapping/tenant-fetcher
                retry:
                  give_up_after: 6s
                  max_delay: 2000ms
          authenticator:
            enabled: false
            createRule: true
            gatewayHost: "compass-gateway"
            trusted_issuers: '[{"domain_url": "compass-system.svc.cluster.local:8080", "scope_prefixes": ["prefix."], "protocol": "http"}]'
            attributes: '{"uniqueAttribute": { "key": "test", "value": "tenant-fetcher" }, "tenants": [{ "key": "tenant" }], "identity": { "key": "identity" } }'
            path: /tenants/<.*>
            upstreamComponent: "compass-tenant-fetcher"
            checkSuffix: false
        subscriber:
          cfg:
            config:
              api:
                url: http://compass-hydrator.compass-system.svc.cluster.local:3000/hydrators/authn-mapping/subscriber
                retry:
                  give_up_after: 6s
                  max_delay: 2000ms
          authenticator:
            enabled: false
            createRule: false
            gatewayHost: "compass-gateway-sap-mtls"
            trusted_issuers: '[{"domain_url": "compass-system.svc.cluster.local:8080", "scope_prefixes": ["prefix."], "protocol": "http", "region": "eu-1"}]'
            attributes: '{"uniqueAttribute": { "key": "subsc-key-test", "value": "subscription-flow" }, "tenants": [{ "key": "tenant" }], "identity": { "key": "user_name" }, "clientid": { "key": "client_id" } }'
            path: /<.*>
            checkSuffix: false
        user-name-authenticator:
          cfg:
            config:
              api:
                url: http://compass-hydrator.compass-system.svc.cluster.local:3000/hydrators/authn-mapping/user-name-authenticator
                retry:
                  give_up_after: 6s
                  max_delay: 2000ms
          authenticator:
            enabled: false
            createRule: true
            gatewayHost: "compass-gateway-user-name"
            trusted_issuers: '[{"domain_url": "compass-system.svc.cluster.local:8080", "scope_prefixes": ["prefix.", "prefix2."], "protocol": "http", "region": "eu-1"}]'
            attributes: '{"uniqueAttribute": { "key": "unique-attr-authenticator-key", "value": "unique-attr-authenticator-value" }, "tenants": [{ "key": "ext_attr.subaccountid", "priority": 1 },{ "key": "ext_attr.globalaccountid", "priority": 2 }], "identity": { "key": "user_name" }, "clientid": { "key": "client_id" } }'
            path: "/director/graphql"
            upstreamComponent: "compass-gateway"
            checkSuffix: false
      tenantMappingService:
        config:
          api:
            url: http://compass-hydrator.compass-system.svc.cluster.local:3000/hydrators/tenant-mapping
            retry:
              give_up_after: 6s
              max_delay: 2000ms
      certificateResolverService:
        config:
          api:
            url: http://compass-hydrator.compass-system.svc.cluster.local:3000/hydrators/v1/certificate/data/resolve
            retry:
              give_up_after: 6s
              max_delay: 2000ms
      tokenResolverService:
        config:
          api:
            url: http://compass-hydrator.compass-system.svc.cluster.local:3000/hydrators/v1/tokens/resolve
            retry:
              give_up_after: 6s
              max_delay: 2000ms
  cockpit:
    auth:
      allowedConnectSrc: "https://*.ondemand.com"
      secretName: "cockpit-auth-secret"
      idpHost: ""
      clientID: ""
      scopes: "openid profile email"
      path: "/oauth2/certs"
  destinationFetcher:
    manageSecrets: true
    host: compass-destination-fetcher.compass-system.svc.cluster.local
    prefix: /destination-configuration
    port: 3000
    jobSchedule: 10s
    lease:
      lockname: destinationlease
    parallelTenants: 10
    tenantSyncTimeout: "5m"
    authentication:
      jwksEndpoint: "http://ory-stack-oathkeeper-api.ory.svc.cluster.local:4456/.well-known/jwks.json"
      appDestinationsSyncScope: "destinations:sync"
      appDetinationsSensitiveDataScope: "destinations_sensitive_data:read"
    server:
      tenantDestinationsEndpoint: "/v1/subaccountDestinations"
      tenantDestinationCertificatesEndpoint: "/v1/subaccountCertificates"
      tenantInstanceLevelDestinationCertificatesEndpoint: "/v1/instanceCertificates"
      sensitiveDataEndpoint: "/v1/destinations"
      findAPIEndpoint: "/local/v1/destinations" # used by external-services-mock in the destination creator flows; due to the fact that in ESM there are separate handlers for the two flows (dest-creator & dest-fetcher), we need different endpoints where each one of them can call the destination service find API
      sensitiveDataQueryParam: "name"
    request:
      skipSSLValidation: false
      retry_interval: "100ms"
      retry_attempts: 3
      goroutineLimit: 10
      requestTimeout: "5s"
      pageSize: 100
      oauthTokenPath: "/oauth/token"
    instance:
      clientIdPath: "clientid"
      clientSecretPath: "clientsecret"
      urlPath: "uri"
      tokenUrlPath: "certurl"
      clientCertPath: "certificate"
      clientKeyPath: "key"
    secretName: destination-region-instances
    dependenciesConfig:
      path: "/cfg/dependencies"
    oauthMode: "oauth-mtls"
  destinationRegionSecret:
    secretName: "destination-region-instances"
    fileName: "keyConfig"
    local:
      templateMappings:
        xsappMapping: '{{ printf "\"%s\":\"xsappname1\"" .Values.global.tenantFetcher.xsappNamePath }}'
        clientIDMapping: '{{ printf "\"%s\":\"client_id\"" .Values.global.destinationFetcher.instance.clientIdPath }}'
        clientSecretMapping: '{{ printf "\"%s\":\"client_secret\"" .Values.global.destinationFetcher.instance.clientSecretPath }}'
        urlMapping: '{{ printf "\"%s\":\"http://compass-external-services-mock.%s.svc.cluster.local:%s\"" .Values.global.destinationFetcher.instance.urlPath .Release.Namespace (.Values.service.port | toString) }}'
        tokenURLMapping: '{{ printf "\"%s\":\"https://%s.%s:%s\"" .Values.global.destinationFetcher.instance.tokenUrlPath .Values.global.externalServicesMock.certSecuredHost .Values.global.ingress.domainName (.Values.service.certPort | toString) }}'
        x509CertificateMapping: '{{ printf "\"%s\":\"%s\"" .Values.global.destinationFetcher.instance.clientCertPath .Values.global.connector.caCertificate }}'
        x509KeyMapping: '{{ printf "\"%s\":\"%s\"" .Values.global.destinationFetcher.instance.clientKeyPath .Values.global.connector.caKey }}'
  tenantFetcher:
    k8sSecret:
      manageSecrets: true
      name: "tenant-fetcher-secret"
      namespace: "compass-system"
      key: "keyConfig"
      path: "/tmp"
    host: compass-tenant-fetcher.compass-system.svc.cluster.local
    prefix: /tenants
    port: 3000
    xsappNamePath: "xsappname"
    omitDependenciesParamName: ""
    omitDependenciesParamValue: ""
    requiredAuthScope: Callback
    fetchTenantAuthScope: fetch_tenant
    authentication:
      jwksEndpoint: "http://ory-stack-oathkeeper-api.ory.svc.cluster.local:4456/.well-known/jwks.json"
    tenantProvider:
      tenantIdProperty: "tenantId"
      customerIdProperty: "customerId"
      subaccountTenantIdProperty: "subaccountTenantId"
      subdomainProperty: "subdomain"
      licenseTypeProperty: "licenseType"
      name: "provider"
      subscriptionProviderIdProperty: "subscriptionProviderIdProperty"
      providerSubaccountIdProperty: "providerSubaccountIdProperty"
      consumerTenantIdProperty: "consumerTenantIdProperty"
      subscriptionProviderAppNameProperty: "subscriptionProviderAppNameProperty"
      subscriptionIDProperty: "subscriptionGUID"
      dependentServiceInstancesInfoProperty: "dependentServiceInstancesInfo"
      dependentServiceInstancesInfoAppIdProperty: "appId"
      dependentServiceInstancesInfoAppNameProperty: "appName"
      dependentServiceInstancesInfoProviderSubaccountIdProperty: "providerSubaccountId"
    server:
      fetchTenantWithParentEndpoint: "/v1/fetch/{parentTenantId}/{tenantId}"
      fetchTenantWithoutParentEndpoint: "/v1/fetch/{tenantId}"
      regionalHandlerEndpoint: "/v1/regional/{region}/callback/{tenantId}"
      dependenciesEndpoint: "/v1/regional/{region}/dependencies"
      tenantPathParam: "tenantId"
      regionPathParam: "region"
    dependenciesConfig:
      path: "/cfg/dependencies"
    local:
      templateMappings:
        xsappMapping: '{{ printf "\"%s\":\"xsappname1\"" .Values.global.tenantFetcher.xsappNamePath }}'
    containerName: "tenant-fetcher"
  externalCertConfiguration:
    issuerLocality: "local,local2" # In local setup we have manually created connector CA certificate with 'local' Locality property
    subjectPattern: "/C=DE/O=SAP SE/OU=SAP Cloud Platform Clients/OU=Region/OU=%s/L=%s/CN=%s"
    technicalClientSubjectPattern: "/C=DE/O=SAP SE/OU=SAP Cloud Platform Clients/OU=Region/OU=%s/L=%s/CN=%s"
    ouCertSubaccountID: "f8075207-1478-4a80-bd26-24a4785a2bfd"
    commonName: "compass"
    locality: "local"
    certSvcApiPath: "/cert"
    tokenPath: "/cert/token"
    secrets:
      externalCertSvcSecret:
        manage: false
        name: "cert-svc-secret"
        clientIdKey: client-id
        clientSecretKey: client-secret
        oauthUrlKey: url
        csrEndpointKey: csr-endpoint
        clientCert: client-cert
        clientKey: client-key
        skipSSLValidationFlag: "-k"
      externalClientCertSecret:
        name: "external-client-certificate"
        namespace: compass-system
        certKey: tls.crt
        keyKey: tls.key
      publicPrivateKeysSecret:
        name: "system-fetcher-external-keys"
        namespace: compass-system
        dataKey: data
        manage: false
    rotationCronjob:
      name: "external-certificate-rotation"
      schedule: "*/1 * * * *" # Executes every minute
      certValidity: "7"
      clientCertRetryAttempts: "8"
      containerName: "certificate-rotation"
    preInstallJob:
      enabled: false
      name: "external-certificate-pre-install"
      certValidity: "7"
      clientCertRetryAttempts: "8"
  extSvcCertConfiguration:
    issuerLocality: "local,local2" # In local setup we have manually created connector CA certificate with 'local' Locality property
    subjectPattern: "/C=DE/O=SAP SE/OU=SAP Cloud Platform Clients/OU=Region/OU=%s/L=%s/CN=%s"
    ouCertSubaccountID: "f8075207-1478-4a80-bd26-24a4785a2bfd"
    commonName: "compass"
    locality: "local"
    certSvcApiPath: "/cert"
    tokenPath: "/cert/token"
    secrets:
      extSvcCertSvcSecret:
        manage: false
        name: "ext-svc-cert-svc-secret"
        clientIdKey: client-id
        clientSecretKey: client-secret
        oauthUrlKey: url
        csrEndpointKey: csr-endpoint
        clientCert: client-cert
        clientKey: client-key
        skipSSLValidationFlag: "-k"
      extSvcClientCertSecret:
        name: "ext-svc-client-certificate"
        namespace: compass-system
        certKey: tls.crt
        keyKey: tls.key
    rotationCronjob:
      name: "ext-svc-certificate-rotation"
      schedule: "*/1 * * * *" # Executes every minute
      certValidity: "7"
      clientCertRetryAttempts: "8"
      containerName: "ext-svc-certificate-rotation"
    preInstallJob:
      enabled: false
      name: "ext-svc-certificate-pre-install"
      certValidity: "7"
      clientCertRetryAttempts: "8"
  ordService:
    host: compass-ord-service.compass-system.svc.cluster.local
    prefix: /open-resource-discovery-service/v0
    docsPrefix: /open-resource-discovery-docs
    staticPrefix: /open-resource-discovery-static/v0
    port: 3000
    defaultResponseType: "xml"
    userContextHeader: "user_context"
    authTokenPath: "/var/run/secrets/kubernetes.io/serviceaccount/token"
    skipSSLValidation: false
  ordAggregator:
    port: 3000
    prefix: /ord-aggregator
    aggregateEndpoint: /aggregate
    name: ord-aggregator
    client:
      timeout: "30s"
    lease:
      lockname: aggregatorlease
    authentication:
      jwksEndpoint: "http://ory-stack-oathkeeper-api.ory.svc.cluster.local:4456/.well-known/jwks.json"
    http:
      client:
        skipSSLValidation: false
      retry:
        attempts: 3
        delay: 100ms
    dbPool:
      maxOpenConnections: 2
      maxIdleConnections: 2
    globalRegistryUrl: http://compass-external-services-mock.compass-system.svc.cluster.local:8087/.well-known/open-resource-discovery
    maxParallelDocumentsPerApplication: 10
    maxParallelSpecificationProcessors: 100
    containerName: "ord-aggregator"
    tenantMappingConfiguration: '{}'
    parallelOperationProcessors: 10
    priorityQueueLimit: 10
    rescheduleJobInterval: 24h
    reschedulePeriod: 168h
    rescheduleHangedJobInterval: 1h
    rescheduleHangedPeriod: 1h
    maintainOperationsJobInterval: 60m
    operationProcessorsQuietPeriod: 5s
  systemFetcher:
    enabled: false
    syncGlobalAccountTenants: true
    name: "system-fetcher"
    schedule: "0 0 * * *"
    manageSecrets: true
    # enableSystemDeletion - whether systems in deleted state should be deleted from director database
    enableSystemDeletion: true
    # fetchParallelism - shows how many http calls will be made in parallel to fetch systems
    fetchParallellism: 30
    # queueSize - shows how many system fetches (individual requests may fetch more than 1 system)
    # can be put in the queue for processing before blocking. It is best for the queue to be about 2 times bigger than the parallellism
    queueSize: 100
    # fetchRequestTimeout - shows the timeout to wait for oauth token and for fetching systems (in one request) separately
    fetchRequestTimeout: "30s"
    # directorRequestTimeout - graphql requests timeout to director
    directorRequestTimeout: "30s"
    dbPool:
      maxOpenConnections: 20
      maxIdleConnections: 2
    # systemsAPIEndpoint - endpoint of the service to fetch systems from
    systemsAPIEndpoint: ""
    # systemsAPIFilterCriteria - criteria for fetching systems
    systemsAPIFilterCriteria: ""
    appTemplatesProductLabel: "systemRole"
    systemSourceKey: "prop"
    appTemplates: []
    templatePlaceholderToSystemKeyMappings: '[ { "placeholder_name": "name", "system_key": "$.displayName" }, { "placeholder_name": "display-name", "system_key": "$.displayName" }, { "placeholder_name": "systemNumber", "system_key": "$.systemNumber" }, { "placeholder_name": "productId", "system_key": "$.productId" }, { "placeholder_name": "ppmsProductVersionId", "system_key": "$.ppmsProductVersionId", "optional": true }, { "placeholder_name": "region", "system_key": "$.additionalAttributes.systemSCPLandscapeID", "optional": true }, { "placeholder_name": "description", "system_key": "$.productDescription", "optional": true }, { "placeholder_name": "baseUrl", "system_key": "$.additionalUrls.mainUrl", "optional": true }, { "placeholder_name": "providerName", "system_key": "$.infrastructureProvider", "optional": true } ]'
    templateOverrideApplicationInput: '{"name": "{{name}}","description": "{{description}}","providerName": "{{providerName}}","statusCondition": "INITIAL","systemNumber": "{{systemNumber}}","labels": {"managed": "true","productId": "{{productId}}","ppmsProductVersionId": "{{ppmsProductVersionId}}","region": "{{region}}"},"baseUrl": "{{baseUrl}}"}'
    http:
      client:
        skipSSLValidation: false
    oauth:
      client: "client_id"
      tokenEndpointProtocol: "https"
      tokenBaseHost: "compass-external-services-mock-sap-mtls"
      tokenPath: "/cert/token"
      scopesClaim: "scopes"
      tenantHeaderName: "x-zid"
      tokenRequestTimeout: 30s
      skipSSLValidation: true
    jwt:
      expireAfter: 60m
    secret:
      name: "compass-system-fetcher-secret"
      clientIdKey: client-id
      oauthUrlKey: url
    paging:
      pageSize: 200
      sizeParam: "$top"
      skipParam: "$skip"
    containerName: "system-fetcher"
  tenantFetchers:
    job1:
      enabled: false
      job:
        interval: "5m"
      configMapNamespace: "compass-system"
      manageSecrets: true
      providerName: "compass"
      tenantType: "subaccount"
      schedule: "*/5 * * * *"
      tenantInsertChunkSize: "500"
      pageWorkers: "2"
      kubernetes:
        configMapNamespace: "compass-system"
        pollInterval: 2s
        pollTimeout: 1m
        timeout: 2m
      authConfig:
        skipSSLValidation: true
        oauthMode: "oauth-mtls"
        clientIDPath: "clientid"
        clientSecretPath: "secret"
        clientCertPath: "cert"
        clientKeyPath: "key"
        tokenEndpointPath: "url"
        tokenURLPath: "/cert/token"
      queryMapping:
        regionField: "region"
        pageNumField: "pageNum"
        pageSizeField: "pageSize"
        timestampField: "timestamp"
      query:
        startPage: "0"
        pageSize: "100"
      api:
        regionName: "central"
        authConfigSecretKey: "central"
        fieldMapping:
          totalPagesField: "totalPages"
          totalResultsField: "totalResults"
          tenantEventsField: "events"
          idField: "id"
          nameField: "name"
          customerIdField: "customerId"
          subdomainField: "subdomain"
          licenseTypeField: "licenseType"
          discriminatorField: ""
          discriminatorValue: ""
          detailsField: "details"
          labelsField: "labels"
          entityTypeField: "entityType"
          globalAccountID: "gaID"
          regionField: "region"
          movedSubaccountTargetField: "targetGlobalAccountGUID"
          movedSubaccountSourceField: "sourceGlobalAccountGUID"
        endpoints:
          accountCreated: "127.0.0.1/events?type=account-created"
          accountDeleted: "127.0.0.1/events?type=account-deleted"
          accountUpdated: "127.0.0.1/events?type=account-updated"
          subaccountCreated: "127.0.0.1/events?type=subaccount-created"
          subaccountDeleted: "127.0.0.1/events?type=subaccount-deleted"
          subaccountUpdated: "127.0.0.1/events?type=subaccount-updated"
          subaccountMoved: "127.0.0.1/events?type=subaccount-moved"
      regionalConfig:
        fieldMapping:
          totalPagesField: "totalPages"
          totalResultsField: "totalResults"
          tenantEventsField: "events"
          idField: "guid"
          nameField: "displayName"
          customerIdField: "customerId"
          subdomainField: "subdomain"
          licenseTypeField: "licenseType"
          discriminatorField: ""
          discriminatorValue: ""
          detailsField: "details"
          entityTypeField: "entityType"
          globalAccountID: "globalAccountGUID"
          regionField: "region"
          labelsField: "labels"
          movedSubaccountTargetField: "targetGlobalAccountGUID"
          movedSubaccountSourceField: "sourceGlobalAccountGUID"
        regions:
          eu-east:
            api:
              oauthMode: "oauth-mtls"
              authConfigSecretKey: "central"
              endpoints:
                accountCreated: "127.0.0.1/events?type=account-created"
                accountDeleted: "127.0.0.1/events?type=account-deleted"
                accountUpdated: "127.0.0.1/events?type=account-updated"
                subaccountCreated: "127.0.0.1/events?type=subaccount-created"
                subaccountDeleted: "127.0.0.1/events?type=subaccount-deleted"
                subaccountUpdated: "127.0.0.1/events?type=subaccount-updated"
                subaccountMoved: "127.0.0.1/events?type=subaccount-moved"
      dbPool:
        maxOpenConnections: 1
        maxIdleConnections: 1
  metrics:
    enabled: true
    pushEndpoint: http://monitoring-prometheus-pushgateway.kyma-system.svc.cluster.local:9091
  externalServicesMock:
    enabled: false
    certSecuredPort: 8081
    ordCertSecuredPort: 8082
    unsecuredPort: 8083
    basicSecuredPort: 8084
    oauthSecuredPort: 8085
    ordGlobalRegistryCertPort: 8086
    ordGlobalRegistryUnsecuredPort: 8087
    unsecuredPortWithAdditionalContent: 8088
    unsecuredMultiTenantPort: 8089
    certSecuredProxyPort: 8090
    certSecuredHost: compass-external-services-mock-sap-mtls
    ordCertSecuredHost: compass-external-services-mock-sap-mtls-ord
    ordGlobalCertSecuredHost: compass-external-services-mock-sap-mtls-global-ord-registry
    unSecuredHost: compass-external-services-mock
    host: compass-external-services-mock.compass-system.svc.cluster.local
    directDependencyXsappname: ""
    saasAppNamesSecret:
      manage: false
    regionInstancesCredentials:
      manage: false
    regionSMInstancesCredentials:
      manage: false
    oauthSecret:
      manage: false
      name: compass-external-services-mock-oauth-credentials
      clientIdKey: client-id
      clientSecretKey: client-secret
      oauthUrlKey: url
      oauthTokenPath: "/secured/oauth/token"
    auditlog:
      applyMockConfiguration: false
      managementApiPath: /audit-log/v2/configuration-changes/search
      mtlsTokenPath: "/cert/token"
      secret:
        name: "auditlog-instance-management"
        urlKey: url
        tokenUrlKey: token-url
        clientIdKey: client-id
        clientSecretKey: client-secret
        clientCertKey: client-cert
        clientKeyKey: client-key
    iasAdapter:
      consumerAppID: "consumer-app-id"
      consumerAppClientID: "consumer-client-id"
      consumerAppTenantID: "consumer-app-tenant-id"
      providerAppID: "provider-app-id"
      providerAppClientID: "provider-client-id"
      providerAppTenantID: "provider-app-tenant-id"
      apiName: "Test API Name"
  tests:
    http:
      client:
        skipSSLValidation: false
    externalCertConfiguration:
      ouCertSubaccountID: "bad76f69-e5c2-4d55-bca5-240944824b83"
      issuerLocalityRegion2: "local"
    hydrator:
      certSubjectMappingResyncInterval: "3s"
    director:
      skipPattern: ""
      externalCertIntSystemCN: "integration-system-test"
      supportedOrdApplicationType: "SAP temp1"
    tenantFetcher:
      tenantOnDemandID: "8d42d818-d4c4-4036-b82f-b199db7ffeb5"
      missingTenantOnDemandID: "subaccount-external-tnt"
      region: "eu-1"
      region2: "eu-2"
    ordAggregator:
      skipPattern: ""
      proxyApplicationTemplateName: "SAP Proxy Template"
    ordService:
      accountTenantID: "5577cf46-4f78-45fa-b55f-a42a3bdba868" # testDefaultTenant from our testing tenants
      skipPattern: "(.*Requesting_filtering_of_Bundles_that_have_only_ODATA_APIs|.*Requesting_filtering_of_Bundles_that_do_not_have_only_ODATA_APIs)"
    externalServicesMock:
      skipPattern: ""
      tenantMappingStatusAPI:
        responseDelayInMilliseconds: 1
    selfRegistration:
      region: "eu-1"
      region2: "eu-2"
    destination:
      consumerSubdomain: "compass-external-services-mock"
      consumerSubdomainMtls: "compass-external-services-mock-sap-mtls"
      instanceID: "37d7d783-d9ad-47de-b6c8-b05a4cb961ca" # randomly generated UUID
      claims:
        subaccountIDKey: "subaccountid"
        serviceInstanceIDKey: "serviceinstanceid"
    subscription:
      labelKey: "subscriptions"
      standardFlow: "standard"
      indirectDependencyFlow: "indirectDependency"
      directDependencyFlow: "directDependency"
      subscriptionsFlowHeaderKey: "subscriptionFlow"
      consumerSubdomain: "compass-external-services-mock-sap-mtls"
      tenants:
        providerAccountID: "5577cf46-4f78-45fa-b55f-a42a3bdba868" # testDefaultTenant from our testing tenants
        providerSubaccountID: "47b4575a-f102-414a-8398-2d973ad65f3a" # TestProviderSubaccount from our testing tenants
        consumerAccountID: "5984a414-1eed-4972-af2c-b2b6a415c7d7" # ApplicationsForRuntimeTenantName from our testing tenants
        consumerSubaccountID: "1f538f34-30bf-4d3d-aeaa-02e69eef84ae" # randomly chosen
        consumerTenantID: "ba49f1aa-ddc1-43ff-943c-fe949857a34a" # randomly chosen
        providerSubaccountIDRegion2: "731b7bc4-5472-41d2-a447-e4c0f45de739" # TestProviderSubaccountRegion2 from our testing tenants
        consumerAccountIDTenantHierarchy: "5577cf46-4f78-45fa-b55f-a42a3bdba868" # testDefaultTenant from our testing tenants; more info in 'TestFormationNotificationsTenantHierarchy'
        consumerSubaccountIDTenantHierarchy: "3cfcdd62-320d-403b-b66a-4ee3cdd06947" # TestIntegrationSystemManagedSubaccount from our testing tenants; more info in 'TestFormationNotificationsTenantHierarchy'
      destinationOauthSecret:
        manage: false
        name: provider-destination-instance-tests
        clientIdKey: client-id
        clientSecretKey: client-secret
        oauthUrlKey: url
        oauthTokenPath: "/secured/oauth/token"
        serviceUrlKey: uri
        dependencyKey: dependency
      oauthSecret:
        manage: false
        name: compass-subscription-secret
        clientIdKey: client-id
        clientSecretKey: client-secret
        oauthUrlKey: url
      propagatedProviderSubaccountHeader: "X-Provider-Subaccount"
      externalClientCertTestSecretName: "external-client-certificate-test-secret"
      externalClientCertTestSecretNamespace: "compass-system"
      externalCertTestJobName: "external-certificate-rotation-test-job"
      certSvcInstanceTestSecretName: "cert-svc-secret"
      certSvcInstanceTestRegion2SecretName: "cert-svc-secret-eu2"
      consumerTokenURL: "http://compass-external-services-mock.compass-system.svc.cluster.local:8080"
      subscriptionURL: "http://compass-external-services-mock.compass-system.svc.cluster.local:8080"
      subscriptionProviderIdValue: "id-value!t12345"
      directDependencySubscriptionProviderIdValue: "direct-dep-id-value!t12345"
      subscriptionProviderAppNameValue: "subscriptionProviderAppNameValue"
      indirectDependencySubscriptionProviderAppNameValue: "indirectDependencySubscriptionProviderAppNameValue"
      directDependencySubscriptionProviderAppNameValue: "subscriptionProviderAppNameValue" # this is used for real env tests where there is a dedicated SAAS svc instance for the indirect dependency flow
    namespace: kyma-system
    connectivityAdapterFQDN: http://compass-connectivity-adapter.compass-system.svc.cluster.local
    externalServicesMockFQDN: http://compass-external-services-mock.compass-system.svc.cluster.local
    ordServiceFQDN: http://compass-ord-service.compass-system.svc.cluster.local
    systemBrokerFQDN: http://compass-system-broker.compass-system.svc.cluster.local
    tenantFetcherFQDN: http://compass-tenant-fetcher.compass-system.svc.cluster.local
    hydratorFQDN: http://compass-hydrator.compass-system.svc.cluster.local
    userNameAuthenticators:
      gatewayHost: "compass-gateway-user-name"
      account:
        manage: false
        secretName: "user-name-account-authenticator"
        clientIdKey: client-id
        clientSecretKey: client-secret
        oauthUrlKey: url
        oauthTokenPath: "/secured/oauth/token"
        subdomain: "compass-external-services-mock"
      subaccount:
        manage: false
        secretName: "user-name-subaccount-authenticator"
        clientIdKey: client-id
        clientSecretKey: client-secret
        oauthUrlKey: url
        oauthTokenPath: "/secured/oauth/token"
        subdomain: "compass-external-services-mock"
    basicCredentials:
      manage: false
      secretName: "test-basic-credentials-secret"
    db:
      maxOpenConnections: 3
      maxIdleConnections: 1
    securityContext: # Set on container level
      runAsUser: 2000
      allowPrivilegeEscalation: false
  expectedSchemaVersionUpdateJob:
    cm:
      name: "expected-schema-version"
    ias_adapter:
      cm:
        name: "ias-adapter-expected-schema-version"
  migratorJob:
    nodeSelectorEnabled: false
    pvc:
      name: "compass-director-migrations"
      namespace: "compass-system"
      migrationsPath: "/compass-migrations"
      storageClass: local-path
    ias_adapter:
      pvc:
        name: "compass-ias-adapter-migrations"
        namespace: "compass-system"
        migrationsPath: "/compass-ias-adapter-migrations"
        storageClass: local-path
  http:
    client:
      skipSSLValidation: false
  pairingAdapter:
    templateName: "pairing-adapter-app-template"
    watcherCorrelationID: "pairing-adapter-watcher-id"
    configMap:
      manage: false
      key: "config.json"
      name: "pairing-adapter-config-local"
      namespace: "compass-system"
      localAdapterFQDN: "http://compass-pairing-adapter.compass-system.svc.cluster.local/adapter-local-mtls"
      integrationSystemID: "d3e9b9f5-25dc-4adb-a0a0-ed69ef371fb6"
    e2e:
      appName: "test-app"
      appID: "123-test-456"
      clientUser: "test-user"
      tenant: "test-tenant"
  # Scopes assigned for every new Client Credentials by given object type (Runtime / Application / Integration System)
  # and scopes mapped to a consumer with the given type, then that consumer is using a client certificate
  scopes:
    scopesPerConsumerType:
      business_integration:
        - "application_template:read"
        - "application_template:write"
        - "formation:read"
        - "formation:write"
        - "formation.state:write"
        - "formation_template:read"
        - "formation_template:write"
        - "formation_template.webhooks:read"
      managed_application_provider_operator:
        - "application.local_tenant_id:write"
        - "application_template:write"
        - "application_template:read"
        - "application_template.webhooks:read"
        - "application_template.labels:write"
        - "internal_visibility:read"
        - "webhook:write"
        - "webhooks.auth:read"
        - "certificate_subject_mapping:write"
        - "certificate_subject_mapping:read"
      managed_application_consumer: []
      landscape_resource_operator:
        - "application:read"
        - "application:write"
        - "application.local_tenant_id:write"
        - "tenant_access:write"
        - "formation:read"
        - "formation:write"
      technical_client:
        - "tenant:read"
        - "tenant:write"
      runtime:
        - "runtime:read"
        - "runtime:write"
        - "application:read"
        - "runtime.auths:read"
        - "bundle.instance_auths:read"
        - "runtime.webhooks:read"
        - "webhook:write"
      external_certificate:
        - "runtime:read"
        - "runtime:write"
        - "application:read"
        - "application:write"
        - "runtime.auths:read"
        - "bundle.instance_auths:read"
        - "runtime.webhooks:read"
        - "webhook:write"
        - "application_template:read"
        - "application_template:write"
        - "application_template.webhooks:read"
        - "formation_template:read"
        - "formation_template:write"
        - "formation_template.webhooks:read"
      application:
        - "application:read"
        - "application:write"
        - "application.auths:read"
        - "application.webhooks:read"
        - "application.application_template:read"
        - "bundle.instance_auths:read"
        - "document.fetch_request:read"
        - "event_spec.fetch_request:read"
        - "api_spec.fetch_request:read"
        - "fetch-request.auth:read"
        - "webhook:write"
      integration_system:
        - "application:read"
        - "application:write"
        - "application.local_tenant_id:write"
        - "application.application_template:read"
        - "application_template:read"
        - "application_template:write"
        - "runtime:read"
        - "runtime:write"
        - "integration_system:read"
        - "label_definition:read"
        - "label_definition:write"
        - "automatic_scenario_assignment:read"
        - "integration_system.auths:read"
        - "application_template.webhooks:read"
        - "formation:write"
        - "formation:read"
        - "internal_visibility:read"
        - "application.auths:read"
        - "webhook:write"
        - "formation_template:read"
        - "formation_template.webhooks:read"
      super_admin:
        - "application:read"
        - "application:write"
        - "application.local_tenant_id:write"
        - "application_template:read"
        - "application_template:write"
        - "integration_system:read"
        - "integration_system:write"
        - "runtime:read"
        - "runtime:write"
        - "label_definition:read"
        - "label_definition:write"
        - "eventing:manage"
        - "tenant:read"
        - "tenant:write"
        - "automatic_scenario_assignment:read"
        - "application.auths:read"
        - "application.webhooks:read"
        - "application.application_template:read"
        - "application_template.webhooks:read"
        - "bundle.instance_auths:read"
        - "document.fetch_request:read"
        - "event_spec.fetch_request:read"
        - "api_spec.fetch_request:read"
        - "integration_system.auths:read"
        - "runtime.auths:read"
        - "fetch-request.auth:read"
        - "webhooks.auth:read"
        - "formation:write"
        - "formation:read"
        - "internal_visibility:read"
        - "runtime.webhooks:read"
        - "webhook:write"
        - "formation_template:read"
        - "formation_template:write"
        - "formation_template.webhooks:read"
        - "formation_constraint:read"
        - "formation_constraint:write"
        - "certificate_subject_mapping:read"
        - "certificate_subject_mapping:write"
        - "formation.state:write"
        - "tenant_access:write"
        - "bundle_instance_auth:write"
      default:
        - "runtime:read"
        - "runtime:write"
        - "tenant:read"<|MERGE_RESOLUTION|>--- conflicted
+++ resolved
@@ -168,11 +168,7 @@
       name: compass-pairing-adapter
     director:
       dir: dev/incubator/
-<<<<<<< HEAD
       version: "PR-3543"
-=======
-      version: "PR-3534"
->>>>>>> 607ffd7b
       name: compass-director
     hydrator:
       dir: dev/incubator/
