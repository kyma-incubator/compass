global:
  disableLegacyConnectivity: true
  defaultTenant: 3e64ebae-38b5-46a0-b1ed-9ccee153a0ae
  tenants:
    - name: default
      id: 3e64ebae-38b5-46a0-b1ed-9ccee153a0ae
    - name: foo
      id: 1eba80dd-8ff6-54ee-be4d-77944d17b10b
    - name: bar
      id: af9f84a9-1d3a-4d9f-ae0c-94f883b33b6e
    - name: TestTenantSeparation
      id: f1c4b5be-b0e1-41f9-b0bc-b378200dcca0
    - name: TestDeleteLastScenarioForApplication
      id: f739b36c-813f-4fc3-996e-dd03c7d13aa0
    - name: Test_DeleteAutomaticScenarioAssignmentForSelector
      id: d9553135-6115-4c67-b4d9-962c00f3725f
    - name: Test_AutomaticScenarioAssigmentForRuntime
      id: 8c733a45-d988-4472-af10-1256b82c70c0
    - name: TestAutomaticScenarioAssignmentsWholeScenario
      id: 65a63692-c00a-4a7d-8376-8615ee37f45c
    - name: TestTenantsQueryTenantNotInitialized
      id: 72329135-27fd-4284-9bcb-37ea8d6307d0
    - name: Test Default
      id: 5577cf46-4f78-45fa-b55f-a42a3bdba868
    - name: TestListLabelDefinitions
      id: 2bf03de1-23b1-4063-9d3e-67096800accc
    - name: Test_AutomaticScenarioAssignmentQueries
      id: 8263cc13-5698-4a2d-9257-e8e76b543e88
    - name: TestGetScenariosLabelDefinitionCreatesOneIfNotExists
      id: 2263cc13-5698-4a2d-9257-e8e76b543e33
    - name: TestApplicationsForRuntime
      id: 5984a414-1eed-4972-af2c-b2b6a415c7d7
    - name: Test_DeleteAutomaticScenarioAssignmentForScenario
      id: d08e4cb6-a77f-4a07-b021-e3317a373597
    - name: TestApplicationsForRuntimeWithHiddenApps
      id: 7e1f2df8-36dc-4e40-8be3-d1555d50c91c
    - name: TestTenantsQueryTenantInitialized
      id: 8cf0c909-f816-4fe3-a507-a7917ccd8380
    - name: TestDeleteApplicationIfInScenario
      id: 0d597250-6b2d-4d89-9c54-e23cb497cd01

  images:
    containerRegistry:
      path: eu.gcr.io/kyma-project/incubator
    connector:
      dir:
      version: "PR-1768"
    connectivity_adapter:
      dir:
      version: "PR-1808"
    pairing_adapter:
      dir:
      version: "PR-1808"
    director:
      dir:
<<<<<<< HEAD
      version: "PR-1807"
=======
      version: "PR-1768"
>>>>>>> 5deba327
    gateway:
      dir:
      version: "PR-1783"
    operations_controller:
      dir:
<<<<<<< HEAD
      version: "PR-1807"
=======
      version: "PR-1768"
>>>>>>> 5deba327
    tenant_fetcher:
      dir:
      version: "PR-1783"
    ord_service:
      dir:
      version: "PR-19"
    schema_migrator:
      dir:
      version: "PR-1780"
    system_broker:
      dir:
      version: "PR-1807"
    certs_setup_job:
      containerRegistry:
        path: eu.gcr.io/kyma-project
      dir:
      version: "0a651695"
    external_services_mock:
      dir:
      version: "PR-1808"
    console:
      dir:
      version: "PR-25"
    e2e_tests:
      dir:
<<<<<<< HEAD
      version: "PR-1807"
=======
      version: "PR-1768"
>>>>>>> 5deba327
  isLocalEnv: false
  oauth2:
    host: oauth2
  livenessProbe:
    initialDelaySeconds: 30
    timeoutSeconds: 1
    periodSeconds: 10
  readinessProbe:
    initialDelaySeconds: 5
    timeoutSeconds: 1
    periodSeconds: 2

  agentPreconfiguration: false

  director:
    prefix: /director
    graphql:
      external:
        port: 3000
      internal:
        port: 3001
    validator:
      port: 8080
    metrics:
      port: 3003
    operations:
      port: 3002
      path: "/operation"
      lastOperationPath: "/last_operation"

    clientIDHeaderKey: client_user

    tests:
      scopes: "runtime:write application:write label_definition:write integration_system:write application:read runtime:read label_definition:read integration_system:read health_checks:read application_template:read application_template:write eventing:manage tenant:read automatic_scenario_assignment:read automatic_scenario_assignment:write"

  auditlog:
    configMapName: "compass-gateway-auditlog-config"
    secretName: "compass-gateway-auditlog-secret"
    script:
      configMapName: "auditlog-script"

  testCredentials:
    secretName: "test-credentials-secret"

  enableCompassDefaultScenarioAssignment: true

  tenantConfig:
    useDefaultTenants: true
    dbPool:
      maxOpenConnections: 1
      maxIdleConnections: 1

  connector:
    prefix: /connector
    graphql:
      external:
        port: 3000
    validator:
      port: 8080
    # If secrets do not exist they will be created
    secrets:
      ca:
        name: compass-connector-app-ca
        namespace: compass-system
        certificateKey: ca.crt
        keyKey: ca.key
      rootCA:
        namespace: istio-system # For Ingress Gateway to work properly the namespace needs to be istio-system
        # In order for istio mTLS to work we should have two different secrets one containing the server certificate (let’s say X) and one used for validation of the client’s certificates.
        # The second one should be our root certificate and istio wants it to be named X-cacert. (-cacert suffix).
        # This is the reason for the confusing name of our root certificate. https://preliminary.istio.io/v1.6/docs/tasks/traffic-management/ingress/secure-ingress/#configure-a-mutual-tls-ingress-gateway
        cacert: compass-gateway-mtls-certs-cacert # For cert-rotation the cacert should be in different secret
        certificateKey: cacert
    certificateDataHeader: "Certificate-Data"
    revocation:
      configmap:
        name: revocations-config
        namespace: "{{ .Release.Namespace }}"
    # If key and certificate are not provided they will be generated
    caKey: ""
    caCertificate: ""

  system_broker:
    enabled: true
    port: 5001
    prefix: /broker
    tokenProviderFromHeader:
      forwardHeaders: Authorization
    tokenProviderFromSecret:
      enabled: false
      secrets:
        integrationSystemCredentials:
          name: compass-system-broker-credentials
          namespace: compass-system
    testNamespace: kyma-system

  gateway:
    port: 3000
    tls:
      host: compass-gateway
      secure:
        oauth:
          host: compass-gateway-auth-oauth
    mtls:
      host: compass-gateway-mtls
      certSecret: compass-gateway-mtls-certs
    headers:
      request:
        remove:
          - "Client-Id-From-Token"
          - "Client-Id-From-Certificate"
          - "Client-Certificate-Hash"
          - "Certificate-Data"

  operations_controller:
    enabled: true

  connectivity_adapter:
    port: 8080
    tls:
      host: adapter-gateway
    mtls:
      host: adapter-gateway-mtls

  rewriteFilters:
    workloadLabel: oathkeeper
    namespace: kyma-system
    tokenDataHeader: "Connector-Token"
    certificateDataHeader: "Certificate-Data"

  istio:
    mtlsGateway:
      name: "compass-gateway-mtls"
      namespace: "compass-system"
    gateway:
      name: "kyma-gateway"
      namespace: "kyma-system"
    proxy:
      port: 15020
    namespace: istio-system
    ingressgateway:
      workloadLabel: istio-ingressgateway
      requestPayloadSizeLimit: 2097152 # 2 MB
      correlationHeaderRewriteFilter:
        expectedHeaders:
        - "x-request-id"
        - "x-correlation-id"
        - "x-correlationid"
        - "x-forrequest-id"
        - "x-vcap-request-id"
        - "x-broker-api-request-identity"

  ingress:
    domainName: "kyma.local"

  database:
    manageSecrets: true
    embedded:
      enabled: true
      director:
        name: "postgres"
      directorDBName: "postgres"
    managedGCP:
      serviceAccountKey: ""
      instanceConnectionName: ""
      director:
        name: ""
        user: ""
        password: ""
      host: "localhost"
      hostPort: "5432"
      sslMode: ""

      #TODO remove below after migration to separate user will be done
      dbUser: ""
      dbPassword: ""
      directorDBName: ""

  oathkeeper:
    host: ory-oathkeeper-proxy.kyma-system.svc.cluster.local
    port: 4455
    idTokenConfig:
      claims: '{"scopes": "{{ print .Extra.scope }}", "tenant": "{{ print .Extra.tenant }}", "externalTenant": "{{ print .Extra.externalTenant }}", "consumerID": "{{ print .Extra.consumerID}}", "consumerType": "{{ print .Extra.consumerType }}"}'
    mutators:
      runtimeMappingService:
        config:
          api:
            url: http://compass-director.compass-system.svc.cluster.local:3000/runtime-mapping
            retry:
              give_up_after: 3s
              max_delay: 2000ms
      authenticationMappingService:
        config:
          api:
            url: http://compass-director.compass-system.svc.cluster.local:3000/authn-mapping
            retry:
              give_up_after: 3s
              max_delay: 2000ms
      tenantMappingService:
        config:
          api:
            url: http://compass-director.compass-system.svc.cluster.local:3000/tenant-mapping
            retry:
              give_up_after: 3s
              max_delay: 2000ms
      certificateResolverService:
        config:
          api:
            url: http://compass-connector.compass-system.svc.cluster.local:8080/v1/certificate/data/resolve
            retry:
              give_up_after: 3s
              max_delay: 2000ms
      tokenResolverService:
        config:
          api:
            url: http://compass-director.compass-system.svc.cluster.local:8080/v1/tokens/resolve
            retry:
              give_up_after: 3s
              max_delay: 2000ms

  tenantFetcher:
    host: compass-tenant-fetcher.compass-system.svc.cluster.local
    prefix: /tenants
    port: 3000
    authentication:
      allowJWTSigningNone: true
      jwksEndpoints: '["http://ory-oathkeeper-api.kyma-system.svc.cluster.local:4456/.well-known/jwks.json"]'
      identityZone: "id-zone"
    tenantProvider:
      tenantIdProperty: "tenantId"
      name: "provider"

  ordService:
    host: compass-ord-service.compass-system.svc.cluster.local
    prefix: /open-resource-discovery-service/v0
    docsPrefix: /open-resource-discovery-docs
    staticPrefix: /open-resource-discovery-static/v0
    port: 3000
    defaultResponseType: "xml"

  ordAggregator:
    name: ord-aggregator
    enabled: true
    schedule: "*/5 * * * *"
    dbPool:
      maxOpenConnections: 2
      maxIdleConnections: 2

  tenantFetchers:
    job1:
      enabled: false
      configMapNamespace: "compass-system"
      manageSecrets: true
      providerName: "compass"
      schedule: "*/5 * * * *"
      kubernetes:
        configMapNamespace: "compass-system"
        pollInterval: 2s
        pollTimeout: 1m
        timeout: 2m
      oauth:
        client: ""
        secret: ""
        tokenURL: ""
      endpoints:
        tenantCreated: "127.0.0.1/events?type=created"
        tenantDeleted: "127.0.0.1/events?type=deleted"
        tenantUpdated: "127.0.0.1/events?type=updated"
      fieldMapping:
        totalPagesField: "totalPages"
        totalResultsField: "totalResults"
        tenantEventsField: "events"
        idField: "id"
        nameField: "name"
        discriminatorField: ""
        discriminatorValue: ""
        detailsField: "details"
      queryMapping:
        pageNumField: "pageNum"
        pageSizeField: "pageSize"
        timestampField: "timestamp"
      query:
        startPage: "0"
        pageSize: "100"
      dbPool:
        maxOpenConnections: 1
        maxIdleConnections: 1

  metrics:
    enabled: true
    pushEndpoint: http://monitoring-prometheus-pushgateway.kyma-system.svc.cluster.local:9091

  authenticators:
    authenticator0:
      enabled: true
      gatewayHost: "compass-gateway-authenticator0"
      trusted_issuers: '[{"domain_url": "authenticator.domain", "scope_prefix": "prefix."}, {}]'
      attributes: '{"uniqueAttribute": { "key": "key", "value": "val" }, "tenant": { "key": "key" }, "identity": { "key": "key" } }'

  externalServicesMock:
    enabled: false

  tests:
    namespace: kyma-system
    connectivityAdapterFQDN: http://compass-connectivity-adapter.compass-system.svc.cluster.local
    directorFQDN: http://compass-director.compass-system.svc.cluster.local
    connectorFQDN: http://compass-connector.compass-system.svc.cluster.local
    externalServicesMockFQDN: http://compass-external-services-mock.compass-system.svc.cluster.local
    ordServiceFQDN: http://compass-ord-service.compass-system.svc.cluster.local
    systemBrokerFQDN: http://compass-system-broker.compass-system.svc.cluster.local
    tenantFetcherFQDN: http://compass-tenant-fetcher.compass-system.svc.cluster.local
    db:
      maxOpenConnections: 3
      maxIdleConnections: 1
    skipTLSVerify: true
pairing-adapter:
  enabled: false<|MERGE_RESOLUTION|>--- conflicted
+++ resolved
@@ -53,21 +53,13 @@
       version: "PR-1808"
     director:
       dir:
-<<<<<<< HEAD
       version: "PR-1807"
-=======
-      version: "PR-1768"
->>>>>>> 5deba327
     gateway:
       dir:
       version: "PR-1783"
     operations_controller:
       dir:
-<<<<<<< HEAD
       version: "PR-1807"
-=======
-      version: "PR-1768"
->>>>>>> 5deba327
     tenant_fetcher:
       dir:
       version: "PR-1783"
@@ -93,11 +85,7 @@
       version: "PR-25"
     e2e_tests:
       dir:
-<<<<<<< HEAD
-      version: "PR-1807"
-=======
       version: "PR-1768"
->>>>>>> 5deba327
   isLocalEnv: false
   oauth2:
     host: oauth2
