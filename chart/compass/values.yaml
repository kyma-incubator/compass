--- conflicted
+++ resolved
@@ -127,11 +127,7 @@
       name: compass-pairing-adapter
     director:
       dir:
-<<<<<<< HEAD
       version: "PR-2803"
-=======
-      version: "PR-2791"
->>>>>>> 4e0bd66b
       name: compass-director
     hydrator:
       dir:
