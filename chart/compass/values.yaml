global:
  disableLegacyConnectivity: true
  defaultTenant: 3e64ebae-38b5-46a0-b1ed-9ccee153a0ae
  tenants:
    - name: default
      id: 3e64ebae-38b5-46a0-b1ed-9ccee153a0ae
      type: account
    - name: foo
      id: 1eba80dd-8ff6-54ee-be4d-77944d17b10b
      type: account
    - name: bar
      id: af9f84a9-1d3a-4d9f-ae0c-94f883b33b6e
      type: account
    - name: TestTenantSeparation
      id: f1c4b5be-b0e1-41f9-b0bc-b378200dcca0
      type: account
    - name: TestDeleteLastScenarioForApplication
      id: 0403be1e-f854-475e-9074-922120277af5
      type: account
    - name: Test_DeleteAutomaticScenarioAssignmentForSelector
      id: d9553135-6115-4c67-b4d9-962c00f3725f
      type: account
    - name: Test_AutomaticScenarioAssigmentForRuntime
      id: 8c733a45-d988-4472-af10-1256b82c70c0
      type: account
    - name: TestAutomaticScenarioAssignmentsWholeScenario
      id: 65a63692-c00a-4a7d-8376-8615ee37f45c
      type: account
    - name: TestTenantsQueryTenantNotInitialized
      id: 72329135-27fd-4284-9bcb-37ea8d6307d0
      type: account
    - name: Test Default
      id: 5577cf46-4f78-45fa-b55f-a42a3bdba868
      type: account
      parent: 2c4f4a25-ba9a-4dbc-be68-e0beb77a7eb0
    - name: Test_DefaultCustomer
      id: 2c4f4a25-ba9a-4dbc-be68-e0beb77a7eb0
      type: customer
    - name: TestListLabelDefinitions
      id: 3f641cf5-2d14-4e0f-a122-16e7569926f1
      type: account
    - name: Test_AutomaticScenarioAssignmentQueries
      id: 8263cc13-5698-4a2d-9257-e8e76b543e88
      type: account
    - name: TestGetScenariosLabelDefinitionCreatesOneIfNotExists
      id: 2263cc13-5698-4a2d-9257-e8e76b543e33
      type: account
    - name: TestApplicationsForRuntime
      id: 5984a414-1eed-4972-af2c-b2b6a415c7d7
      type: account
    - name: Test_DeleteAutomaticScenarioAssignmentForScenario
      id: d08e4cb6-a77f-4a07-b021-e3317a373597
      type: account
    - name: TestApplicationsForRuntimeWithHiddenApps
      id: 7e1f2df8-36dc-4e40-8be3-d1555d50c91c
      type: account
    - name: TestTenantsQueryTenantInitialized
      id: 8cf0c909-f816-4fe3-a507-a7917ccd8380
      type: account
    - name: TestDeleteApplicationIfInScenario
      id: 0d597250-6b2d-4d89-9c54-e23cb497cd01
      type: account
    - name: TestProviderSubaccount
      id: f8075207-1478-4a80-bd26-24a4785a2bfd
      type: subaccount
      parent: 5577cf46-4f78-45fa-b55f-a42a3bdba868
    - name: TestCertificateSubaccount
      id: 123e4567-e89b-12d3-a456-426614174001
      type: subaccount
      parent: 5577cf46-4f78-45fa-b55f-a42a3bdba868
    - name: TestIntegrationSystemManagedSubaccount
      id: 3cfcdd62-320d-403b-b66a-4ee3cdd06947
      type: subaccount
      parent: 5577cf46-4f78-45fa-b55f-a42a3bdba868
    - name: TestIntegrationSystemManagedAccount
      id: 7e8ab2e3-3bb4-42e3-92b2-4e0bf48559d3
      type: account
      parent: 2c4f4a25-ba9a-4dbc-be68-e0beb77a7eb0

  images:
    containerRegistry:
      path: eu.gcr.io/kyma-project/incubator
    connector:
      dir:
<<<<<<< HEAD
      version: "PR-2163"
=======
      version: "PR-2143"
>>>>>>> dae62e34
    connectivity_adapter:
      dir:
      version: "PR-2163"
    pairing_adapter:
      dir:
      version: "PR-2163"
    director:
      dir:
<<<<<<< HEAD
      version: "PR-2163"
=======
      version: "PR-2157"
>>>>>>> dae62e34
    gateway:
      dir:
      version: "PR-2163"
    operations_controller:
      dir:
      version: "PR-2163"
    ord_service:
      dir:
<<<<<<< HEAD
      version: "PR-54"
=======
      version: "PR-53"
>>>>>>> dae62e34
    schema_migrator:
      dir:
      version: "PR-2157"
    system_broker:
      dir:
      version: "PR-2163"
    certs_setup_job:
      containerRegistry:
        path: eu.gcr.io/kyma-project
      dir:
      version: "0a651695"
    external_services_mock:
      dir:
<<<<<<< HEAD
      version: "PR-2163"
=======
      version: "PR-2157"
>>>>>>> dae62e34
    console:
      dir:
      version: "PR-49"
    e2e_tests:
      dir:
      version: "PR-2157"
  isLocalEnv: false
  oauth2:
    host: oauth2
  livenessProbe:
    initialDelaySeconds: 30
    timeoutSeconds: 1
    periodSeconds: 10
  readinessProbe:
    initialDelaySeconds: 5
    timeoutSeconds: 1
    periodSeconds: 2

  agentPreconfiguration: false

  director:
    host: compass-director.compass-system.svc.cluster.local
    prefix: /director
    graphql:
      external:
        port: 3000
    validator:
      port: 8080
    metrics:
      port: 3003
      enableClientInstrumentation: true
      censoredFlows: "JWT"
    operations:
      port: 3002
      path: "/operation"
      lastOperationPath: "/last_operation"
    info:
      path: "/v1/info"
    selfRegister:
      secret:
        name: "compass-external-services-mock-oauth-credentials"
        clientIdKey: client-id
        clientSecretKey: client-secret
        urlKey: url
      oauthTokenPath: "/secured/oauth/token"
      distinguishLabel: "distinguishingLabel"
      label: "selfRegLabel"
      labelValuePrefix: "self-reg-prefix-"
      responseKey: "self-reg-key"
      path: "/external-api/self-reg"
      nameQueryParam: "name"
      tenantQueryParam: "tenant"
      requestBodyPattern: '{"key": "%s"}'

    clientIDHeaderKey: client_user
    suggestTokenHeaderKey: suggest_token

  auditlog:
    configMapName: "compass-gateway-auditlog-config"
    tokenPath: "/oauth/token"
    secret:
      name: "compass-gateway-auditlog-secret"
      urlKey: url
      clientIdKey: client-id
      clientSecretKey: client-secret

  log:
    format: "kibana"

  testCredentials:
    secretName: "test-credentials-secret"

  enableCompassDefaultScenarioAssignment: true

  tenantConfig:
    useDefaultTenants: true
    dbPool:
      maxOpenConnections: 1
      maxIdleConnections: 1

  connector:
    prefix: /connector
    graphql:
      external:
        port: 3000
    validator:
      port: 8080
    # If secrets do not exist they will be created
    secrets:
      ca:
        name: compass-connector-app-ca
        namespace: compass-system
        certificateKey: ca.crt
        keyKey: ca.key
      rootCA:
        namespace: istio-system # For Ingress Gateway to work properly the namespace needs to be istio-system
        # In order for istio mTLS to work we should have two different secrets one containing the server certificate (let’s say X) and one used for validation of the client’s certificates.
        # The second one should be our root certificate and istio wants it to be named X-cacert. (-cacert suffix).
        # This is the reason for the confusing name of our root certificate. https://preliminary.istio.io/v1.6/docs/tasks/traffic-management/ingress/secure-ingress/#configure-a-mutual-tls-ingress-gateway
        cacert: compass-gateway-mtls-certs-cacert # For cert-rotation the cacert should be in different secret
        certificateKey: cacert
    certificateDataHeader: "Certificate-Data"
    revocation:
      configmap:
        name: revocations-config
        namespace: "{{ .Release.Namespace }}"
    # If key and certificate are not provided they will be generated
    caKey: ""
    caCertificate: ""
    subjectConsumerMappingConfig: '[{"consumer_type": "Integration System", "tenant_access_levels": ["account","subaccount"], "subject": "C=DE, L=local, O=SAP SE, OU=Region, OU=SAP Cloud Platform Clients, OU=123e4567-e89b-12d3-a456-426614174001, CN=compass"}]'

  system_broker:
    enabled: true
    port: 5001
    prefix: /broker
    tokenProviderFromHeader:
      forwardHeaders: Authorization
    tokenProviderFromSecret:
      enabled: false
      secrets:
        integrationSystemCredentials:
          name: compass-system-broker-credentials
          namespace: compass-system
    testNamespace: kyma-system

  gateway:
    port: 3000
    tls:
      host: compass-gateway
      secure:
        internal:
          host: compass-gateway-internal
        oauth:
          host: compass-gateway-auth-oauth
    mtls:
      manageCerts: true
      host: compass-gateway-mtls
      certSecret: compass-gateway-mtls-certs
      external:
        host: compass-gateway-sap-mtls
        certSecret: compass-gateway-mtls-certs # Use connector's root CA as root CA by default. This should be overridden for productive deployments.
    headers:
      request:
        remove:
          - "Client-Id-From-Token"
          - "Client-Id-From-Certificate"
          - "Client-Certificate-Hash"
          - "Certificate-Data"

  operations_controller:
    enabled: true

  connectivity_adapter:
    port: 8080
    tls:
      host: adapter-gateway
    mtls:
      host: adapter-gateway-mtls

  oathkeeperFilters:
    workloadLabel: oathkeeper
    namespace: kyma-system
    tokenDataHeader: "Connector-Token"
    certificateDataHeader: "Certificate-Data"

  istio:
    externalMtlsGateway:
      name: "compass-gateway-external-mtls"
      namespace: "compass-system"
    mtlsGateway:
      name: "compass-gateway-mtls"
      namespace: "compass-system"
    gateway:
      name: "kyma-gateway"
      namespace: "kyma-system"
    proxy:
      port: 15020
    namespace: istio-system
    ingressgateway:
      workloadLabel: istio-ingressgateway
      requestPayloadSizeLimit: 2097152 # 2 MB
      correlationHeaderRewriteFilter:
        expectedHeaders:
        - "x-request-id"
        - "x-correlation-id"
        - "x-correlationid"
        - "x-forrequest-id"
        - "x-vcap-request-id"
        - "x-broker-api-request-identity"

  kubernetes:
    serviceAccountTokenJWKS: https://kubernetes.default.svc.cluster.local/openid/v1/jwks

  ingress:
    domainName: "kyma.local"

  database:
    manageSecrets: true
    embedded:
      enabled: true
      director:
        name: "postgres"
      directorDBName: "postgres"
    managedGCP:
      serviceAccountKey: ""
      instanceConnectionName: ""
      director:
        name: ""
        user: ""
        password: ""
      host: "localhost"
      hostPort: "5432"
      sslMode: ""

      #TODO remove below after migration to separate user will be done
      dbUser: ""
      dbPassword: ""
      directorDBName: ""

  oathkeeper:
    host: ory-oathkeeper-proxy.kyma-system.svc.cluster.local
    port: 4455
    timeout_ms: 120000
    idTokenConfig:
      claims: '{"scopes": "{{ print .Extra.scope }}","tenant": "{{ .Extra.tenant }}", "consumerID": "{{ print .Extra.consumerID}}", "consumerType": "{{ print .Extra.consumerType }}", "flow": "{{ print .Extra.flow }}", "onBehalfOf": "{{ print .Extra.onBehalfOf }}", "region": "{{ print .Extra.region }}", "tokenClientID": "{{ print .Extra.tokenClientID }}"}'
      internalClaims: '{"scopes": "application:read application:write application.webhooks:read application_template.webhooks:read webhooks.auth:read runtime:write runtime:read tenant:write","tenant":"{ {{ if .Header.Tenant }} \"consumerTenant\":\"{{ print (index .Header.Tenant 0) }}\", {{ end }} \"externalTenant\":\"\"}", "consumerType": "Internal Component", "flow": "Internal"}'
    mutators:
      runtimeMappingService:
        config:
          api:
            url: http://compass-director.compass-system.svc.cluster.local:3000/runtime-mapping
            retry:
              give_up_after: 6s
              max_delay: 2000ms
      authenticationMappingServices:
        tenant-fetcher:
          cfg:
            config:
              api:
                url: http://compass-director.compass-system.svc.cluster.local:3000/authn-mapping/tenant-fetcher
                retry:
                  give_up_after: 6s
                  max_delay: 2000ms
          authenticator:
            enabled: false
            createRule: true
            gatewayHost: "compass-gateway"
            trusted_issuers: '[{"domain_url": "compass-system.svc.cluster.local:8080", "scope_prefix": "prefix.", "protocol": "http"}]'
            attributes: '{"uniqueAttribute": { "key": "test", "value": "tenant-fetcher" }, "tenant": { "key": "tenant" }, "identity": { "key": "identity" } }'
            path: /tenants/<.*>
            upstreamComponent: "compass-tenant-fetcher"
        subscriber:
          cfg:
            config:
              api:
                url: http://compass-director.compass-system.svc.cluster.local:3000/authn-mapping/subscriber
                retry:
                  give_up_after: 6s
                  max_delay: 2000ms
          authenticator:
            enabled: false
            createRule: false
            gatewayHost: "compass-gateway-sap-mtls"
            trusted_issuers: '[{"domain_url": "compass-system.svc.cluster.local:8080", "scope_prefix": "prefix.", "protocol": "http"}]'
            attributes: '{"uniqueAttribute": { "key": "subsc-key-test", "value": "subscription-flow" }, "tenant": { "key": "tenant" }, "identity": { "key": "identity" } }'
            path: /<.*>
      tenantMappingService:
        config:
          api:
            url: http://compass-director.compass-system.svc.cluster.local:3000/tenant-mapping
            retry:
              give_up_after: 6s
              max_delay: 2000ms
      certificateResolverService:
        config:
          api:
            url: http://compass-connector.compass-system.svc.cluster.local:8080/v1/certificate/data/resolve
            retry:
              give_up_after: 6s
              max_delay: 2000ms
      tokenResolverService:
        config:
          api:
            url: http://compass-director.compass-system.svc.cluster.local:8080/v1/tokens/resolve
            retry:
              give_up_after: 6s
              max_delay: 2000ms

  tenantFetcher:
    host: compass-tenant-fetcher.compass-system.svc.cluster.local
    prefix: /tenants
    port: 3000
    requiredAuthScope: Callback
    authentication:
      jwksEndpoint: "http://ory-oathkeeper-api.kyma-system.svc.cluster.local:4456/.well-known/jwks.json"
    tenantProvider:
      tenantIdProperty: "tenantId"
      customerIdProperty: "customerId"
      subaccountTenantIdProperty: "subaccountTenantId"
      subdomainProperty: "subdomain"
      name: "provider"
      subscriptionProviderIdProperty: "subscriptionProviderId"
    server:
      handlerEndpoint: "/v1/callback/{tenantId}"
      regionalHandlerEndpoint: "/v1/regional/{region}/callback/{tenantId}"
      dependenciesEndpoint: "/v1/dependencies"
      tenantPathParam: "tenantId"
      regionPathParam: "region"
      subscriptionProviderLabelKey: "subscriptionProviderId"
      consumerSubaccountIdsLabelKey: "consumer_subaccount_ids"

  externalCertConfiguration:
    issuer: "C=DE, L=local, O=SAP SE, OU=SAP Cloud Platform Clients, CN=compass-ca"
    issuerLocality: "" # It's empty because in local setup we use connector CA which didn't have Locality property
    subjectPattern: "/C=DE/O=SAP SE/OU=SAP Cloud Platform Clients/OU=Region/OU=123e4567-e89b-12d3-a456-426614174001/L=%s/CN=%s"
    commonName: "compass"
    locality: "local"
    certSvcApiPath: "/cert"
    tokenPath: "/secured/oauth/token"
    secrets:
      externalCertSvcSecret:
        manage: true
        name: "cert-svc-secret"
        clientIdKey: client-id
        clientSecretKey: client-secret
        oauthUrlKey: url
        csrEndpointKey: csr-endpoint
      externalClientCertSecret:
        name: "external-client-certificate"
        namespace: compass-system
        certKey: tls.crt
        keyKey: tls.key
    rotationCronjob:
      name: "external-certificate-rotation"
      schedule: "*/1 * * * *" # Executes every minute
      certValidity: "7"
      clientCertRetryAttempts: "8"

  ordService:
    host: compass-ord-service.compass-system.svc.cluster.local
    prefix: /open-resource-discovery-service/v0
    docsPrefix: /open-resource-discovery-docs
    staticPrefix: /open-resource-discovery-static/v0
    port: 3000
    defaultResponseType: "xml"

  ordAggregator:
    name: ord-aggregator
    enabled: true
    schedule: "*/1 * * * *"
    http:
      client:
        skipSSLValidation: false
    dbPool:
      maxOpenConnections: 2
      maxIdleConnections: 2

  systemFetcher:
    enabled: false
    name: "system-fetcher"
    schedule: "0 0 * * *"
    manageSecrets: true
    # enableSystemDeletion - whether systems in deleted state should be deleted from director database
    enableSystemDeletion: true
    # fetchParallelism - shows how many http calls will be made in parallel to fetch systems
    fetchParallellism: 30
    # queueSize - shows how many system fetches (individual requests may fetch more than 1 system)
    # can be put in the queue for processing before blocking. It is best for the queue to be about 2 times bigger than the parallellism
    queueSize: 100
    # fetchRequestTimeout - shows the timeout to wait for oauth token and for fetching systems (in one request) separately
    fetchRequestTimeout: "5s"
    # directorRequestTimeout - graphql requests timeout to director
    directorRequestTimeout: "30s"
    dbPool:
      maxOpenConnections: 2
      maxIdleConnections: 2
    # systemsAPIEndpoint - endpoint of the service to fetch systems from
    systemsAPIEndpoint: ""
    # systemsAPIFilterCriteria - criteria for fetching systems
    systemsAPIFilterCriteria: ""
    # systemsAPIFilterTenantCriteriaPattern - criateria for fetching systems with tenant filter
    systemsAPIFilterTenantCriteriaPattern: ""
    # systemToTemplateMappings - how to map system properties to an existing application template
    systemToTemplateMappings: '{}'
    templatePlaceholderToSystemKeyMappings: '[{"placeholder_name": "name","system_key": "displayName"},{"placeholder_name": "display-name","system_key": "displayName"},{"placeholder_name": "systemNumber","system_key": "systemNumber"},{"placeholder_name": "description","system_key": "productDescription", "optional": true},{"placeholder_name": "baseUrl","system_key": "baseUrl", "optional":true},{"placeholder_name": "providerName","system_key": "infrastructureProvider", "optional": true}]'
    templateOverrideApplicationInput: '{"name": "{{name}}","description": "{{description}}","providerName": "{{providerName}}","statusCondition": "INITIAL","systemNumber": "{{systemNumber}}","labels": {"managed": "true"},"baseUrl": "{{baseUrl}}"}'
    http:
      client:
        skipSSLValidation: false
    oauth:
      client: "client_id"
      secret: ""
      tokenEndpointProtocol: "https"
      tokenBaseUrl: "compass-external-services-mock-sap-mtls"
      tokenPath: "/cert/token"
      scopesClaim: "scopes"
      tenantHeaderName: "x-zid"
      tokenRequestTimeout: 10s
      skipSSLValidation: true
    secret:
      name: "compass-system-fetcher-secret"
      clientIdKey: client-id
      clientSecretKey: client-secret
      oauthUrlKey: url
    paging:
      pageSize: 200
      sizeParam: "$top"
      skipParam: "$skip"

  tenantFetchers:
    job1:
      enabled: false
      configMapNamespace: "compass-system"
      manageSecrets: true
      providerName: "compass"
      schedule: "*/5 * * * *"
      tenantInsertChunkSize: "500"
      kubernetes:
        configMapNamespace: "compass-system"
        pollInterval: 2s
        pollTimeout: 1m
        timeout: 2m
      oauth:
        client: ""
        secret: ""
        tokenURL: ""
        tokenPath: ""
      secret:
        name: "compass-tenant-fetcher-secret-job1"
        clientIdKey: client-id
        clientSecretKey: client-secret
        oauthUrlKey: url
      endpoints:
        accountCreated: "127.0.0.1/events?type=account-created"
        accountDeleted: "127.0.0.1/events?type=account-deleted"
        accountUpdated: "127.0.0.1/events?type=account-updated"
        subaccountCreated: "127.0.0.1/events?type=subaccount-created"
        subaccountDeleted: "127.0.0.1/events?type=subaccount-deleted"
        subaccountUpdated: "127.0.0.1/events?type=subaccount-updated"
        subaccountMoved: "127.0.0.1/events?type=subaccount-moved"
      fieldMapping:
        totalPagesField: "totalPages"
        totalResultsField: "totalResults"
        tenantEventsField: "events"
        idField: "id"
        nameField: "name"
        customerIdField: "customerId"
        subdomainField: "subdomain"
        discriminatorField: ""
        discriminatorValue: ""
        detailsField: "details"
        entityTypeField: "entityType"
        parentIDField: "parentGuid"
        regionField: "region"
        movedSubaccountTargetField: "targetGlobalAccountGUID"
        movedSubaccountSourceField: "sourceGlobalAccountGUID"
      queryMapping:
        pageNumField: "pageNum"
        pageSizeField: "pageSize"
        timestampField: "timestamp"
      query:
        startPage: "0"
        pageSize: "100"
      shouldSyncSubaccounts: "false"
      dbPool:
        maxOpenConnections: 1
        maxIdleConnections: 1

  metrics:
    enabled: true
    pushEndpoint: http://monitoring-prometheus-pushgateway.kyma-system.svc.cluster.local:9091

  externalServicesMock:
    enabled: false
    auditlog: false
    certSecuredPort: 8081
    unsecuredPort: 8082
    basicSecuredPort: 8083
    oauthSecuredPort: 8084
    certSecuredHost: compass-external-services-mock-sap-mtls
    unSecuredHost: compass-external-services-mock
    host: compass-external-services-mock.compass-system.svc.cluster.local
    oauthSecretName: compass-external-services-mock-oauth-credentials

  tests:
    ordService:
      skipPattern: ""
    director:
      skipPattern: ""
    namespace: kyma-system
    connectivityAdapterFQDN: http://compass-connectivity-adapter.compass-system.svc.cluster.local
    directorFQDN: http://compass-director.compass-system.svc.cluster.local
    connectorFQDN: http://compass-connector.compass-system.svc.cluster.local
    externalServicesMockFQDN: http://compass-external-services-mock.compass-system.svc.cluster.local
    ordServiceFQDN: http://compass-ord-service.compass-system.svc.cluster.local
    systemBrokerFQDN: http://compass-system-broker.compass-system.svc.cluster.local
    tenantFetcherFQDN: http://compass-tenant-fetcher.compass-system.svc.cluster.local
    db:
      maxOpenConnections: 3
      maxIdleConnections: 1
    skipTLSVerify: true

    token:
      server:
        enabled: false
        port: 5000
    securityContext: # Set on container level
      runAsUser: 2000
      allowPrivilegeEscalation: false

  expectedSchemaVersionUpdateJob:
    cm:
      name: "expected-schema-version"

  migratorJob:
    nodeSelectorEnabled: false
    pvc:
      name: "compass-director-migrations"
      namespace: "compass-system"
      migrationsPath: "/compass-migrations"

  http:
    client:
      skipSSLValidation: false

  pairingAdapter:
    e2e:
      appName: "test-app"
      appID: "123-test-456"
      clientUser: "test-user"
      tenant: "test-tenant"<|MERGE_RESOLUTION|>--- conflicted
+++ resolved
@@ -82,11 +82,7 @@
       path: eu.gcr.io/kyma-project/incubator
     connector:
       dir:
-<<<<<<< HEAD
-      version: "PR-2163"
-=======
-      version: "PR-2143"
->>>>>>> dae62e34
+      version: "PR-2163"
     connectivity_adapter:
       dir:
       version: "PR-2163"
@@ -95,11 +91,7 @@
       version: "PR-2163"
     director:
       dir:
-<<<<<<< HEAD
-      version: "PR-2163"
-=======
-      version: "PR-2157"
->>>>>>> dae62e34
+      version: "PR-2163"
     gateway:
       dir:
       version: "PR-2163"
@@ -108,11 +100,7 @@
       version: "PR-2163"
     ord_service:
       dir:
-<<<<<<< HEAD
       version: "PR-54"
-=======
-      version: "PR-53"
->>>>>>> dae62e34
     schema_migrator:
       dir:
       version: "PR-2157"
@@ -126,11 +114,7 @@
       version: "0a651695"
     external_services_mock:
       dir:
-<<<<<<< HEAD
-      version: "PR-2163"
-=======
-      version: "PR-2157"
->>>>>>> dae62e34
+      version: "PR-2163"
     console:
       dir:
       version: "PR-49"
