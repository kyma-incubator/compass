--- conflicted
+++ resolved
@@ -143,11 +143,7 @@
       name: compass-pairing-adapter
     director:
       dir: dev/incubator/
-<<<<<<< HEAD
       version: "PR-3355"
-=======
-      version: "PR-3345"
->>>>>>> ef1049ce
       name: compass-director
     hydrator:
       dir: prod/incubator/
