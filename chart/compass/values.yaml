--- conflicted
+++ resolved
@@ -139,11 +139,8 @@
       name: compass-pairing-adapter
     director:
       dir: dev/incubator/
-<<<<<<< HEAD
       version: "PR-3127"
-=======
-      version: "PR-3134"
->>>>>>> d764f56f
+
       name: compass-director
     hydrator:
       dir: dev/incubator/
