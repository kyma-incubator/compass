global:
  defaultTenant: 3e64ebae-38b5-46a0-b1ed-9ccee153a0ae
  tenants:
    - name: default
      id: 3e64ebae-38b5-46a0-b1ed-9ccee153a0ae
    - name: foo
      id: 1eba80dd-8ff6-54ee-be4d-77944d17b10b
    - name: bar
      id: af9f84a9-1d3a-4d9f-ae0c-94f883b33b6e

  images:
    containerRegistry:
      path: eu.gcr.io/kyma-project/incubator
    connector:
      dir:
      version: "PR-634"
    connectivity_adapter:
      dir:
      version: "PR-892"
    pairing_adapter:
      dir:
      version: "PR-867"
    director:
      dir:
      version: "PR-1069"
    gateway:
      dir:
      version: "PR-988"
    healthchecker:
      dir: pr/
      version: "PR-357"
    schema_migrator:
      dir:
      version: "PR-1042"
    provisioner:
      dir:
<<<<<<< HEAD
      version: "PR-953"
=======
      version: "5dcf9947"
>>>>>>> d3200689
    certs_setup_job:
      containerRegistry:
        path: eu.gcr.io/kyma-project
      dir: pr/
      version: "PR-5318"
    kyma_environment_broker:
      dir:
<<<<<<< HEAD
      version: "PR-953"
=======
      version: "cf15310a"
>>>>>>> d3200689
    tests:
      director:
        dir:
        version: "PR-1039"
      connector:
        dir:
        version: "02e8358c"
      provisioner:
        dir:
<<<<<<< HEAD
        version: "PR-953"
=======
        version: "PR-1004"
>>>>>>> d3200689
      e2e_provisioning:
        dir:
        version: "PR-1018"
      connectivity_adapter:
        dir:
        version: "PR-984"
  isLocalEnv: false
  oauth2:
    host: oauth2

  director:
    port: 3000

    tests:
      scopes: "runtime:write application:write label_definition:write integration_system:write application:read runtime:read label_definition:read integration_system:read health_checks:read application_template:read application_template:write eventing:manage tenant:read automatic_scenario_assignment:read automatic_scenario_assignment:write"

  tenantConfig:
    useDefaultTenants: true
    useExternalTenants: false
    dbPool:
      maxOpenConnections: 1
      maxIdleConnections: 1

  connector:
    graphql:
      external:
        port: 3000
      internal:
        port: 3001
    validator:
      port: 8080
    # If secrets do not exist they will be created
    secrets:
      ca:
        name: compass-connector-app-ca
        namespace: compass-system
      rootCA:
        name: compass-connector-root-ca
        namespace: istio-system # For Ingress Gateway to work properly the namespace needs to be istio-system
    certificateDataHeader: "Certificate-Data"
    revocation:
      configmap:
        shouldCreate: true
        namespace: compass-system
        name: revocations-config
    # If key and certificate are not provided they will be generated
    caKey: ""
    caCertificate: ""

  provisioning:
    enabled: false

  kyma_environment_broker:
    secrets:
      integrationSystemCredentials:
        name: compass-kyma-environment-broker-credentials

  provisioner:
    graphql:
      port: 3000
    secrets:
      integrationSystemCredentials:
        name: compass-provisioner-credentials

  gateway:
    port: 3000
    tls:
      host: compass-gateway
      secure:
        oauth:
          host: compass-gateway-auth-oauth
    mtls:
      host: compass-gateway-mtls
    headers:
      request:
        remove:
          - "Client-Id-From-Token"
          - "Client-Id-From-Certificate"
          - "Client-Certificate-Hash"
          - "Certificate-Data"

  connectivity_adapter:
    port: 8080
    tls:
      host: adapter-gateway
    mtls:
      host: adapter-gateway-mtls

  rewriteFilters:
    workloadLabel: oathkeeper
    tokenDataHeader: "Connector-Token"
    certificateDataHeader: "Certificate-Data"

  ingress:
    domainName: kyma.local
    tlsCrt: "LS0tLS1CRUdJTiBDRVJUSUZJQ0FURS0tLS0tCk1JSUU4RENDQXRpZ0F3SUJBZ0lKQUpBKzlrQzZZZnZlTUEwR0NTcUdTSWIzRFFFQkN3VUFNQmN4RlRBVEJnTlYKQkFNTURDb3VhM2x0WVM1c2IyTmhiREFlRncweE9EQTNNVGd3T0RNNE1UTmFGdzB5T0RBM01UVXdPRE00TVROYQpNQmN4RlRBVEJnTlZCQU1NRENvdWEzbHRZUzVzYjJOaGJEQ0NBaUl3RFFZSktvWklodmNOQVFFQkJRQURnZ0lQCkFEQ0NBZ29DZ2dJQkFPZ05XbVROOU1ranlrUjdvQ0JGSFVqL01EcWh5bml3NEJITGo4ZTdDTFV5dFdwVHZXTkoKU1FiaFZDK3c5NkhHbU50MHZGUTR4OExUa3NNUmorcVZrdkcwKzBDTE1WQm14UjBVdnpZR09QRVRKREtsNTZkcQppMEM1Y2dnU3dkNjcveWxRZmQxc3FEVVBHM0pVZlNOSFFRWSs1SkUwaUpjZXhCQ3cvS200UXlUQXB0aEwzdEgxCm1ZRFBBQ0hUdVpsbGc2RVN4Z2RKY20rVmg5UkRvbWlON250ZjBZVG1xV1VIZXhZUkUrcTFGY0VhUHg5L2Q5QUwKZWd1WXZHTkduMVA4K1F3ZE5DKzVaMEVGa1EyS3RtalRBR09La2xJUG5NQkZubXhGSEtNZzNTa3RkYzYzSU5TNwpjSDM3dDNjb2l4N09HcDllcnRvSFZ5K2U5KzdiYnI3Z0lhWHNORVZUcjRGWXJIMlNPeHI1MjVRQUpHTys1dllQCkNYSlJJdXFNZWU3ZTg3aDRIU3JFVVdWTnhOdElBR1ZNYlRtV2F6aDJsSEFoazJjZVIzUkRaQzB3NGFOd3NRU1UKZE1yMmFCaUFobmFNSG40YnZIZnd1OHFRcjF5aVRUNG00SkltRkZTNDN2bGNETDZmVUJnNnF0U2p6QjF0WTFjTwp2Mnl1QXQzR1lKSENVMFd4R1ZEQk80T0ZncEc3aE5SRHoyRzVFMXQvRWU2VDUxdys2K295eXhib01pK09kVWdNCnBZOGlzcDdBTWhtdlZFOUdtNUhwQkpBRjYvcmE1WUNnNDh1SWtybkdZbm85eVNKcGhLU0JsMFRML01PNVFRaUoKb0hFNnV5ZkJXQjlZZ1NBdDl0MjJqU3FSWkpSdEtrbHB6bFJIRkROWTRwZlRraXlPSlFXYlM4RXJBZ01CQUFHagpQekE5TUFrR0ExVWRFd1FDTUFBd0N3WURWUjBQQkFRREFnWGdNQ01HQTFVZEVRUWNNQnFDQ210NWJXRXViRzlqCllXeUNEQ291YTNsdFlTNXNiMk5oYkRBTkJna3Foa2lHOXcwQkFRc0ZBQU9DQWdFQUlYYTlwenlyQ2dzMTRTOHUKZVFZdkorNEFzUE9uT1RGcExkaVl5UkVyNXdyNmJuMXUvMjZxc2FKckpxbkkyRk16SmdEQVRwZEtjbXRHYjBUOQp3S2wrYUJHcFFKcThrUWJwakVGTHhaWDJzaUNrRG82WittaUcrRjRKMHpKa3BKK0JHMS92eGZKbk0zK1ptdXQ5Ck9RV2ZjYTN3UHlhTWRDbGIyZjQwYlRFaFo5Mk9kcWlQMzFMbDlHWExSZmhaNTNsUzF0QWdvUGZoR25NbFY4b2MKWmxuSUROK25wS0Nma2tXUDJZUjlRLy9pa01tM01YRm9RSFppaVJseVZHSGFKZWRLMmNOQzlUYk4xNDFTaWZHZQo3V2FsQVBNcWNOQ3F3YStnN2RFSmR3ZjlRMklJTml0SjlDUVprT1dUZElYY2VHK2lZWWUrQXpmK1NkaHBocVdPCllFcDF6ek40dXI5U2VxU3NSaU9WY0RzVUFSa1M0clgrb0Vzb2hHL1Q5OTcrSDhjR2gzczl6TE84emtwRXZKSmEKS05QT0N5ODhVeEFOV2RRejFLMXRKVVQ2c3hkd0FEcXRJQnNPemhYVjlybDRRNStlZExlcmZPcUtCbUFRMUY5Swo2L1l0ZlNyY0JpeXZEU24wdFJ3OHJLRFVQU1hFNDFldXArOURNeThLVGl6T0RPTXVMSnR2dkJrTEFpNGNYQjVBCjQxMjBEdHdZQXNyNzNZYVl2SW8rWjV2OGZ4TjF3M3IwYS9KOVhZQlg3S3p1OFl4MnNUNWtWM2dNTHFCTXBaa3gKY29FTjNSandDMmV4VHl6dGc1ak1ZN2U4VFJ4OFFTeUxkK0pBd2t1Tm01NlNkcHFHNTE3cktJYkVMNDZzbkd0UgpCYUVOK01GeXNqdDU3ejhKQXJDMzhBMFN5dTQ9Ci0tLS0tRU5EIENFUlRJRklDQVRFLS0tLS0K"
    tlsKey: "LS0tLS1CRUdJTiBQUklWQVRFIEtFWS0tLS0tCk1JSUpRd0lCQURBTkJna3Foa2lHOXcwQkFRRUZBQVNDQ1Mwd2dna3BBZ0VBQW9JQ0FRRG9EVnBremZUSkk4cEUKZTZBZ1JSMUkvekE2b2NwNHNPQVJ5NC9IdXdpMU1yVnFVNzFqU1VrRzRWUXZzUGVoeHBqYmRMeFVPTWZDMDVMRApFWS9xbFpMeHRQdEFpekZRWnNVZEZMODJCamp4RXlReXBlZW5hb3RBdVhJSUVzSGV1LzhwVUgzZGJLZzFEeHR5ClZIMGpSMEVHUHVTUk5JaVhIc1FRc1B5cHVFTWt3S2JZUzk3UjlabUF6d0FoMDdtWlpZT2hFc1lIU1hKdmxZZlUKUTZKb2plNTdYOUdFNXFsbEIzc1dFUlBxdFJYQkdqOGZmM2ZRQzNvTG1MeGpScDlUL1BrTUhUUXZ1V2RCQlpFTgppclpvMHdCamlwSlNENXpBUlo1c1JSeWpJTjBwTFhYT3R5RFV1M0I5KzdkM0tJc2V6aHFmWHE3YUIxY3ZudmZ1CjIyNis0Q0dsN0RSRlU2K0JXS3g5a2pzYStkdVVBQ1JqdnViMkR3bHlVU0xxakhudTN2TzRlQjBxeEZGbFRjVGIKU0FCbFRHMDVsbXM0ZHBSd0laTm5Ia2QwUTJRdE1PR2pjTEVFbEhUSzltZ1lnSVoyakI1K0c3eDM4THZLa0s5YwpvazArSnVDU0poUlV1Tjc1WEF5K24xQVlPcXJVbzh3ZGJXTlhEcjlzcmdMZHhtQ1J3bE5Gc1JsUXdUdURoWUtSCnU0VFVRODlodVJOYmZ4SHVrK2RjUHV2cU1zc1c2REl2am5WSURLV1BJcktld0RJWnIxUlBScHVSNlFTUUJldjYKMnVXQW9PUExpSks1eG1KNlBja2lhWVNrZ1pkRXkvekR1VUVJaWFCeE9yc253VmdmV0lFZ0xmYmR0bzBxa1dTVQpiU3BKYWM1VVJ4UXpXT0tYMDVJc2ppVUZtMHZCS3dJREFRQUJBb0lDQUZDN3ZKUlB0M2QzVlRyb1MvaU9NemNmCldaYzhqT1hhbThwMUtRdlRQWjlWQ2hyNUVXNEdwRHFaa0tHYkR6eWdqTFBsZEZSVkFPTCtteFAwK3o0aFZlTjAKRk9vS3cxaDJ1T042UVdBNVgvdzNyYU5WWnpndThFM1BkeVhwNkx0bWFzcmo3elpuUkVwWmZESVZ4UWZPRllobgp2enZwckEvdnEwVW5YbkJwNUNwWVFIUUdTWHFBMlN3Z1dLcHNNQ2wzVVFsc0w2dC9XU29MT3h1VmdGNmg2clBQCnpXUlFuK1MvYW9wdDNLRU82WWVxYXdXNVltVG1hVXE1aytseU82S0w0OVhjSHpqdlowWU8rcjFjWWtRc0RQbVUKejMxdll4amQzOVZKWWtJNi85Y0Fzdmo5YTVXM3ROYVFDZStTRW56Z05oRDJieHo1NnRKdG0xTGwweXpqYTdEVgp0OW9aQVd6WURMOTVnMDFZWVlQMG51c3A4WWlNOXd0OUtLc2NkcUd3RFN5WHNrWFBrcWFLVjNVcHJYdmhFbFVaCkErMmtjcm9VaDNGbEV4bGpwUmtKVkhOZXJ3NHRLRi9oYTFWRjZPdE10eTVQcXV0N0dGQmIvamtWeUg5cnpueWUKTXQyTWVyTTVPazMwd1NuTThISUdTUXpxYlplekJEZlNaUzRzcWdZZnBIMlhtMEs0SjgrRUowQ2hhMXZVSmVNMAoyZ284d00vaHljdmtqTEgxSmM3OEhpaVBTQ01udkpHemUxc2tWdmtRRFhBSFdldzBTUHpUSTZHYjZCb0Y4aVNECm0wZjR2azNoV3NlUWZBaXVZSnlUeUZXNmRhOGE1K2lpSDN4cVRsUUN1MDN1Nmo0U0l4aThJZlNmd0YwQTBldVAKNGtzalZTZVZyT3ExUnlvNUtpR3hBb0lCQVFEOWZtYnl6aW9QdVhRYzl0QXBxMUpSMzErQzlCdFFzcDg5WkZkSQpQaU5xaTJ3NVlVcTA0OFM2Z3VBb3JGOHNObUI3QjhWa1JlclowQ3hub2NHY0tleWdTYWsvME5qVElndk5weGJwCnBGbkFnRjlmbW1oTEl2SlF2REo2Q0ZidDRCQlZIdkJEWlYyQnZqK0k3NUxkK01jN2RPVDdFek1FRjBXcUdzY2MKTUpyNjRXQi9UMkF5dWR1YXlRT2NobmJFQ25FUmdRcHFlbG54MVBraytqbGNvYUs5QjFYUStVOUgzOHppM0FYNApENUxMY0Nhem9YYWlvS0swckNlNE5Ga2hOVXd0TFV0QXhSTXk2aksyZUZudWczUFRlY3N1WktNMElITktqZ0dCCnpGanZVb2tMcFVFb3BJa3FHM09yc0xmanpHZW9jaVFPUXNEdzlUb3lXL0FSOFhmWkFvSUJBUURxV0s2TThVN3EKUXJPeTYzNnpEZlBaZ2ljeXlsUWVoOFdMclBlbW5NeWdQYzR4eWoybnMrTmVRSnNEUmtPT2tWY250SEFYaTcwWgoyT0NCV3dwZHJuTXlSc3RIMU05bjdFNU5TVHZlZDlkU3YxUzRBb3NzS1hDSmgyUHBjYjV0OE9nL3ZGTlNYUlUyClk2aUorWTdOcDBZNDNxSlJOVnlRemd3YmFzaEpiUVdkVFFoVEVhdEVRS2JsUlZSblhlQWRjOXlhNUpHbkRpaTkKbFQrRWEzdFpvN1dha05oeHJkYjVuTkZ3a0xoNEs3ZkFtT3ZzMVBMQWx0SUZqeURCeDEvY1ZHblpDUDBVQmJqZgpkU2FueXBBdVRuMzd1VUwrcXpPVDlYWEZENllGT0x0NWV4d3RxdnUwSzZCNjcvajFFTlJDRk45RnMzWlV5RFFXClZUaDcybFhWU3NLakFvSUJBUUR6ZE5pdXpTNDhWK0thaHJpNXJGNnRYeGkrRG0vRmV5ZlFzSFBiWUVKbmEyd1AKVjgrR0YxS3p4a28vQmYySjJ0ZWlrWDRVcGNtK1UxNnlVUG8vWDB4eFRRMk55cWpUYmRsa005dWZuVWJOeVB6UQpOdDEvZkJxNVMyWTNLWmREY25SOUsrK1k2dHQ1Wmh4akNhUkdKMDVCWGkwa3JmWExNZ2FvTG51WUtWNVBJUEdxCms3TlNSSW9UQ0llOVpxN2Q3U0ZXckZZeW1UdVZOUFByZlo1bHhwOGphTTRVbTd4MnpReGJ2UERHb3o1YXdHV0wKRThGNncwaEF1UzZValVJazBLbE9vamVxQnh3L1JBcGNrUTNlTXNXbEQwNENTb2tyNFJhWlBmVllrY2ZBWWNaWgpOdWR6ZjBKMC9GU0ZTbjN4L0RoNTROV2NGS1IxUnpBVGVaVUJ4cVZSQW9JQkFRRFlDNmZvVWpOQnJ2ckNFVzkrCkhYZlk1Ni9CbUZ4U3hUTHU0U2h6VncwakViZTltVWljQ2pDc1hQMUwySVJCdEdaWU9YWTVqdDlvSzlSV0RSdVMKWUZqZFdmemduU1lWRmZyZUw0emRQVGlxbGEvQjhMNWptVlNoeGNycmxheE02Uk1FWjFlZGtDa1ZPbTFQdmwzVAo1TW5OZGhySXFWeE1OMWxjRVdiU29vclJpUW9Lb3poMHRQSG9YckZBbG9BZVJ3bHpWeE9jb21ZVzJiaDBHUzdmCjVoaHZoZWUxYmVISnY3UXFoWkU3WUhxSU9iTVBaUWJqWEdnRkxmMnlDRitzM2Jtem1DRFJTN0V6ZVdxSXVDdVMKTlZUYU0rSzZyQlRoN0NLRjZUWlNqQW55SmZoRmRlT1ZKNzlNZDEzYWVJaG0zNTB6UWc3dWZKL2drdkorNUR2TApacC9uQW9JQkFBVlg4WHpFTzdMVk1sbENKZFVUdURTdXNPcDNrQVlFZ2dZNFFRM3FNTlcxRnl5WEM3WjBGOWJFCmtTSEhkalJtU2RUbFZueGN2UW1KTS9WL2tJanpNUHhFT3NCS1BVVkR3N3BhOHdiejlGcTRPOCtJb3lqN1ZXclcKMmExL1FNWXlzSGlpTlBzNy8vWUtvMy9rdkhCWUY2SnNkenkyQkVSTkQ0aTlVOWhDN0RqcGxKR3BSNktMTVBsegpNWFJ3VjVTM2V3cnBXZVcxQW5ONC9EKy9zUGlNQTNnS0swSlBFdGVBV1dndEZHTnNBSkJnaFBoUExxQi9CcDUvCkhOeC96M0w0MWtqRnpqOHNWaHMrVDRZYlhiaGF2R2xxc2h5ZldQbnRhV1VOMG15MjU1RFdQUDhWa24yeFNlV2kKVm1hVW5TSDBTZ2tlUENMRnlra25yQzgxU2pXZkRBMD0KLS0tLS1FTkQgUFJJVkFURSBLRVktLS0tLQo="

  istio:
    gateway:
      name: compass-istio-gateway
      namespace: compass-system

  gardener:
    project: "kyma-dev" # Gardener project connected to SA
    kubeconfig: "" # Base64 encoded Gardener SA key
    secretName: "gardener-credentials"
    kubeconfigMountPath: /gardener/kubeconfig
    manageSecrets: true


  database:
    manageSecrets: true
    embedded:
      enabled: true
      director:
        name: "postgres"
      provisioner:
        name: "provisioner"
      broker:
        name: "broker"

      #TODO remove below after migration to separate user will be done
      directorDBName: "postgres"
      provisionerDBName: "provisioner"
      brokerDBName: "broker"
    # Values for GCP managed PostgreSQL database
    managedGCP:
      director:
        name: ""
        user: ""
        password: ""
      provisioner:
        name: ""
        user: ""
        password: ""
      broker:
        name: ""
        user: ""
        password: ""
      serviceAccountKey: ""
      instanceConnectionName: ""
      host: "localhost"
      hostPort: "5432"
      sslMode: ""

      #TODO remove below after migration to separate user will be done
      dbUser: ""
      dbPassword: ""
      directorDBName: ""
      provisionerDBName: ""
      brokerDBName: ""

  oathkeeper:
    host: ory-oathkeeper-proxy.kyma-system.svc.cluster.local
    port: 4455
    idTokenConfig:
      claims: "{\"scopes\": \"{{ print .Extra.scope }}\", \"tenant\": \"{{ print .Extra.tenant }}\", \"consumerID\": \"{{ print .Extra.consumerID}}\", \"consumerType\": \"{{ print .Extra.consumerType }}\"}"
    mutators:
      runtimeMappingService:
        config:
          api:
            url: http://compass-director.compass-system.svc.cluster.local:3000/runtime-mapping
            retry:
              give_up_after: 3s
              max_delay: 2000ms
      tenantMappingService:
        config:
          api:
            url: http://compass-director.compass-system.svc.cluster.local:3000/tenant-mapping
            retry:
              give_up_after: 3s
              max_delay: 2000ms
      certificateResolverService:
        config:
          api:
            url: http://compass-connector.compass-system.svc.cluster.local:8080/v1/certificate/data/resolve
            retry:
              give_up_after: 3s
              max_delay: 2000ms
      tokenResolverService:
        config:
          api:
            url: http://compass-connector.compass-system.svc.cluster.local:8080/v1/tokens/resolve
            retry:
              give_up_after: 3s
              max_delay: 2000ms

  tenantFetcher:
    enabled: false
    manageSecrets: true
    providerName: "compass"
    schedule: "*/5 * * * *"
    oauth:
      client: ""
      secret: ""
      tokenURL: ""
    endpoints:
      tenantCreated: "127.0.0.1/events?type=created"
      tenantDeleted: "127.0.0.1/events?type=deleted"
      tenantUpdated: "127.0.0.1/events?type=updated"
    fieldMapping:
      idField: "id"
      nameField: "name"
      discriminatorField: ""
      discriminatorValue: ""
    dbPool:
      maxOpenConnections: 1
      maxIdleConnections: 1

pairing-adapter:
  enabled: false<|MERGE_RESOLUTION|>--- conflicted
+++ resolved
@@ -34,11 +34,7 @@
       version: "PR-1042"
     provisioner:
       dir:
-<<<<<<< HEAD
       version: "PR-953"
-=======
-      version: "5dcf9947"
->>>>>>> d3200689
     certs_setup_job:
       containerRegistry:
         path: eu.gcr.io/kyma-project
@@ -46,11 +42,7 @@
       version: "PR-5318"
     kyma_environment_broker:
       dir:
-<<<<<<< HEAD
       version: "PR-953"
-=======
-      version: "cf15310a"
->>>>>>> d3200689
     tests:
       director:
         dir:
@@ -60,11 +52,7 @@
         version: "02e8358c"
       provisioner:
         dir:
-<<<<<<< HEAD
         version: "PR-953"
-=======
-        version: "PR-1004"
->>>>>>> d3200689
       e2e_provisioning:
         dir:
         version: "PR-1018"
