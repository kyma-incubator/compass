--- conflicted
+++ resolved
@@ -175,11 +175,7 @@
       name: compass-pairing-adapter
     director:
       dir: dev/incubator/
-<<<<<<< HEAD
       version: "PR-3766"
-=======
-      version: "PR-3801"
->>>>>>> 7884fe9e
       name: compass-director
     hydrator:
       dir: dev/incubator/
@@ -202,13 +198,8 @@
       version: "PR-3713"
       name: compass-default-tenant-mapping-handler
     gateway:
-<<<<<<< HEAD
       dir: dev/incubator/
       version: "PR-3766"
-=======
-      dir: prod/incubator/
-      version: "v20240314-5adad565"
->>>>>>> 7884fe9e
       name: compass-gateway
     operations_controller:
       dir: dev/incubator/
@@ -241,11 +232,7 @@
       name: compass-console
     e2e_tests:
       dir: dev/incubator/
-<<<<<<< HEAD
       version: "PR-3766"
-=======
-      version: "PR-3809"
->>>>>>> 7884fe9e
       name: compass-e2e-tests
   isLocalEnv: false
   isForTesting: false
