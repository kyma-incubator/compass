global:
  disableLegacyConnectivity: true
  defaultTenant: 3e64ebae-38b5-46a0-b1ed-9ccee153a0ae
  tenants:
    - name: default
      id: 3e64ebae-38b5-46a0-b1ed-9ccee153a0ae
      type: account
    - name: foo
      id: 1eba80dd-8ff6-54ee-be4d-77944d17b10b
      type: account
    - name: bar
      id: af9f84a9-1d3a-4d9f-ae0c-94f883b33b6e
      type: account
    - name: TestTenantSeparation
      id: f1c4b5be-b0e1-41f9-b0bc-b378200dcca0
      type: account
    - name: TestDeleteLastScenarioForApplication
      id: 0403be1e-f854-475e-9074-922120277af5
      type: account
    - name: Test_DeleteAutomaticScenarioAssignmentForSelector
      id: d9553135-6115-4c67-b4d9-962c00f3725f
      type: account
    - name: Test_AutomaticScenarioAssigmentForRuntime
      id: 8c733a45-d988-4472-af10-1256b82c70c0
      type: account
    - name: TestAutomaticScenarioAssignmentsWholeScenario
      id: 65a63692-c00a-4a7d-8376-8615ee37f45c
      type: account
    - name: TestTenantsQueryTenantNotInitialized
      id: 72329135-27fd-4284-9bcb-37ea8d6307d0
      type: account
    - name: Test Default
      id: 5577cf46-4f78-45fa-b55f-a42a3bdba868
      type: account
      parent: 2c4f4a25-ba9a-4dbc-be68-e0beb77a7eb0
    - name: Test_DefaultCustomer
      id: 2c4f4a25-ba9a-4dbc-be68-e0beb77a7eb0
      type: customer
    - name: TestListLabelDefinitions
      id: 3f641cf5-2d14-4e0f-a122-16e7569926f1
      type: account
    - name: Test_AutomaticScenarioAssignmentQueries
      id: 8263cc13-5698-4a2d-9257-e8e76b543e88
      type: account
    - name: TestGetScenariosLabelDefinitionCreatesOneIfNotExists
      id: 2263cc13-5698-4a2d-9257-e8e76b543e33
      type: account
    - name: TestApplicationsForRuntime
      id: 5984a414-1eed-4972-af2c-b2b6a415c7d7
      type: account
    - name: Test_DeleteAutomaticScenarioAssignmentForScenario
      id: d08e4cb6-a77f-4a07-b021-e3317a373597
      type: account
    - name: TestApplicationsForRuntimeWithHiddenApps
      id: 7e1f2df8-36dc-4e40-8be3-d1555d50c91c
      type: account
    - name: TestTenantsQueryTenantInitialized
      id: 8cf0c909-f816-4fe3-a507-a7917ccd8380
      type: account
    - name: TestDeleteApplicationIfInScenario
      id: 0d597250-6b2d-4d89-9c54-e23cb497cd01
      type: account
    - name: TestProviderSubaccount
      id: f8075207-1478-4a80-bd26-24a4785a2bfd
      type: subaccount
      parent: 5577cf46-4f78-45fa-b55f-a42a3bdba868

  images:
    containerRegistry:
      path: eu.gcr.io/kyma-project/incubator
    connector:
      dir:
      version: "PR-2111"
    connectivity_adapter:
      dir:
      version: "PR-2082"
    pairing_adapter:
      dir:
      version: "PR-2082"
    director:
      dir:
      version: "PR-2105"
    gateway:
      dir:
      version: "PR-2077"
    operations_controller:
      dir:
      version: "PR-2084"
    ord_service:
      dir:
<<<<<<< HEAD
      version: "PR-48"
=======
      version: "PR-47"
>>>>>>> c4883467
    schema_migrator:
      dir:
      version: "PR-2105"
    system_broker:
      dir:
      version: "PR-2084"
    certs_setup_job:
      containerRegistry:
        path: eu.gcr.io/kyma-project
      dir:
      version: "0a651695"
    external_services_mock:
      dir:
      version: "PR-2067"
    console:
      dir:
      version: "PR-47"
    e2e_tests:
      dir:
      version: "PR-2105"
  isLocalEnv: false
  oauth2:
    host: oauth2
  livenessProbe:
    initialDelaySeconds: 30
    timeoutSeconds: 1
    periodSeconds: 10
  readinessProbe:
    initialDelaySeconds: 5
    timeoutSeconds: 1
    periodSeconds: 2

  agentPreconfiguration: false

  director:
    host: compass-director.compass-system.svc.cluster.local
    prefix: /director
    graphql:
      external:
        port: 3000
    validator:
      port: 8080
    metrics:
      port: 3003
      enableClientInstrumentation: true
      censoredFlows: "JWT"
    operations:
      port: 3002
      path: "/operation"
      lastOperationPath: "/last_operation"
    info:
      path: "/v1/info"
    selfRegister:
      secret:
        name: "compass-external-services-mock-oauth-credentials"
        clientIdKey: client-id
        clientSecretKey: client-secret
        urlKey: url
      oauthTokenPath: "/secured/oauth/token"
      distinguishLabel: "distinguishingLabel"
      label: "selfRegLabel"
      labelValuePrefix: "self-reg-prefix-"
      responseKey: "self-reg-key"
      path: "/external-api/self-reg"
      nameQueryParam: "name"
      tenantQueryParam: "tenant"
      requestBodyPattern: '{"key": "%s"}'

    clientIDHeaderKey: client_user
    suggestTokenHeaderKey: suggest_token

  auditlog:
    configMapName: "compass-gateway-auditlog-config"
    tokenPath: "/oauth/token"
    secret:
      name: "compass-gateway-auditlog-secret"
      urlKey: url
      clientIdKey: client-id
      clientSecretKey: client-secret

  log:
    format: "kibana"

  testCredentials:
    secretName: "test-credentials-secret"

  enableCompassDefaultScenarioAssignment: true

  tenantConfig:
    useDefaultTenants: true
    dbPool:
      maxOpenConnections: 1
      maxIdleConnections: 1

  connector:
    prefix: /connector
    graphql:
      external:
        port: 3000
    validator:
      port: 8080
    # If secrets do not exist they will be created
    secrets:
      ca:
        name: compass-connector-app-ca
        namespace: compass-system
        certificateKey: ca.crt
        keyKey: ca.key
      rootCA:
        namespace: istio-system # For Ingress Gateway to work properly the namespace needs to be istio-system
        # In order for istio mTLS to work we should have two different secrets one containing the server certificate (let’s say X) and one used for validation of the client’s certificates.
        # The second one should be our root certificate and istio wants it to be named X-cacert. (-cacert suffix).
        # This is the reason for the confusing name of our root certificate. https://preliminary.istio.io/v1.6/docs/tasks/traffic-management/ingress/secure-ingress/#configure-a-mutual-tls-ingress-gateway
        cacert: compass-gateway-mtls-certs-cacert # For cert-rotation the cacert should be in different secret
        certificateKey: cacert
    certificateDataHeader: "Certificate-Data"
    revocation:
      configmap:
        name: revocations-config
        namespace: "{{ .Release.Namespace }}"
    # If key and certificate are not provided they will be generated
    caKey: ""
    caCertificate: ""

  system_broker:
    enabled: true
    port: 5001
    prefix: /broker
    tokenProviderFromHeader:
      forwardHeaders: Authorization
    tokenProviderFromSecret:
      enabled: false
      secrets:
        integrationSystemCredentials:
          name: compass-system-broker-credentials
          namespace: compass-system
    testNamespace: kyma-system

  gateway:
    port: 3000
    tls:
      host: compass-gateway
      secure:
        internal:
          host: compass-gateway-internal
        oauth:
          host: compass-gateway-auth-oauth
    mtls:
      host: compass-gateway-mtls
      certSecret: compass-gateway-mtls-certs
      external:
        host: compass-gateway-sap-mtls
        certSecret: compass-gateway-mtls-certs # Use connector's root CA as root CA by default. This should be overridden for productive deployments.
    headers:
      request:
        remove:
          - "Client-Id-From-Token"
          - "Client-Id-From-Certificate"
          - "Client-Certificate-Hash"
          - "Certificate-Data"

  operations_controller:
    enabled: true

  connectivity_adapter:
    port: 8080
    tls:
      host: adapter-gateway
    mtls:
      host: adapter-gateway-mtls

  oathkeeperFilters:
    workloadLabel: oathkeeper
    namespace: kyma-system
    tokenDataHeader: "Connector-Token"
    certificateDataHeader: "Certificate-Data"

  istio:
    externalMtlsGateway:
      name: "compass-gateway-external-mtls"
      namespace: "compass-system"
    mtlsGateway:
      name: "compass-gateway-mtls"
      namespace: "compass-system"
    gateway:
      name: "kyma-gateway"
      namespace: "kyma-system"
    proxy:
      port: 15020
    namespace: istio-system
    ingressgateway:
      workloadLabel: istio-ingressgateway
      requestPayloadSizeLimit: 2097152 # 2 MB
      correlationHeaderRewriteFilter:
        expectedHeaders:
        - "x-request-id"
        - "x-correlation-id"
        - "x-correlationid"
        - "x-forrequest-id"
        - "x-vcap-request-id"
        - "x-broker-api-request-identity"

  kubernetes:
    serviceAccountTokenJWKS: https://kubernetes.default.svc.cluster.local/openid/v1/jwks

  ingress:
    domainName: "kyma.local"

  database:
    manageSecrets: true
    embedded:
      enabled: true
      director:
        name: "postgres"
      directorDBName: "postgres"
    managedGCP:
      serviceAccountKey: ""
      instanceConnectionName: ""
      director:
        name: ""
        user: ""
        password: ""
      host: "localhost"
      hostPort: "5432"
      sslMode: ""

      #TODO remove below after migration to separate user will be done
      dbUser: ""
      dbPassword: ""
      directorDBName: ""

  oathkeeper:
    host: ory-oathkeeper-proxy.kyma-system.svc.cluster.local
    port: 4455
    timeout_ms: 120000
    idTokenConfig:
      claims: '{"scopes": "{{ print .Extra.scope }}","tenant": "{{ .Extra.tenant }}", "consumerID": "{{ print .Extra.consumerID}}", "consumerType": "{{ print .Extra.consumerType }}", "flow": "{{ print .Extra.flow }}", "onBehalfOf": "{{ print .Extra.onBehalfOf }}", "region": "{{ print .Extra.region }}", "tokenClientID": "{{ print .Extra.tokenClientID }}"}'
      internalClaims: '{"scopes": "application:read application:write application.webhooks:read application_template.webhooks:read webhooks.auth:read runtime:write runtime:read","tenant":"{\"consumerTenant\":\"{{ print (index .Header.Tenant 0) }}\",\"externalTenant\":\"\"}", "consumerType": "Internal Component", "flow": "Internal"}'
    mutators:
      runtimeMappingService:
        config:
          api:
            url: http://compass-director.compass-system.svc.cluster.local:3000/runtime-mapping
            retry:
              give_up_after: 6s
              max_delay: 2000ms
      authenticationMappingServices:
        tenant-fetcher:
          cfg:
            config:
              api:
                url: http://compass-director.compass-system.svc.cluster.local:3000/authn-mapping/tenant-fetcher
                retry:
                  give_up_after: 6s
                  max_delay: 2000ms
          authenticator:
            enabled: false
            createRule: true
            gatewayHost: "compass-gateway"
            trusted_issuers: '[{"domain_url": "compass-system.svc.cluster.local:8080", "scope_prefix": "prefix.", "protocol": "http"}]'
            attributes: '{"uniqueAttribute": { "key": "test", "value": "tenant-fetcher" }, "tenant": { "key": "tenant" }, "identity": { "key": "identity" } }'
            path: /tenants/<.*>
            upstreamComponent: "compass-tenant-fetcher"
        subscriber:
          cfg:
            config:
              api:
                url: http://compass-director.compass-system.svc.cluster.local:3000/authn-mapping/subscriber
                retry:
                  give_up_after: 6s
                  max_delay: 2000ms
          authenticator:
            enabled: false
            createRule: false
            gatewayHost: "compass-gateway-sap-mtls"
            trusted_issuers: '[{"domain_url": "compass-system.svc.cluster.local:8080", "scope_prefix": "prefix.", "protocol": "http"}]'
            attributes: '{"uniqueAttribute": { "key": "subsc-key-test", "value": "subscription-flow" }, "tenant": { "key": "tenant" }, "identity": { "key": "identity" } }'
            path: /<.*>
      tenantMappingService:
        config:
          api:
            url: http://compass-director.compass-system.svc.cluster.local:3000/tenant-mapping
            retry:
              give_up_after: 6s
              max_delay: 2000ms
      certificateResolverService:
        config:
          api:
            url: http://compass-connector.compass-system.svc.cluster.local:8080/v1/certificate/data/resolve
            retry:
              give_up_after: 6s
              max_delay: 2000ms
      tokenResolverService:
        config:
          api:
            url: http://compass-director.compass-system.svc.cluster.local:8080/v1/tokens/resolve
            retry:
              give_up_after: 6s
              max_delay: 2000ms

  tenantFetcher:
    host: compass-tenant-fetcher.compass-system.svc.cluster.local
    prefix: /tenants
    port: 3000
    requiredAuthScope: Callback
    authentication:
      jwksEndpoint: "http://ory-oathkeeper-api.kyma-system.svc.cluster.local:4456/.well-known/jwks.json"
    tenantProvider:
      tenantIdProperty: "tenantId"
      customerIdProperty: "customerId"
      subaccountTenantIdProperty: "subaccountTenantId"
      subdomainProperty: "subdomain"
      name: "provider"
      subscriptionProviderIdProperty: "subscriptionProviderId"
    server:
      handlerEndpoint: "/v1/callback/{tenantId}"
      regionalHandlerEndpoint: "/v1/regional/{region}/callback/{tenantId}"
      dependenciesEndpoint: "/v1/dependencies"
      tenantPathParam: "tenantId"
      regionPathParam: "region"
      subscriptionProviderLabelKey: "subscriptionProviderId"
      consumerSubaccountIdsLabelKey: "consumer_subaccount_ids"

  ordService:
    host: compass-ord-service.compass-system.svc.cluster.local
    prefix: /open-resource-discovery-service/v0
    docsPrefix: /open-resource-discovery-docs
    staticPrefix: /open-resource-discovery-static/v0
    port: 3000
    defaultResponseType: "xml"

  mtlsClient:
    issuer: "C=DE, L=local, O=SAP SE, OU=SAP Cloud Platform Clients, CN=compass-ca"
    subjectPattern: "C=DE, O=SAP SE, OU=SAP Cloud Platform Clients, OU=Region, OU=123e4567-e89b-12d3-a456-426614174001, L=%s, CN=%s"
    commonName: "compass"
    locality: "local"

  ordAggregator:
    name: ord-aggregator
    enabled: true
    schedule: "*/1 * * * *"
    http:
      client:
        skipSSLValidation: false
    dbPool:
      maxOpenConnections: 2
      maxIdleConnections: 2
    accessStrategies:
      cmpMtls:
        certSvcApiPath: "/cert"
        tokenPath: "/secured/oauth/token"
        issuerLocality: "local"
        retryAttempts: "8"
        retryDelay: "250ms"
        secret:
          name: cert-svc-secret
          manage: true
          oauthUrlKey: url
          clientIdKey: client-id
          clientSecretKey: client-secret
          csrEndpointKey: csr-endpoint
          policyKey: policy

  systemFetcher:
    enabled: false
    name: "system-fetcher"
    schedule: "0 0 * * *"
    manageSecrets: true
    # enableSystemDeletion - whether systems in deleted state should be deleted from director database
    enableSystemDeletion: true
    # fetchParallelism - shows how many http calls will be made in parallel to fetch systems
    fetchParallellism: 30
    # queueSize - shows how many system fetches (individual requests may fetch more than 1 system)
    # can be put in the queue for processing before blocking. It is best for the queue to be about 2 times bigger than the parallellism
    queueSize: 100
    # fetchRequestTimeout - shows the timeout to wait for oauth token and for fetching systems (in one request) separately
    fetchRequestTimeout: "5s"
    # directorRequestTimeout - graphql requests timeout to director
    directorRequestTimeout: "30s"
    dbPool:
      maxOpenConnections: 2
      maxIdleConnections: 2
    # systemsAPIEndpoint - endpoint of the service to fetch systems from
    systemsAPIEndpoint: ""
    # systemsAPIFilterCriteria - criteria for fetching systems
    systemsAPIFilterCriteria: ""
    # systemsAPIFilterTenantCriteriaPattern - criateria for fetching systems with tenant filter
    systemsAPIFilterTenantCriteriaPattern: ""
    # systemToTemplateMappings - how to map system properties to an existing application template
    systemToTemplateMappings: '{}'
    templatePlaceholderToSystemKeyMappings: '[{"placeholder_name": "name","system_key": "displayName"},{"placeholder_name": "display-name","system_key": "displayName"},{"placeholder_name": "systemNumber","system_key": "systemNumber"},{"placeholder_name": "description","system_key": "productDescription", "optional": true},{"placeholder_name": "baseUrl","system_key": "baseUrl", "optional":true},{"placeholder_name": "providerName","system_key": "infrastructureProvider", "optional": true}]'
    templateOverrideApplicationInput: '{"name": "{{name}}","description": "{{description}}","providerName": "{{providerName}}","statusCondition": "INITIAL","systemNumber": "{{systemNumber}}","labels": {"managed": "true"},"baseUrl": "{{baseUrl}}"}'
    http:
      client:
        skipSSLValidation: false
    oauth:
      client: ""
      secret: ""
      tokenEndpointProtocol: ""
      tokenBaseUrl: ""
      tokenPath: ""
      scopesClaim: ""
      tenantHeaderName: ""
    secret:
      name: "compass-system-fetcher-secret"
      clientIdKey: client-id
      clientSecretKey: client-secret
      oauthUrlKey: url
    paging:
      pageSize: 200
      sizeParam: "$top"
      skipParam: "$skip"

  tenantFetchers:
    job1:
      enabled: false
      configMapNamespace: "compass-system"
      manageSecrets: true
      providerName: "compass"
      schedule: "*/5 * * * *"
      kubernetes:
        configMapNamespace: "compass-system"
        pollInterval: 2s
        pollTimeout: 1m
        timeout: 2m
      oauth:
        client: ""
        secret: ""
        tokenURL: ""
        tokenPath: ""
      secret:
        name: "compass-tenant-fetcher-secret-job1"
        clientIdKey: client-id
        clientSecretKey: client-secret
        oauthUrlKey: url
      endpoints:
        accountCreated: "127.0.0.1/events?type=account-created"
        accountDeleted: "127.0.0.1/events?type=account-deleted"
        accountUpdated: "127.0.0.1/events?type=account-updated"
        subaccountCreated: "127.0.0.1/events?type=subaccount-created"
        subaccountDeleted: "127.0.0.1/events?type=subaccount-deleted"
        subaccountUpdated: "127.0.0.1/events?type=subaccount-updated"
        subaccountMoved: "127.0.0.1/events?type=subaccount-moved"
      fieldMapping:
        totalPagesField: "totalPages"
        totalResultsField: "totalResults"
        tenantEventsField: "events"
        idField: "id"
        nameField: "name"
        customerIdField: "customerId"
        subdomainField: "subdomain"
        discriminatorField: ""
        discriminatorValue: ""
        detailsField: "details"
        entityTypeField: "entityType"
        parentIDField: "parentGuid"
        regionField: "region"
        movedRuntimeLabelKey: "global_subaccount_id"
        movedRuntimeByLabelTargetField: "targetGlobalAccountGUID"
        movedRuntimeByLabelSourceField: "sourceGlobalAccountGUID"
      queryMapping:
        pageNumField: "pageNum"
        pageSizeField: "pageSize"
        timestampField: "timestamp"
      query:
        startPage: "0"
        pageSize: "100"
      shouldSyncSubaccounts: "false"
      dbPool:
        maxOpenConnections: 1
        maxIdleConnections: 1

  metrics:
    enabled: true
    pushEndpoint: http://monitoring-prometheus-pushgateway.kyma-system.svc.cluster.local:9091

  externalServicesMock:
    enabled: false
    auditlog: false
    certSecuredPort: 8081
    unsecuredPort: 8082
    basicSecuredPort: 8083
    oauthSecuredPort: 8084
    certSecuredHost: compass-external-services-mock-sap-mtls
    host: compass-external-services-mock.compass-system.svc.cluster.local
    oauthSecretName: compass-external-services-mock-oauth-credentials

  tests:
    ordService:
      skipPattern: ""
    director:
      skipPattern: ""
    namespace: kyma-system
    connectivityAdapterFQDN: http://compass-connectivity-adapter.compass-system.svc.cluster.local
    directorFQDN: http://compass-director.compass-system.svc.cluster.local
    connectorFQDN: http://compass-connector.compass-system.svc.cluster.local
    externalServicesMockFQDN: http://compass-external-services-mock.compass-system.svc.cluster.local
    ordServiceFQDN: http://compass-ord-service.compass-system.svc.cluster.local
    systemBrokerFQDN: http://compass-system-broker.compass-system.svc.cluster.local
    tenantFetcherFQDN: http://compass-tenant-fetcher.compass-system.svc.cluster.local
    db:
      maxOpenConnections: 3
      maxIdleConnections: 1
    skipTLSVerify: true

    token:
      server:
        enabled: false
        port: 5000
    securityContext: # Set on container level
      runAsUser: 2000
      allowPrivilegeEscalation: false

  expectedSchemaVersionUpdateJob:
    cm:
      name: "expected-schema-version"

  migratorJob:
    nodeSelectorEnabled: false
    pvc:
      name: "compass-director-migrations"
      namespace: "compass-system"
      migrationsPath: "/compass-migrations"

pairing-adapter:
  enabled: false<|MERGE_RESOLUTION|>--- conflicted
+++ resolved
@@ -88,11 +88,7 @@
       version: "PR-2084"
     ord_service:
       dir:
-<<<<<<< HEAD
       version: "PR-48"
-=======
-      version: "PR-47"
->>>>>>> c4883467
     schema_migrator:
       dir:
       version: "PR-2105"
