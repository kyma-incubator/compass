global:
  disableLegacyConnectivity: true
  defaultTenant: 3e64ebae-38b5-46a0-b1ed-9ccee153a0ae
  defaultTenantRegion: "eu-1"
  tenants: # tenant order matters, so new tenants should be added to the end of the list
    - name: default
      id: 3e64ebae-38b5-46a0-b1ed-9ccee153a0ae
      type: account
    - name: foo
      id: 1eba80dd-8ff6-54ee-be4d-77944d17b10b
      type: account
    - name: bar
      id: af9f84a9-1d3a-4d9f-ae0c-94f883b33b6e
      type: account
    - name: TestTenantSeparation
      id: f1c4b5be-b0e1-41f9-b0bc-b378200dcca0
      type: account
    - name: TestDeleteLastScenarioForApplication
      id: 0403be1e-f854-475e-9074-922120277af5
      type: account
    - name: Test_DeleteAutomaticScenarioAssignmentForSelector
      id: d9553135-6115-4c67-b4d9-962c00f3725f
      type: account
    - name: Test_AutomaticScenarioAssigmentForRuntime
      id: 8c733a45-d988-4472-af10-1256b82c70c0
      type: account
    - name: TestAutomaticScenarioAssignmentsWholeScenario
      id: 65a63692-c00a-4a7d-8376-8615ee37f45c
      type: account
    - name: TestTenantsQueryTenantNotInitialized
      id: 72329135-27fd-4284-9bcb-37ea8d6307d0
      type: account
    - name: Test Default
      id: 5577cf46-4f78-45fa-b55f-a42a3bdba868
      type: account
      parent: 2c4f4a25-ba9a-4dbc-be68-e0beb77a7eb0
    - name: Test_DefaultCustomer
      id: 2c4f4a25-ba9a-4dbc-be68-e0beb77a7eb0
      type: customer
    - name: TestListLabelDefinitions
      id: 3f641cf5-2d14-4e0f-a122-16e7569926f1
      type: account
    - name: Test_AutomaticScenarioAssignmentQueries
      id: 8263cc13-5698-4a2d-9257-e8e76b543e88
      type: account
    - name: TestGetScenariosLabelDefinitionCreatesOneIfNotExists
      id: 2263cc13-5698-4a2d-9257-e8e76b543e33
      type: account
    - name: TestApplicationsForRuntime
      id: 5984a414-1eed-4972-af2c-b2b6a415c7d7
      type: account
    - name: Test_DeleteAutomaticScenarioAssignmentForScenario
      id: d08e4cb6-a77f-4a07-b021-e3317a373597
      type: account
    - name: TestApplicationsForRuntimeWithHiddenApps
      id: 7e1f2df8-36dc-4e40-8be3-d1555d50c91c
      type: account
    - name: TestTenantsQueryTenantInitialized
      id: 8cf0c909-f816-4fe3-a507-a7917ccd8380
      type: account
    - name: TestDeleteApplicationIfInScenario
      id: 0d597250-6b2d-4d89-9c54-e23cb497cd01
      type: account
    - name: TestProviderSubaccount
      id: f8075207-1478-4a80-bd26-24a4785a2bfd
      type: subaccount
      parent: 5577cf46-4f78-45fa-b55f-a42a3bdba868
    - name: TestProviderSubaccountRegion2
      id: 731b7bc4-5472-41d2-a447-e4c0f45de739
      type: subaccount
      region: "eu-2"
      parent: 5577cf46-4f78-45fa-b55f-a42a3bdba868
    - name: TestCertificateSubaccount
      id: 123e4567-e89b-12d3-a456-426614174001
      type: subaccount
      parent: 5577cf46-4f78-45fa-b55f-a42a3bdba868
    - name: TestNsAdapter
      id: 08b6da37-e911-48fb-a0cb-fa635a6c5678
      type: subaccount
      parent: 5577cf46-4f78-45fa-b55f-a42a3bdba868
    - name: TestNsAdapterSubaccountWithApplications
      id: 08b6da37-e911-48fb-a0cb-fa635a6c4321
      type: subaccount
      parent: 5577cf46-4f78-45fa-b55f-a42a3bdba868
    - name: TestIntegrationSystemManagedSubaccount
      id: 3cfcdd62-320d-403b-b66a-4ee3cdd06947
      type: subaccount
      parent: 5577cf46-4f78-45fa-b55f-a42a3bdba868
    - name: TestIntegrationSystemManagedAccount
      id: 7e8ab2e3-3bb4-42e3-92b2-4e0bf48559d3
      type: account
      parent: 2c4f4a25-ba9a-4dbc-be68-e0beb77a7eb0
    - name: TestSystemFetcherAccount
      id: c395681d-11dd-4cde-bbcf-570b4a153e79
      type: account
      parent: 2c4f4a25-ba9a-4dbc-be68-e0beb77a7eb0
    - name: TestConsumerSubaccount
      id: 1f538f34-30bf-4d3d-aeaa-02e69eef84ae
      type: subaccount
      parent: 5984a414-1eed-4972-af2c-b2b6a415c7d7
    - name: TestTenantsOnDemandAPI
      id: 8d42d818-d4c4-4036-b82f-b199db7ffeb5
      type: subaccount
      parent: 5984a414-1eed-4972-af2c-b2b6a415c7d7
    - name: TestExternalCertificateSubaccount
      id: bad76f69-e5c2-4d55-bca5-240944824b83
      type: subaccount
      parent: 5577cf46-4f78-45fa-b55f-a42a3bdba868
  images:
    containerRegistry:
      path: eu.gcr.io/kyma-project/incubator
    connector:
      dir:
      version: "PR-2642"
      name: compass-connector
    connectivity_adapter:
      dir:
      version: "PR-2642"
      name: compass-connectivity-adapter
    pairing_adapter:
      dir:
      version: "PR-2642"
      name: compass-pairing-adapter
    director:
      dir:
<<<<<<< HEAD
      version: "PR-2641"
=======
      version: "PR-2642"
>>>>>>> f3ab0e52
      name: compass-director
    hydrator:
      dir:
      version: "PR-2642"
      name: compass-hydrator
    gateway:
      dir:
      version: "PR-2642"
      name: compass-gateway
    operations_controller:
      dir:
      version: "PR-2642"
      name: compass-operations-controller
    ord_service:
      dir:
      version: "PR-76"
      name: compass-ord-service
    schema_migrator:
      dir:
      version: "PR-2632"
      name: compass-schema-migrator
    system_broker:
      dir:
      version: "PR-2642"
      name: compass-system-broker
    certs_setup_job:
      containerRegistry:
        path: eu.gcr.io/kyma-project
      dir:
      version: "0a651695"
    external_services_mock:
      dir:
      version: "PR-2642"
      name: compass-external-services-mock
    console:
      dir:
      version: "PR-71"
      name: compass-console
    e2e_tests:
      dir:
      version: "PR-2642"
      name: compass-e2e-tests
  isLocalEnv: false
  isForTesting: false
  oauth2:
    host: oauth2
  livenessProbe:
    initialDelaySeconds: 30
    timeoutSeconds: 1
    periodSeconds: 10
  readinessProbe:
    initialDelaySeconds: 5
    timeoutSeconds: 1
    periodSeconds: 2
  agentPreconfiguration: false
  portieris:
    isEnabled: false
    imagePullSecretName: "portieris-dummy-image-pull-secret"
  nsAdapter:
    external:
      port: 3005
    e2eTests:
      gatewayHost: "compass-gateway-xsuaa"
    prefix: /nsadapter
    path: /nsadapter/api/v1/notifications
    systemToTemplateMappings: '[{  "Name": "SAP S/4HANA On-Premise",  "SourceKey": ["type"],  "SourceValue": ["abapSys"]},{  "Name": "SAP S/4HANA On-Premise",  "SourceKey": ["type"],  "SourceValue": ["nonSAPsys"]},{  "Name": "SAP S/4HANA On-Premise",  "SourceKey": ["type"],  "SourceValue": ["hana"]}]'
    secret:
      name: nsadapter-secret
      subaccountKey: subaccount
      local:
        subaccountValue: subaccount
    authSecret:
      name: "compass-external-services-mock-oauth-credentials"
      clientIdKey: client-id
      clientSecretKey: client-secret
      tokenUrlKey: url
      instanceUrlKey: url
      certKey: cert
      keyKey: key
    registerPath: "/register"
    tokenPath: "/secured/oauth/token"
    createClonePattern: '{"key": "%s"}'
    createBindingPattern: '{}'
    useClone: "false"
  director:
    host: compass-director.compass-system.svc.cluster.local
    prefix: /director
    graphql:
      external:
        port: 3000
    tls:
      secure:
        internal:
          host: compass-director-internal
    validator:
      port: 8080
    metrics:
      port: 3003
      enableGraphqlOperationInstrumentation: true
    operations:
      port: 3002
      path: "/operation"
      lastOperationPath: "/last_operation"
    info:
      path: "/v1/info"
    subscription:
      subscriptionProviderLabelKey: "subscriptionProviderId"
      consumerSubaccountLabelKey: "global_subaccount_id"
      subscriptionLabelKey: "subscription"
      tokenPrefix: "sb-"
    selfRegister:
      secret:
        name: "region-instances-credentials"
        key: "keyConfig"
        path: "/tmp"
      clientIdPath: "clientId"
      clientSecretPath: "clientSecret"
      urlPath: "url"
      tokenUrlPath: "tokenUrl"
      clientCertPath: "clientCert"
      clientKeyPath: "clientKey"
      local:
        templateMappings:
          clientIDMapping: '{{ printf "\"%s\":\"client_id\"" .Values.global.director.selfRegister.clientIdPath }}'
          clientSecretMapping: '{{ printf "\"%s\":\"client_secret\"" .Values.global.director.selfRegister.clientSecretPath }}'
          urlMapping: '{{ printf "\"%s\":\"http://compass-external-services-mock.%s.svc.cluster.local:%s\"" .Values.global.director.selfRegister.urlPath .Release.Namespace (.Values.service.port | toString) }}'
          tokenURLMapping: '{{ printf "\"%s\":\"https://%s.%s:%s\"" .Values.global.director.selfRegister.tokenUrlPath .Values.global.externalServicesMock.certSecuredHost .Values.global.ingress.domainName (.Values.service.certPort | toString) }}'
          x509CertificateMapping: '{{ printf "\"%s\":\"%s\"" .Values.global.director.selfRegister.clientCertPath .Values.global.connector.caCertificate }}'
          x509KeyMapping: '{{ printf "\"%s\":\"%s\"" .Values.global.director.selfRegister.clientKeyPath .Values.global.connector.caKey }}'
      oauthTokenPath: "/cert/token"
      oauthMode: "oauth-mtls"
      label: "selfRegLabel"
      labelValuePrefix: "self-reg-prefix-"
      responseKey: "self-reg-key"
      path: "/external-api/self-reg"
      nameQueryParam: "name"
      tenantQueryParam: "tenant"
      requestBodyPattern: '{"key": "%s"}'
    clientIDHeaderKey: client_user
    suggestTokenHeaderKey: suggest_token
    runtimeTypeLabelKey: "runtimeType"
    applicationTypeLabelKey: "applicationType"
    kymaRuntimeTypeLabelValue: "kyma"
    fetchTenantEndpoint: '{{ printf "https://%s.%s%s/v1/fetch" .Values.global.gateway.tls.secure.internal.host .Values.global.ingress.domainName .Values.global.tenantFetcher.prefix }}'
    ordWebhookMappings: '[]'
  auditlog:
    configMapName: "compass-gateway-auditlog-config"
    mtlsTokenPath: "/cert/token"
    standardTokenPath: "/secured/oauth/token"
    skipSSLValidation: false
    secret:
      name: "compass-gateway-auditlog-secret"
      urlKey: url
      clientIdKey: client-id
      clientSecretKey: client-secret
      clientCertKey: client-cert
      clientKeyKey: client-key
  log:
    format: "kibana"
  enableCompassDefaultScenarioAssignment: true
  tenantConfig:
    useDefaultTenants: true
    dbPool:
      maxOpenConnections: 1
      maxIdleConnections: 1
  connector:
    prefix: /connector
    graphql:
      external:
        port: 3000
    validator:
      port: 8080
    # If secrets do not exist they will be created
    secrets:
      ca:
        name: compass-connector-app-ca
        namespace: compass-system
        certificateKey: ca.crt
        keyKey: ca.key
      rootCA:
        namespace: istio-system # For Ingress Gateway to work properly the namespace needs to be istio-system
        # In order for istio mTLS to work we should have two different secrets one containing the server certificate (let’s say X) and one used for validation of the client’s certificates.
        # The second one should be our root certificate and istio wants it to be named X-cacert. (-cacert suffix).
        # This is the reason for the confusing name of our root certificate. https://preliminary.istio.io/v1.6/docs/tasks/traffic-management/ingress/secure-ingress/#configure-a-mutual-tls-ingress-gateway
        cacert: compass-gateway-mtls-certs-cacert # For cert-rotation the cacert should be in different secret
        certificateKey: cacert
    revocation:
      configmap:
        name: revocations-config
        namespace: "{{ .Release.Namespace }}"
    # If key and certificate are not provided they will be generated
    caKey: ""
    caCertificate: ""
  system_broker:
    enabled: true
    port: 5001
    prefix: /broker
    tokenProviderFromHeader:
      forwardHeaders: Authorization
    tokenProviderFromSecret:
      enabled: false
      secrets:
        integrationSystemCredentials:
          name: compass-system-broker-credentials
          namespace: compass-system
    testNamespace: kyma-system
  gateway:
    port: 3000
    tls:
      host: compass-gateway
      adapterHost: compass-ns-adapter
      secure:
        internal:
          host: compass-gateway-internal
        oauth:
          host: compass-gateway-auth-oauth
    mtls:
      manageCerts: true
      host: compass-gateway-mtls
      certSecret: compass-gateway-mtls-certs
      external:
        host: compass-gateway-sap-mtls
        certSecret: compass-gateway-mtls-certs # Use connector's root CA as root CA by default. This should be overridden for productive deployments.
    headers:
      rateLimit: X-Flow-Identity
      request:
        remove:
          - "Client-Id-From-Token"
          - "Client-Id-From-Certificate"
          - "Client-Certificate-Hash"
          - "Certificate-Data"
  hydrator:
    host: compass-hydrator.compass-system.svc.cluster.local
    port: 3000
    prefix: /hydrators
    subjectConsumerMappingConfig: '[{"consumer_type": "Super Admin", "tenant_access_levels": ["customer", "account","subaccount"], "subject": "C=DE, L=local, O=SAP SE, OU=Region, OU=SAP Cloud Platform Clients, OU=f8075207-1478-4a80-bd26-24a4785a2bfd, CN=compass"},{"consumer_type": "Integration System", "tenant_access_levels": ["account","subaccount"], "subject": "C=DE, L=local, O=SAP SE, OU=Region, OU=SAP Cloud Platform Clients, OU=f8075207-1478-4a80-bd26-24a4785a2bfd, CN=integration-system-test"}]'
    certificateDataHeader: "Certificate-Data"
    consumerClaimsKeys:
      clientIDKey: "client_id"
      tenantIDKey: "tenantid"
      userNameKey: "user_name"
      subdomainKey: "subdomain"
    http:
      client:
        skipSSLValidation: false
    metrics:
      port: 3003
      enableClientInstrumentation: true
      censoredFlows: "JWT"
  operations_controller:
    enabled: true
  connectivity_adapter:
    port: 8080
    tls:
      host: adapter-gateway
    mtls:
      host: adapter-gateway-mtls
  oathkeeperFilters:
    workloadLabel: oathkeeper
    namespace: kyma-system
    tokenDataHeader: "Connector-Token"
    certificateDataHeader: "Certificate-Data"
  istio:
    externalMtlsGateway:
      name: "compass-gateway-external-mtls"
      namespace: "compass-system"
    mtlsGateway:
      name: "compass-gateway-mtls"
      namespace: "compass-system"
    gateway:
      name: "kyma-gateway"
      namespace: "kyma-system"
    proxy:
      port: 15020
    namespace: istio-system
    ingressgateway:
      workloadLabel: istio-ingressgateway
      requestPayloadSizeLimit2MB: 2097152
      requestPayloadSizeLimit2MBLabel: "2MB"
      requestPayloadSizeLimit5MB: 5097152
      requestPayloadSizeLimit5MBLabel: "5MB"
      correlationHeaderRewriteFilter:
        expectedHeaders:
          - "x-request-id"
          - "x-correlation-id"
          - "x-correlationid"
          - "x-forrequest-id"
          - "x-vcap-request-id"
          - "x-broker-api-request-identity"
  kubernetes:
    serviceAccountTokenIssuer: https://kubernetes.default.svc.cluster.local
    serviceAccountTokenJWKS: https://kubernetes.default.svc.cluster.local/openid/v1/jwks
  ingress:
    domainName: "local.kyma.dev"
  database:
    sqlProxyServiceAccount: "proxy-user@gcp-cmp.iam.gserviceaccount.com"
    manageSecrets: true
    embedded:
      enabled: true
      director:
        name: "postgres"
      directorDBName: "postgres"
    managedGCP:
      serviceAccountKey: ""
      instanceConnectionName: ""
      director:
        name: ""
        user: ""
        password: ""
      host: "localhost"
      hostPort: "5432"
      sslMode: ""
      #TODO remove below after migration to separate user will be done
      dbUser: ""
      dbPassword: ""
      directorDBName: ""
  oathkeeper:
    host: ory-oathkeeper-proxy.kyma-system.svc.cluster.local
    port: 4455
    timeout_ms: 120000
    ns_adapter_timeout_ms: 3600000
    idTokenConfig:
      claims: '{"scopes": "{{ print .Extra.scope }}","tenant": "{{ .Extra.tenant }}", "consumerID": "{{ print .Extra.consumerID}}", "consumerType": "{{ print .Extra.consumerType }}", "flow": "{{ print .Extra.flow }}", "onBehalfOf": "{{ print .Extra.onBehalfOf }}", "region": "{{ print .Extra.region }}", "tokenClientID": "{{ print .Extra.tokenClientID }}"}'
      internalClaims: '{"scopes": "application:read application:write application.webhooks:read application_template.webhooks:read webhooks.auth:read runtime:write runtime:read tenant:read tenant:write tenant_subscription:write ory_internal fetch_tenant application_template:read destinations_sensitive_data:read destinations:sync","tenant":"{ {{ if .Header.Tenant }} \"consumerTenant\":\"{{ print (index .Header.Tenant 0) }}\", {{ end }} \"externalTenant\":\"\"}", "consumerType": "Internal Component", "flow": "Internal"}'
    mutators:
      runtimeMappingService:
        config:
          api:
            url: http://compass-hydrator.compass-system.svc.cluster.local:3000/hydrators/runtime-mapping
            retry:
              give_up_after: 6s
              max_delay: 2000ms
      authenticationMappingServices:
        nsadapter:
          cfg:
            config:
              api:
                url: http://compass-hydrator.compass-system.svc.cluster.local:3000/hydrators/authn-mapping/nsadapter
                retry:
                  give_up_after: 6s
                  max_delay: 2000ms
          authenticator:
            enabled: false
            createRule: true
            gatewayHost: "compass-gateway-xsuaa"
            trusted_issuers: '[{"domain_url": "compass-system.svc.cluster.local:8080", "scope_prefix": "prefix.", "protocol": "http"}]'
            attributes: '{"uniqueAttribute": { "key": "ns-adapter-test", "value": "ns-adapter-flow" }, "tenant": { "key": "tenant" }, "identity": { "key": "identity" }, "clientid": { "key": "client_id" } }'
            path: /nsadapter/api/v1/notifications
            upstreamComponent: "compass-gateway"
            checkSuffix: true
        tenant-fetcher:
          cfg:
            config:
              api:
                url: http://compass-hydrator.compass-system.svc.cluster.local:3000/hydrators/authn-mapping/tenant-fetcher
                retry:
                  give_up_after: 6s
                  max_delay: 2000ms
          authenticator:
            enabled: false
            createRule: true
            gatewayHost: "compass-gateway"
            trusted_issuers: '[{"domain_url": "compass-system.svc.cluster.local:8080", "scope_prefix": "prefix.", "protocol": "http"}]'
            attributes: '{"uniqueAttribute": { "key": "test", "value": "tenant-fetcher" }, "tenant": { "key": "tenant" }, "identity": { "key": "identity" } }'
            path: /tenants/<.*>
            upstreamComponent: "compass-tenant-fetcher"
            checkSuffix: false
        subscriber:
          cfg:
            config:
              api:
                url: http://compass-hydrator.compass-system.svc.cluster.local:3000/hydrators/authn-mapping/subscriber
                retry:
                  give_up_after: 6s
                  max_delay: 2000ms
          authenticator:
            enabled: false
            createRule: false
            gatewayHost: "compass-gateway-sap-mtls"
            trusted_issuers: '[{"domain_url": "compass-system.svc.cluster.local:8080", "scope_prefix": "prefix.", "protocol": "http", "region": "eu-1"}]'
            attributes: '{"uniqueAttribute": { "key": "subsc-key-test", "value": "subscription-flow" }, "tenant": { "key": "tenant" }, "identity": { "key": "user_name" }, "clientid": { "key": "client_id" } }'
            path: /<.*>
            checkSuffix: false
      tenantMappingService:
        config:
          api:
            url: http://compass-hydrator.compass-system.svc.cluster.local:3000/hydrators/tenant-mapping
            retry:
              give_up_after: 6s
              max_delay: 2000ms
      certificateResolverService:
        config:
          api:
            url: http://compass-hydrator.compass-system.svc.cluster.local:3000/hydrators/v1/certificate/data/resolve
            retry:
              give_up_after: 6s
              max_delay: 2000ms
      tokenResolverService:
        config:
          api:
            url: http://compass-hydrator.compass-system.svc.cluster.local:3000/hydrators/v1/tokens/resolve
            retry:
              give_up_after: 6s
              max_delay: 2000ms
  cockpit:
    auth:
      allowedConnectSrc: "https://*.ondemand.com"
      secretName: "cockpit-auth-secret"
      idpHost: ""
      clientID: ""
      scopes: "openid profile email"
      path: "/oauth2/certs"
  destinationFetcher:
    manageSecrets: true
    host: compass-destination-fetcher.compass-system.svc.cluster.local
    prefix: /destination-configuration
    port: 3000
    jobSchedule: 10m
    lease:
      lockname: destinationlease
    parallelTenants: 10
    authentication:
      jwksEndpoint: "http://ory-oathkeeper-api.kyma-system.svc.cluster.local:4456/.well-known/jwks.json"
      appDestinationsSyncScope: "destinations:sync"
      appDetinationsSensitiveDataScope: "destinations_sensitive_data:read"
    server:
      tenantDestinationsEndpoint: "/v1/subaccountDestinations"
      sensitiveDataEndpoint: "/v1/destinations"
      sensitiveDataQueryParam: "name"
    request:
      skipSSLValidation: false
      retry_interval: "100ms"
      retry_attempts: 3
      goroutineLimit: 100
      requestTimeout: "30s"
      pageSize: 10
      oauthTokenPath: "/oauth/token"
    instance:
      clientIdPath: "clientid"
      clientSecretPath: "clientsecret"
      urlPath: "uri"
      tokenUrlPath: "certurl"
      clientCertPath: "certificate"
      clientKeyPath: "key"
    secretName: destination-region-instances
    dependenciesConfig:
      path: "/cfg/dependencies"
    oauthMode: "oauth-mtls"
  destinationRegionSecret:
    secretName: "destination-region-instances"
    fileName: "keyConfig"
    local:
      templateMappings:
        xsappMapping: '{{ printf "\"%s\":\"xsappname1\"" .Values.global.tenantFetcher.xsappNamePath }}'
        clientIDMapping: '{{ printf "\"%s\":\"client_id\"" .Values.global.destinationFetcher.instance.clientIdPath }}'
        clientSecretMapping: '{{ printf "\"%s\":\"client_secret\"" .Values.global.destinationFetcher.instance.clientSecretPath }}'
        urlMapping: '{{ printf "\"%s\":\"http://compass-external-services-mock.%s.svc.cluster.local:%s\"" .Values.global.destinationFetcher.instance.urlPath .Release.Namespace (.Values.service.port | toString) }}'
        tokenURLMapping: '{{ printf "\"%s\":\"https://%s.%s:%s\"" .Values.global.destinationFetcher.instance.tokenUrlPath .Values.global.externalServicesMock.certSecuredHost .Values.global.ingress.domainName (.Values.service.certPort | toString) }}'
        x509CertificateMapping: '{{ printf "\"%s\":\"%s\"" .Values.global.destinationFetcher.instance.clientCertPath .Values.global.connector.caCertificate }}'
        x509KeyMapping: '{{ printf "\"%s\":\"%s\"" .Values.global.destinationFetcher.instance.clientKeyPath .Values.global.connector.caKey }}'
  tenantFetcher:
    k8sSecret:
      manageSecrets: true
      name: "tenant-fetcher-secret"
      namespace: "compass-system"
      key: "keyConfig"
      path: "/tmp"
    host: compass-tenant-fetcher.compass-system.svc.cluster.local
    prefix: /tenants
    port: 3000
    xsappNamePath: "xsappname"
    omitDependenciesParamName: ""
    omitDependenciesParamValue: ""
    requiredAuthScope: Callback
    fetchTenantAuthScope: fetch_tenant
    authentication:
      jwksEndpoint: "http://ory-oathkeeper-api.kyma-system.svc.cluster.local:4456/.well-known/jwks.json"
    tenantProvider:
      tenantIdProperty: "tenantId"
      customerIdProperty: "customerId"
      subaccountTenantIdProperty: "subaccountTenantId"
      subdomainProperty: "subdomain"
      name: "provider"
      subscriptionProviderIdProperty: "subscriptionProviderIdProperty"
      providerSubaccountIdProperty: "providerSubaccountIdProperty"
      consumerTenantIdProperty: "consumerTenantIdProperty"
      subscriptionProviderAppNameProperty: "subscriptionProviderAppNameProperty"
    server:
      fetchTenantEndpoint: "/v1/fetch/{parentTenantId}/{tenantId}"
      regionalHandlerEndpoint: "/v1/regional/{region}/callback/{tenantId}"
      dependenciesEndpoint: "/v1/regional/{region}/dependencies"
      tenantPathParam: "tenantId"
      regionPathParam: "region"
    dependenciesConfig:
      path: "/cfg/dependencies"
    local:
      templateMappings:
        xsappMapping: '{{ printf "\"%s\":\"xsappname1\"" .Values.global.tenantFetcher.xsappNamePath }}'
    containerName: "tenant-fetcher"
  externalCertConfiguration:
    issuerLocality: "local,local2" # In local setup we have manually created connector CA certificate with 'local' Locality property
    subjectPattern: "/C=DE/O=SAP SE/OU=SAP Cloud Platform Clients/OU=Region/OU=%s/L=%s/CN=%s"
    ouCertSubaccountID: "f8075207-1478-4a80-bd26-24a4785a2bfd"
    commonName: "compass"
    locality: "local"
    certSvcApiPath: "/cert"
    tokenPath: "/cert/token"
    secrets:
      externalCertSvcSecret:
        manage: false
        name: "cert-svc-secret"
        clientIdKey: client-id
        clientSecretKey: client-secret
        oauthUrlKey: url
        csrEndpointKey: csr-endpoint
        clientCert: client-cert
        clientKey: client-key
        skipSSLValidationFlag: "-k"
      externalClientCertSecret:
        name: "external-client-certificate"
        namespace: compass-system
        certKey: tls.crt
        keyKey: tls.key
    rotationCronjob:
      name: "external-certificate-rotation"
      schedule: "*/1 * * * *" # Executes every minute
      certValidity: "7"
      clientCertRetryAttempts: "8"
      containerName: "certificate-rotation"
  ordService:
    host: compass-ord-service.compass-system.svc.cluster.local
    prefix: /open-resource-discovery-service/v0
    docsPrefix: /open-resource-discovery-docs
    staticPrefix: /open-resource-discovery-static/v0
    port: 3000
    defaultResponseType: "xml"
    userContextHeader: "user_context"
    authTokenPath: "/var/run/secrets/kubernetes.io/serviceaccount/token"
    skipSSLValidation: false
  ordAggregator:
    name: ord-aggregator
    enabled: true
    suspend: true
    schedule: "*/1 * * * *"
    http:
      client:
        skipSSLValidation: false
      retry:
        attempts: 3
        delay: 100ms
    dbPool:
      maxOpenConnections: 2
      maxIdleConnections: 2
    globalRegistryUrl: http://compass-external-services-mock.compass-system.svc.cluster.local:8087/.well-known/open-resource-discovery
    maxParallelWebhookProcessors: 4
    maxParallelDocumentsPerApplication: 10
    containerName: "ord-aggregator"
  systemFetcher:
    enabled: false
    name: "system-fetcher"
    schedule: "0 0 * * *"
    manageSecrets: true
    # enableSystemDeletion - whether systems in deleted state should be deleted from director database
    enableSystemDeletion: true
    # fetchParallelism - shows how many http calls will be made in parallel to fetch systems
    fetchParallellism: 30
    # queueSize - shows how many system fetches (individual requests may fetch more than 1 system)
    # can be put in the queue for processing before blocking. It is best for the queue to be about 2 times bigger than the parallellism
    queueSize: 100
    # fetchRequestTimeout - shows the timeout to wait for oauth token and for fetching systems (in one request) separately
    fetchRequestTimeout: "30s"
    # directorRequestTimeout - graphql requests timeout to director
    directorRequestTimeout: "30s"
    dbPool:
      maxOpenConnections: 20
      maxIdleConnections: 2
    # systemsAPIEndpoint - endpoint of the service to fetch systems from
    systemsAPIEndpoint: ""
    # systemsAPIFilterCriteria - criteria for fetching systems
    systemsAPIFilterCriteria: ""
    # systemToTemplateMappings - how to map system properties to an existing application template
    systemToTemplateMappings: '{}'
    appTemplates: []
    templatePlaceholderToSystemKeyMappings: '[{"placeholder_name": "name","system_key": "displayName"},{"placeholder_name": "display-name","system_key": "displayName"},{"placeholder_name": "systemNumber","system_key": "systemNumber"},{"placeholder_name": "productId","system_key": "productId"},{"placeholder_name": "ppmsProductVersionId","system_key": "ppmsProductVersionId"},{"placeholder_name": "description","system_key": "productDescription", "optional": true},{"placeholder_name": "baseUrl","system_key": "additionalUrls.mainUrl", "optional":true},{"placeholder_name": "providerName","system_key": "infrastructureProvider", "optional": true}]'
    templateOverrideApplicationInput: '{"name": "{{name}}","description": "{{description}}","providerName": "{{providerName}}","statusCondition": "INITIAL","systemNumber": "{{systemNumber}}","labels": {"managed": "true","productId": "{{productId}}","ppmsProductVersionId": "{{ppmsProductVersionId}}"},"baseUrl": "{{baseUrl}}"}'
    http:
      client:
        skipSSLValidation: false
    oauth:
      client: "client_id"
      tokenEndpointProtocol: "https"
      tokenBaseHost: "compass-external-services-mock-sap-mtls"
      tokenPath: "/cert/token"
      scopesClaim: "scopes"
      tenantHeaderName: "x-zid"
      tokenRequestTimeout: 30s
      skipSSLValidation: true
    secret:
      name: "compass-system-fetcher-secret"
      clientIdKey: client-id
      oauthUrlKey: url
    paging:
      pageSize: 200
      sizeParam: "$top"
      skipParam: "$skip"
    containerName: "system-fetcher"
  tenantFetchers:
    job1:
      enabled: false
      job:
        interval: "5m"
      configMapNamespace: "compass-system"
      manageSecrets: true
      providerName: "compass"
      tenantType: "subaccount"
      schedule: "*/5 * * * *"
      tenantInsertChunkSize: "500"
      kubernetes:
        configMapNamespace: "compass-system"
        pollInterval: 2s
        pollTimeout: 1m
        timeout: 2m
      authConfig:
        skipSSLValidation: true
        oauthMode: "oauth-mtls"
        clientIDPath: "clientid"
        clientSecretPath: "secret"
        clientCertPath: "cert"
        clientKeyPath: "key"
        tokenEndpointPath: "url"
        tokenURLPath: "/cert/token"
      queryMapping:
        regionField: "region"
        pageNumField: "pageNum"
        pageSizeField: "pageSize"
        timestampField: "timestamp"
      query:
        startPage: "0"
        pageSize: "100"
      api:
        regionName: "central"
        authConfigSecretKey: "central"
        fieldMapping:
          totalPagesField: "totalPages"
          totalResultsField: "totalResults"
          tenantEventsField: "events"
          idField: "id"
          nameField: "name"
          customerIdField: "customerId"
          subdomainField: "subdomain"
          discriminatorField: ""
          discriminatorValue: ""
          detailsField: "details"
          entityTypeField: "entityType"
          globalAccountID: "gaID"
          regionField: "region"
          movedSubaccountTargetField: "targetGlobalAccountGUID"
          movedSubaccountSourceField: "sourceGlobalAccountGUID"
        endpoints:
          accountCreated: "127.0.0.1/events?type=account-created"
          accountDeleted: "127.0.0.1/events?type=account-deleted"
          accountUpdated: "127.0.0.1/events?type=account-updated"
          subaccountCreated: "127.0.0.1/events?type=subaccount-created"
          subaccountDeleted: "127.0.0.1/events?type=subaccount-deleted"
          subaccountUpdated: "127.0.0.1/events?type=subaccount-updated"
          subaccountMoved: "127.0.0.1/events?type=subaccount-moved"
      regionalConfig:
        fieldMapping:
          totalPagesField: "totalPages"
          totalResultsField: "totalResults"
          tenantEventsField: "events"
          idField: "guid"
          nameField: "displayName"
          customerIdField: "customerId"
          subdomainField: "subdomain"
          discriminatorField: ""
          discriminatorValue: ""
          detailsField: "details"
          entityTypeField: "entityType"
          globalAccountID: "globalAccountGUID"
          regionField: "region"
          movedSubaccountTargetField: "targetGlobalAccountGUID"
          movedSubaccountSourceField: "sourceGlobalAccountGUID"
        regions:
          eu-east:
            api:
              oauthMode: "oauth-mtls"
              authConfigSecretKey: "central"
              endpoints:
                accountCreated: "127.0.0.1/events?type=account-created"
                accountDeleted: "127.0.0.1/events?type=account-deleted"
                accountUpdated: "127.0.0.1/events?type=account-updated"
                subaccountCreated: "127.0.0.1/events?type=subaccount-created"
                subaccountDeleted: "127.0.0.1/events?type=subaccount-deleted"
                subaccountUpdated: "127.0.0.1/events?type=subaccount-updated"
                subaccountMoved: "127.0.0.1/events?type=subaccount-moved"
      dbPool:
        maxOpenConnections: 1
        maxIdleConnections: 1
  metrics:
    enabled: true
    pushEndpoint: http://monitoring-prometheus-pushgateway.kyma-system.svc.cluster.local:9091
  externalServicesMock:
    enabled: false
    certSecuredPort: 8081
    ordCertSecuredPort: 8082
    unsecuredPort: 8083
    basicSecuredPort: 8084
    oauthSecuredPort: 8085
    ordGlobalRegistryCertPort: 8086
    ordGlobalRegistryUnsecuredPort: 8087
    unsecuredPortWithAdditionalContent: 8088
    unsecuredMultiTenantPort: 8089
    certSecuredHost: compass-external-services-mock-sap-mtls
    ordCertSecuredHost: compass-external-services-mock-sap-mtls-ord
    ordGlobalCertSecuredHost: compass-external-services-mock-sap-mtls-global-ord-registry
    unSecuredHost: compass-external-services-mock
    host: compass-external-services-mock.compass-system.svc.cluster.local
    regionInstancesCredentials:
      manage: false
    oauthSecret:
      manage: false
      name: compass-external-services-mock-oauth-credentials
      clientIdKey: client-id
      clientSecretKey: client-secret
      oauthUrlKey: url
      oauthTokenPath: "/secured/oauth/token"
    auditlog:
      applyMockConfiguration: false
      managementApiPath: /audit-log/v2/configuration-changes/search
      mtlsTokenPath: "/cert/token"
      secret:
        name: "auditlog-instance-management"
        urlKey: url
        tokenUrlKey: token-url
        clientIdKey: client-id
        clientSecretKey: client-secret
        clientCertKey: client-cert
        clientKeyKey: client-key
  tests:
    http:
      client:
        skipSSLValidation: false
    externalCertConfiguration:
      ouCertSubaccountID: "bad76f69-e5c2-4d55-bca5-240944824b83"
      issuerLocalityRegion2: "local"
    director:
      skipPattern: ""
      externalCertIntSystemCN: "integration-system-test"
      supportedOrdApplicationType: "SAP temp1"
    tenantFetcher:
      tenantOnDemandID: "8d42d818-d4c4-4036-b82f-b199db7ffeb5"
      region: "eu-1"
      region2: "eu-2"
    ordAggregator:
      skipPattern: ""
    ordService:
      accountTenantID: "5577cf46-4f78-45fa-b55f-a42a3bdba868" # testDefaultTenant from our testing tenants
      skipPattern: ""
    externalServicesMock:
      skipPattern: ""
    selfRegistration:
      region: "eu-1"
      region2: "eu-2"
    destination:
      consumerSubdomain: "compass-external-services-mock-sap-mtls"
    subscription:
      tenants:
        providerAccountID: "5577cf46-4f78-45fa-b55f-a42a3bdba868" # testDefaultTenant from our testing tenants
        providerSubaccountID: "f8075207-1478-4a80-bd26-24a4785a2bfd" # TestProviderSubaccount from our testing tenants
        consumerAccountID: "5984a414-1eed-4972-af2c-b2b6a415c7d7" # ApplicationsForRuntimeTenantName from our testing tenants
        consumerSubaccountID: "1f538f34-30bf-4d3d-aeaa-02e69eef84ae" # randomly chosen
        consumerTenantID: "ba49f1aa-ddc1-43ff-943c-fe949857a34a" # randomly chosen
        providerSubaccountIDRegion2: "731b7bc4-5472-41d2-a447-e4c0f45de739" # TestProviderSubaccountRegion2 from our testing tenants
      oauthSecret:
        manage: false
        name: compass-subscription-secret
        clientIdKey: client-id
        clientSecretKey: client-secret
        oauthUrlKey: url
      propagatedProviderSubaccountHeader: "X-Provider-Subaccount"
      externalClientCertTestSecretName: "external-client-certificate-test-secret"
      externalClientCertTestSecretNamespace: "compass-system"
      externalCertTestJobName: "external-certificate-rotation-test-job"
      certSvcInstanceTestSecretName: "cert-svc-secret"
      certSvcInstanceTestRegion2SecretName: "cert-svc-secret-eu2"
      consumerTokenURL: "http://compass-external-services-mock.compass-system.svc.cluster.local:8080"
      subscriptionURL: "http://compass-external-services-mock.compass-system.svc.cluster.local:8080"
      subscriptionProviderIdValue: "id-value!t12345"
      subscriptionProviderAppNameValue: "subscriptionProviderAppNameValue"
    namespace: kyma-system
    connectivityAdapterFQDN: http://compass-connectivity-adapter.compass-system.svc.cluster.local
    externalServicesMockFQDN: http://compass-external-services-mock.compass-system.svc.cluster.local
    ordServiceFQDN: http://compass-ord-service.compass-system.svc.cluster.local
    systemBrokerFQDN: http://compass-system-broker.compass-system.svc.cluster.local
    tenantFetcherFQDN: http://compass-tenant-fetcher.compass-system.svc.cluster.local
    hydratorFQDN: http://compass-hydrator.compass-system.svc.cluster.local
    basicCredentials:
      manage: false
      secretName: "test-basic-credentials-secret"
    db:
      maxOpenConnections: 3
      maxIdleConnections: 1
    securityContext: # Set on container level
      runAsUser: 2000
      allowPrivilegeEscalation: false
  expectedSchemaVersionUpdateJob:
    cm:
      name: "expected-schema-version"
  migratorJob:
    nodeSelectorEnabled: false
    pvc:
      name: "compass-director-migrations"
      namespace: "compass-system"
      migrationsPath: "/compass-migrations"
      storageClass: local-path
  http:
    client:
      skipSSLValidation: false
  pairingAdapter:
    templateName: "pairing-adapter-app-template"
    watcherCorrelationID: "pairing-adapter-watcher-id"
    configMap:
      manage: false
      key: "config.json"
      name: "pairing-adapter-config-local"
      namespace: "compass-system"
      localAdapterFQDN: "http://compass-pairing-adapter.compass-system.svc.cluster.local/adapter-local-mtls"
      integrationSystemID: "d3e9b9f5-25dc-4adb-a0a0-ed69ef371fb6"
    e2e:
      appName: "test-app"
      appID: "123-test-456"
      clientUser: "test-user"
      tenant: "test-tenant"
  # Scopes assigned for every new Client Credentials by given object type (Runtime / Application / Integration System)
  # and scopes mapped to a consumer with the given type, then that consumer is using a client certificate
  scopes:
    scopesPerConsumerType:
      runtime:
        - "runtime:read"
        - "runtime:write"
        - "application:read"
        - "runtime.auths:read"
        - "bundle.instance_auths:read"
        - "runtime.webhooks:read"
        - "webhook:write"
      external_certificate:
        - "runtime:read"
        - "runtime:write"
        - "application:read"
        - "application:write"
        - "runtime.auths:read"
        - "bundle.instance_auths:read"
        - "runtime.webhooks:read"
        - "webhook:write"
        - "application_template:read"
        - "application_template:write"
      application:
        - "application:read"
        - "application:write"
        - "application.auths:read"
        - "application.webhooks:read"
        - "bundle.instance_auths:read"
        - "document.fetch_request:read"
        - "event_spec.fetch_request:read"
        - "api_spec.fetch_request:read"
        - "fetch-request.auth:read"
        - "webhook:write"
      integration_system:
        - "application:read"
        - "application:write"
        - "application.local_tenant_id:write"
        - "application_template:read"
        - "application_template:write"
        - "runtime:read"
        - "runtime:write"
        - "integration_system:read"
        - "label_definition:read"
        - "label_definition:write"
        - "automatic_scenario_assignment:read"
        - "automatic_scenario_assignment:write"
        - "integration_system.auths:read"
        - "application_template.webhooks:read"
        - "formation:write"
        - "formation:read"
        - "internal_visibility:read"
        - "application.auths:read"
        - "webhook:write"
        - "formation_template:read"
      super_admin:
        - "application:read"
        - "application:write"
        - "application.local_tenant_id:write"
        - "application_template:read"
        - "application_template:write"
        - "integration_system:read"
        - "integration_system:write"
        - "runtime:read"
        - "runtime:write"
        - "label_definition:read"
        - "label_definition:write"
        - "eventing:manage"
        - "tenant:read"
        - "automatic_scenario_assignment:read"
        - "automatic_scenario_assignment:write"
        - "application.auths:read"
        - "application.webhooks:read"
        - "application_template.webhooks:read"
        - "bundle.instance_auths:read"
        - "document.fetch_request:read"
        - "event_spec.fetch_request:read"
        - "api_spec.fetch_request:read"
        - "integration_system.auths:read"
        - "runtime.auths:read"
        - "fetch-request.auth:read"
        - "webhooks.auth:read"
        - "formation:write"
        - "formation:read"
        - "internal_visibility:read"
        - "runtime.webhooks:read"
        - "webhook:write"
        - "formation_template:read"
        - "formation_template:write"
      default:
        - "runtime:read"
        - "runtime:write"
        - "tenant:read"<|MERGE_RESOLUTION|>--- conflicted
+++ resolved
@@ -123,11 +123,7 @@
       name: compass-pairing-adapter
     director:
       dir:
-<<<<<<< HEAD
       version: "PR-2641"
-=======
-      version: "PR-2642"
->>>>>>> f3ab0e52
       name: compass-director
     hydrator:
       dir:
@@ -147,7 +143,7 @@
       name: compass-ord-service
     schema_migrator:
       dir:
-      version: "PR-2632"
+      version: "PR-2641"
       name: compass-schema-migrator
     system_broker:
       dir:
