--- conflicted
+++ resolved
@@ -174,11 +174,7 @@
       name: compass-pairing-adapter
     director:
       dir: dev/incubator/
-<<<<<<< HEAD
       version: "PR-3734"
-=======
-      version: "PR-3730"
->>>>>>> 8b3aa26f
       name: compass-director
     hydrator:
       dir: dev/incubator/
