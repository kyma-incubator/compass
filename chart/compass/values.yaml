global:
  disableLegacyConnectivity: true
  defaultTenant: 3e64ebae-38b5-46a0-b1ed-9ccee153a0ae
  tenants:
    - name: default
      id: 3e64ebae-38b5-46a0-b1ed-9ccee153a0ae
      type: account
    - name: foo
      id: 1eba80dd-8ff6-54ee-be4d-77944d17b10b
      type: account
    - name: bar
      id: af9f84a9-1d3a-4d9f-ae0c-94f883b33b6e
      type: account
    - name: TestTenantSeparation
      id: f1c4b5be-b0e1-41f9-b0bc-b378200dcca0
      type: account
    - name: TestDeleteLastScenarioForApplication
      id: 0403be1e-f854-475e-9074-922120277af5
      type: account
    - name: Test_DeleteAutomaticScenarioAssignmentForSelector
      id: d9553135-6115-4c67-b4d9-962c00f3725f
      type: account
    - name: Test_AutomaticScenarioAssigmentForRuntime
      id: 8c733a45-d988-4472-af10-1256b82c70c0
      type: account
    - name: TestAutomaticScenarioAssignmentsWholeScenario
      id: 65a63692-c00a-4a7d-8376-8615ee37f45c
      type: account
    - name: TestTenantsQueryTenantNotInitialized
      id: 72329135-27fd-4284-9bcb-37ea8d6307d0
      type: account
    - name: Test Default
      id: 5577cf46-4f78-45fa-b55f-a42a3bdba868
      type: account
      parent: 2c4f4a25-ba9a-4dbc-be68-e0beb77a7eb0
    - name: Test_DefaultCustomer
      id: 2c4f4a25-ba9a-4dbc-be68-e0beb77a7eb0
      type: customer
    - name: TestListLabelDefinitions
      id: 3f641cf5-2d14-4e0f-a122-16e7569926f1
      type: account
    - name: Test_AutomaticScenarioAssignmentQueries
      id: 8263cc13-5698-4a2d-9257-e8e76b543e88
      type: account
    - name: TestGetScenariosLabelDefinitionCreatesOneIfNotExists
      id: 2263cc13-5698-4a2d-9257-e8e76b543e33
      type: account
    - name: TestApplicationsForRuntime
      id: 5984a414-1eed-4972-af2c-b2b6a415c7d7
      type: account
    - name: Test_DeleteAutomaticScenarioAssignmentForScenario
      id: d08e4cb6-a77f-4a07-b021-e3317a373597
      type: account
    - name: TestApplicationsForRuntimeWithHiddenApps
      id: 7e1f2df8-36dc-4e40-8be3-d1555d50c91c
      type: account
    - name: TestTenantsQueryTenantInitialized
      id: 8cf0c909-f816-4fe3-a507-a7917ccd8380
      type: account
    - name: TestDeleteApplicationIfInScenario
      id: 0d597250-6b2d-4d89-9c54-e23cb497cd01
      type: account
    - name: TestProviderSubaccount
      id: f8075207-1478-4a80-bd26-24a4785a2bfd
      type: subaccount
      parent: 5577cf46-4f78-45fa-b55f-a42a3bdba868
    - name: TestCertificateSubaccount
      id: 123e4567-e89b-12d3-a456-426614174001
      type: subaccount
      parent: 5577cf46-4f78-45fa-b55f-a42a3bdba868
    - name: TestIntegrationSystemManagedSubaccount
      id: 3cfcdd62-320d-403b-b66a-4ee3cdd06947
      type: subaccount
      parent: 5577cf46-4f78-45fa-b55f-a42a3bdba868
    - name: TestIntegrationSystemManagedAccount
      id: 7e8ab2e3-3bb4-42e3-92b2-4e0bf48559d3
      type: account
      parent: 2c4f4a25-ba9a-4dbc-be68-e0beb77a7eb0

  images:
    containerRegistry:
      path: eu.gcr.io/kyma-project/incubator
    connector:
      dir:
      version: "PR-2212"
    connectivity_adapter:
      dir:
      version: "PR-2212"
    pairing_adapter:
      dir:
      version: "PR-2212"
    director:
      dir:
<<<<<<< HEAD
      version: "PR-2212"
=======
      version: "PR-2223"
>>>>>>> 65d22564
    gateway:
      dir:
      version: "PR-2212"
    operations_controller:
      dir:
      version: "PR-2212"
    ord_service:
      dir:
      version: "PR-62"
    schema_migrator:
      dir:
<<<<<<< HEAD
      version: "PR-2212"
=======
      version: "PR-2223"
>>>>>>> 65d22564
    system_broker:
      dir:
      version: "PR-2212"
    certs_setup_job:
      containerRegistry:
        path: eu.gcr.io/kyma-project
      dir:
      version: "0a651695"
    external_services_mock:
      dir:
<<<<<<< HEAD
      version: "PR-2212"
=======
      version: "PR-2153"
>>>>>>> 65d22564
    console:
      dir:
      version: "PR-59"
    e2e_tests:
      dir:
<<<<<<< HEAD
      version: "PR-2212"
=======
      version: "PR-2221"
>>>>>>> 65d22564
  isLocalEnv: false
  oauth2:
    host: oauth2
  livenessProbe:
    initialDelaySeconds: 30
    timeoutSeconds: 1
    periodSeconds: 10
  readinessProbe:
    initialDelaySeconds: 5
    timeoutSeconds: 1
    periodSeconds: 2

  agentPreconfiguration: false

  director:
    host: compass-director.compass-system.svc.cluster.local
    prefix: /director
    graphql:
      external:
        port: 3000
    tls:
      secure:
        internal:
          host: compass-director-internal
    validator:
      port: 8080
    metrics:
      port: 3003
      enableClientInstrumentation: true
      censoredFlows: "JWT"
    operations:
      port: 3002
      path: "/operation"
      lastOperationPath: "/last_operation"
    info:
      path: "/v1/info"
    selfRegister:
      secret:
        name: "compass-external-services-mock-oauth-credentials"
        clientIdKey: client-id
        clientSecretKey: client-secret
        urlKey: url
      oauthTokenPath: "/secured/oauth/token"
      label: "selfRegLabel"
      labelValuePrefix: "self-reg-prefix-"
      responseKey: "self-reg-key"
      path: "/external-api/self-reg"
      nameQueryParam: "name"
      tenantQueryParam: "tenant"
      requestBodyPattern: '{"key": "%s"}'

    clientIDHeaderKey: client_user
    suggestTokenHeaderKey: suggest_token

  auditlog:
    configMapName: "compass-gateway-auditlog-config"
    tokenPath: "/oauth/token"
    secret:
      name: "compass-gateway-auditlog-secret"
      urlKey: url
      clientIdKey: client-id
      clientSecretKey: client-secret

  log:
    format: "kibana"

  enableCompassDefaultScenarioAssignment: true

  tenantConfig:
    useDefaultTenants: true
    dbPool:
      maxOpenConnections: 1
      maxIdleConnections: 1

  connector:
    prefix: /connector
    graphql:
      external:
        port: 3000
    validator:
      port: 8080
    # If secrets do not exist they will be created
    secrets:
      ca:
        name: compass-connector-app-ca
        namespace: compass-system
        certificateKey: ca.crt
        keyKey: ca.key
      rootCA:
        namespace: istio-system # For Ingress Gateway to work properly the namespace needs to be istio-system
        # In order for istio mTLS to work we should have two different secrets one containing the server certificate (let’s say X) and one used for validation of the client’s certificates.
        # The second one should be our root certificate and istio wants it to be named X-cacert. (-cacert suffix).
        # This is the reason for the confusing name of our root certificate. https://preliminary.istio.io/v1.6/docs/tasks/traffic-management/ingress/secure-ingress/#configure-a-mutual-tls-ingress-gateway
        cacert: compass-gateway-mtls-certs-cacert # For cert-rotation the cacert should be in different secret
        certificateKey: cacert
    certificateDataHeader: "Certificate-Data"
    revocation:
      configmap:
        name: revocations-config
        namespace: "{{ .Release.Namespace }}"
    # If key and certificate are not provided they will be generated
    caKey: ""
    caCertificate: ""
    subjectConsumerMappingConfig: '[{"consumer_type": "Integration System", "tenant_access_levels": ["account","subaccount"], "subject": "C=DE, L=local, O=SAP SE, OU=Region, OU=SAP Cloud Platform Clients, OU=f8075207-1478-4a80-bd26-24a4785a2bfd, CN=compass"}]'

  system_broker:
    enabled: true
    port: 5001
    prefix: /broker
    tokenProviderFromHeader:
      forwardHeaders: Authorization
    tokenProviderFromSecret:
      enabled: false
      secrets:
        integrationSystemCredentials:
          name: compass-system-broker-credentials
          namespace: compass-system
    testNamespace: kyma-system

  gateway:
    port: 3000
    tls:
      host: compass-gateway
      secure:
        internal:
          host: compass-gateway-internal
        oauth:
          host: compass-gateway-auth-oauth
    mtls:
      manageCerts: true
      host: compass-gateway-mtls
      certSecret: compass-gateway-mtls-certs
      external:
        host: compass-gateway-sap-mtls
        certSecret: compass-gateway-mtls-certs # Use connector's root CA as root CA by default. This should be overridden for productive deployments.
    headers:
      rateLimit: X-Flow-Identity
      request:
        remove:
          - "Client-Id-From-Token"
          - "Client-Id-From-Certificate"
          - "Client-Certificate-Hash"
          - "Certificate-Data"

  operations_controller:
    enabled: true

  connectivity_adapter:
    port: 8080
    tls:
      host: adapter-gateway
    mtls:
      host: adapter-gateway-mtls

  oathkeeperFilters:
    workloadLabel: oathkeeper
    namespace: kyma-system
    tokenDataHeader: "Connector-Token"
    certificateDataHeader: "Certificate-Data"

  istio:
    externalMtlsGateway:
      name: "compass-gateway-external-mtls"
      namespace: "compass-system"
    mtlsGateway:
      name: "compass-gateway-mtls"
      namespace: "compass-system"
    gateway:
      name: "kyma-gateway"
      namespace: "kyma-system"
    proxy:
      port: 15020
    namespace: istio-system
    ingressgateway:
      workloadLabel: istio-ingressgateway
      requestPayloadSizeLimit: 2097152 # 2 MB
      correlationHeaderRewriteFilter:
        expectedHeaders:
        - "x-request-id"
        - "x-correlation-id"
        - "x-correlationid"
        - "x-forrequest-id"
        - "x-vcap-request-id"
        - "x-broker-api-request-identity"

  kubernetes:
    serviceAccountTokenJWKS: https://kubernetes.default.svc.cluster.local/openid/v1/jwks

  ingress:
    domainName: "kyma.local"

  database:
    sqlProxyServiceAccount: "proxy-user@gcp-cmp.iam.gserviceaccount.com"
    manageSecrets: true
    embedded:
      enabled: true
      director:
        name: "postgres"
      directorDBName: "postgres"
    managedGCP:
      serviceAccountKey: ""
      instanceConnectionName: ""
      director:
        name: ""
        user: ""
        password: ""
      host: "localhost"
      hostPort: "5432"
      sslMode: ""

      #TODO remove below after migration to separate user will be done
      dbUser: ""
      dbPassword: ""
      directorDBName: ""

  oathkeeper:
    host: ory-oathkeeper-proxy.kyma-system.svc.cluster.local
    port: 4455
    timeout_ms: 120000
    idTokenConfig:
      claims: '{"scopes": "{{ print .Extra.scope }}","tenant": "{{ .Extra.tenant }}", "consumerID": "{{ print .Extra.consumerID}}", "consumerType": "{{ print .Extra.consumerType }}", "flow": "{{ print .Extra.flow }}", "onBehalfOf": "{{ print .Extra.onBehalfOf }}", "region": "{{ print .Extra.region }}", "tokenClientID": "{{ print .Extra.tokenClientID }}"}'
      internalClaims: '{"scopes": "application:read application:write application.webhooks:read application_template.webhooks:read webhooks.auth:read runtime:write runtime:read tenant:write","tenant":"{ {{ if .Header.Tenant }} \"consumerTenant\":\"{{ print (index .Header.Tenant 0) }}\", {{ end }} \"externalTenant\":\"\"}", "consumerType": "Internal Component", "flow": "Internal"}'
    mutators:
      runtimeMappingService:
        config:
          api:
            url: http://compass-director.compass-system.svc.cluster.local:3000/runtime-mapping
            retry:
              give_up_after: 6s
              max_delay: 2000ms
      authenticationMappingServices:
        tenant-fetcher:
          cfg:
            config:
              api:
                url: http://compass-director.compass-system.svc.cluster.local:3000/authn-mapping/tenant-fetcher
                retry:
                  give_up_after: 6s
                  max_delay: 2000ms
          authenticator:
            enabled: false
            createRule: true
            gatewayHost: "compass-gateway"
            trusted_issuers: '[{"domain_url": "compass-system.svc.cluster.local:8080", "scope_prefix": "prefix.", "protocol": "http"}]'
            attributes: '{"uniqueAttribute": { "key": "test", "value": "tenant-fetcher" }, "tenant": { "key": "tenant" }, "identity": { "key": "identity" } }'
            path: /tenants/<.*>
            upstreamComponent: "compass-tenant-fetcher"
        subscriber:
          cfg:
            config:
              api:
                url: http://compass-director.compass-system.svc.cluster.local:3000/authn-mapping/subscriber
                retry:
                  give_up_after: 6s
                  max_delay: 2000ms
          authenticator:
            enabled: false
            createRule: false
            gatewayHost: "compass-gateway-sap-mtls"
            trusted_issuers: '[{"domain_url": "compass-system.svc.cluster.local:8080", "scope_prefix": "prefix.", "protocol": "http"}]'
            attributes: '{"uniqueAttribute": { "key": "subsc-key-test", "value": "subscription-flow" }, "tenant": { "key": "tenant" }, "identity": { "key": "identity" } }'
            path: /<.*>
      tenantMappingService:
        config:
          api:
            url: http://compass-director.compass-system.svc.cluster.local:3000/tenant-mapping
            retry:
              give_up_after: 6s
              max_delay: 2000ms
      certificateResolverService:
        config:
          api:
            url: http://compass-connector.compass-system.svc.cluster.local:8080/v1/certificate/data/resolve
            retry:
              give_up_after: 6s
              max_delay: 2000ms
      tokenResolverService:
        config:
          api:
            url: http://compass-director.compass-system.svc.cluster.local:8080/v1/tokens/resolve
            retry:
              give_up_after: 6s
              max_delay: 2000ms

  tenantFetcher:
    host: compass-tenant-fetcher.compass-system.svc.cluster.local
    prefix: /tenants
    port: 3000
    requiredAuthScope: Callback
    authentication:
      jwksEndpoint: "http://ory-oathkeeper-api.kyma-system.svc.cluster.local:4456/.well-known/jwks.json"
    tenantProvider:
      tenantIdProperty: "tenantId"
      customerIdProperty: "customerId"
      subaccountTenantIdProperty: "subaccountTenantId"
      subdomainProperty: "subdomain"
      name: "provider"
      subscriptionProviderIdProperty: "subscriptionProviderIdProperty"
    server:
      handlerEndpoint: "/v1/callback/{tenantId}"
      regionalHandlerEndpoint: "/v1/regional/{region}/callback/{tenantId}"
      dependenciesEndpoint: "/v1/dependencies"
      tenantPathParam: "tenantId"
      regionPathParam: "region"
      subscriptionProviderLabelKey: "subscriptionProviderId"
      consumerSubaccountIdsLabelKey: "consumer_subaccount_ids"

  externalCertConfiguration:
    issuer: "C=DE, L=local, O=SAP SE, OU=SAP Cloud Platform Clients, CN=compass-ca"
    issuerLocality: "" # It's empty because in local setup we use connector CA which didn't have Locality property
    subjectPattern: "/C=DE/O=SAP SE/OU=SAP Cloud Platform Clients/OU=Region/OU=%s/L=%s/CN=%s"
    ouCertSubaccountID: "f8075207-1478-4a80-bd26-24a4785a2bfd"
    commonName: "compass"
    locality: "local"
    certSvcApiPath: "/cert"
    tokenPath: "/cert/token"
    secrets:
      externalCertSvcSecret:
        manage: false
        name: "cert-svc-secret"
        clientIdKey: client-id
        clientSecretKey: client-secret
        oauthUrlKey: url
        csrEndpointKey: csr-endpoint
        clientCert: client-cert
        clientKey: client-key
        skipSSLValidationFlag: "-k"
      externalClientCertSecret:
        name: "external-client-certificate"
        namespace: compass-system
        certKey: tls.crt
        keyKey: tls.key
    rotationCronjob:
      name: "external-certificate-rotation"
      schedule: "*/1 * * * *" # Executes every minute
      certValidity: "7"
      clientCertRetryAttempts: "8"
      containerName: "certificate-rotation"

  ordService:
    host: compass-ord-service.compass-system.svc.cluster.local
    prefix: /open-resource-discovery-service/v0
    docsPrefix: /open-resource-discovery-docs
    staticPrefix: /open-resource-discovery-static/v0
    port: 3000
    defaultResponseType: "xml"

  ordAggregator:
    name: ord-aggregator
    enabled: true
    schedule: "*/1 * * * *"
    http:
      client:
        skipSSLValidation: false
    dbPool:
      maxOpenConnections: 2
      maxIdleConnections: 2
    globalRegistryUrl: http://compass-external-services-mock.compass-system.svc.cluster.local:8086/.well-known/open-resource-discovery

  systemFetcher:
    enabled: false
    name: "system-fetcher"
    schedule: "0 0 * * *"
    manageSecrets: true
    # enableSystemDeletion - whether systems in deleted state should be deleted from director database
    enableSystemDeletion: true
    # fetchParallelism - shows how many http calls will be made in parallel to fetch systems
    fetchParallellism: 30
    # queueSize - shows how many system fetches (individual requests may fetch more than 1 system)
    # can be put in the queue for processing before blocking. It is best for the queue to be about 2 times bigger than the parallellism
    queueSize: 100
    # fetchRequestTimeout - shows the timeout to wait for oauth token and for fetching systems (in one request) separately
    fetchRequestTimeout: "5s"
    # directorRequestTimeout - graphql requests timeout to director
    directorRequestTimeout: "30s"
    dbPool:
      maxOpenConnections: 2
      maxIdleConnections: 2
    # systemsAPIEndpoint - endpoint of the service to fetch systems from
    systemsAPIEndpoint: ""
    # systemsAPIFilterCriteria - criteria for fetching systems
    systemsAPIFilterCriteria: ""
    # systemsAPIFilterTenantCriteriaPattern - criateria for fetching systems with tenant filter
    systemsAPIFilterTenantCriteriaPattern: ""
    # systemToTemplateMappings - how to map system properties to an existing application template
    systemToTemplateMappings: '{}'
    templatePlaceholderToSystemKeyMappings: '[{"placeholder_name": "name","system_key": "displayName"},{"placeholder_name": "display-name","system_key": "displayName"},{"placeholder_name": "systemNumber","system_key": "systemNumber"},{"placeholder_name": "description","system_key": "productDescription", "optional": true},{"placeholder_name": "baseUrl","system_key": "baseUrl", "optional":true},{"placeholder_name": "providerName","system_key": "infrastructureProvider", "optional": true}]'
    templateOverrideApplicationInput: '{"name": "{{name}}","description": "{{description}}","providerName": "{{providerName}}","statusCondition": "INITIAL","systemNumber": "{{systemNumber}}","labels": {"managed": "true"},"baseUrl": "{{baseUrl}}"}'
    http:
      client:
        skipSSLValidation: false
    oauth:
      client: "client_id"
      tokenEndpointProtocol: "https"
      tokenBaseHost: "compass-external-services-mock-sap-mtls"
      tokenPath: "/cert/token"
      scopesClaim: "scopes"
      tenantHeaderName: "x-zid"
      tokenRequestTimeout: 10s
      skipSSLValidation: true
    secret:
      name: "compass-system-fetcher-secret"
      clientIdKey: client-id
      oauthUrlKey: url
    paging:
      pageSize: 200
      sizeParam: "$top"
      skipParam: "$skip"

  tenantFetchers:
    job1:
      enabled: false
      configMapNamespace: "compass-system"
      manageSecrets: true
      providerName: "compass"
      schedule: "*/5 * * * *"
      tenantInsertChunkSize: "500"
      kubernetes:
        configMapNamespace: "compass-system"
        pollInterval: 2s
        pollTimeout: 1m
        timeout: 2m
      oauth:
        client: ""
        secret: ""
        tokenURL: ""
        tokenPath: ""
      secret:
        name: "compass-tenant-fetcher-secret-job1"
        clientIdKey: client-id
        clientSecretKey: client-secret
        oauthUrlKey: url
        oauthMode: "oauth-mtls"
        clientCertKey: client-cert
        clientKeyKey: client-key
        skipSSLValidation: true

      endpoints:
        accountCreated: "127.0.0.1/events?type=account-created"
        accountDeleted: "127.0.0.1/events?type=account-deleted"
        accountUpdated: "127.0.0.1/events?type=account-updated"
        subaccountCreated: "127.0.0.1/events?type=subaccount-created"
        subaccountDeleted: "127.0.0.1/events?type=subaccount-deleted"
        subaccountUpdated: "127.0.0.1/events?type=subaccount-updated"
        subaccountMoved: "127.0.0.1/events?type=subaccount-moved"
      fieldMapping:
        totalPagesField: "totalPages"
        totalResultsField: "totalResults"
        tenantEventsField: "events"
        idField: "id"
        nameField: "name"
        customerIdField: "customerId"
        subdomainField: "subdomain"
        discriminatorField: ""
        discriminatorValue: ""
        detailsField: "details"
        entityTypeField: "entityType"
        globalAccountID: "gaID"
        regionField: "region"
        movedSubaccountTargetField: "targetGlobalAccountGUID"
        movedSubaccountSourceField: "sourceGlobalAccountGUID"
      queryMapping:
        pageNumField: "pageNum"
        pageSizeField: "pageSize"
        timestampField: "timestamp"
      query:
        startPage: "0"
        pageSize: "100"
      shouldSyncSubaccounts: "false"
      dbPool:
        maxOpenConnections: 1
        maxIdleConnections: 1

  metrics:
    enabled: true
    pushEndpoint: http://monitoring-prometheus-pushgateway.kyma-system.svc.cluster.local:9091

  externalServicesMock:
    enabled: false
    certSecuredPort: 8081
    ordCertSecuredPort: 8082
    unsecuredPort: 8083
    basicSecuredPort: 8084
    oauthSecuredPort: 8085
    ordGlobalRegistryPort: 8086
    certSecuredHost: compass-external-services-mock-sap-mtls
    ordCertSecuredHost: compass-external-services-mock-sap-mtls-ord
    unSecuredHost: compass-external-services-mock
    host: compass-external-services-mock.compass-system.svc.cluster.local
    oauthSecret:
      manage: false
      name: compass-external-services-mock-oauth-credentials
      clientIdKey: client-id
      clientSecretKey: client-secret
      oauthUrlKey: url
      oauthTokenPath: "/secured/oauth/token"
    auditlog:
      applyMockConfiguration: false
      managementApiPath: /audit-log/v2/configuration-changes/search
      secret:
        name: "auditlog-instance-management"
        urlKey: url
        tokenUrlKey: token-url
        clientIdKey: client-id
        clientSecretKey: client-secret

  tests:
    http:
      client:
        skipSSLValidation:
          director: false
          ordService: false
          connectivityAdapter: true
    ordService:
      accountTenantID: "5577cf46-4f78-45fa-b55f-a42a3bdba868" # testDefaultTenant from our testing tenants
      consumerAccountID: "5984a414-1eed-4972-af2c-b2b6a415c7d7" # ApplicationsForRuntimeTenantName from our testing tenants
      providerSubaccountID: "f8075207-1478-4a80-bd26-24a4785a2bfd" # TestProviderSubaccount from our testing tenants
      consumerSubaccountID: "1f538f34-30bf-4d3d-aeaa-02e69eef84ae" # randomly chosen
      consumerTenantID: "ba49f1aa-ddc1-43ff-943c-fe949857a34a" # randomly chosen
      externalClientCertTestSecretName: "external-client-certificate-test-secret"
      externalClientCertTestSecretNamespace: "compass-system"
      certSvcInstanceTestSecretName: "cert-svc-secret"
      consumerTokenURL: "http://compass-external-services-mock.compass-system.svc.cluster.local:8080"
      region: "eu-1"
      subscriptionOauthSecret:
        manage: false
        name: compass-subscription-secret
        clientIdKey: client-id
        clientSecretKey: client-secret
        oauthUrlKey: url
    externalServicesMock:
      skipPattern: ""
    namespace: kyma-system
    connectivityAdapterFQDN: http://compass-connectivity-adapter.compass-system.svc.cluster.local
    directorFQDN: http://compass-director.compass-system.svc.cluster.local
    connectorFQDN: http://compass-connector.compass-system.svc.cluster.local
    externalServicesMockFQDN: http://compass-external-services-mock.compass-system.svc.cluster.local
    ordServiceFQDN: http://compass-ord-service.compass-system.svc.cluster.local
    systemBrokerFQDN: http://compass-system-broker.compass-system.svc.cluster.local
    tenantFetcherFQDN: http://compass-tenant-fetcher.compass-system.svc.cluster.local
    basicCredentials:
      manage: false
      secretName: "test-basic-credentials-secret"
    subscriptionURL: "http://compass-external-services-mock.compass-system.svc.cluster.local:8080"
    subscriptionProviderIdValue: "id-value!t12345"
    db:
      maxOpenConnections: 3
      maxIdleConnections: 1
    token:
      server:
        enabled: false
        port: 5000
    securityContext: # Set on container level
      runAsUser: 2000
      allowPrivilegeEscalation: false

  expectedSchemaVersionUpdateJob:
    cm:
      name: "expected-schema-version"

  migratorJob:
    nodeSelectorEnabled: false
    pvc:
      name: "compass-director-migrations"
      namespace: "compass-system"
      migrationsPath: "/compass-migrations"

  http:
    client:
      skipSSLValidation: false

  pairingAdapter:
    e2e:
      appName: "test-app"
      appID: "123-test-456"
      clientUser: "test-user"
      tenant: "test-tenant"<|MERGE_RESOLUTION|>--- conflicted
+++ resolved
@@ -91,11 +91,7 @@
       version: "PR-2212"
     director:
       dir:
-<<<<<<< HEAD
-      version: "PR-2212"
-=======
-      version: "PR-2223"
->>>>>>> 65d22564
+      version: "PR-2212"
     gateway:
       dir:
       version: "PR-2212"
@@ -107,11 +103,7 @@
       version: "PR-62"
     schema_migrator:
       dir:
-<<<<<<< HEAD
-      version: "PR-2212"
-=======
-      version: "PR-2223"
->>>>>>> 65d22564
+      version: "PR-2212"
     system_broker:
       dir:
       version: "PR-2212"
@@ -122,21 +114,13 @@
       version: "0a651695"
     external_services_mock:
       dir:
-<<<<<<< HEAD
-      version: "PR-2212"
-=======
-      version: "PR-2153"
->>>>>>> 65d22564
+      version: "PR-2212"
     console:
       dir:
       version: "PR-59"
     e2e_tests:
       dir:
-<<<<<<< HEAD
-      version: "PR-2212"
-=======
-      version: "PR-2221"
->>>>>>> 65d22564
+      version: "PR-2212"
   isLocalEnv: false
   oauth2:
     host: oauth2
