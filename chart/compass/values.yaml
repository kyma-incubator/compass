--- conflicted
+++ resolved
@@ -110,11 +110,7 @@
       version: "PR-2383"
     director:
       dir:
-<<<<<<< HEAD
       version: "PR-2394"
-=======
-      version: "PR-2414"
->>>>>>> a760f9cf
     hydrator:
       dir:
       version: "PR-2385"
@@ -146,11 +142,7 @@
       version: "PR-68"
     e2e_tests:
       dir:
-<<<<<<< HEAD
       version: "PR-2394"
-=======
-      version: "PR-2413"
->>>>>>> a760f9cf
   isLocalEnv: false
   isForTesting: false
   oauth2:
