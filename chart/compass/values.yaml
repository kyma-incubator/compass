global:
  disableLegacyConnectivity: true
  defaultTenant: 3e64ebae-38b5-46a0-b1ed-9ccee153a0ae
  tenants: # tenant order matters, so new tenants should be added to the end of the list
    - name: default
      id: 3e64ebae-38b5-46a0-b1ed-9ccee153a0ae
      type: account
    - name: foo
      id: 1eba80dd-8ff6-54ee-be4d-77944d17b10b
      type: account
    - name: bar
      id: af9f84a9-1d3a-4d9f-ae0c-94f883b33b6e
      type: account
    - name: TestTenantSeparation
      id: f1c4b5be-b0e1-41f9-b0bc-b378200dcca0
      type: account
    - name: TestDeleteLastScenarioForApplication
      id: 0403be1e-f854-475e-9074-922120277af5
      type: account
    - name: Test_DeleteAutomaticScenarioAssignmentForSelector
      id: d9553135-6115-4c67-b4d9-962c00f3725f
      type: account
    - name: Test_AutomaticScenarioAssigmentForRuntime
      id: 8c733a45-d988-4472-af10-1256b82c70c0
      type: account
    - name: TestAutomaticScenarioAssignmentsWholeScenario
      id: 65a63692-c00a-4a7d-8376-8615ee37f45c
      type: account
    - name: TestTenantsQueryTenantNotInitialized
      id: 72329135-27fd-4284-9bcb-37ea8d6307d0
      type: account
    - name: Test Default
      id: 5577cf46-4f78-45fa-b55f-a42a3bdba868
      type: account
      parent: 2c4f4a25-ba9a-4dbc-be68-e0beb77a7eb0
    - name: Test_DefaultCustomer
      id: 2c4f4a25-ba9a-4dbc-be68-e0beb77a7eb0
      type: customer
    - name: TestListLabelDefinitions
      id: 3f641cf5-2d14-4e0f-a122-16e7569926f1
      type: account
    - name: Test_AutomaticScenarioAssignmentQueries
      id: 8263cc13-5698-4a2d-9257-e8e76b543e88
      type: account
    - name: TestGetScenariosLabelDefinitionCreatesOneIfNotExists
      id: 2263cc13-5698-4a2d-9257-e8e76b543e33
      type: account
    - name: TestApplicationsForRuntime
      id: 5984a414-1eed-4972-af2c-b2b6a415c7d7
      type: account
    - name: Test_DeleteAutomaticScenarioAssignmentForScenario
      id: d08e4cb6-a77f-4a07-b021-e3317a373597
      type: account
    - name: TestApplicationsForRuntimeWithHiddenApps
      id: 7e1f2df8-36dc-4e40-8be3-d1555d50c91c
      type: account
    - name: TestTenantsQueryTenantInitialized
      id: 8cf0c909-f816-4fe3-a507-a7917ccd8380
      type: account
    - name: TestDeleteApplicationIfInScenario
      id: 0d597250-6b2d-4d89-9c54-e23cb497cd01
      type: account
    - name: TestProviderSubaccount
      id: f8075207-1478-4a80-bd26-24a4785a2bfd
      type: subaccount
      parent: 5577cf46-4f78-45fa-b55f-a42a3bdba868
    - name: TestCertificateSubaccount
      id: 123e4567-e89b-12d3-a456-426614174001
      type: subaccount
      parent: 5577cf46-4f78-45fa-b55f-a42a3bdba868
    - name: TestNsAdapter
      id: 08b6da37-e911-48fb-a0cb-fa635a6c5678
      type: subaccount
      parent: 5577cf46-4f78-45fa-b55f-a42a3bdba868
    - name: TestNsAdapterSubaccountWithApplications
      id: 08b6da37-e911-48fb-a0cb-fa635a6c4321
      type: subaccount
      parent: 5577cf46-4f78-45fa-b55f-a42a3bdba868
    - name: TestIntegrationSystemManagedSubaccount
      id: 3cfcdd62-320d-403b-b66a-4ee3cdd06947
      type: subaccount
      parent: 5577cf46-4f78-45fa-b55f-a42a3bdba868
    - name: TestIntegrationSystemManagedAccount
      id: 7e8ab2e3-3bb4-42e3-92b2-4e0bf48559d3
      type: account
      parent: 2c4f4a25-ba9a-4dbc-be68-e0beb77a7eb0
    - name: TestSystemFetcherAccount
      id: c395681d-11dd-4cde-bbcf-570b4a153e79
      type: account
      parent: 2c4f4a25-ba9a-4dbc-be68-e0beb77a7eb0
    - name: TestConsumerSubaccount
      id: 1f538f34-30bf-4d3d-aeaa-02e69eef84ae
      type: subaccount
      parent: 5984a414-1eed-4972-af2c-b2b6a415c7d7
  images:
    containerRegistry:
      path: eu.gcr.io/kyma-project/incubator
    connector:
      dir:
      version: "PR-2268"
    connectivity_adapter:
      dir:
      version: "PR-2297"
    pairing_adapter:
      dir:
      version: "PR-2297"
    director:
      dir:
<<<<<<< HEAD
      version: "PR-2318"
=======
      version: "PR-2348"
    hydrator:
      dir:
      version: "PR-2268"
>>>>>>> 92766a27
    gateway:
      dir:
      version: "PR-2297"
    operations_controller:
      dir:
      version: "PR-2297"
    ord_service:
      dir:
      version: "PR-65"
    schema_migrator:
      dir:
      version: "PR-2314"
    system_broker:
      dir:
      version: "PR-2297"
    certs_setup_job:
      containerRegistry:
        path: eu.gcr.io/kyma-project
      dir:
      version: "0a651695"
    external_services_mock:
      dir:
      version: "PR-2307"
    console:
      dir:
      version: "PR-66"
    e2e_tests:
      dir:
<<<<<<< HEAD
      version: "PR-2318"
=======
      version: "PR-2344"
>>>>>>> 92766a27
  isLocalEnv: false
  isForTesting: false
  oauth2:
    host: oauth2
  livenessProbe:
    initialDelaySeconds: 30
    timeoutSeconds: 1
    periodSeconds: 10
  readinessProbe:
    initialDelaySeconds: 5
    timeoutSeconds: 1
    periodSeconds: 2
  agentPreconfiguration: false
  nsAdapter:
    external:
      port: 3005
    e2eTests:
      gatewayHost: "compass-gateway-xsuaa"
    prefix: /nsadapter
    path: /nsadapter/api/v1/notifications
    systemToTemplateMappings: '[{  "Name": "S4HANA",  "SourceKey": ["type"],  "SourceValue": ["abapSys"]},{  "Name": "S4HANA",  "SourceKey": ["type"],  "SourceValue": ["nonSAPsys"]},{  "Name": "S4HANA",  "SourceKey": ["type"],  "SourceValue": ["hana"]}]'
    secret:
      name: nsadapter-secret
      subaccountKey: subaccount
      local:
        subaccountValue: subaccount
    authSecret:
      name: "compass-external-services-mock-oauth-credentials"
      clientIdKey: client-id
      clientSecretKey: client-secret
      tokenUrlKey: url
      instanceUrlKey: url
      certKey: cert
      keyKey: key
    registerPath: "/register"
    tokenPath: "/secured/oauth/token"
    createClonePattern: '{"key": "%s"}'
    createBindingPattern: '{}'
    useClone: "false"
  director:
    host: compass-director.compass-system.svc.cluster.local
    prefix: /director
    graphql:
      external:
        port: 3000
    tls:
      secure:
        internal:
          host: compass-director-internal
    validator:
      port: 8080
    metrics:
      port: 3003
      enableGraphqlOperationInstrumentation: true
    operations:
      port: 3002
      path: "/operation"
      lastOperationPath: "/last_operation"
    info:
      path: "/v1/info"
    selfRegister:
      secret:
        name: "region-instances-credentials"
        key: "keyConfig"
        path: "/tmp"
      clientIdPath: "clientId"
      clientSecretPath: "clientSecret"
      urlPath: "url"
      tokenUrlPath: "tokenUrl"
      clientCertPath: "clientCert"
      clientKeyPath: "clientKey"
      local:
        templateMappings:
          clientIDMapping: '{{ printf "\"%s\":\"client_id\"" .Values.global.director.selfRegister.clientIdPath }}'
          clientSecretMapping: '{{ printf "\"%s\":\"client_secret\"" .Values.global.director.selfRegister.clientSecretPath }}'
          urlMapping: '{{ printf "\"%s\":\"http://compass-external-services-mock.%s.svc.cluster.local:%s\"" .Values.global.director.selfRegister.urlPath .Release.Namespace (.Values.service.port | toString) }}'
          tokenURLMapping: '{{ printf "\"%s\":\"https://%s.%s:%s\"" .Values.global.director.selfRegister.tokenUrlPath .Values.global.externalServicesMock.certSecuredHost .Values.global.ingress.domainName (.Values.service.certPort | toString) }}'
          x509CertificateMapping: '{{ printf "\"%s\":\"%s\"" .Values.global.director.selfRegister.clientCertPath .Values.global.connector.caCertificate }}'
          x509KeyMapping: '{{ printf "\"%s\":\"%s\"" .Values.global.director.selfRegister.clientKeyPath .Values.global.connector.caKey }}'
      oauthTokenPath: "/cert/token"
      oauthMode: "oauth-mtls"
      label: "selfRegLabel"
      labelValuePrefix: "self-reg-prefix-"
      responseKey: "self-reg-key"
      path: "/external-api/self-reg"
      nameQueryParam: "name"
      tenantQueryParam: "tenant"
      requestBodyPattern: '{"key": "%s"}'
    clientIDHeaderKey: client_user
    suggestTokenHeaderKey: suggest_token
    fetchTenantEndpoint: '{{ printf "https://%s.%s%s/v1/fetch" .Values.global.gateway.tls.secure.internal.host .Values.global.ingress.domainName .Values.global.tenantFetcher.prefix }}'
  auditlog:
    configMapName: "compass-gateway-auditlog-config"
    mtlsTokenPath: "/cert/token"
    standardTokenPath: "/secured/oauth/token"
    skipSSLValidation: false
    secret:
      name: "compass-gateway-auditlog-secret"
      urlKey: url
      clientIdKey: client-id
      clientSecretKey: client-secret
      clientCertKey: client-cert
      clientKeyKey: client-key
  log:
    format: "kibana"
  enableCompassDefaultScenarioAssignment: true
  tenantConfig:
    useDefaultTenants: true
    dbPool:
      maxOpenConnections: 1
      maxIdleConnections: 1
  connector:
    prefix: /connector
    graphql:
      external:
        port: 3000
    validator:
      port: 8080
    # If secrets do not exist they will be created
    secrets:
      ca:
        name: compass-connector-app-ca
        namespace: compass-system
        certificateKey: ca.crt
        keyKey: ca.key
      rootCA:
        namespace: istio-system # For Ingress Gateway to work properly the namespace needs to be istio-system
        # In order for istio mTLS to work we should have two different secrets one containing the server certificate (let’s say X) and one used for validation of the client’s certificates.
        # The second one should be our root certificate and istio wants it to be named X-cacert. (-cacert suffix).
        # This is the reason for the confusing name of our root certificate. https://preliminary.istio.io/v1.6/docs/tasks/traffic-management/ingress/secure-ingress/#configure-a-mutual-tls-ingress-gateway
        cacert: compass-gateway-mtls-certs-cacert # For cert-rotation the cacert should be in different secret
        certificateKey: cacert
    revocation:
      configmap:
        name: revocations-config
        namespace: "{{ .Release.Namespace }}"
    # If key and certificate are not provided they will be generated
    caKey: ""
    caCertificate: ""
  system_broker:
    enabled: true
    port: 5001
    prefix: /broker
    tokenProviderFromHeader:
      forwardHeaders: Authorization
    tokenProviderFromSecret:
      enabled: false
      secrets:
        integrationSystemCredentials:
          name: compass-system-broker-credentials
          namespace: compass-system
    testNamespace: kyma-system
  gateway:
    port: 3000
    tls:
      host: compass-gateway
      adapterHost: compass-ns-adapter
      secure:
        internal:
          host: compass-gateway-internal
        oauth:
          host: compass-gateway-auth-oauth
    mtls:
      manageCerts: true
      host: compass-gateway-mtls
      certSecret: compass-gateway-mtls-certs
      external:
        host: compass-gateway-sap-mtls
        certSecret: compass-gateway-mtls-certs # Use connector's root CA as root CA by default. This should be overridden for productive deployments.
    headers:
      rateLimit: X-Flow-Identity
      request:
        remove:
          - "Client-Id-From-Token"
          - "Client-Id-From-Certificate"
          - "Client-Certificate-Hash"
          - "Certificate-Data"
  hydrator:
    host: compass-hydrator.compass-system.svc.cluster.local
    port: 3000
    prefix: /hydrators
    subjectConsumerMappingConfig: '[{"consumer_type": "Super Admin", "tenant_access_levels": ["customer", "account","subaccount"], "subject": "C=DE, L=local, O=SAP SE, OU=Region, OU=SAP Cloud Platform Clients, OU=f8075207-1478-4a80-bd26-24a4785a2bfd, CN=compass"},{"consumer_type": "Integration System", "tenant_access_levels": ["account","subaccount"], "subject": "C=DE, L=local, O=SAP SE, OU=Region, OU=SAP Cloud Platform Clients, OU=f8075207-1478-4a80-bd26-24a4785a2bfd, CN=integration-system-test"}]'
    certificateDataHeader: "Certificate-Data"
    http:
      client:
        skipSSLValidation: false
    metrics:
      port: 3003
      enableClientInstrumentation: true
      censoredFlows: "JWT"
  operations_controller:
    enabled: true
  connectivity_adapter:
    port: 8080
    tls:
      host: adapter-gateway
    mtls:
      host: adapter-gateway-mtls
  oathkeeperFilters:
    workloadLabel: oathkeeper
    namespace: kyma-system
    tokenDataHeader: "Connector-Token"
    certificateDataHeader: "Certificate-Data"
  istio:
    externalMtlsGateway:
      name: "compass-gateway-external-mtls"
      namespace: "compass-system"
    mtlsGateway:
      name: "compass-gateway-mtls"
      namespace: "compass-system"
    gateway:
      name: "kyma-gateway"
      namespace: "kyma-system"
    proxy:
      port: 15020
    namespace: istio-system
    ingressgateway:
      workloadLabel: istio-ingressgateway
      requestPayloadSizeLimit2MB: 2097152
      requestPayloadSizeLimit2MBLabel: "2MB"
      requestPayloadSizeLimit5MB: 5097152
      requestPayloadSizeLimit5MBLabel: "5MB"
      correlationHeaderRewriteFilter:
        expectedHeaders:
          - "x-request-id"
          - "x-correlation-id"
          - "x-correlationid"
          - "x-forrequest-id"
          - "x-vcap-request-id"
          - "x-broker-api-request-identity"
  kubernetes:
    serviceAccountTokenIssuer: kubernetes/serviceaccount
    serviceAccountTokenJWKS: https://kubernetes.default.svc.cluster.local/openid/v1/jwks
  ingress:
    domainName: "kyma.local"
  database:
    sqlProxyServiceAccount: "proxy-user@gcp-cmp.iam.gserviceaccount.com"
    manageSecrets: true
    embedded:
      enabled: true
      director:
        name: "postgres"
      directorDBName: "postgres"
    managedGCP:
      serviceAccountKey: ""
      instanceConnectionName: ""
      director:
        name: ""
        user: ""
        password: ""
      host: "localhost"
      hostPort: "5432"
      sslMode: ""
      #TODO remove below after migration to separate user will be done
      dbUser: ""
      dbPassword: ""
      directorDBName: ""
  oathkeeper:
    host: ory-oathkeeper-proxy.kyma-system.svc.cluster.local
    port: 4455
    timeout_ms: 120000
    idTokenConfig:
      claims: '{"scopes": "{{ print .Extra.scope }}","tenant": "{{ .Extra.tenant }}", "consumerID": "{{ print .Extra.consumerID}}", "consumerType": "{{ print .Extra.consumerType }}", "flow": "{{ print .Extra.flow }}", "onBehalfOf": "{{ print .Extra.onBehalfOf }}", "region": "{{ print .Extra.region }}", "tokenClientID": "{{ print .Extra.tokenClientID }}"}'
      internalClaims: '{"scopes": "application:read application:write application.webhooks:read application_template.webhooks:read webhooks.auth:read runtime:write runtime:read tenant:read tenant:write tenant_subscription:write ory_internal fetch_tenant","tenant":"{ {{ if .Header.Tenant }} \"consumerTenant\":\"{{ print (index .Header.Tenant 0) }}\", {{ end }} \"externalTenant\":\"\"}", "consumerType": "Internal Component", "flow": "Internal"}'
    mutators:
      runtimeMappingService:
        config:
          api:
            url: http://compass-hydrator.compass-system.svc.cluster.local:3000/hydrators/runtime-mapping
            retry:
              give_up_after: 6s
              max_delay: 2000ms
      authenticationMappingServices:
        nsadapter:
          cfg:
            config:
              api:
                url: http://compass-hydrator.compass-system.svc.cluster.local:3000/hydrators/authn-mapping/nsadapter
                retry:
                  give_up_after: 6s
                  max_delay: 2000ms
          authenticator:
            enabled: false
            createRule: true
            gatewayHost: "compass-gateway-xsuaa"
            trusted_issuers: '[{"domain_url": "compass-system.svc.cluster.local:8080", "scope_prefix": "prefix.", "protocol": "http"}]'
            attributes: '{"uniqueAttribute": { "key": "ns-adapter-test", "value": "ns-adapter-flow" }, "tenant": { "key": "tenant" }, "identity": { "key": "identity" }, "clientid": { "key": "client_id" } }'
            path: /nsadapter/api/v1/notifications
            upstreamComponent: "compass-gateway"
            checkSuffix: true
        tenant-fetcher:
          cfg:
            config:
              api:
                url: http://compass-hydrator.compass-system.svc.cluster.local:3000/hydrators/authn-mapping/tenant-fetcher
                retry:
                  give_up_after: 6s
                  max_delay: 2000ms
          authenticator:
            enabled: false
            createRule: true
            gatewayHost: "compass-gateway"
            trusted_issuers: '[{"domain_url": "compass-system.svc.cluster.local:8080", "scope_prefix": "prefix.", "protocol": "http"}]'
            attributes: '{"uniqueAttribute": { "key": "test", "value": "tenant-fetcher" }, "tenant": { "key": "tenant" }, "identity": { "key": "identity" } }'
            path: /tenants/<.*>
            upstreamComponent: "compass-tenant-fetcher"
            checkSuffix: false
        subscriber:
          cfg:
            config:
              api:
                url: http://compass-hydrator.compass-system.svc.cluster.local:3000/hydrators/authn-mapping/subscriber
                retry:
                  give_up_after: 6s
                  max_delay: 2000ms
          authenticator:
            enabled: false
            createRule: false
            gatewayHost: "compass-gateway-sap-mtls"
            trusted_issuers: '[{"domain_url": "compass-system.svc.cluster.local:8080", "scope_prefix": "prefix.", "protocol": "http"}]'
            attributes: '{"uniqueAttribute": { "key": "subsc-key-test", "value": "subscription-flow" }, "tenant": { "key": "tenant" }, "identity": { "key": "identity" } }'
            path: /<.*>
            checkSuffix: false
      tenantMappingService:
        config:
          api:
            url: http://compass-hydrator.compass-system.svc.cluster.local:3000/hydrators/tenant-mapping
            retry:
              give_up_after: 6s
              max_delay: 2000ms
      certificateResolverService:
        config:
          api:
            url: http://compass-hydrator.compass-system.svc.cluster.local:3000/hydrators/v1/certificate/data/resolve
            retry:
              give_up_after: 6s
              max_delay: 2000ms
      tokenResolverService:
        config:
          api:
            url: http://compass-hydrator.compass-system.svc.cluster.local:3000/hydrators/v1/tokens/resolve
            retry:
              give_up_after: 6s
              max_delay: 2000ms
  cockpit:
    auth:
      allowedConnectSrc: "https://*.ondemand.com"
      secretName: "cockpit-auth-secret"
      idpHost: ""
      clientID: ""
      scopes: "openid profile email"
      path: "/oauth2/certs"
  tenantFetcher:
    manageSecrets: true
    host: compass-tenant-fetcher.compass-system.svc.cluster.local
    prefix: /tenants
    port: 3000
    requiredAuthScope: Callback
    fetchTenantAuthScope: fetch_tenant
    authentication:
      jwksEndpoint: "http://ory-oathkeeper-api.kyma-system.svc.cluster.local:4456/.well-known/jwks.json"
    tenantProvider:
      tenantIdProperty: "tenantId"
      customerIdProperty: "customerId"
      subaccountTenantIdProperty: "subaccountTenantId"
      subdomainProperty: "subdomain"
      name: "provider"
      subscriptionProviderIdProperty: "subscriptionProviderIdProperty"
    server:
      fetchTenantEndpoint: "/v1/fetch/{tenantId}"
      regionalHandlerEndpoint: "/v1/regional/{region}/callback/{tenantId}"
      dependenciesEndpoint: "/v1/dependencies"
      tenantPathParam: "tenantId"
      regionPathParam: "region"
      subscriptionProviderLabelKey: "subscriptionProviderId"
      consumerSubaccountIdsLabelKey: "consumer_subaccount_ids"
    containerName: "tenant-fetcher"
    oauth:
      client: "client_id"
      secret: ""
      tokenURL: '{{ printf "https://%s.%s" .Values.global.externalServicesMock.certSecuredHost .Values.global.ingress.domainName }}'
      tokenPath: "/cert/token"
    secret:
      name: "compass-tenant-fetcher-secret"
      clientIdKey: "client-id"
      oauthMode: "oauth-mtls"
      clientCertKey: "client-cert"
      clientKeyKey: "client-key"
      oauthUrlKey: "url"
      skipSSLValidation: true
    endpoints:
      subaccountCreated: "127.0.0.1/events?type=subaccount-created"
    fieldMapping:
      totalPagesField: "totalPages"
      totalResultsField: "totalResults"
      tenantEventsField: "events"
      idField: "id"
      nameField: "name"
      customerIdField: "customerId"
      subdomainField: "subdomain"
      discriminatorField: ""
      discriminatorValue: ""
      detailsField: "details"
      entityTypeField: "entityType"
      globalAccountID: "gaID"
      regionField: "region"
  externalCertConfiguration:
    issuer: "C=DE, L=local, O=SAP SE, OU=SAP Cloud Platform Clients, CN=compass-ca"
    issuerLocality: "local" # In local setup we have manually created connector CA certificate with 'local' Locality property
    subjectPattern: "/C=DE/O=SAP SE/OU=SAP Cloud Platform Clients/OU=Region/OU=%s/L=%s/CN=%s"
    ouCertSubaccountID: "f8075207-1478-4a80-bd26-24a4785a2bfd"
    commonName: "compass"
    locality: "local"
    certSvcApiPath: "/cert"
    tokenPath: "/cert/token"
    secrets:
      externalCertSvcSecret:
        manage: false
        name: "cert-svc-secret"
        clientIdKey: client-id
        clientSecretKey: client-secret
        oauthUrlKey: url
        csrEndpointKey: csr-endpoint
        clientCert: client-cert
        clientKey: client-key
        skipSSLValidationFlag: "-k"
      externalClientCertSecret:
        name: "external-client-certificate"
        namespace: compass-system
        certKey: tls.crt
        keyKey: tls.key
    rotationCronjob:
      name: "external-certificate-rotation"
      schedule: "*/1 * * * *" # Executes every minute
      certValidity: "7"
      clientCertRetryAttempts: "8"
      containerName: "certificate-rotation"
  ordService:
    host: compass-ord-service.compass-system.svc.cluster.local
    prefix: /open-resource-discovery-service/v0
    docsPrefix: /open-resource-discovery-docs
    staticPrefix: /open-resource-discovery-static/v0
    port: 3000
    defaultResponseType: "xml"
  ordAggregator:
    name: ord-aggregator
    enabled: true
    schedule: "*/1 * * * *"
    http:
      client:
        skipSSLValidation: false
    dbPool:
      maxOpenConnections: 2
      maxIdleConnections: 2
    globalRegistryUrl: http://compass-external-services-mock.compass-system.svc.cluster.local:8087/.well-known/open-resource-discovery
    maxOrdParallelDownloads: 4
  systemFetcher:
    enabled: false
    name: "system-fetcher"
    schedule: "0 0 * * *"
    manageSecrets: true
    # enableSystemDeletion - whether systems in deleted state should be deleted from director database
    enableSystemDeletion: true
    # fetchParallelism - shows how many http calls will be made in parallel to fetch systems
    fetchParallellism: 30
    # queueSize - shows how many system fetches (individual requests may fetch more than 1 system)
    # can be put in the queue for processing before blocking. It is best for the queue to be about 2 times bigger than the parallellism
    queueSize: 100
    # fetchRequestTimeout - shows the timeout to wait for oauth token and for fetching systems (in one request) separately
    fetchRequestTimeout: "15s"
    # directorRequestTimeout - graphql requests timeout to director
    directorRequestTimeout: "30s"
    dbPool:
      maxOpenConnections: 20
      maxIdleConnections: 2
    # systemsAPIEndpoint - endpoint of the service to fetch systems from
    systemsAPIEndpoint: ""
    # systemsAPIFilterCriteria - criteria for fetching systems
    systemsAPIFilterCriteria: ""
    # systemToTemplateMappings - how to map system properties to an existing application template
    systemToTemplateMappings: '{}'
    templatePlaceholderToSystemKeyMappings: '[{"placeholder_name": "name","system_key": "displayName"},{"placeholder_name": "display-name","system_key": "displayName"},{"placeholder_name": "systemNumber","system_key": "systemNumber"},{"placeholder_name": "productId","system_key": "productId"},{"placeholder_name": "ppmsProductVersionId","system_key": "ppmsProductVersionId"},{"placeholder_name": "description","system_key": "productDescription", "optional": true},{"placeholder_name": "baseUrl","system_key": "additionalUrls.mainUrl", "optional":true},{"placeholder_name": "providerName","system_key": "infrastructureProvider", "optional": true}]'
    templateOverrideApplicationInput: '{"name": "{{name}}","description": "{{description}}","providerName": "{{providerName}}","statusCondition": "INITIAL","systemNumber": "{{systemNumber}}","labels": {"managed": "true","productId": "{{productId}}","ppmsProductVersionId": "{{ppmsProductVersionId}}"},"baseUrl": "{{baseUrl}}"}'
    http:
      client:
        skipSSLValidation: false
    oauth:
      client: "client_id"
      tokenEndpointProtocol: "https"
      tokenBaseHost: "compass-external-services-mock-sap-mtls"
      tokenPath: "/cert/token"
      scopesClaim: "scopes"
      tenantHeaderName: "x-zid"
      tokenRequestTimeout: 15s
      skipSSLValidation: true
    secret:
      name: "compass-system-fetcher-secret"
      clientIdKey: client-id
      oauthUrlKey: url
    paging:
      pageSize: 200
      sizeParam: "$top"
      skipParam: "$skip"
    containerName: "system-fetcher"
  tenantFetchers:
    job1:
      enabled: false
      configMapNamespace: "compass-system"
      manageSecrets: true
      providerName: "compass"
      schedule: "*/5 * * * *"
      tenantInsertChunkSize: "500"
      kubernetes:
        configMapNamespace: "compass-system"
        pollInterval: 2s
        pollTimeout: 1m
        timeout: 2m
      oauth:
        client: ""
        secret: ""
        tokenURL: ""
        tokenPath: ""
      secret:
        name: "compass-tenant-fetcher-secret-job1"
        clientIdKey: client-id
        clientSecretKey: client-secret
        oauthUrlKey: url
        oauthMode: "oauth-mtls"
        clientCertKey: client-cert
        clientKeyKey: client-key
        skipSSLValidation: true
      endpoints:
        accountCreated: "127.0.0.1/events?type=account-created"
        accountDeleted: "127.0.0.1/events?type=account-deleted"
        accountUpdated: "127.0.0.1/events?type=account-updated"
        subaccountCreated: "127.0.0.1/events?type=subaccount-created"
        subaccountDeleted: "127.0.0.1/events?type=subaccount-deleted"
        subaccountUpdated: "127.0.0.1/events?type=subaccount-updated"
        subaccountMoved: "127.0.0.1/events?type=subaccount-moved"
      fieldMapping:
        totalPagesField: "totalPages"
        totalResultsField: "totalResults"
        tenantEventsField: "events"
        idField: "id"
        nameField: "name"
        customerIdField: "customerId"
        subdomainField: "subdomain"
        discriminatorField: ""
        discriminatorValue: ""
        detailsField: "details"
        entityTypeField: "entityType"
        globalAccountID: "gaID"
        regionField: "region"
        movedSubaccountTargetField: "targetGlobalAccountGUID"
        movedSubaccountSourceField: "sourceGlobalAccountGUID"
      queryMapping:
        pageNumField: "pageNum"
        pageSizeField: "pageSize"
        timestampField: "timestamp"
      query:
        startPage: "0"
        pageSize: "100"
      shouldSyncSubaccounts: "false"
      dbPool:
        maxOpenConnections: 1
        maxIdleConnections: 1
  metrics:
    enabled: true
    pushEndpoint: http://monitoring-prometheus-pushgateway.kyma-system.svc.cluster.local:9091
  externalServicesMock:
    enabled: false
    certSecuredPort: 8081
    ordCertSecuredPort: 8082
    unsecuredPort: 8083
    basicSecuredPort: 8084
    oauthSecuredPort: 8085
    ordGlobalRegistryCertPort: 8086
    ordGlobalRegistryUnsecuredPort: 8087
    certSecuredHost: compass-external-services-mock-sap-mtls
    ordCertSecuredHost: compass-external-services-mock-sap-mtls-ord
    ordGlobalCertSecuredHost: compass-external-services-mock-sap-mtls-global-ord-registry
    unSecuredHost: compass-external-services-mock
    host: compass-external-services-mock.compass-system.svc.cluster.local
    regionInstancesCredentials:
      manage: false
    oauthSecret:
      manage: false
      name: compass-external-services-mock-oauth-credentials
      clientIdKey: client-id
      clientSecretKey: client-secret
      oauthUrlKey: url
      oauthTokenPath: "/secured/oauth/token"
    auditlog:
      applyMockConfiguration: false
      managementApiPath: /audit-log/v2/configuration-changes/search
      mtlsTokenPath: "/cert/token"
      secret:
        name: "auditlog-instance-management"
        urlKey: url
        tokenUrlKey: token-url
        clientIdKey: client-id
        clientSecretKey: client-secret
        clientCertKey: client-cert
        clientKeyKey: client-key
  tests:
    http:
      client:
        skipSSLValidation: false
    director:
      externalClientCertTestSecretName: "external-client-certificate-integration-system-test-secret"
      externalClientCertTestSecretNamespace: "compass-system"
      externalCertIntSystemCN: "integration-system-test"
      externalCertTestJobName: "external-client-certificate-integration-system-test-job"
    ordService:
      accountTenantID: "5577cf46-4f78-45fa-b55f-a42a3bdba868" # testDefaultTenant from our testing tenants
      consumerAccountID: "5984a414-1eed-4972-af2c-b2b6a415c7d7" # ApplicationsForRuntimeTenantName from our testing tenants
      providerSubaccountID: "f8075207-1478-4a80-bd26-24a4785a2bfd" # TestProviderSubaccount from our testing tenants
      consumerSubaccountID: "1f538f34-30bf-4d3d-aeaa-02e69eef84ae" # randomly chosen
      consumerTenantID: "ba49f1aa-ddc1-43ff-943c-fe949857a34a" # randomly chosen
      externalClientCertTestSecretName: "external-client-certificate-test-secret"
      externalClientCertTestSecretNamespace: "compass-system"
      externalCertTestJobName: "external-certificate-rotation-test-job"
      certSvcInstanceTestSecretName: "cert-svc-secret"
      consumerTokenURL: "http://compass-external-services-mock.compass-system.svc.cluster.local:8080"
      skipPattern: ""
      subscriptionOauthSecret:
        manage: false
        name: compass-subscription-secret
        clientIdKey: client-id
        clientSecretKey: client-secret
        oauthUrlKey: url
    selfRegistration:
      region: "eu-1"
    externalServicesMock:
      skipPattern: ""
    namespace: kyma-system
    connectivityAdapterFQDN: http://compass-connectivity-adapter.compass-system.svc.cluster.local
    externalServicesMockFQDN: http://compass-external-services-mock.compass-system.svc.cluster.local
    ordServiceFQDN: http://compass-ord-service.compass-system.svc.cluster.local
    systemBrokerFQDN: http://compass-system-broker.compass-system.svc.cluster.local
    tenantFetcherFQDN: http://compass-tenant-fetcher.compass-system.svc.cluster.local
    hydratorFQDN: http://compass-hydrator.compass-system.svc.cluster.local
    basicCredentials:
      manage: false
      secretName: "test-basic-credentials-secret"
    subscriptionURL: "http://compass-external-services-mock.compass-system.svc.cluster.local:8080"
    subscriptionProviderIdValue: "id-value!t12345"
    db:
      maxOpenConnections: 3
      maxIdleConnections: 1
    securityContext: # Set on container level
      runAsUser: 2000
      allowPrivilegeEscalation: false
  expectedSchemaVersionUpdateJob:
    cm:
      name: "expected-schema-version"
  migratorJob:
    nodeSelectorEnabled: false
    pvc:
      name: "compass-director-migrations"
      namespace: "compass-system"
      migrationsPath: "/compass-migrations"
  http:
    client:
      skipSSLValidation: false
  pairingAdapter:
    templateName: "pairing-adapter-app-template"
    watcherCorrelationID: "pairing-adapter-watcher-id"
    configMap:
      manage: false
      key: "config.json"
      name: "pairing-adapter-config-local"
      namespace: "compass-system"
      localAdapterFQDN: "http://compass-pairing-adapter.compass-system.svc.cluster.local/adapter-local-mtls"
      integrationSystemID: "d3e9b9f5-25dc-4adb-a0a0-ed69ef371fb6"
    e2e:
      appName: "test-app"
      appID: "123-test-456"
      clientUser: "test-user"
      tenant: "test-tenant"
  # Scopes assigned for every new Client Credentials by given object type (Runtime / Application / Integration System)
  # and scopes mapped to a consumer with the given type, then that consumer is using a client certificate
  scopes:
    scopesPerConsumerType:
      runtime:
        - "runtime:read"
        - "runtime:write"
        - "application:read"
        - "runtime.auths:read"
        - "bundle.instance_auths:read"
      application:
        - "application:read"
        - "application:write"
        - "application.auths:read"
        - "application.webhooks:read"
        - "bundle.instance_auths:read"
        - "document.fetch_request:read"
        - "event_spec.fetch_request:read"
        - "api_spec.fetch_request:read"
        - "fetch-request.auth:read"
      integration_system:
        - "application:read"
        - "application:write"
        - "application_template:read"
        - "application_template:write"
        - "runtime:read"
        - "runtime:write"
        - "integration_system:read"
        - "label_definition:read"
        - "label_definition:write"
        - "automatic_scenario_assignment:read"
        - "automatic_scenario_assignment:write"
        - "integration_system.auths:read"
        - "application_template.webhooks:read"
        - "formation:write"
        - "internal_visibility:read"
        - "application.auths:read"
      super_admin:
        - "application:read"
        - "application:write"
        - "application_template:read"
        - "application_template:write"
        - "integration_system:read"
        - "integration_system:write"
        - "runtime:read"
        - "runtime:write"
        - "label_definition:read"
        - "label_definition:write"
        - "eventing:manage"
        - "tenant:read"
        - "automatic_scenario_assignment:read"
        - "automatic_scenario_assignment:write"
        - "application.auths:read"
        - "application.webhooks:read"
        - "application_template.webhooks:read"
        - "bundle.instance_auths:read"
        - "document.fetch_request:read"
        - "event_spec.fetch_request:read"
        - "api_spec.fetch_request:read"
        - "integration_system.auths:read"
        - "runtime.auths:read"
        - "fetch-request.auth:read"
        - "webhooks.auth:read"
        - "formation:write"
        - "internal_visibility:read"
      default:
        - "runtime:read"
        - "runtime:write"
        - "tenant:read"<|MERGE_RESOLUTION|>--- conflicted
+++ resolved
@@ -106,14 +106,10 @@
       version: "PR-2297"
     director:
       dir:
-<<<<<<< HEAD
       version: "PR-2318"
-=======
-      version: "PR-2348"
     hydrator:
       dir:
       version: "PR-2268"
->>>>>>> 92766a27
     gateway:
       dir:
       version: "PR-2297"
@@ -142,11 +138,7 @@
       version: "PR-66"
     e2e_tests:
       dir:
-<<<<<<< HEAD
       version: "PR-2318"
-=======
-      version: "PR-2344"
->>>>>>> 92766a27
   isLocalEnv: false
   isForTesting: false
   oauth2:
