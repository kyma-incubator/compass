global:
  disableLegacyConnectivity: true
  defaultTenant: 3e64ebae-38b5-46a0-b1ed-9ccee153a0ae
  tenants:
    - name: default
      id: 3e64ebae-38b5-46a0-b1ed-9ccee153a0ae
    - name: foo
      id: 1eba80dd-8ff6-54ee-be4d-77944d17b10b
    - name: bar
      id: af9f84a9-1d3a-4d9f-ae0c-94f883b33b6e
  images:
    containerRegistry:
      path: eu.gcr.io/kyma-project/incubator
    connector:
      dir:
      version: "PR-1720"
    connectivity_adapter:
      dir:
      version: "PR-1732"
    pairing_adapter:
      dir:
      version: "PR-1720"
    director:
      dir:
<<<<<<< HEAD
      version: "PR-1733"
=======
      version: "PR-1738"
>>>>>>> 7c065008
    gateway:
      dir:
      version: "PR-1720"
    operations_controller:
      dir:
      version: "PR-1733"
    tenant_fetcher:
      dir:
      version: "PR-1718"
    ord_service:
      dir:
      version: "PR-14"
    schema_migrator:
      dir:
      version: "PR-1736"
    system_broker:
      dir:
<<<<<<< HEAD
      version: "PR-1733"
=======
      version: "PR-1738"
>>>>>>> 7c065008
    certs_setup_job:
      containerRegistry:
        path: eu.gcr.io/kyma-project
      dir:
      version: "0a651695"
    external_services_mock:
      dir:
      version: "PR-1726"
    console:
      dir:
      version: "PR-12"
    tests:
      director:
        dir:
        version: "PR-1738"
      connector:
        dir:
        version: "PR-1715"
      connectivity_adapter:
        dir:
        version: "PR-1693"
      operations_controller:
        dir:
        version: "PR-1717"
      tenant_fetcher:
        dir:
        version: "PR-1718"
      system_broker:
        dir:
        version: "PR-1738"
      ord_service:
        dir:
        version: "PR-1719"
  isLocalEnv: false
  oauth2:
    host: oauth2
  livenessProbe:
    initialDelaySeconds: 30
    timeoutSeconds: 1
    periodSeconds: 10
  readinessProbe:
    initialDelaySeconds: 5
    timeoutSeconds: 1
    periodSeconds: 2

  agentPreconfiguration: false

  director:
    prefix: /director
    port: 3000

    tests:
      scopes: "runtime:write application:write label_definition:write integration_system:write application:read runtime:read label_definition:read integration_system:read health_checks:read application_template:read application_template:write eventing:manage tenant:read automatic_scenario_assignment:read automatic_scenario_assignment:write"

  auditlog:
    configMapName: "compass-gateway-auditlog-config"
    secretName: "compass-gateway-auditlog-secret"
    script:
      configMapName: "auditlog-script"

  testCredentials:
    secretName: "test-credentials-secret"

  enableCompassDefaultScenarioAssignment: true

  tenantConfig:
    useDefaultTenants: true
    dbPool:
      maxOpenConnections: 1
      maxIdleConnections: 1

  connector:
    prefix: /connector
    graphql:
      external:
        port: 3000
      internal:
        port: 3001
    validator:
      port: 8080
    # If secrets do not exist they will be created
    secrets:
      ca:
        name: compass-connector-app-ca
        namespace: compass-system
        certificateKey: ca.crt
        keyKey: ca.key
      rootCA:
        namespace: istio-system # For Ingress Gateway to work properly the namespace needs to be istio-system
        # In order for istio mTLS to work we should have two different secrets one containing the server certificate (let’s say X) and one used for validation of the client’s certificates.
        # The second one should be our root certificate and istio wants it to be named X-cacert. (-cacert suffix).
        # This is the reason for the confusing name of our root certificate. https://preliminary.istio.io/v1.6/docs/tasks/traffic-management/ingress/secure-ingress/#configure-a-mutual-tls-ingress-gateway
        cacert: compass-gateway-mtls-certs-cacert # For cert-rotation the cacert should be in different secret
        certificateKey: cacert
    certificateDataHeader: "Certificate-Data"
    revocation:
      configmap:
        name: revocations-config
        namespace: "{{ .Release.Namespace }}"
    # If key and certificate are not provided they will be generated
    caKey: ""
    caCertificate: ""

  system_broker:
    enabled: true
    port: 5001
    prefix: /broker
    tokenProviderFromHeader:
      forwardHeaders: Authorization
    tokenProviderFromSecret:
      enabled: false
      secrets:
        integrationSystemCredentials:
          name: compass-system-broker-credentials
          namespace: compass-system
    testNamespace: kyma-system

  gateway:
    port: 3000
    tls:
      host: compass-gateway
      secure:
        oauth:
          host: compass-gateway-auth-oauth
    mtls:
      host: compass-gateway-mtls
      certSecret: compass-gateway-mtls-certs
    headers:
      request:
        remove:
          - "Client-Id-From-Token"
          - "Client-Id-From-Certificate"
          - "Client-Certificate-Hash"
          - "Certificate-Data"

  operations_controller:
    enabled: false

  connectivity_adapter:
    port: 8080
    tls:
      host: adapter-gateway
    mtls:
      host: adapter-gateway-mtls

  rewriteFilters:
    workloadLabel: oathkeeper
    namespace: kyma-system
    tokenDataHeader: "Connector-Token"
    certificateDataHeader: "Certificate-Data"

  istio:
    mtlsGateway:
      name: "compass-gateway-mtls"
      namespace: "compass-system"
    gateway:
      name: "kyma-gateway"
      namespace: "kyma-system"
    proxy:
      port: 15020
    namespace: istio-system
    ingressgateway:
      workloadLabel: istio-ingressgateway
      correlationHeaderRewriteFilter:
        expectedHeaders:
        - "x-request-id"
        - "x-correlation-id"
        - "x-correlationid"
        - "x-forrequest-id"
        - "x-vcap-request-id"
        - "x-broker-api-request-identity"

  database:
    manageSecrets: true
    embedded:
      enabled: true
      director:
        name: "postgres"
      directorDBName: "postgres"
    managedGCP:
      serviceAccountKey: ""
      instanceConnectionName: ""
      director:
        name: ""
        user: ""
        password: ""
      host: "localhost"
      hostPort: "5432"
      sslMode: ""

      #TODO remove below after migration to separate user will be done
      dbUser: ""
      dbPassword: ""
      directorDBName: ""

  oathkeeper:
    host: ory-oathkeeper-proxy.kyma-system.svc.cluster.local
    port: 4455
    idTokenConfig:
      claims: '{"scopes": "{{ print .Extra.scope }}", "tenant": "{{ print .Extra.tenant }}", "externalTenant": "{{ print .Extra.externalTenant }}", "consumerID": "{{ print .Extra.consumerID}}", "consumerType": "{{ print .Extra.consumerType }}"}'
    mutators:
      runtimeMappingService:
        config:
          api:
            url: http://compass-director.compass-system.svc.cluster.local:3000/runtime-mapping
            retry:
              give_up_after: 3s
              max_delay: 2000ms
      authenticationMappingService:
        config:
          api:
            url: http://compass-director.compass-system.svc.cluster.local:3000/authn-mapping
            retry:
              give_up_after: 3s
              max_delay: 2000ms
      tenantMappingService:
        config:
          api:
            url: http://compass-director.compass-system.svc.cluster.local:3000/tenant-mapping
            retry:
              give_up_after: 3s
              max_delay: 2000ms
      certificateResolverService:
        config:
          api:
            url: http://compass-connector.compass-system.svc.cluster.local:8080/v1/certificate/data/resolve
            retry:
              give_up_after: 3s
              max_delay: 2000ms
      tokenResolverService:
        config:
          api:
            url: http://compass-connector.compass-system.svc.cluster.local:8080/v1/tokens/resolve
            retry:
              give_up_after: 3s
              max_delay: 2000ms

  tenantFetcher:
    host: compass-tenant-fetcher.compass-system.svc.cluster.local
    prefix: /tenants
    port: 3000
    authentication:
      allowJWTSigningNone: true
      jwksEndpoint: "http://ory-oathkeeper-api.kyma-system.svc.cluster.local:4456/.well-known/jwks.json"
      identityZone: "id-zone"
    tenantProvider:
      tenantIdProperty: "tenantId"
      name: "provider"

  ordService:
    host: compass-ord-service.compass-system.svc.cluster.local
    prefix: /open-resource-discovery-service/v0
    docsPrefix: /open-resource-discovery-docs
    staticPrefix: /open-resource-discovery-static/v0
    port: 3000
    defaultResponseType: "xml"

  tenantFetchers:
    job1:
      enabled: false
      configMapNamespace: "compass-system"
      manageSecrets: true
      providerName: "compass"
      schedule: "*/5 * * * *"
      kubernetes:
        configMapNamespace: "compass-system"
        pollInterval: 2s
        pollTimeout: 1m
        timeout: 2m
      oauth:
        client: ""
        secret: ""
        tokenURL: ""
      endpoints:
        tenantCreated: "127.0.0.1/events?type=created"
        tenantDeleted: "127.0.0.1/events?type=deleted"
        tenantUpdated: "127.0.0.1/events?type=updated"
      fieldMapping:
        totalPagesField: "totalPages"
        totalResultsField: "totalResults"
        tenantEventsField: "events"
        idField: "id"
        nameField: "name"
        discriminatorField: ""
        discriminatorValue: ""
        detailsField: "details"
      queryMapping:
        pageNumField: "pageNum"
        pageSizeField: "pageSize"
        timestampField: "timestamp"
      query:
        startPage: "0"
        pageSize: "100"
      dbPool:
        maxOpenConnections: 1
        maxIdleConnections: 1

  metrics:
    enabled: true
    pushEndpoint: http://monitoring-prometheus-pushgateway.kyma-system.svc.cluster.local:9091

  authenticators:
    authenticator0:
      enabled: true
      gatewayHost: "compass-gateway-authenticator0"
      trusted_issuers: '[{"domain_url": "authenticator.domain", "scope_prefix": "prefix."}, {}]'
      attributes: '{"uniqueAttribute": { "key": "key", "value": "val" }, "tenant": { "key": "key" }, "identity": { "key": "key" } }'

  externalServicesMock:
    enabled: false

pairing-adapter:
  enabled: false<|MERGE_RESOLUTION|>--- conflicted
+++ resolved
@@ -22,11 +22,7 @@
       version: "PR-1720"
     director:
       dir:
-<<<<<<< HEAD
       version: "PR-1733"
-=======
-      version: "PR-1738"
->>>>>>> 7c065008
     gateway:
       dir:
       version: "PR-1720"
@@ -44,11 +40,7 @@
       version: "PR-1736"
     system_broker:
       dir:
-<<<<<<< HEAD
       version: "PR-1733"
-=======
-      version: "PR-1738"
->>>>>>> 7c065008
     certs_setup_job:
       containerRegistry:
         path: eu.gcr.io/kyma-project
