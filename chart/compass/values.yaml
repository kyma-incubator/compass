--- conflicted
+++ resolved
@@ -102,6 +102,7 @@
     - name: TestConsumerSubaccount
       id: 1f538f34-30bf-4d3d-aeaa-02e69eef84ae
       type: subaccount
+      subdomain: compass-external-services-mock-sap-mtls
       parents: [5984a414-1eed-4972-af2c-b2b6a415c7d7]
     - name: TestTenantsOnDemandAPI
       id: 8d42d818-d4c4-4036-b82f-b199db7ffeb5
@@ -174,11 +175,7 @@
       name: compass-pairing-adapter
     director:
       dir: dev/incubator/
-<<<<<<< HEAD
       version: "PR-3695"
-=======
-      version: "PR-3774"
->>>>>>> 81a272c2
       name: compass-director
     hydrator:
       dir: dev/incubator/
