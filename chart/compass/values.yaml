global:
  disableLegacyConnectivity: true
  defaultTenant: 3e64ebae-38b5-46a0-b1ed-9ccee153a0ae
  tenants:
    - name: default
      id: 3e64ebae-38b5-46a0-b1ed-9ccee153a0ae
    - name: foo
      id: 1eba80dd-8ff6-54ee-be4d-77944d17b10b
    - name: bar
      id: af9f84a9-1d3a-4d9f-ae0c-94f883b33b6e
    - name: TestTenantSeparation
      id: f1c4b5be-b0e1-41f9-b0bc-b378200dcca0
    - name: TestDeleteLastScenarioForApplication
      id: f739b36c-813f-4fc3-996e-dd03c7d13aa0
    - name: Test_DeleteAutomaticScenarioAssignmentForSelector
      id: d9553135-6115-4c67-b4d9-962c00f3725f
    - name: Test_AutomaticScenarioAssigmentForRuntime
      id: 8c733a45-d988-4472-af10-1256b82c70c0
    - name: TestAutomaticScenarioAssignmentsWholeScenario
      id: 65a63692-c00a-4a7d-8376-8615ee37f45c
    - name: TestTenantsQueryTenantNotInitialized
      id: 72329135-27fd-4284-9bcb-37ea8d6307d0
    - name: Test Default
      id: 5577cf46-4f78-45fa-b55f-a42a3bdba868
    - name: TestListLabelDefinitions
      id: 2bf03de1-23b1-4063-9d3e-67096800accc
    - name: Test_AutomaticScenarioAssignmentQueries
      id: 8263cc13-5698-4a2d-9257-e8e76b543e88
    - name: TestGetScenariosLabelDefinitionCreatesOneIfNotExists
      id: 2263cc13-5698-4a2d-9257-e8e76b543e33
    - name: TestApplicationsForRuntime
      id: 5984a414-1eed-4972-af2c-b2b6a415c7d7
    - name: Test_DeleteAutomaticScenarioAssignmentForScenario
      id: d08e4cb6-a77f-4a07-b021-e3317a373597
    - name: TestApplicationsForRuntimeWithHiddenApps
      id: 7e1f2df8-36dc-4e40-8be3-d1555d50c91c
    - name: TestTenantsQueryTenantInitialized
      id: 8cf0c909-f816-4fe3-a507-a7917ccd8380
    - name: TestDeleteApplicationIfInScenario
      id: 0d597250-6b2d-4d89-9c54-e23cb497cd01

  images:
    containerRegistry:
      path: eu.gcr.io/kyma-project/incubator
    connector:
      dir:
      version: "PR-1828"
    connectivity_adapter:
      dir:
      version: "PR-1828"
    pairing_adapter:
      dir:
      version: "PR-1808"
    director:
      dir:
<<<<<<< HEAD
      version: "PR-1828"
=======
      version: "PR-1825"
>>>>>>> 088a6bd2
    gateway:
      dir:
      version: "PR-1828"
    operations_controller:
      dir:
      version: "PR-1828"
    tenant_fetcher:
      dir:
      version: "PR-1820"
    ord_service:
      dir:
      version: "PR-19"
    schema_migrator:
      dir:
      version: "PR-1780"
    system_broker:
      dir:
      version: "PR-1783"
    certs_setup_job:
      containerRegistry:
        path: eu.gcr.io/kyma-project
      dir:
      version: "0a651695"
    external_services_mock:
      dir:
      version: "PR-1808"
    console:
      dir:
      version: "PR-24"
    e2e_tests:
      dir:
      version: "PR-1825"
  isLocalEnv: false
  oauth2:
    host: oauth2
  livenessProbe:
    initialDelaySeconds: 30
    timeoutSeconds: 1
    periodSeconds: 10
  readinessProbe:
    initialDelaySeconds: 5
    timeoutSeconds: 1
    periodSeconds: 2

  agentPreconfiguration: false

  director:
    prefix: /director
    graphql:
      external:
        port: 3000
      internal:
        port: 3001
    validator:
      port: 8080
    metrics:
      port: 3003
    operations:
      port: 3002
      path: "/operation"
      lastOperationPath: "/last_operation"

    clientIDHeaderKey: client_user

    tests:
      scopes: "runtime:write application:write label_definition:write integration_system:write application:read runtime:read label_definition:read integration_system:read health_checks:read application_template:read application_template:write eventing:manage tenant:read automatic_scenario_assignment:read automatic_scenario_assignment:write"

  auditlog:
    configMapName: "compass-gateway-auditlog-config"
    secretName: "compass-gateway-auditlog-secret"
    script:
      configMapName: "auditlog-script"

  testCredentials:
    secretName: "test-credentials-secret"

  enableCompassDefaultScenarioAssignment: true

  tenantConfig:
    useDefaultTenants: true
    dbPool:
      maxOpenConnections: 1
      maxIdleConnections: 1

  connector:
    prefix: /connector
    graphql:
      external:
        port: 3000
    validator:
      port: 8080
    # If secrets do not exist they will be created
    secrets:
      ca:
        name: compass-connector-app-ca
        namespace: compass-system
        certificateKey: ca.crt
        keyKey: ca.key
      rootCA:
        namespace: istio-system # For Ingress Gateway to work properly the namespace needs to be istio-system
        # In order for istio mTLS to work we should have two different secrets one containing the server certificate (let’s say X) and one used for validation of the client’s certificates.
        # The second one should be our root certificate and istio wants it to be named X-cacert. (-cacert suffix).
        # This is the reason for the confusing name of our root certificate. https://preliminary.istio.io/v1.6/docs/tasks/traffic-management/ingress/secure-ingress/#configure-a-mutual-tls-ingress-gateway
        cacert: compass-gateway-mtls-certs-cacert # For cert-rotation the cacert should be in different secret
        certificateKey: cacert
    certificateDataHeader: "Certificate-Data"
    revocation:
      configmap:
        name: revocations-config
        namespace: "{{ .Release.Namespace }}"
    # If key and certificate are not provided they will be generated
    caKey: ""
    caCertificate: ""

  system_broker:
    enabled: true
    port: 5001
    prefix: /broker
    tokenProviderFromHeader:
      forwardHeaders: Authorization
    tokenProviderFromSecret:
      enabled: false
      secrets:
        integrationSystemCredentials:
          name: compass-system-broker-credentials
          namespace: compass-system
    testNamespace: kyma-system

  gateway:
    port: 3000
    tls:
      host: compass-gateway
      secure:
        oauth:
          host: compass-gateway-auth-oauth
    mtls:
      host: compass-gateway-mtls
      certSecret: compass-gateway-mtls-certs
    headers:
      request:
        remove:
          - "Client-Id-From-Token"
          - "Client-Id-From-Certificate"
          - "Client-Certificate-Hash"
          - "Certificate-Data"

  operations_controller:
    enabled: true

  connectivity_adapter:
    port: 8080
    tls:
      host: adapter-gateway
    mtls:
      host: adapter-gateway-mtls

  rewriteFilters:
    workloadLabel: oathkeeper
    namespace: kyma-system
    tokenDataHeader: "Connector-Token"
    certificateDataHeader: "Certificate-Data"

  istio:
    mtlsGateway:
      name: "compass-gateway-mtls"
      namespace: "compass-system"
    gateway:
      name: "kyma-gateway"
      namespace: "kyma-system"
    proxy:
      port: 15020
    namespace: istio-system
    ingressgateway:
      workloadLabel: istio-ingressgateway
      requestPayloadSizeLimit: 2097152 # 2 MB
      correlationHeaderRewriteFilter:
        expectedHeaders:
        - "x-request-id"
        - "x-correlation-id"
        - "x-correlationid"
        - "x-forrequest-id"
        - "x-vcap-request-id"
        - "x-broker-api-request-identity"

  ingress:
    domainName: "kyma.local"

  database:
    manageSecrets: true
    embedded:
      enabled: true
      director:
        name: "postgres"
      directorDBName: "postgres"
    managedGCP:
      serviceAccountKey: ""
      instanceConnectionName: ""
      director:
        name: ""
        user: ""
        password: ""
      host: "localhost"
      hostPort: "5432"
      sslMode: ""

      #TODO remove below after migration to separate user will be done
      dbUser: ""
      dbPassword: ""
      directorDBName: ""

  oathkeeper:
    host: ory-oathkeeper-proxy.kyma-system.svc.cluster.local
    port: 4455
    idTokenConfig:
      claims: '{"scopes": "{{ print .Extra.scope }}", "tenant": "{{ print .Extra.tenant }}", "externalTenant": "{{ print .Extra.externalTenant }}", "consumerID": "{{ print .Extra.consumerID}}", "consumerType": "{{ print .Extra.consumerType }}"}'
    mutators:
      runtimeMappingService:
        config:
          api:
            url: http://compass-director.compass-system.svc.cluster.local:3000/runtime-mapping
            retry:
              give_up_after: 3s
              max_delay: 2000ms
      authenticationMappingService:
        config:
          api:
            url: http://compass-director.compass-system.svc.cluster.local:3000/authn-mapping
            retry:
              give_up_after: 3s
              max_delay: 2000ms
      tenantMappingService:
        config:
          api:
            url: http://compass-director.compass-system.svc.cluster.local:3000/tenant-mapping
            retry:
              give_up_after: 3s
              max_delay: 2000ms
      certificateResolverService:
        config:
          api:
            url: http://compass-connector.compass-system.svc.cluster.local:8080/v1/certificate/data/resolve
            retry:
              give_up_after: 3s
              max_delay: 2000ms
      tokenResolverService:
        config:
          api:
            url: http://compass-director.compass-system.svc.cluster.local:8080/v1/tokens/resolve
            retry:
              give_up_after: 3s
              max_delay: 2000ms

  tenantFetcher:
    host: compass-tenant-fetcher.compass-system.svc.cluster.local
    prefix: /tenants
    port: 3000
    authentication:
      allowJWTSigningNone: true
      jwksEndpoints: '["http://ory-oathkeeper-api.kyma-system.svc.cluster.local:4456/.well-known/jwks.json"]'
      identityZone: "id-zone"
    tenantProvider:
      tenantIdProperty: "tenantId"
      name: "provider"

  ordService:
    host: compass-ord-service.compass-system.svc.cluster.local
    prefix: /open-resource-discovery-service/v0
    docsPrefix: /open-resource-discovery-docs
    staticPrefix: /open-resource-discovery-static/v0
    port: 3000
    defaultResponseType: "xml"

  ordAggregator:
    name: ord-aggregator
    enabled: true
    schedule: "*/5 * * * *"
    dbPool:
      maxOpenConnections: 2
      maxIdleConnections: 2

  tenantFetchers:
    job1:
      enabled: false
      configMapNamespace: "compass-system"
      manageSecrets: true
      providerName: "compass"
      schedule: "*/5 * * * *"
      kubernetes:
        configMapNamespace: "compass-system"
        pollInterval: 2s
        pollTimeout: 1m
        timeout: 2m
      oauth:
        client: ""
        secret: ""
        tokenURL: ""
      endpoints:
        tenantCreated: "127.0.0.1/events?type=created"
        tenantDeleted: "127.0.0.1/events?type=deleted"
        tenantUpdated: "127.0.0.1/events?type=updated"
      fieldMapping:
        totalPagesField: "totalPages"
        totalResultsField: "totalResults"
        tenantEventsField: "events"
        idField: "id"
        nameField: "name"
        discriminatorField: ""
        discriminatorValue: ""
        detailsField: "details"
      queryMapping:
        pageNumField: "pageNum"
        pageSizeField: "pageSize"
        timestampField: "timestamp"
      query:
        startPage: "0"
        pageSize: "100"
      dbPool:
        maxOpenConnections: 1
        maxIdleConnections: 1

  metrics:
    enabled: true
    pushEndpoint: http://monitoring-prometheus-pushgateway.kyma-system.svc.cluster.local:9091

  authenticators:
    authenticator0:
      enabled: true
      gatewayHost: "compass-gateway-authenticator0"
      trusted_issuers: '[{"domain_url": "authenticator.domain", "scope_prefix": "prefix."}, {}]'
      attributes: '{"uniqueAttribute": { "key": "key", "value": "val" }, "tenant": { "key": "key" }, "identity": { "key": "key" } }'

  externalServicesMock:
    enabled: false

  tests:
    namespace: kyma-system
    connectivityAdapterFQDN: http://compass-connectivity-adapter.compass-system.svc.cluster.local
    directorFQDN: http://compass-director.compass-system.svc.cluster.local
    connectorFQDN: http://compass-connector.compass-system.svc.cluster.local
    externalServicesMockFQDN: http://compass-external-services-mock.compass-system.svc.cluster.local
    ordServiceFQDN: http://compass-ord-service.compass-system.svc.cluster.local
    systemBrokerFQDN: http://compass-system-broker.compass-system.svc.cluster.local
    tenantFetcherFQDN: http://compass-tenant-fetcher.compass-system.svc.cluster.local
    db:
      maxOpenConnections: 3
      maxIdleConnections: 1
    skipTLSVerify: true
pairing-adapter:
  enabled: false<|MERGE_RESOLUTION|>--- conflicted
+++ resolved
@@ -53,11 +53,7 @@
       version: "PR-1808"
     director:
       dir:
-<<<<<<< HEAD
       version: "PR-1828"
-=======
-      version: "PR-1825"
->>>>>>> 088a6bd2
     gateway:
       dir:
       version: "PR-1828"
