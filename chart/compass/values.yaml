--- conflicted
+++ resolved
@@ -127,19 +127,11 @@
       name: compass-pairing-adapter
     director:
       dir:
-<<<<<<< HEAD
       version: "PR-2770"
       name: compass-director
     hydrator:
       dir:
       version: "PR-2770"
-=======
-      version: "PR-2755"
-      name: compass-director
-    hydrator:
-      dir:
-      version: "PR-2763"
->>>>>>> 50f069cb
       name: compass-hydrator
     gateway:
       dir:
@@ -176,11 +168,7 @@
       name: compass-console
     e2e_tests:
       dir:
-<<<<<<< HEAD
       version: "PR-2770"
-=======
-      version: "PR-2755"
->>>>>>> 50f069cb
       name: compass-e2e-tests
   isLocalEnv: false
   isForTesting: false
