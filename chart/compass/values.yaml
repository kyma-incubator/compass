global:
  disableLegacyConnectivity: true
  defaultTenant: 3e64ebae-38b5-46a0-b1ed-9ccee153a0ae
  defaultTenantRegion: "eu-1"
  tenants: # tenant order matters, so new tenants should be added to the end of the list
    - name: default
      id: 3e64ebae-38b5-46a0-b1ed-9ccee153a0ae
      type: account
    - name: foo
      id: 1eba80dd-8ff6-54ee-be4d-77944d17b10b
      type: account
    - name: bar
      id: af9f84a9-1d3a-4d9f-ae0c-94f883b33b6e
      type: account
    - name: TestTenantSeparation
      id: f1c4b5be-b0e1-41f9-b0bc-b378200dcca0
      type: account
    - name: TestDeleteLastScenarioForApplication
      id: 0403be1e-f854-475e-9074-922120277af5
      type: account
    - name: Test_DeleteAutomaticScenarioAssignmentForSelector
      id: d9553135-6115-4c67-b4d9-962c00f3725f
      type: account
    - name: Test_AutomaticScenarioAssigmentForRuntime
      id: 8c733a45-d988-4472-af10-1256b82c70c0
      type: account
    - name: TestAutomaticScenarioAssignmentsWholeScenario
      id: 65a63692-c00a-4a7d-8376-8615ee37f45c
      type: account
    - name: TestTenantsQueryTenantNotInitialized
      id: 72329135-27fd-4284-9bcb-37ea8d6307d0
      type: account
    - name: Test Default
      id: 5577cf46-4f78-45fa-b55f-a42a3bdba868
      type: account
      parent: 2c4f4a25-ba9a-4dbc-be68-e0beb77a7eb0
    - name: Test_DefaultCustomer
      id: 2c4f4a25-ba9a-4dbc-be68-e0beb77a7eb0
      type: customer
    - name: TestListLabelDefinitions
      id: 3f641cf5-2d14-4e0f-a122-16e7569926f1
      type: account
    - name: Test_AutomaticScenarioAssignmentQueries
      id: 8263cc13-5698-4a2d-9257-e8e76b543e88
      type: account
    - name: TestGetScenariosLabelDefinitionCreatesOneIfNotExists
      id: 2263cc13-5698-4a2d-9257-e8e76b543e33
      type: account
    - name: TestApplicationsForRuntime
      id: 5984a414-1eed-4972-af2c-b2b6a415c7d7
      type: account
    - name: Test_DeleteAutomaticScenarioAssignmentForScenario
      id: d08e4cb6-a77f-4a07-b021-e3317a373597
      type: account
    - name: TestApplicationsForRuntimeWithHiddenApps
      id: 7e1f2df8-36dc-4e40-8be3-d1555d50c91c
      type: account
    - name: TestTenantsQueryTenantInitialized
      id: 8cf0c909-f816-4fe3-a507-a7917ccd8380
      type: account
    - name: TestDeleteApplicationIfInScenario
      id: 0d597250-6b2d-4d89-9c54-e23cb497cd01
      type: account
    - name: TestProviderSubaccount
      id: f8075207-1478-4a80-bd26-24a4785a2bfd
      type: subaccount
      parent: 5577cf46-4f78-45fa-b55f-a42a3bdba868
    - name: TestProviderSubaccountRegion2
      id: 731b7bc4-5472-41d2-a447-e4c0f45de739
      type: subaccount
      region: "eu-2"
      parent: 5577cf46-4f78-45fa-b55f-a42a3bdba868
    - name: TestCertificateSubaccount
      id: 123e4567-e89b-12d3-a456-426614174001
      type: subaccount
      parent: 5577cf46-4f78-45fa-b55f-a42a3bdba868
    - name: TestNsAdapter
      id: 08b6da37-e911-48fb-a0cb-fa635a6c5678
      type: subaccount
      parent: 5577cf46-4f78-45fa-b55f-a42a3bdba868
    - name: TestNsAdapterSubaccountWithApplications
      id: 08b6da37-e911-48fb-a0cb-fa635a6c4321
      type: subaccount
      parent: 5577cf46-4f78-45fa-b55f-a42a3bdba868
    - name: TestIntegrationSystemManagedSubaccount
      id: 3cfcdd62-320d-403b-b66a-4ee3cdd06947
      type: subaccount
      parent: 5577cf46-4f78-45fa-b55f-a42a3bdba868
    - name: TestIntegrationSystemManagedAccount
      id: 7e8ab2e3-3bb4-42e3-92b2-4e0bf48559d3
      type: account
      parent: 2c4f4a25-ba9a-4dbc-be68-e0beb77a7eb0
    - name: TestSystemFetcherAccount
      id: c395681d-11dd-4cde-bbcf-570b4a153e79
      type: account
      parent: 2c4f4a25-ba9a-4dbc-be68-e0beb77a7eb0
    - name: TestConsumerSubaccount
      id: 1f538f34-30bf-4d3d-aeaa-02e69eef84ae
      type: subaccount
      parent: 5984a414-1eed-4972-af2c-b2b6a415c7d7
    - name: TestTenantsOnDemandAPI
      id: 8d42d818-d4c4-4036-b82f-b199db7ffeb5
      type: subaccount
      parent: 5984a414-1eed-4972-af2c-b2b6a415c7d7
    - name: TestExternalCertificateSubaccount
      id: bad76f69-e5c2-4d55-bca5-240944824b83
      type: subaccount
      parent: 5577cf46-4f78-45fa-b55f-a42a3bdba868
  images:
    containerRegistry:
      path: eu.gcr.io/kyma-project/incubator
    connector:
      dir:
      version: "PR-2741"
      name: compass-connector
    connectivity_adapter:
      dir:
      version: "PR-2741"
      name: compass-connectivity-adapter
    pairing_adapter:
      dir:
      version: "PR-2741"
      name: compass-pairing-adapter
    director:
      dir:
<<<<<<< HEAD
      version: "PR-2755"
=======
      version: "PR-2765"
>>>>>>> 3ac7c614
      name: compass-director
    hydrator:
      dir:
      version: "PR-2741"
      name: compass-hydrator
    gateway:
      dir:
      version: "PR-2741"
      name: compass-gateway
    operations_controller:
      dir:
      version: "PR-2741"
      name: compass-operations-controller
    ord_service:
      dir:
      version: "PR-82"
      name: compass-ord-service
    schema_migrator:
      dir:
      version: "PR-2754"
      name: compass-schema-migrator
    system_broker:
      dir:
      version: "PR-2741"
      name: compass-system-broker
    certs_setup_job:
      containerRegistry:
        path: eu.gcr.io/kyma-project
      dir:
      version: "0a651695"
    external_services_mock:
      dir:
      version: "PR-2741"
      name: compass-external-services-mock
    console:
      dir:
      version: "PR-72"
      name: compass-console
    e2e_tests:
      dir:
<<<<<<< HEAD
      version: "PR-2755"
=======
      version: "PR-2741"
>>>>>>> 3ac7c614
      name: compass-e2e-tests
  isLocalEnv: false
  isForTesting: false
  oauth2:
    host: oauth2
  livenessProbe:
    initialDelaySeconds: 30
    timeoutSeconds: 1
    periodSeconds: 10
  readinessProbe:
    initialDelaySeconds: 5
    timeoutSeconds: 1
    periodSeconds: 2
  agentPreconfiguration: false
  portieris:
    isEnabled: false
    imagePullSecretName: "portieris-dummy-image-pull-secret"
  nsAdapter:
    external:
      port: 3005
    e2eTests:
      gatewayHost: "compass-gateway-xsuaa"
    prefix: /nsadapter
    path: /nsadapter/api/v1/notifications
    systemToTemplateMappings: '[{  "Name": "SAP S/4HANA On-Premise",  "SourceKey": ["type"],  "SourceValue": ["abapSys"]},{  "Name": "SAP S/4HANA On-Premise",  "SourceKey": ["type"],  "SourceValue": ["nonSAPsys"]},{  "Name": "SAP S/4HANA On-Premise",  "SourceKey": ["type"],  "SourceValue": ["hana"]}]'
    secret:
      name: nsadapter-secret
      subaccountKey: subaccount
      local:
        subaccountValue: subaccount
    authSecret:
      name: "compass-external-services-mock-oauth-credentials"
      clientIdKey: client-id
      clientSecretKey: client-secret
      tokenUrlKey: url
      instanceUrlKey: url
      certKey: cert
      keyKey: key
    registerPath: "/register"
    tokenPath: "/secured/oauth/token"
    createClonePattern: '{"key": "%s"}'
    createBindingPattern: '{}'
    useClone: "false"
  director:
    host: compass-director.compass-system.svc.cluster.local
    formationAsyncApi:
      pathPrefix: "/v1/businessIntegrations"
      path: "/{ucl-formation-id}/assignments/{ucl-assignment-id}/status"
    prefix: /director
    graphql:
      external:
        port: 3000
    tls:
      secure:
        internal:
          host: compass-director-internal
    validator:
      port: 8080
    metrics:
      port: 3003
      enableGraphqlOperationInstrumentation: true
    operations:
      port: 3002
      path: "/operation"
      lastOperationPath: "/last_operation"
    info:
      path: "/v1/info"
    subscription:
      subscriptionProviderLabelKey: "subscriptionProviderId"
      consumerSubaccountLabelKey: "global_subaccount_id"
      subscriptionLabelKey: "subscription"
      tokenPrefix: "sb-"
    selfRegister:
      secrets:
        instancesCreds:
          name: "region-instances-credentials"
          key: "keyConfig"
          path: "/tmp"
        saasAppNameCfg:
          name: "saas-app-names"
          key: "appNameConfig"
          path: "/tmp/appNameConfig"
      clientIdPath: "clientId"
      clientSecretPath: "clientSecret"
      urlPath: "url"
      tokenUrlPath: "tokenUrl"
      clientCertPath: "clientCert"
      clientKeyPath: "clientKey"
      local:
        templateMappings:
          clientIDMapping: '{{ printf "\"%s\":\"client_id\"" .Values.global.director.selfRegister.clientIdPath }}'
          clientSecretMapping: '{{ printf "\"%s\":\"client_secret\"" .Values.global.director.selfRegister.clientSecretPath }}'
          urlMapping: '{{ printf "\"%s\":\"http://compass-external-services-mock.%s.svc.cluster.local:%s\"" .Values.global.director.selfRegister.urlPath .Release.Namespace (.Values.service.port | toString) }}'
          tokenURLMapping: '{{ printf "\"%s\":\"https://%s.%s:%s\"" .Values.global.director.selfRegister.tokenUrlPath .Values.global.externalServicesMock.certSecuredHost .Values.global.ingress.domainName (.Values.service.certPort | toString) }}'
          x509CertificateMapping: '{{ printf "\"%s\":\"%s\"" .Values.global.director.selfRegister.clientCertPath .Values.global.connector.caCertificate }}'
          x509KeyMapping: '{{ printf "\"%s\":\"%s\"" .Values.global.director.selfRegister.clientKeyPath .Values.global.connector.caKey }}'
      oauthTokenPath: "/cert/token"
      oauthMode: "oauth-mtls"
      label: "selfRegLabel"
      labelValuePrefix: "self-reg-prefix-"
      responseKey: "self-reg-key"
      path: "/external-api/self-reg"
      nameQueryParam: "name"
      tenantQueryParam: "tenant"
      requestBodyPattern: '{"key": "%s"}'
      saasAppNameLabelKey: "CMPSaaSAppName"
      saasAppNamePath: "localSaaSAppNamePath"
    clientIDHeaderKey: client_user
    suggestTokenHeaderKey: suggest_token
    runtimeTypeLabelKey: "runtimeType"
    applicationTypeLabelKey: "applicationType"
    kymaRuntimeTypeLabelValue: "kyma"
    fetchTenantEndpoint: '{{ printf "https://%s.%s%s/v1/fetch" .Values.global.gateway.tls.secure.internal.host .Values.global.ingress.domainName .Values.global.tenantFetcher.prefix }}'
    ordWebhookMappings: '[]'
  auditlog:
    configMapName: "compass-gateway-auditlog-config"
    mtlsTokenPath: "/cert/token"
    standardTokenPath: "/secured/oauth/token"
    skipSSLValidation: false
    secret:
      name: "compass-gateway-auditlog-secret"
      urlKey: url
      clientIdKey: client-id
      clientSecretKey: client-secret
      clientCertKey: client-cert
      clientKeyKey: client-key
  log:
    format: "kibana"
  tenantConfig:
    useDefaultTenants: true
    dbPool:
      maxOpenConnections: 1
      maxIdleConnections: 1
  connector:
    prefix: /connector
    graphql:
      external:
        port: 3000
    validator:
      port: 8080
    # If secrets do not exist they will be created
    secrets:
      ca:
        name: compass-connector-app-ca
        namespace: compass-system
        certificateKey: ca.crt
        keyKey: ca.key
      rootCA:
        namespace: istio-system # For Ingress Gateway to work properly the namespace needs to be istio-system
        # In order for istio mTLS to work we should have two different secrets one containing the server certificate (let’s say X) and one used for validation of the client’s certificates.
        # The second one should be our root certificate and istio wants it to be named X-cacert. (-cacert suffix).
        # This is the reason for the confusing name of our root certificate. https://preliminary.istio.io/v1.6/docs/tasks/traffic-management/ingress/secure-ingress/#configure-a-mutual-tls-ingress-gateway
        cacert: compass-gateway-mtls-certs-cacert # For cert-rotation the cacert should be in different secret
        certificateKey: cacert
    revocation:
      configmap:
        name: revocations-config
        namespace: "{{ .Release.Namespace }}"
    # If key and certificate are not provided they will be generated
    caKey: ""
    caCertificate: ""
  system_broker:
    enabled: false
    port: 5001
    prefix: /broker
    tokenProviderFromHeader:
      forwardHeaders: Authorization
    tokenProviderFromSecret:
      enabled: false
      secrets:
        integrationSystemCredentials:
          name: compass-system-broker-credentials
          namespace: compass-system
    testNamespace: kyma-system
  gateway:
    port: 3000
    tls:
      host: compass-gateway
      adapterHost: compass-ns-adapter
      secure:
        internal:
          host: compass-gateway-internal
        oauth:
          host: compass-gateway-auth-oauth
    mtls:
      manageCerts: true
      host: compass-gateway-mtls
      certSecret: compass-gateway-mtls-certs
      external:
        host: compass-gateway-sap-mtls
        certSecret: compass-gateway-mtls-certs # Use connector's root CA as root CA by default. This should be overridden for productive deployments.
    headers:
      rateLimit: X-Flow-Identity
      request:
        remove:
          - "Client-Id-From-Token"
          - "Client-Id-From-Certificate"
          - "Client-Certificate-Hash"
          - "Certificate-Data"
  hydrator:
    host: compass-hydrator.compass-system.svc.cluster.local
    port: 3000
    prefix: /hydrators
    subjectConsumerMappingConfig: '[{"consumer_type": "Super Admin", "tenant_access_levels": ["customer", "account","subaccount"], "subject": "C=DE, L=local, O=SAP SE, OU=Region, OU=SAP Cloud Platform Clients, OU=f8075207-1478-4a80-bd26-24a4785a2bfd, CN=compass"}, {"consumer_type": "Integration System", "tenant_access_levels": ["account","subaccount"], "subject": "C=DE, L=local, O=SAP SE, OU=Region, OU=SAP Cloud Platform Clients, OU=f8075207-1478-4a80-bd26-24a4785a2bfd, CN=integration-system-test"}, {"consumer_type": "Technical Client", "tenant_access_levels": ["account","subaccount"], "subject": "C=DE, L=local, O=SAP SE, OU=SAP Cloud Platform Clients, OU=1f538f34-30bf-4d3d-aeaa-02e69eef84ae, CN=technical-client-test"}]'
    certificateDataHeader: "Certificate-Data"
    consumerClaimsKeys:
      clientIDKey: "client_id"
      tenantIDKey: "tenantid"
      userNameKey: "user_name"
      subdomainKey: "subdomain"
    http:
      client:
        skipSSLValidation: false
    metrics:
      port: 3003
      enableClientInstrumentation: true
      censoredFlows: "JWT"
  operations_controller:
    enabled: true
  connectivity_adapter:
    port: 8080
    tls:
      host: adapter-gateway
    mtls:
      host: adapter-gateway-mtls
  oathkeeperFilters:
    workloadLabel: oathkeeper
    namespace: kyma-system
    tokenDataHeader: "Connector-Token"
    certificateDataHeader: "Certificate-Data"
  istio:
    externalMtlsGateway:
      name: "compass-gateway-external-mtls"
      namespace: "compass-system"
    mtlsGateway:
      name: "compass-gateway-mtls"
      namespace: "compass-system"
    gateway:
      name: "kyma-gateway"
      namespace: "kyma-system"
    proxy:
      port: 15020
    namespace: istio-system
    ingressgateway:
      workloadLabel: istio-ingressgateway
      requestPayloadSizeLimit2MB: 2097152
      requestPayloadSizeLimit2MBLabel: "2MB"
      requestPayloadSizeLimit5MB: 5097152
      requestPayloadSizeLimit5MBLabel: "5MB"
      correlationHeaderRewriteFilter:
        expectedHeaders:
          - "x-request-id"
          - "x-correlation-id"
          - "x-correlationid"
          - "x-forrequest-id"
          - "x-vcap-request-id"
          - "x-broker-api-request-identity"
  kubernetes:
    serviceAccountTokenIssuer: https://kubernetes.default.svc.cluster.local
    serviceAccountTokenJWKS: https://kubernetes.default.svc.cluster.local/openid/v1/jwks
  ingress:
    domainName: "local.kyma.dev"
  database:
    sqlProxyServiceAccount: "proxy-user@gcp-cmp.iam.gserviceaccount.com"
    manageSecrets: true
    embedded:
      enabled: true
      director:
        name: "postgres"
      directorDBName: "postgres"
    managedGCP:
      serviceAccountKey: ""
      instanceConnectionName: ""
      director:
        name: ""
        user: ""
        password: ""
      host: "localhost"
      hostPort: "5432"
      sslMode: ""
      #TODO remove below after migration to separate user will be done
      dbUser: ""
      dbPassword: ""
      directorDBName: ""
  oathkeeper:
    host: ory-oathkeeper-proxy.kyma-system.svc.cluster.local
    port: 4455
    timeout_ms: 120000
    ns_adapter_timeout_ms: 3600000
    idTokenConfig:
      claims: '{"scopes": "{{ print .Extra.scope }}","tenant": "{{ .Extra.tenant }}", "consumerID": "{{ print .Extra.consumerID}}", "consumerType": "{{ print .Extra.consumerType }}", "flow": "{{ print .Extra.flow }}", "onBehalfOf": "{{ print .Extra.onBehalfOf }}", "region": "{{ print .Extra.region }}", "tokenClientID": "{{ print .Extra.tokenClientID }}"}'
      internalClaims: '{"scopes": "application:read application:write application.webhooks:read application_template.webhooks:read webhooks.auth:read runtime:write runtime:read tenant:read tenant:write tenant_subscription:write ory_internal fetch_tenant application_template:read destinations_sensitive_data:read destinations:sync","tenant":"{ {{ if .Header.Tenant }} \"consumerTenant\":\"{{ print (index .Header.Tenant 0) }}\", {{ end }} \"externalTenant\":\"\"}", "consumerType": "Internal Component", "flow": "Internal"}'
    mutators:
      runtimeMappingService:
        config:
          api:
            url: http://compass-hydrator.compass-system.svc.cluster.local:3000/hydrators/runtime-mapping
            retry:
              give_up_after: 6s
              max_delay: 2000ms
      authenticationMappingServices:
        nsadapter:
          cfg:
            config:
              api:
                url: http://compass-hydrator.compass-system.svc.cluster.local:3000/hydrators/authn-mapping/nsadapter
                retry:
                  give_up_after: 6s
                  max_delay: 2000ms
          authenticator:
            enabled: false
            createRule: true
            gatewayHost: "compass-gateway-xsuaa"
            trusted_issuers: '[{"domain_url": "compass-system.svc.cluster.local:8080", "scope_prefix": "prefix.", "protocol": "http"}]'
            attributes: '{"uniqueAttribute": { "key": "ns-adapter-test", "value": "ns-adapter-flow" }, "tenant": { "key": "tenant" }, "identity": { "key": "identity" }, "clientid": { "key": "client_id" } }'
            path: /nsadapter/api/v1/notifications
            upstreamComponent: "compass-gateway"
            checkSuffix: true
        tenant-fetcher:
          cfg:
            config:
              api:
                url: http://compass-hydrator.compass-system.svc.cluster.local:3000/hydrators/authn-mapping/tenant-fetcher
                retry:
                  give_up_after: 6s
                  max_delay: 2000ms
          authenticator:
            enabled: false
            createRule: true
            gatewayHost: "compass-gateway"
            trusted_issuers: '[{"domain_url": "compass-system.svc.cluster.local:8080", "scope_prefix": "prefix.", "protocol": "http"}]'
            attributes: '{"uniqueAttribute": { "key": "test", "value": "tenant-fetcher" }, "tenant": { "key": "tenant" }, "identity": { "key": "identity" } }'
            path: /tenants/<.*>
            upstreamComponent: "compass-tenant-fetcher"
            checkSuffix: false
        subscriber:
          cfg:
            config:
              api:
                url: http://compass-hydrator.compass-system.svc.cluster.local:3000/hydrators/authn-mapping/subscriber
                retry:
                  give_up_after: 6s
                  max_delay: 2000ms
          authenticator:
            enabled: false
            createRule: false
            gatewayHost: "compass-gateway-sap-mtls"
            trusted_issuers: '[{"domain_url": "compass-system.svc.cluster.local:8080", "scope_prefix": "prefix.", "protocol": "http", "region": "eu-1"}]'
            attributes: '{"uniqueAttribute": { "key": "subsc-key-test", "value": "subscription-flow" }, "tenant": { "key": "tenant" }, "identity": { "key": "user_name" }, "clientid": { "key": "client_id" } }'
            path: /<.*>
            checkSuffix: false
      tenantMappingService:
        config:
          api:
            url: http://compass-hydrator.compass-system.svc.cluster.local:3000/hydrators/tenant-mapping
            retry:
              give_up_after: 6s
              max_delay: 2000ms
      certificateResolverService:
        config:
          api:
            url: http://compass-hydrator.compass-system.svc.cluster.local:3000/hydrators/v1/certificate/data/resolve
            retry:
              give_up_after: 6s
              max_delay: 2000ms
      tokenResolverService:
        config:
          api:
            url: http://compass-hydrator.compass-system.svc.cluster.local:3000/hydrators/v1/tokens/resolve
            retry:
              give_up_after: 6s
              max_delay: 2000ms
  cockpit:
    auth:
      allowedConnectSrc: "https://*.ondemand.com"
      secretName: "cockpit-auth-secret"
      idpHost: ""
      clientID: ""
      scopes: "openid profile email"
      path: "/oauth2/certs"
  destinationFetcher:
    manageSecrets: true
    host: compass-destination-fetcher.compass-system.svc.cluster.local
    prefix: /destination-configuration
    port: 3000
    jobSchedule: 10m
    lease:
      lockname: destinationlease
    parallelTenants: 10
    tenantSyncTimeout: "5m"
    authentication:
      jwksEndpoint: "http://ory-oathkeeper-api.kyma-system.svc.cluster.local:4456/.well-known/jwks.json"
      appDestinationsSyncScope: "destinations:sync"
      appDetinationsSensitiveDataScope: "destinations_sensitive_data:read"
    server:
      tenantDestinationsEndpoint: "/v1/subaccountDestinations"
      sensitiveDataEndpoint: "/v1/destinations"
      sensitiveDataQueryParam: "name"
    request:
      skipSSLValidation: false
      retry_interval: "100ms"
      retry_attempts: 3
      goroutineLimit: 10
      requestTimeout: "5s"
      pageSize: 100
      oauthTokenPath: "/oauth/token"
    instance:
      clientIdPath: "clientid"
      clientSecretPath: "clientsecret"
      urlPath: "uri"
      tokenUrlPath: "certurl"
      clientCertPath: "certificate"
      clientKeyPath: "key"
    secretName: destination-region-instances
    dependenciesConfig:
      path: "/cfg/dependencies"
    oauthMode: "oauth-mtls"
  destinationRegionSecret:
    secretName: "destination-region-instances"
    fileName: "keyConfig"
    local:
      templateMappings:
        xsappMapping: '{{ printf "\"%s\":\"xsappname1\"" .Values.global.tenantFetcher.xsappNamePath }}'
        clientIDMapping: '{{ printf "\"%s\":\"client_id\"" .Values.global.destinationFetcher.instance.clientIdPath }}'
        clientSecretMapping: '{{ printf "\"%s\":\"client_secret\"" .Values.global.destinationFetcher.instance.clientSecretPath }}'
        urlMapping: '{{ printf "\"%s\":\"http://compass-external-services-mock.%s.svc.cluster.local:%s\"" .Values.global.destinationFetcher.instance.urlPath .Release.Namespace (.Values.service.port | toString) }}'
        tokenURLMapping: '{{ printf "\"%s\":\"https://%s.%s:%s\"" .Values.global.destinationFetcher.instance.tokenUrlPath .Values.global.externalServicesMock.certSecuredHost .Values.global.ingress.domainName (.Values.service.certPort | toString) }}'
        x509CertificateMapping: '{{ printf "\"%s\":\"%s\"" .Values.global.destinationFetcher.instance.clientCertPath .Values.global.connector.caCertificate }}'
        x509KeyMapping: '{{ printf "\"%s\":\"%s\"" .Values.global.destinationFetcher.instance.clientKeyPath .Values.global.connector.caKey }}'
  tenantFetcher:
    k8sSecret:
      manageSecrets: true
      name: "tenant-fetcher-secret"
      namespace: "compass-system"
      key: "keyConfig"
      path: "/tmp"
    host: compass-tenant-fetcher.compass-system.svc.cluster.local
    prefix: /tenants
    port: 3000
    xsappNamePath: "xsappname"
    omitDependenciesParamName: ""
    omitDependenciesParamValue: ""
    requiredAuthScope: Callback
    fetchTenantAuthScope: fetch_tenant
    authentication:
      jwksEndpoint: "http://ory-oathkeeper-api.kyma-system.svc.cluster.local:4456/.well-known/jwks.json"
    tenantProvider:
      tenantIdProperty: "tenantId"
      customerIdProperty: "customerId"
      subaccountTenantIdProperty: "subaccountTenantId"
      subdomainProperty: "subdomain"
      name: "provider"
      subscriptionProviderIdProperty: "subscriptionProviderIdProperty"
      providerSubaccountIdProperty: "providerSubaccountIdProperty"
      consumerTenantIdProperty: "consumerTenantIdProperty"
      subscriptionProviderAppNameProperty: "subscriptionProviderAppNameProperty"
    server:
      fetchTenantEndpoint: "/v1/fetch/{parentTenantId}/{tenantId}"
      regionalHandlerEndpoint: "/v1/regional/{region}/callback/{tenantId}"
      dependenciesEndpoint: "/v1/regional/{region}/dependencies"
      tenantPathParam: "tenantId"
      regionPathParam: "region"
    dependenciesConfig:
      path: "/cfg/dependencies"
    local:
      templateMappings:
        xsappMapping: '{{ printf "\"%s\":\"xsappname1\"" .Values.global.tenantFetcher.xsappNamePath }}'
    containerName: "tenant-fetcher"
  externalCertConfiguration:
    issuerLocality: "local,local2" # In local setup we have manually created connector CA certificate with 'local' Locality property
    subjectPattern: "/C=DE/O=SAP SE/OU=SAP Cloud Platform Clients/OU=Region/OU=%s/L=%s/CN=%s"
    technicalClientSubjectPattern: "/C=DE/O=SAP SE/OU=SAP Cloud Platform Clients/OU=%s/L=%s/CN=%s"
    ouCertSubaccountID: "f8075207-1478-4a80-bd26-24a4785a2bfd"
    commonName: "compass"
    locality: "local"
    certSvcApiPath: "/cert"
    tokenPath: "/cert/token"
    secrets:
      externalCertSvcSecret:
        manage: false
        name: "cert-svc-secret"
        clientIdKey: client-id
        clientSecretKey: client-secret
        oauthUrlKey: url
        csrEndpointKey: csr-endpoint
        clientCert: client-cert
        clientKey: client-key
        skipSSLValidationFlag: "-k"
      externalClientCertSecret:
        name: "external-client-certificate"
        namespace: compass-system
        certKey: tls.crt
        keyKey: tls.key
    rotationCronjob:
      name: "external-certificate-rotation"
      schedule: "*/1 * * * *" # Executes every minute
      certValidity: "7"
      clientCertRetryAttempts: "8"
      containerName: "certificate-rotation"
  extSvcCertConfiguration:
    issuerLocality: "local,local2" # In local setup we have manually created connector CA certificate with 'local' Locality property
    subjectPattern: "/C=DE/O=SAP SE/OU=SAP Cloud Platform Clients/OU=Region/OU=%s/L=%s/CN=%s"
    ouCertSubaccountID: "f8075207-1478-4a80-bd26-24a4785a2bfd"
    commonName: "compass"
    locality: "local"
    certSvcApiPath: "/cert"
    tokenPath: "/cert/token"
    secrets:
      extSvcCertSvcSecret:
        manage: false
        name: "ext-svc-cert-svc-secret"
        clientIdKey: client-id
        clientSecretKey: client-secret
        oauthUrlKey: url
        csrEndpointKey: csr-endpoint
        clientCert: client-cert
        clientKey: client-key
        skipSSLValidationFlag: "-k"
      extSvcClientCertSecret:
        name: "ext-svc-client-certificate"
        namespace: compass-system
        certKey: tls.crt
        keyKey: tls.key
    rotationCronjob:
      name: "ext-svc-certificate-rotation"
      schedule: "*/1 * * * *" # Executes every minute
      certValidity: "7"
      clientCertRetryAttempts: "8"
      containerName: "ext-svc-certificate-rotation"
  ordService:
    host: compass-ord-service.compass-system.svc.cluster.local
    prefix: /open-resource-discovery-service/v0
    docsPrefix: /open-resource-discovery-docs
    staticPrefix: /open-resource-discovery-static/v0
    port: 3000
    defaultResponseType: "xml"
    userContextHeader: "user_context"
    authTokenPath: "/var/run/secrets/kubernetes.io/serviceaccount/token"
    skipSSLValidation: false
  ordAggregator:
    name: ord-aggregator
    enabled: true
    suspend: true
    schedule: "*/1 * * * *"
    http:
      client:
        skipSSLValidation: false
      retry:
        attempts: 3
        delay: 100ms
    dbPool:
      maxOpenConnections: 2
      maxIdleConnections: 2
    globalRegistryUrl: http://compass-external-services-mock.compass-system.svc.cluster.local:8087/.well-known/open-resource-discovery
    maxParallelWebhookProcessors: 4
    maxParallelDocumentsPerApplication: 10
    maxParallelSpecificationProcessors: 100
    ordWebhookPartialProcessURL: ""
    ordWebhookPartialProcessMaxDays: 0
    ordWebhookPartialProcessing: false
    containerName: "ord-aggregator"
  systemFetcher:
    enabled: false
    name: "system-fetcher"
    schedule: "0 0 * * *"
    manageSecrets: true
    # enableSystemDeletion - whether systems in deleted state should be deleted from director database
    enableSystemDeletion: true
    # fetchParallelism - shows how many http calls will be made in parallel to fetch systems
    fetchParallellism: 30
    # queueSize - shows how many system fetches (individual requests may fetch more than 1 system)
    # can be put in the queue for processing before blocking. It is best for the queue to be about 2 times bigger than the parallellism
    queueSize: 100
    # fetchRequestTimeout - shows the timeout to wait for oauth token and for fetching systems (in one request) separately
    fetchRequestTimeout: "30s"
    # directorRequestTimeout - graphql requests timeout to director
    directorRequestTimeout: "30s"
    dbPool:
      maxOpenConnections: 20
      maxIdleConnections: 2
    # systemsAPIEndpoint - endpoint of the service to fetch systems from
    systemsAPIEndpoint: ""
    # systemsAPIFilterCriteria - criteria for fetching systems
    systemsAPIFilterCriteria: ""
    appTemplatesProductLabel: "systemRole"
    systemSourceKey: "prop"
    appTemplates: []
    templatePlaceholderToSystemKeyMappings: '[ { "placeholder_name": "name", "system_key": "displayName" }, { "placeholder_name": "display-name", "system_key": "displayName" }, { "placeholder_name": "systemNumber", "system_key": "systemNumber" }, { "placeholder_name": "productId", "system_key": "productId" }, { "placeholder_name": "ppmsProductVersionId", "system_key": "ppmsProductVersionId", "optional": true }, { "placeholder_name": "description", "system_key": "productDescription", "optional": true }, { "placeholder_name": "baseUrl", "system_key": "additionalUrls.mainUrl", "optional": true }, { "placeholder_name": "providerName", "system_key": "infrastructureProvider", "optional": true } ]'
    templateOverrideApplicationInput: '{"name": "{{name}}","description": "{{description}}","providerName": "{{providerName}}","statusCondition": "INITIAL","systemNumber": "{{systemNumber}}","labels": {"managed": "true","productId": "{{productId}}","ppmsProductVersionId": "{{ppmsProductVersionId}}"},"baseUrl": "{{baseUrl}}"}'
    http:
      client:
        skipSSLValidation: false
    oauth:
      client: "client_id"
      tokenEndpointProtocol: "https"
      tokenBaseHost: "compass-external-services-mock-sap-mtls"
      tokenPath: "/cert/token"
      scopesClaim: "scopes"
      tenantHeaderName: "x-zid"
      tokenRequestTimeout: 30s
      skipSSLValidation: true
    secret:
      name: "compass-system-fetcher-secret"
      clientIdKey: client-id
      oauthUrlKey: url
    paging:
      pageSize: 200
      sizeParam: "$top"
      skipParam: "$skip"
    containerName: "system-fetcher"
  tenantFetchers:
    job1:
      enabled: false
      job:
        interval: "5m"
      configMapNamespace: "compass-system"
      manageSecrets: true
      providerName: "compass"
      tenantType: "subaccount"
      schedule: "*/5 * * * *"
      tenantInsertChunkSize: "500"
      kubernetes:
        configMapNamespace: "compass-system"
        pollInterval: 2s
        pollTimeout: 1m
        timeout: 2m
      authConfig:
        skipSSLValidation: true
        oauthMode: "oauth-mtls"
        clientIDPath: "clientid"
        clientSecretPath: "secret"
        clientCertPath: "cert"
        clientKeyPath: "key"
        tokenEndpointPath: "url"
        tokenURLPath: "/cert/token"
      queryMapping:
        regionField: "region"
        pageNumField: "pageNum"
        pageSizeField: "pageSize"
        timestampField: "timestamp"
      query:
        startPage: "0"
        pageSize: "100"
      api:
        regionName: "central"
        authConfigSecretKey: "central"
        fieldMapping:
          totalPagesField: "totalPages"
          totalResultsField: "totalResults"
          tenantEventsField: "events"
          idField: "id"
          nameField: "name"
          customerIdField: "customerId"
          subdomainField: "subdomain"
          discriminatorField: ""
          discriminatorValue: ""
          detailsField: "details"
          entityTypeField: "entityType"
          globalAccountID: "gaID"
          regionField: "region"
          movedSubaccountTargetField: "targetGlobalAccountGUID"
          movedSubaccountSourceField: "sourceGlobalAccountGUID"
        endpoints:
          accountCreated: "127.0.0.1/events?type=account-created"
          accountDeleted: "127.0.0.1/events?type=account-deleted"
          accountUpdated: "127.0.0.1/events?type=account-updated"
          subaccountCreated: "127.0.0.1/events?type=subaccount-created"
          subaccountDeleted: "127.0.0.1/events?type=subaccount-deleted"
          subaccountUpdated: "127.0.0.1/events?type=subaccount-updated"
          subaccountMoved: "127.0.0.1/events?type=subaccount-moved"
      regionalConfig:
        fieldMapping:
          totalPagesField: "totalPages"
          totalResultsField: "totalResults"
          tenantEventsField: "events"
          idField: "guid"
          nameField: "displayName"
          customerIdField: "customerId"
          subdomainField: "subdomain"
          discriminatorField: ""
          discriminatorValue: ""
          detailsField: "details"
          entityTypeField: "entityType"
          globalAccountID: "globalAccountGUID"
          regionField: "region"
          movedSubaccountTargetField: "targetGlobalAccountGUID"
          movedSubaccountSourceField: "sourceGlobalAccountGUID"
        regions:
          eu-east:
            api:
              oauthMode: "oauth-mtls"
              authConfigSecretKey: "central"
              endpoints:
                accountCreated: "127.0.0.1/events?type=account-created"
                accountDeleted: "127.0.0.1/events?type=account-deleted"
                accountUpdated: "127.0.0.1/events?type=account-updated"
                subaccountCreated: "127.0.0.1/events?type=subaccount-created"
                subaccountDeleted: "127.0.0.1/events?type=subaccount-deleted"
                subaccountUpdated: "127.0.0.1/events?type=subaccount-updated"
                subaccountMoved: "127.0.0.1/events?type=subaccount-moved"
      dbPool:
        maxOpenConnections: 1
        maxIdleConnections: 1
  metrics:
    enabled: true
    pushEndpoint: http://monitoring-prometheus-pushgateway.kyma-system.svc.cluster.local:9091
  externalServicesMock:
    enabled: false
    certSecuredPort: 8081
    ordCertSecuredPort: 8082
    unsecuredPort: 8083
    basicSecuredPort: 8084
    oauthSecuredPort: 8085
    ordGlobalRegistryCertPort: 8086
    ordGlobalRegistryUnsecuredPort: 8087
    unsecuredPortWithAdditionalContent: 8088
    unsecuredMultiTenantPort: 8089
    certSecuredHost: compass-external-services-mock-sap-mtls
    ordCertSecuredHost: compass-external-services-mock-sap-mtls-ord
    ordGlobalCertSecuredHost: compass-external-services-mock-sap-mtls-global-ord-registry
    unSecuredHost: compass-external-services-mock
    host: compass-external-services-mock.compass-system.svc.cluster.local
    saasAppNamesSecret:
      manage: false
    regionInstancesCredentials:
      manage: false
    oauthSecret:
      manage: false
      name: compass-external-services-mock-oauth-credentials
      clientIdKey: client-id
      clientSecretKey: client-secret
      oauthUrlKey: url
      oauthTokenPath: "/secured/oauth/token"
    auditlog:
      applyMockConfiguration: false
      managementApiPath: /audit-log/v2/configuration-changes/search
      mtlsTokenPath: "/cert/token"
      secret:
        name: "auditlog-instance-management"
        urlKey: url
        tokenUrlKey: token-url
        clientIdKey: client-id
        clientSecretKey: client-secret
        clientCertKey: client-cert
        clientKeyKey: client-key
  tests:
    http:
      client:
        skipSSLValidation: false
    externalCertConfiguration:
      ouCertSubaccountID: "bad76f69-e5c2-4d55-bca5-240944824b83"
      issuerLocalityRegion2: "local"
    director:
      skipPattern: ""
      externalCertIntSystemCN: "integration-system-test"
      supportedOrdApplicationType: "SAP temp1"
    tenantFetcher:
      tenantOnDemandID: "8d42d818-d4c4-4036-b82f-b199db7ffeb5"
      region: "eu-1"
      region2: "eu-2"
    ordAggregator:
      skipPattern: ""
    ordService:
      accountTenantID: "5577cf46-4f78-45fa-b55f-a42a3bdba868" # testDefaultTenant from our testing tenants
      skipPattern: ""
    externalServicesMock:
      skipPattern: ""
      formationAsyncApi:
        responseDelayInSeconds: 2
    selfRegistration:
      region: "eu-1"
      region2: "eu-2"
    destination:
      consumerSubdomain: "compass-external-services-mock-sap-mtls"
    subscription:
      consumerSubdomain: "compass-external-services-mock-sap-mtls"
      tenants:
        providerAccountID: "5577cf46-4f78-45fa-b55f-a42a3bdba868" # testDefaultTenant from our testing tenants
        providerSubaccountID: "f8075207-1478-4a80-bd26-24a4785a2bfd" # TestProviderSubaccount from our testing tenants
        consumerAccountID: "5984a414-1eed-4972-af2c-b2b6a415c7d7" # ApplicationsForRuntimeTenantName from our testing tenants
        consumerSubaccountID: "1f538f34-30bf-4d3d-aeaa-02e69eef84ae" # randomly chosen
        consumerTenantID: "ba49f1aa-ddc1-43ff-943c-fe949857a34a" # randomly chosen
        providerSubaccountIDRegion2: "731b7bc4-5472-41d2-a447-e4c0f45de739" # TestProviderSubaccountRegion2 from our testing tenants
      oauthSecret:
        manage: false
        name: compass-subscription-secret
        clientIdKey: client-id
        clientSecretKey: client-secret
        oauthUrlKey: url
      propagatedProviderSubaccountHeader: "X-Provider-Subaccount"
      externalClientCertTestSecretName: "external-client-certificate-test-secret"
      externalClientCertTestSecretNamespace: "compass-system"
      externalCertTestJobName: "external-certificate-rotation-test-job"
      certSvcInstanceTestSecretName: "cert-svc-secret"
      certSvcInstanceTestRegion2SecretName: "cert-svc-secret-eu2"
      consumerTokenURL: "http://compass-external-services-mock.compass-system.svc.cluster.local:8080"
      subscriptionURL: "http://compass-external-services-mock.compass-system.svc.cluster.local:8080"
      subscriptionProviderIdValue: "id-value!t12345"
      subscriptionProviderAppNameValue: "subscriptionProviderAppNameValue"
    namespace: kyma-system
    connectivityAdapterFQDN: http://compass-connectivity-adapter.compass-system.svc.cluster.local
    externalServicesMockFQDN: http://compass-external-services-mock.compass-system.svc.cluster.local
    ordServiceFQDN: http://compass-ord-service.compass-system.svc.cluster.local
    systemBrokerFQDN: http://compass-system-broker.compass-system.svc.cluster.local
    tenantFetcherFQDN: http://compass-tenant-fetcher.compass-system.svc.cluster.local
    hydratorFQDN: http://compass-hydrator.compass-system.svc.cluster.local
    basicCredentials:
      manage: false
      secretName: "test-basic-credentials-secret"
    db:
      maxOpenConnections: 3
      maxIdleConnections: 1
    securityContext: # Set on container level
      runAsUser: 2000
      allowPrivilegeEscalation: false
  expectedSchemaVersionUpdateJob:
    cm:
      name: "expected-schema-version"
  migratorJob:
    nodeSelectorEnabled: false
    pvc:
      name: "compass-director-migrations"
      namespace: "compass-system"
      migrationsPath: "/compass-migrations"
      storageClass: local-path
  http:
    client:
      skipSSLValidation: false
  pairingAdapter:
    templateName: "pairing-adapter-app-template"
    watcherCorrelationID: "pairing-adapter-watcher-id"
    configMap:
      manage: false
      key: "config.json"
      name: "pairing-adapter-config-local"
      namespace: "compass-system"
      localAdapterFQDN: "http://compass-pairing-adapter.compass-system.svc.cluster.local/adapter-local-mtls"
      integrationSystemID: "d3e9b9f5-25dc-4adb-a0a0-ed69ef371fb6"
    e2e:
      appName: "test-app"
      appID: "123-test-456"
      clientUser: "test-user"
      tenant: "test-tenant"
  # Scopes assigned for every new Client Credentials by given object type (Runtime / Application / Integration System)
  # and scopes mapped to a consumer with the given type, then that consumer is using a client certificate
  scopes:
    scopesPerConsumerType:
      technical_client:
        - "tenant:read"
        - "tenant:write"
      runtime:
        - "runtime:read"
        - "runtime:write"
        - "application:read"
        - "runtime.auths:read"
        - "bundle.instance_auths:read"
        - "runtime.webhooks:read"
        - "webhook:write"
      external_certificate:
        - "runtime:read"
        - "runtime:write"
        - "application:read"
        - "application:write"
        - "runtime.auths:read"
        - "bundle.instance_auths:read"
        - "runtime.webhooks:read"
        - "webhook:write"
        - "application_template:read"
        - "application_template:write"
      application:
        - "application:read"
        - "application:write"
        - "application.auths:read"
        - "application.webhooks:read"
        - "bundle.instance_auths:read"
        - "document.fetch_request:read"
        - "event_spec.fetch_request:read"
        - "api_spec.fetch_request:read"
        - "fetch-request.auth:read"
        - "webhook:write"
      integration_system:
        - "application:read"
        - "application:write"
        - "application.local_tenant_id:write"
        - "application_template:read"
        - "application_template:write"
        - "runtime:read"
        - "runtime:write"
        - "integration_system:read"
        - "label_definition:read"
        - "label_definition:write"
        - "automatic_scenario_assignment:read"
        - "automatic_scenario_assignment:write"
        - "integration_system.auths:read"
        - "application_template.webhooks:read"
        - "formation:write"
        - "formation:read"
        - "internal_visibility:read"
        - "application.auths:read"
        - "webhook:write"
        - "formation_template:read"
      super_admin:
        - "application:read"
        - "application:write"
        - "application.local_tenant_id:write"
        - "application_template:read"
        - "application_template:write"
        - "integration_system:read"
        - "integration_system:write"
        - "runtime:read"
        - "runtime:write"
        - "label_definition:read"
        - "label_definition:write"
        - "eventing:manage"
        - "tenant:read"
        - "automatic_scenario_assignment:read"
        - "automatic_scenario_assignment:write"
        - "application.auths:read"
        - "application.webhooks:read"
        - "application_template.webhooks:read"
        - "bundle.instance_auths:read"
        - "document.fetch_request:read"
        - "event_spec.fetch_request:read"
        - "api_spec.fetch_request:read"
        - "integration_system.auths:read"
        - "runtime.auths:read"
        - "fetch-request.auth:read"
        - "webhooks.auth:read"
        - "formation:write"
        - "formation:read"
        - "internal_visibility:read"
        - "runtime.webhooks:read"
        - "webhook:write"
        - "formation_template:read"
        - "formation_template:write"
      default:
        - "runtime:read"
        - "runtime:write"
        - "tenant:read"<|MERGE_RESOLUTION|>--- conflicted
+++ resolved
@@ -123,11 +123,7 @@
       name: compass-pairing-adapter
     director:
       dir:
-<<<<<<< HEAD
       version: "PR-2755"
-=======
-      version: "PR-2765"
->>>>>>> 3ac7c614
       name: compass-director
     hydrator:
       dir:
@@ -168,11 +164,7 @@
       name: compass-console
     e2e_tests:
       dir:
-<<<<<<< HEAD
       version: "PR-2755"
-=======
-      version: "PR-2741"
->>>>>>> 3ac7c614
       name: compass-e2e-tests
   isLocalEnv: false
   isForTesting: false
