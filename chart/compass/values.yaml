--- conflicted
+++ resolved
@@ -75,11 +75,7 @@
       version: "PR-1971"
     director:
       dir:
-<<<<<<< HEAD
       version: "PR-1985"
-=======
-      version: "PR-1988"
->>>>>>> eea120a6
     gateway:
       dir:
       version: "PR-1971"
@@ -111,11 +107,7 @@
       version: "PR-36"
     e2e_tests:
       dir:
-<<<<<<< HEAD
       version: "PR-1985"
-=======
-      version: "PR-1988"
->>>>>>> eea120a6
   isLocalEnv: false
   oauth2:
     host: oauth2
