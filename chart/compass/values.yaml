--- conflicted
+++ resolved
@@ -231,11 +231,7 @@
       name: compass-console
     e2e_tests:
       dir: dev/incubator/
-<<<<<<< HEAD
       version: "PR-3759"
-=======
-      version: "PR-3760"
->>>>>>> 4ed42364
       name: compass-e2e-tests
   isLocalEnv: false
   isForTesting: false
