global:
  disableLegacyConnectivity: true
  defaultTenant: 3e64ebae-38b5-46a0-b1ed-9ccee153a0ae
  tenants:
    - name: default
      id: 3e64ebae-38b5-46a0-b1ed-9ccee153a0ae
      type: account
    - name: foo
      id: 1eba80dd-8ff6-54ee-be4d-77944d17b10b
      type: account
    - name: bar
      id: af9f84a9-1d3a-4d9f-ae0c-94f883b33b6e
      type: account
    - name: TestTenantSeparation
      id: f1c4b5be-b0e1-41f9-b0bc-b378200dcca0
      type: account
    - name: TestDeleteLastScenarioForApplication
      id: 0403be1e-f854-475e-9074-922120277af5
      type: account
    - name: Test_DeleteAutomaticScenarioAssignmentForSelector
      id: d9553135-6115-4c67-b4d9-962c00f3725f
      type: account
    - name: Test_AutomaticScenarioAssigmentForRuntime
      id: 8c733a45-d988-4472-af10-1256b82c70c0
      type: account
    - name: TestAutomaticScenarioAssignmentsWholeScenario
      id: 65a63692-c00a-4a7d-8376-8615ee37f45c
      type: account
    - name: TestTenantsQueryTenantNotInitialized
      id: 72329135-27fd-4284-9bcb-37ea8d6307d0
      type: account
    - name: Test Default
      id: 5577cf46-4f78-45fa-b55f-a42a3bdba868
      type: account
    - name: TestListLabelDefinitions
      id: 3f641cf5-2d14-4e0f-a122-16e7569926f1
      type: account
    - name: Test_AutomaticScenarioAssignmentQueries
      id: 8263cc13-5698-4a2d-9257-e8e76b543e88
      type: account
    - name: TestGetScenariosLabelDefinitionCreatesOneIfNotExists
      id: 2263cc13-5698-4a2d-9257-e8e76b543e33
      type: account
    - name: TestApplicationsForRuntime
      id: 5984a414-1eed-4972-af2c-b2b6a415c7d7
      type: account
    - name: Test_DeleteAutomaticScenarioAssignmentForScenario
      id: d08e4cb6-a77f-4a07-b021-e3317a373597
      type: account
    - name: TestApplicationsForRuntimeWithHiddenApps
      id: 7e1f2df8-36dc-4e40-8be3-d1555d50c91c
      type: account
    - name: TestTenantsQueryTenantInitialized
      id: 8cf0c909-f816-4fe3-a507-a7917ccd8380
      type: account
    - name: TestDeleteApplicationIfInScenario
      id: 0d597250-6b2d-4d89-9c54-e23cb497cd01
      type: account

  images:
    containerRegistry:
      path: eu.gcr.io/kyma-project/incubator
    connector:
      dir:
<<<<<<< HEAD
      version: "PR-1939"
=======
      version: "PR-1936"
>>>>>>> 71e00cdd
    connectivity_adapter:
      dir:
      version: "PR-1939"
    pairing_adapter:
      dir:
      version: "PR-1939"
    director:
      dir:
<<<<<<< HEAD
      version: "PR-1939"
=======
      version: "PR-1929"
>>>>>>> 71e00cdd
    gateway:
      dir:
      version: "PR-1939"
    operations_controller:
      dir:
      version: "PR-1939"
    tenant_fetcher:
      dir:
<<<<<<< HEAD
      version: "PR-1939"
=======
      version: "PR-1929"
>>>>>>> 71e00cdd
    ord_service:
      dir:
      version: "PR-31"
    schema_migrator:
      dir:
      version: "PR-1929"
    system_broker:
      dir:
      version: "PR-1939"
    certs_setup_job:
      containerRegistry:
        path: eu.gcr.io/kyma-project
      dir:
      version: "0a651695"
    external_services_mock:
      dir:
      version: "PR-1927"
    console:
      dir:
      version: "PR-36"
    e2e_tests:
      dir:
<<<<<<< HEAD
      version: "PR-1939"
=======
      version: "PR-1940"
>>>>>>> 71e00cdd
  isLocalEnv: false
  oauth2:
    host: oauth2
  livenessProbe:
    initialDelaySeconds: 30
    timeoutSeconds: 1
    periodSeconds: 10
  readinessProbe:
    initialDelaySeconds: 5
    timeoutSeconds: 1
    periodSeconds: 2

  agentPreconfiguration: false

  director:
    prefix: /director
    graphql:
      external:
        port: 3000
      internal:
        port: 3001
    validator:
      port: 8080
    metrics:
      port: 3003
    operations:
      port: 3002
      path: "/operation"
      lastOperationPath: "/last_operation"

    clientIDHeaderKey: client_user
    suggestTokenHeaderKey: suggest_token

    tests:
      scopes: "runtime:write application:write label_definition:write integration_system:write application:read runtime:read label_definition:read integration_system:read health_checks:read application_template:read application_template:write eventing:manage tenant:read automatic_scenario_assignment:read automatic_scenario_assignment:write"

  auditlog:
    configMapName: "compass-gateway-auditlog-config"
    secretName: "compass-gateway-auditlog-secret"
    script:
      configMapName: "auditlog-script"

  testCredentials:
    secretName: "test-credentials-secret"

  enableCompassDefaultScenarioAssignment: true

  tenantConfig:
    useDefaultTenants: true
    dbPool:
      maxOpenConnections: 1
      maxIdleConnections: 1

  connector:
    prefix: /connector
    graphql:
      external:
        port: 3000
    validator:
      port: 8080
    # If secrets do not exist they will be created
    secrets:
      ca:
        name: compass-connector-app-ca
        namespace: compass-system
        certificateKey: ca.crt
        keyKey: ca.key
      rootCA:
        namespace: istio-system # For Ingress Gateway to work properly the namespace needs to be istio-system
        # In order for istio mTLS to work we should have two different secrets one containing the server certificate (let’s say X) and one used for validation of the client’s certificates.
        # The second one should be our root certificate and istio wants it to be named X-cacert. (-cacert suffix).
        # This is the reason for the confusing name of our root certificate. https://preliminary.istio.io/v1.6/docs/tasks/traffic-management/ingress/secure-ingress/#configure-a-mutual-tls-ingress-gateway
        cacert: compass-gateway-mtls-certs-cacert # For cert-rotation the cacert should be in different secret
        certificateKey: cacert
    certificateDataHeader: "Certificate-Data"
    revocation:
      configmap:
        name: revocations-config
        namespace: "{{ .Release.Namespace }}"
    # If key and certificate are not provided they will be generated
    caKey: ""
    caCertificate: ""

  system_broker:
    enabled: true
    port: 5001
    prefix: /broker
    tokenProviderFromHeader:
      forwardHeaders: Authorization
    tokenProviderFromSecret:
      enabled: false
      secrets:
        integrationSystemCredentials:
          name: compass-system-broker-credentials
          namespace: compass-system
    testNamespace: kyma-system

  gateway:
    port: 3000
    tls:
      host: compass-gateway
      secure:
        oauth:
          host: compass-gateway-auth-oauth
    mtls:
      host: compass-gateway-mtls
      certSecret: compass-gateway-mtls-certs
    headers:
      request:
        remove:
          - "Client-Id-From-Token"
          - "Client-Id-From-Certificate"
          - "Client-Certificate-Hash"
          - "Certificate-Data"

  operations_controller:
    enabled: true

  connectivity_adapter:
    port: 8080
    tls:
      host: adapter-gateway
    mtls:
      host: adapter-gateway-mtls

  oathkeeperFilters:
    workloadLabel: oathkeeper
    namespace: kyma-system
    tokenDataHeader: "Connector-Token"
    certificateDataHeader: "Certificate-Data"

  istio:
    mtlsGateway:
      name: "compass-gateway-mtls"
      namespace: "compass-system"
    gateway:
      name: "kyma-gateway"
      namespace: "kyma-system"
    proxy:
      port: 15020
    namespace: istio-system
    ingressgateway:
      workloadLabel: istio-ingressgateway
      requestPayloadSizeLimit: 2097152 # 2 MB
      correlationHeaderRewriteFilter:
        expectedHeaders:
        - "x-request-id"
        - "x-correlation-id"
        - "x-correlationid"
        - "x-forrequest-id"
        - "x-vcap-request-id"
        - "x-broker-api-request-identity"

  ingress:
    domainName: "kyma.local"

  database:
    manageSecrets: true
    embedded:
      enabled: true
      director:
        name: "postgres"
      directorDBName: "postgres"
    managedGCP:
      serviceAccountKey: ""
      instanceConnectionName: ""
      director:
        name: ""
        user: ""
        password: ""
      host: "localhost"
      hostPort: "5432"
      sslMode: ""

      #TODO remove below after migration to separate user will be done
      dbUser: ""
      dbPassword: ""
      directorDBName: ""

  oathkeeper:
    host: ory-oathkeeper-proxy.kyma-system.svc.cluster.local
    port: 4455
    timeout_ms: 120000
    idTokenConfig:
      claims: '{"scopes": "{{ print .Extra.scope }}", "tenant": "{{ print .Extra.tenant }}", "externalTenant": "{{ print .Extra.externalTenant }}", "consumerID": "{{ print .Extra.consumerID}}", "consumerType": "{{ print .Extra.consumerType }}", "flow": "{{ print .Extra.flow }}"}'
    mutators:
      runtimeMappingService:
        config:
          api:
            url: http://compass-director.compass-system.svc.cluster.local:3000/runtime-mapping
            retry:
              give_up_after: 6s
              max_delay: 2000ms
      authenticationMappingService:
        config:
          api:
            url: http://compass-director.compass-system.svc.cluster.local:3000/authn-mapping
            retry:
              give_up_after: 6s
              max_delay: 2000ms
      tenantMappingService:
        config:
          api:
            url: http://compass-director.compass-system.svc.cluster.local:3000/tenant-mapping
            retry:
              give_up_after: 6s
              max_delay: 2000ms
      certificateResolverService:
        config:
          api:
            url: http://compass-connector.compass-system.svc.cluster.local:8080/v1/certificate/data/resolve
            retry:
              give_up_after: 6s
              max_delay: 2000ms
      tokenResolverService:
        config:
          api:
            url: http://compass-director.compass-system.svc.cluster.local:8080/v1/tokens/resolve
            retry:
              give_up_after: 6s
              max_delay: 2000ms

  tenantFetcher:
    host: compass-tenant-fetcher.compass-system.svc.cluster.local
    prefix: /tenants
    port: 3000
    authentication:
      allowJWTSigningNone: true
      jwksEndpoints: '["http://ory-oathkeeper-api.kyma-system.svc.cluster.local:4456/.well-known/jwks.json"]'
      identityZone: "id-zone"
    tenantProvider:
      tenantIdProperty: "tenantId"
      customerIdProperty: "customerId"
      name: "provider"

  ordService:
    host: compass-ord-service.compass-system.svc.cluster.local
    prefix: /open-resource-discovery-service/v0
    docsPrefix: /open-resource-discovery-docs
    staticPrefix: /open-resource-discovery-static/v0
    port: 3000
    defaultResponseType: "xml"

  ordAggregator:
    name: ord-aggregator
    enabled: true
    schedule: "*/1 * * * *"
    dbPool:
      maxOpenConnections: 2
      maxIdleConnections: 2

  tenantFetchers:
    job1:
      enabled: false
      configMapNamespace: "compass-system"
      manageSecrets: true
      providerName: "compass"
      schedule: "*/5 * * * *"
      kubernetes:
        configMapNamespace: "compass-system"
        pollInterval: 2s
        pollTimeout: 1m
        timeout: 2m
      oauth:
        client: ""
        secret: ""
        tokenURL: ""
      endpoints:
        tenantCreated: "127.0.0.1/events?type=created"
        tenantDeleted: "127.0.0.1/events?type=deleted"
        tenantUpdated: "127.0.0.1/events?type=updated"
      fieldMapping:
        totalPagesField: "totalPages"
        totalResultsField: "totalResults"
        tenantEventsField: "events"
        idField: "id"
        nameField: "name"
        customerIdField: "customerId"
        discriminatorField: ""
        discriminatorValue: ""
        detailsField: "details"
      queryMapping:
        pageNumField: "pageNum"
        pageSizeField: "pageSize"
        timestampField: "timestamp"
      query:
        startPage: "0"
        pageSize: "100"
      dbPool:
        maxOpenConnections: 1
        maxIdleConnections: 1

  metrics:
    enabled: true
    pushEndpoint: http://monitoring-prometheus-pushgateway.kyma-system.svc.cluster.local:9091

  authenticators:
    authenticator0:
      enabled: true
      gatewayHost: "compass-gateway-authenticator0"
      trusted_issuers: '[{"domain_url": "authenticator.domain", "scope_prefix": "prefix."}, {}]'
      attributes: '{"uniqueAttribute": { "key": "key", "value": "val" }, "tenant": { "key": "key" }, "identity": { "key": "key" } }'

  externalServicesMock:
    enabled: false
    auditlog: false

  tests:
    namespace: kyma-system
    connectivityAdapterFQDN: http://compass-connectivity-adapter.compass-system.svc.cluster.local
    directorFQDN: http://compass-director.compass-system.svc.cluster.local
    connectorFQDN: http://compass-connector.compass-system.svc.cluster.local
    externalServicesMockFQDN: http://compass-external-services-mock.compass-system.svc.cluster.local
    ordServiceFQDN: http://compass-ord-service.compass-system.svc.cluster.local
    systemBrokerFQDN: http://compass-system-broker.compass-system.svc.cluster.local
    tenantFetcherFQDN: http://compass-tenant-fetcher.compass-system.svc.cluster.local
    db:
      maxOpenConnections: 3
      maxIdleConnections: 1
    skipTLSVerify: true

    token:
      server:
        enabled: false
        port: 5000
    securityContext: # Set on container level
      runAsUser: 2000
      allowPrivilegeEscalation: false

pairing-adapter:
  enabled: false<|MERGE_RESOLUTION|>--- conflicted
+++ resolved
@@ -62,46 +62,34 @@
       path: eu.gcr.io/kyma-project/incubator
     connector:
       dir:
-<<<<<<< HEAD
-      version: "PR-1939"
-=======
-      version: "PR-1936"
->>>>>>> 71e00cdd
+      version: "PR-1936"
     connectivity_adapter:
       dir:
-      version: "PR-1939"
+      version: "PR-1910"
     pairing_adapter:
       dir:
-      version: "PR-1939"
+      version: "PR-1936"
     director:
       dir:
-<<<<<<< HEAD
-      version: "PR-1939"
-=======
-      version: "PR-1929"
->>>>>>> 71e00cdd
+      version: "PR-1936"
     gateway:
       dir:
-      version: "PR-1939"
+      version: "PR-1936"
     operations_controller:
       dir:
-      version: "PR-1939"
+      version: "PR-1924"
     tenant_fetcher:
       dir:
-<<<<<<< HEAD
-      version: "PR-1939"
-=======
-      version: "PR-1929"
->>>>>>> 71e00cdd
+      version: "PR-1936"
     ord_service:
       dir:
       version: "PR-31"
     schema_migrator:
       dir:
-      version: "PR-1929"
+      version: "PR-1898"
     system_broker:
       dir:
-      version: "PR-1939"
+      version: "PR-1936"
     certs_setup_job:
       containerRegistry:
         path: eu.gcr.io/kyma-project
@@ -115,11 +103,7 @@
       version: "PR-36"
     e2e_tests:
       dir:
-<<<<<<< HEAD
-      version: "PR-1939"
-=======
-      version: "PR-1940"
->>>>>>> 71e00cdd
+      version: "PR-1936"
   isLocalEnv: false
   oauth2:
     host: oauth2
@@ -180,7 +164,7 @@
         port: 3000
     validator:
       port: 8080
-    # If secrets do not exist they will be created
+    # I f secrets do not exist they will be created
     secrets:
       ca:
         name: compass-connector-app-ca
@@ -397,7 +381,6 @@
         tenantEventsField: "events"
         idField: "id"
         nameField: "name"
-        customerIdField: "customerId"
         discriminatorField: ""
         discriminatorValue: ""
         detailsField: "details"
