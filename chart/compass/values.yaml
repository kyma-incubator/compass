global:
  disableLegacyConnectivity: true
  defaultTenant: 3e64ebae-38b5-46a0-b1ed-9ccee153a0ae
  defaultTenantRegion: "eu-1"
  tenants: # tenant order matters, so new tenants should be added to the end of the list
    - name: default
      id: 3e64ebae-38b5-46a0-b1ed-9ccee153a0ae
      type: account
    - name: foo
      id: 1eba80dd-8ff6-54ee-be4d-77944d17b10b
      type: account
    - name: bar
      id: af9f84a9-1d3a-4d9f-ae0c-94f883b33b6e
      type: account
    - name: TestTenantSeparation
      id: f1c4b5be-b0e1-41f9-b0bc-b378200dcca0
      type: account
    - name: TestDeleteLastScenarioForApplication
      id: 0403be1e-f854-475e-9074-922120277af5
      type: account
    - name: Test_DeleteAutomaticScenarioAssignmentForSelector
      id: d9553135-6115-4c67-b4d9-962c00f3725f
      type: account
    - name: Test_AutomaticScenarioAssigmentForRuntime
      id: 8c733a45-d988-4472-af10-1256b82c70c0
      type: account
    - name: TestAutomaticScenarioAssignmentsWholeScenario
      id: 65a63692-c00a-4a7d-8376-8615ee37f45c
      type: account
    - name: TestTenantsQueryTenantNotInitialized
      id: 72329135-27fd-4284-9bcb-37ea8d6307d0
      type: account
    - name: Test Default
      id: 5577cf46-4f78-45fa-b55f-a42a3bdba868
      type: account
      parent: 2c4f4a25-ba9a-4dbc-be68-e0beb77a7eb0
    - name: Test_DefaultCustomer
      id: 2c4f4a25-ba9a-4dbc-be68-e0beb77a7eb0
      type: customer
    - name: TestListLabelDefinitions
      id: 3f641cf5-2d14-4e0f-a122-16e7569926f1
      type: account
    - name: Test_AutomaticScenarioAssignmentQueries
      id: 8263cc13-5698-4a2d-9257-e8e76b543e88
      type: account
    - name: TestGetScenariosLabelDefinitionCreatesOneIfNotExists
      id: 2263cc13-5698-4a2d-9257-e8e76b543e33
      type: account
    - name: TestApplicationsForRuntime
      id: 5984a414-1eed-4972-af2c-b2b6a415c7d7
      type: account
    - name: Test_DeleteAutomaticScenarioAssignmentForScenario
      id: d08e4cb6-a77f-4a07-b021-e3317a373597
      type: account
    - name: TestApplicationsForRuntimeWithHiddenApps
      id: 7e1f2df8-36dc-4e40-8be3-d1555d50c91c
      type: account
    - name: TestTenantsQueryTenantInitialized
      id: 8cf0c909-f816-4fe3-a507-a7917ccd8380
      type: account
    - name: TestDeleteApplicationIfInScenario
      id: 0d597250-6b2d-4d89-9c54-e23cb497cd01
      type: account
    - name: TestProviderSubaccount
      id: 47b4575a-f102-414a-8398-2d973ad65f3a
      type: subaccount
      parent: 5577cf46-4f78-45fa-b55f-a42a3bdba868
    - name: TestCompassProviderSubaccount
      id: f8075207-1478-4a80-bd26-24a4785a2bfd
      type: subaccount
      parent: 5577cf46-4f78-45fa-b55f-a42a3bdba868
    - name: TestProviderSubaccountRegion2
      id: 731b7bc4-5472-41d2-a447-e4c0f45de739
      type: subaccount
      region: "eu-2"
      parent: 5577cf46-4f78-45fa-b55f-a42a3bdba868
    - name: TestCertificateSubaccount
      id: 123e4567-e89b-12d3-a456-426614174001
      type: subaccount
      parent: 5577cf46-4f78-45fa-b55f-a42a3bdba868
    - name: TestNsAdapter
      id: 08b6da37-e911-48fb-a0cb-fa635a6c5678
      type: subaccount
      parent: 5577cf46-4f78-45fa-b55f-a42a3bdba868
    - name: TestNsAdapterSubaccountWithApplications
      id: 08b6da37-e911-48fb-a0cb-fa635a6c4321
      type: subaccount
      parent: 5577cf46-4f78-45fa-b55f-a42a3bdba868
    - name: TestIntegrationSystemManagedSubaccount
      id: 3cfcdd62-320d-403b-b66a-4ee3cdd06947
      type: subaccount
      parent: 5577cf46-4f78-45fa-b55f-a42a3bdba868
    - name: TestIntegrationSystemManagedAccount
      id: 7e8ab2e3-3bb4-42e3-92b2-4e0bf48559d3
      type: account
      parent: 2c4f4a25-ba9a-4dbc-be68-e0beb77a7eb0
    - name: TestSystemFetcherAccount
      id: c395681d-11dd-4cde-bbcf-570b4a153e79
      type: account
      parent: 2c4f4a25-ba9a-4dbc-be68-e0beb77a7eb0
    - name: TestConsumerSubaccount
      id: 1f538f34-30bf-4d3d-aeaa-02e69eef84ae
      type: subaccount
      parent: 5984a414-1eed-4972-af2c-b2b6a415c7d7
    - name: TestTenantsOnDemandAPI
      id: 8d42d818-d4c4-4036-b82f-b199db7ffeb5
      type: subaccount
      parent: 5984a414-1eed-4972-af2c-b2b6a415c7d7
    - name: TestExternalCertificateSubaccount
      id: bad76f69-e5c2-4d55-bca5-240944824b83
      type: subaccount
      parent: 5577cf46-4f78-45fa-b55f-a42a3bdba868
    - name: TestAtomOrganization
      id: f2724f8e-1a58-4f32-bfd0-8b831de34e71
      type: organization
      parent: 2c4f4a25-ba9a-4dbc-be68-e0beb77a7eb0
    - name: TestAtomFolder
      id: 4c31b7c7-2bea-4bd5-9ea5-e9a8d704f900
      type: folder
      parent: f2724f8e-1a58-4f32-bfd0-8b831de34e71
    - name: TestAtomResourceGroup
      id: ff30da87-7685-4462-869a-baae6441898b
      type: resource-group
      parent: 4c31b7c7-2bea-4bd5-9ea5-e9a8d704f900
  images:
    containerRegistry:
      path: eu.gcr.io/kyma-project/incubator
    connector:
      dir:
      version: "PR-2986"
      name: compass-connector
    connectivity_adapter:
      dir:
      version: "PR-2986"
      name: compass-connectivity-adapter
    pairing_adapter:
      dir:
      version: "PR-2986"
      name: compass-pairing-adapter
    director:
      dir:
<<<<<<< HEAD
      version: "PR-2995"
=======
      version: "PR-2986"
>>>>>>> 045e99d9
      name: compass-director
    hydrator:
      dir:
      version: "PR-2986"
      name: compass-hydrator
    ias_adapter:
      dir:
      version: "PR-2983"
      name: compass-ias-adapter
    gateway:
      dir:
      version: "PR-2986"
      name: compass-gateway
    operations_controller:
      dir:
      version: "PR-2986"
      name: compass-operations-controller
    ord_service:
      dir:
      version: "PR-89"
      name: compass-ord-service
    schema_migrator:
      dir:
      version: "PR-2986"
      name: compass-schema-migrator
    system_broker:
      dir:
      version: "PR-2986"
      name: compass-system-broker
    certs_setup_job:
      containerRegistry:
        path: eu.gcr.io/kyma-project
      dir:
      version: "0a651695"
    external_services_mock:
      dir:
      version: "PR-2986"
      name: compass-external-services-mock
    console:
      dir:
      version: "PR-80"
      name: compass-console
    e2e_tests:
      dir:
<<<<<<< HEAD
      version: "PR-2981"
=======
      version: "PR-2986"
>>>>>>> 045e99d9
      name: compass-e2e-tests
  isLocalEnv: false
  isForTesting: false
  oauth2:
    host: oauth2
  livenessProbe:
    initialDelaySeconds: 30
    timeoutSeconds: 1
    periodSeconds: 10
  readinessProbe:
    initialDelaySeconds: 5
    timeoutSeconds: 1
    periodSeconds: 2
  agentPreconfiguration: false
  portieris:
    isEnabled: false
    imagePullSecretName: "portieris-dummy-image-pull-secret"
  nsAdapter:
    external:
      port: 3005
    e2eTests:
      gatewayHost: "compass-gateway-xsuaa"
    prefix: /nsadapter
    path: /nsadapter/api/v1/notifications
    systemToTemplateMappings: '[{  "Name": "SAP S/4HANA On-Premise",  "SourceKey": ["type"],  "SourceValue": ["abapSys"]},{  "Name": "SAP S/4HANA On-Premise",  "SourceKey": ["type"],  "SourceValue": ["nonSAPsys"]},{  "Name": "SAP S/4HANA On-Premise",  "SourceKey": ["type"],  "SourceValue": ["hana"]}]'
    secret:
      name: nsadapter-secret
      subaccountKey: subaccount
      local:
        subaccountValue: subaccount
    authSecret:
      name: "compass-external-services-mock-oauth-credentials"
      clientIdKey: client-id
      clientSecretKey: client-secret
      tokenUrlKey: url
      instanceUrlKey: url
      certKey: cert
      keyKey: key
    registerPath: "/register"
    tokenPath: "/secured/oauth/token"
    createClonePattern: '{"key": "%s"}'
    createBindingPattern: '{}'
    useClone: "false"
  director:
    host: compass-director.compass-system.svc.cluster.local
    formationMappingAsyncStatusApi:
      pathPrefix: "/v1/businessIntegrations"
      formationAssignmentPath: "/{ucl-formation-id}/assignments/{ucl-assignment-id}/status"
      formationPath: "/{ucl-formation-id}/status"
    prefix: /director
    graphql:
      external:
        port: 3000
    tls:
      secure:
        internal:
          host: compass-director-internal
    validator:
      port: 8080
    metrics:
      port: 3003
      enableGraphqlOperationInstrumentation: true
    operations:
      port: 3002
      path: "/operation"
      lastOperationPath: "/last_operation"
    info:
      path: "/v1/info"
    subscription:
      subscriptionProviderLabelKey: "subscriptionProviderId"
      consumerSubaccountLabelKey: "global_subaccount_id"
      subscriptionLabelKey: "subscription"
      tokenPrefix: "sb-"
    selfRegister:
      secrets:
        instancesCreds:
          name: "region-instances-credentials"
          key: "keyConfig"
          path: "/tmp"
        saasAppNameCfg:
          name: "saas-app-names"
          key: "appNameConfig"
          path: "/tmp/appNameConfig"
      clientIdPath: "clientId"
      clientSecretPath: "clientSecret"
      urlPath: "url"
      tokenUrlPath: "tokenUrl"
      clientCertPath: "clientCert"
      clientKeyPath: "clientKey"
      local:
        templateMappings:
          clientIDMapping: '{{ printf "\"%s\":\"client_id\"" .Values.global.director.selfRegister.clientIdPath }}'
          clientSecretMapping: '{{ printf "\"%s\":\"client_secret\"" .Values.global.director.selfRegister.clientSecretPath }}'
          urlMapping: '{{ printf "\"%s\":\"http://compass-external-services-mock.%s.svc.cluster.local:%s\"" .Values.global.director.selfRegister.urlPath .Release.Namespace (.Values.service.port | toString) }}'
          tokenURLMapping: '{{ printf "\"%s\":\"https://%s.%s:%s\"" .Values.global.director.selfRegister.tokenUrlPath .Values.global.externalServicesMock.certSecuredHost .Values.global.ingress.domainName (.Values.service.certPort | toString) }}'
          x509CertificateMapping: '{{ printf "\"%s\":\"%s\"" .Values.global.director.selfRegister.clientCertPath .Values.global.connector.caCertificate }}'
          x509KeyMapping: '{{ printf "\"%s\":\"%s\"" .Values.global.director.selfRegister.clientKeyPath .Values.global.connector.caKey }}'
      oauthTokenPath: "/cert/token"
      oauthMode: "oauth-mtls"
      label: "selfRegLabel"
      labelValuePrefix: "self-reg-prefix-"
      responseKey: "self-reg-key"
      path: "/external-api/self-reg"
      nameQueryParam: "name"
      tenantQueryParam: "tenant"
      requestBodyPattern: '{"key": "%s"}'
      saasAppNameLabelKey: "CMPSaaSAppName"
      saasAppNamePath: "localSaaSAppNamePath"
    clientIDHeaderKey: client_user
    suggestTokenHeaderKey: suggest_token
    runtimeTypeLabelKey: "runtimeType"
    applicationTypeLabelKey: "applicationType"
    kymaRuntimeTypeLabelValue: "kyma"
    fetchTenantEndpoint: '{{ printf "https://%s.%s%s/v1/fetch" .Values.global.gateway.tls.secure.internal.host .Values.global.ingress.domainName .Values.global.tenantFetcher.prefix }}'
    ordWebhookMappings: '[]'
    tenantMappingsPath: "/tmp/tenantMappingsConfig"
    tenantMappingsKey: "tenant-mapping-config.json"
    tenantMappings:
      SYNC:
        v1.0:
          - type: CONFIGURATION_CHANGED
            mode: SYNC
            urlTemplate: '{"path":"%s/v1/tenant-mappings/{{.RuntimeContext.Value}}","method":"PATCH"}'
            inputTemplate: '{"context":{ {{ if .CustomerTenantContext.AccountID }}"btp": {"uclFormationId":"{{.FormationID}}","globalAccountId":"{{.CustomerTenantContext.AccountID}}","crmId":"{{.CustomerTenantContext.CustomerID}}"} {{ else }}"atom": {"uclFormationId":"{{.FormationID}}","path":"{{.CustomerTenantContext.Path}}","crmId":"{{.CustomerTenantContext.CustomerID}}"} {{ end }} },"items": [ {"uclAssignmentId":"{{ .Assignment.ID }}","operation":"{{.Operation}}","deploymentRegion":"{{if .Application.Labels.region }}{{.Application.Labels.region}}{{ else }}{{.ApplicationTemplate.Labels.region}}{{end }}","applicationNamespace":"{{ if .Application.ApplicationNamespace }}{{.Application.ApplicationNamespace}}{{else }}{{.ApplicationTemplate.ApplicationNamespace}}{{ end }}","applicationTenantId":"{{.Application.LocalTenantID}}","uclSystemTenantId":"{{.Application.ID}}",{{ if .ApplicationTemplate.Labels.parameters }}"parameters": {{.ApplicationTemplate.Labels.parameters}},{{ end }}"configuration": {{.ReverseAssignment.Value}} } ] }'
            headerTemplate: '{"Content-Type": ["application/json"]}'
            outputTemplate: '{"error":"{{.Body.error}}","success_status_code": 200}'
          - type: APPLICATION_TENANT_MAPPING
            mode: SYNC
            urlTemplate: '{"path":"%s/v1/tenant-mappings/{{.TargetApplication.LocalTenantID}}","method":"PATCH"}'
            inputTemplate: '{"context": { {{ if .CustomerTenantContext.AccountID }}"btp":{"uclFormationId":"{{.FormationID}}","globalAccountId":"{{.CustomerTenantContext.AccountID}}","crmId":"{{.CustomerTenantContext.CustomerID}}"} {{ else }}"atom": {"uclFormationId":"{{.FormationID}}","path":"{{.CustomerTenantContext.Path}}","crmId":"{{.CustomerTenantContext.CustomerID}}"} {{ end }} },"items": [ {"uclAssignmentId":"{{ .Assignment.ID }}","operation":"{{.Operation}}","deploymentRegion":"{{if .SourceApplication.Labels.region }}{{.SourceApplication.Labels.region}}{{else }}{{.SourceApplicationTemplate.Labels.region}}{{ end }}","applicationNamespace":"{{if .SourceApplication.ApplicationNamespace }}{{.SourceApplication.ApplicationNamespace}}{{else }}{{.SourceApplicationTemplate.ApplicationNamespace}}{{ end }}","applicationTenantId":"{{.SourceApplication.LocalTenantID}}","uclSystemTenantId":"{{.SourceApplication.ID}}",{{ if .SourceApplicationTemplate.Labels.parameters }}"parameters": {{.SourceApplicationTemplate.Labels.parameters}},{{ end }}"configuration": {{.ReverseAssignment.Value}} } ]}'
            headerTemplate: '{"Content-Type": ["application/json"]}'
            outputTemplate: '{"error":"{{.Body.error}}","success_status_code": 200}'
        configuration_changed:v1.0:
          - type: CONFIGURATION_CHANGED
            mode: SYNC
            urlTemplate: '{"path":"%s/v1/tenant-mappings/{{.RuntimeContext.Value}}","method":"PATCH"}'
            inputTemplate: '{"context":{ {{ if .CustomerTenantContext.AccountID }}"btp": {"uclFormationId":"{{.FormationID}}","globalAccountId":"{{.CustomerTenantContext.AccountID}}","crmId":"{{.CustomerTenantContext.CustomerID}}"} {{ else }}"atom": {"uclFormationId":"{{.FormationID}}","path":"{{.CustomerTenantContext.Path}}","crmId":"{{.CustomerTenantContext.CustomerID}}"} {{ end }} },"items": [ {"uclAssignmentId":"{{ .Assignment.ID }}","operation":"{{.Operation}}","deploymentRegion":"{{if .Application.Labels.region }}{{.Application.Labels.region}}{{ else }}{{.ApplicationTemplate.Labels.region}}{{end }}","applicationNamespace":"{{ if .Application.ApplicationNamespace }}{{.Application.ApplicationNamespace}}{{else }}{{.ApplicationTemplate.ApplicationNamespace}}{{ end }}","applicationTenantId":"{{.Application.LocalTenantID}}","uclSystemTenantId":"{{.Application.ID}}",{{ if .ApplicationTemplate.Labels.parameters }}"parameters": {{.ApplicationTemplate.Labels.parameters}},{{ end }}"configuration": {{.ReverseAssignment.Value}} } ] }'
            headerTemplate: '{"Content-Type": ["application/json"]}'
            outputTemplate: '{"error":"{{.Body.error}}","success_status_code": 200}'
        application_tenant_mapping:v1.0:
          - type: APPLICATION_TENANT_MAPPING
            mode: SYNC
            urlTemplate: '{"path":"%s/v1/tenant-mappings/{{.TargetApplication.LocalTenantID}}","method":"PATCH"}'
            inputTemplate: '{"context": { {{ if .CustomerTenantContext.AccountID }}"btp":{"uclFormationId":"{{.FormationID}}","globalAccountId":"{{.CustomerTenantContext.AccountID}}","crmId":"{{.CustomerTenantContext.CustomerID}}"} {{ else }}"atom": {"uclFormationId":"{{.FormationID}}","path":"{{.CustomerTenantContext.Path}}","crmId":"{{.CustomerTenantContext.CustomerID}}"} {{ end }} },"items": [ {"uclAssignmentId":"{{ .Assignment.ID }}","operation":"{{.Operation}}","deploymentRegion":"{{if .SourceApplication.Labels.region }}{{.SourceApplication.Labels.region}}{{else }}{{.SourceApplicationTemplate.Labels.region}}{{ end }}","applicationNamespace":"{{if .SourceApplication.ApplicationNamespace }}{{.SourceApplication.ApplicationNamespace}}{{else }}{{.SourceApplicationTemplate.ApplicationNamespace}}{{ end }}","applicationTenantId":"{{.SourceApplication.LocalTenantID}}","uclSystemTenantId":"{{.SourceApplication.ID}}",{{ if .SourceApplicationTemplate.Labels.parameters }}"parameters": {{.SourceApplicationTemplate.Labels.parameters}},{{ end }}"configuration": {{.ReverseAssignment.Value}} } ]}'
            headerTemplate: '{"Content-Type": ["application/json"]}'
            outputTemplate: '{"error":"{{.Body.error}}","success_status_code": 200}'
        application_tenant_mapping:v1.1:
          - type: APPLICATION_TENANT_MAPPING
            mode: SYNC
            urlTemplate: '{"path":"%s/v1/tenant-mappings/{{.TargetApplication.LocalTenantID}}","method":"PATCH"}'
            inputTemplate: '{"context": { {{ if .CustomerTenantContext.AccountID }}"btp":{"uclFormationId":"{{.FormationID}}","globalAccountId":"{{.CustomerTenantContext.AccountID}}","crmId":"{{.CustomerTenantContext.CustomerID}}"} {{ else }}"atom": {"uclFormationId":"{{.FormationID}}","path":"{{.CustomerTenantContext.Path}}","crmId":"{{.CustomerTenantContext.CustomerID}}"} {{ end }} },"receiverTenant": {"deploymentRegion":"{{ if .TargetApplication.Labels.region}}{{.TargetApplication.Labels.region}}{{ else }}{{.TargetApplicationTemplate.Labels.region}}{{end }}","applicationNamespace":"{{ if .TargetApplication.ApplicationNamespace}}{{.TargetApplication.ApplicationNamespace}}{{ else }}{{.TargetApplicationTemplate.ApplicationNamespace}}{{end }}","applicationUrl":"{{ .TargetApplication.BaseURL }}","applicationTenantId":"{{.TargetApplication.LocalTenantID }}","uclSystemTenantId":"{{ .TargetApplication.ID}}", {{ if .TargetApplicationTemplate.Labels.parameters }}"parameters": {{.TargetApplicationTemplate.Labels.parameters}}{{ end }} },"assignedTenants": [ {"uclAssignmentId":"{{ .Assignment.ID }}","operation":"{{.Operation}}","deploymentRegion":"{{if .SourceApplication.Labels.region }}{{.SourceApplication.Labels.region}}{{else }}{{.SourceApplicationTemplate.Labels.region}}{{ end }}","applicationNamespace":"{{if .SourceApplication.ApplicationNamespace }}{{.SourceApplication.ApplicationNamespace}}{{else }}{{.SourceApplicationTemplate.ApplicationNamespace}}{{ end }}","applicationUrl":"{{.SourceApplication.BaseURL }}","applicationTenantId":"{{.SourceApplication.LocalTenantID}}","uclSystemTenantId":"{{.SourceApplication.ID}}",{{ if .SourceApplicationTemplate.Labels.parameters }}"parameters": {{.SourceApplicationTemplate.Labels.parameters}},{{ end }}"configuration": {{.ReverseAssignment.Value}} } ]}'
            headerTemplate: '{"Content-Type": ["application/json"]}'
            outputTemplate: '{"error":"{{.Body.error}}","success_status_code": 200}'
      ASYNC_CALLBACK:
        v1.0:
          - type: CONFIGURATION_CHANGED
            mode: ASYNC_CALLBACK
            urlTemplate: '{"path":"%s/v1/tenant-mappings/{{.RuntimeContext.Value}}","method":"PATCH"}'
            inputTemplate: '{"context":{ {{ if .CustomerTenantContext.AccountID }}"btp": {"uclFormationId":"{{.FormationID}}","globalAccountId":"{{.CustomerTenantContext.AccountID}}","crmId":"{{.CustomerTenantContext.CustomerID}}"} {{ else }}"atom": {"uclFormationId":"{{.FormationID}}","path":"{{.CustomerTenantContext.Path}}","crmId":"{{.CustomerTenantContext.CustomerID}}"} {{ end }} },"items": [ {"uclAssignmentId":"{{ .Assignment.ID }}","operation":"{{.Operation}}","deploymentRegion":"{{if .Application.Labels.region }}{{.Application.Labels.region}}{{ else }}{{.ApplicationTemplate.Labels.region}}{{end }}","applicationNamespace":"{{ if .Application.ApplicationNamespace }}{{.Application.ApplicationNamespace}}{{else }}{{.ApplicationTemplate.ApplicationNamespace}}{{ end }}","applicationTenantId":"{{.Application.LocalTenantID}}","uclSystemTenantId":"{{.Application.ID}}",{{ if .ApplicationTemplate.Labels.parameters }}"parameters": {{.ApplicationTemplate.Labels.parameters}},{{ end }}"configuration": {{.ReverseAssignment.Value}} } ] }'
            headerTemplate: '{"Content-Type": ["application/json"],"Location": ["%s/v1/businessIntegrations/{{.FormationID}}/assignments/{{.Assignment.ID}}/status"]}'
            outputTemplate: '{"error":"{{.Body.error}}","success_status_code": 202}'
          - type: APPLICATION_TENANT_MAPPING
            mode: ASYNC_CALLBACK
            urlTemplate: '{"path":"%s/v1/tenant-mappings/{{.TargetApplication.LocalTenantID}}","method":"PATCH"}'
            inputTemplate: '{"context": { {{ if .CustomerTenantContext.AccountID }}"btp":{"uclFormationId":"{{.FormationID}}","globalAccountId":"{{.CustomerTenantContext.AccountID}}","crmId":"{{.CustomerTenantContext.CustomerID}}"} {{ else }}"atom": {"uclFormationId":"{{.FormationID}}","path":"{{.CustomerTenantContext.Path}}","crmId":"{{.CustomerTenantContext.CustomerID}}"} {{ end }} },"items": [ {"uclAssignmentId":"{{ .Assignment.ID }}","operation":"{{.Operation}}","deploymentRegion":"{{if .SourceApplication.Labels.region }}{{.SourceApplication.Labels.region}}{{else }}{{.SourceApplicationTemplate.Labels.region}}{{ end }}","applicationNamespace":"{{if .SourceApplication.ApplicationNamespace }}{{.SourceApplication.ApplicationNamespace}}{{else }}{{.SourceApplicationTemplate.ApplicationNamespace}}{{ end }}","applicationTenantId":"{{.SourceApplication.LocalTenantID}}","uclSystemTenantId":"{{.SourceApplication.ID}}",{{ if .SourceApplicationTemplate.Labels.parameters }}"parameters": {{.SourceApplicationTemplate.Labels.parameters}},{{ end }}"configuration": {{.ReverseAssignment.Value}} } ]}'
            headerTemplate: '{"Content-Type": ["application/json"],"Location": ["%s/v1/businessIntegrations/{{.FormationID}}/assignments/{{.Assignment.ID}}/status"]}'
            outputTemplate: '{"error":"{{.Body.error}}","success_status_code": 202}'
        configuration_changed:v1.0:
          - type: CONFIGURATION_CHANGED
            mode: ASYNC_CALLBACK
            urlTemplate: '{"path":"%s/v1/tenant-mappings/{{.RuntimeContext.Value}}","method":"PATCH"}'
            inputTemplate: '{"context":{ {{ if .CustomerTenantContext.AccountID }}"btp": {"uclFormationId":"{{.FormationID}}","globalAccountId":"{{.CustomerTenantContext.AccountID}}","crmId":"{{.CustomerTenantContext.CustomerID}}"} {{ else }}"atom": {"uclFormationId":"{{.FormationID}}","path":"{{.CustomerTenantContext.Path}}","crmId":"{{.CustomerTenantContext.CustomerID}}"} {{ end }} },"items": [ {"uclAssignmentId":"{{ .Assignment.ID }}","operation":"{{.Operation}}","deploymentRegion":"{{if .Application.Labels.region }}{{.Application.Labels.region}}{{ else }}{{.ApplicationTemplate.Labels.region}}{{end }}","applicationNamespace":"{{ if .Application.ApplicationNamespace }}{{.Application.ApplicationNamespace}}{{else }}{{.ApplicationTemplate.ApplicationNamespace}}{{ end }}","applicationTenantId":"{{.Application.LocalTenantID}}","uclSystemTenantId":"{{.Application.ID}}",{{ if .ApplicationTemplate.Labels.parameters }}"parameters": {{.ApplicationTemplate.Labels.parameters}},{{ end }}"configuration": {{.ReverseAssignment.Value}} } ] }'
            headerTemplate: '{"Content-Type": ["application/json"],"Location": ["%s/v1/businessIntegrations/{{.FormationID}}/assignments/{{.Assignment.ID}}/status"]}'
            outputTemplate: '{"error":"{{.Body.error}}","success_status_code": 202}'
        application_tenant_mapping:v1.0:
          - type: APPLICATION_TENANT_MAPPING
            mode: ASYNC_CALLBACK
            urlTemplate: '{"path":"%s/v1/tenant-mappings/{{.TargetApplication.LocalTenantID}}","method":"PATCH"}'
            inputTemplate: '{"context": { {{ if .CustomerTenantContext.AccountID }}"btp":{"uclFormationId":"{{.FormationID}}","globalAccountId":"{{.CustomerTenantContext.AccountID}}","crmId":"{{.CustomerTenantContext.CustomerID}}"} {{ else }}"atom": {"uclFormationId":"{{.FormationID}}","path":"{{.CustomerTenantContext.Path}}","crmId":"{{.CustomerTenantContext.CustomerID}}"} {{ end }} },"items": [ {"uclAssignmentId":"{{ .Assignment.ID }}","operation":"{{.Operation}}","deploymentRegion":"{{if .SourceApplication.Labels.region }}{{.SourceApplication.Labels.region}}{{else }}{{.SourceApplicationTemplate.Labels.region}}{{ end }}","applicationNamespace":"{{if .SourceApplication.ApplicationNamespace }}{{.SourceApplication.ApplicationNamespace}}{{else }}{{.SourceApplicationTemplate.ApplicationNamespace}}{{ end }}","applicationTenantId":"{{.SourceApplication.LocalTenantID}}","uclSystemTenantId":"{{.SourceApplication.ID}}",{{ if .SourceApplicationTemplate.Labels.parameters }}"parameters": {{.SourceApplicationTemplate.Labels.parameters}},{{ end }}"configuration": {{.ReverseAssignment.Value}} } ]}'
            headerTemplate: '{"Content-Type": ["application/json"],"Location": ["%s/v1/businessIntegrations/{{.FormationID}}/assignments/{{.Assignment.ID}}/status"]}'
            outputTemplate: '{"error":"{{.Body.error}}","success_status_code": 202}'
        application_tenant_mapping:v1.1:
          - type: APPLICATION_TENANT_MAPPING
            mode: ASYNC_CALLBACK
            urlTemplate: '{"path":"%s/v1/tenant-mappings/{{.TargetApplication.LocalTenantID}}","method":"PATCH"}'
            inputTemplate: '{"context": { {{ if .CustomerTenantContext.AccountID }}"btp":{"uclFormationId":"{{.FormationID}}","globalAccountId":"{{.CustomerTenantContext.AccountID}}","crmId":"{{.CustomerTenantContext.CustomerID}}"} {{ else }}"atom": {"uclFormationId":"{{.FormationID}}","path":"{{.CustomerTenantContext.Path}}","crmId":"{{.CustomerTenantContext.CustomerID}}"} {{ end }} },"receiverTenant": {"deploymentRegion":"{{ if .TargetApplication.Labels.region}}{{.TargetApplication.Labels.region}}{{ else }}{{.TargetApplicationTemplate.Labels.region}}{{end }}","applicationNamespace":"{{ if .TargetApplication.ApplicationNamespace}}{{.TargetApplication.ApplicationNamespace}}{{ else }}{{.TargetApplicationTemplate.ApplicationNamespace}}{{end }}","applicationUrl":"{{ .TargetApplication.BaseURL }}","applicationTenantId":"{{.TargetApplication.LocalTenantID }}","uclSystemTenantId":"{{ .TargetApplication.ID}}", {{ if .TargetApplicationTemplate.Labels.parameters }}"parameters": {{.TargetApplicationTemplate.Labels.parameters}}{{ end }} },"assignedTenants": [ {"uclAssignmentId":"{{ .Assignment.ID }}","operation":"{{.Operation}}","deploymentRegion":"{{if .SourceApplication.Labels.region }}{{.SourceApplication.Labels.region}}{{else }}{{.SourceApplicationTemplate.Labels.region}}{{ end }}","applicationNamespace":"{{if .SourceApplication.ApplicationNamespace }}{{.SourceApplication.ApplicationNamespace}}{{else }}{{.SourceApplicationTemplate.ApplicationNamespace}}{{ end }}","applicationUrl":"{{.SourceApplication.BaseURL }}","applicationTenantId":"{{.SourceApplication.LocalTenantID}}","uclSystemTenantId":"{{.SourceApplication.ID}}",{{ if .SourceApplicationTemplate.Labels.parameters }}"parameters": {{.SourceApplicationTemplate.Labels.parameters}},{{ end }}"configuration": {{.ReverseAssignment.Value}} } ]}'
            headerTemplate: '{"Content-Type": ["application/json"],"Location": ["%s/v1/businessIntegrations/{{.FormationID}}/assignments/{{.Assignment.ID}}/status"]}'
            outputTemplate: '{"error":"{{.Body.error}}","success_status_code": 202}'
  auditlog:
    configMapName: "compass-gateway-auditlog-config"
    mtlsTokenPath: "/cert/token"
    standardTokenPath: "/secured/oauth/token"
    skipSSLValidation: false
    secret:
      name: "compass-gateway-auditlog-secret"
      urlKey: url
      clientIdKey: client-id
      clientSecretKey: client-secret
      clientCertKey: client-cert
      clientKeyKey: client-key
  log:
    format: "kibana"
  tenantConfig:
    useDefaultTenants: true
    dbPool:
      maxOpenConnections: 1
      maxIdleConnections: 1
  connector:
    prefix: /connector
    graphql:
      external:
        port: 3000
    validator:
      port: 8080
    # If secrets do not exist they will be created
    secrets:
      ca:
        name: compass-connector-app-ca
        namespace: compass-system
        certificateKey: ca.crt
        keyKey: ca.key
      rootCA:
        namespace: istio-system # For Ingress Gateway to work properly the namespace needs to be istio-system
        # In order for istio mTLS to work we should have two different secrets one containing the server certificate (let’s say X) and one used for validation of the client’s certificates.
        # The second one should be our root certificate and istio wants it to be named X-cacert. (-cacert suffix).
        # This is the reason for the confusing name of our root certificate. https://preliminary.istio.io/v1.6/docs/tasks/traffic-management/ingress/secure-ingress/#configure-a-mutual-tls-ingress-gateway
        cacert: compass-gateway-mtls-certs-cacert # For cert-rotation the cacert should be in different secret
        certificateKey: cacert
    revocation:
      configmap:
        name: revocations-config
        namespace: "{{ .Release.Namespace }}"
    # If key and certificate are not provided they will be generated
    caKey: ""
    caCertificate: ""
  system_broker:
    enabled: false
    port: 5001
    prefix: /broker
    tokenProviderFromHeader:
      forwardHeaders: Authorization
    tokenProviderFromSecret:
      enabled: false
      secrets:
        integrationSystemCredentials:
          name: compass-system-broker-credentials
          namespace: compass-system
    testNamespace: kyma-system
  gateway:
    port: 3000
    tls:
      host: compass-gateway
      adapterHost: compass-ns-adapter
      secure:
        internal:
          host: compass-gateway-internal
        oauth:
          host: compass-gateway-auth-oauth
    mtls:
      manageCerts: false
      host: compass-gateway-mtls
      certSecret: compass-gateway-mtls-certs
      external:
        host: compass-gateway-sap-mtls
        certSecret: compass-gateway-mtls-certs # Use connector's root CA as root CA by default. This should be overridden for productive deployments.
    headers:
      rateLimit: X-Flow-Identity
      request:
        remove:
          - "Client-Id-From-Token"
          - "Client-Id-From-Certificate"
          - "Client-Certificate-Hash"
          - "Certificate-Data"
  hydrator:
    host: compass-hydrator.compass-system.svc.cluster.local
    port: 3000
    prefix: /hydrators
    certSubjectMappingResyncInterval: "10s"
    subjectConsumerMappingConfig: '[{"consumer_type": "Super Admin", "tenant_access_levels": ["customer", "account","subaccount", "global", "organization", "folder", "resource-group"], "subject": "C=DE, L=local, O=SAP SE, OU=Region, OU=SAP Cloud Platform Clients, OU=f8075207-1478-4a80-bd26-24a4785a2bfd, CN=compass"}, {"consumer_type": "Integration System", "tenant_access_levels": ["account","subaccount"], "subject": "C=DE, L=local, O=SAP SE, OU=Region, OU=SAP Cloud Platform Clients, OU=f8075207-1478-4a80-bd26-24a4785a2bfd, CN=integration-system-test"}, {"consumer_type": "Technical Client", "tenant_access_levels": ["global"], "subject": "C=DE, L=local, O=SAP SE, OU=SAP Cloud Platform Clients, OU=1f538f34-30bf-4d3d-aeaa-02e69eef84ae, CN=technical-client-test"}]'
    certificateDataHeader: "Certificate-Data"
    consumerClaimsKeys:
      clientIDKey: "client_id"
      tenantIDKey: "tenantid"
      userNameKey: "user_name"
      subdomainKey: "subdomain"
    http:
      client:
        skipSSLValidation: false
    metrics:
      port: 3003
      enableClientInstrumentation: true
      censoredFlows: "JWT"
  iasAdapter:
    port: 8080
    apiRootPath: "/ias-adapter"
    readTimeout: 30s
    readHeaderTimeout: 30s
    writeTimeout: 30s
    idleTimeout: 30s
    tenantInfo:
      requestTimeout: 30s
      insecureSkipVerify: false
    ias:
      requestTimeout: 30s
      secret:
        name: "ias-adapter-cockpit"
        path: "/tmp"
        fileName: "ias-adapter-cockpit.yaml"
        clientCert: cert
        clientKey: key
        ca: ca
        manage: false
    postgres:
      connectTimeout: 30s
      requestTimeout: 30s
    authentication:
      jwksEndpoint: "http://ory-oathkeeper-api.kyma-system.svc.cluster.local:4456/.well-known/jwks.json"
  operations_controller:
    enabled: true
  connectivity_adapter:
    port: 8080
    tls:
      host: adapter-gateway
    mtls:
      host: adapter-gateway-mtls
  oathkeeperFilters:
    workloadLabel: oathkeeper
    namespace: kyma-system
    tokenDataHeader: "Connector-Token"
    certificateDataHeader: "Certificate-Data"
  istio:
    discoveryMtlsGateway:
      name: "discovery-gateway"
      namespace: "compass-system"
      certSecretName: discovery-gateway-certs
      localCA: # the CA property and its nested fields are used only in local setup
        secretName: discovery-gateway-certs-cacert
        namespace: istio-system # For Ingress Gateway to work properly the namespace needs to be istio-system
        certificate: ""
        key: ""
    externalMtlsGateway:
      name: "compass-gateway-external-mtls"
      namespace: "compass-system"
    mtlsGateway:
      name: "compass-gateway-mtls"
      namespace: "compass-system"
    gateway:
      name: "kyma-gateway"
      namespace: "kyma-system"
    proxy:
      port: 15020
    namespace: istio-system
    ingressgateway:
      workloadLabel: istio-ingressgateway
      requestPayloadSizeLimit2MB: 2097152
      requestPayloadSizeLimit2MBLabel: "2MB"
      requestPayloadSizeLimit5MB: 5097152
      requestPayloadSizeLimit5MBLabel: "5MB"
      correlationHeaderRewriteFilter:
        expectedHeaders:
          - "x-request-id"
          - "x-correlation-id"
          - "x-correlationid"
          - "x-forrequest-id"
          - "x-vcap-request-id"
          - "x-broker-api-request-identity"
  kubernetes:
    serviceAccountTokenIssuer: https://kubernetes.default.svc.cluster.local
    serviceAccountTokenJWKS: https://kubernetes.default.svc.cluster.local/openid/v1/jwks
  ingress:
    domainName: "local.kyma.dev"
    discoveryDomain:
      name: "discovery.api.local"
      tlsCert: ""
      tlsKey: ""
  database:
    sqlProxyServiceAccount: "proxy-user@gcp-cmp.iam.gserviceaccount.com"
    manageSecrets: true
    embedded:
      enabled: true
      director:
        name: "postgres"
      ias_adapter:
        name: "postgres2"
      directorDBName: "postgres"
    managedGCP:
      serviceAccountKey: ""
      instanceConnectionName: ""
      director:
        name: ""
        user: ""
        password: ""
      iasAdapter:
        name: ""
        user: ""
        password: ""
      host: "localhost"
      hostPort: "5432"
      sslMode: ""
      #TODO remove below after migration to separate user will be done
      dbUser: ""
      dbPassword: ""
      directorDBName: ""
  oathkeeper:
    host: ory-oathkeeper-proxy.kyma-system.svc.cluster.local
    port: 4455
    timeout_ms: 120000
    ns_adapter_timeout_ms: 3600000
    idTokenConfig:
      claims: '{"scopes": "{{ print .Extra.scope }}","tenant": "{{ .Extra.tenant }}", "consumerID": "{{ print .Extra.consumerID}}", "consumerType": "{{ print .Extra.consumerType }}", "flow": "{{ print .Extra.flow }}", "onBehalfOf": "{{ print .Extra.onBehalfOf }}", "region": "{{ print .Extra.region }}", "tokenClientID": "{{ print .Extra.tokenClientID }}"}'
      internalClaims: '{"scopes": "application:read application:write application.webhooks:read application.application_template:read application_template.webhooks:read webhooks.auth:read runtime:write runtime:read tenant:read tenant:write tenant_subscription:write ory_internal fetch_tenant application_template:read destinations_sensitive_data:read destinations:sync ord_aggregator:sync certificate_subject_mapping:read certificate_subject_mapping:write","tenant":"{ {{ if .Header.Tenant }} \"consumerTenant\":\"{{ print (index .Header.Tenant 0) }}\", {{ end }} \"externalTenant\":\"\"}", "consumerType": "Internal Component", "flow": "Internal"}'
    mutators:
      runtimeMappingService:
        config:
          api:
            url: http://compass-hydrator.compass-system.svc.cluster.local:3000/hydrators/runtime-mapping
            retry:
              give_up_after: 6s
              max_delay: 2000ms
      authenticationMappingServices:
        nsadapter:
          cfg:
            config:
              api:
                url: http://compass-hydrator.compass-system.svc.cluster.local:3000/hydrators/authn-mapping/nsadapter
                retry:
                  give_up_after: 6s
                  max_delay: 2000ms
          authenticator:
            enabled: false
            createRule: true
            gatewayHost: "compass-gateway-xsuaa"
            trusted_issuers: '[{"domain_url": "compass-system.svc.cluster.local:8080", "scope_prefix": "prefix.", "protocol": "http"}]'
            attributes: '{"uniqueAttribute": { "key": "ns-adapter-test", "value": "ns-adapter-flow" }, "tenant": { "key": "tenant" }, "identity": { "key": "identity" }, "clientid": { "key": "client_id" } }'
            path: /nsadapter/api/v1/notifications
            upstreamComponent: "compass-gateway"
            checkSuffix: true
        tenant-fetcher:
          cfg:
            config:
              api:
                url: http://compass-hydrator.compass-system.svc.cluster.local:3000/hydrators/authn-mapping/tenant-fetcher
                retry:
                  give_up_after: 6s
                  max_delay: 2000ms
          authenticator:
            enabled: false
            createRule: true
            gatewayHost: "compass-gateway"
            trusted_issuers: '[{"domain_url": "compass-system.svc.cluster.local:8080", "scope_prefix": "prefix.", "protocol": "http"}]'
            attributes: '{"uniqueAttribute": { "key": "test", "value": "tenant-fetcher" }, "tenant": { "key": "tenant" }, "identity": { "key": "identity" } }'
            path: /tenants/<.*>
            upstreamComponent: "compass-tenant-fetcher"
            checkSuffix: false
        subscriber:
          cfg:
            config:
              api:
                url: http://compass-hydrator.compass-system.svc.cluster.local:3000/hydrators/authn-mapping/subscriber
                retry:
                  give_up_after: 6s
                  max_delay: 2000ms
          authenticator:
            enabled: false
            createRule: false
            gatewayHost: "compass-gateway-sap-mtls"
            trusted_issuers: '[{"domain_url": "compass-system.svc.cluster.local:8080", "scope_prefix": "prefix.", "protocol": "http", "region": "eu-1"}]'
            attributes: '{"uniqueAttribute": { "key": "subsc-key-test", "value": "subscription-flow" }, "tenant": { "key": "tenant" }, "identity": { "key": "user_name" }, "clientid": { "key": "client_id" } }'
            path: /<.*>
            checkSuffix: false
      tenantMappingService:
        config:
          api:
            url: http://compass-hydrator.compass-system.svc.cluster.local:3000/hydrators/tenant-mapping
            retry:
              give_up_after: 6s
              max_delay: 2000ms
      certificateResolverService:
        config:
          api:
            url: http://compass-hydrator.compass-system.svc.cluster.local:3000/hydrators/v1/certificate/data/resolve
            retry:
              give_up_after: 6s
              max_delay: 2000ms
      tokenResolverService:
        config:
          api:
            url: http://compass-hydrator.compass-system.svc.cluster.local:3000/hydrators/v1/tokens/resolve
            retry:
              give_up_after: 6s
              max_delay: 2000ms
  cockpit:
    auth:
      allowedConnectSrc: "https://*.ondemand.com"
      secretName: "cockpit-auth-secret"
      idpHost: ""
      clientID: ""
      scopes: "openid profile email"
      path: "/oauth2/certs"
  destinationFetcher:
    manageSecrets: true
    host: compass-destination-fetcher.compass-system.svc.cluster.local
    prefix: /destination-configuration
    port: 3000
    jobSchedule: 10m
    lease:
      lockname: destinationlease
    parallelTenants: 10
    tenantSyncTimeout: "5m"
    authentication:
      jwksEndpoint: "http://ory-oathkeeper-api.kyma-system.svc.cluster.local:4456/.well-known/jwks.json"
      appDestinationsSyncScope: "destinations:sync"
      appDetinationsSensitiveDataScope: "destinations_sensitive_data:read"
    server:
      tenantDestinationsEndpoint: "/v1/subaccountDestinations"
      sensitiveDataEndpoint: "/v1/destinations"
      sensitiveDataQueryParam: "name"
    request:
      skipSSLValidation: false
      retry_interval: "100ms"
      retry_attempts: 3
      goroutineLimit: 10
      requestTimeout: "5s"
      pageSize: 100
      oauthTokenPath: "/oauth/token"
    instance:
      clientIdPath: "clientid"
      clientSecretPath: "clientsecret"
      urlPath: "uri"
      tokenUrlPath: "certurl"
      clientCertPath: "certificate"
      clientKeyPath: "key"
    secretName: destination-region-instances
    dependenciesConfig:
      path: "/cfg/dependencies"
    oauthMode: "oauth-mtls"
  destinationRegionSecret:
    secretName: "destination-region-instances"
    fileName: "keyConfig"
    local:
      templateMappings:
        xsappMapping: '{{ printf "\"%s\":\"xsappname1\"" .Values.global.tenantFetcher.xsappNamePath }}'
        clientIDMapping: '{{ printf "\"%s\":\"client_id\"" .Values.global.destinationFetcher.instance.clientIdPath }}'
        clientSecretMapping: '{{ printf "\"%s\":\"client_secret\"" .Values.global.destinationFetcher.instance.clientSecretPath }}'
        urlMapping: '{{ printf "\"%s\":\"http://compass-external-services-mock.%s.svc.cluster.local:%s\"" .Values.global.destinationFetcher.instance.urlPath .Release.Namespace (.Values.service.port | toString) }}'
        tokenURLMapping: '{{ printf "\"%s\":\"https://%s.%s:%s\"" .Values.global.destinationFetcher.instance.tokenUrlPath .Values.global.externalServicesMock.certSecuredHost .Values.global.ingress.domainName (.Values.service.certPort | toString) }}'
        x509CertificateMapping: '{{ printf "\"%s\":\"%s\"" .Values.global.destinationFetcher.instance.clientCertPath .Values.global.connector.caCertificate }}'
        x509KeyMapping: '{{ printf "\"%s\":\"%s\"" .Values.global.destinationFetcher.instance.clientKeyPath .Values.global.connector.caKey }}'
  tenantFetcher:
    k8sSecret:
      manageSecrets: true
      name: "tenant-fetcher-secret"
      namespace: "compass-system"
      key: "keyConfig"
      path: "/tmp"
    host: compass-tenant-fetcher.compass-system.svc.cluster.local
    prefix: /tenants
    port: 3000
    xsappNamePath: "xsappname"
    omitDependenciesParamName: ""
    omitDependenciesParamValue: ""
    requiredAuthScope: Callback
    fetchTenantAuthScope: fetch_tenant
    authentication:
      jwksEndpoint: "http://ory-oathkeeper-api.kyma-system.svc.cluster.local:4456/.well-known/jwks.json"
    tenantProvider:
      tenantIdProperty: "tenantId"
      customerIdProperty: "customerId"
      subaccountTenantIdProperty: "subaccountTenantId"
      subdomainProperty: "subdomain"
      name: "provider"
      subscriptionProviderIdProperty: "subscriptionProviderIdProperty"
      providerSubaccountIdProperty: "providerSubaccountIdProperty"
      consumerTenantIdProperty: "consumerTenantIdProperty"
      subscriptionProviderAppNameProperty: "subscriptionProviderAppNameProperty"
    server:
      fetchTenantEndpoint: "/v1/fetch/{parentTenantId}/{tenantId}"
      regionalHandlerEndpoint: "/v1/regional/{region}/callback/{tenantId}"
      dependenciesEndpoint: "/v1/regional/{region}/dependencies"
      tenantPathParam: "tenantId"
      regionPathParam: "region"
    dependenciesConfig:
      path: "/cfg/dependencies"
    local:
      templateMappings:
        xsappMapping: '{{ printf "\"%s\":\"xsappname1\"" .Values.global.tenantFetcher.xsappNamePath }}'
    containerName: "tenant-fetcher"
  externalCertConfiguration:
    issuerLocality: "local,local2" # In local setup we have manually created connector CA certificate with 'local' Locality property
    subjectPattern: "/C=DE/O=SAP SE/OU=SAP Cloud Platform Clients/OU=Region/OU=%s/L=%s/CN=%s"
    technicalClientSubjectPattern: "/C=DE/O=SAP SE/OU=SAP Cloud Platform Clients/OU=%s/L=%s/CN=%s"
    ouCertSubaccountID: "f8075207-1478-4a80-bd26-24a4785a2bfd"
    commonName: "compass"
    locality: "local"
    certSvcApiPath: "/cert"
    tokenPath: "/cert/token"
    secrets:
      externalCertSvcSecret:
        manage: false
        name: "cert-svc-secret"
        clientIdKey: client-id
        clientSecretKey: client-secret
        oauthUrlKey: url
        csrEndpointKey: csr-endpoint
        clientCert: client-cert
        clientKey: client-key
        skipSSLValidationFlag: "-k"
      externalClientCertSecret:
        name: "external-client-certificate"
        namespace: compass-system
        certKey: tls.crt
        keyKey: tls.key
    rotationCronjob:
      name: "external-certificate-rotation"
      schedule: "*/1 * * * *" # Executes every minute
      certValidity: "7"
      clientCertRetryAttempts: "8"
      containerName: "certificate-rotation"
  extSvcCertConfiguration:
    issuerLocality: "local,local2" # In local setup we have manually created connector CA certificate with 'local' Locality property
    subjectPattern: "/C=DE/O=SAP SE/OU=SAP Cloud Platform Clients/OU=Region/OU=%s/L=%s/CN=%s"
    ouCertSubaccountID: "f8075207-1478-4a80-bd26-24a4785a2bfd"
    commonName: "compass"
    locality: "local"
    certSvcApiPath: "/cert"
    tokenPath: "/cert/token"
    secrets:
      extSvcCertSvcSecret:
        manage: false
        name: "ext-svc-cert-svc-secret"
        clientIdKey: client-id
        clientSecretKey: client-secret
        oauthUrlKey: url
        csrEndpointKey: csr-endpoint
        clientCert: client-cert
        clientKey: client-key
        skipSSLValidationFlag: "-k"
      extSvcClientCertSecret:
        name: "ext-svc-client-certificate"
        namespace: compass-system
        certKey: tls.crt
        keyKey: tls.key
    rotationCronjob:
      name: "ext-svc-certificate-rotation"
      schedule: "*/1 * * * *" # Executes every minute
      certValidity: "7"
      clientCertRetryAttempts: "8"
      containerName: "ext-svc-certificate-rotation"
  ordService:
    host: compass-ord-service.compass-system.svc.cluster.local
    prefix: /open-resource-discovery-service/v0
    docsPrefix: /open-resource-discovery-docs
    staticPrefix: /open-resource-discovery-static/v0
    port: 3000
    defaultResponseType: "xml"
    userContextHeader: "user_context"
    authTokenPath: "/var/run/secrets/kubernetes.io/serviceaccount/token"
    skipSSLValidation: false
  ordAggregator:
    port: 3000
    prefix: /ord-aggregator
    name: ord-aggregator
    job:
      schedulePeriod: 60m
      isSchedulable: true
    lease:
      lockname: aggregatorlease
    authentication:
      jwksEndpoint: "http://ory-oathkeeper-api.kyma-system.svc.cluster.local:4456/.well-known/jwks.json"
    http:
      client:
        skipSSLValidation: false
      retry:
        attempts: 3
        delay: 100ms
    dbPool:
      maxOpenConnections: 2
      maxIdleConnections: 2
    globalRegistryUrl: http://compass-external-services-mock.compass-system.svc.cluster.local:8087/.well-known/open-resource-discovery
    maxParallelWebhookProcessors: 4
    maxParallelDocumentsPerApplication: 10
    maxParallelSpecificationProcessors: 100
    ordWebhookPartialProcessURL: ""
    ordWebhookPartialProcessMaxDays: 0
    ordWebhookPartialProcessing: false
    containerName: "ord-aggregator"
  systemFetcher:
    enabled: false
    name: "system-fetcher"
    schedule: "0 0 * * *"
    manageSecrets: true
    # enableSystemDeletion - whether systems in deleted state should be deleted from director database
    enableSystemDeletion: true
    # fetchParallelism - shows how many http calls will be made in parallel to fetch systems
    fetchParallellism: 30
    # queueSize - shows how many system fetches (individual requests may fetch more than 1 system)
    # can be put in the queue for processing before blocking. It is best for the queue to be about 2 times bigger than the parallellism
    queueSize: 100
    # fetchRequestTimeout - shows the timeout to wait for oauth token and for fetching systems (in one request) separately
    fetchRequestTimeout: "30s"
    # directorRequestTimeout - graphql requests timeout to director
    directorRequestTimeout: "30s"
    dbPool:
      maxOpenConnections: 20
      maxIdleConnections: 2
    # systemsAPIEndpoint - endpoint of the service to fetch systems from
    systemsAPIEndpoint: ""
    # systemsAPIFilterCriteria - criteria for fetching systems
    systemsAPIFilterCriteria: ""
    appTemplatesProductLabel: "systemRole"
    systemSourceKey: "prop"
    appTemplates: []
    templatePlaceholderToSystemKeyMappings: '[ { "placeholder_name": "name", "system_key": "displayName" }, { "placeholder_name": "display-name", "system_key": "displayName" }, { "placeholder_name": "systemNumber", "system_key": "systemNumber" }, { "placeholder_name": "productId", "system_key": "productId" }, { "placeholder_name": "ppmsProductVersionId", "system_key": "ppmsProductVersionId", "optional": true }, { "placeholder_name": "region", "system_key": "additionalAttributes.systemSCPLandscapeID", "optional": true }, { "placeholder_name": "description", "system_key": "productDescription", "optional": true }, { "placeholder_name": "baseUrl", "system_key": "additionalUrls.mainUrl", "optional": true }, { "placeholder_name": "providerName", "system_key": "infrastructureProvider", "optional": true } ]'
    templateOverrideApplicationInput: '{"name": "{{name}}","description": "{{description}}","providerName": "{{providerName}}","statusCondition": "INITIAL","systemNumber": "{{systemNumber}}","labels": {"managed": "true","productId": "{{productId}}","ppmsProductVersionId": "{{ppmsProductVersionId}}","region": "{{region}}"},"baseUrl": "{{baseUrl}}"}'
    http:
      client:
        skipSSLValidation: false
    oauth:
      client: "client_id"
      tokenEndpointProtocol: "https"
      tokenBaseHost: "compass-external-services-mock-sap-mtls"
      tokenPath: "/cert/token"
      scopesClaim: "scopes"
      tenantHeaderName: "x-zid"
      tokenRequestTimeout: 30s
      skipSSLValidation: true
    secret:
      name: "compass-system-fetcher-secret"
      clientIdKey: client-id
      oauthUrlKey: url
    paging:
      pageSize: 200
      sizeParam: "$top"
      skipParam: "$skip"
    containerName: "system-fetcher"
  tenantFetchers:
    job1:
      enabled: false
      job:
        interval: "5m"
      configMapNamespace: "compass-system"
      manageSecrets: true
      providerName: "compass"
      tenantType: "subaccount"
      schedule: "*/5 * * * *"
      tenantInsertChunkSize: "500"
      kubernetes:
        configMapNamespace: "compass-system"
        pollInterval: 2s
        pollTimeout: 1m
        timeout: 2m
      authConfig:
        skipSSLValidation: true
        oauthMode: "oauth-mtls"
        clientIDPath: "clientid"
        clientSecretPath: "secret"
        clientCertPath: "cert"
        clientKeyPath: "key"
        tokenEndpointPath: "url"
        tokenURLPath: "/cert/token"
      queryMapping:
        regionField: "region"
        pageNumField: "pageNum"
        pageSizeField: "pageSize"
        timestampField: "timestamp"
      query:
        startPage: "0"
        pageSize: "100"
      api:
        regionName: "central"
        authConfigSecretKey: "central"
        fieldMapping:
          totalPagesField: "totalPages"
          totalResultsField: "totalResults"
          tenantEventsField: "events"
          idField: "id"
          nameField: "name"
          customerIdField: "customerId"
          subdomainField: "subdomain"
          discriminatorField: ""
          discriminatorValue: ""
          detailsField: "details"
          entityTypeField: "entityType"
          globalAccountID: "gaID"
          regionField: "region"
          movedSubaccountTargetField: "targetGlobalAccountGUID"
          movedSubaccountSourceField: "sourceGlobalAccountGUID"
        endpoints:
          accountCreated: "127.0.0.1/events?type=account-created"
          accountDeleted: "127.0.0.1/events?type=account-deleted"
          accountUpdated: "127.0.0.1/events?type=account-updated"
          subaccountCreated: "127.0.0.1/events?type=subaccount-created"
          subaccountDeleted: "127.0.0.1/events?type=subaccount-deleted"
          subaccountUpdated: "127.0.0.1/events?type=subaccount-updated"
          subaccountMoved: "127.0.0.1/events?type=subaccount-moved"
      regionalConfig:
        fieldMapping:
          totalPagesField: "totalPages"
          totalResultsField: "totalResults"
          tenantEventsField: "events"
          idField: "guid"
          nameField: "displayName"
          customerIdField: "customerId"
          subdomainField: "subdomain"
          discriminatorField: ""
          discriminatorValue: ""
          detailsField: "details"
          entityTypeField: "entityType"
          globalAccountID: "globalAccountGUID"
          regionField: "region"
          movedSubaccountTargetField: "targetGlobalAccountGUID"
          movedSubaccountSourceField: "sourceGlobalAccountGUID"
        regions:
          eu-east:
            api:
              oauthMode: "oauth-mtls"
              authConfigSecretKey: "central"
              endpoints:
                accountCreated: "127.0.0.1/events?type=account-created"
                accountDeleted: "127.0.0.1/events?type=account-deleted"
                accountUpdated: "127.0.0.1/events?type=account-updated"
                subaccountCreated: "127.0.0.1/events?type=subaccount-created"
                subaccountDeleted: "127.0.0.1/events?type=subaccount-deleted"
                subaccountUpdated: "127.0.0.1/events?type=subaccount-updated"
                subaccountMoved: "127.0.0.1/events?type=subaccount-moved"
      dbPool:
        maxOpenConnections: 1
        maxIdleConnections: 1
  metrics:
    enabled: true
    pushEndpoint: http://monitoring-prometheus-pushgateway.kyma-system.svc.cluster.local:9091
  externalServicesMock:
    enabled: false
    certSecuredPort: 8081
    ordCertSecuredPort: 8082
    unsecuredPort: 8083
    basicSecuredPort: 8084
    oauthSecuredPort: 8085
    ordGlobalRegistryCertPort: 8086
    ordGlobalRegistryUnsecuredPort: 8087
    unsecuredPortWithAdditionalContent: 8088
    unsecuredMultiTenantPort: 8089
    certSecuredHost: compass-external-services-mock-sap-mtls
    ordCertSecuredHost: compass-external-services-mock-sap-mtls-ord
    ordGlobalCertSecuredHost: compass-external-services-mock-sap-mtls-global-ord-registry
    unSecuredHost: compass-external-services-mock
    host: compass-external-services-mock.compass-system.svc.cluster.local
    saasAppNamesSecret:
      manage: false
    regionInstancesCredentials:
      manage: false
    oauthSecret:
      manage: false
      name: compass-external-services-mock-oauth-credentials
      clientIdKey: client-id
      clientSecretKey: client-secret
      oauthUrlKey: url
      oauthTokenPath: "/secured/oauth/token"
    auditlog:
      applyMockConfiguration: false
      managementApiPath: /audit-log/v2/configuration-changes/search
      mtlsTokenPath: "/cert/token"
      secret:
        name: "auditlog-instance-management"
        urlKey: url
        tokenUrlKey: token-url
        clientIdKey: client-id
        clientSecretKey: client-secret
        clientCertKey: client-cert
        clientKeyKey: client-key
    iasAdapter:
      consumerAppID: "consumer-app-id"
      consumerAppClientID: "consumer-client-id"
      consumerAppTenantID: "consumer-app-tenant-id"
      providerAppID: "provider-app-id"
      providerAppClientID: "provider-client-id"
      providerAppTenantID: "provider-app-tenant-id"
      apiName: "Test API Name"
  tests:
    http:
      client:
        skipSSLValidation: false
    externalCertConfiguration:
      ouCertSubaccountID: "bad76f69-e5c2-4d55-bca5-240944824b83"
      issuerLocalityRegion2: "local"
    director:
      skipPattern: ""
      externalCertIntSystemCN: "integration-system-test"
      supportedOrdApplicationType: "SAP temp1"
    tenantFetcher:
      tenantOnDemandID: "8d42d818-d4c4-4036-b82f-b199db7ffeb5"
      region: "eu-1"
      region2: "eu-2"
    ordAggregator:
      skipPattern: ""
    ordService:
      accountTenantID: "5577cf46-4f78-45fa-b55f-a42a3bdba868" # testDefaultTenant from our testing tenants
      skipPattern: "(.*Requesting_filtering_of_Bundles_that_have_only_ODATA_APIs|.*Requesting_filtering_of_Bundles_that_do_not_have_only_ODATA_APIs)"
    externalServicesMock:
      skipPattern: ""
      formationAsyncApi:
        responseDelayInSeconds: 3
    selfRegistration:
      region: "eu-1"
      region2: "eu-2"
    destination:
      consumerSubdomain: "compass-external-services-mock-sap-mtls"
    subscription:
      consumerSubdomain: "compass-external-services-mock-sap-mtls"
      tenants:
        providerAccountID: "5577cf46-4f78-45fa-b55f-a42a3bdba868" # testDefaultTenant from our testing tenants
        providerSubaccountID: "47b4575a-f102-414a-8398-2d973ad65f3a" # TestProviderSubaccount from our testing tenants
        consumerAccountID: "5984a414-1eed-4972-af2c-b2b6a415c7d7" # ApplicationsForRuntimeTenantName from our testing tenants
        consumerSubaccountID: "1f538f34-30bf-4d3d-aeaa-02e69eef84ae" # randomly chosen
        consumerTenantID: "ba49f1aa-ddc1-43ff-943c-fe949857a34a" # randomly chosen
        providerSubaccountIDRegion2: "731b7bc4-5472-41d2-a447-e4c0f45de739" # TestProviderSubaccountRegion2 from our testing tenants
        consumerAccountIDTenantHierarchy: "5577cf46-4f78-45fa-b55f-a42a3bdba868" # testDefaultTenant from our testing tenants; more info in 'TestFormationNotificationsTenantHierarchy'
        consumerSubaccountIDTenantHierarchy: "3cfcdd62-320d-403b-b66a-4ee3cdd06947" # TestIntegrationSystemManagedSubaccount from our testing tenants; more info in 'TestFormationNotificationsTenantHierarchy'
      oauthSecret:
        manage: false
        name: compass-subscription-secret
        clientIdKey: client-id
        clientSecretKey: client-secret
        oauthUrlKey: url
      propagatedProviderSubaccountHeader: "X-Provider-Subaccount"
      externalClientCertTestSecretName: "external-client-certificate-test-secret"
      externalClientCertTestSecretNamespace: "compass-system"
      externalCertTestJobName: "external-certificate-rotation-test-job"
      certSvcInstanceTestSecretName: "cert-svc-secret"
      certSvcInstanceTestRegion2SecretName: "cert-svc-secret-eu2"
      consumerTokenURL: "http://compass-external-services-mock.compass-system.svc.cluster.local:8080"
      subscriptionURL: "http://compass-external-services-mock.compass-system.svc.cluster.local:8080"
      subscriptionProviderIdValue: "id-value!t12345"
      subscriptionProviderAppNameValue: "subscriptionProviderAppNameValue"
    namespace: kyma-system
    connectivityAdapterFQDN: http://compass-connectivity-adapter.compass-system.svc.cluster.local
    externalServicesMockFQDN: http://compass-external-services-mock.compass-system.svc.cluster.local
    ordServiceFQDN: http://compass-ord-service.compass-system.svc.cluster.local
    systemBrokerFQDN: http://compass-system-broker.compass-system.svc.cluster.local
    tenantFetcherFQDN: http://compass-tenant-fetcher.compass-system.svc.cluster.local
    hydratorFQDN: http://compass-hydrator.compass-system.svc.cluster.local
    basicCredentials:
      manage: false
      secretName: "test-basic-credentials-secret"
    db:
      maxOpenConnections: 3
      maxIdleConnections: 1
    securityContext: # Set on container level
      runAsUser: 2000
      allowPrivilegeEscalation: false
  expectedSchemaVersionUpdateJob:
    cm:
      name: "expected-schema-version"
    ias_adapter:
      cm:
        name: "ias-adapter-expected-schema-version"
  migratorJob:
    nodeSelectorEnabled: false
    pvc:
      name: "compass-director-migrations"
      namespace: "compass-system"
      migrationsPath: "/compass-migrations"
      storageClass: local-path
    ias_adapter:
      pvc:
        name: "compass-ias-adapter-migrations"
        namespace: "compass-system"
        migrationsPath: "/compass-ias-adapter-migrations"
        storageClass: local-path
  http:
    client:
      skipSSLValidation: false
  pairingAdapter:
    templateName: "pairing-adapter-app-template"
    watcherCorrelationID: "pairing-adapter-watcher-id"
    configMap:
      manage: false
      key: "config.json"
      name: "pairing-adapter-config-local"
      namespace: "compass-system"
      localAdapterFQDN: "http://compass-pairing-adapter.compass-system.svc.cluster.local/adapter-local-mtls"
      integrationSystemID: "d3e9b9f5-25dc-4adb-a0a0-ed69ef371fb6"
    e2e:
      appName: "test-app"
      appID: "123-test-456"
      clientUser: "test-user"
      tenant: "test-tenant"
  # Scopes assigned for every new Client Credentials by given object type (Runtime / Application / Integration System)
  # and scopes mapped to a consumer with the given type, then that consumer is using a client certificate
  scopes:
    scopesPerConsumerType:
      business_integration:
        - "application_template:read"
        - "application_template:write"
        - "formation:read"
        - "formation:write"
        - "formation.state:write"
        - "formation_template:read"
        - "formation_template:write"
        - "formation_template.webhooks:read"
      managed_application_provider_operator:
        - "application.local_tenant_id:write"
        - "application_template:write"
        - "application_template:read"
        - "application_template.webhooks:read"
        - "internal_visibility:read"
        - "webhook:write"
        - "certificate_subject_mapping:write"
      managed_application_consumer: []
      landscape_resource_operator:
        - "application:read"
        - "application:write"
        - "application.local_tenant_id:write"
        - "tenant_access:write"
        - "formation:read"
        - "formation:write"
      technical_client:
        - "tenant:read"
        - "tenant:write"
      runtime:
        - "runtime:read"
        - "runtime:write"
        - "application:read"
        - "runtime.auths:read"
        - "bundle.instance_auths:read"
        - "runtime.webhooks:read"
        - "webhook:write"
      external_certificate:
        - "runtime:read"
        - "runtime:write"
        - "application:read"
        - "application:write"
        - "runtime.auths:read"
        - "bundle.instance_auths:read"
        - "runtime.webhooks:read"
        - "webhook:write"
        - "application_template:read"
        - "application_template:write"
        - "formation_template:read"
        - "formation_template:write"
        - "formation_template.webhooks:read"
      application:
        - "application:read"
        - "application:write"
        - "application.auths:read"
        - "application.webhooks:read"
        - "application.application_template:read"
        - "bundle.instance_auths:read"
        - "document.fetch_request:read"
        - "event_spec.fetch_request:read"
        - "api_spec.fetch_request:read"
        - "fetch-request.auth:read"
        - "webhook:write"
      integration_system:
        - "application:read"
        - "application:write"
        - "application.local_tenant_id:write"
        - "application_template:read"
        - "application_template:write"
        - "runtime:read"
        - "runtime:write"
        - "integration_system:read"
        - "label_definition:read"
        - "label_definition:write"
        - "automatic_scenario_assignment:read"
        - "integration_system.auths:read"
        - "application_template.webhooks:read"
        - "formation:write"
        - "formation:read"
        - "internal_visibility:read"
        - "application.auths:read"
        - "webhook:write"
        - "formation_template:read"
        - "formation_template.webhooks:read"
      super_admin:
        - "application:read"
        - "application:write"
        - "application.local_tenant_id:write"
        - "application_template:read"
        - "application_template:write"
        - "integration_system:read"
        - "integration_system:write"
        - "runtime:read"
        - "runtime:write"
        - "label_definition:read"
        - "label_definition:write"
        - "eventing:manage"
        - "tenant:read"
        - "tenant:write"
        - "automatic_scenario_assignment:read"
        - "application.auths:read"
        - "application.webhooks:read"
        - "application.application_template:read"
        - "application_template.webhooks:read"
        - "bundle.instance_auths:read"
        - "document.fetch_request:read"
        - "event_spec.fetch_request:read"
        - "api_spec.fetch_request:read"
        - "integration_system.auths:read"
        - "runtime.auths:read"
        - "fetch-request.auth:read"
        - "webhooks.auth:read"
        - "formation:write"
        - "formation:read"
        - "internal_visibility:read"
        - "runtime.webhooks:read"
        - "webhook:write"
        - "formation_template:read"
        - "formation_template:write"
        - "formation_template.webhooks:read"
        - "formation_constraint:read"
        - "formation_constraint:write"
        - "certificate_subject_mapping:read"
        - "certificate_subject_mapping:write"
        - "formation.state:write"
        - "tenant_access:write"
      default:
        - "runtime:read"
        - "runtime:write"
        - "tenant:read"<|MERGE_RESOLUTION|>--- conflicted
+++ resolved
@@ -139,11 +139,7 @@
       name: compass-pairing-adapter
     director:
       dir:
-<<<<<<< HEAD
       version: "PR-2995"
-=======
-      version: "PR-2986"
->>>>>>> 045e99d9
       name: compass-director
     hydrator:
       dir:
@@ -188,11 +184,7 @@
       name: compass-console
     e2e_tests:
       dir:
-<<<<<<< HEAD
       version: "PR-2981"
-=======
-      version: "PR-2986"
->>>>>>> 045e99d9
       name: compass-e2e-tests
   isLocalEnv: false
   isForTesting: false
