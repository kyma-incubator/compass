global:
  disableLegacyConnectivity: true
  defaultTenant: 3e64ebae-38b5-46a0-b1ed-9ccee153a0ae
  tenants:
    - name: default
      id: 3e64ebae-38b5-46a0-b1ed-9ccee153a0ae
      type: account
    - name: foo
      id: 1eba80dd-8ff6-54ee-be4d-77944d17b10b
      type: account
    - name: bar
      id: af9f84a9-1d3a-4d9f-ae0c-94f883b33b6e
      type: account
    - name: TestTenantSeparation
      id: f1c4b5be-b0e1-41f9-b0bc-b378200dcca0
      type: account
    - name: TestDeleteLastScenarioForApplication
      id: 0403be1e-f854-475e-9074-922120277af5
      type: account
    - name: Test_DeleteAutomaticScenarioAssignmentForSelector
      id: d9553135-6115-4c67-b4d9-962c00f3725f
      type: account
    - name: Test_AutomaticScenarioAssigmentForRuntime
      id: 8c733a45-d988-4472-af10-1256b82c70c0
      type: account
    - name: TestAutomaticScenarioAssignmentsWholeScenario
      id: 65a63692-c00a-4a7d-8376-8615ee37f45c
      type: account
    - name: TestTenantsQueryTenantNotInitialized
      id: 72329135-27fd-4284-9bcb-37ea8d6307d0
      type: account
    - name: Test Default
      id: 5577cf46-4f78-45fa-b55f-a42a3bdba868
      type: account
      parent: 2c4f4a25-ba9a-4dbc-be68-e0beb77a7eb0
    - name: Test_DefaultCustomer
      id: 2c4f4a25-ba9a-4dbc-be68-e0beb77a7eb0
      type: customer
    - name: TestListLabelDefinitions
      id: 3f641cf5-2d14-4e0f-a122-16e7569926f1
      type: account
    - name: Test_AutomaticScenarioAssignmentQueries
      id: 8263cc13-5698-4a2d-9257-e8e76b543e88
      type: account
    - name: TestGetScenariosLabelDefinitionCreatesOneIfNotExists
      id: 2263cc13-5698-4a2d-9257-e8e76b543e33
      type: account
    - name: TestApplicationsForRuntime
      id: 5984a414-1eed-4972-af2c-b2b6a415c7d7
      type: account
    - name: Test_DeleteAutomaticScenarioAssignmentForScenario
      id: d08e4cb6-a77f-4a07-b021-e3317a373597
      type: account
    - name: TestApplicationsForRuntimeWithHiddenApps
      id: 7e1f2df8-36dc-4e40-8be3-d1555d50c91c
      type: account
    - name: TestTenantsQueryTenantInitialized
      id: 8cf0c909-f816-4fe3-a507-a7917ccd8380
      type: account
    - name: TestDeleteApplicationIfInScenario
      id: 0d597250-6b2d-4d89-9c54-e23cb497cd01
      type: account
    - name: TestProviderSubaccount
      id: f8075207-1478-4a80-bd26-24a4785a2bfd
      type: subaccount
      parent: 5577cf46-4f78-45fa-b55f-a42a3bdba868
    - name: TestIntegrationSystemSubaccount
      id: 123e4567-e89b-12d3-a456-426614174001
      type: subaccount
      parent: 5577cf46-4f78-45fa-b55f-a42a3bdba868
    - name: TestIntegrationSystemManagedAccount
      id: 7e8ab2e3-3bb4-42e3-92b2-4e0bf48559d3
      type: account
      parent: 5577cf46-4f78-45fa-b55f-a42a3bdba868

  images:
    containerRegistry:
      path: eu.gcr.io/kyma-project/incubator
    connector:
      dir:
      version: "PR-2120"
    connectivity_adapter:
      dir:
      version: "PR-2082"
    pairing_adapter:
      dir:
      version: "PR-2118"
    director:
      dir:
<<<<<<< HEAD
      version: "PR-2119"
=======
      version: "PR-2120"
>>>>>>> 777789a1
    gateway:
      dir:
      version: "PR-2077"
    operations_controller:
      dir:
      version: "PR-2118"
    ord_service:
      dir:
      version: "PR-48"
    schema_migrator:
      dir:
      version: "PR-2115"
    system_broker:
      dir:
      version: "PR-2084"
    certs_setup_job:
      containerRegistry:
        path: eu.gcr.io/kyma-project
      dir:
      version: "0a651695"
    external_services_mock:
      dir:
      version: "PR-2118"
    console:
      dir:
      version: "PR-47"
    e2e_tests:
      dir:
      version: "PR-2120"
  isLocalEnv: false
  oauth2:
    host: oauth2
  livenessProbe:
    initialDelaySeconds: 30
    timeoutSeconds: 1
    periodSeconds: 10
  readinessProbe:
    initialDelaySeconds: 5
    timeoutSeconds: 1
    periodSeconds: 2

  agentPreconfiguration: false

  director:
    host: compass-director.compass-system.svc.cluster.local
    prefix: /director
    graphql:
      external:
        port: 3000
    validator:
      port: 8080
    metrics:
      port: 3003
      enableClientInstrumentation: true
      censoredFlows: "JWT"
    operations:
      port: 3002
      path: "/operation"
      lastOperationPath: "/last_operation"
    info:
      path: "/v1/info"
    selfRegister:
      secret:
        name: "compass-external-services-mock-oauth-credentials"
        clientIdKey: client-id
        clientSecretKey: client-secret
        urlKey: url
      oauthTokenPath: "/secured/oauth/token"
      distinguishLabel: "distinguishingLabel"
      label: "selfRegLabel"
      labelValuePrefix: "self-reg-prefix-"
      responseKey: "self-reg-key"
      path: "/external-api/self-reg"
      nameQueryParam: "name"
      tenantQueryParam: "tenant"
      requestBodyPattern: '{"key": "%s"}'

    clientIDHeaderKey: client_user
    suggestTokenHeaderKey: suggest_token

  auditlog:
    configMapName: "compass-gateway-auditlog-config"
    tokenPath: "/oauth/token"
    secret:
      name: "compass-gateway-auditlog-secret"
      urlKey: url
      clientIdKey: client-id
      clientSecretKey: client-secret

  log:
    format: "kibana"

  testCredentials:
    secretName: "test-credentials-secret"

  enableCompassDefaultScenarioAssignment: true

  tenantConfig:
    useDefaultTenants: true
    dbPool:
      maxOpenConnections: 1
      maxIdleConnections: 1

  connector:
    prefix: /connector
    graphql:
      external:
        port: 3000
    validator:
      port: 8080
    # If secrets do not exist they will be created
    secrets:
      ca:
        name: compass-connector-app-ca
        namespace: compass-system
        certificateKey: ca.crt
        keyKey: ca.key
      rootCA:
        namespace: istio-system # For Ingress Gateway to work properly the namespace needs to be istio-system
        # In order for istio mTLS to work we should have two different secrets one containing the server certificate (let’s say X) and one used for validation of the client’s certificates.
        # The second one should be our root certificate and istio wants it to be named X-cacert. (-cacert suffix).
        # This is the reason for the confusing name of our root certificate. https://preliminary.istio.io/v1.6/docs/tasks/traffic-management/ingress/secure-ingress/#configure-a-mutual-tls-ingress-gateway
        cacert: compass-gateway-mtls-certs-cacert # For cert-rotation the cacert should be in different secret
        certificateKey: cacert
    certificateDataHeader: "Certificate-Data"
    revocation:
      configmap:
        name: revocations-config
        namespace: "{{ .Release.Namespace }}"
    # If key and certificate are not provided they will be generated
    caKey: ""
    caCertificate: ""
    subjectConsumerMappingConfig: '[{"consumer_type": "Integration System", "tenant_access_level": "account", "subject": "C=DE, L=local, O=SAP SE, OU=Region, OU=SAP Cloud Platform Clients, OU=123e4567-e89b-12d3-a456-426614174001, CN=compass"}]'

  system_broker:
    enabled: true
    port: 5001
    prefix: /broker
    tokenProviderFromHeader:
      forwardHeaders: Authorization
    tokenProviderFromSecret:
      enabled: false
      secrets:
        integrationSystemCredentials:
          name: compass-system-broker-credentials
          namespace: compass-system
    testNamespace: kyma-system

  gateway:
    port: 3000
    tls:
      host: compass-gateway
      secure:
        internal:
          host: compass-gateway-internal
        oauth:
          host: compass-gateway-auth-oauth
    mtls:
      host: compass-gateway-mtls
      certSecret: compass-gateway-mtls-certs
      external:
        host: compass-gateway-sap-mtls
        certSecret: compass-gateway-mtls-certs # Use connector's root CA as root CA by default. This should be overridden for productive deployments.
    headers:
      request:
        remove:
          - "Client-Id-From-Token"
          - "Client-Id-From-Certificate"
          - "Client-Certificate-Hash"
          - "Certificate-Data"

  operations_controller:
    enabled: true

  connectivity_adapter:
    port: 8080
    tls:
      host: adapter-gateway
    mtls:
      host: adapter-gateway-mtls

  oathkeeperFilters:
    workloadLabel: oathkeeper
    namespace: kyma-system
    tokenDataHeader: "Connector-Token"
    certificateDataHeader: "Certificate-Data"

  istio:
    externalMtlsGateway:
      name: "compass-gateway-external-mtls"
      namespace: "compass-system"
    mtlsGateway:
      name: "compass-gateway-mtls"
      namespace: "compass-system"
    gateway:
      name: "kyma-gateway"
      namespace: "kyma-system"
    proxy:
      port: 15020
    namespace: istio-system
    ingressgateway:
      workloadLabel: istio-ingressgateway
      requestPayloadSizeLimit: 2097152 # 2 MB
      correlationHeaderRewriteFilter:
        expectedHeaders:
        - "x-request-id"
        - "x-correlation-id"
        - "x-correlationid"
        - "x-forrequest-id"
        - "x-vcap-request-id"
        - "x-broker-api-request-identity"

  kubernetes:
    serviceAccountTokenJWKS: https://kubernetes.default.svc.cluster.local/openid/v1/jwks

  ingress:
    domainName: "kyma.local"

  database:
    manageSecrets: true
    embedded:
      enabled: true
      director:
        name: "postgres"
      directorDBName: "postgres"
    managedGCP:
      serviceAccountKey: ""
      instanceConnectionName: ""
      director:
        name: ""
        user: ""
        password: ""
      host: "localhost"
      hostPort: "5432"
      sslMode: ""

      #TODO remove below after migration to separate user will be done
      dbUser: ""
      dbPassword: ""
      directorDBName: ""

  oathkeeper:
    host: ory-oathkeeper-proxy.kyma-system.svc.cluster.local
    port: 4455
    timeout_ms: 120000
    idTokenConfig:
      claims: '{"scopes": "{{ print .Extra.scope }}","tenant": "{{ .Extra.tenant }}", "consumerID": "{{ print .Extra.consumerID}}", "consumerType": "{{ print .Extra.consumerType }}", "flow": "{{ print .Extra.flow }}", "onBehalfOf": "{{ print .Extra.onBehalfOf }}", "region": "{{ print .Extra.region }}", "tokenClientID": "{{ print .Extra.tokenClientID }}"}'
      internalClaims: '{"scopes": "application:read application:write application.webhooks:read application_template.webhooks:read webhooks.auth:read runtime:write runtime:read tenant:write","tenant":"{ {{ if .Header.Tenant }} \"consumerTenant\":\"{{ print (index .Header.Tenant 0) }}\", {{ end }} \"externalTenant\":\"\"}", "consumerType": "Internal Component", "flow": "Internal"}'
    mutators:
      runtimeMappingService:
        config:
          api:
            url: http://compass-director.compass-system.svc.cluster.local:3000/runtime-mapping
            retry:
              give_up_after: 6s
              max_delay: 2000ms
      authenticationMappingServices:
        tenant-fetcher:
          cfg:
            config:
              api:
                url: http://compass-director.compass-system.svc.cluster.local:3000/authn-mapping/tenant-fetcher
                retry:
                  give_up_after: 6s
                  max_delay: 2000ms
          authenticator:
            enabled: false
            createRule: true
            gatewayHost: "compass-gateway"
            trusted_issuers: '[{"domain_url": "compass-system.svc.cluster.local:8080", "scope_prefix": "prefix.", "protocol": "http"}]'
            attributes: '{"uniqueAttribute": { "key": "test", "value": "tenant-fetcher" }, "tenant": { "key": "tenant" }, "identity": { "key": "identity" } }'
            path: /tenants/<.*>
            upstreamComponent: "compass-tenant-fetcher"
        subscriber:
          cfg:
            config:
              api:
                url: http://compass-director.compass-system.svc.cluster.local:3000/authn-mapping/subscriber
                retry:
                  give_up_after: 6s
                  max_delay: 2000ms
          authenticator:
            enabled: false
            createRule: false
            gatewayHost: "compass-gateway-sap-mtls"
            trusted_issuers: '[{"domain_url": "compass-system.svc.cluster.local:8080", "scope_prefix": "prefix.", "protocol": "http"}]'
            attributes: '{"uniqueAttribute": { "key": "subsc-key-test", "value": "subscription-flow" }, "tenant": { "key": "tenant" }, "identity": { "key": "identity" } }'
            path: /<.*>
      tenantMappingService:
        config:
          api:
            url: http://compass-director.compass-system.svc.cluster.local:3000/tenant-mapping
            retry:
              give_up_after: 6s
              max_delay: 2000ms
      certificateResolverService:
        config:
          api:
            url: http://compass-connector.compass-system.svc.cluster.local:8080/v1/certificate/data/resolve
            retry:
              give_up_after: 6s
              max_delay: 2000ms
      tokenResolverService:
        config:
          api:
            url: http://compass-director.compass-system.svc.cluster.local:8080/v1/tokens/resolve
            retry:
              give_up_after: 6s
              max_delay: 2000ms

  tenantFetcher:
    host: compass-tenant-fetcher.compass-system.svc.cluster.local
    prefix: /tenants
    port: 3000
    requiredAuthScope: Callback
    authentication:
      jwksEndpoint: "http://ory-oathkeeper-api.kyma-system.svc.cluster.local:4456/.well-known/jwks.json"
    tenantProvider:
      tenantIdProperty: "tenantId"
      customerIdProperty: "customerId"
      subaccountTenantIdProperty: "subaccountTenantId"
      subdomainProperty: "subdomain"
      name: "provider"
      subscriptionProviderIdProperty: "subscriptionProviderId"
    server:
      handlerEndpoint: "/v1/callback/{tenantId}"
      regionalHandlerEndpoint: "/v1/regional/{region}/callback/{tenantId}"
      dependenciesEndpoint: "/v1/dependencies"
      tenantPathParam: "tenantId"
      regionPathParam: "region"
      subscriptionProviderLabelKey: "subscriptionProviderId"
      consumerSubaccountIdsLabelKey: "consumer_subaccount_ids"

  externalCertConfiguration:
    issuer: "C=DE, L=local, O=SAP SE, OU=SAP Cloud Platform Clients, CN=compass-ca"
    issuerLocality: "" # It's empty because in local setup we use connector CA which didn't have Locality property
    subjectPattern: "/C=DE/O=SAP SE/OU=SAP Cloud Platform Clients/OU=Region/OU=123e4567-e89b-12d3-a456-426614174001/L=%s/CN=%s"
    commonName: "compass"
    locality: "local"
    certSvcApiPath: "/cert"
    tokenPath: "/secured/oauth/token"
    secrets:
      externalCertSvcSecret:
        manage: true
        name: "cert-svc-secret"
        clientIdKey: client-id
        clientSecretKey: client-secret
        oauthUrlKey: url
        csrEndpointKey: csr-endpoint
      externalClientCertSecret:
        name: "external-client-certificate"
        namespace: compass-system
<<<<<<< HEAD
        certKey: "tls.crt"
        keyKey: "tls.key"
=======
        keyKey: tls.key
        crtKey: tls.crt
>>>>>>> 777789a1
    rotationCronjob:
      name: "external-certificate-rotation"
      schedule: "*/1 * * * *" # Executes every minute
      certValidity: "7"
      clientCertRetryAttempts: "8"
    isLocalSetup: false

  ordService:
    host: compass-ord-service.compass-system.svc.cluster.local
    prefix: /open-resource-discovery-service/v0
    docsPrefix: /open-resource-discovery-docs
    staticPrefix: /open-resource-discovery-static/v0
    port: 3000
    defaultResponseType: "xml"

  ordAggregator:
    name: ord-aggregator
    enabled: true
    schedule: "*/1 * * * *"
    http:
      client:
        skipSSLValidation: false
    dbPool:
      maxOpenConnections: 2
      maxIdleConnections: 2

  systemFetcher:
    enabled: false
    name: "system-fetcher"
    schedule: "0 0 * * *"
    manageSecrets: true
    # enableSystemDeletion - whether systems in deleted state should be deleted from director database
    enableSystemDeletion: true
    # fetchParallelism - shows how many http calls will be made in parallel to fetch systems
    fetchParallellism: 30
    # queueSize - shows how many system fetches (individual requests may fetch more than 1 system)
    # can be put in the queue for processing before blocking. It is best for the queue to be about 2 times bigger than the parallellism
    queueSize: 100
    # fetchRequestTimeout - shows the timeout to wait for oauth token and for fetching systems (in one request) separately
    fetchRequestTimeout: "5s"
    # directorRequestTimeout - graphql requests timeout to director
    directorRequestTimeout: "30s"
    dbPool:
      maxOpenConnections: 2
      maxIdleConnections: 2
    # systemsAPIEndpoint - endpoint of the service to fetch systems from
    systemsAPIEndpoint: ""
    # systemsAPIFilterCriteria - criteria for fetching systems
    systemsAPIFilterCriteria: ""
    # systemsAPIFilterTenantCriteriaPattern - criateria for fetching systems with tenant filter
    systemsAPIFilterTenantCriteriaPattern: ""
    # systemToTemplateMappings - how to map system properties to an existing application template
    systemToTemplateMappings: '{}'
    templatePlaceholderToSystemKeyMappings: '[{"placeholder_name": "name","system_key": "displayName"},{"placeholder_name": "display-name","system_key": "displayName"},{"placeholder_name": "systemNumber","system_key": "systemNumber"},{"placeholder_name": "description","system_key": "productDescription", "optional": true},{"placeholder_name": "baseUrl","system_key": "baseUrl", "optional":true},{"placeholder_name": "providerName","system_key": "infrastructureProvider", "optional": true}]'
    templateOverrideApplicationInput: '{"name": "{{name}}","description": "{{description}}","providerName": "{{providerName}}","statusCondition": "INITIAL","systemNumber": "{{systemNumber}}","labels": {"managed": "true"},"baseUrl": "{{baseUrl}}"}'
    http:
      client:
        skipSSLValidation: false
    oauth:
      client: ""
      secret: ""
      tokenEndpointProtocol: ""
      tokenBaseUrl: ""
      tokenPath: ""
      scopesClaim: ""
      tenantHeaderName: ""
    secret:
      name: "compass-system-fetcher-secret"
      clientIdKey: client-id
      clientSecretKey: client-secret
      oauthUrlKey: url
    paging:
      pageSize: 200
      sizeParam: "$top"
      skipParam: "$skip"

  tenantFetchers:
    job1:
      enabled: false
      configMapNamespace: "compass-system"
      manageSecrets: true
      providerName: "compass"
      schedule: "*/5 * * * *"
      tenantInsertChunkSize: "500"
      kubernetes:
        configMapNamespace: "compass-system"
        pollInterval: 2s
        pollTimeout: 1m
        timeout: 2m
      oauth:
        client: ""
        secret: ""
        tokenURL: ""
        tokenPath: ""
      secret:
        name: "compass-tenant-fetcher-secret-job1"
        clientIdKey: client-id
        clientSecretKey: client-secret
        oauthUrlKey: url
      endpoints:
        accountCreated: "127.0.0.1/events?type=account-created"
        accountDeleted: "127.0.0.1/events?type=account-deleted"
        accountUpdated: "127.0.0.1/events?type=account-updated"
        subaccountCreated: "127.0.0.1/events?type=subaccount-created"
        subaccountDeleted: "127.0.0.1/events?type=subaccount-deleted"
        subaccountUpdated: "127.0.0.1/events?type=subaccount-updated"
        subaccountMoved: "127.0.0.1/events?type=subaccount-moved"
      fieldMapping:
        totalPagesField: "totalPages"
        totalResultsField: "totalResults"
        tenantEventsField: "events"
        idField: "id"
        nameField: "name"
        customerIdField: "customerId"
        subdomainField: "subdomain"
        discriminatorField: ""
        discriminatorValue: ""
        detailsField: "details"
        entityTypeField: "entityType"
        parentIDField: "parentGuid"
        regionField: "region"
        movedSubaccountTargetField: "targetGlobalAccountGUID"
        movedSubaccountSourceField: "sourceGlobalAccountGUID"
      queryMapping:
        pageNumField: "pageNum"
        pageSizeField: "pageSize"
        timestampField: "timestamp"
      query:
        startPage: "0"
        pageSize: "100"
      shouldSyncSubaccounts: "false"
      dbPool:
        maxOpenConnections: 1
        maxIdleConnections: 1

  metrics:
    enabled: true
    pushEndpoint: http://monitoring-prometheus-pushgateway.kyma-system.svc.cluster.local:9091

  externalServicesMock:
    enabled: false
    auditlog: false
    certSecuredPort: 8081
    unsecuredPort: 8082
    basicSecuredPort: 8083
    oauthSecuredPort: 8084
    certSecuredHost: compass-external-services-mock-sap-mtls
    host: compass-external-services-mock.compass-system.svc.cluster.local
    oauthSecretName: compass-external-services-mock-oauth-credentials

  tests:
    ordService:
      skipPattern: ""
    director:
      skipPattern: ""
    namespace: kyma-system
    connectivityAdapterFQDN: http://compass-connectivity-adapter.compass-system.svc.cluster.local
    directorFQDN: http://compass-director.compass-system.svc.cluster.local
    connectorFQDN: http://compass-connector.compass-system.svc.cluster.local
    externalServicesMockFQDN: http://compass-external-services-mock.compass-system.svc.cluster.local
    ordServiceFQDN: http://compass-ord-service.compass-system.svc.cluster.local
    systemBrokerFQDN: http://compass-system-broker.compass-system.svc.cluster.local
    tenantFetcherFQDN: http://compass-tenant-fetcher.compass-system.svc.cluster.local
    db:
      maxOpenConnections: 3
      maxIdleConnections: 1
    skipTLSVerify: true

    token:
      server:
        enabled: false
        port: 5000
    securityContext: # Set on container level
      runAsUser: 2000
      allowPrivilegeEscalation: false

  expectedSchemaVersionUpdateJob:
    cm:
      name: "expected-schema-version"

  migratorJob:
    nodeSelectorEnabled: false
    pvc:
      name: "compass-director-migrations"
      namespace: "compass-system"
      migrationsPath: "/compass-migrations"

  http:
    client:
      skipSSLValidation: false

  pairingAdapter:
    e2e:
      appName: "test-app"
      appID: "123-test-456"
      clientUser: "test-user"
      tenant: "test-tenant"<|MERGE_RESOLUTION|>--- conflicted
+++ resolved
@@ -87,11 +87,7 @@
       version: "PR-2118"
     director:
       dir:
-<<<<<<< HEAD
       version: "PR-2119"
-=======
-      version: "PR-2120"
->>>>>>> 777789a1
     gateway:
       dir:
       version: "PR-2077"
@@ -444,13 +440,8 @@
       externalClientCertSecret:
         name: "external-client-certificate"
         namespace: compass-system
-<<<<<<< HEAD
         certKey: "tls.crt"
         keyKey: "tls.key"
-=======
-        keyKey: tls.key
-        crtKey: tls.crt
->>>>>>> 777789a1
     rotationCronjob:
       name: "external-certificate-rotation"
       schedule: "*/1 * * * *" # Executes every minute
