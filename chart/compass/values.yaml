--- conflicted
+++ resolved
@@ -123,12 +123,8 @@
       name: compass-pairing-adapter
     director:
       dir:
-<<<<<<< HEAD
       version: "PR-2574"
-=======
-      version: "PR-2578"
       name: compass-director
->>>>>>> c0ff8e18
     hydrator:
       dir:
       version: "PR-2575"
@@ -160,24 +156,16 @@
       version: "0a651695"
     external_services_mock:
       dir:
-<<<<<<< HEAD
       version: "PR-2574"
-=======
-      version: "PR-2575"
       name: compass-external-services-mock
->>>>>>> c0ff8e18
     console:
       dir:
       version: "PR-71"
       name: compass-console
     e2e_tests:
-      dir:
-<<<<<<< HEAD
+      dir:nt
       version: "PR-2574"
-=======
-      version: "PR-2572"
       name: compass-e2e-tests
->>>>>>> c0ff8e18
   isLocalEnv: false
   isForTesting: false
   oauth2:
