--- conflicted
+++ resolved
@@ -75,11 +75,7 @@
       version: "PR-2003"
     director:
       dir:
-<<<<<<< HEAD
-      version: "PR-2013"
-=======
       version: "PR-2019"
->>>>>>> 2b1675a1
     gateway:
       dir:
       version: "PR-2003"
