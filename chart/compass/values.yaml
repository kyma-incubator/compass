global:
  disableLegacyConnectivity: true
  defaultTenant: 3e64ebae-38b5-46a0-b1ed-9ccee153a0ae
  tenants: # tenant order matters, so new tenants should be added to the end of the list
    - name: default
      id: 3e64ebae-38b5-46a0-b1ed-9ccee153a0ae
      type: account
    - name: foo
      id: 1eba80dd-8ff6-54ee-be4d-77944d17b10b
      type: account
    - name: bar
      id: af9f84a9-1d3a-4d9f-ae0c-94f883b33b6e
      type: account
    - name: TestTenantSeparation
      id: f1c4b5be-b0e1-41f9-b0bc-b378200dcca0
      type: account
    - name: TestDeleteLastScenarioForApplication
      id: 0403be1e-f854-475e-9074-922120277af5
      type: account
    - name: Test_DeleteAutomaticScenarioAssignmentForSelector
      id: d9553135-6115-4c67-b4d9-962c00f3725f
      type: account
    - name: Test_AutomaticScenarioAssigmentForRuntime
      id: 8c733a45-d988-4472-af10-1256b82c70c0
      type: account
    - name: TestAutomaticScenarioAssignmentsWholeScenario
      id: 65a63692-c00a-4a7d-8376-8615ee37f45c
      type: account
    - name: TestTenantsQueryTenantNotInitialized
      id: 72329135-27fd-4284-9bcb-37ea8d6307d0
      type: account
    - name: Test Default
      id: 5577cf46-4f78-45fa-b55f-a42a3bdba868
      type: account
      parent: 2c4f4a25-ba9a-4dbc-be68-e0beb77a7eb0
    - name: Test_DefaultCustomer
      id: 2c4f4a25-ba9a-4dbc-be68-e0beb77a7eb0
      type: customer
    - name: TestListLabelDefinitions
      id: 3f641cf5-2d14-4e0f-a122-16e7569926f1
      type: account
    - name: Test_AutomaticScenarioAssignmentQueries
      id: 8263cc13-5698-4a2d-9257-e8e76b543e88
      type: account
    - name: TestGetScenariosLabelDefinitionCreatesOneIfNotExists
      id: 2263cc13-5698-4a2d-9257-e8e76b543e33
      type: account
    - name: TestApplicationsForRuntime
      id: 5984a414-1eed-4972-af2c-b2b6a415c7d7
      type: account
    - name: Test_DeleteAutomaticScenarioAssignmentForScenario
      id: d08e4cb6-a77f-4a07-b021-e3317a373597
      type: account
    - name: TestApplicationsForRuntimeWithHiddenApps
      id: 7e1f2df8-36dc-4e40-8be3-d1555d50c91c
      type: account
    - name: TestTenantsQueryTenantInitialized
      id: 8cf0c909-f816-4fe3-a507-a7917ccd8380
      type: account
    - name: TestDeleteApplicationIfInScenario
      id: 0d597250-6b2d-4d89-9c54-e23cb497cd01
      type: account
    - name: TestProviderSubaccount
      id: f8075207-1478-4a80-bd26-24a4785a2bfd
      type: subaccount
      parent: 5577cf46-4f78-45fa-b55f-a42a3bdba868
    - name: TestCertificateSubaccount
      id: 123e4567-e89b-12d3-a456-426614174001
      type: subaccount
      parent: 5577cf46-4f78-45fa-b55f-a42a3bdba868
    - name: TestNsAdapter
      id: 08b6da37-e911-48fb-a0cb-fa635a6c5678
      type: subaccount
      parent: 5577cf46-4f78-45fa-b55f-a42a3bdba868
    - name: TestNsAdapterSubaccountWithApplications
      id: 08b6da37-e911-48fb-a0cb-fa635a6c4321
      type: subaccount
      parent: 5577cf46-4f78-45fa-b55f-a42a3bdba868
    - name: TestIntegrationSystemManagedSubaccount
      id: 3cfcdd62-320d-403b-b66a-4ee3cdd06947
      type: subaccount
      parent: 5577cf46-4f78-45fa-b55f-a42a3bdba868
    - name: TestIntegrationSystemManagedAccount
      id: 7e8ab2e3-3bb4-42e3-92b2-4e0bf48559d3
      type: account
      parent: 2c4f4a25-ba9a-4dbc-be68-e0beb77a7eb0
    - name: TestSystemFetcherAccount
      id: c395681d-11dd-4cde-bbcf-570b4a153e79
      type: account
      parent: 2c4f4a25-ba9a-4dbc-be68-e0beb77a7eb0
    - name: TestConsumerSubaccount
      id: 1f538f34-30bf-4d3d-aeaa-02e69eef84ae
      type: subaccount
      parent: 5984a414-1eed-4972-af2c-b2b6a415c7d7
  images:
    containerRegistry:
      path: eu.gcr.io/kyma-project/incubator
    connector:
      dir:
      version: "PR-2268"
    connectivity_adapter:
      dir:
      version: "PR-2297"
    pairing_adapter:
      dir:
      version: "PR-2297"
    director:
      dir:
<<<<<<< HEAD
      version: "PR-2337"
=======
      version: "PR-2330"
>>>>>>> 931409b5
    hydrator:
      dir:
      version: "PR-2268"
    gateway:
      dir:
      version: "PR-2297"
    operations_controller:
      dir:
      version: "PR-2297"
    ord_service:
      dir:
      version: "PR-65"
    schema_migrator:
      dir:
      version: "PR-2314"
    system_broker:
      dir:
      version: "PR-2297"
    certs_setup_job:
      containerRegistry:
        path: eu.gcr.io/kyma-project
      dir:
      version: "0a651695"
    external_services_mock:
      dir:
      version: "PR-2307"
    console:
      dir:
      version: "PR-65"
    e2e_tests:
      dir:
      version: "PR-2330"
  isLocalEnv: false
  isForTesting: false
  oauth2:
    host: oauth2
  livenessProbe:
    initialDelaySeconds: 30
    timeoutSeconds: 1
    periodSeconds: 10
  readinessProbe:
    initialDelaySeconds: 5
    timeoutSeconds: 1
    periodSeconds: 2
  agentPreconfiguration: false
  nsAdapter:
    external:
      port: 3005
    e2eTests:
      gatewayHost: "compass-gateway-xsuaa"
    prefix: /nsadapter
    path: /nsadapter/api/v1/notifications
    systemToTemplateMappings: '[{  "Name": "S4HANA",  "SourceKey": ["type"],  "SourceValue": ["abapSys"]},{  "Name": "S4HANA",  "SourceKey": ["type"],  "SourceValue": ["nonSAPsys"]},{  "Name": "S4HANA",  "SourceKey": ["type"],  "SourceValue": ["hana"]}]'
    secret:
      name: nsadapter-secret
      subaccountKey: subaccount
      local:
        subaccountValue: subaccount
    authSecret:
      name: "compass-external-services-mock-oauth-credentials"
      clientIdKey: client-id
      clientSecretKey: client-secret
      tokenUrlKey: url
      instanceUrlKey: url
      certKey: cert
      keyKey: key
    registerPath: "/register"
    tokenPath: "/secured/oauth/token"
    createClonePattern: '{"key": "%s"}'
    createBindingPattern: '{}'
    useClone: "false"
  director:
    host: compass-director.compass-system.svc.cluster.local
    prefix: /director
    graphql:
      external:
        port: 3000
    tls:
      secure:
        internal:
          host: compass-director-internal
    validator:
      port: 8080
    metrics:
      port: 3003
      enableGraphqlOperationInstrumentation: true
    operations:
      port: 3002
      path: "/operation"
      lastOperationPath: "/last_operation"
    info:
      path: "/v1/info"
    selfRegister:
      secret:
        name: "region-instances-credentials"
        key: "keyConfig"
        path: "/tmp"
      clientIdPath: "clientId"
      clientSecretPath: "clientSecret"
      urlPath: "url"
      tokenUrlPath: "tokenUrl"
      clientCertPath: "clientCert"
      clientKeyPath: "clientKey"
      local:
        templateMappings:
          clientIDMapping: '{{ printf "\"%s\":\"client_id\"" .Values.global.director.selfRegister.clientIdPath }}'
          clientSecretMapping: '{{ printf "\"%s\":\"client_secret\"" .Values.global.director.selfRegister.clientSecretPath }}'
          urlMapping: '{{ printf "\"%s\":\"http://compass-external-services-mock.%s.svc.cluster.local:%s\"" .Values.global.director.selfRegister.urlPath .Release.Namespace (.Values.service.port | toString) }}'
          tokenURLMapping: '{{ printf "\"%s\":\"https://%s.%s:%s\"" .Values.global.director.selfRegister.tokenUrlPath .Values.global.externalServicesMock.certSecuredHost .Values.global.ingress.domainName (.Values.service.certPort | toString) }}'
          x509CertificateMapping: '{{ printf "\"%s\":\"%s\"" .Values.global.director.selfRegister.clientCertPath .Values.global.connector.caCertificate }}'
          x509KeyMapping: '{{ printf "\"%s\":\"%s\"" .Values.global.director.selfRegister.clientKeyPath .Values.global.connector.caKey }}'
      oauthTokenPath: "/cert/token"
      oauthMode: "oauth-mtls"
      label: "selfRegLabel"
      labelValuePrefix: "self-reg-prefix-"
      responseKey: "self-reg-key"
      path: "/external-api/self-reg"
      nameQueryParam: "name"
      tenantQueryParam: "tenant"
      requestBodyPattern: '{"key": "%s"}'
    clientIDHeaderKey: client_user
    suggestTokenHeaderKey: suggest_token
    fetchTenantEndpoint: '{{ printf "https://%s.%s%s/v1/fetch" .Values.global.gateway.tls.secure.internal.host .Values.global.ingress.domainName .Values.global.tenantFetcher.prefix }}'
  auditlog:
    configMapName: "compass-gateway-auditlog-config"
    mtlsTokenPath: "/cert/token"
    standardTokenPath: "/secured/oauth/token"
    skipSSLValidation: false
    secret:
      name: "compass-gateway-auditlog-secret"
      urlKey: url
      clientIdKey: client-id
      clientSecretKey: client-secret
      clientCertKey: client-cert
      clientKeyKey: client-key
  log:
    format: "kibana"
  enableCompassDefaultScenarioAssignment: true
  tenantConfig:
    useDefaultTenants: true
    dbPool:
      maxOpenConnections: 1
      maxIdleConnections: 1
  connector:
    prefix: /connector
    graphql:
      external:
        port: 3000
    validator:
      port: 8080
    # If secrets do not exist they will be created
    secrets:
      ca:
        name: compass-connector-app-ca
        namespace: compass-system
        certificateKey: ca.crt
        keyKey: ca.key
      rootCA:
        namespace: istio-system # For Ingress Gateway to work properly the namespace needs to be istio-system
        # In order for istio mTLS to work we should have two different secrets one containing the server certificate (let’s say X) and one used for validation of the client’s certificates.
        # The second one should be our root certificate and istio wants it to be named X-cacert. (-cacert suffix).
        # This is the reason for the confusing name of our root certificate. https://preliminary.istio.io/v1.6/docs/tasks/traffic-management/ingress/secure-ingress/#configure-a-mutual-tls-ingress-gateway
        cacert: compass-gateway-mtls-certs-cacert # For cert-rotation the cacert should be in different secret
        certificateKey: cacert
    revocation:
      configmap:
        name: revocations-config
        namespace: "{{ .Release.Namespace }}"
    # If key and certificate are not provided they will be generated
    caKey: ""
    caCertificate: ""
  system_broker:
    enabled: true
    port: 5001
    prefix: /broker
    tokenProviderFromHeader:
      forwardHeaders: Authorization
    tokenProviderFromSecret:
      enabled: false
      secrets:
        integrationSystemCredentials:
          name: compass-system-broker-credentials
          namespace: compass-system
    testNamespace: kyma-system
  gateway:
    port: 3000
    tls:
      host: compass-gateway
      adapterHost: compass-ns-adapter
      secure:
        internal:
          host: compass-gateway-internal
        oauth:
          host: compass-gateway-auth-oauth
    mtls:
      manageCerts: true
      host: compass-gateway-mtls
      certSecret: compass-gateway-mtls-certs
      external:
        host: compass-gateway-sap-mtls
        certSecret: compass-gateway-mtls-certs # Use connector's root CA as root CA by default. This should be overridden for productive deployments.
    headers:
      rateLimit: X-Flow-Identity
      request:
        remove:
          - "Client-Id-From-Token"
          - "Client-Id-From-Certificate"
          - "Client-Certificate-Hash"
          - "Certificate-Data"
  hydrator:
    host: compass-hydrator.compass-system.svc.cluster.local
    port: 3000
    prefix: /hydrators
    subjectConsumerMappingConfig: '[{"consumer_type": "Super Admin", "tenant_access_levels": ["customer", "account","subaccount"], "subject": "C=DE, L=local, O=SAP SE, OU=Region, OU=SAP Cloud Platform Clients, OU=f8075207-1478-4a80-bd26-24a4785a2bfd, CN=compass"},{"consumer_type": "Integration System", "tenant_access_levels": ["account","subaccount"], "subject": "C=DE, L=local, O=SAP SE, OU=Region, OU=SAP Cloud Platform Clients, OU=f8075207-1478-4a80-bd26-24a4785a2bfd, CN=integration-system-test"}]'
    certificateDataHeader: "Certificate-Data"
    http:
      client:
        skipSSLValidation: false
    metrics:
      port: 3003
      enableClientInstrumentation: true
      censoredFlows: "JWT"
  operations_controller:
    enabled: true
  connectivity_adapter:
    port: 8080
    tls:
      host: adapter-gateway
    mtls:
      host: adapter-gateway-mtls
  oathkeeperFilters:
    workloadLabel: oathkeeper
    namespace: kyma-system
    tokenDataHeader: "Connector-Token"
    certificateDataHeader: "Certificate-Data"
  istio:
    externalMtlsGateway:
      name: "compass-gateway-external-mtls"
      namespace: "compass-system"
    mtlsGateway:
      name: "compass-gateway-mtls"
      namespace: "compass-system"
    gateway:
      name: "kyma-gateway"
      namespace: "kyma-system"
    proxy:
      port: 15020
    namespace: istio-system
    ingressgateway:
      workloadLabel: istio-ingressgateway
      requestPayloadSizeLimit2MB: 2097152
      requestPayloadSizeLimit2MBLabel: "2MB"
      requestPayloadSizeLimit5MB: 5097152
      requestPayloadSizeLimit5MBLabel: "5MB"
      correlationHeaderRewriteFilter:
        expectedHeaders:
          - "x-request-id"
          - "x-correlation-id"
          - "x-correlationid"
          - "x-forrequest-id"
          - "x-vcap-request-id"
          - "x-broker-api-request-identity"
  kubernetes:
    serviceAccountTokenIssuer: kubernetes/serviceaccount
    serviceAccountTokenJWKS: https://kubernetes.default.svc.cluster.local/openid/v1/jwks
  ingress:
    domainName: "kyma.local"
  database:
    sqlProxyServiceAccount: "proxy-user@gcp-cmp.iam.gserviceaccount.com"
    manageSecrets: true
    embedded:
      enabled: true
      director:
        name: "postgres"
      directorDBName: "postgres"
    managedGCP:
      serviceAccountKey: ""
      instanceConnectionName: ""
      director:
        name: ""
        user: ""
        password: ""
      host: "localhost"
      hostPort: "5432"
      sslMode: ""
      #TODO remove below after migration to separate user will be done
      dbUser: ""
      dbPassword: ""
      directorDBName: ""
  oathkeeper:
    host: ory-oathkeeper-proxy.kyma-system.svc.cluster.local
    port: 4455
    timeout_ms: 120000
    idTokenConfig:
      claims: '{"scopes": "{{ print .Extra.scope }}","tenant": "{{ .Extra.tenant }}", "consumerID": "{{ print .Extra.consumerID}}", "consumerType": "{{ print .Extra.consumerType }}", "flow": "{{ print .Extra.flow }}", "onBehalfOf": "{{ print .Extra.onBehalfOf }}", "region": "{{ print .Extra.region }}", "tokenClientID": "{{ print .Extra.tokenClientID }}"}'
      internalClaims: '{"scopes": "application:read application:write application.webhooks:read application_template.webhooks:read webhooks.auth:read runtime:write runtime:read tenant:read tenant:write tenant_subscription:write ory_internal fetch_tenant","tenant":"{ {{ if .Header.Tenant }} \"consumerTenant\":\"{{ print (index .Header.Tenant 0) }}\", {{ end }} \"externalTenant\":\"\"}", "consumerType": "Internal Component", "flow": "Internal"}'
    mutators:
      runtimeMappingService:
        config:
          api:
            url: http://compass-hydrator.compass-system.svc.cluster.local:3000/hydrators/runtime-mapping
            retry:
              give_up_after: 6s
              max_delay: 2000ms
      authenticationMappingServices:
        nsadapter:
          cfg:
            config:
              api:
                url: http://compass-hydrator.compass-system.svc.cluster.local:3000/hydrators/authn-mapping/nsadapter
                retry:
                  give_up_after: 6s
                  max_delay: 2000ms
          authenticator:
            enabled: false
            createRule: true
            gatewayHost: "compass-gateway-xsuaa"
            trusted_issuers: '[{"domain_url": "compass-system.svc.cluster.local:8080", "scope_prefix": "prefix.", "protocol": "http"}]'
            attributes: '{"uniqueAttribute": { "key": "ns-adapter-test", "value": "ns-adapter-flow" }, "tenant": { "key": "tenant" }, "identity": { "key": "identity" }, "clientid": { "key": "client_id" } }'
            path: /nsadapter/api/v1/notifications
            upstreamComponent: "compass-gateway"
            checkSuffix: true
        tenant-fetcher:
          cfg:
            config:
              api:
                url: http://compass-hydrator.compass-system.svc.cluster.local:3000/hydrators/authn-mapping/tenant-fetcher
                retry:
                  give_up_after: 6s
                  max_delay: 2000ms
          authenticator:
            enabled: false
            createRule: true
            gatewayHost: "compass-gateway"
            trusted_issuers: '[{"domain_url": "compass-system.svc.cluster.local:8080", "scope_prefix": "prefix.", "protocol": "http"}]'
            attributes: '{"uniqueAttribute": { "key": "test", "value": "tenant-fetcher" }, "tenant": { "key": "tenant" }, "identity": { "key": "identity" } }'
            path: /tenants/<.*>
            upstreamComponent: "compass-tenant-fetcher"
            checkSuffix: false
        subscriber:
          cfg:
            config:
              api:
                url: http://compass-hydrator.compass-system.svc.cluster.local:3000/hydrators/authn-mapping/subscriber
                retry:
                  give_up_after: 6s
                  max_delay: 2000ms
          authenticator:
            enabled: false
            createRule: false
            gatewayHost: "compass-gateway-sap-mtls"
            trusted_issuers: '[{"domain_url": "compass-system.svc.cluster.local:8080", "scope_prefix": "prefix.", "protocol": "http"}]'
            attributes: '{"uniqueAttribute": { "key": "subsc-key-test", "value": "subscription-flow" }, "tenant": { "key": "tenant" }, "identity": { "key": "identity" } }'
            path: /<.*>
            checkSuffix: false
      tenantMappingService:
        config:
          api:
            url: http://compass-hydrator.compass-system.svc.cluster.local:3000/hydrators/tenant-mapping
            retry:
              give_up_after: 6s
              max_delay: 2000ms
      certificateResolverService:
        config:
          api:
            url: http://compass-hydrator.compass-system.svc.cluster.local:3000/hydrators/v1/certificate/data/resolve
            retry:
              give_up_after: 6s
              max_delay: 2000ms
      tokenResolverService:
        config:
          api:
            url: http://compass-hydrator.compass-system.svc.cluster.local:3000/hydrators/v1/tokens/resolve
            retry:
              give_up_after: 6s
              max_delay: 2000ms
  cockpit:
    auth:
      allowedConnectSrc: "https://*.ondemand.com"
      secretName: "cockpit-auth-secret"
      idpHost: ""
      clientID: ""
      scopes: "openid profile email"
      path: "/oauth2/certs"
  tenantFetcher:
    manageSecrets: true
    host: compass-tenant-fetcher.compass-system.svc.cluster.local
    prefix: /tenants
    port: 3000
    requiredAuthScope: Callback
    fetchTenantAuthScope: fetch_tenant
    authentication:
      jwksEndpoint: "http://ory-oathkeeper-api.kyma-system.svc.cluster.local:4456/.well-known/jwks.json"
    tenantProvider:
      tenantIdProperty: "tenantId"
      customerIdProperty: "customerId"
      subaccountTenantIdProperty: "subaccountTenantId"
      subdomainProperty: "subdomain"
      name: "provider"
      subscriptionProviderIdProperty: "subscriptionProviderIdProperty"
    server:
      fetchTenantEndpoint: "/v1/fetch/{tenantId}"
      regionalHandlerEndpoint: "/v1/regional/{region}/callback/{tenantId}"
      dependenciesEndpoint: "/v1/dependencies"
      tenantPathParam: "tenantId"
      regionPathParam: "region"
      subscriptionProviderLabelKey: "subscriptionProviderId"
      consumerSubaccountIdsLabelKey: "consumer_subaccount_ids"
    containerName: "tenant-fetcher"
    oauth:
      client: "client_id"
      secret: ""
      tokenURL: '{{ printf "https://%s.%s" .Values.global.externalServicesMock.certSecuredHost .Values.global.ingress.domainName }}'
      tokenPath: "/cert/token"
    secret:
      name: "compass-tenant-fetcher-secret"
      clientIdKey: "client-id"
      oauthMode: "oauth-mtls"
      clientCertKey: "client-cert"
      clientKeyKey: "client-key"
      oauthUrlKey: "url"
      skipSSLValidation: true
    endpoints:
      subaccountCreated: "127.0.0.1/events?type=subaccount-created"
    fieldMapping:
      totalPagesField: "totalPages"
      totalResultsField: "totalResults"
      tenantEventsField: "events"
      idField: "id"
      nameField: "name"
      customerIdField: "customerId"
      subdomainField: "subdomain"
      discriminatorField: ""
      discriminatorValue: ""
      detailsField: "details"
      entityTypeField: "entityType"
      globalAccountID: "gaID"
      regionField: "region"
  externalCertConfiguration:
    issuer: "C=DE, L=local, O=SAP SE, OU=SAP Cloud Platform Clients, CN=compass-ca"
    issuerLocality: "local" # In local setup we have manually created connector CA certificate with 'local' Locality property
    subjectPattern: "/C=DE/O=SAP SE/OU=SAP Cloud Platform Clients/OU=Region/OU=%s/L=%s/CN=%s"
    ouCertSubaccountID: "f8075207-1478-4a80-bd26-24a4785a2bfd"
    commonName: "compass"
    locality: "local"
    certSvcApiPath: "/cert"
    tokenPath: "/cert/token"
    secrets:
      externalCertSvcSecret:
        manage: false
        name: "cert-svc-secret"
        clientIdKey: client-id
        clientSecretKey: client-secret
        oauthUrlKey: url
        csrEndpointKey: csr-endpoint
        clientCert: client-cert
        clientKey: client-key
        skipSSLValidationFlag: "-k"
      externalClientCertSecret:
        name: "external-client-certificate"
        namespace: compass-system
        certKey: tls.crt
        keyKey: tls.key
    rotationCronjob:
      name: "external-certificate-rotation"
      schedule: "*/1 * * * *" # Executes every minute
      certValidity: "7"
      clientCertRetryAttempts: "8"
      containerName: "certificate-rotation"
  ordService:
    host: compass-ord-service.compass-system.svc.cluster.local
    prefix: /open-resource-discovery-service/v0
    docsPrefix: /open-resource-discovery-docs
    staticPrefix: /open-resource-discovery-static/v0
    port: 3000
    defaultResponseType: "xml"
  ordAggregator:
    name: ord-aggregator
    enabled: true
    schedule: "*/1 * * * *"
    http:
      client:
        skipSSLValidation: false
    dbPool:
      maxOpenConnections: 2
      maxIdleConnections: 2
    globalRegistryUrl: http://compass-external-services-mock.compass-system.svc.cluster.local:8087/.well-known/open-resource-discovery
    maxOrdParallelDownloads: 4
  systemFetcher:
    enabled: false
    name: "system-fetcher"
    schedule: "0 0 * * *"
    manageSecrets: true
    # enableSystemDeletion - whether systems in deleted state should be deleted from director database
    enableSystemDeletion: true
    # fetchParallelism - shows how many http calls will be made in parallel to fetch systems
    fetchParallellism: 30
    # queueSize - shows how many system fetches (individual requests may fetch more than 1 system)
    # can be put in the queue for processing before blocking. It is best for the queue to be about 2 times bigger than the parallellism
    queueSize: 100
    # fetchRequestTimeout - shows the timeout to wait for oauth token and for fetching systems (in one request) separately
    fetchRequestTimeout: "15s"
    # directorRequestTimeout - graphql requests timeout to director
    directorRequestTimeout: "30s"
    dbPool:
      maxOpenConnections: 20
      maxIdleConnections: 2
    # systemsAPIEndpoint - endpoint of the service to fetch systems from
    systemsAPIEndpoint: ""
    # systemsAPIFilterCriteria - criteria for fetching systems
    systemsAPIFilterCriteria: ""
    # systemToTemplateMappings - how to map system properties to an existing application template
    systemToTemplateMappings: '{}'
    templatePlaceholderToSystemKeyMappings: '[{"placeholder_name": "name","system_key": "displayName"},{"placeholder_name": "display-name","system_key": "displayName"},{"placeholder_name": "systemNumber","system_key": "systemNumber"},{"placeholder_name": "productId","system_key": "productId"},{"placeholder_name": "ppmsProductVersionId","system_key": "ppmsProductVersionId"},{"placeholder_name": "description","system_key": "productDescription", "optional": true},{"placeholder_name": "baseUrl","system_key": "additionalUrls.mainUrl", "optional":true},{"placeholder_name": "providerName","system_key": "infrastructureProvider", "optional": true}]'
    templateOverrideApplicationInput: '{"name": "{{name}}","description": "{{description}}","providerName": "{{providerName}}","statusCondition": "INITIAL","systemNumber": "{{systemNumber}}","labels": {"managed": "true","productId": "{{productId}}","ppmsProductVersionId": "{{ppmsProductVersionId}}"},"baseUrl": "{{baseUrl}}"}'
    http:
      client:
        skipSSLValidation: false
    oauth:
      client: "client_id"
      tokenEndpointProtocol: "https"
      tokenBaseHost: "compass-external-services-mock-sap-mtls"
      tokenPath: "/cert/token"
      scopesClaim: "scopes"
      tenantHeaderName: "x-zid"
      tokenRequestTimeout: 15s
      skipSSLValidation: true
    secret:
      name: "compass-system-fetcher-secret"
      clientIdKey: client-id
      oauthUrlKey: url
    paging:
      pageSize: 200
      sizeParam: "$top"
      skipParam: "$skip"
    containerName: "system-fetcher"
  tenantFetchers:
    job1:
      enabled: false
      configMapNamespace: "compass-system"
      manageSecrets: true
      providerName: "compass"
      schedule: "*/5 * * * *"
      tenantInsertChunkSize: "500"
      kubernetes:
        configMapNamespace: "compass-system"
        pollInterval: 2s
        pollTimeout: 1m
        timeout: 2m
      oauth:
        client: ""
        secret: ""
        tokenURL: ""
        tokenPath: ""
      secret:
        name: "compass-tenant-fetcher-secret-job1"
        clientIdKey: client-id
        clientSecretKey: client-secret
        oauthUrlKey: url
        oauthMode: "oauth-mtls"
        clientCertKey: client-cert
        clientKeyKey: client-key
        skipSSLValidation: true
      endpoints:
        accountCreated: "127.0.0.1/events?type=account-created"
        accountDeleted: "127.0.0.1/events?type=account-deleted"
        accountUpdated: "127.0.0.1/events?type=account-updated"
        subaccountCreated: "127.0.0.1/events?type=subaccount-created"
        subaccountDeleted: "127.0.0.1/events?type=subaccount-deleted"
        subaccountUpdated: "127.0.0.1/events?type=subaccount-updated"
        subaccountMoved: "127.0.0.1/events?type=subaccount-moved"
      fieldMapping:
        totalPagesField: "totalPages"
        totalResultsField: "totalResults"
        tenantEventsField: "events"
        idField: "id"
        nameField: "name"
        customerIdField: "customerId"
        subdomainField: "subdomain"
        discriminatorField: ""
        discriminatorValue: ""
        detailsField: "details"
        entityTypeField: "entityType"
        globalAccountID: "gaID"
        regionField: "region"
        movedSubaccountTargetField: "targetGlobalAccountGUID"
        movedSubaccountSourceField: "sourceGlobalAccountGUID"
      queryMapping:
        pageNumField: "pageNum"
        pageSizeField: "pageSize"
        timestampField: "timestamp"
      query:
        startPage: "0"
        pageSize: "100"
      shouldSyncSubaccounts: "false"
      dbPool:
        maxOpenConnections: 1
        maxIdleConnections: 1
  metrics:
    enabled: true
    pushEndpoint: http://monitoring-prometheus-pushgateway.kyma-system.svc.cluster.local:9091
  externalServicesMock:
    enabled: false
    certSecuredPort: 8081
    ordCertSecuredPort: 8082
    unsecuredPort: 8083
    basicSecuredPort: 8084
    oauthSecuredPort: 8085
    ordGlobalRegistryCertPort: 8086
    ordGlobalRegistryUnsecuredPort: 8087
    certSecuredHost: compass-external-services-mock-sap-mtls
    ordCertSecuredHost: compass-external-services-mock-sap-mtls-ord
    ordGlobalCertSecuredHost: compass-external-services-mock-sap-mtls-global-ord-registry
    unSecuredHost: compass-external-services-mock
    host: compass-external-services-mock.compass-system.svc.cluster.local
    regionInstancesCredentials:
      manage: false
    oauthSecret:
      manage: false
      name: compass-external-services-mock-oauth-credentials
      clientIdKey: client-id
      clientSecretKey: client-secret
      oauthUrlKey: url
      oauthTokenPath: "/secured/oauth/token"
    auditlog:
      applyMockConfiguration: false
      managementApiPath: /audit-log/v2/configuration-changes/search
      mtlsTokenPath: "/cert/token"
      secret:
        name: "auditlog-instance-management"
        urlKey: url
        tokenUrlKey: token-url
        clientIdKey: client-id
        clientSecretKey: client-secret
        clientCertKey: client-cert
        clientKeyKey: client-key
  tests:
    http:
      client:
        skipSSLValidation: false
    director:
      externalClientCertTestSecretName: "external-client-certificate-integration-system-test-secret"
      externalClientCertTestSecretNamespace: "compass-system"
      externalCertIntSystemCN: "integration-system-test"
      externalCertTestJobName: "external-client-certificate-integration-system-test-job"
    ordService:
      accountTenantID: "5577cf46-4f78-45fa-b55f-a42a3bdba868" # testDefaultTenant from our testing tenants
      consumerAccountID: "5984a414-1eed-4972-af2c-b2b6a415c7d7" # ApplicationsForRuntimeTenantName from our testing tenants
      providerSubaccountID: "f8075207-1478-4a80-bd26-24a4785a2bfd" # TestProviderSubaccount from our testing tenants
      consumerSubaccountID: "1f538f34-30bf-4d3d-aeaa-02e69eef84ae" # randomly chosen
      consumerTenantID: "ba49f1aa-ddc1-43ff-943c-fe949857a34a" # randomly chosen
      externalClientCertTestSecretName: "external-client-certificate-test-secret"
      externalClientCertTestSecretNamespace: "compass-system"
      externalCertTestJobName: "external-certificate-rotation-test-job"
      certSvcInstanceTestSecretName: "cert-svc-secret"
      consumerTokenURL: "http://compass-external-services-mock.compass-system.svc.cluster.local:8080"
      skipPattern: ""
      subscriptionOauthSecret:
        manage: false
        name: compass-subscription-secret
        clientIdKey: client-id
        clientSecretKey: client-secret
        oauthUrlKey: url
    selfRegistration:
      region: "eu-1"
    externalServicesMock:
      skipPattern: ""
    namespace: kyma-system
    connectivityAdapterFQDN: http://compass-connectivity-adapter.compass-system.svc.cluster.local
    externalServicesMockFQDN: http://compass-external-services-mock.compass-system.svc.cluster.local
    ordServiceFQDN: http://compass-ord-service.compass-system.svc.cluster.local
    systemBrokerFQDN: http://compass-system-broker.compass-system.svc.cluster.local
    tenantFetcherFQDN: http://compass-tenant-fetcher.compass-system.svc.cluster.local
    hydratorFQDN: http://compass-hydrator.compass-system.svc.cluster.local
    basicCredentials:
      manage: false
      secretName: "test-basic-credentials-secret"
    subscriptionURL: "http://compass-external-services-mock.compass-system.svc.cluster.local:8080"
    subscriptionProviderIdValue: "id-value!t12345"
    db:
      maxOpenConnections: 3
      maxIdleConnections: 1
    securityContext: # Set on container level
      runAsUser: 2000
      allowPrivilegeEscalation: false
  expectedSchemaVersionUpdateJob:
    cm:
      name: "expected-schema-version"
  migratorJob:
    nodeSelectorEnabled: false
    pvc:
      name: "compass-director-migrations"
      namespace: "compass-system"
      migrationsPath: "/compass-migrations"
  http:
    client:
      skipSSLValidation: false
  pairingAdapter:
    e2e:
      appName: "test-app"
      appID: "123-test-456"
      clientUser: "test-user"
      tenant: "test-tenant"
  # Scopes assigned for every new Client Credentials by given object type (Runtime / Application / Integration System)
  # and scopes mapped to a consumer with the given type, then that consumer is using a client certificate
  scopes:
    scopesPerConsumerType:
      runtime:
        - "runtime:read"
        - "runtime:write"
        - "application:read"
        - "runtime.auths:read"
        - "bundle.instance_auths:read"
      application:
        - "application:read"
        - "application:write"
        - "application.auths:read"
        - "application.webhooks:read"
        - "bundle.instance_auths:read"
        - "document.fetch_request:read"
        - "event_spec.fetch_request:read"
        - "api_spec.fetch_request:read"
        - "fetch-request.auth:read"
      integration_system:
        - "application:read"
        - "application:write"
        - "application_template:read"
        - "application_template:write"
        - "runtime:read"
        - "runtime:write"
        - "integration_system:read"
        - "label_definition:read"
        - "label_definition:write"
        - "automatic_scenario_assignment:read"
        - "automatic_scenario_assignment:write"
        - "integration_system.auths:read"
        - "application_template.webhooks:read"
        - "formation:write"
        - "internal_visibility:read"
        - "application.auths:read"
      super_admin:
        - "application:read"
        - "application:write"
        - "application_template:read"
        - "application_template:write"
        - "integration_system:read"
        - "integration_system:write"
        - "runtime:read"
        - "runtime:write"
        - "label_definition:read"
        - "label_definition:write"
        - "eventing:manage"
        - "tenant:read"
        - "automatic_scenario_assignment:read"
        - "automatic_scenario_assignment:write"
        - "application.auths:read"
        - "application.webhooks:read"
        - "application_template.webhooks:read"
        - "bundle.instance_auths:read"
        - "document.fetch_request:read"
        - "event_spec.fetch_request:read"
        - "api_spec.fetch_request:read"
        - "integration_system.auths:read"
        - "runtime.auths:read"
        - "fetch-request.auth:read"
        - "webhooks.auth:read"
        - "formation:write"
        - "internal_visibility:read"
      default:
        - "runtime:read"
        - "runtime:write"
        - "tenant:read"<|MERGE_RESOLUTION|>--- conflicted
+++ resolved
@@ -106,11 +106,7 @@
       version: "PR-2297"
     director:
       dir:
-<<<<<<< HEAD
       version: "PR-2337"
-=======
-      version: "PR-2330"
->>>>>>> 931409b5
     hydrator:
       dir:
       version: "PR-2268"
