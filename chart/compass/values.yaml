--- conflicted
+++ resolved
@@ -120,11 +120,7 @@
       version: "PR-2501"
     director:
       dir:
-<<<<<<< HEAD
       version: "PR-2570"
-=======
-      version: "PR-2565"
->>>>>>> 6d56c49a
     hydrator:
       dir:
       version: "PR-2562"
@@ -156,11 +152,7 @@
       version: "PR-68"
     e2e_tests:
       dir:
-<<<<<<< HEAD
       version: "PR-2570"
-=======
-      version: "PR-2564"
->>>>>>> 6d56c49a
   isLocalEnv: false
   isForTesting: false
   oauth2:
