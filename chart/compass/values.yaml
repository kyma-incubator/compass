--- conflicted
+++ resolved
@@ -220,11 +220,7 @@
       version: "0a651695"
     external_services_mock:
       dir: dev/incubator/
-<<<<<<< HEAD
       version: "PR-3597"
-=======
-      version: "PR-3621"
->>>>>>> 84862337
       name: compass-external-services-mock
     console:
       dir: prod/incubator/
