--- conflicted
+++ resolved
@@ -114,21 +114,13 @@
       version: "0a651695"
     external_services_mock:
       dir:
-<<<<<<< HEAD
       version: "PR-2174"
-=======
-      version: "PR-2166"
->>>>>>> 28865b77
     console:
       dir:
       version: "PR-52"
     e2e_tests:
       dir:
-<<<<<<< HEAD
       version: "PR-2174"
-=======
-      version: "PR-2166"
->>>>>>> 28865b77
   isLocalEnv: false
   oauth2:
     host: oauth2
