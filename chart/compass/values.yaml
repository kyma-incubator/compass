global:
  disableLegacyConnectivity: true
  defaultTenant: 3e64ebae-38b5-46a0-b1ed-9ccee153a0ae
  defaultTenantRegion: "eu-1"
  tenants: # tenant order matters, so new tenants should be added to the end of the list
    - name: default
      id: 3e64ebae-38b5-46a0-b1ed-9ccee153a0ae
      type: account
    - name: foo
      id: 1eba80dd-8ff6-54ee-be4d-77944d17b10b
      type: account
    - name: bar
      id: af9f84a9-1d3a-4d9f-ae0c-94f883b33b6e
      type: account
    - name: TestTenantSeparation
      id: f1c4b5be-b0e1-41f9-b0bc-b378200dcca0
      type: account
    - name: TestDeleteLastScenarioForApplication
      id: 0403be1e-f854-475e-9074-922120277af5
      type: account
    - name: Test_DeleteAutomaticScenarioAssignmentForSelector
      id: d9553135-6115-4c67-b4d9-962c00f3725f
      type: account
    - name: Test_AutomaticScenarioAssigmentForRuntime
      id: 8c733a45-d988-4472-af10-1256b82c70c0
      type: account
    - name: TestAutomaticScenarioAssignmentsWholeScenario
      id: 65a63692-c00a-4a7d-8376-8615ee37f45c
      type: account
    - name: TestTenantsQueryTenantNotInitialized
      id: 72329135-27fd-4284-9bcb-37ea8d6307d0
      type: account
    - name: Test Default
      id: 5577cf46-4f78-45fa-b55f-a42a3bdba868
      type: account
      parent: 2c4f4a25-ba9a-4dbc-be68-e0beb77a7eb0
    - name: Test_DefaultCustomer
      id: 2c4f4a25-ba9a-4dbc-be68-e0beb77a7eb0
      type: customer
    - name: TestListLabelDefinitions
      id: 3f641cf5-2d14-4e0f-a122-16e7569926f1
      type: account
    - name: Test_AutomaticScenarioAssignmentQueries
      id: 8263cc13-5698-4a2d-9257-e8e76b543e88
      type: account
    - name: TestGetScenariosLabelDefinitionCreatesOneIfNotExists
      id: 2263cc13-5698-4a2d-9257-e8e76b543e33
      type: account
    - name: TestApplicationsForRuntime
      id: 5984a414-1eed-4972-af2c-b2b6a415c7d7
      type: account
    - name: Test_DeleteAutomaticScenarioAssignmentForScenario
      id: d08e4cb6-a77f-4a07-b021-e3317a373597
      type: account
    - name: TestApplicationsForRuntimeWithHiddenApps
      id: 7e1f2df8-36dc-4e40-8be3-d1555d50c91c
      type: account
    - name: TestTenantsQueryTenantInitialized
      id: 8cf0c909-f816-4fe3-a507-a7917ccd8380
      type: account
    - name: TestDeleteApplicationIfInScenario
      id: 0d597250-6b2d-4d89-9c54-e23cb497cd01
      type: account
    - name: TestProviderSubaccount
      id: f8075207-1478-4a80-bd26-24a4785a2bfd
      type: subaccount
      parent: 5577cf46-4f78-45fa-b55f-a42a3bdba868
    - name: TestProviderSubaccountRegion2
      id: 731b7bc4-5472-41d2-a447-e4c0f45de739
      type: subaccount
      region: "eu-2"
      parent: 5577cf46-4f78-45fa-b55f-a42a3bdba868
    - name: TestCertificateSubaccount
      id: 123e4567-e89b-12d3-a456-426614174001
      type: subaccount
      parent: 5577cf46-4f78-45fa-b55f-a42a3bdba868
    - name: TestNsAdapter
      id: 08b6da37-e911-48fb-a0cb-fa635a6c5678
      type: subaccount
      parent: 5577cf46-4f78-45fa-b55f-a42a3bdba868
    - name: TestNsAdapterSubaccountWithApplications
      id: 08b6da37-e911-48fb-a0cb-fa635a6c4321
      type: subaccount
      parent: 5577cf46-4f78-45fa-b55f-a42a3bdba868
    - name: TestIntegrationSystemManagedSubaccount
      id: 3cfcdd62-320d-403b-b66a-4ee3cdd06947
      type: subaccount
      parent: 5577cf46-4f78-45fa-b55f-a42a3bdba868
    - name: TestIntegrationSystemManagedAccount
      id: 7e8ab2e3-3bb4-42e3-92b2-4e0bf48559d3
      type: account
      parent: 2c4f4a25-ba9a-4dbc-be68-e0beb77a7eb0
    - name: TestSystemFetcherAccount
      id: c395681d-11dd-4cde-bbcf-570b4a153e79
      type: account
      parent: 2c4f4a25-ba9a-4dbc-be68-e0beb77a7eb0
    - name: TestConsumerSubaccount
      id: 1f538f34-30bf-4d3d-aeaa-02e69eef84ae
      type: subaccount
      parent: 5984a414-1eed-4972-af2c-b2b6a415c7d7
    - name: TestTenantsOnDemandAPI
      id: 8d42d818-d4c4-4036-b82f-b199db7ffeb5
      type: subaccount
      parent: 5984a414-1eed-4972-af2c-b2b6a415c7d7
    - name: TestExternalCertificateSubaccount
      id: bad76f69-e5c2-4d55-bca5-240944824b83
      type: subaccount
      parent: 5577cf46-4f78-45fa-b55f-a42a3bdba868
  images:
    containerRegistry:
      path: eu.gcr.io/kyma-project/incubator
    connector:
      dir:
      version: "PR-2750"
      name: compass-connector
    connectivity_adapter:
      dir:
      version: "PR-2750"
      name: compass-connectivity-adapter
    pairing_adapter:
      dir:
      version: "PR-2750"
      name: compass-pairing-adapter
    director:
      dir:
<<<<<<< HEAD
      version: "PR-2744"
=======
      version: "PR-2727"
>>>>>>> 4e3c3f7b
      name: compass-director
    hydrator:
      dir:
      version: "PR-2750"
      name: compass-hydrator
    gateway:
      dir:
      version: "PR-2750"
      name: compass-gateway
    operations_controller:
      dir:
      version: "PR-2750"
      name: compass-operations-controller
    ord_service:
      dir:
      version: "PR-82"
      name: compass-ord-service
    schema_migrator:
      dir:
      version: "PR-2754"
      name: compass-schema-migrator
    system_broker:
      dir:
      version: "PR-2750"
      name: compass-system-broker
    certs_setup_job:
      containerRegistry:
        path: eu.gcr.io/kyma-project
      dir:
      version: "0a651695"
    external_services_mock:
      dir:
      version: "PR-2750"
      name: compass-external-services-mock
    console:
      dir:
      version: "PR-72"
      name: compass-console
    e2e_tests:
      dir:
      version: "PR-2727"
      name: compass-e2e-tests
  isLocalEnv: false
  isForTesting: false
  oauth2:
    host: oauth2
  livenessProbe:
    initialDelaySeconds: 30
    timeoutSeconds: 1
    periodSeconds: 10
  readinessProbe:
    initialDelaySeconds: 5
    timeoutSeconds: 1
    periodSeconds: 2
  agentPreconfiguration: false
  portieris:
    isEnabled: false
    imagePullSecretName: "portieris-dummy-image-pull-secret"
  nsAdapter:
    external:
      port: 3005
    e2eTests:
      gatewayHost: "compass-gateway-xsuaa"
    prefix: /nsadapter
    path: /nsadapter/api/v1/notifications
    systemToTemplateMappings: '[{  "Name": "SAP S/4HANA On-Premise",  "SourceKey": ["type"],  "SourceValue": ["abapSys"]},{  "Name": "SAP S/4HANA On-Premise",  "SourceKey": ["type"],  "SourceValue": ["nonSAPsys"]},{  "Name": "SAP S/4HANA On-Premise",  "SourceKey": ["type"],  "SourceValue": ["hana"]}]'
    secret:
      name: nsadapter-secret
      subaccountKey: subaccount
      local:
        subaccountValue: subaccount
    authSecret:
      name: "compass-external-services-mock-oauth-credentials"
      clientIdKey: client-id
      clientSecretKey: client-secret
      tokenUrlKey: url
      instanceUrlKey: url
      certKey: cert
      keyKey: key
    registerPath: "/register"
    tokenPath: "/secured/oauth/token"
    createClonePattern: '{"key": "%s"}'
    createBindingPattern: '{}'
    useClone: "false"
  director:
    host: compass-director.compass-system.svc.cluster.local
    formationAsyncApi:
      pathPrefix: "/v1/businessIntegrations"
      path: "/{ucl-formation-id}/assignments/{ucl-assignment-id}/status"
    prefix: /director
    graphql:
      external:
        port: 3000
    tls:
      secure:
        internal:
          host: compass-director-internal
    validator:
      port: 8080
    metrics:
      port: 3003
      enableGraphqlOperationInstrumentation: true
    operations:
      port: 3002
      path: "/operation"
      lastOperationPath: "/last_operation"
    info:
      path: "/v1/info"
    subscription:
      subscriptionProviderLabelKey: "subscriptionProviderId"
      consumerSubaccountLabelKey: "global_subaccount_id"
      subscriptionLabelKey: "subscription"
      tokenPrefix: "sb-"
    selfRegister:
      secrets:
        instancesCreds:
          name: "region-instances-credentials"
          key: "keyConfig"
          path: "/tmp"
        saasAppNameCfg:
          name: "saas-app-names"
          key: "appNameConfig"
          path: "/tmp/appNameConfig"
      clientIdPath: "clientId"
      clientSecretPath: "clientSecret"
      urlPath: "url"
      tokenUrlPath: "tokenUrl"
      clientCertPath: "clientCert"
      clientKeyPath: "clientKey"
      local:
        templateMappings:
          clientIDMapping: '{{ printf "\"%s\":\"client_id\"" .Values.global.director.selfRegister.clientIdPath }}'
          clientSecretMapping: '{{ printf "\"%s\":\"client_secret\"" .Values.global.director.selfRegister.clientSecretPath }}'
          urlMapping: '{{ printf "\"%s\":\"http://compass-external-services-mock.%s.svc.cluster.local:%s\"" .Values.global.director.selfRegister.urlPath .Release.Namespace (.Values.service.port | toString) }}'
          tokenURLMapping: '{{ printf "\"%s\":\"https://%s.%s:%s\"" .Values.global.director.selfRegister.tokenUrlPath .Values.global.externalServicesMock.certSecuredHost .Values.global.ingress.domainName (.Values.service.certPort | toString) }}'
          x509CertificateMapping: '{{ printf "\"%s\":\"%s\"" .Values.global.director.selfRegister.clientCertPath .Values.global.connector.caCertificate }}'
          x509KeyMapping: '{{ printf "\"%s\":\"%s\"" .Values.global.director.selfRegister.clientKeyPath .Values.global.connector.caKey }}'
      oauthTokenPath: "/cert/token"
      oauthMode: "oauth-mtls"
      label: "selfRegLabel"
      labelValuePrefix: "self-reg-prefix-"
      responseKey: "self-reg-key"
      path: "/external-api/self-reg"
      nameQueryParam: "name"
      tenantQueryParam: "tenant"
      requestBodyPattern: '{"key": "%s"}'
      saasAppNameLabelKey: "CMPSaaSAppName"
      saasAppNamePath: "localSaaSAppNamePath"
    clientIDHeaderKey: client_user
    suggestTokenHeaderKey: suggest_token
    runtimeTypeLabelKey: "runtimeType"
    applicationTypeLabelKey: "applicationType"
    kymaRuntimeTypeLabelValue: "kyma"
    fetchTenantEndpoint: '{{ printf "https://%s.%s%s/v1/fetch" .Values.global.gateway.tls.secure.internal.host .Values.global.ingress.domainName .Values.global.tenantFetcher.prefix }}'
    ordWebhookMappings: '[]'
  auditlog:
    configMapName: "compass-gateway-auditlog-config"
    mtlsTokenPath: "/cert/token"
    standardTokenPath: "/secured/oauth/token"
    skipSSLValidation: false
    secret:
      name: "compass-gateway-auditlog-secret"
      urlKey: url
      clientIdKey: client-id
      clientSecretKey: client-secret
      clientCertKey: client-cert
      clientKeyKey: client-key
  log:
    format: "kibana"
  tenantConfig:
    useDefaultTenants: true
    dbPool:
      maxOpenConnections: 1
      maxIdleConnections: 1
  connector:
    prefix: /connector
    graphql:
      external:
        port: 3000
    validator:
      port: 8080
    # If secrets do not exist they will be created
    secrets:
      ca:
        name: compass-connector-app-ca
        namespace: compass-system
        certificateKey: ca.crt
        keyKey: ca.key
      rootCA:
        namespace: istio-system # For Ingress Gateway to work properly the namespace needs to be istio-system
        # In order for istio mTLS to work we should have two different secrets one containing the server certificate (let’s say X) and one used for validation of the client’s certificates.
        # The second one should be our root certificate and istio wants it to be named X-cacert. (-cacert suffix).
        # This is the reason for the confusing name of our root certificate. https://preliminary.istio.io/v1.6/docs/tasks/traffic-management/ingress/secure-ingress/#configure-a-mutual-tls-ingress-gateway
        cacert: compass-gateway-mtls-certs-cacert # For cert-rotation the cacert should be in different secret
        certificateKey: cacert
    revocation:
      configmap:
        name: revocations-config
        namespace: "{{ .Release.Namespace }}"
    # If key and certificate are not provided they will be generated
    caKey: ""
    caCertificate: ""
  system_broker:
    enabled: false
    port: 5001
    prefix: /broker
    tokenProviderFromHeader:
      forwardHeaders: Authorization
    tokenProviderFromSecret:
      enabled: false
      secrets:
        integrationSystemCredentials:
          name: compass-system-broker-credentials
          namespace: compass-system
    testNamespace: kyma-system
  gateway:
    port: 3000
    tls:
      host: compass-gateway
      adapterHost: compass-ns-adapter
      secure:
        internal:
          host: compass-gateway-internal
        oauth:
          host: compass-gateway-auth-oauth
    mtls:
      manageCerts: true
      host: compass-gateway-mtls
      certSecret: compass-gateway-mtls-certs
      external:
        host: compass-gateway-sap-mtls
        certSecret: compass-gateway-mtls-certs # Use connector's root CA as root CA by default. This should be overridden for productive deployments.
    headers:
      rateLimit: X-Flow-Identity
      request:
        remove:
          - "Client-Id-From-Token"
          - "Client-Id-From-Certificate"
          - "Client-Certificate-Hash"
          - "Certificate-Data"
  hydrator:
    host: compass-hydrator.compass-system.svc.cluster.local
    port: 3000
    prefix: /hydrators
    subjectConsumerMappingConfig: '[{"consumer_type": "Super Admin", "tenant_access_levels": ["customer", "account","subaccount"], "subject": "C=DE, L=local, O=SAP SE, OU=Region, OU=SAP Cloud Platform Clients, OU=f8075207-1478-4a80-bd26-24a4785a2bfd, CN=compass"}, {"consumer_type": "Integration System", "tenant_access_levels": ["account","subaccount"], "subject": "C=DE, L=local, O=SAP SE, OU=Region, OU=SAP Cloud Platform Clients, OU=f8075207-1478-4a80-bd26-24a4785a2bfd, CN=integration-system-test"}, {"consumer_type": "Technical Client", "tenant_access_levels": ["account","subaccount"], "subject": "C=DE, L=local, O=SAP SE, OU=SAP Cloud Platform Clients, OU=1f538f34-30bf-4d3d-aeaa-02e69eef84ae, CN=technical-client-test"}]'
    certificateDataHeader: "Certificate-Data"
    consumerClaimsKeys:
      clientIDKey: "client_id"
      tenantIDKey: "tenantid"
      userNameKey: "user_name"
      subdomainKey: "subdomain"
    http:
      client:
        skipSSLValidation: false
    metrics:
      port: 3003
      enableClientInstrumentation: true
      censoredFlows: "JWT"
  operations_controller:
    enabled: true
  connectivity_adapter:
    port: 8080
    tls:
      host: adapter-gateway
    mtls:
      host: adapter-gateway-mtls
  oathkeeperFilters:
    workloadLabel: oathkeeper
    namespace: kyma-system
    tokenDataHeader: "Connector-Token"
    certificateDataHeader: "Certificate-Data"
  istio:
    externalMtlsGateway:
      name: "compass-gateway-external-mtls"
      namespace: "compass-system"
    mtlsGateway:
      name: "compass-gateway-mtls"
      namespace: "compass-system"
    gateway:
      name: "kyma-gateway"
      namespace: "kyma-system"
    proxy:
      port: 15020
    namespace: istio-system
    ingressgateway:
      workloadLabel: istio-ingressgateway
      requestPayloadSizeLimit2MB: 2097152
      requestPayloadSizeLimit2MBLabel: "2MB"
      requestPayloadSizeLimit5MB: 5097152
      requestPayloadSizeLimit5MBLabel: "5MB"
      correlationHeaderRewriteFilter:
        expectedHeaders:
          - "x-request-id"
          - "x-correlation-id"
          - "x-correlationid"
          - "x-forrequest-id"
          - "x-vcap-request-id"
          - "x-broker-api-request-identity"
  kubernetes:
    serviceAccountTokenIssuer: https://kubernetes.default.svc.cluster.local
    serviceAccountTokenJWKS: https://kubernetes.default.svc.cluster.local/openid/v1/jwks
  ingress:
    domainName: "local.kyma.dev"
  database:
    sqlProxyServiceAccount: "proxy-user@gcp-cmp.iam.gserviceaccount.com"
    manageSecrets: true
    embedded:
      enabled: true
      director:
        name: "postgres"
      directorDBName: "postgres"
    managedGCP:
      serviceAccountKey: ""
      instanceConnectionName: ""
      director:
        name: ""
        user: ""
        password: ""
      host: "localhost"
      hostPort: "5432"
      sslMode: ""
      #TODO remove below after migration to separate user will be done
      dbUser: ""
      dbPassword: ""
      directorDBName: ""
  oathkeeper:
    host: ory-oathkeeper-proxy.kyma-system.svc.cluster.local
    port: 4455
    timeout_ms: 120000
    ns_adapter_timeout_ms: 3600000
    idTokenConfig:
      claims: '{"scopes": "{{ print .Extra.scope }}","tenant": "{{ .Extra.tenant }}", "consumerID": "{{ print .Extra.consumerID}}", "consumerType": "{{ print .Extra.consumerType }}", "flow": "{{ print .Extra.flow }}", "onBehalfOf": "{{ print .Extra.onBehalfOf }}", "region": "{{ print .Extra.region }}", "tokenClientID": "{{ print .Extra.tokenClientID }}"}'
      internalClaims: '{"scopes": "application:read application:write application.webhooks:read application_template.webhooks:read webhooks.auth:read runtime:write runtime:read tenant:read tenant:write tenant_subscription:write ory_internal fetch_tenant application_template:read destinations_sensitive_data:read destinations:sync","tenant":"{ {{ if .Header.Tenant }} \"consumerTenant\":\"{{ print (index .Header.Tenant 0) }}\", {{ end }} \"externalTenant\":\"\"}", "consumerType": "Internal Component", "flow": "Internal"}'
    mutators:
      runtimeMappingService:
        config:
          api:
            url: http://compass-hydrator.compass-system.svc.cluster.local:3000/hydrators/runtime-mapping
            retry:
              give_up_after: 6s
              max_delay: 2000ms
      authenticationMappingServices:
        nsadapter:
          cfg:
            config:
              api:
                url: http://compass-hydrator.compass-system.svc.cluster.local:3000/hydrators/authn-mapping/nsadapter
                retry:
                  give_up_after: 6s
                  max_delay: 2000ms
          authenticator:
            enabled: false
            createRule: true
            gatewayHost: "compass-gateway-xsuaa"
            trusted_issuers: '[{"domain_url": "compass-system.svc.cluster.local:8080", "scope_prefix": "prefix.", "protocol": "http"}]'
            attributes: '{"uniqueAttribute": { "key": "ns-adapter-test", "value": "ns-adapter-flow" }, "tenant": { "key": "tenant" }, "identity": { "key": "identity" }, "clientid": { "key": "client_id" } }'
            path: /nsadapter/api/v1/notifications
            upstreamComponent: "compass-gateway"
            checkSuffix: true
        tenant-fetcher:
          cfg:
            config:
              api:
                url: http://compass-hydrator.compass-system.svc.cluster.local:3000/hydrators/authn-mapping/tenant-fetcher
                retry:
                  give_up_after: 6s
                  max_delay: 2000ms
          authenticator:
            enabled: false
            createRule: true
            gatewayHost: "compass-gateway"
            trusted_issuers: '[{"domain_url": "compass-system.svc.cluster.local:8080", "scope_prefix": "prefix.", "protocol": "http"}]'
            attributes: '{"uniqueAttribute": { "key": "test", "value": "tenant-fetcher" }, "tenant": { "key": "tenant" }, "identity": { "key": "identity" } }'
            path: /tenants/<.*>
            upstreamComponent: "compass-tenant-fetcher"
            checkSuffix: false
        subscriber:
          cfg:
            config:
              api:
                url: http://compass-hydrator.compass-system.svc.cluster.local:3000/hydrators/authn-mapping/subscriber
                retry:
                  give_up_after: 6s
                  max_delay: 2000ms
          authenticator:
            enabled: false
            createRule: false
            gatewayHost: "compass-gateway-sap-mtls"
            trusted_issuers: '[{"domain_url": "compass-system.svc.cluster.local:8080", "scope_prefix": "prefix.", "protocol": "http", "region": "eu-1"}]'
            attributes: '{"uniqueAttribute": { "key": "subsc-key-test", "value": "subscription-flow" }, "tenant": { "key": "tenant" }, "identity": { "key": "user_name" }, "clientid": { "key": "client_id" } }'
            path: /<.*>
            checkSuffix: false
      tenantMappingService:
        config:
          api:
            url: http://compass-hydrator.compass-system.svc.cluster.local:3000/hydrators/tenant-mapping
            retry:
              give_up_after: 6s
              max_delay: 2000ms
      certificateResolverService:
        config:
          api:
            url: http://compass-hydrator.compass-system.svc.cluster.local:3000/hydrators/v1/certificate/data/resolve
            retry:
              give_up_after: 6s
              max_delay: 2000ms
      tokenResolverService:
        config:
          api:
            url: http://compass-hydrator.compass-system.svc.cluster.local:3000/hydrators/v1/tokens/resolve
            retry:
              give_up_after: 6s
              max_delay: 2000ms
  cockpit:
    auth:
      allowedConnectSrc: "https://*.ondemand.com"
      secretName: "cockpit-auth-secret"
      idpHost: ""
      clientID: ""
      scopes: "openid profile email"
      path: "/oauth2/certs"
  destinationFetcher:
    manageSecrets: true
    host: compass-destination-fetcher.compass-system.svc.cluster.local
    prefix: /destination-configuration
    port: 3000
    jobSchedule: 10m
    lease:
      lockname: destinationlease
    parallelTenants: 10
    tenantSyncTimeout: "5m"
    authentication:
      jwksEndpoint: "http://ory-oathkeeper-api.kyma-system.svc.cluster.local:4456/.well-known/jwks.json"
      appDestinationsSyncScope: "destinations:sync"
      appDetinationsSensitiveDataScope: "destinations_sensitive_data:read"
    server:
      tenantDestinationsEndpoint: "/v1/subaccountDestinations"
      sensitiveDataEndpoint: "/v1/destinations"
      sensitiveDataQueryParam: "name"
    request:
      skipSSLValidation: false
      retry_interval: "100ms"
      retry_attempts: 3
      goroutineLimit: 10
      requestTimeout: "5s"
      pageSize: 100
      oauthTokenPath: "/oauth/token"
    instance:
      clientIdPath: "clientid"
      clientSecretPath: "clientsecret"
      urlPath: "uri"
      tokenUrlPath: "certurl"
      clientCertPath: "certificate"
      clientKeyPath: "key"
    secretName: destination-region-instances
    dependenciesConfig:
      path: "/cfg/dependencies"
    oauthMode: "oauth-mtls"
  destinationRegionSecret:
    secretName: "destination-region-instances"
    fileName: "keyConfig"
    local:
      templateMappings:
        xsappMapping: '{{ printf "\"%s\":\"xsappname1\"" .Values.global.tenantFetcher.xsappNamePath }}'
        clientIDMapping: '{{ printf "\"%s\":\"client_id\"" .Values.global.destinationFetcher.instance.clientIdPath }}'
        clientSecretMapping: '{{ printf "\"%s\":\"client_secret\"" .Values.global.destinationFetcher.instance.clientSecretPath }}'
        urlMapping: '{{ printf "\"%s\":\"http://compass-external-services-mock.%s.svc.cluster.local:%s\"" .Values.global.destinationFetcher.instance.urlPath .Release.Namespace (.Values.service.port | toString) }}'
        tokenURLMapping: '{{ printf "\"%s\":\"https://%s.%s:%s\"" .Values.global.destinationFetcher.instance.tokenUrlPath .Values.global.externalServicesMock.certSecuredHost .Values.global.ingress.domainName (.Values.service.certPort | toString) }}'
        x509CertificateMapping: '{{ printf "\"%s\":\"%s\"" .Values.global.destinationFetcher.instance.clientCertPath .Values.global.connector.caCertificate }}'
        x509KeyMapping: '{{ printf "\"%s\":\"%s\"" .Values.global.destinationFetcher.instance.clientKeyPath .Values.global.connector.caKey }}'
  tenantFetcher:
    k8sSecret:
      manageSecrets: true
      name: "tenant-fetcher-secret"
      namespace: "compass-system"
      key: "keyConfig"
      path: "/tmp"
    host: compass-tenant-fetcher.compass-system.svc.cluster.local
    prefix: /tenants
    port: 3000
    xsappNamePath: "xsappname"
    omitDependenciesParamName: ""
    omitDependenciesParamValue: ""
    requiredAuthScope: Callback
    fetchTenantAuthScope: fetch_tenant
    authentication:
      jwksEndpoint: "http://ory-oathkeeper-api.kyma-system.svc.cluster.local:4456/.well-known/jwks.json"
    tenantProvider:
      tenantIdProperty: "tenantId"
      customerIdProperty: "customerId"
      subaccountTenantIdProperty: "subaccountTenantId"
      subdomainProperty: "subdomain"
      name: "provider"
      subscriptionProviderIdProperty: "subscriptionProviderIdProperty"
      providerSubaccountIdProperty: "providerSubaccountIdProperty"
      consumerTenantIdProperty: "consumerTenantIdProperty"
      subscriptionProviderAppNameProperty: "subscriptionProviderAppNameProperty"
    server:
      fetchTenantEndpoint: "/v1/fetch/{parentTenantId}/{tenantId}"
      regionalHandlerEndpoint: "/v1/regional/{region}/callback/{tenantId}"
      dependenciesEndpoint: "/v1/regional/{region}/dependencies"
      tenantPathParam: "tenantId"
      regionPathParam: "region"
    dependenciesConfig:
      path: "/cfg/dependencies"
    local:
      templateMappings:
        xsappMapping: '{{ printf "\"%s\":\"xsappname1\"" .Values.global.tenantFetcher.xsappNamePath }}'
    containerName: "tenant-fetcher"
  externalCertConfiguration:
    issuerLocality: "local,local2" # In local setup we have manually created connector CA certificate with 'local' Locality property
    subjectPattern: "/C=DE/O=SAP SE/OU=SAP Cloud Platform Clients/OU=Region/OU=%s/L=%s/CN=%s"
    technicalClientSubjectPattern: "/C=DE/O=SAP SE/OU=SAP Cloud Platform Clients/OU=%s/L=%s/CN=%s"
    ouCertSubaccountID: "f8075207-1478-4a80-bd26-24a4785a2bfd"
    commonName: "compass"
    locality: "local"
    certSvcApiPath: "/cert"
    tokenPath: "/cert/token"
    secrets:
      externalCertSvcSecret:
        manage: false
        name: "cert-svc-secret"
        clientIdKey: client-id
        clientSecretKey: client-secret
        oauthUrlKey: url
        csrEndpointKey: csr-endpoint
        clientCert: client-cert
        clientKey: client-key
        skipSSLValidationFlag: "-k"
      externalClientCertSecret:
        name: "external-client-certificate"
        namespace: compass-system
        certKey: tls.crt
        keyKey: tls.key
    rotationCronjob:
      name: "external-certificate-rotation"
      schedule: "*/1 * * * *" # Executes every minute
      certValidity: "7"
      clientCertRetryAttempts: "8"
      containerName: "certificate-rotation"
  extSvcCertConfiguration:
    issuerLocality: "local,local2" # In local setup we have manually created connector CA certificate with 'local' Locality property
    subjectPattern: "/C=DE/O=SAP SE/OU=SAP Cloud Platform Clients/OU=Region/OU=%s/L=%s/CN=%s"
    ouCertSubaccountID: "f8075207-1478-4a80-bd26-24a4785a2bfd"
    commonName: "compass"
    locality: "local"
    certSvcApiPath: "/cert"
    tokenPath: "/cert/token"
    secrets:
      extSvcCertSvcSecret:
        manage: false
        name: "ext-svc-cert-svc-secret"
        clientIdKey: client-id
        clientSecretKey: client-secret
        oauthUrlKey: url
        csrEndpointKey: csr-endpoint
        clientCert: client-cert
        clientKey: client-key
        skipSSLValidationFlag: "-k"
      extSvcClientCertSecret:
        name: "ext-svc-client-certificate"
        namespace: compass-system
        certKey: tls.crt
        keyKey: tls.key
    rotationCronjob:
      name: "ext-svc-certificate-rotation"
      schedule: "*/1 * * * *" # Executes every minute
      certValidity: "7"
      clientCertRetryAttempts: "8"
      containerName: "ext-svc-certificate-rotation"
  ordService:
    host: compass-ord-service.compass-system.svc.cluster.local
    prefix: /open-resource-discovery-service/v0
    docsPrefix: /open-resource-discovery-docs
    staticPrefix: /open-resource-discovery-static/v0
    port: 3000
    defaultResponseType: "xml"
    userContextHeader: "user_context"
    authTokenPath: "/var/run/secrets/kubernetes.io/serviceaccount/token"
    skipSSLValidation: false
  ordAggregator:
    name: ord-aggregator
    enabled: true
    suspend: true
    schedule: "*/1 * * * *"
    http:
      client:
        skipSSLValidation: false
      retry:
        attempts: 3
        delay: 100ms
    dbPool:
      maxOpenConnections: 2
      maxIdleConnections: 2
    globalRegistryUrl: http://compass-external-services-mock.compass-system.svc.cluster.local:8087/.well-known/open-resource-discovery
    maxParallelWebhookProcessors: 4
    maxParallelDocumentsPerApplication: 10
    maxParallelSpecificationProcessors: 100
    ordWebhookPartialProcessURL: ""
    ordWebhookPartialProcessMaxDays: 0
    ordWebhookPartialProcessing: false
    containerName: "ord-aggregator"
  systemFetcher:
    enabled: false
    name: "system-fetcher"
    schedule: "0 0 * * *"
    manageSecrets: true
    # enableSystemDeletion - whether systems in deleted state should be deleted from director database
    enableSystemDeletion: true
    # fetchParallelism - shows how many http calls will be made in parallel to fetch systems
    fetchParallellism: 30
    # queueSize - shows how many system fetches (individual requests may fetch more than 1 system)
    # can be put in the queue for processing before blocking. It is best for the queue to be about 2 times bigger than the parallellism
    queueSize: 100
    # fetchRequestTimeout - shows the timeout to wait for oauth token and for fetching systems (in one request) separately
    fetchRequestTimeout: "30s"
    # directorRequestTimeout - graphql requests timeout to director
    directorRequestTimeout: "30s"
    dbPool:
      maxOpenConnections: 20
      maxIdleConnections: 2
    # systemsAPIEndpoint - endpoint of the service to fetch systems from
    systemsAPIEndpoint: ""
    # systemsAPIFilterCriteria - criteria for fetching systems
    systemsAPIFilterCriteria: ""
    appTemplatesProductLabel: "systemRole"
    systemSourceKey: "prop"
    appTemplates: []
    templatePlaceholderToSystemKeyMappings: '[ { "placeholder_name": "name", "system_key": "displayName" }, { "placeholder_name": "display-name", "system_key": "displayName" }, { "placeholder_name": "systemNumber", "system_key": "systemNumber" }, { "placeholder_name": "productId", "system_key": "productId" }, { "placeholder_name": "ppmsProductVersionId", "system_key": "ppmsProductVersionId", "optional": true }, { "placeholder_name": "description", "system_key": "productDescription", "optional": true }, { "placeholder_name": "baseUrl", "system_key": "additionalUrls.mainUrl", "optional": true }, { "placeholder_name": "providerName", "system_key": "infrastructureProvider", "optional": true } ]'
    templateOverrideApplicationInput: '{"name": "{{name}}","description": "{{description}}","providerName": "{{providerName}}","statusCondition": "INITIAL","systemNumber": "{{systemNumber}}","labels": {"managed": "true","productId": "{{productId}}","ppmsProductVersionId": "{{ppmsProductVersionId}}"},"baseUrl": "{{baseUrl}}"}'
    http:
      client:
        skipSSLValidation: false
    oauth:
      client: "client_id"
      tokenEndpointProtocol: "https"
      tokenBaseHost: "compass-external-services-mock-sap-mtls"
      tokenPath: "/cert/token"
      scopesClaim: "scopes"
      tenantHeaderName: "x-zid"
      tokenRequestTimeout: 30s
      skipSSLValidation: true
    secret:
      name: "compass-system-fetcher-secret"
      clientIdKey: client-id
      oauthUrlKey: url
    paging:
      pageSize: 200
      sizeParam: "$top"
      skipParam: "$skip"
    containerName: "system-fetcher"
  tenantFetchers:
    job1:
      enabled: false
      job:
        interval: "5m"
      configMapNamespace: "compass-system"
      manageSecrets: true
      providerName: "compass"
      tenantType: "subaccount"
      schedule: "*/5 * * * *"
      tenantInsertChunkSize: "500"
      kubernetes:
        configMapNamespace: "compass-system"
        pollInterval: 2s
        pollTimeout: 1m
        timeout: 2m
      authConfig:
        skipSSLValidation: true
        oauthMode: "oauth-mtls"
        clientIDPath: "clientid"
        clientSecretPath: "secret"
        clientCertPath: "cert"
        clientKeyPath: "key"
        tokenEndpointPath: "url"
        tokenURLPath: "/cert/token"
      queryMapping:
        regionField: "region"
        pageNumField: "pageNum"
        pageSizeField: "pageSize"
        timestampField: "timestamp"
      query:
        startPage: "0"
        pageSize: "100"
      api:
        regionName: "central"
        authConfigSecretKey: "central"
        fieldMapping:
          totalPagesField: "totalPages"
          totalResultsField: "totalResults"
          tenantEventsField: "events"
          idField: "id"
          nameField: "name"
          customerIdField: "customerId"
          subdomainField: "subdomain"
          discriminatorField: ""
          discriminatorValue: ""
          detailsField: "details"
          entityTypeField: "entityType"
          globalAccountID: "gaID"
          regionField: "region"
          movedSubaccountTargetField: "targetGlobalAccountGUID"
          movedSubaccountSourceField: "sourceGlobalAccountGUID"
        endpoints:
          accountCreated: "127.0.0.1/events?type=account-created"
          accountDeleted: "127.0.0.1/events?type=account-deleted"
          accountUpdated: "127.0.0.1/events?type=account-updated"
          subaccountCreated: "127.0.0.1/events?type=subaccount-created"
          subaccountDeleted: "127.0.0.1/events?type=subaccount-deleted"
          subaccountUpdated: "127.0.0.1/events?type=subaccount-updated"
          subaccountMoved: "127.0.0.1/events?type=subaccount-moved"
      regionalConfig:
        fieldMapping:
          totalPagesField: "totalPages"
          totalResultsField: "totalResults"
          tenantEventsField: "events"
          idField: "guid"
          nameField: "displayName"
          customerIdField: "customerId"
          subdomainField: "subdomain"
          discriminatorField: ""
          discriminatorValue: ""
          detailsField: "details"
          entityTypeField: "entityType"
          globalAccountID: "globalAccountGUID"
          regionField: "region"
          movedSubaccountTargetField: "targetGlobalAccountGUID"
          movedSubaccountSourceField: "sourceGlobalAccountGUID"
        regions:
          eu-east:
            api:
              oauthMode: "oauth-mtls"
              authConfigSecretKey: "central"
              endpoints:
                accountCreated: "127.0.0.1/events?type=account-created"
                accountDeleted: "127.0.0.1/events?type=account-deleted"
                accountUpdated: "127.0.0.1/events?type=account-updated"
                subaccountCreated: "127.0.0.1/events?type=subaccount-created"
                subaccountDeleted: "127.0.0.1/events?type=subaccount-deleted"
                subaccountUpdated: "127.0.0.1/events?type=subaccount-updated"
                subaccountMoved: "127.0.0.1/events?type=subaccount-moved"
      dbPool:
        maxOpenConnections: 1
        maxIdleConnections: 1
  metrics:
    enabled: true
    pushEndpoint: http://monitoring-prometheus-pushgateway.kyma-system.svc.cluster.local:9091
  externalServicesMock:
    enabled: false
    certSecuredPort: 8081
    ordCertSecuredPort: 8082
    unsecuredPort: 8083
    basicSecuredPort: 8084
    oauthSecuredPort: 8085
    ordGlobalRegistryCertPort: 8086
    ordGlobalRegistryUnsecuredPort: 8087
    unsecuredPortWithAdditionalContent: 8088
    unsecuredMultiTenantPort: 8089
    certSecuredHost: compass-external-services-mock-sap-mtls
    ordCertSecuredHost: compass-external-services-mock-sap-mtls-ord
    ordGlobalCertSecuredHost: compass-external-services-mock-sap-mtls-global-ord-registry
    unSecuredHost: compass-external-services-mock
    host: compass-external-services-mock.compass-system.svc.cluster.local
    saasAppNamesSecret:
      manage: false
    regionInstancesCredentials:
      manage: false
    oauthSecret:
      manage: false
      name: compass-external-services-mock-oauth-credentials
      clientIdKey: client-id
      clientSecretKey: client-secret
      oauthUrlKey: url
      oauthTokenPath: "/secured/oauth/token"
    auditlog:
      applyMockConfiguration: false
      managementApiPath: /audit-log/v2/configuration-changes/search
      mtlsTokenPath: "/cert/token"
      secret:
        name: "auditlog-instance-management"
        urlKey: url
        tokenUrlKey: token-url
        clientIdKey: client-id
        clientSecretKey: client-secret
        clientCertKey: client-cert
        clientKeyKey: client-key
  tests:
    http:
      client:
        skipSSLValidation: false
    externalCertConfiguration:
      ouCertSubaccountID: "bad76f69-e5c2-4d55-bca5-240944824b83"
      issuerLocalityRegion2: "local"
    director:
      skipPattern: ""
      externalCertIntSystemCN: "integration-system-test"
      supportedOrdApplicationType: "SAP temp1"
    tenantFetcher:
      tenantOnDemandID: "8d42d818-d4c4-4036-b82f-b199db7ffeb5"
      region: "eu-1"
      region2: "eu-2"
    ordAggregator:
      skipPattern: ""
    ordService:
      accountTenantID: "5577cf46-4f78-45fa-b55f-a42a3bdba868" # testDefaultTenant from our testing tenants
      skipPattern: ""
    externalServicesMock:
      skipPattern: ""
      formationAsyncApi:
        responseDelayInSeconds: 2
    selfRegistration:
      region: "eu-1"
      region2: "eu-2"
    destination:
      consumerSubdomain: "compass-external-services-mock-sap-mtls"
    subscription:
      consumerSubdomain: "compass-external-services-mock-sap-mtls"
      tenants:
        providerAccountID: "5577cf46-4f78-45fa-b55f-a42a3bdba868" # testDefaultTenant from our testing tenants
        providerSubaccountID: "f8075207-1478-4a80-bd26-24a4785a2bfd" # TestProviderSubaccount from our testing tenants
        consumerAccountID: "5984a414-1eed-4972-af2c-b2b6a415c7d7" # ApplicationsForRuntimeTenantName from our testing tenants
        consumerSubaccountID: "1f538f34-30bf-4d3d-aeaa-02e69eef84ae" # randomly chosen
        consumerTenantID: "ba49f1aa-ddc1-43ff-943c-fe949857a34a" # randomly chosen
        providerSubaccountIDRegion2: "731b7bc4-5472-41d2-a447-e4c0f45de739" # TestProviderSubaccountRegion2 from our testing tenants
      oauthSecret:
        manage: false
        name: compass-subscription-secret
        clientIdKey: client-id
        clientSecretKey: client-secret
        oauthUrlKey: url
      propagatedProviderSubaccountHeader: "X-Provider-Subaccount"
      externalClientCertTestSecretName: "external-client-certificate-test-secret"
      externalClientCertTestSecretNamespace: "compass-system"
      externalCertTestJobName: "external-certificate-rotation-test-job"
      certSvcInstanceTestSecretName: "cert-svc-secret"
      certSvcInstanceTestRegion2SecretName: "cert-svc-secret-eu2"
      consumerTokenURL: "http://compass-external-services-mock.compass-system.svc.cluster.local:8080"
      subscriptionURL: "http://compass-external-services-mock.compass-system.svc.cluster.local:8080"
      subscriptionProviderIdValue: "id-value!t12345"
      subscriptionProviderAppNameValue: "subscriptionProviderAppNameValue"
    namespace: kyma-system
    connectivityAdapterFQDN: http://compass-connectivity-adapter.compass-system.svc.cluster.local
    externalServicesMockFQDN: http://compass-external-services-mock.compass-system.svc.cluster.local
    ordServiceFQDN: http://compass-ord-service.compass-system.svc.cluster.local
    systemBrokerFQDN: http://compass-system-broker.compass-system.svc.cluster.local
    tenantFetcherFQDN: http://compass-tenant-fetcher.compass-system.svc.cluster.local
    hydratorFQDN: http://compass-hydrator.compass-system.svc.cluster.local
    basicCredentials:
      manage: false
      secretName: "test-basic-credentials-secret"
    db:
      maxOpenConnections: 3
      maxIdleConnections: 1
    securityContext: # Set on container level
      runAsUser: 2000
      allowPrivilegeEscalation: false
  expectedSchemaVersionUpdateJob:
    cm:
      name: "expected-schema-version"
  migratorJob:
    nodeSelectorEnabled: false
    pvc:
      name: "compass-director-migrations"
      namespace: "compass-system"
      migrationsPath: "/compass-migrations"
      storageClass: local-path
  http:
    client:
      skipSSLValidation: false
  pairingAdapter:
    templateName: "pairing-adapter-app-template"
    watcherCorrelationID: "pairing-adapter-watcher-id"
    configMap:
      manage: false
      key: "config.json"
      name: "pairing-adapter-config-local"
      namespace: "compass-system"
      localAdapterFQDN: "http://compass-pairing-adapter.compass-system.svc.cluster.local/adapter-local-mtls"
      integrationSystemID: "d3e9b9f5-25dc-4adb-a0a0-ed69ef371fb6"
    e2e:
      appName: "test-app"
      appID: "123-test-456"
      clientUser: "test-user"
      tenant: "test-tenant"
  # Scopes assigned for every new Client Credentials by given object type (Runtime / Application / Integration System)
  # and scopes mapped to a consumer with the given type, then that consumer is using a client certificate
  scopes:
    scopesPerConsumerType:
      technical_client:
        - "tenant:read"
        - "tenant:write"
      runtime:
        - "runtime:read"
        - "runtime:write"
        - "application:read"
        - "runtime.auths:read"
        - "bundle.instance_auths:read"
        - "runtime.webhooks:read"
        - "webhook:write"
      external_certificate:
        - "runtime:read"
        - "runtime:write"
        - "application:read"
        - "application:write"
        - "runtime.auths:read"
        - "bundle.instance_auths:read"
        - "runtime.webhooks:read"
        - "webhook:write"
        - "application_template:read"
        - "application_template:write"
      application:
        - "application:read"
        - "application:write"
        - "application.auths:read"
        - "application.webhooks:read"
        - "bundle.instance_auths:read"
        - "document.fetch_request:read"
        - "event_spec.fetch_request:read"
        - "api_spec.fetch_request:read"
        - "fetch-request.auth:read"
        - "webhook:write"
      integration_system:
        - "application:read"
        - "application:write"
        - "application.local_tenant_id:write"
        - "application_template:read"
        - "application_template:write"
        - "runtime:read"
        - "runtime:write"
        - "integration_system:read"
        - "label_definition:read"
        - "label_definition:write"
        - "automatic_scenario_assignment:read"
        - "automatic_scenario_assignment:write"
        - "integration_system.auths:read"
        - "application_template.webhooks:read"
        - "formation:write"
        - "formation:read"
        - "internal_visibility:read"
        - "application.auths:read"
        - "webhook:write"
        - "formation_template:read"
      super_admin:
        - "application:read"
        - "application:write"
        - "application.local_tenant_id:write"
        - "application_template:read"
        - "application_template:write"
        - "integration_system:read"
        - "integration_system:write"
        - "runtime:read"
        - "runtime:write"
        - "label_definition:read"
        - "label_definition:write"
        - "eventing:manage"
        - "tenant:read"
        - "automatic_scenario_assignment:read"
        - "automatic_scenario_assignment:write"
        - "application.auths:read"
        - "application.webhooks:read"
        - "application_template.webhooks:read"
        - "bundle.instance_auths:read"
        - "document.fetch_request:read"
        - "event_spec.fetch_request:read"
        - "api_spec.fetch_request:read"
        - "integration_system.auths:read"
        - "runtime.auths:read"
        - "fetch-request.auth:read"
        - "webhooks.auth:read"
        - "formation:write"
        - "formation:read"
        - "internal_visibility:read"
        - "runtime.webhooks:read"
        - "webhook:write"
        - "formation_template:read"
        - "formation_template:write"
      default:
        - "runtime:read"
        - "runtime:write"
        - "tenant:read"<|MERGE_RESOLUTION|>--- conflicted
+++ resolved
@@ -123,11 +123,7 @@
       name: compass-pairing-adapter
     director:
       dir:
-<<<<<<< HEAD
       version: "PR-2744"
-=======
-      version: "PR-2727"
->>>>>>> 4e3c3f7b
       name: compass-director
     hydrator:
       dir:
