--- conflicted
+++ resolved
@@ -139,11 +139,7 @@
       name: compass-pairing-adapter
     director:
       dir:
-<<<<<<< HEAD
       version: "PR-2852"
-=======
-      version: "PR-2841"
->>>>>>> 1b06a9e1
       name: compass-director
     hydrator:
       dir:
