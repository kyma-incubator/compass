global:
  disableLegacyConnectivity: true
  defaultTenant: 3e64ebae-38b5-46a0-b1ed-9ccee153a0ae
  defaultTenantRegion: "eu-1"
  tenants: # tenant order matters, so new tenants should be added to the end of the list
    - name: default
      id: 3e64ebae-38b5-46a0-b1ed-9ccee153a0ae
      type: account
    - name: foo
      id: 1eba80dd-8ff6-54ee-be4d-77944d17b10b
      type: account
    - name: bar
      id: af9f84a9-1d3a-4d9f-ae0c-94f883b33b6e
      type: account
    - name: TestTenantSeparation
      id: f1c4b5be-b0e1-41f9-b0bc-b378200dcca0
      type: account
    - name: TestDeleteLastScenarioForApplication
      id: 0403be1e-f854-475e-9074-922120277af5
      type: account
    - name: Test_DeleteAutomaticScenarioAssignmentForSelector
      id: d9553135-6115-4c67-b4d9-962c00f3725f
      type: account
    - name: Test_AutomaticScenarioAssigmentForRuntime
      id: 8c733a45-d988-4472-af10-1256b82c70c0
      type: account
    - name: TestAutomaticScenarioAssignmentsWholeScenario
      id: 65a63692-c00a-4a7d-8376-8615ee37f45c
      type: account
    - name: TestTenantsQueryTenantNotInitialized
      id: 72329135-27fd-4284-9bcb-37ea8d6307d0
      type: account
    - name: Test Default
      id: 5577cf46-4f78-45fa-b55f-a42a3bdba868
      type: account
      parent: 2c4f4a25-ba9a-4dbc-be68-e0beb77a7eb0
    - name: Test_DefaultCustomer
      id: 2c4f4a25-ba9a-4dbc-be68-e0beb77a7eb0
      type: customer
    - name: TestListLabelDefinitions
      id: 3f641cf5-2d14-4e0f-a122-16e7569926f1
      type: account
    - name: Test_AutomaticScenarioAssignmentQueries
      id: 8263cc13-5698-4a2d-9257-e8e76b543e88
      type: account
    - name: TestGetScenariosLabelDefinitionCreatesOneIfNotExists
      id: 2263cc13-5698-4a2d-9257-e8e76b543e33
      type: account
    - name: TestApplicationsForRuntime
      id: 5984a414-1eed-4972-af2c-b2b6a415c7d7
      type: account
    - name: Test_DeleteAutomaticScenarioAssignmentForScenario
      id: d08e4cb6-a77f-4a07-b021-e3317a373597
      type: account
    - name: TestApplicationsForRuntimeWithHiddenApps
      id: 7e1f2df8-36dc-4e40-8be3-d1555d50c91c
      type: account
    - name: TestTenantsQueryTenantInitialized
      id: 8cf0c909-f816-4fe3-a507-a7917ccd8380
      type: account
    - name: TestDeleteApplicationIfInScenario
      id: 0d597250-6b2d-4d89-9c54-e23cb497cd01
      type: account
    - name: TestProviderSubaccount
      id: 47b4575a-f102-414a-8398-2d973ad65f3a
      type: subaccount
      parent: 5577cf46-4f78-45fa-b55f-a42a3bdba868
    - name: TestCompassProviderSubaccount
      id: f8075207-1478-4a80-bd26-24a4785a2bfd
      type: subaccount
      parent: 5577cf46-4f78-45fa-b55f-a42a3bdba868
    - name: TestProviderSubaccountRegion2
      id: 731b7bc4-5472-41d2-a447-e4c0f45de739
      type: subaccount
      region: "eu-2"
      parent: 5577cf46-4f78-45fa-b55f-a42a3bdba868
    - name: TestCertificateSubaccount
      id: 123e4567-e89b-12d3-a456-426614174001
      type: subaccount
      parent: 5577cf46-4f78-45fa-b55f-a42a3bdba868
    - name: TestNsAdapter
      id: 08b6da37-e911-48fb-a0cb-fa635a6c5678
      type: subaccount
      parent: 5577cf46-4f78-45fa-b55f-a42a3bdba868
    - name: TestNsAdapterSubaccountWithApplications
      id: 08b6da37-e911-48fb-a0cb-fa635a6c4321
      type: subaccount
      parent: 5577cf46-4f78-45fa-b55f-a42a3bdba868
    - name: TestIntegrationSystemManagedSubaccount
      id: 3cfcdd62-320d-403b-b66a-4ee3cdd06947
      type: subaccount
      parent: 5577cf46-4f78-45fa-b55f-a42a3bdba868
    - name: TestIntegrationSystemManagedAccount
      id: 7e8ab2e3-3bb4-42e3-92b2-4e0bf48559d3
      type: account
      parent: 2c4f4a25-ba9a-4dbc-be68-e0beb77a7eb0
    - name: TestSystemFetcherAccount
      id: c395681d-11dd-4cde-bbcf-570b4a153e79
      type: account
      parent: 2c4f4a25-ba9a-4dbc-be68-e0beb77a7eb0
    - name: TestConsumerSubaccount
      id: 1f538f34-30bf-4d3d-aeaa-02e69eef84ae
      type: subaccount
      parent: 5984a414-1eed-4972-af2c-b2b6a415c7d7
    - name: TestTenantsOnDemandAPI
      id: 8d42d818-d4c4-4036-b82f-b199db7ffeb5
      type: subaccount
      parent: 5984a414-1eed-4972-af2c-b2b6a415c7d7
    - name: TestExternalCertificateSubaccount
      id: bad76f69-e5c2-4d55-bca5-240944824b83
      type: subaccount
      parent: 5577cf46-4f78-45fa-b55f-a42a3bdba868
    - name: TestAtomOrganization
      id: f2724f8e-1a58-4f32-bfd0-8b831de34e71
      type: organization
      parent: 2c4f4a25-ba9a-4dbc-be68-e0beb77a7eb0
    - name: TestAtomFolder
      id: 4c31b7c7-2bea-4bd5-9ea5-e9a8d704f900
      type: folder
      parent: f2724f8e-1a58-4f32-bfd0-8b831de34e71
    - name: TestAtomResourceGroup
      id: ff30da87-7685-4462-869a-baae6441898b
      type: resource-group
      parent: 4c31b7c7-2bea-4bd5-9ea5-e9a8d704f900
    - name: Test Default Subaccount
      id: 777ce47b-d901-4647-9223-14e94819830b
      type: subaccount
      parent: 5577cf46-4f78-45fa-b55f-a42a3bdba868
  images:
    containerRegistry:
      path: europe-docker.pkg.dev/kyma-project
    connector:
      dir: dev/incubator/
      version: "PR-3385"
      name: compass-connector
    connectivity_adapter:
      dir: dev/incubator/
      version: "PR-3365"
      name: compass-connectivity-adapter
    pairing_adapter:
      dir: dev/incubator/
      version: "PR-3369"
      name: compass-pairing-adapter
    director:
      dir: dev/incubator/
      version: "PR-3363"
      name: compass-director
    hydrator:
      dir: dev/incubator/
      version: "PR-3384"
      name: compass-hydrator
    ias_adapter:
      dir: dev/incubator/
      version: "PR-3366"
      name: compass-ias-adapter
    kyma_adapter:
      dir: dev/incubator/
      version: "PR-3389"
      name: compass-kyma-adapter
    instance_creator:
      dir: dev/incubator/
      version: "PR-3392"
      name: compass-instance-creator
    gateway:
      dir: dev/incubator/
      version: "PR-3387"
      name: compass-gateway
    operations_controller:
      dir: dev/incubator/
      version: "PR-3369"
      name: compass-operations-controller
    ord_service:
      dir: dev/incubator/
      version: "PR-102"
      name: compass-ord-service
    schema_migrator:
      dir: dev/incubator/
      version: "PR-3375"
      name: compass-schema-migrator
    system_broker:
      dir: dev/incubator/
      version: "PR-3382"
      name: compass-system-broker
    certs_setup_job:
      containerRegistry:
        path: eu.gcr.io/kyma-project
      dir:
      version: "0a651695"
    external_services_mock:
      dir: dev/incubator/
      version: "PR-3383"
      name: compass-external-services-mock
    console:
      dir: prod/incubator/
      version: "v20230421-e8840c18"
      name: compass-console
    e2e_tests:
      dir: dev/incubator/
<<<<<<< HEAD
      version: "PR-3397"
=======
      version: "PR-3363"
>>>>>>> 4d87dbd1
      name: compass-e2e-tests
  isLocalEnv: false
  isForTesting: false
  oauth2:
    host: oauth2
  livenessProbe:
    initialDelaySeconds: 30
    timeoutSeconds: 1
    periodSeconds: 10
  readinessProbe:
    initialDelaySeconds: 5
    timeoutSeconds: 1
    periodSeconds: 2
  agentPreconfiguration: false
  portieris:
    isEnabled: false
    imagePullSecretName: "portieris-dummy-image-pull-secret"
  nsAdapter:
    external:
      port: 3005
    e2eTests:
      gatewayHost: "compass-gateway-xsuaa"
    prefix: /nsadapter
    path: /nsadapter/api/v1/notifications
    systemToTemplateMappings: '[{  "Name": "SAP S/4HANA On-Premise",  "SourceKey": ["type"],  "SourceValue": ["abapSys"]},{  "Name": "SAP S/4HANA On-Premise",  "SourceKey": ["type"],  "SourceValue": ["nonSAPsys"]},{  "Name": "SAP S/4HANA On-Premise",  "SourceKey": ["type"],  "SourceValue": ["hana"]}]'
    secret:
      name: nsadapter-secret
      subaccountKey: subaccount
      local:
        subaccountValue: subaccount
    authSecret:
      name: "compass-external-services-mock-oauth-credentials"
      clientIdKey: client-id
      clientSecretKey: client-secret
      tokenUrlKey: url
      instanceUrlKey: url
      certKey: cert
      keyKey: key
    registerPath: "/register"
    tokenPath: "/secured/oauth/token"
    createClonePattern: '{"key": "%s"}'
    createBindingPattern: '{}'
    useClone: "false"
    authentication:
      jwksEndpoint: http://ory-stack-oathkeeper-api.ory.svc.cluster.local:4456/.well-known/jwks.json
  director:
    host: compass-director.compass-system.svc.cluster.local
    formationMappingAsyncStatusApi:
      pathPrefix: "/v1/businessIntegrations"
      formationAssignmentPath: "/{ucl-formation-id}/assignments/{ucl-assignment-id}/status"
      formationAssignmentResetPath: "/{ucl-formation-id}/assignments/{ucl-assignment-id}/status/reset"
      formationPath: "/{ucl-formation-id}/status"
    prefix: /director
    graphql:
      external:
        port: 3000
    tls:
      secure:
        internal:
          host: compass-director-internal
    validator:
      port: 8080
    metrics:
      port: 3003
      enableGraphqlOperationInstrumentation: true
    operations:
      port: 3002
      path: "/operation"
      lastOperationPath: "/last_operation"
    info:
      path: "/v1/info"
    subscription:
      subscriptionProviderLabelKey: "subscriptionProviderId"
      subscriptionLabelKey: "subscription"
      tokenPrefix: "sb-"
    selfRegister:
      secrets:
        instancesCreds:
          name: "region-instances-credentials"
          key: "keyConfig"
          path: "/tmp"
        saasAppNameCfg:
          name: "saas-app-names"
          key: "appNameConfig"
          path: "/tmp/appNameConfig"
      clientIdPath: "clientId"
      clientSecretPath: "clientSecret"
      urlPath: "url"
      tokenUrlPath: "tokenUrl"
      clientCertPath: "clientCert"
      clientKeyPath: "clientKey"
      local:
        templateMappings:
          clientIDMapping: '{{ printf "\"%s\":\"client_id\"" .Values.global.director.selfRegister.clientIdPath }}'
          clientSecretMapping: '{{ printf "\"%s\":\"client_secret\"" .Values.global.director.selfRegister.clientSecretPath }}'
          urlMapping: '{{ printf "\"%s\":\"http://compass-external-services-mock.%s.svc.cluster.local:%s\"" .Values.global.director.selfRegister.urlPath .Release.Namespace (.Values.service.port | toString) }}'
          tokenURLMapping: '{{ printf "\"%s\":\"https://%s.%s:%s\"" .Values.global.director.selfRegister.tokenUrlPath .Values.global.externalServicesMock.certSecuredHost .Values.global.ingress.domainName (.Values.service.certPort | toString) }}'
          x509CertificateMapping: '{{ printf "\"%s\":\"%s\"" .Values.global.director.selfRegister.clientCertPath .Values.global.connector.caCertificate }}'
          x509KeyMapping: '{{ printf "\"%s\":\"%s\"" .Values.global.director.selfRegister.clientKeyPath .Values.global.connector.caKey }}'
      oauthTokenPath: "/cert/token"
      oauthMode: "oauth-mtls"
      label: "selfRegLabel"
      labelValuePrefix: "self-reg-prefix-"
      responseKey: "self-reg-key"
      path: "/external-api/self-reg"
      nameQueryParam: "name"
      tenantQueryParam: "tenant"
      requestBodyPattern: '{"key": "%s"}'
      saasAppNameLabelKey: "CMPSaaSAppName"
      saasAppNamePath: "localSaaSAppNamePath"
    clientIDHeaderKey: client_user
    suggestTokenHeaderKey: suggest_token
    runtimeTypeLabelKey: "runtimeType"
    applicationTypeLabelKey: "applicationType"
    globalSubaccountIDLabelKey: "global_subaccount_id"
    kymaRuntimeTypeLabelValue: "kyma"
    kymaApplicationNamespaceValue: "sap.kyma"
    destinationCreator:
      correlationIDsKey: "correlationIds"
      destinationAPI:
        baseURL: "http://compass-external-services-mock.compass-system.svc.cluster.local:8081"
        path: "/regions/{region}/subaccounts/{subaccountId}/destinations"
        instanceLevelPath: "/regions/{region}/subaccounts/{subaccountId}/instances/{instanceId}/destinations"
        regionParam: "region"
        instanceIDParam: "instanceId"
        subaccountIDParam: "subaccountId"
        nameParam: "destinationName"
      certificateAPI:
        baseURL: "http://compass-external-services-mock.compass-system.svc.cluster.local:8081"
        path: "/regions/{region}/subaccounts/{subaccountId}/certificates"
        instanceLevelPath: "/regions/{region}/subaccounts/{subaccountId}/instances/{instanceId}/certificates"
        regionParam: "region"
        instanceIDParam: "instanceId"
        subaccountIDParam: "subaccountId"
        nameParam: "certificateName"
        fileNameKey: "fileName"
        commonNameKey: "commonName"
        certChainKey: "certificateChain"
    fetchTenantEndpoint: '{{ printf "https://%s.%s%s/v1/fetch" .Values.global.gateway.tls.secure.internal.host .Values.global.ingress.domainName .Values.global.tenantFetcher.prefix }}'
    ordWebhookMappings: '[{ "ProxyURL": "http://compass-external-services-mock.compass-system.svc.cluster.local:8090/proxy", "ProxyHeaderTemplate": "{\"target_host\": \"{{.Application.BaseURL}}\" }", "OrdUrlPath": "/sap/bc/http/sap/ord_configuration", "SubdomainSuffix": "-api", "Type": "SAP Proxy Template" }]'
    tenantMappingsPath: "/tmp/tenantMappingsConfig"
    tenantMappingsKey: "tenant-mapping-config.json"
    tenantMappings:
      SYNC:
        v1.0:
          - type: CONFIGURATION_CHANGED
            mode: SYNC
            urlTemplate: '{"path":"%s/v1/tenant-mappings/{{.RuntimeContext.Value}}","method":"PATCH"}'
            inputTemplate: '{"context":{ {{ if .CustomerTenantContext.AccountID }}"btp": {"uclFormationId":"{{.FormationID}}","globalAccountId":"{{.CustomerTenantContext.AccountID}}","crmId":"{{.CustomerTenantContext.CustomerID}}"} {{ else }}"atom": {"uclFormationId":"{{.FormationID}}","path":"{{.CustomerTenantContext.Path}}","crmId":"{{.CustomerTenantContext.CustomerID}}"} {{ end }} },"items": [ {"uclAssignmentId":"{{ .Assignment.ID }}","operation":"{{.Operation}}","deploymentRegion":"{{if .Application.Labels.region }}{{.Application.Labels.region}}{{ else }}{{.ApplicationTemplate.Labels.region}}{{end }}","applicationNamespace":"{{ if .Application.ApplicationNamespace }}{{.Application.ApplicationNamespace}}{{else }}{{.ApplicationTemplate.ApplicationNamespace}}{{ end }}","applicationTenantId":"{{.Application.LocalTenantID}}","uclSystemTenantId":"{{.Application.ID}}",{{ if .ApplicationTemplate.Labels.parameters }}"parameters": {{.ApplicationTemplate.Labels.parameters}},{{ end }}"configuration": {{.ReverseAssignment.Value}} } ] }'
            headerTemplate: '{"Content-Type": ["application/json"]}'
            outputTemplate: '{"error":"{{.Body.error}}","success_status_code": 200}'
          - type: APPLICATION_TENANT_MAPPING
            mode: SYNC
            urlTemplate: '{"path":"%s/v1/tenant-mappings/{{.TargetApplication.LocalTenantID}}","method":"PATCH"}'
            inputTemplate: '{"context": { {{ if .CustomerTenantContext.AccountID }}"btp":{"uclFormationId":"{{.FormationID}}","globalAccountId":"{{.CustomerTenantContext.AccountID}}","crmId":"{{.CustomerTenantContext.CustomerID}}"} {{ else }}"atom": {"uclFormationId":"{{.FormationID}}","path":"{{.CustomerTenantContext.Path}}","crmId":"{{.CustomerTenantContext.CustomerID}}"} {{ end }} },"items": [ {"uclAssignmentId":"{{ .Assignment.ID }}","operation":"{{.Operation}}","deploymentRegion":"{{if .SourceApplication.Labels.region }}{{.SourceApplication.Labels.region}}{{else }}{{.SourceApplicationTemplate.Labels.region}}{{ end }}","applicationNamespace":"{{if .SourceApplication.ApplicationNamespace }}{{.SourceApplication.ApplicationNamespace}}{{else }}{{.SourceApplicationTemplate.ApplicationNamespace}}{{ end }}","applicationTenantId":"{{.SourceApplication.LocalTenantID}}","uclSystemTenantId":"{{.SourceApplication.ID}}",{{ if .SourceApplicationTemplate.Labels.parameters }}"parameters": {{.SourceApplicationTemplate.Labels.parameters}},{{ end }}"configuration": {{.ReverseAssignment.Value}} } ]}'
            headerTemplate: '{"Content-Type": ["application/json"]}'
            outputTemplate: '{"error":"{{.Body.error}}","success_status_code": 200}'
        configuration_changed:v1.0:
          - type: CONFIGURATION_CHANGED
            mode: SYNC
            urlTemplate: '{"path":"%s/v1/tenant-mappings/{{.RuntimeContext.Value}}","method":"PATCH"}'
            inputTemplate: '{"context":{ {{ if .CustomerTenantContext.AccountID }}"btp": {"uclFormationId":"{{.FormationID}}","globalAccountId":"{{.CustomerTenantContext.AccountID}}","crmId":"{{.CustomerTenantContext.CustomerID}}"} {{ else }}"atom": {"uclFormationId":"{{.FormationID}}","path":"{{.CustomerTenantContext.Path}}","crmId":"{{.CustomerTenantContext.CustomerID}}"} {{ end }} },"items": [ {"uclAssignmentId":"{{ .Assignment.ID }}","operation":"{{.Operation}}","deploymentRegion":"{{if .Application.Labels.region }}{{.Application.Labels.region}}{{ else }}{{.ApplicationTemplate.Labels.region}}{{end }}","applicationNamespace":"{{ if .Application.ApplicationNamespace }}{{.Application.ApplicationNamespace}}{{else }}{{.ApplicationTemplate.ApplicationNamespace}}{{ end }}","applicationTenantId":"{{.Application.LocalTenantID}}","uclSystemTenantId":"{{.Application.ID}}",{{ if .ApplicationTemplate.Labels.parameters }}"parameters": {{.ApplicationTemplate.Labels.parameters}},{{ end }}"configuration": {{.ReverseAssignment.Value}} } ] }'
            headerTemplate: '{"Content-Type": ["application/json"]}'
            outputTemplate: '{"error":"{{.Body.error}}","success_status_code": 200}'
        application_tenant_mapping:v1.0:
          - type: APPLICATION_TENANT_MAPPING
            mode: SYNC
            urlTemplate: '{"path":"%s/v1/tenant-mappings/{{.TargetApplication.LocalTenantID}}","method":"PATCH"}'
            inputTemplate: '{"context": { {{ if .CustomerTenantContext.AccountID }}"btp":{"uclFormationId":"{{.FormationID}}","globalAccountId":"{{.CustomerTenantContext.AccountID}}","crmId":"{{.CustomerTenantContext.CustomerID}}"} {{ else }}"atom": {"uclFormationId":"{{.FormationID}}","path":"{{.CustomerTenantContext.Path}}","crmId":"{{.CustomerTenantContext.CustomerID}}"} {{ end }} },"items": [ {"uclAssignmentId":"{{ .Assignment.ID }}","operation":"{{.Operation}}","deploymentRegion":"{{if .SourceApplication.Labels.region }}{{.SourceApplication.Labels.region}}{{else }}{{.SourceApplicationTemplate.Labels.region}}{{ end }}","applicationNamespace":"{{if .SourceApplication.ApplicationNamespace }}{{.SourceApplication.ApplicationNamespace}}{{else }}{{.SourceApplicationTemplate.ApplicationNamespace}}{{ end }}","applicationTenantId":"{{.SourceApplication.LocalTenantID}}","uclSystemTenantId":"{{.SourceApplication.ID}}",{{ if .SourceApplicationTemplate.Labels.parameters }}"parameters": {{.SourceApplicationTemplate.Labels.parameters}},{{ end }}"configuration": {{.ReverseAssignment.Value}} } ]}'
            headerTemplate: '{"Content-Type": ["application/json"]}'
            outputTemplate: '{"error":"{{.Body.error}}","success_status_code": 200}'
        application_tenant_mapping:v1.1:
          - type: APPLICATION_TENANT_MAPPING
            mode: SYNC
            urlTemplate: '{"path":"%s/v1/tenant-mappings/{{.TargetApplication.LocalTenantID}}","method":"PATCH"}'
            inputTemplate: '{"context": { {{ if .CustomerTenantContext.AccountID }}"btp":{"uclFormationId":"{{.FormationID}}","globalAccountId":"{{.CustomerTenantContext.AccountID}}","crmId":"{{.CustomerTenantContext.CustomerID}}"} {{ else }}"atom": {"uclFormationId":"{{.FormationID}}","path":"{{.CustomerTenantContext.Path}}","crmId":"{{.CustomerTenantContext.CustomerID}}"} {{ end }} },"receiverTenant": {"deploymentRegion":"{{ if .TargetApplication.Labels.region}}{{.TargetApplication.Labels.region}}{{ else }}{{.TargetApplicationTemplate.Labels.region}}{{end }}","applicationNamespace":"{{ if .TargetApplication.ApplicationNamespace}}{{.TargetApplication.ApplicationNamespace}}{{ else }}{{.TargetApplicationTemplate.ApplicationNamespace}}{{end }}","applicationUrl":"{{ .TargetApplication.BaseURL }}","applicationTenantId":"{{.TargetApplication.LocalTenantID }}","uclSystemTenantId":"{{ .TargetApplication.ID}}", {{ if .TargetApplicationTemplate.Labels.parameters }}"parameters": {{.TargetApplicationTemplate.Labels.parameters}}{{ end }} },"assignedTenants": [ {"uclAssignmentId":"{{ .Assignment.ID }}","operation":"{{.Operation}}","deploymentRegion":"{{if .SourceApplication.Labels.region }}{{.SourceApplication.Labels.region}}{{else }}{{.SourceApplicationTemplate.Labels.region}}{{ end }}","applicationNamespace":"{{if .SourceApplication.ApplicationNamespace }}{{.SourceApplication.ApplicationNamespace}}{{else }}{{.SourceApplicationTemplate.ApplicationNamespace}}{{ end }}","applicationUrl":"{{.SourceApplication.BaseURL }}","applicationTenantId":"{{.SourceApplication.LocalTenantID}}","uclSystemTenantId":"{{.SourceApplication.ID}}",{{ if .SourceApplicationTemplate.Labels.parameters }}"parameters": {{.SourceApplicationTemplate.Labels.parameters}},{{ end }}"configuration": {{.ReverseAssignment.Value}} } ]}'
            headerTemplate: '{"Content-Type": ["application/json"]}'
            outputTemplate: '{"error":"{{.Body.error}}","success_status_code": 200}'
      ASYNC_CALLBACK:
        v1.0:
          - type: CONFIGURATION_CHANGED
            mode: ASYNC_CALLBACK
            urlTemplate: '{"path":"%s/v1/tenant-mappings/{{.RuntimeContext.Value}}","method":"PATCH"}'
            inputTemplate: '{"context":{ {{ if .CustomerTenantContext.AccountID }}"btp": {"uclFormationId":"{{.FormationID}}","globalAccountId":"{{.CustomerTenantContext.AccountID}}","crmId":"{{.CustomerTenantContext.CustomerID}}"} {{ else }}"atom": {"uclFormationId":"{{.FormationID}}","path":"{{.CustomerTenantContext.Path}}","crmId":"{{.CustomerTenantContext.CustomerID}}"} {{ end }} },"items": [ {"uclAssignmentId":"{{ .Assignment.ID }}","operation":"{{.Operation}}","deploymentRegion":"{{if .Application.Labels.region }}{{.Application.Labels.region}}{{ else }}{{.ApplicationTemplate.Labels.region}}{{end }}","applicationNamespace":"{{ if .Application.ApplicationNamespace }}{{.Application.ApplicationNamespace}}{{else }}{{.ApplicationTemplate.ApplicationNamespace}}{{ end }}","applicationTenantId":"{{.Application.LocalTenantID}}","uclSystemTenantId":"{{.Application.ID}}",{{ if .ApplicationTemplate.Labels.parameters }}"parameters": {{.ApplicationTemplate.Labels.parameters}},{{ end }}"configuration": {{.ReverseAssignment.Value}} } ] }'
            headerTemplate: '{"Content-Type": ["application/json"],"Location": ["%s/v1/businessIntegrations/{{.FormationID}}/assignments/{{.Assignment.ID}}/status"]}'
            outputTemplate: '{"error":"{{.Body.error}}","success_status_code": 202}'
          - type: APPLICATION_TENANT_MAPPING
            mode: ASYNC_CALLBACK
            urlTemplate: '{"path":"%s/v1/tenant-mappings/{{.TargetApplication.LocalTenantID}}","method":"PATCH"}'
            inputTemplate: '{"context": { {{ if .CustomerTenantContext.AccountID }}"btp":{"uclFormationId":"{{.FormationID}}","globalAccountId":"{{.CustomerTenantContext.AccountID}}","crmId":"{{.CustomerTenantContext.CustomerID}}"} {{ else }}"atom": {"uclFormationId":"{{.FormationID}}","path":"{{.CustomerTenantContext.Path}}","crmId":"{{.CustomerTenantContext.CustomerID}}"} {{ end }} },"items": [ {"uclAssignmentId":"{{ .Assignment.ID }}","operation":"{{.Operation}}","deploymentRegion":"{{if .SourceApplication.Labels.region }}{{.SourceApplication.Labels.region}}{{else }}{{.SourceApplicationTemplate.Labels.region}}{{ end }}","applicationNamespace":"{{if .SourceApplication.ApplicationNamespace }}{{.SourceApplication.ApplicationNamespace}}{{else }}{{.SourceApplicationTemplate.ApplicationNamespace}}{{ end }}","applicationTenantId":"{{.SourceApplication.LocalTenantID}}","uclSystemTenantId":"{{.SourceApplication.ID}}",{{ if .SourceApplicationTemplate.Labels.parameters }}"parameters": {{.SourceApplicationTemplate.Labels.parameters}},{{ end }}"configuration": {{.ReverseAssignment.Value}} } ]}'
            headerTemplate: '{"Content-Type": ["application/json"],"Location": ["%s/v1/businessIntegrations/{{.FormationID}}/assignments/{{.Assignment.ID}}/status"]}'
            outputTemplate: '{"error":"{{.Body.error}}","success_status_code": 202}'
        configuration_changed:v1.0:
          - type: CONFIGURATION_CHANGED
            mode: ASYNC_CALLBACK
            urlTemplate: '{"path":"%s/v1/tenant-mappings/{{.RuntimeContext.Value}}","method":"PATCH"}'
            inputTemplate: '{"context":{ {{ if .CustomerTenantContext.AccountID }}"btp": {"uclFormationId":"{{.FormationID}}","globalAccountId":"{{.CustomerTenantContext.AccountID}}","crmId":"{{.CustomerTenantContext.CustomerID}}"} {{ else }}"atom": {"uclFormationId":"{{.FormationID}}","path":"{{.CustomerTenantContext.Path}}","crmId":"{{.CustomerTenantContext.CustomerID}}"} {{ end }} },"items": [ {"uclAssignmentId":"{{ .Assignment.ID }}","operation":"{{.Operation}}","deploymentRegion":"{{if .Application.Labels.region }}{{.Application.Labels.region}}{{ else }}{{.ApplicationTemplate.Labels.region}}{{end }}","applicationNamespace":"{{ if .Application.ApplicationNamespace }}{{.Application.ApplicationNamespace}}{{else }}{{.ApplicationTemplate.ApplicationNamespace}}{{ end }}","applicationTenantId":"{{.Application.LocalTenantID}}","uclSystemTenantId":"{{.Application.ID}}",{{ if .ApplicationTemplate.Labels.parameters }}"parameters": {{.ApplicationTemplate.Labels.parameters}},{{ end }}"configuration": {{.ReverseAssignment.Value}} } ] }'
            headerTemplate: '{"Content-Type": ["application/json"],"Location": ["%s/v1/businessIntegrations/{{.FormationID}}/assignments/{{.Assignment.ID}}/status"]}'
            outputTemplate: '{"error":"{{.Body.error}}","success_status_code": 202}'
        application_tenant_mapping:v1.0:
          - type: APPLICATION_TENANT_MAPPING
            mode: ASYNC_CALLBACK
            urlTemplate: '{"path":"%s/v1/tenant-mappings/{{.TargetApplication.LocalTenantID}}","method":"PATCH"}'
            inputTemplate: '{"context": { {{ if .CustomerTenantContext.AccountID }}"btp":{"uclFormationId":"{{.FormationID}}","globalAccountId":"{{.CustomerTenantContext.AccountID}}","crmId":"{{.CustomerTenantContext.CustomerID}}"} {{ else }}"atom": {"uclFormationId":"{{.FormationID}}","path":"{{.CustomerTenantContext.Path}}","crmId":"{{.CustomerTenantContext.CustomerID}}"} {{ end }} },"items": [ {"uclAssignmentId":"{{ .Assignment.ID }}","operation":"{{.Operation}}","deploymentRegion":"{{if .SourceApplication.Labels.region }}{{.SourceApplication.Labels.region}}{{else }}{{.SourceApplicationTemplate.Labels.region}}{{ end }}","applicationNamespace":"{{if .SourceApplication.ApplicationNamespace }}{{.SourceApplication.ApplicationNamespace}}{{else }}{{.SourceApplicationTemplate.ApplicationNamespace}}{{ end }}","applicationTenantId":"{{.SourceApplication.LocalTenantID}}","uclSystemTenantId":"{{.SourceApplication.ID}}",{{ if .SourceApplicationTemplate.Labels.parameters }}"parameters": {{.SourceApplicationTemplate.Labels.parameters}},{{ end }}"configuration": {{.ReverseAssignment.Value}} } ]}'
            headerTemplate: '{"Content-Type": ["application/json"],"Location": ["%s/v1/businessIntegrations/{{.FormationID}}/assignments/{{.Assignment.ID}}/status"]}'
            outputTemplate: '{"error":"{{.Body.error}}","success_status_code": 202}'
        application_tenant_mapping:v1.1:
          - type: APPLICATION_TENANT_MAPPING
            mode: ASYNC_CALLBACK
            urlTemplate: '{"path":"%s/v1/tenant-mappings/{{.TargetApplication.LocalTenantID}}","method":"PATCH"}'
            inputTemplate: '{"context": { {{ if .CustomerTenantContext.AccountID }}"btp":{"uclFormationId":"{{.FormationID}}","globalAccountId":"{{.CustomerTenantContext.AccountID}}","crmId":"{{.CustomerTenantContext.CustomerID}}"} {{ else }}"atom": {"uclFormationId":"{{.FormationID}}","path":"{{.CustomerTenantContext.Path}}","crmId":"{{.CustomerTenantContext.CustomerID}}"} {{ end }} },"receiverTenant": {"deploymentRegion":"{{ if .TargetApplication.Labels.region}}{{.TargetApplication.Labels.region}}{{ else }}{{.TargetApplicationTemplate.Labels.region}}{{end }}","applicationNamespace":"{{ if .TargetApplication.ApplicationNamespace}}{{.TargetApplication.ApplicationNamespace}}{{ else }}{{.TargetApplicationTemplate.ApplicationNamespace}}{{end }}","applicationUrl":"{{ .TargetApplication.BaseURL }}","applicationTenantId":"{{.TargetApplication.LocalTenantID }}","uclSystemTenantId":"{{ .TargetApplication.ID}}", {{ if .TargetApplicationTemplate.Labels.parameters }}"parameters": {{.TargetApplicationTemplate.Labels.parameters}}{{ end }} },"assignedTenants": [ {"uclAssignmentId":"{{ .Assignment.ID }}","operation":"{{.Operation}}","deploymentRegion":"{{if .SourceApplication.Labels.region }}{{.SourceApplication.Labels.region}}{{else }}{{.SourceApplicationTemplate.Labels.region}}{{ end }}","applicationNamespace":"{{if .SourceApplication.ApplicationNamespace }}{{.SourceApplication.ApplicationNamespace}}{{else }}{{.SourceApplicationTemplate.ApplicationNamespace}}{{ end }}","applicationUrl":"{{.SourceApplication.BaseURL }}","applicationTenantId":"{{.SourceApplication.LocalTenantID}}","uclSystemTenantId":"{{.SourceApplication.ID}}",{{ if .SourceApplicationTemplate.Labels.parameters }}"parameters": {{.SourceApplicationTemplate.Labels.parameters}},{{ end }}"configuration": {{.ReverseAssignment.Value}} } ]}'
            headerTemplate: '{"Content-Type": ["application/json"],"Location": ["%s/v1/businessIntegrations/{{.FormationID}}/assignments/{{.Assignment.ID}}/status"]}'
            outputTemplate: '{"error":"{{.Body.error}}","success_status_code": 202}'
    authentication:
      jwksEndpoint: http://ory-stack-oathkeeper-api.ory.svc.cluster.local:4456/.well-known/jwks.json
      oauth2:
        url: http://ory-stack-hydra-admin.ory.svc.cluster.local:4445
  auditlog:
    configMapName: "compass-gateway-auditlog-config"
    protocol: HTTP
    tlsOrigination: false
    host: compass-external-services-mock.compass-system.svc.cluster.local
    port: 8080
    mtlsTokenPath: "/cert/token"
    standardTokenPath: "/secured/oauth/token"
    skipSSLValidation: false
    secret:
      name: "compass-gateway-auditlog-secret"
      urlKey: url
      clientIdKey: client-id
      clientSecretKey: client-secret
      clientCertKey: client-cert
      clientKeyKey: client-key
  log:
    format: "text"
    formatJson: "json"
  tenantConfig:
    useDefaultTenants: true
    dbPool:
      maxOpenConnections: 1
      maxIdleConnections: 1
  connector:
    prefix: /connector
    graphql:
      external:
        port: 3000
    validator:
      port: 8080
    # If secrets do not exist they will be created
    secrets:
      ca:
        name: compass-connector-app-ca
        namespace: compass-system
        certificateKey: ca.crt
        keyKey: ca.key
      rootCA:
        namespace: istio-system # For Ingress Gateway to work properly the namespace needs to be istio-system
        # In order for istio mTLS to work we should have two different secrets one containing the server certificate (let’s say X) and one used for validation of the client’s certificates.
        # The second one should be our root certificate and istio wants it to be named X-cacert. (-cacert suffix).
        # This is the reason for the confusing name of our root certificate. https://preliminary.istio.io/v1.6/docs/tasks/traffic-management/ingress/secure-ingress/#configure-a-mutual-tls-ingress-gateway
        cacert: compass-gateway-mtls-certs-cacert # For cert-rotation the cacert should be in different secret
        certificateKey: cacert
    revocation:
      configmap:
        name: revocations-config
        namespace: "{{ .Release.Namespace }}"
    # If key and certificate are not provided they will be generated
    caKey: ""
    caCertificate: ""
  system_broker:
    enabled: false
    port: 5001
    prefix: /broker
    tokenProviderFromHeader:
      forwardHeaders: Authorization
    tokenProviderFromSecret:
      enabled: false
      secrets:
        integrationSystemCredentials:
          name: compass-system-broker-credentials
          namespace: compass-system
    testNamespace: kyma-system
  gateway:
    port: 3000
    tls:
      host: compass-gateway
      adapterHost: compass-ns-adapter
      secure:
        internal:
          host: compass-gateway-internal
        oauth:
          host: compass-gateway-auth-oauth
    mtls:
      manageCerts: false
      host: compass-gateway-mtls
      certSecret: compass-gateway-mtls-certs
      external:
        host: compass-gateway-sap-mtls
        certSecret: compass-gateway-mtls-certs # Use connector's root CA as root CA by default. This should be overridden for productive deployments.
    headers:
      rateLimit: X-Flow-Identity
      request:
        remove:
          - "Client-Id-From-Token"
          - "Client-Id-From-Certificate"
          - "Client-Certificate-Hash"
          - "Certificate-Data"
  hydrator:
    host: compass-hydrator.compass-system.svc.cluster.local
    port: 3000
    prefix: /hydrators
    certSubjectMappingResyncInterval: "10s"
    subjectConsumerMappingConfig: '[{"consumer_type": "Super Admin", "tenant_access_levels": ["customer", "account","subaccount", "global", "organization", "folder", "resource-group"], "subject": "C=DE, L=local, O=SAP SE, OU=Region, OU=SAP Cloud Platform Clients, OU=f8075207-1478-4a80-bd26-24a4785a2bfd, CN=compass"}, {"consumer_type": "Integration System", "tenant_access_levels": ["account","subaccount"], "subject": "C=DE, L=local, O=SAP SE, OU=Region, OU=SAP Cloud Platform Clients, OU=f8075207-1478-4a80-bd26-24a4785a2bfd, CN=integration-system-test"}, {"consumer_type": "Technical Client", "tenant_access_levels": ["global"], "subject": "C=DE, L=local, O=SAP SE, OU=SAP Cloud Platform Clients, OU=Region, OU=1f538f34-30bf-4d3d-aeaa-02e69eef84ae, CN=technical-client-test"}]'
    certificateDataHeader: "Certificate-Data"
    consumerClaimsKeys:
      clientIDKey: "client_id"
      tenantIDKey: "tenantid"
      userNameKey: "user_name"
      subdomainKey: "subdomain"
    http:
      client:
        skipSSLValidation: false
    metrics:
      port: 3003
      enableClientInstrumentation: true
      censoredFlows: "JWT"
  iasAdapter:
    port: 8080
    apiRootPath: "/ias-adapter"
    readTimeout: 30s
    readHeaderTimeout: 30s
    writeTimeout: 30s
    idleTimeout: 30s
    tenantInfo:
      requestTimeout: 30s
      insecureSkipVerify: false
    ias:
      requestTimeout: 30s
      secret:
        name: "ias-adapter-cockpit"
        path: "/tmp"
        fileName: "ias-adapter-cockpit.yaml"
        clientCert: cert
        clientKey: key
        ca: ca
        manage: false
    postgres:
      connectTimeout: 30s
      requestTimeout: 30s
    authentication:
      jwksEndpoint: "http://ory-stack-oathkeeper-api.ory.svc.cluster.local:4456/.well-known/jwks.json"
  kymaAdapter:
    port: 8080
    apiRootPath: "/kyma-adapter"
    apiTenantMappingsEndpoint: "/v1/tenantMappings/{tenant-id}"
    tenantInfo:
      requestTimeout: 30s
    tenantMapping:
      type: CONFIGURATION_CHANGED
      mode: SYNC
      urlTemplate: '{"path":"%s/kyma-adapter/v1/tenantMappings/{{.Runtime.Labels.global_subaccount_id}}","method":"PATCH"}'
      inputTemplate: '{"context":{"platform":"{{if .CustomerTenantContext.AccountID}}btp{{else}}unified-services{{end}}","uclFormationId":"{{.FormationID}}","accountId":"{{if .CustomerTenantContext.AccountID}}{{.CustomerTenantContext.AccountID}}{{else}}{{.CustomerTenantContext.Path}}{{end}}","crmId":"{{.CustomerTenantContext.CustomerID}}","operation":"{{.Operation}}"},"assignedTenant":{"state":"{{.Assignment.State}}","uclAssignmentId":"{{.Assignment.ID}}","deploymentRegion":"{{if .Application.Labels.region}}{{.Application.Labels.region}}{{else}}{{.ApplicationTemplate.Labels.region}}{{end}}","applicationNamespace":"{{if .Application.ApplicationNamespace}}{{.Application.ApplicationNamespace}}{{else}}{{.ApplicationTemplate.ApplicationNamespace}}{{end}}","applicationUrl":"{{.Application.BaseURL}}","applicationTenantId":"{{.Application.LocalTenantID}}","uclSystemName":"{{.Application.Name}}","uclSystemTenantId":"{{.Application.ID}}",{{if .ApplicationTemplate.Labels.parameters}}"parameters":{{.ApplicationTemplate.Labels.parameters}},{{end}}"configuration":{{.ReverseAssignment.Value}}},"receiverTenant":{"ownerTenant":"{{.Runtime.Tenant.Parent}}","state":"{{.ReverseAssignment.State}}","uclAssignmentId":"{{.ReverseAssignment.ID}}","deploymentRegion":"{{if and .RuntimeContext .RuntimeContext.Labels.region}}{{.RuntimeContext.Labels.region}}{{else}}{{.Runtime.Labels.region}}{{end}}","applicationNamespace":"{{.Runtime.ApplicationNamespace}}","applicationTenantId":"{{if .RuntimeContext}}{{.RuntimeContext.Value}}{{else}}{{.Runtime.Labels.global_subaccount_id}}{{end}}","uclSystemTenantId":"{{if .RuntimeContext}}{{.RuntimeContext.ID}}{{else}}{{.Runtime.ID}}{{end}}",{{if .Runtime.Labels.parameters}}"parameters":{{.Runtime.Labels.parameters}},{{end}}"configuration":{{.Assignment.Value}}}}'
      headerTemplate: '{"Content-Type": ["application/json"]}'
      outputTemplate: '{"error":"{{.Body.error}}","state":"{{.Body.state}}","success_status_code": 200,"incomplete_status_code": 422}'
    authentication:
      jwksEndpoint: http://ory-stack-oathkeeper-api.ory.svc.cluster.local:4456/.well-known/jwks.json
  instanceCreator:
    port: 8080
    apiRootPath: "/instance-creator"
    tenantInfo:
      requestTimeout: 30s
    authentication:
      jwksEndpoint: http://ory-stack-oathkeeper-api.ory.svc.cluster.local:4456/.well-known/jwks.json
    client:
      timeout: 30s
    secrets:
      name: "regional-sm-instances-credentials"
      key: "keyConfig"
      path: "/tmp"
    clientIdPath: "clientid"
    smUrlPath: "sm_url"
    tokenURLPath: "certurl"
    appNamePath: "appName"
    certificatePath: "certificate"
    certificateKeyPath: "key"
    oauthTokenPath: "/oauth/token"
    ticker: 3s
    timeout: 300s
    local:
      templateMappings:
        clientIDMapping: '{{ printf "\"%s\":\"client_id\"" .Values.global.instanceCreator.clientIdPath }}'
        smUrlMapping: '{{ printf "\"%s\":\"http://compass-external-services-mock.%s.svc.cluster.local:%s\"" .Values.global.instanceCreator.smUrlPath .Release.Namespace (.Values.service.port | toString) }}'
        tokenURLMapping: '{{ printf "\"%s\":\"http://compass-external-services-mock.%s.svc.cluster.local:%s\"" .Values.global.instanceCreator.tokenURLPath .Release.Namespace (.Values.service.port | toString) }}'
        appNameMapping: '{{ printf "\"%s\":\"app_name\"" .Values.global.instanceCreator.appNamePath }}'
        certificateMapping: '{{ printf "\"%s\":\"%s\"" .Values.global.instanceCreator.certificatePath .Values.global.connector.caCertificate }}'
        certificateKeyMapping: '{{ printf "\"%s\":\"%s\"" .Values.global.instanceCreator.certificateKeyPath .Values.global.connector.caKey }}'
  operations_controller:
    enabled: true
  connectivity_adapter:
    port: 8080
    tls:
      host: adapter-gateway
    mtls:
      host: adapter-gateway-mtls
  oathkeeperFilters:
    workloadLabel: oathkeeper
    namespace: ory
    tokenDataHeader: "Connector-Token"
    certificateDataHeader: "Certificate-Data"
  istio:
    discoveryMtlsGateway:
      name: "discovery-gateway"
      namespace: "compass-system"
      certSecretName: discovery-gateway-certs
      localCA: # the CA property and its nested fields are used only in local setup
        secretName: discovery-gateway-certs-cacert
        namespace: istio-system # For Ingress Gateway to work properly the namespace needs to be istio-system
        certificate: ""
        key: ""
    externalMtlsGateway:
      name: "compass-gateway-external-mtls"
      namespace: "compass-system"
    mtlsGateway:
      name: "compass-gateway-mtls"
      namespace: "compass-system"
    gateway:
      name: "kyma-gateway"
      namespace: "kyma-system"
    proxy:
      port: 15020
    namespace: istio-system
    ingressgateway:
      workloadLabel: istio-ingressgateway
      requestPayloadSizeLimit2MB: 2097152
      requestPayloadSizeLimit2MBLabel: "2MB"
      requestPayloadSizeLimit5MB: 5097152
      requestPayloadSizeLimit5MBLabel: "5MB"
      correlationHeaderRewriteFilter:
        expectedHeaders:
          - "x-request-id"
          - "x-correlation-id"
          - "x-correlationid"
          - "x-forrequest-id"
          - "x-vcap-request-id"
          - "x-broker-api-request-identity"
  kubernetes:
    serviceAccountTokenIssuer: https://kubernetes.default.svc.cluster.local
    serviceAccountTokenJWKS: https://kubernetes.default.svc.cluster.local/openid/v1/jwks
  ingress:
    domainName: "local.kyma.dev"
    discoveryDomain:
      name: "discovery.api.local"
      tlsCert: ""
      tlsKey: ""
  database:
    sqlProxyServiceAccount: "proxy-user@gcp-cmp.iam.gserviceaccount.com"
    manageSecrets: true
    embedded:
      enabled: true
      director:
        name: "postgres"
      ias_adapter:
        name: "postgres2"
      directorDBName: "postgres"
    managedGCP:
      serviceAccountKey: ""
      instanceConnectionName: ""
      director:
        name: ""
        user: ""
        password: ""
      iasAdapter:
        name: ""
        user: ""
        password: ""
      host: "localhost"
      hostPort: "5432"
      sslMode: ""
      #TODO remove below after migration to separate user will be done
      dbUser: ""
      dbPassword: ""
      directorDBName: ""
  oathkeeper:
    host: ory-stack-oathkeeper-proxy.ory.svc.cluster.local
    port: 4455
    timeout_ms: 120000
    ns_adapter_timeout_ms: 3600000
    idTokenConfig:
      claims: '{"scopes": "{{ print .Extra.scope }}","tenant": "{{ .Extra.tenant }}", "consumerID": "{{ print .Extra.consumerID}}", "consumerType": "{{ print .Extra.consumerType }}", "flow": "{{ print .Extra.flow }}", "onBehalfOf": "{{ print .Extra.onBehalfOf }}", "region": "{{ print .Extra.region }}", "tokenClientID": "{{ print .Extra.tokenClientID }}"}'
      internalClaims: '{"scopes": "application:read application:write application.webhooks:read application.application_template:read application_template.webhooks:read webhooks.auth:read runtime:write runtime:read tenant:read tenant:write tenant_subscription:write ory_internal fetch_tenant application_template:read destinations_sensitive_data:read destinations:sync ord_aggregator:sync certificate_subject_mapping:read certificate_subject_mapping:write bundle_instance_auth:write bundle.instance_auths:read","tenant":"{ {{ if .Header.Tenant }} \"consumerTenant\":\"{{ print (index .Header.Tenant 0) }}\", {{ end }} \"externalTenant\":\"\"}", "consumerType": "Internal Component", "flow": "Internal"}'
    mutators:
      runtimeMappingService:
        config:
          api:
            url: http://compass-hydrator.compass-system.svc.cluster.local:3000/hydrators/runtime-mapping
            retry:
              give_up_after: 6s
              max_delay: 2000ms
      authenticationMappingServices:
        nsadapter:
          cfg:
            config:
              api:
                url: http://compass-hydrator.compass-system.svc.cluster.local:3000/hydrators/authn-mapping/nsadapter
                retry:
                  give_up_after: 6s
                  max_delay: 2000ms
          authenticator:
            enabled: false
            createRule: true
            gatewayHost: "compass-gateway-xsuaa"
            trusted_issuers: '[{"domain_url": "compass-system.svc.cluster.local:8080", "scope_prefix": "prefix.", "protocol": "http"}]'
            attributes: '{"uniqueAttribute": { "key": "ns-adapter-test", "value": "ns-adapter-flow" }, "tenant": { "key": "tenant" }, "identity": { "key": "identity" }, "clientid": { "key": "client_id" } }'
            path: /nsadapter/api/v1/notifications
            upstreamComponent: "compass-gateway"
            checkSuffix: true
        tenant-fetcher:
          cfg:
            config:
              api:
                url: http://compass-hydrator.compass-system.svc.cluster.local:3000/hydrators/authn-mapping/tenant-fetcher
                retry:
                  give_up_after: 6s
                  max_delay: 2000ms
          authenticator:
            enabled: false
            createRule: true
            gatewayHost: "compass-gateway"
            trusted_issuers: '[{"domain_url": "compass-system.svc.cluster.local:8080", "scope_prefix": "prefix.", "protocol": "http"}]'
            attributes: '{"uniqueAttribute": { "key": "test", "value": "tenant-fetcher" }, "tenant": { "key": "tenant" }, "identity": { "key": "identity" } }'
            path: /tenants/<.*>
            upstreamComponent: "compass-tenant-fetcher"
            checkSuffix: false
        subscriber:
          cfg:
            config:
              api:
                url: http://compass-hydrator.compass-system.svc.cluster.local:3000/hydrators/authn-mapping/subscriber
                retry:
                  give_up_after: 6s
                  max_delay: 2000ms
          authenticator:
            enabled: false
            createRule: false
            gatewayHost: "compass-gateway-sap-mtls"
            trusted_issuers: '[{"domain_url": "compass-system.svc.cluster.local:8080", "scope_prefix": "prefix.", "protocol": "http", "region": "eu-1"}]'
            attributes: '{"uniqueAttribute": { "key": "subsc-key-test", "value": "subscription-flow" }, "tenant": { "key": "tenant" }, "identity": { "key": "user_name" }, "clientid": { "key": "client_id" } }'
            path: /<.*>
            checkSuffix: false
      tenantMappingService:
        config:
          api:
            url: http://compass-hydrator.compass-system.svc.cluster.local:3000/hydrators/tenant-mapping
            retry:
              give_up_after: 6s
              max_delay: 2000ms
      certificateResolverService:
        config:
          api:
            url: http://compass-hydrator.compass-system.svc.cluster.local:3000/hydrators/v1/certificate/data/resolve
            retry:
              give_up_after: 6s
              max_delay: 2000ms
      tokenResolverService:
        config:
          api:
            url: http://compass-hydrator.compass-system.svc.cluster.local:3000/hydrators/v1/tokens/resolve
            retry:
              give_up_after: 6s
              max_delay: 2000ms
  cockpit:
    auth:
      allowedConnectSrc: "https://*.ondemand.com"
      secretName: "cockpit-auth-secret"
      idpHost: ""
      clientID: ""
      scopes: "openid profile email"
      path: "/oauth2/certs"
  destinationFetcher:
    manageSecrets: true
    host: compass-destination-fetcher.compass-system.svc.cluster.local
    prefix: /destination-configuration
    port: 3000
    jobSchedule: 10s
    lease:
      lockname: destinationlease
    parallelTenants: 10
    tenantSyncTimeout: "5m"
    authentication:
      jwksEndpoint: "http://ory-stack-oathkeeper-api.ory.svc.cluster.local:4456/.well-known/jwks.json"
      appDestinationsSyncScope: "destinations:sync"
      appDetinationsSensitiveDataScope: "destinations_sensitive_data:read"
    server:
      tenantDestinationsEndpoint: "/v1/subaccountDestinations"
      tenantInstanceLevelDestinationsEndpoint: "/v1/instanceDestinations"
      tenantDestinationCertificatesEndpoint: "/v1/subaccountCertificates"
      tenantInstanceLevelDestinationCertificatesEndpoint: "/v1/instanceCertificates"
      sensitiveDataEndpoint: "/v1/destinations"
      sensitiveDataQueryParam: "name"
    request:
      skipSSLValidation: false
      retry_interval: "100ms"
      retry_attempts: 3
      goroutineLimit: 10
      requestTimeout: "5s"
      pageSize: 100
      oauthTokenPath: "/oauth/token"
    instance:
      clientIdPath: "clientid"
      clientSecretPath: "clientsecret"
      urlPath: "uri"
      tokenUrlPath: "certurl"
      clientCertPath: "certificate"
      clientKeyPath: "key"
    secretName: destination-region-instances
    dependenciesConfig:
      path: "/cfg/dependencies"
    oauthMode: "oauth-mtls"
  destinationRegionSecret:
    secretName: "destination-region-instances"
    fileName: "keyConfig"
    local:
      templateMappings:
        xsappMapping: '{{ printf "\"%s\":\"xsappname1\"" .Values.global.tenantFetcher.xsappNamePath }}'
        clientIDMapping: '{{ printf "\"%s\":\"client_id\"" .Values.global.destinationFetcher.instance.clientIdPath }}'
        clientSecretMapping: '{{ printf "\"%s\":\"client_secret\"" .Values.global.destinationFetcher.instance.clientSecretPath }}'
        urlMapping: '{{ printf "\"%s\":\"http://compass-external-services-mock.%s.svc.cluster.local:%s\"" .Values.global.destinationFetcher.instance.urlPath .Release.Namespace (.Values.service.port | toString) }}'
        tokenURLMapping: '{{ printf "\"%s\":\"https://%s.%s:%s\"" .Values.global.destinationFetcher.instance.tokenUrlPath .Values.global.externalServicesMock.certSecuredHost .Values.global.ingress.domainName (.Values.service.certPort | toString) }}'
        x509CertificateMapping: '{{ printf "\"%s\":\"%s\"" .Values.global.destinationFetcher.instance.clientCertPath .Values.global.connector.caCertificate }}'
        x509KeyMapping: '{{ printf "\"%s\":\"%s\"" .Values.global.destinationFetcher.instance.clientKeyPath .Values.global.connector.caKey }}'
  tenantFetcher:
    k8sSecret:
      manageSecrets: true
      name: "tenant-fetcher-secret"
      namespace: "compass-system"
      key: "keyConfig"
      path: "/tmp"
    host: compass-tenant-fetcher.compass-system.svc.cluster.local
    prefix: /tenants
    port: 3000
    xsappNamePath: "xsappname"
    omitDependenciesParamName: ""
    omitDependenciesParamValue: ""
    requiredAuthScope: Callback
    fetchTenantAuthScope: fetch_tenant
    authentication:
      jwksEndpoint: "http://ory-stack-oathkeeper-api.ory.svc.cluster.local:4456/.well-known/jwks.json"
    tenantProvider:
      tenantIdProperty: "tenantId"
      customerIdProperty: "customerId"
      subaccountTenantIdProperty: "subaccountTenantId"
      subdomainProperty: "subdomain"
      licenseTypeProperty: "licenseType"
      name: "provider"
      subscriptionProviderIdProperty: "subscriptionProviderIdProperty"
      providerSubaccountIdProperty: "providerSubaccountIdProperty"
      consumerTenantIdProperty: "consumerTenantIdProperty"
      subscriptionProviderAppNameProperty: "subscriptionProviderAppNameProperty"
      subscriptionIDProperty: "subscriptionGUID"
      dependentServiceInstancesInfoProperty: "dependentServiceInstancesInfo"
      dependentServiceInstancesInfoAppIdProperty: "appId"
      dependentServiceInstancesInfoAppNameProperty: "appName"
      dependentServiceInstancesInfoProviderSubaccountIdProperty: "providerSubaccountId"
    server:
      fetchTenantWithParentEndpoint: "/v1/fetch/{parentTenantId}/{tenantId}"
      fetchTenantWithoutParentEndpoint: "/v1/fetch/{tenantId}"
      regionalHandlerEndpoint: "/v1/regional/{region}/callback/{tenantId}"
      dependenciesEndpoint: "/v1/regional/{region}/dependencies"
      tenantPathParam: "tenantId"
      regionPathParam: "region"
    dependenciesConfig:
      path: "/cfg/dependencies"
    local:
      templateMappings:
        xsappMapping: '{{ printf "\"%s\":\"xsappname1\"" .Values.global.tenantFetcher.xsappNamePath }}'
    containerName: "tenant-fetcher"
  externalCertConfiguration:
    issuerLocality: "local,local2" # In local setup we have manually created connector CA certificate with 'local' Locality property
    subjectPattern: "/C=DE/O=SAP SE/OU=SAP Cloud Platform Clients/OU=Region/OU=%s/L=%s/CN=%s"
    technicalClientSubjectPattern: "/C=DE/O=SAP SE/OU=SAP Cloud Platform Clients/OU=Region/OU=%s/L=%s/CN=%s"
    ouCertSubaccountID: "f8075207-1478-4a80-bd26-24a4785a2bfd"
    commonName: "compass"
    locality: "local"
    certSvcApiPath: "/cert"
    tokenPath: "/cert/token"
    secrets:
      externalCertSvcSecret:
        manage: false
        name: "cert-svc-secret"
        clientIdKey: client-id
        clientSecretKey: client-secret
        oauthUrlKey: url
        csrEndpointKey: csr-endpoint
        clientCert: client-cert
        clientKey: client-key
        skipSSLValidationFlag: "-k"
      externalClientCertSecret:
        name: "external-client-certificate"
        namespace: compass-system
        certKey: tls.crt
        keyKey: tls.key
    rotationCronjob:
      name: "external-certificate-rotation"
      schedule: "*/1 * * * *" # Executes every minute
      certValidity: "7"
      clientCertRetryAttempts: "8"
      containerName: "certificate-rotation"
  extSvcCertConfiguration:
    issuerLocality: "local,local2" # In local setup we have manually created connector CA certificate with 'local' Locality property
    subjectPattern: "/C=DE/O=SAP SE/OU=SAP Cloud Platform Clients/OU=Region/OU=%s/L=%s/CN=%s"
    ouCertSubaccountID: "f8075207-1478-4a80-bd26-24a4785a2bfd"
    commonName: "compass"
    locality: "local"
    certSvcApiPath: "/cert"
    tokenPath: "/cert/token"
    secrets:
      extSvcCertSvcSecret:
        manage: false
        name: "ext-svc-cert-svc-secret"
        clientIdKey: client-id
        clientSecretKey: client-secret
        oauthUrlKey: url
        csrEndpointKey: csr-endpoint
        clientCert: client-cert
        clientKey: client-key
        skipSSLValidationFlag: "-k"
      extSvcClientCertSecret:
        name: "ext-svc-client-certificate"
        namespace: compass-system
        certKey: tls.crt
        keyKey: tls.key
    rotationCronjob:
      name: "ext-svc-certificate-rotation"
      schedule: "*/1 * * * *" # Executes every minute
      certValidity: "7"
      clientCertRetryAttempts: "8"
      containerName: "ext-svc-certificate-rotation"
  ordService:
    host: compass-ord-service.compass-system.svc.cluster.local
    prefix: /open-resource-discovery-service/v0
    docsPrefix: /open-resource-discovery-docs
    staticPrefix: /open-resource-discovery-static/v0
    port: 3000
    defaultResponseType: "xml"
    userContextHeader: "user_context"
    authTokenPath: "/var/run/secrets/kubernetes.io/serviceaccount/token"
    skipSSLValidation: false
  ordAggregator:
    port: 3000
    prefix: /ord-aggregator
    aggregateEndpoint: /aggregate
    name: ord-aggregator
    client:
      timeout: "30s"
    lease:
      lockname: aggregatorlease
    authentication:
      jwksEndpoint: "http://ory-stack-oathkeeper-api.ory.svc.cluster.local:4456/.well-known/jwks.json"
    http:
      client:
        skipSSLValidation: false
      retry:
        attempts: 3
        delay: 100ms
    dbPool:
      maxOpenConnections: 2
      maxIdleConnections: 2
    globalRegistryUrl: http://compass-external-services-mock.compass-system.svc.cluster.local:8087/.well-known/open-resource-discovery
    maxParallelDocumentsPerApplication: 10
    maxParallelSpecificationProcessors: 100
    containerName: "ord-aggregator"
    tenantMappingConfiguration: '{}'
    parallelOperationProcessors: 10
    priorityQueueLimit: 10
    rescheduleJobInterval: 24h
    reschedulePeriod: 168h
    rescheduleHangedJobInterval: 1h
    rescheduleHangedPeriod: 1h
    maintainOperationsJobInterval: 60m
    operationProcessorsQuietPeriod: 5s
  systemFetcher:
    enabled: false
    name: "system-fetcher"
    schedule: "0 0 * * *"
    manageSecrets: true
    # enableSystemDeletion - whether systems in deleted state should be deleted from director database
    enableSystemDeletion: true
    # fetchParallelism - shows how many http calls will be made in parallel to fetch systems
    fetchParallellism: 30
    # queueSize - shows how many system fetches (individual requests may fetch more than 1 system)
    # can be put in the queue for processing before blocking. It is best for the queue to be about 2 times bigger than the parallellism
    queueSize: 100
    # fetchRequestTimeout - shows the timeout to wait for oauth token and for fetching systems (in one request) separately
    fetchRequestTimeout: "30s"
    # directorRequestTimeout - graphql requests timeout to director
    directorRequestTimeout: "30s"
    dbPool:
      maxOpenConnections: 20
      maxIdleConnections: 2
    # systemsAPIEndpoint - endpoint of the service to fetch systems from
    systemsAPIEndpoint: ""
    # systemsAPIFilterCriteria - criteria for fetching systems
    systemsAPIFilterCriteria: ""
    appTemplatesProductLabel: "systemRole"
    systemSourceKey: "prop"
    appTemplates: []
    templatePlaceholderToSystemKeyMappings: '[ { "placeholder_name": "name", "system_key": "$.displayName" }, { "placeholder_name": "display-name", "system_key": "$.displayName" }, { "placeholder_name": "systemNumber", "system_key": "$.systemNumber" }, { "placeholder_name": "productId", "system_key": "$.productId" }, { "placeholder_name": "ppmsProductVersionId", "system_key": "$.ppmsProductVersionId", "optional": true }, { "placeholder_name": "region", "system_key": "$.additionalAttributes.systemSCPLandscapeID", "optional": true }, { "placeholder_name": "description", "system_key": "$.productDescription", "optional": true }, { "placeholder_name": "baseUrl", "system_key": "$.additionalUrls.mainUrl", "optional": true }, { "placeholder_name": "providerName", "system_key": "$.infrastructureProvider", "optional": true } ]'
    templateOverrideApplicationInput: '{"name": "{{name}}","description": "{{description}}","providerName": "{{providerName}}","statusCondition": "INITIAL","systemNumber": "{{systemNumber}}","labels": {"managed": "true","productId": "{{productId}}","ppmsProductVersionId": "{{ppmsProductVersionId}}","region": "{{region}}"},"baseUrl": "{{baseUrl}}"}'
    http:
      client:
        skipSSLValidation: false
    oauth:
      client: "client_id"
      tokenEndpointProtocol: "https"
      tokenBaseHost: "compass-external-services-mock-sap-mtls"
      tokenPath: "/cert/token"
      scopesClaim: "scopes"
      tenantHeaderName: "x-zid"
      tokenRequestTimeout: 30s
      skipSSLValidation: true
    secret:
      name: "compass-system-fetcher-secret"
      clientIdKey: client-id
      oauthUrlKey: url
    paging:
      pageSize: 200
      sizeParam: "$top"
      skipParam: "$skip"
    containerName: "system-fetcher"
  tenantFetchers:
    job1:
      enabled: false
      job:
        interval: "5m"
      configMapNamespace: "compass-system"
      manageSecrets: true
      providerName: "compass"
      tenantType: "subaccount"
      schedule: "*/5 * * * *"
      tenantInsertChunkSize: "500"
      pageWorkers: "2"
      kubernetes:
        configMapNamespace: "compass-system"
        pollInterval: 2s
        pollTimeout: 1m
        timeout: 2m
      authConfig:
        skipSSLValidation: true
        oauthMode: "oauth-mtls"
        clientIDPath: "clientid"
        clientSecretPath: "secret"
        clientCertPath: "cert"
        clientKeyPath: "key"
        tokenEndpointPath: "url"
        tokenURLPath: "/cert/token"
      queryMapping:
        regionField: "region"
        pageNumField: "pageNum"
        pageSizeField: "pageSize"
        timestampField: "timestamp"
      query:
        startPage: "0"
        pageSize: "100"
      api:
        regionName: "central"
        authConfigSecretKey: "central"
        fieldMapping:
          totalPagesField: "totalPages"
          totalResultsField: "totalResults"
          tenantEventsField: "events"
          idField: "id"
          nameField: "name"
          customerIdField: "customerId"
          subdomainField: "subdomain"
          licenseTypeField: "licenseType"
          discriminatorField: ""
          discriminatorValue: ""
          detailsField: "details"
          entityTypeField: "entityType"
          globalAccountID: "gaID"
          regionField: "region"
          movedSubaccountTargetField: "targetGlobalAccountGUID"
          movedSubaccountSourceField: "sourceGlobalAccountGUID"
        endpoints:
          accountCreated: "127.0.0.1/events?type=account-created"
          accountDeleted: "127.0.0.1/events?type=account-deleted"
          accountUpdated: "127.0.0.1/events?type=account-updated"
          subaccountCreated: "127.0.0.1/events?type=subaccount-created"
          subaccountDeleted: "127.0.0.1/events?type=subaccount-deleted"
          subaccountUpdated: "127.0.0.1/events?type=subaccount-updated"
          subaccountMoved: "127.0.0.1/events?type=subaccount-moved"
      regionalConfig:
        fieldMapping:
          totalPagesField: "totalPages"
          totalResultsField: "totalResults"
          tenantEventsField: "events"
          idField: "guid"
          nameField: "displayName"
          customerIdField: "customerId"
          subdomainField: "subdomain"
          licenseTypeField: "licenseType"
          discriminatorField: ""
          discriminatorValue: ""
          detailsField: "details"
          entityTypeField: "entityType"
          globalAccountID: "globalAccountGUID"
          regionField: "region"
          movedSubaccountTargetField: "targetGlobalAccountGUID"
          movedSubaccountSourceField: "sourceGlobalAccountGUID"
        regions:
          eu-east:
            api:
              oauthMode: "oauth-mtls"
              authConfigSecretKey: "central"
              endpoints:
                accountCreated: "127.0.0.1/events?type=account-created"
                accountDeleted: "127.0.0.1/events?type=account-deleted"
                accountUpdated: "127.0.0.1/events?type=account-updated"
                subaccountCreated: "127.0.0.1/events?type=subaccount-created"
                subaccountDeleted: "127.0.0.1/events?type=subaccount-deleted"
                subaccountUpdated: "127.0.0.1/events?type=subaccount-updated"
                subaccountMoved: "127.0.0.1/events?type=subaccount-moved"
      dbPool:
        maxOpenConnections: 1
        maxIdleConnections: 1
  metrics:
    enabled: true
    pushEndpoint: http://monitoring-prometheus-pushgateway.kyma-system.svc.cluster.local:9091
  externalServicesMock:
    enabled: false
    certSecuredPort: 8081
    ordCertSecuredPort: 8082
    unsecuredPort: 8083
    basicSecuredPort: 8084
    oauthSecuredPort: 8085
    ordGlobalRegistryCertPort: 8086
    ordGlobalRegistryUnsecuredPort: 8087
    unsecuredPortWithAdditionalContent: 8088
    unsecuredMultiTenantPort: 8089
    certSecuredProxyPort: 8090
    certSecuredHost: compass-external-services-mock-sap-mtls
    ordCertSecuredHost: compass-external-services-mock-sap-mtls-ord
    ordGlobalCertSecuredHost: compass-external-services-mock-sap-mtls-global-ord-registry
    unSecuredHost: compass-external-services-mock
    host: compass-external-services-mock.compass-system.svc.cluster.local
    directDependencyXsappname: ""
    saasAppNamesSecret:
      manage: false
    regionInstancesCredentials:
      manage: false
    regionSMInstancesCredentials:
      manage: false
    oauthSecret:
      manage: false
      name: compass-external-services-mock-oauth-credentials
      clientIdKey: client-id
      clientSecretKey: client-secret
      oauthUrlKey: url
      oauthTokenPath: "/secured/oauth/token"
    auditlog:
      applyMockConfiguration: false
      managementApiPath: /audit-log/v2/configuration-changes/search
      mtlsTokenPath: "/cert/token"
      secret:
        name: "auditlog-instance-management"
        urlKey: url
        tokenUrlKey: token-url
        clientIdKey: client-id
        clientSecretKey: client-secret
        clientCertKey: client-cert
        clientKeyKey: client-key
    iasAdapter:
      consumerAppID: "consumer-app-id"
      consumerAppClientID: "consumer-client-id"
      consumerAppTenantID: "consumer-app-tenant-id"
      providerAppID: "provider-app-id"
      providerAppClientID: "provider-client-id"
      providerAppTenantID: "provider-app-tenant-id"
      apiName: "Test API Name"
  tests:
    http:
      client:
        skipSSLValidation: false
    externalCertConfiguration:
      ouCertSubaccountID: "bad76f69-e5c2-4d55-bca5-240944824b83"
      issuerLocalityRegion2: "local"
    hydrator:
      certSubjectMappingResyncInterval: "10s"
    director:
      skipPattern: ""
      externalCertIntSystemCN: "integration-system-test"
      supportedOrdApplicationType: "SAP temp1"
    tenantFetcher:
      tenantOnDemandID: "8d42d818-d4c4-4036-b82f-b199db7ffeb5"
      missingTenantOnDemandID: "subaccount-external-tnt"
      region: "eu-1"
      region2: "eu-2"
    ordAggregator:
      skipPattern: ""
      proxyApplicationTemplateName: "SAP Proxy Template"
    ordService:
      accountTenantID: "5577cf46-4f78-45fa-b55f-a42a3bdba868" # testDefaultTenant from our testing tenants
      skipPattern: "(.*Requesting_filtering_of_Bundles_that_have_only_ODATA_APIs|.*Requesting_filtering_of_Bundles_that_do_not_have_only_ODATA_APIs)"
    externalServicesMock:
      skipPattern: ""
      tenantMappingStatusAPI:
        responseDelayInSeconds: 3
    selfRegistration:
      region: "eu-1"
      region2: "eu-2"
    destination:
      consumerSubdomain: "compass-external-services-mock"
      consumerSubdomainMtls: "compass-external-services-mock-sap-mtls"
      instanceID: "37d7d783-d9ad-47de-b6c8-b05a4cb961ca" # randomly generated UUID
      claims:
        subaccountIDKey: "subaccountid"
        serviceInstanceIDKey: "serviceinstanceid"
    subscription:
      labelKey: "subscriptions"
      standardFlow: "standard"
      indirectDependencyFlow: "indirectDependency"
      directDependencyFlow: "directDependency"
      subscriptionsFlowHeaderKey: "subscriptionFlow"
      consumerSubdomain: "compass-external-services-mock-sap-mtls"
      tenants:
        providerAccountID: "5577cf46-4f78-45fa-b55f-a42a3bdba868" # testDefaultTenant from our testing tenants
        providerSubaccountID: "47b4575a-f102-414a-8398-2d973ad65f3a" # TestProviderSubaccount from our testing tenants
        consumerAccountID: "5984a414-1eed-4972-af2c-b2b6a415c7d7" # ApplicationsForRuntimeTenantName from our testing tenants
        consumerSubaccountID: "1f538f34-30bf-4d3d-aeaa-02e69eef84ae" # randomly chosen
        consumerTenantID: "ba49f1aa-ddc1-43ff-943c-fe949857a34a" # randomly chosen
        providerSubaccountIDRegion2: "731b7bc4-5472-41d2-a447-e4c0f45de739" # TestProviderSubaccountRegion2 from our testing tenants
        consumerAccountIDTenantHierarchy: "5577cf46-4f78-45fa-b55f-a42a3bdba868" # testDefaultTenant from our testing tenants; more info in 'TestFormationNotificationsTenantHierarchy'
        consumerSubaccountIDTenantHierarchy: "3cfcdd62-320d-403b-b66a-4ee3cdd06947" # TestIntegrationSystemManagedSubaccount from our testing tenants; more info in 'TestFormationNotificationsTenantHierarchy'
      destinationOauthSecret:
        manage: false
        name: provider-destination-instance-tests
        clientIdKey: client-id
        clientSecretKey: client-secret
        oauthUrlKey: url
        oauthTokenPath: "/secured/oauth/token"
        serviceUrlKey: uri
        dependencyKey: dependency
      oauthSecret:
        manage: false
        name: compass-subscription-secret
        clientIdKey: client-id
        clientSecretKey: client-secret
        oauthUrlKey: url
      propagatedProviderSubaccountHeader: "X-Provider-Subaccount"
      externalClientCertTestSecretName: "external-client-certificate-test-secret"
      externalClientCertTestSecretNamespace: "compass-system"
      externalCertTestJobName: "external-certificate-rotation-test-job"
      certSvcInstanceTestSecretName: "cert-svc-secret"
      certSvcInstanceTestRegion2SecretName: "cert-svc-secret-eu2"
      consumerTokenURL: "http://compass-external-services-mock.compass-system.svc.cluster.local:8080"
      subscriptionURL: "http://compass-external-services-mock.compass-system.svc.cluster.local:8080"
      subscriptionProviderIdValue: "id-value!t12345"
      directDependencySubscriptionProviderIdValue: "direct-dep-id-value!t12345"
      subscriptionProviderAppNameValue: "subscriptionProviderAppNameValue"
      indirectDependencySubscriptionProviderAppNameValue: "indirectDependencySubscriptionProviderAppNameValue"
      directDependencySubscriptionProviderAppNameValue: "subscriptionProviderAppNameValue" # this is used for real env tests where there is a dedicated SAAS svc instance for the indirect dependency flow
    namespace: kyma-system
    connectivityAdapterFQDN: http://compass-connectivity-adapter.compass-system.svc.cluster.local
    externalServicesMockFQDN: http://compass-external-services-mock.compass-system.svc.cluster.local
    ordServiceFQDN: http://compass-ord-service.compass-system.svc.cluster.local
    systemBrokerFQDN: http://compass-system-broker.compass-system.svc.cluster.local
    tenantFetcherFQDN: http://compass-tenant-fetcher.compass-system.svc.cluster.local
    hydratorFQDN: http://compass-hydrator.compass-system.svc.cluster.local
    basicCredentials:
      manage: false
      secretName: "test-basic-credentials-secret"
    db:
      maxOpenConnections: 3
      maxIdleConnections: 1
    securityContext: # Set on container level
      runAsUser: 2000
      allowPrivilegeEscalation: false
  expectedSchemaVersionUpdateJob:
    cm:
      name: "expected-schema-version"
    ias_adapter:
      cm:
        name: "ias-adapter-expected-schema-version"
  migratorJob:
    nodeSelectorEnabled: false
    pvc:
      name: "compass-director-migrations"
      namespace: "compass-system"
      migrationsPath: "/compass-migrations"
      storageClass: local-path
    ias_adapter:
      pvc:
        name: "compass-ias-adapter-migrations"
        namespace: "compass-system"
        migrationsPath: "/compass-ias-adapter-migrations"
        storageClass: local-path
  http:
    client:
      skipSSLValidation: false
  pairingAdapter:
    templateName: "pairing-adapter-app-template"
    watcherCorrelationID: "pairing-adapter-watcher-id"
    configMap:
      manage: false
      key: "config.json"
      name: "pairing-adapter-config-local"
      namespace: "compass-system"
      localAdapterFQDN: "http://compass-pairing-adapter.compass-system.svc.cluster.local/adapter-local-mtls"
      integrationSystemID: "d3e9b9f5-25dc-4adb-a0a0-ed69ef371fb6"
    e2e:
      appName: "test-app"
      appID: "123-test-456"
      clientUser: "test-user"
      tenant: "test-tenant"
  # Scopes assigned for every new Client Credentials by given object type (Runtime / Application / Integration System)
  # and scopes mapped to a consumer with the given type, then that consumer is using a client certificate
  scopes:
    scopesPerConsumerType:
      business_integration:
        - "application_template:read"
        - "application_template:write"
        - "formation:read"
        - "formation:write"
        - "formation.state:write"
        - "formation_template:read"
        - "formation_template:write"
        - "formation_template.webhooks:read"
      managed_application_provider_operator:
        - "application.local_tenant_id:write"
        - "application_template:write"
        - "application_template:read"
        - "application_template.webhooks:read"
        - "application_template.labels:write"
        - "internal_visibility:read"
        - "webhook:write"
        - "webhooks.auth:read"
        - "certificate_subject_mapping:write"
        - "certificate_subject_mapping:read"
      managed_application_consumer: []
      landscape_resource_operator:
        - "application:read"
        - "application:write"
        - "application.local_tenant_id:write"
        - "tenant_access:write"
        - "formation:read"
        - "formation:write"
      technical_client:
        - "tenant:read"
        - "tenant:write"
      runtime:
        - "runtime:read"
        - "runtime:write"
        - "application:read"
        - "runtime.auths:read"
        - "bundle.instance_auths:read"
        - "runtime.webhooks:read"
        - "webhook:write"
      external_certificate:
        - "runtime:read"
        - "runtime:write"
        - "application:read"
        - "application:write"
        - "runtime.auths:read"
        - "bundle.instance_auths:read"
        - "runtime.webhooks:read"
        - "webhook:write"
        - "application_template:read"
        - "application_template:write"
        - "formation_template:read"
        - "formation_template:write"
        - "formation_template.webhooks:read"
      application:
        - "application:read"
        - "application:write"
        - "application.auths:read"
        - "application.webhooks:read"
        - "application.application_template:read"
        - "bundle.instance_auths:read"
        - "document.fetch_request:read"
        - "event_spec.fetch_request:read"
        - "api_spec.fetch_request:read"
        - "fetch-request.auth:read"
        - "webhook:write"
      integration_system:
        - "application:read"
        - "application:write"
        - "application.local_tenant_id:write"
        - "application.application_template:read"
        - "application_template:read"
        - "application_template:write"
        - "runtime:read"
        - "runtime:write"
        - "integration_system:read"
        - "label_definition:read"
        - "label_definition:write"
        - "automatic_scenario_assignment:read"
        - "integration_system.auths:read"
        - "application_template.webhooks:read"
        - "formation:write"
        - "formation:read"
        - "internal_visibility:read"
        - "application.auths:read"
        - "webhook:write"
        - "formation_template:read"
        - "formation_template.webhooks:read"
      super_admin:
        - "application:read"
        - "application:write"
        - "application.local_tenant_id:write"
        - "application_template:read"
        - "application_template:write"
        - "integration_system:read"
        - "integration_system:write"
        - "runtime:read"
        - "runtime:write"
        - "label_definition:read"
        - "label_definition:write"
        - "eventing:manage"
        - "tenant:read"
        - "tenant:write"
        - "automatic_scenario_assignment:read"
        - "application.auths:read"
        - "application.webhooks:read"
        - "application.application_template:read"
        - "application_template.webhooks:read"
        - "bundle.instance_auths:read"
        - "document.fetch_request:read"
        - "event_spec.fetch_request:read"
        - "api_spec.fetch_request:read"
        - "integration_system.auths:read"
        - "runtime.auths:read"
        - "fetch-request.auth:read"
        - "webhooks.auth:read"
        - "formation:write"
        - "formation:read"
        - "internal_visibility:read"
        - "runtime.webhooks:read"
        - "webhook:write"
        - "formation_template:read"
        - "formation_template:write"
        - "formation_template.webhooks:read"
        - "formation_constraint:read"
        - "formation_constraint:write"
        - "certificate_subject_mapping:read"
        - "certificate_subject_mapping:write"
        - "formation.state:write"
        - "tenant_access:write"
        - "bundle_instance_auth:write"
      default:
        - "runtime:read"
        - "runtime:write"
        - "tenant:read"<|MERGE_RESOLUTION|>--- conflicted
+++ resolved
@@ -196,11 +196,7 @@
       name: compass-console
     e2e_tests:
       dir: dev/incubator/
-<<<<<<< HEAD
       version: "PR-3397"
-=======
-      version: "PR-3363"
->>>>>>> 4d87dbd1
       name: compass-e2e-tests
   isLocalEnv: false
   isForTesting: false
