--- conflicted
+++ resolved
@@ -143,11 +143,7 @@
       name: compass-pairing-adapter
     director:
       dir: dev/incubator/
-<<<<<<< HEAD
       version: "PR-3363"
-=======
-      version: "PR-3358"
->>>>>>> 6a2c64eb
       name: compass-director
     hydrator:
       dir: dev/incubator/
@@ -200,11 +196,7 @@
       name: compass-console
     e2e_tests:
       dir: dev/incubator/
-<<<<<<< HEAD
       version: "PR-3363"
-=======
-      version: "PR-3358"
->>>>>>> 6a2c64eb
       name: compass-e2e-tests
   isLocalEnv: false
   isForTesting: false
