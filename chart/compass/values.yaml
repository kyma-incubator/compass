--- conflicted
+++ resolved
@@ -139,11 +139,7 @@
       name: compass-pairing-adapter
     director:
       dir:
-<<<<<<< HEAD
       version: "PR-2930"
-=======
-      version: "PR-2947"
->>>>>>> deb81cd8
       name: compass-director
     hydrator:
       dir:
