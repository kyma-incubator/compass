global:
  disableLegacyConnectivity: true
  defaultTenant: 3e64ebae-38b5-46a0-b1ed-9ccee153a0ae
  tenants: # tenant order matters, so new tenants should be added to the end of the list
    - name: default
      id: 3e64ebae-38b5-46a0-b1ed-9ccee153a0ae
      type: account
    - name: foo
      id: 1eba80dd-8ff6-54ee-be4d-77944d17b10b
      type: account
    - name: bar
      id: af9f84a9-1d3a-4d9f-ae0c-94f883b33b6e
      type: account
    - name: TestTenantSeparation
      id: f1c4b5be-b0e1-41f9-b0bc-b378200dcca0
      type: account
    - name: TestDeleteLastScenarioForApplication
      id: 0403be1e-f854-475e-9074-922120277af5
      type: account
    - name: Test_DeleteAutomaticScenarioAssignmentForSelector
      id: d9553135-6115-4c67-b4d9-962c00f3725f
      type: account
    - name: Test_AutomaticScenarioAssigmentForRuntime
      id: 8c733a45-d988-4472-af10-1256b82c70c0
      type: account
    - name: TestAutomaticScenarioAssignmentsWholeScenario
      id: 65a63692-c00a-4a7d-8376-8615ee37f45c
      type: account
    - name: TestTenantsQueryTenantNotInitialized
      id: 72329135-27fd-4284-9bcb-37ea8d6307d0
      type: account
    - name: Test Default
      id: 5577cf46-4f78-45fa-b55f-a42a3bdba868
      type: account
      parent: 2c4f4a25-ba9a-4dbc-be68-e0beb77a7eb0
    - name: Test_DefaultCustomer
      id: 2c4f4a25-ba9a-4dbc-be68-e0beb77a7eb0
      type: customer
    - name: TestListLabelDefinitions
      id: 3f641cf5-2d14-4e0f-a122-16e7569926f1
      type: account
    - name: Test_AutomaticScenarioAssignmentQueries
      id: 8263cc13-5698-4a2d-9257-e8e76b543e88
      type: account
    - name: TestGetScenariosLabelDefinitionCreatesOneIfNotExists
      id: 2263cc13-5698-4a2d-9257-e8e76b543e33
      type: account
    - name: TestApplicationsForRuntime
      id: 5984a414-1eed-4972-af2c-b2b6a415c7d7
      type: account
    - name: Test_DeleteAutomaticScenarioAssignmentForScenario
      id: d08e4cb6-a77f-4a07-b021-e3317a373597
      type: account
    - name: TestApplicationsForRuntimeWithHiddenApps
      id: 7e1f2df8-36dc-4e40-8be3-d1555d50c91c
      type: account
    - name: TestTenantsQueryTenantInitialized
      id: 8cf0c909-f816-4fe3-a507-a7917ccd8380
      type: account
    - name: TestDeleteApplicationIfInScenario
      id: 0d597250-6b2d-4d89-9c54-e23cb497cd01
      type: account
    - name: TestProviderSubaccount
      id: f8075207-1478-4a80-bd26-24a4785a2bfd
      type: subaccount
      parent: 5577cf46-4f78-45fa-b55f-a42a3bdba868
    - name: TestCertificateSubaccount
      id: 123e4567-e89b-12d3-a456-426614174001
      type: subaccount
      parent: 5577cf46-4f78-45fa-b55f-a42a3bdba868
    - name: TestNsAdapter
      id: 08b6da37-e911-48fb-a0cb-fa635a6c5678
      type: subaccount
      parent: 5577cf46-4f78-45fa-b55f-a42a3bdba868
    - name: TestNsAdapterSubaccountWithApplications
      id: 08b6da37-e911-48fb-a0cb-fa635a6c4321
      type: subaccount
      parent: 5577cf46-4f78-45fa-b55f-a42a3bdba868
    - name: TestIntegrationSystemManagedSubaccount
      id: 3cfcdd62-320d-403b-b66a-4ee3cdd06947
      type: subaccount
      parent: 5577cf46-4f78-45fa-b55f-a42a3bdba868
    - name: TestIntegrationSystemManagedAccount
      id: 7e8ab2e3-3bb4-42e3-92b2-4e0bf48559d3
      type: account
      parent: 2c4f4a25-ba9a-4dbc-be68-e0beb77a7eb0
    - name: TestSystemFetcherAccount
      id: c395681d-11dd-4cde-bbcf-570b4a153e79
      type: account
      parent: 2c4f4a25-ba9a-4dbc-be68-e0beb77a7eb0
    - name: TestConsumerSubaccount
      id: 1f538f34-30bf-4d3d-aeaa-02e69eef84ae
      type: subaccount
      parent: 5984a414-1eed-4972-af2c-b2b6a415c7d7
    - name: TestTenantsOnDemandAPI
      id: 8d42d818-d4c4-4036-b82f-b199db7ffeb5
      type: subaccount
      parent: 5984a414-1eed-4972-af2c-b2b6a415c7d7
  images:
    containerRegistry:
      path: eu.gcr.io/kyma-project/incubator
    connector:
      dir:
      version: "PR-2383"
    connectivity_adapter:
      dir:
      version: "PR-2383"
    pairing_adapter:
      dir:
      version: "PR-2383"
    director:
      dir:
<<<<<<< HEAD
      version: "PR-2438"
=======
      version: "PR-2451"
>>>>>>> 67f02526
    hydrator:
      dir:
      version: "PR-2458"
    gateway:
      dir:
      version: "PR-2383"
    operations_controller:
      dir:
      version: "PR-2383"
    ord_service:
      dir:
      version: "PR-70"
    schema_migrator:
      dir:
      version: "PR-2436"
    system_broker:
      dir:
      version: "PR-2383"
    certs_setup_job:
      containerRegistry:
        path: eu.gcr.io/kyma-project
      dir:
      version: "0a651695"
    external_services_mock:
      dir:
      version: "PR-2391"
    console:
      dir:
      version: "PR-68"
    e2e_tests:
      dir:
<<<<<<< HEAD
      version: "PR-2438"
=======
      version: "PR-2461"
>>>>>>> 67f02526
  isLocalEnv: false
  isForTesting: false
  oauth2:
    host: oauth2
  livenessProbe:
    initialDelaySeconds: 30
    timeoutSeconds: 1
    periodSeconds: 10
  readinessProbe:
    initialDelaySeconds: 5
    timeoutSeconds: 1
    periodSeconds: 2
  agentPreconfiguration: false
  nsAdapter:
    external:
      port: 3005
    e2eTests:
      gatewayHost: "compass-gateway-xsuaa"
    prefix: /nsadapter
    path: /nsadapter/api/v1/notifications
    systemToTemplateMappings: '[{  "Name": "S4HANA",  "SourceKey": ["type"],  "SourceValue": ["abapSys"]},{  "Name": "S4HANA",  "SourceKey": ["type"],  "SourceValue": ["nonSAPsys"]},{  "Name": "S4HANA",  "SourceKey": ["type"],  "SourceValue": ["hana"]}]'
    secret:
      name: nsadapter-secret
      subaccountKey: subaccount
      local:
        subaccountValue: subaccount
    authSecret:
      name: "compass-external-services-mock-oauth-credentials"
      clientIdKey: client-id
      clientSecretKey: client-secret
      tokenUrlKey: url
      instanceUrlKey: url
      certKey: cert
      keyKey: key
    registerPath: "/register"
    tokenPath: "/secured/oauth/token"
    createClonePattern: '{"key": "%s"}'
    createBindingPattern: '{}'
    useClone: "false"
  director:
    host: compass-director.compass-system.svc.cluster.local
    prefix: /director
    graphql:
      external:
        port: 3000
    tls:
      secure:
        internal:
          host: compass-director-internal
    validator:
      port: 8080
    metrics:
      port: 3003
      enableGraphqlOperationInstrumentation: true
    operations:
      port: 3002
      path: "/operation"
      lastOperationPath: "/last_operation"
    info:
      path: "/v1/info"
    subscription:
      subscriptionProviderLabelKey: "subscriptionProviderId"
      consumerSubaccountLabelKey: "consumer_subaccount_id"
      subscriptionLabelKey: "subscription"
      tokenPrefix: "sb-"
    selfRegister:
      secret:
        name: "region-instances-credentials"
        key: "keyConfig"
        path: "/tmp"
      clientIdPath: "clientId"
      clientSecretPath: "clientSecret"
      urlPath: "url"
      tokenUrlPath: "tokenUrl"
      clientCertPath: "clientCert"
      clientKeyPath: "clientKey"
      local:
        templateMappings:
          clientIDMapping: '{{ printf "\"%s\":\"client_id\"" .Values.global.director.selfRegister.clientIdPath }}'
          clientSecretMapping: '{{ printf "\"%s\":\"client_secret\"" .Values.global.director.selfRegister.clientSecretPath }}'
          urlMapping: '{{ printf "\"%s\":\"http://compass-external-services-mock.%s.svc.cluster.local:%s\"" .Values.global.director.selfRegister.urlPath .Release.Namespace (.Values.service.port | toString) }}'
          tokenURLMapping: '{{ printf "\"%s\":\"https://%s.%s:%s\"" .Values.global.director.selfRegister.tokenUrlPath .Values.global.externalServicesMock.certSecuredHost .Values.global.ingress.domainName (.Values.service.certPort | toString) }}'
          x509CertificateMapping: '{{ printf "\"%s\":\"%s\"" .Values.global.director.selfRegister.clientCertPath .Values.global.connector.caCertificate }}'
          x509KeyMapping: '{{ printf "\"%s\":\"%s\"" .Values.global.director.selfRegister.clientKeyPath .Values.global.connector.caKey }}'
      oauthTokenPath: "/cert/token"
      oauthMode: "oauth-mtls"
      label: "selfRegLabel"
      labelValuePrefix: "self-reg-prefix-"
      responseKey: "self-reg-key"
      path: "/external-api/self-reg"
      nameQueryParam: "name"
      tenantQueryParam: "tenant"
      requestBodyPattern: '{"key": "%s"}'
    clientIDHeaderKey: client_user
    suggestTokenHeaderKey: suggest_token
    runtimeTypeLabelKey: "runtimeType"
    kymaRuntimeTypeLabelValue: "kyma"
    fetchTenantEndpoint: '{{ printf "https://%s.%s%s/v1/fetch" .Values.global.gateway.tls.secure.internal.host .Values.global.ingress.domainName .Values.global.tenantFetcher.prefix }}'
  auditlog:
    configMapName: "compass-gateway-auditlog-config"
    mtlsTokenPath: "/cert/token"
    standardTokenPath: "/secured/oauth/token"
    skipSSLValidation: false
    secret:
      name: "compass-gateway-auditlog-secret"
      urlKey: url
      clientIdKey: client-id
      clientSecretKey: client-secret
      clientCertKey: client-cert
      clientKeyKey: client-key
  log:
    format: "kibana"
  enableCompassDefaultScenarioAssignment: true
  tenantConfig:
    useDefaultTenants: true
    dbPool:
      maxOpenConnections: 1
      maxIdleConnections: 1
  connector:
    prefix: /connector
    graphql:
      external:
        port: 3000
    validator:
      port: 8080
    # If secrets do not exist they will be created
    secrets:
      ca:
        name: compass-connector-app-ca
        namespace: compass-system
        certificateKey: ca.crt
        keyKey: ca.key
      rootCA:
        namespace: istio-system # For Ingress Gateway to work properly the namespace needs to be istio-system
        # In order for istio mTLS to work we should have two different secrets one containing the server certificate (let’s say X) and one used for validation of the client’s certificates.
        # The second one should be our root certificate and istio wants it to be named X-cacert. (-cacert suffix).
        # This is the reason for the confusing name of our root certificate. https://preliminary.istio.io/v1.6/docs/tasks/traffic-management/ingress/secure-ingress/#configure-a-mutual-tls-ingress-gateway
        cacert: compass-gateway-mtls-certs-cacert # For cert-rotation the cacert should be in different secret
        certificateKey: cacert
    revocation:
      configmap:
        name: revocations-config
        namespace: "{{ .Release.Namespace }}"
    # If key and certificate are not provided they will be generated
    caKey: ""
    caCertificate: ""
  system_broker:
    enabled: true
    port: 5001
    prefix: /broker
    tokenProviderFromHeader:
      forwardHeaders: Authorization
    tokenProviderFromSecret:
      enabled: false
      secrets:
        integrationSystemCredentials:
          name: compass-system-broker-credentials
          namespace: compass-system
    testNamespace: kyma-system
  gateway:
    port: 3000
    tls:
      host: compass-gateway
      adapterHost: compass-ns-adapter
      secure:
        internal:
          host: compass-gateway-internal
        oauth:
          host: compass-gateway-auth-oauth
    mtls:
      manageCerts: true
      host: compass-gateway-mtls
      certSecret: compass-gateway-mtls-certs
      external:
        host: compass-gateway-sap-mtls
        certSecret: compass-gateway-mtls-certs # Use connector's root CA as root CA by default. This should be overridden for productive deployments.
    headers:
      rateLimit: X-Flow-Identity
      request:
        remove:
          - "Client-Id-From-Token"
          - "Client-Id-From-Certificate"
          - "Client-Certificate-Hash"
          - "Certificate-Data"
  hydrator:
    host: compass-hydrator.compass-system.svc.cluster.local
    port: 3000
    prefix: /hydrators
    subjectConsumerMappingConfig: '[{"consumer_type": "Super Admin", "tenant_access_levels": ["customer", "account","subaccount"], "subject": "C=DE, L=local, O=SAP SE, OU=Region, OU=SAP Cloud Platform Clients, OU=f8075207-1478-4a80-bd26-24a4785a2bfd, CN=compass"},{"consumer_type": "Integration System", "tenant_access_levels": ["account","subaccount"], "subject": "C=DE, L=local, O=SAP SE, OU=Region, OU=SAP Cloud Platform Clients, OU=f8075207-1478-4a80-bd26-24a4785a2bfd, CN=integration-system-test"}]'
    certificateDataHeader: "Certificate-Data"
    http:
      client:
        skipSSLValidation: false
    metrics:
      port: 3003
      enableClientInstrumentation: true
      censoredFlows: "JWT"
  operations_controller:
    enabled: true
  connectivity_adapter:
    port: 8080
    tls:
      host: adapter-gateway
    mtls:
      host: adapter-gateway-mtls
  oathkeeperFilters:
    workloadLabel: oathkeeper
    namespace: kyma-system
    tokenDataHeader: "Connector-Token"
    certificateDataHeader: "Certificate-Data"
  istio:
    externalMtlsGateway:
      name: "compass-gateway-external-mtls"
      namespace: "compass-system"
    mtlsGateway:
      name: "compass-gateway-mtls"
      namespace: "compass-system"
    gateway:
      name: "kyma-gateway"
      namespace: "kyma-system"
    proxy:
      port: 15020
    namespace: istio-system
    ingressgateway:
      workloadLabel: istio-ingressgateway
      requestPayloadSizeLimit2MB: 2097152
      requestPayloadSizeLimit2MBLabel: "2MB"
      requestPayloadSizeLimit5MB: 5097152
      requestPayloadSizeLimit5MBLabel: "5MB"
      correlationHeaderRewriteFilter:
        expectedHeaders:
          - "x-request-id"
          - "x-correlation-id"
          - "x-correlationid"
          - "x-forrequest-id"
          - "x-vcap-request-id"
          - "x-broker-api-request-identity"
  kubernetes:
    serviceAccountTokenIssuer: kubernetes/serviceaccount
    serviceAccountTokenJWKS: https://kubernetes.default.svc.cluster.local/openid/v1/jwks
  ingress:
    domainName: "local.kyma.dev"
  database:
    sqlProxyServiceAccount: "proxy-user@gcp-cmp.iam.gserviceaccount.com"
    manageSecrets: true
    embedded:
      enabled: true
      director:
        name: "postgres"
      directorDBName: "postgres"
    managedGCP:
      serviceAccountKey: ""
      instanceConnectionName: ""
      director:
        name: ""
        user: ""
        password: ""
      host: "localhost"
      hostPort: "5432"
      sslMode: ""
      #TODO remove below after migration to separate user will be done
      dbUser: ""
      dbPassword: ""
      directorDBName: ""
  oathkeeper:
    host: ory-oathkeeper-proxy.kyma-system.svc.cluster.local
    port: 4455
    timeout_ms: 120000
    ns_adapter_timeout_ms: 3600000
    idTokenConfig:
      claims: '{"scopes": "{{ print .Extra.scope }}","tenant": "{{ .Extra.tenant }}", "consumerID": "{{ print .Extra.consumerID}}", "consumerType": "{{ print .Extra.consumerType }}", "flow": "{{ print .Extra.flow }}", "onBehalfOf": "{{ print .Extra.onBehalfOf }}", "region": "{{ print .Extra.region }}", "tokenClientID": "{{ print .Extra.tokenClientID }}"}'
      internalClaims: '{"scopes": "application:read application:write application.webhooks:read application_template.webhooks:read webhooks.auth:read runtime:write runtime:read tenant:read tenant:write tenant_subscription:write ory_internal fetch_tenant application_template:read","tenant":"{ {{ if .Header.Tenant }} \"consumerTenant\":\"{{ print (index .Header.Tenant 0) }}\", {{ end }} \"externalTenant\":\"\"}", "consumerType": "Internal Component", "flow": "Internal"}'
    mutators:
      runtimeMappingService:
        config:
          api:
            url: http://compass-hydrator.compass-system.svc.cluster.local:3000/hydrators/runtime-mapping
            retry:
              give_up_after: 6s
              max_delay: 2000ms
      authenticationMappingServices:
        nsadapter:
          cfg:
            config:
              api:
                url: http://compass-hydrator.compass-system.svc.cluster.local:3000/hydrators/authn-mapping/nsadapter
                retry:
                  give_up_after: 6s
                  max_delay: 2000ms
          authenticator:
            enabled: false
            createRule: true
            gatewayHost: "compass-gateway-xsuaa"
            trusted_issuers: '[{"domain_url": "compass-system.svc.cluster.local:8080", "scope_prefix": "prefix.", "protocol": "http"}]'
            attributes: '{"uniqueAttribute": { "key": "ns-adapter-test", "value": "ns-adapter-flow" }, "tenant": { "key": "tenant" }, "identity": { "key": "identity" }, "clientid": { "key": "client_id" } }'
            path: /nsadapter/api/v1/notifications
            upstreamComponent: "compass-gateway"
            checkSuffix: true
        tenant-fetcher:
          cfg:
            config:
              api:
                url: http://compass-hydrator.compass-system.svc.cluster.local:3000/hydrators/authn-mapping/tenant-fetcher
                retry:
                  give_up_after: 6s
                  max_delay: 2000ms
          authenticator:
            enabled: false
            createRule: true
            gatewayHost: "compass-gateway"
            trusted_issuers: '[{"domain_url": "compass-system.svc.cluster.local:8080", "scope_prefix": "prefix.", "protocol": "http"}]'
            attributes: '{"uniqueAttribute": { "key": "test", "value": "tenant-fetcher" }, "tenant": { "key": "tenant" }, "identity": { "key": "identity" } }'
            path: /tenants/<.*>
            upstreamComponent: "compass-tenant-fetcher"
            checkSuffix: false
        subscriber:
          cfg:
            config:
              api:
                url: http://compass-hydrator.compass-system.svc.cluster.local:3000/hydrators/authn-mapping/subscriber
                retry:
                  give_up_after: 6s
                  max_delay: 2000ms
          authenticator:
            enabled: false
            createRule: false
            gatewayHost: "compass-gateway-sap-mtls"
            trusted_issuers: '[{"domain_url": "compass-system.svc.cluster.local:8080", "scope_prefix": "prefix.", "protocol": "http", "region": "eu-1"}]'
            attributes: '{"uniqueAttribute": { "key": "subsc-key-test", "value": "subscription-flow" }, "tenant": { "key": "tenant" }, "identity": { "key": "identity" }, "clientid": { "key": "client_id" } }'
            path: /<.*>
            checkSuffix: false
      tenantMappingService:
        config:
          api:
            url: http://compass-hydrator.compass-system.svc.cluster.local:3000/hydrators/tenant-mapping
            retry:
              give_up_after: 6s
              max_delay: 2000ms
      certificateResolverService:
        config:
          api:
            url: http://compass-hydrator.compass-system.svc.cluster.local:3000/hydrators/v1/certificate/data/resolve
            retry:
              give_up_after: 6s
              max_delay: 2000ms
      tokenResolverService:
        config:
          api:
            url: http://compass-hydrator.compass-system.svc.cluster.local:3000/hydrators/v1/tokens/resolve
            retry:
              give_up_after: 6s
              max_delay: 2000ms
  cockpit:
    auth:
      allowedConnectSrc: "https://*.ondemand.com"
      secretName: "cockpit-auth-secret"
      idpHost: ""
      clientID: ""
      scopes: "openid profile email"
      path: "/oauth2/certs"
  tenantFetcher:
    manageSecrets: true
    host: compass-tenant-fetcher.compass-system.svc.cluster.local
    prefix: /tenants
    port: 3000
    requiredAuthScope: Callback
    fetchTenantAuthScope: fetch_tenant
    authentication:
      jwksEndpoint: "http://ory-oathkeeper-api.kyma-system.svc.cluster.local:4456/.well-known/jwks.json"
    tenantProvider:
      tenantIdProperty: "tenantId"
      customerIdProperty: "customerId"
      subaccountTenantIdProperty: "subaccountTenantId"
      subdomainProperty: "subdomain"
      name: "provider"
      subscriptionProviderIdProperty: "subscriptionProviderIdProperty"
      providerSubaccountIdProperty: "providerSubaccountIdProperty"
      consumerTenantIdProperty: "consumerTenantIdProperty"
      subscriptionProviderAppNameProperty: "subscriptionProviderAppNameProperty"
    server:
      fetchTenantEndpoint: "/v1/fetch/{parentTenantId}/{tenantId}"
      regionalHandlerEndpoint: "/v1/regional/{region}/callback/{tenantId}"
      dependenciesEndpoint: "/v1/dependencies"
      tenantPathParam: "tenantId"
      regionPathParam: "region"
    containerName: "tenant-fetcher"
    oauth:
      client: "client_id"
      secret: ""
      tokenURL: '{{ printf "https://%s.%s" .Values.global.externalServicesMock.certSecuredHost .Values.global.ingress.domainName }}'
      tokenPath: "/cert/token"
    secret:
      name: "compass-tenant-fetcher-secret"
      clientIdKey: "client-id"
      oauthMode: "oauth-mtls"
      clientCertKey: "client-cert"
      clientKeyKey: "client-key"
      oauthUrlKey: "url"
      skipSSLValidation: true
    endpoints:
      subaccountCreated: "127.0.0.1/events?type=subaccount-created"
    fieldMapping:
      totalPagesField: "totalPages"
      totalResultsField: "totalResults"
      tenantEventsField: "events"
      idField: "id"
      nameField: "name"
      customerIdField: "customerId"
      subdomainField: "subdomain"
      discriminatorField: ""
      discriminatorValue: ""
      detailsField: "details"
      entityTypeField: "entityType"
      globalAccountID: "gaID"
      regionField: "region"
  externalCertConfiguration:
    issuer: "C=DE, L=local, O=SAP SE, OU=SAP Cloud Platform Clients, CN=compass-ca"
    issuerLocality: "local" # In local setup we have manually created connector CA certificate with 'local' Locality property
    subjectPattern: "/C=DE/O=SAP SE/OU=SAP Cloud Platform Clients/OU=Region/OU=%s/L=%s/CN=%s"
    ouCertSubaccountID: "f8075207-1478-4a80-bd26-24a4785a2bfd"
    commonName: "compass"
    locality: "local"
    certSvcApiPath: "/cert"
    tokenPath: "/cert/token"
    secrets:
      externalCertSvcSecret:
        manage: false
        name: "cert-svc-secret"
        clientIdKey: client-id
        clientSecretKey: client-secret
        oauthUrlKey: url
        csrEndpointKey: csr-endpoint
        clientCert: client-cert
        clientKey: client-key
        skipSSLValidationFlag: "-k"
      externalClientCertSecret:
        name: "external-client-certificate"
        namespace: compass-system
        certKey: tls.crt
        keyKey: tls.key
    rotationCronjob:
      name: "external-certificate-rotation"
      schedule: "*/1 * * * *" # Executes every minute
      certValidity: "7"
      clientCertRetryAttempts: "8"
      containerName: "certificate-rotation"
  ordService:
    host: compass-ord-service.compass-system.svc.cluster.local
    prefix: /open-resource-discovery-service/v0
    docsPrefix: /open-resource-discovery-docs
    staticPrefix: /open-resource-discovery-static/v0
    port: 3000
    defaultResponseType: "xml"
  ordAggregator:
    name: ord-aggregator
    enabled: true
    schedule: "*/1 * * * *"
    http:
      client:
        skipSSLValidation: false
    dbPool:
      maxOpenConnections: 2
      maxIdleConnections: 2
    globalRegistryUrl: http://compass-external-services-mock.compass-system.svc.cluster.local:8087/.well-known/open-resource-discovery
    maxParallelApplicationProcessors: 4
  systemFetcher:
    enabled: false
    name: "system-fetcher"
    schedule: "0 0 * * *"
    manageSecrets: true
    # enableSystemDeletion - whether systems in deleted state should be deleted from director database
    enableSystemDeletion: true
    # fetchParallelism - shows how many http calls will be made in parallel to fetch systems
    fetchParallellism: 30
    # queueSize - shows how many system fetches (individual requests may fetch more than 1 system)
    # can be put in the queue for processing before blocking. It is best for the queue to be about 2 times bigger than the parallellism
    queueSize: 100
    # fetchRequestTimeout - shows the timeout to wait for oauth token and for fetching systems (in one request) separately
    fetchRequestTimeout: "30s"
    # directorRequestTimeout - graphql requests timeout to director
    directorRequestTimeout: "30s"
    dbPool:
      maxOpenConnections: 20
      maxIdleConnections: 2
    # systemsAPIEndpoint - endpoint of the service to fetch systems from
    systemsAPIEndpoint: ""
    # systemsAPIFilterCriteria - criteria for fetching systems
    systemsAPIFilterCriteria: ""
    # systemToTemplateMappings - how to map system properties to an existing application template
    systemToTemplateMappings: '{}'
    templatePlaceholderToSystemKeyMappings: '[{"placeholder_name": "name","system_key": "displayName"},{"placeholder_name": "display-name","system_key": "displayName"},{"placeholder_name": "systemNumber","system_key": "systemNumber"},{"placeholder_name": "productId","system_key": "productId"},{"placeholder_name": "ppmsProductVersionId","system_key": "ppmsProductVersionId"},{"placeholder_name": "description","system_key": "productDescription", "optional": true},{"placeholder_name": "baseUrl","system_key": "additionalUrls.mainUrl", "optional":true},{"placeholder_name": "providerName","system_key": "infrastructureProvider", "optional": true}]'
    templateOverrideApplicationInput: '{"name": "{{name}}","description": "{{description}}","providerName": "{{providerName}}","statusCondition": "INITIAL","systemNumber": "{{systemNumber}}","labels": {"managed": "true","productId": "{{productId}}","ppmsProductVersionId": "{{ppmsProductVersionId}}"},"baseUrl": "{{baseUrl}}"}'
    http:
      client:
        skipSSLValidation: false
    oauth:
      client: "client_id"
      tokenEndpointProtocol: "https"
      tokenBaseHost: "compass-external-services-mock-sap-mtls"
      tokenPath: "/cert/token"
      scopesClaim: "scopes"
      tenantHeaderName: "x-zid"
      tokenRequestTimeout: 30s
      skipSSLValidation: true
    secret:
      name: "compass-system-fetcher-secret"
      clientIdKey: client-id
      oauthUrlKey: url
    paging:
      pageSize: 200
      sizeParam: "$top"
      skipParam: "$skip"
    containerName: "system-fetcher"
  tenantFetchers:
    job1:
      cron:
        enabled: false
      enabled: false
      job:
        interval: "5m"
      configMapNamespace: "compass-system"
      manageSecrets: true
      providerName: "compass"
      schedule: "*/5 * * * *"
      tenantInsertChunkSize: "500"
      kubernetes:
        configMapNamespace: "compass-system"
        pollInterval: 2s
        pollTimeout: 1m
        timeout: 2m
      oauth:
        client: ""
        secret: ""
        tokenURL: ""
        tokenPath: ""
      secret:
        name: "compass-tenant-fetcher-secret-job1"
        clientIdKey: client-id
        clientSecretKey: client-secret
        oauthUrlKey: url
        oauthMode: "oauth-mtls"
        clientCertKey: client-cert
        clientKeyKey: client-key
        skipSSLValidation: true
      endpoints:
        accountCreated: "127.0.0.1/events?type=account-created"
        accountDeleted: "127.0.0.1/events?type=account-deleted"
        accountUpdated: "127.0.0.1/events?type=account-updated"
        subaccountCreated: "127.0.0.1/events?type=subaccount-created"
        subaccountDeleted: "127.0.0.1/events?type=subaccount-deleted"
        subaccountUpdated: "127.0.0.1/events?type=subaccount-updated"
        subaccountMoved: "127.0.0.1/events?type=subaccount-moved"
      fieldMapping:
        totalPagesField: "totalPages"
        totalResultsField: "totalResults"
        tenantEventsField: "events"
        idField: "id"
        nameField: "name"
        customerIdField: "customerId"
        subdomainField: "subdomain"
        discriminatorField: ""
        discriminatorValue: ""
        detailsField: "details"
        entityTypeField: "entityType"
        globalAccountID: "gaID"
        regionField: "region"
        movedSubaccountTargetField: "targetGlobalAccountGUID"
        movedSubaccountSourceField: "sourceGlobalAccountGUID"
      queryMapping:
        pageNumField: "pageNum"
        pageSizeField: "pageSize"
        timestampField: "timestamp"
      query:
        startPage: "0"
        pageSize: "100"
      shouldSyncSubaccounts: "false"
      dbPool:
        maxOpenConnections: 1
        maxIdleConnections: 1
  metrics:
    enabled: true
    pushEndpoint: http://monitoring-prometheus-pushgateway.kyma-system.svc.cluster.local:9091
  externalServicesMock:
    enabled: false
    certSecuredPort: 8081
    ordCertSecuredPort: 8082
    unsecuredPort: 8083
    basicSecuredPort: 8084
    oauthSecuredPort: 8085
    ordGlobalRegistryCertPort: 8086
    ordGlobalRegistryUnsecuredPort: 8087
    certSecuredHost: compass-external-services-mock-sap-mtls
    ordCertSecuredHost: compass-external-services-mock-sap-mtls-ord
    ordGlobalCertSecuredHost: compass-external-services-mock-sap-mtls-global-ord-registry
    unSecuredHost: compass-external-services-mock
    host: compass-external-services-mock.compass-system.svc.cluster.local
    regionInstancesCredentials:
      manage: false
    oauthSecret:
      manage: false
      name: compass-external-services-mock-oauth-credentials
      clientIdKey: client-id
      clientSecretKey: client-secret
      oauthUrlKey: url
      oauthTokenPath: "/secured/oauth/token"
    auditlog:
      applyMockConfiguration: false
      managementApiPath: /audit-log/v2/configuration-changes/search
      mtlsTokenPath: "/cert/token"
      secret:
        name: "auditlog-instance-management"
        urlKey: url
        tokenUrlKey: token-url
        clientIdKey: client-id
        clientSecretKey: client-secret
        clientCertKey: client-cert
        clientKeyKey: client-key
  tests:
    http:
      client:
        skipSSLValidation: false
    director:
      skipPattern: ""
      externalClientCertTestSecretName: "external-client-certificate-integration-system-test-secret"
      externalClientCertTestSecretNamespace: "compass-system"
      externalCertIntSystemCN: "integration-system-test"
      externalCertTestJobName: "external-client-certificate-integration-system-test-job"
    tenantFetcher:
      tenantOnDemandID: "8d42d818-d4c4-4036-b82f-b199db7ffeb5"
    ordService:
      accountTenantID: "5577cf46-4f78-45fa-b55f-a42a3bdba868" # testDefaultTenant from our testing tenants
      skipPattern: ""
    externalServicesMock:
      skipPattern: ""
    selfRegistration:
      region: "eu-1"
    subscription:
      tenants:
        consumerAccountID: "5984a414-1eed-4972-af2c-b2b6a415c7d7" # ApplicationsForRuntimeTenantName from our testing tenants
        providerSubaccountID: "f8075207-1478-4a80-bd26-24a4785a2bfd" # TestProviderSubaccount from our testing tenants
        consumerSubaccountID: "1f538f34-30bf-4d3d-aeaa-02e69eef84ae" # randomly chosen
        consumerTenantID: "ba49f1aa-ddc1-43ff-943c-fe949857a34a" # randomly chosen
      oauthSecret:
        manage: false
        name: compass-subscription-secret
        clientIdKey: client-id
        clientSecretKey: client-secret
        oauthUrlKey: url
      propagatedProviderSubaccountHeader: "X-Provider-Subaccount"
      externalClientCertTestSecretName: "external-client-certificate-test-secret"
      externalClientCertTestSecretNamespace: "compass-system"
      externalCertTestJobName: "external-certificate-rotation-test-job"
      certSvcInstanceTestSecretName: "cert-svc-secret"
      consumerTokenURL: "http://compass-external-services-mock.compass-system.svc.cluster.local:8080"
      subscriptionURL: "http://compass-external-services-mock.compass-system.svc.cluster.local:8080"
      subscriptionProviderIdValue: "id-value!t12345"
      subscriptionProviderAppNameValue: "subscriptionProviderAppNameValue"
    namespace: kyma-system
    connectivityAdapterFQDN: http://compass-connectivity-adapter.compass-system.svc.cluster.local
    externalServicesMockFQDN: http://compass-external-services-mock.compass-system.svc.cluster.local
    ordServiceFQDN: http://compass-ord-service.compass-system.svc.cluster.local
    systemBrokerFQDN: http://compass-system-broker.compass-system.svc.cluster.local
    tenantFetcherFQDN: http://compass-tenant-fetcher.compass-system.svc.cluster.local
    hydratorFQDN: http://compass-hydrator.compass-system.svc.cluster.local
    basicCredentials:
      manage: false
      secretName: "test-basic-credentials-secret"
    db:
      maxOpenConnections: 3
      maxIdleConnections: 1
    securityContext: # Set on container level
      runAsUser: 2000
      allowPrivilegeEscalation: false
  expectedSchemaVersionUpdateJob:
    cm:
      name: "expected-schema-version"
  migratorJob:
    nodeSelectorEnabled: false
    pvc:
      name: "compass-director-migrations"
      namespace: "compass-system"
      migrationsPath: "/compass-migrations"
      isLocalEnv: true
  http:
    client:
      skipSSLValidation: false
  pairingAdapter:
    templateName: "pairing-adapter-app-template"
    watcherCorrelationID: "pairing-adapter-watcher-id"
    configMap:
      manage: false
      key: "config.json"
      name: "pairing-adapter-config-local"
      namespace: "compass-system"
      localAdapterFQDN: "http://compass-pairing-adapter.compass-system.svc.cluster.local/adapter-local-mtls"
      integrationSystemID: "d3e9b9f5-25dc-4adb-a0a0-ed69ef371fb6"
    e2e:
      appName: "test-app"
      appID: "123-test-456"
      clientUser: "test-user"
      tenant: "test-tenant"
  # Scopes assigned for every new Client Credentials by given object type (Runtime / Application / Integration System)
  # and scopes mapped to a consumer with the given type, then that consumer is using a client certificate
  scopes:
    scopesPerConsumerType:
      runtime:
        - "runtime:read"
        - "runtime:write"
        - "application:read"
        - "runtime.auths:read"
        - "bundle.instance_auths:read"
        - "runtime.webhooks:read"
        - "webhook:write"
      external_certificate:
        - "runtime:read"
        - "runtime:write"
        - "application:read"
        - "application:write"
        - "runtime.auths:read"
        - "bundle.instance_auths:read"
        - "runtime.webhooks:read"
        - "webhook:write"
        - "application_template:read"
        - "application_template:write"
      application:
        - "application:read"
        - "application:write"
        - "application.auths:read"
        - "application.webhooks:read"
        - "bundle.instance_auths:read"
        - "document.fetch_request:read"
        - "event_spec.fetch_request:read"
        - "api_spec.fetch_request:read"
        - "fetch-request.auth:read"
        - "webhook:write"
      integration_system:
        - "application:read"
        - "application:write"
        - "application.local_tenant_id:write"
        - "application_template:read"
        - "application_template:write"
        - "runtime:read"
        - "runtime:write"
        - "integration_system:read"
        - "label_definition:read"
        - "label_definition:write"
        - "automatic_scenario_assignment:read"
        - "automatic_scenario_assignment:write"
        - "integration_system.auths:read"
        - "application_template.webhooks:read"
        - "formation:write"
        - "formation:read"
        - "internal_visibility:read"
        - "application.auths:read"
        - "webhook:write"
        - "formation_template:read"
      super_admin:
        - "application:read"
        - "application:write"
        - "application_template:read"
        - "application_template:write"
        - "integration_system:read"
        - "integration_system:write"
        - "runtime:read"
        - "runtime:write"
        - "label_definition:read"
        - "label_definition:write"
        - "eventing:manage"
        - "tenant:read"
        - "automatic_scenario_assignment:read"
        - "automatic_scenario_assignment:write"
        - "application.auths:read"
        - "application.webhooks:read"
        - "application_template.webhooks:read"
        - "bundle.instance_auths:read"
        - "document.fetch_request:read"
        - "event_spec.fetch_request:read"
        - "api_spec.fetch_request:read"
        - "integration_system.auths:read"
        - "runtime.auths:read"
        - "fetch-request.auth:read"
        - "webhooks.auth:read"
        - "formation:write"
        - "formation:read"
        - "internal_visibility:read"
        - "runtime.webhooks:read"
        - "webhook:write"
        - "formation_template:read"
        - "formation_template:write"
      default:
        - "runtime:read"
        - "runtime:write"
        - "tenant:read"<|MERGE_RESOLUTION|>--- conflicted
+++ resolved
@@ -110,11 +110,7 @@
       version: "PR-2383"
     director:
       dir:
-<<<<<<< HEAD
       version: "PR-2438"
-=======
-      version: "PR-2451"
->>>>>>> 67f02526
     hydrator:
       dir:
       version: "PR-2458"
@@ -146,11 +142,7 @@
       version: "PR-68"
     e2e_tests:
       dir:
-<<<<<<< HEAD
       version: "PR-2438"
-=======
-      version: "PR-2461"
->>>>>>> 67f02526
   isLocalEnv: false
   isForTesting: false
   oauth2:
