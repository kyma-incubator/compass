global:
  disableLegacyConnectivity: true
  defaultTenant: 3e64ebae-38b5-46a0-b1ed-9ccee153a0ae
  tenants:
    - name: default
      id: 3e64ebae-38b5-46a0-b1ed-9ccee153a0ae
    - name: foo
      id: 1eba80dd-8ff6-54ee-be4d-77944d17b10b
    - name: bar
      id: af9f84a9-1d3a-4d9f-ae0c-94f883b33b6e
    - name: TestTenantSeparation
      id: f1c4b5be-b0e1-41f9-b0bc-b378200dcca0
    - name: TestDeleteLastScenarioForApplication
      id: f739b36c-813f-4fc3-996e-dd03c7d13aa0
    - name: Test_DeleteAutomaticScenarioAssignmentForSelector
      id: d9553135-6115-4c67-b4d9-962c00f3725f
    - name: Test_AutomaticScenarioAssigmentForRuntime
      id: 8c733a45-d988-4472-af10-1256b82c70c0
    - name: TestAutomaticScenarioAssignmentsWholeScenario
      id: 65a63692-c00a-4a7d-8376-8615ee37f45c
    - name: TestTenantsQueryTenantNotInitialized
      id: 72329135-27fd-4284-9bcb-37ea8d6307d0
    - name: Test Default
      id: 5577cf46-4f78-45fa-b55f-a42a3bdba868
    - name: TestListLabelDefinitions
      id: 2bf03de1-23b1-4063-9d3e-67096800accc
    - name: Test_AutomaticScenarioAssignmentQueries
      id: 8263cc13-5698-4a2d-9257-e8e76b543e88
    - name: TestGetScenariosLabelDefinitionCreatesOneIfNotExists
      id: 2263cc13-5698-4a2d-9257-e8e76b543e33
    - name: TestApplicationsForRuntime
      id: 5984a414-1eed-4972-af2c-b2b6a415c7d7
    - name: Test_DeleteAutomaticScenarioAssignmentForScenario
      id: d08e4cb6-a77f-4a07-b021-e3317a373597
    - name: TestApplicationsForRuntimeWithHiddenApps
      id: 7e1f2df8-36dc-4e40-8be3-d1555d50c91c
    - name: TestTenantsQueryTenantInitialized
      id: 8cf0c909-f816-4fe3-a507-a7917ccd8380

  images:
    containerRegistry:
      path: eu.gcr.io/kyma-project/incubator
    connector:
      dir:
      version: "PR-1767"
    connectivity_adapter:
      dir:
      version: "PR-1791"
    pairing_adapter:
      dir:
      version: "PR-1750"
    director:
      dir:
<<<<<<< HEAD
      version: "PR-1792"
=======
      version: "PR-1797"
>>>>>>> fa170f3e
    gateway:
      dir:
      version: "PR-1750"
    operations_controller:
      dir:
      version: "PR-1766"
    tenant_fetcher:
      dir:
      version: "PR-1782"
    ord_service:
      dir:
      version: "PR-17"
    schema_migrator:
      dir:
      version: "PR-1780"
    system_broker:
      dir:
      version: "PR-1750"
    certs_setup_job:
      containerRegistry:
        path: eu.gcr.io/kyma-project
      dir:
      version: "0a651695"
    external_services_mock:
      dir:
      version: "PR-1792"
    console:
      dir:
      version: "PR-22"
    e2e_tests:
      dir:
<<<<<<< HEAD
      version: "PR-1792"
=======
      version: "PR-1797"
>>>>>>> fa170f3e
  isLocalEnv: false
  oauth2:
    host: oauth2
  livenessProbe:
    initialDelaySeconds: 30
    timeoutSeconds: 1
    periodSeconds: 10
  readinessProbe:
    initialDelaySeconds: 5
    timeoutSeconds: 1
    periodSeconds: 2

  agentPreconfiguration: false

  director:
    prefix: /director
    graphql:
      external:
        port: 3000
      internal:
        port: 3001
    validator:
      port: 8080
    metrics:
      port: 3003
    operations:
      port: 3002
      path: "/operation"
      lastOperationPath: "/last_operation"

    clientIDHeaderKey: client_user

    tests:
      scopes: "runtime:write application:write label_definition:write integration_system:write application:read runtime:read label_definition:read integration_system:read health_checks:read application_template:read application_template:write eventing:manage tenant:read automatic_scenario_assignment:read automatic_scenario_assignment:write"

  auditlog:
    configMapName: "compass-gateway-auditlog-config"
    secretName: "compass-gateway-auditlog-secret"
    script:
      configMapName: "auditlog-script"

  testCredentials:
    secretName: "test-credentials-secret"

  enableCompassDefaultScenarioAssignment: true

  tenantConfig:
    useDefaultTenants: true
    dbPool:
      maxOpenConnections: 1
      maxIdleConnections: 1

  connector:
    prefix: /connector
    graphql:
      external:
        port: 3000
    validator:
      port: 8080
    # If secrets do not exist they will be created
    secrets:
      ca:
        name: compass-connector-app-ca
        namespace: compass-system
        certificateKey: ca.crt
        keyKey: ca.key
      rootCA:
        namespace: istio-system # For Ingress Gateway to work properly the namespace needs to be istio-system
        # In order for istio mTLS to work we should have two different secrets one containing the server certificate (let’s say X) and one used for validation of the client’s certificates.
        # The second one should be our root certificate and istio wants it to be named X-cacert. (-cacert suffix).
        # This is the reason for the confusing name of our root certificate. https://preliminary.istio.io/v1.6/docs/tasks/traffic-management/ingress/secure-ingress/#configure-a-mutual-tls-ingress-gateway
        cacert: compass-gateway-mtls-certs-cacert # For cert-rotation the cacert should be in different secret
        certificateKey: cacert
    certificateDataHeader: "Certificate-Data"
    revocation:
      configmap:
        name: revocations-config
        namespace: "{{ .Release.Namespace }}"
    # If key and certificate are not provided they will be generated
    caKey: ""
    caCertificate: ""

  system_broker:
    enabled: true
    port: 5001
    prefix: /broker
    tokenProviderFromHeader:
      forwardHeaders: Authorization
    tokenProviderFromSecret:
      enabled: false
      secrets:
        integrationSystemCredentials:
          name: compass-system-broker-credentials
          namespace: compass-system
    testNamespace: kyma-system

  gateway:
    port: 3000
    tls:
      host: compass-gateway
      secure:
        oauth:
          host: compass-gateway-auth-oauth
    mtls:
      host: compass-gateway-mtls
      certSecret: compass-gateway-mtls-certs
    headers:
      request:
        remove:
          - "Client-Id-From-Token"
          - "Client-Id-From-Certificate"
          - "Client-Certificate-Hash"
          - "Certificate-Data"

  operations_controller:
    enabled: true

  connectivity_adapter:
    port: 8080
    tls:
      host: adapter-gateway
    mtls:
      host: adapter-gateway-mtls

  rewriteFilters:
    workloadLabel: oathkeeper
    namespace: kyma-system
    tokenDataHeader: "Connector-Token"
    certificateDataHeader: "Certificate-Data"

  istio:
    mtlsGateway:
      name: "compass-gateway-mtls"
      namespace: "compass-system"
    gateway:
      name: "kyma-gateway"
      namespace: "kyma-system"
    proxy:
      port: 15020
    namespace: istio-system
    ingressgateway:
      workloadLabel: istio-ingressgateway
      requestPayloadSizeLimit: 2097152 # 2 MB
      correlationHeaderRewriteFilter:
        expectedHeaders:
        - "x-request-id"
        - "x-correlation-id"
        - "x-correlationid"
        - "x-forrequest-id"
        - "x-vcap-request-id"
        - "x-broker-api-request-identity"

  ingress:
    domainName: "kyma.local"

  database:
    manageSecrets: true
    embedded:
      enabled: true
      director:
        name: "postgres"
      directorDBName: "postgres"
    managedGCP:
      serviceAccountKey: ""
      instanceConnectionName: ""
      director:
        name: ""
        user: ""
        password: ""
      host: "localhost"
      hostPort: "5432"
      sslMode: ""

      #TODO remove below after migration to separate user will be done
      dbUser: ""
      dbPassword: ""
      directorDBName: ""

  oathkeeper:
    host: ory-oathkeeper-proxy.kyma-system.svc.cluster.local
    port: 4455
    idTokenConfig:
      claims: '{"scopes": "{{ print .Extra.scope }}", "tenant": "{{ print .Extra.tenant }}", "externalTenant": "{{ print .Extra.externalTenant }}", "consumerID": "{{ print .Extra.consumerID}}", "consumerType": "{{ print .Extra.consumerType }}"}'
    mutators:
      runtimeMappingService:
        config:
          api:
            url: http://compass-director.compass-system.svc.cluster.local:3000/runtime-mapping
            retry:
              give_up_after: 3s
              max_delay: 2000ms
      authenticationMappingService:
        config:
          api:
            url: http://compass-director.compass-system.svc.cluster.local:3000/authn-mapping
            retry:
              give_up_after: 3s
              max_delay: 2000ms
      tenantMappingService:
        config:
          api:
            url: http://compass-director.compass-system.svc.cluster.local:3000/tenant-mapping
            retry:
              give_up_after: 3s
              max_delay: 2000ms
      certificateResolverService:
        config:
          api:
            url: http://compass-connector.compass-system.svc.cluster.local:8080/v1/certificate/data/resolve
            retry:
              give_up_after: 3s
              max_delay: 2000ms
      tokenResolverService:
        config:
          api:
            url: http://compass-director.compass-system.svc.cluster.local:8080/v1/tokens/resolve
            retry:
              give_up_after: 3s
              max_delay: 2000ms

  tenantFetcher:
    host: compass-tenant-fetcher.compass-system.svc.cluster.local
    prefix: /tenants
    port: 3000
    authentication:
      allowJWTSigningNone: true
      jwksEndpoints: '["http://ory-oathkeeper-api.kyma-system.svc.cluster.local:4456/.well-known/jwks.json"]'
      identityZone: "id-zone"
    tenantProvider:
      tenantIdProperty: "tenantId"
      name: "provider"

  ordService:
    host: compass-ord-service.compass-system.svc.cluster.local
    prefix: /open-resource-discovery-service/v0
    docsPrefix: /open-resource-discovery-docs
    staticPrefix: /open-resource-discovery-static/v0
    port: 3000
    defaultResponseType: "xml"

  ordAggregator:
    name: ord-aggregator
    enabled: true
    schedule: "*/5 * * * *"
    dbPool:
      maxOpenConnections: 2
      maxIdleConnections: 2

  tenantFetchers:
    job1:
      enabled: false
      configMapNamespace: "compass-system"
      manageSecrets: true
      providerName: "compass"
      schedule: "*/5 * * * *"
      kubernetes:
        configMapNamespace: "compass-system"
        pollInterval: 2s
        pollTimeout: 1m
        timeout: 2m
      oauth:
        client: ""
        secret: ""
        tokenURL: ""
      endpoints:
        tenantCreated: "127.0.0.1/events?type=created"
        tenantDeleted: "127.0.0.1/events?type=deleted"
        tenantUpdated: "127.0.0.1/events?type=updated"
      fieldMapping:
        totalPagesField: "totalPages"
        totalResultsField: "totalResults"
        tenantEventsField: "events"
        idField: "id"
        nameField: "name"
        discriminatorField: ""
        discriminatorValue: ""
        detailsField: "details"
      queryMapping:
        pageNumField: "pageNum"
        pageSizeField: "pageSize"
        timestampField: "timestamp"
      query:
        startPage: "0"
        pageSize: "100"
      dbPool:
        maxOpenConnections: 1
        maxIdleConnections: 1

  metrics:
    enabled: true
    pushEndpoint: http://monitoring-prometheus-pushgateway.kyma-system.svc.cluster.local:9091

  authenticators:
    authenticator0:
      enabled: true
      gatewayHost: "compass-gateway-authenticator0"
      trusted_issuers: '[{"domain_url": "authenticator.domain", "scope_prefix": "prefix."}, {}]'
      attributes: '{"uniqueAttribute": { "key": "key", "value": "val" }, "tenant": { "key": "key" }, "identity": { "key": "key" } }'

  externalServicesMock:
    enabled: false

  tests:
    namespace: kyma-system
    connectivityAdapterFQDN: http://compass-connectivity-adapter.compass-system.svc.cluster.local
    directorFQDN: http://compass-director.compass-system.svc.cluster.local
    connectorFQDN: http://compass-connector.compass-system.svc.cluster.local
    externalServicesMockFQDN: http://compass-external-services-mock.compass-system.svc.cluster.local
    ordServiceFQDN: http://compass-ord-service.compass-system.svc.cluster.local
    systemBrokerFQDN: http://compass-system-broker.compass-system.svc.cluster.local
    tenantFetcherFQDN: http://compass-tenant-fetcher.compass-system.svc.cluster.local
    db:
      maxOpenConnections: 3
      maxIdleConnections: 1
    skipTLSVerify: true
pairing-adapter:
  enabled: false<|MERGE_RESOLUTION|>--- conflicted
+++ resolved
@@ -51,11 +51,7 @@
       version: "PR-1750"
     director:
       dir:
-<<<<<<< HEAD
       version: "PR-1792"
-=======
-      version: "PR-1797"
->>>>>>> fa170f3e
     gateway:
       dir:
       version: "PR-1750"
@@ -87,11 +83,7 @@
       version: "PR-22"
     e2e_tests:
       dir:
-<<<<<<< HEAD
       version: "PR-1792"
-=======
-      version: "PR-1797"
->>>>>>> fa170f3e
   isLocalEnv: false
   oauth2:
     host: oauth2
