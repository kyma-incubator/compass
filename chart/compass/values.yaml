global:
  disableLegacyConnectivity: true
  defaultTenant: 3e64ebae-38b5-46a0-b1ed-9ccee153a0ae
  tenants: # tenant order matters, so new tenants should be added to the end of the list
    - name: default
      id: 3e64ebae-38b5-46a0-b1ed-9ccee153a0ae
      type: account
    - name: foo
      id: 1eba80dd-8ff6-54ee-be4d-77944d17b10b
      type: account
    - name: bar
      id: af9f84a9-1d3a-4d9f-ae0c-94f883b33b6e
      type: account
    - name: TestTenantSeparation
      id: f1c4b5be-b0e1-41f9-b0bc-b378200dcca0
      type: account
    - name: TestDeleteLastScenarioForApplication
      id: 0403be1e-f854-475e-9074-922120277af5
      type: account
    - name: Test_DeleteAutomaticScenarioAssignmentForSelector
      id: d9553135-6115-4c67-b4d9-962c00f3725f
      type: account
    - name: Test_AutomaticScenarioAssigmentForRuntime
      id: 8c733a45-d988-4472-af10-1256b82c70c0
      type: account
    - name: TestAutomaticScenarioAssignmentsWholeScenario
      id: 65a63692-c00a-4a7d-8376-8615ee37f45c
      type: account
    - name: TestTenantsQueryTenantNotInitialized
      id: 72329135-27fd-4284-9bcb-37ea8d6307d0
      type: account
    - name: Test Default
      id: 5577cf46-4f78-45fa-b55f-a42a3bdba868
      type: account
      parent: 2c4f4a25-ba9a-4dbc-be68-e0beb77a7eb0
    - name: Test_DefaultCustomer
      id: 2c4f4a25-ba9a-4dbc-be68-e0beb77a7eb0
      type: customer
    - name: TestListLabelDefinitions
      id: 3f641cf5-2d14-4e0f-a122-16e7569926f1
      type: account
    - name: Test_AutomaticScenarioAssignmentQueries
      id: 8263cc13-5698-4a2d-9257-e8e76b543e88
      type: account
    - name: TestGetScenariosLabelDefinitionCreatesOneIfNotExists
      id: 2263cc13-5698-4a2d-9257-e8e76b543e33
      type: account
    - name: TestApplicationsForRuntime
      id: 5984a414-1eed-4972-af2c-b2b6a415c7d7
      type: account
    - name: Test_DeleteAutomaticScenarioAssignmentForScenario
      id: d08e4cb6-a77f-4a07-b021-e3317a373597
      type: account
    - name: TestApplicationsForRuntimeWithHiddenApps
      id: 7e1f2df8-36dc-4e40-8be3-d1555d50c91c
      type: account
    - name: TestTenantsQueryTenantInitialized
      id: 8cf0c909-f816-4fe3-a507-a7917ccd8380
      type: account
    - name: TestDeleteApplicationIfInScenario
      id: 0d597250-6b2d-4d89-9c54-e23cb497cd01
      type: account
    - name: TestProviderSubaccount
      id: f8075207-1478-4a80-bd26-24a4785a2bfd
      type: subaccount
      parent: 5577cf46-4f78-45fa-b55f-a42a3bdba868
    - name: TestProviderSubaccountRegion2
      id: 731b7bc4-5472-41d2-a447-e4c0f45de739
      type: subaccount
      parent: 5577cf46-4f78-45fa-b55f-a42a3bdba868
    - name: TestCertificateSubaccount
      id: 123e4567-e89b-12d3-a456-426614174001
      type: subaccount
      parent: 5577cf46-4f78-45fa-b55f-a42a3bdba868
    - name: TestNsAdapter
      id: 08b6da37-e911-48fb-a0cb-fa635a6c5678
      type: subaccount
      parent: 5577cf46-4f78-45fa-b55f-a42a3bdba868
    - name: TestNsAdapterSubaccountWithApplications
      id: 08b6da37-e911-48fb-a0cb-fa635a6c4321
      type: subaccount
      parent: 5577cf46-4f78-45fa-b55f-a42a3bdba868
    - name: TestIntegrationSystemManagedSubaccount
      id: 3cfcdd62-320d-403b-b66a-4ee3cdd06947
      type: subaccount
      parent: 5577cf46-4f78-45fa-b55f-a42a3bdba868
    - name: TestIntegrationSystemManagedAccount
      id: 7e8ab2e3-3bb4-42e3-92b2-4e0bf48559d3
      type: account
      parent: 2c4f4a25-ba9a-4dbc-be68-e0beb77a7eb0
    - name: TestSystemFetcherAccount
      id: c395681d-11dd-4cde-bbcf-570b4a153e79
      type: account
      parent: 2c4f4a25-ba9a-4dbc-be68-e0beb77a7eb0
    - name: TestConsumerSubaccount
      id: 1f538f34-30bf-4d3d-aeaa-02e69eef84ae
      type: subaccount
      parent: 5984a414-1eed-4972-af2c-b2b6a415c7d7
    - name: TestTenantsOnDemandAPI
      id: 8d42d818-d4c4-4036-b82f-b199db7ffeb5
      type: subaccount
      parent: 5984a414-1eed-4972-af2c-b2b6a415c7d7
    - name: TestExternalCertificateSubaccount
      id: bad76f69-e5c2-4d55-bca5-240944824b83
      type: subaccount
      parent: 5577cf46-4f78-45fa-b55f-a42a3bdba868
  images:
    containerRegistry:
      path: eu.gcr.io/kyma-project/incubator
    connector:
      dir:
      version: "PR-2383"
    connectivity_adapter:
      dir:
      version: "PR-2383"
    pairing_adapter:
      dir:
      version: "PR-2383"
    director:
      dir:
<<<<<<< HEAD
      version: "PR-2478"
=======
      version: "PR-2483"
>>>>>>> d107d398
    hydrator:
      dir:
      version: "PR-2458"
    gateway:
      dir:
      version: "PR-2383"
    operations_controller:
      dir:
      version: "PR-2383"
    ord_service:
      dir:
      version: "PR-71"
    schema_migrator:
      dir:
      version: "PR-2494"
    system_broker:
      dir:
      version: "PR-2383"
    certs_setup_job:
      containerRegistry:
        path: eu.gcr.io/kyma-project
      dir:
      version: "0a651695"
    external_services_mock:
      dir:
      version: "PR-2479"
    console:
      dir:
      version: "PR-68"
    e2e_tests:
      dir:
<<<<<<< HEAD
      version: "PR-2478"
=======
      version: "PR-2497"
>>>>>>> d107d398
  isLocalEnv: false
  isForTesting: false
  enableInternalCommunicationPolicies: true
  oauth2:
    host: oauth2
  livenessProbe:
    initialDelaySeconds: 30
    timeoutSeconds: 1
    periodSeconds: 10
  readinessProbe:
    initialDelaySeconds: 5
    timeoutSeconds: 1
    periodSeconds: 2
  agentPreconfiguration: false
  nsAdapter:
    external:
      port: 3005
    e2eTests:
      gatewayHost: "compass-gateway-xsuaa"
    prefix: /nsadapter
    path: /nsadapter/api/v1/notifications
    systemToTemplateMappings: '[{  "Name": "SAP S/4HANA On-Premise",  "SourceKey": ["type"],  "SourceValue": ["abapSys"]},{  "Name": "SAP S/4HANA On-Premise",  "SourceKey": ["type"],  "SourceValue": ["nonSAPsys"]},{  "Name": "SAP S/4HANA On-Premise",  "SourceKey": ["type"],  "SourceValue": ["hana"]}]'
    secret:
      name: nsadapter-secret
      subaccountKey: subaccount
      local:
        subaccountValue: subaccount
    authSecret:
      name: "compass-external-services-mock-oauth-credentials"
      clientIdKey: client-id
      clientSecretKey: client-secret
      tokenUrlKey: url
      instanceUrlKey: url
      certKey: cert
      keyKey: key
    registerPath: "/register"
    tokenPath: "/secured/oauth/token"
    createClonePattern: '{"key": "%s"}'
    createBindingPattern: '{}'
    useClone: "false"
  director:
    host: compass-director.compass-system.svc.cluster.local
    prefix: /director
    graphql:
      external:
        port: 3000
    tls:
      secure:
        internal:
          host: compass-director-internal
    validator:
      port: 8080
    metrics:
      port: 3003
      enableGraphqlOperationInstrumentation: true
    operations:
      port: 3002
      path: "/operation"
      lastOperationPath: "/last_operation"
    info:
      path: "/v1/info"
    subscription:
      subscriptionProviderLabelKey: "subscriptionProviderId"
      consumerSubaccountLabelKey: "consumer_subaccount_id"
      subscriptionLabelKey: "subscription"
      tokenPrefix: "sb-"
    selfRegister:
      secret:
        name: "region-instances-credentials"
        key: "keyConfig"
        path: "/tmp"
      clientIdPath: "clientId"
      clientSecretPath: "clientSecret"
      urlPath: "url"
      tokenUrlPath: "tokenUrl"
      clientCertPath: "clientCert"
      clientKeyPath: "clientKey"
      local:
        templateMappings:
          clientIDMapping: '{{ printf "\"%s\":\"client_id\"" .Values.global.director.selfRegister.clientIdPath }}'
          clientSecretMapping: '{{ printf "\"%s\":\"client_secret\"" .Values.global.director.selfRegister.clientSecretPath }}'
          urlMapping: '{{ printf "\"%s\":\"http://compass-external-services-mock.%s.svc.cluster.local:%s\"" .Values.global.director.selfRegister.urlPath .Release.Namespace (.Values.service.port | toString) }}'
          tokenURLMapping: '{{ printf "\"%s\":\"https://%s.%s:%s\"" .Values.global.director.selfRegister.tokenUrlPath .Values.global.externalServicesMock.certSecuredHost .Values.global.ingress.domainName (.Values.service.certPort | toString) }}'
          x509CertificateMapping: '{{ printf "\"%s\":\"%s\"" .Values.global.director.selfRegister.clientCertPath .Values.global.connector.caCertificate }}'
          x509KeyMapping: '{{ printf "\"%s\":\"%s\"" .Values.global.director.selfRegister.clientKeyPath .Values.global.connector.caKey }}'
      oauthTokenPath: "/cert/token"
      oauthMode: "oauth-mtls"
      label: "selfRegLabel"
      labelValuePrefix: "self-reg-prefix-"
      responseKey: "self-reg-key"
      path: "/external-api/self-reg"
      nameQueryParam: "name"
      tenantQueryParam: "tenant"
      requestBodyPattern: '{"key": "%s"}'
    clientIDHeaderKey: client_user
    suggestTokenHeaderKey: suggest_token
    runtimeTypeLabelKey: "runtimeType"
    kymaRuntimeTypeLabelValue: "kyma"
    fetchTenantEndpoint: '{{ printf "https://%s.%s%s/v1/fetch" .Values.global.gateway.tls.secure.internal.host .Values.global.ingress.domainName .Values.global.tenantFetcher.prefix }}'
  auditlog:
    configMapName: "compass-gateway-auditlog-config"
    mtlsTokenPath: "/cert/token"
    standardTokenPath: "/secured/oauth/token"
    skipSSLValidation: false
    secret:
      name: "compass-gateway-auditlog-secret"
      urlKey: url
      clientIdKey: client-id
      clientSecretKey: client-secret
      clientCertKey: client-cert
      clientKeyKey: client-key
  log:
    format: "kibana"
  enableCompassDefaultScenarioAssignment: true
  tenantConfig:
    useDefaultTenants: true
    dbPool:
      maxOpenConnections: 1
      maxIdleConnections: 1
  connector:
    prefix: /connector
    graphql:
      external:
        port: 3000
    validator:
      port: 8080
    # If secrets do not exist they will be created
    secrets:
      ca:
        name: compass-connector-app-ca
        namespace: compass-system
        certificateKey: ca.crt
        keyKey: ca.key
      rootCA:
        namespace: istio-system # For Ingress Gateway to work properly the namespace needs to be istio-system
        # In order for istio mTLS to work we should have two different secrets one containing the server certificate (let’s say X) and one used for validation of the client’s certificates.
        # The second one should be our root certificate and istio wants it to be named X-cacert. (-cacert suffix).
        # This is the reason for the confusing name of our root certificate. https://preliminary.istio.io/v1.6/docs/tasks/traffic-management/ingress/secure-ingress/#configure-a-mutual-tls-ingress-gateway
        cacert: compass-gateway-mtls-certs-cacert # For cert-rotation the cacert should be in different secret
        certificateKey: cacert
    revocation:
      configmap:
        name: revocations-config
        namespace: "{{ .Release.Namespace }}"
    # If key and certificate are not provided they will be generated
    caKey: ""
    caCertificate: ""
  system_broker:
    enabled: true
    port: 5001
    prefix: /broker
    tokenProviderFromHeader:
      forwardHeaders: Authorization
    tokenProviderFromSecret:
      enabled: false
      secrets:
        integrationSystemCredentials:
          name: compass-system-broker-credentials
          namespace: compass-system
    testNamespace: kyma-system
  gateway:
    port: 3000
    tls:
      host: compass-gateway
      adapterHost: compass-ns-adapter
      secure:
        internal:
          host: compass-gateway-internal
        oauth:
          host: compass-gateway-auth-oauth
    mtls:
      manageCerts: true
      host: compass-gateway-mtls
      certSecret: compass-gateway-mtls-certs
      external:
        host: compass-gateway-sap-mtls
        certSecret: compass-gateway-mtls-certs # Use connector's root CA as root CA by default. This should be overridden for productive deployments.
    headers:
      rateLimit: X-Flow-Identity
      request:
        remove:
          - "Client-Id-From-Token"
          - "Client-Id-From-Certificate"
          - "Client-Certificate-Hash"
          - "Certificate-Data"
  hydrator:
    host: compass-hydrator.compass-system.svc.cluster.local
    port: 3000
    prefix: /hydrators
    subjectConsumerMappingConfig: '[{"consumer_type": "Super Admin", "tenant_access_levels": ["customer", "account","subaccount"], "subject": "C=DE, L=local, O=SAP SE, OU=Region, OU=SAP Cloud Platform Clients, OU=f8075207-1478-4a80-bd26-24a4785a2bfd, CN=compass"},{"consumer_type": "Integration System", "tenant_access_levels": ["account","subaccount"], "subject": "C=DE, L=local, O=SAP SE, OU=Region, OU=SAP Cloud Platform Clients, OU=f8075207-1478-4a80-bd26-24a4785a2bfd, CN=integration-system-test"}]'
    certificateDataHeader: "Certificate-Data"
    http:
      client:
        skipSSLValidation: false
    metrics:
      port: 3003
      enableClientInstrumentation: true
      censoredFlows: "JWT"
  operations_controller:
    enabled: true
  connectivity_adapter:
    port: 8080
    tls:
      host: adapter-gateway
    mtls:
      host: adapter-gateway-mtls
  oathkeeperFilters:
    workloadLabel: oathkeeper
    namespace: kyma-system
    tokenDataHeader: "Connector-Token"
    certificateDataHeader: "Certificate-Data"
  istio:
    externalMtlsGateway:
      name: "compass-gateway-external-mtls"
      namespace: "compass-system"
    mtlsGateway:
      name: "compass-gateway-mtls"
      namespace: "compass-system"
    gateway:
      name: "kyma-gateway"
      namespace: "kyma-system"
    proxy:
      port: 15020
    namespace: istio-system
    ingressgateway:
      workloadLabel: istio-ingressgateway
      requestPayloadSizeLimit2MB: 2097152
      requestPayloadSizeLimit2MBLabel: "2MB"
      requestPayloadSizeLimit5MB: 5097152
      requestPayloadSizeLimit5MBLabel: "5MB"
      correlationHeaderRewriteFilter:
        expectedHeaders:
          - "x-request-id"
          - "x-correlation-id"
          - "x-correlationid"
          - "x-forrequest-id"
          - "x-vcap-request-id"
          - "x-broker-api-request-identity"
  kubernetes:
    serviceAccountTokenIssuer: kubernetes/serviceaccount
    serviceAccountTokenJWKS: https://kubernetes.default.svc.cluster.local/openid/v1/jwks
  ingress:
    domainName: "local.kyma.dev"
  database:
    sqlProxyServiceAccount: "proxy-user@gcp-cmp.iam.gserviceaccount.com"
    manageSecrets: true
    embedded:
      enabled: true
      director:
        name: "postgres"
      directorDBName: "postgres"
    managedGCP:
      serviceAccountKey: ""
      instanceConnectionName: ""
      director:
        name: ""
        user: ""
        password: ""
      host: "localhost"
      hostPort: "5432"
      sslMode: ""
      #TODO remove below after migration to separate user will be done
      dbUser: ""
      dbPassword: ""
      directorDBName: ""
  oathkeeper:
    host: ory-oathkeeper-proxy.kyma-system.svc.cluster.local
    port: 4455
    timeout_ms: 120000
    ns_adapter_timeout_ms: 3600000
    idTokenConfig:
      claims: '{"scopes": "{{ print .Extra.scope }}","tenant": "{{ .Extra.tenant }}", "consumerID": "{{ print .Extra.consumerID}}", "consumerType": "{{ print .Extra.consumerType }}", "flow": "{{ print .Extra.flow }}", "onBehalfOf": "{{ print .Extra.onBehalfOf }}", "region": "{{ print .Extra.region }}", "tokenClientID": "{{ print .Extra.tokenClientID }}"}'
      internalClaims: '{"scopes": "application:read application:write application.webhooks:read application_template.webhooks:read webhooks.auth:read runtime:write runtime:read tenant:read tenant:write tenant_subscription:write ory_internal fetch_tenant application_template:read","tenant":"{ {{ if .Header.Tenant }} \"consumerTenant\":\"{{ print (index .Header.Tenant 0) }}\", {{ end }} \"externalTenant\":\"\"}", "consumerType": "Internal Component", "flow": "Internal"}'
    mutators:
      runtimeMappingService:
        config:
          api:
            url: http://compass-hydrator.compass-system.svc.cluster.local:3000/hydrators/runtime-mapping
            retry:
              give_up_after: 6s
              max_delay: 2000ms
      authenticationMappingServices:
        nsadapter:
          cfg:
            config:
              api:
                url: http://compass-hydrator.compass-system.svc.cluster.local:3000/hydrators/authn-mapping/nsadapter
                retry:
                  give_up_after: 6s
                  max_delay: 2000ms
          authenticator:
            enabled: false
            createRule: true
            gatewayHost: "compass-gateway-xsuaa"
            trusted_issuers: '[{"domain_url": "compass-system.svc.cluster.local:8080", "scope_prefix": "prefix.", "protocol": "http"}]'
            attributes: '{"uniqueAttribute": { "key": "ns-adapter-test", "value": "ns-adapter-flow" }, "tenant": { "key": "tenant" }, "identity": { "key": "identity" }, "clientid": { "key": "client_id" } }'
            path: /nsadapter/api/v1/notifications
            upstreamComponent: "compass-gateway"
            checkSuffix: true
        tenant-fetcher:
          cfg:
            config:
              api:
                url: http://compass-hydrator.compass-system.svc.cluster.local:3000/hydrators/authn-mapping/tenant-fetcher
                retry:
                  give_up_after: 6s
                  max_delay: 2000ms
          authenticator:
            enabled: false
            createRule: true
            gatewayHost: "compass-gateway"
            trusted_issuers: '[{"domain_url": "compass-system.svc.cluster.local:8080", "scope_prefix": "prefix.", "protocol": "http"}]'
            attributes: '{"uniqueAttribute": { "key": "test", "value": "tenant-fetcher" }, "tenant": { "key": "tenant" }, "identity": { "key": "identity" } }'
            path: /tenants/<.*>
            upstreamComponent: "compass-tenant-fetcher"
            checkSuffix: false
        subscriber:
          cfg:
            config:
              api:
                url: http://compass-hydrator.compass-system.svc.cluster.local:3000/hydrators/authn-mapping/subscriber
                retry:
                  give_up_after: 6s
                  max_delay: 2000ms
          authenticator:
            enabled: false
            createRule: false
            gatewayHost: "compass-gateway-sap-mtls"
            trusted_issuers: '[{"domain_url": "compass-system.svc.cluster.local:8080", "scope_prefix": "prefix.", "protocol": "http", "region": "eu-1"}]'
            attributes: '{"uniqueAttribute": { "key": "subsc-key-test", "value": "subscription-flow" }, "tenant": { "key": "tenant" }, "identity": { "key": "identity" }, "clientid": { "key": "client_id" } }'
            path: /<.*>
            checkSuffix: false
      tenantMappingService:
        config:
          api:
            url: http://compass-hydrator.compass-system.svc.cluster.local:3000/hydrators/tenant-mapping
            retry:
              give_up_after: 6s
              max_delay: 2000ms
      certificateResolverService:
        config:
          api:
            url: http://compass-hydrator.compass-system.svc.cluster.local:3000/hydrators/v1/certificate/data/resolve
            retry:
              give_up_after: 6s
              max_delay: 2000ms
      tokenResolverService:
        config:
          api:
            url: http://compass-hydrator.compass-system.svc.cluster.local:3000/hydrators/v1/tokens/resolve
            retry:
              give_up_after: 6s
              max_delay: 2000ms
  cockpit:
    auth:
      allowedConnectSrc: "https://*.ondemand.com"
      secretName: "cockpit-auth-secret"
      idpHost: ""
      clientID: ""
      scopes: "openid profile email"
      path: "/oauth2/certs"
  tenantFetcher:
    manageSecrets: true
    host: compass-tenant-fetcher.compass-system.svc.cluster.local
    prefix: /tenants
    port: 3000
    requiredAuthScope: Callback
    fetchTenantAuthScope: fetch_tenant
    authentication:
      jwksEndpoint: "http://ory-oathkeeper-api.kyma-system.svc.cluster.local:4456/.well-known/jwks.json"
    tenantProvider:
      tenantIdProperty: "tenantId"
      customerIdProperty: "customerId"
      subaccountTenantIdProperty: "subaccountTenantId"
      subdomainProperty: "subdomain"
      name: "provider"
      subscriptionProviderIdProperty: "subscriptionProviderIdProperty"
      providerSubaccountIdProperty: "providerSubaccountIdProperty"
      consumerTenantIdProperty: "consumerTenantIdProperty"
      subscriptionProviderAppNameProperty: "subscriptionProviderAppNameProperty"
    server:
      fetchTenantEndpoint: "/v1/fetch/{parentTenantId}/{tenantId}"
      regionalHandlerEndpoint: "/v1/regional/{region}/callback/{tenantId}"
      dependenciesEndpoint: "/v1/dependencies"
      tenantPathParam: "tenantId"
      regionPathParam: "region"
    containerName: "tenant-fetcher"
    oauth:
      client: "client_id"
      secret: ""
      tokenURL: '{{ printf "https://%s.%s" .Values.global.externalServicesMock.certSecuredHost .Values.global.ingress.domainName }}'
      tokenPath: "/cert/token"
    secret:
      name: "compass-tenant-fetcher-secret"
      clientIdKey: "client-id"
      oauthMode: "oauth-mtls"
      clientCertKey: "client-cert"
      clientKeyKey: "client-key"
      oauthUrlKey: "url"
      skipSSLValidation: true
    endpoints:
      subaccountCreated: "127.0.0.1/events?type=subaccount-created"
    fieldMapping:
      totalPagesField: "totalPages"
      totalResultsField: "totalResults"
      tenantEventsField: "events"
      idField: "id"
      nameField: "name"
      customerIdField: "customerId"
      subdomainField: "subdomain"
      discriminatorField: ""
      discriminatorValue: ""
      detailsField: "details"
      entityTypeField: "entityType"
      globalAccountID: "gaID"
      regionField: "region"
    regionDetails: '[{"central", ""}]'
  externalCertConfiguration:
    issuer: "C=DE, L=local, O=SAP SE, OU=SAP Cloud Platform Clients, CN=compass-ca"
    issuerLocality: "local" # In local setup we have manually created connector CA certificate with 'local' Locality property
    subjectPattern: "/C=DE/O=SAP SE/OU=SAP Cloud Platform Clients/OU=Region/OU=%s/L=%s/CN=%s"
    ouCertSubaccountID: "f8075207-1478-4a80-bd26-24a4785a2bfd"
    commonName: "compass"
    locality: "local"
    certSvcApiPath: "/cert"
    tokenPath: "/cert/token"
    secrets:
      externalCertSvcSecret:
        manage: false
        name: "cert-svc-secret"
        clientIdKey: client-id
        clientSecretKey: client-secret
        oauthUrlKey: url
        csrEndpointKey: csr-endpoint
        clientCert: client-cert
        clientKey: client-key
        skipSSLValidationFlag: "-k"
      externalClientCertSecret:
        name: "external-client-certificate"
        namespace: compass-system
        certKey: tls.crt
        keyKey: tls.key
    rotationCronjob:
      name: "external-certificate-rotation"
      schedule: "*/1 * * * *" # Executes every minute
      certValidity: "7"
      clientCertRetryAttempts: "8"
      containerName: "certificate-rotation"
  ordService:
    host: compass-ord-service.compass-system.svc.cluster.local
    prefix: /open-resource-discovery-service/v0
    docsPrefix: /open-resource-discovery-docs
    staticPrefix: /open-resource-discovery-static/v0
    port: 3000
    defaultResponseType: "xml"
  ordAggregator:
    name: ord-aggregator
    enabled: true
    schedule: "*/1 * * * *"
    http:
      client:
        skipSSLValidation: false
      retry:
        attempts: 3
        delay: 100ms
    dbPool:
      maxOpenConnections: 2
      maxIdleConnections: 2
    globalRegistryUrl: http://compass-external-services-mock.compass-system.svc.cluster.local:8087/.well-known/open-resource-discovery
    maxParallelApplicationProcessors: 4
  systemFetcher:
    enabled: false
    name: "system-fetcher"
    schedule: "0 0 * * *"
    manageSecrets: true
    # enableSystemDeletion - whether systems in deleted state should be deleted from director database
    enableSystemDeletion: true
    # fetchParallelism - shows how many http calls will be made in parallel to fetch systems
    fetchParallellism: 30
    # queueSize - shows how many system fetches (individual requests may fetch more than 1 system)
    # can be put in the queue for processing before blocking. It is best for the queue to be about 2 times bigger than the parallellism
    queueSize: 100
    # fetchRequestTimeout - shows the timeout to wait for oauth token and for fetching systems (in one request) separately
    fetchRequestTimeout: "30s"
    # directorRequestTimeout - graphql requests timeout to director
    directorRequestTimeout: "30s"
    dbPool:
      maxOpenConnections: 20
      maxIdleConnections: 2
    # systemsAPIEndpoint - endpoint of the service to fetch systems from
    systemsAPIEndpoint: ""
    # systemsAPIFilterCriteria - criteria for fetching systems
    systemsAPIFilterCriteria: ""
    # systemToTemplateMappings - how to map system properties to an existing application template
    systemToTemplateMappings: '{}'
    templateRegion: "eu-1"
    templatePlaceholderToSystemKeyMappings: '[{"placeholder_name": "name","system_key": "displayName"},{"placeholder_name": "display-name","system_key": "displayName"},{"placeholder_name": "systemNumber","system_key": "systemNumber"},{"placeholder_name": "productId","system_key": "productId"},{"placeholder_name": "ppmsProductVersionId","system_key": "ppmsProductVersionId"},{"placeholder_name": "description","system_key": "productDescription", "optional": true},{"placeholder_name": "baseUrl","system_key": "additionalUrls.mainUrl", "optional":true},{"placeholder_name": "providerName","system_key": "infrastructureProvider", "optional": true}]'
    templateOverrideApplicationInput: '{"name": "{{name}}","description": "{{description}}","providerName": "{{providerName}}","statusCondition": "INITIAL","systemNumber": "{{systemNumber}}","labels": {"managed": "true","productId": "{{productId}}","ppmsProductVersionId": "{{ppmsProductVersionId}}"},"baseUrl": "{{baseUrl}}"}'
    http:
      client:
        skipSSLValidation: false
    oauth:
      client: "client_id"
      tokenEndpointProtocol: "https"
      tokenBaseHost: "compass-external-services-mock-sap-mtls"
      tokenPath: "/cert/token"
      scopesClaim: "scopes"
      tenantHeaderName: "x-zid"
      tokenRequestTimeout: 30s
      skipSSLValidation: true
    secret:
      name: "compass-system-fetcher-secret"
      clientIdKey: client-id
      oauthUrlKey: url
    paging:
      pageSize: 200
      sizeParam: "$top"
      skipParam: "$skip"
    containerName: "system-fetcher"
  tenantFetchers:
    job1:
      cron:
        enabled: false
      enabled: false
      job:
        interval: "5m"
      configMapNamespace: "compass-system"
      manageSecrets: true
      providerName: "compass"
      schedule: "*/5 * * * *"
      tenantInsertChunkSize: "500"
      kubernetes:
        configMapNamespace: "compass-system"
        pollInterval: 2s
        pollTimeout: 1m
        timeout: 2m
      oauth:
        client: ""
        secret: ""
        tokenURL: ""
        tokenPath: ""
      secret:
        name: "compass-tenant-fetcher-secret-job1"
        clientIdKey: client-id
        clientSecretKey: client-secret
        oauthUrlKey: url
        oauthMode: "oauth-mtls"
        clientCertKey: client-cert
        clientKeyKey: client-key
        skipSSLValidation: true
      endpoints:
        accountCreated: "127.0.0.1/events?type=account-created"
        accountDeleted: "127.0.0.1/events?type=account-deleted"
        accountUpdated: "127.0.0.1/events?type=account-updated"
        subaccountCreated: "127.0.0.1/events?type=subaccount-created"
        subaccountDeleted: "127.0.0.1/events?type=subaccount-deleted"
        subaccountUpdated: "127.0.0.1/events?type=subaccount-updated"
        subaccountMoved: "127.0.0.1/events?type=subaccount-moved"
      fieldMapping:
        totalPagesField: "totalPages"
        totalResultsField: "totalResults"
        tenantEventsField: "events"
        idField: "id"
        nameField: "name"
        customerIdField: "customerId"
        subdomainField: "subdomain"
        discriminatorField: ""
        discriminatorValue: ""
        detailsField: "details"
        entityTypeField: "entityType"
        globalAccountID: "gaID"
        regionField: "region"
        movedSubaccountTargetField: "targetGlobalAccountGUID"
        movedSubaccountSourceField: "sourceGlobalAccountGUID"
      queryMapping:
        pageNumField: "pageNum"
        pageSizeField: "pageSize"
        timestampField: "timestamp"
      query:
        startPage: "0"
        pageSize: "100"
      shouldSyncSubaccounts: "false"
      dbPool:
        maxOpenConnections: 1
        maxIdleConnections: 1
  metrics:
    enabled: true
    pushEndpoint: http://monitoring-prometheus-pushgateway.kyma-system.svc.cluster.local:9091
  externalServicesMock:
    enabled: false
    certSecuredPort: 8081
    ordCertSecuredPort: 8082
    unsecuredPort: 8083
    basicSecuredPort: 8084
    oauthSecuredPort: 8085
    ordGlobalRegistryCertPort: 8086
    ordGlobalRegistryUnsecuredPort: 8087
    unsecuredPortWithAdditionalContent: 8088
    certSecuredHost: compass-external-services-mock-sap-mtls
    ordCertSecuredHost: compass-external-services-mock-sap-mtls-ord
    ordGlobalCertSecuredHost: compass-external-services-mock-sap-mtls-global-ord-registry
    unSecuredHost: compass-external-services-mock
    host: compass-external-services-mock.compass-system.svc.cluster.local
    regionInstancesCredentials:
      manage: false
    oauthSecret:
      manage: false
      name: compass-external-services-mock-oauth-credentials
      clientIdKey: client-id
      clientSecretKey: client-secret
      oauthUrlKey: url
      oauthTokenPath: "/secured/oauth/token"
    auditlog:
      applyMockConfiguration: false
      managementApiPath: /audit-log/v2/configuration-changes/search
      mtlsTokenPath: "/cert/token"
      secret:
        name: "auditlog-instance-management"
        urlKey: url
        tokenUrlKey: token-url
        clientIdKey: client-id
        clientSecretKey: client-secret
        clientCertKey: client-cert
        clientKeyKey: client-key
  tests:
    http:
      client:
        skipSSLValidation: false
    externalCertConfiguration:
      ouCertSubaccountID: "bad76f69-e5c2-4d55-bca5-240944824b83"
    director:
      skipPattern: ""
      externalCertIntSystemCN: "integration-system-test"
    tenantFetcher:
      tenantOnDemandID: "8d42d818-d4c4-4036-b82f-b199db7ffeb5"
    ordService:
      accountTenantID: "5577cf46-4f78-45fa-b55f-a42a3bdba868" # testDefaultTenant from our testing tenants
      skipPattern: ""
    externalServicesMock:
      skipPattern: ""
    selfRegistration:
      region: "eu-1"
      region2: "eu-2"
    subscription:
      tenants:
        consumerAccountID: "5984a414-1eed-4972-af2c-b2b6a415c7d7" # ApplicationsForRuntimeTenantName from our testing tenants
        providerSubaccountID: "f8075207-1478-4a80-bd26-24a4785a2bfd" # TestProviderSubaccount from our testing tenants
        providerSubaccountIDRegion2: "731b7bc4-5472-41d2-a447-e4c0f45de739" # TestProviderSubaccountRegion2 from our testing tenants
        consumerSubaccountID: "1f538f34-30bf-4d3d-aeaa-02e69eef84ae" # randomly chosen
        consumerTenantID: "ba49f1aa-ddc1-43ff-943c-fe949857a34a" # randomly chosen
      oauthSecret:
        manage: false
        name: compass-subscription-secret
        clientIdKey: client-id
        clientSecretKey: client-secret
        oauthUrlKey: url
      propagatedProviderSubaccountHeader: "X-Provider-Subaccount"
      externalClientCertTestSecretName: "external-client-certificate-test-secret"
      externalClientCertTestSecretNamespace: "compass-system"
      externalCertTestJobName: "external-certificate-rotation-test-job"
      certSvcInstanceTestSecretName: "cert-svc-secret"
      certSvcInstanceTestRegion2SecretName: "cert-svc-secret-eu2"
      consumerTokenURL: "http://compass-external-services-mock.compass-system.svc.cluster.local:8080"
      subscriptionURL: "http://compass-external-services-mock.compass-system.svc.cluster.local:8080"
      subscriptionProviderIdValue: "id-value!t12345"
      subscriptionProviderAppNameValue: "subscriptionProviderAppNameValue"
    namespace: kyma-system
    connectivityAdapterFQDN: http://compass-connectivity-adapter.compass-system.svc.cluster.local
    externalServicesMockFQDN: http://compass-external-services-mock.compass-system.svc.cluster.local
    ordServiceFQDN: http://compass-ord-service.compass-system.svc.cluster.local
    systemBrokerFQDN: http://compass-system-broker.compass-system.svc.cluster.local
    tenantFetcherFQDN: http://compass-tenant-fetcher.compass-system.svc.cluster.local
    hydratorFQDN: http://compass-hydrator.compass-system.svc.cluster.local
    basicCredentials:
      manage: false
      secretName: "test-basic-credentials-secret"
    db:
      maxOpenConnections: 3
      maxIdleConnections: 1
    securityContext: # Set on container level
      runAsUser: 2000
      allowPrivilegeEscalation: false
  expectedSchemaVersionUpdateJob:
    cm:
      name: "expected-schema-version"
  migratorJob:
    nodeSelectorEnabled: false
    pvc:
      name: "compass-director-migrations"
      namespace: "compass-system"
      migrationsPath: "/compass-migrations"
      isLocalEnv: true
  http:
    client:
      skipSSLValidation: false
  pairingAdapter:
    templateName: "pairing-adapter-app-template"
    watcherCorrelationID: "pairing-adapter-watcher-id"
    configMap:
      manage: false
      key: "config.json"
      name: "pairing-adapter-config-local"
      namespace: "compass-system"
      localAdapterFQDN: "http://compass-pairing-adapter.compass-system.svc.cluster.local/adapter-local-mtls"
      integrationSystemID: "d3e9b9f5-25dc-4adb-a0a0-ed69ef371fb6"
    e2e:
      appName: "test-app"
      appID: "123-test-456"
      clientUser: "test-user"
      tenant: "test-tenant"
  # Scopes assigned for every new Client Credentials by given object type (Runtime / Application / Integration System)
  # and scopes mapped to a consumer with the given type, then that consumer is using a client certificate
  scopes:
    scopesPerConsumerType:
      runtime:
        - "runtime:read"
        - "runtime:write"
        - "application:read"
        - "runtime.auths:read"
        - "bundle.instance_auths:read"
        - "runtime.webhooks:read"
        - "webhook:write"
      external_certificate:
        - "runtime:read"
        - "runtime:write"
        - "application:read"
        - "application:write"
        - "runtime.auths:read"
        - "bundle.instance_auths:read"
        - "runtime.webhooks:read"
        - "webhook:write"
        - "application_template:read"
        - "application_template:write"
      application:
        - "application:read"
        - "application:write"
        - "application.auths:read"
        - "application.webhooks:read"
        - "bundle.instance_auths:read"
        - "document.fetch_request:read"
        - "event_spec.fetch_request:read"
        - "api_spec.fetch_request:read"
        - "fetch-request.auth:read"
        - "webhook:write"
      integration_system:
        - "application:read"
        - "application:write"
        - "application.local_tenant_id:write"
        - "application_template:read"
        - "application_template:write"
        - "runtime:read"
        - "runtime:write"
        - "integration_system:read"
        - "label_definition:read"
        - "label_definition:write"
        - "automatic_scenario_assignment:read"
        - "automatic_scenario_assignment:write"
        - "integration_system.auths:read"
        - "application_template.webhooks:read"
        - "formation:write"
        - "formation:read"
        - "internal_visibility:read"
        - "application.auths:read"
        - "webhook:write"
        - "formation_template:read"
      super_admin:
        - "application:read"
        - "application:write"
        - "application_template:read"
        - "application_template:write"
        - "integration_system:read"
        - "integration_system:write"
        - "runtime:read"
        - "runtime:write"
        - "label_definition:read"
        - "label_definition:write"
        - "eventing:manage"
        - "tenant:read"
        - "automatic_scenario_assignment:read"
        - "automatic_scenario_assignment:write"
        - "application.auths:read"
        - "application.webhooks:read"
        - "application_template.webhooks:read"
        - "bundle.instance_auths:read"
        - "document.fetch_request:read"
        - "event_spec.fetch_request:read"
        - "api_spec.fetch_request:read"
        - "integration_system.auths:read"
        - "runtime.auths:read"
        - "fetch-request.auth:read"
        - "webhooks.auth:read"
        - "formation:write"
        - "formation:read"
        - "internal_visibility:read"
        - "runtime.webhooks:read"
        - "webhook:write"
        - "formation_template:read"
        - "formation_template:write"
      default:
        - "runtime:read"
        - "runtime:write"
        - "tenant:read"<|MERGE_RESOLUTION|>--- conflicted
+++ resolved
@@ -118,11 +118,7 @@
       version: "PR-2383"
     director:
       dir:
-<<<<<<< HEAD
       version: "PR-2478"
-=======
-      version: "PR-2483"
->>>>>>> d107d398
     hydrator:
       dir:
       version: "PR-2458"
@@ -154,11 +150,7 @@
       version: "PR-68"
     e2e_tests:
       dir:
-<<<<<<< HEAD
       version: "PR-2478"
-=======
-      version: "PR-2497"
->>>>>>> d107d398
   isLocalEnv: false
   isForTesting: false
   enableInternalCommunicationPolicies: true
