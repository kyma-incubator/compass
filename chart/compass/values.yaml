global:
  defaultTenant: 3e64ebae-38b5-46a0-b1ed-9ccee153a0ae
  tenants: foo bar

  images:
    containerRegistry:
      path: eu.gcr.io/kyma-project/incubator
    connector:
      dir: pr/
      version: "PR-369"
    director:
      dir:
<<<<<<< HEAD
      version: "PR-361"
=======
      version: "PR-369"
>>>>>>> 1399e52d
    gateway:
      dir: pr/
      version: "PR-369"
    healthchecker:
      dir: pr/
      version: "PR-369"
    schema_migrator:
      dir: pr/
      version: "PR-369"
    provisioner:
      dir: pr/
      version: "PR-369"
    certs_setup_job:
      containerRegistry:
        path: eu.gcr.io/kyma-project
      dir: pr/
      version: "PR-5318"
    tests:
      e2e:
        dir: pr/
<<<<<<< HEAD
        version: "PR-361"
=======
        version: "PR-369"
>>>>>>> 1399e52d
      connector:
        dir: pr/
        version: "PR-369"
      provisioner:
        dir: pr/
        version: "PR-369"

  isLocalEnv: false

  director:
    port: 3000

  connector:
    graphql:
      port: 3000
    validator:
      port: 8080
    # If secrets do not exist they will be created
    secrets:
      ca:
        name: compass-connector-app-ca
        namespace: compass-system
      rootCA:
        name: compass-connector-root-ca
        namespace: istio-system # For Ingress Gateway to work properly the namespace needs to be istio-system
    certificateDataHeader: "Certificate-Data"
    revocation:
      configmap:
        shouldCreate: true
        namespace: compass-system
        name: revocations-config
    # If key and certificate are not provided they will be generated
    caKey: ""
    caCertificate: ""

  provisioner:
    graphql:
      port: 3000

  gateway:
    port: 3000
    tls:
      host: compass-gateway
      secure:
        oauth:
          host: compass-gateway-auth-oauth
    mtls:
      host: compass-gateway-mtls
    headers:
      request:
        remove:
          - "Client-Id-From-Token"
          - "Client-Id-From-Certificate"
          - "Client-Certificate-Hash"
          - "Certificate-Data"

  ingress:
    domainName: kyma.local
    tlsCrt: "LS0tLS1CRUdJTiBDRVJUSUZJQ0FURS0tLS0tCk1JSUU4RENDQXRpZ0F3SUJBZ0lKQUpBKzlrQzZZZnZlTUEwR0NTcUdTSWIzRFFFQkN3VUFNQmN4RlRBVEJnTlYKQkFNTURDb3VhM2x0WVM1c2IyTmhiREFlRncweE9EQTNNVGd3T0RNNE1UTmFGdzB5T0RBM01UVXdPRE00TVROYQpNQmN4RlRBVEJnTlZCQU1NRENvdWEzbHRZUzVzYjJOaGJEQ0NBaUl3RFFZSktvWklodmNOQVFFQkJRQURnZ0lQCkFEQ0NBZ29DZ2dJQkFPZ05XbVROOU1ranlrUjdvQ0JGSFVqL01EcWh5bml3NEJITGo4ZTdDTFV5dFdwVHZXTkoKU1FiaFZDK3c5NkhHbU50MHZGUTR4OExUa3NNUmorcVZrdkcwKzBDTE1WQm14UjBVdnpZR09QRVRKREtsNTZkcQppMEM1Y2dnU3dkNjcveWxRZmQxc3FEVVBHM0pVZlNOSFFRWSs1SkUwaUpjZXhCQ3cvS200UXlUQXB0aEwzdEgxCm1ZRFBBQ0hUdVpsbGc2RVN4Z2RKY20rVmg5UkRvbWlON250ZjBZVG1xV1VIZXhZUkUrcTFGY0VhUHg5L2Q5QUwKZWd1WXZHTkduMVA4K1F3ZE5DKzVaMEVGa1EyS3RtalRBR09La2xJUG5NQkZubXhGSEtNZzNTa3RkYzYzSU5TNwpjSDM3dDNjb2l4N09HcDllcnRvSFZ5K2U5KzdiYnI3Z0lhWHNORVZUcjRGWXJIMlNPeHI1MjVRQUpHTys1dllQCkNYSlJJdXFNZWU3ZTg3aDRIU3JFVVdWTnhOdElBR1ZNYlRtV2F6aDJsSEFoazJjZVIzUkRaQzB3NGFOd3NRU1UKZE1yMmFCaUFobmFNSG40YnZIZnd1OHFRcjF5aVRUNG00SkltRkZTNDN2bGNETDZmVUJnNnF0U2p6QjF0WTFjTwp2Mnl1QXQzR1lKSENVMFd4R1ZEQk80T0ZncEc3aE5SRHoyRzVFMXQvRWU2VDUxdys2K295eXhib01pK09kVWdNCnBZOGlzcDdBTWhtdlZFOUdtNUhwQkpBRjYvcmE1WUNnNDh1SWtybkdZbm85eVNKcGhLU0JsMFRML01PNVFRaUoKb0hFNnV5ZkJXQjlZZ1NBdDl0MjJqU3FSWkpSdEtrbHB6bFJIRkROWTRwZlRraXlPSlFXYlM4RXJBZ01CQUFHagpQekE5TUFrR0ExVWRFd1FDTUFBd0N3WURWUjBQQkFRREFnWGdNQ01HQTFVZEVRUWNNQnFDQ210NWJXRXViRzlqCllXeUNEQ291YTNsdFlTNXNiMk5oYkRBTkJna3Foa2lHOXcwQkFRc0ZBQU9DQWdFQUlYYTlwenlyQ2dzMTRTOHUKZVFZdkorNEFzUE9uT1RGcExkaVl5UkVyNXdyNmJuMXUvMjZxc2FKckpxbkkyRk16SmdEQVRwZEtjbXRHYjBUOQp3S2wrYUJHcFFKcThrUWJwakVGTHhaWDJzaUNrRG82WittaUcrRjRKMHpKa3BKK0JHMS92eGZKbk0zK1ptdXQ5Ck9RV2ZjYTN3UHlhTWRDbGIyZjQwYlRFaFo5Mk9kcWlQMzFMbDlHWExSZmhaNTNsUzF0QWdvUGZoR25NbFY4b2MKWmxuSUROK25wS0Nma2tXUDJZUjlRLy9pa01tM01YRm9RSFppaVJseVZHSGFKZWRLMmNOQzlUYk4xNDFTaWZHZQo3V2FsQVBNcWNOQ3F3YStnN2RFSmR3ZjlRMklJTml0SjlDUVprT1dUZElYY2VHK2lZWWUrQXpmK1NkaHBocVdPCllFcDF6ek40dXI5U2VxU3NSaU9WY0RzVUFSa1M0clgrb0Vzb2hHL1Q5OTcrSDhjR2gzczl6TE84emtwRXZKSmEKS05QT0N5ODhVeEFOV2RRejFLMXRKVVQ2c3hkd0FEcXRJQnNPemhYVjlybDRRNStlZExlcmZPcUtCbUFRMUY5Swo2L1l0ZlNyY0JpeXZEU24wdFJ3OHJLRFVQU1hFNDFldXArOURNeThLVGl6T0RPTXVMSnR2dkJrTEFpNGNYQjVBCjQxMjBEdHdZQXNyNzNZYVl2SW8rWjV2OGZ4TjF3M3IwYS9KOVhZQlg3S3p1OFl4MnNUNWtWM2dNTHFCTXBaa3gKY29FTjNSandDMmV4VHl6dGc1ak1ZN2U4VFJ4OFFTeUxkK0pBd2t1Tm01NlNkcHFHNTE3cktJYkVMNDZzbkd0UgpCYUVOK01GeXNqdDU3ejhKQXJDMzhBMFN5dTQ9Ci0tLS0tRU5EIENFUlRJRklDQVRFLS0tLS0K"
    tlsKey: "LS0tLS1CRUdJTiBQUklWQVRFIEtFWS0tLS0tCk1JSUpRd0lCQURBTkJna3Foa2lHOXcwQkFRRUZBQVNDQ1Mwd2dna3BBZ0VBQW9JQ0FRRG9EVnBremZUSkk4cEUKZTZBZ1JSMUkvekE2b2NwNHNPQVJ5NC9IdXdpMU1yVnFVNzFqU1VrRzRWUXZzUGVoeHBqYmRMeFVPTWZDMDVMRApFWS9xbFpMeHRQdEFpekZRWnNVZEZMODJCamp4RXlReXBlZW5hb3RBdVhJSUVzSGV1LzhwVUgzZGJLZzFEeHR5ClZIMGpSMEVHUHVTUk5JaVhIc1FRc1B5cHVFTWt3S2JZUzk3UjlabUF6d0FoMDdtWlpZT2hFc1lIU1hKdmxZZlUKUTZKb2plNTdYOUdFNXFsbEIzc1dFUlBxdFJYQkdqOGZmM2ZRQzNvTG1MeGpScDlUL1BrTUhUUXZ1V2RCQlpFTgppclpvMHdCamlwSlNENXpBUlo1c1JSeWpJTjBwTFhYT3R5RFV1M0I5KzdkM0tJc2V6aHFmWHE3YUIxY3ZudmZ1CjIyNis0Q0dsN0RSRlU2K0JXS3g5a2pzYStkdVVBQ1JqdnViMkR3bHlVU0xxakhudTN2TzRlQjBxeEZGbFRjVGIKU0FCbFRHMDVsbXM0ZHBSd0laTm5Ia2QwUTJRdE1PR2pjTEVFbEhUSzltZ1lnSVoyakI1K0c3eDM4THZLa0s5YwpvazArSnVDU0poUlV1Tjc1WEF5K24xQVlPcXJVbzh3ZGJXTlhEcjlzcmdMZHhtQ1J3bE5Gc1JsUXdUdURoWUtSCnU0VFVRODlodVJOYmZ4SHVrK2RjUHV2cU1zc1c2REl2am5WSURLV1BJcktld0RJWnIxUlBScHVSNlFTUUJldjYKMnVXQW9PUExpSks1eG1KNlBja2lhWVNrZ1pkRXkvekR1VUVJaWFCeE9yc253VmdmV0lFZ0xmYmR0bzBxa1dTVQpiU3BKYWM1VVJ4UXpXT0tYMDVJc2ppVUZtMHZCS3dJREFRQUJBb0lDQUZDN3ZKUlB0M2QzVlRyb1MvaU9NemNmCldaYzhqT1hhbThwMUtRdlRQWjlWQ2hyNUVXNEdwRHFaa0tHYkR6eWdqTFBsZEZSVkFPTCtteFAwK3o0aFZlTjAKRk9vS3cxaDJ1T042UVdBNVgvdzNyYU5WWnpndThFM1BkeVhwNkx0bWFzcmo3elpuUkVwWmZESVZ4UWZPRllobgp2enZwckEvdnEwVW5YbkJwNUNwWVFIUUdTWHFBMlN3Z1dLcHNNQ2wzVVFsc0w2dC9XU29MT3h1VmdGNmg2clBQCnpXUlFuK1MvYW9wdDNLRU82WWVxYXdXNVltVG1hVXE1aytseU82S0w0OVhjSHpqdlowWU8rcjFjWWtRc0RQbVUKejMxdll4amQzOVZKWWtJNi85Y0Fzdmo5YTVXM3ROYVFDZStTRW56Z05oRDJieHo1NnRKdG0xTGwweXpqYTdEVgp0OW9aQVd6WURMOTVnMDFZWVlQMG51c3A4WWlNOXd0OUtLc2NkcUd3RFN5WHNrWFBrcWFLVjNVcHJYdmhFbFVaCkErMmtjcm9VaDNGbEV4bGpwUmtKVkhOZXJ3NHRLRi9oYTFWRjZPdE10eTVQcXV0N0dGQmIvamtWeUg5cnpueWUKTXQyTWVyTTVPazMwd1NuTThISUdTUXpxYlplekJEZlNaUzRzcWdZZnBIMlhtMEs0SjgrRUowQ2hhMXZVSmVNMAoyZ284d00vaHljdmtqTEgxSmM3OEhpaVBTQ01udkpHemUxc2tWdmtRRFhBSFdldzBTUHpUSTZHYjZCb0Y4aVNECm0wZjR2azNoV3NlUWZBaXVZSnlUeUZXNmRhOGE1K2lpSDN4cVRsUUN1MDN1Nmo0U0l4aThJZlNmd0YwQTBldVAKNGtzalZTZVZyT3ExUnlvNUtpR3hBb0lCQVFEOWZtYnl6aW9QdVhRYzl0QXBxMUpSMzErQzlCdFFzcDg5WkZkSQpQaU5xaTJ3NVlVcTA0OFM2Z3VBb3JGOHNObUI3QjhWa1JlclowQ3hub2NHY0tleWdTYWsvME5qVElndk5weGJwCnBGbkFnRjlmbW1oTEl2SlF2REo2Q0ZidDRCQlZIdkJEWlYyQnZqK0k3NUxkK01jN2RPVDdFek1FRjBXcUdzY2MKTUpyNjRXQi9UMkF5dWR1YXlRT2NobmJFQ25FUmdRcHFlbG54MVBraytqbGNvYUs5QjFYUStVOUgzOHppM0FYNApENUxMY0Nhem9YYWlvS0swckNlNE5Ga2hOVXd0TFV0QXhSTXk2aksyZUZudWczUFRlY3N1WktNMElITktqZ0dCCnpGanZVb2tMcFVFb3BJa3FHM09yc0xmanpHZW9jaVFPUXNEdzlUb3lXL0FSOFhmWkFvSUJBUURxV0s2TThVN3EKUXJPeTYzNnpEZlBaZ2ljeXlsUWVoOFdMclBlbW5NeWdQYzR4eWoybnMrTmVRSnNEUmtPT2tWY250SEFYaTcwWgoyT0NCV3dwZHJuTXlSc3RIMU05bjdFNU5TVHZlZDlkU3YxUzRBb3NzS1hDSmgyUHBjYjV0OE9nL3ZGTlNYUlUyClk2aUorWTdOcDBZNDNxSlJOVnlRemd3YmFzaEpiUVdkVFFoVEVhdEVRS2JsUlZSblhlQWRjOXlhNUpHbkRpaTkKbFQrRWEzdFpvN1dha05oeHJkYjVuTkZ3a0xoNEs3ZkFtT3ZzMVBMQWx0SUZqeURCeDEvY1ZHblpDUDBVQmJqZgpkU2FueXBBdVRuMzd1VUwrcXpPVDlYWEZENllGT0x0NWV4d3RxdnUwSzZCNjcvajFFTlJDRk45RnMzWlV5RFFXClZUaDcybFhWU3NLakFvSUJBUUR6ZE5pdXpTNDhWK0thaHJpNXJGNnRYeGkrRG0vRmV5ZlFzSFBiWUVKbmEyd1AKVjgrR0YxS3p4a28vQmYySjJ0ZWlrWDRVcGNtK1UxNnlVUG8vWDB4eFRRMk55cWpUYmRsa005dWZuVWJOeVB6UQpOdDEvZkJxNVMyWTNLWmREY25SOUsrK1k2dHQ1Wmh4akNhUkdKMDVCWGkwa3JmWExNZ2FvTG51WUtWNVBJUEdxCms3TlNSSW9UQ0llOVpxN2Q3U0ZXckZZeW1UdVZOUFByZlo1bHhwOGphTTRVbTd4MnpReGJ2UERHb3o1YXdHV0wKRThGNncwaEF1UzZValVJazBLbE9vamVxQnh3L1JBcGNrUTNlTXNXbEQwNENTb2tyNFJhWlBmVllrY2ZBWWNaWgpOdWR6ZjBKMC9GU0ZTbjN4L0RoNTROV2NGS1IxUnpBVGVaVUJ4cVZSQW9JQkFRRFlDNmZvVWpOQnJ2ckNFVzkrCkhYZlk1Ni9CbUZ4U3hUTHU0U2h6VncwakViZTltVWljQ2pDc1hQMUwySVJCdEdaWU9YWTVqdDlvSzlSV0RSdVMKWUZqZFdmemduU1lWRmZyZUw0emRQVGlxbGEvQjhMNWptVlNoeGNycmxheE02Uk1FWjFlZGtDa1ZPbTFQdmwzVAo1TW5OZGhySXFWeE1OMWxjRVdiU29vclJpUW9Lb3poMHRQSG9YckZBbG9BZVJ3bHpWeE9jb21ZVzJiaDBHUzdmCjVoaHZoZWUxYmVISnY3UXFoWkU3WUhxSU9iTVBaUWJqWEdnRkxmMnlDRitzM2Jtem1DRFJTN0V6ZVdxSXVDdVMKTlZUYU0rSzZyQlRoN0NLRjZUWlNqQW55SmZoRmRlT1ZKNzlNZDEzYWVJaG0zNTB6UWc3dWZKL2drdkorNUR2TApacC9uQW9JQkFBVlg4WHpFTzdMVk1sbENKZFVUdURTdXNPcDNrQVlFZ2dZNFFRM3FNTlcxRnl5WEM3WjBGOWJFCmtTSEhkalJtU2RUbFZueGN2UW1KTS9WL2tJanpNUHhFT3NCS1BVVkR3N3BhOHdiejlGcTRPOCtJb3lqN1ZXclcKMmExL1FNWXlzSGlpTlBzNy8vWUtvMy9rdkhCWUY2SnNkenkyQkVSTkQ0aTlVOWhDN0RqcGxKR3BSNktMTVBsegpNWFJ3VjVTM2V3cnBXZVcxQW5ONC9EKy9zUGlNQTNnS0swSlBFdGVBV1dndEZHTnNBSkJnaFBoUExxQi9CcDUvCkhOeC96M0w0MWtqRnpqOHNWaHMrVDRZYlhiaGF2R2xxc2h5ZldQbnRhV1VOMG15MjU1RFdQUDhWa24yeFNlV2kKVm1hVW5TSDBTZ2tlUENMRnlra25yQzgxU2pXZkRBMD0KLS0tLS1FTkQgUFJJVkFURSBLRVktLS0tLQo="

  istio:
    gateway:
      name: compass-istio-gateway
      namespace: compass-system

  database:
    embedded:
      enabled: true
      directorDBName: "postgres"
      provisionerDBName: "provisioner"
    # Values for GCP managed PostgreSQL database
    managedGCP:
      serviceAccountKey: ""
      instanceConnectionName: ""
      dbUser: ""
      dbPassword: ""
      directorDBName: ""
      provisionerDBName: ""
      host: "localhost"
      hostPort: "5432"
      sslMode: ""

  tenantMappingService:
    url: http://compass-director.compass-system.svc.cluster.local:3000/tenant-mapping

  certificateResolverService:
    url: http://compass-connector.compass-system.svc.cluster.local:8080/v1/certificate/data/resolve

  tokenResolverService:
    url: http://compass-connector.compass-system.svc.cluster.local:8080/v1/tokens/resolve<|MERGE_RESOLUTION|>--- conflicted
+++ resolved
@@ -10,11 +10,7 @@
       version: "PR-369"
     director:
       dir:
-<<<<<<< HEAD
       version: "PR-361"
-=======
-      version: "PR-369"
->>>>>>> 1399e52d
     gateway:
       dir: pr/
       version: "PR-369"
@@ -35,11 +31,7 @@
     tests:
       e2e:
         dir: pr/
-<<<<<<< HEAD
         version: "PR-361"
-=======
-        version: "PR-369"
->>>>>>> 1399e52d
       connector:
         dir: pr/
         version: "PR-369"
