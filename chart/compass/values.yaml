global:
  disableLegacyConnectivity: true
  defaultTenant: 3e64ebae-38b5-46a0-b1ed-9ccee153a0ae
  defaultTenantRegion: "eu-1"
  tenantLabelsFilePath: "/labelsData/default-tenant-labels.json"
  tenants: # tenant order matters, so new tenants should be added to the end of the list
    - name: default
      id: 3e64ebae-38b5-46a0-b1ed-9ccee153a0ae
      type: account
    - name: foo
      id: 1eba80dd-8ff6-54ee-be4d-77944d17b10b
      type: account
    - name: bar
      id: af9f84a9-1d3a-4d9f-ae0c-94f883b33b6e
      type: account
    - name: TestTenantSeparation
      id: f1c4b5be-b0e1-41f9-b0bc-b378200dcca0
      type: account
    - name: TestDeleteLastScenarioForApplication
      id: 0403be1e-f854-475e-9074-922120277af5
      type: account
    - name: Test_DeleteAutomaticScenarioAssignmentForSelector
      id: d9553135-6115-4c67-b4d9-962c00f3725f
      type: account
    - name: Test_AutomaticScenarioAssigmentForRuntime
      id: 8c733a45-d988-4472-af10-1256b82c70c0
      type: account
    - name: TestAutomaticScenarioAssignmentsWholeScenario
      id: 65a63692-c00a-4a7d-8376-8615ee37f45c
      type: account
    - name: TestTenantsQueryTenantNotInitialized
      id: 72329135-27fd-4284-9bcb-37ea8d6307d0
      type: account
    - name: Test Default
      id: 5577cf46-4f78-45fa-b55f-a42a3bdba868
      type: account
      parent: 2c4f4a25-ba9a-4dbc-be68-e0beb77a7eb0
    - name: Test_DefaultCustomer
      id: 2c4f4a25-ba9a-4dbc-be68-e0beb77a7eb0
      type: customer
    - name: TestListLabelDefinitions
      id: 3f641cf5-2d14-4e0f-a122-16e7569926f1
      type: account
    - name: Test_AutomaticScenarioAssignmentQueries
      id: 8263cc13-5698-4a2d-9257-e8e76b543e88
      type: account
    - name: TestGetScenariosLabelDefinitionCreatesOneIfNotExists
      id: 2263cc13-5698-4a2d-9257-e8e76b543e33
      type: account
    - name: TestApplicationsForRuntime
      id: 5984a414-1eed-4972-af2c-b2b6a415c7d7
      type: account
    - name: Test_DeleteAutomaticScenarioAssignmentForScenario
      id: d08e4cb6-a77f-4a07-b021-e3317a373597
      type: account
    - name: TestApplicationsForRuntimeWithHiddenApps
      id: 7e1f2df8-36dc-4e40-8be3-d1555d50c91c
      type: account
    - name: TestTenantsQueryTenantInitialized
      id: 8cf0c909-f816-4fe3-a507-a7917ccd8380
      type: account
    - name: TestDeleteApplicationIfInScenario
      id: 0d597250-6b2d-4d89-9c54-e23cb497cd01
      type: account
    - name: TestProviderSubaccount
      id: 47b4575a-f102-414a-8398-2d973ad65f3a
      type: subaccount
      parent: 5577cf46-4f78-45fa-b55f-a42a3bdba868
    - name: TestCompassProviderSubaccount
      id: f8075207-1478-4a80-bd26-24a4785a2bfd
      type: subaccount
      parent: 5577cf46-4f78-45fa-b55f-a42a3bdba868
    - name: TestProviderSubaccountRegion2
      id: 731b7bc4-5472-41d2-a447-e4c0f45de739
      type: subaccount
      region: "eu-2"
      parent: 5577cf46-4f78-45fa-b55f-a42a3bdba868
    - name: TestCertificateSubaccount
      id: 123e4567-e89b-12d3-a456-426614174001
      type: subaccount
      parent: 5577cf46-4f78-45fa-b55f-a42a3bdba868
    - name: TestNsAdapter
      id: 08b6da37-e911-48fb-a0cb-fa635a6c5678
      type: subaccount
      parent: 5577cf46-4f78-45fa-b55f-a42a3bdba868
    - name: TestNsAdapterSubaccountWithApplications
      id: 08b6da37-e911-48fb-a0cb-fa635a6c4321
      type: subaccount
      parent: 5577cf46-4f78-45fa-b55f-a42a3bdba868
    - name: TestIntegrationSystemManagedSubaccount
      id: 3cfcdd62-320d-403b-b66a-4ee3cdd06947
      type: subaccount
      parent: 5577cf46-4f78-45fa-b55f-a42a3bdba868
    - name: TestIntegrationSystemManagedAccount
      id: 7e8ab2e3-3bb4-42e3-92b2-4e0bf48559d3
      type: account
      parent: 2c4f4a25-ba9a-4dbc-be68-e0beb77a7eb0
    - name: TestSystemFetcherAccount
      id: c395681d-11dd-4cde-bbcf-570b4a153e79
      type: account
      parent: 2c4f4a25-ba9a-4dbc-be68-e0beb77a7eb0
    - name: TestConsumerSubaccount
      id: 1f538f34-30bf-4d3d-aeaa-02e69eef84ae
      type: subaccount
      parent: 5984a414-1eed-4972-af2c-b2b6a415c7d7
    - name: TestTenantsOnDemandAPI
      id: 8d42d818-d4c4-4036-b82f-b199db7ffeb5
      type: subaccount
      parent: 5984a414-1eed-4972-af2c-b2b6a415c7d7
    - name: TestExternalCertificateSubaccount
      id: bad76f69-e5c2-4d55-bca5-240944824b83
      type: subaccount
      parent: 5577cf46-4f78-45fa-b55f-a42a3bdba868
    - name: TestAtomOrganization
      id: f2724f8e-1a58-4f32-bfd0-8b831de34e71
      type: organization
      parent: 2c4f4a25-ba9a-4dbc-be68-e0beb77a7eb0
    - name: TestAtomFolder
      id: 4c31b7c7-2bea-4bd5-9ea5-e9a8d704f900
      type: folder
      parent: f2724f8e-1a58-4f32-bfd0-8b831de34e71
    - name: TestAtomResourceGroup
      id: ff30da87-7685-4462-869a-baae6441898b
      type: resource-group
      parent: 4c31b7c7-2bea-4bd5-9ea5-e9a8d704f900
    - name: Test Default Subaccount
      id: 777ce47b-d901-4647-9223-14e94819830b
      type: subaccount
      parent: 5577cf46-4f78-45fa-b55f-a42a3bdba868
      # The "substitution" tenants should be used only in specific use cases and not as "regular" test tenants
      # because when using them, the operation is actually executed on behalf of another tenant,
      # the one defined in a label of the substituted tenant
    - name: Test Tenant Substitution Account
      id: baf425d1-8630-46da-bf80-f4ed5f405a27
      type: account
    - name: Test Tenant Substitution Subaccount
      id: 818005d6-9264-4abb-af4c-29c754630a7d
      type: subaccount
      parent: baf425d1-8630-46da-bf80-f4ed5f405a27
    - name: Test Tenant Substitution Account 2
      id: 46c189a1-9e04-4cbf-9c59-ba7b120492ad
      type: account
    - name: Test Tenant Substitution Subaccount 2
      id: e1e2f861-2b2e-42a9-ba9f-404d292e5471
      type: subaccount
      parent: 46c189a1-9e04-4cbf-9c59-ba7b120492ad
  tenantsLabels:
    - tenantID: 818005d6-9264-4abb-af4c-29c754630a7d # TestTenantSubstitutionSubaccount
      key: customerId
      value: 777ce47b-d901-4647-9223-14e94819830b
    - tenantID: e1e2f861-2b2e-42a9-ba9f-404d292e5471 # TestTenantSubstitutionSubaccount2
      key: customerId
      value: 5984a414-1eed-4972-af2c-b2b6a415c7d7 # ApplicationsForRuntimeTenantName, randomly chosen Account tenant
  images:
    containerRegistry:
      path: europe-docker.pkg.dev/kyma-project
    connector:
      dir: dev/incubator/
      version: "PR-3512"
      name: compass-connector
    connectivity_adapter:
      dir: dev/incubator/
      version: "PR-3512"
      name: compass-connectivity-adapter
    pairing_adapter:
      dir: dev/incubator/
      version: "PR-3512"
      name: compass-pairing-adapter
    director:
      dir: dev/incubator/
<<<<<<< HEAD
      version: "PR-3509"
=======
      version: "PR-3512"
>>>>>>> f469cefc
      name: compass-director
    hydrator:
      dir: dev/incubator/
      version: "PR-3512"
      name: compass-hydrator
    ias_adapter:
      dir: dev/incubator/
      version: "PR-3511"
      name: compass-ias-adapter
    kyma_adapter:
      dir: dev/incubator/
      version: "PR-3512"
      name: compass-kyma-adapter
    instance_creator:
      dir: dev/incubator/
      version: "PR-3512"
      name: compass-instance-creator
    default_tenant_mapping_handler:
      dir: dev/incubator/
      version: "PR-3460"
      name: compass-default-tenant-mapping-handler
    gateway:
      dir: dev/incubator/
      version: "PR-3512"
      name: compass-gateway
    operations_controller:
      dir: dev/incubator/
      version: "PR-3512"
      name: compass-operations-controller
    ord_service:
      dir: dev/incubator/
      version: "PR-112"
      name: compass-ord-service
    schema_migrator:
      dir: dev/incubator/
      version: "PR-3504"
      name: compass-schema-migrator
    system_broker:
      dir: dev/incubator/
      version: "PR-3512"
      name: compass-system-broker
    certs_setup_job:
      containerRegistry:
        path: eu.gcr.io/kyma-project
      dir:
      version: "0a651695"
    external_services_mock:
      dir: dev/incubator/
      version: "PR-3512"
      name: compass-external-services-mock
    console:
      dir: prod/incubator/
      version: "v20230421-e8840c18"
      name: compass-console
    e2e_tests:
      dir: dev/incubator/
      version: "PR-3512"
      name: compass-e2e-tests
  isLocalEnv: false
  isForTesting: false
  oauth2:
    host: oauth2
  livenessProbe:
    initialDelaySeconds: 30
    timeoutSeconds: 1
    periodSeconds: 10
  readinessProbe:
    initialDelaySeconds: 5
    timeoutSeconds: 1
    periodSeconds: 2
  agentPreconfiguration: false
  portieris:
    isEnabled: false
    imagePullSecretName: "portieris-dummy-image-pull-secret"
  nsAdapter:
    external:
      port: 3005
    e2eTests:
      gatewayHost: "compass-gateway-xsuaa"
    prefix: /nsadapter
    path: /nsadapter/api/v1/notifications
    systemToTemplateMappings: '[{  "Name": "SAP S/4HANA On-Premise",  "SourceKey": ["type"],  "SourceValue": ["abapSys"]},{  "Name": "SAP S/4HANA On-Premise",  "SourceKey": ["type"],  "SourceValue": ["nonSAPsys"]},{  "Name": "SAP S/4HANA On-Premise",  "SourceKey": ["type"],  "SourceValue": ["hana"]}]'
    secret:
      name: nsadapter-secret
      subaccountKey: subaccount
      local:
        subaccountValue: subaccount
    authSecret:
      name: "compass-external-services-mock-oauth-credentials"
      clientIdKey: client-id
      clientSecretKey: client-secret
      tokenUrlKey: url
      instanceUrlKey: url
      certKey: cert
      keyKey: key
    registerPath: "/register"
    tokenPath: "/secured/oauth/token"
    createClonePattern: '{"key": "%s"}'
    createBindingPattern: '{}'
    useClone: "false"
    authentication:
      jwksEndpoint: http://ory-stack-oathkeeper-api.ory.svc.cluster.local:4456/.well-known/jwks.json
  director:
    host: compass-director.compass-system.svc.cluster.local
    formationMappingAsyncStatusApi:
      pathPrefix: "/v1/businessIntegrations"
      formationAssignmentPath: "/{ucl-formation-id}/assignments/{ucl-assignment-id}/status"
      formationAssignmentResetPath: "/{ucl-formation-id}/assignments/{ucl-assignment-id}/status/reset"
      formationPath: "/{ucl-formation-id}/status"
    prefix: /director
    graphql:
      external:
        port: 3000
    tls:
      secure:
        internal:
          host: compass-director-internal
    validator:
      port: 8080
    metrics:
      port: 3003
      enableGraphqlOperationInstrumentation: true
    operations:
      port: 3002
      path: "/operation"
      lastOperationPath: "/last_operation"
    info:
      path: "/v1/info"
    subscription:
      subscriptionProviderLabelKey: "subscriptionProviderId"
      subscriptionLabelKey: "subscription"
      tokenPrefix: "sb-"
    selfRegister:
      secrets:
        instancesCreds:
          name: "region-instances-credentials"
          key: "keyConfig"
          path: "/tmp"
        saasAppNameCfg:
          name: "saas-app-names"
          key: "appNameConfig"
          path: "/tmp/appNameConfig"
      clientIdPath: "clientId"
      clientSecretPath: "clientSecret"
      urlPath: "url"
      tokenUrlPath: "tokenUrl"
      clientCertPath: "clientCert"
      clientKeyPath: "clientKey"
      local:
        templateMappings:
          clientIDMapping: '{{ printf "\"%s\":\"client_id\"" .Values.global.director.selfRegister.clientIdPath }}'
          clientSecretMapping: '{{ printf "\"%s\":\"client_secret\"" .Values.global.director.selfRegister.clientSecretPath }}'
          urlMapping: '{{ printf "\"%s\":\"http://compass-external-services-mock.%s.svc.cluster.local:%s\"" .Values.global.director.selfRegister.urlPath .Release.Namespace (.Values.service.port | toString) }}'
          tokenURLMapping: '{{ printf "\"%s\":\"https://%s.%s:%s\"" .Values.global.director.selfRegister.tokenUrlPath .Values.global.externalServicesMock.certSecuredHost .Values.global.ingress.domainName (.Values.service.certPort | toString) }}'
          x509CertificateMapping: '{{ printf "\"%s\":\"%s\"" .Values.global.director.selfRegister.clientCertPath .Values.global.connector.caCertificate }}'
          x509KeyMapping: '{{ printf "\"%s\":\"%s\"" .Values.global.director.selfRegister.clientKeyPath .Values.global.connector.caKey }}'
      oauthTokenPath: "/cert/token"
      oauthMode: "oauth-mtls"
      label: "selfRegLabel"
      labelValuePrefix: "self-reg-prefix-"
      responseKey: "self-reg-key"
      path: "/external-api/self-reg"
      nameQueryParam: "name"
      tenantQueryParam: "tenant"
      requestBodyPattern: '{"key": "%s"}'
      saasAppNameLabelKey: "CMPSaaSAppName"
      saasAppNamePath: "localSaaSAppNamePath"
    clientIDHeaderKey: client_user
    suggestTokenHeaderKey: suggest_token
    runtimeTypeLabelKey: "runtimeType"
    applicationTypeLabelKey: "applicationType"
    globalSubaccountIDLabelKey: "global_subaccount_id"
    kymaRuntimeTypeLabelValue: "kyma"
    kymaApplicationNamespaceValue: "sap.kyma"
    destinationCreator:
      correlationIDsKey: "correlationIds"
      destinationAPI:
        baseURL: "http://compass-external-services-mock.compass-system.svc.cluster.local:8081"
        path: "/regions/{region}/subaccounts/{subaccountId}/destinations"
        instanceLevelPath: "/regions/{region}/subaccounts/{subaccountId}/instances/{instanceId}/destinations"
        regionParam: "region"
        instanceIDParam: "instanceId"
        subaccountIDParam: "subaccountId"
        nameParam: "destinationName"
      certificateAPI:
        baseURL: "http://compass-external-services-mock.compass-system.svc.cluster.local:8081"
        path: "/regions/{region}/subaccounts/{subaccountId}/certificates"
        instanceLevelPath: "/regions/{region}/subaccounts/{subaccountId}/instances/{instanceId}/certificates"
        regionParam: "region"
        instanceIDParam: "instanceId"
        subaccountIDParam: "subaccountId"
        nameParam: "certificateName"
        fileNameKey: "fileName"
        commonNameKey: "commonName"
        certChainKey: "certificateChain"
    fetchTenantEndpoint: '{{ printf "https://%s.%s%s/v1/fetch" .Values.global.gateway.tls.secure.internal.host .Values.global.ingress.domainName .Values.global.tenantFetcher.prefix }}'
    ordWebhookMappings: '[{ "ProxyURL": "http://compass-external-services-mock.compass-system.svc.cluster.local:8090/proxy", "ProxyHeaderTemplate": "{\"target_host\": \"{{.Application.BaseURL}}\" }", "OrdUrlPath": "/sap/bc/http/sap/ord_configuration", "SubdomainSuffix": "-api", "Type": "SAP Proxy Template" }]'
    tenantMappingsPath: "/tmp/tenantMappingsConfig"
    tenantMappingsKey: "tenant-mapping-config.json"
    tenantMappings:
      SYNC:
        v1.0:
          - type: CONFIGURATION_CHANGED
            mode: SYNC
            urlTemplate: '{"path":"%s/v1/tenant-mappings/{{.RuntimeContext.Value}}","method":"PATCH"}'
            inputTemplate: '{"context":{ {{ if .CustomerTenantContext.AccountID }}"btp": {"uclFormationId":"{{.FormationID}}","globalAccountId":"{{.CustomerTenantContext.AccountID}}","crmId":"{{.CustomerTenantContext.CustomerID}}"} {{ else }}"atom": {"uclFormationId":"{{.FormationID}}","path":"{{.CustomerTenantContext.Path}}","crmId":"{{.CustomerTenantContext.CustomerID}}"} {{ end }} },"items": [ {"uclAssignmentId":"{{ .Assignment.ID }}","operation":"{{.Operation}}","deploymentRegion":"{{if .Application.Labels.region }}{{.Application.Labels.region}}{{ else }}{{.ApplicationTemplate.Labels.region}}{{end }}","applicationNamespace":"{{ if .Application.ApplicationNamespace }}{{.Application.ApplicationNamespace}}{{else }}{{.ApplicationTemplate.ApplicationNamespace}}{{ end }}","applicationTenantId":"{{.Application.LocalTenantID}}","uclSystemTenantId":"{{.Application.ID}}",{{ if .ApplicationTemplate.Labels.parameters }}"parameters": {{.ApplicationTemplate.Labels.parameters}},{{ end }}"configuration": {{.ReverseAssignment.Value}} } ] }'
            headerTemplate: '{"Content-Type": ["application/json"]}'
            outputTemplate: '{"error":"{{.Body.error}}","success_status_code": 200}'
          - type: APPLICATION_TENANT_MAPPING
            mode: SYNC
            urlTemplate: '{"path":"%s/v1/tenant-mappings/{{.TargetApplication.LocalTenantID}}","method":"PATCH"}'
            inputTemplate: '{"context": { {{ if .CustomerTenantContext.AccountID }}"btp":{"uclFormationId":"{{.FormationID}}","globalAccountId":"{{.CustomerTenantContext.AccountID}}","crmId":"{{.CustomerTenantContext.CustomerID}}"} {{ else }}"atom": {"uclFormationId":"{{.FormationID}}","path":"{{.CustomerTenantContext.Path}}","crmId":"{{.CustomerTenantContext.CustomerID}}"} {{ end }} },"items": [ {"uclAssignmentId":"{{ .Assignment.ID }}","operation":"{{.Operation}}","deploymentRegion":"{{if .SourceApplication.Labels.region }}{{.SourceApplication.Labels.region}}{{else }}{{.SourceApplicationTemplate.Labels.region}}{{ end }}","applicationNamespace":"{{if .SourceApplication.ApplicationNamespace }}{{.SourceApplication.ApplicationNamespace}}{{else }}{{.SourceApplicationTemplate.ApplicationNamespace}}{{ end }}","applicationTenantId":"{{.SourceApplication.LocalTenantID}}","uclSystemTenantId":"{{.SourceApplication.ID}}",{{ if .SourceApplicationTemplate.Labels.parameters }}"parameters": {{.SourceApplicationTemplate.Labels.parameters}},{{ end }}"configuration": {{.ReverseAssignment.Value}} } ]}'
            headerTemplate: '{"Content-Type": ["application/json"]}'
            outputTemplate: '{"error":"{{.Body.error}}","success_status_code": 200}'
        configuration_changed:v1.0:
          - type: CONFIGURATION_CHANGED
            mode: SYNC
            urlTemplate: '{"path":"%s/v1/tenant-mappings/{{.RuntimeContext.Value}}","method":"PATCH"}'
            inputTemplate: '{"context":{ {{ if .CustomerTenantContext.AccountID }}"btp": {"uclFormationId":"{{.FormationID}}","globalAccountId":"{{.CustomerTenantContext.AccountID}}","crmId":"{{.CustomerTenantContext.CustomerID}}"} {{ else }}"atom": {"uclFormationId":"{{.FormationID}}","path":"{{.CustomerTenantContext.Path}}","crmId":"{{.CustomerTenantContext.CustomerID}}"} {{ end }} },"items": [ {"uclAssignmentId":"{{ .Assignment.ID }}","operation":"{{.Operation}}","deploymentRegion":"{{if .Application.Labels.region }}{{.Application.Labels.region}}{{ else }}{{.ApplicationTemplate.Labels.region}}{{end }}","applicationNamespace":"{{ if .Application.ApplicationNamespace }}{{.Application.ApplicationNamespace}}{{else }}{{.ApplicationTemplate.ApplicationNamespace}}{{ end }}","applicationTenantId":"{{.Application.LocalTenantID}}","uclSystemTenantId":"{{.Application.ID}}",{{ if .ApplicationTemplate.Labels.parameters }}"parameters": {{.ApplicationTemplate.Labels.parameters}},{{ end }}"configuration": {{.ReverseAssignment.Value}} } ] }'
            headerTemplate: '{"Content-Type": ["application/json"]}'
            outputTemplate: '{"error":"{{.Body.error}}","success_status_code": 200}'
        application_tenant_mapping:v1.0:
          - type: APPLICATION_TENANT_MAPPING
            mode: SYNC
            urlTemplate: '{"path":"%s/v1/tenant-mappings/{{.TargetApplication.LocalTenantID}}","method":"PATCH"}'
            inputTemplate: '{"context": { {{ if .CustomerTenantContext.AccountID }}"btp":{"uclFormationId":"{{.FormationID}}","globalAccountId":"{{.CustomerTenantContext.AccountID}}","crmId":"{{.CustomerTenantContext.CustomerID}}"} {{ else }}"atom": {"uclFormationId":"{{.FormationID}}","path":"{{.CustomerTenantContext.Path}}","crmId":"{{.CustomerTenantContext.CustomerID}}"} {{ end }} },"items": [ {"uclAssignmentId":"{{ .Assignment.ID }}","operation":"{{.Operation}}","deploymentRegion":"{{if .SourceApplication.Labels.region }}{{.SourceApplication.Labels.region}}{{else }}{{.SourceApplicationTemplate.Labels.region}}{{ end }}","applicationNamespace":"{{if .SourceApplication.ApplicationNamespace }}{{.SourceApplication.ApplicationNamespace}}{{else }}{{.SourceApplicationTemplate.ApplicationNamespace}}{{ end }}","applicationTenantId":"{{.SourceApplication.LocalTenantID}}","uclSystemTenantId":"{{.SourceApplication.ID}}",{{ if .SourceApplicationTemplate.Labels.parameters }}"parameters": {{.SourceApplicationTemplate.Labels.parameters}},{{ end }}"configuration": {{.ReverseAssignment.Value}} } ]}'
            headerTemplate: '{"Content-Type": ["application/json"]}'
            outputTemplate: '{"error":"{{.Body.error}}","success_status_code": 200}'
        application_tenant_mapping:v1.1:
          - type: APPLICATION_TENANT_MAPPING
            mode: SYNC
            urlTemplate: '{"path":"%s/v1/tenant-mappings/{{.TargetApplication.LocalTenantID}}","method":"PATCH"}'
            inputTemplate: '{"context": { {{ if .CustomerTenantContext.AccountID }}"btp":{"uclFormationId":"{{.FormationID}}","globalAccountId":"{{.CustomerTenantContext.AccountID}}","crmId":"{{.CustomerTenantContext.CustomerID}}"} {{ else }}"atom": {"uclFormationId":"{{.FormationID}}","path":"{{.CustomerTenantContext.Path}}","crmId":"{{.CustomerTenantContext.CustomerID}}"} {{ end }} },"receiverTenant": {"deploymentRegion":"{{ if .TargetApplication.Labels.region}}{{.TargetApplication.Labels.region}}{{ else }}{{.TargetApplicationTemplate.Labels.region}}{{end }}","applicationNamespace":"{{ if .TargetApplication.ApplicationNamespace}}{{.TargetApplication.ApplicationNamespace}}{{ else }}{{.TargetApplicationTemplate.ApplicationNamespace}}{{end }}","applicationUrl":"{{ .TargetApplication.BaseURL }}","applicationTenantId":"{{.TargetApplication.LocalTenantID }}","uclSystemTenantId":"{{ .TargetApplication.ID}}", {{ if .TargetApplicationTemplate.Labels.parameters }}"parameters": {{.TargetApplicationTemplate.Labels.parameters}}{{ end }} },"assignedTenants": [ {"uclAssignmentId":"{{ .Assignment.ID }}","operation":"{{.Operation}}","deploymentRegion":"{{if .SourceApplication.Labels.region }}{{.SourceApplication.Labels.region}}{{else }}{{.SourceApplicationTemplate.Labels.region}}{{ end }}","applicationNamespace":"{{if .SourceApplication.ApplicationNamespace }}{{.SourceApplication.ApplicationNamespace}}{{else }}{{.SourceApplicationTemplate.ApplicationNamespace}}{{ end }}","applicationUrl":"{{.SourceApplication.BaseURL }}","applicationTenantId":"{{.SourceApplication.LocalTenantID}}","uclSystemTenantId":"{{.SourceApplication.ID}}",{{ if .SourceApplicationTemplate.Labels.parameters }}"parameters": {{.SourceApplicationTemplate.Labels.parameters}},{{ end }}"configuration": {{.ReverseAssignment.Value}} } ]}'
            headerTemplate: '{"Content-Type": ["application/json"]}'
            outputTemplate: '{"error":"{{.Body.error}}","success_status_code": 200}'
      ASYNC_CALLBACK:
        v1.0:
          - type: CONFIGURATION_CHANGED
            mode: ASYNC_CALLBACK
            urlTemplate: '{"path":"%s/v1/tenant-mappings/{{.RuntimeContext.Value}}","method":"PATCH"}'
            inputTemplate: '{"context":{ {{ if .CustomerTenantContext.AccountID }}"btp": {"uclFormationId":"{{.FormationID}}","globalAccountId":"{{.CustomerTenantContext.AccountID}}","crmId":"{{.CustomerTenantContext.CustomerID}}"} {{ else }}"atom": {"uclFormationId":"{{.FormationID}}","path":"{{.CustomerTenantContext.Path}}","crmId":"{{.CustomerTenantContext.CustomerID}}"} {{ end }} },"items": [ {"uclAssignmentId":"{{ .Assignment.ID }}","operation":"{{.Operation}}","deploymentRegion":"{{if .Application.Labels.region }}{{.Application.Labels.region}}{{ else }}{{.ApplicationTemplate.Labels.region}}{{end }}","applicationNamespace":"{{ if .Application.ApplicationNamespace }}{{.Application.ApplicationNamespace}}{{else }}{{.ApplicationTemplate.ApplicationNamespace}}{{ end }}","applicationTenantId":"{{.Application.LocalTenantID}}","uclSystemTenantId":"{{.Application.ID}}",{{ if .ApplicationTemplate.Labels.parameters }}"parameters": {{.ApplicationTemplate.Labels.parameters}},{{ end }}"configuration": {{.ReverseAssignment.Value}} } ] }'
            headerTemplate: '{"Content-Type": ["application/json"],"Location": ["%s/v1/businessIntegrations/{{.FormationID}}/assignments/{{.Assignment.ID}}/status"]}'
            outputTemplate: '{"error":"{{.Body.error}}","success_status_code": 202}'
          - type: APPLICATION_TENANT_MAPPING
            mode: ASYNC_CALLBACK
            urlTemplate: '{"path":"%s/v1/tenant-mappings/{{.TargetApplication.LocalTenantID}}","method":"PATCH"}'
            inputTemplate: '{"context": { {{ if .CustomerTenantContext.AccountID }}"btp":{"uclFormationId":"{{.FormationID}}","globalAccountId":"{{.CustomerTenantContext.AccountID}}","crmId":"{{.CustomerTenantContext.CustomerID}}"} {{ else }}"atom": {"uclFormationId":"{{.FormationID}}","path":"{{.CustomerTenantContext.Path}}","crmId":"{{.CustomerTenantContext.CustomerID}}"} {{ end }} },"items": [ {"uclAssignmentId":"{{ .Assignment.ID }}","operation":"{{.Operation}}","deploymentRegion":"{{if .SourceApplication.Labels.region }}{{.SourceApplication.Labels.region}}{{else }}{{.SourceApplicationTemplate.Labels.region}}{{ end }}","applicationNamespace":"{{if .SourceApplication.ApplicationNamespace }}{{.SourceApplication.ApplicationNamespace}}{{else }}{{.SourceApplicationTemplate.ApplicationNamespace}}{{ end }}","applicationTenantId":"{{.SourceApplication.LocalTenantID}}","uclSystemTenantId":"{{.SourceApplication.ID}}",{{ if .SourceApplicationTemplate.Labels.parameters }}"parameters": {{.SourceApplicationTemplate.Labels.parameters}},{{ end }}"configuration": {{.ReverseAssignment.Value}} } ]}'
            headerTemplate: '{"Content-Type": ["application/json"],"Location": ["%s/v1/businessIntegrations/{{.FormationID}}/assignments/{{.Assignment.ID}}/status"]}'
            outputTemplate: '{"error":"{{.Body.error}}","success_status_code": 202}'
        configuration_changed:v1.0:
          - type: CONFIGURATION_CHANGED
            mode: ASYNC_CALLBACK
            urlTemplate: '{"path":"%s/v1/tenant-mappings/{{.RuntimeContext.Value}}","method":"PATCH"}'
            inputTemplate: '{"context":{ {{ if .CustomerTenantContext.AccountID }}"btp": {"uclFormationId":"{{.FormationID}}","globalAccountId":"{{.CustomerTenantContext.AccountID}}","crmId":"{{.CustomerTenantContext.CustomerID}}"} {{ else }}"atom": {"uclFormationId":"{{.FormationID}}","path":"{{.CustomerTenantContext.Path}}","crmId":"{{.CustomerTenantContext.CustomerID}}"} {{ end }} },"items": [ {"uclAssignmentId":"{{ .Assignment.ID }}","operation":"{{.Operation}}","deploymentRegion":"{{if .Application.Labels.region }}{{.Application.Labels.region}}{{ else }}{{.ApplicationTemplate.Labels.region}}{{end }}","applicationNamespace":"{{ if .Application.ApplicationNamespace }}{{.Application.ApplicationNamespace}}{{else }}{{.ApplicationTemplate.ApplicationNamespace}}{{ end }}","applicationTenantId":"{{.Application.LocalTenantID}}","uclSystemTenantId":"{{.Application.ID}}",{{ if .ApplicationTemplate.Labels.parameters }}"parameters": {{.ApplicationTemplate.Labels.parameters}},{{ end }}"configuration": {{.ReverseAssignment.Value}} } ] }'
            headerTemplate: '{"Content-Type": ["application/json"],"Location": ["%s/v1/businessIntegrations/{{.FormationID}}/assignments/{{.Assignment.ID}}/status"]}'
            outputTemplate: '{"error":"{{.Body.error}}","success_status_code": 202}'
        application_tenant_mapping:v1.0:
          - type: APPLICATION_TENANT_MAPPING
            mode: ASYNC_CALLBACK
            urlTemplate: '{"path":"%s/v1/tenant-mappings/{{.TargetApplication.LocalTenantID}}","method":"PATCH"}'
            inputTemplate: '{"context": { {{ if .CustomerTenantContext.AccountID }}"btp":{"uclFormationId":"{{.FormationID}}","globalAccountId":"{{.CustomerTenantContext.AccountID}}","crmId":"{{.CustomerTenantContext.CustomerID}}"} {{ else }}"atom": {"uclFormationId":"{{.FormationID}}","path":"{{.CustomerTenantContext.Path}}","crmId":"{{.CustomerTenantContext.CustomerID}}"} {{ end }} },"items": [ {"uclAssignmentId":"{{ .Assignment.ID }}","operation":"{{.Operation}}","deploymentRegion":"{{if .SourceApplication.Labels.region }}{{.SourceApplication.Labels.region}}{{else }}{{.SourceApplicationTemplate.Labels.region}}{{ end }}","applicationNamespace":"{{if .SourceApplication.ApplicationNamespace }}{{.SourceApplication.ApplicationNamespace}}{{else }}{{.SourceApplicationTemplate.ApplicationNamespace}}{{ end }}","applicationTenantId":"{{.SourceApplication.LocalTenantID}}","uclSystemTenantId":"{{.SourceApplication.ID}}",{{ if .SourceApplicationTemplate.Labels.parameters }}"parameters": {{.SourceApplicationTemplate.Labels.parameters}},{{ end }}"configuration": {{.ReverseAssignment.Value}} } ]}'
            headerTemplate: '{"Content-Type": ["application/json"],"Location": ["%s/v1/businessIntegrations/{{.FormationID}}/assignments/{{.Assignment.ID}}/status"]}'
            outputTemplate: '{"error":"{{.Body.error}}","success_status_code": 202}'
        application_tenant_mapping:v1.1:
          - type: APPLICATION_TENANT_MAPPING
            mode: ASYNC_CALLBACK
            urlTemplate: '{"path":"%s/v1/tenant-mappings/{{.TargetApplication.LocalTenantID}}","method":"PATCH"}'
            inputTemplate: '{"context": { {{ if .CustomerTenantContext.AccountID }}"btp":{"uclFormationId":"{{.FormationID}}","globalAccountId":"{{.CustomerTenantContext.AccountID}}","crmId":"{{.CustomerTenantContext.CustomerID}}"} {{ else }}"atom": {"uclFormationId":"{{.FormationID}}","path":"{{.CustomerTenantContext.Path}}","crmId":"{{.CustomerTenantContext.CustomerID}}"} {{ end }} },"receiverTenant": {"deploymentRegion":"{{ if .TargetApplication.Labels.region}}{{.TargetApplication.Labels.region}}{{ else }}{{.TargetApplicationTemplate.Labels.region}}{{end }}","applicationNamespace":"{{ if .TargetApplication.ApplicationNamespace}}{{.TargetApplication.ApplicationNamespace}}{{ else }}{{.TargetApplicationTemplate.ApplicationNamespace}}{{end }}","applicationUrl":"{{ .TargetApplication.BaseURL }}","applicationTenantId":"{{.TargetApplication.LocalTenantID }}","uclSystemTenantId":"{{ .TargetApplication.ID}}", {{ if .TargetApplicationTemplate.Labels.parameters }}"parameters": {{.TargetApplicationTemplate.Labels.parameters}}{{ end }} },"assignedTenants": [ {"uclAssignmentId":"{{ .Assignment.ID }}","operation":"{{.Operation}}","deploymentRegion":"{{if .SourceApplication.Labels.region }}{{.SourceApplication.Labels.region}}{{else }}{{.SourceApplicationTemplate.Labels.region}}{{ end }}","applicationNamespace":"{{if .SourceApplication.ApplicationNamespace }}{{.SourceApplication.ApplicationNamespace}}{{else }}{{.SourceApplicationTemplate.ApplicationNamespace}}{{ end }}","applicationUrl":"{{.SourceApplication.BaseURL }}","applicationTenantId":"{{.SourceApplication.LocalTenantID}}","uclSystemTenantId":"{{.SourceApplication.ID}}",{{ if .SourceApplicationTemplate.Labels.parameters }}"parameters": {{.SourceApplicationTemplate.Labels.parameters}},{{ end }}"configuration": {{.ReverseAssignment.Value}} } ]}'
            headerTemplate: '{"Content-Type": ["application/json"],"Location": ["%s/v1/businessIntegrations/{{.FormationID}}/assignments/{{.Assignment.ID}}/status"]}'
            outputTemplate: '{"error":"{{.Body.error}}","success_status_code": 202}'
    authentication:
      jwksEndpoint: http://ory-stack-oathkeeper-api.ory.svc.cluster.local:4456/.well-known/jwks.json
      oauth2:
        url: http://ory-stack-hydra-admin.ory.svc.cluster.local:4445
  auditlog:
    configMapName: "compass-gateway-auditlog-config"
    protocol: HTTP
    tlsOrigination: false
    host: compass-external-services-mock.compass-system.svc.cluster.local
    port: 8080
    mtlsTokenPath: "/cert/token"
    standardTokenPath: "/secured/oauth/token"
    skipSSLValidation: false
    secret:
      name: "compass-gateway-auditlog-secret"
      urlKey: url
      clientIdKey: client-id
      clientSecretKey: client-secret
      clientCertKey: client-cert
      clientKeyKey: client-key
  log:
    format: "text"
    formatJson: "json"
  tenantConfig:
    useDefaultTenants: true
    dbPool:
      maxOpenConnections: 1
      maxIdleConnections: 1
  connector:
    prefix: /connector
    graphql:
      external:
        port: 3000
    validator:
      port: 8080
    # If secrets do not exist they will be created
    secrets:
      ca:
        name: compass-connector-app-ca
        namespace: compass-system
        certificateKey: ca.crt
        keyKey: ca.key
      rootCA:
        namespace: istio-system # For Ingress Gateway to work properly the namespace needs to be istio-system
        # In order for istio mTLS to work we should have two different secrets one containing the server certificate (let’s say X) and one used for validation of the client’s certificates.
        # The second one should be our root certificate and istio wants it to be named X-cacert. (-cacert suffix).
        # This is the reason for the confusing name of our root certificate. https://preliminary.istio.io/v1.6/docs/tasks/traffic-management/ingress/secure-ingress/#configure-a-mutual-tls-ingress-gateway
        cacert: compass-gateway-mtls-certs-cacert # For cert-rotation the cacert should be in different secret
        certificateKey: cacert
    revocation:
      configmap:
        name: revocations-config
        namespace: "{{ .Release.Namespace }}"
    # If key and certificate are not provided they will be generated
    caKey: ""
    caCertificate: ""
  system_broker:
    enabled: false
    port: 5001
    prefix: /broker
    tokenProviderFromHeader:
      forwardHeaders: Authorization
    tokenProviderFromSecret:
      enabled: false
      secrets:
        integrationSystemCredentials:
          name: compass-system-broker-credentials
          namespace: compass-system
    testNamespace: kyma-system
  gateway:
    port: 3000
    tls:
      host: compass-gateway
      adapterHost: compass-ns-adapter
      secure:
        internal:
          host: compass-gateway-internal
        oauth:
          host: compass-gateway-auth-oauth
    mtls:
      manageCerts: false
      host: compass-gateway-mtls
      certSecret: compass-gateway-mtls-certs
      external:
        host: compass-gateway-sap-mtls
        certSecret: compass-gateway-mtls-certs # Use connector's root CA as root CA by default. This should be overridden for productive deployments.
    headers:
      rateLimit: X-Flow-Identity
      request:
        remove:
          - "Client-Id-From-Token"
          - "Client-Id-From-Certificate"
          - "Client-Certificate-Hash"
          - "Certificate-Data"
  hydrator:
    host: compass-hydrator.compass-system.svc.cluster.local
    port: 3000
    prefix: /hydrators
    certSubjectMappingResyncInterval: "3s"
    subjectConsumerMappingConfig: '[{"consumer_type": "Super Admin", "tenant_access_levels": ["customer", "account","subaccount", "global", "organization", "folder", "resource-group"], "subject": "C=DE, L=local, O=SAP SE, OU=Region, OU=SAP Cloud Platform Clients, OU=f8075207-1478-4a80-bd26-24a4785a2bfd, CN=compass"}, {"consumer_type": "Integration System", "tenant_access_levels": ["account","subaccount"], "subject": "C=DE, L=local, O=SAP SE, OU=Region, OU=SAP Cloud Platform Clients, OU=f8075207-1478-4a80-bd26-24a4785a2bfd, CN=integration-system-test"}, {"consumer_type": "Technical Client", "tenant_access_levels": ["global"], "subject": "C=DE, L=local, O=SAP SE, OU=SAP Cloud Platform Clients, OU=Region, OU=1f538f34-30bf-4d3d-aeaa-02e69eef84ae, CN=technical-client-test"}]'
    certificateDataHeader: "Certificate-Data"
    consumerClaimsKeys:
      clientIDKey: "client_id"
      tenantIDKey: "tenantid"
      userNameKey: "user_name"
      subdomainKey: "subdomain"
    http:
      client:
        skipSSLValidation: false
    metrics:
      port: 3003
      enableClientInstrumentation: true
      censoredFlows: "JWT"
  iasAdapter:
    port: 8080
    apiRootPath: "/ias-adapter"
    readTimeout: 30s
    readHeaderTimeout: 30s
    writeTimeout: 30s
    idleTimeout: 30s
    tenantInfo:
      requestTimeout: 30s
      insecureSkipVerify: false
    ias:
      requestTimeout: 30s
      secret:
        name: "ias-adapter-cockpit"
        path: "/tmp"
        fileName: "ias-adapter-cockpit.yaml"
        clientCert: cert
        clientKey: key
        ca: ca
        manage: false
    postgres:
      connectTimeout: 30s
      requestTimeout: 30s
    authentication:
      jwksEndpoint: "http://ory-stack-oathkeeper-api.ory.svc.cluster.local:4456/.well-known/jwks.json"
  kymaAdapter:
    port: 8080
    apiRootPath: "/kyma-adapter"
    apiTenantMappingsEndpoint: "/v1/tenantMappings/{tenant-id}"
    tenantInfo:
      requestTimeout: 30s
    tenantMapping:
      type: CONFIGURATION_CHANGED
      mode: SYNC
      urlTemplate: '{"path":"%s/kyma-adapter/v1/tenantMappings/{{.Runtime.Labels.global_subaccount_id}}","method":"PATCH"}'
      inputTemplate: '{"context":{"platform":"{{if .CustomerTenantContext.AccountID}}btp{{else}}unified-services{{end}}","uclFormationId":"{{.FormationID}}","accountId":"{{if .CustomerTenantContext.AccountID}}{{.CustomerTenantContext.AccountID}}{{else}}{{.CustomerTenantContext.Path}}{{end}}","crmId":"{{.CustomerTenantContext.CustomerID}}","operation":"{{.Operation}}"},"assignedTenant":{"state":"{{.Assignment.State}}","uclAssignmentId":"{{.Assignment.ID}}","deploymentRegion":"{{if .Application.Labels.region}}{{.Application.Labels.region}}{{else}}{{.ApplicationTemplate.Labels.region}}{{end}}","applicationNamespace":"{{if .Application.ApplicationNamespace}}{{.Application.ApplicationNamespace}}{{else}}{{.ApplicationTemplate.ApplicationNamespace}}{{end}}","applicationUrl":"{{.Application.BaseURL}}","applicationTenantId":"{{.Application.LocalTenantID}}","uclSystemName":"{{.Application.Name}}","uclSystemTenantId":"{{.Application.ID}}",{{if .ApplicationTemplate.Labels.parameters}}"parameters":{{.ApplicationTemplate.Labels.parameters}},{{end}}"configuration":{{.ReverseAssignment.Value}}},"receiverTenant":{"ownerTenant":"{{.Runtime.Tenant.Parent}}","state":"{{.ReverseAssignment.State}}","uclAssignmentId":"{{.ReverseAssignment.ID}}","deploymentRegion":"{{if and .RuntimeContext .RuntimeContext.Labels.region}}{{.RuntimeContext.Labels.region}}{{else}}{{.Runtime.Labels.region}}{{end}}","applicationNamespace":"{{.Runtime.ApplicationNamespace}}","applicationTenantId":"{{if .RuntimeContext}}{{.RuntimeContext.Value}}{{else}}{{.Runtime.Labels.global_subaccount_id}}{{end}}","uclSystemTenantId":"{{if .RuntimeContext}}{{.RuntimeContext.ID}}{{else}}{{.Runtime.ID}}{{end}}",{{if .Runtime.Labels.parameters}}"parameters":{{.Runtime.Labels.parameters}},{{end}}"configuration":{{.Assignment.Value}}}}'
      headerTemplate: '{"Content-Type": ["application/json"]}'
      outputTemplate: '{"error":"{{.Body.error}}","state":"{{.Body.state}}","success_status_code": 200,"incomplete_status_code": 422}'
    authentication:
      jwksEndpoint: http://ory-stack-oathkeeper-api.ory.svc.cluster.local:4456/.well-known/jwks.json
  instanceCreator:
    port: 8080
    apiRootPath: "/instance-creator"
    tenantInfo:
      requestTimeout: 30s
    authentication:
      jwksEndpoint: http://ory-stack-oathkeeper-api.ory.svc.cluster.local:4456/.well-known/jwks.json
    client:
      timeout: 30s
    secrets:
      name: "regional-sm-instances-credentials"
      key: "keyConfig"
      path: "/tmp"
    clientIdPath: "clientid"
    smUrlPath: "sm_url"
    tokenURLPath: "certurl"
    appNamePath: "appName"
    certificatePath: "certificate"
    certificateKeyPath: "key"
    oauthTokenPath: "/oauth/token"
    ticker: 3s
    timeout: 300s
    local:
      templateMappings:
        clientIDMapping: '{{ printf "\"%s\":\"client_id\"" .Values.global.instanceCreator.clientIdPath }}'
        smUrlMapping: '{{ printf "\"%s\":\"http://compass-external-services-mock.%s.svc.cluster.local:%s\"" .Values.global.instanceCreator.smUrlPath .Release.Namespace (.Values.service.port | toString) }}'
        tokenURLMapping: '{{ printf "\"%s\":\"http://compass-external-services-mock.%s.svc.cluster.local:%s\"" .Values.global.instanceCreator.tokenURLPath .Release.Namespace (.Values.service.port | toString) }}'
        appNameMapping: '{{ printf "\"%s\":\"app_name\"" .Values.global.instanceCreator.appNamePath }}'
        certificateMapping: '{{ printf "\"%s\":\"%s\"" .Values.global.instanceCreator.certificatePath .Values.global.connector.caCertificate }}'
        certificateKeyMapping: '{{ printf "\"%s\":\"%s\"" .Values.global.instanceCreator.certificateKeyPath .Values.global.connector.caKey }}'
  defaultTenantMappingHandler:
    port: 8080
    apiRootPath: "/default-tenant-mapping-handler"
    apiTenantMappingsEndpoint: "/v1/tenantMappings/{tenant-id}"
    tenantInfo:
      requestTimeout: 30s
    authentication:
      jwksEndpoint: http://ory-stack-oathkeeper-api.ory.svc.cluster.local:4456/.well-known/jwks.json
  operations_controller:
    enabled: true
  connectivity_adapter:
    port: 8080
    tls:
      host: adapter-gateway
    mtls:
      host: adapter-gateway-mtls
  oathkeeperFilters:
    workloadLabel: oathkeeper
    namespace: ory
    tokenDataHeader: "Connector-Token"
    certificateDataHeader: "Certificate-Data"
  istio:
    discoveryMtlsGateway:
      name: "discovery-gateway"
      namespace: "compass-system"
      certSecretName: discovery-gateway-certs
      localCA: # the CA property and its nested fields are used only in local setup
        secretName: discovery-gateway-certs-cacert
        namespace: istio-system # For Ingress Gateway to work properly the namespace needs to be istio-system
        certificate: ""
        key: ""
    externalMtlsGateway:
      name: "compass-gateway-external-mtls"
      namespace: "compass-system"
    mtlsGateway:
      name: "compass-gateway-mtls"
      namespace: "compass-system"
    gateway:
      name: "kyma-gateway"
      namespace: "kyma-system"
    proxy:
      port: 15020
    namespace: istio-system
    ingressgateway:
      workloadLabel: istio-ingressgateway
      requestPayloadSizeLimit2MB: 2097152
      requestPayloadSizeLimit2MBLabel: "2MB"
      requestPayloadSizeLimit5MB: 5097152
      requestPayloadSizeLimit5MBLabel: "5MB"
      correlationHeaderRewriteFilter:
        expectedHeaders:
          - "x-request-id"
          - "x-correlation-id"
          - "x-correlationid"
          - "x-forrequest-id"
          - "x-vcap-request-id"
          - "x-broker-api-request-identity"
  kubernetes:
    serviceAccountTokenIssuer: https://kubernetes.default.svc.cluster.local
    serviceAccountTokenJWKS: https://kubernetes.default.svc.cluster.local/openid/v1/jwks
  ingress:
    domainName: "local.kyma.dev"
    discoveryDomain:
      name: "discovery.api.local"
      tlsCert: ""
      tlsKey: ""
  database:
    sqlProxyServiceAccount: "proxy-user@gcp-cmp.iam.gserviceaccount.com"
    manageSecrets: true
    embedded:
      enabled: true
      director:
        name: "postgres"
      ias_adapter:
        name: "postgres2"
      directorDBName: "postgres"
    managedGCP:
      serviceAccountKey: ""
      instanceConnectionName: ""
      director:
        name: ""
        user: ""
        password: ""
      iasAdapter:
        name: ""
        user: ""
        password: ""
      host: "localhost"
      hostPort: "5432"
      sslMode: ""
      #TODO remove below after migration to separate user will be done
      dbUser: ""
      dbPassword: ""
      directorDBName: ""
  oathkeeper:
    host: ory-stack-oathkeeper-proxy.ory.svc.cluster.local
    port: 4455
    timeout_ms: 120000
    ns_adapter_timeout_ms: 3600000
    idTokenConfig:
      claims: '{"scopes": "{{ print .Extra.scope }}","tenant": "{{ .Extra.tenant }}", "consumerID": "{{ print .Extra.consumerID}}", "consumerType": "{{ print .Extra.consumerType }}", "flow": "{{ print .Extra.flow }}", "onBehalfOf": "{{ print .Extra.onBehalfOf }}", "region": "{{ print .Extra.region }}", "tokenClientID": "{{ print .Extra.tokenClientID }}"}'
      internalClaims: '{"scopes": "application:read application:write application.webhooks:read application.application_template:read application_template.webhooks:read webhooks.auth:read runtime:write runtime:read tenant:read tenant:write tenant_subscription:write ory_internal fetch_tenant application_template:read destinations_sensitive_data:read destinations:sync ord_aggregator:sync certificate_subject_mapping:read certificate_subject_mapping:write bundle_instance_auth:write bundle.instance_auths:read","tenant":"{ {{ if .Header.Tenant }} \"consumerTenant\":\"{{ print (index .Header.Tenant 0) }}\", {{ end }} \"externalTenant\":\"\"}", "consumerType": "Internal Component", "flow": "Internal"}'
    mutators:
      runtimeMappingService:
        config:
          api:
            url: http://compass-hydrator.compass-system.svc.cluster.local:3000/hydrators/runtime-mapping
            retry:
              give_up_after: 6s
              max_delay: 2000ms
      authenticationMappingServices:
        nsadapter:
          cfg:
            config:
              api:
                url: http://compass-hydrator.compass-system.svc.cluster.local:3000/hydrators/authn-mapping/nsadapter
                retry:
                  give_up_after: 6s
                  max_delay: 2000ms
          authenticator:
            enabled: false
            createRule: true
            gatewayHost: "compass-gateway-xsuaa"
            trusted_issuers: '[{"domain_url": "compass-system.svc.cluster.local:8080", "scope_prefixes": ["prefix."], "protocol": "http"}]'
            attributes: '{"uniqueAttribute": { "key": "ns-adapter-test", "value": "ns-adapter-flow" }, "tenants": [{ "key": "tenant" }], "identity": { "key": "identity" }, "clientid": { "key": "client_id" } }'
            path: /nsadapter/api/v1/notifications
            upstreamComponent: "compass-gateway"
            checkSuffix: true
        tenant-fetcher:
          cfg:
            config:
              api:
                url: http://compass-hydrator.compass-system.svc.cluster.local:3000/hydrators/authn-mapping/tenant-fetcher
                retry:
                  give_up_after: 6s
                  max_delay: 2000ms
          authenticator:
            enabled: false
            createRule: true
            gatewayHost: "compass-gateway"
            trusted_issuers: '[{"domain_url": "compass-system.svc.cluster.local:8080", "scope_prefixes": ["prefix."], "protocol": "http"}]'
            attributes: '{"uniqueAttribute": { "key": "test", "value": "tenant-fetcher" }, "tenants": [{ "key": "tenant" }], "identity": { "key": "identity" } }'
            path: /tenants/<.*>
            upstreamComponent: "compass-tenant-fetcher"
            checkSuffix: false
        subscriber:
          cfg:
            config:
              api:
                url: http://compass-hydrator.compass-system.svc.cluster.local:3000/hydrators/authn-mapping/subscriber
                retry:
                  give_up_after: 6s
                  max_delay: 2000ms
          authenticator:
            enabled: false
            createRule: false
            gatewayHost: "compass-gateway-sap-mtls"
            trusted_issuers: '[{"domain_url": "compass-system.svc.cluster.local:8080", "scope_prefixes": ["prefix."], "protocol": "http", "region": "eu-1"}]'
            attributes: '{"uniqueAttribute": { "key": "subsc-key-test", "value": "subscription-flow" }, "tenants": [{ "key": "tenant" }], "identity": { "key": "user_name" }, "clientid": { "key": "client_id" } }'
            path: /<.*>
            checkSuffix: false
        user-name-authenticator:
          cfg:
            config:
              api:
                url: http://compass-hydrator.compass-system.svc.cluster.local:3000/hydrators/authn-mapping/user-name-authenticator
                retry:
                  give_up_after: 6s
                  max_delay: 2000ms
          authenticator:
            enabled: false
            createRule: true
            gatewayHost: "compass-gateway-user-name"
            trusted_issuers: '[{"domain_url": "compass-system.svc.cluster.local:8080", "scope_prefixes": ["prefix.", "prefix2."], "protocol": "http", "region": "eu-1"}]'
            attributes: '{"uniqueAttribute": { "key": "unique-attr-authenticator-key", "value": "unique-attr-authenticator-value" }, "tenants": [{ "key": "ext_attr.subaccountid", "priority": 1 },{ "key": "ext_attr.globalaccountid", "priority": 2 }], "identity": { "key": "user_name" }, "clientid": { "key": "client_id" } }'
            path: "/director/graphql"
            upstreamComponent: "compass-gateway"
            checkSuffix: false
      tenantMappingService:
        config:
          api:
            url: http://compass-hydrator.compass-system.svc.cluster.local:3000/hydrators/tenant-mapping
            retry:
              give_up_after: 6s
              max_delay: 2000ms
      certificateResolverService:
        config:
          api:
            url: http://compass-hydrator.compass-system.svc.cluster.local:3000/hydrators/v1/certificate/data/resolve
            retry:
              give_up_after: 6s
              max_delay: 2000ms
      tokenResolverService:
        config:
          api:
            url: http://compass-hydrator.compass-system.svc.cluster.local:3000/hydrators/v1/tokens/resolve
            retry:
              give_up_after: 6s
              max_delay: 2000ms
  cockpit:
    auth:
      allowedConnectSrc: "https://*.ondemand.com"
      secretName: "cockpit-auth-secret"
      idpHost: ""
      clientID: ""
      scopes: "openid profile email"
      path: "/oauth2/certs"
  destinationFetcher:
    manageSecrets: true
    host: compass-destination-fetcher.compass-system.svc.cluster.local
    prefix: /destination-configuration
    port: 3000
    jobSchedule: 10s
    lease:
      lockname: destinationlease
    parallelTenants: 10
    tenantSyncTimeout: "5m"
    authentication:
      jwksEndpoint: "http://ory-stack-oathkeeper-api.ory.svc.cluster.local:4456/.well-known/jwks.json"
      appDestinationsSyncScope: "destinations:sync"
      appDetinationsSensitiveDataScope: "destinations_sensitive_data:read"
    server:
      tenantDestinationsEndpoint: "/v1/subaccountDestinations"
      tenantDestinationCertificatesEndpoint: "/v1/subaccountCertificates"
      tenantInstanceLevelDestinationCertificatesEndpoint: "/v1/instanceCertificates"
      sensitiveDataEndpoint: "/v1/destinations"
      findAPIEndpoint: "/local/v1/destinations" # used by external-services-mock in the destination creator flows; due to the fact that in ESM there are separate handlers for the two flows (dest-creator & dest-fetcher), we need different endpoints where each one of them can call the destination service find API
      sensitiveDataQueryParam: "name"
    request:
      skipSSLValidation: false
      retry_interval: "100ms"
      retry_attempts: 3
      goroutineLimit: 10
      requestTimeout: "5s"
      pageSize: 100
      oauthTokenPath: "/oauth/token"
    instance:
      clientIdPath: "clientid"
      clientSecretPath: "clientsecret"
      urlPath: "uri"
      tokenUrlPath: "certurl"
      clientCertPath: "certificate"
      clientKeyPath: "key"
    secretName: destination-region-instances
    dependenciesConfig:
      path: "/cfg/dependencies"
    oauthMode: "oauth-mtls"
  destinationRegionSecret:
    secretName: "destination-region-instances"
    fileName: "keyConfig"
    local:
      templateMappings:
        xsappMapping: '{{ printf "\"%s\":\"xsappname1\"" .Values.global.tenantFetcher.xsappNamePath }}'
        clientIDMapping: '{{ printf "\"%s\":\"client_id\"" .Values.global.destinationFetcher.instance.clientIdPath }}'
        clientSecretMapping: '{{ printf "\"%s\":\"client_secret\"" .Values.global.destinationFetcher.instance.clientSecretPath }}'
        urlMapping: '{{ printf "\"%s\":\"http://compass-external-services-mock.%s.svc.cluster.local:%s\"" .Values.global.destinationFetcher.instance.urlPath .Release.Namespace (.Values.service.port | toString) }}'
        tokenURLMapping: '{{ printf "\"%s\":\"https://%s.%s:%s\"" .Values.global.destinationFetcher.instance.tokenUrlPath .Values.global.externalServicesMock.certSecuredHost .Values.global.ingress.domainName (.Values.service.certPort | toString) }}'
        x509CertificateMapping: '{{ printf "\"%s\":\"%s\"" .Values.global.destinationFetcher.instance.clientCertPath .Values.global.connector.caCertificate }}'
        x509KeyMapping: '{{ printf "\"%s\":\"%s\"" .Values.global.destinationFetcher.instance.clientKeyPath .Values.global.connector.caKey }}'
  tenantFetcher:
    k8sSecret:
      manageSecrets: true
      name: "tenant-fetcher-secret"
      namespace: "compass-system"
      key: "keyConfig"
      path: "/tmp"
    host: compass-tenant-fetcher.compass-system.svc.cluster.local
    prefix: /tenants
    port: 3000
    xsappNamePath: "xsappname"
    omitDependenciesParamName: ""
    omitDependenciesParamValue: ""
    requiredAuthScope: Callback
    fetchTenantAuthScope: fetch_tenant
    authentication:
      jwksEndpoint: "http://ory-stack-oathkeeper-api.ory.svc.cluster.local:4456/.well-known/jwks.json"
    tenantProvider:
      tenantIdProperty: "tenantId"
      customerIdProperty: "customerId"
      subaccountTenantIdProperty: "subaccountTenantId"
      subdomainProperty: "subdomain"
      licenseTypeProperty: "licenseType"
      name: "provider"
      subscriptionProviderIdProperty: "subscriptionProviderIdProperty"
      providerSubaccountIdProperty: "providerSubaccountIdProperty"
      consumerTenantIdProperty: "consumerTenantIdProperty"
      subscriptionProviderAppNameProperty: "subscriptionProviderAppNameProperty"
      subscriptionIDProperty: "subscriptionGUID"
      dependentServiceInstancesInfoProperty: "dependentServiceInstancesInfo"
      dependentServiceInstancesInfoAppIdProperty: "appId"
      dependentServiceInstancesInfoAppNameProperty: "appName"
      dependentServiceInstancesInfoProviderSubaccountIdProperty: "providerSubaccountId"
    server:
      fetchTenantWithParentEndpoint: "/v1/fetch/{parentTenantId}/{tenantId}"
      fetchTenantWithoutParentEndpoint: "/v1/fetch/{tenantId}"
      regionalHandlerEndpoint: "/v1/regional/{region}/callback/{tenantId}"
      dependenciesEndpoint: "/v1/regional/{region}/dependencies"
      tenantPathParam: "tenantId"
      regionPathParam: "region"
    dependenciesConfig:
      path: "/cfg/dependencies"
    local:
      templateMappings:
        xsappMapping: '{{ printf "\"%s\":\"xsappname1\"" .Values.global.tenantFetcher.xsappNamePath }}'
    containerName: "tenant-fetcher"
  externalCertConfiguration:
    issuerLocality: "local,local2" # In local setup we have manually created connector CA certificate with 'local' Locality property
    subjectPattern: "/C=DE/O=SAP SE/OU=SAP Cloud Platform Clients/OU=Region/OU=%s/L=%s/CN=%s"
    technicalClientSubjectPattern: "/C=DE/O=SAP SE/OU=SAP Cloud Platform Clients/OU=Region/OU=%s/L=%s/CN=%s"
    ouCertSubaccountID: "f8075207-1478-4a80-bd26-24a4785a2bfd"
    commonName: "compass"
    locality: "local"
    certSvcApiPath: "/cert"
    tokenPath: "/cert/token"
    secrets:
      externalCertSvcSecret:
        manage: false
        name: "cert-svc-secret"
        clientIdKey: client-id
        clientSecretKey: client-secret
        oauthUrlKey: url
        csrEndpointKey: csr-endpoint
        clientCert: client-cert
        clientKey: client-key
        skipSSLValidationFlag: "-k"
      externalClientCertSecret:
        name: "external-client-certificate"
        namespace: compass-system
        certKey: tls.crt
        keyKey: tls.key
      publicPrivateKeysSecret:
        name: "system-fetcher-external-keys"
        namespace: compass-system
        dataKey: data
        manage: false
    rotationCronjob:
      name: "external-certificate-rotation"
      schedule: "*/1 * * * *" # Executes every minute
      certValidity: "7"
      clientCertRetryAttempts: "8"
      containerName: "certificate-rotation"
    preInstallJob:
      enabled: false
      name: "external-certificate-pre-install"
      certValidity: "7"
      clientCertRetryAttempts: "8"
  extSvcCertConfiguration:
    issuerLocality: "local,local2" # In local setup we have manually created connector CA certificate with 'local' Locality property
    subjectPattern: "/C=DE/O=SAP SE/OU=SAP Cloud Platform Clients/OU=Region/OU=%s/L=%s/CN=%s"
    ouCertSubaccountID: "f8075207-1478-4a80-bd26-24a4785a2bfd"
    commonName: "compass"
    locality: "local"
    certSvcApiPath: "/cert"
    tokenPath: "/cert/token"
    secrets:
      extSvcCertSvcSecret:
        manage: false
        name: "ext-svc-cert-svc-secret"
        clientIdKey: client-id
        clientSecretKey: client-secret
        oauthUrlKey: url
        csrEndpointKey: csr-endpoint
        clientCert: client-cert
        clientKey: client-key
        skipSSLValidationFlag: "-k"
      extSvcClientCertSecret:
        name: "ext-svc-client-certificate"
        namespace: compass-system
        certKey: tls.crt
        keyKey: tls.key
    rotationCronjob:
      name: "ext-svc-certificate-rotation"
      schedule: "*/1 * * * *" # Executes every minute
      certValidity: "7"
      clientCertRetryAttempts: "8"
      containerName: "ext-svc-certificate-rotation"
    preInstallJob:
      enabled: false
      name: "ext-svc-certificate-pre-install"
      certValidity: "7"
      clientCertRetryAttempts: "8"
  ordService:
    host: compass-ord-service.compass-system.svc.cluster.local
    prefix: /open-resource-discovery-service/v0
    docsPrefix: /open-resource-discovery-docs
    staticPrefix: /open-resource-discovery-static/v0
    port: 3000
    defaultResponseType: "xml"
    userContextHeader: "user_context"
    authTokenPath: "/var/run/secrets/kubernetes.io/serviceaccount/token"
    skipSSLValidation: false
  ordAggregator:
    port: 3000
    prefix: /ord-aggregator
    aggregateEndpoint: /aggregate
    name: ord-aggregator
    client:
      timeout: "30s"
    lease:
      lockname: aggregatorlease
    authentication:
      jwksEndpoint: "http://ory-stack-oathkeeper-api.ory.svc.cluster.local:4456/.well-known/jwks.json"
    http:
      client:
        skipSSLValidation: false
      retry:
        attempts: 3
        delay: 100ms
    dbPool:
      maxOpenConnections: 2
      maxIdleConnections: 2
    globalRegistryUrl: http://compass-external-services-mock.compass-system.svc.cluster.local:8087/.well-known/open-resource-discovery
    maxParallelDocumentsPerApplication: 10
    maxParallelSpecificationProcessors: 100
    containerName: "ord-aggregator"
    tenantMappingConfiguration: '{}'
    parallelOperationProcessors: 10
    priorityQueueLimit: 10
    rescheduleJobInterval: 24h
    reschedulePeriod: 168h
    rescheduleHangedJobInterval: 1h
    rescheduleHangedPeriod: 1h
    maintainOperationsJobInterval: 60m
    operationProcessorsQuietPeriod: 5s
  systemFetcher:
    enabled: false
    syncGlobalAccountTenants: true
    name: "system-fetcher"
    schedule: "0 0 * * *"
    manageSecrets: true
    # enableSystemDeletion - whether systems in deleted state should be deleted from director database
    enableSystemDeletion: true
    # fetchParallelism - shows how many http calls will be made in parallel to fetch systems
    fetchParallellism: 30
    # queueSize - shows how many system fetches (individual requests may fetch more than 1 system)
    # can be put in the queue for processing before blocking. It is best for the queue to be about 2 times bigger than the parallellism
    queueSize: 100
    # fetchRequestTimeout - shows the timeout to wait for oauth token and for fetching systems (in one request) separately
    fetchRequestTimeout: "30s"
    # directorRequestTimeout - graphql requests timeout to director
    directorRequestTimeout: "30s"
    dbPool:
      maxOpenConnections: 20
      maxIdleConnections: 2
    # systemsAPIEndpoint - endpoint of the service to fetch systems from
    systemsAPIEndpoint: ""
    # systemsAPIFilterCriteria - criteria for fetching systems
    systemsAPIFilterCriteria: ""
    appTemplatesProductLabel: "systemRole"
    systemSourceKey: "prop"
    appTemplates: []
    templatePlaceholderToSystemKeyMappings: '[ { "placeholder_name": "name", "system_key": "$.displayName" }, { "placeholder_name": "display-name", "system_key": "$.displayName" }, { "placeholder_name": "systemNumber", "system_key": "$.systemNumber" }, { "placeholder_name": "productId", "system_key": "$.productId" }, { "placeholder_name": "ppmsProductVersionId", "system_key": "$.ppmsProductVersionId", "optional": true }, { "placeholder_name": "region", "system_key": "$.additionalAttributes.systemSCPLandscapeID", "optional": true }, { "placeholder_name": "description", "system_key": "$.productDescription", "optional": true }, { "placeholder_name": "baseUrl", "system_key": "$.additionalUrls.mainUrl", "optional": true }, { "placeholder_name": "providerName", "system_key": "$.infrastructureProvider", "optional": true } ]'
    templateOverrideApplicationInput: '{"name": "{{name}}","description": "{{description}}","providerName": "{{providerName}}","statusCondition": "INITIAL","systemNumber": "{{systemNumber}}","labels": {"managed": "true","productId": "{{productId}}","ppmsProductVersionId": "{{ppmsProductVersionId}}","region": "{{region}}"},"baseUrl": "{{baseUrl}}"}'
    http:
      client:
        skipSSLValidation: false
    oauth:
      client: "client_id"
      tokenEndpointProtocol: "https"
      tokenBaseHost: "compass-external-services-mock-sap-mtls"
      tokenPath: "/cert/token"
      scopesClaim: "scopes"
      tenantHeaderName: "x-zid"
      tokenRequestTimeout: 30s
      skipSSLValidation: true
    jwt:
      expireAfter: 60m
    secret:
      name: "compass-system-fetcher-secret"
      clientIdKey: client-id
      oauthUrlKey: url
    paging:
      pageSize: 200
      sizeParam: "$top"
      skipParam: "$skip"
    containerName: "system-fetcher"
  tenantFetchers:
    job1:
      enabled: false
      job:
        interval: "5m"
      configMapNamespace: "compass-system"
      manageSecrets: true
      providerName: "compass"
      tenantType: "subaccount"
      schedule: "*/5 * * * *"
      tenantInsertChunkSize: "500"
      pageWorkers: "2"
      kubernetes:
        configMapNamespace: "compass-system"
        pollInterval: 2s
        pollTimeout: 1m
        timeout: 2m
      authConfig:
        skipSSLValidation: true
        oauthMode: "oauth-mtls"
        clientIDPath: "clientid"
        clientSecretPath: "secret"
        clientCertPath: "cert"
        clientKeyPath: "key"
        tokenEndpointPath: "url"
        tokenURLPath: "/cert/token"
      queryMapping:
        regionField: "region"
        pageNumField: "pageNum"
        pageSizeField: "pageSize"
        timestampField: "timestamp"
      query:
        startPage: "0"
        pageSize: "100"
      api:
        regionName: "central"
        authConfigSecretKey: "central"
        fieldMapping:
          totalPagesField: "totalPages"
          totalResultsField: "totalResults"
          tenantEventsField: "events"
          idField: "id"
          nameField: "name"
          customerIdField: "customerId"
          subdomainField: "subdomain"
          licenseTypeField: "licenseType"
          discriminatorField: ""
          discriminatorValue: ""
          detailsField: "details"
          labelsField: "labels"
          entityTypeField: "entityType"
          globalAccountID: "gaID"
          regionField: "region"
          movedSubaccountTargetField: "targetGlobalAccountGUID"
          movedSubaccountSourceField: "sourceGlobalAccountGUID"
        endpoints:
          accountCreated: "127.0.0.1/events?type=account-created"
          accountDeleted: "127.0.0.1/events?type=account-deleted"
          accountUpdated: "127.0.0.1/events?type=account-updated"
          subaccountCreated: "127.0.0.1/events?type=subaccount-created"
          subaccountDeleted: "127.0.0.1/events?type=subaccount-deleted"
          subaccountUpdated: "127.0.0.1/events?type=subaccount-updated"
          subaccountMoved: "127.0.0.1/events?type=subaccount-moved"
      regionalConfig:
        fieldMapping:
          totalPagesField: "totalPages"
          totalResultsField: "totalResults"
          tenantEventsField: "events"
          idField: "guid"
          nameField: "displayName"
          customerIdField: "customerId"
          subdomainField: "subdomain"
          licenseTypeField: "licenseType"
          discriminatorField: ""
          discriminatorValue: ""
          detailsField: "details"
          entityTypeField: "entityType"
          globalAccountID: "globalAccountGUID"
          regionField: "region"
          labelsField: "labels"
          movedSubaccountTargetField: "targetGlobalAccountGUID"
          movedSubaccountSourceField: "sourceGlobalAccountGUID"
        regions:
          eu-east:
            api:
              oauthMode: "oauth-mtls"
              authConfigSecretKey: "central"
              endpoints:
                accountCreated: "127.0.0.1/events?type=account-created"
                accountDeleted: "127.0.0.1/events?type=account-deleted"
                accountUpdated: "127.0.0.1/events?type=account-updated"
                subaccountCreated: "127.0.0.1/events?type=subaccount-created"
                subaccountDeleted: "127.0.0.1/events?type=subaccount-deleted"
                subaccountUpdated: "127.0.0.1/events?type=subaccount-updated"
                subaccountMoved: "127.0.0.1/events?type=subaccount-moved"
      dbPool:
        maxOpenConnections: 1
        maxIdleConnections: 1
  metrics:
    enabled: true
    pushEndpoint: http://monitoring-prometheus-pushgateway.kyma-system.svc.cluster.local:9091
  externalServicesMock:
    enabled: false
    certSecuredPort: 8081
    ordCertSecuredPort: 8082
    unsecuredPort: 8083
    basicSecuredPort: 8084
    oauthSecuredPort: 8085
    ordGlobalRegistryCertPort: 8086
    ordGlobalRegistryUnsecuredPort: 8087
    unsecuredPortWithAdditionalContent: 8088
    unsecuredMultiTenantPort: 8089
    certSecuredProxyPort: 8090
    certSecuredHost: compass-external-services-mock-sap-mtls
    ordCertSecuredHost: compass-external-services-mock-sap-mtls-ord
    ordGlobalCertSecuredHost: compass-external-services-mock-sap-mtls-global-ord-registry
    unSecuredHost: compass-external-services-mock
    host: compass-external-services-mock.compass-system.svc.cluster.local
    directDependencyXsappname: ""
    saasAppNamesSecret:
      manage: false
    regionInstancesCredentials:
      manage: false
    regionSMInstancesCredentials:
      manage: false
    oauthSecret:
      manage: false
      name: compass-external-services-mock-oauth-credentials
      clientIdKey: client-id
      clientSecretKey: client-secret
      oauthUrlKey: url
      oauthTokenPath: "/secured/oauth/token"
    auditlog:
      applyMockConfiguration: false
      managementApiPath: /audit-log/v2/configuration-changes/search
      mtlsTokenPath: "/cert/token"
      secret:
        name: "auditlog-instance-management"
        urlKey: url
        tokenUrlKey: token-url
        clientIdKey: client-id
        clientSecretKey: client-secret
        clientCertKey: client-cert
        clientKeyKey: client-key
    iasAdapter:
      consumerAppID: "consumer-app-id"
      consumerAppClientID: "consumer-client-id"
      consumerAppTenantID: "consumer-app-tenant-id"
      providerAppID: "provider-app-id"
      providerAppClientID: "provider-client-id"
      providerAppTenantID: "provider-app-tenant-id"
      apiName: "Test API Name"
  tests:
    http:
      client:
        skipSSLValidation: false
    externalCertConfiguration:
      ouCertSubaccountID: "bad76f69-e5c2-4d55-bca5-240944824b83"
      issuerLocalityRegion2: "local"
    hydrator:
      certSubjectMappingResyncInterval: "3s"
    director:
      skipPattern: ""
      externalCertIntSystemCN: "integration-system-test"
      supportedOrdApplicationType: "SAP temp1"
    tenantFetcher:
      tenantOnDemandID: "8d42d818-d4c4-4036-b82f-b199db7ffeb5"
      missingTenantOnDemandID: "subaccount-external-tnt"
      region: "eu-1"
      region2: "eu-2"
    ordAggregator:
      skipPattern: ""
      proxyApplicationTemplateName: "SAP Proxy Template"
    ordService:
      accountTenantID: "5577cf46-4f78-45fa-b55f-a42a3bdba868" # testDefaultTenant from our testing tenants
      skipPattern: "(.*Requesting_filtering_of_Bundles_that_have_only_ODATA_APIs|.*Requesting_filtering_of_Bundles_that_do_not_have_only_ODATA_APIs)"
    externalServicesMock:
      skipPattern: ""
      tenantMappingStatusAPI:
        responseDelayInMilliseconds: 1
    selfRegistration:
      region: "eu-1"
      region2: "eu-2"
    destination:
      consumerSubdomain: "compass-external-services-mock"
      consumerSubdomainMtls: "compass-external-services-mock-sap-mtls"
      instanceID: "37d7d783-d9ad-47de-b6c8-b05a4cb961ca" # randomly generated UUID
      claims:
        subaccountIDKey: "subaccountid"
        serviceInstanceIDKey: "serviceinstanceid"
    subscription:
      labelKey: "subscriptions"
      standardFlow: "standard"
      indirectDependencyFlow: "indirectDependency"
      directDependencyFlow: "directDependency"
      subscriptionsFlowHeaderKey: "subscriptionFlow"
      consumerSubdomain: "compass-external-services-mock-sap-mtls"
      tenants:
        providerAccountID: "5577cf46-4f78-45fa-b55f-a42a3bdba868" # testDefaultTenant from our testing tenants
        providerSubaccountID: "47b4575a-f102-414a-8398-2d973ad65f3a" # TestProviderSubaccount from our testing tenants
        consumerAccountID: "5984a414-1eed-4972-af2c-b2b6a415c7d7" # ApplicationsForRuntimeTenantName from our testing tenants
        consumerSubaccountID: "1f538f34-30bf-4d3d-aeaa-02e69eef84ae" # randomly chosen
        consumerTenantID: "ba49f1aa-ddc1-43ff-943c-fe949857a34a" # randomly chosen
        providerSubaccountIDRegion2: "731b7bc4-5472-41d2-a447-e4c0f45de739" # TestProviderSubaccountRegion2 from our testing tenants
        consumerAccountIDTenantHierarchy: "5577cf46-4f78-45fa-b55f-a42a3bdba868" # testDefaultTenant from our testing tenants; more info in 'TestFormationNotificationsTenantHierarchy'
        consumerSubaccountIDTenantHierarchy: "3cfcdd62-320d-403b-b66a-4ee3cdd06947" # TestIntegrationSystemManagedSubaccount from our testing tenants; more info in 'TestFormationNotificationsTenantHierarchy'
      destinationOauthSecret:
        manage: false
        name: provider-destination-instance-tests
        clientIdKey: client-id
        clientSecretKey: client-secret
        oauthUrlKey: url
        oauthTokenPath: "/secured/oauth/token"
        serviceUrlKey: uri
        dependencyKey: dependency
      oauthSecret:
        manage: false
        name: compass-subscription-secret
        clientIdKey: client-id
        clientSecretKey: client-secret
        oauthUrlKey: url
      propagatedProviderSubaccountHeader: "X-Provider-Subaccount"
      externalClientCertTestSecretName: "external-client-certificate-test-secret"
      externalClientCertTestSecretNamespace: "compass-system"
      externalCertTestJobName: "external-certificate-rotation-test-job"
      certSvcInstanceTestSecretName: "cert-svc-secret"
      certSvcInstanceTestRegion2SecretName: "cert-svc-secret-eu2"
      consumerTokenURL: "http://compass-external-services-mock.compass-system.svc.cluster.local:8080"
      subscriptionURL: "http://compass-external-services-mock.compass-system.svc.cluster.local:8080"
      subscriptionProviderIdValue: "id-value!t12345"
      directDependencySubscriptionProviderIdValue: "direct-dep-id-value!t12345"
      subscriptionProviderAppNameValue: "subscriptionProviderAppNameValue"
      indirectDependencySubscriptionProviderAppNameValue: "indirectDependencySubscriptionProviderAppNameValue"
      directDependencySubscriptionProviderAppNameValue: "subscriptionProviderAppNameValue" # this is used for real env tests where there is a dedicated SAAS svc instance for the indirect dependency flow
    namespace: kyma-system
    connectivityAdapterFQDN: http://compass-connectivity-adapter.compass-system.svc.cluster.local
    externalServicesMockFQDN: http://compass-external-services-mock.compass-system.svc.cluster.local
    ordServiceFQDN: http://compass-ord-service.compass-system.svc.cluster.local
    systemBrokerFQDN: http://compass-system-broker.compass-system.svc.cluster.local
    tenantFetcherFQDN: http://compass-tenant-fetcher.compass-system.svc.cluster.local
    hydratorFQDN: http://compass-hydrator.compass-system.svc.cluster.local
    userNameAuthenticators:
      gatewayHost: "compass-gateway-user-name"
      account:
        manage: false
        secretName: "user-name-account-authenticator"
        clientIdKey: client-id
        clientSecretKey: client-secret
        oauthUrlKey: url
        oauthTokenPath: "/secured/oauth/token"
        subdomain: "compass-external-services-mock"
      subaccount:
        manage: false
        secretName: "user-name-subaccount-authenticator"
        clientIdKey: client-id
        clientSecretKey: client-secret
        oauthUrlKey: url
        oauthTokenPath: "/secured/oauth/token"
        subdomain: "compass-external-services-mock"
    basicCredentials:
      manage: false
      secretName: "test-basic-credentials-secret"
    db:
      maxOpenConnections: 3
      maxIdleConnections: 1
    securityContext: # Set on container level
      runAsUser: 2000
      allowPrivilegeEscalation: false
  expectedSchemaVersionUpdateJob:
    cm:
      name: "expected-schema-version"
    ias_adapter:
      cm:
        name: "ias-adapter-expected-schema-version"
  migratorJob:
    nodeSelectorEnabled: false
    pvc:
      name: "compass-director-migrations"
      namespace: "compass-system"
      migrationsPath: "/compass-migrations"
      storageClass: local-path
    ias_adapter:
      pvc:
        name: "compass-ias-adapter-migrations"
        namespace: "compass-system"
        migrationsPath: "/compass-ias-adapter-migrations"
        storageClass: local-path
  http:
    client:
      skipSSLValidation: false
  pairingAdapter:
    templateName: "pairing-adapter-app-template"
    watcherCorrelationID: "pairing-adapter-watcher-id"
    configMap:
      manage: false
      key: "config.json"
      name: "pairing-adapter-config-local"
      namespace: "compass-system"
      localAdapterFQDN: "http://compass-pairing-adapter.compass-system.svc.cluster.local/adapter-local-mtls"
      integrationSystemID: "d3e9b9f5-25dc-4adb-a0a0-ed69ef371fb6"
    e2e:
      appName: "test-app"
      appID: "123-test-456"
      clientUser: "test-user"
      tenant: "test-tenant"
  # Scopes assigned for every new Client Credentials by given object type (Runtime / Application / Integration System)
  # and scopes mapped to a consumer with the given type, then that consumer is using a client certificate
  scopes:
    scopesPerConsumerType:
      business_integration:
        - "application_template:read"
        - "application_template:write"
        - "formation:read"
        - "formation:write"
        - "formation.state:write"
        - "formation_template:read"
        - "formation_template:write"
        - "formation_template.webhooks:read"
      managed_application_provider_operator:
        - "application.local_tenant_id:write"
        - "application_template:write"
        - "application_template:read"
        - "application_template.webhooks:read"
        - "application_template.labels:write"
        - "internal_visibility:read"
        - "webhook:write"
        - "webhooks.auth:read"
        - "certificate_subject_mapping:write"
        - "certificate_subject_mapping:read"
      managed_application_consumer: []
      landscape_resource_operator:
        - "application:read"
        - "application:write"
        - "application.local_tenant_id:write"
        - "tenant_access:write"
        - "formation:read"
        - "formation:write"
      technical_client:
        - "tenant:read"
        - "tenant:write"
      runtime:
        - "runtime:read"
        - "runtime:write"
        - "application:read"
        - "runtime.auths:read"
        - "bundle.instance_auths:read"
        - "runtime.webhooks:read"
        - "webhook:write"
      external_certificate:
        - "runtime:read"
        - "runtime:write"
        - "application:read"
        - "application:write"
        - "runtime.auths:read"
        - "bundle.instance_auths:read"
        - "runtime.webhooks:read"
        - "webhook:write"
        - "application_template:read"
        - "application_template:write"
        - "formation_template:read"
        - "formation_template:write"
        - "formation_template.webhooks:read"
      application:
        - "application:read"
        - "application:write"
        - "application.auths:read"
        - "application.webhooks:read"
        - "application.application_template:read"
        - "bundle.instance_auths:read"
        - "document.fetch_request:read"
        - "event_spec.fetch_request:read"
        - "api_spec.fetch_request:read"
        - "fetch-request.auth:read"
        - "webhook:write"
      integration_system:
        - "application:read"
        - "application:write"
        - "application.local_tenant_id:write"
        - "application.application_template:read"
        - "application_template:read"
        - "application_template:write"
        - "runtime:read"
        - "runtime:write"
        - "integration_system:read"
        - "label_definition:read"
        - "label_definition:write"
        - "automatic_scenario_assignment:read"
        - "integration_system.auths:read"
        - "application_template.webhooks:read"
        - "formation:write"
        - "formation:read"
        - "internal_visibility:read"
        - "application.auths:read"
        - "webhook:write"
        - "formation_template:read"
        - "formation_template.webhooks:read"
      super_admin:
        - "application:read"
        - "application:write"
        - "application.local_tenant_id:write"
        - "application_template:read"
        - "application_template:write"
        - "integration_system:read"
        - "integration_system:write"
        - "runtime:read"
        - "runtime:write"
        - "label_definition:read"
        - "label_definition:write"
        - "eventing:manage"
        - "tenant:read"
        - "tenant:write"
        - "automatic_scenario_assignment:read"
        - "application.auths:read"
        - "application.webhooks:read"
        - "application.application_template:read"
        - "application_template.webhooks:read"
        - "bundle.instance_auths:read"
        - "document.fetch_request:read"
        - "event_spec.fetch_request:read"
        - "api_spec.fetch_request:read"
        - "integration_system.auths:read"
        - "runtime.auths:read"
        - "fetch-request.auth:read"
        - "webhooks.auth:read"
        - "formation:write"
        - "formation:read"
        - "internal_visibility:read"
        - "runtime.webhooks:read"
        - "webhook:write"
        - "formation_template:read"
        - "formation_template:write"
        - "formation_template.webhooks:read"
        - "formation_constraint:read"
        - "formation_constraint:write"
        - "certificate_subject_mapping:read"
        - "certificate_subject_mapping:write"
        - "formation.state:write"
        - "tenant_access:write"
        - "bundle_instance_auth:write"
      default:
        - "runtime:read"
        - "runtime:write"
        - "tenant:read"<|MERGE_RESOLUTION|>--- conflicted
+++ resolved
@@ -168,11 +168,7 @@
       name: compass-pairing-adapter
     director:
       dir: dev/incubator/
-<<<<<<< HEAD
       version: "PR-3509"
-=======
-      version: "PR-3512"
->>>>>>> f469cefc
       name: compass-director
     hydrator:
       dir: dev/incubator/
