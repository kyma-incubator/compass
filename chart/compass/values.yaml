--- conflicted
+++ resolved
@@ -123,11 +123,7 @@
       name: compass-pairing-adapter
     director:
       dir:
-<<<<<<< HEAD
       version: "PR-2711"
-=======
-      version: "PR-2739"
->>>>>>> 5bc71b82
       name: compass-director
     hydrator:
       dir:
