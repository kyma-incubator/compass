--- conflicted
+++ resolved
@@ -106,11 +106,7 @@
       version: "PR-2358"
     director:
       dir:
-<<<<<<< HEAD
       version: "PR-2368"
-=======
-      version: "PR-2302"
->>>>>>> aeb65319
     hydrator:
       dir:
       version: "PR-2358"
@@ -142,11 +138,7 @@
       version: "PR-68"
     e2e_tests:
       dir:
-<<<<<<< HEAD
       version: "PR-2368"
-=======
-      version: "PR-2302"
->>>>>>> aeb65319
   isLocalEnv: false
   isForTesting: false
   oauth2:
