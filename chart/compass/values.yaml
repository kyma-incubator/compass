--- conflicted
+++ resolved
@@ -104,11 +104,7 @@
       version: "PR-45"
     e2e_tests:
       dir:
-<<<<<<< HEAD
       version: "PR-2031"
-=======
-      version: "PR-2057"
->>>>>>> ddd0a88c
   isLocalEnv: false
   oauth2:
     host: oauth2
