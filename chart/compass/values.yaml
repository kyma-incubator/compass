--- conflicted
+++ resolved
@@ -123,11 +123,7 @@
       name: compass-pairing-adapter
     director:
       dir:
-<<<<<<< HEAD
       version: "PR-2665"
-=======
-      version: "PR-2653"
->>>>>>> afb011c6
       name: compass-director
     hydrator:
       dir:
