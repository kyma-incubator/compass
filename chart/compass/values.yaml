global:
  disableLegacyConnectivity: true
  defaultTenant: 3e64ebae-38b5-46a0-b1ed-9ccee153a0ae
  tenants: # tenant order matters, so new tenants should be added to the end of the list
    - name: default
      id: 3e64ebae-38b5-46a0-b1ed-9ccee153a0ae
      type: account
    - name: foo
      id: 1eba80dd-8ff6-54ee-be4d-77944d17b10b
      type: account
    - name: bar
      id: af9f84a9-1d3a-4d9f-ae0c-94f883b33b6e
      type: account
    - name: TestTenantSeparation
      id: f1c4b5be-b0e1-41f9-b0bc-b378200dcca0
      type: account
    - name: TestDeleteLastScenarioForApplication
      id: 0403be1e-f854-475e-9074-922120277af5
      type: account
    - name: Test_DeleteAutomaticScenarioAssignmentForSelector
      id: d9553135-6115-4c67-b4d9-962c00f3725f
      type: account
    - name: Test_AutomaticScenarioAssigmentForRuntime
      id: 8c733a45-d988-4472-af10-1256b82c70c0
      type: account
    - name: TestAutomaticScenarioAssignmentsWholeScenario
      id: 65a63692-c00a-4a7d-8376-8615ee37f45c
      type: account
    - name: TestTenantsQueryTenantNotInitialized
      id: 72329135-27fd-4284-9bcb-37ea8d6307d0
      type: account
    - name: Test Default
      id: 5577cf46-4f78-45fa-b55f-a42a3bdba868
      type: account
      parent: 2c4f4a25-ba9a-4dbc-be68-e0beb77a7eb0
    - name: Test_DefaultCustomer
      id: 2c4f4a25-ba9a-4dbc-be68-e0beb77a7eb0
      type: customer
    - name: TestListLabelDefinitions
      id: 3f641cf5-2d14-4e0f-a122-16e7569926f1
      type: account
    - name: Test_AutomaticScenarioAssignmentQueries
      id: 8263cc13-5698-4a2d-9257-e8e76b543e88
      type: account
    - name: TestGetScenariosLabelDefinitionCreatesOneIfNotExists
      id: 2263cc13-5698-4a2d-9257-e8e76b543e33
      type: account
    - name: TestApplicationsForRuntime
      id: 5984a414-1eed-4972-af2c-b2b6a415c7d7
      type: account
    - name: Test_DeleteAutomaticScenarioAssignmentForScenario
      id: d08e4cb6-a77f-4a07-b021-e3317a373597
      type: account
    - name: TestApplicationsForRuntimeWithHiddenApps
      id: 7e1f2df8-36dc-4e40-8be3-d1555d50c91c
      type: account
    - name: TestTenantsQueryTenantInitialized
      id: 8cf0c909-f816-4fe3-a507-a7917ccd8380
      type: account
    - name: TestDeleteApplicationIfInScenario
      id: 0d597250-6b2d-4d89-9c54-e23cb497cd01
      type: account
    - name: TestProviderSubaccount
      id: f8075207-1478-4a80-bd26-24a4785a2bfd
      type: subaccount
      parent: 5577cf46-4f78-45fa-b55f-a42a3bdba868
    - name: TestCertificateSubaccount
      id: 123e4567-e89b-12d3-a456-426614174001
      type: subaccount
      parent: 5577cf46-4f78-45fa-b55f-a42a3bdba868
    - name: TestNsAdapter
      id: 08b6da37-e911-48fb-a0cb-fa635a6c5678
      type: subaccount
      parent: 5577cf46-4f78-45fa-b55f-a42a3bdba868
    - name: TestNsAdapterSubaccountWithApplications
      id: 08b6da37-e911-48fb-a0cb-fa635a6c4321
      type: subaccount
      parent: 5577cf46-4f78-45fa-b55f-a42a3bdba868
    - name: TestIntegrationSystemManagedSubaccount
      id: 3cfcdd62-320d-403b-b66a-4ee3cdd06947
      type: subaccount
      parent: 5577cf46-4f78-45fa-b55f-a42a3bdba868
    - name: TestIntegrationSystemManagedAccount
      id: 7e8ab2e3-3bb4-42e3-92b2-4e0bf48559d3
      type: account
      parent: 2c4f4a25-ba9a-4dbc-be68-e0beb77a7eb0
    - name: TestSystemFetcherAccount
      id: c395681d-11dd-4cde-bbcf-570b4a153e79
      type: account
      parent: 2c4f4a25-ba9a-4dbc-be68-e0beb77a7eb0
    - name: TestConsumerSubaccount
      id: 1f538f34-30bf-4d3d-aeaa-02e69eef84ae
      type: subaccount
      parent: 5984a414-1eed-4972-af2c-b2b6a415c7d7
  images:
    containerRegistry:
      path: eu.gcr.io/kyma-project/incubator
    connector:
      dir:
      version: "PR-2268"
    connectivity_adapter:
      dir:
      version: "PR-2297"
    pairing_adapter:
      dir:
      version: "PR-2297"
    director:
      dir:
<<<<<<< HEAD
      version: "PR-2349"
=======
      version: "PR-2348"
>>>>>>> c4b228c2
    hydrator:
      dir:
      version: "PR-2268"
    gateway:
      dir:
      version: "PR-2297"
    operations_controller:
      dir:
      version: "PR-2297"
    ord_service:
      dir:
      version: "PR-65"
    schema_migrator:
      dir:
      version: "PR-2314"
    system_broker:
      dir:
      version: "PR-2297"
    certs_setup_job:
      containerRegistry:
        path: eu.gcr.io/kyma-project
      dir:
      version: "0a651695"
    external_services_mock:
      dir:
      version: "PR-2307"
    console:
      dir:
      version: "PR-66"
    e2e_tests:
      dir:
      version: "PR-2348"
  isLocalEnv: false
  isForTesting: false
  oauth2:
    host: oauth2
  livenessProbe:
    initialDelaySeconds: 30
    timeoutSeconds: 1
    periodSeconds: 10
  readinessProbe:
    initialDelaySeconds: 5
    timeoutSeconds: 1
    periodSeconds: 2
  agentPreconfiguration: false
  nsAdapter:
    external:
      port: 3005
    e2eTests:
      gatewayHost: "compass-gateway-xsuaa"
    prefix: /nsadapter
    path: /nsadapter/api/v1/notifications
    systemToTemplateMappings: '[{  "Name": "S4HANA",  "SourceKey": ["type"],  "SourceValue": ["abapSys"]},{  "Name": "S4HANA",  "SourceKey": ["type"],  "SourceValue": ["nonSAPsys"]},{  "Name": "S4HANA",  "SourceKey": ["type"],  "SourceValue": ["hana"]}]'
    secret:
      name: nsadapter-secret
      subaccountKey: subaccount
      local:
        subaccountValue: subaccount
    authSecret:
      name: "compass-external-services-mock-oauth-credentials"
      clientIdKey: client-id
      clientSecretKey: client-secret
      tokenUrlKey: url
      instanceUrlKey: url
      certKey: cert
      keyKey: key
    registerPath: "/register"
    tokenPath: "/secured/oauth/token"
    createClonePattern: '{"key": "%s"}'
    createBindingPattern: '{}'
    useClone: "false"
  director:
    host: compass-director.compass-system.svc.cluster.local
    prefix: /director
    graphql:
      external:
        port: 3000
    tls:
      secure:
        internal:
          host: compass-director-internal
    validator:
      port: 8080
    metrics:
      port: 3003
      enableGraphqlOperationInstrumentation: true
    operations:
      port: 3002
      path: "/operation"
      lastOperationPath: "/last_operation"
    info:
      path: "/v1/info"
    selfRegister:
      secret:
        name: "region-instances-credentials"
        key: "keyConfig"
        path: "/tmp"
      clientIdPath: "clientId"
      clientSecretPath: "clientSecret"
      urlPath: "url"
      tokenUrlPath: "tokenUrl"
      clientCertPath: "clientCert"
      clientKeyPath: "clientKey"
      local:
        templateMappings:
          clientIDMapping: '{{ printf "\"%s\":\"client_id\"" .Values.global.director.selfRegister.clientIdPath }}'
          clientSecretMapping: '{{ printf "\"%s\":\"client_secret\"" .Values.global.director.selfRegister.clientSecretPath }}'
          urlMapping: '{{ printf "\"%s\":\"http://compass-external-services-mock.%s.svc.cluster.local:%s\"" .Values.global.director.selfRegister.urlPath .Release.Namespace (.Values.service.port | toString) }}'
          tokenURLMapping: '{{ printf "\"%s\":\"https://%s.%s:%s\"" .Values.global.director.selfRegister.tokenUrlPath .Values.global.externalServicesMock.certSecuredHost .Values.global.ingress.domainName (.Values.service.certPort | toString) }}'
          x509CertificateMapping: '{{ printf "\"%s\":\"%s\"" .Values.global.director.selfRegister.clientCertPath .Values.global.connector.caCertificate }}'
          x509KeyMapping: '{{ printf "\"%s\":\"%s\"" .Values.global.director.selfRegister.clientKeyPath .Values.global.connector.caKey }}'
      oauthTokenPath: "/cert/token"
      oauthMode: "oauth-mtls"
      label: "selfRegLabel"
      labelValuePrefix: "self-reg-prefix-"
      responseKey: "self-reg-key"
      path: "/external-api/self-reg"
      nameQueryParam: "name"
      tenantQueryParam: "tenant"
      requestBodyPattern: '{"key": "%s"}'
    clientIDHeaderKey: client_user
    suggestTokenHeaderKey: suggest_token
    fetchTenantEndpoint: '{{ printf "https://%s.%s%s/v1/fetch" .Values.global.gateway.tls.secure.internal.host .Values.global.ingress.domainName .Values.global.tenantFetcher.prefix }}'
  auditlog:
    configMapName: "compass-gateway-auditlog-config"
    mtlsTokenPath: "/cert/token"
    standardTokenPath: "/secured/oauth/token"
    skipSSLValidation: false
    secret:
      name: "compass-gateway-auditlog-secret"
      urlKey: url
      clientIdKey: client-id
      clientSecretKey: client-secret
      clientCertKey: client-cert
      clientKeyKey: client-key
  log:
    format: "kibana"
  enableCompassDefaultScenarioAssignment: true
  tenantConfig:
    useDefaultTenants: true
    dbPool:
      maxOpenConnections: 1
      maxIdleConnections: 1
  connector:
    prefix: /connector
    graphql:
      external:
        port: 3000
    validator:
      port: 8080
    # If secrets do not exist they will be created
    secrets:
      ca:
        name: compass-connector-app-ca
        namespace: compass-system
        certificateKey: ca.crt
        keyKey: ca.key
      rootCA:
        namespace: istio-system # For Ingress Gateway to work properly the namespace needs to be istio-system
        # In order for istio mTLS to work we should have two different secrets one containing the server certificate (let’s say X) and one used for validation of the client’s certificates.
        # The second one should be our root certificate and istio wants it to be named X-cacert. (-cacert suffix).
        # This is the reason for the confusing name of our root certificate. https://preliminary.istio.io/v1.6/docs/tasks/traffic-management/ingress/secure-ingress/#configure-a-mutual-tls-ingress-gateway
        cacert: compass-gateway-mtls-certs-cacert # For cert-rotation the cacert should be in different secret
        certificateKey: cacert
    revocation:
      configmap:
        name: revocations-config
        namespace: "{{ .Release.Namespace }}"
    # If key and certificate are not provided they will be generated
    caKey: ""
    caCertificate: ""
  system_broker:
    enabled: true
    port: 5001
    prefix: /broker
    tokenProviderFromHeader:
      forwardHeaders: Authorization
    tokenProviderFromSecret:
      enabled: false
      secrets:
        integrationSystemCredentials:
          name: compass-system-broker-credentials
          namespace: compass-system
    testNamespace: kyma-system
  gateway:
    port: 3000
    tls:
      host: compass-gateway
      adapterHost: compass-ns-adapter
      secure:
        internal:
          host: compass-gateway-internal
        oauth:
          host: compass-gateway-auth-oauth
    mtls:
      manageCerts: true
      host: compass-gateway-mtls
      certSecret: compass-gateway-mtls-certs
      external:
        host: compass-gateway-sap-mtls
        certSecret: compass-gateway-mtls-certs # Use connector's root CA as root CA by default. This should be overridden for productive deployments.
    headers:
      rateLimit: X-Flow-Identity
      request:
        remove:
          - "Client-Id-From-Token"
          - "Client-Id-From-Certificate"
          - "Client-Certificate-Hash"
          - "Certificate-Data"
  hydrator:
    host: compass-hydrator.compass-system.svc.cluster.local
    port: 3000
    prefix: /hydrators
    subjectConsumerMappingConfig: '[{"consumer_type": "Super Admin", "tenant_access_levels": ["customer", "account","subaccount"], "subject": "C=DE, L=local, O=SAP SE, OU=Region, OU=SAP Cloud Platform Clients, OU=f8075207-1478-4a80-bd26-24a4785a2bfd, CN=compass"},{"consumer_type": "Integration System", "tenant_access_levels": ["account","subaccount"], "subject": "C=DE, L=local, O=SAP SE, OU=Region, OU=SAP Cloud Platform Clients, OU=f8075207-1478-4a80-bd26-24a4785a2bfd, CN=integration-system-test"}]'
    certificateDataHeader: "Certificate-Data"
    http:
      client:
        skipSSLValidation: false
    metrics:
      port: 3003
      enableClientInstrumentation: true
      censoredFlows: "JWT"
  operations_controller:
    enabled: true
  connectivity_adapter:
    port: 8080
    tls:
      host: adapter-gateway
    mtls:
      host: adapter-gateway-mtls
  oathkeeperFilters:
    workloadLabel: oathkeeper
    namespace: kyma-system
    tokenDataHeader: "Connector-Token"
    certificateDataHeader: "Certificate-Data"
  istio:
    externalMtlsGateway:
      name: "compass-gateway-external-mtls"
      namespace: "compass-system"
    mtlsGateway:
      name: "compass-gateway-mtls"
      namespace: "compass-system"
    gateway:
      name: "kyma-gateway"
      namespace: "kyma-system"
    proxy:
      port: 15020
    namespace: istio-system
    ingressgateway:
      workloadLabel: istio-ingressgateway
      requestPayloadSizeLimit2MB: 2097152
      requestPayloadSizeLimit2MBLabel: "2MB"
      requestPayloadSizeLimit5MB: 5097152
      requestPayloadSizeLimit5MBLabel: "5MB"
      correlationHeaderRewriteFilter:
        expectedHeaders:
          - "x-request-id"
          - "x-correlation-id"
          - "x-correlationid"
          - "x-forrequest-id"
          - "x-vcap-request-id"
          - "x-broker-api-request-identity"
  kubernetes:
    serviceAccountTokenIssuer: kubernetes/serviceaccount
    serviceAccountTokenJWKS: https://kubernetes.default.svc.cluster.local/openid/v1/jwks
  ingress:
    domainName: "kyma.local"
  database:
    sqlProxyServiceAccount: "proxy-user@gcp-cmp.iam.gserviceaccount.com"
    manageSecrets: true
    embedded:
      enabled: true
      director:
        name: "postgres"
      directorDBName: "postgres"
    managedGCP:
      serviceAccountKey: ""
      instanceConnectionName: ""
      director:
        name: ""
        user: ""
        password: ""
      host: "localhost"
      hostPort: "5432"
      sslMode: ""
      #TODO remove below after migration to separate user will be done
      dbUser: ""
      dbPassword: ""
      directorDBName: ""
  oathkeeper:
    host: ory-oathkeeper-proxy.kyma-system.svc.cluster.local
    port: 4455
    timeout_ms: 120000
    idTokenConfig:
      claims: '{"scopes": "{{ print .Extra.scope }}","tenant": "{{ .Extra.tenant }}", "consumerID": "{{ print .Extra.consumerID}}", "consumerType": "{{ print .Extra.consumerType }}", "flow": "{{ print .Extra.flow }}", "onBehalfOf": "{{ print .Extra.onBehalfOf }}", "region": "{{ print .Extra.region }}", "tokenClientID": "{{ print .Extra.tokenClientID }}"}'
      internalClaims: '{"scopes": "application:read application:write application.webhooks:read application_template.webhooks:read webhooks.auth:read runtime:write runtime:read tenant:read tenant:write tenant_subscription:write ory_internal fetch_tenant","tenant":"{ {{ if .Header.Tenant }} \"consumerTenant\":\"{{ print (index .Header.Tenant 0) }}\", {{ end }} \"externalTenant\":\"\"}", "consumerType": "Internal Component", "flow": "Internal"}'
    mutators:
      runtimeMappingService:
        config:
          api:
            url: http://compass-hydrator.compass-system.svc.cluster.local:3000/hydrators/runtime-mapping
            retry:
              give_up_after: 6s
              max_delay: 2000ms
      authenticationMappingServices:
        nsadapter:
          cfg:
            config:
              api:
                url: http://compass-hydrator.compass-system.svc.cluster.local:3000/hydrators/authn-mapping/nsadapter
                retry:
                  give_up_after: 6s
                  max_delay: 2000ms
          authenticator:
            enabled: false
            createRule: true
            gatewayHost: "compass-gateway-xsuaa"
            trusted_issuers: '[{"domain_url": "compass-system.svc.cluster.local:8080", "scope_prefix": "prefix.", "protocol": "http"}]'
            attributes: '{"uniqueAttribute": { "key": "ns-adapter-test", "value": "ns-adapter-flow" }, "tenant": { "key": "tenant" }, "identity": { "key": "identity" }, "clientid": { "key": "client_id" } }'
            path: /nsadapter/api/v1/notifications
            upstreamComponent: "compass-gateway"
            checkSuffix: true
        tenant-fetcher:
          cfg:
            config:
              api:
                url: http://compass-hydrator.compass-system.svc.cluster.local:3000/hydrators/authn-mapping/tenant-fetcher
                retry:
                  give_up_after: 6s
                  max_delay: 2000ms
          authenticator:
            enabled: false
            createRule: true
            gatewayHost: "compass-gateway"
            trusted_issuers: '[{"domain_url": "compass-system.svc.cluster.local:8080", "scope_prefix": "prefix.", "protocol": "http"}]'
            attributes: '{"uniqueAttribute": { "key": "test", "value": "tenant-fetcher" }, "tenant": { "key": "tenant" }, "identity": { "key": "identity" } }'
            path: /tenants/<.*>
            upstreamComponent: "compass-tenant-fetcher"
            checkSuffix: false
        subscriber:
          cfg:
            config:
              api:
                url: http://compass-hydrator.compass-system.svc.cluster.local:3000/hydrators/authn-mapping/subscriber
                retry:
                  give_up_after: 6s
                  max_delay: 2000ms
          authenticator:
            enabled: false
            createRule: false
            gatewayHost: "compass-gateway-sap-mtls"
            trusted_issuers: '[{"domain_url": "compass-system.svc.cluster.local:8080", "scope_prefix": "prefix.", "protocol": "http"}]'
            attributes: '{"uniqueAttribute": { "key": "subsc-key-test", "value": "subscription-flow" }, "tenant": { "key": "tenant" }, "identity": { "key": "identity" } }'
            path: /<.*>
            checkSuffix: false
      tenantMappingService:
        config:
          api:
            url: http://compass-hydrator.compass-system.svc.cluster.local:3000/hydrators/tenant-mapping
            retry:
              give_up_after: 6s
              max_delay: 2000ms
      certificateResolverService:
        config:
          api:
            url: http://compass-hydrator.compass-system.svc.cluster.local:3000/hydrators/v1/certificate/data/resolve
            retry:
              give_up_after: 6s
              max_delay: 2000ms
      tokenResolverService:
        config:
          api:
            url: http://compass-hydrator.compass-system.svc.cluster.local:3000/hydrators/v1/tokens/resolve
            retry:
              give_up_after: 6s
              max_delay: 2000ms
  cockpit:
    auth:
      allowedConnectSrc: "https://*.ondemand.com"
      secretName: "cockpit-auth-secret"
      idpHost: ""
      clientID: ""
      scopes: "openid profile email"
      path: "/oauth2/certs"
  tenantFetcher:
    manageSecrets: true
    host: compass-tenant-fetcher.compass-system.svc.cluster.local
    prefix: /tenants
    port: 3000
    requiredAuthScope: Callback
    fetchTenantAuthScope: fetch_tenant
    authentication:
      jwksEndpoint: "http://ory-oathkeeper-api.kyma-system.svc.cluster.local:4456/.well-known/jwks.json"
    tenantProvider:
      tenantIdProperty: "tenantId"
      customerIdProperty: "customerId"
      subaccountTenantIdProperty: "subaccountTenantId"
      subdomainProperty: "subdomain"
      name: "provider"
      subscriptionProviderIdProperty: "subscriptionProviderIdProperty"
    server:
      fetchTenantEndpoint: "/v1/fetch/{tenantId}"
      regionalHandlerEndpoint: "/v1/regional/{region}/callback/{tenantId}"
      dependenciesEndpoint: "/v1/dependencies"
      tenantPathParam: "tenantId"
      regionPathParam: "region"
      subscriptionProviderLabelKey: "subscriptionProviderId"
      consumerSubaccountIdsLabelKey: "consumer_subaccount_ids"
    containerName: "tenant-fetcher"
    oauth:
      client: "client_id"
      secret: ""
      tokenURL: '{{ printf "https://%s.%s" .Values.global.externalServicesMock.certSecuredHost .Values.global.ingress.domainName }}'
      tokenPath: "/cert/token"
    secret:
      name: "compass-tenant-fetcher-secret"
      clientIdKey: "client-id"
      oauthMode: "oauth-mtls"
      clientCertKey: "client-cert"
      clientKeyKey: "client-key"
      oauthUrlKey: "url"
      skipSSLValidation: true
    endpoints:
      subaccountCreated: "127.0.0.1/events?type=subaccount-created"
    fieldMapping:
      totalPagesField: "totalPages"
      totalResultsField: "totalResults"
      tenantEventsField: "events"
      idField: "id"
      nameField: "name"
      customerIdField: "customerId"
      subdomainField: "subdomain"
      discriminatorField: ""
      discriminatorValue: ""
      detailsField: "details"
      entityTypeField: "entityType"
      globalAccountID: "gaID"
      regionField: "region"
  externalCertConfiguration:
    issuer: "C=DE, L=local, O=SAP SE, OU=SAP Cloud Platform Clients, CN=compass-ca"
    issuerLocality: "local" # In local setup we have manually created connector CA certificate with 'local' Locality property
    subjectPattern: "/C=DE/O=SAP SE/OU=SAP Cloud Platform Clients/OU=Region/OU=%s/L=%s/CN=%s"
    ouCertSubaccountID: "f8075207-1478-4a80-bd26-24a4785a2bfd"
    commonName: "compass"
    locality: "local"
    certSvcApiPath: "/cert"
    tokenPath: "/cert/token"
    secrets:
      externalCertSvcSecret:
        manage: false
        name: "cert-svc-secret"
        clientIdKey: client-id
        clientSecretKey: client-secret
        oauthUrlKey: url
        csrEndpointKey: csr-endpoint
        clientCert: client-cert
        clientKey: client-key
        skipSSLValidationFlag: "-k"
      externalClientCertSecret:
        name: "external-client-certificate"
        namespace: compass-system
        certKey: tls.crt
        keyKey: tls.key
    rotationCronjob:
      name: "external-certificate-rotation"
      schedule: "*/1 * * * *" # Executes every minute
      certValidity: "7"
      clientCertRetryAttempts: "8"
      containerName: "certificate-rotation"
  ordService:
    host: compass-ord-service.compass-system.svc.cluster.local
    prefix: /open-resource-discovery-service/v0
    docsPrefix: /open-resource-discovery-docs
    staticPrefix: /open-resource-discovery-static/v0
    port: 3000
    defaultResponseType: "xml"
  ordAggregator:
    name: ord-aggregator
    enabled: true
    schedule: "*/1 * * * *"
    http:
      client:
        skipSSLValidation: false
    dbPool:
      maxOpenConnections: 2
      maxIdleConnections: 2
    globalRegistryUrl: http://compass-external-services-mock.compass-system.svc.cluster.local:8087/.well-known/open-resource-discovery
    maxOrdParallelDownloads: 4
  systemFetcher:
    enabled: false
    name: "system-fetcher"
    schedule: "0 0 * * *"
    manageSecrets: true
    # enableSystemDeletion - whether systems in deleted state should be deleted from director database
    enableSystemDeletion: true
    # fetchParallelism - shows how many http calls will be made in parallel to fetch systems
    fetchParallellism: 30
    # queueSize - shows how many system fetches (individual requests may fetch more than 1 system)
    # can be put in the queue for processing before blocking. It is best for the queue to be about 2 times bigger than the parallellism
    queueSize: 100
    # fetchRequestTimeout - shows the timeout to wait for oauth token and for fetching systems (in one request) separately
    fetchRequestTimeout: "15s"
    # directorRequestTimeout - graphql requests timeout to director
    directorRequestTimeout: "30s"
    dbPool:
      maxOpenConnections: 20
      maxIdleConnections: 2
    # systemsAPIEndpoint - endpoint of the service to fetch systems from
    systemsAPIEndpoint: ""
    # systemsAPIFilterCriteria - criteria for fetching systems
    systemsAPIFilterCriteria: ""
    # systemToTemplateMappings - how to map system properties to an existing application template
    systemToTemplateMappings: '{}'
    templatePlaceholderToSystemKeyMappings: '[{"placeholder_name": "name","system_key": "displayName"},{"placeholder_name": "display-name","system_key": "displayName"},{"placeholder_name": "systemNumber","system_key": "systemNumber"},{"placeholder_name": "productId","system_key": "productId"},{"placeholder_name": "ppmsProductVersionId","system_key": "ppmsProductVersionId"},{"placeholder_name": "description","system_key": "productDescription", "optional": true},{"placeholder_name": "baseUrl","system_key": "additionalUrls.mainUrl", "optional":true},{"placeholder_name": "providerName","system_key": "infrastructureProvider", "optional": true}]'
    templateOverrideApplicationInput: '{"name": "{{name}}","description": "{{description}}","providerName": "{{providerName}}","statusCondition": "INITIAL","systemNumber": "{{systemNumber}}","labels": {"managed": "true","productId": "{{productId}}","ppmsProductVersionId": "{{ppmsProductVersionId}}"},"baseUrl": "{{baseUrl}}"}'
    http:
      client:
        skipSSLValidation: false
    oauth:
      client: "client_id"
      tokenEndpointProtocol: "https"
      tokenBaseHost: "compass-external-services-mock-sap-mtls"
      tokenPath: "/cert/token"
      scopesClaim: "scopes"
      tenantHeaderName: "x-zid"
      tokenRequestTimeout: 15s
      skipSSLValidation: true
    secret:
      name: "compass-system-fetcher-secret"
      clientIdKey: client-id
      oauthUrlKey: url
    paging:
      pageSize: 200
      sizeParam: "$top"
      skipParam: "$skip"
    containerName: "system-fetcher"
  tenantFetchers:
    job1:
      enabled: false
      configMapNamespace: "compass-system"
      manageSecrets: true
      providerName: "compass"
      schedule: "*/5 * * * *"
      tenantInsertChunkSize: "500"
      kubernetes:
        configMapNamespace: "compass-system"
        pollInterval: 2s
        pollTimeout: 1m
        timeout: 2m
      oauth:
        client: ""
        secret: ""
        tokenURL: ""
        tokenPath: ""
      secret:
        name: "compass-tenant-fetcher-secret-job1"
        clientIdKey: client-id
        clientSecretKey: client-secret
        oauthUrlKey: url
        oauthMode: "oauth-mtls"
        clientCertKey: client-cert
        clientKeyKey: client-key
        skipSSLValidation: true
      endpoints:
        accountCreated: "127.0.0.1/events?type=account-created"
        accountDeleted: "127.0.0.1/events?type=account-deleted"
        accountUpdated: "127.0.0.1/events?type=account-updated"
        subaccountCreated: "127.0.0.1/events?type=subaccount-created"
        subaccountDeleted: "127.0.0.1/events?type=subaccount-deleted"
        subaccountUpdated: "127.0.0.1/events?type=subaccount-updated"
        subaccountMoved: "127.0.0.1/events?type=subaccount-moved"
      fieldMapping:
        totalPagesField: "totalPages"
        totalResultsField: "totalResults"
        tenantEventsField: "events"
        idField: "id"
        nameField: "name"
        customerIdField: "customerId"
        subdomainField: "subdomain"
        discriminatorField: ""
        discriminatorValue: ""
        detailsField: "details"
        entityTypeField: "entityType"
        globalAccountID: "gaID"
        regionField: "region"
        movedSubaccountTargetField: "targetGlobalAccountGUID"
        movedSubaccountSourceField: "sourceGlobalAccountGUID"
      queryMapping:
        pageNumField: "pageNum"
        pageSizeField: "pageSize"
        timestampField: "timestamp"
      query:
        startPage: "0"
        pageSize: "100"
      shouldSyncSubaccounts: "false"
      dbPool:
        maxOpenConnections: 1
        maxIdleConnections: 1
  metrics:
    enabled: true
    pushEndpoint: http://monitoring-prometheus-pushgateway.kyma-system.svc.cluster.local:9091
  externalServicesMock:
    enabled: false
    certSecuredPort: 8081
    ordCertSecuredPort: 8082
    unsecuredPort: 8083
    basicSecuredPort: 8084
    oauthSecuredPort: 8085
    ordGlobalRegistryCertPort: 8086
    ordGlobalRegistryUnsecuredPort: 8087
    certSecuredHost: compass-external-services-mock-sap-mtls
    ordCertSecuredHost: compass-external-services-mock-sap-mtls-ord
    ordGlobalCertSecuredHost: compass-external-services-mock-sap-mtls-global-ord-registry
    unSecuredHost: compass-external-services-mock
    host: compass-external-services-mock.compass-system.svc.cluster.local
    regionInstancesCredentials:
      manage: false
    oauthSecret:
      manage: false
      name: compass-external-services-mock-oauth-credentials
      clientIdKey: client-id
      clientSecretKey: client-secret
      oauthUrlKey: url
      oauthTokenPath: "/secured/oauth/token"
    auditlog:
      applyMockConfiguration: false
      managementApiPath: /audit-log/v2/configuration-changes/search
      mtlsTokenPath: "/cert/token"
      secret:
        name: "auditlog-instance-management"
        urlKey: url
        tokenUrlKey: token-url
        clientIdKey: client-id
        clientSecretKey: client-secret
        clientCertKey: client-cert
        clientKeyKey: client-key
  tests:
    http:
      client:
        skipSSLValidation: false
    director:
      externalClientCertTestSecretName: "external-client-certificate-integration-system-test-secret"
      externalClientCertTestSecretNamespace: "compass-system"
      externalCertIntSystemCN: "integration-system-test"
      externalCertTestJobName: "external-client-certificate-integration-system-test-job"
    ordService:
      accountTenantID: "5577cf46-4f78-45fa-b55f-a42a3bdba868" # testDefaultTenant from our testing tenants
      consumerAccountID: "5984a414-1eed-4972-af2c-b2b6a415c7d7" # ApplicationsForRuntimeTenantName from our testing tenants
      providerSubaccountID: "f8075207-1478-4a80-bd26-24a4785a2bfd" # TestProviderSubaccount from our testing tenants
      consumerSubaccountID: "1f538f34-30bf-4d3d-aeaa-02e69eef84ae" # randomly chosen
      consumerTenantID: "ba49f1aa-ddc1-43ff-943c-fe949857a34a" # randomly chosen
      externalClientCertTestSecretName: "external-client-certificate-test-secret"
      externalClientCertTestSecretNamespace: "compass-system"
      externalCertTestJobName: "external-certificate-rotation-test-job"
      certSvcInstanceTestSecretName: "cert-svc-secret"
      consumerTokenURL: "http://compass-external-services-mock.compass-system.svc.cluster.local:8080"
      skipPattern: ""
      subscriptionOauthSecret:
        manage: false
        name: compass-subscription-secret
        clientIdKey: client-id
        clientSecretKey: client-secret
        oauthUrlKey: url
    selfRegistration:
      region: "eu-1"
    externalServicesMock:
      skipPattern: ""
    namespace: kyma-system
    connectivityAdapterFQDN: http://compass-connectivity-adapter.compass-system.svc.cluster.local
    externalServicesMockFQDN: http://compass-external-services-mock.compass-system.svc.cluster.local
    ordServiceFQDN: http://compass-ord-service.compass-system.svc.cluster.local
    systemBrokerFQDN: http://compass-system-broker.compass-system.svc.cluster.local
    tenantFetcherFQDN: http://compass-tenant-fetcher.compass-system.svc.cluster.local
    hydratorFQDN: http://compass-hydrator.compass-system.svc.cluster.local
    basicCredentials:
      manage: false
      secretName: "test-basic-credentials-secret"
    subscriptionURL: "http://compass-external-services-mock.compass-system.svc.cluster.local:8080"
    subscriptionProviderIdValue: "id-value!t12345"
    db:
      maxOpenConnections: 3
      maxIdleConnections: 1
    securityContext: # Set on container level
      runAsUser: 2000
      allowPrivilegeEscalation: false
  expectedSchemaVersionUpdateJob:
    cm:
      name: "expected-schema-version"
  migratorJob:
    nodeSelectorEnabled: false
    pvc:
      name: "compass-director-migrations"
      namespace: "compass-system"
      migrationsPath: "/compass-migrations"
  http:
    client:
      skipSSLValidation: false
  pairingAdapter:
    templateName: "pairing-adapter-app-template"
    watcherCorrelationID: "pairing-adapter-watcher-id"
    configMap:
      manage: false
      key: "config.json"
      name: "pairing-adapter-config-local"
      namespace: "compass-system"
      localAdapterFQDN: "http://compass-pairing-adapter.compass-system.svc.cluster.local/adapter-local-mtls"
      integrationSystemID: "d3e9b9f5-25dc-4adb-a0a0-ed69ef371fb6"
    e2e:
      appName: "test-app"
      appID: "123-test-456"
      clientUser: "test-user"
      tenant: "test-tenant"
  # Scopes assigned for every new Client Credentials by given object type (Runtime / Application / Integration System)
  # and scopes mapped to a consumer with the given type, then that consumer is using a client certificate
  scopes:
    scopesPerConsumerType:
      runtime:
        - "runtime:read"
        - "runtime:write"
        - "application:read"
        - "runtime.auths:read"
        - "bundle.instance_auths:read"
      application:
        - "application:read"
        - "application:write"
        - "application.auths:read"
        - "application.webhooks:read"
        - "bundle.instance_auths:read"
        - "document.fetch_request:read"
        - "event_spec.fetch_request:read"
        - "api_spec.fetch_request:read"
        - "fetch-request.auth:read"
      integration_system:
        - "application:read"
        - "application:write"
        - "application_template:read"
        - "application_template:write"
        - "runtime:read"
        - "runtime:write"
        - "integration_system:read"
        - "label_definition:read"
        - "label_definition:write"
        - "automatic_scenario_assignment:read"
        - "automatic_scenario_assignment:write"
        - "integration_system.auths:read"
        - "application_template.webhooks:read"
        - "formation:write"
        - "internal_visibility:read"
        - "application.auths:read"
      super_admin:
        - "application:read"
        - "application:write"
        - "application_template:read"
        - "application_template:write"
        - "integration_system:read"
        - "integration_system:write"
        - "runtime:read"
        - "runtime:write"
        - "label_definition:read"
        - "label_definition:write"
        - "eventing:manage"
        - "tenant:read"
        - "automatic_scenario_assignment:read"
        - "automatic_scenario_assignment:write"
        - "application.auths:read"
        - "application.webhooks:read"
        - "application_template.webhooks:read"
        - "bundle.instance_auths:read"
        - "document.fetch_request:read"
        - "event_spec.fetch_request:read"
        - "api_spec.fetch_request:read"
        - "integration_system.auths:read"
        - "runtime.auths:read"
        - "fetch-request.auth:read"
        - "webhooks.auth:read"
        - "formation:write"
        - "internal_visibility:read"
      default:
        - "runtime:read"
        - "runtime:write"
        - "tenant:read"<|MERGE_RESOLUTION|>--- conflicted
+++ resolved
@@ -106,11 +106,7 @@
       version: "PR-2297"
     director:
       dir:
-<<<<<<< HEAD
       version: "PR-2349"
-=======
-      version: "PR-2348"
->>>>>>> c4b228c2
     hydrator:
       dir:
       version: "PR-2268"
