--- conflicted
+++ resolved
@@ -22,11 +22,7 @@
       version: "PR-1750"
     director:
       dir:
-<<<<<<< HEAD
-      version: "PR-1750"
-=======
-      version: "PR-1748"
->>>>>>> 08d99fd7
+      version: "PR-1750"
     gateway:
       dir:
       version: "PR-1750"
@@ -52,11 +48,7 @@
       version: "0a651695"
     external_services_mock:
       dir:
-<<<<<<< HEAD
-      version: "PR-1750"
-=======
-      version: "PR-1748"
->>>>>>> 08d99fd7
+      version: "PR-1750"
     console:
       dir:
       version: "PR-22"
