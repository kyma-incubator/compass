global:
  disableLegacyConnectivity: true
  defaultTenant: 3e64ebae-38b5-46a0-b1ed-9ccee153a0ae
  tenants:
    - name: default
      id: 3e64ebae-38b5-46a0-b1ed-9ccee153a0ae
      type: account
    - name: foo
      id: 1eba80dd-8ff6-54ee-be4d-77944d17b10b
      type: account
    - name: bar
      id: af9f84a9-1d3a-4d9f-ae0c-94f883b33b6e
      type: account
    - name: TestTenantSeparation
      id: f1c4b5be-b0e1-41f9-b0bc-b378200dcca0
      type: account
    - name: TestDeleteLastScenarioForApplication
      id: 0403be1e-f854-475e-9074-922120277af5
      type: account
    - name: Test_DeleteAutomaticScenarioAssignmentForSelector
      id: d9553135-6115-4c67-b4d9-962c00f3725f
      type: account
    - name: Test_AutomaticScenarioAssigmentForRuntime
      id: 8c733a45-d988-4472-af10-1256b82c70c0
      type: account
    - name: TestAutomaticScenarioAssignmentsWholeScenario
      id: 65a63692-c00a-4a7d-8376-8615ee37f45c
      type: account
    - name: TestTenantsQueryTenantNotInitialized
      id: 72329135-27fd-4284-9bcb-37ea8d6307d0
      type: account
    - name: Test Default
      id: 5577cf46-4f78-45fa-b55f-a42a3bdba868
      type: account
      parent: 2c4f4a25-ba9a-4dbc-be68-e0beb77a7eb0
    - name: Test_DefaultCustomer
      id: 2c4f4a25-ba9a-4dbc-be68-e0beb77a7eb0
      type: customer
    - name: TestListLabelDefinitions
      id: 3f641cf5-2d14-4e0f-a122-16e7569926f1
      type: account
    - name: Test_AutomaticScenarioAssignmentQueries
      id: 8263cc13-5698-4a2d-9257-e8e76b543e88
      type: account
    - name: TestGetScenariosLabelDefinitionCreatesOneIfNotExists
      id: 2263cc13-5698-4a2d-9257-e8e76b543e33
      type: account
    - name: TestApplicationsForRuntime
      id: 5984a414-1eed-4972-af2c-b2b6a415c7d7
      type: account
    - name: Test_DeleteAutomaticScenarioAssignmentForScenario
      id: d08e4cb6-a77f-4a07-b021-e3317a373597
      type: account
    - name: TestApplicationsForRuntimeWithHiddenApps
      id: 7e1f2df8-36dc-4e40-8be3-d1555d50c91c
      type: account
    - name: TestTenantsQueryTenantInitialized
      id: 8cf0c909-f816-4fe3-a507-a7917ccd8380
      type: account
    - name: TestDeleteApplicationIfInScenario
      id: 0d597250-6b2d-4d89-9c54-e23cb497cd01
      type: account

  images:
    containerRegistry:
      path: eu.gcr.io/kyma-project/incubator
    connector:
      dir:
      version: "PR-1992"
    connectivity_adapter:
      dir:
      version: "PR-1992"
    pairing_adapter:
      dir:
      version: "PR-1979"
    director:
      dir:
<<<<<<< HEAD
      version: "PR-1992"
=======
      version: "PR-1950"
>>>>>>> aab8cfba
    gateway:
      dir:
      version: "PR-1979"
    operations_controller:
      dir:
      version: "PR-1992"
    tenant_fetcher:
      dir:
      version: "PR-1979"
    ord_service:
      dir:
      version: "PR-37"
    schema_migrator:
      dir:
      version: "PR-1979"
    system_broker:
      dir:
      version: "PR-1992"
    certs_setup_job:
      containerRegistry:
        path: eu.gcr.io/kyma-project
      dir:
      version: "0a651695"
    external_services_mock:
      dir:
<<<<<<< HEAD
      version: "PR-1992"
=======
      version: "PR-1950"
>>>>>>> aab8cfba
    console:
      dir:
      version: "PR-40"
    e2e_tests:
      dir:
<<<<<<< HEAD
      version: "PR-1992"
=======
      version: "PR-1950"
>>>>>>> aab8cfba
  isLocalEnv: false
  oauth2:
    host: oauth2
  livenessProbe:
    initialDelaySeconds: 30
    timeoutSeconds: 1
    periodSeconds: 10
  readinessProbe:
    initialDelaySeconds: 5
    timeoutSeconds: 1
    periodSeconds: 2

  agentPreconfiguration: false

  director:
    prefix: /director
    graphql:
      external:
        port: 3000
      internal:
        port: 3001
    validator:
      port: 8080
    metrics:
      port: 3003
    operations:
      port: 3002
      path: "/operation"
      lastOperationPath: "/last_operation"

    clientIDHeaderKey: client_user
    suggestTokenHeaderKey: suggest_token

  auditlog:
    configMapName: "compass-gateway-auditlog-config"
    secretName: "compass-gateway-auditlog-secret"
    script:
      configMapName: "auditlog-script"

  log:
    format: "kibana"

  testCredentials:
    secretName: "test-credentials-secret"

  enableCompassDefaultScenarioAssignment: true

  tenantConfig:
    useDefaultTenants: true
    dbPool:
      maxOpenConnections: 1
      maxIdleConnections: 1

  connector:
    prefix: /connector
    graphql:
      external:
        port: 3000
    validator:
      port: 8080
    # If secrets do not exist they will be created
    secrets:
      ca:
        name: compass-connector-app-ca
        namespace: compass-system
        certificateKey: ca.crt
        keyKey: ca.key
      rootCA:
        namespace: istio-system # For Ingress Gateway to work properly the namespace needs to be istio-system
        # In order for istio mTLS to work we should have two different secrets one containing the server certificate (let’s say X) and one used for validation of the client’s certificates.
        # The second one should be our root certificate and istio wants it to be named X-cacert. (-cacert suffix).
        # This is the reason for the confusing name of our root certificate. https://preliminary.istio.io/v1.6/docs/tasks/traffic-management/ingress/secure-ingress/#configure-a-mutual-tls-ingress-gateway
        cacert: compass-gateway-mtls-certs-cacert # For cert-rotation the cacert should be in different secret
        certificateKey: cacert
    certificateDataHeader: "Certificate-Data"
    revocation:
      configmap:
        name: revocations-config
        namespace: "{{ .Release.Namespace }}"
    # If key and certificate are not provided they will be generated
    caKey: ""
    caCertificate: ""

  system_broker:
    enabled: true
    port: 5001
    prefix: /broker
    tokenProviderFromHeader:
      forwardHeaders: Authorization
    tokenProviderFromSecret:
      enabled: false
      secrets:
        integrationSystemCredentials:
          name: compass-system-broker-credentials
          namespace: compass-system
    testNamespace: kyma-system

  gateway:
    port: 3000
    tls:
      host: compass-gateway
      secure:
        internal:
          host: compass-gateway-internal
        oauth:
          host: compass-gateway-auth-oauth
    mtls:
      host: compass-gateway-mtls
      certSecret: compass-gateway-mtls-certs
      external:
        host: compass-gateway-sap-mtls
        certSecret: compass-gateway-mtls-certs # Use connector's root CA as root CA by default. This should be overridden for productive deployments.
    headers:
      request:
        remove:
          - "Client-Id-From-Token"
          - "Client-Id-From-Certificate"
          - "Client-Certificate-Hash"
          - "Certificate-Data"

  operations_controller:
    enabled: true

  connectivity_adapter:
    port: 8080
    tls:
      host: adapter-gateway
    mtls:
      host: adapter-gateway-mtls

  oathkeeperFilters:
    workloadLabel: oathkeeper
    namespace: kyma-system
    tokenDataHeader: "Connector-Token"
    certificateDataHeader: "Certificate-Data"

  istio:
    externalMtlsGateway:
      name: "compass-gateway-external-mtls"
      namespace: "compass-system"
    mtlsGateway:
      name: "compass-gateway-mtls"
      namespace: "compass-system"
    gateway:
      name: "kyma-gateway"
      namespace: "kyma-system"
    proxy:
      port: 15020
    namespace: istio-system
    ingressgateway:
      workloadLabel: istio-ingressgateway
      requestPayloadSizeLimit: 2097152 # 2 MB
      correlationHeaderRewriteFilter:
        expectedHeaders:
        - "x-request-id"
        - "x-correlation-id"
        - "x-correlationid"
        - "x-forrequest-id"
        - "x-vcap-request-id"
        - "x-broker-api-request-identity"

  kubernetes:
    serviceAccountTokenJWKS: https://kubernetes.default.svc.cluster.local/openid/v1/jwks

  ingress:
    domainName: "kyma.local"

  database:
    manageSecrets: true
    embedded:
      enabled: true
      director:
        name: "postgres"
      directorDBName: "postgres"
    managedGCP:
      serviceAccountKey: ""
      instanceConnectionName: ""
      director:
        name: ""
        user: ""
        password: ""
      host: "localhost"
      hostPort: "5432"
      sslMode: ""

      #TODO remove below after migration to separate user will be done
      dbUser: ""
      dbPassword: ""
      directorDBName: ""

  oathkeeper:
    host: ory-oathkeeper-proxy.kyma-system.svc.cluster.local
    port: 4455
    timeout_ms: 120000
    idTokenConfig:
      claims: '{"scopes": "{{ print .Extra.scope }}", "tenant": "{{ print .Extra.tenant }}", "externalTenant": "{{ print .Extra.externalTenant }}", "consumerID": "{{ print .Extra.consumerID}}", "consumerType": "{{ print .Extra.consumerType }}", "flow": "{{ print .Extra.flow }}"}'
      internalClaims: '{"scopes": "application:read application.webhooks:read application_template.webhooks:read webhooks.auth:read", "tenant": "{{ print (index .Header.Tenant 0) }}", "consumerType": "Internal Component", "flow": "Internal"}'
    mutators:
      runtimeMappingService:
        config:
          api:
            url: http://compass-director.compass-system.svc.cluster.local:3000/runtime-mapping
            retry:
              give_up_after: 6s
              max_delay: 2000ms
      authenticationMappingService:
        config:
          api:
            url: http://compass-director.compass-system.svc.cluster.local:3000/authn-mapping
            retry:
              give_up_after: 6s
              max_delay: 2000ms
      tenantMappingService:
        config:
          api:
            url: http://compass-director.compass-system.svc.cluster.local:3000/tenant-mapping
            retry:
              give_up_after: 6s
              max_delay: 2000ms
      certificateResolverService:
        config:
          api:
            url: http://compass-connector.compass-system.svc.cluster.local:8080/v1/certificate/data/resolve
            retry:
              give_up_after: 6s
              max_delay: 2000ms
      tokenResolverService:
        config:
          api:
            url: http://compass-director.compass-system.svc.cluster.local:8080/v1/tokens/resolve
            retry:
              give_up_after: 6s
              max_delay: 2000ms

  tenantFetcher:
    host: compass-tenant-fetcher.compass-system.svc.cluster.local
    prefix: /tenants
    port: 3000
    authentication:
      jwksEndpoints: '["http://ory-oathkeeper-api.kyma-system.svc.cluster.local:4456/.well-known/jwks.json"]'
    tenantProvider:
      tenantIdProperty: "tenantId"
      customerIdProperty: "customerId"
      name: "provider"

  ordService:
    host: compass-ord-service.compass-system.svc.cluster.local
    prefix: /open-resource-discovery-service/v0
    docsPrefix: /open-resource-discovery-docs
    staticPrefix: /open-resource-discovery-static/v0
    port: 3000
    defaultResponseType: "xml"

  ordAggregator:
    name: ord-aggregator
    enabled: true
    schedule: "*/1 * * * *"
    dbPool:
      maxOpenConnections: 2
      maxIdleConnections: 2

  systemFetcher:
    enabled: false
    name: "system-fetcher"
    schedule: "0 0 * * *"
    manageSecrets: true
    # enableSystemDeletion - whether systems in deleted state should be deleted from director database
    enableSystemDeletion: true
    # fetchParallellism - shows how many http calls will be made in parallel to fetch systems
    fetchParallellism: 30
    # queueSize - shows how many system fetches (individual requests may fetch more than 1 system)
    # can be put in the queue for processing before blocking. It is best for the queue to be about 2 times bigger than the parallellism
    queueSize: 100
    # fetchRequestTimeout - shows the timeout to wait for oauth token and for fetching systems (in one request) separately
    fetchRequestTimeout: "5s"
    # directorRequestTimeout - graphql requests timeout to director
    directorRequestTimeout: "30s"
    dbPool:
      maxOpenConnections: 2
      maxIdleConnections: 2
    # systemsAPIEndpoint - endpoint of the service to fetch systems from
    systemsAPIEndpoint: ""
    # systemsAPIFilterCriteria - criteria for fetching systems
    systemsAPIFilterCriteria: ""
    # systemsAPIFilterTenantCriteriaPattern - criateria for fetching systems with tenant filter
    systemsAPIFilterTenantCriteriaPattern: ""
    # systemToTemplateMappings - how to map system properties to an existing application template
    systemToTemplateMappings: '{}'
    oauth:
      client: ""
      secret: ""
      tokenURLPattern: ""
      scopesClaim: ""
      tenantHeaderName: ""
    paging:
      pageSize: 200
      sizeParam: "$top"
      skipParam: "$skip"

  tenantFetchers:
    job1:
      enabled: false
      configMapNamespace: "compass-system"
      manageSecrets: true
      providerName: "compass"
      schedule: "*/5 * * * *"
      kubernetes:
        configMapNamespace: "compass-system"
        pollInterval: 2s
        pollTimeout: 1m
        timeout: 2m
      oauth:
        client: ""
        secret: ""
        tokenURL: ""
      endpoints:
        tenantCreated: "127.0.0.1/events?type=created"
        tenantDeleted: "127.0.0.1/events?type=deleted"
        tenantUpdated: "127.0.0.1/events?type=updated"
      fieldMapping:
        totalPagesField: "totalPages"
        totalResultsField: "totalResults"
        tenantEventsField: "events"
        idField: "id"
        nameField: "name"
        customerIdField: "customerId"
        discriminatorField: ""
        discriminatorValue: ""
        detailsField: "details"
      queryMapping:
        pageNumField: "pageNum"
        pageSizeField: "pageSize"
        timestampField: "timestamp"
      query:
        startPage: "0"
        pageSize: "100"
      dbPool:
        maxOpenConnections: 1
        maxIdleConnections: 1

  metrics:
    enabled: true
    pushEndpoint: http://monitoring-prometheus-pushgateway.kyma-system.svc.cluster.local:9091

  authenticators:
    tenant-fetcher:
      enabled: false
      gatewayHost: "compass-gateway"
      trusted_issuers: '[{"domain_url": "compass-system.svc.cluster.local:8080", "scope_prefix": "prefix.", "protocol": "http"}]'
      attributes: '{"uniqueAttribute": { "key": "test", "value": "tenant-fetcher" }, "tenant": { "key": "tenant" }, "identity": { "key": "identity" } }'
      path: tenants/<.*>
      upstreamComponent: "compass-tenant-fetcher"

  externalServicesMock:
    enabled: false
    auditlog: false

  tests:
    namespace: kyma-system
    connectivityAdapterFQDN: http://compass-connectivity-adapter.compass-system.svc.cluster.local
    directorFQDN: http://compass-director.compass-system.svc.cluster.local
    connectorFQDN: http://compass-connector.compass-system.svc.cluster.local
    externalServicesMockFQDN: http://compass-external-services-mock.compass-system.svc.cluster.local
    ordServiceFQDN: http://compass-ord-service.compass-system.svc.cluster.local
    systemBrokerFQDN: http://compass-system-broker.compass-system.svc.cluster.local
    tenantFetcherFQDN: http://compass-tenant-fetcher.compass-system.svc.cluster.local
    db:
      maxOpenConnections: 3
      maxIdleConnections: 1
    skipTLSVerify: true

    token:
      server:
        enabled: false
        port: 5000
    securityContext: # Set on container level
      runAsUser: 2000
      allowPrivilegeEscalation: false

  expectedSchemaVersionUpdateJob:
    cm:
      name: "expected-schema-version"

  migratorJob:
    nodeSelectorEnabled: false
    pvc:
      name: "compass-director-migrations"
      namespace: "compass-system"
      migrationsPath: "/compass-migrations"

pairing-adapter:
  enabled: false<|MERGE_RESOLUTION|>--- conflicted
+++ resolved
@@ -75,11 +75,7 @@
       version: "PR-1979"
     director:
       dir:
-<<<<<<< HEAD
-      version: "PR-1992"
-=======
-      version: "PR-1950"
->>>>>>> aab8cfba
+      version: "PR-1992"
     gateway:
       dir:
       version: "PR-1979"
@@ -105,21 +101,13 @@
       version: "0a651695"
     external_services_mock:
       dir:
-<<<<<<< HEAD
-      version: "PR-1992"
-=======
-      version: "PR-1950"
->>>>>>> aab8cfba
+      version: "PR-1992"
     console:
       dir:
       version: "PR-40"
     e2e_tests:
       dir:
-<<<<<<< HEAD
-      version: "PR-1992"
-=======
-      version: "PR-1950"
->>>>>>> aab8cfba
+      version: "PR-1992"
   isLocalEnv: false
   oauth2:
     host: oauth2
