--- conflicted
+++ resolved
@@ -81,34 +81,9 @@
     console:
       dir:
       version: "PR-22"
-<<<<<<< HEAD
     e2e_tests:
       dir:
       version: "PR-1760"
-=======
-    tests:
-      director:
-        dir:
-        version: "PR-1779"
-      connector:
-        dir:
-        version: "PR-1741"
-      connectivity_adapter:
-        dir:
-        version: "PR-1693"
-      operations_controller:
-        dir:
-        version: "PR-1717"
-      tenant_fetcher:
-        dir:
-        version: "PR-1754"
-      system_broker:
-        dir:
-        version: "PR-1738"
-      ord_service:
-        dir:
-        version: "PR-1719"
->>>>>>> 4a6dbfe6
   isLocalEnv: false
   oauth2:
     host: oauth2
