--- conflicted
+++ resolved
@@ -110,11 +110,7 @@
       version: "PR-2383"
     director:
       dir:
-<<<<<<< HEAD
       version: "PR-2401"
-=======
-      version: "PR-2386"
->>>>>>> 5222f7e1
     hydrator:
       dir:
       version: "PR-2383"
