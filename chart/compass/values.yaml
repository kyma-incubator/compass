--- conflicted
+++ resolved
@@ -87,11 +87,7 @@
       version: "PR-2118"
     director:
       dir:
-<<<<<<< HEAD
       version: "PR-2128"
-=======
-      version: "PR-2126"
->>>>>>> a8b4def7
     gateway:
       dir:
       version: "PR-2126"
@@ -100,17 +96,10 @@
       version: "PR-2126"
     ord_service:
       dir:
-<<<<<<< HEAD
       version: "PR-50"
     schema_migrator:
       dir:
       version: "PR-2128"
-=======
-      version: "PR-49"
-    schema_migrator:
-      dir:
-      version: "PR-2126"
->>>>>>> a8b4def7
     system_broker:
       dir:
       version: "PR-2126"
@@ -121,21 +110,13 @@
       version: "0a651695"
     external_services_mock:
       dir:
-<<<<<<< HEAD
       version: "PR-2128"
-=======
-      version: "PR-2126"
->>>>>>> a8b4def7
     console:
       dir:
       version: "PR-47"
     e2e_tests:
       dir:
-<<<<<<< HEAD
       version: "PR-2128"
-=======
-      version: "PR-2126"
->>>>>>> a8b4def7
   isLocalEnv: false
   oauth2:
     host: oauth2
