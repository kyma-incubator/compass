global:
  disableLegacyConnectivity: true
  defaultTenant: 3e64ebae-38b5-46a0-b1ed-9ccee153a0ae
  defaultTenantRegion: "eu-1"
  tenantLabelsFilePath: "/labelsData/default-tenant-labels.json"
  tenants: # tenant order matters, so new tenants should be added to the end of the list
    - name: default
      id: 3e64ebae-38b5-46a0-b1ed-9ccee153a0ae
      type: account
    - name: foo
      id: 1eba80dd-8ff6-54ee-be4d-77944d17b10b
      type: account
    - name: bar
      id: af9f84a9-1d3a-4d9f-ae0c-94f883b33b6e
      type: account
    - name: TestTenantSeparation
      id: f1c4b5be-b0e1-41f9-b0bc-b378200dcca0
      type: account
    - name: TestDeleteLastScenarioForApplication
      id: 0403be1e-f854-475e-9074-922120277af5
      type: account
    - name: Test_DeleteAutomaticScenarioAssignmentForSelector
      id: d9553135-6115-4c67-b4d9-962c00f3725f
      type: account
    - name: Test_AutomaticScenarioAssigmentForRuntime
      id: 8c733a45-d988-4472-af10-1256b82c70c0
      type: account
    - name: TestAutomaticScenarioAssignmentsWholeScenario
      id: 65a63692-c00a-4a7d-8376-8615ee37f45c
      type: account
    - name: TestTenantsQueryTenantNotInitialized
      id: 72329135-27fd-4284-9bcb-37ea8d6307d0
      type: account
    - name: Test Default
      id: 5577cf46-4f78-45fa-b55f-a42a3bdba868
      type: account
      parents: [2c4f4a25-ba9a-4dbc-be68-e0beb77a7eb0]
    - name: Test_DefaultCustomer
      id: 2c4f4a25-ba9a-4dbc-be68-e0beb77a7eb0
      type: customer
    - name: TestListLabelDefinitions
      id: 3f641cf5-2d14-4e0f-a122-16e7569926f1
      type: account
    - name: Test_AutomaticScenarioAssignmentQueries
      id: 8263cc13-5698-4a2d-9257-e8e76b543e88
      type: account
    - name: TestGetScenariosLabelDefinitionCreatesOneIfNotExists
      id: 2263cc13-5698-4a2d-9257-e8e76b543e33
      type: account
    - name: TestApplicationsForRuntime
      id: 5984a414-1eed-4972-af2c-b2b6a415c7d7
      type: account
    - name: Test_DeleteAutomaticScenarioAssignmentForScenario
      id: d08e4cb6-a77f-4a07-b021-e3317a373597
      type: account
    - name: TestApplicationsForRuntimeWithHiddenApps
      id: 7e1f2df8-36dc-4e40-8be3-d1555d50c91c
      type: account
    - name: TestTenantsQueryTenantInitialized
      id: 8cf0c909-f816-4fe3-a507-a7917ccd8380
      type: account
    - name: TestDeleteApplicationIfInScenario
      id: 0d597250-6b2d-4d89-9c54-e23cb497cd01
      type: account
    - name: TestProviderSubaccount
      id: 47b4575a-f102-414a-8398-2d973ad65f3a
      type: subaccount
      parents: [5577cf46-4f78-45fa-b55f-a42a3bdba868]
    - name: TestCompassProviderSubaccount
      id: f8075207-1478-4a80-bd26-24a4785a2bfd
      type: subaccount
      parents: [5577cf46-4f78-45fa-b55f-a42a3bdba868]
    - name: TestProviderSubaccountRegion2
      id: 731b7bc4-5472-41d2-a447-e4c0f45de739
      type: subaccount
      region: "eu-2"
      parents: [5577cf46-4f78-45fa-b55f-a42a3bdba868]
    - name: TestCertificateSubaccount
      id: 123e4567-e89b-12d3-a456-426614174001
      type: subaccount
      parents: [5577cf46-4f78-45fa-b55f-a42a3bdba868]
    - name: TestNsAdapter
      id: 08b6da37-e911-48fb-a0cb-fa635a6c5678
      type: subaccount
      parents: [5577cf46-4f78-45fa-b55f-a42a3bdba868]
    - name: TestNsAdapterSubaccountWithApplications
      id: 08b6da37-e911-48fb-a0cb-fa635a6c4321
      type: subaccount
      parents: [5577cf46-4f78-45fa-b55f-a42a3bdba868]
    - name: TestIntegrationSystemManagedSubaccount
      id: 3cfcdd62-320d-403b-b66a-4ee3cdd06947
      type: subaccount
      parents: [5577cf46-4f78-45fa-b55f-a42a3bdba868]
    - name: TestIntegrationSystemManagedAccount
      id: 7e8ab2e3-3bb4-42e3-92b2-4e0bf48559d3
      type: account
      parents: [2c4f4a25-ba9a-4dbc-be68-e0beb77a7eb0]
    - name: TestSystemFetcherAccount
      id: c395681d-11dd-4cde-bbcf-570b4a153e79
      type: account
      parents: [2c4f4a25-ba9a-4dbc-be68-e0beb77a7eb0]
    - name: TestConsumerSubaccount
      id: 1f538f34-30bf-4d3d-aeaa-02e69eef84ae
      type: subaccount
      parents: [5984a414-1eed-4972-af2c-b2b6a415c7d7]
    - name: TestTenantsOnDemandAPI
      id: 8d42d818-d4c4-4036-b82f-b199db7ffeb5
      type: subaccount
      parents: [5984a414-1eed-4972-af2c-b2b6a415c7d7]
    - name: TestExternalCertificateSubaccount
      id: bad76f69-e5c2-4d55-bca5-240944824b83
      type: subaccount
      parents: [5577cf46-4f78-45fa-b55f-a42a3bdba868]
    - name: TestAtomOrganization
      id: f2724f8e-1a58-4f32-bfd0-8b831de34e71
      type: organization
      parents: [2c4f4a25-ba9a-4dbc-be68-e0beb77a7eb0]
    - name: TestAtomFolder
      id: 4c31b7c7-2bea-4bd5-9ea5-e9a8d704f900
      type: folder
      parents: [f2724f8e-1a58-4f32-bfd0-8b831de34e71]
    - name: TestAtomResourceGroup
      id: ff30da87-7685-4462-869a-baae6441898b
      type: resource-group
      parents: [4c31b7c7-2bea-4bd5-9ea5-e9a8d704f900]
    - name: Test Default Subaccount
      id: 777ce47b-d901-4647-9223-14e94819830b
      type: subaccount
      parents: [5577cf46-4f78-45fa-b55f-a42a3bdba868]
      # The "substitution" tenants should be used only in specific use cases and not as "regular" test tenants
      # because when using them, the operation is actually executed on behalf of another tenant,
      # the one defined in a label of the substituted tenant
    - name: Test Tenant Substitution Account
      id: baf425d1-8630-46da-bf80-f4ed5f405a27
      type: account
    - name: Test Tenant Substitution Subaccount
      id: 818005d6-9264-4abb-af4c-29c754630a7d
      type: subaccount
      parents: [baf425d1-8630-46da-bf80-f4ed5f405a27]
    - name: Test Tenant Substitution Account 2
      id: 46c189a1-9e04-4cbf-9c59-ba7b120492ad
      type: account
    - name: Test Tenant Substitution Subaccount 2
      id: e1e2f861-2b2e-42a9-ba9f-404d292e5471
      type: subaccount
      parents: [46c189a1-9e04-4cbf-9c59-ba7b120492ad]
    - name: TestIsolatedAccount
      id: ded8eca9-12b9-4076-9458-9deabff87bd8
      type: account
  tenantsLabels:
    - tenantID: 818005d6-9264-4abb-af4c-29c754630a7d # TestTenantSubstitutionSubaccount
      key: customerId
      value: 2c4f4a25-ba9a-4dbc-be68-e0beb77a7eb0
    - tenantID: e1e2f861-2b2e-42a9-ba9f-404d292e5471 # TestTenantSubstitutionSubaccount2
      key: customerId
      value: 5984a414-1eed-4972-af2c-b2b6a415c7d7 # ApplicationsForRuntimeTenantName, randomly chosen Account tenant
  images:
    containerRegistry:
      path: europe-docker.pkg.dev/kyma-project
    connector:
      dir: dev/incubator/
      version: "PR-3573"
      name: compass-connector
    connectivity_adapter:
      dir: dev/incubator/
      version: "PR-3573"
      name: compass-connectivity-adapter
    pairing_adapter:
      dir: dev/incubator/
      version: "PR-3573"
      name: compass-pairing-adapter
    director:
      dir: dev/incubator/
<<<<<<< HEAD
      version: "PR-3587"
=======
      version: "PR-3593"
>>>>>>> 9c394c2f
      name: compass-director
    hydrator:
      dir: dev/incubator/
      version: "PR-3573"
      name: compass-hydrator
    ias_adapter:
      dir: dev/incubator/
      version: "PR-3577"
      name: compass-ias-adapter
    kyma_adapter:
      dir: dev/incubator/
      version: "PR-3573"
      name: compass-kyma-adapter
    instance_creator:
      dir: dev/incubator/
      version: "PR-3573"
      name: compass-instance-creator
    default_tenant_mapping_handler:
      dir: dev/incubator/
      version: "PR-3577"
      name: compass-default-tenant-mapping-handler
    gateway:
      dir: dev/incubator/
      version: "PR-3573"
      name: compass-gateway
    operations_controller:
      dir: dev/incubator/
      version: "PR-3573"
      name: compass-operations-controller
    ord_service:
      dir: dev/incubator/
      version: "PR-120"
      name: compass-ord-service
    schema_migrator:
      dir: dev/incubator/
      version: "PR-3593"
      name: compass-schema-migrator
    system_broker:
      dir: dev/incubator/
      version: "PR-3573"
      name: compass-system-broker
    certs_setup_job:
      containerRegistry:
        path: eu.gcr.io/kyma-project
      dir:
      version: "0a651695"
    external_services_mock:
      dir: dev/incubator/
      version: "PR-3573"
      name: compass-external-services-mock
    console:
      dir: prod/incubator/
      version: "v20230421-e8840c18"
      name: compass-console
    e2e_tests:
      dir: dev/incubator/
      version: "PR-3587"
      name: compass-e2e-tests
  isLocalEnv: false
  isForTesting: false
  oauth2:
    host: oauth2
  livenessProbe:
    initialDelaySeconds: 30
    timeoutSeconds: 1
    periodSeconds: 10
  readinessProbe:
    initialDelaySeconds: 5
    timeoutSeconds: 1
    periodSeconds: 2
  agentPreconfiguration: false
  portieris:
    isEnabled: false
    imagePullSecretName: "portieris-dummy-image-pull-secret"
  nsAdapter:
    external:
      port: 3005
    e2eTests:
      gatewayHost: "compass-gateway-xsuaa"
    prefix: /nsadapter
    path: /nsadapter/api/v1/notifications
    systemToTemplateMappings: '[{  "Name": "SAP S/4HANA On-Premise",  "SourceKey": ["type"],  "SourceValue": ["abapSys"]},{  "Name": "SAP S/4HANA On-Premise",  "SourceKey": ["type"],  "SourceValue": ["nonSAPsys"]},{  "Name": "SAP S/4HANA On-Premise",  "SourceKey": ["type"],  "SourceValue": ["hana"]}]'
    secret:
      name: nsadapter-secret
      subaccountKey: subaccount
      local:
        subaccountValue: subaccount
    authSecret:
      name: "compass-external-services-mock-oauth-credentials"
      clientIdKey: client-id
      clientSecretKey: client-secret
      tokenUrlKey: url
      instanceUrlKey: url
      certKey: cert
      keyKey: key
    registerPath: "/register"
    tokenPath: "/secured/oauth/token"
    createClonePattern: '{"key": "%s"}'
    createBindingPattern: '{}'
    useClone: "false"
    authentication:
      jwksEndpoint: http://ory-stack-oathkeeper-api.ory.svc.cluster.local:4456/.well-known/jwks.json
  director:
    host: compass-director.compass-system.svc.cluster.local
    formationMappingAsyncStatusApi:
      pathPrefix: "/v1/businessIntegrations"
      formationAssignmentPath: "/{ucl-formation-id}/assignments/{ucl-assignment-id}/status"
      formationAssignmentResetPath: "/{ucl-formation-id}/assignments/{ucl-assignment-id}/status/reset"
      formationPath: "/{ucl-formation-id}/status"
    prefix: /director
    graphql:
      external:
        port: 3000
    tls:
      secure:
        internal:
          host: compass-director-internal
    validator:
      port: 8080
    metrics:
      port: 3003
      enableGraphqlOperationInstrumentation: true
    operations:
      port: 3002
      path: "/operation"
      lastOperationPath: "/last_operation"
    info:
      path: "/v1/info"
    subscription:
      subscriptionProviderLabelKey: "subscriptionProviderId"
      subscriptionLabelKey: "subscription"
      tokenPrefix: "sb-"
    selfRegister:
      secrets:
        instancesCreds:
          name: "region-instances-credentials"
          key: "keyConfig"
          path: "/tmp"
        saasAppNameCfg:
          name: "saas-app-names"
          key: "appNameConfig"
          path: "/tmp/appNameConfig"
      clientIdPath: "clientId"
      clientSecretPath: "clientSecret"
      urlPath: "url"
      tokenUrlPath: "tokenUrl"
      clientCertPath: "clientCert"
      clientKeyPath: "clientKey"
      local:
        templateMappings:
          clientIDMapping: '{{ printf "\"%s\":\"client_id\"" .Values.global.director.selfRegister.clientIdPath }}'
          clientSecretMapping: '{{ printf "\"%s\":\"client_secret\"" .Values.global.director.selfRegister.clientSecretPath }}'
          urlMapping: '{{ printf "\"%s\":\"http://compass-external-services-mock.%s.svc.cluster.local:%s\"" .Values.global.director.selfRegister.urlPath .Release.Namespace (.Values.service.port | toString) }}'
          tokenURLMapping: '{{ printf "\"%s\":\"https://%s.%s:%s\"" .Values.global.director.selfRegister.tokenUrlPath .Values.global.externalServicesMock.certSecuredHost .Values.global.ingress.domainName (.Values.service.certPort | toString) }}'
          x509CertificateMapping: '{{ printf "\"%s\":\"%s\"" .Values.global.director.selfRegister.clientCertPath .Values.global.connector.caCertificate }}'
          x509KeyMapping: '{{ printf "\"%s\":\"%s\"" .Values.global.director.selfRegister.clientKeyPath .Values.global.connector.caKey }}'
      oauthTokenPath: "/cert/token"
      oauthMode: "oauth-mtls"
      label: "selfRegLabel"
      labelValuePrefix: "self-reg-prefix-"
      responseKey: "self-reg-key"
      path: "/external-api/self-reg"
      nameQueryParam: "name"
      tenantQueryParam: "tenant"
      requestBodyPattern: '{"key": "%s"}'
      saasAppNameLabelKey: "CMPSaaSAppName"
      saasAppNamePath: "localSaaSAppNamePath"
    clientIDHeaderKey: client_user
    suggestTokenHeaderKey: suggest_token
    runtimeTypeLabelKey: "runtimeType"
    applicationTypeLabelKey: "applicationType"
    globalSubaccountIDLabelKey: "global_subaccount_id"
    kymaRuntimeTypeLabelValue: "kyma"
    kymaApplicationNamespaceValue: "sap.kyma"
    destinationCreator:
      correlationIDsKey: "correlationIds"
      destinationAPI:
        baseURL: "http://compass-external-services-mock.compass-system.svc.cluster.local:8081"
        path: "/regions/{region}/subaccounts/{subaccountId}/destinations"
        instanceLevelPath: "/regions/{region}/subaccounts/{subaccountId}/instances/{instanceId}/destinations"
        regionParam: "region"
        instanceIDParam: "instanceId"
        subaccountIDParam: "subaccountId"
        nameParam: "destinationName"
      certificateAPI:
        baseURL: "http://compass-external-services-mock.compass-system.svc.cluster.local:8081"
        path: "/regions/{region}/subaccounts/{subaccountId}/certificates"
        instanceLevelPath: "/regions/{region}/subaccounts/{subaccountId}/instances/{instanceId}/certificates"
        regionParam: "region"
        instanceIDParam: "instanceId"
        subaccountIDParam: "subaccountId"
        nameParam: "certificateName"
        fileNameKey: "fileName"
        commonNameKey: "commonName"
        certChainKey: "certificateChain"
    fetchTenantEndpoint: '{{ printf "https://%s.%s%s/v1/fetch" .Values.global.gateway.tls.secure.internal.host .Values.global.ingress.domainName .Values.global.tenantFetcher.prefix }}'
    ordWebhookMappings: '[{ "ProxyURL": "http://compass-external-services-mock.compass-system.svc.cluster.local:8090/proxy", "ProxyHeaderTemplate": "{\"target_host\": \"{{.Application.BaseURL}}\" }", "OrdUrlPath": "/sap/bc/http/sap/ord_configuration", "SubdomainSuffix": "-api", "Type": "SAP Proxy Template" }]'
    tenantMappingsPath: "/tmp/tenantMappingsConfig"
    tenantMappingsKey: "tenant-mapping-config.json"
    tenantMappings:
      SYNC:
        v1.0:
          - type: CONFIGURATION_CHANGED
            mode: SYNC
            urlTemplate: '{"path":"%s/v1/tenant-mappings/{{.RuntimeContext.Value}}","method":"PATCH"}'
            inputTemplate: '{"context":{ {{ if .CustomerTenantContext.AccountID }}"btp": {"uclFormationId":"{{.FormationID}}","globalAccountId":"{{.CustomerTenantContext.AccountID}}","crmId":"{{.CustomerTenantContext.CustomerID}}"} {{ else }}"atom": {"uclFormationId":"{{.FormationID}}","path":"{{.CustomerTenantContext.Path}}","crmId":"{{.CustomerTenantContext.CustomerID}}"} {{ end }} },"items": [ {"uclAssignmentId":"{{ .Assignment.ID }}","operation":"{{.Operation}}","deploymentRegion":"{{if .Application.Labels.region }}{{.Application.Labels.region}}{{ else }}{{.ApplicationTemplate.Labels.region}}{{end }}","applicationNamespace":"{{ if .Application.ApplicationNamespace }}{{.Application.ApplicationNamespace}}{{else }}{{.ApplicationTemplate.ApplicationNamespace}}{{ end }}","applicationTenantId":"{{.Application.LocalTenantID}}","uclSystemTenantId":"{{.Application.ID}}",{{ if .ApplicationTemplate.Labels.parameters }}"parameters": {{.ApplicationTemplate.Labels.parameters}},{{ end }}"configuration": {{.ReverseAssignment.Value}} } ] }'
            headerTemplate: '{"Content-Type": ["application/json"]}'
            outputTemplate: '{"error":"{{.Body.error}}","success_status_code": 200}'
          - type: APPLICATION_TENANT_MAPPING
            mode: SYNC
            urlTemplate: '{"path":"%s/v1/tenant-mappings/{{.TargetApplication.LocalTenantID}}","method":"PATCH"}'
            inputTemplate: '{"context": { {{ if .CustomerTenantContext.AccountID }}"btp":{"uclFormationId":"{{.FormationID}}","globalAccountId":"{{.CustomerTenantContext.AccountID}}","crmId":"{{.CustomerTenantContext.CustomerID}}"} {{ else }}"atom": {"uclFormationId":"{{.FormationID}}","path":"{{.CustomerTenantContext.Path}}","crmId":"{{.CustomerTenantContext.CustomerID}}"} {{ end }} },"items": [ {"uclAssignmentId":"{{ .Assignment.ID }}","operation":"{{.Operation}}","deploymentRegion":"{{if .SourceApplication.Labels.region }}{{.SourceApplication.Labels.region}}{{else }}{{.SourceApplicationTemplate.Labels.region}}{{ end }}","applicationNamespace":"{{if .SourceApplication.ApplicationNamespace }}{{.SourceApplication.ApplicationNamespace}}{{else }}{{.SourceApplicationTemplate.ApplicationNamespace}}{{ end }}","applicationTenantId":"{{.SourceApplication.LocalTenantID}}","uclSystemTenantId":"{{.SourceApplication.ID}}",{{ if .SourceApplicationTemplate.Labels.parameters }}"parameters": {{.SourceApplicationTemplate.Labels.parameters}},{{ end }}"configuration": {{.ReverseAssignment.Value}} } ]}'
            headerTemplate: '{"Content-Type": ["application/json"]}'
            outputTemplate: '{"error":"{{.Body.error}}","success_status_code": 200}'
        configuration_changed:v1.0:
          - type: CONFIGURATION_CHANGED
            mode: SYNC
            urlTemplate: '{"path":"%s/v1/tenant-mappings/{{.RuntimeContext.Value}}","method":"PATCH"}'
            inputTemplate: '{"context":{ {{ if .CustomerTenantContext.AccountID }}"btp": {"uclFormationId":"{{.FormationID}}","globalAccountId":"{{.CustomerTenantContext.AccountID}}","crmId":"{{.CustomerTenantContext.CustomerID}}"} {{ else }}"atom": {"uclFormationId":"{{.FormationID}}","path":"{{.CustomerTenantContext.Path}}","crmId":"{{.CustomerTenantContext.CustomerID}}"} {{ end }} },"items": [ {"uclAssignmentId":"{{ .Assignment.ID }}","operation":"{{.Operation}}","deploymentRegion":"{{if .Application.Labels.region }}{{.Application.Labels.region}}{{ else }}{{.ApplicationTemplate.Labels.region}}{{end }}","applicationNamespace":"{{ if .Application.ApplicationNamespace }}{{.Application.ApplicationNamespace}}{{else }}{{.ApplicationTemplate.ApplicationNamespace}}{{ end }}","applicationTenantId":"{{.Application.LocalTenantID}}","uclSystemTenantId":"{{.Application.ID}}",{{ if .ApplicationTemplate.Labels.parameters }}"parameters": {{.ApplicationTemplate.Labels.parameters}},{{ end }}"configuration": {{.ReverseAssignment.Value}} } ] }'
            headerTemplate: '{"Content-Type": ["application/json"]}'
            outputTemplate: '{"error":"{{.Body.error}}","success_status_code": 200}'
        application_tenant_mapping:v1.0:
          - type: APPLICATION_TENANT_MAPPING
            mode: SYNC
            urlTemplate: '{"path":"%s/v1/tenant-mappings/{{.TargetApplication.LocalTenantID}}","method":"PATCH"}'
            inputTemplate: '{"context": { {{ if .CustomerTenantContext.AccountID }}"btp":{"uclFormationId":"{{.FormationID}}","globalAccountId":"{{.CustomerTenantContext.AccountID}}","crmId":"{{.CustomerTenantContext.CustomerID}}"} {{ else }}"atom": {"uclFormationId":"{{.FormationID}}","path":"{{.CustomerTenantContext.Path}}","crmId":"{{.CustomerTenantContext.CustomerID}}"} {{ end }} },"items": [ {"uclAssignmentId":"{{ .Assignment.ID }}","operation":"{{.Operation}}","deploymentRegion":"{{if .SourceApplication.Labels.region }}{{.SourceApplication.Labels.region}}{{else }}{{.SourceApplicationTemplate.Labels.region}}{{ end }}","applicationNamespace":"{{if .SourceApplication.ApplicationNamespace }}{{.SourceApplication.ApplicationNamespace}}{{else }}{{.SourceApplicationTemplate.ApplicationNamespace}}{{ end }}","applicationTenantId":"{{.SourceApplication.LocalTenantID}}","uclSystemTenantId":"{{.SourceApplication.ID}}",{{ if .SourceApplicationTemplate.Labels.parameters }}"parameters": {{.SourceApplicationTemplate.Labels.parameters}},{{ end }}"configuration": {{.ReverseAssignment.Value}} } ]}'
            headerTemplate: '{"Content-Type": ["application/json"]}'
            outputTemplate: '{"error":"{{.Body.error}}","success_status_code": 200}'
        application_tenant_mapping:v1.1:
          - type: APPLICATION_TENANT_MAPPING
            mode: SYNC
            urlTemplate: '{"path":"%s/v1/tenant-mappings/{{.TargetApplication.LocalTenantID}}","method":"PATCH"}'
            inputTemplate: '{"context": { {{ if .CustomerTenantContext.AccountID }}"btp":{"uclFormationId":"{{.FormationID}}","globalAccountId":"{{.CustomerTenantContext.AccountID}}","crmId":"{{.CustomerTenantContext.CustomerID}}"} {{ else }}"atom": {"uclFormationId":"{{.FormationID}}","path":"{{.CustomerTenantContext.Path}}","crmId":"{{.CustomerTenantContext.CustomerID}}"} {{ end }} },"receiverTenant": {"deploymentRegion":"{{ if .TargetApplication.Labels.region}}{{.TargetApplication.Labels.region}}{{ else }}{{.TargetApplicationTemplate.Labels.region}}{{end }}","applicationNamespace":"{{ if .TargetApplication.ApplicationNamespace}}{{.TargetApplication.ApplicationNamespace}}{{ else }}{{.TargetApplicationTemplate.ApplicationNamespace}}{{end }}","applicationUrl":"{{ .TargetApplication.BaseURL }}","applicationTenantId":"{{.TargetApplication.LocalTenantID }}","uclSystemTenantId":"{{ .TargetApplication.ID}}", {{ if .TargetApplicationTemplate.Labels.parameters }}"parameters": {{.TargetApplicationTemplate.Labels.parameters}}{{ end }} },"assignedTenants": [ {"uclAssignmentId":"{{ .Assignment.ID }}","operation":"{{.Operation}}","deploymentRegion":"{{if .SourceApplication.Labels.region }}{{.SourceApplication.Labels.region}}{{else }}{{.SourceApplicationTemplate.Labels.region}}{{ end }}","applicationNamespace":"{{if .SourceApplication.ApplicationNamespace }}{{.SourceApplication.ApplicationNamespace}}{{else }}{{.SourceApplicationTemplate.ApplicationNamespace}}{{ end }}","applicationUrl":"{{.SourceApplication.BaseURL }}","applicationTenantId":"{{.SourceApplication.LocalTenantID}}","uclSystemTenantId":"{{.SourceApplication.ID}}",{{ if .SourceApplicationTemplate.Labels.parameters }}"parameters": {{.SourceApplicationTemplate.Labels.parameters}},{{ end }}"configuration": {{.ReverseAssignment.Value}} } ]}'
            headerTemplate: '{"Content-Type": ["application/json"]}'
            outputTemplate: '{"error":"{{.Body.error}}","success_status_code": 200}'
      ASYNC_CALLBACK:
        v1.0:
          - type: CONFIGURATION_CHANGED
            mode: ASYNC_CALLBACK
            urlTemplate: '{"path":"%s/v1/tenant-mappings/{{.RuntimeContext.Value}}","method":"PATCH"}'
            inputTemplate: '{"context":{ {{ if .CustomerTenantContext.AccountID }}"btp": {"uclFormationId":"{{.FormationID}}","globalAccountId":"{{.CustomerTenantContext.AccountID}}","crmId":"{{.CustomerTenantContext.CustomerID}}"} {{ else }}"atom": {"uclFormationId":"{{.FormationID}}","path":"{{.CustomerTenantContext.Path}}","crmId":"{{.CustomerTenantContext.CustomerID}}"} {{ end }} },"items": [ {"uclAssignmentId":"{{ .Assignment.ID }}","operation":"{{.Operation}}","deploymentRegion":"{{if .Application.Labels.region }}{{.Application.Labels.region}}{{ else }}{{.ApplicationTemplate.Labels.region}}{{end }}","applicationNamespace":"{{ if .Application.ApplicationNamespace }}{{.Application.ApplicationNamespace}}{{else }}{{.ApplicationTemplate.ApplicationNamespace}}{{ end }}","applicationTenantId":"{{.Application.LocalTenantID}}","uclSystemTenantId":"{{.Application.ID}}",{{ if .ApplicationTemplate.Labels.parameters }}"parameters": {{.ApplicationTemplate.Labels.parameters}},{{ end }}"configuration": {{.ReverseAssignment.Value}} } ] }'
            headerTemplate: '{"Content-Type": ["application/json"],"Location": ["%s/v1/businessIntegrations/{{.FormationID}}/assignments/{{.Assignment.ID}}/status"]}'
            outputTemplate: '{"error":"{{.Body.error}}","success_status_code": 202}'
          - type: APPLICATION_TENANT_MAPPING
            mode: ASYNC_CALLBACK
            urlTemplate: '{"path":"%s/v1/tenant-mappings/{{.TargetApplication.LocalTenantID}}","method":"PATCH"}'
            inputTemplate: '{"context": { {{ if .CustomerTenantContext.AccountID }}"btp":{"uclFormationId":"{{.FormationID}}","globalAccountId":"{{.CustomerTenantContext.AccountID}}","crmId":"{{.CustomerTenantContext.CustomerID}}"} {{ else }}"atom": {"uclFormationId":"{{.FormationID}}","path":"{{.CustomerTenantContext.Path}}","crmId":"{{.CustomerTenantContext.CustomerID}}"} {{ end }} },"items": [ {"uclAssignmentId":"{{ .Assignment.ID }}","operation":"{{.Operation}}","deploymentRegion":"{{if .SourceApplication.Labels.region }}{{.SourceApplication.Labels.region}}{{else }}{{.SourceApplicationTemplate.Labels.region}}{{ end }}","applicationNamespace":"{{if .SourceApplication.ApplicationNamespace }}{{.SourceApplication.ApplicationNamespace}}{{else }}{{.SourceApplicationTemplate.ApplicationNamespace}}{{ end }}","applicationTenantId":"{{.SourceApplication.LocalTenantID}}","uclSystemTenantId":"{{.SourceApplication.ID}}",{{ if .SourceApplicationTemplate.Labels.parameters }}"parameters": {{.SourceApplicationTemplate.Labels.parameters}},{{ end }}"configuration": {{.ReverseAssignment.Value}} } ]}'
            headerTemplate: '{"Content-Type": ["application/json"],"Location": ["%s/v1/businessIntegrations/{{.FormationID}}/assignments/{{.Assignment.ID}}/status"]}'
            outputTemplate: '{"error":"{{.Body.error}}","success_status_code": 202}'
        configuration_changed:v1.0:
          - type: CONFIGURATION_CHANGED
            mode: ASYNC_CALLBACK
            urlTemplate: '{"path":"%s/v1/tenant-mappings/{{.RuntimeContext.Value}}","method":"PATCH"}'
            inputTemplate: '{"context":{ {{ if .CustomerTenantContext.AccountID }}"btp": {"uclFormationId":"{{.FormationID}}","globalAccountId":"{{.CustomerTenantContext.AccountID}}","crmId":"{{.CustomerTenantContext.CustomerID}}"} {{ else }}"atom": {"uclFormationId":"{{.FormationID}}","path":"{{.CustomerTenantContext.Path}}","crmId":"{{.CustomerTenantContext.CustomerID}}"} {{ end }} },"items": [ {"uclAssignmentId":"{{ .Assignment.ID }}","operation":"{{.Operation}}","deploymentRegion":"{{if .Application.Labels.region }}{{.Application.Labels.region}}{{ else }}{{.ApplicationTemplate.Labels.region}}{{end }}","applicationNamespace":"{{ if .Application.ApplicationNamespace }}{{.Application.ApplicationNamespace}}{{else }}{{.ApplicationTemplate.ApplicationNamespace}}{{ end }}","applicationTenantId":"{{.Application.LocalTenantID}}","uclSystemTenantId":"{{.Application.ID}}",{{ if .ApplicationTemplate.Labels.parameters }}"parameters": {{.ApplicationTemplate.Labels.parameters}},{{ end }}"configuration": {{.ReverseAssignment.Value}} } ] }'
            headerTemplate: '{"Content-Type": ["application/json"],"Location": ["%s/v1/businessIntegrations/{{.FormationID}}/assignments/{{.Assignment.ID}}/status"]}'
            outputTemplate: '{"error":"{{.Body.error}}","success_status_code": 202}'
        application_tenant_mapping:v1.0:
          - type: APPLICATION_TENANT_MAPPING
            mode: ASYNC_CALLBACK
            urlTemplate: '{"path":"%s/v1/tenant-mappings/{{.TargetApplication.LocalTenantID}}","method":"PATCH"}'
            inputTemplate: '{"context": { {{ if .CustomerTenantContext.AccountID }}"btp":{"uclFormationId":"{{.FormationID}}","globalAccountId":"{{.CustomerTenantContext.AccountID}}","crmId":"{{.CustomerTenantContext.CustomerID}}"} {{ else }}"atom": {"uclFormationId":"{{.FormationID}}","path":"{{.CustomerTenantContext.Path}}","crmId":"{{.CustomerTenantContext.CustomerID}}"} {{ end }} },"items": [ {"uclAssignmentId":"{{ .Assignment.ID }}","operation":"{{.Operation}}","deploymentRegion":"{{if .SourceApplication.Labels.region }}{{.SourceApplication.Labels.region}}{{else }}{{.SourceApplicationTemplate.Labels.region}}{{ end }}","applicationNamespace":"{{if .SourceApplication.ApplicationNamespace }}{{.SourceApplication.ApplicationNamespace}}{{else }}{{.SourceApplicationTemplate.ApplicationNamespace}}{{ end }}","applicationTenantId":"{{.SourceApplication.LocalTenantID}}","uclSystemTenantId":"{{.SourceApplication.ID}}",{{ if .SourceApplicationTemplate.Labels.parameters }}"parameters": {{.SourceApplicationTemplate.Labels.parameters}},{{ end }}"configuration": {{.ReverseAssignment.Value}} } ]}'
            headerTemplate: '{"Content-Type": ["application/json"],"Location": ["%s/v1/businessIntegrations/{{.FormationID}}/assignments/{{.Assignment.ID}}/status"]}'
            outputTemplate: '{"error":"{{.Body.error}}","success_status_code": 202}'
        application_tenant_mapping:v1.1:
          - type: APPLICATION_TENANT_MAPPING
            mode: ASYNC_CALLBACK
            urlTemplate: '{"path":"%s/v1/tenant-mappings/{{.TargetApplication.LocalTenantID}}","method":"PATCH"}'
            inputTemplate: '{"context": { {{ if .CustomerTenantContext.AccountID }}"btp":{"uclFormationId":"{{.FormationID}}","globalAccountId":"{{.CustomerTenantContext.AccountID}}","crmId":"{{.CustomerTenantContext.CustomerID}}"} {{ else }}"atom": {"uclFormationId":"{{.FormationID}}","path":"{{.CustomerTenantContext.Path}}","crmId":"{{.CustomerTenantContext.CustomerID}}"} {{ end }} },"receiverTenant": {"deploymentRegion":"{{ if .TargetApplication.Labels.region}}{{.TargetApplication.Labels.region}}{{ else }}{{.TargetApplicationTemplate.Labels.region}}{{end }}","applicationNamespace":"{{ if .TargetApplication.ApplicationNamespace}}{{.TargetApplication.ApplicationNamespace}}{{ else }}{{.TargetApplicationTemplate.ApplicationNamespace}}{{end }}","applicationUrl":"{{ .TargetApplication.BaseURL }}","applicationTenantId":"{{.TargetApplication.LocalTenantID }}","uclSystemTenantId":"{{ .TargetApplication.ID}}", {{ if .TargetApplicationTemplate.Labels.parameters }}"parameters": {{.TargetApplicationTemplate.Labels.parameters}}{{ end }} },"assignedTenants": [ {"uclAssignmentId":"{{ .Assignment.ID }}","operation":"{{.Operation}}","deploymentRegion":"{{if .SourceApplication.Labels.region }}{{.SourceApplication.Labels.region}}{{else }}{{.SourceApplicationTemplate.Labels.region}}{{ end }}","applicationNamespace":"{{if .SourceApplication.ApplicationNamespace }}{{.SourceApplication.ApplicationNamespace}}{{else }}{{.SourceApplicationTemplate.ApplicationNamespace}}{{ end }}","applicationUrl":"{{.SourceApplication.BaseURL }}","applicationTenantId":"{{.SourceApplication.LocalTenantID}}","uclSystemTenantId":"{{.SourceApplication.ID}}",{{ if .SourceApplicationTemplate.Labels.parameters }}"parameters": {{.SourceApplicationTemplate.Labels.parameters}},{{ end }}"configuration": {{.ReverseAssignment.Value}} } ]}'
            headerTemplate: '{"Content-Type": ["application/json"],"Location": ["%s/v1/businessIntegrations/{{.FormationID}}/assignments/{{.Assignment.ID}}/status"]}'
            outputTemplate: '{"error":"{{.Body.error}}","success_status_code": 202}'
    authentication:
      jwksEndpoint: http://ory-stack-oathkeeper-api.ory.svc.cluster.local:4456/.well-known/jwks.json
      oauth2:
        url: http://ory-stack-hydra-admin.ory.svc.cluster.local:4445
  auditlog:
    configMapName: "compass-gateway-auditlog-config"
    protocol: HTTP
    tlsOrigination: false
    host: compass-external-services-mock.compass-system.svc.cluster.local
    port: 8080
    mtlsTokenPath: "/cert/token"
    standardTokenPath: "/secured/oauth/token"
    skipSSLValidation: false
    secret:
      name: "compass-gateway-auditlog-secret"
      urlKey: url
      clientIdKey: client-id
      clientSecretKey: client-secret
      clientCertKey: client-cert
      clientKeyKey: client-key
  log:
    format: "text"
    formatJson: "json"
  tenantConfig:
    useDefaultTenants: true
    dbPool:
      maxOpenConnections: 1
      maxIdleConnections: 1
  connector:
    prefix: /connector
    graphql:
      external:
        port: 3000
    validator:
      port: 8080
    # If secrets do not exist they will be created
    secrets:
      ca:
        name: compass-connector-app-ca
        namespace: compass-system
        certificateKey: ca.crt
        keyKey: ca.key
      rootCA:
        namespace: istio-system # For Ingress Gateway to work properly the namespace needs to be istio-system
        # In order for istio mTLS to work we should have two different secrets one containing the server certificate (let’s say X) and one used for validation of the client’s certificates.
        # The second one should be our root certificate and istio wants it to be named X-cacert. (-cacert suffix).
        # This is the reason for the confusing name of our root certificate. https://preliminary.istio.io/v1.6/docs/tasks/traffic-management/ingress/secure-ingress/#configure-a-mutual-tls-ingress-gateway
        cacert: compass-gateway-mtls-certs-cacert # For cert-rotation the cacert should be in different secret
        certificateKey: cacert
    revocation:
      configmap:
        name: revocations-config
        namespace: "{{ .Release.Namespace }}"
    # If key and certificate are not provided they will be generated
    caKey: ""
    caCertificate: ""
  system_broker:
    enabled: false
    port: 5001
    prefix: /broker
    tokenProviderFromHeader:
      forwardHeaders: Authorization
    tokenProviderFromSecret:
      enabled: false
      secrets:
        integrationSystemCredentials:
          name: compass-system-broker-credentials
          namespace: compass-system
    testNamespace: kyma-system
  gateway:
    port: 3000
    tls:
      host: compass-gateway
      adapterHost: compass-ns-adapter
      secure:
        internal:
          host: compass-gateway-internal
        oauth:
          host: compass-gateway-auth-oauth
    mtls:
      manageCerts: false
      host: compass-gateway-mtls
      certSecret: compass-gateway-mtls-certs
      external:
        host: compass-gateway-sap-mtls
        certSecret: compass-gateway-mtls-certs # Use connector's root CA as root CA by default. This should be overridden for productive deployments.
    headers:
      rateLimit: X-Flow-Identity
      request:
        remove:
          - "Client-Id-From-Token"
          - "Client-Id-From-Certificate"
          - "Client-Certificate-Hash"
          - "Certificate-Data"
  hydrator:
    host: compass-hydrator.compass-system.svc.cluster.local
    port: 3000
    prefix: /hydrators
    certSubjectMappingResyncInterval: "3s"
    subjectConsumerMappingConfig: '[{"consumer_type": "Super Admin", "tenant_access_levels": ["customer", "account","subaccount", "global", "organization", "folder", "resource-group", "cost-object"], "subject": "C=DE, L=local, O=SAP SE, OU=Region, OU=SAP Cloud Platform Clients, OU=f8075207-1478-4a80-bd26-24a4785a2bfd, CN=compass"}, {"consumer_type": "Integration System", "tenant_access_levels": ["account","subaccount"], "subject": "C=DE, L=local, O=SAP SE, OU=Region, OU=SAP Cloud Platform Clients, OU=f8075207-1478-4a80-bd26-24a4785a2bfd, CN=integration-system-test"}, {"consumer_type": "Technical Client", "tenant_access_levels": ["global"], "subject": "C=DE, L=local, O=SAP SE, OU=SAP Cloud Platform Clients, OU=Region, OU=1f538f34-30bf-4d3d-aeaa-02e69eef84ae, CN=technical-client-test"}, {"consumer_type": "Instance Creator", "tenant_access_levels": ["global"], "subject": "C=DE, L=local, O=SAP SE, OU=SAP Cloud Platform Clients, OU=Region, OU=47b4575a-f102-414a-8398-2d973ad65f3a, CN=instance-creator"}]'
    certificateDataHeader: "Certificate-Data"
    consumerClaimsKeys:
      clientIDKey: "client_id"
      tenantIDKey: "tenantid"
      userNameKey: "user_name"
      subdomainKey: "subdomain"
    http:
      client:
        skipSSLValidation: false
    metrics:
      port: 3003
      enableClientInstrumentation: true
      censoredFlows: "JWT"
  iasAdapter:
    port: 8080
    apiRootPath: "/ias-adapter"
    readTimeout: 30s
    readHeaderTimeout: 30s
    writeTimeout: 30s
    idleTimeout: 30s
    tenantInfo:
      requestTimeout: 30s
      insecureSkipVerify: false
    ias:
      requestTimeout: 30s
      secret:
        name: "ias-adapter-cockpit"
        path: "/tmp"
        fileName: "ias-adapter-cockpit.yaml"
        clientCert: cert
        clientKey: key
        ca: ca
        manage: false
    postgres:
      connectTimeout: 30s
      requestTimeout: 30s
    authentication:
      jwksEndpoint: "http://ory-stack-oathkeeper-api.ory.svc.cluster.local:4456/.well-known/jwks.json"
  kymaAdapter:
    port: 8080
    apiRootPath: "/kyma-adapter"
    apiTenantMappingsEndpoint: "/v1/tenantMappings/{tenant-id}"
    tenantInfo:
      requestTimeout: 30s
    tenantMapping:
      type: CONFIGURATION_CHANGED
      mode: SYNC
      urlTemplate: '{"path":"%s/kyma-adapter/v1/tenantMappings/{{.Runtime.Labels.global_subaccount_id}}","method":"PATCH"}'
      inputTemplate: '{"context":{"platform":"{{if .CustomerTenantContext.AccountID}}btp{{else}}unified-services{{end}}","uclFormationId":"{{.FormationID}}","accountId":"{{if .CustomerTenantContext.AccountID}}{{.CustomerTenantContext.AccountID}}{{else}}{{.CustomerTenantContext.Path}}{{end}}","crmId":"{{.CustomerTenantContext.CustomerID}}","operation":"{{.Operation}}"},"assignedTenant":{"state":"{{.Assignment.State}}","uclAssignmentId":"{{.Assignment.ID}}","deploymentRegion":"{{if .Application.Labels.region}}{{.Application.Labels.region}}{{else}}{{.ApplicationTemplate.Labels.region}}{{end}}","applicationNamespace":"{{if .Application.ApplicationNamespace}}{{.Application.ApplicationNamespace}}{{else}}{{.ApplicationTemplate.ApplicationNamespace}}{{end}}","applicationUrl":"{{.Application.BaseURL}}","applicationTenantId":"{{.Application.LocalTenantID}}","uclSystemName":"{{.Application.Name}}","uclSystemTenantId":"{{.Application.ID}}",{{if .ApplicationTemplate.Labels.parameters}}"parameters":{{.ApplicationTemplate.Labels.parameters}},{{end}}"configuration":{{.ReverseAssignment.Value}}},"receiverTenant":{"ownerTenants": [{{ Join .Runtime.Tenant.Parents }}],"state":"{{.ReverseAssignment.State}}","uclAssignmentId":"{{.ReverseAssignment.ID}}","deploymentRegion":"{{if and .RuntimeContext .RuntimeContext.Labels.region}}{{.RuntimeContext.Labels.region}}{{else}}{{.Runtime.Labels.region}}{{end}}","applicationNamespace":"{{.Runtime.ApplicationNamespace}}","applicationTenantId":"{{if .RuntimeContext}}{{.RuntimeContext.Value}}{{else}}{{.Runtime.Labels.global_subaccount_id}}{{end}}","uclSystemTenantId":"{{if .RuntimeContext}}{{.RuntimeContext.ID}}{{else}}{{.Runtime.ID}}{{end}}",{{if .Runtime.Labels.parameters}}"parameters":{{.Runtime.Labels.parameters}},{{end}}"configuration":{{.Assignment.Value}}}}'
      headerTemplate: '{"Content-Type": ["application/json"]}'
      outputTemplate: '{"error":"{{.Body.error}}","state":"{{.Body.state}}","success_status_code": 200,"incomplete_status_code": 422}'
    authentication:
      jwksEndpoint: http://ory-stack-oathkeeper-api.ory.svc.cluster.local:4456/.well-known/jwks.json
  instanceCreator:
    port: 8080
    apiRootPath: "/instance-creator"
    tenantInfo:
      requestTimeout: 30s
    authentication:
      jwksEndpoint: http://ory-stack-oathkeeper-api.ory.svc.cluster.local:4456/.well-known/jwks.json
    client:
      timeout: 30s
    secrets:
      name: "regional-sm-instances-credentials"
      key: "keyConfig"
      path: "/tmp"
    clientIdPath: "clientid"
    smUrlPath: "sm_url"
    tokenURLPath: "certurl"
    appNamePath: "appName"
    certificatePath: "certificate"
    certificateKeyPath: "key"
    oauthTokenPath: "/oauth/token"
    ticker: 3s
    timeout: 300s
    local:
      templateMappings:
        clientIDMapping: '{{ printf "\"%s\":\"client_id\"" .Values.global.instanceCreator.clientIdPath }}'
        smUrlMapping: '{{ printf "\"%s\":\"http://compass-external-services-mock.%s.svc.cluster.local:%s\"" .Values.global.instanceCreator.smUrlPath .Release.Namespace (.Values.service.port | toString) }}'
        tokenURLMapping: '{{ printf "\"%s\":\"http://compass-external-services-mock.%s.svc.cluster.local:%s\"" .Values.global.instanceCreator.tokenURLPath .Release.Namespace (.Values.service.port | toString) }}'
        appNameMapping: '{{ printf "\"%s\":\"app_name\"" .Values.global.instanceCreator.appNamePath }}'
        certificateMapping: '{{ printf "\"%s\":\"%s\"" .Values.global.instanceCreator.certificatePath .Values.global.connector.caCertificate }}'
        certificateKeyMapping: '{{ printf "\"%s\":\"%s\"" .Values.global.instanceCreator.certificateKeyPath .Values.global.connector.caKey }}'
  defaultTenantMappingHandler:
    port: 8080
    apiRootPath: "/default-tenant-mapping-handler"
    apiTenantMappingsEndpoint: "/v1/tenantMappings/{tenant-id}"
    tenantInfo:
      requestTimeout: 30s
    authentication:
      jwksEndpoint: http://ory-stack-oathkeeper-api.ory.svc.cluster.local:4456/.well-known/jwks.json
  operations_controller:
    enabled: true
  connectivity_adapter:
    port: 8080
    tls:
      host: adapter-gateway
    mtls:
      host: adapter-gateway-mtls
  oathkeeperFilters:
    workloadLabel: oathkeeper
    namespace: ory
    tokenDataHeader: "Connector-Token"
    certificateDataHeader: "Certificate-Data"
  istio:
    discoveryMtlsGateway:
      name: "discovery-gateway"
      namespace: "compass-system"
      certSecretName: discovery-gateway-certs
      localCA: # the CA property and its nested fields are used only in local setup
        secretName: discovery-gateway-certs-cacert
        namespace: istio-system # For Ingress Gateway to work properly the namespace needs to be istio-system
        certificate: ""
        key: ""
    externalMtlsGateway:
      name: "compass-gateway-external-mtls"
      namespace: "compass-system"
    mtlsGateway:
      name: "compass-gateway-mtls"
      namespace: "compass-system"
    gateway:
      name: "kyma-gateway"
      namespace: "kyma-system"
    proxy:
      port: 15020
    namespace: istio-system
    ingressgateway:
      workloadLabel: istio-ingressgateway
      requestPayloadSizeLimit2MB: 2097152
      requestPayloadSizeLimit2MBLabel: "2MB"
      requestPayloadSizeLimit5MB: 5097152
      requestPayloadSizeLimit5MBLabel: "5MB"
      correlationHeaderRewriteFilter:
        expectedHeaders:
          - "x-request-id"
          - "x-correlation-id"
          - "x-correlationid"
          - "x-forrequest-id"
          - "x-vcap-request-id"
          - "x-broker-api-request-identity"
  kubernetes:
    serviceAccountTokenIssuer: https://kubernetes.default.svc.cluster.local
    serviceAccountTokenJWKS: https://kubernetes.default.svc.cluster.local/openid/v1/jwks
  ingress:
    domainName: "local.kyma.dev"
    discoveryDomain:
      name: "discovery.api.local"
      tlsCert: ""
      tlsKey: ""
  database:
    sqlProxyServiceAccount: "proxy-user@gcp-cmp.iam.gserviceaccount.com"
    manageSecrets: true
    embedded:
      enabled: true
      director:
        name: "postgres"
      ias_adapter:
        name: "postgres2"
      directorDBName: "postgres"
    managedGCP:
      serviceAccountKey: ""
      instanceConnectionName: ""
      director:
        name: ""
        user: ""
        password: ""
      iasAdapter:
        name: ""
        user: ""
        password: ""
      host: "localhost"
      hostPort: "5432"
      sslMode: ""
      #TODO remove below after migration to separate user will be done
      dbUser: ""
      dbPassword: ""
      directorDBName: ""
  oathkeeper:
    host: ory-stack-oathkeeper-proxy.ory.svc.cluster.local
    port: 4455
    timeout_ms: 120000
    ns_adapter_timeout_ms: 3600000
    idTokenConfig:
      claims: '{"scopes": "{{ print .Extra.scope }}","tenant": "{{ .Extra.tenant }}", "consumerID": "{{ print .Extra.consumerID}}", "consumerType": "{{ print .Extra.consumerType }}", "flow": "{{ print .Extra.flow }}", "onBehalfOf": "{{ print .Extra.onBehalfOf }}", "region": "{{ print .Extra.region }}", "tokenClientID": "{{ print .Extra.tokenClientID }}"}'
      internalClaims: '{"scopes": "application:read application:write application.webhooks:read application.application_template:read application_template.webhooks:read webhooks.auth:read runtime:write runtime:read tenant:read tenant:write tenant_subscription:write ory_internal fetch_tenant application_template:read destinations_sensitive_data:read destinations:sync ord_aggregator:sync system_fetcher:sync certificate_subject_mapping:read certificate_subject_mapping:write bundle_instance_auth:write bundle.instance_auths:read","tenant":"{ {{ if .Header.Tenant }} \"consumerTenant\":\"{{ print (index .Header.Tenant 0) }}\", {{ end }} \"externalTenant\":\"\"}", "consumerType": "Internal Component", "flow": "Internal"}'
    mutators:
      runtimeMappingService:
        config:
          api:
            url: http://compass-hydrator.compass-system.svc.cluster.local:3000/hydrators/runtime-mapping
            retry:
              give_up_after: 6s
              max_delay: 2000ms
      authenticationMappingServices:
        nsadapter:
          cfg:
            config:
              api:
                url: http://compass-hydrator.compass-system.svc.cluster.local:3000/hydrators/authn-mapping/nsadapter
                retry:
                  give_up_after: 6s
                  max_delay: 2000ms
          authenticator:
            enabled: false
            createRule: true
            gatewayHost: "compass-gateway-xsuaa"
            trusted_issuers: '[{"domain_url": "compass-system.svc.cluster.local:8080", "scope_prefixes": ["prefix."], "protocol": "http"}]'
            attributes: '{"uniqueAttribute": { "key": "ns-adapter-test", "value": "ns-adapter-flow" }, "tenants": [{ "key": "tenant" }], "identity": { "key": "identity" }, "clientid": { "key": "client_id" } }'
            path: /nsadapter/api/v1/notifications
            upstreamComponent: "compass-gateway"
            checkSuffix: true
        tenant-fetcher:
          cfg:
            config:
              api:
                url: http://compass-hydrator.compass-system.svc.cluster.local:3000/hydrators/authn-mapping/tenant-fetcher
                retry:
                  give_up_after: 6s
                  max_delay: 2000ms
          authenticator:
            enabled: false
            createRule: true
            gatewayHost: "compass-gateway"
            trusted_issuers: '[{"domain_url": "compass-system.svc.cluster.local:8080", "scope_prefixes": ["prefix."], "protocol": "http"}]'
            attributes: '{"uniqueAttribute": { "key": "test", "value": "tenant-fetcher" }, "tenants": [{ "key": "tenant" }], "identity": { "key": "identity" } }'
            path: /tenants/<.*>
            upstreamComponent: "compass-tenant-fetcher"
            checkSuffix: false
        subscriber:
          cfg:
            config:
              api:
                url: http://compass-hydrator.compass-system.svc.cluster.local:3000/hydrators/authn-mapping/subscriber
                retry:
                  give_up_after: 6s
                  max_delay: 2000ms
          authenticator:
            enabled: false
            createRule: false
            gatewayHost: "compass-gateway-sap-mtls"
            trusted_issuers: '[{"domain_url": "compass-system.svc.cluster.local:8080", "scope_prefixes": ["prefix."], "protocol": "http", "region": "eu-1"}]'
            attributes: '{"uniqueAttribute": { "key": "subsc-key-test", "value": "subscription-flow" }, "tenants": [{ "key": "tenant" }], "identity": { "key": "user_name" }, "clientid": { "key": "client_id" } }'
            path: /<.*>
            checkSuffix: false
        user-name-authenticator:
          cfg:
            config:
              api:
                url: http://compass-hydrator.compass-system.svc.cluster.local:3000/hydrators/authn-mapping/user-name-authenticator
                retry:
                  give_up_after: 6s
                  max_delay: 2000ms
          authenticator:
            enabled: false
            createRule: true
            gatewayHost: "compass-gateway-user-name"
            trusted_issuers: '[{"domain_url": "compass-system.svc.cluster.local:8080", "scope_prefixes": ["prefix.", "prefix2."], "protocol": "http", "region": "eu-1"}]'
            attributes: '{"uniqueAttribute": { "key": "unique-attr-authenticator-key", "value": "unique-attr-authenticator-value" }, "tenants": [{ "key": "ext_attr.subaccountid", "priority": 1 },{ "key": "ext_attr.globalaccountid", "priority": 2 }], "identity": { "key": "user_name" }, "clientid": { "key": "client_id" } }'
            path: "/director/graphql"
            upstreamComponent: "compass-gateway"
            checkSuffix: false
      tenantMappingService:
        config:
          api:
            url: http://compass-hydrator.compass-system.svc.cluster.local:3000/hydrators/tenant-mapping
            retry:
              give_up_after: 6s
              max_delay: 2000ms
      certificateResolverService:
        config:
          api:
            url: http://compass-hydrator.compass-system.svc.cluster.local:3000/hydrators/v1/certificate/data/resolve
            retry:
              give_up_after: 6s
              max_delay: 2000ms
      tokenResolverService:
        config:
          api:
            url: http://compass-hydrator.compass-system.svc.cluster.local:3000/hydrators/v1/tokens/resolve
            retry:
              give_up_after: 6s
              max_delay: 2000ms
  cockpit:
    auth:
      allowedConnectSrc: "https://*.ondemand.com"
      secretName: "cockpit-auth-secret"
      idpHost: ""
      clientID: ""
      scopes: "openid profile email"
      path: "/oauth2/certs"
  destinationFetcher:
    manageSecrets: true
    host: compass-destination-fetcher.compass-system.svc.cluster.local
    prefix: /destination-configuration
    port: 3000
    jobSchedule: 10s
    lease:
      lockname: destinationlease
    parallelTenants: 10
    tenantSyncTimeout: "5m"
    authentication:
      jwksEndpoint: "http://ory-stack-oathkeeper-api.ory.svc.cluster.local:4456/.well-known/jwks.json"
      appDestinationsSyncScope: "destinations:sync"
      appDetinationsSensitiveDataScope: "destinations_sensitive_data:read"
    server:
      tenantDestinationsEndpoint: "/v1/subaccountDestinations"
      tenantDestinationCertificatesEndpoint: "/v1/subaccountCertificates"
      tenantInstanceLevelDestinationCertificatesEndpoint: "/v1/instanceCertificates"
      sensitiveDataEndpoint: "/v1/destinations"
      findAPIEndpoint: "/local/v1/destinations" # used by external-services-mock in the destination creator flows; due to the fact that in ESM there are separate handlers for the two flows (dest-creator & dest-fetcher), we need different endpoints where each one of them can call the destination service find API
      sensitiveDataQueryParam: "name"
    request:
      skipSSLValidation: false
      retry_interval: "100ms"
      retry_attempts: 3
      goroutineLimit: 10
      requestTimeout: "5s"
      pageSize: 100
      oauthTokenPath: "/oauth/token"
    instance:
      clientIdPath: "clientid"
      clientSecretPath: "clientsecret"
      urlPath: "uri"
      tokenUrlPath: "certurl"
      clientCertPath: "certificate"
      clientKeyPath: "key"
    secretName: destination-region-instances
    dependenciesConfig:
      path: "/cfg/dependencies"
    oauthMode: "oauth-mtls"
  destinationRegionSecret:
    secretName: "destination-region-instances"
    fileName: "keyConfig"
    local:
      templateMappings:
        xsappMapping: '{{ printf "\"%s\":\"xsappname1\"" .Values.global.tenantFetcher.xsappNamePath }}'
        clientIDMapping: '{{ printf "\"%s\":\"client_id\"" .Values.global.destinationFetcher.instance.clientIdPath }}'
        clientSecretMapping: '{{ printf "\"%s\":\"client_secret\"" .Values.global.destinationFetcher.instance.clientSecretPath }}'
        urlMapping: '{{ printf "\"%s\":\"http://compass-external-services-mock.%s.svc.cluster.local:%s\"" .Values.global.destinationFetcher.instance.urlPath .Release.Namespace (.Values.service.port | toString) }}'
        tokenURLMapping: '{{ printf "\"%s\":\"https://%s.%s:%s\"" .Values.global.destinationFetcher.instance.tokenUrlPath .Values.global.externalServicesMock.certSecuredHost .Values.global.ingress.domainName (.Values.service.certPort | toString) }}'
        x509CertificateMapping: '{{ printf "\"%s\":\"%s\"" .Values.global.destinationFetcher.instance.clientCertPath .Values.global.connector.caCertificate }}'
        x509KeyMapping: '{{ printf "\"%s\":\"%s\"" .Values.global.destinationFetcher.instance.clientKeyPath .Values.global.connector.caKey }}'
  tenantFetcher:
    k8sSecret:
      manageSecrets: true
      name: "tenant-fetcher-secret"
      namespace: "compass-system"
      key: "keyConfig"
      path: "/tmp"
    host: compass-tenant-fetcher.compass-system.svc.cluster.local
    prefix: /tenants
    port: 3000
    xsappNamePath: "xsappname"
    omitDependenciesParamName: ""
    omitDependenciesParamValue: ""
    requiredAuthScope: Callback
    fetchTenantAuthScope: fetch_tenant
    authentication:
      jwksEndpoint: "http://ory-stack-oathkeeper-api.ory.svc.cluster.local:4456/.well-known/jwks.json"
    tenantProvider:
      tenantIdProperty: "tenantId"
      customerIdProperty: "customerId"
      subaccountTenantIdProperty: "subaccountTenantId"
      subdomainProperty: "subdomain"
      licenseTypeProperty: "licenseType"
      name: "provider"
      subscriptionProviderIdProperty: "subscriptionProviderIdProperty"
      providerSubaccountIdProperty: "providerSubaccountIdProperty"
      consumerTenantIdProperty: "consumerTenantIdProperty"
      subscriptionProviderAppNameProperty: "subscriptionProviderAppNameProperty"
      subscriptionIDProperty: "subscriptionGUID"
      dependentServiceInstancesInfoProperty: "dependentServiceInstancesInfo"
      dependentServiceInstancesInfoAppIdProperty: "appId"
      dependentServiceInstancesInfoAppNameProperty: "appName"
      dependentServiceInstancesInfoProviderSubaccountIdProperty: "providerSubaccountId"
    server:
      fetchTenantWithParentEndpoint: "/v1/fetch/{parentTenantId}/{tenantId}"
      fetchTenantWithoutParentEndpoint: "/v1/fetch/{tenantId}"
      regionalHandlerEndpoint: "/v1/regional/{region}/callback/{tenantId}"
      dependenciesEndpoint: "/v1/regional/{region}/dependencies"
      tenantPathParam: "tenantId"
      regionPathParam: "region"
    dependenciesConfig:
      path: "/cfg/dependencies"
    local:
      templateMappings:
        xsappMapping: '{{ printf "\"%s\":\"xsappname1\"" .Values.global.tenantFetcher.xsappNamePath }}'
    containerName: "tenant-fetcher"
  externalCertConfiguration:
    issuerLocality: "local,local2" # In local setup we have manually created connector CA certificate with 'local' Locality property
    subjectPattern: "/C=DE/O=SAP SE/OU=SAP Cloud Platform Clients/OU=Region/OU=%s/L=%s/CN=%s"
    technicalClientSubjectPattern: "/C=DE/O=SAP SE/OU=SAP Cloud Platform Clients/OU=Region/OU=%s/L=%s/CN=%s"
    ouCertSubaccountID: "f8075207-1478-4a80-bd26-24a4785a2bfd"
    commonName: "compass"
    locality: "local"
    certSvcApiPath: "/cert"
    tokenPath: "/cert/token"
    secrets:
      externalCertSvcSecret:
        manage: false
        name: "cert-svc-secret"
        clientIdKey: client-id
        clientSecretKey: client-secret
        oauthUrlKey: url
        csrEndpointKey: csr-endpoint
        clientCert: client-cert
        clientKey: client-key
        skipSSLValidationFlag: "-k"
      externalClientCertSecret:
        name: "external-client-certificate"
        namespace: compass-system
        certKey: tls.crt
        keyKey: tls.key
      publicPrivateKeysSecret:
        name: "system-fetcher-external-keys"
        namespace: compass-system
        dataKey: data
        manage: false
    rotationCronjob:
      name: "external-certificate-rotation"
      schedule: "*/1 * * * *" # Executes every minute
      certValidity: "7"
      clientCertRetryAttempts: "8"
      containerName: "certificate-rotation"
    preInstallJob:
      enabled: false
      name: "external-certificate-pre-install"
      certValidity: "7"
      clientCertRetryAttempts: "8"
  extSvcCertConfiguration:
    issuerLocality: "local,local2" # In local setup we have manually created connector CA certificate with 'local' Locality property
    subjectPattern: "/C=DE/O=SAP SE/OU=SAP Cloud Platform Clients/OU=Region/OU=%s/L=%s/CN=%s"
    ouCertSubaccountID: "f8075207-1478-4a80-bd26-24a4785a2bfd"
    commonName: "compass"
    locality: "local"
    certSvcApiPath: "/cert"
    tokenPath: "/cert/token"
    secrets:
      extSvcCertSvcSecret:
        manage: false
        name: "ext-svc-cert-svc-secret"
        clientIdKey: client-id
        clientSecretKey: client-secret
        oauthUrlKey: url
        csrEndpointKey: csr-endpoint
        clientCert: client-cert
        clientKey: client-key
        skipSSLValidationFlag: "-k"
      extSvcClientCertSecret:
        name: "ext-svc-client-certificate"
        namespace: compass-system
        certKey: tls.crt
        keyKey: tls.key
    rotationCronjob:
      name: "ext-svc-certificate-rotation"
      schedule: "*/1 * * * *" # Executes every minute
      certValidity: "7"
      clientCertRetryAttempts: "8"
      containerName: "ext-svc-certificate-rotation"
    preInstallJob:
      enabled: false
      name: "ext-svc-certificate-pre-install"
      certValidity: "7"
      clientCertRetryAttempts: "8"
  ordService:
    host: compass-ord-service.compass-system.svc.cluster.local
    prefix: /open-resource-discovery-service/v0
    docsPrefix: /open-resource-discovery-docs
    staticPrefix: /open-resource-discovery-static/v0
    port: 3000
    defaultResponseType: "xml"
    userContextHeader: "user_context"
    authTokenPath: "/var/run/secrets/kubernetes.io/serviceaccount/token"
    skipSSLValidation: false
  ordAggregator:
    port: 3000
    prefix: /ord-aggregator
    aggregateEndpoint: /aggregate
    name: ord-aggregator
    client:
      timeout: "30s"
    lease:
      lockname: aggregatorlease
    authentication:
      jwksEndpoint: "http://ory-stack-oathkeeper-api.ory.svc.cluster.local:4456/.well-known/jwks.json"
    http:
      client:
        skipSSLValidation: false
      retry:
        attempts: 3
        delay: 100ms
    dbPool:
      maxOpenConnections: 2
      maxIdleConnections: 2
    globalRegistryUrl: http://compass-external-services-mock.compass-system.svc.cluster.local:8087/.well-known/open-resource-discovery
    maxParallelDocumentsPerApplication: 10
    maxParallelSpecificationProcessors: 100
    containerName: "ord-aggregator"
    tenantMappingConfiguration: '{}'
    parallelOperationProcessors: 10
    priorityQueueLimit: 10
    rescheduleJobInterval: 24h
    reschedulePeriod: 168h
    rescheduleHangedJobInterval: 1h
    rescheduleHangedPeriod: 1h
    maintainOperationsJobInterval: 60m
    operationProcessorsQuietPeriod: 5s
  systemFetcher:
    syncGlobalAccountTenants: true
    name: "system-fetcher"
    port: 3000
    prefix: /system-fetcher
    job:
      schedulePeriod: 60m
      isSchedulable: true
    lease:
      lockname: systemfetcherlease
    authentication:
      jwksEndpoint: "http://ory-stack-oathkeeper-api.ory.svc.cluster.local:4456/.well-known/jwks.json"
    manageSecrets: true
    # enableSystemDeletion - whether systems in deleted state should be deleted from director database
    enableSystemDeletion: true
    # fetchParallelism - shows how many http calls will be made in parallel to fetch systems
    fetchParallellism: 30
    # queueSize - shows how many system fetches (individual requests may fetch more than 1 system)
    # can be put in the queue for processing before blocking. It is best for the queue to be about 2 times bigger than the parallellism
    queueSize: 100
    # fetchRequestTimeout - shows the timeout to wait for oauth token and for fetching systems (in one request) separately
    fetchRequestTimeout: "30s"
    # directorRequestTimeout - graphql requests timeout to director
    directorRequestTimeout: "30s"
    dbPool:
      maxOpenConnections: 20
      maxIdleConnections: 2
    # systemsAPIEndpoint - endpoint of the service to fetch systems from
    systemsAPIEndpoint: ""
    # systemsAPIFilterCriteria - criteria for fetching systems
    systemsAPIFilterCriteria: ""
    appTemplatesProductLabel: "systemRole"
    systemSourceKey: "prop"
    appTemplates: []
    templatePlaceholderToSystemKeyMappings: '[ { "placeholder_name": "name", "system_key": "$.displayName" }, { "placeholder_name": "display-name", "system_key": "$.displayName" }, { "placeholder_name": "systemNumber", "system_key": "$.systemNumber" }, { "placeholder_name": "productId", "system_key": "$.productId" }, { "placeholder_name": "ppmsProductVersionId", "system_key": "$.ppmsProductVersionId", "optional": true }, { "placeholder_name": "region", "system_key": "$.additionalAttributes.systemSCPLandscapeID", "optional": true }, { "placeholder_name": "description", "system_key": "$.productDescription", "optional": true }, { "placeholder_name": "baseUrl", "system_key": "$.additionalUrls.mainUrl", "optional": true }, { "placeholder_name": "providerName", "system_key": "$.infrastructureProvider", "optional": true } ]'
    templateOverrideApplicationInput: '{"name": "{{name}}","description": "{{description}}","providerName": "{{providerName}}","statusCondition": "INITIAL","systemNumber": "{{systemNumber}}","labels": {"managed": "true","productId": "{{productId}}","ppmsProductVersionId": "{{ppmsProductVersionId}}","region": "{{region}}"},"baseUrl": "{{baseUrl}}"}'
    http:
      client:
        skipSSLValidation: false
    oauth:
      client: "client_id"
      tokenEndpointProtocol: "https"
      tokenBaseHost: "compass-external-services-mock-sap-mtls"
      tokenPath: "/cert/token"
      scopesClaim: "scopes"
      tenantHeaderName: "x-zid"
      tokenRequestTimeout: 30s
      skipSSLValidation: true
    jwt:
      expireAfter: 60m
    secret:
      name: "compass-system-fetcher-secret"
      clientIdKey: client-id
      oauthUrlKey: url
    paging:
      pageSize: 200
      sizeParam: "$top"
      skipParam: "$skip"
    containerName: "system-fetcher"
  tenantFetchers:
    job1:
      enabled: false
      job:
        interval: "5m"
      configMapNamespace: "compass-system"
      manageSecrets: true
      providerName: "compass"
      tenantType: "subaccount"
      schedule: "*/5 * * * *"
      tenantInsertChunkSize: "500"
      pageWorkers: "2"
      kubernetes:
        configMapNamespace: "compass-system"
        pollInterval: 2s
        pollTimeout: 1m
        timeout: 2m
      authConfig:
        skipSSLValidation: true
        oauthMode: "oauth-mtls"
        clientIDPath: "clientid"
        clientSecretPath: "secret"
        clientCertPath: "cert"
        clientKeyPath: "key"
        tokenEndpointPath: "url"
        tokenURLPath: "/cert/token"
      queryMapping:
        regionField: "region"
        pageNumField: "pageNum"
        pageSizeField: "pageSize"
        timestampField: "timestamp"
      query:
        startPage: "0"
        pageSize: "100"
      api:
        regionName: "central"
        authConfigSecretKey: "central"
        fieldMapping:
          totalPagesField: "totalPages"
          totalResultsField: "totalResults"
          tenantEventsField: "events"
          idField: "id"
          nameField: "name"
          customerIdField: "customerId"
          subdomainField: "subdomain"
          licenseTypeField: "licenseType"
          discriminatorField: ""
          discriminatorValue: ""
          detailsField: "details"
          labelsField: "labels"
          entityTypeField: "entityType"
          globalAccountID: "gaID"
          regionField: "region"
          movedSubaccountTargetField: "targetGlobalAccountGUID"
          movedSubaccountSourceField: "sourceGlobalAccountGUID"
        endpoints:
          accountCreated: "127.0.0.1/events?type=account-created"
          accountDeleted: "127.0.0.1/events?type=account-deleted"
          accountUpdated: "127.0.0.1/events?type=account-updated"
          subaccountCreated: "127.0.0.1/events?type=subaccount-created"
          subaccountDeleted: "127.0.0.1/events?type=subaccount-deleted"
          subaccountUpdated: "127.0.0.1/events?type=subaccount-updated"
          subaccountMoved: "127.0.0.1/events?type=subaccount-moved"
      regionalConfig:
        fieldMapping:
          totalPagesField: "totalPages"
          totalResultsField: "totalResults"
          tenantEventsField: "events"
          idField: "guid"
          nameField: "displayName"
          customerIdField: "customerId"
          subdomainField: "subdomain"
          licenseTypeField: "licenseType"
          discriminatorField: ""
          discriminatorValue: ""
          detailsField: "details"
          entityTypeField: "entityType"
          globalAccountID: "globalAccountGUID"
          regionField: "region"
          labelsField: "labels"
          movedSubaccountTargetField: "targetGlobalAccountGUID"
          movedSubaccountSourceField: "sourceGlobalAccountGUID"
        regions:
          eu-east:
            api:
              oauthMode: "oauth-mtls"
              authConfigSecretKey: "central"
              endpoints:
                accountCreated: "127.0.0.1/events?type=account-created"
                accountDeleted: "127.0.0.1/events?type=account-deleted"
                accountUpdated: "127.0.0.1/events?type=account-updated"
                subaccountCreated: "127.0.0.1/events?type=subaccount-created"
                subaccountDeleted: "127.0.0.1/events?type=subaccount-deleted"
                subaccountUpdated: "127.0.0.1/events?type=subaccount-updated"
                subaccountMoved: "127.0.0.1/events?type=subaccount-moved"
      dbPool:
        maxOpenConnections: 1
        maxIdleConnections: 1
  metrics:
    enabled: true
    pushEndpoint: http://monitoring-prometheus-pushgateway.kyma-system.svc.cluster.local:9091
  externalServicesMock:
    enabled: false
    certSecuredPort: 8081
    ordCertSecuredPort: 8082
    unsecuredPort: 8083
    basicSecuredPort: 8084
    oauthSecuredPort: 8085
    ordGlobalRegistryCertPort: 8086
    ordGlobalRegistryUnsecuredPort: 8087
    unsecuredPortWithAdditionalContent: 8088
    unsecuredMultiTenantPort: 8089
    certSecuredProxyPort: 8090
    certSecuredHost: compass-external-services-mock-sap-mtls
    ordCertSecuredHost: compass-external-services-mock-sap-mtls-ord
    ordGlobalCertSecuredHost: compass-external-services-mock-sap-mtls-global-ord-registry
    unSecuredHost: compass-external-services-mock
    host: compass-external-services-mock.compass-system.svc.cluster.local
    directDependencyXsappname: ""
    saasAppNamesSecret:
      manage: false
    regionInstancesCredentials:
      manage: false
    regionSMInstancesCredentials:
      manage: false
    oauthSecret:
      manage: false
      name: compass-external-services-mock-oauth-credentials
      clientIdKey: client-id
      clientSecretKey: client-secret
      oauthUrlKey: url
      oauthTokenPath: "/secured/oauth/token"
    auditlog:
      applyMockConfiguration: false
      managementApiPath: /audit-log/v2/configuration-changes/search
      mtlsTokenPath: "/cert/token"
      secret:
        name: "auditlog-instance-management"
        urlKey: url
        tokenUrlKey: token-url
        clientIdKey: client-id
        clientSecretKey: client-secret
        clientCertKey: client-cert
        clientKeyKey: client-key
    iasAdapter:
      consumerAppID: "consumer-app-id"
      consumerAppClientID: "consumer-client-id"
      consumerAppTenantID: "consumer-app-tenant-id"
      providerAppID: "provider-app-id"
      providerAppClientID: "provider-client-id"
      providerAppTenantID: "provider-app-tenant-id"
      apiName: "Test API Name"
  tests:
    http:
      client:
        skipSSLValidation: false
    externalCertConfiguration:
      ouCertSubaccountID: "bad76f69-e5c2-4d55-bca5-240944824b83"
      issuerLocalityRegion2: "local"
    hydrator:
      certSubjectMappingResyncInterval: "3s"
    director:
      skipPattern: ""
      externalCertIntSystemCN: "integration-system-test"
      supportedOrdApplicationType: "SAP temp1"
    tenantFetcher:
      tenantOnDemandID: "8d42d818-d4c4-4036-b82f-b199db7ffeb5"
      missingTenantOnDemandID: "subaccount-external-tnt"
      region: "eu-1"
      region2: "eu-2"
    ordAggregator:
      skipPattern: ""
      proxyApplicationTemplateName: "SAP Proxy Template"
    ordService:
      accountTenantID: "5577cf46-4f78-45fa-b55f-a42a3bdba868" # testDefaultTenant from our testing tenants
      skipPattern: ""
    externalServicesMock:
      skipPattern: ""
      tenantMappingStatusAPI:
        responseDelayInMilliseconds: 1
    selfRegistration:
      region: "eu-1"
      region2: "eu-2"
    destination:
      consumerSubdomain: "compass-external-services-mock"
      consumerSubdomainMtls: "compass-external-services-mock-sap-mtls"
      instanceID: "37d7d783-d9ad-47de-b6c8-b05a4cb961ca" # randomly generated UUID
      claims:
        subaccountIDKey: "subaccountid"
        serviceInstanceIDKey: "serviceinstanceid"
    subscription:
      labelKey: "subscriptions"
      standardFlow: "standard"
      indirectDependencyFlow: "indirectDependency"
      directDependencyFlow: "directDependency"
      subscriptionsFlowHeaderKey: "subscriptionFlow"
      consumerSubdomain: "compass-external-services-mock-sap-mtls"
      tenants:
        providerAccountID: "5577cf46-4f78-45fa-b55f-a42a3bdba868" # testDefaultTenant from our testing tenants
        providerSubaccountID: "47b4575a-f102-414a-8398-2d973ad65f3a" # TestProviderSubaccount from our testing tenants
        consumerAccountID: "5984a414-1eed-4972-af2c-b2b6a415c7d7" # ApplicationsForRuntimeTenantName from our testing tenants
        consumerSubaccountID: "1f538f34-30bf-4d3d-aeaa-02e69eef84ae" # randomly chosen
        consumerTenantID: "ba49f1aa-ddc1-43ff-943c-fe949857a34a" # randomly chosen
        providerSubaccountIDRegion2: "731b7bc4-5472-41d2-a447-e4c0f45de739" # TestProviderSubaccountRegion2 from our testing tenants
        consumerAccountIDTenantHierarchy: "5577cf46-4f78-45fa-b55f-a42a3bdba868" # testDefaultTenant from our testing tenants; more info in 'TestFormationNotificationsTenantHierarchy'
        consumerSubaccountIDTenantHierarchy: "3cfcdd62-320d-403b-b66a-4ee3cdd06947" # TestIntegrationSystemManagedSubaccount from our testing tenants; more info in 'TestFormationNotificationsTenantHierarchy'
      destinationOauthSecret:
        manage: false
        name: provider-destination-instance-tests
        clientIdKey: client-id
        clientSecretKey: client-secret
        oauthUrlKey: url
        oauthTokenPath: "/secured/oauth/token"
        serviceUrlKey: uri
        dependencyKey: dependency
      oauthSecret:
        manage: false
        name: compass-subscription-secret
        clientIdKey: client-id
        clientSecretKey: client-secret
        oauthUrlKey: url
      propagatedProviderSubaccountHeader: "X-Provider-Subaccount"
      externalClientCertTestSecretName: "external-client-certificate-test-secret"
      externalClientCertTestSecretNamespace: "compass-system"
      externalCertTestJobName: "external-certificate-rotation-test-job"
      certSvcInstanceTestSecretName: "cert-svc-secret"
      certSvcInstanceTestRegion2SecretName: "cert-svc-secret-eu2"
      consumerTokenURL: "http://compass-external-services-mock.compass-system.svc.cluster.local:8080"
      subscriptionURL: "http://compass-external-services-mock.compass-system.svc.cluster.local:8080"
      subscriptionProviderIdValue: "id-value!t12345"
      directDependencySubscriptionProviderIdValue: "direct-dep-id-value!t12345"
      subscriptionProviderAppNameValue: "subscriptionProviderAppNameValue"
      indirectDependencySubscriptionProviderAppNameValue: "indirectDependencySubscriptionProviderAppNameValue"
      directDependencySubscriptionProviderAppNameValue: "subscriptionProviderAppNameValue" # this is used for real env tests where there is a dedicated SAAS svc instance for the indirect dependency flow
    namespace: kyma-system
    connectivityAdapterFQDN: http://compass-connectivity-adapter.compass-system.svc.cluster.local
    externalServicesMockFQDN: http://compass-external-services-mock.compass-system.svc.cluster.local
    ordServiceFQDN: http://compass-ord-service.compass-system.svc.cluster.local
    systemBrokerFQDN: http://compass-system-broker.compass-system.svc.cluster.local
    tenantFetcherFQDN: http://compass-tenant-fetcher.compass-system.svc.cluster.local
    hydratorFQDN: http://compass-hydrator.compass-system.svc.cluster.local
    userNameAuthenticators:
      gatewayHost: "compass-gateway-user-name"
      account:
        manage: false
        secretName: "user-name-account-authenticator"
        clientIdKey: client-id
        clientSecretKey: client-secret
        oauthUrlKey: url
        oauthTokenPath: "/secured/oauth/token"
        subdomain: "compass-external-services-mock"
      subaccount:
        manage: false
        secretName: "user-name-subaccount-authenticator"
        clientIdKey: client-id
        clientSecretKey: client-secret
        oauthUrlKey: url
        oauthTokenPath: "/secured/oauth/token"
        subdomain: "compass-external-services-mock"
    basicCredentials:
      manage: false
      secretName: "test-basic-credentials-secret"
    db:
      maxOpenConnections: 3
      maxIdleConnections: 1
    securityContext: # Set on container level
      runAsUser: 2000
      allowPrivilegeEscalation: false
  expectedSchemaVersionUpdateJob:
    cm:
      name: "expected-schema-version"
    ias_adapter:
      cm:
        name: "ias-adapter-expected-schema-version"
  migratorJob:
    nodeSelectorEnabled: false
    pvc:
      name: "compass-director-migrations"
      namespace: "compass-system"
      migrationsPath: "/compass-migrations"
      storageClass: local-path
    ias_adapter:
      pvc:
        name: "compass-ias-adapter-migrations"
        namespace: "compass-system"
        migrationsPath: "/compass-ias-adapter-migrations"
        storageClass: local-path
  http:
    client:
      skipSSLValidation: false
  pairingAdapter:
    templateName: "pairing-adapter-app-template"
    watcherCorrelationID: "pairing-adapter-watcher-id"
    configMap:
      manage: false
      key: "config.json"
      name: "pairing-adapter-config-local"
      namespace: "compass-system"
      localAdapterFQDN: "http://compass-pairing-adapter.compass-system.svc.cluster.local/adapter-local-mtls"
      integrationSystemID: "d3e9b9f5-25dc-4adb-a0a0-ed69ef371fb6"
    e2e:
      appName: "test-app"
      appID: "123-test-456"
      clientUser: "test-user"
      tenant: "test-tenant"
  # Scopes assigned for every new Client Credentials by given object type (Runtime / Application / Integration System)
  # and scopes mapped to a consumer with the given type, then that consumer is using a client certificate
  scopes:
    scopesPerConsumerType:
      business_integration:
        - "application_template:read"
        - "application_template:write"
        - "formation:read"
        - "formation:write"
        - "formation.state:write"
        - "formation_template:read"
        - "formation_template:write"
        - "formation_template.webhooks:read"
        - "tenant_access:write"
      managed_application_provider_operator:
        - "application.local_tenant_id:write"
        - "application_template:write"
        - "application_template:read"
        - "application_template.webhooks:read"
        - "application_template.labels:write"
        - "internal_visibility:read"
        - "webhook:write"
        - "webhooks.auth:read"
        - "certificate_subject_mapping:write"
        - "certificate_subject_mapping:read"
      managed_application_consumer: []
      landscape_resource_operator:
        - "application:read"
        - "application:write"
        - "application.local_tenant_id:write"
        - "tenant_access:write"
        - "formation:read"
        - "formation:write"
      instance_creator:
        - "application_template:read"
        - "formation:read"
        - "formation_template:read"
        - "formation_template.webhooks:read"
      technical_client:
        - "tenant:read"
        - "tenant:write"
      runtime:
        - "runtime:read"
        - "runtime:write"
        - "application:read"
        - "runtime.auths:read"
        - "bundle.instance_auths:read"
        - "runtime.webhooks:read"
        - "webhook:write"
      external_certificate:
        - "runtime:read"
        - "runtime:write"
        - "application:read"
        - "application:write"
        - "runtime.auths:read"
        - "bundle.instance_auths:read"
        - "runtime.webhooks:read"
        - "webhook:write"
        - "application_template:read"
        - "application_template:write"
        - "application_template.webhooks:read"
        - "formation_template:read"
        - "formation_template:write"
        - "formation_template.webhooks:read"
      application:
        - "application:read"
        - "application:write"
        - "application.auths:read"
        - "application.webhooks:read"
        - "application.application_template:read"
        - "bundle.instance_auths:read"
        - "document.fetch_request:read"
        - "event_spec.fetch_request:read"
        - "api_spec.fetch_request:read"
        - "fetch-request.auth:read"
        - "webhook:write"
      integration_system:
        - "application:read"
        - "application:write"
        - "application.local_tenant_id:write"
        - "application.application_template:read"
        - "application_template:read"
        - "application_template:write"
        - "runtime:read"
        - "runtime:write"
        - "integration_system:read"
        - "label_definition:read"
        - "label_definition:write"
        - "automatic_scenario_assignment:read"
        - "integration_system.auths:read"
        - "application_template.webhooks:read"
        - "formation:write"
        - "formation:read"
        - "internal_visibility:read"
        - "application.auths:read"
        - "webhook:write"
        - "formation_template:read"
        - "formation_template.webhooks:read"
      super_admin:
        - "application:read"
        - "application:write"
        - "application.local_tenant_id:write"
        - "application_template:read"
        - "application_template:write"
        - "integration_system:read"
        - "integration_system:write"
        - "runtime:read"
        - "runtime:write"
        - "label_definition:read"
        - "label_definition:write"
        - "eventing:manage"
        - "tenant:read"
        - "tenant:write"
        - "automatic_scenario_assignment:read"
        - "application.auths:read"
        - "application.webhooks:read"
        - "application.application_template:read"
        - "application_template.webhooks:read"
        - "bundle.instance_auths:read"
        - "document.fetch_request:read"
        - "event_spec.fetch_request:read"
        - "api_spec.fetch_request:read"
        - "integration_system.auths:read"
        - "runtime.auths:read"
        - "fetch-request.auth:read"
        - "webhooks.auth:read"
        - "formation:write"
        - "formation:read"
        - "internal_visibility:read"
        - "runtime.webhooks:read"
        - "webhook:write"
        - "formation_template:read"
        - "formation_template:write"
        - "formation_template.webhooks:read"
        - "formation_constraint:read"
        - "formation_constraint:write"
        - "certificate_subject_mapping:read"
        - "certificate_subject_mapping:write"
        - "formation.state:write"
        - "tenant_access:write"
        - "bundle_instance_auth:write"
      default:
        - "runtime:read"
        - "runtime:write"
        - "tenant:read"<|MERGE_RESOLUTION|>--- conflicted
+++ resolved
@@ -171,11 +171,7 @@
       name: compass-pairing-adapter
     director:
       dir: dev/incubator/
-<<<<<<< HEAD
       version: "PR-3587"
-=======
-      version: "PR-3593"
->>>>>>> 9c394c2f
       name: compass-director
     hydrator:
       dir: dev/incubator/
