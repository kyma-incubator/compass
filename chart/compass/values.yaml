global:
  disableLegacyConnectivity: true
  defaultTenant: 3e64ebae-38b5-46a0-b1ed-9ccee153a0ae
  tenants:
    - name: default
      id: 3e64ebae-38b5-46a0-b1ed-9ccee153a0ae
      type: account
    - name: foo
      id: 1eba80dd-8ff6-54ee-be4d-77944d17b10b
      type: account
    - name: bar
      id: af9f84a9-1d3a-4d9f-ae0c-94f883b33b6e
      type: account
    - name: TestTenantSeparation
      id: f1c4b5be-b0e1-41f9-b0bc-b378200dcca0
      type: account
    - name: TestDeleteLastScenarioForApplication
      id: 0403be1e-f854-475e-9074-922120277af5
      type: account
    - name: Test_DeleteAutomaticScenarioAssignmentForSelector
      id: d9553135-6115-4c67-b4d9-962c00f3725f
      type: account
    - name: Test_AutomaticScenarioAssigmentForRuntime
      id: 8c733a45-d988-4472-af10-1256b82c70c0
      type: account
    - name: TestAutomaticScenarioAssignmentsWholeScenario
      id: 65a63692-c00a-4a7d-8376-8615ee37f45c
      type: account
    - name: TestTenantsQueryTenantNotInitialized
      id: 72329135-27fd-4284-9bcb-37ea8d6307d0
      type: account
    - name: Test Default
      id: 5577cf46-4f78-45fa-b55f-a42a3bdba868
      type: account
      parent: 2c4f4a25-ba9a-4dbc-be68-e0beb77a7eb0
    - name: Test_DefaultCustomer
      id: 2c4f4a25-ba9a-4dbc-be68-e0beb77a7eb0
      type: customer
    - name: TestListLabelDefinitions
      id: 3f641cf5-2d14-4e0f-a122-16e7569926f1
      type: account
    - name: Test_AutomaticScenarioAssignmentQueries
      id: 8263cc13-5698-4a2d-9257-e8e76b543e88
      type: account
    - name: TestGetScenariosLabelDefinitionCreatesOneIfNotExists
      id: 2263cc13-5698-4a2d-9257-e8e76b543e33
      type: account
    - name: TestApplicationsForRuntime
      id: 5984a414-1eed-4972-af2c-b2b6a415c7d7
      type: account
    - name: Test_DeleteAutomaticScenarioAssignmentForScenario
      id: d08e4cb6-a77f-4a07-b021-e3317a373597
      type: account
    - name: TestApplicationsForRuntimeWithHiddenApps
      id: 7e1f2df8-36dc-4e40-8be3-d1555d50c91c
      type: account
    - name: TestTenantsQueryTenantInitialized
      id: 8cf0c909-f816-4fe3-a507-a7917ccd8380
      type: account
    - name: TestDeleteApplicationIfInScenario
      id: 0d597250-6b2d-4d89-9c54-e23cb497cd01
      type: account
    - name: TestProviderSubaccount
      id: f8075207-1478-4a80-bd26-24a4785a2bfd
      type: subaccount
      parent: 5577cf46-4f78-45fa-b55f-a42a3bdba868
    - name: TestCertificateSubaccount
      id: 123e4567-e89b-12d3-a456-426614174001
      type: subaccount
      parent: 5577cf46-4f78-45fa-b55f-a42a3bdba868
    - name: TestNsAdapter
      id: 08b6da37-e911-48fb-a0cb-fa635a6c5678
      type: subaccount
      parent: 5577cf46-4f78-45fa-b55f-a42a3bdba868
    - name: TestNsAdapterSubaccountWithApplications
      id: 08b6da37-e911-48fb-a0cb-fa635a6c4321
      type: subaccount
      parent: 5577cf46-4f78-45fa-b55f-a42a3bdba868
    - name: TestIntegrationSystemManagedSubaccount
      id: 3cfcdd62-320d-403b-b66a-4ee3cdd06947
      type: subaccount
      parent: 5577cf46-4f78-45fa-b55f-a42a3bdba868
    - name: TestIntegrationSystemManagedAccount
      id: 7e8ab2e3-3bb4-42e3-92b2-4e0bf48559d3
      type: account
      parent: 2c4f4a25-ba9a-4dbc-be68-e0beb77a7eb0
  images:
    containerRegistry:
      path: eu.gcr.io/kyma-project/incubator
    connector:
      dir:
      version: "PR-2222"
    connectivity_adapter:
      dir:
      version: "PR-2212"
    pairing_adapter:
      dir:
      version: "PR-2212"
    director:
      dir:
<<<<<<< HEAD
      version: "PR-2214"
=======
      version: "PR-2231"
>>>>>>> 2e931caf
    gateway:
      dir:
      version: "PR-2173"
    operations_controller:
      dir:
      version: "PR-2212"
    ord_service:
      dir:
      version: "PR-63"
    schema_migrator:
      dir:
      version: "PR-2231"
    system_broker:
      dir:
      version: "PR-2212"
    certs_setup_job:
      containerRegistry:
        path: eu.gcr.io/kyma-project
      dir:
      version: "0a651695"
    external_services_mock:
      dir:
      version: "PR-2222"
    console:
      dir:
      version: "PR-56"
    e2e_tests:
      dir:
      version: "PR-2222"
  isLocalEnv: false
  isForTesting: false
  oauth2:
    host: oauth2
  livenessProbe:
    initialDelaySeconds: 30
    timeoutSeconds: 1
    periodSeconds: 10
  readinessProbe:
    initialDelaySeconds: 5
    timeoutSeconds: 1
    periodSeconds: 2
  agentPreconfiguration: false
  nsAdapter:
    external:
      port: 3005
    e2eTests:
      gatewayHost: "compass-gateway-xsuaa"
    prefix: /nsadapter
    path: /nsadapter/api/v1/notifications
    systemToTemplateMappings: '[{  "Name": "S4HANA",  "SourceKey": ["type"],  "SourceValue": ["abapSys"]},{  "Name": "S4HANA",  "SourceKey": ["type"],  "SourceValue": ["nonSAPsys"]},{  "Name": "S4HANA",  "SourceKey": ["type"],  "SourceValue": ["hana"]}]'
    secret:
      name: nsadapter-secret
      subaccountKey: subaccount
      local:
        subaccountValue: subaccount
    authSecret:
      name: "compass-external-services-mock-oauth-credentials"
      clientIdKey: client-id
      clientSecretKey: client-secret
      tokenUrlKey: url
      instanceUrlKey: url
      certKey: cert
      keyKey: key
    registerPath: "/register"
    tokenPath: "/secured/oauth/token"
    createClonePattern: '{"key": "%s"}'
    createBindingPattern: '{}'
    useClone: "false"
  director:
    host: compass-director.compass-system.svc.cluster.local
    prefix: /director
    graphql:
      external:
        port: 3000
    tls:
      secure:
        internal:
          host: compass-director-internal
    validator:
      port: 8080
    metrics:
      port: 3003
      enableClientInstrumentation: true
      censoredFlows: "JWT"
    operations:
      port: 3002
      path: "/operation"
      lastOperationPath: "/last_operation"
    info:
      path: "/v1/info"
    selfRegister:
      secret:
        name: "compass-self-registration-credentials"
        clientIdKey: client-id
        clientSecretKey: client-secret
        urlKey: url
        tokenUrlKey: token-url
        clientCertKey: client-cert
        clientKeyKey: client-key
      oauthTokenPath: "/cert/token"
      oauthMode: "oauth-mtls"
      label: "selfRegLabel"
      labelValuePrefix: "self-reg-prefix-"
      responseKey: "self-reg-key"
      path: "/external-api/self-reg"
      nameQueryParam: "name"
      tenantQueryParam: "tenant"
      requestBodyPattern: '{"key": "%s"}'
    clientIDHeaderKey: client_user
    suggestTokenHeaderKey: suggest_token
  auditlog:
    configMapName: "compass-gateway-auditlog-config"
    mtlsTokenPath: "/cert/token"
    standardTokenPath: "/secured/oauth/token"
    skipSSLValidation: false
    secret:
      name: "compass-gateway-auditlog-secret"
      urlKey: url
      clientIdKey: client-id
      clientSecretKey: client-secret
      clientCertKey: client-cert
      clientKeyKey: client-key
  log:
    format: "kibana"
  enableCompassDefaultScenarioAssignment: true
  tenantConfig:
    useDefaultTenants: true
    dbPool:
      maxOpenConnections: 1
      maxIdleConnections: 1
  connector:
    prefix: /connector
    graphql:
      external:
        port: 3000
    validator:
      port: 8080
    # If secrets do not exist they will be created
    secrets:
      ca:
        name: compass-connector-app-ca
        namespace: compass-system
        certificateKey: ca.crt
        keyKey: ca.key
      rootCA:
        namespace: istio-system # For Ingress Gateway to work properly the namespace needs to be istio-system
        # In order for istio mTLS to work we should have two different secrets one containing the server certificate (let’s say X) and one used for validation of the client’s certificates.
        # The second one should be our root certificate and istio wants it to be named X-cacert. (-cacert suffix).
        # This is the reason for the confusing name of our root certificate. https://preliminary.istio.io/v1.6/docs/tasks/traffic-management/ingress/secure-ingress/#configure-a-mutual-tls-ingress-gateway
        cacert: compass-gateway-mtls-certs-cacert # For cert-rotation the cacert should be in different secret
        certificateKey: cacert
    certificateDataHeader: "Certificate-Data"
    revocation:
      configmap:
        name: revocations-config
        namespace: "{{ .Release.Namespace }}"
    # If key and certificate are not provided they will be generated
    caKey: ""
    caCertificate: ""
<<<<<<< HEAD
    subjectConsumerMappingConfig: '[{"consumer_type": "Integration System", "tenant_access_levels": ["account","subaccount"], "subject": "C=DE, L=local, O=SAP SE, OU=Region, OU=SAP Cloud Platform Clients, OU=f8075207-1478-4a80-bd26-24a4785a2bfd, CN=compass"}]'
=======
    subjectConsumerMappingConfig: '[{"consumer_type": "Super Admin", "tenant_access_levels": ["customer", "account","subaccount"], "subject": "C=DE, L=local, O=SAP SE, OU=Region, OU=SAP Cloud Platform Clients, OU=f8075207-1478-4a80-bd26-24a4785a2bfd, CN=compass"},{"consumer_type": "Integration System", "tenant_access_levels": ["account","subaccount"], "subject": "C=DE, L=local, O=SAP SE, OU=Region, OU=SAP Cloud Platform Clients, OU=f8075207-1478-4a80-bd26-24a4785a2bfd, CN=integration-system-test"}]'

>>>>>>> 2e931caf
  system_broker:
    enabled: true
    port: 5001
    prefix: /broker
    tokenProviderFromHeader:
      forwardHeaders: Authorization
    tokenProviderFromSecret:
      enabled: false
      secrets:
        integrationSystemCredentials:
          name: compass-system-broker-credentials
          namespace: compass-system
    testNamespace: kyma-system
  gateway:
    port: 3000
    tls:
      host: compass-gateway
      adapterHost: compass-ns-adapter
      secure:
        internal:
          host: compass-gateway-internal
        oauth:
          host: compass-gateway-auth-oauth
    mtls:
      manageCerts: true
      host: compass-gateway-mtls
      certSecret: compass-gateway-mtls-certs
      external:
        host: compass-gateway-sap-mtls
        certSecret: compass-gateway-mtls-certs # Use connector's root CA as root CA by default. This should be overridden for productive deployments.
    headers:
      rateLimit: X-Flow-Identity
      request:
        remove:
          - "Client-Id-From-Token"
          - "Client-Id-From-Certificate"
          - "Client-Certificate-Hash"
          - "Certificate-Data"
  operations_controller:
    enabled: true
  connectivity_adapter:
    port: 8080
    tls:
      host: adapter-gateway
    mtls:
      host: adapter-gateway-mtls
  oathkeeperFilters:
    workloadLabel: oathkeeper
    namespace: kyma-system
    tokenDataHeader: "Connector-Token"
    certificateDataHeader: "Certificate-Data"
  istio:
    externalMtlsGateway:
      name: "compass-gateway-external-mtls"
      namespace: "compass-system"
    mtlsGateway:
      name: "compass-gateway-mtls"
      namespace: "compass-system"
    gateway:
      name: "kyma-gateway"
      namespace: "kyma-system"
    proxy:
      port: 15020
    namespace: istio-system
    ingressgateway:
      workloadLabel: istio-ingressgateway
      requestPayloadSizeLimit2MB: 2097152
      requestPayloadSizeLimit2MBLabel: "2MB"
      requestPayloadSizeLimit5MB: 5097152
      requestPayloadSizeLimit5MBLabel: "5MB"
      correlationHeaderRewriteFilter:
        expectedHeaders:
          - "x-request-id"
          - "x-correlation-id"
          - "x-correlationid"
          - "x-forrequest-id"
          - "x-vcap-request-id"
          - "x-broker-api-request-identity"
  kubernetes:
    serviceAccountTokenIssuer: kubernetes/serviceaccount
    serviceAccountTokenJWKS: https://kubernetes.default.svc.cluster.local/openid/v1/jwks
  ingress:
    domainName: "kyma.local"
  database:
    sqlProxyServiceAccount: "proxy-user@gcp-cmp.iam.gserviceaccount.com"
    manageSecrets: true
    embedded:
      enabled: true
      director:
        name: "postgres"
      directorDBName: "postgres"
    managedGCP:
      serviceAccountKey: ""
      instanceConnectionName: ""
      director:
        name: ""
        user: ""
        password: ""
      host: "localhost"
      hostPort: "5432"
      sslMode: ""
      #TODO remove below after migration to separate user will be done
      dbUser: ""
      dbPassword: ""
      directorDBName: ""
  oathkeeper:
    host: ory-oathkeeper-proxy.kyma-system.svc.cluster.local
    port: 4455
    timeout_ms: 120000
    idTokenConfig:
      claims: '{"scopes": "{{ print .Extra.scope }}","tenant": "{{ .Extra.tenant }}", "consumerID": "{{ print .Extra.consumerID}}", "consumerType": "{{ print .Extra.consumerType }}", "flow": "{{ print .Extra.flow }}", "onBehalfOf": "{{ print .Extra.onBehalfOf }}", "region": "{{ print .Extra.region }}", "tokenClientID": "{{ print .Extra.tokenClientID }}"}'
      internalClaims: '{"scopes": "application:read application:write application.webhooks:read application_template.webhooks:read webhooks.auth:read runtime:write runtime:read tenant:write","tenant":"{ {{ if .Header.Tenant }} \"consumerTenant\":\"{{ print (index .Header.Tenant 0) }}\", {{ end }} \"externalTenant\":\"\"}", "consumerType": "Internal Component", "flow": "Internal"}'
    mutators:
      runtimeMappingService:
        config:
          api:
            url: http://compass-director.compass-system.svc.cluster.local:3000/runtime-mapping
            retry:
              give_up_after: 6s
              max_delay: 2000ms
      authenticationMappingServices:
        nsadapter:
          cfg:
            config:
              api:
                url: http://compass-director.compass-system.svc.cluster.local:3000/authn-mapping/nsadapter
                retry:
                  give_up_after: 6s
                  max_delay: 2000ms
          authenticator:
            enabled: false
            createRule: true
            gatewayHost: "compass-gateway-xsuaa"
            trusted_issuers: '[{"domain_url": "compass-system.svc.cluster.local:8080", "scope_prefix": "prefix.", "protocol": "http"}]'
            attributes: '{"uniqueAttribute": { "key": "ns-adapter-test", "value": "ns-adapter-flow" }, "tenant": { "key": "tenant" }, "identity": { "key": "identity" }, "clientid": { "key": "client_id" } }'
            path: /nsadapter/api/v1/notifications
            upstreamComponent: "compass-gateway"
            checkSuffix: true
        tenant-fetcher:
          cfg:
            config:
              api:
                url: http://compass-director.compass-system.svc.cluster.local:3000/authn-mapping/tenant-fetcher
                retry:
                  give_up_after: 6s
                  max_delay: 2000ms
          authenticator:
            enabled: false
            createRule: true
            gatewayHost: "compass-gateway"
            trusted_issuers: '[{"domain_url": "compass-system.svc.cluster.local:8080", "scope_prefix": "prefix.", "protocol": "http"}]'
            attributes: '{"uniqueAttribute": { "key": "test", "value": "tenant-fetcher" }, "tenant": { "key": "tenant" }, "identity": { "key": "identity" } }'
            path: /tenants/<.*>
            upstreamComponent: "compass-tenant-fetcher"
            checkSuffix: false
        subscriber:
          cfg:
            config:
              api:
                url: http://compass-director.compass-system.svc.cluster.local:3000/authn-mapping/subscriber
                retry:
                  give_up_after: 6s
                  max_delay: 2000ms
          authenticator:
            enabled: false
            createRule: false
            gatewayHost: "compass-gateway-sap-mtls"
            trusted_issuers: '[{"domain_url": "compass-system.svc.cluster.local:8080", "scope_prefix": "prefix.", "protocol": "http"}]'
            attributes: '{"uniqueAttribute": { "key": "subsc-key-test", "value": "subscription-flow" }, "tenant": { "key": "tenant" }, "identity": { "key": "identity" } }'
            path: /<.*>
            checkSuffix: false
      tenantMappingService:
        config:
          api:
            url: http://compass-director.compass-system.svc.cluster.local:3000/tenant-mapping
            retry:
              give_up_after: 6s
              max_delay: 2000ms
      certificateResolverService:
        config:
          api:
            url: http://compass-connector.compass-system.svc.cluster.local:8080/v1/certificate/data/resolve
            retry:
              give_up_after: 6s
              max_delay: 2000ms
      tokenResolverService:
        config:
          api:
            url: http://compass-director.compass-system.svc.cluster.local:8080/v1/tokens/resolve
            retry:
              give_up_after: 6s
              max_delay: 2000ms
  cockpit:
    auth:
      allowedConnectSrc: "https://*.ondemand.com"
      secretName: "cockpit-auth-secret"
      idpHost: ""
      clientID: ""
      scopes: "openid profile email"
  tenantFetcher:
    host: compass-tenant-fetcher.compass-system.svc.cluster.local
    prefix: /tenants
    port: 3000
    requiredAuthScope: Callback
    authentication:
      jwksEndpoint: "http://ory-oathkeeper-api.kyma-system.svc.cluster.local:4456/.well-known/jwks.json"
    tenantProvider:
      tenantIdProperty: "tenantId"
      customerIdProperty: "customerId"
      subaccountTenantIdProperty: "subaccountTenantId"
      subdomainProperty: "subdomain"
      name: "provider"
      subscriptionProviderIdProperty: "subscriptionProviderIdProperty"
    server:
      handlerEndpoint: "/v1/callback/{tenantId}"
      regionalHandlerEndpoint: "/v1/regional/{region}/callback/{tenantId}"
      dependenciesEndpoint: "/v1/dependencies"
      tenantPathParam: "tenantId"
      regionPathParam: "region"
      subscriptionProviderLabelKey: "subscriptionProviderId"
      consumerSubaccountIdsLabelKey: "consumer_subaccount_ids"
  externalCertConfiguration:
    issuer: "C=DE, L=local, O=SAP SE, OU=SAP Cloud Platform Clients, CN=compass-ca"
    issuerLocality: "local" # In local setup we have manually created connector CA certificate with 'local' Locality property
    subjectPattern: "/C=DE/O=SAP SE/OU=SAP Cloud Platform Clients/OU=Region/OU=%s/L=%s/CN=%s"
    ouCertSubaccountID: "f8075207-1478-4a80-bd26-24a4785a2bfd"
    commonName: "compass"
    locality: "local"
    certSvcApiPath: "/cert"
    tokenPath: "/cert/token"
    secrets:
      externalCertSvcSecret:
        manage: false
        name: "cert-svc-secret"
        clientIdKey: client-id
        clientSecretKey: client-secret
        oauthUrlKey: url
        csrEndpointKey: csr-endpoint
        clientCert: client-cert
        clientKey: client-key
        skipSSLValidationFlag: "-k"
      externalClientCertSecret:
        name: "external-client-certificate"
        namespace: compass-system
        certKey: tls.crt
        keyKey: tls.key
    rotationCronjob:
      name: "external-certificate-rotation"
      schedule: "*/1 * * * *" # Executes every minute
      certValidity: "7"
      clientCertRetryAttempts: "8"
      containerName: "certificate-rotation"
  ordService:
    host: compass-ord-service.compass-system.svc.cluster.local
    prefix: /open-resource-discovery-service/v0
    docsPrefix: /open-resource-discovery-docs
    staticPrefix: /open-resource-discovery-static/v0
    port: 3000
    defaultResponseType: "xml"
  ordAggregator:
    name: ord-aggregator
    enabled: true
    schedule: "*/1 * * * *"
    http:
      client:
        skipSSLValidation: false
    dbPool:
      maxOpenConnections: 2
      maxIdleConnections: 2
    globalRegistryUrl: http://compass-external-services-mock.compass-system.svc.cluster.local:8086/.well-known/open-resource-discovery
  systemFetcher:
    enabled: false
    name: "system-fetcher"
    schedule: "0 0 * * *"
    manageSecrets: true
    # enableSystemDeletion - whether systems in deleted state should be deleted from director database
    enableSystemDeletion: true
    # fetchParallelism - shows how many http calls will be made in parallel to fetch systems
    fetchParallellism: 30
    # queueSize - shows how many system fetches (individual requests may fetch more than 1 system)
    # can be put in the queue for processing before blocking. It is best for the queue to be about 2 times bigger than the parallellism
    queueSize: 100
    # fetchRequestTimeout - shows the timeout to wait for oauth token and for fetching systems (in one request) separately
    fetchRequestTimeout: "5s"
    # directorRequestTimeout - graphql requests timeout to director
    directorRequestTimeout: "30s"
    dbPool:
      maxOpenConnections: 2
      maxIdleConnections: 2
    # systemsAPIEndpoint - endpoint of the service to fetch systems from
    systemsAPIEndpoint: ""
    # systemsAPIFilterCriteria - criteria for fetching systems
    systemsAPIFilterCriteria: ""
    # systemsAPIFilterTenantCriteriaPattern - criateria for fetching systems with tenant filter
    systemsAPIFilterTenantCriteriaPattern: ""
    # systemToTemplateMappings - how to map system properties to an existing application template
    systemToTemplateMappings: '{}'
    templatePlaceholderToSystemKeyMappings: '[{"placeholder_name": "name","system_key": "displayName"},{"placeholder_name": "display-name","system_key": "displayName"},{"placeholder_name": "systemNumber","system_key": "systemNumber"},{"placeholder_name": "description","system_key": "productDescription", "optional": true},{"placeholder_name": "baseUrl","system_key": "baseUrl", "optional":true},{"placeholder_name": "providerName","system_key": "infrastructureProvider", "optional": true}]'
    templateOverrideApplicationInput: '{"name": "{{name}}","description": "{{description}}","providerName": "{{providerName}}","statusCondition": "INITIAL","systemNumber": "{{systemNumber}}","labels": {"managed": "true"},"baseUrl": "{{baseUrl}}"}'
    http:
      client:
        skipSSLValidation: false
    oauth:
      client: "client_id"
      tokenEndpointProtocol: "https"
      tokenBaseHost: "compass-external-services-mock-sap-mtls"
      tokenPath: "/cert/token"
      scopesClaim: "scopes"
      tenantHeaderName: "x-zid"
      tokenRequestTimeout: 10s
      skipSSLValidation: true
    secret:
      name: "compass-system-fetcher-secret"
      clientIdKey: client-id
      oauthUrlKey: url
    paging:
      pageSize: 200
      sizeParam: "$top"
      skipParam: "$skip"
  tenantFetchers:
    job1:
      enabled: false
      configMapNamespace: "compass-system"
      manageSecrets: true
      providerName: "compass"
      schedule: "*/5 * * * *"
      tenantInsertChunkSize: "500"
      kubernetes:
        configMapNamespace: "compass-system"
        pollInterval: 2s
        pollTimeout: 1m
        timeout: 2m
      oauth:
        client: ""
        secret: ""
        tokenURL: ""
        tokenPath: ""
      secret:
        name: "compass-tenant-fetcher-secret-job1"
        clientIdKey: client-id
        clientSecretKey: client-secret
        oauthUrlKey: url
        oauthMode: "oauth-mtls"
        clientCertKey: client-cert
        clientKeyKey: client-key
        skipSSLValidation: true
      endpoints:
        accountCreated: "127.0.0.1/events?type=account-created"
        accountDeleted: "127.0.0.1/events?type=account-deleted"
        accountUpdated: "127.0.0.1/events?type=account-updated"
        subaccountCreated: "127.0.0.1/events?type=subaccount-created"
        subaccountDeleted: "127.0.0.1/events?type=subaccount-deleted"
        subaccountUpdated: "127.0.0.1/events?type=subaccount-updated"
        subaccountMoved: "127.0.0.1/events?type=subaccount-moved"
      fieldMapping:
        totalPagesField: "totalPages"
        totalResultsField: "totalResults"
        tenantEventsField: "events"
        idField: "id"
        nameField: "name"
        customerIdField: "customerId"
        subdomainField: "subdomain"
        discriminatorField: ""
        discriminatorValue: ""
        detailsField: "details"
        entityTypeField: "entityType"
        globalAccountID: "gaID"
        regionField: "region"
        movedSubaccountTargetField: "targetGlobalAccountGUID"
        movedSubaccountSourceField: "sourceGlobalAccountGUID"
      queryMapping:
        pageNumField: "pageNum"
        pageSizeField: "pageSize"
        timestampField: "timestamp"
      query:
        startPage: "0"
        pageSize: "100"
      shouldSyncSubaccounts: "false"
      dbPool:
        maxOpenConnections: 1
        maxIdleConnections: 1
  metrics:
    enabled: true
    pushEndpoint: http://monitoring-prometheus-pushgateway.kyma-system.svc.cluster.local:9091
  externalServicesMock:
    enabled: false
    certSecuredPort: 8081
    ordCertSecuredPort: 8082
    unsecuredPort: 8083
    basicSecuredPort: 8084
    oauthSecuredPort: 8085
    ordGlobalRegistryPort: 8086
    certSecuredHost: compass-external-services-mock-sap-mtls
    ordCertSecuredHost: compass-external-services-mock-sap-mtls-ord
    unSecuredHost: compass-external-services-mock
    host: compass-external-services-mock.compass-system.svc.cluster.local
    oauthSecret:
      manage: false
      name: compass-external-services-mock-oauth-credentials
      clientIdKey: client-id
      clientSecretKey: client-secret
      oauthUrlKey: url
      oauthTokenPath: "/secured/oauth/token"
    auditlog:
      applyMockConfiguration: false
      managementApiPath: /audit-log/v2/configuration-changes/search
      secret:
        name: "auditlog-instance-management"
        urlKey: url
        tokenUrlKey: token-url
        clientIdKey: client-id
        clientSecretKey: client-secret
        clientCertKey: client-cert
        clientKeyKey: client-key
  tests:
    http:
      client:
        skipSSLValidation: false
    director:
      externalClientCertTestSecretName: "external-client-certificate-integration-system-test-secret"
      externalClientCertTestSecretNamespace: "compass-system"
      externalCertIntSystemCN: "integration-system-test"
      externalCertTestJobName: "external-client-certificate-integration-system-test-job"
    ordService:
      accountTenantID: "5577cf46-4f78-45fa-b55f-a42a3bdba868" # testDefaultTenant from our testing tenants
      consumerAccountID: "5984a414-1eed-4972-af2c-b2b6a415c7d7" # ApplicationsForRuntimeTenantName from our testing tenants
      providerSubaccountID: "f8075207-1478-4a80-bd26-24a4785a2bfd" # TestProviderSubaccount from our testing tenants
      consumerSubaccountID: "1f538f34-30bf-4d3d-aeaa-02e69eef84ae" # randomly chosen
      consumerTenantID: "ba49f1aa-ddc1-43ff-943c-fe949857a34a" # randomly chosen
      externalClientCertTestSecretName: "external-client-certificate-test-secret"
      externalClientCertTestSecretNamespace: "compass-system"
      externalCertTestJobName: "external-certificate-rotation-test-job"
      certSvcInstanceTestSecretName: "cert-svc-secret"
      consumerTokenURL: "http://compass-external-services-mock.compass-system.svc.cluster.local:8080"
      region: "eu-1"
      subscriptionOauthSecret:
        manage: false
        name: compass-subscription-secret
        clientIdKey: client-id
        clientSecretKey: client-secret
        oauthUrlKey: url
    externalServicesMock:
      skipPattern: ""
    namespace: kyma-system
    connectivityAdapterFQDN: http://compass-connectivity-adapter.compass-system.svc.cluster.local
    directorFQDN: http://compass-director.compass-system.svc.cluster.local
    connectorFQDN: http://compass-connector.compass-system.svc.cluster.local
    externalServicesMockFQDN: http://compass-external-services-mock.compass-system.svc.cluster.local
    ordServiceFQDN: http://compass-ord-service.compass-system.svc.cluster.local
    systemBrokerFQDN: http://compass-system-broker.compass-system.svc.cluster.local
    tenantFetcherFQDN: http://compass-tenant-fetcher.compass-system.svc.cluster.local
    basicCredentials:
      manage: false
      secretName: "test-basic-credentials-secret"
    subscriptionURL: "http://compass-external-services-mock.compass-system.svc.cluster.local:8080"
    subscriptionProviderIdValue: "id-value!t12345"
    db:
      maxOpenConnections: 3
      maxIdleConnections: 1
    securityContext: # Set on container level
      runAsUser: 2000
      allowPrivilegeEscalation: false
  expectedSchemaVersionUpdateJob:
    cm:
      name: "expected-schema-version"
  migratorJob:
    nodeSelectorEnabled: false
    pvc:
      name: "compass-director-migrations"
      namespace: "compass-system"
      migrationsPath: "/compass-migrations"
  http:
    client:
      skipSSLValidation: false
  pairingAdapter:
    e2e:
      appName: "test-app"
      appID: "123-test-456"
      clientUser: "test-user"
      tenant: "test-tenant"<|MERGE_RESOLUTION|>--- conflicted
+++ resolved
@@ -98,11 +98,7 @@
       version: "PR-2212"
     director:
       dir:
-<<<<<<< HEAD
       version: "PR-2214"
-=======
-      version: "PR-2231"
->>>>>>> 2e931caf
     gateway:
       dir:
       version: "PR-2173"
@@ -262,12 +258,7 @@
     # If key and certificate are not provided they will be generated
     caKey: ""
     caCertificate: ""
-<<<<<<< HEAD
-    subjectConsumerMappingConfig: '[{"consumer_type": "Integration System", "tenant_access_levels": ["account","subaccount"], "subject": "C=DE, L=local, O=SAP SE, OU=Region, OU=SAP Cloud Platform Clients, OU=f8075207-1478-4a80-bd26-24a4785a2bfd, CN=compass"}]'
-=======
     subjectConsumerMappingConfig: '[{"consumer_type": "Super Admin", "tenant_access_levels": ["customer", "account","subaccount"], "subject": "C=DE, L=local, O=SAP SE, OU=Region, OU=SAP Cloud Platform Clients, OU=f8075207-1478-4a80-bd26-24a4785a2bfd, CN=compass"},{"consumer_type": "Integration System", "tenant_access_levels": ["account","subaccount"], "subject": "C=DE, L=local, O=SAP SE, OU=Region, OU=SAP Cloud Platform Clients, OU=f8075207-1478-4a80-bd26-24a4785a2bfd, CN=integration-system-test"}]'
-
->>>>>>> 2e931caf
   system_broker:
     enabled: true
     port: 5001
