--- conflicted
+++ resolved
@@ -85,11 +85,7 @@
       version: "PR-34"
     e2e_tests:
       dir:
-<<<<<<< HEAD
       version: "PR-1881"
-=======
-      version: "PR-1891"
->>>>>>> 59352de2
   isLocalEnv: false
   oauth2:
     host: oauth2
