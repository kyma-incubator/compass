global:
  disableLegacyConnectivity: true
  defaultTenant: 3e64ebae-38b5-46a0-b1ed-9ccee153a0ae
  tenants:
    - name: default
      id: 3e64ebae-38b5-46a0-b1ed-9ccee153a0ae
    - name: foo
      id: 1eba80dd-8ff6-54ee-be4d-77944d17b10b
    - name: bar
      id: af9f84a9-1d3a-4d9f-ae0c-94f883b33b6e
    - name: TestTenantSeparation
      id: f1c4b5be-b0e1-41f9-b0bc-b378200dcca0
    - name: TestDeleteLastScenarioForApplication
      id: 0403be1e-f854-475e-9074-922120277af5
    - name: Test_DeleteAutomaticScenarioAssignmentForSelector
      id: d9553135-6115-4c67-b4d9-962c00f3725f
    - name: Test_AutomaticScenarioAssigmentForRuntime
      id: 8c733a45-d988-4472-af10-1256b82c70c0
    - name: TestAutomaticScenarioAssignmentsWholeScenario
      id: 65a63692-c00a-4a7d-8376-8615ee37f45c
    - name: TestTenantsQueryTenantNotInitialized
      id: 72329135-27fd-4284-9bcb-37ea8d6307d0
    - name: Test Default
      id: 5577cf46-4f78-45fa-b55f-a42a3bdba868
    - name: TestListLabelDefinitions
      id: 3f641cf5-2d14-4e0f-a122-16e7569926f1
    - name: Test_AutomaticScenarioAssignmentQueries
      id: 8263cc13-5698-4a2d-9257-e8e76b543e88
    - name: TestGetScenariosLabelDefinitionCreatesOneIfNotExists
      id: 2263cc13-5698-4a2d-9257-e8e76b543e33
    - name: TestApplicationsForRuntime
      id: 5984a414-1eed-4972-af2c-b2b6a415c7d7
    - name: Test_DeleteAutomaticScenarioAssignmentForScenario
      id: d08e4cb6-a77f-4a07-b021-e3317a373597
    - name: TestApplicationsForRuntimeWithHiddenApps
      id: 7e1f2df8-36dc-4e40-8be3-d1555d50c91c
    - name: TestTenantsQueryTenantInitialized
      id: 8cf0c909-f816-4fe3-a507-a7917ccd8380
    - name: TestDeleteApplicationIfInScenario
      id: 0d597250-6b2d-4d89-9c54-e23cb497cd01

  images:
    containerRegistry:
      path: eu.gcr.io/kyma-project/incubator
    connector:
      dir:
      version: "PR-1884"
    connectivity_adapter:
      dir:
      version: "PR-1884"
    pairing_adapter:
      dir:
      version: "PR-1884"
    director:
      dir:
<<<<<<< HEAD
      version: "PR-1906"
=======
      version: "PR-1907"
>>>>>>> fd281871
    gateway:
      dir:
      version: "PR-1884"
    operations_controller:
      dir:
      version: "PR-1884"
    tenant_fetcher:
      dir:
      version: "PR-1907"
    ord_service:
      dir:
      version: "PR-29"
    schema_migrator:
      dir:
      version: "PR-1878"
    system_broker:
      dir:
      version: "PR-1884"
    certs_setup_job:
      containerRegistry:
        path: eu.gcr.io/kyma-project
      dir:
      version: "0a651695"
    external_services_mock:
      dir:
      version: "PR-1881"
    console:
      dir:
      version: "PR-34"
    e2e_tests:
      dir:
      version: "PR-1881"
  isLocalEnv: false
  oauth2:
    host: oauth2
  livenessProbe:
    initialDelaySeconds: 30
    timeoutSeconds: 1
    periodSeconds: 10
  readinessProbe:
    initialDelaySeconds: 5
    timeoutSeconds: 1
    periodSeconds: 2

  agentPreconfiguration: false

  director:
    prefix: /director
    graphql:
      external:
        port: 3000
      internal:
        port: 3001
    validator:
      port: 8080
    metrics:
      port: 3003
    operations:
      port: 3002
      path: "/operation"
      lastOperationPath: "/last_operation"

    clientIDHeaderKey: client_user

    tests:
      scopes: "runtime:write application:write label_definition:write integration_system:write application:read runtime:read label_definition:read integration_system:read health_checks:read application_template:read application_template:write eventing:manage tenant:read automatic_scenario_assignment:read automatic_scenario_assignment:write"

  auditlog:
    configMapName: "compass-gateway-auditlog-config"
    secretName: "compass-gateway-auditlog-secret"
    script:
      configMapName: "auditlog-script"

  testCredentials:
    secretName: "test-credentials-secret"

  enableCompassDefaultScenarioAssignment: true

  tenantConfig:
    useDefaultTenants: true
    dbPool:
      maxOpenConnections: 1
      maxIdleConnections: 1

  connector:
    prefix: /connector
    graphql:
      external:
        port: 3000
    validator:
      port: 8080
    # If secrets do not exist they will be created
    secrets:
      ca:
        name: compass-connector-app-ca
        namespace: compass-system
        certificateKey: ca.crt
        keyKey: ca.key
      rootCA:
        namespace: istio-system # For Ingress Gateway to work properly the namespace needs to be istio-system
        # In order for istio mTLS to work we should have two different secrets one containing the server certificate (let’s say X) and one used for validation of the client’s certificates.
        # The second one should be our root certificate and istio wants it to be named X-cacert. (-cacert suffix).
        # This is the reason for the confusing name of our root certificate. https://preliminary.istio.io/v1.6/docs/tasks/traffic-management/ingress/secure-ingress/#configure-a-mutual-tls-ingress-gateway
        cacert: compass-gateway-mtls-certs-cacert # For cert-rotation the cacert should be in different secret
        certificateKey: cacert
    certificateDataHeader: "Certificate-Data"
    revocation:
      configmap:
        name: revocations-config
        namespace: "{{ .Release.Namespace }}"
    # If key and certificate are not provided they will be generated
    caKey: ""
    caCertificate: ""

  system_broker:
    enabled: true
    port: 5001
    prefix: /broker
    tokenProviderFromHeader:
      forwardHeaders: Authorization
    tokenProviderFromSecret:
      enabled: false
      secrets:
        integrationSystemCredentials:
          name: compass-system-broker-credentials
          namespace: compass-system
    testNamespace: kyma-system

  gateway:
    port: 3000
    tls:
      host: compass-gateway
      secure:
        oauth:
          host: compass-gateway-auth-oauth
    mtls:
      host: compass-gateway-mtls
      certSecret: compass-gateway-mtls-certs
    headers:
      request:
        remove:
          - "Client-Id-From-Token"
          - "Client-Id-From-Certificate"
          - "Client-Certificate-Hash"
          - "Certificate-Data"

  operations_controller:
    enabled: true

  connectivity_adapter:
    port: 8080
    tls:
      host: adapter-gateway
    mtls:
      host: adapter-gateway-mtls

  oathkeeperFilters:
    workloadLabel: oathkeeper
    namespace: kyma-system
    tokenDataHeader: "Connector-Token"
    certificateDataHeader: "Certificate-Data"

  istio:
    mtlsGateway:
      name: "compass-gateway-mtls"
      namespace: "compass-system"
    gateway:
      name: "kyma-gateway"
      namespace: "kyma-system"
    proxy:
      port: 15020
    namespace: istio-system
    ingressgateway:
      workloadLabel: istio-ingressgateway
      requestPayloadSizeLimit: 2097152 # 2 MB
      correlationHeaderRewriteFilter:
        expectedHeaders:
        - "x-request-id"
        - "x-correlation-id"
        - "x-correlationid"
        - "x-forrequest-id"
        - "x-vcap-request-id"
        - "x-broker-api-request-identity"

  ingress:
    domainName: "kyma.local"

  database:
    manageSecrets: true
    embedded:
      enabled: true
      director:
        name: "postgres"
      directorDBName: "postgres"
    managedGCP:
      serviceAccountKey: ""
      instanceConnectionName: ""
      director:
        name: ""
        user: ""
        password: ""
      host: "localhost"
      hostPort: "5432"
      sslMode: ""

      #TODO remove below after migration to separate user will be done
      dbUser: ""
      dbPassword: ""
      directorDBName: ""

  oathkeeper:
    host: ory-oathkeeper-proxy.kyma-system.svc.cluster.local
    port: 4455
    timeout_ms: 120000
    idTokenConfig:
      # nonce in claims is used to mitigate oathkeeper's token cache which will result in usage of invalid tokens on JWKS rotation (done by kyma on post-upgrade).
      claims: '{"scopes": "{{ print .Extra.scope }}", "tenant": "{{ print .Extra.tenant }}", "externalTenant": "{{ print .Extra.externalTenant }}", "consumerID": "{{ print .Extra.consumerID}}", "consumerType": "{{ print .Extra.consumerType }}", "nonce": "{{ print .Extra.nonce }}"}'
    mutators:
      runtimeMappingService:
        config:
          api:
            url: http://compass-director.compass-system.svc.cluster.local:3000/runtime-mapping
            retry:
              give_up_after: 6s
              max_delay: 2000ms
      authenticationMappingService:
        config:
          api:
            url: http://compass-director.compass-system.svc.cluster.local:3000/authn-mapping
            retry:
              give_up_after: 6s
              max_delay: 2000ms
      tenantMappingService:
        config:
          api:
            url: http://compass-director.compass-system.svc.cluster.local:3000/tenant-mapping
            retry:
              give_up_after: 6s
              max_delay: 2000ms
      certificateResolverService:
        config:
          api:
            url: http://compass-connector.compass-system.svc.cluster.local:8080/v1/certificate/data/resolve
            retry:
              give_up_after: 6s
              max_delay: 2000ms
      tokenResolverService:
        config:
          api:
            url: http://compass-director.compass-system.svc.cluster.local:8080/v1/tokens/resolve
            retry:
              give_up_after: 6s
              max_delay: 2000ms

  tenantFetcher:
    host: compass-tenant-fetcher.compass-system.svc.cluster.local
    prefix: /tenants
    port: 3000
    authentication:
      allowJWTSigningNone: true
      jwksEndpoints: '["http://ory-oathkeeper-api.kyma-system.svc.cluster.local:4456/.well-known/jwks.json"]'
      identityZone: "id-zone"
    tenantProvider:
      tenantIdProperty: "tenantId"
      name: "provider"

  ordService:
    host: compass-ord-service.compass-system.svc.cluster.local
    prefix: /open-resource-discovery-service/v0
    docsPrefix: /open-resource-discovery-docs
    staticPrefix: /open-resource-discovery-static/v0
    port: 3000
    defaultResponseType: "xml"

  ordAggregator:
    name: ord-aggregator
    enabled: true
    schedule: "*/5 * * * *"
    dbPool:
      maxOpenConnections: 2
      maxIdleConnections: 2

  tenantFetchers:
    job1:
      enabled: false
      configMapNamespace: "compass-system"
      manageSecrets: true
      providerName: "compass"
      schedule: "*/5 * * * *"
      kubernetes:
        configMapNamespace: "compass-system"
        pollInterval: 2s
        pollTimeout: 1m
        timeout: 2m
      oauth:
        client: ""
        secret: ""
        tokenURL: ""
      endpoints:
        tenantCreated: "127.0.0.1/events?type=created"
        tenantDeleted: "127.0.0.1/events?type=deleted"
        tenantUpdated: "127.0.0.1/events?type=updated"
      fieldMapping:
        totalPagesField: "totalPages"
        totalResultsField: "totalResults"
        tenantEventsField: "events"
        idField: "id"
        nameField: "name"
        discriminatorField: ""
        discriminatorValue: ""
        detailsField: "details"
      queryMapping:
        pageNumField: "pageNum"
        pageSizeField: "pageSize"
        timestampField: "timestamp"
      query:
        startPage: "0"
        pageSize: "100"
      dbPool:
        maxOpenConnections: 1
        maxIdleConnections: 1

  metrics:
    enabled: true
    pushEndpoint: http://monitoring-prometheus-pushgateway.kyma-system.svc.cluster.local:9091

  authenticators:
    authenticator0:
      enabled: true
      gatewayHost: "compass-gateway-authenticator0"
      trusted_issuers: '[{"domain_url": "authenticator.domain", "scope_prefix": "prefix."}, {}]'
      attributes: '{"uniqueAttribute": { "key": "key", "value": "val" }, "tenant": { "key": "key" }, "identity": { "key": "key" } }'

  externalServicesMock:
    enabled: false
    auditlog: false

  tests:
    namespace: kyma-system
    connectivityAdapterFQDN: http://compass-connectivity-adapter.compass-system.svc.cluster.local
    directorFQDN: http://compass-director.compass-system.svc.cluster.local
    connectorFQDN: http://compass-connector.compass-system.svc.cluster.local
    externalServicesMockFQDN: http://compass-external-services-mock.compass-system.svc.cluster.local
    ordServiceFQDN: http://compass-ord-service.compass-system.svc.cluster.local
    systemBrokerFQDN: http://compass-system-broker.compass-system.svc.cluster.local
    tenantFetcherFQDN: http://compass-tenant-fetcher.compass-system.svc.cluster.local
    db:
      maxOpenConnections: 3
      maxIdleConnections: 1
    skipTLSVerify: true

    token:
      server:
        enabled: false
        port: 5000
    securityContext: # Set on container level
      runAsUser: 2000
      allowPrivilegeEscalation: false

pairing-adapter:
  enabled: false<|MERGE_RESOLUTION|>--- conflicted
+++ resolved
@@ -53,11 +53,7 @@
       version: "PR-1884"
     director:
       dir:
-<<<<<<< HEAD
       version: "PR-1906"
-=======
-      version: "PR-1907"
->>>>>>> fd281871
     gateway:
       dir:
       version: "PR-1884"
