--- conflicted
+++ resolved
@@ -53,11 +53,7 @@
       version: "PR-1828"
     director:
       dir:
-<<<<<<< HEAD
       version: "PR-1869"
-=======
-      version: "PR-1860"
->>>>>>> d79c9d01
     gateway:
       dir:
       version: "PR-1850"
@@ -69,14 +65,10 @@
       version: "PR-1828"
     ord_service:
       dir:
-      version: "PR-26"
+      version: "PR-25"
     schema_migrator:
       dir:
-<<<<<<< HEAD
       version: "PR-1869"
-=======
-      version: "PR-1860"
->>>>>>> d79c9d01
     system_broker:
       dir:
       version: "PR-1839"
