--- conflicted
+++ resolved
@@ -139,11 +139,7 @@
       name: compass-pairing-adapter
     director:
       dir:
-<<<<<<< HEAD
       version: "PR-2793"
-=======
-      version: "PR-2867"
->>>>>>> d6c000d0
       name: compass-director
     hydrator:
       dir:
@@ -184,11 +180,7 @@
       name: compass-console
     e2e_tests:
       dir:
-<<<<<<< HEAD
       version: "PR-2793"
-=======
-      version: "PR-2866"
->>>>>>> d6c000d0
       name: compass-e2e-tests
   isLocalEnv: false
   isForTesting: false
@@ -567,11 +559,7 @@
     ns_adapter_timeout_ms: 3600000
     idTokenConfig:
       claims: '{"scopes": "{{ print .Extra.scope }}","tenant": "{{ .Extra.tenant }}", "consumerID": "{{ print .Extra.consumerID}}", "consumerType": "{{ print .Extra.consumerType }}", "flow": "{{ print .Extra.flow }}", "onBehalfOf": "{{ print .Extra.onBehalfOf }}", "region": "{{ print .Extra.region }}", "tokenClientID": "{{ print .Extra.tokenClientID }}"}'
-<<<<<<< HEAD
-      internalClaims: '{"scopes": "application:read application:write application.webhooks:read application_template.webhooks:read webhooks.auth:read runtime:write runtime:read tenant:read tenant:write tenant_subscription:write ory_internal fetch_tenant application_template:read destinations_sensitive_data:read destinations:sync ord:sync","tenant":"{ {{ if .Header.Tenant }} \"consumerTenant\":\"{{ print (index .Header.Tenant 0) }}\", {{ end }} \"externalTenant\":\"\"}", "consumerType": "Internal Component", "flow": "Internal"}'
-=======
-      internalClaims: '{"scopes": "application:read application:write application.webhooks:read application_template.webhooks:read webhooks.auth:read runtime:write runtime:read tenant:read tenant:write tenant_subscription:write ory_internal fetch_tenant application_template:read destinations_sensitive_data:read destinations:sync certificate_subject_mapping:read certificate_subject_mapping:write","tenant":"{ {{ if .Header.Tenant }} \"consumerTenant\":\"{{ print (index .Header.Tenant 0) }}\", {{ end }} \"externalTenant\":\"\"}", "consumerType": "Internal Component", "flow": "Internal"}'
->>>>>>> d6c000d0
+      internalClaims: '{"scopes": "application:read application:write application.webhooks:read application_template.webhooks:read webhooks.auth:read runtime:write runtime:read tenant:read tenant:write tenant_subscription:write ory_internal fetch_tenant application_template:read destinations_sensitive_data:read destinations:sync ord:sync certificate_subject_mapping:read certificate_subject_mapping:write","tenant":"{ {{ if .Header.Tenant }} \"consumerTenant\":\"{{ print (index .Header.Tenant 0) }}\", {{ end }} \"externalTenant\":\"\"}", "consumerType": "Internal Component", "flow": "Internal"}'
     mutators:
       runtimeMappingService:
         config:
