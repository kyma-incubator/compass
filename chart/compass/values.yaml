global:
  defaultTenant: 3e64ebae-38b5-46a0-b1ed-9ccee153a0ae
  tenants:
    - name: default
      id: 3e64ebae-38b5-46a0-b1ed-9ccee153a0ae
    - name: test-default-tenant
      id: 9ca034f1-11ab-5b25-b76f-dc77106f571d
    - name: foo
      id: 1eba80dd-8ff6-54ee-be4d-77944d17b10b
    - name: bar
      id: af9f84a9-1d3a-4d9f-ae0c-94f883b33b6e
    - name: foobar
      id: 2bf03de1-23b1-4063-9d3e-67096800accc
    - name: foobaz
      id: f739b36c-813f-4fc3-996e-dd03c7d13aa0

  images:
    containerRegistry:
      path: eu.gcr.io/kyma-project/incubator
    connector:
      dir:
      version: "PR-634"
    connectivity_adapter:
      dir:
      version: "PR-831"
    pairing_adapter:
      dir:
      version: "PR-798"
    director:
      dir:
      version: "PR-871"
    gateway:
      dir: pr/
      version: "PR-357"
    healthchecker:
      dir: pr/
      version: "PR-357"
    schema_migrator:
      dir:
      version: "PR-802"
    provisioner:
      dir:
      version: "PR-565"
    certs_setup_job:
      containerRegistry:
        path: eu.gcr.io/kyma-project
      dir: pr/
      version: "PR-5318"
    kyma_environment_broker:
      dir:
<<<<<<< HEAD
      version: "PR-565"
=======
      version: "PR-842"
>>>>>>> c091baeb
    tests:
      director:
        dir:
        version: "PR-792"
      connector:
        dir:
        version: "02e8358c"
      provisioner:
        dir:
        version: "PR-565"
      connectivity_adapter:
        dir:
<<<<<<< HEAD
        version: "PR-565"
=======
        version: "PR-875"
>>>>>>> c091baeb
  isLocalEnv: false
  oauth2:
    host: oauth2

  director:
    port: 3000

  tenantConfig:
    useDefaultTenants: true
    useExternalTenants: false

  connector:
    graphql:
      external:
        port: 3000
      internal:
        port: 3001
    validator:
      port: 8080
    # If secrets do not exist they will be created
    secrets:
      ca:
        name: compass-connector-app-ca
        namespace: compass-system
      rootCA:
        name: compass-connector-root-ca
        namespace: istio-system # For Ingress Gateway to work properly the namespace needs to be istio-system
    certificateDataHeader: "Certificate-Data"
    revocation:
      configmap:
        shouldCreate: true
        namespace: compass-system
        name: revocations-config
    # If key and certificate are not provided they will be generated
    caKey: ""
    caCertificate: ""

  provisioning:
    enabled: false

  kyma_environment_broker:
    secrets:
      integrationSystemCredentials:
        name: compass-kyma-environment-broker-credentials

  provisioner:
    graphql:
      port: 3000
    secrets:
      integrationSystemCredentials:
        name: compass-provisioner-credentials

  gateway:
    port: 3000
    tls:
      host: compass-gateway
      secure:
        oauth:
          host: compass-gateway-auth-oauth
    mtls:
      host: compass-gateway-mtls
    headers:
      request:
        remove:
          - "Client-Id-From-Token"
          - "Client-Id-From-Certificate"
          - "Client-Certificate-Hash"
          - "Certificate-Data"

  connectivity_adapter:
    port: 8080
    tls:
      host: adapter-gateway
    mtls:
      host: adapter-gateway-mtls

  rewriteFilters:
    workloadLabel: oathkeeper
    tokenDataHeader: "Connector-Token"
    certificateDataHeader: "Certificate-Data"

  ingress:
    domainName: kyma.local
    tlsCrt: "LS0tLS1CRUdJTiBDRVJUSUZJQ0FURS0tLS0tCk1JSUU4RENDQXRpZ0F3SUJBZ0lKQUpBKzlrQzZZZnZlTUEwR0NTcUdTSWIzRFFFQkN3VUFNQmN4RlRBVEJnTlYKQkFNTURDb3VhM2x0WVM1c2IyTmhiREFlRncweE9EQTNNVGd3T0RNNE1UTmFGdzB5T0RBM01UVXdPRE00TVROYQpNQmN4RlRBVEJnTlZCQU1NRENvdWEzbHRZUzVzYjJOaGJEQ0NBaUl3RFFZSktvWklodmNOQVFFQkJRQURnZ0lQCkFEQ0NBZ29DZ2dJQkFPZ05XbVROOU1ranlrUjdvQ0JGSFVqL01EcWh5bml3NEJITGo4ZTdDTFV5dFdwVHZXTkoKU1FiaFZDK3c5NkhHbU50MHZGUTR4OExUa3NNUmorcVZrdkcwKzBDTE1WQm14UjBVdnpZR09QRVRKREtsNTZkcQppMEM1Y2dnU3dkNjcveWxRZmQxc3FEVVBHM0pVZlNOSFFRWSs1SkUwaUpjZXhCQ3cvS200UXlUQXB0aEwzdEgxCm1ZRFBBQ0hUdVpsbGc2RVN4Z2RKY20rVmg5UkRvbWlON250ZjBZVG1xV1VIZXhZUkUrcTFGY0VhUHg5L2Q5QUwKZWd1WXZHTkduMVA4K1F3ZE5DKzVaMEVGa1EyS3RtalRBR09La2xJUG5NQkZubXhGSEtNZzNTa3RkYzYzSU5TNwpjSDM3dDNjb2l4N09HcDllcnRvSFZ5K2U5KzdiYnI3Z0lhWHNORVZUcjRGWXJIMlNPeHI1MjVRQUpHTys1dllQCkNYSlJJdXFNZWU3ZTg3aDRIU3JFVVdWTnhOdElBR1ZNYlRtV2F6aDJsSEFoazJjZVIzUkRaQzB3NGFOd3NRU1UKZE1yMmFCaUFobmFNSG40YnZIZnd1OHFRcjF5aVRUNG00SkltRkZTNDN2bGNETDZmVUJnNnF0U2p6QjF0WTFjTwp2Mnl1QXQzR1lKSENVMFd4R1ZEQk80T0ZncEc3aE5SRHoyRzVFMXQvRWU2VDUxdys2K295eXhib01pK09kVWdNCnBZOGlzcDdBTWhtdlZFOUdtNUhwQkpBRjYvcmE1WUNnNDh1SWtybkdZbm85eVNKcGhLU0JsMFRML01PNVFRaUoKb0hFNnV5ZkJXQjlZZ1NBdDl0MjJqU3FSWkpSdEtrbHB6bFJIRkROWTRwZlRraXlPSlFXYlM4RXJBZ01CQUFHagpQekE5TUFrR0ExVWRFd1FDTUFBd0N3WURWUjBQQkFRREFnWGdNQ01HQTFVZEVRUWNNQnFDQ210NWJXRXViRzlqCllXeUNEQ291YTNsdFlTNXNiMk5oYkRBTkJna3Foa2lHOXcwQkFRc0ZBQU9DQWdFQUlYYTlwenlyQ2dzMTRTOHUKZVFZdkorNEFzUE9uT1RGcExkaVl5UkVyNXdyNmJuMXUvMjZxc2FKckpxbkkyRk16SmdEQVRwZEtjbXRHYjBUOQp3S2wrYUJHcFFKcThrUWJwakVGTHhaWDJzaUNrRG82WittaUcrRjRKMHpKa3BKK0JHMS92eGZKbk0zK1ptdXQ5Ck9RV2ZjYTN3UHlhTWRDbGIyZjQwYlRFaFo5Mk9kcWlQMzFMbDlHWExSZmhaNTNsUzF0QWdvUGZoR25NbFY4b2MKWmxuSUROK25wS0Nma2tXUDJZUjlRLy9pa01tM01YRm9RSFppaVJseVZHSGFKZWRLMmNOQzlUYk4xNDFTaWZHZQo3V2FsQVBNcWNOQ3F3YStnN2RFSmR3ZjlRMklJTml0SjlDUVprT1dUZElYY2VHK2lZWWUrQXpmK1NkaHBocVdPCllFcDF6ek40dXI5U2VxU3NSaU9WY0RzVUFSa1M0clgrb0Vzb2hHL1Q5OTcrSDhjR2gzczl6TE84emtwRXZKSmEKS05QT0N5ODhVeEFOV2RRejFLMXRKVVQ2c3hkd0FEcXRJQnNPemhYVjlybDRRNStlZExlcmZPcUtCbUFRMUY5Swo2L1l0ZlNyY0JpeXZEU24wdFJ3OHJLRFVQU1hFNDFldXArOURNeThLVGl6T0RPTXVMSnR2dkJrTEFpNGNYQjVBCjQxMjBEdHdZQXNyNzNZYVl2SW8rWjV2OGZ4TjF3M3IwYS9KOVhZQlg3S3p1OFl4MnNUNWtWM2dNTHFCTXBaa3gKY29FTjNSandDMmV4VHl6dGc1ak1ZN2U4VFJ4OFFTeUxkK0pBd2t1Tm01NlNkcHFHNTE3cktJYkVMNDZzbkd0UgpCYUVOK01GeXNqdDU3ejhKQXJDMzhBMFN5dTQ9Ci0tLS0tRU5EIENFUlRJRklDQVRFLS0tLS0K"
    tlsKey: "LS0tLS1CRUdJTiBQUklWQVRFIEtFWS0tLS0tCk1JSUpRd0lCQURBTkJna3Foa2lHOXcwQkFRRUZBQVNDQ1Mwd2dna3BBZ0VBQW9JQ0FRRG9EVnBremZUSkk4cEUKZTZBZ1JSMUkvekE2b2NwNHNPQVJ5NC9IdXdpMU1yVnFVNzFqU1VrRzRWUXZzUGVoeHBqYmRMeFVPTWZDMDVMRApFWS9xbFpMeHRQdEFpekZRWnNVZEZMODJCamp4RXlReXBlZW5hb3RBdVhJSUVzSGV1LzhwVUgzZGJLZzFEeHR5ClZIMGpSMEVHUHVTUk5JaVhIc1FRc1B5cHVFTWt3S2JZUzk3UjlabUF6d0FoMDdtWlpZT2hFc1lIU1hKdmxZZlUKUTZKb2plNTdYOUdFNXFsbEIzc1dFUlBxdFJYQkdqOGZmM2ZRQzNvTG1MeGpScDlUL1BrTUhUUXZ1V2RCQlpFTgppclpvMHdCamlwSlNENXpBUlo1c1JSeWpJTjBwTFhYT3R5RFV1M0I5KzdkM0tJc2V6aHFmWHE3YUIxY3ZudmZ1CjIyNis0Q0dsN0RSRlU2K0JXS3g5a2pzYStkdVVBQ1JqdnViMkR3bHlVU0xxakhudTN2TzRlQjBxeEZGbFRjVGIKU0FCbFRHMDVsbXM0ZHBSd0laTm5Ia2QwUTJRdE1PR2pjTEVFbEhUSzltZ1lnSVoyakI1K0c3eDM4THZLa0s5YwpvazArSnVDU0poUlV1Tjc1WEF5K24xQVlPcXJVbzh3ZGJXTlhEcjlzcmdMZHhtQ1J3bE5Gc1JsUXdUdURoWUtSCnU0VFVRODlodVJOYmZ4SHVrK2RjUHV2cU1zc1c2REl2am5WSURLV1BJcktld0RJWnIxUlBScHVSNlFTUUJldjYKMnVXQW9PUExpSks1eG1KNlBja2lhWVNrZ1pkRXkvekR1VUVJaWFCeE9yc253VmdmV0lFZ0xmYmR0bzBxa1dTVQpiU3BKYWM1VVJ4UXpXT0tYMDVJc2ppVUZtMHZCS3dJREFRQUJBb0lDQUZDN3ZKUlB0M2QzVlRyb1MvaU9NemNmCldaYzhqT1hhbThwMUtRdlRQWjlWQ2hyNUVXNEdwRHFaa0tHYkR6eWdqTFBsZEZSVkFPTCtteFAwK3o0aFZlTjAKRk9vS3cxaDJ1T042UVdBNVgvdzNyYU5WWnpndThFM1BkeVhwNkx0bWFzcmo3elpuUkVwWmZESVZ4UWZPRllobgp2enZwckEvdnEwVW5YbkJwNUNwWVFIUUdTWHFBMlN3Z1dLcHNNQ2wzVVFsc0w2dC9XU29MT3h1VmdGNmg2clBQCnpXUlFuK1MvYW9wdDNLRU82WWVxYXdXNVltVG1hVXE1aytseU82S0w0OVhjSHpqdlowWU8rcjFjWWtRc0RQbVUKejMxdll4amQzOVZKWWtJNi85Y0Fzdmo5YTVXM3ROYVFDZStTRW56Z05oRDJieHo1NnRKdG0xTGwweXpqYTdEVgp0OW9aQVd6WURMOTVnMDFZWVlQMG51c3A4WWlNOXd0OUtLc2NkcUd3RFN5WHNrWFBrcWFLVjNVcHJYdmhFbFVaCkErMmtjcm9VaDNGbEV4bGpwUmtKVkhOZXJ3NHRLRi9oYTFWRjZPdE10eTVQcXV0N0dGQmIvamtWeUg5cnpueWUKTXQyTWVyTTVPazMwd1NuTThISUdTUXpxYlplekJEZlNaUzRzcWdZZnBIMlhtMEs0SjgrRUowQ2hhMXZVSmVNMAoyZ284d00vaHljdmtqTEgxSmM3OEhpaVBTQ01udkpHemUxc2tWdmtRRFhBSFdldzBTUHpUSTZHYjZCb0Y4aVNECm0wZjR2azNoV3NlUWZBaXVZSnlUeUZXNmRhOGE1K2lpSDN4cVRsUUN1MDN1Nmo0U0l4aThJZlNmd0YwQTBldVAKNGtzalZTZVZyT3ExUnlvNUtpR3hBb0lCQVFEOWZtYnl6aW9QdVhRYzl0QXBxMUpSMzErQzlCdFFzcDg5WkZkSQpQaU5xaTJ3NVlVcTA0OFM2Z3VBb3JGOHNObUI3QjhWa1JlclowQ3hub2NHY0tleWdTYWsvME5qVElndk5weGJwCnBGbkFnRjlmbW1oTEl2SlF2REo2Q0ZidDRCQlZIdkJEWlYyQnZqK0k3NUxkK01jN2RPVDdFek1FRjBXcUdzY2MKTUpyNjRXQi9UMkF5dWR1YXlRT2NobmJFQ25FUmdRcHFlbG54MVBraytqbGNvYUs5QjFYUStVOUgzOHppM0FYNApENUxMY0Nhem9YYWlvS0swckNlNE5Ga2hOVXd0TFV0QXhSTXk2aksyZUZudWczUFRlY3N1WktNMElITktqZ0dCCnpGanZVb2tMcFVFb3BJa3FHM09yc0xmanpHZW9jaVFPUXNEdzlUb3lXL0FSOFhmWkFvSUJBUURxV0s2TThVN3EKUXJPeTYzNnpEZlBaZ2ljeXlsUWVoOFdMclBlbW5NeWdQYzR4eWoybnMrTmVRSnNEUmtPT2tWY250SEFYaTcwWgoyT0NCV3dwZHJuTXlSc3RIMU05bjdFNU5TVHZlZDlkU3YxUzRBb3NzS1hDSmgyUHBjYjV0OE9nL3ZGTlNYUlUyClk2aUorWTdOcDBZNDNxSlJOVnlRemd3YmFzaEpiUVdkVFFoVEVhdEVRS2JsUlZSblhlQWRjOXlhNUpHbkRpaTkKbFQrRWEzdFpvN1dha05oeHJkYjVuTkZ3a0xoNEs3ZkFtT3ZzMVBMQWx0SUZqeURCeDEvY1ZHblpDUDBVQmJqZgpkU2FueXBBdVRuMzd1VUwrcXpPVDlYWEZENllGT0x0NWV4d3RxdnUwSzZCNjcvajFFTlJDRk45RnMzWlV5RFFXClZUaDcybFhWU3NLakFvSUJBUUR6ZE5pdXpTNDhWK0thaHJpNXJGNnRYeGkrRG0vRmV5ZlFzSFBiWUVKbmEyd1AKVjgrR0YxS3p4a28vQmYySjJ0ZWlrWDRVcGNtK1UxNnlVUG8vWDB4eFRRMk55cWpUYmRsa005dWZuVWJOeVB6UQpOdDEvZkJxNVMyWTNLWmREY25SOUsrK1k2dHQ1Wmh4akNhUkdKMDVCWGkwa3JmWExNZ2FvTG51WUtWNVBJUEdxCms3TlNSSW9UQ0llOVpxN2Q3U0ZXckZZeW1UdVZOUFByZlo1bHhwOGphTTRVbTd4MnpReGJ2UERHb3o1YXdHV0wKRThGNncwaEF1UzZValVJazBLbE9vamVxQnh3L1JBcGNrUTNlTXNXbEQwNENTb2tyNFJhWlBmVllrY2ZBWWNaWgpOdWR6ZjBKMC9GU0ZTbjN4L0RoNTROV2NGS1IxUnpBVGVaVUJ4cVZSQW9JQkFRRFlDNmZvVWpOQnJ2ckNFVzkrCkhYZlk1Ni9CbUZ4U3hUTHU0U2h6VncwakViZTltVWljQ2pDc1hQMUwySVJCdEdaWU9YWTVqdDlvSzlSV0RSdVMKWUZqZFdmemduU1lWRmZyZUw0emRQVGlxbGEvQjhMNWptVlNoeGNycmxheE02Uk1FWjFlZGtDa1ZPbTFQdmwzVAo1TW5OZGhySXFWeE1OMWxjRVdiU29vclJpUW9Lb3poMHRQSG9YckZBbG9BZVJ3bHpWeE9jb21ZVzJiaDBHUzdmCjVoaHZoZWUxYmVISnY3UXFoWkU3WUhxSU9iTVBaUWJqWEdnRkxmMnlDRitzM2Jtem1DRFJTN0V6ZVdxSXVDdVMKTlZUYU0rSzZyQlRoN0NLRjZUWlNqQW55SmZoRmRlT1ZKNzlNZDEzYWVJaG0zNTB6UWc3dWZKL2drdkorNUR2TApacC9uQW9JQkFBVlg4WHpFTzdMVk1sbENKZFVUdURTdXNPcDNrQVlFZ2dZNFFRM3FNTlcxRnl5WEM3WjBGOWJFCmtTSEhkalJtU2RUbFZueGN2UW1KTS9WL2tJanpNUHhFT3NCS1BVVkR3N3BhOHdiejlGcTRPOCtJb3lqN1ZXclcKMmExL1FNWXlzSGlpTlBzNy8vWUtvMy9rdkhCWUY2SnNkenkyQkVSTkQ0aTlVOWhDN0RqcGxKR3BSNktMTVBsegpNWFJ3VjVTM2V3cnBXZVcxQW5ONC9EKy9zUGlNQTNnS0swSlBFdGVBV1dndEZHTnNBSkJnaFBoUExxQi9CcDUvCkhOeC96M0w0MWtqRnpqOHNWaHMrVDRZYlhiaGF2R2xxc2h5ZldQbnRhV1VOMG15MjU1RFdQUDhWa24yeFNlV2kKVm1hVW5TSDBTZ2tlUENMRnlra25yQzgxU2pXZkRBMD0KLS0tLS1FTkQgUFJJVkFURSBLRVktLS0tLQo="

  istio:
    gateway:
      name: compass-istio-gateway
      namespace: compass-system

  database:
    manageSecrets: true
    embedded:
      enabled: true
      directorDBName: "postgres"
      provisionerDBName: "provisioner"
      brokerDBName: "broker"
    # Values for GCP managed PostgreSQL database
    managedGCP:
      serviceAccountKey: ""
      instanceConnectionName: ""
      dbUser: ""
      dbPassword: ""
      directorDBName: ""
      provisionerDBName: ""
      brokerDBName: ""
      host: "localhost"
      hostPort: "5432"
      sslMode: ""

  oathkeeper:
    host: ory-oathkeeper-proxy.kyma-system.svc.cluster.local
    port: 4455
    idTokenConfig:
      claims: "{\"scopes\": \"{{ print .Extra.scope }}\", \"tenant\": \"{{ print .Extra.tenant }}\", \"consumerID\": \"{{ print .Extra.consumerID}}\", \"consumerType\": \"{{ print .Extra.consumerType }}\"}"
    mutators:
      tenantMappingService:
        config:
          api:
            url: http://compass-director.compass-system.svc.cluster.local:3000/tenant-mapping
      certificateResolverService:
        config:
          api:
            url: http://compass-connector.compass-system.svc.cluster.local:8080/v1/certificate/data/resolve
            retry:
              give_up_after: 3s
              max_delay: 2000ms
      tokenResolverService:
        config:
          api:
            url: http://compass-connector.compass-system.svc.cluster.local:8080/v1/tokens/resolve
            retry:
              give_up_after: 3s
              max_delay: 2000ms

  tenantFetcher:
    enabled: false
    manageSecrets: true
    providerName: "compass"
    schedule: "*/5 * * * *"
    oauth:
      client: ""
      secret: ""
      tokenURL: ""
    endpoints:
      tenantCreated: "127.0.0.1/events?type=created"
      tenantDeleted: "127.0.0.1/events?type=deleted"
      tenantUpdated: "127.0.0.1/events?type=updated"
    fieldMapping:
      idField: "id"
      nameField: "name"
      discriminatorField: ""
      discriminatorValue: ""

pairing-adapter:
  enabled: false<|MERGE_RESOLUTION|>--- conflicted
+++ resolved
@@ -48,11 +48,7 @@
       version: "PR-5318"
     kyma_environment_broker:
       dir:
-<<<<<<< HEAD
       version: "PR-565"
-=======
-      version: "PR-842"
->>>>>>> c091baeb
     tests:
       director:
         dir:
@@ -65,11 +61,7 @@
         version: "PR-565"
       connectivity_adapter:
         dir:
-<<<<<<< HEAD
         version: "PR-565"
-=======
-        version: "PR-875"
->>>>>>> c091baeb
   isLocalEnv: false
   oauth2:
     host: oauth2
