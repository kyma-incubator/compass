--- conflicted
+++ resolved
@@ -34,11 +34,7 @@
       version: "PR-357"
     schema_migrator:
       dir:
-<<<<<<< HEAD
       version: "PR-802"
-=======
-      version: "PR-834"
->>>>>>> ad250cc7
     provisioner:
       dir:
       version: "PR-802"
