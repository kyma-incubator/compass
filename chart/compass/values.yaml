--- conflicted
+++ resolved
@@ -42,11 +42,7 @@
       version: "PR-5318"
     kyma_environment_broker:
       dir:
-<<<<<<< HEAD
       version: "PR-1185"
-=======
-      version: "PR-1171"
->>>>>>> a927b9a4
     tests:
       director:
         dir:
