global:
  disableLegacyConnectivity: true
  defaultTenant: 3e64ebae-38b5-46a0-b1ed-9ccee153a0ae
  tenants:
    - name: default
      id: 3e64ebae-38b5-46a0-b1ed-9ccee153a0ae
      type: account
    - name: foo
      id: 1eba80dd-8ff6-54ee-be4d-77944d17b10b
      type: account
    - name: bar
      id: af9f84a9-1d3a-4d9f-ae0c-94f883b33b6e
      type: account
    - name: TestTenantSeparation
      id: f1c4b5be-b0e1-41f9-b0bc-b378200dcca0
      type: account
    - name: TestDeleteLastScenarioForApplication
      id: 0403be1e-f854-475e-9074-922120277af5
      type: account
    - name: Test_DeleteAutomaticScenarioAssignmentForSelector
      id: d9553135-6115-4c67-b4d9-962c00f3725f
      type: account
    - name: Test_AutomaticScenarioAssigmentForRuntime
      id: 8c733a45-d988-4472-af10-1256b82c70c0
      type: account
    - name: TestAutomaticScenarioAssignmentsWholeScenario
      id: 65a63692-c00a-4a7d-8376-8615ee37f45c
      type: account
    - name: TestTenantsQueryTenantNotInitialized
      id: 72329135-27fd-4284-9bcb-37ea8d6307d0
      type: account
    - name: Test Default
      id: 5577cf46-4f78-45fa-b55f-a42a3bdba868
      type: account
      parent: 2c4f4a25-ba9a-4dbc-be68-e0beb77a7eb0
    - name: Test_DefaultCustomer
      id: 2c4f4a25-ba9a-4dbc-be68-e0beb77a7eb0
      type: customer
    - name: TestListLabelDefinitions
      id: 3f641cf5-2d14-4e0f-a122-16e7569926f1
      type: account
    - name: Test_AutomaticScenarioAssignmentQueries
      id: 8263cc13-5698-4a2d-9257-e8e76b543e88
      type: account
    - name: TestGetScenariosLabelDefinitionCreatesOneIfNotExists
      id: 2263cc13-5698-4a2d-9257-e8e76b543e33
      type: account
    - name: TestApplicationsForRuntime
      id: 5984a414-1eed-4972-af2c-b2b6a415c7d7
      type: account
    - name: Test_DeleteAutomaticScenarioAssignmentForScenario
      id: d08e4cb6-a77f-4a07-b021-e3317a373597
      type: account
    - name: TestApplicationsForRuntimeWithHiddenApps
      id: 7e1f2df8-36dc-4e40-8be3-d1555d50c91c
      type: account
    - name: TestTenantsQueryTenantInitialized
      id: 8cf0c909-f816-4fe3-a507-a7917ccd8380
      type: account
    - name: TestDeleteApplicationIfInScenario
      id: 0d597250-6b2d-4d89-9c54-e23cb497cd01
      type: account

  images:
    containerRegistry:
      path: eu.gcr.io/kyma-project/incubator
    connector:
      dir:
      version: "PR-1956"
    connectivity_adapter:
      dir:
      version: "PR-1956"
    pairing_adapter:
      dir:
      version: "PR-1956"
    director:
      dir:
<<<<<<< HEAD
      version: "PR-1965"
=======
      version: "PR-1905"
>>>>>>> 4b295197
    gateway:
      dir:
      version: "PR-1956"
    operations_controller:
      dir:
      version: "PR-1963"
    tenant_fetcher:
      dir:
      version: "PR-1956"
    ord_service:
      dir:
      version: "PR-32"
    schema_migrator:
      dir:
      version: "PR-1905"
    system_broker:
      dir:
      version: "PR-1956"
    certs_setup_job:
      containerRegistry:
        path: eu.gcr.io/kyma-project
      dir:
      version: "0a651695"
    external_services_mock:
      dir:
      version: "PR-1905"
    console:
      dir:
      version: "PR-36"
    e2e_tests:
      dir:
      version: "PR-1905"
  isLocalEnv: false
  oauth2:
    host: oauth2
  livenessProbe:
    initialDelaySeconds: 30
    timeoutSeconds: 1
    periodSeconds: 10
  readinessProbe:
    initialDelaySeconds: 5
    timeoutSeconds: 1
    periodSeconds: 2

  agentPreconfiguration: false

  director:
    prefix: /director
    graphql:
      external:
        port: 3000
      internal:
        port: 3001
    validator:
      port: 8080
    metrics:
      port: 3003
    operations:
      port: 3002
      path: "/operation"
      lastOperationPath: "/last_operation"

    clientIDHeaderKey: client_user
    suggestTokenHeaderKey: suggest_token

    tests:
      scopes: "runtime:write application:write label_definition:write integration_system:write application:read runtime:read label_definition:read integration_system:read health_checks:read application_template:read application_template:write eventing:manage tenant:read automatic_scenario_assignment:read automatic_scenario_assignment:write"

  auditlog:
    configMapName: "compass-gateway-auditlog-config"
    secretName: "compass-gateway-auditlog-secret"
    script:
      configMapName: "auditlog-script"

  log:
    format: "kibana"

  testCredentials:
    secretName: "test-credentials-secret"

  enableCompassDefaultScenarioAssignment: true

  tenantConfig:
    useDefaultTenants: true
    dbPool:
      maxOpenConnections: 1
      maxIdleConnections: 1

  connector:
    prefix: /connector
    graphql:
      external:
        port: 3000
    validator:
      port: 8080
    # If secrets do not exist they will be created
    secrets:
      ca:
        name: compass-connector-app-ca
        namespace: compass-system
        certificateKey: ca.crt
        keyKey: ca.key
      rootCA:
        namespace: istio-system # For Ingress Gateway to work properly the namespace needs to be istio-system
        # In order for istio mTLS to work we should have two different secrets one containing the server certificate (let’s say X) and one used for validation of the client’s certificates.
        # The second one should be our root certificate and istio wants it to be named X-cacert. (-cacert suffix).
        # This is the reason for the confusing name of our root certificate. https://preliminary.istio.io/v1.6/docs/tasks/traffic-management/ingress/secure-ingress/#configure-a-mutual-tls-ingress-gateway
        cacert: compass-gateway-mtls-certs-cacert # For cert-rotation the cacert should be in different secret
        certificateKey: cacert
    certificateDataHeader: "Certificate-Data"
    revocation:
      configmap:
        name: revocations-config
        namespace: "{{ .Release.Namespace }}"
    # If key and certificate are not provided they will be generated
    caKey: ""
    caCertificate: ""

  system_broker:
    enabled: true
    port: 5001
    prefix: /broker
    tokenProviderFromHeader:
      forwardHeaders: Authorization
    tokenProviderFromSecret:
      enabled: false
      secrets:
        integrationSystemCredentials:
          name: compass-system-broker-credentials
          namespace: compass-system
    testNamespace: kyma-system

  gateway:
    port: 3000
    tls:
      host: compass-gateway
      secure:
        oauth:
          host: compass-gateway-auth-oauth
    mtls:
      host: compass-gateway-mtls
      certSecret: compass-gateway-mtls-certs
    headers:
      request:
        remove:
          - "Client-Id-From-Token"
          - "Client-Id-From-Certificate"
          - "Client-Certificate-Hash"
          - "Certificate-Data"

  operations_controller:
    enabled: true

  connectivity_adapter:
    port: 8080
    tls:
      host: adapter-gateway
    mtls:
      host: adapter-gateway-mtls

  oathkeeperFilters:
    workloadLabel: oathkeeper
    namespace: kyma-system
    tokenDataHeader: "Connector-Token"
    certificateDataHeader: "Certificate-Data"

  istio:
    mtlsGateway:
      name: "compass-gateway-mtls"
      namespace: "compass-system"
    gateway:
      name: "kyma-gateway"
      namespace: "kyma-system"
    proxy:
      port: 15020
    namespace: istio-system
    ingressgateway:
      workloadLabel: istio-ingressgateway
      requestPayloadSizeLimit: 2097152 # 2 MB
      correlationHeaderRewriteFilter:
        expectedHeaders:
        - "x-request-id"
        - "x-correlation-id"
        - "x-correlationid"
        - "x-forrequest-id"
        - "x-vcap-request-id"
        - "x-broker-api-request-identity"

  ingress:
    domainName: "kyma.local"

  database:
    manageSecrets: true
    embedded:
      enabled: true
      director:
        name: "postgres"
      directorDBName: "postgres"
    managedGCP:
      serviceAccountKey: ""
      instanceConnectionName: ""
      director:
        name: ""
        user: ""
        password: ""
      host: "localhost"
      hostPort: "5432"
      sslMode: ""

      #TODO remove below after migration to separate user will be done
      dbUser: ""
      dbPassword: ""
      directorDBName: ""

  oathkeeper:
    host: ory-oathkeeper-proxy.kyma-system.svc.cluster.local
    port: 4455
    timeout_ms: 120000
    idTokenConfig:
      claims: '{"scopes": "{{ print .Extra.scope }}", "tenant": "{{ print .Extra.tenant }}", "externalTenant": "{{ print .Extra.externalTenant }}", "consumerID": "{{ print .Extra.consumerID}}", "consumerType": "{{ print .Extra.consumerType }}", "flow": "{{ print .Extra.flow }}"}'
    mutators:
      runtimeMappingService:
        config:
          api:
            url: http://compass-director.compass-system.svc.cluster.local:3000/runtime-mapping
            retry:
              give_up_after: 6s
              max_delay: 2000ms
      authenticationMappingService:
        config:
          api:
            url: http://compass-director.compass-system.svc.cluster.local:3000/authn-mapping
            retry:
              give_up_after: 6s
              max_delay: 2000ms
      tenantMappingService:
        config:
          api:
            url: http://compass-director.compass-system.svc.cluster.local:3000/tenant-mapping
            retry:
              give_up_after: 6s
              max_delay: 2000ms
      certificateResolverService:
        config:
          api:
            url: http://compass-connector.compass-system.svc.cluster.local:8080/v1/certificate/data/resolve
            retry:
              give_up_after: 6s
              max_delay: 2000ms
      tokenResolverService:
        config:
          api:
            url: http://compass-director.compass-system.svc.cluster.local:8080/v1/tokens/resolve
            retry:
              give_up_after: 6s
              max_delay: 2000ms

  tenantFetcher:
    host: compass-tenant-fetcher.compass-system.svc.cluster.local
    prefix: /tenants
    port: 3000
    authentication:
      allowJWTSigningNone: true
      jwksEndpoints: '["http://ory-oathkeeper-api.kyma-system.svc.cluster.local:4456/.well-known/jwks.json"]'
      identityZone: "id-zone"
    tenantProvider:
      tenantIdProperty: "tenantId"
      customerIdProperty: "customerId"
      name: "provider"

  ordService:
    host: compass-ord-service.compass-system.svc.cluster.local
    prefix: /open-resource-discovery-service/v0
    docsPrefix: /open-resource-discovery-docs
    staticPrefix: /open-resource-discovery-static/v0
    port: 3000
    defaultResponseType: "xml"

  ordAggregator:
    name: ord-aggregator
    enabled: true
    schedule: "*/1 * * * *"
    dbPool:
      maxOpenConnections: 2
      maxIdleConnections: 2

  systemFetcher:
    enabled: false
    name: "system-fetcher"
    schedule: "0 0 * * *"
    manageSecrets: true
    # fetchParallellism - shows how many http calls will be made in parallel to fetch systems
    fetchParallellism: 30
    # queueSize - shows how many system fetches (individual requests may fetch more than 1 system)
    # can be put in the queue for processing before blocking. It is best for the queue to be about 2 times bigger than the parallellism
    queueSize: 100
    # fetchTimeout - shows the timeout to wait for oauth token and for fetching systems (in one request) separately
    fetchTimeout: "5s"
    dbPool:
      maxOpenConnections: 2
      maxIdleConnections: 2
    # systemsAPIEndpoint - endpoint of the service to fetch systems from
    systemsAPIEndpoint: ""
    # systemsAPIFilterCriteria - criteria for fetching systems
    systemsAPIFilterCriteria: ""
    # systemsAPIFilterTenantCriteriaPattern - criateria for fetching systems with tenant filter
    systemsAPIFilterTenantCriteriaPattern: ""
    # systemToTemplateMappings - how to map system properties to an existing application template
    systemToTemplateMappings: '{}'
    oauth:
      client: ""
      secret: ""
      tokenURLPattern: ""
      scopesClaim: ""
      tenantHeaderName: ""

  tenantFetchers:
    job1:
      enabled: false
      configMapNamespace: "compass-system"
      manageSecrets: true
      providerName: "compass"
      schedule: "*/5 * * * *"
      kubernetes:
        configMapNamespace: "compass-system"
        pollInterval: 2s
        pollTimeout: 1m
        timeout: 2m
      oauth:
        client: ""
        secret: ""
        tokenURL: ""
      endpoints:
        tenantCreated: "127.0.0.1/events?type=created"
        tenantDeleted: "127.0.0.1/events?type=deleted"
        tenantUpdated: "127.0.0.1/events?type=updated"
      fieldMapping:
        totalPagesField: "totalPages"
        totalResultsField: "totalResults"
        tenantEventsField: "events"
        idField: "id"
        nameField: "name"
        customerIdField: "customerId"
        discriminatorField: ""
        discriminatorValue: ""
        detailsField: "details"
      queryMapping:
        pageNumField: "pageNum"
        pageSizeField: "pageSize"
        timestampField: "timestamp"
      query:
        startPage: "0"
        pageSize: "100"
      dbPool:
        maxOpenConnections: 1
        maxIdleConnections: 1

  metrics:
    enabled: true
    pushEndpoint: http://monitoring-prometheus-pushgateway.kyma-system.svc.cluster.local:9091

  authenticators:
    authenticator0:
      enabled: true
      gatewayHost: "compass-gateway-authenticator0"
      trusted_issuers: '[{"domain_url": "authenticator.domain", "scope_prefix": "prefix."}, {}]'
      attributes: '{"uniqueAttribute": { "key": "key", "value": "val" }, "tenant": { "key": "key" }, "identity": { "key": "key" } }'

  externalServicesMock:
    enabled: false
    auditlog: false

  tests:
    namespace: kyma-system
    connectivityAdapterFQDN: http://compass-connectivity-adapter.compass-system.svc.cluster.local
    directorFQDN: http://compass-director.compass-system.svc.cluster.local
    connectorFQDN: http://compass-connector.compass-system.svc.cluster.local
    externalServicesMockFQDN: http://compass-external-services-mock.compass-system.svc.cluster.local
    ordServiceFQDN: http://compass-ord-service.compass-system.svc.cluster.local
    systemBrokerFQDN: http://compass-system-broker.compass-system.svc.cluster.local
    tenantFetcherFQDN: http://compass-tenant-fetcher.compass-system.svc.cluster.local
    db:
      maxOpenConnections: 3
      maxIdleConnections: 1
    skipTLSVerify: true

    token:
      server:
        enabled: false
        port: 5000
    securityContext: # Set on container level
      runAsUser: 2000
      allowPrivilegeEscalation: false

pairing-adapter:
  enabled: false<|MERGE_RESOLUTION|>--- conflicted
+++ resolved
@@ -75,11 +75,7 @@
       version: "PR-1956"
     director:
       dir:
-<<<<<<< HEAD
       version: "PR-1965"
-=======
-      version: "PR-1905"
->>>>>>> 4b295197
     gateway:
       dir:
       version: "PR-1956"
