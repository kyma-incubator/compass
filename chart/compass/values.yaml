--- conflicted
+++ resolved
@@ -106,11 +106,7 @@
       version: "PR-2358"
     director:
       dir:
-<<<<<<< HEAD
       version: "PR-2359"
-=======
-      version: "PR-2364"
->>>>>>> 1f7a81e8
     hydrator:
       dir:
       version: "PR-2358"
@@ -136,11 +132,7 @@
       version: "0a651695"
     external_services_mock:
       dir:
-<<<<<<< HEAD
       version: "PR-2359"
-=======
-      version: "PR-2332"
->>>>>>> 1f7a81e8
     console:
       dir:
       version: "PR-68"
