--- conflicted
+++ resolved
@@ -110,11 +110,7 @@
       version: "PR-2383"
     director:
       dir:
-<<<<<<< HEAD
       version: "PR-2322"
-=======
-      version: "PR-2374"
->>>>>>> 0946a478
     hydrator:
       dir:
       version: "PR-2383"
@@ -140,21 +136,13 @@
       version: "0a651695"
     external_services_mock:
       dir:
-<<<<<<< HEAD
       version: "PR-2322"
-=======
-      version: "PR-2383"
->>>>>>> 0946a478
     console:
       dir:
       version: "PR-68"
     e2e_tests:
       dir:
-<<<<<<< HEAD
       version: "PR-2322"
-=======
-      version: "PR-2379"
->>>>>>> 0946a478
   isLocalEnv: false
   isForTesting: false
   oauth2:
