global:
  disableLegacyConnectivity: true
  defaultTenant: 3e64ebae-38b5-46a0-b1ed-9ccee153a0ae
  defaultTenantRegion: "eu-1"
  tenants: # tenant order matters, so new tenants should be added to the end of the list
    - name: default
      id: 3e64ebae-38b5-46a0-b1ed-9ccee153a0ae
      type: account
    - name: foo
      id: 1eba80dd-8ff6-54ee-be4d-77944d17b10b
      type: account
    - name: bar
      id: af9f84a9-1d3a-4d9f-ae0c-94f883b33b6e
      type: account
    - name: TestTenantSeparation
      id: f1c4b5be-b0e1-41f9-b0bc-b378200dcca0
      type: account
    - name: TestDeleteLastScenarioForApplication
      id: 0403be1e-f854-475e-9074-922120277af5
      type: account
    - name: Test_DeleteAutomaticScenarioAssignmentForSelector
      id: d9553135-6115-4c67-b4d9-962c00f3725f
      type: account
    - name: Test_AutomaticScenarioAssigmentForRuntime
      id: 8c733a45-d988-4472-af10-1256b82c70c0
      type: account
    - name: TestAutomaticScenarioAssignmentsWholeScenario
      id: 65a63692-c00a-4a7d-8376-8615ee37f45c
      type: account
    - name: TestTenantsQueryTenantNotInitialized
      id: 72329135-27fd-4284-9bcb-37ea8d6307d0
      type: account
    - name: Test Default
      id: 5577cf46-4f78-45fa-b55f-a42a3bdba868
      type: account
      parent: 2c4f4a25-ba9a-4dbc-be68-e0beb77a7eb0
    - name: Test_DefaultCustomer
      id: 2c4f4a25-ba9a-4dbc-be68-e0beb77a7eb0
      type: customer
    - name: TestListLabelDefinitions
      id: 3f641cf5-2d14-4e0f-a122-16e7569926f1
      type: account
    - name: Test_AutomaticScenarioAssignmentQueries
      id: 8263cc13-5698-4a2d-9257-e8e76b543e88
      type: account
    - name: TestGetScenariosLabelDefinitionCreatesOneIfNotExists
      id: 2263cc13-5698-4a2d-9257-e8e76b543e33
      type: account
    - name: TestApplicationsForRuntime
      id: 5984a414-1eed-4972-af2c-b2b6a415c7d7
      type: account
    - name: Test_DeleteAutomaticScenarioAssignmentForScenario
      id: d08e4cb6-a77f-4a07-b021-e3317a373597
      type: account
    - name: TestApplicationsForRuntimeWithHiddenApps
      id: 7e1f2df8-36dc-4e40-8be3-d1555d50c91c
      type: account
    - name: TestTenantsQueryTenantInitialized
      id: 8cf0c909-f816-4fe3-a507-a7917ccd8380
      type: account
    - name: TestDeleteApplicationIfInScenario
      id: 0d597250-6b2d-4d89-9c54-e23cb497cd01
      type: account
    - name: TestProviderSubaccount
      id: 47b4575a-f102-414a-8398-2d973ad65f3a
      type: subaccount
      parent: 5577cf46-4f78-45fa-b55f-a42a3bdba868
    - name: TestCompassProviderSubaccount
      id: f8075207-1478-4a80-bd26-24a4785a2bfd
      type: subaccount
      parent: 5577cf46-4f78-45fa-b55f-a42a3bdba868
    - name: TestProviderSubaccountRegion2
      id: 731b7bc4-5472-41d2-a447-e4c0f45de739
      type: subaccount
      region: "eu-2"
      parent: 5577cf46-4f78-45fa-b55f-a42a3bdba868
    - name: TestCertificateSubaccount
      id: 123e4567-e89b-12d3-a456-426614174001
      type: subaccount
      parent: 5577cf46-4f78-45fa-b55f-a42a3bdba868
    - name: TestNsAdapter
      id: 08b6da37-e911-48fb-a0cb-fa635a6c5678
      type: subaccount
      parent: 5577cf46-4f78-45fa-b55f-a42a3bdba868
    - name: TestNsAdapterSubaccountWithApplications
      id: 08b6da37-e911-48fb-a0cb-fa635a6c4321
      type: subaccount
      parent: 5577cf46-4f78-45fa-b55f-a42a3bdba868
    - name: TestIntegrationSystemManagedSubaccount
      id: 3cfcdd62-320d-403b-b66a-4ee3cdd06947
      type: subaccount
      parent: 5577cf46-4f78-45fa-b55f-a42a3bdba868
    - name: TestIntegrationSystemManagedAccount
      id: 7e8ab2e3-3bb4-42e3-92b2-4e0bf48559d3
      type: account
      parent: 2c4f4a25-ba9a-4dbc-be68-e0beb77a7eb0
    - name: TestSystemFetcherAccount
      id: c395681d-11dd-4cde-bbcf-570b4a153e79
      type: account
      parent: 2c4f4a25-ba9a-4dbc-be68-e0beb77a7eb0
    - name: TestConsumerSubaccount
      id: 1f538f34-30bf-4d3d-aeaa-02e69eef84ae
      type: subaccount
      parent: 5984a414-1eed-4972-af2c-b2b6a415c7d7
    - name: TestTenantsOnDemandAPI
      id: 8d42d818-d4c4-4036-b82f-b199db7ffeb5
      type: subaccount
      parent: 5984a414-1eed-4972-af2c-b2b6a415c7d7
    - name: TestExternalCertificateSubaccount
      id: bad76f69-e5c2-4d55-bca5-240944824b83
      type: subaccount
      parent: 5577cf46-4f78-45fa-b55f-a42a3bdba868
    - name: TestAtomOrganization
      id: f2724f8e-1a58-4f32-bfd0-8b831de34e71
      type: organization
      parent: 2c4f4a25-ba9a-4dbc-be68-e0beb77a7eb0
    - name: TestAtomFolder
      id: 4c31b7c7-2bea-4bd5-9ea5-e9a8d704f900
      type: folder
      parent: f2724f8e-1a58-4f32-bfd0-8b831de34e71
    - name: TestAtomResourceGroup
      id: ff30da87-7685-4462-869a-baae6441898b
      type: resource-group
      parent: 4c31b7c7-2bea-4bd5-9ea5-e9a8d704f900
  images:
    containerRegistry:
      path: eu.gcr.io/kyma-project/incubator
    connector:
      dir:
      version: "PR-2902"
      name: compass-connector
    connectivity_adapter:
      dir:
      version: "PR-2902"
      name: compass-connectivity-adapter
    pairing_adapter:
      dir:
      version: "PR-2902"
      name: compass-pairing-adapter
    director:
      dir:
      version: "PR-2904"
      name: compass-director
    hydrator:
      dir:
      version: "PR-2902"
      name: compass-hydrator
    gateway:
      dir:
      version: "PR-2902"
      name: compass-gateway
    operations_controller:
      dir:
      version: "PR-2902"
      name: compass-operations-controller
    ord_service:
      dir:
      version: "PR-86"
      name: compass-ord-service
    schema_migrator:
      dir:
      version: "PR-2882"
      name: compass-schema-migrator
    system_broker:
      dir:
      version: "PR-2902"
      name: compass-system-broker
    certs_setup_job:
      containerRegistry:
        path: eu.gcr.io/kyma-project
      dir:
      version: "0a651695"
    external_services_mock:
      dir:
      version: "PR-2902"
      name: compass-external-services-mock
    console:
      dir:
      version: "PR-80"
      name: compass-console
    e2e_tests:
      dir:
<<<<<<< HEAD
      version: "PR-2910"
=======
      version: "PR-2904"
>>>>>>> 32f3153c
      name: compass-e2e-tests
  isLocalEnv: false
  isForTesting: false
  oauth2:
    host: oauth2
  livenessProbe:
    initialDelaySeconds: 30
    timeoutSeconds: 1
    periodSeconds: 10
  readinessProbe:
    initialDelaySeconds: 5
    timeoutSeconds: 1
    periodSeconds: 2
  agentPreconfiguration: false
  portieris:
    isEnabled: false
    imagePullSecretName: "portieris-dummy-image-pull-secret"
  nsAdapter:
    external:
      port: 3005
    e2eTests:
      gatewayHost: "compass-gateway-xsuaa"
    prefix: /nsadapter
    path: /nsadapter/api/v1/notifications
    systemToTemplateMappings: '[{  "Name": "SAP S/4HANA On-Premise",  "SourceKey": ["type"],  "SourceValue": ["abapSys"]},{  "Name": "SAP S/4HANA On-Premise",  "SourceKey": ["type"],  "SourceValue": ["nonSAPsys"]},{  "Name": "SAP S/4HANA On-Premise",  "SourceKey": ["type"],  "SourceValue": ["hana"]}]'
    secret:
      name: nsadapter-secret
      subaccountKey: subaccount
      local:
        subaccountValue: subaccount
    authSecret:
      name: "compass-external-services-mock-oauth-credentials"
      clientIdKey: client-id
      clientSecretKey: client-secret
      tokenUrlKey: url
      instanceUrlKey: url
      certKey: cert
      keyKey: key
    registerPath: "/register"
    tokenPath: "/secured/oauth/token"
    createClonePattern: '{"key": "%s"}'
    createBindingPattern: '{}'
    useClone: "false"
  director:
    host: compass-director.compass-system.svc.cluster.local
    formationMappingAsyncStatusApi:
      pathPrefix: "/v1/businessIntegrations"
      formationAssignmentPath: "/{ucl-formation-id}/assignments/{ucl-assignment-id}/status"
      formationPath: "/{ucl-formation-id}/status"
    prefix: /director
    graphql:
      external:
        port: 3000
    tls:
      secure:
        internal:
          host: compass-director-internal
    validator:
      port: 8080
    metrics:
      port: 3003
      enableGraphqlOperationInstrumentation: true
    operations:
      port: 3002
      path: "/operation"
      lastOperationPath: "/last_operation"
    info:
      path: "/v1/info"
    subscription:
      subscriptionProviderLabelKey: "subscriptionProviderId"
      consumerSubaccountLabelKey: "global_subaccount_id"
      subscriptionLabelKey: "subscription"
      tokenPrefix: "sb-"
    selfRegister:
      secrets:
        instancesCreds:
          name: "region-instances-credentials"
          key: "keyConfig"
          path: "/tmp"
        saasAppNameCfg:
          name: "saas-app-names"
          key: "appNameConfig"
          path: "/tmp/appNameConfig"
      clientIdPath: "clientId"
      clientSecretPath: "clientSecret"
      urlPath: "url"
      tokenUrlPath: "tokenUrl"
      clientCertPath: "clientCert"
      clientKeyPath: "clientKey"
      local:
        templateMappings:
          clientIDMapping: '{{ printf "\"%s\":\"client_id\"" .Values.global.director.selfRegister.clientIdPath }}'
          clientSecretMapping: '{{ printf "\"%s\":\"client_secret\"" .Values.global.director.selfRegister.clientSecretPath }}'
          urlMapping: '{{ printf "\"%s\":\"http://compass-external-services-mock.%s.svc.cluster.local:%s\"" .Values.global.director.selfRegister.urlPath .Release.Namespace (.Values.service.port | toString) }}'
          tokenURLMapping: '{{ printf "\"%s\":\"https://%s.%s:%s\"" .Values.global.director.selfRegister.tokenUrlPath .Values.global.externalServicesMock.certSecuredHost .Values.global.ingress.domainName (.Values.service.certPort | toString) }}'
          x509CertificateMapping: '{{ printf "\"%s\":\"%s\"" .Values.global.director.selfRegister.clientCertPath .Values.global.connector.caCertificate }}'
          x509KeyMapping: '{{ printf "\"%s\":\"%s\"" .Values.global.director.selfRegister.clientKeyPath .Values.global.connector.caKey }}'
      oauthTokenPath: "/cert/token"
      oauthMode: "oauth-mtls"
      label: "selfRegLabel"
      labelValuePrefix: "self-reg-prefix-"
      responseKey: "self-reg-key"
      path: "/external-api/self-reg"
      nameQueryParam: "name"
      tenantQueryParam: "tenant"
      requestBodyPattern: '{"key": "%s"}'
      saasAppNameLabelKey: "CMPSaaSAppName"
      saasAppNamePath: "localSaaSAppNamePath"
    clientIDHeaderKey: client_user
    suggestTokenHeaderKey: suggest_token
    runtimeTypeLabelKey: "runtimeType"
    applicationTypeLabelKey: "applicationType"
    kymaRuntimeTypeLabelValue: "kyma"
    fetchTenantEndpoint: '{{ printf "https://%s.%s%s/v1/fetch" .Values.global.gateway.tls.secure.internal.host .Values.global.ingress.domainName .Values.global.tenantFetcher.prefix }}'
    ordWebhookMappings: '[]'
    tenantMappingsPath: "/tmp/tenantMappingsConfig"
    tenantMappingsKey: "tenant-mapping-config.json"
    tenantMappings:
      SYNC:
        v1.0:
          - type: CONFIGURATION_CHANGED
            mode: SYNC
            urlTemplate: '{"path":"%s/v1/tenant-mappings/{{.RuntimeContext.Value}}","method":"PATCH"}'
            inputTemplate: '{"context":{ {{ if .CustomerTenantContext.AccountID }}"btp": {"uclFormationId":"{{.FormationID}}","globalAccountId":"{{.CustomerTenantContext.AccountID}}","crmId":"{{.CustomerTenantContext.CustomerID}}"} {{ else }}"atom": {"uclFormationId":"{{.FormationID}}","path":"{{.CustomerTenantContext.Path}}","crmId":"{{.CustomerTenantContext.CustomerID}}"} {{ end }} },"items": [ {"uclAssignmentId":"{{ .Assignment.ID }}","operation":"{{.Operation}}","deploymentRegion":"{{if .Application.Labels.region }}{{.Application.Labels.region}}{{ else }}{{.ApplicationTemplate.Labels.region}}{{end }}","applicationNamespace":"{{ if .Application.ApplicationNamespace }}{{.Application.ApplicationNamespace}}{{else }}{{.ApplicationTemplate.ApplicationNamespace}}{{ end }}","applicationTenantId":"{{.Application.LocalTenantID}}","uclSystemTenantId":"{{.Application.ID}}",{{ if .ApplicationTemplate.Labels.parameters }}"parameters": {{.ApplicationTemplate.Labels.parameters}},{{ end }}"configuration": {{.ReverseAssignment.Value}} } ] }'
            headerTemplate: '{"Content-Type": ["application/json"]}'
            outputTemplate: '{"error":"{{.Body.error}}","success_status_code": 200}'
          - type: APPLICATION_TENANT_MAPPING
            mode: SYNC
            urlTemplate: '{"path":"%s/v1/tenant-mappings/{{.TargetApplication.LocalTenantID}}","method":"PATCH"}'
            inputTemplate: '{"context": { {{ if .CustomerTenantContext.AccountID }}"btp":{"uclFormationId":"{{.FormationID}}","globalAccountId":"{{.CustomerTenantContext.AccountID}}","crmId":"{{.CustomerTenantContext.CustomerID}}"} {{ else }}"atom": {"uclFormationId":"{{.FormationID}}","path":"{{.CustomerTenantContext.Path}}","crmId":"{{.CustomerTenantContext.CustomerID}}"} {{ end }} },"items": [ {"uclAssignmentId":"{{ .Assignment.ID }}","operation":"{{.Operation}}","deploymentRegion":"{{if .SourceApplication.Labels.region }}{{.SourceApplication.Labels.region}}{{else }}{{.SourceApplicationTemplate.Labels.region}}{{ end }}","applicationNamespace":"{{if .SourceApplication.ApplicationNamespace }}{{.SourceApplication.ApplicationNamespace}}{{else }}{{.SourceApplicationTemplate.ApplicationNamespace}}{{ end }}","applicationTenantId":"{{.SourceApplication.LocalTenantID}}","uclSystemTenantId":"{{.SourceApplication.ID}}",{{ if .SourceApplicationTemplate.Labels.parameters }}"parameters": {{.SourceApplicationTemplate.Labels.parameters}},{{ end }}"configuration": {{.ReverseAssignment.Value}} } ]}'
            headerTemplate: '{"Content-Type": ["application/json"]}'
            outputTemplate: '{"error":"{{.Body.error}}","success_status_code": 200}'
        configuration_changed:v1.0:
          - type: CONFIGURATION_CHANGED
            mode: SYNC
            urlTemplate: '{"path":"%s/v1/tenant-mappings/{{.RuntimeContext.Value}}","method":"PATCH"}'
            inputTemplate: '{"context":{ {{ if .CustomerTenantContext.AccountID }}"btp": {"uclFormationId":"{{.FormationID}}","globalAccountId":"{{.CustomerTenantContext.AccountID}}","crmId":"{{.CustomerTenantContext.CustomerID}}"} {{ else }}"atom": {"uclFormationId":"{{.FormationID}}","path":"{{.CustomerTenantContext.Path}}","crmId":"{{.CustomerTenantContext.CustomerID}}"} {{ end }} },"items": [ {"uclAssignmentId":"{{ .Assignment.ID }}","operation":"{{.Operation}}","deploymentRegion":"{{if .Application.Labels.region }}{{.Application.Labels.region}}{{ else }}{{.ApplicationTemplate.Labels.region}}{{end }}","applicationNamespace":"{{ if .Application.ApplicationNamespace }}{{.Application.ApplicationNamespace}}{{else }}{{.ApplicationTemplate.ApplicationNamespace}}{{ end }}","applicationTenantId":"{{.Application.LocalTenantID}}","uclSystemTenantId":"{{.Application.ID}}",{{ if .ApplicationTemplate.Labels.parameters }}"parameters": {{.ApplicationTemplate.Labels.parameters}},{{ end }}"configuration": {{.ReverseAssignment.Value}} } ] }'
            headerTemplate: '{"Content-Type": ["application/json"]}'
            outputTemplate: '{"error":"{{.Body.error}}","success_status_code": 200}'
        application_tenant_mapping:v1.0:
          - type: APPLICATION_TENANT_MAPPING
            mode: SYNC
            urlTemplate: '{"path":"%s/v1/tenant-mappings/{{.TargetApplication.LocalTenantID}}","method":"PATCH"}'
            inputTemplate: '{"context": { {{ if .CustomerTenantContext.AccountID }}"btp":{"uclFormationId":"{{.FormationID}}","globalAccountId":"{{.CustomerTenantContext.AccountID}}","crmId":"{{.CustomerTenantContext.CustomerID}}"} {{ else }}"atom": {"uclFormationId":"{{.FormationID}}","path":"{{.CustomerTenantContext.Path}}","crmId":"{{.CustomerTenantContext.CustomerID}}"} {{ end }} },"items": [ {"uclAssignmentId":"{{ .Assignment.ID }}","operation":"{{.Operation}}","deploymentRegion":"{{if .SourceApplication.Labels.region }}{{.SourceApplication.Labels.region}}{{else }}{{.SourceApplicationTemplate.Labels.region}}{{ end }}","applicationNamespace":"{{if .SourceApplication.ApplicationNamespace }}{{.SourceApplication.ApplicationNamespace}}{{else }}{{.SourceApplicationTemplate.ApplicationNamespace}}{{ end }}","applicationTenantId":"{{.SourceApplication.LocalTenantID}}","uclSystemTenantId":"{{.SourceApplication.ID}}",{{ if .SourceApplicationTemplate.Labels.parameters }}"parameters": {{.SourceApplicationTemplate.Labels.parameters}},{{ end }}"configuration": {{.ReverseAssignment.Value}} } ]}'
            headerTemplate: '{"Content-Type": ["application/json"]}'
            outputTemplate: '{"error":"{{.Body.error}}","success_status_code": 200}'
        application_tenant_mapping:v1.1:
          - type: APPLICATION_TENANT_MAPPING
            mode: SYNC
            urlTemplate: '{"path":"%s/v1/tenant-mappings/{{.TargetApplication.LocalTenantID}}","method":"PATCH"}'
            inputTemplate: '{"context": { {{ if .CustomerTenantContext.AccountID }}"btp":{"uclFormationId":"{{.FormationID}}","globalAccountId":"{{.CustomerTenantContext.AccountID}}","crmId":"{{.CustomerTenantContext.CustomerID}}"} {{ else }}"atom": {"uclFormationId":"{{.FormationID}}","path":"{{.CustomerTenantContext.Path}}","crmId":"{{.CustomerTenantContext.CustomerID}}"} {{ end }} },"receiverTenant": {"deploymentRegion":"{{ if .TargetApplication.Labels.region}}{{.TargetApplication.Labels.region}}{{ else }}{{.TargetApplicationTemplate.Labels.region}}{{end }}","applicationNamespace":"{{ if .TargetApplication.ApplicationNamespace}}{{.TargetApplication.ApplicationNamespace}}{{ else }}{{.TargetApplicationTemplate.ApplicationNamespace}}{{end }}","applicationUrl":"{{ .TargetApplication.BaseURL }}","applicationTenantId":"{{.TargetApplication.LocalTenantID }}","uclSystemTenantId":"{{ .TargetApplication.ID}}", {{ if .TargetApplicationTemplate.Labels.parameters }}"parameters": {{.TargetApplicationTemplate.Labels.parameters}}{{ end }} },"assignedTenants": [ {"uclAssignmentId":"{{ .Assignment.ID }}","operation":"{{.Operation}}","deploymentRegion":"{{if .SourceApplication.Labels.region }}{{.SourceApplication.Labels.region}}{{else }}{{.SourceApplicationTemplate.Labels.region}}{{ end }}","applicationNamespace":"{{if .SourceApplication.ApplicationNamespace }}{{.SourceApplication.ApplicationNamespace}}{{else }}{{.SourceApplicationTemplate.ApplicationNamespace}}{{ end }}","applicationUrl":"{{.SourceApplication.BaseURL }}","applicationTenantId":"{{.SourceApplication.LocalTenantID}}","uclSystemTenantId":"{{.SourceApplication.ID}}",{{ if .SourceApplicationTemplate.Labels.parameters }}"parameters": {{.SourceApplicationTemplate.Labels.parameters}},{{ end }}"configuration": {{.ReverseAssignment.Value}} } ]}'
            headerTemplate: '{"Content-Type": ["application/json"]}'
            outputTemplate: '{"error":"{{.Body.error}}","success_status_code": 200}'
      ASYNC_CALLBACK:
        v1.0:
          - type: CONFIGURATION_CHANGED
            mode: ASYNC_CALLBACK
            urlTemplate: '{"path":"%s/v1/tenant-mappings/{{.RuntimeContext.Value}}","method":"PATCH"}'
            inputTemplate: '{"context":{ {{ if .CustomerTenantContext.AccountID }}"btp": {"uclFormationId":"{{.FormationID}}","globalAccountId":"{{.CustomerTenantContext.AccountID}}","crmId":"{{.CustomerTenantContext.CustomerID}}"} {{ else }}"atom": {"uclFormationId":"{{.FormationID}}","path":"{{.CustomerTenantContext.Path}}","crmId":"{{.CustomerTenantContext.CustomerID}}"} {{ end }} },"items": [ {"uclAssignmentId":"{{ .Assignment.ID }}","operation":"{{.Operation}}","deploymentRegion":"{{if .Application.Labels.region }}{{.Application.Labels.region}}{{ else }}{{.ApplicationTemplate.Labels.region}}{{end }}","applicationNamespace":"{{ if .Application.ApplicationNamespace }}{{.Application.ApplicationNamespace}}{{else }}{{.ApplicationTemplate.ApplicationNamespace}}{{ end }}","applicationTenantId":"{{.Application.LocalTenantID}}","uclSystemTenantId":"{{.Application.ID}}",{{ if .ApplicationTemplate.Labels.parameters }}"parameters": {{.ApplicationTemplate.Labels.parameters}},{{ end }}"configuration": {{.ReverseAssignment.Value}} } ] }'
            headerTemplate: '{"Content-Type": ["application/json"],"Location": ["%s/v1/businessIntegrations/{{.FormationID}}/assignments/{{.Assignment.ID}}/status"]}'
            outputTemplate: '{"error":"{{.Body.error}}","success_status_code": 202}'
          - type: APPLICATION_TENANT_MAPPING
            mode: ASYNC_CALLBACK
            urlTemplate: '{"path":"%s/v1/tenant-mappings/{{.TargetApplication.LocalTenantID}}","method":"PATCH"}'
            inputTemplate: '{"context": { {{ if .CustomerTenantContext.AccountID }}"btp":{"uclFormationId":"{{.FormationID}}","globalAccountId":"{{.CustomerTenantContext.AccountID}}","crmId":"{{.CustomerTenantContext.CustomerID}}"} {{ else }}"atom": {"uclFormationId":"{{.FormationID}}","path":"{{.CustomerTenantContext.Path}}","crmId":"{{.CustomerTenantContext.CustomerID}}"} {{ end }} },"items": [ {"uclAssignmentId":"{{ .Assignment.ID }}","operation":"{{.Operation}}","deploymentRegion":"{{if .SourceApplication.Labels.region }}{{.SourceApplication.Labels.region}}{{else }}{{.SourceApplicationTemplate.Labels.region}}{{ end }}","applicationNamespace":"{{if .SourceApplication.ApplicationNamespace }}{{.SourceApplication.ApplicationNamespace}}{{else }}{{.SourceApplicationTemplate.ApplicationNamespace}}{{ end }}","applicationTenantId":"{{.SourceApplication.LocalTenantID}}","uclSystemTenantId":"{{.SourceApplication.ID}}",{{ if .SourceApplicationTemplate.Labels.parameters }}"parameters": {{.SourceApplicationTemplate.Labels.parameters}},{{ end }}"configuration": {{.ReverseAssignment.Value}} } ]}'
            headerTemplate: '{"Content-Type": ["application/json"],"Location": ["%s/v1/businessIntegrations/{{.FormationID}}/assignments/{{.Assignment.ID}}/status"]}'
            outputTemplate: '{"error":"{{.Body.error}}","success_status_code": 202}'
        configuration_changed:v1.0:
          - type: CONFIGURATION_CHANGED
            mode: ASYNC_CALLBACK
            urlTemplate: '{"path":"%s/v1/tenant-mappings/{{.RuntimeContext.Value}}","method":"PATCH"}'
            inputTemplate: '{"context":{ {{ if .CustomerTenantContext.AccountID }}"btp": {"uclFormationId":"{{.FormationID}}","globalAccountId":"{{.CustomerTenantContext.AccountID}}","crmId":"{{.CustomerTenantContext.CustomerID}}"} {{ else }}"atom": {"uclFormationId":"{{.FormationID}}","path":"{{.CustomerTenantContext.Path}}","crmId":"{{.CustomerTenantContext.CustomerID}}"} {{ end }} },"items": [ {"uclAssignmentId":"{{ .Assignment.ID }}","operation":"{{.Operation}}","deploymentRegion":"{{if .Application.Labels.region }}{{.Application.Labels.region}}{{ else }}{{.ApplicationTemplate.Labels.region}}{{end }}","applicationNamespace":"{{ if .Application.ApplicationNamespace }}{{.Application.ApplicationNamespace}}{{else }}{{.ApplicationTemplate.ApplicationNamespace}}{{ end }}","applicationTenantId":"{{.Application.LocalTenantID}}","uclSystemTenantId":"{{.Application.ID}}",{{ if .ApplicationTemplate.Labels.parameters }}"parameters": {{.ApplicationTemplate.Labels.parameters}},{{ end }}"configuration": {{.ReverseAssignment.Value}} } ] }'
            headerTemplate: '{"Content-Type": ["application/json"],"Location": ["%s/v1/businessIntegrations/{{.FormationID}}/assignments/{{.Assignment.ID}}/status"]}'
            outputTemplate: '{"error":"{{.Body.error}}","success_status_code": 202}'
        application_tenant_mapping:v1.0:
          - type: APPLICATION_TENANT_MAPPING
            mode: ASYNC_CALLBACK
            urlTemplate: '{"path":"%s/v1/tenant-mappings/{{.TargetApplication.LocalTenantID}}","method":"PATCH"}'
            inputTemplate: '{"context": { {{ if .CustomerTenantContext.AccountID }}"btp":{"uclFormationId":"{{.FormationID}}","globalAccountId":"{{.CustomerTenantContext.AccountID}}","crmId":"{{.CustomerTenantContext.CustomerID}}"} {{ else }}"atom": {"uclFormationId":"{{.FormationID}}","path":"{{.CustomerTenantContext.Path}}","crmId":"{{.CustomerTenantContext.CustomerID}}"} {{ end }} },"items": [ {"uclAssignmentId":"{{ .Assignment.ID }}","operation":"{{.Operation}}","deploymentRegion":"{{if .SourceApplication.Labels.region }}{{.SourceApplication.Labels.region}}{{else }}{{.SourceApplicationTemplate.Labels.region}}{{ end }}","applicationNamespace":"{{if .SourceApplication.ApplicationNamespace }}{{.SourceApplication.ApplicationNamespace}}{{else }}{{.SourceApplicationTemplate.ApplicationNamespace}}{{ end }}","applicationTenantId":"{{.SourceApplication.LocalTenantID}}","uclSystemTenantId":"{{.SourceApplication.ID}}",{{ if .SourceApplicationTemplate.Labels.parameters }}"parameters": {{.SourceApplicationTemplate.Labels.parameters}},{{ end }}"configuration": {{.ReverseAssignment.Value}} } ]}'
            headerTemplate: '{"Content-Type": ["application/json"],"Location": ["%s/v1/businessIntegrations/{{.FormationID}}/assignments/{{.Assignment.ID}}/status"]}'
            outputTemplate: '{"error":"{{.Body.error}}","success_status_code": 202}'
        application_tenant_mapping:v1.1:
          - type: APPLICATION_TENANT_MAPPING
            mode: ASYNC_CALLBACK
            urlTemplate: '{"path":"%s/v1/tenant-mappings/{{.TargetApplication.LocalTenantID}}","method":"PATCH"}'
            inputTemplate: '{"context": { {{ if .CustomerTenantContext.AccountID }}"btp":{"uclFormationId":"{{.FormationID}}","globalAccountId":"{{.CustomerTenantContext.AccountID}}","crmId":"{{.CustomerTenantContext.CustomerID}}"} {{ else }}"atom": {"uclFormationId":"{{.FormationID}}","path":"{{.CustomerTenantContext.Path}}","crmId":"{{.CustomerTenantContext.CustomerID}}"} {{ end }} },"receiverTenant": {"deploymentRegion":"{{ if .TargetApplication.Labels.region}}{{.TargetApplication.Labels.region}}{{ else }}{{.TargetApplicationTemplate.Labels.region}}{{end }}","applicationNamespace":"{{ if .TargetApplication.ApplicationNamespace}}{{.TargetApplication.ApplicationNamespace}}{{ else }}{{.TargetApplicationTemplate.ApplicationNamespace}}{{end }}","applicationUrl":"{{ .TargetApplication.BaseURL }}","applicationTenantId":"{{.TargetApplication.LocalTenantID }}","uclSystemTenantId":"{{ .TargetApplication.ID}}", {{ if .TargetApplicationTemplate.Labels.parameters }}"parameters": {{.TargetApplicationTemplate.Labels.parameters}}{{ end }} },"assignedTenants": [ {"uclAssignmentId":"{{ .Assignment.ID }}","operation":"{{.Operation}}","deploymentRegion":"{{if .SourceApplication.Labels.region }}{{.SourceApplication.Labels.region}}{{else }}{{.SourceApplicationTemplate.Labels.region}}{{ end }}","applicationNamespace":"{{if .SourceApplication.ApplicationNamespace }}{{.SourceApplication.ApplicationNamespace}}{{else }}{{.SourceApplicationTemplate.ApplicationNamespace}}{{ end }}","applicationUrl":"{{.SourceApplication.BaseURL }}","applicationTenantId":"{{.SourceApplication.LocalTenantID}}","uclSystemTenantId":"{{.SourceApplication.ID}}",{{ if .SourceApplicationTemplate.Labels.parameters }}"parameters": {{.SourceApplicationTemplate.Labels.parameters}},{{ end }}"configuration": {{.ReverseAssignment.Value}} } ]}'
            headerTemplate: '{"Content-Type": ["application/json"],"Location": ["%s/v1/businessIntegrations/{{.FormationID}}/assignments/{{.Assignment.ID}}/status"]}'
            outputTemplate: '{"error":"{{.Body.error}}","success_status_code": 202}'
  auditlog:
    configMapName: "compass-gateway-auditlog-config"
    mtlsTokenPath: "/cert/token"
    standardTokenPath: "/secured/oauth/token"
    skipSSLValidation: false
    secret:
      name: "compass-gateway-auditlog-secret"
      urlKey: url
      clientIdKey: client-id
      clientSecretKey: client-secret
      clientCertKey: client-cert
      clientKeyKey: client-key
  log:
    format: "kibana"
  tenantConfig:
    useDefaultTenants: true
    dbPool:
      maxOpenConnections: 1
      maxIdleConnections: 1
  connector:
    prefix: /connector
    graphql:
      external:
        port: 3000
    validator:
      port: 8080
    # If secrets do not exist they will be created
    secrets:
      ca:
        name: compass-connector-app-ca
        namespace: compass-system
        certificateKey: ca.crt
        keyKey: ca.key
      rootCA:
        namespace: istio-system # For Ingress Gateway to work properly the namespace needs to be istio-system
        # In order for istio mTLS to work we should have two different secrets one containing the server certificate (let’s say X) and one used for validation of the client’s certificates.
        # The second one should be our root certificate and istio wants it to be named X-cacert. (-cacert suffix).
        # This is the reason for the confusing name of our root certificate. https://preliminary.istio.io/v1.6/docs/tasks/traffic-management/ingress/secure-ingress/#configure-a-mutual-tls-ingress-gateway
        cacert: compass-gateway-mtls-certs-cacert # For cert-rotation the cacert should be in different secret
        certificateKey: cacert
    revocation:
      configmap:
        name: revocations-config
        namespace: "{{ .Release.Namespace }}"
    # If key and certificate are not provided they will be generated
    caKey: ""
    caCertificate: ""
  system_broker:
    enabled: false
    port: 5001
    prefix: /broker
    tokenProviderFromHeader:
      forwardHeaders: Authorization
    tokenProviderFromSecret:
      enabled: false
      secrets:
        integrationSystemCredentials:
          name: compass-system-broker-credentials
          namespace: compass-system
    testNamespace: kyma-system
  gateway:
    port: 3000
    tls:
      host: compass-gateway
      adapterHost: compass-ns-adapter
      secure:
        internal:
          host: compass-gateway-internal
        oauth:
          host: compass-gateway-auth-oauth
    mtls:
      manageCerts: false
      host: compass-gateway-mtls
      certSecret: compass-gateway-mtls-certs
      external:
        host: compass-gateway-sap-mtls
        certSecret: compass-gateway-mtls-certs # Use connector's root CA as root CA by default. This should be overridden for productive deployments.
    headers:
      rateLimit: X-Flow-Identity
      request:
        remove:
          - "Client-Id-From-Token"
          - "Client-Id-From-Certificate"
          - "Client-Certificate-Hash"
          - "Certificate-Data"
  hydrator:
    host: compass-hydrator.compass-system.svc.cluster.local
    port: 3000
    prefix: /hydrators
    certSubjectMappingResyncInterval: "10s"
    subjectConsumerMappingConfig: '[{"consumer_type": "Super Admin", "tenant_access_levels": ["customer", "account","subaccount", "global", "organization", "folder", "resource-group"], "subject": "C=DE, L=local, O=SAP SE, OU=Region, OU=SAP Cloud Platform Clients, OU=f8075207-1478-4a80-bd26-24a4785a2bfd, CN=compass"}, {"consumer_type": "Integration System", "tenant_access_levels": ["account","subaccount"], "subject": "C=DE, L=local, O=SAP SE, OU=Region, OU=SAP Cloud Platform Clients, OU=f8075207-1478-4a80-bd26-24a4785a2bfd, CN=integration-system-test"}, {"consumer_type": "Technical Client", "tenant_access_levels": ["global"], "subject": "C=DE, L=local, O=SAP SE, OU=SAP Cloud Platform Clients, OU=1f538f34-30bf-4d3d-aeaa-02e69eef84ae, CN=technical-client-test"}]'
    certificateDataHeader: "Certificate-Data"
    consumerClaimsKeys:
      clientIDKey: "client_id"
      tenantIDKey: "tenantid"
      userNameKey: "user_name"
      subdomainKey: "subdomain"
    http:
      client:
        skipSSLValidation: false
    metrics:
      port: 3003
      enableClientInstrumentation: true
      censoredFlows: "JWT"
  operations_controller:
    enabled: true
  connectivity_adapter:
    port: 8080
    tls:
      host: adapter-gateway
    mtls:
      host: adapter-gateway-mtls
  oathkeeperFilters:
    workloadLabel: oathkeeper
    namespace: kyma-system
    tokenDataHeader: "Connector-Token"
    certificateDataHeader: "Certificate-Data"
  istio:
    discoveryMtlsGateway:
      name: "discovery-gateway"
      namespace: "compass-system"
      certSecretName: discovery-gateway-certs
      localCA: # the CA property and its nested fields are used only in local setup
        secretName: discovery-gateway-certs-cacert
        namespace: istio-system # For Ingress Gateway to work properly the namespace needs to be istio-system
        certificate: ""
        key: ""
    externalMtlsGateway:
      name: "compass-gateway-external-mtls"
      namespace: "compass-system"
    mtlsGateway:
      name: "compass-gateway-mtls"
      namespace: "compass-system"
    gateway:
      name: "kyma-gateway"
      namespace: "kyma-system"
    proxy:
      port: 15020
    namespace: istio-system
    ingressgateway:
      workloadLabel: istio-ingressgateway
      requestPayloadSizeLimit2MB: 2097152
      requestPayloadSizeLimit2MBLabel: "2MB"
      requestPayloadSizeLimit5MB: 5097152
      requestPayloadSizeLimit5MBLabel: "5MB"
      correlationHeaderRewriteFilter:
        expectedHeaders:
          - "x-request-id"
          - "x-correlation-id"
          - "x-correlationid"
          - "x-forrequest-id"
          - "x-vcap-request-id"
          - "x-broker-api-request-identity"
  kubernetes:
    serviceAccountTokenIssuer: https://kubernetes.default.svc.cluster.local
    serviceAccountTokenJWKS: https://kubernetes.default.svc.cluster.local/openid/v1/jwks
  ingress:
    domainName: "local.kyma.dev"
    discoveryDomain:
      name: "discovery.api.local"
      tlsCert: ""
      tlsKey: ""
  database:
    sqlProxyServiceAccount: "proxy-user@gcp-cmp.iam.gserviceaccount.com"
    manageSecrets: true
    embedded:
      enabled: true
      director:
        name: "postgres"
      directorDBName: "postgres"
    managedGCP:
      serviceAccountKey: ""
      instanceConnectionName: ""
      director:
        name: ""
        user: ""
        password: ""
      host: "localhost"
      hostPort: "5432"
      sslMode: ""
      #TODO remove below after migration to separate user will be done
      dbUser: ""
      dbPassword: ""
      directorDBName: ""
  oathkeeper:
    host: ory-oathkeeper-proxy.kyma-system.svc.cluster.local
    port: 4455
    timeout_ms: 120000
    ns_adapter_timeout_ms: 3600000
    idTokenConfig:
      claims: '{"scopes": "{{ print .Extra.scope }}","tenant": "{{ .Extra.tenant }}", "consumerID": "{{ print .Extra.consumerID}}", "consumerType": "{{ print .Extra.consumerType }}", "flow": "{{ print .Extra.flow }}", "onBehalfOf": "{{ print .Extra.onBehalfOf }}", "region": "{{ print .Extra.region }}", "tokenClientID": "{{ print .Extra.tokenClientID }}"}'
      internalClaims: '{"scopes": "application:read application:write application.webhooks:read application_template.webhooks:read webhooks.auth:read runtime:write runtime:read tenant:read tenant:write tenant_subscription:write ory_internal fetch_tenant application_template:read destinations_sensitive_data:read destinations:sync certificate_subject_mapping:read certificate_subject_mapping:write","tenant":"{ {{ if .Header.Tenant }} \"consumerTenant\":\"{{ print (index .Header.Tenant 0) }}\", {{ end }} \"externalTenant\":\"\"}", "consumerType": "Internal Component", "flow": "Internal"}'
    mutators:
      runtimeMappingService:
        config:
          api:
            url: http://compass-hydrator.compass-system.svc.cluster.local:3000/hydrators/runtime-mapping
            retry:
              give_up_after: 6s
              max_delay: 2000ms
      authenticationMappingServices:
        nsadapter:
          cfg:
            config:
              api:
                url: http://compass-hydrator.compass-system.svc.cluster.local:3000/hydrators/authn-mapping/nsadapter
                retry:
                  give_up_after: 6s
                  max_delay: 2000ms
          authenticator:
            enabled: false
            createRule: true
            gatewayHost: "compass-gateway-xsuaa"
            trusted_issuers: '[{"domain_url": "compass-system.svc.cluster.local:8080", "scope_prefix": "prefix.", "protocol": "http"}]'
            attributes: '{"uniqueAttribute": { "key": "ns-adapter-test", "value": "ns-adapter-flow" }, "tenant": { "key": "tenant" }, "identity": { "key": "identity" }, "clientid": { "key": "client_id" } }'
            path: /nsadapter/api/v1/notifications
            upstreamComponent: "compass-gateway"
            checkSuffix: true
        tenant-fetcher:
          cfg:
            config:
              api:
                url: http://compass-hydrator.compass-system.svc.cluster.local:3000/hydrators/authn-mapping/tenant-fetcher
                retry:
                  give_up_after: 6s
                  max_delay: 2000ms
          authenticator:
            enabled: false
            createRule: true
            gatewayHost: "compass-gateway"
            trusted_issuers: '[{"domain_url": "compass-system.svc.cluster.local:8080", "scope_prefix": "prefix.", "protocol": "http"}]'
            attributes: '{"uniqueAttribute": { "key": "test", "value": "tenant-fetcher" }, "tenant": { "key": "tenant" }, "identity": { "key": "identity" } }'
            path: /tenants/<.*>
            upstreamComponent: "compass-tenant-fetcher"
            checkSuffix: false
        subscriber:
          cfg:
            config:
              api:
                url: http://compass-hydrator.compass-system.svc.cluster.local:3000/hydrators/authn-mapping/subscriber
                retry:
                  give_up_after: 6s
                  max_delay: 2000ms
          authenticator:
            enabled: false
            createRule: false
            gatewayHost: "compass-gateway-sap-mtls"
            trusted_issuers: '[{"domain_url": "compass-system.svc.cluster.local:8080", "scope_prefix": "prefix.", "protocol": "http", "region": "eu-1"}]'
            attributes: '{"uniqueAttribute": { "key": "subsc-key-test", "value": "subscription-flow" }, "tenant": { "key": "tenant" }, "identity": { "key": "user_name" }, "clientid": { "key": "client_id" } }'
            path: /<.*>
            checkSuffix: false
      tenantMappingService:
        config:
          api:
            url: http://compass-hydrator.compass-system.svc.cluster.local:3000/hydrators/tenant-mapping
            retry:
              give_up_after: 6s
              max_delay: 2000ms
      certificateResolverService:
        config:
          api:
            url: http://compass-hydrator.compass-system.svc.cluster.local:3000/hydrators/v1/certificate/data/resolve
            retry:
              give_up_after: 6s
              max_delay: 2000ms
      tokenResolverService:
        config:
          api:
            url: http://compass-hydrator.compass-system.svc.cluster.local:3000/hydrators/v1/tokens/resolve
            retry:
              give_up_after: 6s
              max_delay: 2000ms
  cockpit:
    auth:
      allowedConnectSrc: "https://*.ondemand.com"
      secretName: "cockpit-auth-secret"
      idpHost: ""
      clientID: ""
      scopes: "openid profile email"
      path: "/oauth2/certs"
  destinationFetcher:
    manageSecrets: true
    host: compass-destination-fetcher.compass-system.svc.cluster.local
    prefix: /destination-configuration
    port: 3000
    jobSchedule: 10m
    lease:
      lockname: destinationlease
    parallelTenants: 10
    tenantSyncTimeout: "5m"
    authentication:
      jwksEndpoint: "http://ory-oathkeeper-api.kyma-system.svc.cluster.local:4456/.well-known/jwks.json"
      appDestinationsSyncScope: "destinations:sync"
      appDetinationsSensitiveDataScope: "destinations_sensitive_data:read"
    server:
      tenantDestinationsEndpoint: "/v1/subaccountDestinations"
      sensitiveDataEndpoint: "/v1/destinations"
      sensitiveDataQueryParam: "name"
    request:
      skipSSLValidation: false
      retry_interval: "100ms"
      retry_attempts: 3
      goroutineLimit: 10
      requestTimeout: "5s"
      pageSize: 100
      oauthTokenPath: "/oauth/token"
    instance:
      clientIdPath: "clientid"
      clientSecretPath: "clientsecret"
      urlPath: "uri"
      tokenUrlPath: "certurl"
      clientCertPath: "certificate"
      clientKeyPath: "key"
    secretName: destination-region-instances
    dependenciesConfig:
      path: "/cfg/dependencies"
    oauthMode: "oauth-mtls"
  destinationRegionSecret:
    secretName: "destination-region-instances"
    fileName: "keyConfig"
    local:
      templateMappings:
        xsappMapping: '{{ printf "\"%s\":\"xsappname1\"" .Values.global.tenantFetcher.xsappNamePath }}'
        clientIDMapping: '{{ printf "\"%s\":\"client_id\"" .Values.global.destinationFetcher.instance.clientIdPath }}'
        clientSecretMapping: '{{ printf "\"%s\":\"client_secret\"" .Values.global.destinationFetcher.instance.clientSecretPath }}'
        urlMapping: '{{ printf "\"%s\":\"http://compass-external-services-mock.%s.svc.cluster.local:%s\"" .Values.global.destinationFetcher.instance.urlPath .Release.Namespace (.Values.service.port | toString) }}'
        tokenURLMapping: '{{ printf "\"%s\":\"https://%s.%s:%s\"" .Values.global.destinationFetcher.instance.tokenUrlPath .Values.global.externalServicesMock.certSecuredHost .Values.global.ingress.domainName (.Values.service.certPort | toString) }}'
        x509CertificateMapping: '{{ printf "\"%s\":\"%s\"" .Values.global.destinationFetcher.instance.clientCertPath .Values.global.connector.caCertificate }}'
        x509KeyMapping: '{{ printf "\"%s\":\"%s\"" .Values.global.destinationFetcher.instance.clientKeyPath .Values.global.connector.caKey }}'
  tenantFetcher:
    k8sSecret:
      manageSecrets: true
      name: "tenant-fetcher-secret"
      namespace: "compass-system"
      key: "keyConfig"
      path: "/tmp"
    host: compass-tenant-fetcher.compass-system.svc.cluster.local
    prefix: /tenants
    port: 3000
    xsappNamePath: "xsappname"
    omitDependenciesParamName: ""
    omitDependenciesParamValue: ""
    requiredAuthScope: Callback
    fetchTenantAuthScope: fetch_tenant
    authentication:
      jwksEndpoint: "http://ory-oathkeeper-api.kyma-system.svc.cluster.local:4456/.well-known/jwks.json"
    tenantProvider:
      tenantIdProperty: "tenantId"
      customerIdProperty: "customerId"
      subaccountTenantIdProperty: "subaccountTenantId"
      subdomainProperty: "subdomain"
      name: "provider"
      subscriptionProviderIdProperty: "subscriptionProviderIdProperty"
      providerSubaccountIdProperty: "providerSubaccountIdProperty"
      consumerTenantIdProperty: "consumerTenantIdProperty"
      subscriptionProviderAppNameProperty: "subscriptionProviderAppNameProperty"
    server:
      fetchTenantEndpoint: "/v1/fetch/{parentTenantId}/{tenantId}"
      regionalHandlerEndpoint: "/v1/regional/{region}/callback/{tenantId}"
      dependenciesEndpoint: "/v1/regional/{region}/dependencies"
      tenantPathParam: "tenantId"
      regionPathParam: "region"
    dependenciesConfig:
      path: "/cfg/dependencies"
    local:
      templateMappings:
        xsappMapping: '{{ printf "\"%s\":\"xsappname1\"" .Values.global.tenantFetcher.xsappNamePath }}'
    containerName: "tenant-fetcher"
  externalCertConfiguration:
    issuerLocality: "local,local2" # In local setup we have manually created connector CA certificate with 'local' Locality property
    subjectPattern: "/C=DE/O=SAP SE/OU=SAP Cloud Platform Clients/OU=Region/OU=%s/L=%s/CN=%s"
    technicalClientSubjectPattern: "/C=DE/O=SAP SE/OU=SAP Cloud Platform Clients/OU=%s/L=%s/CN=%s"
    ouCertSubaccountID: "f8075207-1478-4a80-bd26-24a4785a2bfd"
    commonName: "compass"
    locality: "local"
    certSvcApiPath: "/cert"
    tokenPath: "/cert/token"
    secrets:
      externalCertSvcSecret:
        manage: false
        name: "cert-svc-secret"
        clientIdKey: client-id
        clientSecretKey: client-secret
        oauthUrlKey: url
        csrEndpointKey: csr-endpoint
        clientCert: client-cert
        clientKey: client-key
        skipSSLValidationFlag: "-k"
      externalClientCertSecret:
        name: "external-client-certificate"
        namespace: compass-system
        certKey: tls.crt
        keyKey: tls.key
    rotationCronjob:
      name: "external-certificate-rotation"
      schedule: "*/1 * * * *" # Executes every minute
      certValidity: "7"
      clientCertRetryAttempts: "8"
      containerName: "certificate-rotation"
  extSvcCertConfiguration:
    issuerLocality: "local,local2" # In local setup we have manually created connector CA certificate with 'local' Locality property
    subjectPattern: "/C=DE/O=SAP SE/OU=SAP Cloud Platform Clients/OU=Region/OU=%s/L=%s/CN=%s"
    ouCertSubaccountID: "f8075207-1478-4a80-bd26-24a4785a2bfd"
    commonName: "compass"
    locality: "local"
    certSvcApiPath: "/cert"
    tokenPath: "/cert/token"
    secrets:
      extSvcCertSvcSecret:
        manage: false
        name: "ext-svc-cert-svc-secret"
        clientIdKey: client-id
        clientSecretKey: client-secret
        oauthUrlKey: url
        csrEndpointKey: csr-endpoint
        clientCert: client-cert
        clientKey: client-key
        skipSSLValidationFlag: "-k"
      extSvcClientCertSecret:
        name: "ext-svc-client-certificate"
        namespace: compass-system
        certKey: tls.crt
        keyKey: tls.key
    rotationCronjob:
      name: "ext-svc-certificate-rotation"
      schedule: "*/1 * * * *" # Executes every minute
      certValidity: "7"
      clientCertRetryAttempts: "8"
      containerName: "ext-svc-certificate-rotation"
  ordService:
    host: compass-ord-service.compass-system.svc.cluster.local
    prefix: /open-resource-discovery-service/v0
    docsPrefix: /open-resource-discovery-docs
    staticPrefix: /open-resource-discovery-static/v0
    port: 3000
    defaultResponseType: "xml"
    userContextHeader: "user_context"
    authTokenPath: "/var/run/secrets/kubernetes.io/serviceaccount/token"
    skipSSLValidation: false
  ordAggregator:
    name: ord-aggregator
    enabled: true
    suspend: true
    schedule: "*/1 * * * *"
    http:
      client:
        skipSSLValidation: false
      retry:
        attempts: 3
        delay: 100ms
    dbPool:
      maxOpenConnections: 2
      maxIdleConnections: 2
    globalRegistryUrl: http://compass-external-services-mock.compass-system.svc.cluster.local:8087/.well-known/open-resource-discovery
    maxParallelWebhookProcessors: 4
    maxParallelDocumentsPerApplication: 10
    maxParallelSpecificationProcessors: 100
    ordWebhookPartialProcessURL: ""
    ordWebhookPartialProcessMaxDays: 0
    ordWebhookPartialProcessing: false
    containerName: "ord-aggregator"
  systemFetcher:
    enabled: false
    name: "system-fetcher"
    schedule: "0 0 * * *"
    manageSecrets: true
    # enableSystemDeletion - whether systems in deleted state should be deleted from director database
    enableSystemDeletion: true
    # fetchParallelism - shows how many http calls will be made in parallel to fetch systems
    fetchParallellism: 30
    # queueSize - shows how many system fetches (individual requests may fetch more than 1 system)
    # can be put in the queue for processing before blocking. It is best for the queue to be about 2 times bigger than the parallellism
    queueSize: 100
    # fetchRequestTimeout - shows the timeout to wait for oauth token and for fetching systems (in one request) separately
    fetchRequestTimeout: "30s"
    # directorRequestTimeout - graphql requests timeout to director
    directorRequestTimeout: "30s"
    dbPool:
      maxOpenConnections: 20
      maxIdleConnections: 2
    # systemsAPIEndpoint - endpoint of the service to fetch systems from
    systemsAPIEndpoint: ""
    # systemsAPIFilterCriteria - criteria for fetching systems
    systemsAPIFilterCriteria: ""
    appTemplatesProductLabel: "systemRole"
    systemSourceKey: "prop"
    appTemplates: []
    templatePlaceholderToSystemKeyMappings: '[ { "placeholder_name": "name", "system_key": "displayName" }, { "placeholder_name": "display-name", "system_key": "displayName" }, { "placeholder_name": "systemNumber", "system_key": "systemNumber" }, { "placeholder_name": "productId", "system_key": "productId" }, { "placeholder_name": "ppmsProductVersionId", "system_key": "ppmsProductVersionId", "optional": true }, { "placeholder_name": "description", "system_key": "productDescription", "optional": true }, { "placeholder_name": "baseUrl", "system_key": "additionalUrls.mainUrl", "optional": true }, { "placeholder_name": "providerName", "system_key": "infrastructureProvider", "optional": true } ]'
    templateOverrideApplicationInput: '{"name": "{{name}}","description": "{{description}}","providerName": "{{providerName}}","statusCondition": "INITIAL","systemNumber": "{{systemNumber}}","labels": {"managed": "true","productId": "{{productId}}","ppmsProductVersionId": "{{ppmsProductVersionId}}"},"baseUrl": "{{baseUrl}}"}'
    http:
      client:
        skipSSLValidation: false
    oauth:
      client: "client_id"
      tokenEndpointProtocol: "https"
      tokenBaseHost: "compass-external-services-mock-sap-mtls"
      tokenPath: "/cert/token"
      scopesClaim: "scopes"
      tenantHeaderName: "x-zid"
      tokenRequestTimeout: 30s
      skipSSLValidation: true
    secret:
      name: "compass-system-fetcher-secret"
      clientIdKey: client-id
      oauthUrlKey: url
    paging:
      pageSize: 200
      sizeParam: "$top"
      skipParam: "$skip"
    containerName: "system-fetcher"
  tenantFetchers:
    job1:
      enabled: false
      job:
        interval: "5m"
      configMapNamespace: "compass-system"
      manageSecrets: true
      providerName: "compass"
      tenantType: "subaccount"
      schedule: "*/5 * * * *"
      tenantInsertChunkSize: "500"
      kubernetes:
        configMapNamespace: "compass-system"
        pollInterval: 2s
        pollTimeout: 1m
        timeout: 2m
      authConfig:
        skipSSLValidation: true
        oauthMode: "oauth-mtls"
        clientIDPath: "clientid"
        clientSecretPath: "secret"
        clientCertPath: "cert"
        clientKeyPath: "key"
        tokenEndpointPath: "url"
        tokenURLPath: "/cert/token"
      queryMapping:
        regionField: "region"
        pageNumField: "pageNum"
        pageSizeField: "pageSize"
        timestampField: "timestamp"
      query:
        startPage: "0"
        pageSize: "100"
      api:
        regionName: "central"
        authConfigSecretKey: "central"
        fieldMapping:
          totalPagesField: "totalPages"
          totalResultsField: "totalResults"
          tenantEventsField: "events"
          idField: "id"
          nameField: "name"
          customerIdField: "customerId"
          subdomainField: "subdomain"
          discriminatorField: ""
          discriminatorValue: ""
          detailsField: "details"
          entityTypeField: "entityType"
          globalAccountID: "gaID"
          regionField: "region"
          movedSubaccountTargetField: "targetGlobalAccountGUID"
          movedSubaccountSourceField: "sourceGlobalAccountGUID"
        endpoints:
          accountCreated: "127.0.0.1/events?type=account-created"
          accountDeleted: "127.0.0.1/events?type=account-deleted"
          accountUpdated: "127.0.0.1/events?type=account-updated"
          subaccountCreated: "127.0.0.1/events?type=subaccount-created"
          subaccountDeleted: "127.0.0.1/events?type=subaccount-deleted"
          subaccountUpdated: "127.0.0.1/events?type=subaccount-updated"
          subaccountMoved: "127.0.0.1/events?type=subaccount-moved"
      regionalConfig:
        fieldMapping:
          totalPagesField: "totalPages"
          totalResultsField: "totalResults"
          tenantEventsField: "events"
          idField: "guid"
          nameField: "displayName"
          customerIdField: "customerId"
          subdomainField: "subdomain"
          discriminatorField: ""
          discriminatorValue: ""
          detailsField: "details"
          entityTypeField: "entityType"
          globalAccountID: "globalAccountGUID"
          regionField: "region"
          movedSubaccountTargetField: "targetGlobalAccountGUID"
          movedSubaccountSourceField: "sourceGlobalAccountGUID"
        regions:
          eu-east:
            api:
              oauthMode: "oauth-mtls"
              authConfigSecretKey: "central"
              endpoints:
                accountCreated: "127.0.0.1/events?type=account-created"
                accountDeleted: "127.0.0.1/events?type=account-deleted"
                accountUpdated: "127.0.0.1/events?type=account-updated"
                subaccountCreated: "127.0.0.1/events?type=subaccount-created"
                subaccountDeleted: "127.0.0.1/events?type=subaccount-deleted"
                subaccountUpdated: "127.0.0.1/events?type=subaccount-updated"
                subaccountMoved: "127.0.0.1/events?type=subaccount-moved"
      dbPool:
        maxOpenConnections: 1
        maxIdleConnections: 1
  metrics:
    enabled: true
    pushEndpoint: http://monitoring-prometheus-pushgateway.kyma-system.svc.cluster.local:9091
  externalServicesMock:
    enabled: false
    certSecuredPort: 8081
    ordCertSecuredPort: 8082
    unsecuredPort: 8083
    basicSecuredPort: 8084
    oauthSecuredPort: 8085
    ordGlobalRegistryCertPort: 8086
    ordGlobalRegistryUnsecuredPort: 8087
    unsecuredPortWithAdditionalContent: 8088
    unsecuredMultiTenantPort: 8089
    certSecuredHost: compass-external-services-mock-sap-mtls
    ordCertSecuredHost: compass-external-services-mock-sap-mtls-ord
    ordGlobalCertSecuredHost: compass-external-services-mock-sap-mtls-global-ord-registry
    unSecuredHost: compass-external-services-mock
    host: compass-external-services-mock.compass-system.svc.cluster.local
    saasAppNamesSecret:
      manage: false
    regionInstancesCredentials:
      manage: false
    oauthSecret:
      manage: false
      name: compass-external-services-mock-oauth-credentials
      clientIdKey: client-id
      clientSecretKey: client-secret
      oauthUrlKey: url
      oauthTokenPath: "/secured/oauth/token"
    auditlog:
      applyMockConfiguration: false
      managementApiPath: /audit-log/v2/configuration-changes/search
      mtlsTokenPath: "/cert/token"
      secret:
        name: "auditlog-instance-management"
        urlKey: url
        tokenUrlKey: token-url
        clientIdKey: client-id
        clientSecretKey: client-secret
        clientCertKey: client-cert
        clientKeyKey: client-key
  tests:
    http:
      client:
        skipSSLValidation: false
    externalCertConfiguration:
      ouCertSubaccountID: "bad76f69-e5c2-4d55-bca5-240944824b83"
      issuerLocalityRegion2: "local"
    director:
      skipPattern: ""
      externalCertIntSystemCN: "integration-system-test"
      supportedOrdApplicationType: "SAP temp1"
    tenantFetcher:
      tenantOnDemandID: "8d42d818-d4c4-4036-b82f-b199db7ffeb5"
      region: "eu-1"
      region2: "eu-2"
    ordAggregator:
      skipPattern: ""
    ordService:
      accountTenantID: "5577cf46-4f78-45fa-b55f-a42a3bdba868" # testDefaultTenant from our testing tenants
      skipPattern: "(.*Requesting_filtering_of_Bundles_that_have_only_ODATA_APIs|.*Requesting_filtering_of_Bundles_that_do_not_have_only_ODATA_APIs)"
    externalServicesMock:
      skipPattern: ""
      formationAsyncApi:
        responseDelayInSeconds: 2
    selfRegistration:
      region: "eu-1"
      region2: "eu-2"
    destination:
      consumerSubdomain: "compass-external-services-mock-sap-mtls"
    subscription:
      consumerSubdomain: "compass-external-services-mock-sap-mtls"
      tenants:
        providerAccountID: "5577cf46-4f78-45fa-b55f-a42a3bdba868" # testDefaultTenant from our testing tenants
        providerSubaccountID: "47b4575a-f102-414a-8398-2d973ad65f3a" # TestProviderSubaccount from our testing tenants
        consumerAccountID: "5984a414-1eed-4972-af2c-b2b6a415c7d7" # ApplicationsForRuntimeTenantName from our testing tenants
        consumerSubaccountID: "1f538f34-30bf-4d3d-aeaa-02e69eef84ae" # randomly chosen
        consumerTenantID: "ba49f1aa-ddc1-43ff-943c-fe949857a34a" # randomly chosen
        providerSubaccountIDRegion2: "731b7bc4-5472-41d2-a447-e4c0f45de739" # TestProviderSubaccountRegion2 from our testing tenants
        consumerAccountIDTenantHierarchy: "5577cf46-4f78-45fa-b55f-a42a3bdba868" # testDefaultTenant from our testing tenants; more info in 'TestFormationNotificationsTenantHierarchy'
        consumerSubaccountIDTenantHierarchy: "3cfcdd62-320d-403b-b66a-4ee3cdd06947" # TestIntegrationSystemManagedSubaccount from our testing tenants; more info in 'TestFormationNotificationsTenantHierarchy'
      oauthSecret:
        manage: false
        name: compass-subscription-secret
        clientIdKey: client-id
        clientSecretKey: client-secret
        oauthUrlKey: url
      propagatedProviderSubaccountHeader: "X-Provider-Subaccount"
      externalClientCertTestSecretName: "external-client-certificate-test-secret"
      externalClientCertTestSecretNamespace: "compass-system"
      externalCertTestJobName: "external-certificate-rotation-test-job"
      certSvcInstanceTestSecretName: "cert-svc-secret"
      certSvcInstanceTestRegion2SecretName: "cert-svc-secret-eu2"
      consumerTokenURL: "http://compass-external-services-mock.compass-system.svc.cluster.local:8080"
      subscriptionURL: "http://compass-external-services-mock.compass-system.svc.cluster.local:8080"
      subscriptionProviderIdValue: "id-value!t12345"
      subscriptionProviderAppNameValue: "subscriptionProviderAppNameValue"
    namespace: kyma-system
    connectivityAdapterFQDN: http://compass-connectivity-adapter.compass-system.svc.cluster.local
    externalServicesMockFQDN: http://compass-external-services-mock.compass-system.svc.cluster.local
    ordServiceFQDN: http://compass-ord-service.compass-system.svc.cluster.local
    systemBrokerFQDN: http://compass-system-broker.compass-system.svc.cluster.local
    tenantFetcherFQDN: http://compass-tenant-fetcher.compass-system.svc.cluster.local
    hydratorFQDN: http://compass-hydrator.compass-system.svc.cluster.local
    basicCredentials:
      manage: false
      secretName: "test-basic-credentials-secret"
    db:
      maxOpenConnections: 3
      maxIdleConnections: 1
    securityContext: # Set on container level
      runAsUser: 2000
      allowPrivilegeEscalation: false
  expectedSchemaVersionUpdateJob:
    cm:
      name: "expected-schema-version"
  migratorJob:
    nodeSelectorEnabled: false
    pvc:
      name: "compass-director-migrations"
      namespace: "compass-system"
      migrationsPath: "/compass-migrations"
      storageClass: local-path
  http:
    client:
      skipSSLValidation: false
  pairingAdapter:
    templateName: "pairing-adapter-app-template"
    watcherCorrelationID: "pairing-adapter-watcher-id"
    configMap:
      manage: false
      key: "config.json"
      name: "pairing-adapter-config-local"
      namespace: "compass-system"
      localAdapterFQDN: "http://compass-pairing-adapter.compass-system.svc.cluster.local/adapter-local-mtls"
      integrationSystemID: "d3e9b9f5-25dc-4adb-a0a0-ed69ef371fb6"
    e2e:
      appName: "test-app"
      appID: "123-test-456"
      clientUser: "test-user"
      tenant: "test-tenant"
  # Scopes assigned for every new Client Credentials by given object type (Runtime / Application / Integration System)
  # and scopes mapped to a consumer with the given type, then that consumer is using a client certificate
  scopes:
    scopesPerConsumerType:
      business_integration:
        - "application_template:read"
        - "application_template:write"
        - "formation:read"
        - "formation:write"
        - "formation_template:read"
        - "formation_template:write"
        - "formation_template.webhooks:read"
      managed_application_provider_operator:
        - "application.local_tenant_id:write"
        - "application_template:write"
        - "application_template:read"
        - "application_template.webhooks:read"
        - "internal_visibility:read"
        - "webhook:write"
        - "certificate_subject_mapping:write"
      managed_application_consumer: []
      technical_client:
        - "tenant:read"
        - "tenant:write"
      runtime:
        - "runtime:read"
        - "runtime:write"
        - "application:read"
        - "runtime.auths:read"
        - "bundle.instance_auths:read"
        - "runtime.webhooks:read"
        - "webhook:write"
      external_certificate:
        - "runtime:read"
        - "runtime:write"
        - "application:read"
        - "application:write"
        - "runtime.auths:read"
        - "bundle.instance_auths:read"
        - "runtime.webhooks:read"
        - "webhook:write"
        - "application_template:read"
        - "application_template:write"
        - "formation_template:read"
        - "formation_template:write"
        - "formation_template.webhooks:read"
      application:
        - "application:read"
        - "application:write"
        - "application.auths:read"
        - "application.webhooks:read"
        - "bundle.instance_auths:read"
        - "document.fetch_request:read"
        - "event_spec.fetch_request:read"
        - "api_spec.fetch_request:read"
        - "fetch-request.auth:read"
        - "webhook:write"
      integration_system:
        - "application:read"
        - "application:write"
        - "application.local_tenant_id:write"
        - "application_template:read"
        - "application_template:write"
        - "runtime:read"
        - "runtime:write"
        - "integration_system:read"
        - "label_definition:read"
        - "label_definition:write"
        - "automatic_scenario_assignment:read"
        - "automatic_scenario_assignment:write"
        - "integration_system.auths:read"
        - "application_template.webhooks:read"
        - "formation:write"
        - "formation:read"
        - "internal_visibility:read"
        - "application.auths:read"
        - "webhook:write"
        - "formation_template:read"
        - "formation_template.webhooks:read"
      super_admin:
        - "application:read"
        - "application:write"
        - "application.local_tenant_id:write"
        - "application_template:read"
        - "application_template:write"
        - "integration_system:read"
        - "integration_system:write"
        - "runtime:read"
        - "runtime:write"
        - "label_definition:read"
        - "label_definition:write"
        - "eventing:manage"
        - "tenant:read"
        - "tenant:write"
        - "automatic_scenario_assignment:read"
        - "automatic_scenario_assignment:write"
        - "application.auths:read"
        - "application.webhooks:read"
        - "application_template.webhooks:read"
        - "bundle.instance_auths:read"
        - "document.fetch_request:read"
        - "event_spec.fetch_request:read"
        - "api_spec.fetch_request:read"
        - "integration_system.auths:read"
        - "runtime.auths:read"
        - "fetch-request.auth:read"
        - "webhooks.auth:read"
        - "formation:write"
        - "formation:read"
        - "internal_visibility:read"
        - "runtime.webhooks:read"
        - "webhook:write"
        - "formation_template:read"
        - "formation_template:write"
        - "formation_template.webhooks:read"
        - "formation_constraint:read"
        - "formation_constraint:write"
        - "certificate_subject_mapping:read"
        - "certificate_subject_mapping:write"
      default:
        - "runtime:read"
        - "runtime:write"
        - "tenant:read"<|MERGE_RESOLUTION|>--- conflicted
+++ resolved
@@ -180,11 +180,7 @@
       name: compass-console
     e2e_tests:
       dir:
-<<<<<<< HEAD
       version: "PR-2910"
-=======
-      version: "PR-2904"
->>>>>>> 32f3153c
       name: compass-e2e-tests
   isLocalEnv: false
   isForTesting: false
