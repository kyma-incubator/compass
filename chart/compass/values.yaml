--- conflicted
+++ resolved
@@ -225,11 +225,7 @@
       name: compass-console
     e2e_tests:
       dir: dev/incubator/
-<<<<<<< HEAD
       version: "PR-3470"
-=======
-      version: "PR-3460"
->>>>>>> e503e78d
       name: compass-e2e-tests
   isLocalEnv: false
   isForTesting: false
