--- conflicted
+++ resolved
@@ -143,11 +143,7 @@
       name: compass-pairing-adapter
     director:
       dir: dev/incubator/
-<<<<<<< HEAD
       version: "PR-3355"
-=======
-      version: "PR-3366"
->>>>>>> 2691bc41
       name: compass-director
     hydrator:
       dir: dev/incubator/
