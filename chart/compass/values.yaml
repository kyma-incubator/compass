--- conflicted
+++ resolved
@@ -75,11 +75,7 @@
       version: "PR-2027"
     director:
       dir:
-<<<<<<< HEAD
-      version: "PR-2027"
-=======
-      version: "PR-2029"
->>>>>>> 1c732d9f
+      version: "PR-2027"
     gateway:
       dir:
       version: "PR-2027"
