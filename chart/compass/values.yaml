--- conflicted
+++ resolved
@@ -23,11 +23,7 @@
       version: "PR-1720"
     director:
       dir:
-<<<<<<< HEAD
       version: "PR-1735"
-=======
-      version: "PR-1732"
->>>>>>> c1a40371
     gateway:
       dir:
       version: "PR-1720"
