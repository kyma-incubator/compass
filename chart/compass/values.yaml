--- conflicted
+++ resolved
@@ -180,11 +180,7 @@
       name: compass-console
     e2e_tests:
       dir:
-<<<<<<< HEAD
       version: "PR-2922"
-=======
-      version: "PR-2918"
->>>>>>> 721fdff5
       name: compass-e2e-tests
   isLocalEnv: false
   isForTesting: false
