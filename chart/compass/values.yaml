--- conflicted
+++ resolved
@@ -99,11 +99,7 @@
       version: "PR-2166"
     director:
       dir:
-<<<<<<< HEAD
       version: "PR-2173"
-=======
-      version: "PR-2223"
->>>>>>> 65d22564
     gateway:
       dir:
       version: "PR-2173"
@@ -115,11 +111,7 @@
       version: "PR-62"
     schema_migrator:
       dir:
-<<<<<<< HEAD
       version: "PR-2173"
-=======
-      version: "PR-2223"
->>>>>>> 65d22564
     system_broker:
       dir:
       version: "PR-2208"
