--- conflicted
+++ resolved
@@ -127,11 +127,7 @@
       name: compass-pairing-adapter
     director:
       dir:
-<<<<<<< HEAD
       version: "PR-2768"
-=======
-      version: "PR-2755"
->>>>>>> 50f069cb
       name: compass-director
     hydrator:
       dir:
