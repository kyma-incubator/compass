--- conflicted
+++ resolved
@@ -75,11 +75,7 @@
       version: "PR-2082"
     director:
       dir:
-<<<<<<< HEAD
       version: "PR-2085"
-=======
-      version: "PR-2080"
->>>>>>> b1c7ce83
     gateway:
       dir:
       version: "PR-2082"
@@ -108,11 +104,7 @@
       version: "PR-45"
     e2e_tests:
       dir:
-<<<<<<< HEAD
       version: "PR-2085"
-=======
-      version: "PR-2080"
->>>>>>> b1c7ce83
   isLocalEnv: false
   oauth2:
     host: oauth2
