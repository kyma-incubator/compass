global:
  disableLegacyConnectivity: true
  defaultTenant: 3e64ebae-38b5-46a0-b1ed-9ccee153a0ae
  tenants:
    - name: default
      id: 3e64ebae-38b5-46a0-b1ed-9ccee153a0ae
    - name: foo
      id: 1eba80dd-8ff6-54ee-be4d-77944d17b10b
    - name: bar
      id: af9f84a9-1d3a-4d9f-ae0c-94f883b33b6e

  images:
    containerRegistry:
      path: eu.gcr.io/kyma-project/incubator
    connector:
      dir:
<<<<<<< HEAD
      version: "PR-1693"
    connectivity_adapter:
      dir:
      version: "PR-1693"
    pairing_adapter:
      dir:
      version: "PR-1693"
    director:
      dir:
      version: "PR-1693"
=======
      version: "PR-1698"
    connectivity_adapter:
      dir:
      version: "PR-1698"
    pairing_adapter:
      dir:
      version: "PR-1698"
    director:
      dir:
      version: "PR-1698"
>>>>>>> d5e5b133
    gateway:
      dir:
      version: "PR-1698"
    tenant_fetcher:
      dir:
      version: "PR-1698"
    ord_service:
      dir:
      version: "PR-5"
    healthchecker:
      dir:
      version: "PR-1698"
    schema_migrator:
      dir:
      version: "PR-1693"
    certs_setup_job:
      containerRegistry:
        path: eu.gcr.io/kyma-project
      dir:
      version: "0a651695"
    external_services_mock:
      dir:
      version: "PR-1698"
    console:
      dir:
      version: "PR-14"
    tests:
      director:
        dir:
<<<<<<< HEAD
        version: "PR-1693"
=======
        version: "PR-1698"
>>>>>>> d5e5b133
      connector:
        dir:
        version: "PR-1698"
      connectivity_adapter:
        dir:
<<<<<<< HEAD
        version: "PR-1693"
=======
        version: "PR-1698"
>>>>>>> d5e5b133
      tenant_fetcher:
        dir:
        version: "PR-1698"
      ord_service:
        dir:
<<<<<<< HEAD
        version: "PR-1693"
=======
        version: "PR-1698"
>>>>>>> d5e5b133
  isLocalEnv: false
  oauth2:
    host: oauth2
  livenessProbe:
    initialDelaySeconds: 30
    timeoutSeconds: 1
    periodSeconds: 10
  readinessProbe:
    initialDelaySeconds: 5
    timeoutSeconds: 1
    periodSeconds: 2

  agentPreconfiguration: false

  director:
    prefix: /director
    port: 3000

    tests:
      scopes: "runtime:write application:write label_definition:write integration_system:write application:read runtime:read label_definition:read integration_system:read health_checks:read application_template:read application_template:write eventing:manage tenant:read automatic_scenario_assignment:read automatic_scenario_assignment:write"

  auditlog:
    configMapName: "compass-gateway-auditlog-config"
    secretName: "compass-gateway-auditlog-secret"
    script:
      configMapName: "auditlog-script"

  testCredentials:
    secretName: "test-credentials-secret"

  enableCompassDefaultScenarioAssignment: true

  tenantConfig:
    useDefaultTenants: true
    dbPool:
      maxOpenConnections: 1
      maxIdleConnections: 1

  connector:
    prefix: /connector
    graphql:
      external:
        port: 3000
      internal:
        port: 3001
    validator:
      port: 8080
    # If secrets do not exist they will be created
    secrets:
      ca:
        name: compass-connector-app-ca
        namespace: compass-system
        certificateKey: ca.crt
        keyKey: ca.key
      rootCA:
        namespace: istio-system # For Ingress Gateway to work properly the namespace needs to be istio-system
        # In order for istio mTLS to work we should have two different secrets one containing the server certificate (let’s say X) and one used for validation of the client’s certificates.
        # The second one should be our root certificate and istio wants it to be named X-cacert. (-cacert suffix).
        # This is the reason for the confusing name of our root certificate. https://preliminary.istio.io/v1.6/docs/tasks/traffic-management/ingress/secure-ingress/#configure-a-mutual-tls-ingress-gateway
        cacert: compass-gateway-mtls-certs-cacert # For cert-rotation the cacert should be in different secret
        certificateKey: cacert
    certificateDataHeader: "Certificate-Data"
    revocation:
      configmap:
        name: revocations-config
        namespace: "{{ .Release.Namespace }}"
    # If key and certificate are not provided they will be generated
    caKey: ""
    caCertificate: ""

  gateway:
    port: 3000
    tls:
      host: compass-gateway
      secure:
        oauth:
          host: compass-gateway-auth-oauth
    mtls:
      host: compass-gateway-mtls
      certSecret: compass-gateway-mtls-certs
    headers:
      request:
        remove:
          - "Client-Id-From-Token"
          - "Client-Id-From-Certificate"
          - "Client-Certificate-Hash"
          - "Certificate-Data"

  connectivity_adapter:
    port: 8080
    tls:
      host: adapter-gateway
    mtls:
      host: adapter-gateway-mtls

  rewriteFilters:
    workloadLabel: oathkeeper
    namespace: kyma-system
    tokenDataHeader: "Connector-Token"
    certificateDataHeader: "Certificate-Data"

  istio:
    mtlsGateway:
      name: "compass-gateway-mtls"
      namespace: "compass-system"
    gateway:
      name: "kyma-gateway"
      namespace: "kyma-system"
    proxy:
      port: 15020
    namespace: istio-system
    ingressgateway:
      workloadLabel: istio-ingressgateway
      correlationHeaderRewriteFilter:
        expectedHeaders:
        - "x-request-id"
        - "x-correlation-id"
        - "x-correlationid"
        - "x-forrequest-id"
        - "x-vcap-request-id"
        - "x-broker-api-request-identity"

  database:
    manageSecrets: true
    embedded:
      enabled: true
      director:
        name: "postgres"
      directorDBName: "postgres"
    managedGCP:
      serviceAccountKey: ""
      instanceConnectionName: ""
      director:
        name: ""
        user: ""
        password: ""
      host: "localhost"
      hostPort: "5432"
      sslMode: ""

      #TODO remove below after migration to separate user will be done
      dbUser: ""
      dbPassword: ""
      directorDBName: ""

  oathkeeper:
    host: ory-oathkeeper-proxy.kyma-system.svc.cluster.local
    port: 4455
    idTokenConfig:
      claims: '{"scopes": "{{ print .Extra.scope }}", "tenant": "{{ print .Extra.tenant }}", "externalTenant": "{{ print .Extra.externalTenant }}", "consumerID": "{{ print .Extra.consumerID}}", "consumerType": "{{ print .Extra.consumerType }}"}'
    mutators:
      runtimeMappingService:
        config:
          api:
            url: http://compass-director.compass-system.svc.cluster.local:3000/runtime-mapping
            retry:
              give_up_after: 3s
              max_delay: 2000ms
      authenticationMappingService:
        config:
          api:
            url: http://compass-director.compass-system.svc.cluster.local:3000/authn-mapping
            retry:
              give_up_after: 3s
              max_delay: 2000ms
      tenantMappingService:
        config:
          api:
            url: http://compass-director.compass-system.svc.cluster.local:3000/tenant-mapping
            retry:
              give_up_after: 3s
              max_delay: 2000ms
      certificateResolverService:
        config:
          api:
            url: http://compass-connector.compass-system.svc.cluster.local:8080/v1/certificate/data/resolve
            retry:
              give_up_after: 3s
              max_delay: 2000ms
      tokenResolverService:
        config:
          api:
            url: http://compass-connector.compass-system.svc.cluster.local:8080/v1/tokens/resolve
            retry:
              give_up_after: 3s
              max_delay: 2000ms

  tenantFetcher:
    host: compass-tenant-fetcher.compass-system.svc.cluster.local
    prefix: /tenants
    port: 3000

  ordService:
    host: compass-ord-service.compass-system.svc.cluster.local
    prefix: /open-resource-discovery
    port: 3000
    defaultResponseType: "xml"

  tenantFetchers:
    job1:
      enabled: false
      configMapNamespace: "compass-system"
      manageSecrets: true
      providerName: "compass"
      schedule: "*/5 * * * *"
      kubernetes:
        configMapNamespace: "compass-system"
        pollInterval: 2s
        pollTimeout: 1m
        timeout: 2m
      oauth:
        client: ""
        secret: ""
        tokenURL: ""
      endpoints:
        tenantCreated: "127.0.0.1/events?type=created"
        tenantDeleted: "127.0.0.1/events?type=deleted"
        tenantUpdated: "127.0.0.1/events?type=updated"
      fieldMapping:
        totalPagesField: "totalPages"
        totalResultsField: "totalResults"
        tenantEventsField: "events"
        idField: "id"
        nameField: "name"
        discriminatorField: ""
        discriminatorValue: ""
        detailsField: "details"
      queryMapping:
        pageNumField: "pageNum"
        pageSizeField: "pageSize"
        timestampField: "timestamp"
      query:
        startPage: "0"
        pageSize: "100"
      dbPool:
        maxOpenConnections: 1
        maxIdleConnections: 1

  metrics:
    enabled: true
    pushEndpoint: http://monitoring-prometheus-pushgateway.kyma-system.svc.cluster.local:9091

  authenticators:
    authenticator0:
      enabled: false
      gatewayHost: "compass-gateway-authenticator0"
      trusted_issuers: '[{"domain_url": "authenticator.domain", "scope_prefix": "prefix"}, {}]'
      attributes: '{"uniqueAttribute": { "key": "", "value": "" }, "tenant": { "key": "" }, "identity": { "key": "" } }'

  externalServicesMock:
    enabled: false

pairing-adapter:
  enabled: false<|MERGE_RESOLUTION|>--- conflicted
+++ resolved
@@ -14,7 +14,6 @@
       path: eu.gcr.io/kyma-project/incubator
     connector:
       dir:
-<<<<<<< HEAD
       version: "PR-1693"
     connectivity_adapter:
       dir:
@@ -25,18 +24,6 @@
     director:
       dir:
       version: "PR-1693"
-=======
-      version: "PR-1698"
-    connectivity_adapter:
-      dir:
-      version: "PR-1698"
-    pairing_adapter:
-      dir:
-      version: "PR-1698"
-    director:
-      dir:
-      version: "PR-1698"
->>>>>>> d5e5b133
     gateway:
       dir:
       version: "PR-1698"
@@ -66,31 +53,19 @@
     tests:
       director:
         dir:
-<<<<<<< HEAD
         version: "PR-1693"
-=======
-        version: "PR-1698"
->>>>>>> d5e5b133
       connector:
         dir:
         version: "PR-1698"
       connectivity_adapter:
         dir:
-<<<<<<< HEAD
         version: "PR-1693"
-=======
-        version: "PR-1698"
->>>>>>> d5e5b133
       tenant_fetcher:
         dir:
         version: "PR-1698"
       ord_service:
         dir:
-<<<<<<< HEAD
         version: "PR-1693"
-=======
-        version: "PR-1698"
->>>>>>> d5e5b133
   isLocalEnv: false
   oauth2:
     host: oauth2
