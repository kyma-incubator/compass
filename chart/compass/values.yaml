--- conflicted
+++ resolved
@@ -90,11 +90,7 @@
       version: "PR-2166"
     director:
       dir:
-<<<<<<< HEAD
       version: "PR-2214"
-=======
-      version: "PR-2223"
->>>>>>> 65d22564
     gateway:
       dir:
       version: "PR-2166"
@@ -120,11 +116,7 @@
       version: "PR-2153"
     console:
       dir:
-<<<<<<< HEAD
       version: "PR-56"
-=======
-      version: "PR-59"
->>>>>>> 65d22564
     e2e_tests:
       dir:
       version: "PR-2221"
@@ -188,12 +180,6 @@
       clientSecretKey: client-secret
   log:
     format: "kibana"
-<<<<<<< HEAD
-  testCredentials:
-    secretName: "test-credentials-secret"
-=======
-
->>>>>>> 65d22564
   enableCompassDefaultScenarioAssignment: true
   tenantConfig:
     useDefaultTenants: true
@@ -457,11 +443,7 @@
       schedule: "*/1 * * * *" # Executes every minute
       certValidity: "7"
       clientCertRetryAttempts: "8"
-<<<<<<< HEAD
-=======
       containerName: "certificate-rotation"
-
->>>>>>> 65d22564
   ordService:
     host: compass-ord-service.compass-system.svc.cluster.local
     prefix: /open-resource-discovery-service/v0
