global:
  defaultTenant: 3e64ebae-38b5-46a0-b1ed-9ccee153a0ae
  tenants:
    - name: default
      id: 3e64ebae-38b5-46a0-b1ed-9ccee153a0ae
    - name: foo
      id: 1eba80dd-8ff6-54ee-be4d-77944d17b10b
    - name: bar
      id: 9ca034f1-11ab-5b25-b76f-dc77106f571d
    - name: test-janusz-tenant-fBvFKEa
      id: af9f84a9-1d3a-4d9f-ae0c-94f883b33b6e
    - name: test-damian-tenant-9RzdmQe
      id: 2bf03de1-23b1-4063-9d3e-67096800accc

  images:
    containerRegistry:
      path: eu.gcr.io/kyma-project/incubator
    connector:
      dir:
      version: "PR-634"
    connectivity_adapter:
      dir:
      version: "PR-658"
    director:
      dir:
      version: "PR-648"
    gateway:
      dir: pr/
      version: "PR-357"
    healthchecker:
      dir: pr/
      version: "PR-357"
    schema_migrator:
      dir:
      version: "PR-648"
    provisioner:
      dir:
<<<<<<< HEAD
      version: "PR-693"
=======
      version: "PR-666"
>>>>>>> fc54d34b
    certs_setup_job:
      containerRegistry:
        path: eu.gcr.io/kyma-project
      dir: pr/
      version: "PR-5318"
    kyma_environment_broker:
      dir:
      version: "PR-705"
    tests:
      director:
        dir:
        version: "PR-648"
      connector:
        dir:
        version: "02e8358c"
      provisioner:
        dir:
      version: "PR-552"

  isLocalEnv: false
  oauth2:
    host: oauth2

  director:
    port: 3000

  connector:
    graphql:
      external:
        port: 3000
      internal:
        port: 3001
    validator:
      port: 8080
    # If secrets do not exist they will be created
    secrets:
      ca:
        name: compass-connector-app-ca
        namespace: compass-system
      rootCA:
        name: compass-connector-root-ca
        namespace: istio-system # For Ingress Gateway to work properly the namespace needs to be istio-system
    certificateDataHeader: "Certificate-Data"
    revocation:
      configmap:
        shouldCreate: true
        namespace: compass-system
        name: revocations-config
    # If key and certificate are not provided they will be generated
    caKey: ""
    caCertificate: ""

  provisioning:
    enabled: false

  kyma_environment_broker:
    secrets:
      integrationSystemCredentials:
        name: compass-kyma-environment-broker-credentials

  provisioner:
    graphql:
      port: 3000
    secrets:
      integrationSystemCredentials:
        name: compass-provisioner-credentials

  gateway:
    port: 3000
    tls:
      host: compass-gateway
      secure:
        oauth:
          host: compass-gateway-auth-oauth
    mtls:
      host: compass-gateway-mtls
    headers:
      request:
        remove:
          - "Client-Id-From-Token"
          - "Client-Id-From-Certificate"
          - "Client-Certificate-Hash"
          - "Certificate-Data"

  connectivity_adapter:
    port: 8080
    tls:
      host: adapter-gateway
    mtls:
      host: adapter-gateway-mtls
  
  rewriteFilters:
    workloadLabel: oathkeeper
    tokenDataHeader: "Connector-Token"
    certificateDataHeader: "Certificate-Data"

  ingress:
    domainName: kyma.local
    tlsCrt: "LS0tLS1CRUdJTiBDRVJUSUZJQ0FURS0tLS0tCk1JSUU4RENDQXRpZ0F3SUJBZ0lKQUpBKzlrQzZZZnZlTUEwR0NTcUdTSWIzRFFFQkN3VUFNQmN4RlRBVEJnTlYKQkFNTURDb3VhM2x0WVM1c2IyTmhiREFlRncweE9EQTNNVGd3T0RNNE1UTmFGdzB5T0RBM01UVXdPRE00TVROYQpNQmN4RlRBVEJnTlZCQU1NRENvdWEzbHRZUzVzYjJOaGJEQ0NBaUl3RFFZSktvWklodmNOQVFFQkJRQURnZ0lQCkFEQ0NBZ29DZ2dJQkFPZ05XbVROOU1ranlrUjdvQ0JGSFVqL01EcWh5bml3NEJITGo4ZTdDTFV5dFdwVHZXTkoKU1FiaFZDK3c5NkhHbU50MHZGUTR4OExUa3NNUmorcVZrdkcwKzBDTE1WQm14UjBVdnpZR09QRVRKREtsNTZkcQppMEM1Y2dnU3dkNjcveWxRZmQxc3FEVVBHM0pVZlNOSFFRWSs1SkUwaUpjZXhCQ3cvS200UXlUQXB0aEwzdEgxCm1ZRFBBQ0hUdVpsbGc2RVN4Z2RKY20rVmg5UkRvbWlON250ZjBZVG1xV1VIZXhZUkUrcTFGY0VhUHg5L2Q5QUwKZWd1WXZHTkduMVA4K1F3ZE5DKzVaMEVGa1EyS3RtalRBR09La2xJUG5NQkZubXhGSEtNZzNTa3RkYzYzSU5TNwpjSDM3dDNjb2l4N09HcDllcnRvSFZ5K2U5KzdiYnI3Z0lhWHNORVZUcjRGWXJIMlNPeHI1MjVRQUpHTys1dllQCkNYSlJJdXFNZWU3ZTg3aDRIU3JFVVdWTnhOdElBR1ZNYlRtV2F6aDJsSEFoazJjZVIzUkRaQzB3NGFOd3NRU1UKZE1yMmFCaUFobmFNSG40YnZIZnd1OHFRcjF5aVRUNG00SkltRkZTNDN2bGNETDZmVUJnNnF0U2p6QjF0WTFjTwp2Mnl1QXQzR1lKSENVMFd4R1ZEQk80T0ZncEc3aE5SRHoyRzVFMXQvRWU2VDUxdys2K295eXhib01pK09kVWdNCnBZOGlzcDdBTWhtdlZFOUdtNUhwQkpBRjYvcmE1WUNnNDh1SWtybkdZbm85eVNKcGhLU0JsMFRML01PNVFRaUoKb0hFNnV5ZkJXQjlZZ1NBdDl0MjJqU3FSWkpSdEtrbHB6bFJIRkROWTRwZlRraXlPSlFXYlM4RXJBZ01CQUFHagpQekE5TUFrR0ExVWRFd1FDTUFBd0N3WURWUjBQQkFRREFnWGdNQ01HQTFVZEVRUWNNQnFDQ210NWJXRXViRzlqCllXeUNEQ291YTNsdFlTNXNiMk5oYkRBTkJna3Foa2lHOXcwQkFRc0ZBQU9DQWdFQUlYYTlwenlyQ2dzMTRTOHUKZVFZdkorNEFzUE9uT1RGcExkaVl5UkVyNXdyNmJuMXUvMjZxc2FKckpxbkkyRk16SmdEQVRwZEtjbXRHYjBUOQp3S2wrYUJHcFFKcThrUWJwakVGTHhaWDJzaUNrRG82WittaUcrRjRKMHpKa3BKK0JHMS92eGZKbk0zK1ptdXQ5Ck9RV2ZjYTN3UHlhTWRDbGIyZjQwYlRFaFo5Mk9kcWlQMzFMbDlHWExSZmhaNTNsUzF0QWdvUGZoR25NbFY4b2MKWmxuSUROK25wS0Nma2tXUDJZUjlRLy9pa01tM01YRm9RSFppaVJseVZHSGFKZWRLMmNOQzlUYk4xNDFTaWZHZQo3V2FsQVBNcWNOQ3F3YStnN2RFSmR3ZjlRMklJTml0SjlDUVprT1dUZElYY2VHK2lZWWUrQXpmK1NkaHBocVdPCllFcDF6ek40dXI5U2VxU3NSaU9WY0RzVUFSa1M0clgrb0Vzb2hHL1Q5OTcrSDhjR2gzczl6TE84emtwRXZKSmEKS05QT0N5ODhVeEFOV2RRejFLMXRKVVQ2c3hkd0FEcXRJQnNPemhYVjlybDRRNStlZExlcmZPcUtCbUFRMUY5Swo2L1l0ZlNyY0JpeXZEU24wdFJ3OHJLRFVQU1hFNDFldXArOURNeThLVGl6T0RPTXVMSnR2dkJrTEFpNGNYQjVBCjQxMjBEdHdZQXNyNzNZYVl2SW8rWjV2OGZ4TjF3M3IwYS9KOVhZQlg3S3p1OFl4MnNUNWtWM2dNTHFCTXBaa3gKY29FTjNSandDMmV4VHl6dGc1ak1ZN2U4VFJ4OFFTeUxkK0pBd2t1Tm01NlNkcHFHNTE3cktJYkVMNDZzbkd0UgpCYUVOK01GeXNqdDU3ejhKQXJDMzhBMFN5dTQ9Ci0tLS0tRU5EIENFUlRJRklDQVRFLS0tLS0K"
    tlsKey: "LS0tLS1CRUdJTiBQUklWQVRFIEtFWS0tLS0tCk1JSUpRd0lCQURBTkJna3Foa2lHOXcwQkFRRUZBQVNDQ1Mwd2dna3BBZ0VBQW9JQ0FRRG9EVnBremZUSkk4cEUKZTZBZ1JSMUkvekE2b2NwNHNPQVJ5NC9IdXdpMU1yVnFVNzFqU1VrRzRWUXZzUGVoeHBqYmRMeFVPTWZDMDVMRApFWS9xbFpMeHRQdEFpekZRWnNVZEZMODJCamp4RXlReXBlZW5hb3RBdVhJSUVzSGV1LzhwVUgzZGJLZzFEeHR5ClZIMGpSMEVHUHVTUk5JaVhIc1FRc1B5cHVFTWt3S2JZUzk3UjlabUF6d0FoMDdtWlpZT2hFc1lIU1hKdmxZZlUKUTZKb2plNTdYOUdFNXFsbEIzc1dFUlBxdFJYQkdqOGZmM2ZRQzNvTG1MeGpScDlUL1BrTUhUUXZ1V2RCQlpFTgppclpvMHdCamlwSlNENXpBUlo1c1JSeWpJTjBwTFhYT3R5RFV1M0I5KzdkM0tJc2V6aHFmWHE3YUIxY3ZudmZ1CjIyNis0Q0dsN0RSRlU2K0JXS3g5a2pzYStkdVVBQ1JqdnViMkR3bHlVU0xxakhudTN2TzRlQjBxeEZGbFRjVGIKU0FCbFRHMDVsbXM0ZHBSd0laTm5Ia2QwUTJRdE1PR2pjTEVFbEhUSzltZ1lnSVoyakI1K0c3eDM4THZLa0s5YwpvazArSnVDU0poUlV1Tjc1WEF5K24xQVlPcXJVbzh3ZGJXTlhEcjlzcmdMZHhtQ1J3bE5Gc1JsUXdUdURoWUtSCnU0VFVRODlodVJOYmZ4SHVrK2RjUHV2cU1zc1c2REl2am5WSURLV1BJcktld0RJWnIxUlBScHVSNlFTUUJldjYKMnVXQW9PUExpSks1eG1KNlBja2lhWVNrZ1pkRXkvekR1VUVJaWFCeE9yc253VmdmV0lFZ0xmYmR0bzBxa1dTVQpiU3BKYWM1VVJ4UXpXT0tYMDVJc2ppVUZtMHZCS3dJREFRQUJBb0lDQUZDN3ZKUlB0M2QzVlRyb1MvaU9NemNmCldaYzhqT1hhbThwMUtRdlRQWjlWQ2hyNUVXNEdwRHFaa0tHYkR6eWdqTFBsZEZSVkFPTCtteFAwK3o0aFZlTjAKRk9vS3cxaDJ1T042UVdBNVgvdzNyYU5WWnpndThFM1BkeVhwNkx0bWFzcmo3elpuUkVwWmZESVZ4UWZPRllobgp2enZwckEvdnEwVW5YbkJwNUNwWVFIUUdTWHFBMlN3Z1dLcHNNQ2wzVVFsc0w2dC9XU29MT3h1VmdGNmg2clBQCnpXUlFuK1MvYW9wdDNLRU82WWVxYXdXNVltVG1hVXE1aytseU82S0w0OVhjSHpqdlowWU8rcjFjWWtRc0RQbVUKejMxdll4amQzOVZKWWtJNi85Y0Fzdmo5YTVXM3ROYVFDZStTRW56Z05oRDJieHo1NnRKdG0xTGwweXpqYTdEVgp0OW9aQVd6WURMOTVnMDFZWVlQMG51c3A4WWlNOXd0OUtLc2NkcUd3RFN5WHNrWFBrcWFLVjNVcHJYdmhFbFVaCkErMmtjcm9VaDNGbEV4bGpwUmtKVkhOZXJ3NHRLRi9oYTFWRjZPdE10eTVQcXV0N0dGQmIvamtWeUg5cnpueWUKTXQyTWVyTTVPazMwd1NuTThISUdTUXpxYlplekJEZlNaUzRzcWdZZnBIMlhtMEs0SjgrRUowQ2hhMXZVSmVNMAoyZ284d00vaHljdmtqTEgxSmM3OEhpaVBTQ01udkpHemUxc2tWdmtRRFhBSFdldzBTUHpUSTZHYjZCb0Y4aVNECm0wZjR2azNoV3NlUWZBaXVZSnlUeUZXNmRhOGE1K2lpSDN4cVRsUUN1MDN1Nmo0U0l4aThJZlNmd0YwQTBldVAKNGtzalZTZVZyT3ExUnlvNUtpR3hBb0lCQVFEOWZtYnl6aW9QdVhRYzl0QXBxMUpSMzErQzlCdFFzcDg5WkZkSQpQaU5xaTJ3NVlVcTA0OFM2Z3VBb3JGOHNObUI3QjhWa1JlclowQ3hub2NHY0tleWdTYWsvME5qVElndk5weGJwCnBGbkFnRjlmbW1oTEl2SlF2REo2Q0ZidDRCQlZIdkJEWlYyQnZqK0k3NUxkK01jN2RPVDdFek1FRjBXcUdzY2MKTUpyNjRXQi9UMkF5dWR1YXlRT2NobmJFQ25FUmdRcHFlbG54MVBraytqbGNvYUs5QjFYUStVOUgzOHppM0FYNApENUxMY0Nhem9YYWlvS0swckNlNE5Ga2hOVXd0TFV0QXhSTXk2aksyZUZudWczUFRlY3N1WktNMElITktqZ0dCCnpGanZVb2tMcFVFb3BJa3FHM09yc0xmanpHZW9jaVFPUXNEdzlUb3lXL0FSOFhmWkFvSUJBUURxV0s2TThVN3EKUXJPeTYzNnpEZlBaZ2ljeXlsUWVoOFdMclBlbW5NeWdQYzR4eWoybnMrTmVRSnNEUmtPT2tWY250SEFYaTcwWgoyT0NCV3dwZHJuTXlSc3RIMU05bjdFNU5TVHZlZDlkU3YxUzRBb3NzS1hDSmgyUHBjYjV0OE9nL3ZGTlNYUlUyClk2aUorWTdOcDBZNDNxSlJOVnlRemd3YmFzaEpiUVdkVFFoVEVhdEVRS2JsUlZSblhlQWRjOXlhNUpHbkRpaTkKbFQrRWEzdFpvN1dha05oeHJkYjVuTkZ3a0xoNEs3ZkFtT3ZzMVBMQWx0SUZqeURCeDEvY1ZHblpDUDBVQmJqZgpkU2FueXBBdVRuMzd1VUwrcXpPVDlYWEZENllGT0x0NWV4d3RxdnUwSzZCNjcvajFFTlJDRk45RnMzWlV5RFFXClZUaDcybFhWU3NLakFvSUJBUUR6ZE5pdXpTNDhWK0thaHJpNXJGNnRYeGkrRG0vRmV5ZlFzSFBiWUVKbmEyd1AKVjgrR0YxS3p4a28vQmYySjJ0ZWlrWDRVcGNtK1UxNnlVUG8vWDB4eFRRMk55cWpUYmRsa005dWZuVWJOeVB6UQpOdDEvZkJxNVMyWTNLWmREY25SOUsrK1k2dHQ1Wmh4akNhUkdKMDVCWGkwa3JmWExNZ2FvTG51WUtWNVBJUEdxCms3TlNSSW9UQ0llOVpxN2Q3U0ZXckZZeW1UdVZOUFByZlo1bHhwOGphTTRVbTd4MnpReGJ2UERHb3o1YXdHV0wKRThGNncwaEF1UzZValVJazBLbE9vamVxQnh3L1JBcGNrUTNlTXNXbEQwNENTb2tyNFJhWlBmVllrY2ZBWWNaWgpOdWR6ZjBKMC9GU0ZTbjN4L0RoNTROV2NGS1IxUnpBVGVaVUJ4cVZSQW9JQkFRRFlDNmZvVWpOQnJ2ckNFVzkrCkhYZlk1Ni9CbUZ4U3hUTHU0U2h6VncwakViZTltVWljQ2pDc1hQMUwySVJCdEdaWU9YWTVqdDlvSzlSV0RSdVMKWUZqZFdmemduU1lWRmZyZUw0emRQVGlxbGEvQjhMNWptVlNoeGNycmxheE02Uk1FWjFlZGtDa1ZPbTFQdmwzVAo1TW5OZGhySXFWeE1OMWxjRVdiU29vclJpUW9Lb3poMHRQSG9YckZBbG9BZVJ3bHpWeE9jb21ZVzJiaDBHUzdmCjVoaHZoZWUxYmVISnY3UXFoWkU3WUhxSU9iTVBaUWJqWEdnRkxmMnlDRitzM2Jtem1DRFJTN0V6ZVdxSXVDdVMKTlZUYU0rSzZyQlRoN0NLRjZUWlNqQW55SmZoRmRlT1ZKNzlNZDEzYWVJaG0zNTB6UWc3dWZKL2drdkorNUR2TApacC9uQW9JQkFBVlg4WHpFTzdMVk1sbENKZFVUdURTdXNPcDNrQVlFZ2dZNFFRM3FNTlcxRnl5WEM3WjBGOWJFCmtTSEhkalJtU2RUbFZueGN2UW1KTS9WL2tJanpNUHhFT3NCS1BVVkR3N3BhOHdiejlGcTRPOCtJb3lqN1ZXclcKMmExL1FNWXlzSGlpTlBzNy8vWUtvMy9rdkhCWUY2SnNkenkyQkVSTkQ0aTlVOWhDN0RqcGxKR3BSNktMTVBsegpNWFJ3VjVTM2V3cnBXZVcxQW5ONC9EKy9zUGlNQTNnS0swSlBFdGVBV1dndEZHTnNBSkJnaFBoUExxQi9CcDUvCkhOeC96M0w0MWtqRnpqOHNWaHMrVDRZYlhiaGF2R2xxc2h5ZldQbnRhV1VOMG15MjU1RFdQUDhWa24yeFNlV2kKVm1hVW5TSDBTZ2tlUENMRnlra25yQzgxU2pXZkRBMD0KLS0tLS1FTkQgUFJJVkFURSBLRVktLS0tLQo="

  istio:
    gateway:
      name: compass-istio-gateway
      namespace: compass-system

  database:
    embedded:
      enabled: true
      directorDBName: "postgres"
      provisionerDBName: "provisioner"
      brokerDBName: "broker"
    # Values for GCP managed PostgreSQL database
    managedGCP:
      serviceAccountKey: ""
      instanceConnectionName: ""
      dbUser: ""
      dbPassword: ""
      directorDBName: ""
      provisionerDBName: ""
      brokerDBName: ""
      host: "localhost"
      hostPort: "5432"
      sslMode: ""

  oathkeeper:
    host: ory-oathkeeper-proxy.kyma-system.svc.cluster.local
    port: 4455
    idTokenConfig:
      claims: "{\"scopes\": \"{{ print .Extra.scope }}\", \"tenant\": \"{{ print .Extra.tenant }}\", \"consumerID\": \"{{ print .Extra.consumerID}}\", \"consumerType\": \"{{ print .Extra.consumerType }}\"}"
    mutators:
      tenantMappingService:
        config:
          api:
            url: http://compass-director.compass-system.svc.cluster.local:3000/tenant-mapping
            retry:
              number_of_retries: 3
              delay_in_milliseconds: 2000
      certificateResolverService:
        config:
          api:
            url: http://compass-connector.compass-system.svc.cluster.local:8080/v1/certificate/data/resolve
            retry:
              number_of_retries: 3
              delay_in_milliseconds: 2000
      tokenResolverService:
        config:
          api:
            url: http://compass-connector.compass-system.svc.cluster.local:8080/v1/tokens/resolve
            retry:
              number_of_retries: 3
              delay_in_milliseconds: 2000<|MERGE_RESOLUTION|>--- conflicted
+++ resolved
@@ -35,11 +35,7 @@
       version: "PR-648"
     provisioner:
       dir:
-<<<<<<< HEAD
       version: "PR-693"
-=======
-      version: "PR-666"
->>>>>>> fc54d34b
     certs_setup_job:
       containerRegistry:
         path: eu.gcr.io/kyma-project
