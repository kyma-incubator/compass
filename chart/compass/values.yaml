--- conflicted
+++ resolved
@@ -143,11 +143,7 @@
       name: compass-pairing-adapter
     director:
       dir: dev/incubator/
-<<<<<<< HEAD
       version: "PR-3395"
-=======
-      version: "PR-3304"
->>>>>>> 78fcf244
       name: compass-director
     hydrator:
       dir: dev/incubator/
