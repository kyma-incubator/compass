--- conflicted
+++ resolved
@@ -75,11 +75,7 @@
       version: "PR-2082"
     director:
       dir:
-<<<<<<< HEAD
       version: "PR-2085"
-=======
-      version: "PR-2077"
->>>>>>> 528fb73c
     gateway:
       dir:
       version: "PR-2077"
@@ -91,11 +87,7 @@
       version: "PR-45"
     schema_migrator:
       dir:
-<<<<<<< HEAD
       version: "PR-2085"
-=======
-      version: "PR-2047"
->>>>>>> 528fb73c
     system_broker:
       dir:
       version: "PR-2082"
@@ -112,11 +104,7 @@
       version: "PR-46"
     e2e_tests:
       dir:
-<<<<<<< HEAD
       version: "PR-2085"
-=======
-      version: "PR-2063"
->>>>>>> 528fb73c
   isLocalEnv: false
   oauth2:
     host: oauth2
