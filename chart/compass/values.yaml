--- conflicted
+++ resolved
@@ -79,11 +79,7 @@
       version: "PR-2118"
     director:
       dir:
-<<<<<<< HEAD
       version: "PR-2118"
-=======
-      version: "PR-2115"
->>>>>>> fb552eb4
     gateway:
       dir:
       version: "PR-2077"
@@ -112,11 +108,7 @@
       version: "PR-47"
     e2e_tests:
       dir:
-<<<<<<< HEAD
       version: "PR-2118"
-=======
-      version: "PR-2115"
->>>>>>> fb552eb4
   isLocalEnv: false
   oauth2:
     host: oauth2
