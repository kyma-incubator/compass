global:
  disableLegacyConnectivity: true
  defaultTenant: 3e64ebae-38b5-46a0-b1ed-9ccee153a0ae
  defaultTenantRegion: "eu-1"
  tenants: # tenant order matters, so new tenants should be added to the end of the list
    - name: default
      id: 3e64ebae-38b5-46a0-b1ed-9ccee153a0ae
      type: account
    - name: foo
      id: 1eba80dd-8ff6-54ee-be4d-77944d17b10b
      type: account
    - name: bar
      id: af9f84a9-1d3a-4d9f-ae0c-94f883b33b6e
      type: account
    - name: TestTenantSeparation
      id: f1c4b5be-b0e1-41f9-b0bc-b378200dcca0
      type: account
    - name: TestDeleteLastScenarioForApplication
      id: 0403be1e-f854-475e-9074-922120277af5
      type: account
    - name: Test_DeleteAutomaticScenarioAssignmentForSelector
      id: d9553135-6115-4c67-b4d9-962c00f3725f
      type: account
    - name: Test_AutomaticScenarioAssigmentForRuntime
      id: 8c733a45-d988-4472-af10-1256b82c70c0
      type: account
    - name: TestAutomaticScenarioAssignmentsWholeScenario
      id: 65a63692-c00a-4a7d-8376-8615ee37f45c
      type: account
    - name: TestTenantsQueryTenantNotInitialized
      id: 72329135-27fd-4284-9bcb-37ea8d6307d0
      type: account
    - name: Test Default
      id: 5577cf46-4f78-45fa-b55f-a42a3bdba868
      type: account
      parent: 2c4f4a25-ba9a-4dbc-be68-e0beb77a7eb0
    - name: Test_DefaultCustomer
      id: 2c4f4a25-ba9a-4dbc-be68-e0beb77a7eb0
      type: customer
    - name: TestListLabelDefinitions
      id: 3f641cf5-2d14-4e0f-a122-16e7569926f1
      type: account
    - name: Test_AutomaticScenarioAssignmentQueries
      id: 8263cc13-5698-4a2d-9257-e8e76b543e88
      type: account
    - name: TestGetScenariosLabelDefinitionCreatesOneIfNotExists
      id: 2263cc13-5698-4a2d-9257-e8e76b543e33
      type: account
    - name: TestApplicationsForRuntime
      id: 5984a414-1eed-4972-af2c-b2b6a415c7d7
      type: account
    - name: Test_DeleteAutomaticScenarioAssignmentForScenario
      id: d08e4cb6-a77f-4a07-b021-e3317a373597
      type: account
    - name: TestApplicationsForRuntimeWithHiddenApps
      id: 7e1f2df8-36dc-4e40-8be3-d1555d50c91c
      type: account
    - name: TestTenantsQueryTenantInitialized
      id: 8cf0c909-f816-4fe3-a507-a7917ccd8380
      type: account
    - name: TestDeleteApplicationIfInScenario
      id: 0d597250-6b2d-4d89-9c54-e23cb497cd01
      type: account
    - name: TestProviderSubaccount
      id: 47b4575a-f102-414a-8398-2d973ad65f3a
      type: subaccount
      parent: 5577cf46-4f78-45fa-b55f-a42a3bdba868
    - name: TestCompassProviderSubaccount
      id: f8075207-1478-4a80-bd26-24a4785a2bfd
      type: subaccount
      parent: 5577cf46-4f78-45fa-b55f-a42a3bdba868
    - name: TestProviderSubaccountRegion2
      id: 731b7bc4-5472-41d2-a447-e4c0f45de739
      type: subaccount
      region: "eu-2"
      parent: 5577cf46-4f78-45fa-b55f-a42a3bdba868
    - name: TestCertificateSubaccount
      id: 123e4567-e89b-12d3-a456-426614174001
      type: subaccount
      parent: 5577cf46-4f78-45fa-b55f-a42a3bdba868
    - name: TestNsAdapter
      id: 08b6da37-e911-48fb-a0cb-fa635a6c5678
      type: subaccount
      parent: 5577cf46-4f78-45fa-b55f-a42a3bdba868
    - name: TestNsAdapterSubaccountWithApplications
      id: 08b6da37-e911-48fb-a0cb-fa635a6c4321
      type: subaccount
      parent: 5577cf46-4f78-45fa-b55f-a42a3bdba868
    - name: TestIntegrationSystemManagedSubaccount
      id: 3cfcdd62-320d-403b-b66a-4ee3cdd06947
      type: subaccount
      parent: 5577cf46-4f78-45fa-b55f-a42a3bdba868
    - name: TestIntegrationSystemManagedAccount
      id: 7e8ab2e3-3bb4-42e3-92b2-4e0bf48559d3
      type: account
      parent: 2c4f4a25-ba9a-4dbc-be68-e0beb77a7eb0
    - name: TestSystemFetcherAccount
      id: c395681d-11dd-4cde-bbcf-570b4a153e79
      type: account
      parent: 2c4f4a25-ba9a-4dbc-be68-e0beb77a7eb0
    - name: TestConsumerSubaccount
      id: 1f538f34-30bf-4d3d-aeaa-02e69eef84ae
      type: subaccount
      parent: 5984a414-1eed-4972-af2c-b2b6a415c7d7
    - name: TestTenantsOnDemandAPI
      id: 8d42d818-d4c4-4036-b82f-b199db7ffeb5
      type: subaccount
      parent: 5984a414-1eed-4972-af2c-b2b6a415c7d7
    - name: TestExternalCertificateSubaccount
      id: bad76f69-e5c2-4d55-bca5-240944824b83
      type: subaccount
      parent: 5577cf46-4f78-45fa-b55f-a42a3bdba868
    - name: TestAtomOrganization
      id: f2724f8e-1a58-4f32-bfd0-8b831de34e71
      type: organization
      parent: 2c4f4a25-ba9a-4dbc-be68-e0beb77a7eb0
    - name: TestAtomFolder
      id: 4c31b7c7-2bea-4bd5-9ea5-e9a8d704f900
      type: folder
      parent: f2724f8e-1a58-4f32-bfd0-8b831de34e71
    - name: TestAtomResourceGroup
      id: ff30da87-7685-4462-869a-baae6441898b
      type: resource-group
      parent: 4c31b7c7-2bea-4bd5-9ea5-e9a8d704f900
    - name: Test Default Subaccount
      id: 777ce47b-d901-4647-9223-14e94819830b
      type: subaccount
      parent: 5577cf46-4f78-45fa-b55f-a42a3bdba868
  images:
    containerRegistry:
      path: europe-docker.pkg.dev/kyma-project
    connector:
      dir: dev/incubator/
      version: "PR-3310"
      name: compass-connector
    connectivity_adapter:
      dir: dev/incubator/
      version: "PR-3310"
      name: compass-connectivity-adapter
    pairing_adapter:
      dir: dev/incubator/
      version: "PR-3310"
      name: compass-pairing-adapter
    director:
<<<<<<< HEAD
      dir: dev/incubator/
      version: "PR-3310"
=======
      dir: prod/incubator/
      version: "v20230915-4267c422"
>>>>>>> 13c7821c
      name: compass-director
    hydrator:
      dir: dev/incubator/
      version: "PR-3310"
      name: compass-hydrator
    ias_adapter:
      dir: prod/incubator/
      version: "v20230913-68f5cb5f"
      name: compass-ias-adapter
    kyma_adapter:
      dir: dev/incubator/
      version: "PR-3310"
      name: compass-kyma-adapter
    instance_creator:
      dir: prod/incubator/
      version: "v20230912-308fbb42"
      name: compass-instance-creator
    gateway:
      dir: dev/incubator/
      version: "PR-3310"
      name: compass-gateway
    operations_controller:
      dir: dev/incubator/
      version: "PR-3310"
      name: compass-operations-controller
    ord_service:
      dir: prod/incubator/
      version: "v20230825-ec91cb4d"
      name: compass-ord-service
    schema_migrator:
<<<<<<< HEAD
      dir: dev/incubator/
      version: "PR-3310"
=======
      dir: prod/incubator/
      version: "v20230913-b7f625fa"
>>>>>>> 13c7821c
      name: compass-schema-migrator
    system_broker:
      dir: dev/incubator/
      version: "PR-3310"
      name: compass-system-broker
    certs_setup_job:
      containerRegistry:
        path: eu.gcr.io/kyma-project
      dir:
      version: "0a651695"
    external_services_mock:
<<<<<<< HEAD
      dir: dev/incubator/
      version: "PR-3310"
=======
      dir: prod/incubator/
      version: "v20230915-4267c422"
>>>>>>> 13c7821c
      name: compass-external-services-mock
    console:
      dir: prod/incubator/
      version: "v20230421-e8840c18"
      name: compass-console
    e2e_tests:
<<<<<<< HEAD
      dir: dev/incubator/
      version: "PR-3310"
=======
      dir: prod/incubator/
      version: "v20230915-4267c422"
>>>>>>> 13c7821c
      name: compass-e2e-tests
  isLocalEnv: false
  isForTesting: false
  oauth2:
    host: oauth2
  livenessProbe:
    initialDelaySeconds: 30
    timeoutSeconds: 1
    periodSeconds: 10
  readinessProbe:
    initialDelaySeconds: 5
    timeoutSeconds: 1
    periodSeconds: 2
  agentPreconfiguration: false
  portieris:
    isEnabled: false
    imagePullSecretName: "portieris-dummy-image-pull-secret"
  nsAdapter:
    external:
      port: 3005
    e2eTests:
      gatewayHost: "compass-gateway-xsuaa"
    prefix: /nsadapter
    path: /nsadapter/api/v1/notifications
    systemToTemplateMappings: '[{  "Name": "SAP S/4HANA On-Premise",  "SourceKey": ["type"],  "SourceValue": ["abapSys"]},{  "Name": "SAP S/4HANA On-Premise",  "SourceKey": ["type"],  "SourceValue": ["nonSAPsys"]},{  "Name": "SAP S/4HANA On-Premise",  "SourceKey": ["type"],  "SourceValue": ["hana"]}]'
    secret:
      name: nsadapter-secret
      subaccountKey: subaccount
      local:
        subaccountValue: subaccount
    authSecret:
      name: "compass-external-services-mock-oauth-credentials"
      clientIdKey: client-id
      clientSecretKey: client-secret
      tokenUrlKey: url
      instanceUrlKey: url
      certKey: cert
      keyKey: key
    registerPath: "/register"
    tokenPath: "/secured/oauth/token"
    createClonePattern: '{"key": "%s"}'
    createBindingPattern: '{}'
    useClone: "false"
    authentication:
      jwksEndpoint: http://ory-stack-oathkeeper-api.ory.svc.cluster.local:4456/.well-known/jwks.json
  director:
    host: compass-director.compass-system.svc.cluster.local
    formationMappingAsyncStatusApi:
      pathPrefix: "/v1/businessIntegrations"
      formationAssignmentPath: "/{ucl-formation-id}/assignments/{ucl-assignment-id}/status"
      formationAssignmentResetPath: "/{ucl-formation-id}/assignments/{ucl-assignment-id}/status/reset"
      formationPath: "/{ucl-formation-id}/status"
    prefix: /director
    graphql:
      external:
        port: 3000
    tls:
      secure:
        internal:
          host: compass-director-internal
    validator:
      port: 8080
    metrics:
      port: 3003
      enableGraphqlOperationInstrumentation: true
    operations:
      port: 3002
      path: "/operation"
      lastOperationPath: "/last_operation"
    info:
      path: "/v1/info"
    subscription:
      subscriptionProviderLabelKey: "subscriptionProviderId"
      subscriptionLabelKey: "subscription"
      tokenPrefix: "sb-"
    selfRegister:
      secrets:
        instancesCreds:
          name: "region-instances-credentials"
          key: "keyConfig"
          path: "/tmp"
        saasAppNameCfg:
          name: "saas-app-names"
          key: "appNameConfig"
          path: "/tmp/appNameConfig"
      clientIdPath: "clientId"
      clientSecretPath: "clientSecret"
      urlPath: "url"
      tokenUrlPath: "tokenUrl"
      clientCertPath: "clientCert"
      clientKeyPath: "clientKey"
      local:
        templateMappings:
          clientIDMapping: '{{ printf "\"%s\":\"client_id\"" .Values.global.director.selfRegister.clientIdPath }}'
          clientSecretMapping: '{{ printf "\"%s\":\"client_secret\"" .Values.global.director.selfRegister.clientSecretPath }}'
          urlMapping: '{{ printf "\"%s\":\"http://compass-external-services-mock.%s.svc.cluster.local:%s\"" .Values.global.director.selfRegister.urlPath .Release.Namespace (.Values.service.port | toString) }}'
          tokenURLMapping: '{{ printf "\"%s\":\"https://%s.%s:%s\"" .Values.global.director.selfRegister.tokenUrlPath .Values.global.externalServicesMock.certSecuredHost .Values.global.ingress.domainName (.Values.service.certPort | toString) }}'
          x509CertificateMapping: '{{ printf "\"%s\":\"%s\"" .Values.global.director.selfRegister.clientCertPath .Values.global.connector.caCertificate }}'
          x509KeyMapping: '{{ printf "\"%s\":\"%s\"" .Values.global.director.selfRegister.clientKeyPath .Values.global.connector.caKey }}'
      oauthTokenPath: "/cert/token"
      oauthMode: "oauth-mtls"
      label: "selfRegLabel"
      labelValuePrefix: "self-reg-prefix-"
      responseKey: "self-reg-key"
      path: "/external-api/self-reg"
      nameQueryParam: "name"
      tenantQueryParam: "tenant"
      requestBodyPattern: '{"key": "%s"}'
      saasAppNameLabelKey: "CMPSaaSAppName"
      saasAppNamePath: "localSaaSAppNamePath"
    clientIDHeaderKey: client_user
    suggestTokenHeaderKey: suggest_token
    runtimeTypeLabelKey: "runtimeType"
    applicationTypeLabelKey: "applicationType"
    globalSubaccountIDLabelKey: "global_subaccount_id"
    kymaRuntimeTypeLabelValue: "kyma"
    kymaApplicationNamespaceValue: "sap.kyma"
    destinationCreator:
      correlationIDsKey: "correlationIds"
      destinationAPI:
        baseURL: "http://compass-external-services-mock.compass-system.svc.cluster.local:8081"
        path: "/regions/{region}/subaccounts/{subaccountId}/destinations"
        instanceLevelPath: "/regions/{region}/subaccounts/{subaccountId}/instances/{instanceId}/destinations"
        regionParam: "region"
        instanceIDParam: "instanceId"
        subaccountIDParam: "subaccountId"
        nameParam: "destinationName"
      certificateAPI:
        baseURL: "http://compass-external-services-mock.compass-system.svc.cluster.local:8081"
        path: "/regions/{region}/subaccounts/{subaccountId}/certificates"
        instanceLevelPath: "/regions/{region}/subaccounts/{subaccountId}/instances/{instanceId}/certificates"
        regionParam: "region"
        instanceIDParam: "instanceId"
        subaccountIDParam: "subaccountId"
        nameParam: "certificateName"
        fileNameKey: "fileName"
        commonNameKey: "commonName"
        certChainKey: "certificateChain"
    fetchTenantEndpoint: '{{ printf "https://%s.%s%s/v1/fetch" .Values.global.gateway.tls.secure.internal.host .Values.global.ingress.domainName .Values.global.tenantFetcher.prefix }}'
    ordWebhookMappings: '[{ "ProxyURL": "http://compass-external-services-mock.compass-system.svc.cluster.local:8090/proxy", "ProxyHeaderTemplate": "{\"target_host\": \"{{.Application.BaseURL}}\" }", "OrdUrlPath": "/sap/bc/http/sap/ord_configuration", "SubdomainSuffix": "-api", "Type": "SAP Proxy Template" }]'
    tenantMappingsPath: "/tmp/tenantMappingsConfig"
    tenantMappingsKey: "tenant-mapping-config.json"
    tenantMappings:
      SYNC:
        v1.0:
          - type: CONFIGURATION_CHANGED
            mode: SYNC
            urlTemplate: '{"path":"%s/v1/tenant-mappings/{{.RuntimeContext.Value}}","method":"PATCH"}'
            inputTemplate: '{"context":{ {{ if .CustomerTenantContext.AccountID }}"btp": {"uclFormationId":"{{.FormationID}}","globalAccountId":"{{.CustomerTenantContext.AccountID}}","crmId":"{{.CustomerTenantContext.CustomerID}}"} {{ else }}"atom": {"uclFormationId":"{{.FormationID}}","path":"{{.CustomerTenantContext.Path}}","crmId":"{{.CustomerTenantContext.CustomerID}}"} {{ end }} },"items": [ {"uclAssignmentId":"{{ .Assignment.ID }}","operation":"{{.Operation}}","deploymentRegion":"{{if .Application.Labels.region }}{{.Application.Labels.region}}{{ else }}{{.ApplicationTemplate.Labels.region}}{{end }}","applicationNamespace":"{{ if .Application.ApplicationNamespace }}{{.Application.ApplicationNamespace}}{{else }}{{.ApplicationTemplate.ApplicationNamespace}}{{ end }}","applicationTenantId":"{{.Application.LocalTenantID}}","uclSystemTenantId":"{{.Application.ID}}",{{ if .ApplicationTemplate.Labels.parameters }}"parameters": {{.ApplicationTemplate.Labels.parameters}},{{ end }}"configuration": {{.ReverseAssignment.Value}} } ] }'
            headerTemplate: '{"Content-Type": ["application/json"]}'
            outputTemplate: '{"error":"{{.Body.error}}","success_status_code": 200}'
          - type: APPLICATION_TENANT_MAPPING
            mode: SYNC
            urlTemplate: '{"path":"%s/v1/tenant-mappings/{{.TargetApplication.LocalTenantID}}","method":"PATCH"}'
            inputTemplate: '{"context": { {{ if .CustomerTenantContext.AccountID }}"btp":{"uclFormationId":"{{.FormationID}}","globalAccountId":"{{.CustomerTenantContext.AccountID}}","crmId":"{{.CustomerTenantContext.CustomerID}}"} {{ else }}"atom": {"uclFormationId":"{{.FormationID}}","path":"{{.CustomerTenantContext.Path}}","crmId":"{{.CustomerTenantContext.CustomerID}}"} {{ end }} },"items": [ {"uclAssignmentId":"{{ .Assignment.ID }}","operation":"{{.Operation}}","deploymentRegion":"{{if .SourceApplication.Labels.region }}{{.SourceApplication.Labels.region}}{{else }}{{.SourceApplicationTemplate.Labels.region}}{{ end }}","applicationNamespace":"{{if .SourceApplication.ApplicationNamespace }}{{.SourceApplication.ApplicationNamespace}}{{else }}{{.SourceApplicationTemplate.ApplicationNamespace}}{{ end }}","applicationTenantId":"{{.SourceApplication.LocalTenantID}}","uclSystemTenantId":"{{.SourceApplication.ID}}",{{ if .SourceApplicationTemplate.Labels.parameters }}"parameters": {{.SourceApplicationTemplate.Labels.parameters}},{{ end }}"configuration": {{.ReverseAssignment.Value}} } ]}'
            headerTemplate: '{"Content-Type": ["application/json"]}'
            outputTemplate: '{"error":"{{.Body.error}}","success_status_code": 200}'
        configuration_changed:v1.0:
          - type: CONFIGURATION_CHANGED
            mode: SYNC
            urlTemplate: '{"path":"%s/v1/tenant-mappings/{{.RuntimeContext.Value}}","method":"PATCH"}'
            inputTemplate: '{"context":{ {{ if .CustomerTenantContext.AccountID }}"btp": {"uclFormationId":"{{.FormationID}}","globalAccountId":"{{.CustomerTenantContext.AccountID}}","crmId":"{{.CustomerTenantContext.CustomerID}}"} {{ else }}"atom": {"uclFormationId":"{{.FormationID}}","path":"{{.CustomerTenantContext.Path}}","crmId":"{{.CustomerTenantContext.CustomerID}}"} {{ end }} },"items": [ {"uclAssignmentId":"{{ .Assignment.ID }}","operation":"{{.Operation}}","deploymentRegion":"{{if .Application.Labels.region }}{{.Application.Labels.region}}{{ else }}{{.ApplicationTemplate.Labels.region}}{{end }}","applicationNamespace":"{{ if .Application.ApplicationNamespace }}{{.Application.ApplicationNamespace}}{{else }}{{.ApplicationTemplate.ApplicationNamespace}}{{ end }}","applicationTenantId":"{{.Application.LocalTenantID}}","uclSystemTenantId":"{{.Application.ID}}",{{ if .ApplicationTemplate.Labels.parameters }}"parameters": {{.ApplicationTemplate.Labels.parameters}},{{ end }}"configuration": {{.ReverseAssignment.Value}} } ] }'
            headerTemplate: '{"Content-Type": ["application/json"]}'
            outputTemplate: '{"error":"{{.Body.error}}","success_status_code": 200}'
        application_tenant_mapping:v1.0:
          - type: APPLICATION_TENANT_MAPPING
            mode: SYNC
            urlTemplate: '{"path":"%s/v1/tenant-mappings/{{.TargetApplication.LocalTenantID}}","method":"PATCH"}'
            inputTemplate: '{"context": { {{ if .CustomerTenantContext.AccountID }}"btp":{"uclFormationId":"{{.FormationID}}","globalAccountId":"{{.CustomerTenantContext.AccountID}}","crmId":"{{.CustomerTenantContext.CustomerID}}"} {{ else }}"atom": {"uclFormationId":"{{.FormationID}}","path":"{{.CustomerTenantContext.Path}}","crmId":"{{.CustomerTenantContext.CustomerID}}"} {{ end }} },"items": [ {"uclAssignmentId":"{{ .Assignment.ID }}","operation":"{{.Operation}}","deploymentRegion":"{{if .SourceApplication.Labels.region }}{{.SourceApplication.Labels.region}}{{else }}{{.SourceApplicationTemplate.Labels.region}}{{ end }}","applicationNamespace":"{{if .SourceApplication.ApplicationNamespace }}{{.SourceApplication.ApplicationNamespace}}{{else }}{{.SourceApplicationTemplate.ApplicationNamespace}}{{ end }}","applicationTenantId":"{{.SourceApplication.LocalTenantID}}","uclSystemTenantId":"{{.SourceApplication.ID}}",{{ if .SourceApplicationTemplate.Labels.parameters }}"parameters": {{.SourceApplicationTemplate.Labels.parameters}},{{ end }}"configuration": {{.ReverseAssignment.Value}} } ]}'
            headerTemplate: '{"Content-Type": ["application/json"]}'
            outputTemplate: '{"error":"{{.Body.error}}","success_status_code": 200}'
        application_tenant_mapping:v1.1:
          - type: APPLICATION_TENANT_MAPPING
            mode: SYNC
            urlTemplate: '{"path":"%s/v1/tenant-mappings/{{.TargetApplication.LocalTenantID}}","method":"PATCH"}'
            inputTemplate: '{"context": { {{ if .CustomerTenantContext.AccountID }}"btp":{"uclFormationId":"{{.FormationID}}","globalAccountId":"{{.CustomerTenantContext.AccountID}}","crmId":"{{.CustomerTenantContext.CustomerID}}"} {{ else }}"atom": {"uclFormationId":"{{.FormationID}}","path":"{{.CustomerTenantContext.Path}}","crmId":"{{.CustomerTenantContext.CustomerID}}"} {{ end }} },"receiverTenant": {"deploymentRegion":"{{ if .TargetApplication.Labels.region}}{{.TargetApplication.Labels.region}}{{ else }}{{.TargetApplicationTemplate.Labels.region}}{{end }}","applicationNamespace":"{{ if .TargetApplication.ApplicationNamespace}}{{.TargetApplication.ApplicationNamespace}}{{ else }}{{.TargetApplicationTemplate.ApplicationNamespace}}{{end }}","applicationUrl":"{{ .TargetApplication.BaseURL }}","applicationTenantId":"{{.TargetApplication.LocalTenantID }}","uclSystemTenantId":"{{ .TargetApplication.ID}}", {{ if .TargetApplicationTemplate.Labels.parameters }}"parameters": {{.TargetApplicationTemplate.Labels.parameters}}{{ end }} },"assignedTenants": [ {"uclAssignmentId":"{{ .Assignment.ID }}","operation":"{{.Operation}}","deploymentRegion":"{{if .SourceApplication.Labels.region }}{{.SourceApplication.Labels.region}}{{else }}{{.SourceApplicationTemplate.Labels.region}}{{ end }}","applicationNamespace":"{{if .SourceApplication.ApplicationNamespace }}{{.SourceApplication.ApplicationNamespace}}{{else }}{{.SourceApplicationTemplate.ApplicationNamespace}}{{ end }}","applicationUrl":"{{.SourceApplication.BaseURL }}","applicationTenantId":"{{.SourceApplication.LocalTenantID}}","uclSystemTenantId":"{{.SourceApplication.ID}}",{{ if .SourceApplicationTemplate.Labels.parameters }}"parameters": {{.SourceApplicationTemplate.Labels.parameters}},{{ end }}"configuration": {{.ReverseAssignment.Value}} } ]}'
            headerTemplate: '{"Content-Type": ["application/json"]}'
            outputTemplate: '{"error":"{{.Body.error}}","success_status_code": 200}'
      ASYNC_CALLBACK:
        v1.0:
          - type: CONFIGURATION_CHANGED
            mode: ASYNC_CALLBACK
            urlTemplate: '{"path":"%s/v1/tenant-mappings/{{.RuntimeContext.Value}}","method":"PATCH"}'
            inputTemplate: '{"context":{ {{ if .CustomerTenantContext.AccountID }}"btp": {"uclFormationId":"{{.FormationID}}","globalAccountId":"{{.CustomerTenantContext.AccountID}}","crmId":"{{.CustomerTenantContext.CustomerID}}"} {{ else }}"atom": {"uclFormationId":"{{.FormationID}}","path":"{{.CustomerTenantContext.Path}}","crmId":"{{.CustomerTenantContext.CustomerID}}"} {{ end }} },"items": [ {"uclAssignmentId":"{{ .Assignment.ID }}","operation":"{{.Operation}}","deploymentRegion":"{{if .Application.Labels.region }}{{.Application.Labels.region}}{{ else }}{{.ApplicationTemplate.Labels.region}}{{end }}","applicationNamespace":"{{ if .Application.ApplicationNamespace }}{{.Application.ApplicationNamespace}}{{else }}{{.ApplicationTemplate.ApplicationNamespace}}{{ end }}","applicationTenantId":"{{.Application.LocalTenantID}}","uclSystemTenantId":"{{.Application.ID}}",{{ if .ApplicationTemplate.Labels.parameters }}"parameters": {{.ApplicationTemplate.Labels.parameters}},{{ end }}"configuration": {{.ReverseAssignment.Value}} } ] }'
            headerTemplate: '{"Content-Type": ["application/json"],"Location": ["%s/v1/businessIntegrations/{{.FormationID}}/assignments/{{.Assignment.ID}}/status"]}'
            outputTemplate: '{"error":"{{.Body.error}}","success_status_code": 202}'
          - type: APPLICATION_TENANT_MAPPING
            mode: ASYNC_CALLBACK
            urlTemplate: '{"path":"%s/v1/tenant-mappings/{{.TargetApplication.LocalTenantID}}","method":"PATCH"}'
            inputTemplate: '{"context": { {{ if .CustomerTenantContext.AccountID }}"btp":{"uclFormationId":"{{.FormationID}}","globalAccountId":"{{.CustomerTenantContext.AccountID}}","crmId":"{{.CustomerTenantContext.CustomerID}}"} {{ else }}"atom": {"uclFormationId":"{{.FormationID}}","path":"{{.CustomerTenantContext.Path}}","crmId":"{{.CustomerTenantContext.CustomerID}}"} {{ end }} },"items": [ {"uclAssignmentId":"{{ .Assignment.ID }}","operation":"{{.Operation}}","deploymentRegion":"{{if .SourceApplication.Labels.region }}{{.SourceApplication.Labels.region}}{{else }}{{.SourceApplicationTemplate.Labels.region}}{{ end }}","applicationNamespace":"{{if .SourceApplication.ApplicationNamespace }}{{.SourceApplication.ApplicationNamespace}}{{else }}{{.SourceApplicationTemplate.ApplicationNamespace}}{{ end }}","applicationTenantId":"{{.SourceApplication.LocalTenantID}}","uclSystemTenantId":"{{.SourceApplication.ID}}",{{ if .SourceApplicationTemplate.Labels.parameters }}"parameters": {{.SourceApplicationTemplate.Labels.parameters}},{{ end }}"configuration": {{.ReverseAssignment.Value}} } ]}'
            headerTemplate: '{"Content-Type": ["application/json"],"Location": ["%s/v1/businessIntegrations/{{.FormationID}}/assignments/{{.Assignment.ID}}/status"]}'
            outputTemplate: '{"error":"{{.Body.error}}","success_status_code": 202}'
        configuration_changed:v1.0:
          - type: CONFIGURATION_CHANGED
            mode: ASYNC_CALLBACK
            urlTemplate: '{"path":"%s/v1/tenant-mappings/{{.RuntimeContext.Value}}","method":"PATCH"}'
            inputTemplate: '{"context":{ {{ if .CustomerTenantContext.AccountID }}"btp": {"uclFormationId":"{{.FormationID}}","globalAccountId":"{{.CustomerTenantContext.AccountID}}","crmId":"{{.CustomerTenantContext.CustomerID}}"} {{ else }}"atom": {"uclFormationId":"{{.FormationID}}","path":"{{.CustomerTenantContext.Path}}","crmId":"{{.CustomerTenantContext.CustomerID}}"} {{ end }} },"items": [ {"uclAssignmentId":"{{ .Assignment.ID }}","operation":"{{.Operation}}","deploymentRegion":"{{if .Application.Labels.region }}{{.Application.Labels.region}}{{ else }}{{.ApplicationTemplate.Labels.region}}{{end }}","applicationNamespace":"{{ if .Application.ApplicationNamespace }}{{.Application.ApplicationNamespace}}{{else }}{{.ApplicationTemplate.ApplicationNamespace}}{{ end }}","applicationTenantId":"{{.Application.LocalTenantID}}","uclSystemTenantId":"{{.Application.ID}}",{{ if .ApplicationTemplate.Labels.parameters }}"parameters": {{.ApplicationTemplate.Labels.parameters}},{{ end }}"configuration": {{.ReverseAssignment.Value}} } ] }'
            headerTemplate: '{"Content-Type": ["application/json"],"Location": ["%s/v1/businessIntegrations/{{.FormationID}}/assignments/{{.Assignment.ID}}/status"]}'
            outputTemplate: '{"error":"{{.Body.error}}","success_status_code": 202}'
        application_tenant_mapping:v1.0:
          - type: APPLICATION_TENANT_MAPPING
            mode: ASYNC_CALLBACK
            urlTemplate: '{"path":"%s/v1/tenant-mappings/{{.TargetApplication.LocalTenantID}}","method":"PATCH"}'
            inputTemplate: '{"context": { {{ if .CustomerTenantContext.AccountID }}"btp":{"uclFormationId":"{{.FormationID}}","globalAccountId":"{{.CustomerTenantContext.AccountID}}","crmId":"{{.CustomerTenantContext.CustomerID}}"} {{ else }}"atom": {"uclFormationId":"{{.FormationID}}","path":"{{.CustomerTenantContext.Path}}","crmId":"{{.CustomerTenantContext.CustomerID}}"} {{ end }} },"items": [ {"uclAssignmentId":"{{ .Assignment.ID }}","operation":"{{.Operation}}","deploymentRegion":"{{if .SourceApplication.Labels.region }}{{.SourceApplication.Labels.region}}{{else }}{{.SourceApplicationTemplate.Labels.region}}{{ end }}","applicationNamespace":"{{if .SourceApplication.ApplicationNamespace }}{{.SourceApplication.ApplicationNamespace}}{{else }}{{.SourceApplicationTemplate.ApplicationNamespace}}{{ end }}","applicationTenantId":"{{.SourceApplication.LocalTenantID}}","uclSystemTenantId":"{{.SourceApplication.ID}}",{{ if .SourceApplicationTemplate.Labels.parameters }}"parameters": {{.SourceApplicationTemplate.Labels.parameters}},{{ end }}"configuration": {{.ReverseAssignment.Value}} } ]}'
            headerTemplate: '{"Content-Type": ["application/json"],"Location": ["%s/v1/businessIntegrations/{{.FormationID}}/assignments/{{.Assignment.ID}}/status"]}'
            outputTemplate: '{"error":"{{.Body.error}}","success_status_code": 202}'
        application_tenant_mapping:v1.1:
          - type: APPLICATION_TENANT_MAPPING
            mode: ASYNC_CALLBACK
            urlTemplate: '{"path":"%s/v1/tenant-mappings/{{.TargetApplication.LocalTenantID}}","method":"PATCH"}'
            inputTemplate: '{"context": { {{ if .CustomerTenantContext.AccountID }}"btp":{"uclFormationId":"{{.FormationID}}","globalAccountId":"{{.CustomerTenantContext.AccountID}}","crmId":"{{.CustomerTenantContext.CustomerID}}"} {{ else }}"atom": {"uclFormationId":"{{.FormationID}}","path":"{{.CustomerTenantContext.Path}}","crmId":"{{.CustomerTenantContext.CustomerID}}"} {{ end }} },"receiverTenant": {"deploymentRegion":"{{ if .TargetApplication.Labels.region}}{{.TargetApplication.Labels.region}}{{ else }}{{.TargetApplicationTemplate.Labels.region}}{{end }}","applicationNamespace":"{{ if .TargetApplication.ApplicationNamespace}}{{.TargetApplication.ApplicationNamespace}}{{ else }}{{.TargetApplicationTemplate.ApplicationNamespace}}{{end }}","applicationUrl":"{{ .TargetApplication.BaseURL }}","applicationTenantId":"{{.TargetApplication.LocalTenantID }}","uclSystemTenantId":"{{ .TargetApplication.ID}}", {{ if .TargetApplicationTemplate.Labels.parameters }}"parameters": {{.TargetApplicationTemplate.Labels.parameters}}{{ end }} },"assignedTenants": [ {"uclAssignmentId":"{{ .Assignment.ID }}","operation":"{{.Operation}}","deploymentRegion":"{{if .SourceApplication.Labels.region }}{{.SourceApplication.Labels.region}}{{else }}{{.SourceApplicationTemplate.Labels.region}}{{ end }}","applicationNamespace":"{{if .SourceApplication.ApplicationNamespace }}{{.SourceApplication.ApplicationNamespace}}{{else }}{{.SourceApplicationTemplate.ApplicationNamespace}}{{ end }}","applicationUrl":"{{.SourceApplication.BaseURL }}","applicationTenantId":"{{.SourceApplication.LocalTenantID}}","uclSystemTenantId":"{{.SourceApplication.ID}}",{{ if .SourceApplicationTemplate.Labels.parameters }}"parameters": {{.SourceApplicationTemplate.Labels.parameters}},{{ end }}"configuration": {{.ReverseAssignment.Value}} } ]}'
            headerTemplate: '{"Content-Type": ["application/json"],"Location": ["%s/v1/businessIntegrations/{{.FormationID}}/assignments/{{.Assignment.ID}}/status"]}'
            outputTemplate: '{"error":"{{.Body.error}}","success_status_code": 202}'
    authentication:
      jwksEndpoint: http://ory-stack-oathkeeper-api.ory.svc.cluster.local:4456/.well-known/jwks.json
      oauth2:
        url: http://ory-stack-hydra-admin.ory.svc.cluster.local:4445
  auditlog:
    configMapName: "compass-gateway-auditlog-config"
    protocol: HTTP
    tlsOrigination: false
    host: compass-external-services-mock.compass-system.svc.cluster.local
    port: 8080
    mtlsTokenPath: "/cert/token"
    standardTokenPath: "/secured/oauth/token"
    skipSSLValidation: false
    secret:
      name: "compass-gateway-auditlog-secret"
      urlKey: url
      clientIdKey: client-id
      clientSecretKey: client-secret
      clientCertKey: client-cert
      clientKeyKey: client-key
  log:
    format: "text"
    formatJson: "json"
  tenantConfig:
    useDefaultTenants: true
    dbPool:
      maxOpenConnections: 1
      maxIdleConnections: 1
  connector:
    prefix: /connector
    graphql:
      external:
        port: 3000
    validator:
      port: 8080
    # If secrets do not exist they will be created
    secrets:
      ca:
        name: compass-connector-app-ca
        namespace: compass-system
        certificateKey: ca.crt
        keyKey: ca.key
      rootCA:
        namespace: istio-system # For Ingress Gateway to work properly the namespace needs to be istio-system
        # In order for istio mTLS to work we should have two different secrets one containing the server certificate (let’s say X) and one used for validation of the client’s certificates.
        # The second one should be our root certificate and istio wants it to be named X-cacert. (-cacert suffix).
        # This is the reason for the confusing name of our root certificate. https://preliminary.istio.io/v1.6/docs/tasks/traffic-management/ingress/secure-ingress/#configure-a-mutual-tls-ingress-gateway
        cacert: compass-gateway-mtls-certs-cacert # For cert-rotation the cacert should be in different secret
        certificateKey: cacert
    revocation:
      configmap:
        name: revocations-config
        namespace: "{{ .Release.Namespace }}"
    # If key and certificate are not provided they will be generated
    caKey: ""
    caCertificate: ""
  system_broker:
    enabled: false
    port: 5001
    prefix: /broker
    tokenProviderFromHeader:
      forwardHeaders: Authorization
    tokenProviderFromSecret:
      enabled: false
      secrets:
        integrationSystemCredentials:
          name: compass-system-broker-credentials
          namespace: compass-system
    testNamespace: kyma-system
  gateway:
    port: 3000
    tls:
      host: compass-gateway
      adapterHost: compass-ns-adapter
      secure:
        internal:
          host: compass-gateway-internal
        oauth:
          host: compass-gateway-auth-oauth
    mtls:
      manageCerts: false
      host: compass-gateway-mtls
      certSecret: compass-gateway-mtls-certs
      external:
        host: compass-gateway-sap-mtls
        certSecret: compass-gateway-mtls-certs # Use connector's root CA as root CA by default. This should be overridden for productive deployments.
    headers:
      rateLimit: X-Flow-Identity
      request:
        remove:
          - "Client-Id-From-Token"
          - "Client-Id-From-Certificate"
          - "Client-Certificate-Hash"
          - "Certificate-Data"
  hydrator:
    host: compass-hydrator.compass-system.svc.cluster.local
    port: 3000
    prefix: /hydrators
    certSubjectMappingResyncInterval: "10s"
    subjectConsumerMappingConfig: '[{"consumer_type": "Super Admin", "tenant_access_levels": ["customer", "account","subaccount", "global", "organization", "folder", "resource-group"], "subject": "C=DE, L=local, O=SAP SE, OU=Region, OU=SAP Cloud Platform Clients, OU=f8075207-1478-4a80-bd26-24a4785a2bfd, CN=compass"}, {"consumer_type": "Integration System", "tenant_access_levels": ["account","subaccount"], "subject": "C=DE, L=local, O=SAP SE, OU=Region, OU=SAP Cloud Platform Clients, OU=f8075207-1478-4a80-bd26-24a4785a2bfd, CN=integration-system-test"}, {"consumer_type": "Technical Client", "tenant_access_levels": ["global"], "subject": "C=DE, L=local, O=SAP SE, OU=SAP Cloud Platform Clients, OU=Region, OU=1f538f34-30bf-4d3d-aeaa-02e69eef84ae, CN=technical-client-test"}]'
    certificateDataHeader: "Certificate-Data"
    consumerClaimsKeys:
      clientIDKey: "client_id"
      tenantIDKey: "tenantid"
      userNameKey: "user_name"
      subdomainKey: "subdomain"
    http:
      client:
        skipSSLValidation: false
    metrics:
      port: 3003
      enableClientInstrumentation: true
      censoredFlows: "JWT"
  iasAdapter:
    port: 8080
    apiRootPath: "/ias-adapter"
    readTimeout: 30s
    readHeaderTimeout: 30s
    writeTimeout: 30s
    idleTimeout: 30s
    tenantInfo:
      requestTimeout: 30s
      insecureSkipVerify: false
    ias:
      requestTimeout: 30s
      secret:
        name: "ias-adapter-cockpit"
        path: "/tmp"
        fileName: "ias-adapter-cockpit.yaml"
        clientCert: cert
        clientKey: key
        ca: ca
        manage: false
    postgres:
      connectTimeout: 30s
      requestTimeout: 30s
    authentication:
      jwksEndpoint: "http://ory-stack-oathkeeper-api.ory.svc.cluster.local:4456/.well-known/jwks.json"
  kymaAdapter:
    port: 8080
    apiRootPath: "/kyma-adapter"
    apiTenantMappingsEndpoint: "/v1/tenantMappings/{tenant-id}"
    tenantInfo:
      requestTimeout: 30s
    tenantMapping:
      type: CONFIGURATION_CHANGED
      mode: SYNC
      urlTemplate: '{"path":"%s/kyma-adapter/v1/tenantMappings/{{.Runtime.Labels.global_subaccount_id}}","method":"PATCH"}'
      inputTemplate: '{"context":{"platform":"{{if .CustomerTenantContext.AccountID}}btp{{else}}unified-services{{end}}","uclFormationId":"{{.FormationID}}","accountId":"{{if .CustomerTenantContext.AccountID}}{{.CustomerTenantContext.AccountID}}{{else}}{{.CustomerTenantContext.Path}}{{end}}","crmId":"{{.CustomerTenantContext.CustomerID}}","operation":"{{.Operation}}"},"assignedTenant":{"state":"{{.Assignment.State}}","uclAssignmentId":"{{.Assignment.ID}}","deploymentRegion":"{{if .Application.Labels.region}}{{.Application.Labels.region}}{{else}}{{.ApplicationTemplate.Labels.region}}{{end}}","applicationNamespace":"{{if .Application.ApplicationNamespace}}{{.Application.ApplicationNamespace}}{{else}}{{.ApplicationTemplate.ApplicationNamespace}}{{end}}","applicationUrl":"{{.Application.BaseURL}}","applicationTenantId":"{{.Application.LocalTenantID}}","uclSystemName":"{{.Application.Name}}","uclSystemTenantId":"{{.Application.ID}}",{{if .ApplicationTemplate.Labels.parameters}}"parameters":{{.ApplicationTemplate.Labels.parameters}},{{end}}"configuration":{{.ReverseAssignment.Value}}},"receiverTenant":{"ownerTenant":"{{.Runtime.Tenant.Parent}}","state":"{{.ReverseAssignment.State}}","uclAssignmentId":"{{.ReverseAssignment.ID}}","deploymentRegion":"{{if and .RuntimeContext .RuntimeContext.Labels.region}}{{.RuntimeContext.Labels.region}}{{else}}{{.Runtime.Labels.region}}{{end}}","applicationNamespace":"{{.Runtime.ApplicationNamespace}}","applicationTenantId":"{{if .RuntimeContext}}{{.RuntimeContext.Value}}{{else}}{{.Runtime.Labels.global_subaccount_id}}{{end}}","uclSystemTenantId":"{{if .RuntimeContext}}{{.RuntimeContext.ID}}{{else}}{{.Runtime.ID}}{{end}}",{{if .Runtime.Labels.parameters}}"parameters":{{.Runtime.Labels.parameters}},{{end}}"configuration":{{.Assignment.Value}}}}'
      headerTemplate: '{"Content-Type": ["application/json"]}'
      outputTemplate: '{"error":"{{.Body.error}}","state":"{{.Body.state}}","success_status_code": 200,"incomplete_status_code": 422}'
    authentication:
      jwksEndpoint: http://ory-stack-oathkeeper-api.ory.svc.cluster.local:4456/.well-known/jwks.json
  instanceCreator:
    port: 8080
    apiRootPath: "/instance-creator"
    tenantInfo:
      requestTimeout: 30s
    authentication:
      jwksEndpoint: http://ory-stack-oathkeeper-api.ory.svc.cluster.local:4456/.well-known/jwks.json
    client:
      timeout: 30s
    secrets:
      name: "regional-sm-instances-credentials"
      key: "keyConfig"
      path: "/tmp"
    clientIdPath: "clientid"
    smUrlPath: "sm_url"
    tokenURLPath: "certurl"
    appNamePath: "appName"
    certificatePath: "certificate"
    certificateKeyPath: "key"
    oauthTokenPath: "/oauth/token"
    ticker: 3s
    timeout: 300s
    local:
      templateMappings:
        clientIDMapping: '{{ printf "\"%s\":\"client_id\"" .Values.global.instanceCreator.clientIdPath }}'
        smUrlMapping: '{{ printf "\"%s\":\"http://compass-external-services-mock.%s.svc.cluster.local:%s\"" .Values.global.instanceCreator.smUrlPath .Release.Namespace (.Values.service.port | toString) }}'
        tokenURLMapping: '{{ printf "\"%s\":\"http://compass-external-services-mock.%s.svc.cluster.local:%s\"" .Values.global.instanceCreator.tokenURLPath .Release.Namespace (.Values.service.port | toString) }}'
        appNameMapping: '{{ printf "\"%s\":\"app_name\"" .Values.global.instanceCreator.appNamePath }}'
        certificateMapping: '{{ printf "\"%s\":\"%s\"" .Values.global.instanceCreator.certificatePath .Values.global.connector.caCertificate }}'
        certificateKeyMapping: '{{ printf "\"%s\":\"%s\"" .Values.global.instanceCreator.certificateKeyPath .Values.global.connector.caKey }}'
  operations_controller:
    enabled: true
  connectivity_adapter:
    port: 8080
    tls:
      host: adapter-gateway
    mtls:
      host: adapter-gateway-mtls
  oathkeeperFilters:
    workloadLabel: oathkeeper
    namespace: ory
    tokenDataHeader: "Connector-Token"
    certificateDataHeader: "Certificate-Data"
  istio:
    discoveryMtlsGateway:
      name: "discovery-gateway"
      namespace: "compass-system"
      certSecretName: discovery-gateway-certs
      localCA: # the CA property and its nested fields are used only in local setup
        secretName: discovery-gateway-certs-cacert
        namespace: istio-system # For Ingress Gateway to work properly the namespace needs to be istio-system
        certificate: ""
        key: ""
    externalMtlsGateway:
      name: "compass-gateway-external-mtls"
      namespace: "compass-system"
    mtlsGateway:
      name: "compass-gateway-mtls"
      namespace: "compass-system"
    gateway:
      name: "kyma-gateway"
      namespace: "kyma-system"
    proxy:
      port: 15020
    namespace: istio-system
    ingressgateway:
      workloadLabel: istio-ingressgateway
      requestPayloadSizeLimit2MB: 2097152
      requestPayloadSizeLimit2MBLabel: "2MB"
      requestPayloadSizeLimit5MB: 5097152
      requestPayloadSizeLimit5MBLabel: "5MB"
      correlationHeaderRewriteFilter:
        expectedHeaders:
          - "x-request-id"
          - "x-correlation-id"
          - "x-correlationid"
          - "x-forrequest-id"
          - "x-vcap-request-id"
          - "x-broker-api-request-identity"
  kubernetes:
    serviceAccountTokenIssuer: https://kubernetes.default.svc.cluster.local
    serviceAccountTokenJWKS: https://kubernetes.default.svc.cluster.local/openid/v1/jwks
  ingress:
    domainName: "local.kyma.dev"
    discoveryDomain:
      name: "discovery.api.local"
      tlsCert: ""
      tlsKey: ""
  database:
    sqlProxyServiceAccount: "proxy-user@gcp-cmp.iam.gserviceaccount.com"
    manageSecrets: true
    embedded:
      enabled: true
      director:
        name: "postgres"
      ias_adapter:
        name: "postgres2"
      directorDBName: "postgres"
    managedGCP:
      serviceAccountKey: ""
      instanceConnectionName: ""
      director:
        name: ""
        user: ""
        password: ""
      iasAdapter:
        name: ""
        user: ""
        password: ""
      host: "localhost"
      hostPort: "5432"
      sslMode: ""
      #TODO remove below after migration to separate user will be done
      dbUser: ""
      dbPassword: ""
      directorDBName: ""
  oathkeeper:
    host: ory-stack-oathkeeper-proxy.ory.svc.cluster.local
    port: 4455
    timeout_ms: 120000
    ns_adapter_timeout_ms: 3600000
    idTokenConfig:
      claims: '{"scopes": "{{ print .Extra.scope }}","tenant": "{{ .Extra.tenant }}", "consumerID": "{{ print .Extra.consumerID}}", "consumerType": "{{ print .Extra.consumerType }}", "flow": "{{ print .Extra.flow }}", "onBehalfOf": "{{ print .Extra.onBehalfOf }}", "region": "{{ print .Extra.region }}", "tokenClientID": "{{ print .Extra.tokenClientID }}"}'
      internalClaims: '{"scopes": "application:read application:write application.webhooks:read application.application_template:read application_template.webhooks:read webhooks.auth:read runtime:write runtime:read tenant:read tenant:write tenant_subscription:write ory_internal fetch_tenant application_template:read destinations_sensitive_data:read destinations:sync ord_aggregator:sync certificate_subject_mapping:read certificate_subject_mapping:write bundle_instance_auth:write bundle.instance_auths:read","tenant":"{ {{ if .Header.Tenant }} \"consumerTenant\":\"{{ print (index .Header.Tenant 0) }}\", {{ end }} \"externalTenant\":\"\"}", "consumerType": "Internal Component", "flow": "Internal"}'
    mutators:
      runtimeMappingService:
        config:
          api:
            url: http://compass-hydrator.compass-system.svc.cluster.local:3000/hydrators/runtime-mapping
            retry:
              give_up_after: 6s
              max_delay: 2000ms
      authenticationMappingServices:
        nsadapter:
          cfg:
            config:
              api:
                url: http://compass-hydrator.compass-system.svc.cluster.local:3000/hydrators/authn-mapping/nsadapter
                retry:
                  give_up_after: 6s
                  max_delay: 2000ms
          authenticator:
            enabled: false
            createRule: true
            gatewayHost: "compass-gateway-xsuaa"
            trusted_issuers: '[{"domain_url": "compass-system.svc.cluster.local:8080", "scope_prefix": "prefix.", "protocol": "http"}]'
            attributes: '{"uniqueAttribute": { "key": "ns-adapter-test", "value": "ns-adapter-flow" }, "tenant": { "key": "tenant" }, "identity": { "key": "identity" }, "clientid": { "key": "client_id" } }'
            path: /nsadapter/api/v1/notifications
            upstreamComponent: "compass-gateway"
            checkSuffix: true
        tenant-fetcher:
          cfg:
            config:
              api:
                url: http://compass-hydrator.compass-system.svc.cluster.local:3000/hydrators/authn-mapping/tenant-fetcher
                retry:
                  give_up_after: 6s
                  max_delay: 2000ms
          authenticator:
            enabled: false
            createRule: true
            gatewayHost: "compass-gateway"
            trusted_issuers: '[{"domain_url": "compass-system.svc.cluster.local:8080", "scope_prefix": "prefix.", "protocol": "http"}]'
            attributes: '{"uniqueAttribute": { "key": "test", "value": "tenant-fetcher" }, "tenant": { "key": "tenant" }, "identity": { "key": "identity" } }'
            path: /tenants/<.*>
            upstreamComponent: "compass-tenant-fetcher"
            checkSuffix: false
        subscriber:
          cfg:
            config:
              api:
                url: http://compass-hydrator.compass-system.svc.cluster.local:3000/hydrators/authn-mapping/subscriber
                retry:
                  give_up_after: 6s
                  max_delay: 2000ms
          authenticator:
            enabled: false
            createRule: false
            gatewayHost: "compass-gateway-sap-mtls"
            trusted_issuers: '[{"domain_url": "compass-system.svc.cluster.local:8080", "scope_prefix": "prefix.", "protocol": "http", "region": "eu-1"}]'
            attributes: '{"uniqueAttribute": { "key": "subsc-key-test", "value": "subscription-flow" }, "tenant": { "key": "tenant" }, "identity": { "key": "user_name" }, "clientid": { "key": "client_id" } }'
            path: /<.*>
            checkSuffix: false
      tenantMappingService:
        config:
          api:
            url: http://compass-hydrator.compass-system.svc.cluster.local:3000/hydrators/tenant-mapping
            retry:
              give_up_after: 6s
              max_delay: 2000ms
      certificateResolverService:
        config:
          api:
            url: http://compass-hydrator.compass-system.svc.cluster.local:3000/hydrators/v1/certificate/data/resolve
            retry:
              give_up_after: 6s
              max_delay: 2000ms
      tokenResolverService:
        config:
          api:
            url: http://compass-hydrator.compass-system.svc.cluster.local:3000/hydrators/v1/tokens/resolve
            retry:
              give_up_after: 6s
              max_delay: 2000ms
  cockpit:
    auth:
      allowedConnectSrc: "https://*.ondemand.com"
      secretName: "cockpit-auth-secret"
      idpHost: ""
      clientID: ""
      scopes: "openid profile email"
      path: "/oauth2/certs"
  destinationFetcher:
    manageSecrets: true
    host: compass-destination-fetcher.compass-system.svc.cluster.local
    prefix: /destination-configuration
    port: 3000
    jobSchedule: 10s
    lease:
      lockname: destinationlease
    parallelTenants: 10
    tenantSyncTimeout: "5m"
    authentication:
      jwksEndpoint: "http://ory-stack-oathkeeper-api.ory.svc.cluster.local:4456/.well-known/jwks.json"
      appDestinationsSyncScope: "destinations:sync"
      appDetinationsSensitiveDataScope: "destinations_sensitive_data:read"
    server:
      tenantDestinationsEndpoint: "/v1/subaccountDestinations"
      tenantInstanceLevelDestinationsEndpoint: "/v1/instanceDestinations"
      tenantDestinationCertificatesEndpoint: "/v1/subaccountCertificates"
      tenantInstanceLevelDestinationCertificatesEndpoint: "/v1/instanceCertificates"
      sensitiveDataEndpoint: "/v1/destinations"
      sensitiveDataQueryParam: "name"
    request:
      skipSSLValidation: false
      retry_interval: "100ms"
      retry_attempts: 3
      goroutineLimit: 10
      requestTimeout: "5s"
      pageSize: 100
      oauthTokenPath: "/oauth/token"
    instance:
      clientIdPath: "clientid"
      clientSecretPath: "clientsecret"
      urlPath: "uri"
      tokenUrlPath: "certurl"
      clientCertPath: "certificate"
      clientKeyPath: "key"
    secretName: destination-region-instances
    dependenciesConfig:
      path: "/cfg/dependencies"
    oauthMode: "oauth-mtls"
  destinationRegionSecret:
    secretName: "destination-region-instances"
    fileName: "keyConfig"
    local:
      templateMappings:
        xsappMapping: '{{ printf "\"%s\":\"xsappname1\"" .Values.global.tenantFetcher.xsappNamePath }}'
        clientIDMapping: '{{ printf "\"%s\":\"client_id\"" .Values.global.destinationFetcher.instance.clientIdPath }}'
        clientSecretMapping: '{{ printf "\"%s\":\"client_secret\"" .Values.global.destinationFetcher.instance.clientSecretPath }}'
        urlMapping: '{{ printf "\"%s\":\"http://compass-external-services-mock.%s.svc.cluster.local:%s\"" .Values.global.destinationFetcher.instance.urlPath .Release.Namespace (.Values.service.port | toString) }}'
        tokenURLMapping: '{{ printf "\"%s\":\"https://%s.%s:%s\"" .Values.global.destinationFetcher.instance.tokenUrlPath .Values.global.externalServicesMock.certSecuredHost .Values.global.ingress.domainName (.Values.service.certPort | toString) }}'
        x509CertificateMapping: '{{ printf "\"%s\":\"%s\"" .Values.global.destinationFetcher.instance.clientCertPath .Values.global.connector.caCertificate }}'
        x509KeyMapping: '{{ printf "\"%s\":\"%s\"" .Values.global.destinationFetcher.instance.clientKeyPath .Values.global.connector.caKey }}'
  tenantFetcher:
    k8sSecret:
      manageSecrets: true
      name: "tenant-fetcher-secret"
      namespace: "compass-system"
      key: "keyConfig"
      path: "/tmp"
    host: compass-tenant-fetcher.compass-system.svc.cluster.local
    prefix: /tenants
    port: 3000
    xsappNamePath: "xsappname"
    omitDependenciesParamName: ""
    omitDependenciesParamValue: ""
    requiredAuthScope: Callback
    fetchTenantAuthScope: fetch_tenant
    authentication:
      jwksEndpoint: "http://ory-stack-oathkeeper-api.ory.svc.cluster.local:4456/.well-known/jwks.json"
    tenantProvider:
      tenantIdProperty: "tenantId"
      customerIdProperty: "customerId"
      subaccountTenantIdProperty: "subaccountTenantId"
      subdomainProperty: "subdomain"
      licenseTypeProperty: "licenseType"
      name: "provider"
      subscriptionProviderIdProperty: "subscriptionProviderIdProperty"
      providerSubaccountIdProperty: "providerSubaccountIdProperty"
      consumerTenantIdProperty: "consumerTenantIdProperty"
      subscriptionProviderAppNameProperty: "subscriptionProviderAppNameProperty"
      subscriptionIDProperty: "subscriptionGUID"
      dependentServiceInstancesInfoProperty: "dependentServiceInstancesInfo"
      dependentServiceInstancesInfoAppIdProperty: "appId"
      dependentServiceInstancesInfoAppNameProperty: "appName"
      dependentServiceInstancesInfoProviderSubaccountIdProperty: "providerSubaccountId"
    server:
      fetchTenantWithParentEndpoint: "/v1/fetch/{parentTenantId}/{tenantId}"
      fetchTenantWithoutParentEndpoint: "/v1/fetch/{tenantId}"
      regionalHandlerEndpoint: "/v1/regional/{region}/callback/{tenantId}"
      dependenciesEndpoint: "/v1/regional/{region}/dependencies"
      tenantPathParam: "tenantId"
      regionPathParam: "region"
    dependenciesConfig:
      path: "/cfg/dependencies"
    local:
      templateMappings:
        xsappMapping: '{{ printf "\"%s\":\"xsappname1\"" .Values.global.tenantFetcher.xsappNamePath }}'
    containerName: "tenant-fetcher"
  externalCertConfiguration:
    issuerLocality: "local,local2" # In local setup we have manually created connector CA certificate with 'local' Locality property
    subjectPattern: "/C=DE/O=SAP SE/OU=SAP Cloud Platform Clients/OU=Region/OU=%s/L=%s/CN=%s"
    technicalClientSubjectPattern: "/C=DE/O=SAP SE/OU=SAP Cloud Platform Clients/OU=Region/OU=%s/L=%s/CN=%s"
    ouCertSubaccountID: "f8075207-1478-4a80-bd26-24a4785a2bfd"
    commonName: "compass"
    locality: "local"
    certSvcApiPath: "/cert"
    tokenPath: "/cert/token"
    secrets:
      externalCertSvcSecret:
        manage: false
        name: "cert-svc-secret"
        clientIdKey: client-id
        clientSecretKey: client-secret
        oauthUrlKey: url
        csrEndpointKey: csr-endpoint
        clientCert: client-cert
        clientKey: client-key
        skipSSLValidationFlag: "-k"
      externalClientCertSecret:
        name: "external-client-certificate"
        namespace: compass-system
        certKey: tls.crt
        keyKey: tls.key
    rotationCronjob:
      name: "external-certificate-rotation"
      schedule: "*/1 * * * *" # Executes every minute
      certValidity: "7"
      clientCertRetryAttempts: "8"
      containerName: "certificate-rotation"
  extSvcCertConfiguration:
    issuerLocality: "local,local2" # In local setup we have manually created connector CA certificate with 'local' Locality property
    subjectPattern: "/C=DE/O=SAP SE/OU=SAP Cloud Platform Clients/OU=Region/OU=%s/L=%s/CN=%s"
    ouCertSubaccountID: "f8075207-1478-4a80-bd26-24a4785a2bfd"
    commonName: "compass"
    locality: "local"
    certSvcApiPath: "/cert"
    tokenPath: "/cert/token"
    secrets:
      extSvcCertSvcSecret:
        manage: false
        name: "ext-svc-cert-svc-secret"
        clientIdKey: client-id
        clientSecretKey: client-secret
        oauthUrlKey: url
        csrEndpointKey: csr-endpoint
        clientCert: client-cert
        clientKey: client-key
        skipSSLValidationFlag: "-k"
      extSvcClientCertSecret:
        name: "ext-svc-client-certificate"
        namespace: compass-system
        certKey: tls.crt
        keyKey: tls.key
    rotationCronjob:
      name: "ext-svc-certificate-rotation"
      schedule: "*/1 * * * *" # Executes every minute
      certValidity: "7"
      clientCertRetryAttempts: "8"
      containerName: "ext-svc-certificate-rotation"
  ordService:
    host: compass-ord-service.compass-system.svc.cluster.local
    prefix: /open-resource-discovery-service/v0
    docsPrefix: /open-resource-discovery-docs
    staticPrefix: /open-resource-discovery-static/v0
    port: 3000
    defaultResponseType: "xml"
    userContextHeader: "user_context"
    authTokenPath: "/var/run/secrets/kubernetes.io/serviceaccount/token"
    skipSSLValidation: false
  ordAggregator:
    port: 3000
    prefix: /ord-aggregator
    name: ord-aggregator
    job:
      schedulePeriod: 60m
      isSchedulable: true
    lease:
      lockname: aggregatorlease
    authentication:
      jwksEndpoint: "http://ory-stack-oathkeeper-api.ory.svc.cluster.local:4456/.well-known/jwks.json"
    http:
      client:
        skipSSLValidation: false
      retry:
        attempts: 3
        delay: 100ms
    dbPool:
      maxOpenConnections: 2
      maxIdleConnections: 2
    globalRegistryUrl: http://compass-external-services-mock.compass-system.svc.cluster.local:8087/.well-known/open-resource-discovery
    maxParallelWebhookProcessors: 4
    maxParallelDocumentsPerApplication: 10
    maxParallelSpecificationProcessors: 100
    ordWebhookPartialProcessURL: ""
    ordWebhookPartialProcessMaxDays: 0
    ordWebhookPartialProcessing: false
    containerName: "ord-aggregator"
    tenantMappingConfiguration: '{}'
  systemFetcher:
    enabled: false
    name: "system-fetcher"
    schedule: "0 0 * * *"
    manageSecrets: true
    # enableSystemDeletion - whether systems in deleted state should be deleted from director database
    enableSystemDeletion: true
    # fetchParallelism - shows how many http calls will be made in parallel to fetch systems
    fetchParallellism: 30
    # queueSize - shows how many system fetches (individual requests may fetch more than 1 system)
    # can be put in the queue for processing before blocking. It is best for the queue to be about 2 times bigger than the parallellism
    queueSize: 100
    # fetchRequestTimeout - shows the timeout to wait for oauth token and for fetching systems (in one request) separately
    fetchRequestTimeout: "30s"
    # directorRequestTimeout - graphql requests timeout to director
    directorRequestTimeout: "30s"
    dbPool:
      maxOpenConnections: 20
      maxIdleConnections: 2
    # systemsAPIEndpoint - endpoint of the service to fetch systems from
    systemsAPIEndpoint: ""
    # systemsAPIFilterCriteria - criteria for fetching systems
    systemsAPIFilterCriteria: ""
    appTemplatesProductLabel: "systemRole"
    systemSourceKey: "prop"
    appTemplates: []
    templatePlaceholderToSystemKeyMappings: '[ { "placeholder_name": "name", "system_key": "$.displayName" }, { "placeholder_name": "display-name", "system_key": "$.displayName" }, { "placeholder_name": "systemNumber", "system_key": "$.systemNumber" }, { "placeholder_name": "productId", "system_key": "$.productId" }, { "placeholder_name": "ppmsProductVersionId", "system_key": "$.ppmsProductVersionId", "optional": true }, { "placeholder_name": "region", "system_key": "$.additionalAttributes.systemSCPLandscapeID", "optional": true }, { "placeholder_name": "description", "system_key": "$.productDescription", "optional": true }, { "placeholder_name": "baseUrl", "system_key": "$.additionalUrls.mainUrl", "optional": true }, { "placeholder_name": "providerName", "system_key": "$.infrastructureProvider", "optional": true } ]'
    templateOverrideApplicationInput: '{"name": "{{name}}","description": "{{description}}","providerName": "{{providerName}}","statusCondition": "INITIAL","systemNumber": "{{systemNumber}}","labels": {"managed": "true","productId": "{{productId}}","ppmsProductVersionId": "{{ppmsProductVersionId}}","region": "{{region}}"},"baseUrl": "{{baseUrl}}"}'
    http:
      client:
        skipSSLValidation: false
    oauth:
      client: "client_id"
      tokenEndpointProtocol: "https"
      tokenBaseHost: "compass-external-services-mock-sap-mtls"
      tokenPath: "/cert/token"
      scopesClaim: "scopes"
      tenantHeaderName: "x-zid"
      tokenRequestTimeout: 30s
      skipSSLValidation: true
    secret:
      name: "compass-system-fetcher-secret"
      clientIdKey: client-id
      oauthUrlKey: url
    paging:
      pageSize: 200
      sizeParam: "$top"
      skipParam: "$skip"
    containerName: "system-fetcher"
  tenantFetchers:
    job1:
      enabled: false
      job:
        interval: "5m"
      configMapNamespace: "compass-system"
      manageSecrets: true
      providerName: "compass"
      tenantType: "subaccount"
      schedule: "*/5 * * * *"
      tenantInsertChunkSize: "500"
      pageWorkers: "2"
      kubernetes:
        configMapNamespace: "compass-system"
        pollInterval: 2s
        pollTimeout: 1m
        timeout: 2m
      authConfig:
        skipSSLValidation: true
        oauthMode: "oauth-mtls"
        clientIDPath: "clientid"
        clientSecretPath: "secret"
        clientCertPath: "cert"
        clientKeyPath: "key"
        tokenEndpointPath: "url"
        tokenURLPath: "/cert/token"
      queryMapping:
        regionField: "region"
        pageNumField: "pageNum"
        pageSizeField: "pageSize"
        timestampField: "timestamp"
      query:
        startPage: "0"
        pageSize: "100"
      api:
        regionName: "central"
        authConfigSecretKey: "central"
        fieldMapping:
          totalPagesField: "totalPages"
          totalResultsField: "totalResults"
          tenantEventsField: "events"
          idField: "id"
          nameField: "name"
          customerIdField: "customerId"
          subdomainField: "subdomain"
          licenseTypeField: "licenseType"
          discriminatorField: ""
          discriminatorValue: ""
          detailsField: "details"
          entityTypeField: "entityType"
          globalAccountID: "gaID"
          regionField: "region"
          movedSubaccountTargetField: "targetGlobalAccountGUID"
          movedSubaccountSourceField: "sourceGlobalAccountGUID"
        endpoints:
          accountCreated: "127.0.0.1/events?type=account-created"
          accountDeleted: "127.0.0.1/events?type=account-deleted"
          accountUpdated: "127.0.0.1/events?type=account-updated"
          subaccountCreated: "127.0.0.1/events?type=subaccount-created"
          subaccountDeleted: "127.0.0.1/events?type=subaccount-deleted"
          subaccountUpdated: "127.0.0.1/events?type=subaccount-updated"
          subaccountMoved: "127.0.0.1/events?type=subaccount-moved"
      regionalConfig:
        fieldMapping:
          totalPagesField: "totalPages"
          totalResultsField: "totalResults"
          tenantEventsField: "events"
          idField: "guid"
          nameField: "displayName"
          customerIdField: "customerId"
          subdomainField: "subdomain"
          licenseTypeField: "licenseType"
          discriminatorField: ""
          discriminatorValue: ""
          detailsField: "details"
          entityTypeField: "entityType"
          globalAccountID: "globalAccountGUID"
          regionField: "region"
          movedSubaccountTargetField: "targetGlobalAccountGUID"
          movedSubaccountSourceField: "sourceGlobalAccountGUID"
        regions:
          eu-east:
            api:
              oauthMode: "oauth-mtls"
              authConfigSecretKey: "central"
              endpoints:
                accountCreated: "127.0.0.1/events?type=account-created"
                accountDeleted: "127.0.0.1/events?type=account-deleted"
                accountUpdated: "127.0.0.1/events?type=account-updated"
                subaccountCreated: "127.0.0.1/events?type=subaccount-created"
                subaccountDeleted: "127.0.0.1/events?type=subaccount-deleted"
                subaccountUpdated: "127.0.0.1/events?type=subaccount-updated"
                subaccountMoved: "127.0.0.1/events?type=subaccount-moved"
      dbPool:
        maxOpenConnections: 1
        maxIdleConnections: 1
  metrics:
    enabled: true
    pushEndpoint: http://monitoring-prometheus-pushgateway.kyma-system.svc.cluster.local:9091
  externalServicesMock:
    enabled: false
    certSecuredPort: 8081
    ordCertSecuredPort: 8082
    unsecuredPort: 8083
    basicSecuredPort: 8084
    oauthSecuredPort: 8085
    ordGlobalRegistryCertPort: 8086
    ordGlobalRegistryUnsecuredPort: 8087
    unsecuredPortWithAdditionalContent: 8088
    unsecuredMultiTenantPort: 8089
    certSecuredProxyPort: 8090
    certSecuredHost: compass-external-services-mock-sap-mtls
    ordCertSecuredHost: compass-external-services-mock-sap-mtls-ord
    ordGlobalCertSecuredHost: compass-external-services-mock-sap-mtls-global-ord-registry
    unSecuredHost: compass-external-services-mock
    host: compass-external-services-mock.compass-system.svc.cluster.local
    directDependencyXsappname: ""
    saasAppNamesSecret:
      manage: false
    regionInstancesCredentials:
      manage: false
    regionSMInstancesCredentials:
      manage: false
    oauthSecret:
      manage: false
      name: compass-external-services-mock-oauth-credentials
      clientIdKey: client-id
      clientSecretKey: client-secret
      oauthUrlKey: url
      oauthTokenPath: "/secured/oauth/token"
    auditlog:
      applyMockConfiguration: false
      managementApiPath: /audit-log/v2/configuration-changes/search
      mtlsTokenPath: "/cert/token"
      secret:
        name: "auditlog-instance-management"
        urlKey: url
        tokenUrlKey: token-url
        clientIdKey: client-id
        clientSecretKey: client-secret
        clientCertKey: client-cert
        clientKeyKey: client-key
    iasAdapter:
      consumerAppID: "consumer-app-id"
      consumerAppClientID: "consumer-client-id"
      consumerAppTenantID: "consumer-app-tenant-id"
      providerAppID: "provider-app-id"
      providerAppClientID: "provider-client-id"
      providerAppTenantID: "provider-app-tenant-id"
      apiName: "Test API Name"
  tests:
    http:
      client:
        skipSSLValidation: false
    externalCertConfiguration:
      ouCertSubaccountID: "bad76f69-e5c2-4d55-bca5-240944824b83"
      issuerLocalityRegion2: "local"
    hydrator:
      certSubjectMappingResyncInterval: "10s"
    director:
      skipPattern: ""
      externalCertIntSystemCN: "integration-system-test"
      supportedOrdApplicationType: "SAP temp1"
    tenantFetcher:
      tenantOnDemandID: "8d42d818-d4c4-4036-b82f-b199db7ffeb5"
      missingTenantOnDemandID: "subaccount-external-tnt"
      region: "eu-1"
      region2: "eu-2"
    ordAggregator:
      skipPattern: ""
      proxyApplicationTemplateName: "SAP Proxy Template"
    ordService:
      accountTenantID: "5577cf46-4f78-45fa-b55f-a42a3bdba868" # testDefaultTenant from our testing tenants
      skipPattern: "(.*Requesting_filtering_of_Bundles_that_have_only_ODATA_APIs|.*Requesting_filtering_of_Bundles_that_do_not_have_only_ODATA_APIs)"
    externalServicesMock:
      skipPattern: ""
      tenantMappingStatusAPI:
        responseDelayInSeconds: 15
    selfRegistration:
      region: "eu-1"
      region2: "eu-2"
    destination:
      consumerSubdomain: "compass-external-services-mock"
      consumerSubdomainMtls: "compass-external-services-mock-sap-mtls"
      instanceID: "37d7d783-d9ad-47de-b6c8-b05a4cb961ca" # randomly generated UUID
      claims:
        subaccountIDKey: "subaccountid"
        serviceInstanceIDKey: "serviceinstanceid"
    subscription:
      labelKey: "subscriptions"
      standardFlow: "standard"
      indirectDependencyFlow: "indirectDependency"
      directDependencyFlow: "directDependency"
      subscriptionsFlowHeaderKey: "subscriptionFlow"
      consumerSubdomain: "compass-external-services-mock-sap-mtls"
      tenants:
        providerAccountID: "5577cf46-4f78-45fa-b55f-a42a3bdba868" # testDefaultTenant from our testing tenants
        providerSubaccountID: "47b4575a-f102-414a-8398-2d973ad65f3a" # TestProviderSubaccount from our testing tenants
        consumerAccountID: "5984a414-1eed-4972-af2c-b2b6a415c7d7" # ApplicationsForRuntimeTenantName from our testing tenants
        consumerSubaccountID: "1f538f34-30bf-4d3d-aeaa-02e69eef84ae" # randomly chosen
        consumerTenantID: "ba49f1aa-ddc1-43ff-943c-fe949857a34a" # randomly chosen
        providerSubaccountIDRegion2: "731b7bc4-5472-41d2-a447-e4c0f45de739" # TestProviderSubaccountRegion2 from our testing tenants
        consumerAccountIDTenantHierarchy: "5577cf46-4f78-45fa-b55f-a42a3bdba868" # testDefaultTenant from our testing tenants; more info in 'TestFormationNotificationsTenantHierarchy'
        consumerSubaccountIDTenantHierarchy: "3cfcdd62-320d-403b-b66a-4ee3cdd06947" # TestIntegrationSystemManagedSubaccount from our testing tenants; more info in 'TestFormationNotificationsTenantHierarchy'
      destinationOauthSecret:
        manage: false
        name: provider-destination-instance-tests
        clientIdKey: client-id
        clientSecretKey: client-secret
        oauthUrlKey: url
        oauthTokenPath: "/secured/oauth/token"
        serviceUrlKey: uri
        dependencyKey: dependency
      oauthSecret:
        manage: false
        name: compass-subscription-secret
        clientIdKey: client-id
        clientSecretKey: client-secret
        oauthUrlKey: url
      propagatedProviderSubaccountHeader: "X-Provider-Subaccount"
      externalClientCertTestSecretName: "external-client-certificate-test-secret"
      externalClientCertTestSecretNamespace: "compass-system"
      externalCertTestJobName: "external-certificate-rotation-test-job"
      certSvcInstanceTestSecretName: "cert-svc-secret"
      certSvcInstanceTestRegion2SecretName: "cert-svc-secret-eu2"
      consumerTokenURL: "http://compass-external-services-mock.compass-system.svc.cluster.local:8080"
      subscriptionURL: "http://compass-external-services-mock.compass-system.svc.cluster.local:8080"
      subscriptionProviderIdValue: "id-value!t12345"
      directDependencySubscriptionProviderIdValue: "direct-dep-id-value!t12345"
      subscriptionProviderAppNameValue: "subscriptionProviderAppNameValue"
      indirectDependencySubscriptionProviderAppNameValue: "indirectDependencySubscriptionProviderAppNameValue"
      directDependencySubscriptionProviderAppNameValue: "subscriptionProviderAppNameValue" # this is used for real env tests where there is a dedicated SAAS svc instance for the indirect dependency flow
    namespace: kyma-system
    connectivityAdapterFQDN: http://compass-connectivity-adapter.compass-system.svc.cluster.local
    externalServicesMockFQDN: http://compass-external-services-mock.compass-system.svc.cluster.local
    ordServiceFQDN: http://compass-ord-service.compass-system.svc.cluster.local
    systemBrokerFQDN: http://compass-system-broker.compass-system.svc.cluster.local
    tenantFetcherFQDN: http://compass-tenant-fetcher.compass-system.svc.cluster.local
    hydratorFQDN: http://compass-hydrator.compass-system.svc.cluster.local
    basicCredentials:
      manage: false
      secretName: "test-basic-credentials-secret"
    db:
      maxOpenConnections: 3
      maxIdleConnections: 1
    securityContext: # Set on container level
      runAsUser: 2000
      allowPrivilegeEscalation: false
  expectedSchemaVersionUpdateJob:
    cm:
      name: "expected-schema-version"
    ias_adapter:
      cm:
        name: "ias-adapter-expected-schema-version"
  migratorJob:
    nodeSelectorEnabled: false
    pvc:
      name: "compass-director-migrations"
      namespace: "compass-system"
      migrationsPath: "/compass-migrations"
      storageClass: local-path
    ias_adapter:
      pvc:
        name: "compass-ias-adapter-migrations"
        namespace: "compass-system"
        migrationsPath: "/compass-ias-adapter-migrations"
        storageClass: local-path
  http:
    client:
      skipSSLValidation: false
  pairingAdapter:
    templateName: "pairing-adapter-app-template"
    watcherCorrelationID: "pairing-adapter-watcher-id"
    configMap:
      manage: false
      key: "config.json"
      name: "pairing-adapter-config-local"
      namespace: "compass-system"
      localAdapterFQDN: "http://compass-pairing-adapter.compass-system.svc.cluster.local/adapter-local-mtls"
      integrationSystemID: "d3e9b9f5-25dc-4adb-a0a0-ed69ef371fb6"
    e2e:
      appName: "test-app"
      appID: "123-test-456"
      clientUser: "test-user"
      tenant: "test-tenant"
  # Scopes assigned for every new Client Credentials by given object type (Runtime / Application / Integration System)
  # and scopes mapped to a consumer with the given type, then that consumer is using a client certificate
  scopes:
    scopesPerConsumerType:
      business_integration:
        - "application_template:read"
        - "application_template:write"
        - "formation:read"
        - "formation:write"
        - "formation.state:write"
        - "formation_template:read"
        - "formation_template:write"
        - "formation_template.webhooks:read"
      managed_application_provider_operator:
        - "application.local_tenant_id:write"
        - "application_template:write"
        - "application_template:read"
        - "application_template.webhooks:read"
        - "application_template.labels:write"
        - "internal_visibility:read"
        - "webhook:write"
        - "webhooks.auth:read"
        - "certificate_subject_mapping:write"
        - "certificate_subject_mapping:read"
      managed_application_consumer: []
      landscape_resource_operator:
        - "application:read"
        - "application:write"
        - "application.local_tenant_id:write"
        - "tenant_access:write"
        - "formation:read"
        - "formation:write"
      technical_client:
        - "tenant:read"
        - "tenant:write"
      runtime:
        - "runtime:read"
        - "runtime:write"
        - "application:read"
        - "runtime.auths:read"
        - "bundle.instance_auths:read"
        - "runtime.webhooks:read"
        - "webhook:write"
      external_certificate:
        - "runtime:read"
        - "runtime:write"
        - "application:read"
        - "application:write"
        - "runtime.auths:read"
        - "bundle.instance_auths:read"
        - "runtime.webhooks:read"
        - "webhook:write"
        - "application_template:read"
        - "application_template:write"
        - "formation_template:read"
        - "formation_template:write"
        - "formation_template.webhooks:read"
      application:
        - "application:read"
        - "application:write"
        - "application.auths:read"
        - "application.webhooks:read"
        - "application.application_template:read"
        - "bundle.instance_auths:read"
        - "document.fetch_request:read"
        - "event_spec.fetch_request:read"
        - "api_spec.fetch_request:read"
        - "fetch-request.auth:read"
        - "webhook:write"
      integration_system:
        - "application:read"
        - "application:write"
        - "application.local_tenant_id:write"
        - "application.application_template:read"
        - "application_template:read"
        - "application_template:write"
        - "runtime:read"
        - "runtime:write"
        - "integration_system:read"
        - "label_definition:read"
        - "label_definition:write"
        - "automatic_scenario_assignment:read"
        - "integration_system.auths:read"
        - "application_template.webhooks:read"
        - "formation:write"
        - "formation:read"
        - "internal_visibility:read"
        - "application.auths:read"
        - "webhook:write"
        - "formation_template:read"
        - "formation_template.webhooks:read"
      super_admin:
        - "application:read"
        - "application:write"
        - "application.local_tenant_id:write"
        - "application_template:read"
        - "application_template:write"
        - "integration_system:read"
        - "integration_system:write"
        - "runtime:read"
        - "runtime:write"
        - "label_definition:read"
        - "label_definition:write"
        - "eventing:manage"
        - "tenant:read"
        - "tenant:write"
        - "automatic_scenario_assignment:read"
        - "application.auths:read"
        - "application.webhooks:read"
        - "application.application_template:read"
        - "application_template.webhooks:read"
        - "bundle.instance_auths:read"
        - "document.fetch_request:read"
        - "event_spec.fetch_request:read"
        - "api_spec.fetch_request:read"
        - "integration_system.auths:read"
        - "runtime.auths:read"
        - "fetch-request.auth:read"
        - "webhooks.auth:read"
        - "formation:write"
        - "formation:read"
        - "internal_visibility:read"
        - "runtime.webhooks:read"
        - "webhook:write"
        - "formation_template:read"
        - "formation_template:write"
        - "formation_template.webhooks:read"
        - "formation_constraint:read"
        - "formation_constraint:write"
        - "certificate_subject_mapping:read"
        - "certificate_subject_mapping:write"
        - "formation.state:write"
        - "tenant_access:write"
        - "bundle_instance_auth:write"
      default:
        - "runtime:read"
        - "runtime:write"
        - "tenant:read"<|MERGE_RESOLUTION|>--- conflicted
+++ resolved
@@ -142,13 +142,8 @@
       version: "PR-3310"
       name: compass-pairing-adapter
     director:
-<<<<<<< HEAD
       dir: dev/incubator/
       version: "PR-3310"
-=======
-      dir: prod/incubator/
-      version: "v20230915-4267c422"
->>>>>>> 13c7821c
       name: compass-director
     hydrator:
       dir: dev/incubator/
@@ -179,13 +174,8 @@
       version: "v20230825-ec91cb4d"
       name: compass-ord-service
     schema_migrator:
-<<<<<<< HEAD
       dir: dev/incubator/
       version: "PR-3310"
-=======
-      dir: prod/incubator/
-      version: "v20230913-b7f625fa"
->>>>>>> 13c7821c
       name: compass-schema-migrator
     system_broker:
       dir: dev/incubator/
@@ -197,26 +187,16 @@
       dir:
       version: "0a651695"
     external_services_mock:
-<<<<<<< HEAD
       dir: dev/incubator/
       version: "PR-3310"
-=======
-      dir: prod/incubator/
-      version: "v20230915-4267c422"
->>>>>>> 13c7821c
       name: compass-external-services-mock
     console:
       dir: prod/incubator/
       version: "v20230421-e8840c18"
       name: compass-console
     e2e_tests:
-<<<<<<< HEAD
       dir: dev/incubator/
       version: "PR-3310"
-=======
-      dir: prod/incubator/
-      version: "v20230915-4267c422"
->>>>>>> 13c7821c
       name: compass-e2e-tests
   isLocalEnv: false
   isForTesting: false
