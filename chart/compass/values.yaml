--- conflicted
+++ resolved
@@ -569,43 +569,10 @@
       secretName: "destination-region-instances"
       file: "keyConfig"
       path: "/cfg/dependencies"
-    containerName: "tenant-fetcher"
-    oauth:
-      client: "client_id"
-      secret: ""
-      tokenURL: '{{ printf "https://%s.%s" .Values.global.externalServicesMock.certSecuredHost .Values.global.ingress.domainName }}'
-      tokenPath: "/cert/token"
-<<<<<<< HEAD
-=======
     local:
       templateMappings:
         xsappMapping: '{{ printf "\"%s\":\"xsappname1\"" .Values.global.tenantFetcher.xsappNamePath }}'
-    secret:
-      name: "compass-tenant-fetcher-secret"
-      clientIdKey: "client-id"
-      oauthMode: "oauth-mtls"
-      clientCertKey: "client-cert"
-      clientKeyKey: "client-key"
-      oauthUrlKey: "url"
-      skipSSLValidation: true
-    endpoints:
-      subaccountCreated: "127.0.0.1/events?type=subaccount-created"
-    fieldMapping:
-      totalPagesField: "totalPages"
-      totalResultsField: "totalResults"
-      tenantEventsField: "events"
-      idField: "id"
-      nameField: "name"
-      customerIdField: "customerId"
-      subdomainField: "subdomain"
-      discriminatorField: ""
-      discriminatorValue: ""
-      detailsField: "details"
-      entityTypeField: "entityType"
-      globalAccountID: "gaID"
-      regionField: "region"
-    regionDetails: '[{"central", ""}]'
->>>>>>> 398b7d32
+    containerName: "tenant-fetcher"
   externalCertConfiguration:
     issuerLocality: "local,local2" # In local setup we have manually created connector CA certificate with 'local' Locality property
     subjectPattern: "/C=DE/O=SAP SE/OU=SAP Cloud Platform Clients/OU=Region/OU=%s/L=%s/CN=%s"
