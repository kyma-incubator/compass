global:
  disableLegacyConnectivity: true
  defaultTenant: 3e64ebae-38b5-46a0-b1ed-9ccee153a0ae
  defaultTenantRegion: "eu-1"
  tenants: # tenant order matters, so new tenants should be added to the end of the list
    - name: default
      id: 3e64ebae-38b5-46a0-b1ed-9ccee153a0ae
      type: account
    - name: foo
      id: 1eba80dd-8ff6-54ee-be4d-77944d17b10b
      type: account
    - name: bar
      id: af9f84a9-1d3a-4d9f-ae0c-94f883b33b6e
      type: account
    - name: TestTenantSeparation
      id: f1c4b5be-b0e1-41f9-b0bc-b378200dcca0
      type: account
    - name: TestDeleteLastScenarioForApplication
      id: 0403be1e-f854-475e-9074-922120277af5
      type: account
    - name: Test_DeleteAutomaticScenarioAssignmentForSelector
      id: d9553135-6115-4c67-b4d9-962c00f3725f
      type: account
    - name: Test_AutomaticScenarioAssigmentForRuntime
      id: 8c733a45-d988-4472-af10-1256b82c70c0
      type: account
    - name: TestAutomaticScenarioAssignmentsWholeScenario
      id: 65a63692-c00a-4a7d-8376-8615ee37f45c
      type: account
    - name: TestTenantsQueryTenantNotInitialized
      id: 72329135-27fd-4284-9bcb-37ea8d6307d0
      type: account
    - name: Test Default
      id: 5577cf46-4f78-45fa-b55f-a42a3bdba868
      type: account
      parent: 2c4f4a25-ba9a-4dbc-be68-e0beb77a7eb0
    - name: Test_DefaultCustomer
      id: 2c4f4a25-ba9a-4dbc-be68-e0beb77a7eb0
      type: customer
    - name: TestListLabelDefinitions
      id: 3f641cf5-2d14-4e0f-a122-16e7569926f1
      type: account
    - name: Test_AutomaticScenarioAssignmentQueries
      id: 8263cc13-5698-4a2d-9257-e8e76b543e88
      type: account
    - name: TestGetScenariosLabelDefinitionCreatesOneIfNotExists
      id: 2263cc13-5698-4a2d-9257-e8e76b543e33
      type: account
    - name: TestApplicationsForRuntime
      id: 5984a414-1eed-4972-af2c-b2b6a415c7d7
      type: account
    - name: Test_DeleteAutomaticScenarioAssignmentForScenario
      id: d08e4cb6-a77f-4a07-b021-e3317a373597
      type: account
    - name: TestApplicationsForRuntimeWithHiddenApps
      id: 7e1f2df8-36dc-4e40-8be3-d1555d50c91c
      type: account
    - name: TestTenantsQueryTenantInitialized
      id: 8cf0c909-f816-4fe3-a507-a7917ccd8380
      type: account
    - name: TestDeleteApplicationIfInScenario
      id: 0d597250-6b2d-4d89-9c54-e23cb497cd01
      type: account
    - name: TestProviderSubaccount
      id: 47b4575a-f102-414a-8398-2d973ad65f3a
      type: subaccount
      parent: 5577cf46-4f78-45fa-b55f-a42a3bdba868
    - name: TestCompassProviderSubaccount
      id: f8075207-1478-4a80-bd26-24a4785a2bfd
      type: subaccount
      parent: 5577cf46-4f78-45fa-b55f-a42a3bdba868
    - name: TestProviderSubaccountRegion2
      id: 731b7bc4-5472-41d2-a447-e4c0f45de739
      type: subaccount
      region: "eu-2"
      parent: 5577cf46-4f78-45fa-b55f-a42a3bdba868
    - name: TestCertificateSubaccount
      id: 123e4567-e89b-12d3-a456-426614174001
      type: subaccount
      parent: 5577cf46-4f78-45fa-b55f-a42a3bdba868
    - name: TestNsAdapter
      id: 08b6da37-e911-48fb-a0cb-fa635a6c5678
      type: subaccount
      parent: 5577cf46-4f78-45fa-b55f-a42a3bdba868
    - name: TestNsAdapterSubaccountWithApplications
      id: 08b6da37-e911-48fb-a0cb-fa635a6c4321
      type: subaccount
      parent: 5577cf46-4f78-45fa-b55f-a42a3bdba868
    - name: TestIntegrationSystemManagedSubaccount
      id: 3cfcdd62-320d-403b-b66a-4ee3cdd06947
      type: subaccount
      parent: 5577cf46-4f78-45fa-b55f-a42a3bdba868
    - name: TestIntegrationSystemManagedAccount
      id: 7e8ab2e3-3bb4-42e3-92b2-4e0bf48559d3
      type: account
      parent: 2c4f4a25-ba9a-4dbc-be68-e0beb77a7eb0
    - name: TestSystemFetcherAccount
      id: c395681d-11dd-4cde-bbcf-570b4a153e79
      type: account
      parent: 2c4f4a25-ba9a-4dbc-be68-e0beb77a7eb0
    - name: TestConsumerSubaccount
      id: 1f538f34-30bf-4d3d-aeaa-02e69eef84ae
      type: subaccount
      parent: 5984a414-1eed-4972-af2c-b2b6a415c7d7
    - name: TestTenantsOnDemandAPI
      id: 8d42d818-d4c4-4036-b82f-b199db7ffeb5
      type: subaccount
      parent: 5984a414-1eed-4972-af2c-b2b6a415c7d7
    - name: TestExternalCertificateSubaccount
      id: bad76f69-e5c2-4d55-bca5-240944824b83
      type: subaccount
      parent: 5577cf46-4f78-45fa-b55f-a42a3bdba868
    - name: TestAtomOrganization
      id: f2724f8e-1a58-4f32-bfd0-8b831de34e71
      type: organization
      parent: 2c4f4a25-ba9a-4dbc-be68-e0beb77a7eb0
    - name: TestAtomFolder
      id: 4c31b7c7-2bea-4bd5-9ea5-e9a8d704f900
      type: folder
      parent: f2724f8e-1a58-4f32-bfd0-8b831de34e71
    - name: TestAtomResourceGroup
      id: ff30da87-7685-4462-869a-baae6441898b
      type: resource-group
      parent: 4c31b7c7-2bea-4bd5-9ea5-e9a8d704f900
    - name: Test Default Subaccount
      id: 777ce47b-d901-4647-9223-14e94819830b
      type: subaccount
      parent: 5577cf46-4f78-45fa-b55f-a42a3bdba868
  images:
    containerRegistry:
      path: europe-docker.pkg.dev/kyma-project
    connector:
      dir: dev/incubator/
      version: "PR-3360"
      name: compass-connector
    connectivity_adapter:
      dir: dev/incubator/
<<<<<<< HEAD
      version: "PR-3365"
=======
      version: "PR-3360"
>>>>>>> dab01d7b
      name: compass-connectivity-adapter
    pairing_adapter:
      dir: dev/incubator/
      version: "PR-3360"
      name: compass-pairing-adapter
    director:
      dir: dev/incubator/
<<<<<<< HEAD
      version: "PR-3365"
=======
      version: "PR-3360"
>>>>>>> dab01d7b
      name: compass-director
    hydrator:
      dir: dev/incubator/
      version: "PR-3360"
      name: compass-hydrator
    ias_adapter:
      dir: dev/incubator/
      version: "PR-3330"
      name: compass-ias-adapter
    kyma_adapter:
      dir: dev/incubator/
<<<<<<< HEAD
      version: "PR-3365"
=======
      version: "PR-3360"
>>>>>>> dab01d7b
      name: compass-kyma-adapter
    instance_creator:
      dir: prod/incubator/
      version: "v20230912-308fbb42"
      name: compass-instance-creator
    gateway:
      dir: dev/incubator/
      version: "PR-3360"
      name: compass-gateway
    operations_controller:
      dir: dev/incubator/
      version: "PR-3360"
      name: compass-operations-controller
    ord_service:
      dir: dev/incubator/
      version: "PR-100"
      name: compass-ord-service
    schema_migrator:
      dir: dev/incubator/
      version: "PR-3338"
      name: compass-schema-migrator
    system_broker:
      dir: dev/incubator/
      version: "PR-3360"
      name: compass-system-broker
    certs_setup_job:
      containerRegistry:
        path: eu.gcr.io/kyma-project
      dir:
      version: "0a651695"
    external_services_mock:
      dir: dev/incubator/
      version: "PR-3360"
      name: compass-external-services-mock
    console:
      dir: prod/incubator/
      version: "v20230421-e8840c18"
      name: compass-console
    e2e_tests:
      dir: dev/incubator/
<<<<<<< HEAD
      version: "PR-3365"
=======
      version: "PR-3360"
>>>>>>> dab01d7b
      name: compass-e2e-tests
  isLocalEnv: false
  isForTesting: false
  oauth2:
    host: oauth2
  livenessProbe:
    initialDelaySeconds: 30
    timeoutSeconds: 1
    periodSeconds: 10
  readinessProbe:
    initialDelaySeconds: 5
    timeoutSeconds: 1
    periodSeconds: 2
  agentPreconfiguration: false
  portieris:
    isEnabled: false
    imagePullSecretName: "portieris-dummy-image-pull-secret"
  nsAdapter:
    external:
      port: 3005
    e2eTests:
      gatewayHost: "compass-gateway-xsuaa"
    prefix: /nsadapter
    path: /nsadapter/api/v1/notifications
    systemToTemplateMappings: '[{  "Name": "SAP S/4HANA On-Premise",  "SourceKey": ["type"],  "SourceValue": ["abapSys"]},{  "Name": "SAP S/4HANA On-Premise",  "SourceKey": ["type"],  "SourceValue": ["nonSAPsys"]},{  "Name": "SAP S/4HANA On-Premise",  "SourceKey": ["type"],  "SourceValue": ["hana"]}]'
    secret:
      name: nsadapter-secret
      subaccountKey: subaccount
      local:
        subaccountValue: subaccount
    authSecret:
      name: "compass-external-services-mock-oauth-credentials"
      clientIdKey: client-id
      clientSecretKey: client-secret
      tokenUrlKey: url
      instanceUrlKey: url
      certKey: cert
      keyKey: key
    registerPath: "/register"
    tokenPath: "/secured/oauth/token"
    createClonePattern: '{"key": "%s"}'
    createBindingPattern: '{}'
    useClone: "false"
    authentication:
      jwksEndpoint: http://ory-stack-oathkeeper-api.ory.svc.cluster.local:4456/.well-known/jwks.json
  director:
    host: compass-director.compass-system.svc.cluster.local
    formationMappingAsyncStatusApi:
      pathPrefix: "/v1/businessIntegrations"
      formationAssignmentPath: "/{ucl-formation-id}/assignments/{ucl-assignment-id}/status"
      formationAssignmentResetPath: "/{ucl-formation-id}/assignments/{ucl-assignment-id}/status/reset"
      formationPath: "/{ucl-formation-id}/status"
    prefix: /director
    graphql:
      external:
        port: 3000
    tls:
      secure:
        internal:
          host: compass-director-internal
    validator:
      port: 8080
    metrics:
      port: 3003
      enableGraphqlOperationInstrumentation: true
    operations:
      port: 3002
      path: "/operation"
      lastOperationPath: "/last_operation"
    info:
      path: "/v1/info"
    subscription:
      subscriptionProviderLabelKey: "subscriptionProviderId"
      subscriptionLabelKey: "subscription"
      tokenPrefix: "sb-"
    selfRegister:
      secrets:
        instancesCreds:
          name: "region-instances-credentials"
          key: "keyConfig"
          path: "/tmp"
        saasAppNameCfg:
          name: "saas-app-names"
          key: "appNameConfig"
          path: "/tmp/appNameConfig"
      clientIdPath: "clientId"
      clientSecretPath: "clientSecret"
      urlPath: "url"
      tokenUrlPath: "tokenUrl"
      clientCertPath: "clientCert"
      clientKeyPath: "clientKey"
      local:
        templateMappings:
          clientIDMapping: '{{ printf "\"%s\":\"client_id\"" .Values.global.director.selfRegister.clientIdPath }}'
          clientSecretMapping: '{{ printf "\"%s\":\"client_secret\"" .Values.global.director.selfRegister.clientSecretPath }}'
          urlMapping: '{{ printf "\"%s\":\"http://compass-external-services-mock.%s.svc.cluster.local:%s\"" .Values.global.director.selfRegister.urlPath .Release.Namespace (.Values.service.port | toString) }}'
          tokenURLMapping: '{{ printf "\"%s\":\"https://%s.%s:%s\"" .Values.global.director.selfRegister.tokenUrlPath .Values.global.externalServicesMock.certSecuredHost .Values.global.ingress.domainName (.Values.service.certPort | toString) }}'
          x509CertificateMapping: '{{ printf "\"%s\":\"%s\"" .Values.global.director.selfRegister.clientCertPath .Values.global.connector.caCertificate }}'
          x509KeyMapping: '{{ printf "\"%s\":\"%s\"" .Values.global.director.selfRegister.clientKeyPath .Values.global.connector.caKey }}'
      oauthTokenPath: "/cert/token"
      oauthMode: "oauth-mtls"
      label: "selfRegLabel"
      labelValuePrefix: "self-reg-prefix-"
      responseKey: "self-reg-key"
      path: "/external-api/self-reg"
      nameQueryParam: "name"
      tenantQueryParam: "tenant"
      requestBodyPattern: '{"key": "%s"}'
      saasAppNameLabelKey: "CMPSaaSAppName"
      saasAppNamePath: "localSaaSAppNamePath"
    clientIDHeaderKey: client_user
    suggestTokenHeaderKey: suggest_token
    runtimeTypeLabelKey: "runtimeType"
    applicationTypeLabelKey: "applicationType"
    globalSubaccountIDLabelKey: "global_subaccount_id"
    kymaRuntimeTypeLabelValue: "kyma"
    kymaApplicationNamespaceValue: "sap.kyma"
    destinationCreator:
      correlationIDsKey: "correlationIds"
      destinationAPI:
        baseURL: "http://compass-external-services-mock.compass-system.svc.cluster.local:8081"
        path: "/regions/{region}/subaccounts/{subaccountId}/destinations"
        instanceLevelPath: "/regions/{region}/subaccounts/{subaccountId}/instances/{instanceId}/destinations"
        regionParam: "region"
        instanceIDParam: "instanceId"
        subaccountIDParam: "subaccountId"
        nameParam: "destinationName"
      certificateAPI:
        baseURL: "http://compass-external-services-mock.compass-system.svc.cluster.local:8081"
        path: "/regions/{region}/subaccounts/{subaccountId}/certificates"
        instanceLevelPath: "/regions/{region}/subaccounts/{subaccountId}/instances/{instanceId}/certificates"
        regionParam: "region"
        instanceIDParam: "instanceId"
        subaccountIDParam: "subaccountId"
        nameParam: "certificateName"
        fileNameKey: "fileName"
        commonNameKey: "commonName"
        certChainKey: "certificateChain"
    fetchTenantEndpoint: '{{ printf "https://%s.%s%s/v1/fetch" .Values.global.gateway.tls.secure.internal.host .Values.global.ingress.domainName .Values.global.tenantFetcher.prefix }}'
    ordWebhookMappings: '[{ "ProxyURL": "http://compass-external-services-mock.compass-system.svc.cluster.local:8090/proxy", "ProxyHeaderTemplate": "{\"target_host\": \"{{.Application.BaseURL}}\" }", "OrdUrlPath": "/sap/bc/http/sap/ord_configuration", "SubdomainSuffix": "-api", "Type": "SAP Proxy Template" }]'
    tenantMappingsPath: "/tmp/tenantMappingsConfig"
    tenantMappingsKey: "tenant-mapping-config.json"
    tenantMappings:
      SYNC:
        v1.0:
          - type: CONFIGURATION_CHANGED
            mode: SYNC
            urlTemplate: '{"path":"%s/v1/tenant-mappings/{{.RuntimeContext.Value}}","method":"PATCH"}'
            inputTemplate: '{"context":{ {{ if .CustomerTenantContext.AccountID }}"btp": {"uclFormationId":"{{.FormationID}}","globalAccountId":"{{.CustomerTenantContext.AccountID}}","crmId":"{{.CustomerTenantContext.CustomerID}}"} {{ else }}"atom": {"uclFormationId":"{{.FormationID}}","path":"{{.CustomerTenantContext.Path}}","crmId":"{{.CustomerTenantContext.CustomerID}}"} {{ end }} },"items": [ {"uclAssignmentId":"{{ .Assignment.ID }}","operation":"{{.Operation}}","deploymentRegion":"{{if .Application.Labels.region }}{{.Application.Labels.region}}{{ else }}{{.ApplicationTemplate.Labels.region}}{{end }}","applicationNamespace":"{{ if .Application.ApplicationNamespace }}{{.Application.ApplicationNamespace}}{{else }}{{.ApplicationTemplate.ApplicationNamespace}}{{ end }}","applicationTenantId":"{{.Application.LocalTenantID}}","uclSystemTenantId":"{{.Application.ID}}",{{ if .ApplicationTemplate.Labels.parameters }}"parameters": {{.ApplicationTemplate.Labels.parameters}},{{ end }}"configuration": {{.ReverseAssignment.Value}} } ] }'
            headerTemplate: '{"Content-Type": ["application/json"]}'
            outputTemplate: '{"error":"{{.Body.error}}","success_status_code": 200}'
          - type: APPLICATION_TENANT_MAPPING
            mode: SYNC
            urlTemplate: '{"path":"%s/v1/tenant-mappings/{{.TargetApplication.LocalTenantID}}","method":"PATCH"}'
            inputTemplate: '{"context": { {{ if .CustomerTenantContext.AccountID }}"btp":{"uclFormationId":"{{.FormationID}}","globalAccountId":"{{.CustomerTenantContext.AccountID}}","crmId":"{{.CustomerTenantContext.CustomerID}}"} {{ else }}"atom": {"uclFormationId":"{{.FormationID}}","path":"{{.CustomerTenantContext.Path}}","crmId":"{{.CustomerTenantContext.CustomerID}}"} {{ end }} },"items": [ {"uclAssignmentId":"{{ .Assignment.ID }}","operation":"{{.Operation}}","deploymentRegion":"{{if .SourceApplication.Labels.region }}{{.SourceApplication.Labels.region}}{{else }}{{.SourceApplicationTemplate.Labels.region}}{{ end }}","applicationNamespace":"{{if .SourceApplication.ApplicationNamespace }}{{.SourceApplication.ApplicationNamespace}}{{else }}{{.SourceApplicationTemplate.ApplicationNamespace}}{{ end }}","applicationTenantId":"{{.SourceApplication.LocalTenantID}}","uclSystemTenantId":"{{.SourceApplication.ID}}",{{ if .SourceApplicationTemplate.Labels.parameters }}"parameters": {{.SourceApplicationTemplate.Labels.parameters}},{{ end }}"configuration": {{.ReverseAssignment.Value}} } ]}'
            headerTemplate: '{"Content-Type": ["application/json"]}'
            outputTemplate: '{"error":"{{.Body.error}}","success_status_code": 200}'
        configuration_changed:v1.0:
          - type: CONFIGURATION_CHANGED
            mode: SYNC
            urlTemplate: '{"path":"%s/v1/tenant-mappings/{{.RuntimeContext.Value}}","method":"PATCH"}'
            inputTemplate: '{"context":{ {{ if .CustomerTenantContext.AccountID }}"btp": {"uclFormationId":"{{.FormationID}}","globalAccountId":"{{.CustomerTenantContext.AccountID}}","crmId":"{{.CustomerTenantContext.CustomerID}}"} {{ else }}"atom": {"uclFormationId":"{{.FormationID}}","path":"{{.CustomerTenantContext.Path}}","crmId":"{{.CustomerTenantContext.CustomerID}}"} {{ end }} },"items": [ {"uclAssignmentId":"{{ .Assignment.ID }}","operation":"{{.Operation}}","deploymentRegion":"{{if .Application.Labels.region }}{{.Application.Labels.region}}{{ else }}{{.ApplicationTemplate.Labels.region}}{{end }}","applicationNamespace":"{{ if .Application.ApplicationNamespace }}{{.Application.ApplicationNamespace}}{{else }}{{.ApplicationTemplate.ApplicationNamespace}}{{ end }}","applicationTenantId":"{{.Application.LocalTenantID}}","uclSystemTenantId":"{{.Application.ID}}",{{ if .ApplicationTemplate.Labels.parameters }}"parameters": {{.ApplicationTemplate.Labels.parameters}},{{ end }}"configuration": {{.ReverseAssignment.Value}} } ] }'
            headerTemplate: '{"Content-Type": ["application/json"]}'
            outputTemplate: '{"error":"{{.Body.error}}","success_status_code": 200}'
        application_tenant_mapping:v1.0:
          - type: APPLICATION_TENANT_MAPPING
            mode: SYNC
            urlTemplate: '{"path":"%s/v1/tenant-mappings/{{.TargetApplication.LocalTenantID}}","method":"PATCH"}'
            inputTemplate: '{"context": { {{ if .CustomerTenantContext.AccountID }}"btp":{"uclFormationId":"{{.FormationID}}","globalAccountId":"{{.CustomerTenantContext.AccountID}}","crmId":"{{.CustomerTenantContext.CustomerID}}"} {{ else }}"atom": {"uclFormationId":"{{.FormationID}}","path":"{{.CustomerTenantContext.Path}}","crmId":"{{.CustomerTenantContext.CustomerID}}"} {{ end }} },"items": [ {"uclAssignmentId":"{{ .Assignment.ID }}","operation":"{{.Operation}}","deploymentRegion":"{{if .SourceApplication.Labels.region }}{{.SourceApplication.Labels.region}}{{else }}{{.SourceApplicationTemplate.Labels.region}}{{ end }}","applicationNamespace":"{{if .SourceApplication.ApplicationNamespace }}{{.SourceApplication.ApplicationNamespace}}{{else }}{{.SourceApplicationTemplate.ApplicationNamespace}}{{ end }}","applicationTenantId":"{{.SourceApplication.LocalTenantID}}","uclSystemTenantId":"{{.SourceApplication.ID}}",{{ if .SourceApplicationTemplate.Labels.parameters }}"parameters": {{.SourceApplicationTemplate.Labels.parameters}},{{ end }}"configuration": {{.ReverseAssignment.Value}} } ]}'
            headerTemplate: '{"Content-Type": ["application/json"]}'
            outputTemplate: '{"error":"{{.Body.error}}","success_status_code": 200}'
        application_tenant_mapping:v1.1:
          - type: APPLICATION_TENANT_MAPPING
            mode: SYNC
            urlTemplate: '{"path":"%s/v1/tenant-mappings/{{.TargetApplication.LocalTenantID}}","method":"PATCH"}'
            inputTemplate: '{"context": { {{ if .CustomerTenantContext.AccountID }}"btp":{"uclFormationId":"{{.FormationID}}","globalAccountId":"{{.CustomerTenantContext.AccountID}}","crmId":"{{.CustomerTenantContext.CustomerID}}"} {{ else }}"atom": {"uclFormationId":"{{.FormationID}}","path":"{{.CustomerTenantContext.Path}}","crmId":"{{.CustomerTenantContext.CustomerID}}"} {{ end }} },"receiverTenant": {"deploymentRegion":"{{ if .TargetApplication.Labels.region}}{{.TargetApplication.Labels.region}}{{ else }}{{.TargetApplicationTemplate.Labels.region}}{{end }}","applicationNamespace":"{{ if .TargetApplication.ApplicationNamespace}}{{.TargetApplication.ApplicationNamespace}}{{ else }}{{.TargetApplicationTemplate.ApplicationNamespace}}{{end }}","applicationUrl":"{{ .TargetApplication.BaseURL }}","applicationTenantId":"{{.TargetApplication.LocalTenantID }}","uclSystemTenantId":"{{ .TargetApplication.ID}}", {{ if .TargetApplicationTemplate.Labels.parameters }}"parameters": {{.TargetApplicationTemplate.Labels.parameters}}{{ end }} },"assignedTenants": [ {"uclAssignmentId":"{{ .Assignment.ID }}","operation":"{{.Operation}}","deploymentRegion":"{{if .SourceApplication.Labels.region }}{{.SourceApplication.Labels.region}}{{else }}{{.SourceApplicationTemplate.Labels.region}}{{ end }}","applicationNamespace":"{{if .SourceApplication.ApplicationNamespace }}{{.SourceApplication.ApplicationNamespace}}{{else }}{{.SourceApplicationTemplate.ApplicationNamespace}}{{ end }}","applicationUrl":"{{.SourceApplication.BaseURL }}","applicationTenantId":"{{.SourceApplication.LocalTenantID}}","uclSystemTenantId":"{{.SourceApplication.ID}}",{{ if .SourceApplicationTemplate.Labels.parameters }}"parameters": {{.SourceApplicationTemplate.Labels.parameters}},{{ end }}"configuration": {{.ReverseAssignment.Value}} } ]}'
            headerTemplate: '{"Content-Type": ["application/json"]}'
            outputTemplate: '{"error":"{{.Body.error}}","success_status_code": 200}'
      ASYNC_CALLBACK:
        v1.0:
          - type: CONFIGURATION_CHANGED
            mode: ASYNC_CALLBACK
            urlTemplate: '{"path":"%s/v1/tenant-mappings/{{.RuntimeContext.Value}}","method":"PATCH"}'
            inputTemplate: '{"context":{ {{ if .CustomerTenantContext.AccountID }}"btp": {"uclFormationId":"{{.FormationID}}","globalAccountId":"{{.CustomerTenantContext.AccountID}}","crmId":"{{.CustomerTenantContext.CustomerID}}"} {{ else }}"atom": {"uclFormationId":"{{.FormationID}}","path":"{{.CustomerTenantContext.Path}}","crmId":"{{.CustomerTenantContext.CustomerID}}"} {{ end }} },"items": [ {"uclAssignmentId":"{{ .Assignment.ID }}","operation":"{{.Operation}}","deploymentRegion":"{{if .Application.Labels.region }}{{.Application.Labels.region}}{{ else }}{{.ApplicationTemplate.Labels.region}}{{end }}","applicationNamespace":"{{ if .Application.ApplicationNamespace }}{{.Application.ApplicationNamespace}}{{else }}{{.ApplicationTemplate.ApplicationNamespace}}{{ end }}","applicationTenantId":"{{.Application.LocalTenantID}}","uclSystemTenantId":"{{.Application.ID}}",{{ if .ApplicationTemplate.Labels.parameters }}"parameters": {{.ApplicationTemplate.Labels.parameters}},{{ end }}"configuration": {{.ReverseAssignment.Value}} } ] }'
            headerTemplate: '{"Content-Type": ["application/json"],"Location": ["%s/v1/businessIntegrations/{{.FormationID}}/assignments/{{.Assignment.ID}}/status"]}'
            outputTemplate: '{"error":"{{.Body.error}}","success_status_code": 202}'
          - type: APPLICATION_TENANT_MAPPING
            mode: ASYNC_CALLBACK
            urlTemplate: '{"path":"%s/v1/tenant-mappings/{{.TargetApplication.LocalTenantID}}","method":"PATCH"}'
            inputTemplate: '{"context": { {{ if .CustomerTenantContext.AccountID }}"btp":{"uclFormationId":"{{.FormationID}}","globalAccountId":"{{.CustomerTenantContext.AccountID}}","crmId":"{{.CustomerTenantContext.CustomerID}}"} {{ else }}"atom": {"uclFormationId":"{{.FormationID}}","path":"{{.CustomerTenantContext.Path}}","crmId":"{{.CustomerTenantContext.CustomerID}}"} {{ end }} },"items": [ {"uclAssignmentId":"{{ .Assignment.ID }}","operation":"{{.Operation}}","deploymentRegion":"{{if .SourceApplication.Labels.region }}{{.SourceApplication.Labels.region}}{{else }}{{.SourceApplicationTemplate.Labels.region}}{{ end }}","applicationNamespace":"{{if .SourceApplication.ApplicationNamespace }}{{.SourceApplication.ApplicationNamespace}}{{else }}{{.SourceApplicationTemplate.ApplicationNamespace}}{{ end }}","applicationTenantId":"{{.SourceApplication.LocalTenantID}}","uclSystemTenantId":"{{.SourceApplication.ID}}",{{ if .SourceApplicationTemplate.Labels.parameters }}"parameters": {{.SourceApplicationTemplate.Labels.parameters}},{{ end }}"configuration": {{.ReverseAssignment.Value}} } ]}'
            headerTemplate: '{"Content-Type": ["application/json"],"Location": ["%s/v1/businessIntegrations/{{.FormationID}}/assignments/{{.Assignment.ID}}/status"]}'
            outputTemplate: '{"error":"{{.Body.error}}","success_status_code": 202}'
        configuration_changed:v1.0:
          - type: CONFIGURATION_CHANGED
            mode: ASYNC_CALLBACK
            urlTemplate: '{"path":"%s/v1/tenant-mappings/{{.RuntimeContext.Value}}","method":"PATCH"}'
            inputTemplate: '{"context":{ {{ if .CustomerTenantContext.AccountID }}"btp": {"uclFormationId":"{{.FormationID}}","globalAccountId":"{{.CustomerTenantContext.AccountID}}","crmId":"{{.CustomerTenantContext.CustomerID}}"} {{ else }}"atom": {"uclFormationId":"{{.FormationID}}","path":"{{.CustomerTenantContext.Path}}","crmId":"{{.CustomerTenantContext.CustomerID}}"} {{ end }} },"items": [ {"uclAssignmentId":"{{ .Assignment.ID }}","operation":"{{.Operation}}","deploymentRegion":"{{if .Application.Labels.region }}{{.Application.Labels.region}}{{ else }}{{.ApplicationTemplate.Labels.region}}{{end }}","applicationNamespace":"{{ if .Application.ApplicationNamespace }}{{.Application.ApplicationNamespace}}{{else }}{{.ApplicationTemplate.ApplicationNamespace}}{{ end }}","applicationTenantId":"{{.Application.LocalTenantID}}","uclSystemTenantId":"{{.Application.ID}}",{{ if .ApplicationTemplate.Labels.parameters }}"parameters": {{.ApplicationTemplate.Labels.parameters}},{{ end }}"configuration": {{.ReverseAssignment.Value}} } ] }'
            headerTemplate: '{"Content-Type": ["application/json"],"Location": ["%s/v1/businessIntegrations/{{.FormationID}}/assignments/{{.Assignment.ID}}/status"]}'
            outputTemplate: '{"error":"{{.Body.error}}","success_status_code": 202}'
        application_tenant_mapping:v1.0:
          - type: APPLICATION_TENANT_MAPPING
            mode: ASYNC_CALLBACK
            urlTemplate: '{"path":"%s/v1/tenant-mappings/{{.TargetApplication.LocalTenantID}}","method":"PATCH"}'
            inputTemplate: '{"context": { {{ if .CustomerTenantContext.AccountID }}"btp":{"uclFormationId":"{{.FormationID}}","globalAccountId":"{{.CustomerTenantContext.AccountID}}","crmId":"{{.CustomerTenantContext.CustomerID}}"} {{ else }}"atom": {"uclFormationId":"{{.FormationID}}","path":"{{.CustomerTenantContext.Path}}","crmId":"{{.CustomerTenantContext.CustomerID}}"} {{ end }} },"items": [ {"uclAssignmentId":"{{ .Assignment.ID }}","operation":"{{.Operation}}","deploymentRegion":"{{if .SourceApplication.Labels.region }}{{.SourceApplication.Labels.region}}{{else }}{{.SourceApplicationTemplate.Labels.region}}{{ end }}","applicationNamespace":"{{if .SourceApplication.ApplicationNamespace }}{{.SourceApplication.ApplicationNamespace}}{{else }}{{.SourceApplicationTemplate.ApplicationNamespace}}{{ end }}","applicationTenantId":"{{.SourceApplication.LocalTenantID}}","uclSystemTenantId":"{{.SourceApplication.ID}}",{{ if .SourceApplicationTemplate.Labels.parameters }}"parameters": {{.SourceApplicationTemplate.Labels.parameters}},{{ end }}"configuration": {{.ReverseAssignment.Value}} } ]}'
            headerTemplate: '{"Content-Type": ["application/json"],"Location": ["%s/v1/businessIntegrations/{{.FormationID}}/assignments/{{.Assignment.ID}}/status"]}'
            outputTemplate: '{"error":"{{.Body.error}}","success_status_code": 202}'
        application_tenant_mapping:v1.1:
          - type: APPLICATION_TENANT_MAPPING
            mode: ASYNC_CALLBACK
            urlTemplate: '{"path":"%s/v1/tenant-mappings/{{.TargetApplication.LocalTenantID}}","method":"PATCH"}'
            inputTemplate: '{"context": { {{ if .CustomerTenantContext.AccountID }}"btp":{"uclFormationId":"{{.FormationID}}","globalAccountId":"{{.CustomerTenantContext.AccountID}}","crmId":"{{.CustomerTenantContext.CustomerID}}"} {{ else }}"atom": {"uclFormationId":"{{.FormationID}}","path":"{{.CustomerTenantContext.Path}}","crmId":"{{.CustomerTenantContext.CustomerID}}"} {{ end }} },"receiverTenant": {"deploymentRegion":"{{ if .TargetApplication.Labels.region}}{{.TargetApplication.Labels.region}}{{ else }}{{.TargetApplicationTemplate.Labels.region}}{{end }}","applicationNamespace":"{{ if .TargetApplication.ApplicationNamespace}}{{.TargetApplication.ApplicationNamespace}}{{ else }}{{.TargetApplicationTemplate.ApplicationNamespace}}{{end }}","applicationUrl":"{{ .TargetApplication.BaseURL }}","applicationTenantId":"{{.TargetApplication.LocalTenantID }}","uclSystemTenantId":"{{ .TargetApplication.ID}}", {{ if .TargetApplicationTemplate.Labels.parameters }}"parameters": {{.TargetApplicationTemplate.Labels.parameters}}{{ end }} },"assignedTenants": [ {"uclAssignmentId":"{{ .Assignment.ID }}","operation":"{{.Operation}}","deploymentRegion":"{{if .SourceApplication.Labels.region }}{{.SourceApplication.Labels.region}}{{else }}{{.SourceApplicationTemplate.Labels.region}}{{ end }}","applicationNamespace":"{{if .SourceApplication.ApplicationNamespace }}{{.SourceApplication.ApplicationNamespace}}{{else }}{{.SourceApplicationTemplate.ApplicationNamespace}}{{ end }}","applicationUrl":"{{.SourceApplication.BaseURL }}","applicationTenantId":"{{.SourceApplication.LocalTenantID}}","uclSystemTenantId":"{{.SourceApplication.ID}}",{{ if .SourceApplicationTemplate.Labels.parameters }}"parameters": {{.SourceApplicationTemplate.Labels.parameters}},{{ end }}"configuration": {{.ReverseAssignment.Value}} } ]}'
            headerTemplate: '{"Content-Type": ["application/json"],"Location": ["%s/v1/businessIntegrations/{{.FormationID}}/assignments/{{.Assignment.ID}}/status"]}'
            outputTemplate: '{"error":"{{.Body.error}}","success_status_code": 202}'
    authentication:
      jwksEndpoint: http://ory-stack-oathkeeper-api.ory.svc.cluster.local:4456/.well-known/jwks.json
      oauth2:
        url: http://ory-stack-hydra-admin.ory.svc.cluster.local:4445
  auditlog:
    configMapName: "compass-gateway-auditlog-config"
    protocol: HTTP
    tlsOrigination: false
    host: compass-external-services-mock.compass-system.svc.cluster.local
    port: 8080
    mtlsTokenPath: "/cert/token"
    standardTokenPath: "/secured/oauth/token"
    skipSSLValidation: false
    secret:
      name: "compass-gateway-auditlog-secret"
      urlKey: url
      clientIdKey: client-id
      clientSecretKey: client-secret
      clientCertKey: client-cert
      clientKeyKey: client-key
  log:
    format: "text"
    formatJson: "json"
  tenantConfig:
    useDefaultTenants: true
    dbPool:
      maxOpenConnections: 1
      maxIdleConnections: 1
  connector:
    prefix: /connector
    graphql:
      external:
        port: 3000
    validator:
      port: 8080
    # If secrets do not exist they will be created
    secrets:
      ca:
        name: compass-connector-app-ca
        namespace: compass-system
        certificateKey: ca.crt
        keyKey: ca.key
      rootCA:
        namespace: istio-system # For Ingress Gateway to work properly the namespace needs to be istio-system
        # In order for istio mTLS to work we should have two different secrets one containing the server certificate (let’s say X) and one used for validation of the client’s certificates.
        # The second one should be our root certificate and istio wants it to be named X-cacert. (-cacert suffix).
        # This is the reason for the confusing name of our root certificate. https://preliminary.istio.io/v1.6/docs/tasks/traffic-management/ingress/secure-ingress/#configure-a-mutual-tls-ingress-gateway
        cacert: compass-gateway-mtls-certs-cacert # For cert-rotation the cacert should be in different secret
        certificateKey: cacert
    revocation:
      configmap:
        name: revocations-config
        namespace: "{{ .Release.Namespace }}"
    # If key and certificate are not provided they will be generated
    caKey: ""
    caCertificate: ""
  system_broker:
    enabled: false
    port: 5001
    prefix: /broker
    tokenProviderFromHeader:
      forwardHeaders: Authorization
    tokenProviderFromSecret:
      enabled: false
      secrets:
        integrationSystemCredentials:
          name: compass-system-broker-credentials
          namespace: compass-system
    testNamespace: kyma-system
  gateway:
    port: 3000
    tls:
      host: compass-gateway
      adapterHost: compass-ns-adapter
      secure:
        internal:
          host: compass-gateway-internal
        oauth:
          host: compass-gateway-auth-oauth
    mtls:
      manageCerts: false
      host: compass-gateway-mtls
      certSecret: compass-gateway-mtls-certs
      external:
        host: compass-gateway-sap-mtls
        certSecret: compass-gateway-mtls-certs # Use connector's root CA as root CA by default. This should be overridden for productive deployments.
    headers:
      rateLimit: X-Flow-Identity
      request:
        remove:
          - "Client-Id-From-Token"
          - "Client-Id-From-Certificate"
          - "Client-Certificate-Hash"
          - "Certificate-Data"
  hydrator:
    host: compass-hydrator.compass-system.svc.cluster.local
    port: 3000
    prefix: /hydrators
    certSubjectMappingResyncInterval: "10s"
    subjectConsumerMappingConfig: '[{"consumer_type": "Super Admin", "tenant_access_levels": ["customer", "account","subaccount", "global", "organization", "folder", "resource-group"], "subject": "C=DE, L=local, O=SAP SE, OU=Region, OU=SAP Cloud Platform Clients, OU=f8075207-1478-4a80-bd26-24a4785a2bfd, CN=compass"}, {"consumer_type": "Integration System", "tenant_access_levels": ["account","subaccount"], "subject": "C=DE, L=local, O=SAP SE, OU=Region, OU=SAP Cloud Platform Clients, OU=f8075207-1478-4a80-bd26-24a4785a2bfd, CN=integration-system-test"}, {"consumer_type": "Technical Client", "tenant_access_levels": ["global"], "subject": "C=DE, L=local, O=SAP SE, OU=SAP Cloud Platform Clients, OU=Region, OU=1f538f34-30bf-4d3d-aeaa-02e69eef84ae, CN=technical-client-test"}]'
    certificateDataHeader: "Certificate-Data"
    consumerClaimsKeys:
      clientIDKey: "client_id"
      tenantIDKey: "tenantid"
      userNameKey: "user_name"
      subdomainKey: "subdomain"
    http:
      client:
        skipSSLValidation: false
    metrics:
      port: 3003
      enableClientInstrumentation: true
      censoredFlows: "JWT"
  iasAdapter:
    port: 8080
    apiRootPath: "/ias-adapter"
    readTimeout: 30s
    readHeaderTimeout: 30s
    writeTimeout: 30s
    idleTimeout: 30s
    tenantInfo:
      requestTimeout: 30s
      insecureSkipVerify: false
    ias:
      requestTimeout: 30s
      secret:
        name: "ias-adapter-cockpit"
        path: "/tmp"
        fileName: "ias-adapter-cockpit.yaml"
        clientCert: cert
        clientKey: key
        ca: ca
        manage: false
    postgres:
      connectTimeout: 30s
      requestTimeout: 30s
    authentication:
      jwksEndpoint: "http://ory-stack-oathkeeper-api.ory.svc.cluster.local:4456/.well-known/jwks.json"
  kymaAdapter:
    port: 8080
    apiRootPath: "/kyma-adapter"
    apiTenantMappingsEndpoint: "/v1/tenantMappings/{tenant-id}"
    tenantInfo:
      requestTimeout: 30s
    tenantMapping:
      type: CONFIGURATION_CHANGED
      mode: SYNC
      urlTemplate: '{"path":"%s/kyma-adapter/v1/tenantMappings/{{.Runtime.Labels.global_subaccount_id}}","method":"PATCH"}'
      inputTemplate: '{"context":{"platform":"{{if .CustomerTenantContext.AccountID}}btp{{else}}unified-services{{end}}","uclFormationId":"{{.FormationID}}","accountId":"{{if .CustomerTenantContext.AccountID}}{{.CustomerTenantContext.AccountID}}{{else}}{{.CustomerTenantContext.Path}}{{end}}","crmId":"{{.CustomerTenantContext.CustomerID}}","operation":"{{.Operation}}"},"assignedTenant":{"state":"{{.Assignment.State}}","uclAssignmentId":"{{.Assignment.ID}}","deploymentRegion":"{{if .Application.Labels.region}}{{.Application.Labels.region}}{{else}}{{.ApplicationTemplate.Labels.region}}{{end}}","applicationNamespace":"{{if .Application.ApplicationNamespace}}{{.Application.ApplicationNamespace}}{{else}}{{.ApplicationTemplate.ApplicationNamespace}}{{end}}","applicationUrl":"{{.Application.BaseURL}}","applicationTenantId":"{{.Application.LocalTenantID}}","uclSystemName":"{{.Application.Name}}","uclSystemTenantId":"{{.Application.ID}}",{{if .ApplicationTemplate.Labels.parameters}}"parameters":{{.ApplicationTemplate.Labels.parameters}},{{end}}"configuration":{{.ReverseAssignment.Value}}},"receiverTenant":{"ownerTenant":"{{.Runtime.Tenant.Parent}}","state":"{{.ReverseAssignment.State}}","uclAssignmentId":"{{.ReverseAssignment.ID}}","deploymentRegion":"{{if and .RuntimeContext .RuntimeContext.Labels.region}}{{.RuntimeContext.Labels.region}}{{else}}{{.Runtime.Labels.region}}{{end}}","applicationNamespace":"{{.Runtime.ApplicationNamespace}}","applicationTenantId":"{{if .RuntimeContext}}{{.RuntimeContext.Value}}{{else}}{{.Runtime.Labels.global_subaccount_id}}{{end}}","uclSystemTenantId":"{{if .RuntimeContext}}{{.RuntimeContext.ID}}{{else}}{{.Runtime.ID}}{{end}}",{{if .Runtime.Labels.parameters}}"parameters":{{.Runtime.Labels.parameters}},{{end}}"configuration":{{.Assignment.Value}}}}'
      headerTemplate: '{"Content-Type": ["application/json"]}'
      outputTemplate: '{"error":"{{.Body.error}}","state":"{{.Body.state}}","success_status_code": 200,"incomplete_status_code": 422}'
    authentication:
      jwksEndpoint: http://ory-stack-oathkeeper-api.ory.svc.cluster.local:4456/.well-known/jwks.json
  instanceCreator:
    port: 8080
    apiRootPath: "/instance-creator"
    tenantInfo:
      requestTimeout: 30s
    authentication:
      jwksEndpoint: http://ory-stack-oathkeeper-api.ory.svc.cluster.local:4456/.well-known/jwks.json
    client:
      timeout: 30s
    secrets:
      name: "regional-sm-instances-credentials"
      key: "keyConfig"
      path: "/tmp"
    clientIdPath: "clientid"
    smUrlPath: "sm_url"
    tokenURLPath: "certurl"
    appNamePath: "appName"
    certificatePath: "certificate"
    certificateKeyPath: "key"
    oauthTokenPath: "/oauth/token"
    ticker: 3s
    timeout: 300s
    local:
      templateMappings:
        clientIDMapping: '{{ printf "\"%s\":\"client_id\"" .Values.global.instanceCreator.clientIdPath }}'
        smUrlMapping: '{{ printf "\"%s\":\"http://compass-external-services-mock.%s.svc.cluster.local:%s\"" .Values.global.instanceCreator.smUrlPath .Release.Namespace (.Values.service.port | toString) }}'
        tokenURLMapping: '{{ printf "\"%s\":\"http://compass-external-services-mock.%s.svc.cluster.local:%s\"" .Values.global.instanceCreator.tokenURLPath .Release.Namespace (.Values.service.port | toString) }}'
        appNameMapping: '{{ printf "\"%s\":\"app_name\"" .Values.global.instanceCreator.appNamePath }}'
        certificateMapping: '{{ printf "\"%s\":\"%s\"" .Values.global.instanceCreator.certificatePath .Values.global.connector.caCertificate }}'
        certificateKeyMapping: '{{ printf "\"%s\":\"%s\"" .Values.global.instanceCreator.certificateKeyPath .Values.global.connector.caKey }}'
  operations_controller:
    enabled: true
  connectivity_adapter:
    port: 8080
    tls:
      host: adapter-gateway
    mtls:
      host: adapter-gateway-mtls
  oathkeeperFilters:
    workloadLabel: oathkeeper
    namespace: ory
    tokenDataHeader: "Connector-Token"
    certificateDataHeader: "Certificate-Data"
  istio:
    discoveryMtlsGateway:
      name: "discovery-gateway"
      namespace: "compass-system"
      certSecretName: discovery-gateway-certs
      localCA: # the CA property and its nested fields are used only in local setup
        secretName: discovery-gateway-certs-cacert
        namespace: istio-system # For Ingress Gateway to work properly the namespace needs to be istio-system
        certificate: ""
        key: ""
    externalMtlsGateway:
      name: "compass-gateway-external-mtls"
      namespace: "compass-system"
    mtlsGateway:
      name: "compass-gateway-mtls"
      namespace: "compass-system"
    gateway:
      name: "kyma-gateway"
      namespace: "kyma-system"
    proxy:
      port: 15020
    namespace: istio-system
    ingressgateway:
      workloadLabel: istio-ingressgateway
      requestPayloadSizeLimit2MB: 2097152
      requestPayloadSizeLimit2MBLabel: "2MB"
      requestPayloadSizeLimit5MB: 5097152
      requestPayloadSizeLimit5MBLabel: "5MB"
      correlationHeaderRewriteFilter:
        expectedHeaders:
          - "x-request-id"
          - "x-correlation-id"
          - "x-correlationid"
          - "x-forrequest-id"
          - "x-vcap-request-id"
          - "x-broker-api-request-identity"
  kubernetes:
    serviceAccountTokenIssuer: https://kubernetes.default.svc.cluster.local
    serviceAccountTokenJWKS: https://kubernetes.default.svc.cluster.local/openid/v1/jwks
  ingress:
    domainName: "local.kyma.dev"
    discoveryDomain:
      name: "discovery.api.local"
      tlsCert: ""
      tlsKey: ""
  database:
    sqlProxyServiceAccount: "proxy-user@gcp-cmp.iam.gserviceaccount.com"
    manageSecrets: true
    embedded:
      enabled: true
      director:
        name: "postgres"
      ias_adapter:
        name: "postgres2"
      directorDBName: "postgres"
    managedGCP:
      serviceAccountKey: ""
      instanceConnectionName: ""
      director:
        name: ""
        user: ""
        password: ""
      iasAdapter:
        name: ""
        user: ""
        password: ""
      host: "localhost"
      hostPort: "5432"
      sslMode: ""
      #TODO remove below after migration to separate user will be done
      dbUser: ""
      dbPassword: ""
      directorDBName: ""
  oathkeeper:
    host: ory-stack-oathkeeper-proxy.ory.svc.cluster.local
    port: 4455
    timeout_ms: 120000
    ns_adapter_timeout_ms: 3600000
    idTokenConfig:
      claims: '{"scopes": "{{ print .Extra.scope }}","tenant": "{{ .Extra.tenant }}", "consumerID": "{{ print .Extra.consumerID}}", "consumerType": "{{ print .Extra.consumerType }}", "flow": "{{ print .Extra.flow }}", "onBehalfOf": "{{ print .Extra.onBehalfOf }}", "region": "{{ print .Extra.region }}", "tokenClientID": "{{ print .Extra.tokenClientID }}"}'
      internalClaims: '{"scopes": "application:read application:write application.webhooks:read application.application_template:read application_template.webhooks:read webhooks.auth:read runtime:write runtime:read tenant:read tenant:write tenant_subscription:write ory_internal fetch_tenant application_template:read destinations_sensitive_data:read destinations:sync ord_aggregator:sync certificate_subject_mapping:read certificate_subject_mapping:write bundle_instance_auth:write bundle.instance_auths:read","tenant":"{ {{ if .Header.Tenant }} \"consumerTenant\":\"{{ print (index .Header.Tenant 0) }}\", {{ end }} \"externalTenant\":\"\"}", "consumerType": "Internal Component", "flow": "Internal"}'
    mutators:
      runtimeMappingService:
        config:
          api:
            url: http://compass-hydrator.compass-system.svc.cluster.local:3000/hydrators/runtime-mapping
            retry:
              give_up_after: 6s
              max_delay: 2000ms
      authenticationMappingServices:
        nsadapter:
          cfg:
            config:
              api:
                url: http://compass-hydrator.compass-system.svc.cluster.local:3000/hydrators/authn-mapping/nsadapter
                retry:
                  give_up_after: 6s
                  max_delay: 2000ms
          authenticator:
            enabled: false
            createRule: true
            gatewayHost: "compass-gateway-xsuaa"
            trusted_issuers: '[{"domain_url": "compass-system.svc.cluster.local:8080", "scope_prefix": "prefix.", "protocol": "http"}]'
            attributes: '{"uniqueAttribute": { "key": "ns-adapter-test", "value": "ns-adapter-flow" }, "tenant": { "key": "tenant" }, "identity": { "key": "identity" }, "clientid": { "key": "client_id" } }'
            path: /nsadapter/api/v1/notifications
            upstreamComponent: "compass-gateway"
            checkSuffix: true
        tenant-fetcher:
          cfg:
            config:
              api:
                url: http://compass-hydrator.compass-system.svc.cluster.local:3000/hydrators/authn-mapping/tenant-fetcher
                retry:
                  give_up_after: 6s
                  max_delay: 2000ms
          authenticator:
            enabled: false
            createRule: true
            gatewayHost: "compass-gateway"
            trusted_issuers: '[{"domain_url": "compass-system.svc.cluster.local:8080", "scope_prefix": "prefix.", "protocol": "http"}]'
            attributes: '{"uniqueAttribute": { "key": "test", "value": "tenant-fetcher" }, "tenant": { "key": "tenant" }, "identity": { "key": "identity" } }'
            path: /tenants/<.*>
            upstreamComponent: "compass-tenant-fetcher"
            checkSuffix: false
        subscriber:
          cfg:
            config:
              api:
                url: http://compass-hydrator.compass-system.svc.cluster.local:3000/hydrators/authn-mapping/subscriber
                retry:
                  give_up_after: 6s
                  max_delay: 2000ms
          authenticator:
            enabled: false
            createRule: false
            gatewayHost: "compass-gateway-sap-mtls"
            trusted_issuers: '[{"domain_url": "compass-system.svc.cluster.local:8080", "scope_prefix": "prefix.", "protocol": "http", "region": "eu-1"}]'
            attributes: '{"uniqueAttribute": { "key": "subsc-key-test", "value": "subscription-flow" }, "tenant": { "key": "tenant" }, "identity": { "key": "user_name" }, "clientid": { "key": "client_id" } }'
            path: /<.*>
            checkSuffix: false
      tenantMappingService:
        config:
          api:
            url: http://compass-hydrator.compass-system.svc.cluster.local:3000/hydrators/tenant-mapping
            retry:
              give_up_after: 6s
              max_delay: 2000ms
      certificateResolverService:
        config:
          api:
            url: http://compass-hydrator.compass-system.svc.cluster.local:3000/hydrators/v1/certificate/data/resolve
            retry:
              give_up_after: 6s
              max_delay: 2000ms
      tokenResolverService:
        config:
          api:
            url: http://compass-hydrator.compass-system.svc.cluster.local:3000/hydrators/v1/tokens/resolve
            retry:
              give_up_after: 6s
              max_delay: 2000ms
  cockpit:
    auth:
      allowedConnectSrc: "https://*.ondemand.com"
      secretName: "cockpit-auth-secret"
      idpHost: ""
      clientID: ""
      scopes: "openid profile email"
      path: "/oauth2/certs"
  destinationFetcher:
    manageSecrets: true
    host: compass-destination-fetcher.compass-system.svc.cluster.local
    prefix: /destination-configuration
    port: 3000
    jobSchedule: 10s
    lease:
      lockname: destinationlease
    parallelTenants: 10
    tenantSyncTimeout: "5m"
    authentication:
      jwksEndpoint: "http://ory-stack-oathkeeper-api.ory.svc.cluster.local:4456/.well-known/jwks.json"
      appDestinationsSyncScope: "destinations:sync"
      appDetinationsSensitiveDataScope: "destinations_sensitive_data:read"
    server:
      tenantDestinationsEndpoint: "/v1/subaccountDestinations"
      tenantInstanceLevelDestinationsEndpoint: "/v1/instanceDestinations"
      tenantDestinationCertificatesEndpoint: "/v1/subaccountCertificates"
      tenantInstanceLevelDestinationCertificatesEndpoint: "/v1/instanceCertificates"
      sensitiveDataEndpoint: "/v1/destinations"
      sensitiveDataQueryParam: "name"
    request:
      skipSSLValidation: false
      retry_interval: "100ms"
      retry_attempts: 3
      goroutineLimit: 10
      requestTimeout: "5s"
      pageSize: 100
      oauthTokenPath: "/oauth/token"
    instance:
      clientIdPath: "clientid"
      clientSecretPath: "clientsecret"
      urlPath: "uri"
      tokenUrlPath: "certurl"
      clientCertPath: "certificate"
      clientKeyPath: "key"
    secretName: destination-region-instances
    dependenciesConfig:
      path: "/cfg/dependencies"
    oauthMode: "oauth-mtls"
  destinationRegionSecret:
    secretName: "destination-region-instances"
    fileName: "keyConfig"
    local:
      templateMappings:
        xsappMapping: '{{ printf "\"%s\":\"xsappname1\"" .Values.global.tenantFetcher.xsappNamePath }}'
        clientIDMapping: '{{ printf "\"%s\":\"client_id\"" .Values.global.destinationFetcher.instance.clientIdPath }}'
        clientSecretMapping: '{{ printf "\"%s\":\"client_secret\"" .Values.global.destinationFetcher.instance.clientSecretPath }}'
        urlMapping: '{{ printf "\"%s\":\"http://compass-external-services-mock.%s.svc.cluster.local:%s\"" .Values.global.destinationFetcher.instance.urlPath .Release.Namespace (.Values.service.port | toString) }}'
        tokenURLMapping: '{{ printf "\"%s\":\"https://%s.%s:%s\"" .Values.global.destinationFetcher.instance.tokenUrlPath .Values.global.externalServicesMock.certSecuredHost .Values.global.ingress.domainName (.Values.service.certPort | toString) }}'
        x509CertificateMapping: '{{ printf "\"%s\":\"%s\"" .Values.global.destinationFetcher.instance.clientCertPath .Values.global.connector.caCertificate }}'
        x509KeyMapping: '{{ printf "\"%s\":\"%s\"" .Values.global.destinationFetcher.instance.clientKeyPath .Values.global.connector.caKey }}'
  tenantFetcher:
    k8sSecret:
      manageSecrets: true
      name: "tenant-fetcher-secret"
      namespace: "compass-system"
      key: "keyConfig"
      path: "/tmp"
    host: compass-tenant-fetcher.compass-system.svc.cluster.local
    prefix: /tenants
    port: 3000
    xsappNamePath: "xsappname"
    omitDependenciesParamName: ""
    omitDependenciesParamValue: ""
    requiredAuthScope: Callback
    fetchTenantAuthScope: fetch_tenant
    authentication:
      jwksEndpoint: "http://ory-stack-oathkeeper-api.ory.svc.cluster.local:4456/.well-known/jwks.json"
    tenantProvider:
      tenantIdProperty: "tenantId"
      customerIdProperty: "customerId"
      subaccountTenantIdProperty: "subaccountTenantId"
      subdomainProperty: "subdomain"
      licenseTypeProperty: "licenseType"
      name: "provider"
      subscriptionProviderIdProperty: "subscriptionProviderIdProperty"
      providerSubaccountIdProperty: "providerSubaccountIdProperty"
      consumerTenantIdProperty: "consumerTenantIdProperty"
      subscriptionProviderAppNameProperty: "subscriptionProviderAppNameProperty"
      subscriptionIDProperty: "subscriptionGUID"
      dependentServiceInstancesInfoProperty: "dependentServiceInstancesInfo"
      dependentServiceInstancesInfoAppIdProperty: "appId"
      dependentServiceInstancesInfoAppNameProperty: "appName"
      dependentServiceInstancesInfoProviderSubaccountIdProperty: "providerSubaccountId"
    server:
      fetchTenantWithParentEndpoint: "/v1/fetch/{parentTenantId}/{tenantId}"
      fetchTenantWithoutParentEndpoint: "/v1/fetch/{tenantId}"
      regionalHandlerEndpoint: "/v1/regional/{region}/callback/{tenantId}"
      dependenciesEndpoint: "/v1/regional/{region}/dependencies"
      tenantPathParam: "tenantId"
      regionPathParam: "region"
    dependenciesConfig:
      path: "/cfg/dependencies"
    local:
      templateMappings:
        xsappMapping: '{{ printf "\"%s\":\"xsappname1\"" .Values.global.tenantFetcher.xsappNamePath }}'
    containerName: "tenant-fetcher"
  externalCertConfiguration:
    issuerLocality: "local,local2" # In local setup we have manually created connector CA certificate with 'local' Locality property
    subjectPattern: "/C=DE/O=SAP SE/OU=SAP Cloud Platform Clients/OU=Region/OU=%s/L=%s/CN=%s"
    technicalClientSubjectPattern: "/C=DE/O=SAP SE/OU=SAP Cloud Platform Clients/OU=Region/OU=%s/L=%s/CN=%s"
    ouCertSubaccountID: "f8075207-1478-4a80-bd26-24a4785a2bfd"
    commonName: "compass"
    locality: "local"
    certSvcApiPath: "/cert"
    tokenPath: "/cert/token"
    secrets:
      externalCertSvcSecret:
        manage: false
        name: "cert-svc-secret"
        clientIdKey: client-id
        clientSecretKey: client-secret
        oauthUrlKey: url
        csrEndpointKey: csr-endpoint
        clientCert: client-cert
        clientKey: client-key
        skipSSLValidationFlag: "-k"
      externalClientCertSecret:
        name: "external-client-certificate"
        namespace: compass-system
        certKey: tls.crt
        keyKey: tls.key
    rotationCronjob:
      name: "external-certificate-rotation"
      schedule: "*/1 * * * *" # Executes every minute
      certValidity: "7"
      clientCertRetryAttempts: "8"
      containerName: "certificate-rotation"
  extSvcCertConfiguration:
    issuerLocality: "local,local2" # In local setup we have manually created connector CA certificate with 'local' Locality property
    subjectPattern: "/C=DE/O=SAP SE/OU=SAP Cloud Platform Clients/OU=Region/OU=%s/L=%s/CN=%s"
    ouCertSubaccountID: "f8075207-1478-4a80-bd26-24a4785a2bfd"
    commonName: "compass"
    locality: "local"
    certSvcApiPath: "/cert"
    tokenPath: "/cert/token"
    secrets:
      extSvcCertSvcSecret:
        manage: false
        name: "ext-svc-cert-svc-secret"
        clientIdKey: client-id
        clientSecretKey: client-secret
        oauthUrlKey: url
        csrEndpointKey: csr-endpoint
        clientCert: client-cert
        clientKey: client-key
        skipSSLValidationFlag: "-k"
      extSvcClientCertSecret:
        name: "ext-svc-client-certificate"
        namespace: compass-system
        certKey: tls.crt
        keyKey: tls.key
    rotationCronjob:
      name: "ext-svc-certificate-rotation"
      schedule: "*/1 * * * *" # Executes every minute
      certValidity: "7"
      clientCertRetryAttempts: "8"
      containerName: "ext-svc-certificate-rotation"
  ordService:
    host: compass-ord-service.compass-system.svc.cluster.local
    prefix: /open-resource-discovery-service/v0
    docsPrefix: /open-resource-discovery-docs
    staticPrefix: /open-resource-discovery-static/v0
    port: 3000
    defaultResponseType: "xml"
    userContextHeader: "user_context"
    authTokenPath: "/var/run/secrets/kubernetes.io/serviceaccount/token"
    skipSSLValidation: false
  ordAggregator:
    port: 3000
    prefix: /ord-aggregator
    aggregateEndpoint: /aggregate
    name: ord-aggregator
    client:
      timeout: "30s"
    lease:
      lockname: aggregatorlease
    authentication:
      jwksEndpoint: "http://ory-stack-oathkeeper-api.ory.svc.cluster.local:4456/.well-known/jwks.json"
    http:
      client:
        skipSSLValidation: false
      retry:
        attempts: 3
        delay: 100ms
    dbPool:
      maxOpenConnections: 2
      maxIdleConnections: 2
    globalRegistryUrl: http://compass-external-services-mock.compass-system.svc.cluster.local:8087/.well-known/open-resource-discovery
    maxParallelDocumentsPerApplication: 10
    maxParallelSpecificationProcessors: 100
    containerName: "ord-aggregator"
    tenantMappingConfiguration: '{}'
    parallelOperationProcessors: 10
    priorityQueueLimit: 10
    rescheduleJobInterval: 24h
    reschedulePeriod: 168h
    rescheduleHangedJobInterval: 1h
    rescheduleHangedPeriod: 1h
    maintainOperationsJobInterval: 60m
    operationProcessorsQuietPeriod: 5s
  systemFetcher:
    enabled: false
    name: "system-fetcher"
    schedule: "0 0 * * *"
    manageSecrets: true
    # enableSystemDeletion - whether systems in deleted state should be deleted from director database
    enableSystemDeletion: true
    # fetchParallelism - shows how many http calls will be made in parallel to fetch systems
    fetchParallellism: 30
    # queueSize - shows how many system fetches (individual requests may fetch more than 1 system)
    # can be put in the queue for processing before blocking. It is best for the queue to be about 2 times bigger than the parallellism
    queueSize: 100
    # fetchRequestTimeout - shows the timeout to wait for oauth token and for fetching systems (in one request) separately
    fetchRequestTimeout: "30s"
    # directorRequestTimeout - graphql requests timeout to director
    directorRequestTimeout: "30s"
    dbPool:
      maxOpenConnections: 20
      maxIdleConnections: 2
    # systemsAPIEndpoint - endpoint of the service to fetch systems from
    systemsAPIEndpoint: ""
    # systemsAPIFilterCriteria - criteria for fetching systems
    systemsAPIFilterCriteria: ""
    appTemplatesProductLabel: "systemRole"
    systemSourceKey: "prop"
    appTemplates: []
    templatePlaceholderToSystemKeyMappings: '[ { "placeholder_name": "name", "system_key": "$.displayName" }, { "placeholder_name": "display-name", "system_key": "$.displayName" }, { "placeholder_name": "systemNumber", "system_key": "$.systemNumber" }, { "placeholder_name": "productId", "system_key": "$.productId" }, { "placeholder_name": "ppmsProductVersionId", "system_key": "$.ppmsProductVersionId", "optional": true }, { "placeholder_name": "region", "system_key": "$.additionalAttributes.systemSCPLandscapeID", "optional": true }, { "placeholder_name": "description", "system_key": "$.productDescription", "optional": true }, { "placeholder_name": "baseUrl", "system_key": "$.additionalUrls.mainUrl", "optional": true }, { "placeholder_name": "providerName", "system_key": "$.infrastructureProvider", "optional": true } ]'
    templateOverrideApplicationInput: '{"name": "{{name}}","description": "{{description}}","providerName": "{{providerName}}","statusCondition": "INITIAL","systemNumber": "{{systemNumber}}","labels": {"managed": "true","productId": "{{productId}}","ppmsProductVersionId": "{{ppmsProductVersionId}}","region": "{{region}}"},"baseUrl": "{{baseUrl}}"}'
    http:
      client:
        skipSSLValidation: false
    oauth:
      client: "client_id"
      tokenEndpointProtocol: "https"
      tokenBaseHost: "compass-external-services-mock-sap-mtls"
      tokenPath: "/cert/token"
      scopesClaim: "scopes"
      tenantHeaderName: "x-zid"
      tokenRequestTimeout: 30s
      skipSSLValidation: true
    secret:
      name: "compass-system-fetcher-secret"
      clientIdKey: client-id
      oauthUrlKey: url
    paging:
      pageSize: 200
      sizeParam: "$top"
      skipParam: "$skip"
    containerName: "system-fetcher"
  tenantFetchers:
    job1:
      enabled: false
      job:
        interval: "5m"
      configMapNamespace: "compass-system"
      manageSecrets: true
      providerName: "compass"
      tenantType: "subaccount"
      schedule: "*/5 * * * *"
      tenantInsertChunkSize: "500"
      pageWorkers: "2"
      kubernetes:
        configMapNamespace: "compass-system"
        pollInterval: 2s
        pollTimeout: 1m
        timeout: 2m
      authConfig:
        skipSSLValidation: true
        oauthMode: "oauth-mtls"
        clientIDPath: "clientid"
        clientSecretPath: "secret"
        clientCertPath: "cert"
        clientKeyPath: "key"
        tokenEndpointPath: "url"
        tokenURLPath: "/cert/token"
      queryMapping:
        regionField: "region"
        pageNumField: "pageNum"
        pageSizeField: "pageSize"
        timestampField: "timestamp"
      query:
        startPage: "0"
        pageSize: "100"
      api:
        regionName: "central"
        authConfigSecretKey: "central"
        fieldMapping:
          totalPagesField: "totalPages"
          totalResultsField: "totalResults"
          tenantEventsField: "events"
          idField: "id"
          nameField: "name"
          customerIdField: "customerId"
          subdomainField: "subdomain"
          licenseTypeField: "licenseType"
          discriminatorField: ""
          discriminatorValue: ""
          detailsField: "details"
          entityTypeField: "entityType"
          globalAccountID: "gaID"
          regionField: "region"
          movedSubaccountTargetField: "targetGlobalAccountGUID"
          movedSubaccountSourceField: "sourceGlobalAccountGUID"
        endpoints:
          accountCreated: "127.0.0.1/events?type=account-created"
          accountDeleted: "127.0.0.1/events?type=account-deleted"
          accountUpdated: "127.0.0.1/events?type=account-updated"
          subaccountCreated: "127.0.0.1/events?type=subaccount-created"
          subaccountDeleted: "127.0.0.1/events?type=subaccount-deleted"
          subaccountUpdated: "127.0.0.1/events?type=subaccount-updated"
          subaccountMoved: "127.0.0.1/events?type=subaccount-moved"
      regionalConfig:
        fieldMapping:
          totalPagesField: "totalPages"
          totalResultsField: "totalResults"
          tenantEventsField: "events"
          idField: "guid"
          nameField: "displayName"
          customerIdField: "customerId"
          subdomainField: "subdomain"
          licenseTypeField: "licenseType"
          discriminatorField: ""
          discriminatorValue: ""
          detailsField: "details"
          entityTypeField: "entityType"
          globalAccountID: "globalAccountGUID"
          regionField: "region"
          movedSubaccountTargetField: "targetGlobalAccountGUID"
          movedSubaccountSourceField: "sourceGlobalAccountGUID"
        regions:
          eu-east:
            api:
              oauthMode: "oauth-mtls"
              authConfigSecretKey: "central"
              endpoints:
                accountCreated: "127.0.0.1/events?type=account-created"
                accountDeleted: "127.0.0.1/events?type=account-deleted"
                accountUpdated: "127.0.0.1/events?type=account-updated"
                subaccountCreated: "127.0.0.1/events?type=subaccount-created"
                subaccountDeleted: "127.0.0.1/events?type=subaccount-deleted"
                subaccountUpdated: "127.0.0.1/events?type=subaccount-updated"
                subaccountMoved: "127.0.0.1/events?type=subaccount-moved"
      dbPool:
        maxOpenConnections: 1
        maxIdleConnections: 1
  metrics:
    enabled: true
    pushEndpoint: http://monitoring-prometheus-pushgateway.kyma-system.svc.cluster.local:9091
  externalServicesMock:
    enabled: false
    certSecuredPort: 8081
    ordCertSecuredPort: 8082
    unsecuredPort: 8083
    basicSecuredPort: 8084
    oauthSecuredPort: 8085
    ordGlobalRegistryCertPort: 8086
    ordGlobalRegistryUnsecuredPort: 8087
    unsecuredPortWithAdditionalContent: 8088
    unsecuredMultiTenantPort: 8089
    certSecuredProxyPort: 8090
    certSecuredHost: compass-external-services-mock-sap-mtls
    ordCertSecuredHost: compass-external-services-mock-sap-mtls-ord
    ordGlobalCertSecuredHost: compass-external-services-mock-sap-mtls-global-ord-registry
    unSecuredHost: compass-external-services-mock
    host: compass-external-services-mock.compass-system.svc.cluster.local
    directDependencyXsappname: ""
    saasAppNamesSecret:
      manage: false
    regionInstancesCredentials:
      manage: false
    regionSMInstancesCredentials:
      manage: false
    oauthSecret:
      manage: false
      name: compass-external-services-mock-oauth-credentials
      clientIdKey: client-id
      clientSecretKey: client-secret
      oauthUrlKey: url
      oauthTokenPath: "/secured/oauth/token"
    auditlog:
      applyMockConfiguration: false
      managementApiPath: /audit-log/v2/configuration-changes/search
      mtlsTokenPath: "/cert/token"
      secret:
        name: "auditlog-instance-management"
        urlKey: url
        tokenUrlKey: token-url
        clientIdKey: client-id
        clientSecretKey: client-secret
        clientCertKey: client-cert
        clientKeyKey: client-key
    iasAdapter:
      consumerAppID: "consumer-app-id"
      consumerAppClientID: "consumer-client-id"
      consumerAppTenantID: "consumer-app-tenant-id"
      providerAppID: "provider-app-id"
      providerAppClientID: "provider-client-id"
      providerAppTenantID: "provider-app-tenant-id"
      apiName: "Test API Name"
  tests:
    http:
      client:
        skipSSLValidation: false
    externalCertConfiguration:
      ouCertSubaccountID: "bad76f69-e5c2-4d55-bca5-240944824b83"
      issuerLocalityRegion2: "local"
    hydrator:
      certSubjectMappingResyncInterval: "10s"
    director:
      skipPattern: ""
      externalCertIntSystemCN: "integration-system-test"
      supportedOrdApplicationType: "SAP temp1"
    tenantFetcher:
      tenantOnDemandID: "8d42d818-d4c4-4036-b82f-b199db7ffeb5"
      missingTenantOnDemandID: "subaccount-external-tnt"
      region: "eu-1"
      region2: "eu-2"
    ordAggregator:
      skipPattern: ""
      proxyApplicationTemplateName: "SAP Proxy Template"
    ordService:
      accountTenantID: "5577cf46-4f78-45fa-b55f-a42a3bdba868" # testDefaultTenant from our testing tenants
      skipPattern: "(.*Requesting_filtering_of_Bundles_that_have_only_ODATA_APIs|.*Requesting_filtering_of_Bundles_that_do_not_have_only_ODATA_APIs)"
    externalServicesMock:
      skipPattern: ""
      tenantMappingStatusAPI:
        responseDelayInSeconds: 3
    selfRegistration:
      region: "eu-1"
      region2: "eu-2"
    destination:
      consumerSubdomain: "compass-external-services-mock"
      consumerSubdomainMtls: "compass-external-services-mock-sap-mtls"
      instanceID: "37d7d783-d9ad-47de-b6c8-b05a4cb961ca" # randomly generated UUID
      claims:
        subaccountIDKey: "subaccountid"
        serviceInstanceIDKey: "serviceinstanceid"
    subscription:
      labelKey: "subscriptions"
      standardFlow: "standard"
      indirectDependencyFlow: "indirectDependency"
      directDependencyFlow: "directDependency"
      subscriptionsFlowHeaderKey: "subscriptionFlow"
      consumerSubdomain: "compass-external-services-mock-sap-mtls"
      tenants:
        providerAccountID: "5577cf46-4f78-45fa-b55f-a42a3bdba868" # testDefaultTenant from our testing tenants
        providerSubaccountID: "47b4575a-f102-414a-8398-2d973ad65f3a" # TestProviderSubaccount from our testing tenants
        consumerAccountID: "5984a414-1eed-4972-af2c-b2b6a415c7d7" # ApplicationsForRuntimeTenantName from our testing tenants
        consumerSubaccountID: "1f538f34-30bf-4d3d-aeaa-02e69eef84ae" # randomly chosen
        consumerTenantID: "ba49f1aa-ddc1-43ff-943c-fe949857a34a" # randomly chosen
        providerSubaccountIDRegion2: "731b7bc4-5472-41d2-a447-e4c0f45de739" # TestProviderSubaccountRegion2 from our testing tenants
        consumerAccountIDTenantHierarchy: "5577cf46-4f78-45fa-b55f-a42a3bdba868" # testDefaultTenant from our testing tenants; more info in 'TestFormationNotificationsTenantHierarchy'
        consumerSubaccountIDTenantHierarchy: "3cfcdd62-320d-403b-b66a-4ee3cdd06947" # TestIntegrationSystemManagedSubaccount from our testing tenants; more info in 'TestFormationNotificationsTenantHierarchy'
      destinationOauthSecret:
        manage: false
        name: provider-destination-instance-tests
        clientIdKey: client-id
        clientSecretKey: client-secret
        oauthUrlKey: url
        oauthTokenPath: "/secured/oauth/token"
        serviceUrlKey: uri
        dependencyKey: dependency
      oauthSecret:
        manage: false
        name: compass-subscription-secret
        clientIdKey: client-id
        clientSecretKey: client-secret
        oauthUrlKey: url
      propagatedProviderSubaccountHeader: "X-Provider-Subaccount"
      externalClientCertTestSecretName: "external-client-certificate-test-secret"
      externalClientCertTestSecretNamespace: "compass-system"
      externalCertTestJobName: "external-certificate-rotation-test-job"
      certSvcInstanceTestSecretName: "cert-svc-secret"
      certSvcInstanceTestRegion2SecretName: "cert-svc-secret-eu2"
      consumerTokenURL: "http://compass-external-services-mock.compass-system.svc.cluster.local:8080"
      subscriptionURL: "http://compass-external-services-mock.compass-system.svc.cluster.local:8080"
      subscriptionProviderIdValue: "id-value!t12345"
      directDependencySubscriptionProviderIdValue: "direct-dep-id-value!t12345"
      subscriptionProviderAppNameValue: "subscriptionProviderAppNameValue"
      indirectDependencySubscriptionProviderAppNameValue: "indirectDependencySubscriptionProviderAppNameValue"
      directDependencySubscriptionProviderAppNameValue: "subscriptionProviderAppNameValue" # this is used for real env tests where there is a dedicated SAAS svc instance for the indirect dependency flow
    namespace: kyma-system
    connectivityAdapterFQDN: http://compass-connectivity-adapter.compass-system.svc.cluster.local
    externalServicesMockFQDN: http://compass-external-services-mock.compass-system.svc.cluster.local
    ordServiceFQDN: http://compass-ord-service.compass-system.svc.cluster.local
    systemBrokerFQDN: http://compass-system-broker.compass-system.svc.cluster.local
    tenantFetcherFQDN: http://compass-tenant-fetcher.compass-system.svc.cluster.local
    hydratorFQDN: http://compass-hydrator.compass-system.svc.cluster.local
    basicCredentials:
      manage: false
      secretName: "test-basic-credentials-secret"
    db:
      maxOpenConnections: 3
      maxIdleConnections: 1
    securityContext: # Set on container level
      runAsUser: 2000
      allowPrivilegeEscalation: false
  expectedSchemaVersionUpdateJob:
    cm:
      name: "expected-schema-version"
    ias_adapter:
      cm:
        name: "ias-adapter-expected-schema-version"
  migratorJob:
    nodeSelectorEnabled: false
    pvc:
      name: "compass-director-migrations"
      namespace: "compass-system"
      migrationsPath: "/compass-migrations"
      storageClass: local-path
    ias_adapter:
      pvc:
        name: "compass-ias-adapter-migrations"
        namespace: "compass-system"
        migrationsPath: "/compass-ias-adapter-migrations"
        storageClass: local-path
  http:
    client:
      skipSSLValidation: false
  pairingAdapter:
    templateName: "pairing-adapter-app-template"
    watcherCorrelationID: "pairing-adapter-watcher-id"
    configMap:
      manage: false
      key: "config.json"
      name: "pairing-adapter-config-local"
      namespace: "compass-system"
      localAdapterFQDN: "http://compass-pairing-adapter.compass-system.svc.cluster.local/adapter-local-mtls"
      integrationSystemID: "d3e9b9f5-25dc-4adb-a0a0-ed69ef371fb6"
    e2e:
      appName: "test-app"
      appID: "123-test-456"
      clientUser: "test-user"
      tenant: "test-tenant"
  # Scopes assigned for every new Client Credentials by given object type (Runtime / Application / Integration System)
  # and scopes mapped to a consumer with the given type, then that consumer is using a client certificate
  scopes:
    scopesPerConsumerType:
      business_integration:
        - "application_template:read"
        - "application_template:write"
        - "formation:read"
        - "formation:write"
        - "formation.state:write"
        - "formation_template:read"
        - "formation_template:write"
        - "formation_template.webhooks:read"
      managed_application_provider_operator:
        - "application.local_tenant_id:write"
        - "application_template:write"
        - "application_template:read"
        - "application_template.webhooks:read"
        - "application_template.labels:write"
        - "internal_visibility:read"
        - "webhook:write"
        - "webhooks.auth:read"
        - "certificate_subject_mapping:write"
        - "certificate_subject_mapping:read"
      managed_application_consumer: []
      landscape_resource_operator:
        - "application:read"
        - "application:write"
        - "application.local_tenant_id:write"
        - "tenant_access:write"
        - "formation:read"
        - "formation:write"
      technical_client:
        - "tenant:read"
        - "tenant:write"
      runtime:
        - "runtime:read"
        - "runtime:write"
        - "application:read"
        - "runtime.auths:read"
        - "bundle.instance_auths:read"
        - "runtime.webhooks:read"
        - "webhook:write"
      external_certificate:
        - "runtime:read"
        - "runtime:write"
        - "application:read"
        - "application:write"
        - "runtime.auths:read"
        - "bundle.instance_auths:read"
        - "runtime.webhooks:read"
        - "webhook:write"
        - "application_template:read"
        - "application_template:write"
        - "formation_template:read"
        - "formation_template:write"
        - "formation_template.webhooks:read"
      application:
        - "application:read"
        - "application:write"
        - "application.auths:read"
        - "application.webhooks:read"
        - "application.application_template:read"
        - "bundle.instance_auths:read"
        - "document.fetch_request:read"
        - "event_spec.fetch_request:read"
        - "api_spec.fetch_request:read"
        - "fetch-request.auth:read"
        - "webhook:write"
      integration_system:
        - "application:read"
        - "application:write"
        - "application.local_tenant_id:write"
        - "application.application_template:read"
        - "application_template:read"
        - "application_template:write"
        - "runtime:read"
        - "runtime:write"
        - "integration_system:read"
        - "label_definition:read"
        - "label_definition:write"
        - "automatic_scenario_assignment:read"
        - "integration_system.auths:read"
        - "application_template.webhooks:read"
        - "formation:write"
        - "formation:read"
        - "internal_visibility:read"
        - "application.auths:read"
        - "webhook:write"
        - "formation_template:read"
        - "formation_template.webhooks:read"
      super_admin:
        - "application:read"
        - "application:write"
        - "application.local_tenant_id:write"
        - "application_template:read"
        - "application_template:write"
        - "integration_system:read"
        - "integration_system:write"
        - "runtime:read"
        - "runtime:write"
        - "label_definition:read"
        - "label_definition:write"
        - "eventing:manage"
        - "tenant:read"
        - "tenant:write"
        - "automatic_scenario_assignment:read"
        - "application.auths:read"
        - "application.webhooks:read"
        - "application.application_template:read"
        - "application_template.webhooks:read"
        - "bundle.instance_auths:read"
        - "document.fetch_request:read"
        - "event_spec.fetch_request:read"
        - "api_spec.fetch_request:read"
        - "integration_system.auths:read"
        - "runtime.auths:read"
        - "fetch-request.auth:read"
        - "webhooks.auth:read"
        - "formation:write"
        - "formation:read"
        - "internal_visibility:read"
        - "runtime.webhooks:read"
        - "webhook:write"
        - "formation_template:read"
        - "formation_template:write"
        - "formation_template.webhooks:read"
        - "formation_constraint:read"
        - "formation_constraint:write"
        - "certificate_subject_mapping:read"
        - "certificate_subject_mapping:write"
        - "formation.state:write"
        - "tenant_access:write"
        - "bundle_instance_auth:write"
      default:
        - "runtime:read"
        - "runtime:write"
        - "tenant:read"<|MERGE_RESOLUTION|>--- conflicted
+++ resolved
@@ -135,11 +135,7 @@
       name: compass-connector
     connectivity_adapter:
       dir: dev/incubator/
-<<<<<<< HEAD
       version: "PR-3365"
-=======
-      version: "PR-3360"
->>>>>>> dab01d7b
       name: compass-connectivity-adapter
     pairing_adapter:
       dir: dev/incubator/
@@ -147,11 +143,7 @@
       name: compass-pairing-adapter
     director:
       dir: dev/incubator/
-<<<<<<< HEAD
       version: "PR-3365"
-=======
-      version: "PR-3360"
->>>>>>> dab01d7b
       name: compass-director
     hydrator:
       dir: dev/incubator/
@@ -163,11 +155,7 @@
       name: compass-ias-adapter
     kyma_adapter:
       dir: dev/incubator/
-<<<<<<< HEAD
       version: "PR-3365"
-=======
-      version: "PR-3360"
->>>>>>> dab01d7b
       name: compass-kyma-adapter
     instance_creator:
       dir: prod/incubator/
@@ -208,11 +196,7 @@
       name: compass-console
     e2e_tests:
       dir: dev/incubator/
-<<<<<<< HEAD
       version: "PR-3365"
-=======
-      version: "PR-3360"
->>>>>>> dab01d7b
       name: compass-e2e-tests
   isLocalEnv: false
   isForTesting: false
