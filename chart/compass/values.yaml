--- conflicted
+++ resolved
@@ -120,11 +120,7 @@
       version: "PR-2501"
     director:
       dir:
-<<<<<<< HEAD
       version: "PR-2555"
-=======
-      version: "PR-2527"
->>>>>>> 9f139faf
     hydrator:
       dir:
       version: "PR-2555"
