--- conflicted
+++ resolved
@@ -14,27 +14,16 @@
       path: eu.gcr.io/kyma-project/incubator
     connector:
       dir:
-<<<<<<< HEAD
       version: "PR-1577"
     connectivity_adapter:
       dir:
       version: "PR-1577"
-=======
-      version: "PR-1569"
-    connectivity_adapter:
-      dir:
-      version: "PR-1569"
->>>>>>> b8d2884d
     pairing_adapter:
       dir:
       version: "PR-1577"
     director:
       dir:
-<<<<<<< HEAD
-      version: "PR-1577"
-=======
-      version: "PR-1569"
->>>>>>> b8d2884d
+      version: "PR-1577"
     gateway:
       dir:
       version: "PR-1577"
