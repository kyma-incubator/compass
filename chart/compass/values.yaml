global:
  disableLegacyConnectivity: true
  defaultTenant: 3e64ebae-38b5-46a0-b1ed-9ccee153a0ae
  tenants:
    - name: default
      id: 3e64ebae-38b5-46a0-b1ed-9ccee153a0ae
      type: account
    - name: foo
      id: 1eba80dd-8ff6-54ee-be4d-77944d17b10b
      type: account
    - name: bar
      id: af9f84a9-1d3a-4d9f-ae0c-94f883b33b6e
      type: account
    - name: TestTenantSeparation
      id: f1c4b5be-b0e1-41f9-b0bc-b378200dcca0
      type: account
    - name: TestDeleteLastScenarioForApplication
      id: 0403be1e-f854-475e-9074-922120277af5
      type: account
    - name: Test_DeleteAutomaticScenarioAssignmentForSelector
      id: d9553135-6115-4c67-b4d9-962c00f3725f
      type: account
    - name: Test_AutomaticScenarioAssigmentForRuntime
      id: 8c733a45-d988-4472-af10-1256b82c70c0
      type: account
    - name: TestAutomaticScenarioAssignmentsWholeScenario
      id: 65a63692-c00a-4a7d-8376-8615ee37f45c
      type: account
    - name: TestTenantsQueryTenantNotInitialized
      id: 72329135-27fd-4284-9bcb-37ea8d6307d0
      type: account
    - name: Test Default
      id: 5577cf46-4f78-45fa-b55f-a42a3bdba868
      type: account
      parent: 2c4f4a25-ba9a-4dbc-be68-e0beb77a7eb0
    - name: Test_DefaultCustomer
      id: 2c4f4a25-ba9a-4dbc-be68-e0beb77a7eb0
      type: customer
    - name: TestListLabelDefinitions
      id: 3f641cf5-2d14-4e0f-a122-16e7569926f1
      type: account
    - name: Test_AutomaticScenarioAssignmentQueries
      id: 8263cc13-5698-4a2d-9257-e8e76b543e88
      type: account
    - name: TestGetScenariosLabelDefinitionCreatesOneIfNotExists
      id: 2263cc13-5698-4a2d-9257-e8e76b543e33
      type: account
    - name: TestApplicationsForRuntime
      id: 5984a414-1eed-4972-af2c-b2b6a415c7d7
      type: account
    - name: Test_DeleteAutomaticScenarioAssignmentForScenario
      id: d08e4cb6-a77f-4a07-b021-e3317a373597
      type: account
    - name: TestApplicationsForRuntimeWithHiddenApps
      id: 7e1f2df8-36dc-4e40-8be3-d1555d50c91c
      type: account
    - name: TestTenantsQueryTenantInitialized
      id: 8cf0c909-f816-4fe3-a507-a7917ccd8380
      type: account
    - name: TestDeleteApplicationIfInScenario
      id: 0d597250-6b2d-4d89-9c54-e23cb497cd01
      type: account
    - name: TestProviderSubaccount
      id: f8075207-1478-4a80-bd26-24a4785a2bfd
      type: subaccount
      parent: 5577cf46-4f78-45fa-b55f-a42a3bdba868
    - name: TestCertificateSubaccount
      id: 123e4567-e89b-12d3-a456-426614174001
      type: subaccount
      parent: 5577cf46-4f78-45fa-b55f-a42a3bdba868
    - name: TestIntegrationSystemManagedSubaccount
      id: 3cfcdd62-320d-403b-b66a-4ee3cdd06947
      type: subaccount
      parent: 5577cf46-4f78-45fa-b55f-a42a3bdba868
    - name: TestIntegrationSystemManagedAccount
      id: 7e8ab2e3-3bb4-42e3-92b2-4e0bf48559d3
      type: account
      parent: 2c4f4a25-ba9a-4dbc-be68-e0beb77a7eb0
  images:
    containerRegistry:
      path: eu.gcr.io/kyma-project/incubator
    connector:
      dir:
      version: "PR-2212"
    connectivity_adapter:
      dir:
      version: "PR-2212"
    pairing_adapter:
      dir:
      version: "PR-2212"
    director:
      dir:
<<<<<<< HEAD
      version: "PR-2214"
=======
      version: "PR-2228"
>>>>>>> fc5df8dd
    gateway:
      dir:
      version: "PR-2212"
    operations_controller:
      dir:
      version: "PR-2212"
    ord_service:
      dir:
      version: "PR-62"
    schema_migrator:
      dir:
      version: "PR-2212"
    system_broker:
      dir:
      version: "PR-2212"
    certs_setup_job:
      containerRegistry:
        path: eu.gcr.io/kyma-project
      dir:
      version: "0a651695"
    external_services_mock:
      dir:
      version: "PR-2212"
    console:
      dir:
      version: "PR-56"
    e2e_tests:
      dir:
      version: "PR-2212"
  isLocalEnv: false
  oauth2:
    host: oauth2
  livenessProbe:
    initialDelaySeconds: 30
    timeoutSeconds: 1
    periodSeconds: 10
  readinessProbe:
    initialDelaySeconds: 5
    timeoutSeconds: 1
    periodSeconds: 2
  agentPreconfiguration: false
  director:
    host: compass-director.compass-system.svc.cluster.local
    prefix: /director
    graphql:
      external:
        port: 3000
    tls:
      secure:
        internal:
          host: compass-director-internal
    validator:
      port: 8080
    metrics:
      port: 3003
      enableClientInstrumentation: true
      censoredFlows: "JWT"
    operations:
      port: 3002
      path: "/operation"
      lastOperationPath: "/last_operation"
    info:
      path: "/v1/info"
    selfRegister:
      secret:
        name: "compass-self-registration-credentials"
        clientIdKey: client-id
        clientSecretKey: client-secret
        urlKey: url
        tokenUrlKey: token-url
        clientCertKey: client-cert
        clientKeyKey: client-key
      oauthTokenPath: "/cert/token"
      oauthMode: "oauth-mtls"
      label: "selfRegLabel"
      labelValuePrefix: "self-reg-prefix-"
      responseKey: "self-reg-key"
      path: "/external-api/self-reg"
      nameQueryParam: "name"
      tenantQueryParam: "tenant"
      requestBodyPattern: '{"key": "%s"}'
    clientIDHeaderKey: client_user
    suggestTokenHeaderKey: suggest_token
  auditlog:
    configMapName: "compass-gateway-auditlog-config"
    tokenPath: "/oauth/token"
    secret:
      name: "compass-gateway-auditlog-secret"
      urlKey: url
      clientIdKey: client-id
      clientSecretKey: client-secret
  log:
    format: "kibana"
  enableCompassDefaultScenarioAssignment: true
  tenantConfig:
    useDefaultTenants: true
    dbPool:
      maxOpenConnections: 1
      maxIdleConnections: 1
  connector:
    prefix: /connector
    graphql:
      external:
        port: 3000
    validator:
      port: 8080
    # If secrets do not exist they will be created
    secrets:
      ca:
        name: compass-connector-app-ca
        namespace: compass-system
        certificateKey: ca.crt
        keyKey: ca.key
      rootCA:
        namespace: istio-system # For Ingress Gateway to work properly the namespace needs to be istio-system
        # In order for istio mTLS to work we should have two different secrets one containing the server certificate (let’s say X) and one used for validation of the client’s certificates.
        # The second one should be our root certificate and istio wants it to be named X-cacert. (-cacert suffix).
        # This is the reason for the confusing name of our root certificate. https://preliminary.istio.io/v1.6/docs/tasks/traffic-management/ingress/secure-ingress/#configure-a-mutual-tls-ingress-gateway
        cacert: compass-gateway-mtls-certs-cacert # For cert-rotation the cacert should be in different secret
        certificateKey: cacert
    certificateDataHeader: "Certificate-Data"
    revocation:
      configmap:
        name: revocations-config
        namespace: "{{ .Release.Namespace }}"
    # If key and certificate are not provided they will be generated
    caKey: ""
    caCertificate: ""
    subjectConsumerMappingConfig: '[{"consumer_type": "Integration System", "tenant_access_levels": ["account","subaccount"], "subject": "C=DE, L=local, O=SAP SE, OU=Region, OU=SAP Cloud Platform Clients, OU=f8075207-1478-4a80-bd26-24a4785a2bfd, CN=compass"}]'
  system_broker:
    enabled: true
    port: 5001
    prefix: /broker
    tokenProviderFromHeader:
      forwardHeaders: Authorization
    tokenProviderFromSecret:
      enabled: false
      secrets:
        integrationSystemCredentials:
          name: compass-system-broker-credentials
          namespace: compass-system
    testNamespace: kyma-system
  gateway:
    port: 3000
    tls:
      host: compass-gateway
      secure:
        internal:
          host: compass-gateway-internal
        oauth:
          host: compass-gateway-auth-oauth
    mtls:
      manageCerts: true
      host: compass-gateway-mtls
      certSecret: compass-gateway-mtls-certs
      external:
        host: compass-gateway-sap-mtls
        certSecret: compass-gateway-mtls-certs # Use connector's root CA as root CA by default. This should be overridden for productive deployments.
    headers:
      rateLimit: X-Flow-Identity
      request:
        remove:
          - "Client-Id-From-Token"
          - "Client-Id-From-Certificate"
          - "Client-Certificate-Hash"
          - "Certificate-Data"
  operations_controller:
    enabled: true
  connectivity_adapter:
    port: 8080
    tls:
      host: adapter-gateway
    mtls:
      host: adapter-gateway-mtls
  oathkeeperFilters:
    workloadLabel: oathkeeper
    namespace: kyma-system
    tokenDataHeader: "Connector-Token"
    certificateDataHeader: "Certificate-Data"
  istio:
    externalMtlsGateway:
      name: "compass-gateway-external-mtls"
      namespace: "compass-system"
    mtlsGateway:
      name: "compass-gateway-mtls"
      namespace: "compass-system"
    gateway:
      name: "kyma-gateway"
      namespace: "kyma-system"
    proxy:
      port: 15020
    namespace: istio-system
    ingressgateway:
      workloadLabel: istio-ingressgateway
      requestPayloadSizeLimit: 2097152 # 2 MB
      correlationHeaderRewriteFilter:
        expectedHeaders:
          - "x-request-id"
          - "x-correlation-id"
          - "x-correlationid"
          - "x-forrequest-id"
          - "x-vcap-request-id"
          - "x-broker-api-request-identity"
  kubernetes:
    serviceAccountTokenIssuer: kubernetes/serviceaccount
    serviceAccountTokenJWKS: https://kubernetes.default.svc.cluster.local/openid/v1/jwks
  ingress:
    domainName: "kyma.local"
  database:
    sqlProxyServiceAccount: "proxy-user@gcp-cmp.iam.gserviceaccount.com"
    manageSecrets: true
    embedded:
      enabled: true
      director:
        name: "postgres"
      directorDBName: "postgres"
    managedGCP:
      serviceAccountKey: ""
      instanceConnectionName: ""
      director:
        name: ""
        user: ""
        password: ""
      host: "localhost"
      hostPort: "5432"
      sslMode: ""
      #TODO remove below after migration to separate user will be done
      dbUser: ""
      dbPassword: ""
      directorDBName: ""
  oathkeeper:
    host: ory-oathkeeper-proxy.kyma-system.svc.cluster.local
    port: 4455
    timeout_ms: 120000
    idTokenConfig:
      claims: '{"scopes": "{{ print .Extra.scope }}","tenant": "{{ .Extra.tenant }}", "consumerID": "{{ print .Extra.consumerID}}", "consumerType": "{{ print .Extra.consumerType }}", "flow": "{{ print .Extra.flow }}", "onBehalfOf": "{{ print .Extra.onBehalfOf }}", "region": "{{ print .Extra.region }}", "tokenClientID": "{{ print .Extra.tokenClientID }}"}'
      internalClaims: '{"scopes": "application:read application:write application.webhooks:read application_template.webhooks:read webhooks.auth:read runtime:write runtime:read tenant:write","tenant":"{ {{ if .Header.Tenant }} \"consumerTenant\":\"{{ print (index .Header.Tenant 0) }}\", {{ end }} \"externalTenant\":\"\"}", "consumerType": "Internal Component", "flow": "Internal"}'
    mutators:
      runtimeMappingService:
        config:
          api:
            url: http://compass-director.compass-system.svc.cluster.local:3000/runtime-mapping
            retry:
              give_up_after: 6s
              max_delay: 2000ms
      authenticationMappingServices:
        tenant-fetcher:
          cfg:
            config:
              api:
                url: http://compass-director.compass-system.svc.cluster.local:3000/authn-mapping/tenant-fetcher
                retry:
                  give_up_after: 6s
                  max_delay: 2000ms
          authenticator:
            enabled: false
            createRule: true
            gatewayHost: "compass-gateway"
            trusted_issuers: '[{"domain_url": "compass-system.svc.cluster.local:8080", "scope_prefix": "prefix.", "protocol": "http"}]'
            attributes: '{"uniqueAttribute": { "key": "test", "value": "tenant-fetcher" }, "tenant": { "key": "tenant" }, "identity": { "key": "identity" } }'
            path: /tenants/<.*>
            upstreamComponent: "compass-tenant-fetcher"
        subscriber:
          cfg:
            config:
              api:
                url: http://compass-director.compass-system.svc.cluster.local:3000/authn-mapping/subscriber
                retry:
                  give_up_after: 6s
                  max_delay: 2000ms
          authenticator:
            enabled: false
            createRule: false
            gatewayHost: "compass-gateway-sap-mtls"
            trusted_issuers: '[{"domain_url": "compass-system.svc.cluster.local:8080", "scope_prefix": "prefix.", "protocol": "http"}]'
            attributes: '{"uniqueAttribute": { "key": "subsc-key-test", "value": "subscription-flow" }, "tenant": { "key": "tenant" }, "identity": { "key": "identity" } }'
            path: /<.*>
      tenantMappingService:
        config:
          api:
            url: http://compass-director.compass-system.svc.cluster.local:3000/tenant-mapping
            retry:
              give_up_after: 6s
              max_delay: 2000ms
      certificateResolverService:
        config:
          api:
            url: http://compass-connector.compass-system.svc.cluster.local:8080/v1/certificate/data/resolve
            retry:
              give_up_after: 6s
              max_delay: 2000ms
      tokenResolverService:
        config:
          api:
            url: http://compass-director.compass-system.svc.cluster.local:8080/v1/tokens/resolve
            retry:
              give_up_after: 6s
              max_delay: 2000ms
  cockpit:
    auth:
      allowedConnectSrc: "https://*.ondemand.com"
      secretName: "cockpit-auth-secret"
      idpHost: ""
      clientID: ""
      scopes: "openid profile email"
  tenantFetcher:
    host: compass-tenant-fetcher.compass-system.svc.cluster.local
    prefix: /tenants
    port: 3000
    requiredAuthScope: Callback
    authentication:
      jwksEndpoint: "http://ory-oathkeeper-api.kyma-system.svc.cluster.local:4456/.well-known/jwks.json"
    tenantProvider:
      tenantIdProperty: "tenantId"
      customerIdProperty: "customerId"
      subaccountTenantIdProperty: "subaccountTenantId"
      subdomainProperty: "subdomain"
      name: "provider"
      subscriptionProviderIdProperty: "subscriptionProviderIdProperty"
    server:
      handlerEndpoint: "/v1/callback/{tenantId}"
      regionalHandlerEndpoint: "/v1/regional/{region}/callback/{tenantId}"
      dependenciesEndpoint: "/v1/dependencies"
      tenantPathParam: "tenantId"
      regionPathParam: "region"
      subscriptionProviderLabelKey: "subscriptionProviderId"
      consumerSubaccountIdsLabelKey: "consumer_subaccount_ids"
  externalCertConfiguration:
    issuer: "C=DE, L=local, O=SAP SE, OU=SAP Cloud Platform Clients, CN=compass-ca"
    issuerLocality: "" # It's empty because in local setup we use connector CA which didn't have Locality property
    subjectPattern: "/C=DE/O=SAP SE/OU=SAP Cloud Platform Clients/OU=Region/OU=%s/L=%s/CN=%s"
    ouCertSubaccountID: "f8075207-1478-4a80-bd26-24a4785a2bfd"
    commonName: "compass"
    locality: "local"
    certSvcApiPath: "/cert"
    tokenPath: "/cert/token"
    secrets:
      externalCertSvcSecret:
        manage: false
        name: "cert-svc-secret"
        clientIdKey: client-id
        clientSecretKey: client-secret
        oauthUrlKey: url
        csrEndpointKey: csr-endpoint
        clientCert: client-cert
        clientKey: client-key
        skipSSLValidationFlag: "-k"
      externalClientCertSecret:
        name: "external-client-certificate"
        namespace: compass-system
        certKey: tls.crt
        keyKey: tls.key
    rotationCronjob:
      name: "external-certificate-rotation"
      schedule: "*/1 * * * *" # Executes every minute
      certValidity: "7"
      clientCertRetryAttempts: "8"
      containerName: "certificate-rotation"
  ordService:
    host: compass-ord-service.compass-system.svc.cluster.local
    prefix: /open-resource-discovery-service/v0
    docsPrefix: /open-resource-discovery-docs
    staticPrefix: /open-resource-discovery-static/v0
    port: 3000
    defaultResponseType: "xml"
  ordAggregator:
    name: ord-aggregator
    enabled: true
    schedule: "*/1 * * * *"
    http:
      client:
        skipSSLValidation: false
    dbPool:
      maxOpenConnections: 2
      maxIdleConnections: 2
    globalRegistryUrl: http://compass-external-services-mock.compass-system.svc.cluster.local:8086/.well-known/open-resource-discovery
  systemFetcher:
    enabled: false
    name: "system-fetcher"
    schedule: "0 0 * * *"
    manageSecrets: true
    # enableSystemDeletion - whether systems in deleted state should be deleted from director database
    enableSystemDeletion: true
    # fetchParallelism - shows how many http calls will be made in parallel to fetch systems
    fetchParallellism: 30
    # queueSize - shows how many system fetches (individual requests may fetch more than 1 system)
    # can be put in the queue for processing before blocking. It is best for the queue to be about 2 times bigger than the parallellism
    queueSize: 100
    # fetchRequestTimeout - shows the timeout to wait for oauth token and for fetching systems (in one request) separately
    fetchRequestTimeout: "5s"
    # directorRequestTimeout - graphql requests timeout to director
    directorRequestTimeout: "30s"
    dbPool:
      maxOpenConnections: 2
      maxIdleConnections: 2
    # systemsAPIEndpoint - endpoint of the service to fetch systems from
    systemsAPIEndpoint: ""
    # systemsAPIFilterCriteria - criteria for fetching systems
    systemsAPIFilterCriteria: ""
    # systemsAPIFilterTenantCriteriaPattern - criateria for fetching systems with tenant filter
    systemsAPIFilterTenantCriteriaPattern: ""
    # systemToTemplateMappings - how to map system properties to an existing application template
    systemToTemplateMappings: '{}'
    templatePlaceholderToSystemKeyMappings: '[{"placeholder_name": "name","system_key": "displayName"},{"placeholder_name": "display-name","system_key": "displayName"},{"placeholder_name": "systemNumber","system_key": "systemNumber"},{"placeholder_name": "description","system_key": "productDescription", "optional": true},{"placeholder_name": "baseUrl","system_key": "baseUrl", "optional":true},{"placeholder_name": "providerName","system_key": "infrastructureProvider", "optional": true}]'
    templateOverrideApplicationInput: '{"name": "{{name}}","description": "{{description}}","providerName": "{{providerName}}","statusCondition": "INITIAL","systemNumber": "{{systemNumber}}","labels": {"managed": "true"},"baseUrl": "{{baseUrl}}"}'
    http:
      client:
        skipSSLValidation: false
    oauth:
      client: "client_id"
      tokenEndpointProtocol: "https"
      tokenBaseHost: "compass-external-services-mock-sap-mtls"
      tokenPath: "/cert/token"
      scopesClaim: "scopes"
      tenantHeaderName: "x-zid"
      tokenRequestTimeout: 10s
      skipSSLValidation: true
    secret:
      name: "compass-system-fetcher-secret"
      clientIdKey: client-id
      oauthUrlKey: url
    paging:
      pageSize: 200
      sizeParam: "$top"
      skipParam: "$skip"
  tenantFetchers:
    job1:
      enabled: false
      configMapNamespace: "compass-system"
      manageSecrets: true
      providerName: "compass"
      schedule: "*/5 * * * *"
      tenantInsertChunkSize: "500"
      kubernetes:
        configMapNamespace: "compass-system"
        pollInterval: 2s
        pollTimeout: 1m
        timeout: 2m
      oauth:
        client: ""
        secret: ""
        tokenURL: ""
        tokenPath: ""
      secret:
        name: "compass-tenant-fetcher-secret-job1"
        clientIdKey: client-id
        clientSecretKey: client-secret
        oauthUrlKey: url
        oauthMode: "oauth-mtls"
        clientCertKey: client-cert
        clientKeyKey: client-key
        skipSSLValidation: true
      endpoints:
        accountCreated: "127.0.0.1/events?type=account-created"
        accountDeleted: "127.0.0.1/events?type=account-deleted"
        accountUpdated: "127.0.0.1/events?type=account-updated"
        subaccountCreated: "127.0.0.1/events?type=subaccount-created"
        subaccountDeleted: "127.0.0.1/events?type=subaccount-deleted"
        subaccountUpdated: "127.0.0.1/events?type=subaccount-updated"
        subaccountMoved: "127.0.0.1/events?type=subaccount-moved"
      fieldMapping:
        totalPagesField: "totalPages"
        totalResultsField: "totalResults"
        tenantEventsField: "events"
        idField: "id"
        nameField: "name"
        customerIdField: "customerId"
        subdomainField: "subdomain"
        discriminatorField: ""
        discriminatorValue: ""
        detailsField: "details"
        entityTypeField: "entityType"
        globalAccountID: "gaID"
        regionField: "region"
        movedSubaccountTargetField: "targetGlobalAccountGUID"
        movedSubaccountSourceField: "sourceGlobalAccountGUID"
      queryMapping:
        pageNumField: "pageNum"
        pageSizeField: "pageSize"
        timestampField: "timestamp"
      query:
        startPage: "0"
        pageSize: "100"
      shouldSyncSubaccounts: "false"
      dbPool:
        maxOpenConnections: 1
        maxIdleConnections: 1
  metrics:
    enabled: true
    pushEndpoint: http://monitoring-prometheus-pushgateway.kyma-system.svc.cluster.local:9091
  externalServicesMock:
    enabled: false
    certSecuredPort: 8081
    ordCertSecuredPort: 8082
    unsecuredPort: 8083
    basicSecuredPort: 8084
    oauthSecuredPort: 8085
    ordGlobalRegistryPort: 8086
    certSecuredHost: compass-external-services-mock-sap-mtls
    ordCertSecuredHost: compass-external-services-mock-sap-mtls-ord
    unSecuredHost: compass-external-services-mock
    host: compass-external-services-mock.compass-system.svc.cluster.local
    oauthSecret:
      manage: false
      name: compass-external-services-mock-oauth-credentials
      clientIdKey: client-id
      clientSecretKey: client-secret
      oauthUrlKey: url
      oauthTokenPath: "/secured/oauth/token"
    auditlog:
      applyMockConfiguration: false
      managementApiPath: /audit-log/v2/configuration-changes/search
      secret:
        name: "auditlog-instance-management"
        urlKey: url
        tokenUrlKey: token-url
        clientIdKey: client-id
        clientSecretKey: client-secret
  tests:
    http:
      client:
        skipSSLValidation:
          director: false
          ordService: false
          connectivityAdapter: true
    ordService:
      accountTenantID: "5577cf46-4f78-45fa-b55f-a42a3bdba868" # testDefaultTenant from our testing tenants
      consumerAccountID: "5984a414-1eed-4972-af2c-b2b6a415c7d7" # ApplicationsForRuntimeTenantName from our testing tenants
      providerSubaccountID: "f8075207-1478-4a80-bd26-24a4785a2bfd" # TestProviderSubaccount from our testing tenants
      consumerSubaccountID: "1f538f34-30bf-4d3d-aeaa-02e69eef84ae" # randomly chosen
      consumerTenantID: "ba49f1aa-ddc1-43ff-943c-fe949857a34a" # randomly chosen
      externalClientCertTestSecretName: "external-client-certificate-test-secret"
      externalClientCertTestSecretNamespace: "compass-system"
      certSvcInstanceTestSecretName: "cert-svc-secret"
      consumerTokenURL: "http://compass-external-services-mock.compass-system.svc.cluster.local:8080"
      region: "eu-1"
      subscriptionOauthSecret:
        manage: false
        name: compass-subscription-secret
        clientIdKey: client-id
        clientSecretKey: client-secret
        oauthUrlKey: url
    externalServicesMock:
      skipPattern: ""
    namespace: kyma-system
    connectivityAdapterFQDN: http://compass-connectivity-adapter.compass-system.svc.cluster.local
    directorFQDN: http://compass-director.compass-system.svc.cluster.local
    connectorFQDN: http://compass-connector.compass-system.svc.cluster.local
    externalServicesMockFQDN: http://compass-external-services-mock.compass-system.svc.cluster.local
    ordServiceFQDN: http://compass-ord-service.compass-system.svc.cluster.local
    systemBrokerFQDN: http://compass-system-broker.compass-system.svc.cluster.local
    tenantFetcherFQDN: http://compass-tenant-fetcher.compass-system.svc.cluster.local
    basicCredentials:
      manage: false
      secretName: "test-basic-credentials-secret"
    subscriptionURL: "http://compass-external-services-mock.compass-system.svc.cluster.local:8080"
    subscriptionProviderIdValue: "id-value!t12345"
    db:
      maxOpenConnections: 3
      maxIdleConnections: 1
    token:
      server:
        enabled: false
        port: 5000
    securityContext: # Set on container level
      runAsUser: 2000
      allowPrivilegeEscalation: false
  expectedSchemaVersionUpdateJob:
    cm:
      name: "expected-schema-version"
  migratorJob:
    nodeSelectorEnabled: false
    pvc:
      name: "compass-director-migrations"
      namespace: "compass-system"
      migrationsPath: "/compass-migrations"
  http:
    client:
      skipSSLValidation: false
  pairingAdapter:
    e2e:
      appName: "test-app"
      appID: "123-test-456"
      clientUser: "test-user"
      tenant: "test-tenant"<|MERGE_RESOLUTION|>--- conflicted
+++ resolved
@@ -90,11 +90,7 @@
       version: "PR-2212"
     director:
       dir:
-<<<<<<< HEAD
       version: "PR-2214"
-=======
-      version: "PR-2228"
->>>>>>> fc5df8dd
     gateway:
       dir:
       version: "PR-2212"
