--- conflicted
+++ resolved
@@ -188,11 +188,7 @@
       version: "0a651695"
     external_services_mock:
       dir: dev/incubator/
-<<<<<<< HEAD
       version: "PR-3321"
-=======
-      version: "PR-3317"
->>>>>>> d2a6ce68
       name: compass-external-services-mock
     console:
       dir: prod/incubator/
