--- conflicted
+++ resolved
@@ -75,11 +75,7 @@
       version: "PR-2027"
     director:
       dir:
-<<<<<<< HEAD
       version: "PR-2065"
-=======
-      version: "PR-2073"
->>>>>>> fa358d86
     gateway:
       dir:
       version: "PR-2050"
@@ -108,11 +104,7 @@
       version: "PR-45"
     e2e_tests:
       dir:
-<<<<<<< HEAD
       version: "PR-2065"
-=======
-      version: "PR-2072"
->>>>>>> fa358d86
   isLocalEnv: false
   oauth2:
     host: oauth2
