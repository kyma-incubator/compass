global:
  disableLegacyConnectivity: true
  defaultTenant: 3e64ebae-38b5-46a0-b1ed-9ccee153a0ae
  tenants:
    - name: default
      id: 3e64ebae-38b5-46a0-b1ed-9ccee153a0ae
      type: account
    - name: foo
      id: 1eba80dd-8ff6-54ee-be4d-77944d17b10b
      type: account
    - name: bar
      id: af9f84a9-1d3a-4d9f-ae0c-94f883b33b6e
      type: account
    - name: TestTenantSeparation
      id: f1c4b5be-b0e1-41f9-b0bc-b378200dcca0
      type: account
    - name: TestDeleteLastScenarioForApplication
      id: 0403be1e-f854-475e-9074-922120277af5
      type: account
    - name: Test_DeleteAutomaticScenarioAssignmentForSelector
      id: d9553135-6115-4c67-b4d9-962c00f3725f
      type: account
    - name: Test_AutomaticScenarioAssigmentForRuntime
      id: 8c733a45-d988-4472-af10-1256b82c70c0
      type: account
    - name: TestAutomaticScenarioAssignmentsWholeScenario
      id: 65a63692-c00a-4a7d-8376-8615ee37f45c
      type: account
    - name: TestTenantsQueryTenantNotInitialized
      id: 72329135-27fd-4284-9bcb-37ea8d6307d0
      type: account
    - name: Test Default
      id: 5577cf46-4f78-45fa-b55f-a42a3bdba868
      type: account
      parent: 2c4f4a25-ba9a-4dbc-be68-e0beb77a7eb0
    - name: Test_DefaultCustomer
      id: 2c4f4a25-ba9a-4dbc-be68-e0beb77a7eb0
      type: customer
    - name: TestListLabelDefinitions
      id: 3f641cf5-2d14-4e0f-a122-16e7569926f1
      type: account
    - name: Test_AutomaticScenarioAssignmentQueries
      id: 8263cc13-5698-4a2d-9257-e8e76b543e88
      type: account
    - name: TestGetScenariosLabelDefinitionCreatesOneIfNotExists
      id: 2263cc13-5698-4a2d-9257-e8e76b543e33
      type: account
    - name: TestApplicationsForRuntime
      id: 5984a414-1eed-4972-af2c-b2b6a415c7d7
      type: account
    - name: Test_DeleteAutomaticScenarioAssignmentForScenario
      id: d08e4cb6-a77f-4a07-b021-e3317a373597
      type: account
    - name: TestApplicationsForRuntimeWithHiddenApps
      id: 7e1f2df8-36dc-4e40-8be3-d1555d50c91c
      type: account
    - name: TestTenantsQueryTenantInitialized
      id: 8cf0c909-f816-4fe3-a507-a7917ccd8380
      type: account
    - name: TestDeleteApplicationIfInScenario
      id: 0d597250-6b2d-4d89-9c54-e23cb497cd01
      type: account
    - name: TestProviderSubaccount
      id: f8075207-1478-4a80-bd26-24a4785a2bfd
      type: subaccount
      parent: 5577cf46-4f78-45fa-b55f-a42a3bdba868
    - name: TestIntegrationSystemSubaccount
      id: 7f8851be-ebcd-45b5-b441-8faf07c6ff88
      type: subaccount
      parent: 5577cf46-4f78-45fa-b55f-a42a3bdba868
    - name: TestIntegrationSystemManagedAccount
      id: 7e8ab2e3-3bb4-42e3-92b2-4e0bf48559d3
      type: subaccount
      parent: 5577cf46-4f78-45fa-b55f-a42a3bdba868

  images:
    containerRegistry:
      path: eu.gcr.io/kyma-project/incubator
    connector:
      dir:
      version: "PR-2120"
    connectivity_adapter:
      dir:
      version: "PR-2082"
    pairing_adapter:
      dir:
      version: "PR-2118"
    director:
      dir:
<<<<<<< HEAD
      version: "PR-2120"
=======
      version: "PR-2118"
>>>>>>> b5ce98ab
    gateway:
      dir:
      version: "PR-2077"
    operations_controller:
      dir:
      version: "PR-2118"
    ord_service:
      dir:
      version: "PR-48"
    schema_migrator:
      dir:
      version: "PR-2115"
    system_broker:
      dir:
      version: "PR-2084"
    certs_setup_job:
      containerRegistry:
        path: eu.gcr.io/kyma-project
      dir:
      version: "0a651695"
    external_services_mock:
      dir:
      version: "PR-2118"
    console:
      dir:
      version: "PR-47"
    e2e_tests:
      dir:
      version: "PR-2118"
  isLocalEnv: false
  oauth2:
    host: oauth2
  livenessProbe:
    initialDelaySeconds: 30
    timeoutSeconds: 1
    periodSeconds: 10
  readinessProbe:
    initialDelaySeconds: 5
    timeoutSeconds: 1
    periodSeconds: 2

  agentPreconfiguration: false

  director:
    host: compass-director.compass-system.svc.cluster.local
    prefix: /director
    graphql:
      external:
        port: 3000
    validator:
      port: 8080
    metrics:
      port: 3003
      enableClientInstrumentation: true
      censoredFlows: "JWT"
    operations:
      port: 3002
      path: "/operation"
      lastOperationPath: "/last_operation"
    info:
      path: "/v1/info"
    selfRegister:
      secret:
        name: "compass-external-services-mock-oauth-credentials"
        clientIdKey: client-id
        clientSecretKey: client-secret
        urlKey: url
      oauthTokenPath: "/secured/oauth/token"
      distinguishLabel: "distinguishingLabel"
      label: "selfRegLabel"
      labelValuePrefix: "self-reg-prefix-"
      responseKey: "self-reg-key"
      path: "/external-api/self-reg"
      nameQueryParam: "name"
      tenantQueryParam: "tenant"
      requestBodyPattern: '{"key": "%s"}'

    clientIDHeaderKey: client_user
    suggestTokenHeaderKey: suggest_token

  auditlog:
    configMapName: "compass-gateway-auditlog-config"
    tokenPath: "/oauth/token"
    secret:
      name: "compass-gateway-auditlog-secret"
      urlKey: url
      clientIdKey: client-id
      clientSecretKey: client-secret

  log:
    format: "kibana"

  testCredentials:
    secretName: "test-credentials-secret"

  enableCompassDefaultScenarioAssignment: true

  tenantConfig:
    useDefaultTenants: true
    dbPool:
      maxOpenConnections: 1
      maxIdleConnections: 1

  connector:
    prefix: /connector
    graphql:
      external:
        port: 3000
    validator:
      port: 8080
    # If secrets do not exist they will be created
    secrets:
      ca:
        name: compass-connector-app-ca
        namespace: compass-system
        certificateKey: ca.crt
        keyKey: ca.key
      rootCA:
        namespace: istio-system # For Ingress Gateway to work properly the namespace needs to be istio-system
        # In order for istio mTLS to work we should have two different secrets one containing the server certificate (let’s say X) and one used for validation of the client’s certificates.
        # The second one should be our root certificate and istio wants it to be named X-cacert. (-cacert suffix).
        # This is the reason for the confusing name of our root certificate. https://preliminary.istio.io/v1.6/docs/tasks/traffic-management/ingress/secure-ingress/#configure-a-mutual-tls-ingress-gateway
        cacert: compass-gateway-mtls-certs-cacert # For cert-rotation the cacert should be in different secret
        certificateKey: cacert
    certificateDataHeader: "Certificate-Data"
    revocation:
      configmap:
        name: revocations-config
        namespace: "{{ .Release.Namespace }}"
    # If key and certificate are not provided they will be generated
    caKey: ""
    caCertificate: ""
    subjectConsumerMappingConfig: '[{"consumer_type": "Integration System", "tenant_access_level": "account", "subject": "C=DE, OU=Compass Clients, OU=ed1f789b-1a85-4a63-b360-fac9d6484544, L=validate, CN=test-compass-integration"}]'

  system_broker:
    enabled: true
    port: 5001
    prefix: /broker
    tokenProviderFromHeader:
      forwardHeaders: Authorization
    tokenProviderFromSecret:
      enabled: false
      secrets:
        integrationSystemCredentials:
          name: compass-system-broker-credentials
          namespace: compass-system
    testNamespace: kyma-system

  gateway:
    port: 3000
    tls:
      host: compass-gateway
      secure:
        internal:
          host: compass-gateway-internal
        oauth:
          host: compass-gateway-auth-oauth
    mtls:
      host: compass-gateway-mtls
      certSecret: compass-gateway-mtls-certs
      external:
        host: compass-gateway-sap-mtls
        certSecret: compass-gateway-mtls-certs # Use connector's root CA as root CA by default. This should be overridden for productive deployments.
    headers:
      request:
        remove:
          - "Client-Id-From-Token"
          - "Client-Id-From-Certificate"
          - "Client-Certificate-Hash"
          - "Certificate-Data"

  operations_controller:
    enabled: true

  connectivity_adapter:
    port: 8080
    tls:
      host: adapter-gateway
    mtls:
      host: adapter-gateway-mtls

  oathkeeperFilters:
    workloadLabel: oathkeeper
    namespace: kyma-system
    tokenDataHeader: "Connector-Token"
    certificateDataHeader: "Certificate-Data"

  istio:
    externalMtlsGateway:
      name: "compass-gateway-external-mtls"
      namespace: "compass-system"
    mtlsGateway:
      name: "compass-gateway-mtls"
      namespace: "compass-system"
    gateway:
      name: "kyma-gateway"
      namespace: "kyma-system"
    proxy:
      port: 15020
    namespace: istio-system
    ingressgateway:
      workloadLabel: istio-ingressgateway
      requestPayloadSizeLimit: 2097152 # 2 MB
      correlationHeaderRewriteFilter:
        expectedHeaders:
        - "x-request-id"
        - "x-correlation-id"
        - "x-correlationid"
        - "x-forrequest-id"
        - "x-vcap-request-id"
        - "x-broker-api-request-identity"

  kubernetes:
    serviceAccountTokenJWKS: https://kubernetes.default.svc.cluster.local/openid/v1/jwks

  ingress:
    domainName: "kyma.local"

  database:
    manageSecrets: true
    embedded:
      enabled: true
      director:
        name: "postgres"
      directorDBName: "postgres"
    managedGCP:
      serviceAccountKey: ""
      instanceConnectionName: ""
      director:
        name: ""
        user: ""
        password: ""
      host: "localhost"
      hostPort: "5432"
      sslMode: ""

      #TODO remove below after migration to separate user will be done
      dbUser: ""
      dbPassword: ""
      directorDBName: ""

  oathkeeper:
    host: ory-oathkeeper-proxy.kyma-system.svc.cluster.local
    port: 4455
    timeout_ms: 120000
    idTokenConfig:
      claims: '{"scopes": "{{ print .Extra.scope }}","tenant": "{{ .Extra.tenant }}", "consumerID": "{{ print .Extra.consumerID}}", "consumerType": "{{ print .Extra.consumerType }}", "flow": "{{ print .Extra.flow }}", "onBehalfOf": "{{ print .Extra.onBehalfOf }}", "region": "{{ print .Extra.region }}", "tokenClientID": "{{ print .Extra.tokenClientID }}"}'
      internalClaims: '{"scopes": "application:read application:write application.webhooks:read application_template.webhooks:read webhooks.auth:read runtime:write runtime:read tenant:write","tenant":"{ {{ if .Header.Tenant }} \"consumerTenant\":\"{{ print (index .Header.Tenant 0) }}\", {{ end }} \"externalTenant\":\"\"}", "consumerType": "Internal Component", "flow": "Internal"}'
    mutators:
      runtimeMappingService:
        config:
          api:
            url: http://compass-director.compass-system.svc.cluster.local:3000/runtime-mapping
            retry:
              give_up_after: 6s
              max_delay: 2000ms
      authenticationMappingServices:
        tenant-fetcher:
          cfg:
            config:
              api:
                url: http://compass-director.compass-system.svc.cluster.local:3000/authn-mapping/tenant-fetcher
                retry:
                  give_up_after: 6s
                  max_delay: 2000ms
          authenticator:
            enabled: false
            createRule: true
            gatewayHost: "compass-gateway"
            trusted_issuers: '[{"domain_url": "compass-system.svc.cluster.local:8080", "scope_prefix": "prefix.", "protocol": "http"}]'
            attributes: '{"uniqueAttribute": { "key": "test", "value": "tenant-fetcher" }, "tenant": { "key": "tenant" }, "identity": { "key": "identity" } }'
            path: /tenants/<.*>
            upstreamComponent: "compass-tenant-fetcher"
        subscriber:
          cfg:
            config:
              api:
                url: http://compass-director.compass-system.svc.cluster.local:3000/authn-mapping/subscriber
                retry:
                  give_up_after: 6s
                  max_delay: 2000ms
          authenticator:
            enabled: false
            createRule: false
            gatewayHost: "compass-gateway-sap-mtls"
            trusted_issuers: '[{"domain_url": "compass-system.svc.cluster.local:8080", "scope_prefix": "prefix.", "protocol": "http"}]'
            attributes: '{"uniqueAttribute": { "key": "subsc-key-test", "value": "subscription-flow" }, "tenant": { "key": "tenant" }, "identity": { "key": "identity" } }'
            path: /<.*>
      tenantMappingService:
        config:
          api:
            url: http://compass-director.compass-system.svc.cluster.local:3000/tenant-mapping
            retry:
              give_up_after: 6s
              max_delay: 2000ms
      certificateResolverService:
        config:
          api:
            url: http://compass-connector.compass-system.svc.cluster.local:8080/v1/certificate/data/resolve
            retry:
              give_up_after: 6s
              max_delay: 2000ms
      tokenResolverService:
        config:
          api:
            url: http://compass-director.compass-system.svc.cluster.local:8080/v1/tokens/resolve
            retry:
              give_up_after: 6s
              max_delay: 2000ms

  tenantFetcher:
    host: compass-tenant-fetcher.compass-system.svc.cluster.local
    prefix: /tenants
    port: 3000
    requiredAuthScope: Callback
    authentication:
      jwksEndpoint: "http://ory-oathkeeper-api.kyma-system.svc.cluster.local:4456/.well-known/jwks.json"
    tenantProvider:
      tenantIdProperty: "tenantId"
      customerIdProperty: "customerId"
      subaccountTenantIdProperty: "subaccountTenantId"
      subdomainProperty: "subdomain"
      name: "provider"
      subscriptionProviderIdProperty: "subscriptionProviderId"
    server:
      handlerEndpoint: "/v1/callback/{tenantId}"
      regionalHandlerEndpoint: "/v1/regional/{region}/callback/{tenantId}"
      dependenciesEndpoint: "/v1/dependencies"
      tenantPathParam: "tenantId"
      regionPathParam: "region"
      subscriptionProviderLabelKey: "subscriptionProviderId"
      consumerSubaccountIdsLabelKey: "consumer_subaccount_ids"

  externalCertConfiguration:
    issuer: "C=DE, L=local, O=SAP SE, OU=SAP Cloud Platform Clients, CN=compass-ca"
    issuerLocality: "" # It's empty because in local setup we use connector CA which didn't have Locality property
    subjectPattern: "/C=DE/O=SAP SE/OU=SAP Cloud Platform Clients/OU=Region/OU=123e4567-e89b-12d3-a456-426614174001/L=%s/CN=%s"
    commonName: "compass"
    locality: "local"
    certSvcApiPath: "/cert"
    tokenPath: "/secured/oauth/token"
    secrets:
      externalCertSvcSecret:
        manage: true
        name: "cert-svc-secret"
        clientIdKey: client-id
        clientSecretKey: client-secret
        oauthUrlKey: url
        csrEndpointKey: csr-endpoint
      externalClientCertSecret:
        name: "external-client-certificate"
        namespace: compass-system
        keyKey: tls.key
        crtKey: tls.crt
    rotationCronjob:
      name: "external-certificate-rotation"
      schedule: "*/1 * * * *" # Executes every minute
      certValidity: "7"
      clientCertRetryAttempts: "8"

  ordService:
    host: compass-ord-service.compass-system.svc.cluster.local
    prefix: /open-resource-discovery-service/v0
    docsPrefix: /open-resource-discovery-docs
    staticPrefix: /open-resource-discovery-static/v0
    port: 3000
    defaultResponseType: "xml"

  ordAggregator:
    name: ord-aggregator
    enabled: true
    schedule: "*/1 * * * *"
    http:
      client:
        skipSSLValidation: false
    dbPool:
      maxOpenConnections: 2
      maxIdleConnections: 2

  systemFetcher:
    enabled: false
    name: "system-fetcher"
    schedule: "0 0 * * *"
    manageSecrets: true
    # enableSystemDeletion - whether systems in deleted state should be deleted from director database
    enableSystemDeletion: true
    # fetchParallelism - shows how many http calls will be made in parallel to fetch systems
    fetchParallellism: 30
    # queueSize - shows how many system fetches (individual requests may fetch more than 1 system)
    # can be put in the queue for processing before blocking. It is best for the queue to be about 2 times bigger than the parallellism
    queueSize: 100
    # fetchRequestTimeout - shows the timeout to wait for oauth token and for fetching systems (in one request) separately
    fetchRequestTimeout: "5s"
    # directorRequestTimeout - graphql requests timeout to director
    directorRequestTimeout: "30s"
    dbPool:
      maxOpenConnections: 2
      maxIdleConnections: 2
    # systemsAPIEndpoint - endpoint of the service to fetch systems from
    systemsAPIEndpoint: ""
    # systemsAPIFilterCriteria - criteria for fetching systems
    systemsAPIFilterCriteria: ""
    # systemsAPIFilterTenantCriteriaPattern - criateria for fetching systems with tenant filter
    systemsAPIFilterTenantCriteriaPattern: ""
    # systemToTemplateMappings - how to map system properties to an existing application template
    systemToTemplateMappings: '{}'
    templatePlaceholderToSystemKeyMappings: '[{"placeholder_name": "name","system_key": "displayName"},{"placeholder_name": "display-name","system_key": "displayName"},{"placeholder_name": "systemNumber","system_key": "systemNumber"},{"placeholder_name": "description","system_key": "productDescription", "optional": true},{"placeholder_name": "baseUrl","system_key": "baseUrl", "optional":true},{"placeholder_name": "providerName","system_key": "infrastructureProvider", "optional": true}]'
    templateOverrideApplicationInput: '{"name": "{{name}}","description": "{{description}}","providerName": "{{providerName}}","statusCondition": "INITIAL","systemNumber": "{{systemNumber}}","labels": {"managed": "true"},"baseUrl": "{{baseUrl}}"}'
    http:
      client:
        skipSSLValidation: false
    oauth:
      client: ""
      secret: ""
      tokenEndpointProtocol: ""
      tokenBaseUrl: ""
      tokenPath: ""
      scopesClaim: ""
      tenantHeaderName: ""
    secret:
      name: "compass-system-fetcher-secret"
      clientIdKey: client-id
      clientSecretKey: client-secret
      oauthUrlKey: url
    paging:
      pageSize: 200
      sizeParam: "$top"
      skipParam: "$skip"

  tenantFetchers:
    job1:
      enabled: false
      configMapNamespace: "compass-system"
      manageSecrets: true
      providerName: "compass"
      schedule: "*/5 * * * *"
      tenantInsertChunkSize: "500"
      kubernetes:
        configMapNamespace: "compass-system"
        pollInterval: 2s
        pollTimeout: 1m
        timeout: 2m
      oauth:
        client: ""
        secret: ""
        tokenURL: ""
        tokenPath: ""
      secret:
        name: "compass-tenant-fetcher-secret-job1"
        clientIdKey: client-id
        clientSecretKey: client-secret
        oauthUrlKey: url
      endpoints:
        accountCreated: "127.0.0.1/events?type=account-created"
        accountDeleted: "127.0.0.1/events?type=account-deleted"
        accountUpdated: "127.0.0.1/events?type=account-updated"
        subaccountCreated: "127.0.0.1/events?type=subaccount-created"
        subaccountDeleted: "127.0.0.1/events?type=subaccount-deleted"
        subaccountUpdated: "127.0.0.1/events?type=subaccount-updated"
        subaccountMoved: "127.0.0.1/events?type=subaccount-moved"
      fieldMapping:
        totalPagesField: "totalPages"
        totalResultsField: "totalResults"
        tenantEventsField: "events"
        idField: "id"
        nameField: "name"
        customerIdField: "customerId"
        subdomainField: "subdomain"
        discriminatorField: ""
        discriminatorValue: ""
        detailsField: "details"
        entityTypeField: "entityType"
        parentIDField: "parentGuid"
        regionField: "region"
        movedSubaccountTargetField: "targetGlobalAccountGUID"
        movedSubaccountSourceField: "sourceGlobalAccountGUID"
      queryMapping:
        pageNumField: "pageNum"
        pageSizeField: "pageSize"
        timestampField: "timestamp"
      query:
        startPage: "0"
        pageSize: "100"
      shouldSyncSubaccounts: "false"
      dbPool:
        maxOpenConnections: 1
        maxIdleConnections: 1

  metrics:
    enabled: true
    pushEndpoint: http://monitoring-prometheus-pushgateway.kyma-system.svc.cluster.local:9091

  externalServicesMock:
    enabled: false
    auditlog: false
    certSecuredPort: 8081
    unsecuredPort: 8082
    basicSecuredPort: 8083
    oauthSecuredPort: 8084
    certSecuredHost: compass-external-services-mock-sap-mtls
    host: compass-external-services-mock.compass-system.svc.cluster.local
    oauthSecretName: compass-external-services-mock-oauth-credentials

  tests:
    ordService:
      skipPattern: ""
    director:
      skipPattern: ""
    namespace: kyma-system
    connectivityAdapterFQDN: http://compass-connectivity-adapter.compass-system.svc.cluster.local
    directorFQDN: http://compass-director.compass-system.svc.cluster.local
    connectorFQDN: http://compass-connector.compass-system.svc.cluster.local
    externalServicesMockFQDN: http://compass-external-services-mock.compass-system.svc.cluster.local
    ordServiceFQDN: http://compass-ord-service.compass-system.svc.cluster.local
    systemBrokerFQDN: http://compass-system-broker.compass-system.svc.cluster.local
    tenantFetcherFQDN: http://compass-tenant-fetcher.compass-system.svc.cluster.local
    db:
      maxOpenConnections: 3
      maxIdleConnections: 1
    skipTLSVerify: true

    token:
      server:
        enabled: false
        port: 5000
    securityContext: # Set on container level
      runAsUser: 2000
      allowPrivilegeEscalation: false

  expectedSchemaVersionUpdateJob:
    cm:
      name: "expected-schema-version"

  migratorJob:
    nodeSelectorEnabled: false
    pvc:
      name: "compass-director-migrations"
      namespace: "compass-system"
      migrationsPath: "/compass-migrations"

  http:
    client:
      skipSSLValidation: false

  pairingAdapter:
    e2e:
      appName: "test-app"
      appID: "123-test-456"
      clientUser: "test-user"
      tenant: "test-tenant"<|MERGE_RESOLUTION|>--- conflicted
+++ resolved
@@ -87,11 +87,7 @@
       version: "PR-2118"
     director:
       dir:
-<<<<<<< HEAD
       version: "PR-2120"
-=======
-      version: "PR-2118"
->>>>>>> b5ce98ab
     gateway:
       dir:
       version: "PR-2077"
