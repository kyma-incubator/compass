--- conflicted
+++ resolved
@@ -123,11 +123,7 @@
       name: compass-pairing-adapter
     director:
       dir:
-<<<<<<< HEAD
       version: "PR-2743"
-=======
-      version: "PR-2750"
->>>>>>> fdca7ce1
       name: compass-director
     hydrator:
       dir:
