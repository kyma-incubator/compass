--- conflicted
+++ resolved
@@ -23,11 +23,7 @@
       version: "PR-1434"
     director:
       dir:
-<<<<<<< HEAD
-      version: "PR-1434"
-=======
-      version: "PR-1408"
->>>>>>> 69ec36ed
+      version: "PR-1434"
     gateway:
       dir:
       version: "PR-1434"
