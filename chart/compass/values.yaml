--- conflicted
+++ resolved
@@ -55,11 +55,7 @@
         version: "PR-565"
       e2e_provisioning:
         dir:
-<<<<<<< HEAD
         version: "6b8099b5"
-=======
-        version: "PR-959"
->>>>>>> 6b8099b5
       connectivity_adapter:
         dir:
         version: "PR-935"
