global:
  disableLegacyConnectivity: true
  defaultTenant: 3e64ebae-38b5-46a0-b1ed-9ccee153a0ae
  defaultTenantRegion: "eu-1"
  tenants: # tenant order matters, so new tenants should be added to the end of the list
    - name: default
      id: 3e64ebae-38b5-46a0-b1ed-9ccee153a0ae
      type: account
    - name: foo
      id: 1eba80dd-8ff6-54ee-be4d-77944d17b10b
      type: account
    - name: bar
      id: af9f84a9-1d3a-4d9f-ae0c-94f883b33b6e
      type: account
    - name: TestTenantSeparation
      id: f1c4b5be-b0e1-41f9-b0bc-b378200dcca0
      type: account
    - name: TestDeleteLastScenarioForApplication
      id: 0403be1e-f854-475e-9074-922120277af5
      type: account
    - name: Test_DeleteAutomaticScenarioAssignmentForSelector
      id: d9553135-6115-4c67-b4d9-962c00f3725f
      type: account
    - name: Test_AutomaticScenarioAssigmentForRuntime
      id: 8c733a45-d988-4472-af10-1256b82c70c0
      type: account
    - name: TestAutomaticScenarioAssignmentsWholeScenario
      id: 65a63692-c00a-4a7d-8376-8615ee37f45c
      type: account
    - name: TestTenantsQueryTenantNotInitialized
      id: 72329135-27fd-4284-9bcb-37ea8d6307d0
      type: account
    - name: Test Default
      id: 5577cf46-4f78-45fa-b55f-a42a3bdba868
      type: account
      parent: 2c4f4a25-ba9a-4dbc-be68-e0beb77a7eb0
    - name: Test_DefaultCustomer
      id: 2c4f4a25-ba9a-4dbc-be68-e0beb77a7eb0
      type: customer
    - name: TestListLabelDefinitions
      id: 3f641cf5-2d14-4e0f-a122-16e7569926f1
      type: account
    - name: Test_AutomaticScenarioAssignmentQueries
      id: 8263cc13-5698-4a2d-9257-e8e76b543e88
      type: account
    - name: TestGetScenariosLabelDefinitionCreatesOneIfNotExists
      id: 2263cc13-5698-4a2d-9257-e8e76b543e33
      type: account
    - name: TestApplicationsForRuntime
      id: 5984a414-1eed-4972-af2c-b2b6a415c7d7
      type: account
    - name: Test_DeleteAutomaticScenarioAssignmentForScenario
      id: d08e4cb6-a77f-4a07-b021-e3317a373597
      type: account
    - name: TestApplicationsForRuntimeWithHiddenApps
      id: 7e1f2df8-36dc-4e40-8be3-d1555d50c91c
      type: account
    - name: TestTenantsQueryTenantInitialized
      id: 8cf0c909-f816-4fe3-a507-a7917ccd8380
      type: account
    - name: TestDeleteApplicationIfInScenario
      id: 0d597250-6b2d-4d89-9c54-e23cb497cd01
      type: account
    - name: TestProviderSubaccount
      id: 47b4575a-f102-414a-8398-2d973ad65f3a
      type: subaccount
      parent: 5577cf46-4f78-45fa-b55f-a42a3bdba868
    - name: TestCompassProviderSubaccount
      id: f8075207-1478-4a80-bd26-24a4785a2bfd
      type: subaccount
      parent: 5577cf46-4f78-45fa-b55f-a42a3bdba868
    - name: TestProviderSubaccountRegion2
      id: 731b7bc4-5472-41d2-a447-e4c0f45de739
      type: subaccount
      region: "eu-2"
      parent: 5577cf46-4f78-45fa-b55f-a42a3bdba868
    - name: TestCertificateSubaccount
      id: 123e4567-e89b-12d3-a456-426614174001
      type: subaccount
      parent: 5577cf46-4f78-45fa-b55f-a42a3bdba868
    - name: TestNsAdapter
      id: 08b6da37-e911-48fb-a0cb-fa635a6c5678
      type: subaccount
      parent: 5577cf46-4f78-45fa-b55f-a42a3bdba868
    - name: TestNsAdapterSubaccountWithApplications
      id: 08b6da37-e911-48fb-a0cb-fa635a6c4321
      type: subaccount
      parent: 5577cf46-4f78-45fa-b55f-a42a3bdba868
    - name: TestIntegrationSystemManagedSubaccount
      id: 3cfcdd62-320d-403b-b66a-4ee3cdd06947
      type: subaccount
      parent: 5577cf46-4f78-45fa-b55f-a42a3bdba868
    - name: TestIntegrationSystemManagedAccount
      id: 7e8ab2e3-3bb4-42e3-92b2-4e0bf48559d3
      type: account
      parent: 2c4f4a25-ba9a-4dbc-be68-e0beb77a7eb0
    - name: TestSystemFetcherAccount
      id: c395681d-11dd-4cde-bbcf-570b4a153e79
      type: account
      parent: 2c4f4a25-ba9a-4dbc-be68-e0beb77a7eb0
    - name: TestConsumerSubaccount
      id: 1f538f34-30bf-4d3d-aeaa-02e69eef84ae
      type: subaccount
      parent: 5984a414-1eed-4972-af2c-b2b6a415c7d7
    - name: TestTenantsOnDemandAPI
      id: 8d42d818-d4c4-4036-b82f-b199db7ffeb5
      type: subaccount
      parent: 5984a414-1eed-4972-af2c-b2b6a415c7d7
    - name: TestExternalCertificateSubaccount
      id: bad76f69-e5c2-4d55-bca5-240944824b83
      type: subaccount
      parent: 5577cf46-4f78-45fa-b55f-a42a3bdba868
    - name: TestAtomOrganization
      id: f2724f8e-1a58-4f32-bfd0-8b831de34e71
      type: organization
      parent: 2c4f4a25-ba9a-4dbc-be68-e0beb77a7eb0
    - name: TestAtomFolder
      id: 4c31b7c7-2bea-4bd5-9ea5-e9a8d704f900
      type: folder
      parent: f2724f8e-1a58-4f32-bfd0-8b831de34e71
    - name: TestAtomResourceGroup
      id: ff30da87-7685-4462-869a-baae6441898b
      type: resource-group
      parent: 4c31b7c7-2bea-4bd5-9ea5-e9a8d704f900
    - name: Test Default Subaccount
      id: 777ce47b-d901-4647-9223-14e94819830b
      type: subaccount
      parent: 5577cf46-4f78-45fa-b55f-a42a3bdba868
  images:
    containerRegistry:
      path: europe-docker.pkg.dev/kyma-project
    connector:
      dir: prod/incubator/
      version: "v20230918-de877e42"
      name: compass-connector
    connectivity_adapter:
      dir: prod/incubator/
      version: "v20230918-de877e42"
      name: compass-connectivity-adapter
    pairing_adapter:
      dir: prod/incubator/
      version: "v20230918-de877e42"
      name: compass-pairing-adapter
    director:
      dir: dev/incubator/
<<<<<<< HEAD
      version: "PR-3304"
=======
      version: "PR-3338"
>>>>>>> 1b0a7f1a
      name: compass-director
    hydrator:
      dir: prod/incubator/
      version: "v20230918-de877e42"
      name: compass-hydrator
    ias_adapter:
      dir: dev/incubator/
      version: "PR-3330"
      name: compass-ias-adapter
    kyma_adapter:
      dir: dev/incubator/
      version: "PR-3336"
      name: compass-kyma-adapter
    instance_creator:
      dir: prod/incubator/
      version: "v20230912-308fbb42"
      name: compass-instance-creator
    default_tenant_mapping_handler:
      dir: dev/incubator/
      version: "PR-3304"
      name: compass-default-tenant-mapping-handler
    gateway:
      dir: prod/incubator/
      version: "v20230918-de877e42"
      name: compass-gateway
    operations_controller:
      dir: prod/incubator/
      version: "v20230918-de877e42"
      name: compass-operations-controller
    ord_service:
      dir: dev/incubator/
      version: "PR-100"
      name: compass-ord-service
    schema_migrator:
      dir: dev/incubator/
      version: "PR-3338"
      name: compass-schema-migrator
    system_broker:
      dir: prod/incubator/
      version: "v20230918-de877e42"
      name: compass-system-broker
    certs_setup_job:
      containerRegistry:
        path: eu.gcr.io/kyma-project
      dir:
      version: "0a651695"
    external_services_mock:
      dir: dev/incubator/
      version: "PR-3338"
      name: compass-external-services-mock
    console:
      dir: prod/incubator/
      version: "v20230421-e8840c18"
      name: compass-console
    e2e_tests:
      dir: dev/incubator/
      version: "PR-3304"
      name: compass-e2e-tests
  isLocalEnv: false
  isForTesting: false
  oauth2:
    host: oauth2
  livenessProbe:
    initialDelaySeconds: 30
    timeoutSeconds: 1
    periodSeconds: 10
  readinessProbe:
    initialDelaySeconds: 5
    timeoutSeconds: 1
    periodSeconds: 2
  agentPreconfiguration: false
  portieris:
    isEnabled: false
    imagePullSecretName: "portieris-dummy-image-pull-secret"
  nsAdapter:
    external:
      port: 3005
    e2eTests:
      gatewayHost: "compass-gateway-xsuaa"
    prefix: /nsadapter
    path: /nsadapter/api/v1/notifications
    systemToTemplateMappings: '[{  "Name": "SAP S/4HANA On-Premise",  "SourceKey": ["type"],  "SourceValue": ["abapSys"]},{  "Name": "SAP S/4HANA On-Premise",  "SourceKey": ["type"],  "SourceValue": ["nonSAPsys"]},{  "Name": "SAP S/4HANA On-Premise",  "SourceKey": ["type"],  "SourceValue": ["hana"]}]'
    secret:
      name: nsadapter-secret
      subaccountKey: subaccount
      local:
        subaccountValue: subaccount
    authSecret:
      name: "compass-external-services-mock-oauth-credentials"
      clientIdKey: client-id
      clientSecretKey: client-secret
      tokenUrlKey: url
      instanceUrlKey: url
      certKey: cert
      keyKey: key
    registerPath: "/register"
    tokenPath: "/secured/oauth/token"
    createClonePattern: '{"key": "%s"}'
    createBindingPattern: '{}'
    useClone: "false"
    authentication:
      jwksEndpoint: http://ory-stack-oathkeeper-api.ory.svc.cluster.local:4456/.well-known/jwks.json
  director:
    host: compass-director.compass-system.svc.cluster.local
    formationMappingAsyncStatusApi:
      pathPrefix: "/v1/businessIntegrations"
      formationAssignmentPath: "/{ucl-formation-id}/assignments/{ucl-assignment-id}/status"
      formationAssignmentResetPath: "/{ucl-formation-id}/assignments/{ucl-assignment-id}/status/reset"
      formationPath: "/{ucl-formation-id}/status"
    prefix: /director
    graphql:
      external:
        port: 3000
    tls:
      secure:
        internal:
          host: compass-director-internal
    validator:
      port: 8080
    metrics:
      port: 3003
      enableGraphqlOperationInstrumentation: true
    operations:
      port: 3002
      path: "/operation"
      lastOperationPath: "/last_operation"
    info:
      path: "/v1/info"
    subscription:
      subscriptionProviderLabelKey: "subscriptionProviderId"
      subscriptionLabelKey: "subscription"
      tokenPrefix: "sb-"
    selfRegister:
      secrets:
        instancesCreds:
          name: "region-instances-credentials"
          key: "keyConfig"
          path: "/tmp"
        saasAppNameCfg:
          name: "saas-app-names"
          key: "appNameConfig"
          path: "/tmp/appNameConfig"
      clientIdPath: "clientId"
      clientSecretPath: "clientSecret"
      urlPath: "url"
      tokenUrlPath: "tokenUrl"
      clientCertPath: "clientCert"
      clientKeyPath: "clientKey"
      local:
        templateMappings:
          clientIDMapping: '{{ printf "\"%s\":\"client_id\"" .Values.global.director.selfRegister.clientIdPath }}'
          clientSecretMapping: '{{ printf "\"%s\":\"client_secret\"" .Values.global.director.selfRegister.clientSecretPath }}'
          urlMapping: '{{ printf "\"%s\":\"http://compass-external-services-mock.%s.svc.cluster.local:%s\"" .Values.global.director.selfRegister.urlPath .Release.Namespace (.Values.service.port | toString) }}'
          tokenURLMapping: '{{ printf "\"%s\":\"https://%s.%s:%s\"" .Values.global.director.selfRegister.tokenUrlPath .Values.global.externalServicesMock.certSecuredHost .Values.global.ingress.domainName (.Values.service.certPort | toString) }}'
          x509CertificateMapping: '{{ printf "\"%s\":\"%s\"" .Values.global.director.selfRegister.clientCertPath .Values.global.connector.caCertificate }}'
          x509KeyMapping: '{{ printf "\"%s\":\"%s\"" .Values.global.director.selfRegister.clientKeyPath .Values.global.connector.caKey }}'
      oauthTokenPath: "/cert/token"
      oauthMode: "oauth-mtls"
      label: "selfRegLabel"
      labelValuePrefix: "self-reg-prefix-"
      responseKey: "self-reg-key"
      path: "/external-api/self-reg"
      nameQueryParam: "name"
      tenantQueryParam: "tenant"
      requestBodyPattern: '{"key": "%s"}'
      saasAppNameLabelKey: "CMPSaaSAppName"
      saasAppNamePath: "localSaaSAppNamePath"
    clientIDHeaderKey: client_user
    suggestTokenHeaderKey: suggest_token
    runtimeTypeLabelKey: "runtimeType"
    applicationTypeLabelKey: "applicationType"
    globalSubaccountIDLabelKey: "global_subaccount_id"
    kymaRuntimeTypeLabelValue: "kyma"
    kymaApplicationNamespaceValue: "sap.kyma"
    destinationCreator:
      correlationIDsKey: "correlationIds"
      destinationAPI:
        baseURL: "http://compass-external-services-mock.compass-system.svc.cluster.local:8081"
        path: "/regions/{region}/subaccounts/{subaccountId}/destinations"
        instanceLevelPath: "/regions/{region}/subaccounts/{subaccountId}/instances/{instanceId}/destinations"
        regionParam: "region"
        instanceIDParam: "instanceId"
        subaccountIDParam: "subaccountId"
        nameParam: "destinationName"
      certificateAPI:
        baseURL: "http://compass-external-services-mock.compass-system.svc.cluster.local:8081"
        path: "/regions/{region}/subaccounts/{subaccountId}/certificates"
        instanceLevelPath: "/regions/{region}/subaccounts/{subaccountId}/instances/{instanceId}/certificates"
        regionParam: "region"
        instanceIDParam: "instanceId"
        subaccountIDParam: "subaccountId"
        nameParam: "certificateName"
        fileNameKey: "fileName"
        commonNameKey: "commonName"
        certChainKey: "certificateChain"
    fetchTenantEndpoint: '{{ printf "https://%s.%s%s/v1/fetch" .Values.global.gateway.tls.secure.internal.host .Values.global.ingress.domainName .Values.global.tenantFetcher.prefix }}'
    ordWebhookMappings: '[{ "ProxyURL": "http://compass-external-services-mock.compass-system.svc.cluster.local:8090/proxy", "ProxyHeaderTemplate": "{\"target_host\": \"{{.Application.BaseURL}}\" }", "OrdUrlPath": "/sap/bc/http/sap/ord_configuration", "SubdomainSuffix": "-api", "Type": "SAP Proxy Template" }]'
    tenantMappingsPath: "/tmp/tenantMappingsConfig"
    tenantMappingsKey: "tenant-mapping-config.json"
    tenantMappings:
      SYNC:
        v1.0:
          - type: CONFIGURATION_CHANGED
            mode: SYNC
            urlTemplate: '{"path":"%s/v1/tenant-mappings/{{.RuntimeContext.Value}}","method":"PATCH"}'
            inputTemplate: '{"context":{ {{ if .CustomerTenantContext.AccountID }}"btp": {"uclFormationId":"{{.FormationID}}","globalAccountId":"{{.CustomerTenantContext.AccountID}}","crmId":"{{.CustomerTenantContext.CustomerID}}"} {{ else }}"atom": {"uclFormationId":"{{.FormationID}}","path":"{{.CustomerTenantContext.Path}}","crmId":"{{.CustomerTenantContext.CustomerID}}"} {{ end }} },"items": [ {"uclAssignmentId":"{{ .Assignment.ID }}","operation":"{{.Operation}}","deploymentRegion":"{{if .Application.Labels.region }}{{.Application.Labels.region}}{{ else }}{{.ApplicationTemplate.Labels.region}}{{end }}","applicationNamespace":"{{ if .Application.ApplicationNamespace }}{{.Application.ApplicationNamespace}}{{else }}{{.ApplicationTemplate.ApplicationNamespace}}{{ end }}","applicationTenantId":"{{.Application.LocalTenantID}}","uclSystemTenantId":"{{.Application.ID}}",{{ if .ApplicationTemplate.Labels.parameters }}"parameters": {{.ApplicationTemplate.Labels.parameters}},{{ end }}"configuration": {{.ReverseAssignment.Value}} } ] }'
            headerTemplate: '{"Content-Type": ["application/json"]}'
            outputTemplate: '{"error":"{{.Body.error}}","success_status_code": 200}'
          - type: APPLICATION_TENANT_MAPPING
            mode: SYNC
            urlTemplate: '{"path":"%s/v1/tenant-mappings/{{.TargetApplication.LocalTenantID}}","method":"PATCH"}'
            inputTemplate: '{"context": { {{ if .CustomerTenantContext.AccountID }}"btp":{"uclFormationId":"{{.FormationID}}","globalAccountId":"{{.CustomerTenantContext.AccountID}}","crmId":"{{.CustomerTenantContext.CustomerID}}"} {{ else }}"atom": {"uclFormationId":"{{.FormationID}}","path":"{{.CustomerTenantContext.Path}}","crmId":"{{.CustomerTenantContext.CustomerID}}"} {{ end }} },"items": [ {"uclAssignmentId":"{{ .Assignment.ID }}","operation":"{{.Operation}}","deploymentRegion":"{{if .SourceApplication.Labels.region }}{{.SourceApplication.Labels.region}}{{else }}{{.SourceApplicationTemplate.Labels.region}}{{ end }}","applicationNamespace":"{{if .SourceApplication.ApplicationNamespace }}{{.SourceApplication.ApplicationNamespace}}{{else }}{{.SourceApplicationTemplate.ApplicationNamespace}}{{ end }}","applicationTenantId":"{{.SourceApplication.LocalTenantID}}","uclSystemTenantId":"{{.SourceApplication.ID}}",{{ if .SourceApplicationTemplate.Labels.parameters }}"parameters": {{.SourceApplicationTemplate.Labels.parameters}},{{ end }}"configuration": {{.ReverseAssignment.Value}} } ]}'
            headerTemplate: '{"Content-Type": ["application/json"]}'
            outputTemplate: '{"error":"{{.Body.error}}","success_status_code": 200}'
        configuration_changed:v1.0:
          - type: CONFIGURATION_CHANGED
            mode: SYNC
            urlTemplate: '{"path":"%s/v1/tenant-mappings/{{.RuntimeContext.Value}}","method":"PATCH"}'
            inputTemplate: '{"context":{ {{ if .CustomerTenantContext.AccountID }}"btp": {"uclFormationId":"{{.FormationID}}","globalAccountId":"{{.CustomerTenantContext.AccountID}}","crmId":"{{.CustomerTenantContext.CustomerID}}"} {{ else }}"atom": {"uclFormationId":"{{.FormationID}}","path":"{{.CustomerTenantContext.Path}}","crmId":"{{.CustomerTenantContext.CustomerID}}"} {{ end }} },"items": [ {"uclAssignmentId":"{{ .Assignment.ID }}","operation":"{{.Operation}}","deploymentRegion":"{{if .Application.Labels.region }}{{.Application.Labels.region}}{{ else }}{{.ApplicationTemplate.Labels.region}}{{end }}","applicationNamespace":"{{ if .Application.ApplicationNamespace }}{{.Application.ApplicationNamespace}}{{else }}{{.ApplicationTemplate.ApplicationNamespace}}{{ end }}","applicationTenantId":"{{.Application.LocalTenantID}}","uclSystemTenantId":"{{.Application.ID}}",{{ if .ApplicationTemplate.Labels.parameters }}"parameters": {{.ApplicationTemplate.Labels.parameters}},{{ end }}"configuration": {{.ReverseAssignment.Value}} } ] }'
            headerTemplate: '{"Content-Type": ["application/json"]}'
            outputTemplate: '{"error":"{{.Body.error}}","success_status_code": 200}'
        application_tenant_mapping:v1.0:
          - type: APPLICATION_TENANT_MAPPING
            mode: SYNC
            urlTemplate: '{"path":"%s/v1/tenant-mappings/{{.TargetApplication.LocalTenantID}}","method":"PATCH"}'
            inputTemplate: '{"context": { {{ if .CustomerTenantContext.AccountID }}"btp":{"uclFormationId":"{{.FormationID}}","globalAccountId":"{{.CustomerTenantContext.AccountID}}","crmId":"{{.CustomerTenantContext.CustomerID}}"} {{ else }}"atom": {"uclFormationId":"{{.FormationID}}","path":"{{.CustomerTenantContext.Path}}","crmId":"{{.CustomerTenantContext.CustomerID}}"} {{ end }} },"items": [ {"uclAssignmentId":"{{ .Assignment.ID }}","operation":"{{.Operation}}","deploymentRegion":"{{if .SourceApplication.Labels.region }}{{.SourceApplication.Labels.region}}{{else }}{{.SourceApplicationTemplate.Labels.region}}{{ end }}","applicationNamespace":"{{if .SourceApplication.ApplicationNamespace }}{{.SourceApplication.ApplicationNamespace}}{{else }}{{.SourceApplicationTemplate.ApplicationNamespace}}{{ end }}","applicationTenantId":"{{.SourceApplication.LocalTenantID}}","uclSystemTenantId":"{{.SourceApplication.ID}}",{{ if .SourceApplicationTemplate.Labels.parameters }}"parameters": {{.SourceApplicationTemplate.Labels.parameters}},{{ end }}"configuration": {{.ReverseAssignment.Value}} } ]}'
            headerTemplate: '{"Content-Type": ["application/json"]}'
            outputTemplate: '{"error":"{{.Body.error}}","success_status_code": 200}'
        application_tenant_mapping:v1.1:
          - type: APPLICATION_TENANT_MAPPING
            mode: SYNC
            urlTemplate: '{"path":"%s/v1/tenant-mappings/{{.TargetApplication.LocalTenantID}}","method":"PATCH"}'
            inputTemplate: '{"context": { {{ if .CustomerTenantContext.AccountID }}"btp":{"uclFormationId":"{{.FormationID}}","globalAccountId":"{{.CustomerTenantContext.AccountID}}","crmId":"{{.CustomerTenantContext.CustomerID}}"} {{ else }}"atom": {"uclFormationId":"{{.FormationID}}","path":"{{.CustomerTenantContext.Path}}","crmId":"{{.CustomerTenantContext.CustomerID}}"} {{ end }} },"receiverTenant": {"deploymentRegion":"{{ if .TargetApplication.Labels.region}}{{.TargetApplication.Labels.region}}{{ else }}{{.TargetApplicationTemplate.Labels.region}}{{end }}","applicationNamespace":"{{ if .TargetApplication.ApplicationNamespace}}{{.TargetApplication.ApplicationNamespace}}{{ else }}{{.TargetApplicationTemplate.ApplicationNamespace}}{{end }}","applicationUrl":"{{ .TargetApplication.BaseURL }}","applicationTenantId":"{{.TargetApplication.LocalTenantID }}","uclSystemTenantId":"{{ .TargetApplication.ID}}", {{ if .TargetApplicationTemplate.Labels.parameters }}"parameters": {{.TargetApplicationTemplate.Labels.parameters}}{{ end }} },"assignedTenants": [ {"uclAssignmentId":"{{ .Assignment.ID }}","operation":"{{.Operation}}","deploymentRegion":"{{if .SourceApplication.Labels.region }}{{.SourceApplication.Labels.region}}{{else }}{{.SourceApplicationTemplate.Labels.region}}{{ end }}","applicationNamespace":"{{if .SourceApplication.ApplicationNamespace }}{{.SourceApplication.ApplicationNamespace}}{{else }}{{.SourceApplicationTemplate.ApplicationNamespace}}{{ end }}","applicationUrl":"{{.SourceApplication.BaseURL }}","applicationTenantId":"{{.SourceApplication.LocalTenantID}}","uclSystemTenantId":"{{.SourceApplication.ID}}",{{ if .SourceApplicationTemplate.Labels.parameters }}"parameters": {{.SourceApplicationTemplate.Labels.parameters}},{{ end }}"configuration": {{.ReverseAssignment.Value}} } ]}'
            headerTemplate: '{"Content-Type": ["application/json"]}'
            outputTemplate: '{"error":"{{.Body.error}}","success_status_code": 200}'
      ASYNC_CALLBACK:
        v1.0:
          - type: CONFIGURATION_CHANGED
            mode: ASYNC_CALLBACK
            urlTemplate: '{"path":"%s/v1/tenant-mappings/{{.RuntimeContext.Value}}","method":"PATCH"}'
            inputTemplate: '{"context":{ {{ if .CustomerTenantContext.AccountID }}"btp": {"uclFormationId":"{{.FormationID}}","globalAccountId":"{{.CustomerTenantContext.AccountID}}","crmId":"{{.CustomerTenantContext.CustomerID}}"} {{ else }}"atom": {"uclFormationId":"{{.FormationID}}","path":"{{.CustomerTenantContext.Path}}","crmId":"{{.CustomerTenantContext.CustomerID}}"} {{ end }} },"items": [ {"uclAssignmentId":"{{ .Assignment.ID }}","operation":"{{.Operation}}","deploymentRegion":"{{if .Application.Labels.region }}{{.Application.Labels.region}}{{ else }}{{.ApplicationTemplate.Labels.region}}{{end }}","applicationNamespace":"{{ if .Application.ApplicationNamespace }}{{.Application.ApplicationNamespace}}{{else }}{{.ApplicationTemplate.ApplicationNamespace}}{{ end }}","applicationTenantId":"{{.Application.LocalTenantID}}","uclSystemTenantId":"{{.Application.ID}}",{{ if .ApplicationTemplate.Labels.parameters }}"parameters": {{.ApplicationTemplate.Labels.parameters}},{{ end }}"configuration": {{.ReverseAssignment.Value}} } ] }'
            headerTemplate: '{"Content-Type": ["application/json"],"Location": ["%s/v1/businessIntegrations/{{.FormationID}}/assignments/{{.Assignment.ID}}/status"]}'
            outputTemplate: '{"error":"{{.Body.error}}","success_status_code": 202}'
          - type: APPLICATION_TENANT_MAPPING
            mode: ASYNC_CALLBACK
            urlTemplate: '{"path":"%s/v1/tenant-mappings/{{.TargetApplication.LocalTenantID}}","method":"PATCH"}'
            inputTemplate: '{"context": { {{ if .CustomerTenantContext.AccountID }}"btp":{"uclFormationId":"{{.FormationID}}","globalAccountId":"{{.CustomerTenantContext.AccountID}}","crmId":"{{.CustomerTenantContext.CustomerID}}"} {{ else }}"atom": {"uclFormationId":"{{.FormationID}}","path":"{{.CustomerTenantContext.Path}}","crmId":"{{.CustomerTenantContext.CustomerID}}"} {{ end }} },"items": [ {"uclAssignmentId":"{{ .Assignment.ID }}","operation":"{{.Operation}}","deploymentRegion":"{{if .SourceApplication.Labels.region }}{{.SourceApplication.Labels.region}}{{else }}{{.SourceApplicationTemplate.Labels.region}}{{ end }}","applicationNamespace":"{{if .SourceApplication.ApplicationNamespace }}{{.SourceApplication.ApplicationNamespace}}{{else }}{{.SourceApplicationTemplate.ApplicationNamespace}}{{ end }}","applicationTenantId":"{{.SourceApplication.LocalTenantID}}","uclSystemTenantId":"{{.SourceApplication.ID}}",{{ if .SourceApplicationTemplate.Labels.parameters }}"parameters": {{.SourceApplicationTemplate.Labels.parameters}},{{ end }}"configuration": {{.ReverseAssignment.Value}} } ]}'
            headerTemplate: '{"Content-Type": ["application/json"],"Location": ["%s/v1/businessIntegrations/{{.FormationID}}/assignments/{{.Assignment.ID}}/status"]}'
            outputTemplate: '{"error":"{{.Body.error}}","success_status_code": 202}'
        configuration_changed:v1.0:
          - type: CONFIGURATION_CHANGED
            mode: ASYNC_CALLBACK
            urlTemplate: '{"path":"%s/v1/tenant-mappings/{{.RuntimeContext.Value}}","method":"PATCH"}'
            inputTemplate: '{"context":{ {{ if .CustomerTenantContext.AccountID }}"btp": {"uclFormationId":"{{.FormationID}}","globalAccountId":"{{.CustomerTenantContext.AccountID}}","crmId":"{{.CustomerTenantContext.CustomerID}}"} {{ else }}"atom": {"uclFormationId":"{{.FormationID}}","path":"{{.CustomerTenantContext.Path}}","crmId":"{{.CustomerTenantContext.CustomerID}}"} {{ end }} },"items": [ {"uclAssignmentId":"{{ .Assignment.ID }}","operation":"{{.Operation}}","deploymentRegion":"{{if .Application.Labels.region }}{{.Application.Labels.region}}{{ else }}{{.ApplicationTemplate.Labels.region}}{{end }}","applicationNamespace":"{{ if .Application.ApplicationNamespace }}{{.Application.ApplicationNamespace}}{{else }}{{.ApplicationTemplate.ApplicationNamespace}}{{ end }}","applicationTenantId":"{{.Application.LocalTenantID}}","uclSystemTenantId":"{{.Application.ID}}",{{ if .ApplicationTemplate.Labels.parameters }}"parameters": {{.ApplicationTemplate.Labels.parameters}},{{ end }}"configuration": {{.ReverseAssignment.Value}} } ] }'
            headerTemplate: '{"Content-Type": ["application/json"],"Location": ["%s/v1/businessIntegrations/{{.FormationID}}/assignments/{{.Assignment.ID}}/status"]}'
            outputTemplate: '{"error":"{{.Body.error}}","success_status_code": 202}'
        application_tenant_mapping:v1.0:
          - type: APPLICATION_TENANT_MAPPING
            mode: ASYNC_CALLBACK
            urlTemplate: '{"path":"%s/v1/tenant-mappings/{{.TargetApplication.LocalTenantID}}","method":"PATCH"}'
            inputTemplate: '{"context": { {{ if .CustomerTenantContext.AccountID }}"btp":{"uclFormationId":"{{.FormationID}}","globalAccountId":"{{.CustomerTenantContext.AccountID}}","crmId":"{{.CustomerTenantContext.CustomerID}}"} {{ else }}"atom": {"uclFormationId":"{{.FormationID}}","path":"{{.CustomerTenantContext.Path}}","crmId":"{{.CustomerTenantContext.CustomerID}}"} {{ end }} },"items": [ {"uclAssignmentId":"{{ .Assignment.ID }}","operation":"{{.Operation}}","deploymentRegion":"{{if .SourceApplication.Labels.region }}{{.SourceApplication.Labels.region}}{{else }}{{.SourceApplicationTemplate.Labels.region}}{{ end }}","applicationNamespace":"{{if .SourceApplication.ApplicationNamespace }}{{.SourceApplication.ApplicationNamespace}}{{else }}{{.SourceApplicationTemplate.ApplicationNamespace}}{{ end }}","applicationTenantId":"{{.SourceApplication.LocalTenantID}}","uclSystemTenantId":"{{.SourceApplication.ID}}",{{ if .SourceApplicationTemplate.Labels.parameters }}"parameters": {{.SourceApplicationTemplate.Labels.parameters}},{{ end }}"configuration": {{.ReverseAssignment.Value}} } ]}'
            headerTemplate: '{"Content-Type": ["application/json"],"Location": ["%s/v1/businessIntegrations/{{.FormationID}}/assignments/{{.Assignment.ID}}/status"]}'
            outputTemplate: '{"error":"{{.Body.error}}","success_status_code": 202}'
        application_tenant_mapping:v1.1:
          - type: APPLICATION_TENANT_MAPPING
            mode: ASYNC_CALLBACK
            urlTemplate: '{"path":"%s/v1/tenant-mappings/{{.TargetApplication.LocalTenantID}}","method":"PATCH"}'
            inputTemplate: '{"context": { {{ if .CustomerTenantContext.AccountID }}"btp":{"uclFormationId":"{{.FormationID}}","globalAccountId":"{{.CustomerTenantContext.AccountID}}","crmId":"{{.CustomerTenantContext.CustomerID}}"} {{ else }}"atom": {"uclFormationId":"{{.FormationID}}","path":"{{.CustomerTenantContext.Path}}","crmId":"{{.CustomerTenantContext.CustomerID}}"} {{ end }} },"receiverTenant": {"deploymentRegion":"{{ if .TargetApplication.Labels.region}}{{.TargetApplication.Labels.region}}{{ else }}{{.TargetApplicationTemplate.Labels.region}}{{end }}","applicationNamespace":"{{ if .TargetApplication.ApplicationNamespace}}{{.TargetApplication.ApplicationNamespace}}{{ else }}{{.TargetApplicationTemplate.ApplicationNamespace}}{{end }}","applicationUrl":"{{ .TargetApplication.BaseURL }}","applicationTenantId":"{{.TargetApplication.LocalTenantID }}","uclSystemTenantId":"{{ .TargetApplication.ID}}", {{ if .TargetApplicationTemplate.Labels.parameters }}"parameters": {{.TargetApplicationTemplate.Labels.parameters}}{{ end }} },"assignedTenants": [ {"uclAssignmentId":"{{ .Assignment.ID }}","operation":"{{.Operation}}","deploymentRegion":"{{if .SourceApplication.Labels.region }}{{.SourceApplication.Labels.region}}{{else }}{{.SourceApplicationTemplate.Labels.region}}{{ end }}","applicationNamespace":"{{if .SourceApplication.ApplicationNamespace }}{{.SourceApplication.ApplicationNamespace}}{{else }}{{.SourceApplicationTemplate.ApplicationNamespace}}{{ end }}","applicationUrl":"{{.SourceApplication.BaseURL }}","applicationTenantId":"{{.SourceApplication.LocalTenantID}}","uclSystemTenantId":"{{.SourceApplication.ID}}",{{ if .SourceApplicationTemplate.Labels.parameters }}"parameters": {{.SourceApplicationTemplate.Labels.parameters}},{{ end }}"configuration": {{.ReverseAssignment.Value}} } ]}'
            headerTemplate: '{"Content-Type": ["application/json"],"Location": ["%s/v1/businessIntegrations/{{.FormationID}}/assignments/{{.Assignment.ID}}/status"]}'
            outputTemplate: '{"error":"{{.Body.error}}","success_status_code": 202}'
    authentication:
      jwksEndpoint: http://ory-stack-oathkeeper-api.ory.svc.cluster.local:4456/.well-known/jwks.json
      oauth2:
        url: http://ory-stack-hydra-admin.ory.svc.cluster.local:4445
  auditlog:
    configMapName: "compass-gateway-auditlog-config"
    protocol: HTTP
    tlsOrigination: false
    host: compass-external-services-mock.compass-system.svc.cluster.local
    port: 8080
    mtlsTokenPath: "/cert/token"
    standardTokenPath: "/secured/oauth/token"
    skipSSLValidation: false
    secret:
      name: "compass-gateway-auditlog-secret"
      urlKey: url
      clientIdKey: client-id
      clientSecretKey: client-secret
      clientCertKey: client-cert
      clientKeyKey: client-key
  log:
    format: "text"
    formatJson: "json"
  tenantConfig:
    useDefaultTenants: true
    dbPool:
      maxOpenConnections: 1
      maxIdleConnections: 1
  connector:
    prefix: /connector
    graphql:
      external:
        port: 3000
    validator:
      port: 8080
    # If secrets do not exist they will be created
    secrets:
      ca:
        name: compass-connector-app-ca
        namespace: compass-system
        certificateKey: ca.crt
        keyKey: ca.key
      rootCA:
        namespace: istio-system # For Ingress Gateway to work properly the namespace needs to be istio-system
        # In order for istio mTLS to work we should have two different secrets one containing the server certificate (let’s say X) and one used for validation of the client’s certificates.
        # The second one should be our root certificate and istio wants it to be named X-cacert. (-cacert suffix).
        # This is the reason for the confusing name of our root certificate. https://preliminary.istio.io/v1.6/docs/tasks/traffic-management/ingress/secure-ingress/#configure-a-mutual-tls-ingress-gateway
        cacert: compass-gateway-mtls-certs-cacert # For cert-rotation the cacert should be in different secret
        certificateKey: cacert
    revocation:
      configmap:
        name: revocations-config
        namespace: "{{ .Release.Namespace }}"
    # If key and certificate are not provided they will be generated
    caKey: ""
    caCertificate: ""
  system_broker:
    enabled: false
    port: 5001
    prefix: /broker
    tokenProviderFromHeader:
      forwardHeaders: Authorization
    tokenProviderFromSecret:
      enabled: false
      secrets:
        integrationSystemCredentials:
          name: compass-system-broker-credentials
          namespace: compass-system
    testNamespace: kyma-system
  gateway:
    port: 3000
    tls:
      host: compass-gateway
      adapterHost: compass-ns-adapter
      secure:
        internal:
          host: compass-gateway-internal
        oauth:
          host: compass-gateway-auth-oauth
    mtls:
      manageCerts: false
      host: compass-gateway-mtls
      certSecret: compass-gateway-mtls-certs
      external:
        host: compass-gateway-sap-mtls
        certSecret: compass-gateway-mtls-certs # Use connector's root CA as root CA by default. This should be overridden for productive deployments.
    headers:
      rateLimit: X-Flow-Identity
      request:
        remove:
          - "Client-Id-From-Token"
          - "Client-Id-From-Certificate"
          - "Client-Certificate-Hash"
          - "Certificate-Data"
  hydrator:
    host: compass-hydrator.compass-system.svc.cluster.local
    port: 3000
    prefix: /hydrators
    certSubjectMappingResyncInterval: "10s"
    subjectConsumerMappingConfig: '[{"consumer_type": "Super Admin", "tenant_access_levels": ["customer", "account","subaccount", "global", "organization", "folder", "resource-group"], "subject": "C=DE, L=local, O=SAP SE, OU=Region, OU=SAP Cloud Platform Clients, OU=f8075207-1478-4a80-bd26-24a4785a2bfd, CN=compass"}, {"consumer_type": "Integration System", "tenant_access_levels": ["account","subaccount"], "subject": "C=DE, L=local, O=SAP SE, OU=Region, OU=SAP Cloud Platform Clients, OU=f8075207-1478-4a80-bd26-24a4785a2bfd, CN=integration-system-test"}, {"consumer_type": "Technical Client", "tenant_access_levels": ["global"], "subject": "C=DE, L=local, O=SAP SE, OU=SAP Cloud Platform Clients, OU=Region, OU=1f538f34-30bf-4d3d-aeaa-02e69eef84ae, CN=technical-client-test"}]'
    certificateDataHeader: "Certificate-Data"
    consumerClaimsKeys:
      clientIDKey: "client_id"
      tenantIDKey: "tenantid"
      userNameKey: "user_name"
      subdomainKey: "subdomain"
    http:
      client:
        skipSSLValidation: false
    metrics:
      port: 3003
      enableClientInstrumentation: true
      censoredFlows: "JWT"
  iasAdapter:
    port: 8080
    apiRootPath: "/ias-adapter"
    readTimeout: 30s
    readHeaderTimeout: 30s
    writeTimeout: 30s
    idleTimeout: 30s
    tenantInfo:
      requestTimeout: 30s
      insecureSkipVerify: false
    ias:
      requestTimeout: 30s
      secret:
        name: "ias-adapter-cockpit"
        path: "/tmp"
        fileName: "ias-adapter-cockpit.yaml"
        clientCert: cert
        clientKey: key
        ca: ca
        manage: false
    postgres:
      connectTimeout: 30s
      requestTimeout: 30s
    authentication:
      jwksEndpoint: "http://ory-stack-oathkeeper-api.ory.svc.cluster.local:4456/.well-known/jwks.json"
  kymaAdapter:
    port: 8080
    apiRootPath: "/kyma-adapter"
    apiTenantMappingsEndpoint: "/v1/tenantMappings/{tenant-id}"
    tenantInfo:
      requestTimeout: 30s
    tenantMapping:
      type: CONFIGURATION_CHANGED
      mode: SYNC
      urlTemplate: '{"path":"%s/kyma-adapter/v1/tenantMappings/{{.Runtime.Labels.global_subaccount_id}}","method":"PATCH"}'
      inputTemplate: '{"context":{"platform":"{{if .CustomerTenantContext.AccountID}}btp{{else}}unified-services{{end}}","uclFormationId":"{{.FormationID}}","accountId":"{{if .CustomerTenantContext.AccountID}}{{.CustomerTenantContext.AccountID}}{{else}}{{.CustomerTenantContext.Path}}{{end}}","crmId":"{{.CustomerTenantContext.CustomerID}}","operation":"{{.Operation}}"},"assignedTenant":{"state":"{{.Assignment.State}}","uclAssignmentId":"{{.Assignment.ID}}","deploymentRegion":"{{if .Application.Labels.region}}{{.Application.Labels.region}}{{else}}{{.ApplicationTemplate.Labels.region}}{{end}}","applicationNamespace":"{{if .Application.ApplicationNamespace}}{{.Application.ApplicationNamespace}}{{else}}{{.ApplicationTemplate.ApplicationNamespace}}{{end}}","applicationUrl":"{{.Application.BaseURL}}","applicationTenantId":"{{.Application.LocalTenantID}}","uclSystemName":"{{.Application.Name}}","uclSystemTenantId":"{{.Application.ID}}",{{if .ApplicationTemplate.Labels.parameters}}"parameters":{{.ApplicationTemplate.Labels.parameters}},{{end}}"configuration":{{.ReverseAssignment.Value}}},"receiverTenant":{"ownerTenant":"{{.Runtime.Tenant.Parent}}","state":"{{.ReverseAssignment.State}}","uclAssignmentId":"{{.ReverseAssignment.ID}}","deploymentRegion":"{{if and .RuntimeContext .RuntimeContext.Labels.region}}{{.RuntimeContext.Labels.region}}{{else}}{{.Runtime.Labels.region}}{{end}}","applicationNamespace":"{{.Runtime.ApplicationNamespace}}","applicationTenantId":"{{if .RuntimeContext}}{{.RuntimeContext.Value}}{{else}}{{.Runtime.Labels.global_subaccount_id}}{{end}}","uclSystemTenantId":"{{if .RuntimeContext}}{{.RuntimeContext.ID}}{{else}}{{.Runtime.ID}}{{end}}",{{if .Runtime.Labels.parameters}}"parameters":{{.Runtime.Labels.parameters}},{{end}}"configuration":{{.Assignment.Value}}}}'
      headerTemplate: '{"Content-Type": ["application/json"]}'
      outputTemplate: '{"error":"{{.Body.error}}","state":"{{.Body.state}}","success_status_code": 200,"incomplete_status_code": 422}'
    authentication:
      jwksEndpoint: http://ory-stack-oathkeeper-api.ory.svc.cluster.local:4456/.well-known/jwks.json
  instanceCreator:
    port: 8080
    apiRootPath: "/instance-creator"
    tenantInfo:
      requestTimeout: 30s
    authentication:
      jwksEndpoint: http://ory-stack-oathkeeper-api.ory.svc.cluster.local:4456/.well-known/jwks.json
    client:
      timeout: 30s
    secrets:
      name: "regional-sm-instances-credentials"
      key: "keyConfig"
      path: "/tmp"
    clientIdPath: "clientid"
    smUrlPath: "sm_url"
    tokenURLPath: "certurl"
    appNamePath: "appName"
    certificatePath: "certificate"
    certificateKeyPath: "key"
    oauthTokenPath: "/oauth/token"
    ticker: 3s
    timeout: 300s
    local:
      templateMappings:
        clientIDMapping: '{{ printf "\"%s\":\"client_id\"" .Values.global.instanceCreator.clientIdPath }}'
        smUrlMapping: '{{ printf "\"%s\":\"http://compass-external-services-mock.%s.svc.cluster.local:%s\"" .Values.global.instanceCreator.smUrlPath .Release.Namespace (.Values.service.port | toString) }}'
        tokenURLMapping: '{{ printf "\"%s\":\"http://compass-external-services-mock.%s.svc.cluster.local:%s\"" .Values.global.instanceCreator.tokenURLPath .Release.Namespace (.Values.service.port | toString) }}'
        appNameMapping: '{{ printf "\"%s\":\"app_name\"" .Values.global.instanceCreator.appNamePath }}'
        certificateMapping: '{{ printf "\"%s\":\"%s\"" .Values.global.instanceCreator.certificatePath .Values.global.connector.caCertificate }}'
        certificateKeyMapping: '{{ printf "\"%s\":\"%s\"" .Values.global.instanceCreator.certificateKeyPath .Values.global.connector.caKey }}'
  defaultTenantMappingHandler:
    port: 8080
    apiRootPath: "/default-tenant-mapping-handler"
    apiTenantMappingsEndpoint: "/v1/tenantMappings/{tenant-id}"
    tenantInfo:
      requestTimeout: 30s
    authentication:
      jwksEndpoint: http://ory-stack-oathkeeper-api.ory.svc.cluster.local:4456/.well-known/jwks.json
  operations_controller:
    enabled: true
  connectivity_adapter:
    port: 8080
    tls:
      host: adapter-gateway
    mtls:
      host: adapter-gateway-mtls
  oathkeeperFilters:
    workloadLabel: oathkeeper
    namespace: ory
    tokenDataHeader: "Connector-Token"
    certificateDataHeader: "Certificate-Data"
  istio:
    discoveryMtlsGateway:
      name: "discovery-gateway"
      namespace: "compass-system"
      certSecretName: discovery-gateway-certs
      localCA: # the CA property and its nested fields are used only in local setup
        secretName: discovery-gateway-certs-cacert
        namespace: istio-system # For Ingress Gateway to work properly the namespace needs to be istio-system
        certificate: ""
        key: ""
    externalMtlsGateway:
      name: "compass-gateway-external-mtls"
      namespace: "compass-system"
    mtlsGateway:
      name: "compass-gateway-mtls"
      namespace: "compass-system"
    gateway:
      name: "kyma-gateway"
      namespace: "kyma-system"
    proxy:
      port: 15020
    namespace: istio-system
    ingressgateway:
      workloadLabel: istio-ingressgateway
      requestPayloadSizeLimit2MB: 2097152
      requestPayloadSizeLimit2MBLabel: "2MB"
      requestPayloadSizeLimit5MB: 5097152
      requestPayloadSizeLimit5MBLabel: "5MB"
      correlationHeaderRewriteFilter:
        expectedHeaders:
          - "x-request-id"
          - "x-correlation-id"
          - "x-correlationid"
          - "x-forrequest-id"
          - "x-vcap-request-id"
          - "x-broker-api-request-identity"
  kubernetes:
    serviceAccountTokenIssuer: https://kubernetes.default.svc.cluster.local
    serviceAccountTokenJWKS: https://kubernetes.default.svc.cluster.local/openid/v1/jwks
  ingress:
    domainName: "local.kyma.dev"
    discoveryDomain:
      name: "discovery.api.local"
      tlsCert: ""
      tlsKey: ""
  database:
    sqlProxyServiceAccount: "proxy-user@gcp-cmp.iam.gserviceaccount.com"
    manageSecrets: true
    embedded:
      enabled: true
      director:
        name: "postgres"
      ias_adapter:
        name: "postgres2"
      directorDBName: "postgres"
    managedGCP:
      serviceAccountKey: ""
      instanceConnectionName: ""
      director:
        name: ""
        user: ""
        password: ""
      iasAdapter:
        name: ""
        user: ""
        password: ""
      host: "localhost"
      hostPort: "5432"
      sslMode: ""
      #TODO remove below after migration to separate user will be done
      dbUser: ""
      dbPassword: ""
      directorDBName: ""
  oathkeeper:
    host: ory-stack-oathkeeper-proxy.ory.svc.cluster.local
    port: 4455
    timeout_ms: 120000
    ns_adapter_timeout_ms: 3600000
    idTokenConfig:
      claims: '{"scopes": "{{ print .Extra.scope }}","tenant": "{{ .Extra.tenant }}", "consumerID": "{{ print .Extra.consumerID}}", "consumerType": "{{ print .Extra.consumerType }}", "flow": "{{ print .Extra.flow }}", "onBehalfOf": "{{ print .Extra.onBehalfOf }}", "region": "{{ print .Extra.region }}", "tokenClientID": "{{ print .Extra.tokenClientID }}"}'
      internalClaims: '{"scopes": "application:read application:write application.webhooks:read application.application_template:read application_template.webhooks:read webhooks.auth:read runtime:write runtime:read tenant:read tenant:write tenant_subscription:write ory_internal fetch_tenant application_template:read destinations_sensitive_data:read destinations:sync ord_aggregator:sync certificate_subject_mapping:read certificate_subject_mapping:write bundle_instance_auth:write bundle.instance_auths:read","tenant":"{ {{ if .Header.Tenant }} \"consumerTenant\":\"{{ print (index .Header.Tenant 0) }}\", {{ end }} \"externalTenant\":\"\"}", "consumerType": "Internal Component", "flow": "Internal"}'
    mutators:
      runtimeMappingService:
        config:
          api:
            url: http://compass-hydrator.compass-system.svc.cluster.local:3000/hydrators/runtime-mapping
            retry:
              give_up_after: 6s
              max_delay: 2000ms
      authenticationMappingServices:
        nsadapter:
          cfg:
            config:
              api:
                url: http://compass-hydrator.compass-system.svc.cluster.local:3000/hydrators/authn-mapping/nsadapter
                retry:
                  give_up_after: 6s
                  max_delay: 2000ms
          authenticator:
            enabled: false
            createRule: true
            gatewayHost: "compass-gateway-xsuaa"
            trusted_issuers: '[{"domain_url": "compass-system.svc.cluster.local:8080", "scope_prefix": "prefix.", "protocol": "http"}]'
            attributes: '{"uniqueAttribute": { "key": "ns-adapter-test", "value": "ns-adapter-flow" }, "tenant": { "key": "tenant" }, "identity": { "key": "identity" }, "clientid": { "key": "client_id" } }'
            path: /nsadapter/api/v1/notifications
            upstreamComponent: "compass-gateway"
            checkSuffix: true
        tenant-fetcher:
          cfg:
            config:
              api:
                url: http://compass-hydrator.compass-system.svc.cluster.local:3000/hydrators/authn-mapping/tenant-fetcher
                retry:
                  give_up_after: 6s
                  max_delay: 2000ms
          authenticator:
            enabled: false
            createRule: true
            gatewayHost: "compass-gateway"
            trusted_issuers: '[{"domain_url": "compass-system.svc.cluster.local:8080", "scope_prefix": "prefix.", "protocol": "http"}]'
            attributes: '{"uniqueAttribute": { "key": "test", "value": "tenant-fetcher" }, "tenant": { "key": "tenant" }, "identity": { "key": "identity" } }'
            path: /tenants/<.*>
            upstreamComponent: "compass-tenant-fetcher"
            checkSuffix: false
        subscriber:
          cfg:
            config:
              api:
                url: http://compass-hydrator.compass-system.svc.cluster.local:3000/hydrators/authn-mapping/subscriber
                retry:
                  give_up_after: 6s
                  max_delay: 2000ms
          authenticator:
            enabled: false
            createRule: false
            gatewayHost: "compass-gateway-sap-mtls"
            trusted_issuers: '[{"domain_url": "compass-system.svc.cluster.local:8080", "scope_prefix": "prefix.", "protocol": "http", "region": "eu-1"}]'
            attributes: '{"uniqueAttribute": { "key": "subsc-key-test", "value": "subscription-flow" }, "tenant": { "key": "tenant" }, "identity": { "key": "user_name" }, "clientid": { "key": "client_id" } }'
            path: /<.*>
            checkSuffix: false
      tenantMappingService:
        config:
          api:
            url: http://compass-hydrator.compass-system.svc.cluster.local:3000/hydrators/tenant-mapping
            retry:
              give_up_after: 6s
              max_delay: 2000ms
      certificateResolverService:
        config:
          api:
            url: http://compass-hydrator.compass-system.svc.cluster.local:3000/hydrators/v1/certificate/data/resolve
            retry:
              give_up_after: 6s
              max_delay: 2000ms
      tokenResolverService:
        config:
          api:
            url: http://compass-hydrator.compass-system.svc.cluster.local:3000/hydrators/v1/tokens/resolve
            retry:
              give_up_after: 6s
              max_delay: 2000ms
  cockpit:
    auth:
      allowedConnectSrc: "https://*.ondemand.com"
      secretName: "cockpit-auth-secret"
      idpHost: ""
      clientID: ""
      scopes: "openid profile email"
      path: "/oauth2/certs"
  destinationFetcher:
    manageSecrets: true
    host: compass-destination-fetcher.compass-system.svc.cluster.local
    prefix: /destination-configuration
    port: 3000
    jobSchedule: 10s
    lease:
      lockname: destinationlease
    parallelTenants: 10
    tenantSyncTimeout: "5m"
    authentication:
      jwksEndpoint: "http://ory-stack-oathkeeper-api.ory.svc.cluster.local:4456/.well-known/jwks.json"
      appDestinationsSyncScope: "destinations:sync"
      appDetinationsSensitiveDataScope: "destinations_sensitive_data:read"
    server:
      tenantDestinationsEndpoint: "/v1/subaccountDestinations"
      tenantInstanceLevelDestinationsEndpoint: "/v1/instanceDestinations"
      tenantDestinationCertificatesEndpoint: "/v1/subaccountCertificates"
      tenantInstanceLevelDestinationCertificatesEndpoint: "/v1/instanceCertificates"
      sensitiveDataEndpoint: "/v1/destinations"
      sensitiveDataQueryParam: "name"
    request:
      skipSSLValidation: false
      retry_interval: "100ms"
      retry_attempts: 3
      goroutineLimit: 10
      requestTimeout: "5s"
      pageSize: 100
      oauthTokenPath: "/oauth/token"
    instance:
      clientIdPath: "clientid"
      clientSecretPath: "clientsecret"
      urlPath: "uri"
      tokenUrlPath: "certurl"
      clientCertPath: "certificate"
      clientKeyPath: "key"
    secretName: destination-region-instances
    dependenciesConfig:
      path: "/cfg/dependencies"
    oauthMode: "oauth-mtls"
  destinationRegionSecret:
    secretName: "destination-region-instances"
    fileName: "keyConfig"
    local:
      templateMappings:
        xsappMapping: '{{ printf "\"%s\":\"xsappname1\"" .Values.global.tenantFetcher.xsappNamePath }}'
        clientIDMapping: '{{ printf "\"%s\":\"client_id\"" .Values.global.destinationFetcher.instance.clientIdPath }}'
        clientSecretMapping: '{{ printf "\"%s\":\"client_secret\"" .Values.global.destinationFetcher.instance.clientSecretPath }}'
        urlMapping: '{{ printf "\"%s\":\"http://compass-external-services-mock.%s.svc.cluster.local:%s\"" .Values.global.destinationFetcher.instance.urlPath .Release.Namespace (.Values.service.port | toString) }}'
        tokenURLMapping: '{{ printf "\"%s\":\"https://%s.%s:%s\"" .Values.global.destinationFetcher.instance.tokenUrlPath .Values.global.externalServicesMock.certSecuredHost .Values.global.ingress.domainName (.Values.service.certPort | toString) }}'
        x509CertificateMapping: '{{ printf "\"%s\":\"%s\"" .Values.global.destinationFetcher.instance.clientCertPath .Values.global.connector.caCertificate }}'
        x509KeyMapping: '{{ printf "\"%s\":\"%s\"" .Values.global.destinationFetcher.instance.clientKeyPath .Values.global.connector.caKey }}'
  tenantFetcher:
    k8sSecret:
      manageSecrets: true
      name: "tenant-fetcher-secret"
      namespace: "compass-system"
      key: "keyConfig"
      path: "/tmp"
    host: compass-tenant-fetcher.compass-system.svc.cluster.local
    prefix: /tenants
    port: 3000
    xsappNamePath: "xsappname"
    omitDependenciesParamName: ""
    omitDependenciesParamValue: ""
    requiredAuthScope: Callback
    fetchTenantAuthScope: fetch_tenant
    authentication:
      jwksEndpoint: "http://ory-stack-oathkeeper-api.ory.svc.cluster.local:4456/.well-known/jwks.json"
    tenantProvider:
      tenantIdProperty: "tenantId"
      customerIdProperty: "customerId"
      subaccountTenantIdProperty: "subaccountTenantId"
      subdomainProperty: "subdomain"
      licenseTypeProperty: "licenseType"
      name: "provider"
      subscriptionProviderIdProperty: "subscriptionProviderIdProperty"
      providerSubaccountIdProperty: "providerSubaccountIdProperty"
      consumerTenantIdProperty: "consumerTenantIdProperty"
      subscriptionProviderAppNameProperty: "subscriptionProviderAppNameProperty"
      subscriptionIDProperty: "subscriptionGUID"
      dependentServiceInstancesInfoProperty: "dependentServiceInstancesInfo"
      dependentServiceInstancesInfoAppIdProperty: "appId"
      dependentServiceInstancesInfoAppNameProperty: "appName"
      dependentServiceInstancesInfoProviderSubaccountIdProperty: "providerSubaccountId"
    server:
      fetchTenantWithParentEndpoint: "/v1/fetch/{parentTenantId}/{tenantId}"
      fetchTenantWithoutParentEndpoint: "/v1/fetch/{tenantId}"
      regionalHandlerEndpoint: "/v1/regional/{region}/callback/{tenantId}"
      dependenciesEndpoint: "/v1/regional/{region}/dependencies"
      tenantPathParam: "tenantId"
      regionPathParam: "region"
    dependenciesConfig:
      path: "/cfg/dependencies"
    local:
      templateMappings:
        xsappMapping: '{{ printf "\"%s\":\"xsappname1\"" .Values.global.tenantFetcher.xsappNamePath }}'
    containerName: "tenant-fetcher"
  externalCertConfiguration:
    issuerLocality: "local,local2" # In local setup we have manually created connector CA certificate with 'local' Locality property
    subjectPattern: "/C=DE/O=SAP SE/OU=SAP Cloud Platform Clients/OU=Region/OU=%s/L=%s/CN=%s"
    technicalClientSubjectPattern: "/C=DE/O=SAP SE/OU=SAP Cloud Platform Clients/OU=Region/OU=%s/L=%s/CN=%s"
    ouCertSubaccountID: "f8075207-1478-4a80-bd26-24a4785a2bfd"
    commonName: "compass"
    locality: "local"
    certSvcApiPath: "/cert"
    tokenPath: "/cert/token"
    secrets:
      externalCertSvcSecret:
        manage: false
        name: "cert-svc-secret"
        clientIdKey: client-id
        clientSecretKey: client-secret
        oauthUrlKey: url
        csrEndpointKey: csr-endpoint
        clientCert: client-cert
        clientKey: client-key
        skipSSLValidationFlag: "-k"
      externalClientCertSecret:
        name: "external-client-certificate"
        namespace: compass-system
        certKey: tls.crt
        keyKey: tls.key
    rotationCronjob:
      name: "external-certificate-rotation"
      schedule: "*/1 * * * *" # Executes every minute
      certValidity: "7"
      clientCertRetryAttempts: "8"
      containerName: "certificate-rotation"
  extSvcCertConfiguration:
    issuerLocality: "local,local2" # In local setup we have manually created connector CA certificate with 'local' Locality property
    subjectPattern: "/C=DE/O=SAP SE/OU=SAP Cloud Platform Clients/OU=Region/OU=%s/L=%s/CN=%s"
    ouCertSubaccountID: "f8075207-1478-4a80-bd26-24a4785a2bfd"
    commonName: "compass"
    locality: "local"
    certSvcApiPath: "/cert"
    tokenPath: "/cert/token"
    secrets:
      extSvcCertSvcSecret:
        manage: false
        name: "ext-svc-cert-svc-secret"
        clientIdKey: client-id
        clientSecretKey: client-secret
        oauthUrlKey: url
        csrEndpointKey: csr-endpoint
        clientCert: client-cert
        clientKey: client-key
        skipSSLValidationFlag: "-k"
      extSvcClientCertSecret:
        name: "ext-svc-client-certificate"
        namespace: compass-system
        certKey: tls.crt
        keyKey: tls.key
    rotationCronjob:
      name: "ext-svc-certificate-rotation"
      schedule: "*/1 * * * *" # Executes every minute
      certValidity: "7"
      clientCertRetryAttempts: "8"
      containerName: "ext-svc-certificate-rotation"
  ordService:
    host: compass-ord-service.compass-system.svc.cluster.local
    prefix: /open-resource-discovery-service/v0
    docsPrefix: /open-resource-discovery-docs
    staticPrefix: /open-resource-discovery-static/v0
    port: 3000
    defaultResponseType: "xml"
    userContextHeader: "user_context"
    authTokenPath: "/var/run/secrets/kubernetes.io/serviceaccount/token"
    skipSSLValidation: false
  ordAggregator:
    port: 3000
    prefix: /ord-aggregator
    aggregateEndpoint: /aggregate
    name: ord-aggregator
    client:
      timeout: "30s"
    lease:
      lockname: aggregatorlease
    authentication:
      jwksEndpoint: "http://ory-stack-oathkeeper-api.ory.svc.cluster.local:4456/.well-known/jwks.json"
    http:
      client:
        skipSSLValidation: false
      retry:
        attempts: 3
        delay: 100ms
    dbPool:
      maxOpenConnections: 2
      maxIdleConnections: 2
    globalRegistryUrl: http://compass-external-services-mock.compass-system.svc.cluster.local:8087/.well-known/open-resource-discovery
    maxParallelDocumentsPerApplication: 10
    maxParallelSpecificationProcessors: 100
    containerName: "ord-aggregator"
    tenantMappingConfiguration: '{}'
    parallelOperationProcessors: 10
    priorityQueueLimit: 10
    rescheduleJobInterval: 24h
    reschedulePeriod: 168h
    rescheduleHangedJobInterval: 1h
    rescheduleHangedPeriod: 1h
    maintainOperationsJobInterval: 60m
    operationProcessorsQuietPeriod: 5s
  systemFetcher:
    enabled: false
    name: "system-fetcher"
    schedule: "0 0 * * *"
    manageSecrets: true
    # enableSystemDeletion - whether systems in deleted state should be deleted from director database
    enableSystemDeletion: true
    # fetchParallelism - shows how many http calls will be made in parallel to fetch systems
    fetchParallellism: 30
    # queueSize - shows how many system fetches (individual requests may fetch more than 1 system)
    # can be put in the queue for processing before blocking. It is best for the queue to be about 2 times bigger than the parallellism
    queueSize: 100
    # fetchRequestTimeout - shows the timeout to wait for oauth token and for fetching systems (in one request) separately
    fetchRequestTimeout: "30s"
    # directorRequestTimeout - graphql requests timeout to director
    directorRequestTimeout: "30s"
    dbPool:
      maxOpenConnections: 20
      maxIdleConnections: 2
    # systemsAPIEndpoint - endpoint of the service to fetch systems from
    systemsAPIEndpoint: ""
    # systemsAPIFilterCriteria - criteria for fetching systems
    systemsAPIFilterCriteria: ""
    appTemplatesProductLabel: "systemRole"
    systemSourceKey: "prop"
    appTemplates: []
    templatePlaceholderToSystemKeyMappings: '[ { "placeholder_name": "name", "system_key": "$.displayName" }, { "placeholder_name": "display-name", "system_key": "$.displayName" }, { "placeholder_name": "systemNumber", "system_key": "$.systemNumber" }, { "placeholder_name": "productId", "system_key": "$.productId" }, { "placeholder_name": "ppmsProductVersionId", "system_key": "$.ppmsProductVersionId", "optional": true }, { "placeholder_name": "region", "system_key": "$.additionalAttributes.systemSCPLandscapeID", "optional": true }, { "placeholder_name": "description", "system_key": "$.productDescription", "optional": true }, { "placeholder_name": "baseUrl", "system_key": "$.additionalUrls.mainUrl", "optional": true }, { "placeholder_name": "providerName", "system_key": "$.infrastructureProvider", "optional": true } ]'
    templateOverrideApplicationInput: '{"name": "{{name}}","description": "{{description}}","providerName": "{{providerName}}","statusCondition": "INITIAL","systemNumber": "{{systemNumber}}","labels": {"managed": "true","productId": "{{productId}}","ppmsProductVersionId": "{{ppmsProductVersionId}}","region": "{{region}}"},"baseUrl": "{{baseUrl}}"}'
    http:
      client:
        skipSSLValidation: false
    oauth:
      client: "client_id"
      tokenEndpointProtocol: "https"
      tokenBaseHost: "compass-external-services-mock-sap-mtls"
      tokenPath: "/cert/token"
      scopesClaim: "scopes"
      tenantHeaderName: "x-zid"
      tokenRequestTimeout: 30s
      skipSSLValidation: true
    secret:
      name: "compass-system-fetcher-secret"
      clientIdKey: client-id
      oauthUrlKey: url
    paging:
      pageSize: 200
      sizeParam: "$top"
      skipParam: "$skip"
    containerName: "system-fetcher"
  tenantFetchers:
    job1:
      enabled: false
      job:
        interval: "5m"
      configMapNamespace: "compass-system"
      manageSecrets: true
      providerName: "compass"
      tenantType: "subaccount"
      schedule: "*/5 * * * *"
      tenantInsertChunkSize: "500"
      pageWorkers: "2"
      kubernetes:
        configMapNamespace: "compass-system"
        pollInterval: 2s
        pollTimeout: 1m
        timeout: 2m
      authConfig:
        skipSSLValidation: true
        oauthMode: "oauth-mtls"
        clientIDPath: "clientid"
        clientSecretPath: "secret"
        clientCertPath: "cert"
        clientKeyPath: "key"
        tokenEndpointPath: "url"
        tokenURLPath: "/cert/token"
      queryMapping:
        regionField: "region"
        pageNumField: "pageNum"
        pageSizeField: "pageSize"
        timestampField: "timestamp"
      query:
        startPage: "0"
        pageSize: "100"
      api:
        regionName: "central"
        authConfigSecretKey: "central"
        fieldMapping:
          totalPagesField: "totalPages"
          totalResultsField: "totalResults"
          tenantEventsField: "events"
          idField: "id"
          nameField: "name"
          customerIdField: "customerId"
          subdomainField: "subdomain"
          licenseTypeField: "licenseType"
          discriminatorField: ""
          discriminatorValue: ""
          detailsField: "details"
          entityTypeField: "entityType"
          globalAccountID: "gaID"
          regionField: "region"
          movedSubaccountTargetField: "targetGlobalAccountGUID"
          movedSubaccountSourceField: "sourceGlobalAccountGUID"
        endpoints:
          accountCreated: "127.0.0.1/events?type=account-created"
          accountDeleted: "127.0.0.1/events?type=account-deleted"
          accountUpdated: "127.0.0.1/events?type=account-updated"
          subaccountCreated: "127.0.0.1/events?type=subaccount-created"
          subaccountDeleted: "127.0.0.1/events?type=subaccount-deleted"
          subaccountUpdated: "127.0.0.1/events?type=subaccount-updated"
          subaccountMoved: "127.0.0.1/events?type=subaccount-moved"
      regionalConfig:
        fieldMapping:
          totalPagesField: "totalPages"
          totalResultsField: "totalResults"
          tenantEventsField: "events"
          idField: "guid"
          nameField: "displayName"
          customerIdField: "customerId"
          subdomainField: "subdomain"
          licenseTypeField: "licenseType"
          discriminatorField: ""
          discriminatorValue: ""
          detailsField: "details"
          entityTypeField: "entityType"
          globalAccountID: "globalAccountGUID"
          regionField: "region"
          movedSubaccountTargetField: "targetGlobalAccountGUID"
          movedSubaccountSourceField: "sourceGlobalAccountGUID"
        regions:
          eu-east:
            api:
              oauthMode: "oauth-mtls"
              authConfigSecretKey: "central"
              endpoints:
                accountCreated: "127.0.0.1/events?type=account-created"
                accountDeleted: "127.0.0.1/events?type=account-deleted"
                accountUpdated: "127.0.0.1/events?type=account-updated"
                subaccountCreated: "127.0.0.1/events?type=subaccount-created"
                subaccountDeleted: "127.0.0.1/events?type=subaccount-deleted"
                subaccountUpdated: "127.0.0.1/events?type=subaccount-updated"
                subaccountMoved: "127.0.0.1/events?type=subaccount-moved"
      dbPool:
        maxOpenConnections: 1
        maxIdleConnections: 1
  metrics:
    enabled: true
    pushEndpoint: http://monitoring-prometheus-pushgateway.kyma-system.svc.cluster.local:9091
  externalServicesMock:
    enabled: false
    certSecuredPort: 8081
    ordCertSecuredPort: 8082
    unsecuredPort: 8083
    basicSecuredPort: 8084
    oauthSecuredPort: 8085
    ordGlobalRegistryCertPort: 8086
    ordGlobalRegistryUnsecuredPort: 8087
    unsecuredPortWithAdditionalContent: 8088
    unsecuredMultiTenantPort: 8089
    certSecuredProxyPort: 8090
    certSecuredHost: compass-external-services-mock-sap-mtls
    ordCertSecuredHost: compass-external-services-mock-sap-mtls-ord
    ordGlobalCertSecuredHost: compass-external-services-mock-sap-mtls-global-ord-registry
    unSecuredHost: compass-external-services-mock
    host: compass-external-services-mock.compass-system.svc.cluster.local
    directDependencyXsappname: ""
    saasAppNamesSecret:
      manage: false
    regionInstancesCredentials:
      manage: false
    regionSMInstancesCredentials:
      manage: false
    oauthSecret:
      manage: false
      name: compass-external-services-mock-oauth-credentials
      clientIdKey: client-id
      clientSecretKey: client-secret
      oauthUrlKey: url
      oauthTokenPath: "/secured/oauth/token"
    auditlog:
      applyMockConfiguration: false
      managementApiPath: /audit-log/v2/configuration-changes/search
      mtlsTokenPath: "/cert/token"
      secret:
        name: "auditlog-instance-management"
        urlKey: url
        tokenUrlKey: token-url
        clientIdKey: client-id
        clientSecretKey: client-secret
        clientCertKey: client-cert
        clientKeyKey: client-key
    iasAdapter:
      consumerAppID: "consumer-app-id"
      consumerAppClientID: "consumer-client-id"
      consumerAppTenantID: "consumer-app-tenant-id"
      providerAppID: "provider-app-id"
      providerAppClientID: "provider-client-id"
      providerAppTenantID: "provider-app-tenant-id"
      apiName: "Test API Name"
  tests:
    http:
      client:
        skipSSLValidation: false
    externalCertConfiguration:
      ouCertSubaccountID: "bad76f69-e5c2-4d55-bca5-240944824b83"
      issuerLocalityRegion2: "local"
    hydrator:
      certSubjectMappingResyncInterval: "10s"
    director:
      skipPattern: ""
      externalCertIntSystemCN: "integration-system-test"
      supportedOrdApplicationType: "SAP temp1"
    tenantFetcher:
      tenantOnDemandID: "8d42d818-d4c4-4036-b82f-b199db7ffeb5"
      missingTenantOnDemandID: "subaccount-external-tnt"
      region: "eu-1"
      region2: "eu-2"
    ordAggregator:
      skipPattern: ""
      proxyApplicationTemplateName: "SAP Proxy Template"
    ordService:
      accountTenantID: "5577cf46-4f78-45fa-b55f-a42a3bdba868" # testDefaultTenant from our testing tenants
      skipPattern: "(.*Requesting_filtering_of_Bundles_that_have_only_ODATA_APIs|.*Requesting_filtering_of_Bundles_that_do_not_have_only_ODATA_APIs)"
    externalServicesMock:
      skipPattern: ""
      tenantMappingStatusAPI:
        responseDelayInSeconds: 3
    selfRegistration:
      region: "eu-1"
      region2: "eu-2"
    destination:
      consumerSubdomain: "compass-external-services-mock"
      consumerSubdomainMtls: "compass-external-services-mock-sap-mtls"
      instanceID: "37d7d783-d9ad-47de-b6c8-b05a4cb961ca" # randomly generated UUID
      claims:
        subaccountIDKey: "subaccountid"
        serviceInstanceIDKey: "serviceinstanceid"
    subscription:
      labelKey: "subscriptions"
      standardFlow: "standard"
      indirectDependencyFlow: "indirectDependency"
      directDependencyFlow: "directDependency"
      subscriptionsFlowHeaderKey: "subscriptionFlow"
      consumerSubdomain: "compass-external-services-mock-sap-mtls"
      tenants:
        providerAccountID: "5577cf46-4f78-45fa-b55f-a42a3bdba868" # testDefaultTenant from our testing tenants
        providerSubaccountID: "47b4575a-f102-414a-8398-2d973ad65f3a" # TestProviderSubaccount from our testing tenants
        consumerAccountID: "5984a414-1eed-4972-af2c-b2b6a415c7d7" # ApplicationsForRuntimeTenantName from our testing tenants
        consumerSubaccountID: "1f538f34-30bf-4d3d-aeaa-02e69eef84ae" # randomly chosen
        consumerTenantID: "ba49f1aa-ddc1-43ff-943c-fe949857a34a" # randomly chosen
        providerSubaccountIDRegion2: "731b7bc4-5472-41d2-a447-e4c0f45de739" # TestProviderSubaccountRegion2 from our testing tenants
        consumerAccountIDTenantHierarchy: "5577cf46-4f78-45fa-b55f-a42a3bdba868" # testDefaultTenant from our testing tenants; more info in 'TestFormationNotificationsTenantHierarchy'
        consumerSubaccountIDTenantHierarchy: "3cfcdd62-320d-403b-b66a-4ee3cdd06947" # TestIntegrationSystemManagedSubaccount from our testing tenants; more info in 'TestFormationNotificationsTenantHierarchy'
      destinationOauthSecret:
        manage: false
        name: provider-destination-instance-tests
        clientIdKey: client-id
        clientSecretKey: client-secret
        oauthUrlKey: url
        oauthTokenPath: "/secured/oauth/token"
        serviceUrlKey: uri
        dependencyKey: dependency
      oauthSecret:
        manage: false
        name: compass-subscription-secret
        clientIdKey: client-id
        clientSecretKey: client-secret
        oauthUrlKey: url
      propagatedProviderSubaccountHeader: "X-Provider-Subaccount"
      externalClientCertTestSecretName: "external-client-certificate-test-secret"
      externalClientCertTestSecretNamespace: "compass-system"
      externalCertTestJobName: "external-certificate-rotation-test-job"
      certSvcInstanceTestSecretName: "cert-svc-secret"
      certSvcInstanceTestRegion2SecretName: "cert-svc-secret-eu2"
      consumerTokenURL: "http://compass-external-services-mock.compass-system.svc.cluster.local:8080"
      subscriptionURL: "http://compass-external-services-mock.compass-system.svc.cluster.local:8080"
      subscriptionProviderIdValue: "id-value!t12345"
      directDependencySubscriptionProviderIdValue: "direct-dep-id-value!t12345"
      subscriptionProviderAppNameValue: "subscriptionProviderAppNameValue"
      indirectDependencySubscriptionProviderAppNameValue: "indirectDependencySubscriptionProviderAppNameValue"
      directDependencySubscriptionProviderAppNameValue: "subscriptionProviderAppNameValue" # this is used for real env tests where there is a dedicated SAAS svc instance for the indirect dependency flow
    namespace: kyma-system
    connectivityAdapterFQDN: http://compass-connectivity-adapter.compass-system.svc.cluster.local
    externalServicesMockFQDN: http://compass-external-services-mock.compass-system.svc.cluster.local
    ordServiceFQDN: http://compass-ord-service.compass-system.svc.cluster.local
    systemBrokerFQDN: http://compass-system-broker.compass-system.svc.cluster.local
    tenantFetcherFQDN: http://compass-tenant-fetcher.compass-system.svc.cluster.local
    hydratorFQDN: http://compass-hydrator.compass-system.svc.cluster.local
    basicCredentials:
      manage: false
      secretName: "test-basic-credentials-secret"
    db:
      maxOpenConnections: 3
      maxIdleConnections: 1
    securityContext: # Set on container level
      runAsUser: 2000
      allowPrivilegeEscalation: false
  expectedSchemaVersionUpdateJob:
    cm:
      name: "expected-schema-version"
    ias_adapter:
      cm:
        name: "ias-adapter-expected-schema-version"
  migratorJob:
    nodeSelectorEnabled: false
    pvc:
      name: "compass-director-migrations"
      namespace: "compass-system"
      migrationsPath: "/compass-migrations"
      storageClass: local-path
    ias_adapter:
      pvc:
        name: "compass-ias-adapter-migrations"
        namespace: "compass-system"
        migrationsPath: "/compass-ias-adapter-migrations"
        storageClass: local-path
  http:
    client:
      skipSSLValidation: false
  pairingAdapter:
    templateName: "pairing-adapter-app-template"
    watcherCorrelationID: "pairing-adapter-watcher-id"
    configMap:
      manage: false
      key: "config.json"
      name: "pairing-adapter-config-local"
      namespace: "compass-system"
      localAdapterFQDN: "http://compass-pairing-adapter.compass-system.svc.cluster.local/adapter-local-mtls"
      integrationSystemID: "d3e9b9f5-25dc-4adb-a0a0-ed69ef371fb6"
    e2e:
      appName: "test-app"
      appID: "123-test-456"
      clientUser: "test-user"
      tenant: "test-tenant"
  # Scopes assigned for every new Client Credentials by given object type (Runtime / Application / Integration System)
  # and scopes mapped to a consumer with the given type, then that consumer is using a client certificate
  scopes:
    scopesPerConsumerType:
      business_integration:
        - "application_template:read"
        - "application_template:write"
        - "formation:read"
        - "formation:write"
        - "formation.state:write"
        - "formation_template:read"
        - "formation_template:write"
        - "formation_template.webhooks:read"
      managed_application_provider_operator:
        - "application.local_tenant_id:write"
        - "application_template:write"
        - "application_template:read"
        - "application_template.webhooks:read"
        - "application_template.labels:write"
        - "internal_visibility:read"
        - "webhook:write"
        - "webhooks.auth:read"
        - "certificate_subject_mapping:write"
        - "certificate_subject_mapping:read"
      managed_application_consumer: []
      landscape_resource_operator:
        - "application:read"
        - "application:write"
        - "application.local_tenant_id:write"
        - "tenant_access:write"
        - "formation:read"
        - "formation:write"
      technical_client:
        - "tenant:read"
        - "tenant:write"
      runtime:
        - "runtime:read"
        - "runtime:write"
        - "application:read"
        - "runtime.auths:read"
        - "bundle.instance_auths:read"
        - "runtime.webhooks:read"
        - "webhook:write"
      external_certificate:
        - "runtime:read"
        - "runtime:write"
        - "application:read"
        - "application:write"
        - "runtime.auths:read"
        - "bundle.instance_auths:read"
        - "runtime.webhooks:read"
        - "webhook:write"
        - "application_template:read"
        - "application_template:write"
        - "formation_template:read"
        - "formation_template:write"
        - "formation_template.webhooks:read"
      application:
        - "application:read"
        - "application:write"
        - "application.auths:read"
        - "application.webhooks:read"
        - "application.application_template:read"
        - "bundle.instance_auths:read"
        - "document.fetch_request:read"
        - "event_spec.fetch_request:read"
        - "api_spec.fetch_request:read"
        - "fetch-request.auth:read"
        - "webhook:write"
      integration_system:
        - "application:read"
        - "application:write"
        - "application.local_tenant_id:write"
        - "application.application_template:read"
        - "application_template:read"
        - "application_template:write"
        - "runtime:read"
        - "runtime:write"
        - "integration_system:read"
        - "label_definition:read"
        - "label_definition:write"
        - "automatic_scenario_assignment:read"
        - "integration_system.auths:read"
        - "application_template.webhooks:read"
        - "formation:write"
        - "formation:read"
        - "internal_visibility:read"
        - "application.auths:read"
        - "webhook:write"
        - "formation_template:read"
        - "formation_template.webhooks:read"
      super_admin:
        - "application:read"
        - "application:write"
        - "application.local_tenant_id:write"
        - "application_template:read"
        - "application_template:write"
        - "integration_system:read"
        - "integration_system:write"
        - "runtime:read"
        - "runtime:write"
        - "label_definition:read"
        - "label_definition:write"
        - "eventing:manage"
        - "tenant:read"
        - "tenant:write"
        - "automatic_scenario_assignment:read"
        - "application.auths:read"
        - "application.webhooks:read"
        - "application.application_template:read"
        - "application_template.webhooks:read"
        - "bundle.instance_auths:read"
        - "document.fetch_request:read"
        - "event_spec.fetch_request:read"
        - "api_spec.fetch_request:read"
        - "integration_system.auths:read"
        - "runtime.auths:read"
        - "fetch-request.auth:read"
        - "webhooks.auth:read"
        - "formation:write"
        - "formation:read"
        - "internal_visibility:read"
        - "runtime.webhooks:read"
        - "webhook:write"
        - "formation_template:read"
        - "formation_template:write"
        - "formation_template.webhooks:read"
        - "formation_constraint:read"
        - "formation_constraint:write"
        - "certificate_subject_mapping:read"
        - "certificate_subject_mapping:write"
        - "formation.state:write"
        - "tenant_access:write"
        - "bundle_instance_auth:write"
      default:
        - "runtime:read"
        - "runtime:write"
        - "tenant:read"<|MERGE_RESOLUTION|>--- conflicted
+++ resolved
@@ -143,11 +143,7 @@
       name: compass-pairing-adapter
     director:
       dir: dev/incubator/
-<<<<<<< HEAD
       version: "PR-3304"
-=======
-      version: "PR-3338"
->>>>>>> 1b0a7f1a
       name: compass-director
     hydrator:
       dir: prod/incubator/
