--- conflicted
+++ resolved
@@ -98,11 +98,7 @@
       version: "PR-2297"
     director:
       dir:
-<<<<<<< HEAD
       version: "PR-2294"
-=======
-      version: "PR-2315"
->>>>>>> 71930c3d
     gateway:
       dir:
       version: "PR-2297"
@@ -489,7 +485,6 @@
       name: "provider"
       subscriptionProviderIdProperty: "subscriptionProviderIdProperty"
     server:
-      fetchTenantEndpoint: "/v1/fetch/{tenantId}"
       regionalHandlerEndpoint: "/v1/regional/{region}/callback/{tenantId}"
       dependenciesEndpoint: "/v1/dependencies"
       tenantPathParam: "tenantId"
