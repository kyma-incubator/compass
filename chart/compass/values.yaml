global:
  disableLegacyConnectivity: true
  defaultTenant: 3e64ebae-38b5-46a0-b1ed-9ccee153a0ae
  tenants: # tenant order matters, so new tenants should be added to the end of the list
    - name: default
      id: 3e64ebae-38b5-46a0-b1ed-9ccee153a0ae
      type: account
    - name: foo
      id: 1eba80dd-8ff6-54ee-be4d-77944d17b10b
      type: account
    - name: bar
      id: af9f84a9-1d3a-4d9f-ae0c-94f883b33b6e
      type: account
    - name: TestTenantSeparation
      id: f1c4b5be-b0e1-41f9-b0bc-b378200dcca0
      type: account
    - name: TestDeleteLastScenarioForApplication
      id: 0403be1e-f854-475e-9074-922120277af5
      type: account
    - name: Test_DeleteAutomaticScenarioAssignmentForSelector
      id: d9553135-6115-4c67-b4d9-962c00f3725f
      type: account
    - name: Test_AutomaticScenarioAssigmentForRuntime
      id: 8c733a45-d988-4472-af10-1256b82c70c0
      type: account
    - name: TestAutomaticScenarioAssignmentsWholeScenario
      id: 65a63692-c00a-4a7d-8376-8615ee37f45c
      type: account
    - name: TestTenantsQueryTenantNotInitialized
      id: 72329135-27fd-4284-9bcb-37ea8d6307d0
      type: account
    - name: Test Default
      id: 5577cf46-4f78-45fa-b55f-a42a3bdba868
      type: account
      parent: 2c4f4a25-ba9a-4dbc-be68-e0beb77a7eb0
    - name: Test_DefaultCustomer
      id: 2c4f4a25-ba9a-4dbc-be68-e0beb77a7eb0
      type: customer
    - name: TestListLabelDefinitions
      id: 3f641cf5-2d14-4e0f-a122-16e7569926f1
      type: account
    - name: Test_AutomaticScenarioAssignmentQueries
      id: 8263cc13-5698-4a2d-9257-e8e76b543e88
      type: account
    - name: TestGetScenariosLabelDefinitionCreatesOneIfNotExists
      id: 2263cc13-5698-4a2d-9257-e8e76b543e33
      type: account
    - name: TestApplicationsForRuntime
      id: 5984a414-1eed-4972-af2c-b2b6a415c7d7
      type: account
    - name: Test_DeleteAutomaticScenarioAssignmentForScenario
      id: d08e4cb6-a77f-4a07-b021-e3317a373597
      type: account
    - name: TestApplicationsForRuntimeWithHiddenApps
      id: 7e1f2df8-36dc-4e40-8be3-d1555d50c91c
      type: account
    - name: TestTenantsQueryTenantInitialized
      id: 8cf0c909-f816-4fe3-a507-a7917ccd8380
      type: account
    - name: TestDeleteApplicationIfInScenario
      id: 0d597250-6b2d-4d89-9c54-e23cb497cd01
      type: account
    - name: TestProviderSubaccount
      id: f8075207-1478-4a80-bd26-24a4785a2bfd
      type: subaccount
      parent: 5577cf46-4f78-45fa-b55f-a42a3bdba868
    - name: TestCertificateSubaccount
      id: 123e4567-e89b-12d3-a456-426614174001
      type: subaccount
      parent: 5577cf46-4f78-45fa-b55f-a42a3bdba868
    - name: TestNsAdapter
      id: 08b6da37-e911-48fb-a0cb-fa635a6c5678
      type: subaccount
      parent: 5577cf46-4f78-45fa-b55f-a42a3bdba868
    - name: TestNsAdapterSubaccountWithApplications
      id: 08b6da37-e911-48fb-a0cb-fa635a6c4321
      type: subaccount
      parent: 5577cf46-4f78-45fa-b55f-a42a3bdba868
    - name: TestIntegrationSystemManagedSubaccount
      id: 3cfcdd62-320d-403b-b66a-4ee3cdd06947
      type: subaccount
      parent: 5577cf46-4f78-45fa-b55f-a42a3bdba868
    - name: TestIntegrationSystemManagedAccount
      id: 7e8ab2e3-3bb4-42e3-92b2-4e0bf48559d3
      type: account
      parent: 2c4f4a25-ba9a-4dbc-be68-e0beb77a7eb0
    - name: TestSystemFetcherAccount
      id: c395681d-11dd-4cde-bbcf-570b4a153e79
      type: account
      parent: 2c4f4a25-ba9a-4dbc-be68-e0beb77a7eb0
    - name: TestConsumerSubaccount
      id: 1f538f34-30bf-4d3d-aeaa-02e69eef84ae
      type: subaccount
      parent: 5984a414-1eed-4972-af2c-b2b6a415c7d7
    - name: TestTenantsOnDemandAPI
      id: 8d42d818-d4c4-4036-b82f-b199db7ffeb5
      type: subaccount
      parent: 5984a414-1eed-4972-af2c-b2b6a415c7d7
  images:
    containerRegistry:
      path: eu.gcr.io/kyma-project/incubator
    connector:
      dir:
      version: "PR-2383"
    connectivity_adapter:
      dir:
      version: "PR-2383"
    pairing_adapter:
      dir:
      version: "PR-2383"
    director:
      dir:
      version: "PR-2404"
    hydrator:
      dir:
      version: "PR-2385"
    gateway:
      dir:
      version: "PR-2383"
    operations_controller:
      dir:
      version: "PR-2383"
    ord_service:
      dir:
      version: "PR-68"
    schema_migrator:
      dir:
      version: "PR-2230"
    system_broker:
      dir:
      version: "PR-2383"
    certs_setup_job:
      containerRegistry:
        path: eu.gcr.io/kyma-project
      dir:
      version: "0a651695"
    external_services_mock:
      dir:
      version: "PR-2404"
    console:
      dir:
      version: "PR-68"
    e2e_tests:
      dir:
<<<<<<< HEAD
      version: "PR-2404"
=======
      version: "PR-2230"
>>>>>>> 39e27472
  isLocalEnv: false
  isForTesting: false
  oauth2:
    host: oauth2
  livenessProbe:
    initialDelaySeconds: 30
    timeoutSeconds: 1
    periodSeconds: 10
  readinessProbe:
    initialDelaySeconds: 5
    timeoutSeconds: 1
    periodSeconds: 2
  agentPreconfiguration: false
  nsAdapter:
    external:
      port: 3005
    e2eTests:
      gatewayHost: "compass-gateway-xsuaa"
    prefix: /nsadapter
    path: /nsadapter/api/v1/notifications
    systemToTemplateMappings: '[{  "Name": "S4HANA",  "SourceKey": ["type"],  "SourceValue": ["abapSys"]},{  "Name": "S4HANA",  "SourceKey": ["type"],  "SourceValue": ["nonSAPsys"]},{  "Name": "S4HANA",  "SourceKey": ["type"],  "SourceValue": ["hana"]}]'
    secret:
      name: nsadapter-secret
      subaccountKey: subaccount
      local:
        subaccountValue: subaccount
    authSecret:
      name: "compass-external-services-mock-oauth-credentials"
      clientIdKey: client-id
      clientSecretKey: client-secret
      tokenUrlKey: url
      instanceUrlKey: url
      certKey: cert
      keyKey: key
    registerPath: "/register"
    tokenPath: "/secured/oauth/token"
    createClonePattern: '{"key": "%s"}'
    createBindingPattern: '{}'
    useClone: "false"
  director:
    host: compass-director.compass-system.svc.cluster.local
    prefix: /director
    graphql:
      external:
        port: 3000
    tls:
      secure:
        internal:
          host: compass-director-internal
    validator:
      port: 8080
    metrics:
      port: 3003
      enableGraphqlOperationInstrumentation: true
    operations:
      port: 3002
      path: "/operation"
      lastOperationPath: "/last_operation"
    info:
      path: "/v1/info"
    selfRegister:
      secret:
        name: "region-instances-credentials"
        key: "keyConfig"
        path: "/tmp"
      clientIdPath: "clientId"
      clientSecretPath: "clientSecret"
      urlPath: "url"
      tokenUrlPath: "tokenUrl"
      clientCertPath: "clientCert"
      clientKeyPath: "clientKey"
      local:
        templateMappings:
          clientIDMapping: '{{ printf "\"%s\":\"client_id\"" .Values.global.director.selfRegister.clientIdPath }}'
          clientSecretMapping: '{{ printf "\"%s\":\"client_secret\"" .Values.global.director.selfRegister.clientSecretPath }}'
          urlMapping: '{{ printf "\"%s\":\"http://compass-external-services-mock.%s.svc.cluster.local:%s\"" .Values.global.director.selfRegister.urlPath .Release.Namespace (.Values.service.port | toString) }}'
          tokenURLMapping: '{{ printf "\"%s\":\"https://%s.%s:%s\"" .Values.global.director.selfRegister.tokenUrlPath .Values.global.externalServicesMock.certSecuredHost .Values.global.ingress.domainName (.Values.service.certPort | toString) }}'
          x509CertificateMapping: '{{ printf "\"%s\":\"%s\"" .Values.global.director.selfRegister.clientCertPath .Values.global.connector.caCertificate }}'
          x509KeyMapping: '{{ printf "\"%s\":\"%s\"" .Values.global.director.selfRegister.clientKeyPath .Values.global.connector.caKey }}'
      oauthTokenPath: "/cert/token"
      oauthMode: "oauth-mtls"
      label: "selfRegLabel"
      labelValuePrefix: "self-reg-prefix-"
      responseKey: "self-reg-key"
      path: "/external-api/self-reg"
      nameQueryParam: "name"
      tenantQueryParam: "tenant"
      requestBodyPattern: '{"key": "%s"}'
    clientIDHeaderKey: client_user
    suggestTokenHeaderKey: suggest_token
    fetchTenantEndpoint: '{{ printf "https://%s.%s%s/v1/fetch" .Values.global.gateway.tls.secure.internal.host .Values.global.ingress.domainName .Values.global.tenantFetcher.prefix }}'
  auditlog:
    configMapName: "compass-gateway-auditlog-config"
    mtlsTokenPath: "/cert/token"
    standardTokenPath: "/secured/oauth/token"
    skipSSLValidation: false
    secret:
      name: "compass-gateway-auditlog-secret"
      urlKey: url
      clientIdKey: client-id
      clientSecretKey: client-secret
      clientCertKey: client-cert
      clientKeyKey: client-key
  log:
    format: "kibana"
  enableCompassDefaultScenarioAssignment: true
  tenantConfig:
    useDefaultTenants: true
    dbPool:
      maxOpenConnections: 1
      maxIdleConnections: 1
  connector:
    prefix: /connector
    graphql:
      external:
        port: 3000
    validator:
      port: 8080
    # If secrets do not exist they will be created
    secrets:
      ca:
        name: compass-connector-app-ca
        namespace: compass-system
        certificateKey: ca.crt
        keyKey: ca.key
      rootCA:
        namespace: istio-system # For Ingress Gateway to work properly the namespace needs to be istio-system
        # In order for istio mTLS to work we should have two different secrets one containing the server certificate (let’s say X) and one used for validation of the client’s certificates.
        # The second one should be our root certificate and istio wants it to be named X-cacert. (-cacert suffix).
        # This is the reason for the confusing name of our root certificate. https://preliminary.istio.io/v1.6/docs/tasks/traffic-management/ingress/secure-ingress/#configure-a-mutual-tls-ingress-gateway
        cacert: compass-gateway-mtls-certs-cacert # For cert-rotation the cacert should be in different secret
        certificateKey: cacert
    revocation:
      configmap:
        name: revocations-config
        namespace: "{{ .Release.Namespace }}"
    # If key and certificate are not provided they will be generated
    caKey: ""
    caCertificate: ""
  system_broker:
    enabled: true
    port: 5001
    prefix: /broker
    tokenProviderFromHeader:
      forwardHeaders: Authorization
    tokenProviderFromSecret:
      enabled: false
      secrets:
        integrationSystemCredentials:
          name: compass-system-broker-credentials
          namespace: compass-system
    testNamespace: kyma-system
  gateway:
    port: 3000
    tls:
      host: compass-gateway
      adapterHost: compass-ns-adapter
      secure:
        internal:
          host: compass-gateway-internal
        oauth:
          host: compass-gateway-auth-oauth
    mtls:
      manageCerts: true
      host: compass-gateway-mtls
      certSecret: compass-gateway-mtls-certs
      external:
        host: compass-gateway-sap-mtls
        certSecret: compass-gateway-mtls-certs # Use connector's root CA as root CA by default. This should be overridden for productive deployments.
    headers:
      rateLimit: X-Flow-Identity
      request:
        remove:
          - "Client-Id-From-Token"
          - "Client-Id-From-Certificate"
          - "Client-Certificate-Hash"
          - "Certificate-Data"
  hydrator:
    host: compass-hydrator.compass-system.svc.cluster.local
    port: 3000
    prefix: /hydrators
    subjectConsumerMappingConfig: '[{"consumer_type": "Super Admin", "tenant_access_levels": ["customer", "account","subaccount"], "subject": "C=DE, L=local, O=SAP SE, OU=Region, OU=SAP Cloud Platform Clients, OU=f8075207-1478-4a80-bd26-24a4785a2bfd, CN=compass"},{"consumer_type": "Integration System", "tenant_access_levels": ["account","subaccount"], "subject": "C=DE, L=local, O=SAP SE, OU=Region, OU=SAP Cloud Platform Clients, OU=f8075207-1478-4a80-bd26-24a4785a2bfd, CN=integration-system-test"}]'
    certificateDataHeader: "Certificate-Data"
    http:
      client:
        skipSSLValidation: false
    metrics:
      port: 3003
      enableClientInstrumentation: true
      censoredFlows: "JWT"
  operations_controller:
    enabled: true
  connectivity_adapter:
    port: 8080
    tls:
      host: adapter-gateway
    mtls:
      host: adapter-gateway-mtls
  oathkeeperFilters:
    workloadLabel: oathkeeper
    namespace: kyma-system
    tokenDataHeader: "Connector-Token"
    certificateDataHeader: "Certificate-Data"
  istio:
    externalMtlsGateway:
      name: "compass-gateway-external-mtls"
      namespace: "compass-system"
    mtlsGateway:
      name: "compass-gateway-mtls"
      namespace: "compass-system"
    gateway:
      name: "kyma-gateway"
      namespace: "kyma-system"
    proxy:
      port: 15020
    namespace: istio-system
    ingressgateway:
      workloadLabel: istio-ingressgateway
      requestPayloadSizeLimit2MB: 2097152
      requestPayloadSizeLimit2MBLabel: "2MB"
      requestPayloadSizeLimit5MB: 5097152
      requestPayloadSizeLimit5MBLabel: "5MB"
      correlationHeaderRewriteFilter:
        expectedHeaders:
          - "x-request-id"
          - "x-correlation-id"
          - "x-correlationid"
          - "x-forrequest-id"
          - "x-vcap-request-id"
          - "x-broker-api-request-identity"
  kubernetes:
    serviceAccountTokenIssuer: kubernetes/serviceaccount
    serviceAccountTokenJWKS: https://kubernetes.default.svc.cluster.local/openid/v1/jwks
  ingress:
    domainName: "local.kyma.dev"
  database:
    sqlProxyServiceAccount: "proxy-user@gcp-cmp.iam.gserviceaccount.com"
    manageSecrets: true
    embedded:
      enabled: true
      director:
        name: "postgres"
      directorDBName: "postgres"
    managedGCP:
      serviceAccountKey: ""
      instanceConnectionName: ""
      director:
        name: ""
        user: ""
        password: ""
      host: "localhost"
      hostPort: "5432"
      sslMode: ""
      #TODO remove below after migration to separate user will be done
      dbUser: ""
      dbPassword: ""
      directorDBName: ""
  oathkeeper:
    host: ory-oathkeeper-proxy.kyma-system.svc.cluster.local
    port: 4455
    timeout_ms: 120000
    ns_adapter_timeout_ms: 3600000
    idTokenConfig:
      claims: '{"scopes": "{{ print .Extra.scope }}","tenant": "{{ .Extra.tenant }}", "consumerID": "{{ print .Extra.consumerID}}", "consumerType": "{{ print .Extra.consumerType }}", "flow": "{{ print .Extra.flow }}", "onBehalfOf": "{{ print .Extra.onBehalfOf }}", "region": "{{ print .Extra.region }}", "tokenClientID": "{{ print .Extra.tokenClientID }}"}'
      internalClaims: '{"scopes": "application:read application:write application.webhooks:read application_template.webhooks:read webhooks.auth:read runtime:write runtime:read tenant:read tenant:write tenant_subscription:write ory_internal fetch_tenant application_template:read","tenant":"{ {{ if .Header.Tenant }} \"consumerTenant\":\"{{ print (index .Header.Tenant 0) }}\", {{ end }} \"externalTenant\":\"\"}", "consumerType": "Internal Component", "flow": "Internal"}'
    mutators:
      runtimeMappingService:
        config:
          api:
            url: http://compass-hydrator.compass-system.svc.cluster.local:3000/hydrators/runtime-mapping
            retry:
              give_up_after: 6s
              max_delay: 2000ms
      authenticationMappingServices:
        nsadapter:
          cfg:
            config:
              api:
                url: http://compass-hydrator.compass-system.svc.cluster.local:3000/hydrators/authn-mapping/nsadapter
                retry:
                  give_up_after: 6s
                  max_delay: 2000ms
          authenticator:
            enabled: false
            createRule: true
            gatewayHost: "compass-gateway-xsuaa"
            trusted_issuers: '[{"domain_url": "compass-system.svc.cluster.local:8080", "scope_prefix": "prefix.", "protocol": "http"}]'
            attributes: '{"uniqueAttribute": { "key": "ns-adapter-test", "value": "ns-adapter-flow" }, "tenant": { "key": "tenant" }, "identity": { "key": "identity" }, "clientid": { "key": "client_id" } }'
            path: /nsadapter/api/v1/notifications
            upstreamComponent: "compass-gateway"
            checkSuffix: true
        tenant-fetcher:
          cfg:
            config:
              api:
                url: http://compass-hydrator.compass-system.svc.cluster.local:3000/hydrators/authn-mapping/tenant-fetcher
                retry:
                  give_up_after: 6s
                  max_delay: 2000ms
          authenticator:
            enabled: false
            createRule: true
            gatewayHost: "compass-gateway"
            trusted_issuers: '[{"domain_url": "compass-system.svc.cluster.local:8080", "scope_prefix": "prefix.", "protocol": "http"}]'
            attributes: '{"uniqueAttribute": { "key": "test", "value": "tenant-fetcher" }, "tenant": { "key": "tenant" }, "identity": { "key": "identity" } }'
            path: /tenants/<.*>
            upstreamComponent: "compass-tenant-fetcher"
            checkSuffix: false
        subscriber:
          cfg:
            config:
              api:
                url: http://compass-hydrator.compass-system.svc.cluster.local:3000/hydrators/authn-mapping/subscriber
                retry:
                  give_up_after: 6s
                  max_delay: 2000ms
          authenticator:
            enabled: false
            createRule: false
            gatewayHost: "compass-gateway-sap-mtls"
            trusted_issuers: '[{"domain_url": "compass-system.svc.cluster.local:8080", "scope_prefix": "prefix.", "protocol": "http"}]'
            attributes: '{"uniqueAttribute": { "key": "subsc-key-test", "value": "subscription-flow" }, "tenant": { "key": "tenant" }, "identity": { "key": "identity" } }'
            path: /<.*>
            checkSuffix: false
      tenantMappingService:
        config:
          api:
            url: http://compass-hydrator.compass-system.svc.cluster.local:3000/hydrators/tenant-mapping
            retry:
              give_up_after: 6s
              max_delay: 2000ms
      certificateResolverService:
        config:
          api:
            url: http://compass-hydrator.compass-system.svc.cluster.local:3000/hydrators/v1/certificate/data/resolve
            retry:
              give_up_after: 6s
              max_delay: 2000ms
      tokenResolverService:
        config:
          api:
            url: http://compass-hydrator.compass-system.svc.cluster.local:3000/hydrators/v1/tokens/resolve
            retry:
              give_up_after: 6s
              max_delay: 2000ms
  cockpit:
    auth:
      allowedConnectSrc: "https://*.ondemand.com"
      secretName: "cockpit-auth-secret"
      idpHost: ""
      clientID: ""
      scopes: "openid profile email"
      path: "/oauth2/certs"
  tenantFetcher:
    manageSecrets: true
    host: compass-tenant-fetcher.compass-system.svc.cluster.local
    prefix: /tenants
    port: 3000
    requiredAuthScope: Callback
    fetchTenantAuthScope: fetch_tenant
    authentication:
      jwksEndpoint: "http://ory-oathkeeper-api.kyma-system.svc.cluster.local:4456/.well-known/jwks.json"
    tenantProvider:
      tenantIdProperty: "tenantId"
      customerIdProperty: "customerId"
      subaccountTenantIdProperty: "subaccountTenantId"
      subdomainProperty: "subdomain"
      name: "provider"
      subscriptionProviderIdProperty: "subscriptionProviderIdProperty"
      providerSubaccountIdProperty: "providerSubaccountIdProperty"
      subscriptionAppNameProperty: "subscriptionAppNameProperty"
    server:
      fetchTenantEndpoint: "/v1/fetch/{parentTenantId}/{tenantId}"
      regionalHandlerEndpoint: "/v1/regional/{region}/callback/{tenantId}"
      dependenciesEndpoint: "/v1/dependencies"
      tenantPathParam: "tenantId"
      regionPathParam: "region"
      subscriptionProviderLabelKey: "subscriptionProviderId"
      consumerSubaccountIdsLabelKey: "consumer_subaccount_ids"
    containerName: "tenant-fetcher"
    oauth:
      client: "client_id"
      secret: ""
      tokenURL: '{{ printf "https://%s.%s" .Values.global.externalServicesMock.certSecuredHost .Values.global.ingress.domainName }}'
      tokenPath: "/cert/token"
    secret:
      name: "compass-tenant-fetcher-secret"
      clientIdKey: "client-id"
      oauthMode: "oauth-mtls"
      clientCertKey: "client-cert"
      clientKeyKey: "client-key"
      oauthUrlKey: "url"
      skipSSLValidation: true
    endpoints:
      subaccountCreated: "127.0.0.1/events?type=subaccount-created"
    fieldMapping:
      totalPagesField: "totalPages"
      totalResultsField: "totalResults"
      tenantEventsField: "events"
      idField: "id"
      nameField: "name"
      customerIdField: "customerId"
      subdomainField: "subdomain"
      discriminatorField: ""
      discriminatorValue: ""
      detailsField: "details"
      entityTypeField: "entityType"
      globalAccountID: "gaID"
      regionField: "region"
  externalCertConfiguration:
    issuer: "C=DE, L=local, O=SAP SE, OU=SAP Cloud Platform Clients, CN=compass-ca"
    issuerLocality: "local" # In local setup we have manually created connector CA certificate with 'local' Locality property
    subjectPattern: "/C=DE/O=SAP SE/OU=SAP Cloud Platform Clients/OU=Region/OU=%s/L=%s/CN=%s"
    ouCertSubaccountID: "f8075207-1478-4a80-bd26-24a4785a2bfd"
    commonName: "compass"
    locality: "local"
    certSvcApiPath: "/cert"
    tokenPath: "/cert/token"
    secrets:
      externalCertSvcSecret:
        manage: false
        name: "cert-svc-secret"
        clientIdKey: client-id
        clientSecretKey: client-secret
        oauthUrlKey: url
        csrEndpointKey: csr-endpoint
        clientCert: client-cert
        clientKey: client-key
        skipSSLValidationFlag: "-k"
      externalClientCertSecret:
        name: "external-client-certificate"
        namespace: compass-system
        certKey: tls.crt
        keyKey: tls.key
    rotationCronjob:
      name: "external-certificate-rotation"
      schedule: "*/1 * * * *" # Executes every minute
      certValidity: "7"
      clientCertRetryAttempts: "8"
      containerName: "certificate-rotation"
  ordService:
    host: compass-ord-service.compass-system.svc.cluster.local
    prefix: /open-resource-discovery-service/v0
    docsPrefix: /open-resource-discovery-docs
    staticPrefix: /open-resource-discovery-static/v0
    port: 3000
    defaultResponseType: "xml"
  ordAggregator:
    name: ord-aggregator
    enabled: true
    schedule: "*/1 * * * *"
    http:
      client:
        skipSSLValidation: false
    dbPool:
      maxOpenConnections: 2
      maxIdleConnections: 2
    globalRegistryUrl: http://compass-external-services-mock.compass-system.svc.cluster.local:8087/.well-known/open-resource-discovery
    maxOrdParallelDownloads: 4
  systemFetcher:
    enabled: false
    name: "system-fetcher"
    schedule: "0 0 * * *"
    manageSecrets: true
    # enableSystemDeletion - whether systems in deleted state should be deleted from director database
    enableSystemDeletion: true
    # fetchParallelism - shows how many http calls will be made in parallel to fetch systems
    fetchParallellism: 30
    # queueSize - shows how many system fetches (individual requests may fetch more than 1 system)
    # can be put in the queue for processing before blocking. It is best for the queue to be about 2 times bigger than the parallellism
    queueSize: 100
    # fetchRequestTimeout - shows the timeout to wait for oauth token and for fetching systems (in one request) separately
    fetchRequestTimeout: "30s"
    # directorRequestTimeout - graphql requests timeout to director
    directorRequestTimeout: "30s"
    dbPool:
      maxOpenConnections: 20
      maxIdleConnections: 2
    # systemsAPIEndpoint - endpoint of the service to fetch systems from
    systemsAPIEndpoint: ""
    # systemsAPIFilterCriteria - criteria for fetching systems
    systemsAPIFilterCriteria: ""
    # systemToTemplateMappings - how to map system properties to an existing application template
    systemToTemplateMappings: '{}'
    templatePlaceholderToSystemKeyMappings: '[{"placeholder_name": "name","system_key": "displayName"},{"placeholder_name": "display-name","system_key": "displayName"},{"placeholder_name": "systemNumber","system_key": "systemNumber"},{"placeholder_name": "productId","system_key": "productId"},{"placeholder_name": "ppmsProductVersionId","system_key": "ppmsProductVersionId"},{"placeholder_name": "description","system_key": "productDescription", "optional": true},{"placeholder_name": "baseUrl","system_key": "additionalUrls.mainUrl", "optional":true},{"placeholder_name": "providerName","system_key": "infrastructureProvider", "optional": true}]'
    templateOverrideApplicationInput: '{"name": "{{name}}","description": "{{description}}","providerName": "{{providerName}}","statusCondition": "INITIAL","systemNumber": "{{systemNumber}}","labels": {"managed": "true","productId": "{{productId}}","ppmsProductVersionId": "{{ppmsProductVersionId}}"},"baseUrl": "{{baseUrl}}"}'
    http:
      client:
        skipSSLValidation: false
    oauth:
      client: "client_id"
      tokenEndpointProtocol: "https"
      tokenBaseHost: "compass-external-services-mock-sap-mtls"
      tokenPath: "/cert/token"
      scopesClaim: "scopes"
      tenantHeaderName: "x-zid"
      tokenRequestTimeout: 30s
      skipSSLValidation: true
    secret:
      name: "compass-system-fetcher-secret"
      clientIdKey: client-id
      oauthUrlKey: url
    paging:
      pageSize: 200
      sizeParam: "$top"
      skipParam: "$skip"
    containerName: "system-fetcher"
  tenantFetchers:
    job1:
      enabled: false
      configMapNamespace: "compass-system"
      manageSecrets: true
      providerName: "compass"
      schedule: "*/5 * * * *"
      tenantInsertChunkSize: "500"
      kubernetes:
        configMapNamespace: "compass-system"
        pollInterval: 2s
        pollTimeout: 1m
        timeout: 2m
      oauth:
        client: ""
        secret: ""
        tokenURL: ""
        tokenPath: ""
      secret:
        name: "compass-tenant-fetcher-secret-job1"
        clientIdKey: client-id
        clientSecretKey: client-secret
        oauthUrlKey: url
        oauthMode: "oauth-mtls"
        clientCertKey: client-cert
        clientKeyKey: client-key
        skipSSLValidation: true
      endpoints:
        accountCreated: "127.0.0.1/events?type=account-created"
        accountDeleted: "127.0.0.1/events?type=account-deleted"
        accountUpdated: "127.0.0.1/events?type=account-updated"
        subaccountCreated: "127.0.0.1/events?type=subaccount-created"
        subaccountDeleted: "127.0.0.1/events?type=subaccount-deleted"
        subaccountUpdated: "127.0.0.1/events?type=subaccount-updated"
        subaccountMoved: "127.0.0.1/events?type=subaccount-moved"
      fieldMapping:
        totalPagesField: "totalPages"
        totalResultsField: "totalResults"
        tenantEventsField: "events"
        idField: "id"
        nameField: "name"
        customerIdField: "customerId"
        subdomainField: "subdomain"
        discriminatorField: ""
        discriminatorValue: ""
        detailsField: "details"
        entityTypeField: "entityType"
        globalAccountID: "gaID"
        regionField: "region"
        movedSubaccountTargetField: "targetGlobalAccountGUID"
        movedSubaccountSourceField: "sourceGlobalAccountGUID"
      queryMapping:
        pageNumField: "pageNum"
        pageSizeField: "pageSize"
        timestampField: "timestamp"
      query:
        startPage: "0"
        pageSize: "100"
      shouldSyncSubaccounts: "false"
      dbPool:
        maxOpenConnections: 1
        maxIdleConnections: 1
  metrics:
    enabled: true
    pushEndpoint: http://monitoring-prometheus-pushgateway.kyma-system.svc.cluster.local:9091
  externalServicesMock:
    enabled: false
    certSecuredPort: 8081
    ordCertSecuredPort: 8082
    unsecuredPort: 8083
    basicSecuredPort: 8084
    oauthSecuredPort: 8085
    ordGlobalRegistryCertPort: 8086
    ordGlobalRegistryUnsecuredPort: 8087
    certSecuredHost: compass-external-services-mock-sap-mtls
    ordCertSecuredHost: compass-external-services-mock-sap-mtls-ord
    ordGlobalCertSecuredHost: compass-external-services-mock-sap-mtls-global-ord-registry
    unSecuredHost: compass-external-services-mock
    host: compass-external-services-mock.compass-system.svc.cluster.local
    regionInstancesCredentials:
      manage: false
    oauthSecret:
      manage: false
      name: compass-external-services-mock-oauth-credentials
      clientIdKey: client-id
      clientSecretKey: client-secret
      oauthUrlKey: url
      oauthTokenPath: "/secured/oauth/token"
    auditlog:
      applyMockConfiguration: false
      managementApiPath: /audit-log/v2/configuration-changes/search
      mtlsTokenPath: "/cert/token"
      secret:
        name: "auditlog-instance-management"
        urlKey: url
        tokenUrlKey: token-url
        clientIdKey: client-id
        clientSecretKey: client-secret
        clientCertKey: client-cert
        clientKeyKey: client-key
  tests:
    http:
      client:
        skipSSLValidation: false
    director:
      externalClientCertTestSecretName: "external-client-certificate-integration-system-test-secret"
      externalClientCertTestSecretNamespace: "compass-system"
      externalCertIntSystemCN: "integration-system-test"
      externalCertTestJobName: "external-client-certificate-integration-system-test-job"
    tenantFetcher:
      tenantOnDemandID: "8d42d818-d4c4-4036-b82f-b199db7ffeb5"
    ordService:
      accountTenantID: "5577cf46-4f78-45fa-b55f-a42a3bdba868" # testDefaultTenant from our testing tenants
      consumerAccountID: "5984a414-1eed-4972-af2c-b2b6a415c7d7" # ApplicationsForRuntimeTenantName from our testing tenants
      providerSubaccountID: "f8075207-1478-4a80-bd26-24a4785a2bfd" # TestProviderSubaccount from our testing tenants
      consumerSubaccountID: "1f538f34-30bf-4d3d-aeaa-02e69eef84ae" # randomly chosen
      consumerTenantID: "ba49f1aa-ddc1-43ff-943c-fe949857a34a" # randomly chosen
      propagatedProviderSubaccountHeader: "X-Provider-Subaccount"
      externalClientCertTestSecretName: "external-client-certificate-test-secret"
      externalClientCertTestSecretNamespace: "compass-system"
      externalCertTestJobName: "external-certificate-rotation-test-job"
      certSvcInstanceTestSecretName: "cert-svc-secret"
      consumerTokenURL: "http://compass-external-services-mock.compass-system.svc.cluster.local:8080"
      skipPattern: ""
      subscriptionOauthSecret:
        manage: false
        name: compass-subscription-secret
        clientIdKey: client-id
        clientSecretKey: client-secret
        oauthUrlKey: url
    selfRegistration:
      region: "eu-1"
    externalServicesMock:
      skipPattern: ""
    namespace: kyma-system
    connectivityAdapterFQDN: http://compass-connectivity-adapter.compass-system.svc.cluster.local
    externalServicesMockFQDN: http://compass-external-services-mock.compass-system.svc.cluster.local
    ordServiceFQDN: http://compass-ord-service.compass-system.svc.cluster.local
    systemBrokerFQDN: http://compass-system-broker.compass-system.svc.cluster.local
    tenantFetcherFQDN: http://compass-tenant-fetcher.compass-system.svc.cluster.local
    hydratorFQDN: http://compass-hydrator.compass-system.svc.cluster.local
    basicCredentials:
      manage: false
      secretName: "test-basic-credentials-secret"
    subscriptionURL: "http://compass-external-services-mock.compass-system.svc.cluster.local:8080"
    subscriptionProviderIdValue: "id-value!t12345"
    db:
      maxOpenConnections: 3
      maxIdleConnections: 1
    securityContext: # Set on container level
      runAsUser: 2000
      allowPrivilegeEscalation: false
  expectedSchemaVersionUpdateJob:
    cm:
      name: "expected-schema-version"
  migratorJob:
    nodeSelectorEnabled: false
    pvc:
      name: "compass-director-migrations"
      namespace: "compass-system"
      migrationsPath: "/compass-migrations"
      isLocalEnv: true
  http:
    client:
      skipSSLValidation: false
  pairingAdapter:
    templateName: "pairing-adapter-app-template"
    watcherCorrelationID: "pairing-adapter-watcher-id"
    configMap:
      manage: false
      key: "config.json"
      name: "pairing-adapter-config-local"
      namespace: "compass-system"
      localAdapterFQDN: "http://compass-pairing-adapter.compass-system.svc.cluster.local/adapter-local-mtls"
      integrationSystemID: "d3e9b9f5-25dc-4adb-a0a0-ed69ef371fb6"
    e2e:
      appName: "test-app"
      appID: "123-test-456"
      clientUser: "test-user"
      tenant: "test-tenant"
  # Scopes assigned for every new Client Credentials by given object type (Runtime / Application / Integration System)
  # and scopes mapped to a consumer with the given type, then that consumer is using a client certificate
  scopes:
    scopesPerConsumerType:
      runtime:
        - "runtime:read"
        - "runtime:write"
        - "application:read"
        - "runtime.auths:read"
        - "bundle.instance_auths:read"
        - "runtime.webhooks:read"
        - "webhook:write"
      external_certificate:
        - "runtime:read"
        - "runtime:write"
        - "application:read"
        - "runtime.auths:read"
        - "bundle.instance_auths:read"
        - "runtime.webhooks:read"
        - "webhook:write"
        - "application_template:read"
        - "application_template:write"
      application:
        - "application:read"
        - "application:write"
        - "application.auths:read"
        - "application.webhooks:read"
        - "bundle.instance_auths:read"
        - "document.fetch_request:read"
        - "event_spec.fetch_request:read"
        - "api_spec.fetch_request:read"
        - "fetch-request.auth:read"
        - "webhook:write"
      integration_system:
        - "application:read"
        - "application:write"
        - "application_template:read"
        - "application_template:write"
        - "runtime:read"
        - "runtime:write"
        - "integration_system:read"
        - "label_definition:read"
        - "label_definition:write"
        - "automatic_scenario_assignment:read"
        - "automatic_scenario_assignment:write"
        - "integration_system.auths:read"
        - "application_template.webhooks:read"
        - "formation:write"
        - "internal_visibility:read"
        - "application.auths:read"
        - "webhook:write"
      super_admin:
        - "application:read"
        - "application:write"
        - "application_template:read"
        - "application_template:write"
        - "integration_system:read"
        - "integration_system:write"
        - "runtime:read"
        - "runtime:write"
        - "label_definition:read"
        - "label_definition:write"
        - "eventing:manage"
        - "tenant:read"
        - "automatic_scenario_assignment:read"
        - "automatic_scenario_assignment:write"
        - "application.auths:read"
        - "application.webhooks:read"
        - "application_template.webhooks:read"
        - "bundle.instance_auths:read"
        - "document.fetch_request:read"
        - "event_spec.fetch_request:read"
        - "api_spec.fetch_request:read"
        - "integration_system.auths:read"
        - "runtime.auths:read"
        - "fetch-request.auth:read"
        - "webhooks.auth:read"
        - "formation:write"
        - "internal_visibility:read"
        - "runtime.webhooks:read"
        - "webhook:write"
      default:
        - "runtime:read"
        - "runtime:write"
        - "tenant:read"<|MERGE_RESOLUTION|>--- conflicted
+++ resolved
@@ -142,11 +142,7 @@
       version: "PR-68"
     e2e_tests:
       dir:
-<<<<<<< HEAD
       version: "PR-2404"
-=======
-      version: "PR-2230"
->>>>>>> 39e27472
   isLocalEnv: false
   isForTesting: false
   oauth2:
