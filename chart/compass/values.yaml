--- conflicted
+++ resolved
@@ -26,11 +26,7 @@
       version: "PR-1698"
     gateway:
       dir:
-<<<<<<< HEAD
       version: "PR-1692"
-=======
-      version: "PR-1698"
->>>>>>> d5e5b133
     tenant_fetcher:
       dir:
       version: "PR-1698"
