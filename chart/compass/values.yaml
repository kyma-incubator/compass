--- conflicted
+++ resolved
@@ -143,11 +143,7 @@
       name: compass-pairing-adapter
     director:
       dir: dev/incubator/
-<<<<<<< HEAD
       version: "PR-3416"
-=======
-      version: "PR-3410"
->>>>>>> 1f65c708
       name: compass-director
     hydrator:
       dir: dev/incubator/
