global:
  disableLegacyConnectivity: true
  defaultTenant: 3e64ebae-38b5-46a0-b1ed-9ccee153a0ae
  defaultTenantRegion: "eu-1"
  tenants: # tenant order matters, so new tenants should be added to the end of the list
    - name: default
      id: 3e64ebae-38b5-46a0-b1ed-9ccee153a0ae
      type: account
    - name: foo
      id: 1eba80dd-8ff6-54ee-be4d-77944d17b10b
      type: account
    - name: bar
      id: af9f84a9-1d3a-4d9f-ae0c-94f883b33b6e
      type: account
    - name: TestTenantSeparation
      id: f1c4b5be-b0e1-41f9-b0bc-b378200dcca0
      type: account
    - name: TestDeleteLastScenarioForApplication
      id: 0403be1e-f854-475e-9074-922120277af5
      type: account
    - name: Test_DeleteAutomaticScenarioAssignmentForSelector
      id: d9553135-6115-4c67-b4d9-962c00f3725f
      type: account
    - name: Test_AutomaticScenarioAssigmentForRuntime
      id: 8c733a45-d988-4472-af10-1256b82c70c0
      type: account
    - name: TestAutomaticScenarioAssignmentsWholeScenario
      id: 65a63692-c00a-4a7d-8376-8615ee37f45c
      type: account
    - name: TestTenantsQueryTenantNotInitialized
      id: 72329135-27fd-4284-9bcb-37ea8d6307d0
      type: account
    - name: Test Default
      id: 5577cf46-4f78-45fa-b55f-a42a3bdba868
      type: account
      parent: 2c4f4a25-ba9a-4dbc-be68-e0beb77a7eb0
    - name: Test_DefaultCustomer
      id: 2c4f4a25-ba9a-4dbc-be68-e0beb77a7eb0
      type: customer
    - name: TestListLabelDefinitions
      id: 3f641cf5-2d14-4e0f-a122-16e7569926f1
      type: account
    - name: Test_AutomaticScenarioAssignmentQueries
      id: 8263cc13-5698-4a2d-9257-e8e76b543e88
      type: account
    - name: TestGetScenariosLabelDefinitionCreatesOneIfNotExists
      id: 2263cc13-5698-4a2d-9257-e8e76b543e33
      type: account
    - name: TestApplicationsForRuntime
      id: 5984a414-1eed-4972-af2c-b2b6a415c7d7
      type: account
    - name: Test_DeleteAutomaticScenarioAssignmentForScenario
      id: d08e4cb6-a77f-4a07-b021-e3317a373597
      type: account
    - name: TestApplicationsForRuntimeWithHiddenApps
      id: 7e1f2df8-36dc-4e40-8be3-d1555d50c91c
      type: account
    - name: TestTenantsQueryTenantInitialized
      id: 8cf0c909-f816-4fe3-a507-a7917ccd8380
      type: account
    - name: TestDeleteApplicationIfInScenario
      id: 0d597250-6b2d-4d89-9c54-e23cb497cd01
      type: account
    - name: TestProviderSubaccount
      id: f8075207-1478-4a80-bd26-24a4785a2bfd
      type: subaccount
      parent: 5577cf46-4f78-45fa-b55f-a42a3bdba868
    - name: TestProviderSubaccountRegion2
      id: 731b7bc4-5472-41d2-a447-e4c0f45de739
      type: subaccount
      region: "eu-2"
      parent: 5577cf46-4f78-45fa-b55f-a42a3bdba868
    - name: TestCertificateSubaccount
      id: 123e4567-e89b-12d3-a456-426614174001
      type: subaccount
      parent: 5577cf46-4f78-45fa-b55f-a42a3bdba868
    - name: TestNsAdapter
      id: 08b6da37-e911-48fb-a0cb-fa635a6c5678
      type: subaccount
      parent: 5577cf46-4f78-45fa-b55f-a42a3bdba868
    - name: TestNsAdapterSubaccountWithApplications
      id: 08b6da37-e911-48fb-a0cb-fa635a6c4321
      type: subaccount
      parent: 5577cf46-4f78-45fa-b55f-a42a3bdba868
    - name: TestIntegrationSystemManagedSubaccount
      id: 3cfcdd62-320d-403b-b66a-4ee3cdd06947
      type: subaccount
      parent: 5577cf46-4f78-45fa-b55f-a42a3bdba868
    - name: TestIntegrationSystemManagedAccount
      id: 7e8ab2e3-3bb4-42e3-92b2-4e0bf48559d3
      type: account
      parent: 2c4f4a25-ba9a-4dbc-be68-e0beb77a7eb0
    - name: TestSystemFetcherAccount
      id: c395681d-11dd-4cde-bbcf-570b4a153e79
      type: account
      parent: 2c4f4a25-ba9a-4dbc-be68-e0beb77a7eb0
    - name: TestConsumerSubaccount
      id: 1f538f34-30bf-4d3d-aeaa-02e69eef84ae
      type: subaccount
      parent: 5984a414-1eed-4972-af2c-b2b6a415c7d7
    - name: TestTenantsOnDemandAPI
      id: 8d42d818-d4c4-4036-b82f-b199db7ffeb5
      type: subaccount
      parent: 5984a414-1eed-4972-af2c-b2b6a415c7d7
    - name: TestExternalCertificateSubaccount
      id: bad76f69-e5c2-4d55-bca5-240944824b83
      type: subaccount
      parent: 5577cf46-4f78-45fa-b55f-a42a3bdba868
  images:
    containerRegistry:
      path: eu.gcr.io/kyma-project/incubator
    connector:
      dir:
      version: "PR-2575"
      name: compass-connector
    connectivity_adapter:
      dir:
      version: "PR-2575"
      name: compass-connectivity-adapter
    pairing_adapter:
      dir:
      version: "PR-2572"
      name: compass-pairing-adapter
    director:
      dir:
<<<<<<< HEAD
      version: "PR-2560"
=======
      version: "PR-2559"
      name: compass-director
>>>>>>> d59fbf5e
    hydrator:
      dir:
      version: "PR-2575"
      name: compass-hydrator
    gateway:
      dir:
      version: "PR-2575"
      name: compass-gateway
    operations_controller:
      dir:
      version: "PR-2575"
      name: compass-operations-controller
    ord_service:
      dir:
      version: "PR-75"
      name: compass-ord-service
    schema_migrator:
      dir:
      version: "PR-2575"
      name: compass-schema-migrator
    system_broker:
      dir:
      version: "PR-2575"
      name: compass-system-broker
    certs_setup_job:
      containerRegistry:
        path: eu.gcr.io/kyma-project
      dir:
      version: "0a651695"
    external_services_mock:
      dir:
      version: "PR-2574"
      name: compass-external-services-mock
    console:
      dir:
      version: "PR-71"
      name: compass-console
    e2e_tests:
      dir:
      version: "PR-2559"
      name: compass-e2e-tests
  isLocalEnv: false
  isForTesting: false
  oauth2:
    host: oauth2
  livenessProbe:
    initialDelaySeconds: 30
    timeoutSeconds: 1
    periodSeconds: 10
  readinessProbe:
    initialDelaySeconds: 5
    timeoutSeconds: 1
    periodSeconds: 2
  agentPreconfiguration: false
  nsAdapter:
    external:
      port: 3005
    e2eTests:
      gatewayHost: "compass-gateway-xsuaa"
    prefix: /nsadapter
    path: /nsadapter/api/v1/notifications
    systemToTemplateMappings: '[{  "Name": "SAP S/4HANA On-Premise",  "SourceKey": ["type"],  "SourceValue": ["abapSys"]},{  "Name": "SAP S/4HANA On-Premise",  "SourceKey": ["type"],  "SourceValue": ["nonSAPsys"]},{  "Name": "SAP S/4HANA On-Premise",  "SourceKey": ["type"],  "SourceValue": ["hana"]}]'
    secret:
      name: nsadapter-secret
      subaccountKey: subaccount
      local:
        subaccountValue: subaccount
    authSecret:
      name: "compass-external-services-mock-oauth-credentials"
      clientIdKey: client-id
      clientSecretKey: client-secret
      tokenUrlKey: url
      instanceUrlKey: url
      certKey: cert
      keyKey: key
    registerPath: "/register"
    tokenPath: "/secured/oauth/token"
    createClonePattern: '{"key": "%s"}'
    createBindingPattern: '{}'
    useClone: "false"
  director:
    host: compass-director.compass-system.svc.cluster.local
    prefix: /director
    graphql:
      external:
        port: 3000
    tls:
      secure:
        internal:
          host: compass-director-internal
    validator:
      port: 8080
    metrics:
      port: 3003
      enableGraphqlOperationInstrumentation: true
    operations:
      port: 3002
      path: "/operation"
      lastOperationPath: "/last_operation"
    info:
      path: "/v1/info"
    subscription:
      subscriptionProviderLabelKey: "subscriptionProviderId"
      consumerSubaccountLabelKey: "global_subaccount_id"
      subscriptionLabelKey: "subscription"
      tokenPrefix: "sb-"
    selfRegister:
      secret:
        name: "region-instances-credentials"
        key: "keyConfig"
        path: "/tmp"
      clientIdPath: "clientId"
      clientSecretPath: "clientSecret"
      urlPath: "url"
      tokenUrlPath: "tokenUrl"
      clientCertPath: "clientCert"
      clientKeyPath: "clientKey"
      local:
        templateMappings:
          clientIDMapping: '{{ printf "\"%s\":\"client_id\"" .Values.global.director.selfRegister.clientIdPath }}'
          clientSecretMapping: '{{ printf "\"%s\":\"client_secret\"" .Values.global.director.selfRegister.clientSecretPath }}'
          urlMapping: '{{ printf "\"%s\":\"http://compass-external-services-mock.%s.svc.cluster.local:%s\"" .Values.global.director.selfRegister.urlPath .Release.Namespace (.Values.service.port | toString) }}'
          tokenURLMapping: '{{ printf "\"%s\":\"https://%s.%s:%s\"" .Values.global.director.selfRegister.tokenUrlPath .Values.global.externalServicesMock.certSecuredHost .Values.global.ingress.domainName (.Values.service.certPort | toString) }}'
          x509CertificateMapping: '{{ printf "\"%s\":\"%s\"" .Values.global.director.selfRegister.clientCertPath .Values.global.connector.caCertificate }}'
          x509KeyMapping: '{{ printf "\"%s\":\"%s\"" .Values.global.director.selfRegister.clientKeyPath .Values.global.connector.caKey }}'
      oauthTokenPath: "/cert/token"
      oauthMode: "oauth-mtls"
      label: "selfRegLabel"
      labelValuePrefix: "self-reg-prefix-"
      responseKey: "self-reg-key"
      path: "/external-api/self-reg"
      nameQueryParam: "name"
      tenantQueryParam: "tenant"
      requestBodyPattern: '{"key": "%s"}'
    clientIDHeaderKey: client_user
    suggestTokenHeaderKey: suggest_token
    runtimeTypeLabelKey: "runtimeType"
    applicationTypeLabelKey: "applicationType"
    kymaRuntimeTypeLabelValue: "kyma"
    fetchTenantEndpoint: '{{ printf "https://%s.%s%s/v1/fetch" .Values.global.gateway.tls.secure.internal.host .Values.global.ingress.domainName .Values.global.tenantFetcher.prefix }}'
  auditlog:
    configMapName: "compass-gateway-auditlog-config"
    mtlsTokenPath: "/cert/token"
    standardTokenPath: "/secured/oauth/token"
    skipSSLValidation: false
    secret:
      name: "compass-gateway-auditlog-secret"
      urlKey: url
      clientIdKey: client-id
      clientSecretKey: client-secret
      clientCertKey: client-cert
      clientKeyKey: client-key
  log:
    format: "kibana"
  enableCompassDefaultScenarioAssignment: true
  tenantConfig:
    useDefaultTenants: true
    dbPool:
      maxOpenConnections: 1
      maxIdleConnections: 1
  connector:
    prefix: /connector
    graphql:
      external:
        port: 3000
    validator:
      port: 8080
    # If secrets do not exist they will be created
    secrets:
      ca:
        name: compass-connector-app-ca
        namespace: compass-system
        certificateKey: ca.crt
        keyKey: ca.key
      rootCA:
        namespace: istio-system # For Ingress Gateway to work properly the namespace needs to be istio-system
        # In order for istio mTLS to work we should have two different secrets one containing the server certificate (let’s say X) and one used for validation of the client’s certificates.
        # The second one should be our root certificate and istio wants it to be named X-cacert. (-cacert suffix).
        # This is the reason for the confusing name of our root certificate. https://preliminary.istio.io/v1.6/docs/tasks/traffic-management/ingress/secure-ingress/#configure-a-mutual-tls-ingress-gateway
        cacert: compass-gateway-mtls-certs-cacert # For cert-rotation the cacert should be in different secret
        certificateKey: cacert
    revocation:
      configmap:
        name: revocations-config
        namespace: "{{ .Release.Namespace }}"
    # If key and certificate are not provided they will be generated
    caKey: ""
    caCertificate: ""
  system_broker:
    enabled: true
    port: 5001
    prefix: /broker
    tokenProviderFromHeader:
      forwardHeaders: Authorization
    tokenProviderFromSecret:
      enabled: false
      secrets:
        integrationSystemCredentials:
          name: compass-system-broker-credentials
          namespace: compass-system
    testNamespace: kyma-system
  gateway:
    port: 3000
    tls:
      host: compass-gateway
      adapterHost: compass-ns-adapter
      secure:
        internal:
          host: compass-gateway-internal
        oauth:
          host: compass-gateway-auth-oauth
    mtls:
      manageCerts: true
      host: compass-gateway-mtls
      certSecret: compass-gateway-mtls-certs
      external:
        host: compass-gateway-sap-mtls
        certSecret: compass-gateway-mtls-certs # Use connector's root CA as root CA by default. This should be overridden for productive deployments.
    headers:
      rateLimit: X-Flow-Identity
      request:
        remove:
          - "Client-Id-From-Token"
          - "Client-Id-From-Certificate"
          - "Client-Certificate-Hash"
          - "Certificate-Data"
  hydrator:
    host: compass-hydrator.compass-system.svc.cluster.local
    port: 3000
    prefix: /hydrators
    subjectConsumerMappingConfig: '[{"consumer_type": "Super Admin", "tenant_access_levels": ["customer", "account","subaccount"], "subject": "C=DE, L=local, O=SAP SE, OU=Region, OU=SAP Cloud Platform Clients, OU=f8075207-1478-4a80-bd26-24a4785a2bfd, CN=compass"},{"consumer_type": "Integration System", "tenant_access_levels": ["account","subaccount"], "subject": "C=DE, L=local, O=SAP SE, OU=Region, OU=SAP Cloud Platform Clients, OU=f8075207-1478-4a80-bd26-24a4785a2bfd, CN=integration-system-test"}]'
    certificateDataHeader: "Certificate-Data"
    consumerClaimsKeys:
      clientIDKey: "client_id"
      tenantIDKey: "tenantid"
      userNameKey: "user_name"
      subdomainKey: "subdomain"
    http:
      client:
        skipSSLValidation: false
    metrics:
      port: 3003
      enableClientInstrumentation: true
      censoredFlows: "JWT"
  operations_controller:
    enabled: true
  connectivity_adapter:
    port: 8080
    tls:
      host: adapter-gateway
    mtls:
      host: adapter-gateway-mtls
  oathkeeperFilters:
    workloadLabel: oathkeeper
    namespace: kyma-system
    tokenDataHeader: "Connector-Token"
    certificateDataHeader: "Certificate-Data"
  istio:
    externalMtlsGateway:
      name: "compass-gateway-external-mtls"
      namespace: "compass-system"
    mtlsGateway:
      name: "compass-gateway-mtls"
      namespace: "compass-system"
    gateway:
      name: "kyma-gateway"
      namespace: "kyma-system"
    proxy:
      port: 15020
    namespace: istio-system
    ingressgateway:
      workloadLabel: istio-ingressgateway
      requestPayloadSizeLimit2MB: 2097152
      requestPayloadSizeLimit2MBLabel: "2MB"
      requestPayloadSizeLimit5MB: 5097152
      requestPayloadSizeLimit5MBLabel: "5MB"
      correlationHeaderRewriteFilter:
        expectedHeaders:
          - "x-request-id"
          - "x-correlation-id"
          - "x-correlationid"
          - "x-forrequest-id"
          - "x-vcap-request-id"
          - "x-broker-api-request-identity"
  kubernetes:
    serviceAccountTokenIssuer: kubernetes/serviceaccount
    serviceAccountTokenJWKS: https://kubernetes.default.svc.cluster.local/openid/v1/jwks
  ingress:
    domainName: "local.kyma.dev"
  database:
    sqlProxyServiceAccount: "proxy-user@gcp-cmp.iam.gserviceaccount.com"
    manageSecrets: true
    embedded:
      enabled: true
      director:
        name: "postgres"
      directorDBName: "postgres"
    managedGCP:
      serviceAccountKey: ""
      instanceConnectionName: ""
      director:
        name: ""
        user: ""
        password: ""
      host: "localhost"
      hostPort: "5432"
      sslMode: ""
      #TODO remove below after migration to separate user will be done
      dbUser: ""
      dbPassword: ""
      directorDBName: ""
  oathkeeper:
    host: ory-oathkeeper-proxy.kyma-system.svc.cluster.local
    port: 4455
    timeout_ms: 120000
    ns_adapter_timeout_ms: 3600000
    idTokenConfig:
      claims: '{"scopes": "{{ print .Extra.scope }}","tenant": "{{ .Extra.tenant }}", "consumerID": "{{ print .Extra.consumerID}}", "consumerType": "{{ print .Extra.consumerType }}", "flow": "{{ print .Extra.flow }}", "onBehalfOf": "{{ print .Extra.onBehalfOf }}", "region": "{{ print .Extra.region }}", "tokenClientID": "{{ print .Extra.tokenClientID }}"}'
      internalClaims: '{"scopes": "application:read application:write application.webhooks:read application_template.webhooks:read webhooks.auth:read runtime:write runtime:read tenant:read tenant:write tenant_subscription:write ory_internal fetch_tenant application_template:read","tenant":"{ {{ if .Header.Tenant }} \"consumerTenant\":\"{{ print (index .Header.Tenant 0) }}\", {{ end }} \"externalTenant\":\"\"}", "consumerType": "Internal Component", "flow": "Internal"}'
    mutators:
      runtimeMappingService:
        config:
          api:
            url: http://compass-hydrator.compass-system.svc.cluster.local:3000/hydrators/runtime-mapping
            retry:
              give_up_after: 6s
              max_delay: 2000ms
      authenticationMappingServices:
        nsadapter:
          cfg:
            config:
              api:
                url: http://compass-hydrator.compass-system.svc.cluster.local:3000/hydrators/authn-mapping/nsadapter
                retry:
                  give_up_after: 6s
                  max_delay: 2000ms
          authenticator:
            enabled: false
            createRule: true
            gatewayHost: "compass-gateway-xsuaa"
            trusted_issuers: '[{"domain_url": "compass-system.svc.cluster.local:8080", "scope_prefix": "prefix.", "protocol": "http"}]'
            attributes: '{"uniqueAttribute": { "key": "ns-adapter-test", "value": "ns-adapter-flow" }, "tenant": { "key": "tenant" }, "identity": { "key": "identity" }, "clientid": { "key": "client_id" } }'
            path: /nsadapter/api/v1/notifications
            upstreamComponent: "compass-gateway"
            checkSuffix: true
        tenant-fetcher:
          cfg:
            config:
              api:
                url: http://compass-hydrator.compass-system.svc.cluster.local:3000/hydrators/authn-mapping/tenant-fetcher
                retry:
                  give_up_after: 6s
                  max_delay: 2000ms
          authenticator:
            enabled: false
            createRule: true
            gatewayHost: "compass-gateway"
            trusted_issuers: '[{"domain_url": "compass-system.svc.cluster.local:8080", "scope_prefix": "prefix.", "protocol": "http"}]'
            attributes: '{"uniqueAttribute": { "key": "test", "value": "tenant-fetcher" }, "tenant": { "key": "tenant" }, "identity": { "key": "identity" } }'
            path: /tenants/<.*>
            upstreamComponent: "compass-tenant-fetcher"
            checkSuffix: false
        subscriber:
          cfg:
            config:
              api:
                url: http://compass-hydrator.compass-system.svc.cluster.local:3000/hydrators/authn-mapping/subscriber
                retry:
                  give_up_after: 6s
                  max_delay: 2000ms
          authenticator:
            enabled: false
            createRule: false
            gatewayHost: "compass-gateway-sap-mtls"
            trusted_issuers: '[{"domain_url": "compass-system.svc.cluster.local:8080", "scope_prefix": "prefix.", "protocol": "http", "region": "eu-1"}]'
            attributes: '{"uniqueAttribute": { "key": "subsc-key-test", "value": "subscription-flow" }, "tenant": { "key": "tenant" }, "identity": { "key": "user_name" }, "clientid": { "key": "client_id" } }'
            path: /<.*>
            checkSuffix: false
      tenantMappingService:
        config:
          api:
            url: http://compass-hydrator.compass-system.svc.cluster.local:3000/hydrators/tenant-mapping
            retry:
              give_up_after: 6s
              max_delay: 2000ms
      certificateResolverService:
        config:
          api:
            url: http://compass-hydrator.compass-system.svc.cluster.local:3000/hydrators/v1/certificate/data/resolve
            retry:
              give_up_after: 6s
              max_delay: 2000ms
      tokenResolverService:
        config:
          api:
            url: http://compass-hydrator.compass-system.svc.cluster.local:3000/hydrators/v1/tokens/resolve
            retry:
              give_up_after: 6s
              max_delay: 2000ms
  cockpit:
    auth:
      allowedConnectSrc: "https://*.ondemand.com"
      secretName: "cockpit-auth-secret"
      idpHost: ""
      clientID: ""
      scopes: "openid profile email"
      path: "/oauth2/certs"
  tenantFetcher:
    manageSecrets: true
    host: compass-tenant-fetcher.compass-system.svc.cluster.local
    prefix: /tenants
    port: 3000
    xsappNamePath: "xsappname"
    omitDependenciesParamName: ""
    omitDependenciesParamValue: ""
    requiredAuthScope: Callback
    fetchTenantAuthScope: fetch_tenant
    authentication:
      jwksEndpoint: "http://ory-oathkeeper-api.kyma-system.svc.cluster.local:4456/.well-known/jwks.json"
    tenantProvider:
      tenantIdProperty: "tenantId"
      customerIdProperty: "customerId"
      subaccountTenantIdProperty: "subaccountTenantId"
      subdomainProperty: "subdomain"
      name: "provider"
      subscriptionProviderIdProperty: "subscriptionProviderIdProperty"
      providerSubaccountIdProperty: "providerSubaccountIdProperty"
      consumerTenantIdProperty: "consumerTenantIdProperty"
      subscriptionProviderAppNameProperty: "subscriptionProviderAppNameProperty"
    server:
      fetchTenantEndpoint: "/v1/fetch/{parentTenantId}/{tenantId}"
      regionalHandlerEndpoint: "/v1/regional/{region}/callback/{tenantId}"
      dependenciesEndpoint: "/v1/regional/{region}/dependencies"
      tenantPathParam: "tenantId"
      regionPathParam: "region"
    dependenciesConfig:
      secretName: "destination-region-instances"
      file: "keyConfig"
      path: "/cfg/dependencies"
    containerName: "tenant-fetcher"
    oauth:
      client: "client_id"
      secret: ""
      tokenURL: '{{ printf "https://%s.%s" .Values.global.externalServicesMock.certSecuredHost .Values.global.ingress.domainName }}'
      tokenPath: "/cert/token"
    local:
      templateMappings:
        xsappMapping: '{{ printf "\"%s\":\"xsappname1\"" .Values.global.tenantFetcher.xsappNamePath }}'
    secret:
      name: "compass-tenant-fetcher-secret"
      clientIdKey: "client-id"
      oauthMode: "oauth-mtls"
      clientCertKey: "client-cert"
      clientKeyKey: "client-key"
      oauthUrlKey: "url"
      skipSSLValidation: true
    endpoints:
      subaccountCreated: "127.0.0.1/events?type=subaccount-created"
    fieldMapping:
      totalPagesField: "totalPages"
      totalResultsField: "totalResults"
      tenantEventsField: "events"
      idField: "id"
      nameField: "name"
      customerIdField: "customerId"
      subdomainField: "subdomain"
      discriminatorField: ""
      discriminatorValue: ""
      detailsField: "details"
      entityTypeField: "entityType"
      globalAccountID: "gaID"
      regionField: "region"
    regionDetails: '[{"central", ""}]'
  externalCertConfiguration:
    issuerLocality: "local,local2" # In local setup we have manually created connector CA certificate with 'local' Locality property
    subjectPattern: "/C=DE/O=SAP SE/OU=SAP Cloud Platform Clients/OU=Region/OU=%s/L=%s/CN=%s"
    ouCertSubaccountID: "f8075207-1478-4a80-bd26-24a4785a2bfd"
    commonName: "compass"
    locality: "local"
    certSvcApiPath: "/cert"
    tokenPath: "/cert/token"
    secrets:
      externalCertSvcSecret:
        manage: false
        name: "cert-svc-secret"
        clientIdKey: client-id
        clientSecretKey: client-secret
        oauthUrlKey: url
        csrEndpointKey: csr-endpoint
        clientCert: client-cert
        clientKey: client-key
        skipSSLValidationFlag: "-k"
      externalClientCertSecret:
        name: "external-client-certificate"
        namespace: compass-system
        certKey: tls.crt
        keyKey: tls.key
    rotationCronjob:
      name: "external-certificate-rotation"
      schedule: "*/1 * * * *" # Executes every minute
      certValidity: "7"
      clientCertRetryAttempts: "8"
      containerName: "certificate-rotation"
  ordService:
    host: compass-ord-service.compass-system.svc.cluster.local
    prefix: /open-resource-discovery-service/v0
    docsPrefix: /open-resource-discovery-docs
    staticPrefix: /open-resource-discovery-static/v0
    port: 3000
    defaultResponseType: "xml"
  ordAggregator:
    name: ord-aggregator
    enabled: true
    schedule: "*/1 * * * *"
    http:
      client:
        skipSSLValidation: false
      retry:
        attempts: 3
        delay: 100ms
    dbPool:
      maxOpenConnections: 2
      maxIdleConnections: 2
    globalRegistryUrl: http://compass-external-services-mock.compass-system.svc.cluster.local:8087/.well-known/open-resource-discovery
    maxParallelApplicationProcessors: 4
    maxParallelDocumentsPerApplication: 10
  systemFetcher:
    enabled: false
    name: "system-fetcher"
    schedule: "0 0 * * *"
    manageSecrets: true
    # enableSystemDeletion - whether systems in deleted state should be deleted from director database
    enableSystemDeletion: true
    # fetchParallelism - shows how many http calls will be made in parallel to fetch systems
    fetchParallellism: 30
    # queueSize - shows how many system fetches (individual requests may fetch more than 1 system)
    # can be put in the queue for processing before blocking. It is best for the queue to be about 2 times bigger than the parallellism
    queueSize: 100
    # fetchRequestTimeout - shows the timeout to wait for oauth token and for fetching systems (in one request) separately
    fetchRequestTimeout: "30s"
    # directorRequestTimeout - graphql requests timeout to director
    directorRequestTimeout: "30s"
    dbPool:
      maxOpenConnections: 20
      maxIdleConnections: 2
    # systemsAPIEndpoint - endpoint of the service to fetch systems from
    systemsAPIEndpoint: ""
    # systemsAPIFilterCriteria - criteria for fetching systems
    systemsAPIFilterCriteria: ""
    # systemToTemplateMappings - how to map system properties to an existing application template
    systemToTemplateMappings: '{}'
    templateRegion: "eu-1"
    templatePlaceholderToSystemKeyMappings: '[{"placeholder_name": "name","system_key": "displayName"},{"placeholder_name": "display-name","system_key": "displayName"},{"placeholder_name": "systemNumber","system_key": "systemNumber"},{"placeholder_name": "productId","system_key": "productId"},{"placeholder_name": "ppmsProductVersionId","system_key": "ppmsProductVersionId"},{"placeholder_name": "description","system_key": "productDescription", "optional": true},{"placeholder_name": "baseUrl","system_key": "additionalUrls.mainUrl", "optional":true},{"placeholder_name": "providerName","system_key": "infrastructureProvider", "optional": true}]'
    templateOverrideApplicationInput: '{"name": "{{name}}","description": "{{description}}","providerName": "{{providerName}}","statusCondition": "INITIAL","systemNumber": "{{systemNumber}}","labels": {"managed": "true","productId": "{{productId}}","ppmsProductVersionId": "{{ppmsProductVersionId}}"},"baseUrl": "{{baseUrl}}"}'
    http:
      client:
        skipSSLValidation: false
    oauth:
      client: "client_id"
      tokenEndpointProtocol: "https"
      tokenBaseHost: "compass-external-services-mock-sap-mtls"
      tokenPath: "/cert/token"
      scopesClaim: "scopes"
      tenantHeaderName: "x-zid"
      tokenRequestTimeout: 30s
      skipSSLValidation: true
    secret:
      name: "compass-system-fetcher-secret"
      clientIdKey: client-id
      oauthUrlKey: url
    paging:
      pageSize: 200
      sizeParam: "$top"
      skipParam: "$skip"
    containerName: "system-fetcher"
  tenantFetchers:
    job1:
      cron:
        enabled: false
      enabled: false
      job:
        interval: "5m"
      configMapNamespace: "compass-system"
      manageSecrets: true
      providerName: "compass"
      schedule: "*/5 * * * *"
      tenantInsertChunkSize: "500"
      kubernetes:
        configMapNamespace: "compass-system"
        pollInterval: 2s
        pollTimeout: 1m
        timeout: 2m
      oauth:
        client: ""
        secret: ""
        tokenURL: ""
        tokenPath: ""
      secret:
        name: "compass-tenant-fetcher-secret-job1"
        clientIdKey: client-id
        clientSecretKey: client-secret
        oauthUrlKey: url
        oauthMode: "oauth-mtls"
        clientCertKey: client-cert
        clientKeyKey: client-key
        skipSSLValidation: true
      endpoints:
        accountCreated: "127.0.0.1/events?type=account-created"
        accountDeleted: "127.0.0.1/events?type=account-deleted"
        accountUpdated: "127.0.0.1/events?type=account-updated"
        subaccountCreated: "127.0.0.1/events?type=subaccount-created"
        subaccountDeleted: "127.0.0.1/events?type=subaccount-deleted"
        subaccountUpdated: "127.0.0.1/events?type=subaccount-updated"
        subaccountMoved: "127.0.0.1/events?type=subaccount-moved"
      fieldMapping:
        totalPagesField: "totalPages"
        totalResultsField: "totalResults"
        tenantEventsField: "events"
        idField: "id"
        nameField: "name"
        customerIdField: "customerId"
        subdomainField: "subdomain"
        discriminatorField: ""
        discriminatorValue: ""
        detailsField: "details"
        entityTypeField: "entityType"
        globalAccountID: "gaID"
        regionField: "region"
        movedSubaccountTargetField: "targetGlobalAccountGUID"
        movedSubaccountSourceField: "sourceGlobalAccountGUID"
      queryMapping:
        pageNumField: "pageNum"
        pageSizeField: "pageSize"
        timestampField: "timestamp"
      query:
        startPage: "0"
        pageSize: "100"
      shouldSyncSubaccounts: "false"
      dbPool:
        maxOpenConnections: 1
        maxIdleConnections: 1
  metrics:
    enabled: true
    pushEndpoint: http://monitoring-prometheus-pushgateway.kyma-system.svc.cluster.local:9091
  externalServicesMock:
    enabled: false
    certSecuredPort: 8081
    ordCertSecuredPort: 8082
    unsecuredPort: 8083
    basicSecuredPort: 8084
    oauthSecuredPort: 8085
    ordGlobalRegistryCertPort: 8086
    ordGlobalRegistryUnsecuredPort: 8087
    unsecuredPortWithAdditionalContent: 8088
    unsecuredMultiTenantPort: 8089
    certSecuredHost: compass-external-services-mock-sap-mtls
    ordCertSecuredHost: compass-external-services-mock-sap-mtls-ord
    ordGlobalCertSecuredHost: compass-external-services-mock-sap-mtls-global-ord-registry
    unSecuredHost: compass-external-services-mock
    host: compass-external-services-mock.compass-system.svc.cluster.local
    regionInstancesCredentials:
      manage: false
    oauthSecret:
      manage: false
      name: compass-external-services-mock-oauth-credentials
      clientIdKey: client-id
      clientSecretKey: client-secret
      oauthUrlKey: url
      oauthTokenPath: "/secured/oauth/token"
    auditlog:
      applyMockConfiguration: false
      managementApiPath: /audit-log/v2/configuration-changes/search
      mtlsTokenPath: "/cert/token"
      secret:
        name: "auditlog-instance-management"
        urlKey: url
        tokenUrlKey: token-url
        clientIdKey: client-id
        clientSecretKey: client-secret
        clientCertKey: client-cert
        clientKeyKey: client-key
  tests:
    http:
      client:
        skipSSLValidation: false
    externalCertConfiguration:
      ouCertSubaccountID: "bad76f69-e5c2-4d55-bca5-240944824b83"
    director:
      skipPattern: ""
      externalCertIntSystemCN: "integration-system-test"
    tenantFetcher:
      tenantOnDemandID: "8d42d818-d4c4-4036-b82f-b199db7ffeb5"
      region: "eu-1"
      region2: "eu-2"
    ordAggregator:
      skipPattern: ""
    ordService:
      accountTenantID: "5577cf46-4f78-45fa-b55f-a42a3bdba868" # testDefaultTenant from our testing tenants
      skipPattern: ""
    externalServicesMock:
      skipPattern: ""
    selfRegistration:
      region: "eu-1"
      region2: "eu-2"
    subscription:
      tenants:
        providerAccountID: "5577cf46-4f78-45fa-b55f-a42a3bdba868" # testDefaultTenant from our testing tenants
        providerSubaccountID: "f8075207-1478-4a80-bd26-24a4785a2bfd" # TestProviderSubaccount from our testing tenants
        consumerAccountID: "5984a414-1eed-4972-af2c-b2b6a415c7d7" # ApplicationsForRuntimeTenantName from our testing tenants
        consumerSubaccountID: "1f538f34-30bf-4d3d-aeaa-02e69eef84ae" # randomly chosen
        consumerTenantID: "ba49f1aa-ddc1-43ff-943c-fe949857a34a" # randomly chosen
        providerSubaccountIDRegion2: "731b7bc4-5472-41d2-a447-e4c0f45de739" # TestProviderSubaccountRegion2 from our testing tenants
      oauthSecret:
        manage: false
        name: compass-subscription-secret
        clientIdKey: client-id
        clientSecretKey: client-secret
        oauthUrlKey: url
      propagatedProviderSubaccountHeader: "X-Provider-Subaccount"
      externalClientCertTestSecretName: "external-client-certificate-test-secret"
      externalClientCertTestSecretNamespace: "compass-system"
      externalCertTestJobName: "external-certificate-rotation-test-job"
      certSvcInstanceTestSecretName: "cert-svc-secret"
      certSvcInstanceTestRegion2SecretName: "cert-svc-secret-eu2"
      consumerTokenURL: "http://compass-external-services-mock.compass-system.svc.cluster.local:8080"
      subscriptionURL: "http://compass-external-services-mock.compass-system.svc.cluster.local:8080"
      subscriptionProviderIdValue: "id-value!t12345"
      subscriptionProviderAppNameValue: "subscriptionProviderAppNameValue"
    namespace: kyma-system
    connectivityAdapterFQDN: http://compass-connectivity-adapter.compass-system.svc.cluster.local
    externalServicesMockFQDN: http://compass-external-services-mock.compass-system.svc.cluster.local
    ordServiceFQDN: http://compass-ord-service.compass-system.svc.cluster.local
    systemBrokerFQDN: http://compass-system-broker.compass-system.svc.cluster.local
    tenantFetcherFQDN: http://compass-tenant-fetcher.compass-system.svc.cluster.local
    hydratorFQDN: http://compass-hydrator.compass-system.svc.cluster.local
    basicCredentials:
      manage: false
      secretName: "test-basic-credentials-secret"
    db:
      maxOpenConnections: 3
      maxIdleConnections: 1
    securityContext: # Set on container level
      runAsUser: 2000
      allowPrivilegeEscalation: false
  expectedSchemaVersionUpdateJob:
    cm:
      name: "expected-schema-version"
  migratorJob:
    nodeSelectorEnabled: false
    pvc:
      name: "compass-director-migrations"
      namespace: "compass-system"
      migrationsPath: "/compass-migrations"
      storageClass: local-path
  http:
    client:
      skipSSLValidation: false
  pairingAdapter:
    templateName: "pairing-adapter-app-template"
    watcherCorrelationID: "pairing-adapter-watcher-id"
    configMap:
      manage: false
      key: "config.json"
      name: "pairing-adapter-config-local"
      namespace: "compass-system"
      localAdapterFQDN: "http://compass-pairing-adapter.compass-system.svc.cluster.local/adapter-local-mtls"
      integrationSystemID: "d3e9b9f5-25dc-4adb-a0a0-ed69ef371fb6"
    e2e:
      appName: "test-app"
      appID: "123-test-456"
      clientUser: "test-user"
      tenant: "test-tenant"
  # Scopes assigned for every new Client Credentials by given object type (Runtime / Application / Integration System)
  # and scopes mapped to a consumer with the given type, then that consumer is using a client certificate
  scopes:
    scopesPerConsumerType:
      runtime:
        - "runtime:read"
        - "runtime:write"
        - "application:read"
        - "runtime.auths:read"
        - "bundle.instance_auths:read"
        - "runtime.webhooks:read"
        - "webhook:write"
      external_certificate:
        - "runtime:read"
        - "runtime:write"
        - "application:read"
        - "application:write"
        - "runtime.auths:read"
        - "bundle.instance_auths:read"
        - "runtime.webhooks:read"
        - "webhook:write"
        - "application_template:read"
        - "application_template:write"
      application:
        - "application:read"
        - "application:write"
        - "application.auths:read"
        - "application.webhooks:read"
        - "bundle.instance_auths:read"
        - "document.fetch_request:read"
        - "event_spec.fetch_request:read"
        - "api_spec.fetch_request:read"
        - "fetch-request.auth:read"
        - "webhook:write"
      integration_system:
        - "application:read"
        - "application:write"
        - "application.local_tenant_id:write"
        - "application_template:read"
        - "application_template:write"
        - "runtime:read"
        - "runtime:write"
        - "integration_system:read"
        - "label_definition:read"
        - "label_definition:write"
        - "automatic_scenario_assignment:read"
        - "automatic_scenario_assignment:write"
        - "integration_system.auths:read"
        - "application_template.webhooks:read"
        - "formation:write"
        - "formation:read"
        - "internal_visibility:read"
        - "application.auths:read"
        - "webhook:write"
        - "formation_template:read"
      super_admin:
        - "application:read"
        - "application:write"
        - "application_template:read"
        - "application_template:write"
        - "integration_system:read"
        - "integration_system:write"
        - "runtime:read"
        - "runtime:write"
        - "label_definition:read"
        - "label_definition:write"
        - "eventing:manage"
        - "tenant:read"
        - "automatic_scenario_assignment:read"
        - "automatic_scenario_assignment:write"
        - "application.auths:read"
        - "application.webhooks:read"
        - "application_template.webhooks:read"
        - "bundle.instance_auths:read"
        - "document.fetch_request:read"
        - "event_spec.fetch_request:read"
        - "api_spec.fetch_request:read"
        - "integration_system.auths:read"
        - "runtime.auths:read"
        - "fetch-request.auth:read"
        - "webhooks.auth:read"
        - "formation:write"
        - "formation:read"
        - "internal_visibility:read"
        - "runtime.webhooks:read"
        - "webhook:write"
        - "formation_template:read"
        - "formation_template:write"
      default:
        - "runtime:read"
        - "runtime:write"
        - "tenant:read"<|MERGE_RESOLUTION|>--- conflicted
+++ resolved
@@ -123,12 +123,8 @@
       name: compass-pairing-adapter
     director:
       dir:
-<<<<<<< HEAD
       version: "PR-2560"
-=======
-      version: "PR-2559"
       name: compass-director
->>>>>>> d59fbf5e
     hydrator:
       dir:
       version: "PR-2575"
