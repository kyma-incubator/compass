global:
  disableLegacyConnectivity: true
  defaultTenant: 3e64ebae-38b5-46a0-b1ed-9ccee153a0ae
  defaultTenantRegion: "eu-1"
  tenantLabelsFilePath: "/labelsData/default-tenant-labels.json"
  tenants: # tenant order matters, so new tenants should be added to the end of the list
    - name: default
      id: 3e64ebae-38b5-46a0-b1ed-9ccee153a0ae
      type: account
    - name: foo
      id: 1eba80dd-8ff6-54ee-be4d-77944d17b10b
      type: account
    - name: bar
      id: af9f84a9-1d3a-4d9f-ae0c-94f883b33b6e
      type: account
    - name: TestTenantSeparation
      id: f1c4b5be-b0e1-41f9-b0bc-b378200dcca0
      type: account
    - name: TestDeleteLastScenarioForApplication
      id: 0403be1e-f854-475e-9074-922120277af5
      type: account
    - name: Test_DeleteAutomaticScenarioAssignmentForSelector
      id: d9553135-6115-4c67-b4d9-962c00f3725f
      type: account
    - name: Test_AutomaticScenarioAssigmentForRuntime
      id: 8c733a45-d988-4472-af10-1256b82c70c0
      type: account
    - name: TestAutomaticScenarioAssignmentsWholeScenario
      id: 65a63692-c00a-4a7d-8376-8615ee37f45c
      type: account
    - name: TestTenantsQueryTenantNotInitialized
      id: 72329135-27fd-4284-9bcb-37ea8d6307d0
      type: account
    - name: Test Default
      id: 5577cf46-4f78-45fa-b55f-a42a3bdba868
      type: account
      parents: [2c4f4a25-ba9a-4dbc-be68-e0beb77a7eb0]
    - name: Test_DefaultCustomer
      id: 2c4f4a25-ba9a-4dbc-be68-e0beb77a7eb0
      type: customer
    - name: TestListLabelDefinitions
      id: 3f641cf5-2d14-4e0f-a122-16e7569926f1
      type: account
    - name: Test_AutomaticScenarioAssignmentQueries
      id: 8263cc13-5698-4a2d-9257-e8e76b543e88
      type: account
    - name: TestGetScenariosLabelDefinitionCreatesOneIfNotExists
      id: 2263cc13-5698-4a2d-9257-e8e76b543e33
      type: account
    - name: TestApplicationsForRuntime
      id: 5984a414-1eed-4972-af2c-b2b6a415c7d7
      type: account
    - name: Test_DeleteAutomaticScenarioAssignmentForScenario
      id: d08e4cb6-a77f-4a07-b021-e3317a373597
      type: account
    - name: TestApplicationsForRuntimeWithHiddenApps
      id: 7e1f2df8-36dc-4e40-8be3-d1555d50c91c
      type: account
    - name: TestTenantsQueryTenantInitialized
      id: 8cf0c909-f816-4fe3-a507-a7917ccd8380
      type: account
    - name: TestDeleteApplicationIfInScenario
      id: 0d597250-6b2d-4d89-9c54-e23cb497cd01
      type: account
    - name: TestProviderSubaccount
      id: 47b4575a-f102-414a-8398-2d973ad65f3a
      type: subaccount
      parents: [5577cf46-4f78-45fa-b55f-a42a3bdba868]
    - name: TestCompassProviderSubaccount
      id: f8075207-1478-4a80-bd26-24a4785a2bfd
      type: subaccount
      parents: [5577cf46-4f78-45fa-b55f-a42a3bdba868]
    - name: TestProviderSubaccountRegion2
      id: 731b7bc4-5472-41d2-a447-e4c0f45de739
      type: subaccount
      region: "eu-2"
      parents: [5577cf46-4f78-45fa-b55f-a42a3bdba868]
    - name: TestCertificateSubaccount
      id: 123e4567-e89b-12d3-a456-426614174001
      type: subaccount
      parents: [5577cf46-4f78-45fa-b55f-a42a3bdba868]
    - name: TestNsAdapter
      id: 08b6da37-e911-48fb-a0cb-fa635a6c5678
      type: subaccount
      parents: [5577cf46-4f78-45fa-b55f-a42a3bdba868]
    - name: TestNsAdapterSubaccountWithApplications
      id: 08b6da37-e911-48fb-a0cb-fa635a6c4321
      type: subaccount
      parents: [5577cf46-4f78-45fa-b55f-a42a3bdba868]
    - name: TestIntegrationSystemManagedSubaccount
      id: 3cfcdd62-320d-403b-b66a-4ee3cdd06947
      type: subaccount
      parents: [5577cf46-4f78-45fa-b55f-a42a3bdba868]
    - name: TestIntegrationSystemManagedAccount
      id: 7e8ab2e3-3bb4-42e3-92b2-4e0bf48559d3
      type: account
      parents: [2c4f4a25-ba9a-4dbc-be68-e0beb77a7eb0]
    - name: TestSystemFetcherAccount
      id: c395681d-11dd-4cde-bbcf-570b4a153e79
      type: account
      parents: [2c4f4a25-ba9a-4dbc-be68-e0beb77a7eb0]
    - name: TestConsumerSubaccount
      id: 1f538f34-30bf-4d3d-aeaa-02e69eef84ae
      type: subaccount
      subdomain: compass-external-services-mock-sap-mtls
      parents: [5984a414-1eed-4972-af2c-b2b6a415c7d7]
    - name: TestTenantsOnDemandAPI
      id: 8d42d818-d4c4-4036-b82f-b199db7ffeb5
      type: subaccount
      parents: [5984a414-1eed-4972-af2c-b2b6a415c7d7]
    - name: TestExternalCertificateSubaccount
      id: bad76f69-e5c2-4d55-bca5-240944824b83
      type: subaccount
      parents: [5577cf46-4f78-45fa-b55f-a42a3bdba868]
    - name: TestAtomOrganization
      id: f2724f8e-1a58-4f32-bfd0-8b831de34e71
      type: organization
      parents: [2c4f4a25-ba9a-4dbc-be68-e0beb77a7eb0]
    - name: TestAtomFolder
      id: 4c31b7c7-2bea-4bd5-9ea5-e9a8d704f900
      type: folder
      parents: [f2724f8e-1a58-4f32-bfd0-8b831de34e71]
    - name: TestAtomResourceGroup
      id: ff30da87-7685-4462-869a-baae6441898b
      type: resource-group
      parents: [4c31b7c7-2bea-4bd5-9ea5-e9a8d704f900]
    - name: Test Default Subaccount
      id: 777ce47b-d901-4647-9223-14e94819830b
      type: subaccount
      parents: [5577cf46-4f78-45fa-b55f-a42a3bdba868]
      # The "substitution" tenants should be used only in specific use cases and not as "regular" test tenants
      # because when using them, the operation is actually executed on behalf of another tenant,
      # the one defined in a label of the substituted tenant
    - name: Test Tenant Substitution Account
      id: baf425d1-8630-46da-bf80-f4ed5f405a27
      type: account
    - name: Test Tenant Substitution Subaccount
      id: 818005d6-9264-4abb-af4c-29c754630a7d
      type: subaccount
      parents: [baf425d1-8630-46da-bf80-f4ed5f405a27]
    - name: Test Tenant Substitution Account 2
      id: 46c189a1-9e04-4cbf-9c59-ba7b120492ad
      type: account
    - name: Test Tenant Substitution Subaccount 2
      id: e1e2f861-2b2e-42a9-ba9f-404d292e5471
      type: subaccount
      parents: [46c189a1-9e04-4cbf-9c59-ba7b120492ad]
    - name: TestIsolatedAccount
      id: ded8eca9-12b9-4076-9458-9deabff87bd8
      type: account
    - name: TestSystemFetcherOnNewGA
      id: 44dfe415-4847-4feb-8580-ecb07958347d
      type: account
  tenantsLabels:
    - tenantID: 818005d6-9264-4abb-af4c-29c754630a7d # TestTenantSubstitutionSubaccount
      key: customerId
      value: 2c4f4a25-ba9a-4dbc-be68-e0beb77a7eb0
    - tenantID: e1e2f861-2b2e-42a9-ba9f-404d292e5471 # TestTenantSubstitutionSubaccount2
      key: customerId
      value: 5984a414-1eed-4972-af2c-b2b6a415c7d7 # ApplicationsForRuntimeTenantName, randomly chosen Account tenant
  images:
    containerRegistry:
      path: europe-docker.pkg.dev/kyma-project
    connector:
      dir: dev/incubator/
      version: "PR-3841"
      name: compass-connector
    connectivity_adapter:
      dir: dev/incubator/
      version: "PR-3841"
      name: compass-connectivity-adapter
    pairing_adapter:
      dir: dev/incubator/
      version: "PR-3841"
      name: compass-pairing-adapter
    director:
      dir: dev/incubator/
      version: "PR-3852"
      name: compass-director
    hydrator:
      dir: dev/incubator/
      version: "PR-3841"
      name: compass-hydrator
    ias_adapter:
      dir: dev/incubator/
      version: "PR-3831"
      name: compass-ias-adapter
    kyma_adapter:
      dir: dev/incubator/
      version: "PR-3841"
      name: compass-kyma-adapter
    instance_creator:
      dir: dev/incubator/
      version: "PR-3842"
      name: compass-instance-creator
    default_tenant_mapping_handler:
      dir: dev/incubator/
      version: "PR-3841"
      name: compass-default-tenant-mapping-handler
    gateway:
      dir: dev/incubator/
      version: "PR-3841"
      name: compass-gateway
    operations_controller:
      dir: dev/incubator/
      version: "PR-3841"
      name: compass-operations-controller
    ord_service:
      dir: dev/incubator/
      version: "PR-129"
      name: compass-ord-service
    schema_migrator:
      dir: dev/incubator/
      version: "PR-3857"
      name: compass-schema-migrator
    system_broker:
      dir: prod/incubator/
      version: "v20240319-e2e1115b"
      name: compass-system-broker
    certs_setup_job:
      containerRegistry:
        path: eu.gcr.io/kyma-project
      dir:
      version: "0a651695"
    external_services_mock:
      dir: dev/incubator/
      version: "PR-3852"
      name: compass-external-services-mock
    e2e_tests:
      dir: dev/incubator/
<<<<<<< HEAD
      version: "PR-3856"
=======
      version: "PR-3862"
>>>>>>> 69373646
      name: compass-e2e-tests
  isLocalEnv: false
  isForTesting: false
  oauth2:
    host: oauth2
  livenessProbe:
    initialDelaySeconds: 30
    timeoutSeconds: 1
    periodSeconds: 10
  readinessProbe:
    initialDelaySeconds: 5
    timeoutSeconds: 1
    periodSeconds: 2
  agentPreconfiguration: false
  portieris:
    isEnabled: false
    imagePullSecretName: "portieris-dummy-image-pull-secret"
  nsAdapter:
    external:
      port: 3005
    e2eTests:
      gatewayHost: "compass-gateway-xsuaa"
    prefix: /nsadapter
    path: /nsadapter/api/v1/notifications
    systemToTemplateMappings: '[{  "Name": "SAP S/4HANA On-Premise",  "SourceKey": ["type"],  "SourceValue": ["abapSys"]},{  "Name": "SAP S/4HANA On-Premise",  "SourceKey": ["type"],  "SourceValue": ["nonSAPsys"]},{  "Name": "SAP S/4HANA On-Premise",  "SourceKey": ["type"],  "SourceValue": ["hana"]}]'
    secret:
      name: nsadapter-secret
      subaccountKey: subaccount
      local:
        subaccountValue: subaccount
    authSecret:
      name: "compass-external-services-mock-oauth-credentials"
      clientIdKey: client-id
      clientSecretKey: client-secret
      tokenUrlKey: url
      instanceUrlKey: url
      certKey: cert
      keyKey: key
    registerPath: "/register"
    tokenPath: "/secured/oauth/token"
    createClonePattern: '{"key": "%s"}'
    createBindingPattern: '{}'
    useClone: "false"
    authentication:
      jwksEndpoint: http://ory-stack-oathkeeper-api.ory.svc.cluster.local:4456/.well-known/jwks.json
  director:
    host: compass-director.compass-system.svc.cluster.local
    formationMappingAsyncStatusApi:
      pathPrefix: "/v1/businessIntegrations"
      formationAssignmentPath: "/{ucl-formation-id}/assignments/{ucl-assignment-id}/status"
      formationAssignmentResetPath: "/{ucl-formation-id}/assignments/{ucl-assignment-id}/status/reset"
      formationPath: "/{ucl-formation-id}/status"
      authentication:
        name: "external-token-status"
        hydratorAuthenticator:
          name: "external-token"
          enabled: false
        gatewayHost: "compass-gateway-external-token"
        trusted_issuers: '[{"domain_url": "compass-system.svc.cluster.local:8080", "scope_prefixes": ["prefix.", "prefix2."], "protocol": "http", "region": "eu-1"}]'
        attributes: '{"uniqueAttribute": { "key": "unique-attr-authenticator-key", "value": "unique-attr-authenticator-value" }, "tenants": [{ "key": "ext_attr.subaccountid", "priority": 1 },{ "key": "ext_attr.globalaccountid", "priority": 2 }], "identity": { "key": "user_name" }, "clientid": { "key": "client_id" } }'
        upstreamComponent: "compass-director"
        checkSuffix: false
        retry:
          give_up_after: 6s
          max_delay: 2000ms
    prefix: /director
    graphql:
      external:
        port: 3000
    tls:
      secure:
        internal:
          host: compass-director-internal
    validator:
      port: 8080
    metrics:
      port: 3003
      enableGraphqlOperationInstrumentation: true
    operations:
      port: 3002
      path: "/operation"
      lastOperationPath: "/last_operation"
    info:
      path: "/v1/info"
    subscription:
      subscriptionProviderLabelKey: "subscriptionProviderId"
      subscriptionLabelKey: "subscription"
      tokenPrefix: "sb-"
    selfRegister:
      secrets:
        instancesCreds:
          name: "region-instances-credentials"
          key: "keyConfig"
          path: "/tmp"
        saasAppNameCfg:
          name: "saas-app-names"
          key: "appNameConfig"
          path: "/tmp/appNameConfig"
      clientIdPath: "clientId"
      clientSecretPath: "clientSecret"
      urlPath: "url"
      tokenUrlPath: "tokenUrl"
      clientCertPath: "clientCert"
      clientKeyPath: "clientKey"
      local:
        templateMappings:
          clientIDMapping: '{{ printf "\"%s\":\"client_id\"" .Values.global.director.selfRegister.clientIdPath }}'
          clientSecretMapping: '{{ printf "\"%s\":\"client_secret\"" .Values.global.director.selfRegister.clientSecretPath }}'
          urlMapping: '{{ printf "\"%s\":\"http://compass-external-services-mock.%s.svc.cluster.local:%s\"" .Values.global.director.selfRegister.urlPath .Release.Namespace (.Values.service.port | toString) }}'
          tokenURLMapping: '{{ printf "\"%s\":\"https://%s.%s:%s\"" .Values.global.director.selfRegister.tokenUrlPath .Values.global.externalServicesMock.certSecuredHost .Values.global.ingress.domainName (.Values.service.certPort | toString) }}'
          x509CertificateMapping: '{{ printf "\"%s\":\"%s\"" .Values.global.director.selfRegister.clientCertPath .Values.global.connector.caCertificate }}'
          x509KeyMapping: '{{ printf "\"%s\":\"%s\"" .Values.global.director.selfRegister.clientKeyPath .Values.global.connector.caKey }}'
      oauthTokenPath: "/cert/token"
      oauthMode: "oauth-mtls"
      label: "selfRegLabel"
      labelValuePrefix: "self-reg-prefix-"
      responseKey: "self-reg-key"
      path: "/external-api/self-reg"
      nameQueryParam: "name"
      tenantQueryParam: "tenant"
      requestBodyPattern: '{"key": "%s"}'
      saasAppNameLabelKey: "CMPSaaSAppName"
      saasAppNamePath: "localSaaSAppNamePath"
      saasRegistryURLPath: "localSaaSRegistryPath"
    clientIDHeaderKey: client_user
    suggestTokenHeaderKey: suggest_token
    runtimeTypeLabelKey: "runtimeType"
    applicationTypeLabelKey: "applicationType"
    globalSubaccountIDLabelKey: "global_subaccount_id"
    kymaRuntimeTypeLabelValue: "kyma"
    kymaApplicationNamespaceValue: "sap.kyma"
    destinationCreator:
      correlationIDsKey: "correlationIds"
      destinationAPI:
        baseURL: "http://compass-external-services-mock.compass-system.svc.cluster.local:8081"
        path: "/regions/{region}/subaccounts/{subaccountId}/destinations"
        instanceLevelPath: "/regions/{region}/subaccounts/{subaccountId}/instances/{instanceId}/destinations"
        regionParam: "region"
        instanceIDParam: "instanceId"
        subaccountIDParam: "subaccountId"
        nameParam: "destinationName"
      certificateAPI:
        baseURL: "http://compass-external-services-mock.compass-system.svc.cluster.local:8081"
        path: "/regions/{region}/subaccounts/{subaccountId}/certificates"
        instanceLevelPath: "/regions/{region}/subaccounts/{subaccountId}/instances/{instanceId}/certificates"
        regionParam: "region"
        instanceIDParam: "instanceId"
        subaccountIDParam: "subaccountId"
        nameParam: "certificateName"
        fileNameKey: "fileName"
        commonNameKey: "commonName"
        certChainKey: "certificateChain"
    fetchTenantEndpoint: '{{ printf "https://%s.%s%s/v1/fetch" .Values.global.gateway.tls.secure.internal.host .Values.global.ingress.domainName .Values.global.tenantFetcher.prefix }}'
    ordWebhookMappings: '[{ "ProxyURL": "http://compass-external-services-mock.compass-system.svc.cluster.local:8090/proxy", "ProxyHeaderTemplate": "{\"target_host\": \"{{.Application.BaseURL}}\" }", "OrdUrlPath": "/sap/bc/http/sap/ord_configuration", "SubdomainSuffix": "-api", "Type": "SAP Proxy Template" }]'
    tenantMappingsPath: "/tmp/tenantMappingsConfig"
    tenantMappingsKey: "tenant-mapping-config.json"
    tenantMappings:
      SYNC:
        v1.0:
          - type: CONFIGURATION_CHANGED
            mode: SYNC
            urlTemplate: '{"path":"%s/v1/tenant-mappings/{{.RuntimeContext.Value}}","method":"PATCH"}'
            inputTemplate: '{"context":{ {{ if .CustomerTenantContext.AccountID }}"btp": {"uclFormationId":"{{.FormationID}}","globalAccountId":"{{.CustomerTenantContext.AccountID}}","crmId":"{{.CustomerTenantContext.CustomerID}}"} {{ else }}"atom": {"uclFormationId":"{{.FormationID}}","path":"{{.CustomerTenantContext.Path}}","crmId":"{{.CustomerTenantContext.CustomerID}}"} {{ end }} },"items": [ {"uclAssignmentId":"{{ .Assignment.ID }}","operation":"{{.Operation}}","deploymentRegion":"{{if .Application.Labels.region }}{{.Application.Labels.region}}{{ else }}{{.ApplicationTemplate.Labels.region}}{{end }}","applicationNamespace":"{{ if .Application.ApplicationNamespace }}{{.Application.ApplicationNamespace}}{{else }}{{.ApplicationTemplate.ApplicationNamespace}}{{ end }}","applicationTenantId":"{{.Application.LocalTenantID}}","uclSystemTenantId":"{{.Application.ID}}",{{ if .ApplicationTemplate.Labels.parameters }}"parameters": {{.ApplicationTemplate.Labels.parameters}},{{ end }}"configuration": {{.ReverseAssignment.Value}} } ] }'
            headerTemplate: '{"Content-Type": ["application/json"]}'
            outputTemplate: '{"error":"{{.Body.error}}","success_status_code": 200}'
          - type: APPLICATION_TENANT_MAPPING
            mode: SYNC
            urlTemplate: '{"path":"%s/v1/tenant-mappings/{{.TargetApplication.LocalTenantID}}","method":"PATCH"}'
            inputTemplate: '{"context": { {{ if .CustomerTenantContext.AccountID }}"btp":{"uclFormationId":"{{.FormationID}}","globalAccountId":"{{.CustomerTenantContext.AccountID}}","crmId":"{{.CustomerTenantContext.CustomerID}}"} {{ else }}"atom": {"uclFormationId":"{{.FormationID}}","path":"{{.CustomerTenantContext.Path}}","crmId":"{{.CustomerTenantContext.CustomerID}}"} {{ end }} },"items": [ {"uclAssignmentId":"{{ .Assignment.ID }}","operation":"{{.Operation}}","deploymentRegion":"{{if .SourceApplication.Labels.region }}{{.SourceApplication.Labels.region}}{{else }}{{.SourceApplicationTemplate.Labels.region}}{{ end }}","applicationNamespace":"{{if .SourceApplication.ApplicationNamespace }}{{.SourceApplication.ApplicationNamespace}}{{else }}{{.SourceApplicationTemplate.ApplicationNamespace}}{{ end }}","applicationTenantId":"{{.SourceApplication.LocalTenantID}}","uclSystemTenantId":"{{.SourceApplication.ID}}",{{ if .SourceApplicationTemplate.Labels.parameters }}"parameters": {{.SourceApplicationTemplate.Labels.parameters}},{{ end }}"configuration": {{.ReverseAssignment.Value}} } ]}'
            headerTemplate: '{"Content-Type": ["application/json"]}'
            outputTemplate: '{"error":"{{.Body.error}}","success_status_code": 200}'
        configuration_changed:v1.0:
          - type: CONFIGURATION_CHANGED
            mode: SYNC
            urlTemplate: '{"path":"%s/v1/tenant-mappings/{{.RuntimeContext.Value}}","method":"PATCH"}'
            inputTemplate: '{"context":{ {{ if .CustomerTenantContext.AccountID }}"btp": {"uclFormationId":"{{.FormationID}}","globalAccountId":"{{.CustomerTenantContext.AccountID}}","crmId":"{{.CustomerTenantContext.CustomerID}}"} {{ else }}"atom": {"uclFormationId":"{{.FormationID}}","path":"{{.CustomerTenantContext.Path}}","crmId":"{{.CustomerTenantContext.CustomerID}}"} {{ end }} },"items": [ {"uclAssignmentId":"{{ .Assignment.ID }}","operation":"{{.Operation}}","deploymentRegion":"{{if .Application.Labels.region }}{{.Application.Labels.region}}{{ else }}{{.ApplicationTemplate.Labels.region}}{{end }}","applicationNamespace":"{{ if .Application.ApplicationNamespace }}{{.Application.ApplicationNamespace}}{{else }}{{.ApplicationTemplate.ApplicationNamespace}}{{ end }}","applicationTenantId":"{{.Application.LocalTenantID}}","uclSystemTenantId":"{{.Application.ID}}",{{ if .ApplicationTemplate.Labels.parameters }}"parameters": {{.ApplicationTemplate.Labels.parameters}},{{ end }}"configuration": {{.ReverseAssignment.Value}} } ] }'
            headerTemplate: '{"Content-Type": ["application/json"]}'
            outputTemplate: '{"error":"{{.Body.error}}","success_status_code": 200}'
        application_tenant_mapping:v1.0:
          - type: APPLICATION_TENANT_MAPPING
            mode: SYNC
            urlTemplate: '{"path":"%s/v1/tenant-mappings/{{.TargetApplication.LocalTenantID}}","method":"PATCH"}'
            inputTemplate: '{"context": { {{ if .CustomerTenantContext.AccountID }}"btp":{"uclFormationId":"{{.FormationID}}","globalAccountId":"{{.CustomerTenantContext.AccountID}}","crmId":"{{.CustomerTenantContext.CustomerID}}"} {{ else }}"atom": {"uclFormationId":"{{.FormationID}}","path":"{{.CustomerTenantContext.Path}}","crmId":"{{.CustomerTenantContext.CustomerID}}"} {{ end }} },"items": [ {"uclAssignmentId":"{{ .Assignment.ID }}","operation":"{{.Operation}}","deploymentRegion":"{{if .SourceApplication.Labels.region }}{{.SourceApplication.Labels.region}}{{else }}{{.SourceApplicationTemplate.Labels.region}}{{ end }}","applicationNamespace":"{{if .SourceApplication.ApplicationNamespace }}{{.SourceApplication.ApplicationNamespace}}{{else }}{{.SourceApplicationTemplate.ApplicationNamespace}}{{ end }}","applicationTenantId":"{{.SourceApplication.LocalTenantID}}","uclSystemTenantId":"{{.SourceApplication.ID}}",{{ if .SourceApplicationTemplate.Labels.parameters }}"parameters": {{.SourceApplicationTemplate.Labels.parameters}},{{ end }}"configuration": {{.ReverseAssignment.Value}} } ]}'
            headerTemplate: '{"Content-Type": ["application/json"]}'
            outputTemplate: '{"error":"{{.Body.error}}","success_status_code": 200}'
        application_tenant_mapping:v1.1:
          - type: APPLICATION_TENANT_MAPPING
            mode: SYNC
            urlTemplate: '{"path":"%s/v1/tenant-mappings/{{.TargetApplication.LocalTenantID}}","method":"PATCH"}'
            inputTemplate: '{"context": { {{ if .CustomerTenantContext.AccountID }}"btp":{"uclFormationId":"{{.FormationID}}","globalAccountId":"{{.CustomerTenantContext.AccountID}}","crmId":"{{.CustomerTenantContext.CustomerID}}"} {{ else }}"atom": {"uclFormationId":"{{.FormationID}}","path":"{{.CustomerTenantContext.Path}}","crmId":"{{.CustomerTenantContext.CustomerID}}"} {{ end }} },"receiverTenant": {"deploymentRegion":"{{ if .TargetApplication.Labels.region}}{{.TargetApplication.Labels.region}}{{ else }}{{.TargetApplicationTemplate.Labels.region}}{{end }}","applicationNamespace":"{{ if .TargetApplication.ApplicationNamespace}}{{.TargetApplication.ApplicationNamespace}}{{ else }}{{.TargetApplicationTemplate.ApplicationNamespace}}{{end }}","applicationUrl":"{{ .TargetApplication.BaseURL }}","applicationTenantId":"{{.TargetApplication.LocalTenantID }}","uclSystemTenantId":"{{ .TargetApplication.ID}}", {{ if .TargetApplicationTemplate.Labels.parameters }}"parameters": {{.TargetApplicationTemplate.Labels.parameters}}{{ end }} },"assignedTenants": [ {"uclAssignmentId":"{{ .Assignment.ID }}","operation":"{{.Operation}}","deploymentRegion":"{{if .SourceApplication.Labels.region }}{{.SourceApplication.Labels.region}}{{else }}{{.SourceApplicationTemplate.Labels.region}}{{ end }}","applicationNamespace":"{{if .SourceApplication.ApplicationNamespace }}{{.SourceApplication.ApplicationNamespace}}{{else }}{{.SourceApplicationTemplate.ApplicationNamespace}}{{ end }}","applicationUrl":"{{.SourceApplication.BaseURL }}","applicationTenantId":"{{.SourceApplication.LocalTenantID}}","uclSystemTenantId":"{{.SourceApplication.ID}}",{{ if .SourceApplicationTemplate.Labels.parameters }}"parameters": {{.SourceApplicationTemplate.Labels.parameters}},{{ end }}"configuration": {{.ReverseAssignment.Value}} } ]}'
            headerTemplate: '{"Content-Type": ["application/json"]}'
            outputTemplate: '{"error":"{{.Body.error}}","success_status_code": 200}'
      ASYNC_CALLBACK:
        v1.0:
          - type: CONFIGURATION_CHANGED
            mode: ASYNC_CALLBACK
            urlTemplate: '{"path":"%s/v1/tenant-mappings/{{.RuntimeContext.Value}}","method":"PATCH"}'
            inputTemplate: '{"context":{ {{ if .CustomerTenantContext.AccountID }}"btp": {"uclFormationId":"{{.FormationID}}","globalAccountId":"{{.CustomerTenantContext.AccountID}}","crmId":"{{.CustomerTenantContext.CustomerID}}"} {{ else }}"atom": {"uclFormationId":"{{.FormationID}}","path":"{{.CustomerTenantContext.Path}}","crmId":"{{.CustomerTenantContext.CustomerID}}"} {{ end }} },"items": [ {"uclAssignmentId":"{{ .Assignment.ID }}","operation":"{{.Operation}}","deploymentRegion":"{{if .Application.Labels.region }}{{.Application.Labels.region}}{{ else }}{{.ApplicationTemplate.Labels.region}}{{end }}","applicationNamespace":"{{ if .Application.ApplicationNamespace }}{{.Application.ApplicationNamespace}}{{else }}{{.ApplicationTemplate.ApplicationNamespace}}{{ end }}","applicationTenantId":"{{.Application.LocalTenantID}}","uclSystemTenantId":"{{.Application.ID}}",{{ if .ApplicationTemplate.Labels.parameters }}"parameters": {{.ApplicationTemplate.Labels.parameters}},{{ end }}"configuration": {{.ReverseAssignment.Value}} } ] }'
            headerTemplate: '{"Content-Type": ["application/json"],"Location": ["%s/v1/businessIntegrations/{{.FormationID}}/assignments/{{.Assignment.ID}}/status"]}'
            outputTemplate: '{"error":"{{.Body.error}}","success_status_code": 202}'
          - type: APPLICATION_TENANT_MAPPING
            mode: ASYNC_CALLBACK
            urlTemplate: '{"path":"%s/v1/tenant-mappings/{{.TargetApplication.LocalTenantID}}","method":"PATCH"}'
            inputTemplate: '{"context": { {{ if .CustomerTenantContext.AccountID }}"btp":{"uclFormationId":"{{.FormationID}}","globalAccountId":"{{.CustomerTenantContext.AccountID}}","crmId":"{{.CustomerTenantContext.CustomerID}}"} {{ else }}"atom": {"uclFormationId":"{{.FormationID}}","path":"{{.CustomerTenantContext.Path}}","crmId":"{{.CustomerTenantContext.CustomerID}}"} {{ end }} },"items": [ {"uclAssignmentId":"{{ .Assignment.ID }}","operation":"{{.Operation}}","deploymentRegion":"{{if .SourceApplication.Labels.region }}{{.SourceApplication.Labels.region}}{{else }}{{.SourceApplicationTemplate.Labels.region}}{{ end }}","applicationNamespace":"{{if .SourceApplication.ApplicationNamespace }}{{.SourceApplication.ApplicationNamespace}}{{else }}{{.SourceApplicationTemplate.ApplicationNamespace}}{{ end }}","applicationTenantId":"{{.SourceApplication.LocalTenantID}}","uclSystemTenantId":"{{.SourceApplication.ID}}",{{ if .SourceApplicationTemplate.Labels.parameters }}"parameters": {{.SourceApplicationTemplate.Labels.parameters}},{{ end }}"configuration": {{.ReverseAssignment.Value}} } ]}'
            headerTemplate: '{"Content-Type": ["application/json"],"Location": ["%s/v1/businessIntegrations/{{.FormationID}}/assignments/{{.Assignment.ID}}/status"]}'
            outputTemplate: '{"error":"{{.Body.error}}","success_status_code": 202}'
        configuration_changed:v1.0:
          - type: CONFIGURATION_CHANGED
            mode: ASYNC_CALLBACK
            urlTemplate: '{"path":"%s/v1/tenant-mappings/{{.RuntimeContext.Value}}","method":"PATCH"}'
            inputTemplate: '{"context":{ {{ if .CustomerTenantContext.AccountID }}"btp": {"uclFormationId":"{{.FormationID}}","globalAccountId":"{{.CustomerTenantContext.AccountID}}","crmId":"{{.CustomerTenantContext.CustomerID}}"} {{ else }}"atom": {"uclFormationId":"{{.FormationID}}","path":"{{.CustomerTenantContext.Path}}","crmId":"{{.CustomerTenantContext.CustomerID}}"} {{ end }} },"items": [ {"uclAssignmentId":"{{ .Assignment.ID }}","operation":"{{.Operation}}","deploymentRegion":"{{if .Application.Labels.region }}{{.Application.Labels.region}}{{ else }}{{.ApplicationTemplate.Labels.region}}{{end }}","applicationNamespace":"{{ if .Application.ApplicationNamespace }}{{.Application.ApplicationNamespace}}{{else }}{{.ApplicationTemplate.ApplicationNamespace}}{{ end }}","applicationTenantId":"{{.Application.LocalTenantID}}","uclSystemTenantId":"{{.Application.ID}}",{{ if .ApplicationTemplate.Labels.parameters }}"parameters": {{.ApplicationTemplate.Labels.parameters}},{{ end }}"configuration": {{.ReverseAssignment.Value}} } ] }'
            headerTemplate: '{"Content-Type": ["application/json"],"Location": ["%s/v1/businessIntegrations/{{.FormationID}}/assignments/{{.Assignment.ID}}/status"]}'
            outputTemplate: '{"error":"{{.Body.error}}","success_status_code": 202}'
        application_tenant_mapping:v1.0:
          - type: APPLICATION_TENANT_MAPPING
            mode: ASYNC_CALLBACK
            urlTemplate: '{"path":"%s/v1/tenant-mappings/{{.TargetApplication.LocalTenantID}}","method":"PATCH"}'
            inputTemplate: '{"context": { {{ if .CustomerTenantContext.AccountID }}"btp":{"uclFormationId":"{{.FormationID}}","globalAccountId":"{{.CustomerTenantContext.AccountID}}","crmId":"{{.CustomerTenantContext.CustomerID}}"} {{ else }}"atom": {"uclFormationId":"{{.FormationID}}","path":"{{.CustomerTenantContext.Path}}","crmId":"{{.CustomerTenantContext.CustomerID}}"} {{ end }} },"items": [ {"uclAssignmentId":"{{ .Assignment.ID }}","operation":"{{.Operation}}","deploymentRegion":"{{if .SourceApplication.Labels.region }}{{.SourceApplication.Labels.region}}{{else }}{{.SourceApplicationTemplate.Labels.region}}{{ end }}","applicationNamespace":"{{if .SourceApplication.ApplicationNamespace }}{{.SourceApplication.ApplicationNamespace}}{{else }}{{.SourceApplicationTemplate.ApplicationNamespace}}{{ end }}","applicationTenantId":"{{.SourceApplication.LocalTenantID}}","uclSystemTenantId":"{{.SourceApplication.ID}}",{{ if .SourceApplicationTemplate.Labels.parameters }}"parameters": {{.SourceApplicationTemplate.Labels.parameters}},{{ end }}"configuration": {{.ReverseAssignment.Value}} } ]}'
            headerTemplate: '{"Content-Type": ["application/json"],"Location": ["%s/v1/businessIntegrations/{{.FormationID}}/assignments/{{.Assignment.ID}}/status"]}'
            outputTemplate: '{"error":"{{.Body.error}}","success_status_code": 202}'
        application_tenant_mapping:v1.1:
          - type: APPLICATION_TENANT_MAPPING
            mode: ASYNC_CALLBACK
            urlTemplate: '{"path":"%s/v1/tenant-mappings/{{.TargetApplication.LocalTenantID}}","method":"PATCH"}'
            inputTemplate: '{"context": { {{ if .CustomerTenantContext.AccountID }}"btp":{"uclFormationId":"{{.FormationID}}","globalAccountId":"{{.CustomerTenantContext.AccountID}}","crmId":"{{.CustomerTenantContext.CustomerID}}"} {{ else }}"atom": {"uclFormationId":"{{.FormationID}}","path":"{{.CustomerTenantContext.Path}}","crmId":"{{.CustomerTenantContext.CustomerID}}"} {{ end }} },"receiverTenant": {"deploymentRegion":"{{ if .TargetApplication.Labels.region}}{{.TargetApplication.Labels.region}}{{ else }}{{.TargetApplicationTemplate.Labels.region}}{{end }}","applicationNamespace":"{{ if .TargetApplication.ApplicationNamespace}}{{.TargetApplication.ApplicationNamespace}}{{ else }}{{.TargetApplicationTemplate.ApplicationNamespace}}{{end }}","applicationUrl":"{{ .TargetApplication.BaseURL }}","applicationTenantId":"{{.TargetApplication.LocalTenantID }}","uclSystemTenantId":"{{ .TargetApplication.ID}}", {{ if .TargetApplicationTemplate.Labels.parameters }}"parameters": {{.TargetApplicationTemplate.Labels.parameters}}{{ end }} },"assignedTenants": [ {"uclAssignmentId":"{{ .Assignment.ID }}","operation":"{{.Operation}}","deploymentRegion":"{{if .SourceApplication.Labels.region }}{{.SourceApplication.Labels.region}}{{else }}{{.SourceApplicationTemplate.Labels.region}}{{ end }}","applicationNamespace":"{{if .SourceApplication.ApplicationNamespace }}{{.SourceApplication.ApplicationNamespace}}{{else }}{{.SourceApplicationTemplate.ApplicationNamespace}}{{ end }}","applicationUrl":"{{.SourceApplication.BaseURL }}","applicationTenantId":"{{.SourceApplication.LocalTenantID}}","uclSystemTenantId":"{{.SourceApplication.ID}}",{{ if .SourceApplicationTemplate.Labels.parameters }}"parameters": {{.SourceApplicationTemplate.Labels.parameters}},{{ end }}"configuration": {{.ReverseAssignment.Value}} } ]}'
            headerTemplate: '{"Content-Type": ["application/json"],"Location": ["%s/v1/businessIntegrations/{{.FormationID}}/assignments/{{.Assignment.ID}}/status"]}'
            outputTemplate: '{"error":"{{.Body.error}}","success_status_code": 202}'
    authentication:
      jwksEndpoint: http://ory-stack-oathkeeper-api.ory.svc.cluster.local:4456/.well-known/jwks.json
      oauth2:
        url: http://ory-stack-hydra-admin.ory.svc.cluster.local:4445
  auditlog:
    configMapName: "compass-gateway-auditlog-config"
    protocol: HTTP
    tlsOrigination: false
    host: compass-external-services-mock.compass-system.svc.cluster.local
    port: 8080
    mtlsTokenPath: "/cert/token"
    standardTokenPath: "/secured/oauth/token"
    skipSSLValidation: false
    secret:
      name: "compass-gateway-auditlog-secret"
      urlKey: url
      clientIdKey: client-id
      clientSecretKey: client-secret
      clientCertKey: client-cert
      clientKeyKey: client-key
  log:
    format: "text"
    formatJson: "json"
  tenantConfig:
    useDefaultTenants: true
    dbPool:
      maxOpenConnections: 1
      maxIdleConnections: 1
  connector:
    prefix: /connector
    graphql:
      external:
        port: 3000
    validator:
      port: 8080
    # If secrets do not exist they will be created
    secrets:
      ca:
        name: compass-connector-app-ca
        namespace: compass-system
        certificateKey: ca.crt
        keyKey: ca.key
      rootCA:
        namespace: istio-system # For Ingress Gateway to work properly the namespace needs to be istio-system
        # In order for istio mTLS to work we should have two different secrets one containing the server certificate (let’s say X) and one used for validation of the client’s certificates.
        # The second one should be our root certificate and istio wants it to be named X-cacert. (-cacert suffix).
        # This is the reason for the confusing name of our root certificate. https://preliminary.istio.io/v1.6/docs/tasks/traffic-management/ingress/secure-ingress/#configure-a-mutual-tls-ingress-gateway
        cacert: compass-gateway-mtls-certs-cacert # For cert-rotation the cacert should be in different secret
        certificateKey: cacert
    revocation:
      configmap:
        name: revocations-config
        namespace: "{{ .Release.Namespace }}"
    # If key and certificate are not provided they will be generated
    caKey: ""
    caCertificate: ""
  system_broker:
    enabled: false
    port: 5001
    prefix: /broker
    tokenProviderFromHeader:
      forwardHeaders: Authorization
    tokenProviderFromSecret:
      enabled: false
      secrets:
        integrationSystemCredentials:
          name: compass-system-broker-credentials
          namespace: compass-system
    testNamespace: kyma-system
  gateway:
    port: 3000
    tls:
      host: compass-gateway
      adapterHost: compass-ns-adapter
      secure:
        internal:
          host: compass-gateway-internal
        oauth:
          host: compass-gateway-auth-oauth
    mtls:
      manageCerts: false
      host: compass-gateway-mtls
      certSecret: compass-gateway-mtls-certs
      external:
        host: compass-gateway-sap-mtls
        certSecret: compass-gateway-mtls-certs # Use connector's root CA as root CA by default. This should be overridden for productive deployments.
    headers:
      rateLimit: X-Flow-Identity
      request:
        remove:
          - "Client-Id-From-Token"
          - "Client-Id-From-Certificate"
          - "Subject-From-Certificate"
          - "Client-Certificate-Hash"
          - "Certificate-Data"
  hydrator:
    host: compass-hydrator.compass-system.svc.cluster.local
    port: 3000
    prefix: /hydrators
    certSubjectMappingResyncInterval: "3s"
    subjectConsumerMappingConfig: '[{"consumer_type": "Super Admin", "tenant_access_levels": ["customer", "account","subaccount", "global", "organization", "folder", "resource-group", "cost-object"], "subject": "C=DE, L=local, O=SAP SE, OU=Region, OU=SAP Cloud Platform Clients, OU=f8075207-1478-4a80-bd26-24a4785a2bfd, CN=compass"}, {"consumer_type": "Integration System", "tenant_access_levels": ["account","subaccount"], "subject": "C=DE, L=local, O=SAP SE, OU=Region, OU=SAP Cloud Platform Clients, OU=f8075207-1478-4a80-bd26-24a4785a2bfd, CN=integration-system-test"}, {"consumer_type": "Technical Client", "tenant_access_levels": ["global"], "subject": "C=DE, L=local, O=SAP SE, OU=SAP Cloud Platform Clients, OU=Region, OU=1f538f34-30bf-4d3d-aeaa-02e69eef84ae, CN=technical-client-test"}, {"consumer_type": "Instance Creator", "tenant_access_levels": ["global"], "subject": "C=DE, L=local, O=SAP SE, OU=SAP Cloud Platform Clients, OU=Region, OU=47b4575a-f102-414a-8398-2d973ad65f3a, CN=instance-creator"}, {"consumer_type": "Instance Creator", "tenant_access_levels": ["global"], "subject": "C=DE, L=local, O=SAP SE, OU=SAP Cloud Platform Clients, OU=Region, OU=f8075207-1478-4a80-bd26-24a4785a2bfd, CN=instance-creator"}, {"consumer_type":  "Landscape Resource Operator", "tenant_access_levels": ["global"], "subject": "C=DE, L=local, O=SAP SE, OU=SAP Cloud Platform Clients, OU=Region, OU=47b4575a-f102-414a-8398-2d973ad65f3a, CN=landscape_resource_operator"}]'
    certificateDataHeader: "Certificate-Data"
    initialSubdomainsForAuthenticators: ""
    consumerClaimsKeys:
      clientIDKey: "client_id"
      tenantIDKey: "tenantid"
      userNameKey: "user_name"
      subdomainKey: "subdomain" # used only in local setup
    http:
      client:
        skipSSLValidation: false
    metrics:
      port: 3003
      enableClientInstrumentation: true
      censoredFlows: "JWT"
  iasAdapter:
    port: 8080
    apiRootPath: "/ias-adapter"
    readTimeout: 30s
    readHeaderTimeout: 30s
    writeTimeout: 30s
    idleTimeout: 30s
    tenantInfo:
      requestTimeout: 30s
      insecureSkipVerify: false
    ias:
      requestTimeout: 30s
      secret:
        name: "ias-adapter-cockpit"
        path: "/tmp"
        fileName: "ias-adapter-cockpit.yaml"
        clientCert: cert
        clientKey: key
        ca: ca
        manage: false
    postgres:
      connectTimeout: 30s
      requestTimeout: 30s
    authentication:
      jwksEndpoint: "http://ory-stack-oathkeeper-api.ory.svc.cluster.local:4456/.well-known/jwks.json"
  kymaAdapter:
    port: 8080
    apiRootPath: "/kyma-adapter"
    apiTenantMappingsEndpoint: "/v1/tenantMappings/{tenant-id}"
    tenantInfo:
      requestTimeout: 30s
    tenantMapping:
      type: CONFIGURATION_CHANGED
      mode: SYNC
      urlTemplate: '{"path":"%s/kyma-adapter/v1/tenantMappings/{{.Runtime.Labels.global_subaccount_id}}","method":"PATCH"}'
      inputTemplate: '{"context":{"platform":"{{if .CustomerTenantContext.AccountID}}btp{{else}}unified-services{{end}}","uclFormationId":"{{.FormationID}}","accountId":"{{if .CustomerTenantContext.AccountID}}{{.CustomerTenantContext.AccountID}}{{else}}{{.CustomerTenantContext.Path}}{{end}}","crmId":"{{.CustomerTenantContext.CustomerID}}","operation":"{{.Operation}}"},"assignedTenant":{"state":"{{.Assignment.State}}","uclAssignmentId":"{{.Assignment.ID}}","deploymentRegion":"{{if .Application.Labels.region}}{{.Application.Labels.region}}{{else}}{{.ApplicationTemplate.Labels.region}}{{end}}","applicationNamespace":"{{if .Application.ApplicationNamespace}}{{.Application.ApplicationNamespace}}{{else}}{{.ApplicationTemplate.ApplicationNamespace}}{{end}}","applicationUrl":"{{.Application.BaseURL}}","applicationTenantId":"{{.Application.LocalTenantID}}","uclSystemName":"{{.Application.Name}}","uclSystemTenantId":"{{.Application.ID}}",{{if .ApplicationTemplate.Labels.parameters}}"parameters":{{.ApplicationTemplate.Labels.parameters}},{{end}}"configuration":{{.ReverseAssignment.Value}}},"receiverTenant":{"ownerTenants": [{{ Join .Runtime.Tenant.Parents }}],"state":"{{.ReverseAssignment.State}}","uclAssignmentId":"{{.ReverseAssignment.ID}}","deploymentRegion":"{{if and .RuntimeContext .RuntimeContext.Labels.region}}{{.RuntimeContext.Labels.region}}{{else}}{{.Runtime.Labels.region}}{{end}}","applicationNamespace":"{{.Runtime.ApplicationNamespace}}","applicationTenantId":"{{if .RuntimeContext}}{{.RuntimeContext.Value}}{{else}}{{.Runtime.Labels.global_subaccount_id}}{{end}}","uclSystemTenantId":"{{if .RuntimeContext}}{{.RuntimeContext.ID}}{{else}}{{.Runtime.ID}}{{end}}",{{if .Runtime.Labels.parameters}}"parameters":{{.Runtime.Labels.parameters}},{{end}}"configuration":{{.Assignment.Value}}}}'
      headerTemplate: '{"Content-Type": ["application/json"]}'
      outputTemplate: '{"error":"{{.Body.error}}","state":"{{.Body.state}}","success_status_code": 200,"incomplete_status_code": 422}'
    authentication:
      jwksEndpoint: http://ory-stack-oathkeeper-api.ory.svc.cluster.local:4456/.well-known/jwks.json
  instanceCreator:
    port: 8080
    apiRootPath: "/instance-creator"
    apiTenantMappingsEndpoint: "/v1/tenantMappings/{tenant-id}"
    subaccountQueryParam: "subaccount_id"
    labelsQueryParam: "labelQuery"
    tenantInfo:
      requestTimeout: 30s
    authentication:
      jwksEndpoint: http://ory-stack-oathkeeper-api.ory.svc.cluster.local:4456/.well-known/jwks.json
    client:
      timeout: 30s
    secrets:
      name: "regional-sm-instances-credentials"
      key: "keyConfig"
      path: "/tmp"
    clientIdPath: "clientid"
    smUrlPath: "sm_url"
    tokenURLPath: "certurl"
    appNamePath: "appName"
    certificatePath: "certificate"
    certificateKeyPath: "key"
    oauthTokenPath: "/oauth/token"
    ticker: 3s
    timeout: 300s
    local:
      templateMappings:
        clientIDMapping: '{{ printf "\"%s\":\"client_id\"" .Values.global.instanceCreator.clientIdPath }}'
        smUrlMapping: '{{ printf "\"%s\":\"http://compass-external-services-mock.%s.svc.cluster.local:%s\"" .Values.global.instanceCreator.smUrlPath .Release.Namespace (.Values.service.port | toString) }}'
        tokenURLMapping: '{{ printf "\"%s\":\"http://compass-external-services-mock.%s.svc.cluster.local:%s\"" .Values.global.instanceCreator.tokenURLPath .Release.Namespace (.Values.service.port | toString) }}'
        appNameMapping: '{{ printf "\"%s\":\"app_name\"" .Values.global.instanceCreator.appNamePath }}'
        certificateMapping: '{{ printf "\"%s\":\"%s\"" .Values.global.instanceCreator.certificatePath .Values.global.connector.caCertificate }}'
        certificateKeyMapping: '{{ printf "\"%s\":\"%s\"" .Values.global.instanceCreator.certificateKeyPath .Values.global.connector.caKey }}'
  defaultTenantMappingHandler:
    port: 8080
    apiRootPath: "/default-tenant-mapping-handler"
    apiTenantMappingsEndpoint: "/v1/tenantMappings/{tenant-id}"
    tenantInfo:
      requestTimeout: 30s
    authentication:
      jwksEndpoint: http://ory-stack-oathkeeper-api.ory.svc.cluster.local:4456/.well-known/jwks.json
  operations_controller:
    enabled: true
  connectivity_adapter:
    port: 8080
    tls:
      host: adapter-gateway
    mtls:
      host: adapter-gateway-mtls
  oathkeeperFilters:
    workloadLabel: oathkeeper
    namespace: ory
    tokenDataHeader: "Connector-Token"
    certificateDataHeader: "Certificate-Data"
  istio:
    discoveryMtlsGateway:
      name: "discovery-gateway"
      namespace: "compass-system"
      certSecretName: discovery-gateway-certs
      localCA: # the CA property and its nested fields are used only in local setup
        secretName: discovery-gateway-certs-cacert
        namespace: istio-system # For Ingress Gateway to work properly the namespace needs to be istio-system
        certificate: ""
        key: ""
    externalMtlsGateway:
      name: "compass-gateway-external-mtls"
      namespace: "compass-system"
    mtlsGateway:
      name: "compass-gateway-mtls"
      namespace: "compass-system"
    gateway:
      name: "kyma-gateway"
      namespace: "kyma-system"
    proxy:
      port: 15020
    namespace: istio-system
    ingressgateway:
      workloadLabel: istio-ingressgateway
      requestPayloadSizeLimit2MB: 2097152
      requestPayloadSizeLimit2MBLabel: "2MB"
      requestPayloadSizeLimit5MB: 5097152
      requestPayloadSizeLimit5MBLabel: "5MB"
      correlationHeaderRewriteFilter:
        expectedHeaders:
          - "x-request-id"
          - "x-correlation-id"
          - "x-correlationid"
          - "x-forrequest-id"
          - "x-vcap-request-id"
          - "x-broker-api-request-identity"
  kubernetes:
    # Enable ClusterRoleBinding needed for local installation but unsafe on GKE
    # It allows anonymous users to retrieve the JWKS of the K8S server used to create SA tokens
    # Whenever this is running on GKE, there is a JWKS URL given by Google and is unneeded and unsafe
    # Overriden to true in local compass overrides
    local: false
    serviceAccountTokenIssuer: https://kubernetes.default.svc.cluster.local
    serviceAccountTokenJWKS: https://kubernetes.default.svc.cluster.local/openid/v1/jwks
  ingress:
    domainName: "local.kyma.dev"
    discoveryDomain:
      name: "discovery.api.local"
      tlsCert: ""
      tlsKey: ""
  database:
    sqlProxyServiceAccount: "proxy-user@gcp-cmp.iam.gserviceaccount.com"
    manageSecrets: true
    embedded:
      enabled: true
      director:
        name: "postgres"
      ias_adapter:
        name: "postgres2"
      directorDBName: "postgres"
    managedGCP:
      serviceAccountKey: ""
      instanceConnectionName: ""
      director:
        name: ""
        user: ""
        password: ""
      iasAdapter:
        name: ""
        user: ""
        password: ""
      instanceCreator:
        name: ""
        user: ""
        password: ""
      host: "localhost"
      hostPort: "5432"
      sslMode: ""
      #TODO remove below after migration to separate user will be done
      dbUser: ""
      dbPassword: ""
      directorDBName: ""
  oathkeeper:
    host: ory-stack-oathkeeper-proxy.ory.svc.cluster.local
    port: 4455
    timeout_ms: 120000
    ns_adapter_timeout_ms: 3600000
    auth:
      idpHost: ""
      path: "/oauth2/certs"
    idTokenConfig:
      claims: '{"scopes": "{{ print .Extra.scope }}","tenant": "{{ .Extra.tenant }}", "consumerID": "{{ print .Extra.consumerID}}", "consumerType": "{{ print .Extra.consumerType }}", "flow": "{{ print .Extra.flow }}", "onBehalfOf": "{{ print .Extra.onBehalfOf }}", "region": "{{ print .Extra.region }}", "tokenClientID": "{{ print .Extra.tokenClientID }}", "subject": "{{ print .Extra.subject }}"}'
      internalClaims: '{"scopes": "application:read application:write application.webhooks:read application.application_template:read application_template.webhooks:read webhooks.auth:read runtime:write runtime:read tenant:read tenant:write tenant_subscription:write ory_internal fetch_tenant application_template:read destinations_sensitive_data:read destinations:sync ord_aggregator:sync system_fetcher:sync certificate_subject_mapping:read certificate_subject_mapping:write bundle_instance_auth:write bundle.instance_auths:read","tenant":"{ {{ if .Header.Tenant }} \"consumerTenant\":\"{{ print (index .Header.Tenant 0) }}\", {{ end }} \"externalTenant\":\"\"}", "consumerType": "Internal Component", "flow": "Internal"}'
    mutators:
      authenticationMappingServices:
        nsadapter:
          cfg:
            config:
              api:
                url: http://compass-hydrator.compass-system.svc.cluster.local:3000/hydrators/authn-mapping/nsadapter
                retry:
                  give_up_after: 6s
                  max_delay: 2000ms
          authenticator:
            enabled: false
            createRule: true
            gatewayHost: "compass-gateway-xsuaa"
            trusted_issuers: '[{"domain_url": "compass-system.svc.cluster.local:8080", "scope_prefixes": ["prefix."], "protocol": "http"}]'
            attributes: '{"uniqueAttribute": { "key": "ns-adapter-test", "value": "ns-adapter-flow" }, "tenants": [{ "key": "tenant" }], "identity": { "key": "identity" }, "clientid": { "key": "client_id" } }'
            path: /nsadapter/api/v1/notifications
            upstreamComponent: "compass-gateway"
            checkSuffix: true
        tenant-fetcher:
          cfg:
            config:
              api:
                url: http://compass-hydrator.compass-system.svc.cluster.local:3000/hydrators/authn-mapping/tenant-fetcher
                retry:
                  give_up_after: 6s
                  max_delay: 2000ms
          authenticator:
            enabled: false
            createRule: true
            gatewayHost: "compass-gateway"
            trusted_issuers: '[{"domain_url": "compass-system.svc.cluster.local:8080", "scope_prefixes": ["prefix."], "protocol": "http"}]'
            attributes: '{"uniqueAttribute": { "key": "test", "value": "tenant-fetcher" }, "tenants": [{ "key": "tenant" }], "identity": { "key": "identity" } }'
            path: /tenants/<.*>
            upstreamComponent: "compass-tenant-fetcher"
            checkSuffix: false
        subscriber:
          cfg:
            config:
              api:
                url: http://compass-hydrator.compass-system.svc.cluster.local:3000/hydrators/authn-mapping/subscriber
                retry:
                  give_up_after: 6s
                  max_delay: 2000ms
          authenticator:
            enabled: false
            createRule: false
            gatewayHost: "compass-gateway-sap-mtls"
            trusted_issuers: '[{"domain_url": "compass-system.svc.cluster.local:8080", "scope_prefixes": ["prefix."], "protocol": "http", "region": "eu-1"}]'
            attributes: '{"uniqueAttribute": { "key": "subsc-key-test", "value": "subscription-flow" }, "tenants": [{ "key": "tenant" }], "identity": { "key": "user_name" }, "clientid": { "key": "client_id" } }'
            path: /<.*>
            checkSuffix: false
        user-name-authenticator:
          cfg:
            config:
              api:
                url: http://compass-hydrator.compass-system.svc.cluster.local:3000/hydrators/authn-mapping/user-name-authenticator
                retry:
                  give_up_after: 6s
                  max_delay: 2000ms
          authenticator:
            enabled: false
            createRule: true
            gatewayHost: "compass-gateway-user-name"
            trusted_issuers: '[{"domain_url": "compass-system.svc.cluster.local:8080", "scope_prefixes": ["prefix.", "prefix2."], "protocol": "http", "region": "eu-1"}]'
            attributes: '{"uniqueAttribute": { "key": "unique-attr-authenticator-key", "value": "unique-attr-authenticator-value" }, "tenants": [{ "key": "ext_attr.subaccountid", "priority": 1 },{ "key": "ext_attr.globalaccountid", "priority": 2 }], "identity": { "key": "user_name" }, "clientid": { "key": "client_id" } }'
            path: "/director/graphql"
            upstreamComponent: "compass-gateway"
            checkSuffix: false
      tenantMappingService:
        config:
          api:
            url: http://compass-hydrator.compass-system.svc.cluster.local:3000/hydrators/tenant-mapping
            retry:
              give_up_after: 6s
              max_delay: 2000ms
      certificateResolverService:
        config:
          api:
            url: http://compass-hydrator.compass-system.svc.cluster.local:3000/hydrators/v1/certificate/data/resolve
            retry:
              give_up_after: 6s
              max_delay: 2000ms
      tokenResolverService:
        config:
          api:
            url: http://compass-hydrator.compass-system.svc.cluster.local:3000/hydrators/v1/tokens/resolve
            retry:
              give_up_after: 6s
              max_delay: 2000ms
  destinationFetcher:
    manageSecrets: true
    host: compass-destination-fetcher.compass-system.svc.cluster.local
    prefix: /destination-configuration
    port: 3000
    jobSchedule: 10s
    lease:
      lockname: destinationlease
    parallelTenants: 10
    tenantSyncTimeout: "5m"
    authentication:
      jwksEndpoint: "http://ory-stack-oathkeeper-api.ory.svc.cluster.local:4456/.well-known/jwks.json"
      appDestinationsSyncScope: "destinations:sync"
      appDetinationsSensitiveDataScope: "destinations_sensitive_data:read"
    server:
      tenantDestinationsEndpoint: "/v1/subaccountDestinations"
      tenantDestinationCertificatesEndpoint: "/v1/subaccountCertificates"
      tenantInstanceLevelDestinationCertificatesEndpoint: "/v1/instanceCertificates"
      sensitiveDataEndpoint: "/v1/destinations"
      findAPIEndpoint: "/local/v1/destinations" # used by external-services-mock in the destination creator flows; due to the fact that in ESM there are separate handlers for the two flows (dest-creator & dest-fetcher), we need different endpoints where each one of them can call the destination service find API
      sensitiveDataQueryParam: "name"
    request:
      skipSSLValidation: false
      retry_interval: "100ms"
      retry_attempts: 3
      goroutineLimit: 10
      requestTimeout: "5s"
      pageSize: 100
      oauthTokenPath: "/oauth/token"
    instance:
      clientIdPath: "clientid"
      clientSecretPath: "clientsecret"
      urlPath: "uri"
      tokenUrlPath: "certurl"
      clientCertPath: "certificate"
      clientKeyPath: "key"
    secretName: destination-region-instances
    dependenciesConfig:
      path: "/cfg/dependencies"
    oauthMode: "oauth-mtls"
  destinationRegionSecret:
    secretName: "destination-region-instances"
    fileName: "keyConfig"
    local:
      templateMappings:
        xsappMapping: '{{ printf "\"%s\":\"xsappname1\"" .Values.global.tenantFetcher.xsappNamePath }}'
        clientIDMapping: '{{ printf "\"%s\":\"client_id\"" .Values.global.destinationFetcher.instance.clientIdPath }}'
        clientSecretMapping: '{{ printf "\"%s\":\"client_secret\"" .Values.global.destinationFetcher.instance.clientSecretPath }}'
        urlMapping: '{{ printf "\"%s\":\"http://compass-external-services-mock.%s.svc.cluster.local:%s\"" .Values.global.destinationFetcher.instance.urlPath .Release.Namespace (.Values.service.port | toString) }}'
        tokenURLMapping: '{{ printf "\"%s\":\"https://%s.%s:%s\"" .Values.global.destinationFetcher.instance.tokenUrlPath .Values.global.externalServicesMock.certSecuredHost .Values.global.ingress.domainName (.Values.service.certPort | toString) }}'
        x509CertificateMapping: '{{ printf "\"%s\":\"%s\"" .Values.global.destinationFetcher.instance.clientCertPath .Values.global.connector.caCertificate }}'
        x509KeyMapping: '{{ printf "\"%s\":\"%s\"" .Values.global.destinationFetcher.instance.clientKeyPath .Values.global.connector.caKey }}'
  tenantFetcher:
    k8sSecret:
      manageSecrets: true
      name: "tenant-fetcher-secret"
      namespace: "compass-system"
      key: "keyConfig"
      path: "/tmp"
    host: compass-tenant-fetcher.compass-system.svc.cluster.local
    prefix: /tenants
    port: 3000
    systemFieldDiscoveryWebhookPartialProcessing: true
    systemFieldDiscoveryWebhookPartialProcessMaxDays: 7
    webhookProcessorJobInterval: 10s
    lease:
      lockname: tenantfetcherlease
    xsappNamePath: "xsappname"
    omitDependenciesParamName: ""
    omitDependenciesParamValue: ""
    requiredAuthScope: Callback
    fetchTenantAuthScope: fetch_tenant
    authentication:
      jwksEndpoint: "http://ory-stack-oathkeeper-api.ory.svc.cluster.local:4456/.well-known/jwks.json"
    tenantProvider:
      tenantIdProperty: "tenantId"
      customerIdProperty: "customerId"
      costObjectIdProperty: "costObjectId"
      subaccountTenantIdProperty: "subaccountTenantId"
      subdomainProperty: "subdomain"
      licenseTypeProperty: "licenseType"
      name: "provider"
      subscriptionProviderIdProperty: "subscriptionProviderIdProperty"
      providerSubaccountIdProperty: "providerSubaccountIdProperty"
      consumerTenantIdProperty: "consumerTenantIdProperty"
      subscriptionProviderAppNameProperty: "subscriptionProviderAppNameProperty"
      subscriptionIDProperty: "subscriptionGUID"
      dependentServiceInstancesInfoProperty: "dependentServiceInstancesInfo"
      dependentServiceInstancesInfoAppIdProperty: "appId"
      dependentServiceInstancesInfoAppNameProperty: "appName"
      dependentServiceInstancesInfoProviderSubaccountIdProperty: "providerSubaccountId"
    server:
      fetchTenantWithParentEndpoint: "/v1/fetch/{parentTenantId}/{tenantId}"
      fetchTenantWithoutParentEndpoint: "/v1/fetch/{tenantId}"
      regionalHandlerEndpoint: "/v1/regional/{region}/callback/{tenantId}"
      dependenciesEndpoint: "/v1/regional/{region}/dependencies"
      tenantPathParam: "tenantId"
      regionPathParam: "region"
    dependenciesConfig:
      path: "/cfg/dependencies"
    local:
      templateMappings:
        xsappMapping: '{{ printf "\"%s\":\"xsappname1\"" .Values.global.tenantFetcher.xsappNamePath }}'
    containerName: "tenant-fetcher"
  externalCertConfiguration:
    issuerLocality: "local,local2" # In local setup we have manually created connector CA certificate with 'local' Locality property
    subjectPattern: "/C=DE/O=SAP SE/OU=SAP Cloud Platform Clients/OU=Region/OU=%s/L=%s/CN=%s"
    technicalClientSubjectPattern: "/C=DE/O=SAP SE/OU=SAP Cloud Platform Clients/OU=Region/OU=%s/L=%s/CN=%s"
    ouCertSubaccountID: "f8075207-1478-4a80-bd26-24a4785a2bfd"
    commonName: "compass"
    locality: "local"
    certSvcApiPath: "/cert"
    tokenPath: "/cert/token"
    secrets:
      externalCertSvcSecret:
        manage: false
        name: "cert-svc-secret"
        clientIdKey: client-id
        clientSecretKey: client-secret
        oauthUrlKey: url
        csrEndpointKey: csr-endpoint
        clientCert: client-cert
        clientKey: client-key
        skipSSLValidationFlag: "-k"
      externalClientCertSecret:
        name: "external-client-certificate"
        namespace: compass-system
        certKey: tls.crt
        keyKey: tls.key
      publicPrivateKeysSecret:
        name: "system-fetcher-external-keys"
        namespace: compass-system
        dataKey: data
        manage: false
    rotationCronjob:
      name: "external-certificate-rotation"
      schedule: "*/1 * * * *" # Executes every minute
      certValidity: "7"
      clientCertRetryAttempts: "8"
      containerName: "certificate-rotation"
    preInstallJob:
      enabled: false
      name: "external-certificate-pre-install"
      certValidity: "7"
      clientCertRetryAttempts: "8"
  instanceCreatorCertConfiguration:
    issuerLocality: "local,local2" # In local setup we have manually created connector CA certificate with 'local' Locality property
    subjectPattern: "/C=DE/O=SAP SE/OU=SAP Cloud Platform Clients/OU=Region/OU=%s/L=%s/CN=%s"
    ouCertSubaccountID: "f8075207-1478-4a80-bd26-24a4785a2bfd"
    commonName: "instance-creator"
    locality: "local"
    certSvcApiPath: "/cert"
    tokenPath: "/cert/token"
    secrets:
      instanceCreatorSvcSecret:
        manage: false
        name: "instance-creator-cert-svc-secret"
        clientIdKey: client-id
        clientSecretKey: client-secret
        oauthUrlKey: url
        csrEndpointKey: csr-endpoint
        clientCert: client-cert
        clientKey: client-key
        skipSSLValidationFlag: "-k"
      instanceCreatorClientCertSecret:
        name: "instance-creator-client-certificate"
        namespace: compass-system
        certKey: tls.crt
        keyKey: tls.key
    rotationCronjob:
      name: "instance-creator-certificate-rotation"
      schedule: "*/1 * * * *" # Executes every minute
      certValidity: "7"
      clientCertRetryAttempts: "8"
      containerName: "instance-creator-certificate-rotation"
    preInstallJob:
      enabled: false
      name: "instance-creator-certificate-pre-install"
      certValidity: "7"
      clientCertRetryAttempts: "8"
  ordService:
    host: compass-ord-service.compass-system.svc.cluster.local
    prefix: /open-resource-discovery-service/v0
    docsPrefix: /open-resource-discovery-docs
    staticPrefix: /open-resource-discovery-static/v0
    port: 3000
    defaultResponseType: "xml"
    userContextHeader: "user_context"
    authTokenPath: "/var/run/secrets/kubernetes.io/serviceaccount/token"
    skipSSLValidation: false
    specification:
      protocol: "https"
  ordAggregator:
    port: 3000
    prefix: /ord-aggregator
    aggregateEndpoint: /aggregate
    name: ord-aggregator
    client:
      timeout: "30s"
    lease:
      lockname: aggregatorlease
    authentication:
      jwksEndpoint: "http://ory-stack-oathkeeper-api.ory.svc.cluster.local:4456/.well-known/jwks.json"
    http:
      client:
        skipSSLValidation: false
      retry:
        attempts: 3
        delay: 100ms
    dbPool:
      maxOpenConnections: 2
      maxIdleConnections: 2
    globalRegistryUrl: http://compass-external-services-mock.compass-system.svc.cluster.local:8087/.well-known/open-resource-discovery
    maxParallelDocumentsPerApplication: 10
    maxParallelSpecificationProcessors: 100
    containerName: "ord-aggregator"
    metadataValidator:
      enabled: "false"
      setImagePullSecrets: false
      imagePullSecretName: api-validator-secret
      image: ""
      version: 3.5.5
      host: ""
      port: 8080
    tenantMappingConfiguration: '{}'
    parallelOperationProcessors: 10
    priorityQueueLimit: 10
    rescheduleJobInterval: 24h
    reschedulePeriod: 168h
    rescheduleHangedJobInterval: 1h
    rescheduleHangedPeriod: 1h
    maintainOperationsJobInterval: 60m
    operationProcessorsQuietPeriod: 5s
  systemFetcher:
    name: "system-fetcher"
    port: 3000
    prefix: /system-fetcher
    syncEndpoint: /sync
    job:
      schedulePeriod: 60m
      isSchedulable: true
    client:
      timeout: "30s"
    lease:
      lockname: systemfetcherlease
    authentication:
      jwksEndpoint: "http://ory-stack-oathkeeper-api.ory.svc.cluster.local:4456/.well-known/jwks.json"
    manageSecrets: true
    # enableSystemDeletion - whether systems in deleted state should be deleted from director database
    enableSystemDeletion: true
    # fetchRequestTimeout - shows the timeout to wait for oauth token and for fetching systems (in one request) separately
    fetchRequestTimeout: "30s"
    # directorRequestTimeout - graphql requests timeout to director
    directorRequestTimeout: "30s"
    dbPool:
      maxOpenConnections: 20
      maxIdleConnections: 2
    # systemsAPIEndpoint - endpoint of the service to fetch systems from
    systemsAPIEndpoint: ""
    # systemsAPIFilterCriteria - criteria for fetching systems
    systemsAPIFilterCriteria: ""
    appTemplatesProductLabel: "systemRole"
    systemSourceKey: "prop"
    appTemplates: []
    templatePlaceholderToSystemKeyMappings: '[ { "placeholder_name": "name", "system_key": "$.displayName" }, { "placeholder_name": "display-name", "system_key": "$.displayName" }, { "placeholder_name": "systemNumber", "system_key": "$.systemNumber" }, { "placeholder_name": "productId", "system_key": "$.productId" }, { "placeholder_name": "ppmsProductVersionId", "system_key": "$.ppmsProductVersionId", "optional": true }, { "placeholder_name": "region", "system_key": "$.additionalAttributes.systemSCPLandscapeID", "optional": true }, { "placeholder_name": "dataCenterId", "system_key": "$.regionId", "optional": true }, { "placeholder_name": "description", "system_key": "$.productDescription", "optional": true }, { "placeholder_name": "baseUrl", "system_key": "$.additionalUrls.mainUrl", "optional": true }, { "placeholder_name": "providerName", "system_key": "$.infrastructureProvider", "optional": true } ]'
    templateOverrideApplicationInput: '{ "name": "{{name}}", "description": "{{description}}", "providerName": "{{providerName}}", "statusCondition": "INITIAL", "systemNumber": "{{systemNumber}}", "labels": { "managed": "true", "productId": "{{productId}}", "ppmsProductVersionId": "{{ppmsProductVersionId}}", "region": "{{region}}", "dataCenter": "{{dataCenterId}}" }, "baseUrl": "{{baseUrl}}" }'
    http:
      client:
        skipSSLValidation: false
    oauth:
      client: "client_id"
      tokenEndpointProtocol: "https"
      tokenBaseHost: "compass-external-services-mock-sap-mtls"
      tokenPath: "/cert/token"
      scopesClaim: "scopes"
      tenantHeaderName: "x-zid"
      tokenRequestTimeout: 30s
      skipSSLValidation: true
    jwt:
      expireAfter: 60m
    secret:
      name: "compass-system-fetcher-secret"
      clientIdKey: client-id
      oauthUrlKey: url
    paging:
      pageSize: 200
      sizeParam: "$top"
      skipParam: "$skip"
    containerName: "system-fetcher"
    parallelOperationProcessors: 10
    priorityQueueLimit: 10
    rescheduleJobInterval: 24h
    reschedulePeriod: 168h
    rescheduleHangedJobInterval: 1h
    rescheduleHangedPeriod: 1h
    maintainOperationsJobInterval: 60m
    operationProcessorsQuietPeriod: 5s
    asyncRequestProcessors: 100
  tenantFetchers:
    job1:
      enabled: false
      job:
        interval: "5m"
      configMapNamespace: "compass-system"
      manageSecrets: true
      providerName: "compass"
      tenantType: "subaccount"
      schedule: "*/5 * * * *"
      tenantInsertChunkSize: "500"
      pageWorkers: "2"
      kubernetes:
        configMapNamespace: "compass-system"
        pollInterval: 2s
        pollTimeout: 1m
        timeout: 2m
      authConfig:
        skipSSLValidation: true
        oauthMode: "oauth-mtls"
        clientIDPath: "clientid"
        clientSecretPath: "secret"
        clientCertPath: "cert"
        clientKeyPath: "key"
        tokenEndpointPath: "url"
        tokenURLPath: "/cert/token"
      queryMapping:
        regionField: "region"
        pageNumField: "pageNum"
        pageSizeField: "pageSize"
        timestampField: "timestamp"
      query:
        startPage: "0"
        pageSize: "100"
      api:
        regionName: "central"
        authConfigSecretKey: "central"
        fieldMapping:
          totalPagesField: "totalPages"
          totalResultsField: "totalResults"
          tenantEventsField: "events"
          idField: "id"
          nameField: "name"
          customerIdField: "customerId"
          costObjectIDField: "costObject"
          subaccountCostObjectIDField: "costObjectId"
          subaccountCostObjectTypeField: "costObjectType"
          subdomainField: "subdomain"
          licenseTypeField: "licenseType"
          discriminatorField: ""
          discriminatorValue: ""
          detailsField: "details"
          labelsField: "labels"
          entityTypeField: "entityType"
          globalAccountID: "gaID"
          regionField: "region"
          movedSubaccountTargetField: "targetGlobalAccountGUID"
          movedSubaccountSourceField: "sourceGlobalAccountGUID"
        endpoints:
          accountCreated: "127.0.0.1/events?type=account-created"
          accountDeleted: "127.0.0.1/events?type=account-deleted"
          accountUpdated: "127.0.0.1/events?type=account-updated"
          subaccountCreated: "127.0.0.1/events?type=subaccount-created"
          subaccountDeleted: "127.0.0.1/events?type=subaccount-deleted"
          subaccountUpdated: "127.0.0.1/events?type=subaccount-updated"
          subaccountMoved: "127.0.0.1/events?type=subaccount-moved"
      regionalConfig:
        fieldMapping:
          totalPagesField: "totalPages"
          totalResultsField: "totalResults"
          tenantEventsField: "events"
          idField: "guid"
          nameField: "displayName"
          customerIdField: "customerId"
          costObjectIDField: "costObject"
          subaccountCostObjectIDField: "costObjectId"
          subaccountCostObjectTypeField: "costObjectType"
          subdomainField: "subdomain"
          licenseTypeField: "licenseType"
          discriminatorField: ""
          discriminatorValue: ""
          detailsField: "details"
          entityTypeField: "entityType"
          globalAccountID: "globalAccountGUID"
          regionField: "region"
          labelsField: "labels"
          movedSubaccountTargetField: "targetGlobalAccountGUID"
          movedSubaccountSourceField: "sourceGlobalAccountGUID"
        regions:
          eu-east:
            api:
              oauthMode: "oauth-mtls"
              authConfigSecretKey: "central"
              endpoints:
                accountCreated: "127.0.0.1/events?type=account-created"
                accountDeleted: "127.0.0.1/events?type=account-deleted"
                accountUpdated: "127.0.0.1/events?type=account-updated"
                subaccountCreated: "127.0.0.1/events?type=subaccount-created"
                subaccountDeleted: "127.0.0.1/events?type=subaccount-deleted"
                subaccountUpdated: "127.0.0.1/events?type=subaccount-updated"
                subaccountMoved: "127.0.0.1/events?type=subaccount-moved"
      dbPool:
        maxOpenConnections: 1
        maxIdleConnections: 1
  metrics:
    enabled: true
    pushEndpoint: http://monitoring-prometheus-pushgateway.kyma-system.svc.cluster.local:9091
  externalServicesMock:
    enabled: false
    certSecuredPort: 8081
    ordCertSecuredPort: 8082
    unsecuredPort: 8083
    basicSecuredPort: 8084
    oauthSecuredPort: 8085
    ordGlobalRegistryCertPort: 8086
    ordGlobalRegistryUnsecuredPort: 8087
    unsecuredPortWithAdditionalContent: 8088
    unsecuredMultiTenantPort: 8089
    certSecuredProxyPort: 8090
    certSecuredHost: compass-external-services-mock-sap-mtls
    ordCertSecuredHost: compass-external-services-mock-sap-mtls-ord
    ordGlobalCertSecuredHost: compass-external-services-mock-sap-mtls-global-ord-registry
    unSecuredHost: compass-external-services-mock
    host: compass-external-services-mock.compass-system.svc.cluster.local
    directDependencyXsappname: ""
    saasAppNamesSecret:
      manage: false
    regionInstancesCredentials:
      manage: false
    regionSMInstancesCredentials:
      manage: false
    oauthSecret:
      manage: false
      name: compass-external-services-mock-oauth-credentials
      clientIdKey: client-id
      clientSecretKey: client-secret
      oauthUrlKey: url
      oauthTokenPath: "/secured/oauth/token"
    auditlog:
      applyMockConfiguration: false
      managementApiPath: /audit-log/v2/configuration-changes/search
      mtlsTokenPath: "/cert/token"
      secret:
        name: "auditlog-instance-management"
        urlKey: url
        tokenUrlKey: token-url
        clientIdKey: client-id
        clientSecretKey: client-secret
        clientCertKey: client-cert
        clientKeyKey: client-key
    iasAdapter:
      consumerAppID: "consumer-app-id"
      consumerAppClientID: "consumer-client-id"
      consumerAppTenantID: "consumer-app-tenant-id"
      providerAppID: "provider-app-id"
      providerAppClientID: "provider-client-id"
      providerAppTenantID: "provider-app-tenant-id"
      apiName: "Test API Name"
  tests:
    http:
      client:
        skipSSLValidation: false
    externalCertConfiguration:
      ouCertSubaccountID: "bad76f69-e5c2-4d55-bca5-240944824b83"
      issuerLocalityRegion2: "local"
    hydrator:
      certSubjectMappingResyncInterval: "3s"
    director:
      skipPattern: ""
      externalCertIntSystemCN: "integration-system-test"
      supportedOrdApplicationType: "SAP temp1"
    tenantFetcher:
      tenantOnDemandID: "8d42d818-d4c4-4036-b82f-b199db7ffeb5"
      missingTenantOnDemandID: "subaccount-external-tnt"
      tenantRegion: "us-1"
      tenantRegionPrefix: "cf-"
      region: "eu-1"
      region2: "eu-2"
    ordAggregator:
      skipPattern: ""
      proxyApplicationTemplateName: "SAP Proxy Template"
    ordService:
      accountTenantID: "5577cf46-4f78-45fa-b55f-a42a3bdba868" # testDefaultTenant from our testing tenants
      skipPattern: ""
    externalServicesMock:
      skipPattern: ""
      tenantMappingStatusAPI:
        responseDelayInMilliseconds: 1
    selfRegistration:
      region: "eu-1"
      region2: "eu-2"
    instanceCreator:
      region: "eu-1"
    destination:
      consumerSubdomain: "compass-external-services-mock"
      consumerSubdomainMtls: "compass-external-services-mock-sap-mtls"
      instanceID: "37d7d783-d9ad-47de-b6c8-b05a4cb961ca" # randomly generated UUID
      claims:
        subaccountIDKey: "subaccountid"
        serviceInstanceIDKey: "serviceinstanceid"
    subscription:
      labelKey: "subscriptions"
      standardFlow: "standard"
      indirectDependencyFlow: "indirectDependency"
      directDependencyFlow: "directDependency"
      subscriptionsFlowHeaderKey: "subscriptionFlow"
      consumerSubdomain: "compass-external-services-mock-sap-mtls"
      tenants:
        providerAccountID: "5577cf46-4f78-45fa-b55f-a42a3bdba868" # testDefaultTenant from our testing tenants
        providerSubaccountID: "47b4575a-f102-414a-8398-2d973ad65f3a" # TestProviderSubaccount from our testing tenants
        consumerAccountID: "5984a414-1eed-4972-af2c-b2b6a415c7d7" # ApplicationsForRuntimeTenantName from our testing tenants
        consumerSubaccountID: "1f538f34-30bf-4d3d-aeaa-02e69eef84ae" # randomly chosen
        costObjectID: "de235c0e-9cb0-4f39-9fd5-d558ec6850bb" # randomly chosen
        consumerTenantID: "ba49f1aa-ddc1-43ff-943c-fe949857a34a" # randomly chosen
        providerSubaccountIDRegion2: "731b7bc4-5472-41d2-a447-e4c0f45de739" # TestProviderSubaccountRegion2 from our testing tenants
        consumerAccountIDTenantHierarchy: "5577cf46-4f78-45fa-b55f-a42a3bdba868" # testDefaultTenant from our testing tenants; more info in 'TestFormationNotificationsTenantHierarchy'
        consumerSubaccountIDTenantHierarchy: "3cfcdd62-320d-403b-b66a-4ee3cdd06947" # TestIntegrationSystemManagedSubaccount from our testing tenants; more info in 'TestFormationNotificationsTenantHierarchy'
      destinationOauthSecret:
        manage: false
        name: provider-destination-instance-tests
        clientIdKey: client-id
        clientSecretKey: client-secret
        oauthUrlKey: url
        oauthTokenPath: "/secured/oauth/token"
        serviceUrlKey: uri
        dependencyKey: dependency
      oauthSecret:
        manage: false
        name: compass-subscription-secret
        clientIdKey: client-id
        clientSecretKey: client-secret
        oauthUrlKey: url
      propagatedProviderSubaccountHeader: "X-Provider-Subaccount"
      externalClientCertTestSecretName: "external-client-certificate-test-secret"
      externalClientCertTestSecretNamespace: "compass-system"
      externalCertTestJobName: "external-certificate-rotation-test-job"
      certSvcInstanceTestSecretName: "cert-svc-secret"
      certSvcInstanceTestRegion2SecretName: "cert-svc-secret-eu2"
      consumerTokenURL: "http://compass-external-services-mock.compass-system.svc.cluster.local:8080"
      subscriptionURL: "http://compass-external-services-mock.compass-system.svc.cluster.local:8080"
      subscriptionProviderIdValue: "id-value!t12345"
      directDependencySubscriptionProviderIdValue: "direct-dep-id-value!t12345"
      subscriptionProviderAppNameValue: "subscriptionProviderAppNameValue"
      indirectDependencySubscriptionProviderAppNameValue: "indirectDependencySubscriptionProviderAppNameValue"
      directDependencySubscriptionProviderAppNameValue: "subscriptionProviderAppNameValue" # this is used for real env tests where there is a dedicated SAAS svc instance for the indirect dependency flow
    namespace: kyma-system
    connectivityAdapterFQDN: http://compass-connectivity-adapter.compass-system.svc.cluster.local
    externalServicesMockFQDN: http://compass-external-services-mock.compass-system.svc.cluster.local
    ordServiceFQDN: http://compass-ord-service.compass-system.svc.cluster.local
    systemBrokerFQDN: http://compass-system-broker.compass-system.svc.cluster.local
    tenantFetcherFQDN: http://compass-tenant-fetcher.compass-system.svc.cluster.local
    hydratorFQDN: http://compass-hydrator.compass-system.svc.cluster.local
    userNameAuthenticators:
      gatewayHost: "compass-gateway-user-name"
      account:
        manage: false
        secretName: "user-name-account-authenticator"
        clientIdKey: client-id
        clientSecretKey: client-secret
        oauthUrlKey: url
        oauthTokenPath: "/secured/oauth/token"
        subdomain: "compass-external-services-mock"
      subaccount:
        manage: false
        secretName: "user-name-subaccount-authenticator"
        clientIdKey: client-id
        clientSecretKey: client-secret
        oauthUrlKey: url
        oauthTokenPath: "/secured/oauth/token"
        subdomain: "compass-external-services-mock"
    basicCredentials:
      manage: false
      secretName: "test-basic-credentials-secret"
    db:
      maxOpenConnections: 3
      maxIdleConnections: 1
    securityContext: # Set on container level
      runAsUser: 2000
      allowPrivilegeEscalation: false
  expectedSchemaVersionUpdateJob:
    cm:
      name: "expected-schema-version"
    ias_adapter:
      cm:
        name: "ias-adapter-expected-schema-version"
  migratorJob:
    nodeSelectorEnabled: false
    pvc:
      name: "compass-director-migrations"
      namespace: "compass-system"
      migrationsPath: "/compass-migrations"
      storageClass: local-path
    ias_adapter:
      pvc:
        name: "compass-ias-adapter-migrations"
        namespace: "compass-system"
        migrationsPath: "/compass-ias-adapter-migrations"
        storageClass: local-path
  http:
    client:
      skipSSLValidation: false
  pairingAdapter:
    templateName: "pairing-adapter-app-template"
    watcherCorrelationID: "pairing-adapter-watcher-id"
    configMap:
      manage: false
      key: "config.json"
      name: "pairing-adapter-config-local"
      namespace: "compass-system"
      localAdapterFQDN: "http://compass-pairing-adapter.compass-system.svc.cluster.local/adapter-local-mtls"
      integrationSystemID: "d3e9b9f5-25dc-4adb-a0a0-ed69ef371fb6"
    e2e:
      appName: "test-app"
      appID: "123-test-456"
      clientUser: "test-user"
      tenant: "test-tenant"
  # Scopes assigned for every new Client Credentials by given object type (Runtime / Application / Integration System)
  # and scopes mapped to a consumer with the given type, then that consumer is using a client certificate
  scopes:
    scopesPerConsumerType:
      business_integration:
        - "application_template:read"
        - "application_template:write"
        - "formation:read"
        - "formation:write"
        - "formation.state:write"
        - "formation_template:read"
        - "formation_template:write"
        - "formation_template.webhooks:read"
        - "tenant_access:write"
      managed_application_provider_operator:
        - "application.local_tenant_id:write"
        - "application_template:write"
        - "application_template:read"
        - "application_template.webhooks:read"
        - "application_template.labels:write"
        - "internal_visibility:read"
        - "webhook:write"
        - "webhooks.auth:read"
        - "certificate_subject_mapping:write"
        - "certificate_subject_mapping:read"
      application_provider:
        - "application_template:read"
        - "application_template:write"
        - "application_template.webhooks:read"
      managed_application_consumer: []
      formation_viewer:
        - "formation:read"
      landscape_resource_operator:
        - "application:read"
        - "application:write"
        - "application.local_tenant_id:write"
        - "tenant_access:write"
        - "formation:read"
        - "formation:write"
        - "formation:global_write"
        - "formation:global_read"
      tenant_discovery_operator:
        - "application:read"
        - "application_global:read"
      instance_creator:
        - "application_template:read"
        - "formation:read"
        - "formation_template:read"
        - "formation_template.webhooks:read"
      technical_client:
        - "tenant:read"
        - "tenant:write"
      runtime:
        - "runtime:read"
        - "runtime:write"
        - "application:read"
        - "runtime.auths:read"
        - "bundle.instance_auths:read"
        - "runtime.webhooks:read"
        - "webhook:write"
      external_certificate:
        - "runtime:read"
        - "runtime:write"
        - "application:read"
        - "application:write"
        - "runtime.auths:read"
        - "bundle.instance_auths:read"
        - "runtime.webhooks:read"
        - "webhook:write"
        - "application_template:read"
        - "application_template:write"
        - "application_template.webhooks:read"
        - "formation_template:read"
        - "formation_template:write"
        - "formation_template.webhooks:read"
      application:
        - "application:read"
        - "application:write"
        - "application.auths:read"
        - "application.webhooks:read"
        - "application.application_template:read"
        - "bundle.instance_auths:read"
        - "document.fetch_request:read"
        - "event_spec.fetch_request:read"
        - "api_spec.fetch_request:read"
        - "fetch-request.auth:read"
        - "webhook:write"
      integration_system:
        - "application:read"
        - "application:write"
        - "application.local_tenant_id:write"
        - "application.application_template:read"
        - "application_template:read"
        - "application_template:write"
        - "runtime:read"
        - "runtime:write"
        - "integration_system:read"
        - "label_definition:read"
        - "label_definition:write"
        - "automatic_scenario_assignment:read"
        - "integration_system.auths:read"
        - "application_template.webhooks:read"
        - "formation.state:write"
        - "formation:write"
        - "formation:read"
        - "internal_visibility:read"
        - "application.auths:read"
        - "webhook:write"
        - "formation_template:read"
        - "formation_template.webhooks:read"
      super_admin:
        - "application:read"
        - "application:write"
        - "application_global:read"
        - "application.local_tenant_id:write"
        - "application_template:read"
        - "application_template:write"
        - "integration_system:read"
        - "integration_system:write"
        - "runtime:read"
        - "runtime:write"
        - "label_definition:read"
        - "label_definition:write"
        - "eventing:manage"
        - "tenant:read"
        - "tenant:write"
        - "automatic_scenario_assignment:read"
        - "application.auths:read"
        - "application.webhooks:read"
        - "application.application_template:read"
        - "application_template.webhooks:read"
        - "bundle.instance_auths:read"
        - "document.fetch_request:read"
        - "event_spec.fetch_request:read"
        - "api_spec.fetch_request:read"
        - "integration_system.auths:read"
        - "runtime.auths:read"
        - "fetch-request.auth:read"
        - "webhooks.auth:read"
        - "formation:write"
        - "formation:read"
        - "internal_visibility:read"
        - "runtime.webhooks:read"
        - "webhook:write"
        - "formation_template:read"
        - "formation_template:write"
        - "formation_template.webhooks:read"
        - "formation_constraint:read"
        - "formation_constraint:write"
        - "certificate_subject_mapping:read"
        - "certificate_subject_mapping:write"
        - "formation.state:write"
        - "tenant_access:write"
        - "bundle_instance_auth:write"
        - "formation:global_write"
        - "formation:global_read"
      default:
        - "runtime:read"
        - "runtime:write"
        - "tenant:read"<|MERGE_RESOLUTION|>--- conflicted
+++ resolved
@@ -228,11 +228,7 @@
       name: compass-external-services-mock
     e2e_tests:
       dir: dev/incubator/
-<<<<<<< HEAD
       version: "PR-3856"
-=======
-      version: "PR-3862"
->>>>>>> 69373646
       name: compass-e2e-tests
   isLocalEnv: false
   isForTesting: false
