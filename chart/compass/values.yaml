global:
  disableLegacyConnectivity: true
  defaultTenant: 3e64ebae-38b5-46a0-b1ed-9ccee153a0ae
  tenants:
    - name: default
      id: 3e64ebae-38b5-46a0-b1ed-9ccee153a0ae
    - name: foo
      id: 1eba80dd-8ff6-54ee-be4d-77944d17b10b
    - name: bar
      id: af9f84a9-1d3a-4d9f-ae0c-94f883b33b6e

  images:
    containerRegistry:
      path: eu.gcr.io/kyma-project/incubator
    connector:
      dir:
      version: "PR-1674"
    connectivity_adapter:
      dir:
      version: "PR-1674"
    pairing_adapter:
      dir:
      version: "PR-1674"
    director:
      dir:
      version: "PR-1668"
    gateway:
      dir:
      version: "PR-1674"
    tenant_fetcher:
      dir:
      version: "PR-1674"
    ord_service:
      dir:
      version: "PR-1"
    healthchecker:
      dir:
      version: "PR-1674"
    schema_migrator:
      dir:
      version: "PR-1666"
    certs_setup_job:
      containerRegistry:
        path: eu.gcr.io/kyma-project
      dir:
      version: "0a651695"
    external_services_mock:
      dir:
      version: "PR-1668"
    console:
      dir:
      version: "PR-11"
    tests:
      director:
        dir:
<<<<<<< HEAD
        version: "PR-1668"
=======
        version: "PR-1666"
>>>>>>> 453fedbd
      connector:
        dir:
        version: "PR-1674"
      connectivity_adapter:
        dir:
        version: "PR-1674"
      tenant_fetcher:
        dir:
        version: "PR-1674"
      ord_service:
        dir:
        version: "PR-1666"
  isLocalEnv: false
  oauth2:
    host: oauth2
  livenessProbe:
    initialDelaySeconds: 30
    timeoutSeconds: 1
    periodSeconds: 10
  readinessProbe:
    initialDelaySeconds: 5
    timeoutSeconds: 1
    periodSeconds: 2

  agentPreconfiguration: false

  director:
    prefix: /director
    port: 3000

    tests:
      scopes: "runtime:write application:write label_definition:write integration_system:write application:read runtime:read label_definition:read integration_system:read health_checks:read application_template:read application_template:write eventing:manage tenant:read automatic_scenario_assignment:read automatic_scenario_assignment:write"

  auditlog:
    configMapName: "compass-gateway-auditlog-config"
    secretName: "compass-gateway-auditlog-secret"
    script:
      configMapName: "auditlog-script"

  enableCompassDefaultScenarioAssignment: true

  tenantConfig:
    useDefaultTenants: true
    dbPool:
      maxOpenConnections: 1
      maxIdleConnections: 1

  connector:
    prefix: /connector
    graphql:
      external:
        port: 3000
      internal:
        port: 3001
    validator:
      port: 8080
    # If secrets do not exist they will be created
    secrets:
      ca:
        name: compass-connector-app-ca
        namespace: compass-system
        certificateKey: ca.crt
        keyKey: ca.key
      rootCA:
        namespace: istio-system # For Ingress Gateway to work properly the namespace needs to be istio-system
        # In order for istio mTLS to work we should have two different secrets one containing the server certificate (let’s say X) and one used for validation of the client’s certificates.
        # The second one should be our root certificate and istio wants it to be named X-cacert. (-cacert suffix).
        # This is the reason for the confusing name of our root certificate. https://preliminary.istio.io/v1.6/docs/tasks/traffic-management/ingress/secure-ingress/#configure-a-mutual-tls-ingress-gateway
        cacert: compass-gateway-mtls-certs-cacert # For cert-rotation the cacert should be in different secret
        certificateKey: cacert
    certificateDataHeader: "Certificate-Data"
    revocation:
      configmap:
        name: revocations-config
        namespace: "{{ .Release.Namespace }}"
    # If key and certificate are not provided they will be generated
    caKey: ""
    caCertificate: ""

  gateway:
    port: 3000
    tls:
      host: compass-gateway
      secure:
        oauth:
          host: compass-gateway-auth-oauth
    mtls:
      host: compass-gateway-mtls
      certSecret: compass-gateway-mtls-certs
    headers:
      request:
        remove:
          - "Client-Id-From-Token"
          - "Client-Id-From-Certificate"
          - "Client-Certificate-Hash"
          - "Certificate-Data"

  connectivity_adapter:
    port: 8080
    tls:
      host: adapter-gateway
    mtls:
      host: adapter-gateway-mtls

  rewriteFilters:
    workloadLabel: oathkeeper
    namespace: kyma-system
    tokenDataHeader: "Connector-Token"
    certificateDataHeader: "Certificate-Data"

  istio:
    mtlsGateway:
      name: "compass-gateway-mtls"
      namespace: "compass-system"
    gateway:
      name: "kyma-gateway"
      namespace: "kyma-system"
    proxy:
      port: 15020
    namespace: istio-system
    ingressgateway:
      workloadLabel: istio-ingressgateway
      correlationHeaderRewriteFilter:
        expectedHeaders:
        - "x-request-id"
        - "x-correlation-id"
        - "x-correlationid"
        - "x-forrequest-id"
        - "x-vcap-request-id"
        - "x-broker-api-request-identity"

  database:
    manageSecrets: true
    embedded:
      enabled: true
      director:
        name: "postgres"
      directorDBName: "postgres"
    managedGCP:
      serviceAccountKey: ""
      instanceConnectionName: ""
      director:
        name: ""
        user: ""
        password: ""
      host: "localhost"
      hostPort: "5432"
      sslMode: ""

      #TODO remove below after migration to separate user will be done
      dbUser: ""
      dbPassword: ""
      directorDBName: ""

  oathkeeper:
    host: ory-oathkeeper-proxy.kyma-system.svc.cluster.local
    port: 4455
    idTokenConfig:
      claims: '{"scopes": "{{ print .Extra.scope }}", "tenant": "{{ print .Extra.tenant }}", "externalTenant": "{{ print .Extra.externalTenant }}", "consumerID": "{{ print .Extra.consumerID}}", "consumerType": "{{ print .Extra.consumerType }}"}'
    mutators:
      runtimeMappingService:
        config:
          api:
            url: http://compass-director.compass-system.svc.cluster.local:3000/runtime-mapping
            retry:
              give_up_after: 3s
              max_delay: 2000ms
      authenticationMappingService:
        config:
          api:
            url: http://compass-director.compass-system.svc.cluster.local:3000/authn-mapping
            retry:
              give_up_after: 3s
              max_delay: 2000ms
      tenantMappingService:
        config:
          api:
            url: http://compass-director.compass-system.svc.cluster.local:3000/tenant-mapping
            retry:
              give_up_after: 3s
              max_delay: 2000ms
      certificateResolverService:
        config:
          api:
            url: http://compass-connector.compass-system.svc.cluster.local:8080/v1/certificate/data/resolve
            retry:
              give_up_after: 3s
              max_delay: 2000ms
      tokenResolverService:
        config:
          api:
            url: http://compass-connector.compass-system.svc.cluster.local:8080/v1/tokens/resolve
            retry:
              give_up_after: 3s
              max_delay: 2000ms

  tenantFetcher:
    host: compass-tenant-fetcher.compass-system.svc.cluster.local
    prefix: /tenants
    port: 3000

  ordService:
    host: compass-ord-service.compass-system.svc.cluster.local
    prefix: /open-resource-discovery
    port: 3000

  tenantFetchers:
    job1:
      enabled: false
      configMapNamespace: "compass-system"
      manageSecrets: true
      providerName: "compass"
      schedule: "*/5 * * * *"
      kubernetes:
        configMapNamespace: "compass-system"
        pollInterval: 2s
        pollTimeout: 1m
        timeout: 2m
      oauth:
        client: ""
        secret: ""
        tokenURL: ""
      endpoints:
        tenantCreated: "127.0.0.1/events?type=created"
        tenantDeleted: "127.0.0.1/events?type=deleted"
        tenantUpdated: "127.0.0.1/events?type=updated"
      fieldMapping:
        totalPagesField: "totalPages"
        totalResultsField: "totalResults"
        tenantEventsField: "events"
        idField: "id"
        nameField: "name"
        discriminatorField: ""
        discriminatorValue: ""
        detailsField: "details"
      queryMapping:
        pageNumField: "pageNum"
        pageSizeField: "pageSize"
        timestampField: "timestamp"
      query:
        startPage: "0"
        pageSize: "100"
      dbPool:
        maxOpenConnections: 1
        maxIdleConnections: 1

  metrics:
    enabled: true
    pushEndpoint: http://monitoring-prometheus-pushgateway.kyma-system.svc.cluster.local:9091

  authenticators:
    authenticator0:
      enabled: false
      gatewayHost: "compass-gateway-authenticator0"
      trusted_issuers: '[{"domain_url": "authenticator.domain", "scope_prefix": "prefix"}, {}]'
      attributes: '{"uniqueAttribute": { "key": "", "value": "" }, "tenant": { "key": "" }, "identity": { "key": "" } }'

  externalServicesMock:
    enabled: false

pairing-adapter:
  enabled: false<|MERGE_RESOLUTION|>--- conflicted
+++ resolved
@@ -53,11 +53,7 @@
     tests:
       director:
         dir:
-<<<<<<< HEAD
         version: "PR-1668"
-=======
-        version: "PR-1666"
->>>>>>> 453fedbd
       connector:
         dir:
         version: "PR-1674"
