global:
  disableLegacyConnectivity: true
  defaultTenant: 3e64ebae-38b5-46a0-b1ed-9ccee153a0ae
  defaultTenantRegion: "eu-1"
  tenantLabelsFilePath: "/labelsData/default-tenant-labels.json"
  tenants: # tenant order matters, so new tenants should be added to the end of the list
    - name: default
      id: 3e64ebae-38b5-46a0-b1ed-9ccee153a0ae
      type: account
    - name: foo
      id: 1eba80dd-8ff6-54ee-be4d-77944d17b10b
      type: account
    - name: bar
      id: af9f84a9-1d3a-4d9f-ae0c-94f883b33b6e
      type: account
    - name: TestTenantSeparation
      id: f1c4b5be-b0e1-41f9-b0bc-b378200dcca0
      type: account
    - name: TestDeleteLastScenarioForApplication
      id: 0403be1e-f854-475e-9074-922120277af5
      type: account
    - name: Test_DeleteAutomaticScenarioAssignmentForSelector
      id: d9553135-6115-4c67-b4d9-962c00f3725f
      type: account
    - name: Test_AutomaticScenarioAssigmentForRuntime
      id: 8c733a45-d988-4472-af10-1256b82c70c0
      type: account
    - name: TestAutomaticScenarioAssignmentsWholeScenario
      id: 65a63692-c00a-4a7d-8376-8615ee37f45c
      type: account
    - name: TestTenantsQueryTenantNotInitialized
      id: 72329135-27fd-4284-9bcb-37ea8d6307d0
      type: account
    - name: Test Default
      id: 5577cf46-4f78-45fa-b55f-a42a3bdba868
      type: account
      parents: [2c4f4a25-ba9a-4dbc-be68-e0beb77a7eb0]
    - name: Test_DefaultCustomer
      id: 2c4f4a25-ba9a-4dbc-be68-e0beb77a7eb0
      type: customer
    - name: TestListLabelDefinitions
      id: 3f641cf5-2d14-4e0f-a122-16e7569926f1
      type: account
    - name: Test_AutomaticScenarioAssignmentQueries
      id: 8263cc13-5698-4a2d-9257-e8e76b543e88
      type: account
    - name: TestGetScenariosLabelDefinitionCreatesOneIfNotExists
      id: 2263cc13-5698-4a2d-9257-e8e76b543e33
      type: account
    - name: TestApplicationsForRuntime
      id: 5984a414-1eed-4972-af2c-b2b6a415c7d7
      type: account
    - name: Test_DeleteAutomaticScenarioAssignmentForScenario
      id: d08e4cb6-a77f-4a07-b021-e3317a373597
      type: account
    - name: TestApplicationsForRuntimeWithHiddenApps
      id: 7e1f2df8-36dc-4e40-8be3-d1555d50c91c
      type: account
    - name: TestTenantsQueryTenantInitialized
      id: 8cf0c909-f816-4fe3-a507-a7917ccd8380
      type: account
    - name: TestDeleteApplicationIfInScenario
      id: 0d597250-6b2d-4d89-9c54-e23cb497cd01
      type: account
    - name: TestProviderSubaccount
      id: 47b4575a-f102-414a-8398-2d973ad65f3a
      type: subaccount
      parents: [5577cf46-4f78-45fa-b55f-a42a3bdba868]
    - name: TestCompassProviderSubaccount
      id: f8075207-1478-4a80-bd26-24a4785a2bfd
      type: subaccount
      parents: [5577cf46-4f78-45fa-b55f-a42a3bdba868]
    - name: TestProviderSubaccountRegion2
      id: 731b7bc4-5472-41d2-a447-e4c0f45de739
      type: subaccount
      region: "eu-2"
      parents: [5577cf46-4f78-45fa-b55f-a42a3bdba868]
    - name: TestCertificateSubaccount
      id: 123e4567-e89b-12d3-a456-426614174001
      type: subaccount
      parents: [5577cf46-4f78-45fa-b55f-a42a3bdba868]
    - name: TestNsAdapter
      id: 08b6da37-e911-48fb-a0cb-fa635a6c5678
      type: subaccount
      parents: [5577cf46-4f78-45fa-b55f-a42a3bdba868]
    - name: TestNsAdapterSubaccountWithApplications
      id: 08b6da37-e911-48fb-a0cb-fa635a6c4321
      type: subaccount
      parents: [5577cf46-4f78-45fa-b55f-a42a3bdba868]
    - name: TestIntegrationSystemManagedSubaccount
      id: 3cfcdd62-320d-403b-b66a-4ee3cdd06947
      type: subaccount
      parents: [5577cf46-4f78-45fa-b55f-a42a3bdba868]
    - name: TestIntegrationSystemManagedAccount
      id: 7e8ab2e3-3bb4-42e3-92b2-4e0bf48559d3
      type: account
      parents: [2c4f4a25-ba9a-4dbc-be68-e0beb77a7eb0]
    - name: TestSystemFetcherAccount
      id: c395681d-11dd-4cde-bbcf-570b4a153e79
      type: account
      parents: [2c4f4a25-ba9a-4dbc-be68-e0beb77a7eb0]
    - name: TestConsumerSubaccount
      id: 1f538f34-30bf-4d3d-aeaa-02e69eef84ae
      type: subaccount
      subdomain: compass-external-services-mock-sap-mtls
      parents: [5984a414-1eed-4972-af2c-b2b6a415c7d7]
    - name: TestTenantsOnDemandAPI
      id: 8d42d818-d4c4-4036-b82f-b199db7ffeb5
      type: subaccount
      parents: [5984a414-1eed-4972-af2c-b2b6a415c7d7]
    - name: TestExternalCertificateSubaccount
      id: bad76f69-e5c2-4d55-bca5-240944824b83
      type: subaccount
      parents: [5577cf46-4f78-45fa-b55f-a42a3bdba868]
    - name: TestAtomOrganization
      id: f2724f8e-1a58-4f32-bfd0-8b831de34e71
      type: organization
      parents: [2c4f4a25-ba9a-4dbc-be68-e0beb77a7eb0]
    - name: TestAtomFolder
      id: 4c31b7c7-2bea-4bd5-9ea5-e9a8d704f900
      type: folder
      parents: [f2724f8e-1a58-4f32-bfd0-8b831de34e71]
    - name: TestAtomResourceGroup
      id: ff30da87-7685-4462-869a-baae6441898b
      type: resource-group
      parents: [4c31b7c7-2bea-4bd5-9ea5-e9a8d704f900]
    - name: Test Default Subaccount
      id: 777ce47b-d901-4647-9223-14e94819830b
      type: subaccount
      parents: [5577cf46-4f78-45fa-b55f-a42a3bdba868]
      # The "substitution" tenants should be used only in specific use cases and not as "regular" test tenants
      # because when using them, the operation is actually executed on behalf of another tenant,
      # the one defined in a label of the substituted tenant
    - name: Test Tenant Substitution Account
      id: baf425d1-8630-46da-bf80-f4ed5f405a27
      type: account
    - name: Test Tenant Substitution Subaccount
      id: 818005d6-9264-4abb-af4c-29c754630a7d
      type: subaccount
      parents: [baf425d1-8630-46da-bf80-f4ed5f405a27]
    - name: Test Tenant Substitution Account 2
      id: 46c189a1-9e04-4cbf-9c59-ba7b120492ad
      type: account
    - name: Test Tenant Substitution Subaccount 2
      id: e1e2f861-2b2e-42a9-ba9f-404d292e5471
      type: subaccount
      parents: [46c189a1-9e04-4cbf-9c59-ba7b120492ad]
    - name: TestIsolatedAccount
      id: ded8eca9-12b9-4076-9458-9deabff87bd8
      type: account
    - name: TestSystemFetcherOnNewGA
      id: 44dfe415-4847-4feb-8580-ecb07958347d
      type: account
  tenantsLabels:
    - tenantID: 818005d6-9264-4abb-af4c-29c754630a7d # TestTenantSubstitutionSubaccount
      key: customerId
      value: 2c4f4a25-ba9a-4dbc-be68-e0beb77a7eb0
    - tenantID: e1e2f861-2b2e-42a9-ba9f-404d292e5471 # TestTenantSubstitutionSubaccount2
      key: customerId
      value: 5984a414-1eed-4972-af2c-b2b6a415c7d7 # ApplicationsForRuntimeTenantName, randomly chosen Account tenant
  images:
    containerRegistry:
      path: europe-docker.pkg.dev/kyma-project
    connector:
      dir: dev/incubator/
<<<<<<< HEAD
      version: "PR-3787"
      name: compass-connector
    connectivity_adapter:
      dir: dev/incubator/
      version: "PR-3787"
      name: compass-connectivity-adapter
    pairing_adapter:
      dir: dev/incubator/
      version: "PR-3787"
      name: compass-pairing-adapter
    director:
      dir: dev/incubator/
      version: "PR-3787"
      name: compass-director
    hydrator:
      dir: dev/incubator/
      version: "PR-3787"
=======
      version: "PR-3841"
      name: compass-connector
    connectivity_adapter:
      dir: dev/incubator/
      version: "PR-3841"
      name: compass-connectivity-adapter
    pairing_adapter:
      dir: dev/incubator/
      version: "PR-3841"
      name: compass-pairing-adapter
    director:
      dir: dev/incubator/
      version: "PR-3852"
      name: compass-director
    hydrator:
      dir: dev/incubator/
      version: "PR-3841"
>>>>>>> d6d012eb
      name: compass-hydrator
    ias_adapter:
      dir: dev/incubator/
      version: "PR-3831"
      name: compass-ias-adapter
    kyma_adapter:
      dir: dev/incubator/
<<<<<<< HEAD
      version: "PR-3787"
=======
      version: "PR-3841"
>>>>>>> d6d012eb
      name: compass-kyma-adapter
    instance_creator:
      dir: dev/incubator/
      version: "PR-3842"
      name: compass-instance-creator
    default_tenant_mapping_handler:
      dir: dev/incubator/
<<<<<<< HEAD
      version: "PR-3787"
      name: compass-default-tenant-mapping-handler
    gateway:
      dir: dev/incubator/
      version: "PR-3787"
      name: compass-gateway
    operations_controller:
      dir: dev/incubator/
      version: "PR-3787"
=======
      version: "PR-3841"
      name: compass-default-tenant-mapping-handler
    gateway:
      dir: dev/incubator/
      version: "PR-3841"
      name: compass-gateway
    operations_controller:
      dir: dev/incubator/
      version: "PR-3841"
>>>>>>> d6d012eb
      name: compass-operations-controller
    ord_service:
      dir: dev/incubator/
      version: "PR-129"
      name: compass-ord-service
    schema_migrator:
      dir: dev/incubator/
      version: "PR-3843"
      name: compass-schema-migrator
    system_broker:
      dir: dev/incubator/
      version: "PR-3787"
      name: compass-system-broker
    certs_setup_job:
      containerRegistry:
        path: eu.gcr.io/kyma-project
      dir:
      version: "0a651695"
    external_services_mock:
      dir: dev/incubator/
<<<<<<< HEAD
      version: "PR-3787"
      name: compass-external-services-mock
    e2e_tests:
      dir: dev/incubator/
      version: "PR-3787"
=======
      version: "PR-3852"
      name: compass-external-services-mock
    e2e_tests:
      dir: dev/incubator/
      version: "PR-3852"
>>>>>>> d6d012eb
      name: compass-e2e-tests
  isLocalEnv: false
  isForTesting: false
  oauth2:
    host: oauth2
  livenessProbe:
    initialDelaySeconds: 30
    timeoutSeconds: 1
    periodSeconds: 10
  readinessProbe:
    initialDelaySeconds: 5
    timeoutSeconds: 1
    periodSeconds: 2
  agentPreconfiguration: false
  portieris:
    isEnabled: false
    imagePullSecretName: "portieris-dummy-image-pull-secret"
  nsAdapter:
    external:
      port: 3005
    e2eTests:
      gatewayHost: "compass-gateway-xsuaa"
    prefix: /nsadapter
    path: /nsadapter/api/v1/notifications
    systemToTemplateMappings: '[{  "Name": "SAP S/4HANA On-Premise",  "SourceKey": ["type"],  "SourceValue": ["abapSys"]},{  "Name": "SAP S/4HANA On-Premise",  "SourceKey": ["type"],  "SourceValue": ["nonSAPsys"]},{  "Name": "SAP S/4HANA On-Premise",  "SourceKey": ["type"],  "SourceValue": ["hana"]}]'
    secret:
      name: nsadapter-secret
      subaccountKey: subaccount
      local:
        subaccountValue: subaccount
    authSecret:
      name: "compass-external-services-mock-oauth-credentials"
      clientIdKey: client-id
      clientSecretKey: client-secret
      tokenUrlKey: url
      instanceUrlKey: url
      certKey: cert
      keyKey: key
    registerPath: "/register"
    tokenPath: "/secured/oauth/token"
    createClonePattern: '{"key": "%s"}'
    createBindingPattern: '{}'
    useClone: "false"
    authentication:
      jwksEndpoint: http://ory-stack-oathkeeper-api.ory.svc.cluster.local:4456/.well-known/jwks.json
  director:
    host: compass-director.compass-system.svc.cluster.local
    formationMappingAsyncStatusApi:
      pathPrefix: "/v1/businessIntegrations"
      formationAssignmentPath: "/{ucl-formation-id}/assignments/{ucl-assignment-id}/status"
      formationAssignmentResetPath: "/{ucl-formation-id}/assignments/{ucl-assignment-id}/status/reset"
      formationPath: "/{ucl-formation-id}/status"
      authentication:
        name: "external-token-status"
        hydratorAuthenticator:
          name: "external-token"
          enabled: false
        gatewayHost: "compass-gateway-external-token"
        trusted_issuers: '[{"domain_url": "compass-system.svc.cluster.local:8080", "scope_prefixes": ["prefix.", "prefix2."], "protocol": "http", "region": "eu-1"}]'
        attributes: '{"uniqueAttribute": { "key": "unique-attr-authenticator-key", "value": "unique-attr-authenticator-value" }, "tenants": [{ "key": "ext_attr.subaccountid", "priority": 1 },{ "key": "ext_attr.globalaccountid", "priority": 2 }], "identity": { "key": "user_name" }, "clientid": { "key": "client_id" } }'
        upstreamComponent: "compass-director"
        checkSuffix: false
        retry:
          give_up_after: 6s
          max_delay: 2000ms
    prefix: /director
    graphql:
      external:
        port: 3000
    tls:
      secure:
        internal:
          host: compass-director-internal
    validator:
      port: 8080
    metrics:
      port: 3003
      enableGraphqlOperationInstrumentation: true
    operations:
      port: 3002
      path: "/operation"
      lastOperationPath: "/last_operation"
    info:
      path: "/v1/info"
    subscription:
      subscriptionProviderLabelKey: "subscriptionProviderId"
      subscriptionLabelKey: "subscription"
      tokenPrefix: "sb-"
    selfRegister:
      secrets:
        instancesCreds:
          name: "region-instances-credentials"
          key: "keyConfig"
          path: "/tmp"
        saasAppNameCfg:
          name: "saas-app-names"
          key: "appNameConfig"
          path: "/tmp/appNameConfig"
      clientIdPath: "clientId"
      clientSecretPath: "clientSecret"
      urlPath: "url"
      tokenUrlPath: "tokenUrl"
      clientCertPath: "clientCert"
      clientKeyPath: "clientKey"
      local:
        templateMappings:
          clientIDMapping: '{{ printf "\"%s\":\"client_id\"" .Values.global.director.selfRegister.clientIdPath }}'
          clientSecretMapping: '{{ printf "\"%s\":\"client_secret\"" .Values.global.director.selfRegister.clientSecretPath }}'
          urlMapping: '{{ printf "\"%s\":\"http://compass-external-services-mock.%s.svc.cluster.local:%s\"" .Values.global.director.selfRegister.urlPath .Release.Namespace (.Values.service.port | toString) }}'
          tokenURLMapping: '{{ printf "\"%s\":\"https://%s.%s:%s\"" .Values.global.director.selfRegister.tokenUrlPath .Values.global.externalServicesMock.certSecuredHost .Values.global.ingress.domainName (.Values.service.certPort | toString) }}'
          x509CertificateMapping: '{{ printf "\"%s\":\"%s\"" .Values.global.director.selfRegister.clientCertPath .Values.global.connector.caCertificate }}'
          x509KeyMapping: '{{ printf "\"%s\":\"%s\"" .Values.global.director.selfRegister.clientKeyPath .Values.global.connector.caKey }}'
      oauthTokenPath: "/cert/token"
      oauthMode: "oauth-mtls"
      label: "selfRegLabel"
      labelValuePrefix: "self-reg-prefix-"
      responseKey: "self-reg-key"
      path: "/external-api/self-reg"
      nameQueryParam: "name"
      tenantQueryParam: "tenant"
      requestBodyPattern: '{"key": "%s"}'
      saasAppNameLabelKey: "CMPSaaSAppName"
      saasAppNamePath: "localSaaSAppNamePath"
      saasRegistryURLPath: "localSaaSRegistryPath"
    clientIDHeaderKey: client_user
    suggestTokenHeaderKey: suggest_token
    runtimeTypeLabelKey: "runtimeType"
    applicationTypeLabelKey: "applicationType"
    globalSubaccountIDLabelKey: "global_subaccount_id"
    kymaRuntimeTypeLabelValue: "kyma"
    kymaApplicationNamespaceValue: "sap.kyma"
    destinationCreator:
      correlationIDsKey: "correlationIds"
      destinationAPI:
        baseURL: "http://compass-external-services-mock.compass-system.svc.cluster.local:8081"
        path: "/regions/{region}/subaccounts/{subaccountId}/destinations"
        instanceLevelPath: "/regions/{region}/subaccounts/{subaccountId}/instances/{instanceId}/destinations"
        regionParam: "region"
        instanceIDParam: "instanceId"
        subaccountIDParam: "subaccountId"
        nameParam: "destinationName"
      certificateAPI:
        baseURL: "http://compass-external-services-mock.compass-system.svc.cluster.local:8081"
        path: "/regions/{region}/subaccounts/{subaccountId}/certificates"
        instanceLevelPath: "/regions/{region}/subaccounts/{subaccountId}/instances/{instanceId}/certificates"
        regionParam: "region"
        instanceIDParam: "instanceId"
        subaccountIDParam: "subaccountId"
        nameParam: "certificateName"
        fileNameKey: "fileName"
        commonNameKey: "commonName"
        certChainKey: "certificateChain"
    fetchTenantEndpoint: '{{ printf "https://%s.%s%s/v1/fetch" .Values.global.gateway.tls.secure.internal.host .Values.global.ingress.domainName .Values.global.tenantFetcher.prefix }}'
    ordWebhookMappings: '[{ "ProxyURL": "http://compass-external-services-mock.compass-system.svc.cluster.local:8090/proxy", "ProxyHeaderTemplate": "{\"target_host\": \"{{.Application.BaseURL}}\" }", "OrdUrlPath": "/sap/bc/http/sap/ord_configuration", "SubdomainSuffix": "-api", "Type": "SAP Proxy Template" }]'
    tenantMappingsPath: "/tmp/tenantMappingsConfig"
    tenantMappingsKey: "tenant-mapping-config.json"
    tenantMappings:
      SYNC:
        v1.0:
          - type: CONFIGURATION_CHANGED
            mode: SYNC
            urlTemplate: '{"path":"%s/v1/tenant-mappings/{{.RuntimeContext.Value}}","method":"PATCH"}'
            inputTemplate: '{"context":{ {{ if .CustomerTenantContext.AccountID }}"btp": {"uclFormationId":"{{.FormationID}}","globalAccountId":"{{.CustomerTenantContext.AccountID}}","crmId":"{{.CustomerTenantContext.CustomerID}}"} {{ else }}"atom": {"uclFormationId":"{{.FormationID}}","path":"{{.CustomerTenantContext.Path}}","crmId":"{{.CustomerTenantContext.CustomerID}}"} {{ end }} },"items": [ {"uclAssignmentId":"{{ .Assignment.ID }}","operation":"{{.Operation}}","deploymentRegion":"{{if .Application.Labels.region }}{{.Application.Labels.region}}{{ else }}{{.ApplicationTemplate.Labels.region}}{{end }}","applicationNamespace":"{{ if .Application.ApplicationNamespace }}{{.Application.ApplicationNamespace}}{{else }}{{.ApplicationTemplate.ApplicationNamespace}}{{ end }}","applicationTenantId":"{{.Application.LocalTenantID}}","uclSystemTenantId":"{{.Application.ID}}",{{ if .ApplicationTemplate.Labels.parameters }}"parameters": {{.ApplicationTemplate.Labels.parameters}},{{ end }}"configuration": {{.ReverseAssignment.Value}} } ] }'
            headerTemplate: '{"Content-Type": ["application/json"]}'
            outputTemplate: '{"error":"{{.Body.error}}","success_status_code": 200}'
          - type: APPLICATION_TENANT_MAPPING
            mode: SYNC
            urlTemplate: '{"path":"%s/v1/tenant-mappings/{{.TargetApplication.LocalTenantID}}","method":"PATCH"}'
            inputTemplate: '{"context": { {{ if .CustomerTenantContext.AccountID }}"btp":{"uclFormationId":"{{.FormationID}}","globalAccountId":"{{.CustomerTenantContext.AccountID}}","crmId":"{{.CustomerTenantContext.CustomerID}}"} {{ else }}"atom": {"uclFormationId":"{{.FormationID}}","path":"{{.CustomerTenantContext.Path}}","crmId":"{{.CustomerTenantContext.CustomerID}}"} {{ end }} },"items": [ {"uclAssignmentId":"{{ .Assignment.ID }}","operation":"{{.Operation}}","deploymentRegion":"{{if .SourceApplication.Labels.region }}{{.SourceApplication.Labels.region}}{{else }}{{.SourceApplicationTemplate.Labels.region}}{{ end }}","applicationNamespace":"{{if .SourceApplication.ApplicationNamespace }}{{.SourceApplication.ApplicationNamespace}}{{else }}{{.SourceApplicationTemplate.ApplicationNamespace}}{{ end }}","applicationTenantId":"{{.SourceApplication.LocalTenantID}}","uclSystemTenantId":"{{.SourceApplication.ID}}",{{ if .SourceApplicationTemplate.Labels.parameters }}"parameters": {{.SourceApplicationTemplate.Labels.parameters}},{{ end }}"configuration": {{.ReverseAssignment.Value}} } ]}'
            headerTemplate: '{"Content-Type": ["application/json"]}'
            outputTemplate: '{"error":"{{.Body.error}}","success_status_code": 200}'
        configuration_changed:v1.0:
          - type: CONFIGURATION_CHANGED
            mode: SYNC
            urlTemplate: '{"path":"%s/v1/tenant-mappings/{{.RuntimeContext.Value}}","method":"PATCH"}'
            inputTemplate: '{"context":{ {{ if .CustomerTenantContext.AccountID }}"btp": {"uclFormationId":"{{.FormationID}}","globalAccountId":"{{.CustomerTenantContext.AccountID}}","crmId":"{{.CustomerTenantContext.CustomerID}}"} {{ else }}"atom": {"uclFormationId":"{{.FormationID}}","path":"{{.CustomerTenantContext.Path}}","crmId":"{{.CustomerTenantContext.CustomerID}}"} {{ end }} },"items": [ {"uclAssignmentId":"{{ .Assignment.ID }}","operation":"{{.Operation}}","deploymentRegion":"{{if .Application.Labels.region }}{{.Application.Labels.region}}{{ else }}{{.ApplicationTemplate.Labels.region}}{{end }}","applicationNamespace":"{{ if .Application.ApplicationNamespace }}{{.Application.ApplicationNamespace}}{{else }}{{.ApplicationTemplate.ApplicationNamespace}}{{ end }}","applicationTenantId":"{{.Application.LocalTenantID}}","uclSystemTenantId":"{{.Application.ID}}",{{ if .ApplicationTemplate.Labels.parameters }}"parameters": {{.ApplicationTemplate.Labels.parameters}},{{ end }}"configuration": {{.ReverseAssignment.Value}} } ] }'
            headerTemplate: '{"Content-Type": ["application/json"]}'
            outputTemplate: '{"error":"{{.Body.error}}","success_status_code": 200}'
        application_tenant_mapping:v1.0:
          - type: APPLICATION_TENANT_MAPPING
            mode: SYNC
            urlTemplate: '{"path":"%s/v1/tenant-mappings/{{.TargetApplication.LocalTenantID}}","method":"PATCH"}'
            inputTemplate: '{"context": { {{ if .CustomerTenantContext.AccountID }}"btp":{"uclFormationId":"{{.FormationID}}","globalAccountId":"{{.CustomerTenantContext.AccountID}}","crmId":"{{.CustomerTenantContext.CustomerID}}"} {{ else }}"atom": {"uclFormationId":"{{.FormationID}}","path":"{{.CustomerTenantContext.Path}}","crmId":"{{.CustomerTenantContext.CustomerID}}"} {{ end }} },"items": [ {"uclAssignmentId":"{{ .Assignment.ID }}","operation":"{{.Operation}}","deploymentRegion":"{{if .SourceApplication.Labels.region }}{{.SourceApplication.Labels.region}}{{else }}{{.SourceApplicationTemplate.Labels.region}}{{ end }}","applicationNamespace":"{{if .SourceApplication.ApplicationNamespace }}{{.SourceApplication.ApplicationNamespace}}{{else }}{{.SourceApplicationTemplate.ApplicationNamespace}}{{ end }}","applicationTenantId":"{{.SourceApplication.LocalTenantID}}","uclSystemTenantId":"{{.SourceApplication.ID}}",{{ if .SourceApplicationTemplate.Labels.parameters }}"parameters": {{.SourceApplicationTemplate.Labels.parameters}},{{ end }}"configuration": {{.ReverseAssignment.Value}} } ]}'
            headerTemplate: '{"Content-Type": ["application/json"]}'
            outputTemplate: '{"error":"{{.Body.error}}","success_status_code": 200}'
        application_tenant_mapping:v1.1:
          - type: APPLICATION_TENANT_MAPPING
            mode: SYNC
            urlTemplate: '{"path":"%s/v1/tenant-mappings/{{.TargetApplication.LocalTenantID}}","method":"PATCH"}'
            inputTemplate: '{"context": { {{ if .CustomerTenantContext.AccountID }}"btp":{"uclFormationId":"{{.FormationID}}","globalAccountId":"{{.CustomerTenantContext.AccountID}}","crmId":"{{.CustomerTenantContext.CustomerID}}"} {{ else }}"atom": {"uclFormationId":"{{.FormationID}}","path":"{{.CustomerTenantContext.Path}}","crmId":"{{.CustomerTenantContext.CustomerID}}"} {{ end }} },"receiverTenant": {"deploymentRegion":"{{ if .TargetApplication.Labels.region}}{{.TargetApplication.Labels.region}}{{ else }}{{.TargetApplicationTemplate.Labels.region}}{{end }}","applicationNamespace":"{{ if .TargetApplication.ApplicationNamespace}}{{.TargetApplication.ApplicationNamespace}}{{ else }}{{.TargetApplicationTemplate.ApplicationNamespace}}{{end }}","applicationUrl":"{{ .TargetApplication.BaseURL }}","applicationTenantId":"{{.TargetApplication.LocalTenantID }}","uclSystemTenantId":"{{ .TargetApplication.ID}}", {{ if .TargetApplicationTemplate.Labels.parameters }}"parameters": {{.TargetApplicationTemplate.Labels.parameters}}{{ end }} },"assignedTenants": [ {"uclAssignmentId":"{{ .Assignment.ID }}","operation":"{{.Operation}}","deploymentRegion":"{{if .SourceApplication.Labels.region }}{{.SourceApplication.Labels.region}}{{else }}{{.SourceApplicationTemplate.Labels.region}}{{ end }}","applicationNamespace":"{{if .SourceApplication.ApplicationNamespace }}{{.SourceApplication.ApplicationNamespace}}{{else }}{{.SourceApplicationTemplate.ApplicationNamespace}}{{ end }}","applicationUrl":"{{.SourceApplication.BaseURL }}","applicationTenantId":"{{.SourceApplication.LocalTenantID}}","uclSystemTenantId":"{{.SourceApplication.ID}}",{{ if .SourceApplicationTemplate.Labels.parameters }}"parameters": {{.SourceApplicationTemplate.Labels.parameters}},{{ end }}"configuration": {{.ReverseAssignment.Value}} } ]}'
            headerTemplate: '{"Content-Type": ["application/json"]}'
            outputTemplate: '{"error":"{{.Body.error}}","success_status_code": 200}'
      ASYNC_CALLBACK:
        v1.0:
          - type: CONFIGURATION_CHANGED
            mode: ASYNC_CALLBACK
            urlTemplate: '{"path":"%s/v1/tenant-mappings/{{.RuntimeContext.Value}}","method":"PATCH"}'
            inputTemplate: '{"context":{ {{ if .CustomerTenantContext.AccountID }}"btp": {"uclFormationId":"{{.FormationID}}","globalAccountId":"{{.CustomerTenantContext.AccountID}}","crmId":"{{.CustomerTenantContext.CustomerID}}"} {{ else }}"atom": {"uclFormationId":"{{.FormationID}}","path":"{{.CustomerTenantContext.Path}}","crmId":"{{.CustomerTenantContext.CustomerID}}"} {{ end }} },"items": [ {"uclAssignmentId":"{{ .Assignment.ID }}","operation":"{{.Operation}}","deploymentRegion":"{{if .Application.Labels.region }}{{.Application.Labels.region}}{{ else }}{{.ApplicationTemplate.Labels.region}}{{end }}","applicationNamespace":"{{ if .Application.ApplicationNamespace }}{{.Application.ApplicationNamespace}}{{else }}{{.ApplicationTemplate.ApplicationNamespace}}{{ end }}","applicationTenantId":"{{.Application.LocalTenantID}}","uclSystemTenantId":"{{.Application.ID}}",{{ if .ApplicationTemplate.Labels.parameters }}"parameters": {{.ApplicationTemplate.Labels.parameters}},{{ end }}"configuration": {{.ReverseAssignment.Value}} } ] }'
            headerTemplate: '{"Content-Type": ["application/json"],"Location": ["%s/v1/businessIntegrations/{{.FormationID}}/assignments/{{.Assignment.ID}}/status"]}'
            outputTemplate: '{"error":"{{.Body.error}}","success_status_code": 202}'
          - type: APPLICATION_TENANT_MAPPING
            mode: ASYNC_CALLBACK
            urlTemplate: '{"path":"%s/v1/tenant-mappings/{{.TargetApplication.LocalTenantID}}","method":"PATCH"}'
            inputTemplate: '{"context": { {{ if .CustomerTenantContext.AccountID }}"btp":{"uclFormationId":"{{.FormationID}}","globalAccountId":"{{.CustomerTenantContext.AccountID}}","crmId":"{{.CustomerTenantContext.CustomerID}}"} {{ else }}"atom": {"uclFormationId":"{{.FormationID}}","path":"{{.CustomerTenantContext.Path}}","crmId":"{{.CustomerTenantContext.CustomerID}}"} {{ end }} },"items": [ {"uclAssignmentId":"{{ .Assignment.ID }}","operation":"{{.Operation}}","deploymentRegion":"{{if .SourceApplication.Labels.region }}{{.SourceApplication.Labels.region}}{{else }}{{.SourceApplicationTemplate.Labels.region}}{{ end }}","applicationNamespace":"{{if .SourceApplication.ApplicationNamespace }}{{.SourceApplication.ApplicationNamespace}}{{else }}{{.SourceApplicationTemplate.ApplicationNamespace}}{{ end }}","applicationTenantId":"{{.SourceApplication.LocalTenantID}}","uclSystemTenantId":"{{.SourceApplication.ID}}",{{ if .SourceApplicationTemplate.Labels.parameters }}"parameters": {{.SourceApplicationTemplate.Labels.parameters}},{{ end }}"configuration": {{.ReverseAssignment.Value}} } ]}'
            headerTemplate: '{"Content-Type": ["application/json"],"Location": ["%s/v1/businessIntegrations/{{.FormationID}}/assignments/{{.Assignment.ID}}/status"]}'
            outputTemplate: '{"error":"{{.Body.error}}","success_status_code": 202}'
        configuration_changed:v1.0:
          - type: CONFIGURATION_CHANGED
            mode: ASYNC_CALLBACK
            urlTemplate: '{"path":"%s/v1/tenant-mappings/{{.RuntimeContext.Value}}","method":"PATCH"}'
            inputTemplate: '{"context":{ {{ if .CustomerTenantContext.AccountID }}"btp": {"uclFormationId":"{{.FormationID}}","globalAccountId":"{{.CustomerTenantContext.AccountID}}","crmId":"{{.CustomerTenantContext.CustomerID}}"} {{ else }}"atom": {"uclFormationId":"{{.FormationID}}","path":"{{.CustomerTenantContext.Path}}","crmId":"{{.CustomerTenantContext.CustomerID}}"} {{ end }} },"items": [ {"uclAssignmentId":"{{ .Assignment.ID }}","operation":"{{.Operation}}","deploymentRegion":"{{if .Application.Labels.region }}{{.Application.Labels.region}}{{ else }}{{.ApplicationTemplate.Labels.region}}{{end }}","applicationNamespace":"{{ if .Application.ApplicationNamespace }}{{.Application.ApplicationNamespace}}{{else }}{{.ApplicationTemplate.ApplicationNamespace}}{{ end }}","applicationTenantId":"{{.Application.LocalTenantID}}","uclSystemTenantId":"{{.Application.ID}}",{{ if .ApplicationTemplate.Labels.parameters }}"parameters": {{.ApplicationTemplate.Labels.parameters}},{{ end }}"configuration": {{.ReverseAssignment.Value}} } ] }'
            headerTemplate: '{"Content-Type": ["application/json"],"Location": ["%s/v1/businessIntegrations/{{.FormationID}}/assignments/{{.Assignment.ID}}/status"]}'
            outputTemplate: '{"error":"{{.Body.error}}","success_status_code": 202}'
        application_tenant_mapping:v1.0:
          - type: APPLICATION_TENANT_MAPPING
            mode: ASYNC_CALLBACK
            urlTemplate: '{"path":"%s/v1/tenant-mappings/{{.TargetApplication.LocalTenantID}}","method":"PATCH"}'
            inputTemplate: '{"context": { {{ if .CustomerTenantContext.AccountID }}"btp":{"uclFormationId":"{{.FormationID}}","globalAccountId":"{{.CustomerTenantContext.AccountID}}","crmId":"{{.CustomerTenantContext.CustomerID}}"} {{ else }}"atom": {"uclFormationId":"{{.FormationID}}","path":"{{.CustomerTenantContext.Path}}","crmId":"{{.CustomerTenantContext.CustomerID}}"} {{ end }} },"items": [ {"uclAssignmentId":"{{ .Assignment.ID }}","operation":"{{.Operation}}","deploymentRegion":"{{if .SourceApplication.Labels.region }}{{.SourceApplication.Labels.region}}{{else }}{{.SourceApplicationTemplate.Labels.region}}{{ end }}","applicationNamespace":"{{if .SourceApplication.ApplicationNamespace }}{{.SourceApplication.ApplicationNamespace}}{{else }}{{.SourceApplicationTemplate.ApplicationNamespace}}{{ end }}","applicationTenantId":"{{.SourceApplication.LocalTenantID}}","uclSystemTenantId":"{{.SourceApplication.ID}}",{{ if .SourceApplicationTemplate.Labels.parameters }}"parameters": {{.SourceApplicationTemplate.Labels.parameters}},{{ end }}"configuration": {{.ReverseAssignment.Value}} } ]}'
            headerTemplate: '{"Content-Type": ["application/json"],"Location": ["%s/v1/businessIntegrations/{{.FormationID}}/assignments/{{.Assignment.ID}}/status"]}'
            outputTemplate: '{"error":"{{.Body.error}}","success_status_code": 202}'
        application_tenant_mapping:v1.1:
          - type: APPLICATION_TENANT_MAPPING
            mode: ASYNC_CALLBACK
            urlTemplate: '{"path":"%s/v1/tenant-mappings/{{.TargetApplication.LocalTenantID}}","method":"PATCH"}'
            inputTemplate: '{"context": { {{ if .CustomerTenantContext.AccountID }}"btp":{"uclFormationId":"{{.FormationID}}","globalAccountId":"{{.CustomerTenantContext.AccountID}}","crmId":"{{.CustomerTenantContext.CustomerID}}"} {{ else }}"atom": {"uclFormationId":"{{.FormationID}}","path":"{{.CustomerTenantContext.Path}}","crmId":"{{.CustomerTenantContext.CustomerID}}"} {{ end }} },"receiverTenant": {"deploymentRegion":"{{ if .TargetApplication.Labels.region}}{{.TargetApplication.Labels.region}}{{ else }}{{.TargetApplicationTemplate.Labels.region}}{{end }}","applicationNamespace":"{{ if .TargetApplication.ApplicationNamespace}}{{.TargetApplication.ApplicationNamespace}}{{ else }}{{.TargetApplicationTemplate.ApplicationNamespace}}{{end }}","applicationUrl":"{{ .TargetApplication.BaseURL }}","applicationTenantId":"{{.TargetApplication.LocalTenantID }}","uclSystemTenantId":"{{ .TargetApplication.ID}}", {{ if .TargetApplicationTemplate.Labels.parameters }}"parameters": {{.TargetApplicationTemplate.Labels.parameters}}{{ end }} },"assignedTenants": [ {"uclAssignmentId":"{{ .Assignment.ID }}","operation":"{{.Operation}}","deploymentRegion":"{{if .SourceApplication.Labels.region }}{{.SourceApplication.Labels.region}}{{else }}{{.SourceApplicationTemplate.Labels.region}}{{ end }}","applicationNamespace":"{{if .SourceApplication.ApplicationNamespace }}{{.SourceApplication.ApplicationNamespace}}{{else }}{{.SourceApplicationTemplate.ApplicationNamespace}}{{ end }}","applicationUrl":"{{.SourceApplication.BaseURL }}","applicationTenantId":"{{.SourceApplication.LocalTenantID}}","uclSystemTenantId":"{{.SourceApplication.ID}}",{{ if .SourceApplicationTemplate.Labels.parameters }}"parameters": {{.SourceApplicationTemplate.Labels.parameters}},{{ end }}"configuration": {{.ReverseAssignment.Value}} } ]}'
            headerTemplate: '{"Content-Type": ["application/json"],"Location": ["%s/v1/businessIntegrations/{{.FormationID}}/assignments/{{.Assignment.ID}}/status"]}'
            outputTemplate: '{"error":"{{.Body.error}}","success_status_code": 202}'
    authentication:
      jwksEndpoint: http://ory-stack-oathkeeper-api.ory.svc.cluster.local:4456/.well-known/jwks.json
      oauth2:
        url: http://ory-stack-hydra-admin.ory.svc.cluster.local:4445
  auditlog:
    configMapName: "compass-gateway-auditlog-config"
    protocol: HTTP
    tlsOrigination: false
    host: compass-external-services-mock.compass-system.svc.cluster.local
    port: 8080
    mtlsTokenPath: "/cert/token"
    standardTokenPath: "/secured/oauth/token"
    skipSSLValidation: false
    secret:
      name: "compass-gateway-auditlog-secret"
      urlKey: url
      clientIdKey: client-id
      clientSecretKey: client-secret
      clientCertKey: client-cert
      clientKeyKey: client-key
  log:
    format: "text"
    formatJson: "json"
  tenantConfig:
    useDefaultTenants: true
    dbPool:
      maxOpenConnections: 1
      maxIdleConnections: 1
  connector:
    prefix: /connector
    graphql:
      external:
        port: 3000
    validator:
      port: 8080
    # If secrets do not exist they will be created
    secrets:
      ca:
        name: compass-connector-app-ca
        namespace: compass-system
        certificateKey: ca.crt
        keyKey: ca.key
      rootCA:
        namespace: istio-system # For Ingress Gateway to work properly the namespace needs to be istio-system
        # In order for istio mTLS to work we should have two different secrets one containing the server certificate (let’s say X) and one used for validation of the client’s certificates.
        # The second one should be our root certificate and istio wants it to be named X-cacert. (-cacert suffix).
        # This is the reason for the confusing name of our root certificate. https://preliminary.istio.io/v1.6/docs/tasks/traffic-management/ingress/secure-ingress/#configure-a-mutual-tls-ingress-gateway
        cacert: compass-gateway-mtls-certs-cacert # For cert-rotation the cacert should be in different secret
        certificateKey: cacert
    revocation:
      configmap:
        name: revocations-config
        namespace: "{{ .Release.Namespace }}"
    # If key and certificate are not provided they will be generated
    caKey: ""
    caCertificate: ""
  system_broker:
    enabled: false
    port: 5001
    prefix: /broker
    tokenProviderFromHeader:
      forwardHeaders: Authorization
    tokenProviderFromSecret:
      enabled: false
      secrets:
        integrationSystemCredentials:
          name: compass-system-broker-credentials
          namespace: compass-system
    testNamespace: kyma-system
  gateway:
    port: 3000
    tls:
      host: compass-gateway
      adapterHost: compass-ns-adapter
      secure:
        internal:
          host: compass-gateway-internal
        oauth:
          host: compass-gateway-auth-oauth
    mtls:
      manageCerts: false
      host: compass-gateway-mtls
      certSecret: compass-gateway-mtls-certs
      external:
        host: compass-gateway-sap-mtls
        certSecret: compass-gateway-mtls-certs # Use connector's root CA as root CA by default. This should be overridden for productive deployments.
    headers:
      rateLimit: X-Flow-Identity
      request:
        remove:
          - "Client-Id-From-Token"
          - "Client-Id-From-Certificate"
          - "Subject-From-Certificate"
          - "Client-Certificate-Hash"
          - "Certificate-Data"
  hydrator:
    host: compass-hydrator.compass-system.svc.cluster.local
    port: 3000
    prefix: /hydrators
    certSubjectMappingResyncInterval: "3s"
    subjectConsumerMappingConfig: '[{"consumer_type": "Super Admin", "tenant_access_levels": ["customer", "account","subaccount", "global", "organization", "folder", "resource-group", "cost-object"], "subject": "C=DE, L=local, O=SAP SE, OU=Region, OU=SAP Cloud Platform Clients, OU=f8075207-1478-4a80-bd26-24a4785a2bfd, CN=compass"}, {"consumer_type": "Integration System", "tenant_access_levels": ["account","subaccount"], "subject": "C=DE, L=local, O=SAP SE, OU=Region, OU=SAP Cloud Platform Clients, OU=f8075207-1478-4a80-bd26-24a4785a2bfd, CN=integration-system-test"}, {"consumer_type": "Technical Client", "tenant_access_levels": ["global"], "subject": "C=DE, L=local, O=SAP SE, OU=SAP Cloud Platform Clients, OU=Region, OU=1f538f34-30bf-4d3d-aeaa-02e69eef84ae, CN=technical-client-test"}, {"consumer_type": "Instance Creator", "tenant_access_levels": ["global"], "subject": "C=DE, L=local, O=SAP SE, OU=SAP Cloud Platform Clients, OU=Region, OU=47b4575a-f102-414a-8398-2d973ad65f3a, CN=instance-creator"}, {"consumer_type": "Instance Creator", "tenant_access_levels": ["global"], "subject": "C=DE, L=local, O=SAP SE, OU=SAP Cloud Platform Clients, OU=Region, OU=f8075207-1478-4a80-bd26-24a4785a2bfd, CN=instance-creator"}, {"consumer_type":  "Landscape Resource Operator", "tenant_access_levels": ["global"], "subject": "C=DE, L=local, O=SAP SE, OU=SAP Cloud Platform Clients, OU=Region, OU=47b4575a-f102-414a-8398-2d973ad65f3a, CN=landscape_resource_operator"}]'
    certificateDataHeader: "Certificate-Data"
    initialSubdomainsForAuthenticators: ""
    consumerClaimsKeys:
      clientIDKey: "client_id"
      tenantIDKey: "tenantid"
      userNameKey: "user_name"
      subdomainKey: "subdomain" # used only in local setup
    http:
      client:
        skipSSLValidation: false
    metrics:
      port: 3003
      enableClientInstrumentation: true
      censoredFlows: "JWT"
  iasAdapter:
    port: 8080
    apiRootPath: "/ias-adapter"
    readTimeout: 30s
    readHeaderTimeout: 30s
    writeTimeout: 30s
    idleTimeout: 30s
    tenantInfo:
      requestTimeout: 30s
      insecureSkipVerify: false
    ias:
      requestTimeout: 30s
      secret:
        name: "ias-adapter-cockpit"
        path: "/tmp"
        fileName: "ias-adapter-cockpit.yaml"
        clientCert: cert
        clientKey: key
        ca: ca
        manage: false
    postgres:
      connectTimeout: 30s
      requestTimeout: 30s
    authentication:
      jwksEndpoint: "http://ory-stack-oathkeeper-api.ory.svc.cluster.local:4456/.well-known/jwks.json"
  kymaAdapter:
    port: 8080
    apiRootPath: "/kyma-adapter"
    apiTenantMappingsEndpoint: "/v1/tenantMappings/{tenant-id}"
    tenantInfo:
      requestTimeout: 30s
    tenantMapping:
      type: CONFIGURATION_CHANGED
      mode: SYNC
      urlTemplate: '{"path":"%s/kyma-adapter/v1/tenantMappings/{{.Runtime.Labels.global_subaccount_id}}","method":"PATCH"}'
      inputTemplate: '{"context":{"platform":"{{if .CustomerTenantContext.AccountID}}btp{{else}}unified-services{{end}}","uclFormationId":"{{.FormationID}}","accountId":"{{if .CustomerTenantContext.AccountID}}{{.CustomerTenantContext.AccountID}}{{else}}{{.CustomerTenantContext.Path}}{{end}}","crmId":"{{.CustomerTenantContext.CustomerID}}","operation":"{{.Operation}}"},"assignedTenant":{"state":"{{.Assignment.State}}","uclAssignmentId":"{{.Assignment.ID}}","deploymentRegion":"{{if .Application.Labels.region}}{{.Application.Labels.region}}{{else}}{{.ApplicationTemplate.Labels.region}}{{end}}","applicationNamespace":"{{if .Application.ApplicationNamespace}}{{.Application.ApplicationNamespace}}{{else}}{{.ApplicationTemplate.ApplicationNamespace}}{{end}}","applicationUrl":"{{.Application.BaseURL}}","applicationTenantId":"{{.Application.LocalTenantID}}","uclSystemName":"{{.Application.Name}}","uclSystemTenantId":"{{.Application.ID}}",{{if .ApplicationTemplate.Labels.parameters}}"parameters":{{.ApplicationTemplate.Labels.parameters}},{{end}}"configuration":{{.ReverseAssignment.Value}}},"receiverTenant":{"ownerTenants": [{{ Join .Runtime.Tenant.Parents }}],"state":"{{.ReverseAssignment.State}}","uclAssignmentId":"{{.ReverseAssignment.ID}}","deploymentRegion":"{{if and .RuntimeContext .RuntimeContext.Labels.region}}{{.RuntimeContext.Labels.region}}{{else}}{{.Runtime.Labels.region}}{{end}}","applicationNamespace":"{{.Runtime.ApplicationNamespace}}","applicationTenantId":"{{if .RuntimeContext}}{{.RuntimeContext.Value}}{{else}}{{.Runtime.Labels.global_subaccount_id}}{{end}}","uclSystemTenantId":"{{if .RuntimeContext}}{{.RuntimeContext.ID}}{{else}}{{.Runtime.ID}}{{end}}",{{if .Runtime.Labels.parameters}}"parameters":{{.Runtime.Labels.parameters}},{{end}}"configuration":{{.Assignment.Value}}}}'
      headerTemplate: '{"Content-Type": ["application/json"]}'
      outputTemplate: '{"error":"{{.Body.error}}","state":"{{.Body.state}}","success_status_code": 200,"incomplete_status_code": 422}'
    authentication:
      jwksEndpoint: http://ory-stack-oathkeeper-api.ory.svc.cluster.local:4456/.well-known/jwks.json
  instanceCreator:
    port: 8080
    apiRootPath: "/instance-creator"
    apiTenantMappingsEndpoint: "/v1/tenantMappings/{tenant-id}"
    subaccountQueryParam: "subaccount_id"
    labelsQueryParam: "labelQuery"
    tenantInfo:
      requestTimeout: 30s
    authentication:
      jwksEndpoint: http://ory-stack-oathkeeper-api.ory.svc.cluster.local:4456/.well-known/jwks.json
    client:
      timeout: 30s
    secrets:
      name: "regional-sm-instances-credentials"
      key: "keyConfig"
      path: "/tmp"
    clientIdPath: "clientid"
    smUrlPath: "sm_url"
    tokenURLPath: "certurl"
    appNamePath: "appName"
    certificatePath: "certificate"
    certificateKeyPath: "key"
    oauthTokenPath: "/oauth/token"
    ticker: 3s
    timeout: 300s
    local:
      templateMappings:
        clientIDMapping: '{{ printf "\"%s\":\"client_id\"" .Values.global.instanceCreator.clientIdPath }}'
        smUrlMapping: '{{ printf "\"%s\":\"http://compass-external-services-mock.%s.svc.cluster.local:%s\"" .Values.global.instanceCreator.smUrlPath .Release.Namespace (.Values.service.port | toString) }}'
        tokenURLMapping: '{{ printf "\"%s\":\"http://compass-external-services-mock.%s.svc.cluster.local:%s\"" .Values.global.instanceCreator.tokenURLPath .Release.Namespace (.Values.service.port | toString) }}'
        appNameMapping: '{{ printf "\"%s\":\"app_name\"" .Values.global.instanceCreator.appNamePath }}'
        certificateMapping: '{{ printf "\"%s\":\"%s\"" .Values.global.instanceCreator.certificatePath .Values.global.connector.caCertificate }}'
        certificateKeyMapping: '{{ printf "\"%s\":\"%s\"" .Values.global.instanceCreator.certificateKeyPath .Values.global.connector.caKey }}'
  defaultTenantMappingHandler:
    port: 8080
    apiRootPath: "/default-tenant-mapping-handler"
    apiTenantMappingsEndpoint: "/v1/tenantMappings/{tenant-id}"
    tenantInfo:
      requestTimeout: 30s
    authentication:
      jwksEndpoint: http://ory-stack-oathkeeper-api.ory.svc.cluster.local:4456/.well-known/jwks.json
  operations_controller:
    enabled: true
  connectivity_adapter:
    port: 8080
    tls:
      host: adapter-gateway
    mtls:
      host: adapter-gateway-mtls
  oathkeeperFilters:
    workloadLabel: oathkeeper
    namespace: ory
    tokenDataHeader: "Connector-Token"
    certificateDataHeader: "Certificate-Data"
  istio:
    discoveryMtlsGateway:
      name: "discovery-gateway"
      namespace: "compass-system"
      certSecretName: discovery-gateway-certs
      localCA: # the CA property and its nested fields are used only in local setup
        secretName: discovery-gateway-certs-cacert
        namespace: istio-system # For Ingress Gateway to work properly the namespace needs to be istio-system
        certificate: ""
        key: ""
    externalMtlsGateway:
      name: "compass-gateway-external-mtls"
      namespace: "compass-system"
    mtlsGateway:
      name: "compass-gateway-mtls"
      namespace: "compass-system"
    gateway:
      name: "kyma-gateway"
      namespace: "kyma-system"
    proxy:
      port: 15020
    namespace: istio-system
    ingressgateway:
      workloadLabel: istio-ingressgateway
      requestPayloadSizeLimit2MB: 2097152
      requestPayloadSizeLimit2MBLabel: "2MB"
      requestPayloadSizeLimit5MB: 5097152
      requestPayloadSizeLimit5MBLabel: "5MB"
      correlationHeaderRewriteFilter:
        expectedHeaders:
          - "x-request-id"
          - "x-correlation-id"
          - "x-correlationid"
          - "x-forrequest-id"
          - "x-vcap-request-id"
          - "x-broker-api-request-identity"
  kubernetes:
    # Enable ClusterRoleBinding needed for local installation but unsafe on GKE
    # It allows anonymous users to retrieve the JWKS of the K8S server used to create SA tokens
    # Whenever this is running on GKE, there is a JWKS URL given by Google and is unneeded and unsafe
    # Overriden to true in local compass overrides
    local: false
    serviceAccountTokenIssuer: https://kubernetes.default.svc.cluster.local
    serviceAccountTokenJWKS: https://kubernetes.default.svc.cluster.local/openid/v1/jwks
  ingress:
    domainName: "local.kyma.dev"
    discoveryDomain:
      name: "discovery.api.local"
      tlsCert: ""
      tlsKey: ""
  database:
    sqlProxyServiceAccount: "proxy-user@gcp-cmp.iam.gserviceaccount.com"
    manageSecrets: true
    embedded:
      enabled: true
      director:
        name: "postgres"
      ias_adapter:
        name: "postgres2"
      directorDBName: "postgres"
    managedGCP:
      serviceAccountKey: ""
      instanceConnectionName: ""
      director:
        name: ""
        user: ""
        password: ""
      iasAdapter:
        name: ""
        user: ""
        password: ""
      instanceCreator:
        name: ""
        user: ""
        password: ""
      host: "localhost"
      hostPort: "5432"
      sslMode: ""
      #TODO remove below after migration to separate user will be done
      dbUser: ""
      dbPassword: ""
      directorDBName: ""
  oathkeeper:
    host: ory-stack-oathkeeper-proxy.ory.svc.cluster.local
    port: 4455
    timeout_ms: 120000
    ns_adapter_timeout_ms: 3600000
    auth:
      idpHost: ""
      path: "/oauth2/certs"
    idTokenConfig:
      claims: '{"scopes": "{{ print .Extra.scope }}","tenant": "{{ .Extra.tenant }}", "consumerID": "{{ print .Extra.consumerID}}", "consumerType": "{{ print .Extra.consumerType }}", "flow": "{{ print .Extra.flow }}", "onBehalfOf": "{{ print .Extra.onBehalfOf }}", "region": "{{ print .Extra.region }}", "tokenClientID": "{{ print .Extra.tokenClientID }}", "subject": "{{ print .Extra.subject }}"}'
      internalClaims: '{"scopes": "application:read application:write application.webhooks:read application.application_template:read application_template.webhooks:read webhooks.auth:read runtime:write runtime:read tenant:read tenant:write tenant_subscription:write ory_internal fetch_tenant application_template:read destinations_sensitive_data:read destinations:sync ord_aggregator:sync system_fetcher:sync certificate_subject_mapping:read certificate_subject_mapping:write bundle_instance_auth:write bundle.instance_auths:read","tenant":"{ {{ if .Header.Tenant }} \"consumerTenant\":\"{{ print (index .Header.Tenant 0) }}\", {{ end }} \"externalTenant\":\"\"}", "consumerType": "Internal Component", "flow": "Internal"}'
    mutators:
      authenticationMappingServices:
        nsadapter:
          cfg:
            config:
              api:
                url: http://compass-hydrator.compass-system.svc.cluster.local:3000/hydrators/authn-mapping/nsadapter
                retry:
                  give_up_after: 6s
                  max_delay: 2000ms
          authenticator:
            enabled: false
            createRule: true
            gatewayHost: "compass-gateway-xsuaa"
            trusted_issuers: '[{"domain_url": "compass-system.svc.cluster.local:8080", "scope_prefixes": ["prefix."], "protocol": "http"}]'
            attributes: '{"uniqueAttribute": { "key": "ns-adapter-test", "value": "ns-adapter-flow" }, "tenants": [{ "key": "tenant" }], "identity": { "key": "identity" }, "clientid": { "key": "client_id" } }'
            path: /nsadapter/api/v1/notifications
            upstreamComponent: "compass-gateway"
            checkSuffix: true
        tenant-fetcher:
          cfg:
            config:
              api:
                url: http://compass-hydrator.compass-system.svc.cluster.local:3000/hydrators/authn-mapping/tenant-fetcher
                retry:
                  give_up_after: 6s
                  max_delay: 2000ms
          authenticator:
            enabled: false
            createRule: true
            gatewayHost: "compass-gateway"
            trusted_issuers: '[{"domain_url": "compass-system.svc.cluster.local:8080", "scope_prefixes": ["prefix."], "protocol": "http"}]'
            attributes: '{"uniqueAttribute": { "key": "test", "value": "tenant-fetcher" }, "tenants": [{ "key": "tenant" }], "identity": { "key": "identity" } }'
            path: /tenants/<.*>
            upstreamComponent: "compass-tenant-fetcher"
            checkSuffix: false
        subscriber:
          cfg:
            config:
              api:
                url: http://compass-hydrator.compass-system.svc.cluster.local:3000/hydrators/authn-mapping/subscriber
                retry:
                  give_up_after: 6s
                  max_delay: 2000ms
          authenticator:
            enabled: false
            createRule: false
            gatewayHost: "compass-gateway-sap-mtls"
            trusted_issuers: '[{"domain_url": "compass-system.svc.cluster.local:8080", "scope_prefixes": ["prefix."], "protocol": "http", "region": "eu-1"}]'
            attributes: '{"uniqueAttribute": { "key": "subsc-key-test", "value": "subscription-flow" }, "tenants": [{ "key": "tenant" }], "identity": { "key": "user_name" }, "clientid": { "key": "client_id" } }'
            path: /<.*>
            checkSuffix: false
        user-name-authenticator:
          cfg:
            config:
              api:
                url: http://compass-hydrator.compass-system.svc.cluster.local:3000/hydrators/authn-mapping/user-name-authenticator
                retry:
                  give_up_after: 6s
                  max_delay: 2000ms
          authenticator:
            enabled: false
            createRule: true
            gatewayHost: "compass-gateway-user-name"
            trusted_issuers: '[{"domain_url": "compass-system.svc.cluster.local:8080", "scope_prefixes": ["prefix.", "prefix2."], "protocol": "http", "region": "eu-1"}]'
            attributes: '{"uniqueAttribute": { "key": "unique-attr-authenticator-key", "value": "unique-attr-authenticator-value" }, "tenants": [{ "key": "ext_attr.subaccountid", "priority": 1 },{ "key": "ext_attr.globalaccountid", "priority": 2 }], "identity": { "key": "user_name" }, "clientid": { "key": "client_id" } }'
            path: "/director/graphql"
            upstreamComponent: "compass-gateway"
            checkSuffix: false
      tenantMappingService:
        config:
          api:
            url: http://compass-hydrator.compass-system.svc.cluster.local:3000/hydrators/tenant-mapping
            retry:
              give_up_after: 6s
              max_delay: 2000ms
      certificateResolverService:
        config:
          api:
            url: http://compass-hydrator.compass-system.svc.cluster.local:3000/hydrators/v1/certificate/data/resolve
            retry:
              give_up_after: 6s
              max_delay: 2000ms
      tokenResolverService:
        config:
          api:
            url: http://compass-hydrator.compass-system.svc.cluster.local:3000/hydrators/v1/tokens/resolve
            retry:
              give_up_after: 6s
              max_delay: 2000ms
  destinationFetcher:
    manageSecrets: true
    host: compass-destination-fetcher.compass-system.svc.cluster.local
    prefix: /destination-configuration
    port: 3000
    jobSchedule: 10s
    lease:
      lockname: destinationlease
    parallelTenants: 10
    tenantSyncTimeout: "5m"
    authentication:
      jwksEndpoint: "http://ory-stack-oathkeeper-api.ory.svc.cluster.local:4456/.well-known/jwks.json"
      appDestinationsSyncScope: "destinations:sync"
      appDetinationsSensitiveDataScope: "destinations_sensitive_data:read"
    server:
      tenantDestinationsEndpoint: "/v1/subaccountDestinations"
      tenantDestinationCertificatesEndpoint: "/v1/subaccountCertificates"
      tenantInstanceLevelDestinationCertificatesEndpoint: "/v1/instanceCertificates"
      sensitiveDataEndpoint: "/v1/destinations"
      findAPIEndpoint: "/local/v1/destinations" # used by external-services-mock in the destination creator flows; due to the fact that in ESM there are separate handlers for the two flows (dest-creator & dest-fetcher), we need different endpoints where each one of them can call the destination service find API
      sensitiveDataQueryParam: "name"
    request:
      skipSSLValidation: false
      retry_interval: "100ms"
      retry_attempts: 3
      goroutineLimit: 10
      requestTimeout: "5s"
      pageSize: 100
      oauthTokenPath: "/oauth/token"
    instance:
      clientIdPath: "clientid"
      clientSecretPath: "clientsecret"
      urlPath: "uri"
      tokenUrlPath: "certurl"
      clientCertPath: "certificate"
      clientKeyPath: "key"
    secretName: destination-region-instances
    dependenciesConfig:
      path: "/cfg/dependencies"
    oauthMode: "oauth-mtls"
  destinationRegionSecret:
    secretName: "destination-region-instances"
    fileName: "keyConfig"
    local:
      templateMappings:
        xsappMapping: '{{ printf "\"%s\":\"xsappname1\"" .Values.global.tenantFetcher.xsappNamePath }}'
        clientIDMapping: '{{ printf "\"%s\":\"client_id\"" .Values.global.destinationFetcher.instance.clientIdPath }}'
        clientSecretMapping: '{{ printf "\"%s\":\"client_secret\"" .Values.global.destinationFetcher.instance.clientSecretPath }}'
        urlMapping: '{{ printf "\"%s\":\"http://compass-external-services-mock.%s.svc.cluster.local:%s\"" .Values.global.destinationFetcher.instance.urlPath .Release.Namespace (.Values.service.port | toString) }}'
        tokenURLMapping: '{{ printf "\"%s\":\"https://%s.%s:%s\"" .Values.global.destinationFetcher.instance.tokenUrlPath .Values.global.externalServicesMock.certSecuredHost .Values.global.ingress.domainName (.Values.service.certPort | toString) }}'
        x509CertificateMapping: '{{ printf "\"%s\":\"%s\"" .Values.global.destinationFetcher.instance.clientCertPath .Values.global.connector.caCertificate }}'
        x509KeyMapping: '{{ printf "\"%s\":\"%s\"" .Values.global.destinationFetcher.instance.clientKeyPath .Values.global.connector.caKey }}'
  tenantFetcher:
    k8sSecret:
      manageSecrets: true
      name: "tenant-fetcher-secret"
      namespace: "compass-system"
      key: "keyConfig"
      path: "/tmp"
    host: compass-tenant-fetcher.compass-system.svc.cluster.local
    prefix: /tenants
    port: 3000
    systemFieldDiscoveryWebhookPartialProcessing: true
    systemFieldDiscoveryWebhookPartialProcessMaxDays: 7
    webhookProcessorJobInterval: 10s
    lease:
      lockname: tenantfetcherlease
    xsappNamePath: "xsappname"
    omitDependenciesParamName: ""
    omitDependenciesParamValue: ""
    requiredAuthScope: Callback
    fetchTenantAuthScope: fetch_tenant
    authentication:
      jwksEndpoint: "http://ory-stack-oathkeeper-api.ory.svc.cluster.local:4456/.well-known/jwks.json"
    tenantProvider:
      tenantIdProperty: "tenantId"
      customerIdProperty: "customerId"
      costObjectIdProperty: "costObjectId"
      subaccountTenantIdProperty: "subaccountTenantId"
      subdomainProperty: "subdomain"
      licenseTypeProperty: "licenseType"
      name: "provider"
      subscriptionProviderIdProperty: "subscriptionProviderIdProperty"
      providerSubaccountIdProperty: "providerSubaccountIdProperty"
      consumerTenantIdProperty: "consumerTenantIdProperty"
      subscriptionProviderAppNameProperty: "subscriptionProviderAppNameProperty"
      subscriptionIDProperty: "subscriptionGUID"
      dependentServiceInstancesInfoProperty: "dependentServiceInstancesInfo"
      dependentServiceInstancesInfoAppIdProperty: "appId"
      dependentServiceInstancesInfoAppNameProperty: "appName"
      dependentServiceInstancesInfoProviderSubaccountIdProperty: "providerSubaccountId"
    server:
      fetchTenantWithParentEndpoint: "/v1/fetch/{parentTenantId}/{tenantId}"
      fetchTenantWithoutParentEndpoint: "/v1/fetch/{tenantId}"
      regionalHandlerEndpoint: "/v1/regional/{region}/callback/{tenantId}"
      dependenciesEndpoint: "/v1/regional/{region}/dependencies"
      tenantPathParam: "tenantId"
      regionPathParam: "region"
    dependenciesConfig:
      path: "/cfg/dependencies"
    local:
      templateMappings:
        xsappMapping: '{{ printf "\"%s\":\"xsappname1\"" .Values.global.tenantFetcher.xsappNamePath }}'
    containerName: "tenant-fetcher"
  externalCertConfiguration:
    issuerLocality: "local,local2" # In local setup we have manually created connector CA certificate with 'local' Locality property
    subjectPattern: "/C=DE/O=SAP SE/OU=SAP Cloud Platform Clients/OU=Region/OU=%s/L=%s/CN=%s"
    technicalClientSubjectPattern: "/C=DE/O=SAP SE/OU=SAP Cloud Platform Clients/OU=Region/OU=%s/L=%s/CN=%s"
    ouCertSubaccountID: "f8075207-1478-4a80-bd26-24a4785a2bfd"
    commonName: "compass"
    locality: "local"
    certSvcApiPath: "/cert"
    tokenPath: "/cert/token"
    secrets:
      externalCertSvcSecret:
        manage: false
        name: "cert-svc-secret"
        clientIdKey: client-id
        clientSecretKey: client-secret
        oauthUrlKey: url
        csrEndpointKey: csr-endpoint
        clientCert: client-cert
        clientKey: client-key
        skipSSLValidationFlag: "-k"
      externalClientCertSecret:
        name: "external-client-certificate"
        namespace: compass-system
        certKey: tls.crt
        keyKey: tls.key
      publicPrivateKeysSecret:
        name: "system-fetcher-external-keys"
        namespace: compass-system
        dataKey: data
        manage: false
    rotationCronjob:
      name: "external-certificate-rotation"
      schedule: "*/1 * * * *" # Executes every minute
      certValidity: "7"
      clientCertRetryAttempts: "8"
      containerName: "certificate-rotation"
    preInstallJob:
      enabled: false
      name: "external-certificate-pre-install"
      certValidity: "7"
      clientCertRetryAttempts: "8"
  instanceCreatorCertConfiguration:
    issuerLocality: "local,local2" # In local setup we have manually created connector CA certificate with 'local' Locality property
    subjectPattern: "/C=DE/O=SAP SE/OU=SAP Cloud Platform Clients/OU=Region/OU=%s/L=%s/CN=%s"
    ouCertSubaccountID: "f8075207-1478-4a80-bd26-24a4785a2bfd"
    commonName: "instance-creator"
    locality: "local"
    certSvcApiPath: "/cert"
    tokenPath: "/cert/token"
    secrets:
      instanceCreatorSvcSecret:
        manage: false
        name: "instance-creator-cert-svc-secret"
        clientIdKey: client-id
        clientSecretKey: client-secret
        oauthUrlKey: url
        csrEndpointKey: csr-endpoint
        clientCert: client-cert
        clientKey: client-key
        skipSSLValidationFlag: "-k"
      instanceCreatorClientCertSecret:
        name: "instance-creator-client-certificate"
        namespace: compass-system
        certKey: tls.crt
        keyKey: tls.key
    rotationCronjob:
      name: "instance-creator-certificate-rotation"
      schedule: "*/1 * * * *" # Executes every minute
      certValidity: "7"
      clientCertRetryAttempts: "8"
      containerName: "instance-creator-certificate-rotation"
    preInstallJob:
      enabled: false
      name: "instance-creator-certificate-pre-install"
      certValidity: "7"
      clientCertRetryAttempts: "8"
  ordService:
    host: compass-ord-service.compass-system.svc.cluster.local
    prefix: /open-resource-discovery-service/v0
    docsPrefix: /open-resource-discovery-docs
    staticPrefix: /open-resource-discovery-static/v0
    port: 3000
    defaultResponseType: "xml"
    userContextHeader: "user_context"
    authTokenPath: "/var/run/secrets/kubernetes.io/serviceaccount/token"
    skipSSLValidation: false
    specification:
      protocol: "https"
  ordAggregator:
    port: 3000
    prefix: /ord-aggregator
    aggregateEndpoint: /aggregate
    name: ord-aggregator
    client:
      timeout: "30s"
    lease:
      lockname: aggregatorlease
    authentication:
      jwksEndpoint: "http://ory-stack-oathkeeper-api.ory.svc.cluster.local:4456/.well-known/jwks.json"
    http:
      client:
        skipSSLValidation: false
      retry:
        attempts: 3
        delay: 100ms
    dbPool:
      maxOpenConnections: 2
      maxIdleConnections: 2
    globalRegistryUrl: http://compass-external-services-mock.compass-system.svc.cluster.local:8087/.well-known/open-resource-discovery
    maxParallelDocumentsPerApplication: 10
    maxParallelSpecificationProcessors: 100
    containerName: "ord-aggregator"
    metadataValidator:
      enabled: "false"
      setImagePullSecrets: false
      imagePullSecretName: api-validator-secret
      image: ""
      version: 3.5.5
      host: ""
      port: 8080
    tenantMappingConfiguration: '{}'
    parallelOperationProcessors: 10
    priorityQueueLimit: 10
    rescheduleJobInterval: 24h
    reschedulePeriod: 168h
    rescheduleHangedJobInterval: 1h
    rescheduleHangedPeriod: 1h
    maintainOperationsJobInterval: 60m
    operationProcessorsQuietPeriod: 5s
  systemFetcher:
    name: "system-fetcher"
    port: 3000
    prefix: /system-fetcher
    syncEndpoint: /sync
    job:
      schedulePeriod: 60m
      isSchedulable: true
    client:
      timeout: "30s"
    lease:
      lockname: systemfetcherlease
    authentication:
      jwksEndpoint: "http://ory-stack-oathkeeper-api.ory.svc.cluster.local:4456/.well-known/jwks.json"
    manageSecrets: true
    # enableSystemDeletion - whether systems in deleted state should be deleted from director database
    enableSystemDeletion: true
    # fetchRequestTimeout - shows the timeout to wait for oauth token and for fetching systems (in one request) separately
    fetchRequestTimeout: "30s"
    # directorRequestTimeout - graphql requests timeout to director
    directorRequestTimeout: "30s"
    dbPool:
      maxOpenConnections: 20
      maxIdleConnections: 2
    # systemsAPIEndpoint - endpoint of the service to fetch systems from
    systemsAPIEndpoint: ""
    # systemsAPIFilterCriteria - criteria for fetching systems
    systemsAPIFilterCriteria: ""
    appTemplatesProductLabel: "systemRole"
    systemSourceKey: "prop"
    appTemplates: []
    templatePlaceholderToSystemKeyMappings: '[ { "placeholder_name": "name", "system_key": "$.displayName" }, { "placeholder_name": "display-name", "system_key": "$.displayName" }, { "placeholder_name": "systemNumber", "system_key": "$.systemNumber" }, { "placeholder_name": "productId", "system_key": "$.productId" }, { "placeholder_name": "ppmsProductVersionId", "system_key": "$.ppmsProductVersionId", "optional": true }, { "placeholder_name": "region", "system_key": "$.additionalAttributes.systemSCPLandscapeID", "optional": true }, { "placeholder_name": "dataCenterId", "system_key": "$.regionId", "optional": true }, { "placeholder_name": "description", "system_key": "$.productDescription", "optional": true }, { "placeholder_name": "baseUrl", "system_key": "$.additionalUrls.mainUrl", "optional": true }, { "placeholder_name": "providerName", "system_key": "$.infrastructureProvider", "optional": true } ]'
    templateOverrideApplicationInput: '{ "name": "{{name}}", "description": "{{description}}", "providerName": "{{providerName}}", "statusCondition": "INITIAL", "systemNumber": "{{systemNumber}}", "labels": { "managed": "true", "productId": "{{productId}}", "ppmsProductVersionId": "{{ppmsProductVersionId}}", "region": "{{region}}", "dataCenter": "{{dataCenterId}}" }, "baseUrl": "{{baseUrl}}" }'
    http:
      client:
        skipSSLValidation: false
    oauth:
      client: "client_id"
      tokenEndpointProtocol: "https"
      tokenBaseHost: "compass-external-services-mock-sap-mtls"
      tokenPath: "/cert/token"
      scopesClaim: "scopes"
      tenantHeaderName: "x-zid"
      tokenRequestTimeout: 30s
      skipSSLValidation: true
    jwt:
      expireAfter: 60m
    secret:
      name: "compass-system-fetcher-secret"
      clientIdKey: client-id
      oauthUrlKey: url
    paging:
      pageSize: 200
      sizeParam: "$top"
      skipParam: "$skip"
    containerName: "system-fetcher"
    parallelOperationProcessors: 10
    priorityQueueLimit: 10
    rescheduleJobInterval: 24h
    reschedulePeriod: 168h
    rescheduleHangedJobInterval: 1h
    rescheduleHangedPeriod: 1h
    maintainOperationsJobInterval: 60m
    operationProcessorsQuietPeriod: 5s
    asyncRequestProcessors: 100
  tenantFetchers:
    job1:
      enabled: false
      job:
        interval: "5m"
      configMapNamespace: "compass-system"
      manageSecrets: true
      providerName: "compass"
      tenantType: "subaccount"
      schedule: "*/5 * * * *"
      tenantInsertChunkSize: "500"
      pageWorkers: "2"
      kubernetes:
        configMapNamespace: "compass-system"
        pollInterval: 2s
        pollTimeout: 1m
        timeout: 2m
      authConfig:
        skipSSLValidation: true
        oauthMode: "oauth-mtls"
        clientIDPath: "clientid"
        clientSecretPath: "secret"
        clientCertPath: "cert"
        clientKeyPath: "key"
        tokenEndpointPath: "url"
        tokenURLPath: "/cert/token"
      queryMapping:
        regionField: "region"
        pageNumField: "pageNum"
        pageSizeField: "pageSize"
        timestampField: "timestamp"
      query:
        startPage: "0"
        pageSize: "100"
      api:
        regionName: "central"
        authConfigSecretKey: "central"
        fieldMapping:
          totalPagesField: "totalPages"
          totalResultsField: "totalResults"
          tenantEventsField: "events"
          idField: "id"
          nameField: "name"
          customerIdField: "customerId"
          costObjectIDField: "costObject"
          subaccountCostObjectIDField: "costObjectId"
          subaccountCostObjectTypeField: "costObjectType"
          subdomainField: "subdomain"
          licenseTypeField: "licenseType"
          discriminatorField: ""
          discriminatorValue: ""
          detailsField: "details"
          labelsField: "labels"
          entityTypeField: "entityType"
          globalAccountID: "gaID"
          regionField: "region"
          movedSubaccountTargetField: "targetGlobalAccountGUID"
          movedSubaccountSourceField: "sourceGlobalAccountGUID"
        endpoints:
          accountCreated: "127.0.0.1/events?type=account-created"
          accountDeleted: "127.0.0.1/events?type=account-deleted"
          accountUpdated: "127.0.0.1/events?type=account-updated"
          subaccountCreated: "127.0.0.1/events?type=subaccount-created"
          subaccountDeleted: "127.0.0.1/events?type=subaccount-deleted"
          subaccountUpdated: "127.0.0.1/events?type=subaccount-updated"
          subaccountMoved: "127.0.0.1/events?type=subaccount-moved"
      regionalConfig:
        fieldMapping:
          totalPagesField: "totalPages"
          totalResultsField: "totalResults"
          tenantEventsField: "events"
          idField: "guid"
          nameField: "displayName"
          customerIdField: "customerId"
          costObjectIDField: "costObject"
          subaccountCostObjectIDField: "costObjectId"
          subaccountCostObjectTypeField: "costObjectType"
          subdomainField: "subdomain"
          licenseTypeField: "licenseType"
          discriminatorField: ""
          discriminatorValue: ""
          detailsField: "details"
          entityTypeField: "entityType"
          globalAccountID: "globalAccountGUID"
          regionField: "region"
          labelsField: "labels"
          movedSubaccountTargetField: "targetGlobalAccountGUID"
          movedSubaccountSourceField: "sourceGlobalAccountGUID"
        regions:
          eu-east:
            api:
              oauthMode: "oauth-mtls"
              authConfigSecretKey: "central"
              endpoints:
                accountCreated: "127.0.0.1/events?type=account-created"
                accountDeleted: "127.0.0.1/events?type=account-deleted"
                accountUpdated: "127.0.0.1/events?type=account-updated"
                subaccountCreated: "127.0.0.1/events?type=subaccount-created"
                subaccountDeleted: "127.0.0.1/events?type=subaccount-deleted"
                subaccountUpdated: "127.0.0.1/events?type=subaccount-updated"
                subaccountMoved: "127.0.0.1/events?type=subaccount-moved"
      dbPool:
        maxOpenConnections: 1
        maxIdleConnections: 1
  metrics:
    enabled: true
    pushEndpoint: http://monitoring-prometheus-pushgateway.kyma-system.svc.cluster.local:9091
  externalServicesMock:
    enabled: false
    certSecuredPort: 8081
    ordCertSecuredPort: 8082
    unsecuredPort: 8083
    basicSecuredPort: 8084
    oauthSecuredPort: 8085
    ordGlobalRegistryCertPort: 8086
    ordGlobalRegistryUnsecuredPort: 8087
    unsecuredPortWithAdditionalContent: 8088
    unsecuredMultiTenantPort: 8089
    certSecuredProxyPort: 8090
    certSecuredHost: compass-external-services-mock-sap-mtls
    ordCertSecuredHost: compass-external-services-mock-sap-mtls-ord
    ordGlobalCertSecuredHost: compass-external-services-mock-sap-mtls-global-ord-registry
    unSecuredHost: compass-external-services-mock
    host: compass-external-services-mock.compass-system.svc.cluster.local
    directDependencyXsappname: ""
    saasAppNamesSecret:
      manage: false
    regionInstancesCredentials:
      manage: false
    regionSMInstancesCredentials:
      manage: false
    oauthSecret:
      manage: false
      name: compass-external-services-mock-oauth-credentials
      clientIdKey: client-id
      clientSecretKey: client-secret
      oauthUrlKey: url
      oauthTokenPath: "/secured/oauth/token"
    auditlog:
      applyMockConfiguration: false
      managementApiPath: /audit-log/v2/configuration-changes/search
      mtlsTokenPath: "/cert/token"
      secret:
        name: "auditlog-instance-management"
        urlKey: url
        tokenUrlKey: token-url
        clientIdKey: client-id
        clientSecretKey: client-secret
        clientCertKey: client-cert
        clientKeyKey: client-key
    iasAdapter:
      consumerAppID: "consumer-app-id"
      consumerAppClientID: "consumer-client-id"
      consumerAppTenantID: "consumer-app-tenant-id"
      providerAppID: "provider-app-id"
      providerAppClientID: "provider-client-id"
      providerAppTenantID: "provider-app-tenant-id"
      apiName: "Test API Name"
  tests:
    http:
      client:
        skipSSLValidation: false
    externalCertConfiguration:
      ouCertSubaccountID: "bad76f69-e5c2-4d55-bca5-240944824b83"
      issuerLocalityRegion2: "local"
    hydrator:
      certSubjectMappingResyncInterval: "3s"
    director:
      skipPattern: ""
      externalCertIntSystemCN: "integration-system-test"
      supportedOrdApplicationType: "SAP temp1"
    tenantFetcher:
      tenantOnDemandID: "8d42d818-d4c4-4036-b82f-b199db7ffeb5"
      missingTenantOnDemandID: "subaccount-external-tnt"
      tenantRegion: "us-1"
      tenantRegionPrefix: "cf-"
      region: "eu-1"
      region2: "eu-2"
    ordAggregator:
      skipPattern: ""
      proxyApplicationTemplateName: "SAP Proxy Template"
    ordService:
      accountTenantID: "5577cf46-4f78-45fa-b55f-a42a3bdba868" # testDefaultTenant from our testing tenants
      skipPattern: ""
    externalServicesMock:
      skipPattern: ""
      tenantMappingStatusAPI:
        responseDelayInMilliseconds: 1
    selfRegistration:
      region: "eu-1"
      region2: "eu-2"
    instanceCreator:
      region: "eu-1"
    destination:
      consumerSubdomain: "compass-external-services-mock"
      consumerSubdomainMtls: "compass-external-services-mock-sap-mtls"
      instanceID: "37d7d783-d9ad-47de-b6c8-b05a4cb961ca" # randomly generated UUID
      claims:
        subaccountIDKey: "subaccountid"
        serviceInstanceIDKey: "serviceinstanceid"
    subscription:
      labelKey: "subscriptions"
      standardFlow: "standard"
      indirectDependencyFlow: "indirectDependency"
      directDependencyFlow: "directDependency"
      subscriptionsFlowHeaderKey: "subscriptionFlow"
      consumerSubdomain: "compass-external-services-mock-sap-mtls"
      tenants:
        providerAccountID: "5577cf46-4f78-45fa-b55f-a42a3bdba868" # testDefaultTenant from our testing tenants
        providerSubaccountID: "47b4575a-f102-414a-8398-2d973ad65f3a" # TestProviderSubaccount from our testing tenants
        consumerAccountID: "5984a414-1eed-4972-af2c-b2b6a415c7d7" # ApplicationsForRuntimeTenantName from our testing tenants
        consumerSubaccountID: "1f538f34-30bf-4d3d-aeaa-02e69eef84ae" # randomly chosen
        costObjectID: "de235c0e-9cb0-4f39-9fd5-d558ec6850bb" # randomly chosen
        consumerTenantID: "ba49f1aa-ddc1-43ff-943c-fe949857a34a" # randomly chosen
        providerSubaccountIDRegion2: "731b7bc4-5472-41d2-a447-e4c0f45de739" # TestProviderSubaccountRegion2 from our testing tenants
        consumerAccountIDTenantHierarchy: "5577cf46-4f78-45fa-b55f-a42a3bdba868" # testDefaultTenant from our testing tenants; more info in 'TestFormationNotificationsTenantHierarchy'
        consumerSubaccountIDTenantHierarchy: "3cfcdd62-320d-403b-b66a-4ee3cdd06947" # TestIntegrationSystemManagedSubaccount from our testing tenants; more info in 'TestFormationNotificationsTenantHierarchy'
      destinationOauthSecret:
        manage: false
        name: provider-destination-instance-tests
        clientIdKey: client-id
        clientSecretKey: client-secret
        oauthUrlKey: url
        oauthTokenPath: "/secured/oauth/token"
        serviceUrlKey: uri
        dependencyKey: dependency
      oauthSecret:
        manage: false
        name: compass-subscription-secret
        clientIdKey: client-id
        clientSecretKey: client-secret
        oauthUrlKey: url
      propagatedProviderSubaccountHeader: "X-Provider-Subaccount"
      externalClientCertTestSecretName: "external-client-certificate-test-secret"
      externalClientCertTestSecretNamespace: "compass-system"
      externalCertTestJobName: "external-certificate-rotation-test-job"
      certSvcInstanceTestSecretName: "cert-svc-secret"
      certSvcInstanceTestRegion2SecretName: "cert-svc-secret-eu2"
      consumerTokenURL: "http://compass-external-services-mock.compass-system.svc.cluster.local:8080"
      subscriptionURL: "http://compass-external-services-mock.compass-system.svc.cluster.local:8080"
      subscriptionProviderIdValue: "id-value!t12345"
      directDependencySubscriptionProviderIdValue: "direct-dep-id-value!t12345"
      subscriptionProviderAppNameValue: "subscriptionProviderAppNameValue"
      indirectDependencySubscriptionProviderAppNameValue: "indirectDependencySubscriptionProviderAppNameValue"
      directDependencySubscriptionProviderAppNameValue: "subscriptionProviderAppNameValue" # this is used for real env tests where there is a dedicated SAAS svc instance for the indirect dependency flow
    namespace: kyma-system
    connectivityAdapterFQDN: http://compass-connectivity-adapter.compass-system.svc.cluster.local
    externalServicesMockFQDN: http://compass-external-services-mock.compass-system.svc.cluster.local
    ordServiceFQDN: http://compass-ord-service.compass-system.svc.cluster.local
    systemBrokerFQDN: http://compass-system-broker.compass-system.svc.cluster.local
    tenantFetcherFQDN: http://compass-tenant-fetcher.compass-system.svc.cluster.local
    hydratorFQDN: http://compass-hydrator.compass-system.svc.cluster.local
    userNameAuthenticators:
      gatewayHost: "compass-gateway-user-name"
      account:
        manage: false
        secretName: "user-name-account-authenticator"
        clientIdKey: client-id
        clientSecretKey: client-secret
        oauthUrlKey: url
        oauthTokenPath: "/secured/oauth/token"
        subdomain: "compass-external-services-mock"
      subaccount:
        manage: false
        secretName: "user-name-subaccount-authenticator"
        clientIdKey: client-id
        clientSecretKey: client-secret
        oauthUrlKey: url
        oauthTokenPath: "/secured/oauth/token"
        subdomain: "compass-external-services-mock"
    basicCredentials:
      manage: false
      secretName: "test-basic-credentials-secret"
    db:
      maxOpenConnections: 3
      maxIdleConnections: 1
    securityContext: # Set on container level
      runAsUser: 2000
      allowPrivilegeEscalation: false
  expectedSchemaVersionUpdateJob:
    cm:
      name: "expected-schema-version"
    ias_adapter:
      cm:
        name: "ias-adapter-expected-schema-version"
  migratorJob:
    nodeSelectorEnabled: false
    pvc:
      name: "compass-director-migrations"
      namespace: "compass-system"
      migrationsPath: "/compass-migrations"
      storageClass: local-path
    ias_adapter:
      pvc:
        name: "compass-ias-adapter-migrations"
        namespace: "compass-system"
        migrationsPath: "/compass-ias-adapter-migrations"
        storageClass: local-path
  http:
    client:
      skipSSLValidation: false
  pairingAdapter:
    templateName: "pairing-adapter-app-template"
    watcherCorrelationID: "pairing-adapter-watcher-id"
    configMap:
      manage: false
      key: "config.json"
      name: "pairing-adapter-config-local"
      namespace: "compass-system"
      localAdapterFQDN: "http://compass-pairing-adapter.compass-system.svc.cluster.local/adapter-local-mtls"
      integrationSystemID: "d3e9b9f5-25dc-4adb-a0a0-ed69ef371fb6"
    e2e:
      appName: "test-app"
      appID: "123-test-456"
      clientUser: "test-user"
      tenant: "test-tenant"
  # Scopes assigned for every new Client Credentials by given object type (Runtime / Application / Integration System)
  # and scopes mapped to a consumer with the given type, then that consumer is using a client certificate
  scopes:
    scopesPerConsumerType:
      business_integration:
        - "application_template:read"
        - "application_template:write"
        - "formation:read"
        - "formation:write"
        - "formation.state:write"
        - "formation_template:read"
        - "formation_template:write"
        - "formation_template.webhooks:read"
        - "tenant_access:write"
      managed_application_provider_operator:
        - "application.local_tenant_id:write"
        - "application_template:write"
        - "application_template:read"
        - "application_template.webhooks:read"
        - "application_template.labels:write"
        - "internal_visibility:read"
        - "webhook:write"
        - "webhooks.auth:read"
        - "certificate_subject_mapping:write"
        - "certificate_subject_mapping:read"
      application_provider:
        - "application_template:read"
        - "application_template:write"
        - "application_template.webhooks:read"
      managed_application_consumer: []
      formation_viewer:
        - "formation:read"
      landscape_resource_operator:
        - "application:read"
        - "application:write"
        - "application.local_tenant_id:write"
        - "tenant_access:write"
        - "formation:read"
        - "formation:write"
        - "formation:global_write"
        - "formation:global_read"
      tenant_discovery_operator:
        - "application:read"
        - "application_global:read"
      instance_creator:
        - "application_template:read"
        - "formation:read"
        - "formation_template:read"
        - "formation_template.webhooks:read"
      technical_client:
        - "tenant:read"
        - "tenant:write"
      runtime:
        - "runtime:read"
        - "runtime:write"
        - "application:read"
        - "runtime.auths:read"
        - "bundle.instance_auths:read"
        - "runtime.webhooks:read"
        - "webhook:write"
      external_certificate:
        - "runtime:read"
        - "runtime:write"
        - "application:read"
        - "application:write"
        - "runtime.auths:read"
        - "bundle.instance_auths:read"
        - "runtime.webhooks:read"
        - "webhook:write"
        - "application_template:read"
        - "application_template:write"
        - "application_template.webhooks:read"
        - "formation_template:read"
        - "formation_template:write"
        - "formation_template.webhooks:read"
      application:
        - "application:read"
        - "application:write"
        - "application.auths:read"
        - "application.webhooks:read"
        - "application.application_template:read"
        - "bundle.instance_auths:read"
        - "document.fetch_request:read"
        - "event_spec.fetch_request:read"
        - "api_spec.fetch_request:read"
        - "fetch-request.auth:read"
        - "webhook:write"
      integration_system:
        - "application:read"
        - "application:write"
        - "application.local_tenant_id:write"
        - "application.application_template:read"
        - "application_template:read"
        - "application_template:write"
        - "runtime:read"
        - "runtime:write"
        - "integration_system:read"
        - "label_definition:read"
        - "label_definition:write"
        - "automatic_scenario_assignment:read"
        - "integration_system.auths:read"
        - "application_template.webhooks:read"
        - "formation.state:write"
        - "formation:write"
        - "formation:read"
        - "internal_visibility:read"
        - "application.auths:read"
        - "webhook:write"
        - "formation_template:read"
        - "formation_template.webhooks:read"
      super_admin:
        - "application:read"
        - "application:write"
        - "application_global:read"
        - "application.local_tenant_id:write"
        - "application_template:read"
        - "application_template:write"
        - "integration_system:read"
        - "integration_system:write"
        - "runtime:read"
        - "runtime:write"
        - "label_definition:read"
        - "label_definition:write"
        - "eventing:manage"
        - "tenant:read"
        - "tenant:write"
        - "automatic_scenario_assignment:read"
        - "application.auths:read"
        - "application.webhooks:read"
        - "application.application_template:read"
        - "application_template.webhooks:read"
        - "bundle.instance_auths:read"
        - "document.fetch_request:read"
        - "event_spec.fetch_request:read"
        - "api_spec.fetch_request:read"
        - "integration_system.auths:read"
        - "runtime.auths:read"
        - "fetch-request.auth:read"
        - "webhooks.auth:read"
        - "formation:write"
        - "formation:read"
        - "internal_visibility:read"
        - "runtime.webhooks:read"
        - "webhook:write"
        - "formation_template:read"
        - "formation_template:write"
        - "formation_template.webhooks:read"
        - "formation_constraint:read"
        - "formation_constraint:write"
        - "certificate_subject_mapping:read"
        - "certificate_subject_mapping:write"
        - "formation.state:write"
        - "tenant_access:write"
        - "bundle_instance_auth:write"
        - "formation:global_write"
        - "formation:global_read"
      default:
        - "runtime:read"
        - "runtime:write"
        - "tenant:read"<|MERGE_RESOLUTION|>--- conflicted
+++ resolved
@@ -163,7 +163,6 @@
       path: europe-docker.pkg.dev/kyma-project
     connector:
       dir: dev/incubator/
-<<<<<<< HEAD
       version: "PR-3787"
       name: compass-connector
     connectivity_adapter:
@@ -181,25 +180,6 @@
     hydrator:
       dir: dev/incubator/
       version: "PR-3787"
-=======
-      version: "PR-3841"
-      name: compass-connector
-    connectivity_adapter:
-      dir: dev/incubator/
-      version: "PR-3841"
-      name: compass-connectivity-adapter
-    pairing_adapter:
-      dir: dev/incubator/
-      version: "PR-3841"
-      name: compass-pairing-adapter
-    director:
-      dir: dev/incubator/
-      version: "PR-3852"
-      name: compass-director
-    hydrator:
-      dir: dev/incubator/
-      version: "PR-3841"
->>>>>>> d6d012eb
       name: compass-hydrator
     ias_adapter:
       dir: dev/incubator/
@@ -207,11 +187,7 @@
       name: compass-ias-adapter
     kyma_adapter:
       dir: dev/incubator/
-<<<<<<< HEAD
       version: "PR-3787"
-=======
-      version: "PR-3841"
->>>>>>> d6d012eb
       name: compass-kyma-adapter
     instance_creator:
       dir: dev/incubator/
@@ -219,7 +195,6 @@
       name: compass-instance-creator
     default_tenant_mapping_handler:
       dir: dev/incubator/
-<<<<<<< HEAD
       version: "PR-3787"
       name: compass-default-tenant-mapping-handler
     gateway:
@@ -229,17 +204,6 @@
     operations_controller:
       dir: dev/incubator/
       version: "PR-3787"
-=======
-      version: "PR-3841"
-      name: compass-default-tenant-mapping-handler
-    gateway:
-      dir: dev/incubator/
-      version: "PR-3841"
-      name: compass-gateway
-    operations_controller:
-      dir: dev/incubator/
-      version: "PR-3841"
->>>>>>> d6d012eb
       name: compass-operations-controller
     ord_service:
       dir: dev/incubator/
@@ -260,19 +224,11 @@
       version: "0a651695"
     external_services_mock:
       dir: dev/incubator/
-<<<<<<< HEAD
       version: "PR-3787"
       name: compass-external-services-mock
     e2e_tests:
       dir: dev/incubator/
       version: "PR-3787"
-=======
-      version: "PR-3852"
-      name: compass-external-services-mock
-    e2e_tests:
-      dir: dev/incubator/
-      version: "PR-3852"
->>>>>>> d6d012eb
       name: compass-e2e-tests
   isLocalEnv: false
   isForTesting: false
