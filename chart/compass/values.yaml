global:
  disableLegacyConnectivity: true
  defaultTenant: 3e64ebae-38b5-46a0-b1ed-9ccee153a0ae
  defaultTenantRegion: "eu-1"
  tenants: # tenant order matters, so new tenants should be added to the end of the list
    - name: default
      id: 3e64ebae-38b5-46a0-b1ed-9ccee153a0ae
      type: account
    - name: foo
      id: 1eba80dd-8ff6-54ee-be4d-77944d17b10b
      type: account
    - name: bar
      id: af9f84a9-1d3a-4d9f-ae0c-94f883b33b6e
      type: account
    - name: TestTenantSeparation
      id: f1c4b5be-b0e1-41f9-b0bc-b378200dcca0
      type: account
    - name: TestDeleteLastScenarioForApplication
      id: 0403be1e-f854-475e-9074-922120277af5
      type: account
    - name: Test_DeleteAutomaticScenarioAssignmentForSelector
      id: d9553135-6115-4c67-b4d9-962c00f3725f
      type: account
    - name: Test_AutomaticScenarioAssigmentForRuntime
      id: 8c733a45-d988-4472-af10-1256b82c70c0
      type: account
    - name: TestAutomaticScenarioAssignmentsWholeScenario
      id: 65a63692-c00a-4a7d-8376-8615ee37f45c
      type: account
    - name: TestTenantsQueryTenantNotInitialized
      id: 72329135-27fd-4284-9bcb-37ea8d6307d0
      type: account
    - name: Test Default
      id: 5577cf46-4f78-45fa-b55f-a42a3bdba868
      type: account
      parent: 2c4f4a25-ba9a-4dbc-be68-e0beb77a7eb0
    - name: Test_DefaultCustomer
      id: 2c4f4a25-ba9a-4dbc-be68-e0beb77a7eb0
      type: customer
    - name: TestListLabelDefinitions
      id: 3f641cf5-2d14-4e0f-a122-16e7569926f1
      type: account
    - name: Test_AutomaticScenarioAssignmentQueries
      id: 8263cc13-5698-4a2d-9257-e8e76b543e88
      type: account
    - name: TestGetScenariosLabelDefinitionCreatesOneIfNotExists
      id: 2263cc13-5698-4a2d-9257-e8e76b543e33
      type: account
    - name: TestApplicationsForRuntime
      id: 5984a414-1eed-4972-af2c-b2b6a415c7d7
      type: account
    - name: Test_DeleteAutomaticScenarioAssignmentForScenario
      id: d08e4cb6-a77f-4a07-b021-e3317a373597
      type: account
    - name: TestApplicationsForRuntimeWithHiddenApps
      id: 7e1f2df8-36dc-4e40-8be3-d1555d50c91c
      type: account
    - name: TestTenantsQueryTenantInitialized
      id: 8cf0c909-f816-4fe3-a507-a7917ccd8380
      type: account
    - name: TestDeleteApplicationIfInScenario
      id: 0d597250-6b2d-4d89-9c54-e23cb497cd01
      type: account
    - name: TestProviderSubaccount
      id: 47b4575a-f102-414a-8398-2d973ad65f3a
      type: subaccount
      parent: 5577cf46-4f78-45fa-b55f-a42a3bdba868
    - name: TestCompassProviderSubaccount
      id: f8075207-1478-4a80-bd26-24a4785a2bfd
      type: subaccount
      parent: 5577cf46-4f78-45fa-b55f-a42a3bdba868
    - name: TestProviderSubaccountRegion2
      id: 731b7bc4-5472-41d2-a447-e4c0f45de739
      type: subaccount
      region: "eu-2"
      parent: 5577cf46-4f78-45fa-b55f-a42a3bdba868
    - name: TestCertificateSubaccount
      id: 123e4567-e89b-12d3-a456-426614174001
      type: subaccount
      parent: 5577cf46-4f78-45fa-b55f-a42a3bdba868
    - name: TestNsAdapter
      id: 08b6da37-e911-48fb-a0cb-fa635a6c5678
      type: subaccount
      parent: 5577cf46-4f78-45fa-b55f-a42a3bdba868
    - name: TestNsAdapterSubaccountWithApplications
      id: 08b6da37-e911-48fb-a0cb-fa635a6c4321
      type: subaccount
      parent: 5577cf46-4f78-45fa-b55f-a42a3bdba868
    - name: TestIntegrationSystemManagedSubaccount
      id: 3cfcdd62-320d-403b-b66a-4ee3cdd06947
      type: subaccount
      parent: 5577cf46-4f78-45fa-b55f-a42a3bdba868
    - name: TestIntegrationSystemManagedAccount
      id: 7e8ab2e3-3bb4-42e3-92b2-4e0bf48559d3
      type: account
      parent: 2c4f4a25-ba9a-4dbc-be68-e0beb77a7eb0
    - name: TestSystemFetcherAccount
      id: c395681d-11dd-4cde-bbcf-570b4a153e79
      type: account
      parent: 2c4f4a25-ba9a-4dbc-be68-e0beb77a7eb0
    - name: TestConsumerSubaccount
      id: 1f538f34-30bf-4d3d-aeaa-02e69eef84ae
      type: subaccount
      parent: 5984a414-1eed-4972-af2c-b2b6a415c7d7
    - name: TestTenantsOnDemandAPI
      id: 8d42d818-d4c4-4036-b82f-b199db7ffeb5
      type: subaccount
      parent: 5984a414-1eed-4972-af2c-b2b6a415c7d7
    - name: TestExternalCertificateSubaccount
      id: bad76f69-e5c2-4d55-bca5-240944824b83
      type: subaccount
      parent: 5577cf46-4f78-45fa-b55f-a42a3bdba868
    - name: TestAtomOrganization
      id: f2724f8e-1a58-4f32-bfd0-8b831de34e71
      type: organization
      parent: 2c4f4a25-ba9a-4dbc-be68-e0beb77a7eb0
    - name: TestAtomFolder
      id: 4c31b7c7-2bea-4bd5-9ea5-e9a8d704f900
      type: folder
      parent: f2724f8e-1a58-4f32-bfd0-8b831de34e71
    - name: TestAtomResourceGroup
      id: ff30da87-7685-4462-869a-baae6441898b
      type: resource-group
      parent: 4c31b7c7-2bea-4bd5-9ea5-e9a8d704f900
  images:
    containerRegistry:
      path: europe-docker.pkg.dev/kyma-project
    connector:
      dir: prod/incubator/
      version: "v20230728-78b68ef0"
      name: compass-connector
    connectivity_adapter:
      dir: prod/incubator/
      version: "v20230728-78b68ef0"
      name: compass-connectivity-adapter
    pairing_adapter:
      dir: prod/incubator/
      version: "v20230728-78b68ef0"
      name: compass-pairing-adapter
    director:
      dir: dev/incubator/
<<<<<<< HEAD
      version: "PR-3204"
=======
      version: "PR-3212"
>>>>>>> 62b26de8
      name: compass-director
    hydrator:
      dir: prod/incubator/
      version: "v20230728-78b68ef0"
      name: compass-hydrator
    ias_adapter:
      dir: prod/incubator/
      version: "v20230728-78b68ef0"
      name: compass-ias-adapter
    kyma_adapter:
      dir: prod/incubator/
      version: "v20230807-4a200b85"
      name: compass-kyma-adapter
    gateway:
      dir: prod/incubator/
      version: "v20230728-78b68ef0"
      name: compass-gateway
    operations_controller:
      dir: prod/incubator/
      version: "v20230728-78b68ef0"
      name: compass-operations-controller
    ord_service:
      dir: prod/incubator/
      version: "v20230728-5390e241"
      name: compass-ord-service
    schema_migrator:
      dir: dev/incubator/
      version: "PR-3180"
      name: compass-schema-migrator
    system_broker:
      dir: prod/incubator/
      version: "v20230728-78b68ef0"
      name: compass-system-broker
    certs_setup_job:
      containerRegistry:
        path: eu.gcr.io/kyma-project
      dir:
      version: "0a651695"
    external_services_mock:
      dir: dev/incubator/
      version: "PR-3212"
      name: compass-external-services-mock
    console:
      dir: prod/incubator/
      version: "v20230421-e8840c18"
      name: compass-console
    e2e_tests:
      dir: dev/incubator/
      version: "PR-3212"
      name: compass-e2e-tests
  isLocalEnv: false
  isForTesting: false
  oauth2:
    host: oauth2
  livenessProbe:
    initialDelaySeconds: 30
    timeoutSeconds: 1
    periodSeconds: 10
  readinessProbe:
    initialDelaySeconds: 5
    timeoutSeconds: 1
    periodSeconds: 2
  agentPreconfiguration: false
  portieris:
    isEnabled: false
    imagePullSecretName: "portieris-dummy-image-pull-secret"
  operations_manager:
    election:
      enabled: false
    lease:
      lockname: opmanagerlease
    job:
      ordCreation:
        schedulePeriod: 168h
      ordDeletion:
        schedulePeriod: 24h
        completedOpsOlderThanDays: 5
        failedOpsOlderThanDays: 10
    external:
      port: 3009
  nsAdapter:
    external:
      port: 3005
    e2eTests:
      gatewayHost: "compass-gateway-xsuaa"
    prefix: /nsadapter
    path: /nsadapter/api/v1/notifications
    systemToTemplateMappings: '[{  "Name": "SAP S/4HANA On-Premise",  "SourceKey": ["type"],  "SourceValue": ["abapSys"]},{  "Name": "SAP S/4HANA On-Premise",  "SourceKey": ["type"],  "SourceValue": ["nonSAPsys"]},{  "Name": "SAP S/4HANA On-Premise",  "SourceKey": ["type"],  "SourceValue": ["hana"]}]'
    secret:
      name: nsadapter-secret
      subaccountKey: subaccount
      local:
        subaccountValue: subaccount
    authSecret:
      name: "compass-external-services-mock-oauth-credentials"
      clientIdKey: client-id
      clientSecretKey: client-secret
      tokenUrlKey: url
      instanceUrlKey: url
      certKey: cert
      keyKey: key
    registerPath: "/register"
    tokenPath: "/secured/oauth/token"
    createClonePattern: '{"key": "%s"}'
    createBindingPattern: '{}'
    useClone: "false"
  director:
    host: compass-director.compass-system.svc.cluster.local
    formationMappingAsyncStatusApi:
      pathPrefix: "/v1/businessIntegrations"
      formationAssignmentPath: "/{ucl-formation-id}/assignments/{ucl-assignment-id}/status"
      formationPath: "/{ucl-formation-id}/status"
    prefix: /director
    graphql:
      external:
        port: 3000
    tls:
      secure:
        internal:
          host: compass-director-internal
    validator:
      port: 8080
    metrics:
      port: 3003
      enableGraphqlOperationInstrumentation: true
    operations:
      port: 3002
      path: "/operation"
      lastOperationPath: "/last_operation"
    info:
      path: "/v1/info"
    subscription:
      subscriptionProviderLabelKey: "subscriptionProviderId"
      subscriptionLabelKey: "subscription"
      tokenPrefix: "sb-"
    selfRegister:
      secrets:
        instancesCreds:
          name: "region-instances-credentials"
          key: "keyConfig"
          path: "/tmp"
        saasAppNameCfg:
          name: "saas-app-names"
          key: "appNameConfig"
          path: "/tmp/appNameConfig"
      clientIdPath: "clientId"
      clientSecretPath: "clientSecret"
      urlPath: "url"
      tokenUrlPath: "tokenUrl"
      clientCertPath: "clientCert"
      clientKeyPath: "clientKey"
      local:
        templateMappings:
          clientIDMapping: '{{ printf "\"%s\":\"client_id\"" .Values.global.director.selfRegister.clientIdPath }}'
          clientSecretMapping: '{{ printf "\"%s\":\"client_secret\"" .Values.global.director.selfRegister.clientSecretPath }}'
          urlMapping: '{{ printf "\"%s\":\"http://compass-external-services-mock.%s.svc.cluster.local:%s\"" .Values.global.director.selfRegister.urlPath .Release.Namespace (.Values.service.port | toString) }}'
          tokenURLMapping: '{{ printf "\"%s\":\"https://%s.%s:%s\"" .Values.global.director.selfRegister.tokenUrlPath .Values.global.externalServicesMock.certSecuredHost .Values.global.ingress.domainName (.Values.service.certPort | toString) }}'
          x509CertificateMapping: '{{ printf "\"%s\":\"%s\"" .Values.global.director.selfRegister.clientCertPath .Values.global.connector.caCertificate }}'
          x509KeyMapping: '{{ printf "\"%s\":\"%s\"" .Values.global.director.selfRegister.clientKeyPath .Values.global.connector.caKey }}'
      oauthTokenPath: "/cert/token"
      oauthMode: "oauth-mtls"
      label: "selfRegLabel"
      labelValuePrefix: "self-reg-prefix-"
      responseKey: "self-reg-key"
      path: "/external-api/self-reg"
      nameQueryParam: "name"
      tenantQueryParam: "tenant"
      requestBodyPattern: '{"key": "%s"}'
      saasAppNameLabelKey: "CMPSaaSAppName"
      saasAppNamePath: "localSaaSAppNamePath"
    clientIDHeaderKey: client_user
    suggestTokenHeaderKey: suggest_token
    runtimeTypeLabelKey: "runtimeType"
    applicationTypeLabelKey: "applicationType"
    globalSubaccountIDLabelKey: "global_subaccount_id"
    kymaRuntimeTypeLabelValue: "kyma"
    kymaApplicationNamespaceValue: "sap.kyma"
    destinationCreator:
      correlationIDsKey: "correlationIds"
      destinationAPI:
        baseURL: "http://compass-external-services-mock.compass-system.svc.cluster.local:8081"
        path: "/regions/{region}/subaccounts/{subaccountId}/destinations"
        regionParam: "region"
        subaccountIDParam: "subaccountId"
        nameParam: "destinationName"
      certificateAPI:
        baseURL: "http://compass-external-services-mock.compass-system.svc.cluster.local:8081"
        path: "/regions/{region}/subaccounts/{subaccountId}/certificates"
        regionParam: "region"
        subaccountIDParam: "subaccountId"
        nameParam: "certificateName"
        fileNameKey: "fileName"
        commonNameKey: "commonName"
        certChainKey: "certificateChain"
    fetchTenantEndpoint: '{{ printf "https://%s.%s%s/v1/fetch" .Values.global.gateway.tls.secure.internal.host .Values.global.ingress.domainName .Values.global.tenantFetcher.prefix }}'
    ordWebhookMappings: '[{ "ProxyURL": "http://compass-external-services-mock.compass-system.svc.cluster.local:8090/proxy", "ProxyHeaderTemplate": "{\"target_host\": \"{{.Application.BaseURL}}\" }", "OrdUrlPath": "/sap/bc/http/sap/ord_configuration", "SubdomainSuffix": "-api", "Type": "SAP Proxy Template" }]'
    tenantMappingsPath: "/tmp/tenantMappingsConfig"
    tenantMappingsKey: "tenant-mapping-config.json"
    tenantMappings:
      SYNC:
        v1.0:
          - type: CONFIGURATION_CHANGED
            mode: SYNC
            urlTemplate: '{"path":"%s/v1/tenant-mappings/{{.RuntimeContext.Value}}","method":"PATCH"}'
            inputTemplate: '{"context":{ {{ if .CustomerTenantContext.AccountID }}"btp": {"uclFormationId":"{{.FormationID}}","globalAccountId":"{{.CustomerTenantContext.AccountID}}","crmId":"{{.CustomerTenantContext.CustomerID}}"} {{ else }}"atom": {"uclFormationId":"{{.FormationID}}","path":"{{.CustomerTenantContext.Path}}","crmId":"{{.CustomerTenantContext.CustomerID}}"} {{ end }} },"items": [ {"uclAssignmentId":"{{ .Assignment.ID }}","operation":"{{.Operation}}","deploymentRegion":"{{if .Application.Labels.region }}{{.Application.Labels.region}}{{ else }}{{.ApplicationTemplate.Labels.region}}{{end }}","applicationNamespace":"{{ if .Application.ApplicationNamespace }}{{.Application.ApplicationNamespace}}{{else }}{{.ApplicationTemplate.ApplicationNamespace}}{{ end }}","applicationTenantId":"{{.Application.LocalTenantID}}","uclSystemTenantId":"{{.Application.ID}}",{{ if .ApplicationTemplate.Labels.parameters }}"parameters": {{.ApplicationTemplate.Labels.parameters}},{{ end }}"configuration": {{.ReverseAssignment.Value}} } ] }'
            headerTemplate: '{"Content-Type": ["application/json"]}'
            outputTemplate: '{"error":"{{.Body.error}}","success_status_code": 200}'
          - type: APPLICATION_TENANT_MAPPING
            mode: SYNC
            urlTemplate: '{"path":"%s/v1/tenant-mappings/{{.TargetApplication.LocalTenantID}}","method":"PATCH"}'
            inputTemplate: '{"context": { {{ if .CustomerTenantContext.AccountID }}"btp":{"uclFormationId":"{{.FormationID}}","globalAccountId":"{{.CustomerTenantContext.AccountID}}","crmId":"{{.CustomerTenantContext.CustomerID}}"} {{ else }}"atom": {"uclFormationId":"{{.FormationID}}","path":"{{.CustomerTenantContext.Path}}","crmId":"{{.CustomerTenantContext.CustomerID}}"} {{ end }} },"items": [ {"uclAssignmentId":"{{ .Assignment.ID }}","operation":"{{.Operation}}","deploymentRegion":"{{if .SourceApplication.Labels.region }}{{.SourceApplication.Labels.region}}{{else }}{{.SourceApplicationTemplate.Labels.region}}{{ end }}","applicationNamespace":"{{if .SourceApplication.ApplicationNamespace }}{{.SourceApplication.ApplicationNamespace}}{{else }}{{.SourceApplicationTemplate.ApplicationNamespace}}{{ end }}","applicationTenantId":"{{.SourceApplication.LocalTenantID}}","uclSystemTenantId":"{{.SourceApplication.ID}}",{{ if .SourceApplicationTemplate.Labels.parameters }}"parameters": {{.SourceApplicationTemplate.Labels.parameters}},{{ end }}"configuration": {{.ReverseAssignment.Value}} } ]}'
            headerTemplate: '{"Content-Type": ["application/json"]}'
            outputTemplate: '{"error":"{{.Body.error}}","success_status_code": 200}'
        configuration_changed:v1.0:
          - type: CONFIGURATION_CHANGED
            mode: SYNC
            urlTemplate: '{"path":"%s/v1/tenant-mappings/{{.RuntimeContext.Value}}","method":"PATCH"}'
            inputTemplate: '{"context":{ {{ if .CustomerTenantContext.AccountID }}"btp": {"uclFormationId":"{{.FormationID}}","globalAccountId":"{{.CustomerTenantContext.AccountID}}","crmId":"{{.CustomerTenantContext.CustomerID}}"} {{ else }}"atom": {"uclFormationId":"{{.FormationID}}","path":"{{.CustomerTenantContext.Path}}","crmId":"{{.CustomerTenantContext.CustomerID}}"} {{ end }} },"items": [ {"uclAssignmentId":"{{ .Assignment.ID }}","operation":"{{.Operation}}","deploymentRegion":"{{if .Application.Labels.region }}{{.Application.Labels.region}}{{ else }}{{.ApplicationTemplate.Labels.region}}{{end }}","applicationNamespace":"{{ if .Application.ApplicationNamespace }}{{.Application.ApplicationNamespace}}{{else }}{{.ApplicationTemplate.ApplicationNamespace}}{{ end }}","applicationTenantId":"{{.Application.LocalTenantID}}","uclSystemTenantId":"{{.Application.ID}}",{{ if .ApplicationTemplate.Labels.parameters }}"parameters": {{.ApplicationTemplate.Labels.parameters}},{{ end }}"configuration": {{.ReverseAssignment.Value}} } ] }'
            headerTemplate: '{"Content-Type": ["application/json"]}'
            outputTemplate: '{"error":"{{.Body.error}}","success_status_code": 200}'
        application_tenant_mapping:v1.0:
          - type: APPLICATION_TENANT_MAPPING
            mode: SYNC
            urlTemplate: '{"path":"%s/v1/tenant-mappings/{{.TargetApplication.LocalTenantID}}","method":"PATCH"}'
            inputTemplate: '{"context": { {{ if .CustomerTenantContext.AccountID }}"btp":{"uclFormationId":"{{.FormationID}}","globalAccountId":"{{.CustomerTenantContext.AccountID}}","crmId":"{{.CustomerTenantContext.CustomerID}}"} {{ else }}"atom": {"uclFormationId":"{{.FormationID}}","path":"{{.CustomerTenantContext.Path}}","crmId":"{{.CustomerTenantContext.CustomerID}}"} {{ end }} },"items": [ {"uclAssignmentId":"{{ .Assignment.ID }}","operation":"{{.Operation}}","deploymentRegion":"{{if .SourceApplication.Labels.region }}{{.SourceApplication.Labels.region}}{{else }}{{.SourceApplicationTemplate.Labels.region}}{{ end }}","applicationNamespace":"{{if .SourceApplication.ApplicationNamespace }}{{.SourceApplication.ApplicationNamespace}}{{else }}{{.SourceApplicationTemplate.ApplicationNamespace}}{{ end }}","applicationTenantId":"{{.SourceApplication.LocalTenantID}}","uclSystemTenantId":"{{.SourceApplication.ID}}",{{ if .SourceApplicationTemplate.Labels.parameters }}"parameters": {{.SourceApplicationTemplate.Labels.parameters}},{{ end }}"configuration": {{.ReverseAssignment.Value}} } ]}'
            headerTemplate: '{"Content-Type": ["application/json"]}'
            outputTemplate: '{"error":"{{.Body.error}}","success_status_code": 200}'
        application_tenant_mapping:v1.1:
          - type: APPLICATION_TENANT_MAPPING
            mode: SYNC
            urlTemplate: '{"path":"%s/v1/tenant-mappings/{{.TargetApplication.LocalTenantID}}","method":"PATCH"}'
            inputTemplate: '{"context": { {{ if .CustomerTenantContext.AccountID }}"btp":{"uclFormationId":"{{.FormationID}}","globalAccountId":"{{.CustomerTenantContext.AccountID}}","crmId":"{{.CustomerTenantContext.CustomerID}}"} {{ else }}"atom": {"uclFormationId":"{{.FormationID}}","path":"{{.CustomerTenantContext.Path}}","crmId":"{{.CustomerTenantContext.CustomerID}}"} {{ end }} },"receiverTenant": {"deploymentRegion":"{{ if .TargetApplication.Labels.region}}{{.TargetApplication.Labels.region}}{{ else }}{{.TargetApplicationTemplate.Labels.region}}{{end }}","applicationNamespace":"{{ if .TargetApplication.ApplicationNamespace}}{{.TargetApplication.ApplicationNamespace}}{{ else }}{{.TargetApplicationTemplate.ApplicationNamespace}}{{end }}","applicationUrl":"{{ .TargetApplication.BaseURL }}","applicationTenantId":"{{.TargetApplication.LocalTenantID }}","uclSystemTenantId":"{{ .TargetApplication.ID}}", {{ if .TargetApplicationTemplate.Labels.parameters }}"parameters": {{.TargetApplicationTemplate.Labels.parameters}}{{ end }} },"assignedTenants": [ {"uclAssignmentId":"{{ .Assignment.ID }}","operation":"{{.Operation}}","deploymentRegion":"{{if .SourceApplication.Labels.region }}{{.SourceApplication.Labels.region}}{{else }}{{.SourceApplicationTemplate.Labels.region}}{{ end }}","applicationNamespace":"{{if .SourceApplication.ApplicationNamespace }}{{.SourceApplication.ApplicationNamespace}}{{else }}{{.SourceApplicationTemplate.ApplicationNamespace}}{{ end }}","applicationUrl":"{{.SourceApplication.BaseURL }}","applicationTenantId":"{{.SourceApplication.LocalTenantID}}","uclSystemTenantId":"{{.SourceApplication.ID}}",{{ if .SourceApplicationTemplate.Labels.parameters }}"parameters": {{.SourceApplicationTemplate.Labels.parameters}},{{ end }}"configuration": {{.ReverseAssignment.Value}} } ]}'
            headerTemplate: '{"Content-Type": ["application/json"]}'
            outputTemplate: '{"error":"{{.Body.error}}","success_status_code": 200}'
      ASYNC_CALLBACK:
        v1.0:
          - type: CONFIGURATION_CHANGED
            mode: ASYNC_CALLBACK
            urlTemplate: '{"path":"%s/v1/tenant-mappings/{{.RuntimeContext.Value}}","method":"PATCH"}'
            inputTemplate: '{"context":{ {{ if .CustomerTenantContext.AccountID }}"btp": {"uclFormationId":"{{.FormationID}}","globalAccountId":"{{.CustomerTenantContext.AccountID}}","crmId":"{{.CustomerTenantContext.CustomerID}}"} {{ else }}"atom": {"uclFormationId":"{{.FormationID}}","path":"{{.CustomerTenantContext.Path}}","crmId":"{{.CustomerTenantContext.CustomerID}}"} {{ end }} },"items": [ {"uclAssignmentId":"{{ .Assignment.ID }}","operation":"{{.Operation}}","deploymentRegion":"{{if .Application.Labels.region }}{{.Application.Labels.region}}{{ else }}{{.ApplicationTemplate.Labels.region}}{{end }}","applicationNamespace":"{{ if .Application.ApplicationNamespace }}{{.Application.ApplicationNamespace}}{{else }}{{.ApplicationTemplate.ApplicationNamespace}}{{ end }}","applicationTenantId":"{{.Application.LocalTenantID}}","uclSystemTenantId":"{{.Application.ID}}",{{ if .ApplicationTemplate.Labels.parameters }}"parameters": {{.ApplicationTemplate.Labels.parameters}},{{ end }}"configuration": {{.ReverseAssignment.Value}} } ] }'
            headerTemplate: '{"Content-Type": ["application/json"],"Location": ["%s/v1/businessIntegrations/{{.FormationID}}/assignments/{{.Assignment.ID}}/status"]}'
            outputTemplate: '{"error":"{{.Body.error}}","success_status_code": 202}'
          - type: APPLICATION_TENANT_MAPPING
            mode: ASYNC_CALLBACK
            urlTemplate: '{"path":"%s/v1/tenant-mappings/{{.TargetApplication.LocalTenantID}}","method":"PATCH"}'
            inputTemplate: '{"context": { {{ if .CustomerTenantContext.AccountID }}"btp":{"uclFormationId":"{{.FormationID}}","globalAccountId":"{{.CustomerTenantContext.AccountID}}","crmId":"{{.CustomerTenantContext.CustomerID}}"} {{ else }}"atom": {"uclFormationId":"{{.FormationID}}","path":"{{.CustomerTenantContext.Path}}","crmId":"{{.CustomerTenantContext.CustomerID}}"} {{ end }} },"items": [ {"uclAssignmentId":"{{ .Assignment.ID }}","operation":"{{.Operation}}","deploymentRegion":"{{if .SourceApplication.Labels.region }}{{.SourceApplication.Labels.region}}{{else }}{{.SourceApplicationTemplate.Labels.region}}{{ end }}","applicationNamespace":"{{if .SourceApplication.ApplicationNamespace }}{{.SourceApplication.ApplicationNamespace}}{{else }}{{.SourceApplicationTemplate.ApplicationNamespace}}{{ end }}","applicationTenantId":"{{.SourceApplication.LocalTenantID}}","uclSystemTenantId":"{{.SourceApplication.ID}}",{{ if .SourceApplicationTemplate.Labels.parameters }}"parameters": {{.SourceApplicationTemplate.Labels.parameters}},{{ end }}"configuration": {{.ReverseAssignment.Value}} } ]}'
            headerTemplate: '{"Content-Type": ["application/json"],"Location": ["%s/v1/businessIntegrations/{{.FormationID}}/assignments/{{.Assignment.ID}}/status"]}'
            outputTemplate: '{"error":"{{.Body.error}}","success_status_code": 202}'
        configuration_changed:v1.0:
          - type: CONFIGURATION_CHANGED
            mode: ASYNC_CALLBACK
            urlTemplate: '{"path":"%s/v1/tenant-mappings/{{.RuntimeContext.Value}}","method":"PATCH"}'
            inputTemplate: '{"context":{ {{ if .CustomerTenantContext.AccountID }}"btp": {"uclFormationId":"{{.FormationID}}","globalAccountId":"{{.CustomerTenantContext.AccountID}}","crmId":"{{.CustomerTenantContext.CustomerID}}"} {{ else }}"atom": {"uclFormationId":"{{.FormationID}}","path":"{{.CustomerTenantContext.Path}}","crmId":"{{.CustomerTenantContext.CustomerID}}"} {{ end }} },"items": [ {"uclAssignmentId":"{{ .Assignment.ID }}","operation":"{{.Operation}}","deploymentRegion":"{{if .Application.Labels.region }}{{.Application.Labels.region}}{{ else }}{{.ApplicationTemplate.Labels.region}}{{end }}","applicationNamespace":"{{ if .Application.ApplicationNamespace }}{{.Application.ApplicationNamespace}}{{else }}{{.ApplicationTemplate.ApplicationNamespace}}{{ end }}","applicationTenantId":"{{.Application.LocalTenantID}}","uclSystemTenantId":"{{.Application.ID}}",{{ if .ApplicationTemplate.Labels.parameters }}"parameters": {{.ApplicationTemplate.Labels.parameters}},{{ end }}"configuration": {{.ReverseAssignment.Value}} } ] }'
            headerTemplate: '{"Content-Type": ["application/json"],"Location": ["%s/v1/businessIntegrations/{{.FormationID}}/assignments/{{.Assignment.ID}}/status"]}'
            outputTemplate: '{"error":"{{.Body.error}}","success_status_code": 202}'
        application_tenant_mapping:v1.0:
          - type: APPLICATION_TENANT_MAPPING
            mode: ASYNC_CALLBACK
            urlTemplate: '{"path":"%s/v1/tenant-mappings/{{.TargetApplication.LocalTenantID}}","method":"PATCH"}'
            inputTemplate: '{"context": { {{ if .CustomerTenantContext.AccountID }}"btp":{"uclFormationId":"{{.FormationID}}","globalAccountId":"{{.CustomerTenantContext.AccountID}}","crmId":"{{.CustomerTenantContext.CustomerID}}"} {{ else }}"atom": {"uclFormationId":"{{.FormationID}}","path":"{{.CustomerTenantContext.Path}}","crmId":"{{.CustomerTenantContext.CustomerID}}"} {{ end }} },"items": [ {"uclAssignmentId":"{{ .Assignment.ID }}","operation":"{{.Operation}}","deploymentRegion":"{{if .SourceApplication.Labels.region }}{{.SourceApplication.Labels.region}}{{else }}{{.SourceApplicationTemplate.Labels.region}}{{ end }}","applicationNamespace":"{{if .SourceApplication.ApplicationNamespace }}{{.SourceApplication.ApplicationNamespace}}{{else }}{{.SourceApplicationTemplate.ApplicationNamespace}}{{ end }}","applicationTenantId":"{{.SourceApplication.LocalTenantID}}","uclSystemTenantId":"{{.SourceApplication.ID}}",{{ if .SourceApplicationTemplate.Labels.parameters }}"parameters": {{.SourceApplicationTemplate.Labels.parameters}},{{ end }}"configuration": {{.ReverseAssignment.Value}} } ]}'
            headerTemplate: '{"Content-Type": ["application/json"],"Location": ["%s/v1/businessIntegrations/{{.FormationID}}/assignments/{{.Assignment.ID}}/status"]}'
            outputTemplate: '{"error":"{{.Body.error}}","success_status_code": 202}'
        application_tenant_mapping:v1.1:
          - type: APPLICATION_TENANT_MAPPING
            mode: ASYNC_CALLBACK
            urlTemplate: '{"path":"%s/v1/tenant-mappings/{{.TargetApplication.LocalTenantID}}","method":"PATCH"}'
            inputTemplate: '{"context": { {{ if .CustomerTenantContext.AccountID }}"btp":{"uclFormationId":"{{.FormationID}}","globalAccountId":"{{.CustomerTenantContext.AccountID}}","crmId":"{{.CustomerTenantContext.CustomerID}}"} {{ else }}"atom": {"uclFormationId":"{{.FormationID}}","path":"{{.CustomerTenantContext.Path}}","crmId":"{{.CustomerTenantContext.CustomerID}}"} {{ end }} },"receiverTenant": {"deploymentRegion":"{{ if .TargetApplication.Labels.region}}{{.TargetApplication.Labels.region}}{{ else }}{{.TargetApplicationTemplate.Labels.region}}{{end }}","applicationNamespace":"{{ if .TargetApplication.ApplicationNamespace}}{{.TargetApplication.ApplicationNamespace}}{{ else }}{{.TargetApplicationTemplate.ApplicationNamespace}}{{end }}","applicationUrl":"{{ .TargetApplication.BaseURL }}","applicationTenantId":"{{.TargetApplication.LocalTenantID }}","uclSystemTenantId":"{{ .TargetApplication.ID}}", {{ if .TargetApplicationTemplate.Labels.parameters }}"parameters": {{.TargetApplicationTemplate.Labels.parameters}}{{ end }} },"assignedTenants": [ {"uclAssignmentId":"{{ .Assignment.ID }}","operation":"{{.Operation}}","deploymentRegion":"{{if .SourceApplication.Labels.region }}{{.SourceApplication.Labels.region}}{{else }}{{.SourceApplicationTemplate.Labels.region}}{{ end }}","applicationNamespace":"{{if .SourceApplication.ApplicationNamespace }}{{.SourceApplication.ApplicationNamespace}}{{else }}{{.SourceApplicationTemplate.ApplicationNamespace}}{{ end }}","applicationUrl":"{{.SourceApplication.BaseURL }}","applicationTenantId":"{{.SourceApplication.LocalTenantID}}","uclSystemTenantId":"{{.SourceApplication.ID}}",{{ if .SourceApplicationTemplate.Labels.parameters }}"parameters": {{.SourceApplicationTemplate.Labels.parameters}},{{ end }}"configuration": {{.ReverseAssignment.Value}} } ]}'
            headerTemplate: '{"Content-Type": ["application/json"],"Location": ["%s/v1/businessIntegrations/{{.FormationID}}/assignments/{{.Assignment.ID}}/status"]}'
            outputTemplate: '{"error":"{{.Body.error}}","success_status_code": 202}'
  auditlog:
    configMapName: "compass-gateway-auditlog-config"
    protocol: HTTP
    tlsOrigination: false
    host: compass-external-services-mock.compass-system.svc.cluster.local
    port: 8080
    mtlsTokenPath: "/cert/token"
    standardTokenPath: "/secured/oauth/token"
    skipSSLValidation: false
    secret:
      name: "compass-gateway-auditlog-secret"
      urlKey: url
      clientIdKey: client-id
      clientSecretKey: client-secret
      clientCertKey: client-cert
      clientKeyKey: client-key
  log:
    format: "text"
  tenantConfig:
    useDefaultTenants: true
    dbPool:
      maxOpenConnections: 1
      maxIdleConnections: 1
  connector:
    prefix: /connector
    graphql:
      external:
        port: 3000
    validator:
      port: 8080
    # If secrets do not exist they will be created
    secrets:
      ca:
        name: compass-connector-app-ca
        namespace: compass-system
        certificateKey: ca.crt
        keyKey: ca.key
      rootCA:
        namespace: istio-system # For Ingress Gateway to work properly the namespace needs to be istio-system
        # In order for istio mTLS to work we should have two different secrets one containing the server certificate (let’s say X) and one used for validation of the client’s certificates.
        # The second one should be our root certificate and istio wants it to be named X-cacert. (-cacert suffix).
        # This is the reason for the confusing name of our root certificate. https://preliminary.istio.io/v1.6/docs/tasks/traffic-management/ingress/secure-ingress/#configure-a-mutual-tls-ingress-gateway
        cacert: compass-gateway-mtls-certs-cacert # For cert-rotation the cacert should be in different secret
        certificateKey: cacert
    revocation:
      configmap:
        name: revocations-config
        namespace: "{{ .Release.Namespace }}"
    # If key and certificate are not provided they will be generated
    caKey: ""
    caCertificate: ""
  system_broker:
    enabled: false
    port: 5001
    prefix: /broker
    tokenProviderFromHeader:
      forwardHeaders: Authorization
    tokenProviderFromSecret:
      enabled: false
      secrets:
        integrationSystemCredentials:
          name: compass-system-broker-credentials
          namespace: compass-system
    testNamespace: kyma-system
  gateway:
    port: 3000
    tls:
      host: compass-gateway
      adapterHost: compass-ns-adapter
      secure:
        internal:
          host: compass-gateway-internal
        oauth:
          host: compass-gateway-auth-oauth
    mtls:
      manageCerts: false
      host: compass-gateway-mtls
      certSecret: compass-gateway-mtls-certs
      external:
        host: compass-gateway-sap-mtls
        certSecret: compass-gateway-mtls-certs # Use connector's root CA as root CA by default. This should be overridden for productive deployments.
    headers:
      rateLimit: X-Flow-Identity
      request:
        remove:
          - "Client-Id-From-Token"
          - "Client-Id-From-Certificate"
          - "Client-Certificate-Hash"
          - "Certificate-Data"
  hydrator:
    host: compass-hydrator.compass-system.svc.cluster.local
    port: 3000
    prefix: /hydrators
    certSubjectMappingResyncInterval: "10s"
    subjectConsumerMappingConfig: '[{"consumer_type": "Super Admin", "tenant_access_levels": ["customer", "account","subaccount", "global", "organization", "folder", "resource-group"], "subject": "C=DE, L=local, O=SAP SE, OU=Region, OU=SAP Cloud Platform Clients, OU=f8075207-1478-4a80-bd26-24a4785a2bfd, CN=compass"}, {"consumer_type": "Integration System", "tenant_access_levels": ["account","subaccount"], "subject": "C=DE, L=local, O=SAP SE, OU=Region, OU=SAP Cloud Platform Clients, OU=f8075207-1478-4a80-bd26-24a4785a2bfd, CN=integration-system-test"}, {"consumer_type": "Technical Client", "tenant_access_levels": ["global"], "subject": "C=DE, L=local, O=SAP SE, OU=SAP Cloud Platform Clients, OU=Region, OU=1f538f34-30bf-4d3d-aeaa-02e69eef84ae, CN=technical-client-test"}]'
    certificateDataHeader: "Certificate-Data"
    consumerClaimsKeys:
      clientIDKey: "client_id"
      tenantIDKey: "tenantid"
      userNameKey: "user_name"
      subdomainKey: "subdomain"
    http:
      client:
        skipSSLValidation: false
    metrics:
      port: 3003
      enableClientInstrumentation: true
      censoredFlows: "JWT"
  iasAdapter:
    port: 8080
    apiRootPath: "/ias-adapter"
    readTimeout: 30s
    readHeaderTimeout: 30s
    writeTimeout: 30s
    idleTimeout: 30s
    tenantInfo:
      requestTimeout: 30s
      insecureSkipVerify: false
    ias:
      requestTimeout: 30s
      secret:
        name: "ias-adapter-cockpit"
        path: "/tmp"
        fileName: "ias-adapter-cockpit.yaml"
        clientCert: cert
        clientKey: key
        ca: ca
        manage: false
    postgres:
      connectTimeout: 30s
      requestTimeout: 30s
    authentication:
      jwksEndpoint: "http://ory-oathkeeper-api.kyma-system.svc.cluster.local:4456/.well-known/jwks.json"
  kymaAdapter:
    port: 8080
    apiRootPath: "/kyma-adapter"
    apiTenantMappingsEndpoint: "/v1/tenantMappings/{tenant-id}"
    tenantInfo:
      requestTimeout: 30s
    tenantMapping:
      type: CONFIGURATION_CHANGED
      mode: SYNC
      urlTemplate: '{"path":"%s/kyma-adapter/v1/tenantMappings/{{.Runtime.Labels.global_subaccount_id}}","method":"PATCH"}'
      inputTemplate: '{"context":{"platform":"{{if .CustomerTenantContext.AccountID}}btp{{else}}unified-services{{end}}","uclFormationId":"{{.FormationID}}","accountId":"{{if .CustomerTenantContext.AccountID}}{{.CustomerTenantContext.AccountID}}{{else}}{{.CustomerTenantContext.Path}}{{end}}","crmId":"{{.CustomerTenantContext.CustomerID}}","operation":"{{.Operation}}"},"assignedTenant":{"state":"{{.Assignment.State}}","uclAssignmentId":"{{.Assignment.ID}}","deploymentRegion":"{{if .Application.Labels.region}}{{.Application.Labels.region}}{{else}}{{.ApplicationTemplate.Labels.region}}{{end}}","applicationNamespace":"{{if .Application.ApplicationNamespace}}{{.Application.ApplicationNamespace}}{{else}}{{.ApplicationTemplate.ApplicationNamespace}}{{end}}","applicationUrl":"{{.Application.BaseURL}}","applicationTenantId":"{{.Application.LocalTenantID}}","uclSystemName":"{{.Application.Name}}","uclSystemTenantId":"{{.Application.ID}}",{{if .ApplicationTemplate.Labels.parameters}}"parameters":{{.ApplicationTemplate.Labels.parameters}},{{end}}"configuration":{{.ReverseAssignment.Value}}},"receiverTenant":{"ownerTenant":"{{.Runtime.Tenant.Parent}}","state":"{{.ReverseAssignment.State}}","uclAssignmentId":"{{.ReverseAssignment.ID}}","deploymentRegion":"{{if and .RuntimeContext .RuntimeContext.Labels.region}}{{.RuntimeContext.Labels.region}}{{else}}{{.Runtime.Labels.region}}{{end}}","applicationNamespace":"{{.Runtime.ApplicationNamespace}}","applicationTenantId":"{{if .RuntimeContext}}{{.RuntimeContext.Value}}{{else}}{{.Runtime.Labels.global_subaccount_id}}{{end}}","uclSystemTenantId":"{{if .RuntimeContext}}{{.RuntimeContext.ID}}{{else}}{{.Runtime.ID}}{{end}}",{{if .Runtime.Labels.parameters}}"parameters":{{.Runtime.Labels.parameters}},{{end}}"configuration":{{.Assignment.Value}}}}'
      headerTemplate: '{"Content-Type": ["application/json"]}'
      outputTemplate: '{"error":"{{.Body.error}}","state":"{{.Body.state}}","success_status_code": 200,"incomplete_status_code": 422}'
  operations_controller:
    enabled: true
  connectivity_adapter:
    port: 8080
    tls:
      host: adapter-gateway
    mtls:
      host: adapter-gateway-mtls
  oathkeeperFilters:
    workloadLabel: oathkeeper
    namespace: kyma-system
    tokenDataHeader: "Connector-Token"
    certificateDataHeader: "Certificate-Data"
  istio:
    discoveryMtlsGateway:
      name: "discovery-gateway"
      namespace: "compass-system"
      certSecretName: discovery-gateway-certs
      localCA: # the CA property and its nested fields are used only in local setup
        secretName: discovery-gateway-certs-cacert
        namespace: istio-system # For Ingress Gateway to work properly the namespace needs to be istio-system
        certificate: ""
        key: ""
    externalMtlsGateway:
      name: "compass-gateway-external-mtls"
      namespace: "compass-system"
    mtlsGateway:
      name: "compass-gateway-mtls"
      namespace: "compass-system"
    gateway:
      name: "kyma-gateway"
      namespace: "kyma-system"
    proxy:
      port: 15020
    namespace: istio-system
    ingressgateway:
      workloadLabel: istio-ingressgateway
      requestPayloadSizeLimit2MB: 2097152
      requestPayloadSizeLimit2MBLabel: "2MB"
      requestPayloadSizeLimit5MB: 5097152
      requestPayloadSizeLimit5MBLabel: "5MB"
      correlationHeaderRewriteFilter:
        expectedHeaders:
          - "x-request-id"
          - "x-correlation-id"
          - "x-correlationid"
          - "x-forrequest-id"
          - "x-vcap-request-id"
          - "x-broker-api-request-identity"
  kubernetes:
    serviceAccountTokenIssuer: https://kubernetes.default.svc.cluster.local
    serviceAccountTokenJWKS: https://kubernetes.default.svc.cluster.local/openid/v1/jwks
  ingress:
    domainName: "local.kyma.dev"
    discoveryDomain:
      name: "discovery.api.local"
      tlsCert: ""
      tlsKey: ""
  database:
    sqlProxyServiceAccount: "proxy-user@gcp-cmp.iam.gserviceaccount.com"
    manageSecrets: true
    embedded:
      enabled: true
      director:
        name: "postgres"
      ias_adapter:
        name: "postgres2"
      directorDBName: "postgres"
    managedGCP:
      serviceAccountKey: ""
      instanceConnectionName: ""
      director:
        name: ""
        user: ""
        password: ""
      iasAdapter:
        name: ""
        user: ""
        password: ""
      host: "localhost"
      hostPort: "5432"
      sslMode: ""
      #TODO remove below after migration to separate user will be done
      dbUser: ""
      dbPassword: ""
      directorDBName: ""
  oathkeeper:
    host: ory-oathkeeper-proxy.kyma-system.svc.cluster.local
    port: 4455
    timeout_ms: 120000
    ns_adapter_timeout_ms: 3600000
    idTokenConfig:
      claims: '{"scopes": "{{ print .Extra.scope }}","tenant": "{{ .Extra.tenant }}", "consumerID": "{{ print .Extra.consumerID}}", "consumerType": "{{ print .Extra.consumerType }}", "flow": "{{ print .Extra.flow }}", "onBehalfOf": "{{ print .Extra.onBehalfOf }}", "region": "{{ print .Extra.region }}", "tokenClientID": "{{ print .Extra.tokenClientID }}"}'
      internalClaims: '{"scopes": "application:read application:write application.webhooks:read application.application_template:read application_template.webhooks:read webhooks.auth:read runtime:write runtime:read tenant:read tenant:write tenant_subscription:write ory_internal fetch_tenant application_template:read destinations_sensitive_data:read destinations:sync ord_aggregator:sync certificate_subject_mapping:read certificate_subject_mapping:write bundle_instance_auth:write bundle.instance_auths:read","tenant":"{ {{ if .Header.Tenant }} \"consumerTenant\":\"{{ print (index .Header.Tenant 0) }}\", {{ end }} \"externalTenant\":\"\"}", "consumerType": "Internal Component", "flow": "Internal"}'
    mutators:
      runtimeMappingService:
        config:
          api:
            url: http://compass-hydrator.compass-system.svc.cluster.local:3000/hydrators/runtime-mapping
            retry:
              give_up_after: 6s
              max_delay: 2000ms
      authenticationMappingServices:
        nsadapter:
          cfg:
            config:
              api:
                url: http://compass-hydrator.compass-system.svc.cluster.local:3000/hydrators/authn-mapping/nsadapter
                retry:
                  give_up_after: 6s
                  max_delay: 2000ms
          authenticator:
            enabled: false
            createRule: true
            gatewayHost: "compass-gateway-xsuaa"
            trusted_issuers: '[{"domain_url": "compass-system.svc.cluster.local:8080", "scope_prefix": "prefix.", "protocol": "http"}]'
            attributes: '{"uniqueAttribute": { "key": "ns-adapter-test", "value": "ns-adapter-flow" }, "tenant": { "key": "tenant" }, "identity": { "key": "identity" }, "clientid": { "key": "client_id" } }'
            path: /nsadapter/api/v1/notifications
            upstreamComponent: "compass-gateway"
            checkSuffix: true
        tenant-fetcher:
          cfg:
            config:
              api:
                url: http://compass-hydrator.compass-system.svc.cluster.local:3000/hydrators/authn-mapping/tenant-fetcher
                retry:
                  give_up_after: 6s
                  max_delay: 2000ms
          authenticator:
            enabled: false
            createRule: true
            gatewayHost: "compass-gateway"
            trusted_issuers: '[{"domain_url": "compass-system.svc.cluster.local:8080", "scope_prefix": "prefix.", "protocol": "http"}]'
            attributes: '{"uniqueAttribute": { "key": "test", "value": "tenant-fetcher" }, "tenant": { "key": "tenant" }, "identity": { "key": "identity" } }'
            path: /tenants/<.*>
            upstreamComponent: "compass-tenant-fetcher"
            checkSuffix: false
        subscriber:
          cfg:
            config:
              api:
                url: http://compass-hydrator.compass-system.svc.cluster.local:3000/hydrators/authn-mapping/subscriber
                retry:
                  give_up_after: 6s
                  max_delay: 2000ms
          authenticator:
            enabled: false
            createRule: false
            gatewayHost: "compass-gateway-sap-mtls"
            trusted_issuers: '[{"domain_url": "compass-system.svc.cluster.local:8080", "scope_prefix": "prefix.", "protocol": "http", "region": "eu-1"}]'
            attributes: '{"uniqueAttribute": { "key": "subsc-key-test", "value": "subscription-flow" }, "tenant": { "key": "tenant" }, "identity": { "key": "user_name" }, "clientid": { "key": "client_id" } }'
            path: /<.*>
            checkSuffix: false
      tenantMappingService:
        config:
          api:
            url: http://compass-hydrator.compass-system.svc.cluster.local:3000/hydrators/tenant-mapping
            retry:
              give_up_after: 6s
              max_delay: 2000ms
      certificateResolverService:
        config:
          api:
            url: http://compass-hydrator.compass-system.svc.cluster.local:3000/hydrators/v1/certificate/data/resolve
            retry:
              give_up_after: 6s
              max_delay: 2000ms
      tokenResolverService:
        config:
          api:
            url: http://compass-hydrator.compass-system.svc.cluster.local:3000/hydrators/v1/tokens/resolve
            retry:
              give_up_after: 6s
              max_delay: 2000ms
  cockpit:
    auth:
      allowedConnectSrc: "https://*.ondemand.com"
      secretName: "cockpit-auth-secret"
      idpHost: ""
      clientID: ""
      scopes: "openid profile email"
      path: "/oauth2/certs"
  destinationFetcher:
    manageSecrets: true
    host: compass-destination-fetcher.compass-system.svc.cluster.local
    prefix: /destination-configuration
    port: 3000
    jobSchedule: 10m
    lease:
      lockname: destinationlease
    parallelTenants: 10
    tenantSyncTimeout: "5m"
    authentication:
      jwksEndpoint: "http://ory-oathkeeper-api.kyma-system.svc.cluster.local:4456/.well-known/jwks.json"
      appDestinationsSyncScope: "destinations:sync"
      appDetinationsSensitiveDataScope: "destinations_sensitive_data:read"
    server:
      tenantDestinationsEndpoint: "/v1/subaccountDestinations"
      tenantDestinationCertificatesEndpoint: "/v1/subaccountCertificates"
      sensitiveDataEndpoint: "/v1/destinations"
      sensitiveDataQueryParam: "name"
    request:
      skipSSLValidation: false
      retry_interval: "100ms"
      retry_attempts: 3
      goroutineLimit: 10
      requestTimeout: "5s"
      pageSize: 100
      oauthTokenPath: "/oauth/token"
    instance:
      clientIdPath: "clientid"
      clientSecretPath: "clientsecret"
      urlPath: "uri"
      tokenUrlPath: "certurl"
      clientCertPath: "certificate"
      clientKeyPath: "key"
    secretName: destination-region-instances
    dependenciesConfig:
      path: "/cfg/dependencies"
    oauthMode: "oauth-mtls"
  destinationRegionSecret:
    secretName: "destination-region-instances"
    fileName: "keyConfig"
    local:
      templateMappings:
        xsappMapping: '{{ printf "\"%s\":\"xsappname1\"" .Values.global.tenantFetcher.xsappNamePath }}'
        clientIDMapping: '{{ printf "\"%s\":\"client_id\"" .Values.global.destinationFetcher.instance.clientIdPath }}'
        clientSecretMapping: '{{ printf "\"%s\":\"client_secret\"" .Values.global.destinationFetcher.instance.clientSecretPath }}'
        urlMapping: '{{ printf "\"%s\":\"http://compass-external-services-mock.%s.svc.cluster.local:%s\"" .Values.global.destinationFetcher.instance.urlPath .Release.Namespace (.Values.service.port | toString) }}'
        tokenURLMapping: '{{ printf "\"%s\":\"https://%s.%s:%s\"" .Values.global.destinationFetcher.instance.tokenUrlPath .Values.global.externalServicesMock.certSecuredHost .Values.global.ingress.domainName (.Values.service.certPort | toString) }}'
        x509CertificateMapping: '{{ printf "\"%s\":\"%s\"" .Values.global.destinationFetcher.instance.clientCertPath .Values.global.connector.caCertificate }}'
        x509KeyMapping: '{{ printf "\"%s\":\"%s\"" .Values.global.destinationFetcher.instance.clientKeyPath .Values.global.connector.caKey }}'
  tenantFetcher:
    k8sSecret:
      manageSecrets: true
      name: "tenant-fetcher-secret"
      namespace: "compass-system"
      key: "keyConfig"
      path: "/tmp"
    host: compass-tenant-fetcher.compass-system.svc.cluster.local
    prefix: /tenants
    port: 3000
    xsappNamePath: "xsappname"
    omitDependenciesParamName: ""
    omitDependenciesParamValue: ""
    requiredAuthScope: Callback
    fetchTenantAuthScope: fetch_tenant
    authentication:
      jwksEndpoint: "http://ory-oathkeeper-api.kyma-system.svc.cluster.local:4456/.well-known/jwks.json"
    tenantProvider:
      tenantIdProperty: "tenantId"
      customerIdProperty: "customerId"
      subaccountTenantIdProperty: "subaccountTenantId"
      subdomainProperty: "subdomain"
      licenseTypeProperty: "licenseType"
      name: "provider"
      subscriptionProviderIdProperty: "subscriptionProviderIdProperty"
      providerSubaccountIdProperty: "providerSubaccountIdProperty"
      consumerTenantIdProperty: "consumerTenantIdProperty"
      subscriptionProviderAppNameProperty: "subscriptionProviderAppNameProperty"
      subscriptionIDProperty: "subscriptionGUID"
      dependentServiceInstancesInfoProperty: "dependentServiceInstancesInfo"
      dependentServiceInstancesInfoAppIdProperty: "appId"
      dependentServiceInstancesInfoAppNameProperty: "appName"
      dependentServiceInstancesInfoProviderSubaccountIdProperty: "providerSubaccountId"
    server:
      fetchTenantWithParentEndpoint: "/v1/fetch/{parentTenantId}/{tenantId}"
      fetchTenantWithoutParentEndpoint: "/v1/fetch/{tenantId}"
      regionalHandlerEndpoint: "/v1/regional/{region}/callback/{tenantId}"
      dependenciesEndpoint: "/v1/regional/{region}/dependencies"
      tenantPathParam: "tenantId"
      regionPathParam: "region"
    dependenciesConfig:
      path: "/cfg/dependencies"
    local:
      templateMappings:
        xsappMapping: '{{ printf "\"%s\":\"xsappname1\"" .Values.global.tenantFetcher.xsappNamePath }}'
    containerName: "tenant-fetcher"
  externalCertConfiguration:
    issuerLocality: "local,local2" # In local setup we have manually created connector CA certificate with 'local' Locality property
    subjectPattern: "/C=DE/O=SAP SE/OU=SAP Cloud Platform Clients/OU=Region/OU=%s/L=%s/CN=%s"
    technicalClientSubjectPattern: "/C=DE/O=SAP SE/OU=SAP Cloud Platform Clients/OU=Region/OU=%s/L=%s/CN=%s"
    ouCertSubaccountID: "f8075207-1478-4a80-bd26-24a4785a2bfd"
    commonName: "compass"
    locality: "local"
    certSvcApiPath: "/cert"
    tokenPath: "/cert/token"
    secrets:
      externalCertSvcSecret:
        manage: false
        name: "cert-svc-secret"
        clientIdKey: client-id
        clientSecretKey: client-secret
        oauthUrlKey: url
        csrEndpointKey: csr-endpoint
        clientCert: client-cert
        clientKey: client-key
        skipSSLValidationFlag: "-k"
      externalClientCertSecret:
        name: "external-client-certificate"
        namespace: compass-system
        certKey: tls.crt
        keyKey: tls.key
    rotationCronjob:
      name: "external-certificate-rotation"
      schedule: "*/1 * * * *" # Executes every minute
      certValidity: "7"
      clientCertRetryAttempts: "8"
      containerName: "certificate-rotation"
  extSvcCertConfiguration:
    issuerLocality: "local,local2" # In local setup we have manually created connector CA certificate with 'local' Locality property
    subjectPattern: "/C=DE/O=SAP SE/OU=SAP Cloud Platform Clients/OU=Region/OU=%s/L=%s/CN=%s"
    ouCertSubaccountID: "f8075207-1478-4a80-bd26-24a4785a2bfd"
    commonName: "compass"
    locality: "local"
    certSvcApiPath: "/cert"
    tokenPath: "/cert/token"
    secrets:
      extSvcCertSvcSecret:
        manage: false
        name: "ext-svc-cert-svc-secret"
        clientIdKey: client-id
        clientSecretKey: client-secret
        oauthUrlKey: url
        csrEndpointKey: csr-endpoint
        clientCert: client-cert
        clientKey: client-key
        skipSSLValidationFlag: "-k"
      extSvcClientCertSecret:
        name: "ext-svc-client-certificate"
        namespace: compass-system
        certKey: tls.crt
        keyKey: tls.key
    rotationCronjob:
      name: "ext-svc-certificate-rotation"
      schedule: "*/1 * * * *" # Executes every minute
      certValidity: "7"
      clientCertRetryAttempts: "8"
      containerName: "ext-svc-certificate-rotation"
  ordService:
    host: compass-ord-service.compass-system.svc.cluster.local
    prefix: /open-resource-discovery-service/v0
    docsPrefix: /open-resource-discovery-docs
    staticPrefix: /open-resource-discovery-static/v0
    port: 3000
    defaultResponseType: "xml"
    userContextHeader: "user_context"
    authTokenPath: "/var/run/secrets/kubernetes.io/serviceaccount/token"
    skipSSLValidation: false
  ordAggregator:
    port: 3000
    prefix: /ord-aggregator
    name: ord-aggregator
    job:
      schedulePeriod: 60m
      isSchedulable: true
    lease:
      lockname: aggregatorlease
    authentication:
      jwksEndpoint: "http://ory-oathkeeper-api.kyma-system.svc.cluster.local:4456/.well-known/jwks.json"
    http:
      client:
        skipSSLValidation: false
      retry:
        attempts: 3
        delay: 100ms
    dbPool:
      maxOpenConnections: 2
      maxIdleConnections: 2
    globalRegistryUrl: http://compass-external-services-mock.compass-system.svc.cluster.local:8087/.well-known/open-resource-discovery
    maxParallelWebhookProcessors: 4
    maxParallelDocumentsPerApplication: 10
    maxParallelSpecificationProcessors: 100
    ordWebhookPartialProcessURL: ""
    ordWebhookPartialProcessMaxDays: 0
    ordWebhookPartialProcessing: false
    containerName: "ord-aggregator"
    tenantMappingConfiguration: '{}'
  systemFetcher:
    enabled: false
    name: "system-fetcher"
    schedule: "0 0 * * *"
    manageSecrets: true
    # enableSystemDeletion - whether systems in deleted state should be deleted from director database
    enableSystemDeletion: true
    # fetchParallelism - shows how many http calls will be made in parallel to fetch systems
    fetchParallellism: 30
    # queueSize - shows how many system fetches (individual requests may fetch more than 1 system)
    # can be put in the queue for processing before blocking. It is best for the queue to be about 2 times bigger than the parallellism
    queueSize: 100
    # fetchRequestTimeout - shows the timeout to wait for oauth token and for fetching systems (in one request) separately
    fetchRequestTimeout: "30s"
    # directorRequestTimeout - graphql requests timeout to director
    directorRequestTimeout: "30s"
    dbPool:
      maxOpenConnections: 20
      maxIdleConnections: 2
    # systemsAPIEndpoint - endpoint of the service to fetch systems from
    systemsAPIEndpoint: ""
    # systemsAPIFilterCriteria - criteria for fetching systems
    systemsAPIFilterCriteria: ""
    appTemplatesProductLabel: "systemRole"
    systemSourceKey: "prop"
    appTemplates: []
    templatePlaceholderToSystemKeyMappings: '[ { "placeholder_name": "name", "system_key": "$.displayName" }, { "placeholder_name": "display-name", "system_key": "$.displayName" }, { "placeholder_name": "systemNumber", "system_key": "$.systemNumber" }, { "placeholder_name": "productId", "system_key": "$.productId" }, { "placeholder_name": "ppmsProductVersionId", "system_key": "$.ppmsProductVersionId", "optional": true }, { "placeholder_name": "region", "system_key": "$.additionalAttributes.systemSCPLandscapeID", "optional": true }, { "placeholder_name": "description", "system_key": "$.productDescription", "optional": true }, { "placeholder_name": "baseUrl", "system_key": "$.additionalUrls.mainUrl", "optional": true }, { "placeholder_name": "providerName", "system_key": "$.infrastructureProvider", "optional": true } ]'
    templateOverrideApplicationInput: '{"name": "{{name}}","description": "{{description}}","providerName": "{{providerName}}","statusCondition": "INITIAL","systemNumber": "{{systemNumber}}","labels": {"managed": "true","productId": "{{productId}}","ppmsProductVersionId": "{{ppmsProductVersionId}}","region": "{{region}}"},"baseUrl": "{{baseUrl}}"}'
    http:
      client:
        skipSSLValidation: false
    oauth:
      client: "client_id"
      tokenEndpointProtocol: "https"
      tokenBaseHost: "compass-external-services-mock-sap-mtls"
      tokenPath: "/cert/token"
      scopesClaim: "scopes"
      tenantHeaderName: "x-zid"
      tokenRequestTimeout: 30s
      skipSSLValidation: true
    secret:
      name: "compass-system-fetcher-secret"
      clientIdKey: client-id
      oauthUrlKey: url
    paging:
      pageSize: 200
      sizeParam: "$top"
      skipParam: "$skip"
    containerName: "system-fetcher"
  tenantFetchers:
    job1:
      enabled: false
      job:
        interval: "5m"
      configMapNamespace: "compass-system"
      manageSecrets: true
      providerName: "compass"
      tenantType: "subaccount"
      schedule: "*/5 * * * *"
      tenantInsertChunkSize: "500"
      pageWorkers: "2"
      kubernetes:
        configMapNamespace: "compass-system"
        pollInterval: 2s
        pollTimeout: 1m
        timeout: 2m
      authConfig:
        skipSSLValidation: true
        oauthMode: "oauth-mtls"
        clientIDPath: "clientid"
        clientSecretPath: "secret"
        clientCertPath: "cert"
        clientKeyPath: "key"
        tokenEndpointPath: "url"
        tokenURLPath: "/cert/token"
      queryMapping:
        regionField: "region"
        pageNumField: "pageNum"
        pageSizeField: "pageSize"
        timestampField: "timestamp"
      query:
        startPage: "0"
        pageSize: "100"
      api:
        regionName: "central"
        authConfigSecretKey: "central"
        fieldMapping:
          totalPagesField: "totalPages"
          totalResultsField: "totalResults"
          tenantEventsField: "events"
          idField: "id"
          nameField: "name"
          customerIdField: "customerId"
          subdomainField: "subdomain"
          licenseTypeField: "licenseType"
          discriminatorField: ""
          discriminatorValue: ""
          detailsField: "details"
          entityTypeField: "entityType"
          globalAccountID: "gaID"
          regionField: "region"
          movedSubaccountTargetField: "targetGlobalAccountGUID"
          movedSubaccountSourceField: "sourceGlobalAccountGUID"
        endpoints:
          accountCreated: "127.0.0.1/events?type=account-created"
          accountDeleted: "127.0.0.1/events?type=account-deleted"
          accountUpdated: "127.0.0.1/events?type=account-updated"
          subaccountCreated: "127.0.0.1/events?type=subaccount-created"
          subaccountDeleted: "127.0.0.1/events?type=subaccount-deleted"
          subaccountUpdated: "127.0.0.1/events?type=subaccount-updated"
          subaccountMoved: "127.0.0.1/events?type=subaccount-moved"
      regionalConfig:
        fieldMapping:
          totalPagesField: "totalPages"
          totalResultsField: "totalResults"
          tenantEventsField: "events"
          idField: "guid"
          nameField: "displayName"
          customerIdField: "customerId"
          subdomainField: "subdomain"
          licenseTypeField: "licenseType"
          discriminatorField: ""
          discriminatorValue: ""
          detailsField: "details"
          entityTypeField: "entityType"
          globalAccountID: "globalAccountGUID"
          regionField: "region"
          movedSubaccountTargetField: "targetGlobalAccountGUID"
          movedSubaccountSourceField: "sourceGlobalAccountGUID"
        regions:
          eu-east:
            api:
              oauthMode: "oauth-mtls"
              authConfigSecretKey: "central"
              endpoints:
                accountCreated: "127.0.0.1/events?type=account-created"
                accountDeleted: "127.0.0.1/events?type=account-deleted"
                accountUpdated: "127.0.0.1/events?type=account-updated"
                subaccountCreated: "127.0.0.1/events?type=subaccount-created"
                subaccountDeleted: "127.0.0.1/events?type=subaccount-deleted"
                subaccountUpdated: "127.0.0.1/events?type=subaccount-updated"
                subaccountMoved: "127.0.0.1/events?type=subaccount-moved"
      dbPool:
        maxOpenConnections: 1
        maxIdleConnections: 1
  metrics:
    enabled: true
    pushEndpoint: http://monitoring-prometheus-pushgateway.kyma-system.svc.cluster.local:9091
  externalServicesMock:
    enabled: false
    certSecuredPort: 8081
    ordCertSecuredPort: 8082
    unsecuredPort: 8083
    basicSecuredPort: 8084
    oauthSecuredPort: 8085
    ordGlobalRegistryCertPort: 8086
    ordGlobalRegistryUnsecuredPort: 8087
    unsecuredPortWithAdditionalContent: 8088
    unsecuredMultiTenantPort: 8089
    certSecuredProxyPort: 8090
    certSecuredHost: compass-external-services-mock-sap-mtls
    ordCertSecuredHost: compass-external-services-mock-sap-mtls-ord
    ordGlobalCertSecuredHost: compass-external-services-mock-sap-mtls-global-ord-registry
    unSecuredHost: compass-external-services-mock
    host: compass-external-services-mock.compass-system.svc.cluster.local
    directDependencyXsappname: ""
    saasAppNamesSecret:
      manage: false
    regionInstancesCredentials:
      manage: false
    oauthSecret:
      manage: false
      name: compass-external-services-mock-oauth-credentials
      clientIdKey: client-id
      clientSecretKey: client-secret
      oauthUrlKey: url
      oauthTokenPath: "/secured/oauth/token"
    auditlog:
      applyMockConfiguration: false
      managementApiPath: /audit-log/v2/configuration-changes/search
      mtlsTokenPath: "/cert/token"
      secret:
        name: "auditlog-instance-management"
        urlKey: url
        tokenUrlKey: token-url
        clientIdKey: client-id
        clientSecretKey: client-secret
        clientCertKey: client-cert
        clientKeyKey: client-key
    iasAdapter:
      consumerAppID: "consumer-app-id"
      consumerAppClientID: "consumer-client-id"
      consumerAppTenantID: "consumer-app-tenant-id"
      providerAppID: "provider-app-id"
      providerAppClientID: "provider-client-id"
      providerAppTenantID: "provider-app-tenant-id"
      apiName: "Test API Name"
  tests:
    http:
      client:
        skipSSLValidation: false
    externalCertConfiguration:
      ouCertSubaccountID: "bad76f69-e5c2-4d55-bca5-240944824b83"
      issuerLocalityRegion2: "local"
    hydrator:
      certSubjectMappingResyncInterval: "10s"
    director:
      skipPattern: ""
      externalCertIntSystemCN: "integration-system-test"
      supportedOrdApplicationType: "SAP temp1"
    tenantFetcher:
      tenantOnDemandID: "8d42d818-d4c4-4036-b82f-b199db7ffeb5"
      missingTenantOnDemandID: "subaccount-external-tnt"
      region: "eu-1"
      region2: "eu-2"
    ordAggregator:
      skipPattern: ""
      proxyApplicationTemplateName: "SAP Proxy Template"
    ordService:
      accountTenantID: "5577cf46-4f78-45fa-b55f-a42a3bdba868" # testDefaultTenant from our testing tenants
      skipPattern: "(.*Requesting_filtering_of_Bundles_that_have_only_ODATA_APIs|.*Requesting_filtering_of_Bundles_that_do_not_have_only_ODATA_APIs)"
    externalServicesMock:
      skipPattern: ""
      tenantMappingStatusAPI:
        responseDelayInSeconds: 3
    selfRegistration:
      region: "eu-1"
      region2: "eu-2"
    destination:
      consumerSubdomain: "compass-external-services-mock-sap-mtls"
    subscription:
      labelKey: "subscriptions"
      standardFlow: "standard"
      indirectDependencyFlow: "indirectDependency"
      directDependencyFlow: "directDependency"
      subscriptionsFlowHeaderKey: "subscriptionFlow"
      consumerSubdomain: "compass-external-services-mock-sap-mtls"
      tenants:
        providerAccountID: "5577cf46-4f78-45fa-b55f-a42a3bdba868" # testDefaultTenant from our testing tenants
        providerSubaccountID: "47b4575a-f102-414a-8398-2d973ad65f3a" # TestProviderSubaccount from our testing tenants
        consumerAccountID: "5984a414-1eed-4972-af2c-b2b6a415c7d7" # ApplicationsForRuntimeTenantName from our testing tenants
        consumerSubaccountID: "1f538f34-30bf-4d3d-aeaa-02e69eef84ae" # randomly chosen
        consumerTenantID: "ba49f1aa-ddc1-43ff-943c-fe949857a34a" # randomly chosen
        providerSubaccountIDRegion2: "731b7bc4-5472-41d2-a447-e4c0f45de739" # TestProviderSubaccountRegion2 from our testing tenants
        consumerAccountIDTenantHierarchy: "5577cf46-4f78-45fa-b55f-a42a3bdba868" # testDefaultTenant from our testing tenants; more info in 'TestFormationNotificationsTenantHierarchy'
        consumerSubaccountIDTenantHierarchy: "3cfcdd62-320d-403b-b66a-4ee3cdd06947" # TestIntegrationSystemManagedSubaccount from our testing tenants; more info in 'TestFormationNotificationsTenantHierarchy'
      oauthSecret:
        manage: false
        name: compass-subscription-secret
        clientIdKey: client-id
        clientSecretKey: client-secret
        oauthUrlKey: url
      propagatedProviderSubaccountHeader: "X-Provider-Subaccount"
      externalClientCertTestSecretName: "external-client-certificate-test-secret"
      externalClientCertTestSecretNamespace: "compass-system"
      externalCertTestJobName: "external-certificate-rotation-test-job"
      certSvcInstanceTestSecretName: "cert-svc-secret"
      certSvcInstanceTestRegion2SecretName: "cert-svc-secret-eu2"
      consumerTokenURL: "http://compass-external-services-mock.compass-system.svc.cluster.local:8080"
      subscriptionURL: "http://compass-external-services-mock.compass-system.svc.cluster.local:8080"
      subscriptionProviderIdValue: "id-value!t12345"
      directDependencySubscriptionProviderIdValue: "direct-dep-id-value!t12345"
      subscriptionProviderAppNameValue: "subscriptionProviderAppNameValue"
      indirectDependencySubscriptionProviderAppNameValue: "indirectDependencySubscriptionProviderAppNameValue"
      directDependencySubscriptionProviderAppNameValue: "subscriptionProviderAppNameValue" # this is used for real env tests where there is a dedicated SAAS svc instance for the indirect dependency flow
    namespace: kyma-system
    connectivityAdapterFQDN: http://compass-connectivity-adapter.compass-system.svc.cluster.local
    externalServicesMockFQDN: http://compass-external-services-mock.compass-system.svc.cluster.local
    ordServiceFQDN: http://compass-ord-service.compass-system.svc.cluster.local
    systemBrokerFQDN: http://compass-system-broker.compass-system.svc.cluster.local
    tenantFetcherFQDN: http://compass-tenant-fetcher.compass-system.svc.cluster.local
    hydratorFQDN: http://compass-hydrator.compass-system.svc.cluster.local
    basicCredentials:
      manage: false
      secretName: "test-basic-credentials-secret"
    db:
      maxOpenConnections: 3
      maxIdleConnections: 1
    securityContext: # Set on container level
      runAsUser: 2000
      allowPrivilegeEscalation: false
  expectedSchemaVersionUpdateJob:
    cm:
      name: "expected-schema-version"
    ias_adapter:
      cm:
        name: "ias-adapter-expected-schema-version"
  migratorJob:
    nodeSelectorEnabled: false
    pvc:
      name: "compass-director-migrations"
      namespace: "compass-system"
      migrationsPath: "/compass-migrations"
      storageClass: local-path
    ias_adapter:
      pvc:
        name: "compass-ias-adapter-migrations"
        namespace: "compass-system"
        migrationsPath: "/compass-ias-adapter-migrations"
        storageClass: local-path
  http:
    client:
      skipSSLValidation: false
  pairingAdapter:
    templateName: "pairing-adapter-app-template"
    watcherCorrelationID: "pairing-adapter-watcher-id"
    configMap:
      manage: false
      key: "config.json"
      name: "pairing-adapter-config-local"
      namespace: "compass-system"
      localAdapterFQDN: "http://compass-pairing-adapter.compass-system.svc.cluster.local/adapter-local-mtls"
      integrationSystemID: "d3e9b9f5-25dc-4adb-a0a0-ed69ef371fb6"
    e2e:
      appName: "test-app"
      appID: "123-test-456"
      clientUser: "test-user"
      tenant: "test-tenant"
  # Scopes assigned for every new Client Credentials by given object type (Runtime / Application / Integration System)
  # and scopes mapped to a consumer with the given type, then that consumer is using a client certificate
  scopes:
    scopesPerConsumerType:
      business_integration:
        - "application_template:read"
        - "application_template:write"
        - "formation:read"
        - "formation:write"
        - "formation.state:write"
        - "formation_template:read"
        - "formation_template:write"
        - "formation_template.webhooks:read"
      managed_application_provider_operator:
        - "application.local_tenant_id:write"
        - "application_template:write"
        - "application_template:read"
        - "application_template.webhooks:read"
        - "application_template.labels:write"
        - "internal_visibility:read"
        - "webhook:write"
        - "webhooks.auth:read"
        - "certificate_subject_mapping:write"
        - "certificate_subject_mapping:read"
      managed_application_consumer: []
      landscape_resource_operator:
        - "application:read"
        - "application:write"
        - "application.local_tenant_id:write"
        - "tenant_access:write"
        - "formation:read"
        - "formation:write"
      technical_client:
        - "tenant:read"
        - "tenant:write"
      runtime:
        - "runtime:read"
        - "runtime:write"
        - "application:read"
        - "runtime.auths:read"
        - "bundle.instance_auths:read"
        - "runtime.webhooks:read"
        - "webhook:write"
      external_certificate:
        - "runtime:read"
        - "runtime:write"
        - "application:read"
        - "application:write"
        - "runtime.auths:read"
        - "bundle.instance_auths:read"
        - "runtime.webhooks:read"
        - "webhook:write"
        - "application_template:read"
        - "application_template:write"
        - "formation_template:read"
        - "formation_template:write"
        - "formation_template.webhooks:read"
      application:
        - "application:read"
        - "application:write"
        - "application.auths:read"
        - "application.webhooks:read"
        - "application.application_template:read"
        - "bundle.instance_auths:read"
        - "document.fetch_request:read"
        - "event_spec.fetch_request:read"
        - "api_spec.fetch_request:read"
        - "fetch-request.auth:read"
        - "webhook:write"
      integration_system:
        - "application:read"
        - "application:write"
        - "application.local_tenant_id:write"
        - "application.application_template:read"
        - "application_template:read"
        - "application_template:write"
        - "runtime:read"
        - "runtime:write"
        - "integration_system:read"
        - "label_definition:read"
        - "label_definition:write"
        - "automatic_scenario_assignment:read"
        - "integration_system.auths:read"
        - "application_template.webhooks:read"
        - "formation:write"
        - "formation:read"
        - "internal_visibility:read"
        - "application.auths:read"
        - "webhook:write"
        - "formation_template:read"
        - "formation_template.webhooks:read"
      super_admin:
        - "application:read"
        - "application:write"
        - "application.local_tenant_id:write"
        - "application_template:read"
        - "application_template:write"
        - "integration_system:read"
        - "integration_system:write"
        - "runtime:read"
        - "runtime:write"
        - "label_definition:read"
        - "label_definition:write"
        - "eventing:manage"
        - "tenant:read"
        - "tenant:write"
        - "automatic_scenario_assignment:read"
        - "application.auths:read"
        - "application.webhooks:read"
        - "application.application_template:read"
        - "application_template.webhooks:read"
        - "bundle.instance_auths:read"
        - "document.fetch_request:read"
        - "event_spec.fetch_request:read"
        - "api_spec.fetch_request:read"
        - "integration_system.auths:read"
        - "runtime.auths:read"
        - "fetch-request.auth:read"
        - "webhooks.auth:read"
        - "formation:write"
        - "formation:read"
        - "internal_visibility:read"
        - "runtime.webhooks:read"
        - "webhook:write"
        - "formation_template:read"
        - "formation_template:write"
        - "formation_template.webhooks:read"
        - "formation_constraint:read"
        - "formation_constraint:write"
        - "certificate_subject_mapping:read"
        - "certificate_subject_mapping:write"
        - "formation.state:write"
        - "tenant_access:write"
        - "bundle_instance_auth:write"
      default:
        - "runtime:read"
        - "runtime:write"
        - "tenant:read"<|MERGE_RESOLUTION|>--- conflicted
+++ resolved
@@ -139,11 +139,7 @@
       name: compass-pairing-adapter
     director:
       dir: dev/incubator/
-<<<<<<< HEAD
       version: "PR-3204"
-=======
-      version: "PR-3212"
->>>>>>> 62b26de8
       name: compass-director
     hydrator:
       dir: prod/incubator/
