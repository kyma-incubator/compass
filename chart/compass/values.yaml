--- conflicted
+++ resolved
@@ -110,11 +110,7 @@
       version: "PR-2383"
     director:
       dir:
-<<<<<<< HEAD
       version: "PR-2444"
-=======
-      version: "PR-2403"
->>>>>>> 88373f8b
     hydrator:
       dir:
       version: "PR-2408"
