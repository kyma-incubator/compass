--- conflicted
+++ resolved
@@ -22,11 +22,7 @@
       version: "PR-734"
     connectivity_adapter:
       dir:
-<<<<<<< HEAD
       version: "PR-734"
-=======
-      version: "PR-757"
->>>>>>> 1b836877
     director:
       dir:
       version: "PR-747"
