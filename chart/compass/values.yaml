--- conflicted
+++ resolved
@@ -125,11 +125,7 @@
       version: "PR-68"
     schema_migrator:
       dir:
-<<<<<<< HEAD
       version: "PR-2412"
-=======
-      version: "PR-2230"
->>>>>>> 39e27472
     system_broker:
       dir:
       version: "PR-2383"
@@ -146,11 +142,7 @@
       version: "PR-68"
     e2e_tests:
       dir:
-<<<<<<< HEAD
       version: "PR-2412"
-=======
-      version: "PR-2230"
->>>>>>> 39e27472
   isLocalEnv: false
   isForTesting: false
   oauth2:
