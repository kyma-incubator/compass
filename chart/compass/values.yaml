--- conflicted
+++ resolved
@@ -31,11 +31,7 @@
       version: "PR-1750"
     tenant_fetcher:
       dir:
-<<<<<<< HEAD
-      version: "PR-1750"
-=======
-      version: "PR-1754"
->>>>>>> 482ac7d9
+      version: "PR-1750"
     ord_service:
       dir:
       version: "PR-14"
