--- conflicted
+++ resolved
@@ -138,13 +138,8 @@
       version: "PR-3070"
       name: compass-pairing-adapter
     director:
-<<<<<<< HEAD
-      dir:
+      dir: dev/incubator/
       version: "PR-3033"
-=======
-      dir: dev/incubator/
-      version: "PR-3070"
->>>>>>> 8a279adf
       name: compass-director
     hydrator:
       dir: dev/incubator/
