global:
  disableLegacyConnectivity: true
  defaultTenant: 3e64ebae-38b5-46a0-b1ed-9ccee153a0ae
  tenants:
    - name: default
      id: 3e64ebae-38b5-46a0-b1ed-9ccee153a0ae
    - name: foo
      id: 1eba80dd-8ff6-54ee-be4d-77944d17b10b
    - name: bar
      id: af9f84a9-1d3a-4d9f-ae0c-94f883b33b6e
    - name: TestTenantSeparation
      id: f1c4b5be-b0e1-41f9-b0bc-b378200dcca0
    - name: TestDeleteLastScenarioForApplication
      id: f739b36c-813f-4fc3-996e-dd03c7d13aa0
    - name: Test_DeleteAutomaticScenarioAssignmentForSelector
      id: d9553135-6115-4c67-b4d9-962c00f3725f
    - name: Test_AutomaticScenarioAssigmentForRuntime
      id: 8c733a45-d988-4472-af10-1256b82c70c0
    - name: TestAutomaticScenarioAssignmentsWholeScenario
      id: 65a63692-c00a-4a7d-8376-8615ee37f45c
    - name: TestTenantsQueryTenantNotInitialized
      id: 72329135-27fd-4284-9bcb-37ea8d6307d0
    - name: Test Default
      id: 5577cf46-4f78-45fa-b55f-a42a3bdba868
    - name: TestListLabelDefinitions
      id: 2bf03de1-23b1-4063-9d3e-67096800accc
    - name: Test_AutomaticScenarioAssignmentQueries
      id: 8263cc13-5698-4a2d-9257-e8e76b543e88
    - name: TestGetScenariosLabelDefinitionCreatesOneIfNotExists
      id: 2263cc13-5698-4a2d-9257-e8e76b543e33
    - name: TestApplicationsForRuntime
      id: 5984a414-1eed-4972-af2c-b2b6a415c7d7
    - name: Test_DeleteAutomaticScenarioAssignmentForScenario
      id: d08e4cb6-a77f-4a07-b021-e3317a373597
    - name: TestApplicationsForRuntimeWithHiddenApps
      id: 7e1f2df8-36dc-4e40-8be3-d1555d50c91c
    - name: TestTenantsQueryTenantInitialized
      id: 8cf0c909-f816-4fe3-a507-a7917ccd8380

  images:
    containerRegistry:
      path: eu.gcr.io/kyma-project/incubator
    connector:
      dir:
      version: "PR-1767"
    connectivity_adapter:
      dir:
      version: "PR-1770"
    pairing_adapter:
      dir:
      version: "PR-1750"
    director:
      dir:
<<<<<<< HEAD
      version: "local-test"
=======
      version: "PR-1767"
>>>>>>> 60d5c9e9
    gateway:
      dir:
      version: "PR-1750"
    operations_controller:
      dir:
      version: "PR-1777"
    tenant_fetcher:
      dir:
      version: "PR-1750"
    ord_service:
      dir:
      version: "PR-15"
    schema_migrator:
      dir:
      version: "PR-1780"
    system_broker:
      dir:
      version: "PR-1750"
    certs_setup_job:
      containerRegistry:
        path: eu.gcr.io/kyma-project
      dir:
      version: "0a651695"
    external_services_mock:
      dir:
      version: "local-test"
    console:
      dir:
      version: "PR-22"
<<<<<<< HEAD
    tests:
      director:
        dir:
        version: "PR-1762"
      connector:
        dir:
        version: "PR-1741"
      connectivity_adapter:
        dir:
        version: "PR-1693"
      operations_controller:
        dir:
        version: "PR-1717"
      tenant_fetcher:
        dir:
        version: "PR-1754"
      system_broker:
        dir:
        version: "PR-1738"
      ord_service:
        dir:
        version: "PR-1719"
      ord_aggregator:
        dir:
        version: "local-test"
=======
    e2e_tests:
      dir:
      version: "PR-1787"
>>>>>>> 60d5c9e9
  isLocalEnv: false
  oauth2:
    host: oauth2
  livenessProbe:
    initialDelaySeconds: 30
    timeoutSeconds: 1
    periodSeconds: 10
  readinessProbe:
    initialDelaySeconds: 5
    timeoutSeconds: 1
    periodSeconds: 2

  agentPreconfiguration: false

  director:
    prefix: /director
    graphql:
      external:
        port: 3000
      internal:
        port: 3001
    validator:
      port: 8080
    metrics:
      port: 3003
    operations:
      port: 3002
      path: "/operation"
      lastOperationPath: "/last_operation"

    clientIDHeaderKey: client_user

    tests:
      scopes: "runtime:write application:write label_definition:write integration_system:write application:read runtime:read label_definition:read integration_system:read health_checks:read application_template:read application_template:write eventing:manage tenant:read automatic_scenario_assignment:read automatic_scenario_assignment:write"

  auditlog:
    configMapName: "compass-gateway-auditlog-config"
    secretName: "compass-gateway-auditlog-secret"
    script:
      configMapName: "auditlog-script"

  testCredentials:
    secretName: "test-credentials-secret"

  enableCompassDefaultScenarioAssignment: true

  tenantConfig:
    useDefaultTenants: true
    dbPool:
      maxOpenConnections: 1
      maxIdleConnections: 1

  connector:
    prefix: /connector
    graphql:
      external:
        port: 3000
    validator:
      port: 8080
    # If secrets do not exist they will be created
    secrets:
      ca:
        name: compass-connector-app-ca
        namespace: compass-system
        certificateKey: ca.crt
        keyKey: ca.key
      rootCA:
        namespace: istio-system # For Ingress Gateway to work properly the namespace needs to be istio-system
        # In order for istio mTLS to work we should have two different secrets one containing the server certificate (let’s say X) and one used for validation of the client’s certificates.
        # The second one should be our root certificate and istio wants it to be named X-cacert. (-cacert suffix).
        # This is the reason for the confusing name of our root certificate. https://preliminary.istio.io/v1.6/docs/tasks/traffic-management/ingress/secure-ingress/#configure-a-mutual-tls-ingress-gateway
        cacert: compass-gateway-mtls-certs-cacert # For cert-rotation the cacert should be in different secret
        certificateKey: cacert
    certificateDataHeader: "Certificate-Data"
    revocation:
      configmap:
        name: revocations-config
        namespace: "{{ .Release.Namespace }}"
    # If key and certificate are not provided they will be generated
    caKey: ""
    caCertificate: ""

  system_broker:
    enabled: true
    port: 5001
    prefix: /broker
    tokenProviderFromHeader:
      forwardHeaders: Authorization
    tokenProviderFromSecret:
      enabled: false
      secrets:
        integrationSystemCredentials:
          name: compass-system-broker-credentials
          namespace: compass-system
    testNamespace: kyma-system

  gateway:
    port: 3000
    tls:
      host: compass-gateway
      secure:
        oauth:
          host: compass-gateway-auth-oauth
    mtls:
      host: compass-gateway-mtls
      certSecret: compass-gateway-mtls-certs
    headers:
      request:
        remove:
          - "Client-Id-From-Token"
          - "Client-Id-From-Certificate"
          - "Client-Certificate-Hash"
          - "Certificate-Data"

  operations_controller:
    enabled: true

  connectivity_adapter:
    port: 8080
    tls:
      host: adapter-gateway
    mtls:
      host: adapter-gateway-mtls

  rewriteFilters:
    workloadLabel: oathkeeper
    namespace: kyma-system
    tokenDataHeader: "Connector-Token"
    certificateDataHeader: "Certificate-Data"

  istio:
    mtlsGateway:
      name: "compass-gateway-mtls"
      namespace: "compass-system"
    gateway:
      name: "kyma-gateway"
      namespace: "kyma-system"
    proxy:
      port: 15020
    namespace: istio-system
    ingressgateway:
      workloadLabel: istio-ingressgateway
      correlationHeaderRewriteFilter:
        expectedHeaders:
        - "x-request-id"
        - "x-correlation-id"
        - "x-correlationid"
        - "x-forrequest-id"
        - "x-vcap-request-id"
        - "x-broker-api-request-identity"

  ingress:
    domainName: "kyma.local"

  database:
    manageSecrets: true
    embedded:
      enabled: true
      director:
        name: "postgres"
      directorDBName: "postgres"
    managedGCP:
      serviceAccountKey: ""
      instanceConnectionName: ""
      director:
        name: ""
        user: ""
        password: ""
      host: "localhost"
      hostPort: "5432"
      sslMode: ""

      #TODO remove below after migration to separate user will be done
      dbUser: ""
      dbPassword: ""
      directorDBName: ""

  oathkeeper:
    host: ory-oathkeeper-proxy.kyma-system.svc.cluster.local
    port: 4455
    idTokenConfig:
      claims: '{"scopes": "{{ print .Extra.scope }}", "tenant": "{{ print .Extra.tenant }}", "externalTenant": "{{ print .Extra.externalTenant }}", "consumerID": "{{ print .Extra.consumerID}}", "consumerType": "{{ print .Extra.consumerType }}"}'
    mutators:
      runtimeMappingService:
        config:
          api:
            url: http://compass-director.compass-system.svc.cluster.local:3000/runtime-mapping
            retry:
              give_up_after: 3s
              max_delay: 2000ms
      authenticationMappingService:
        config:
          api:
            url: http://compass-director.compass-system.svc.cluster.local:3000/authn-mapping
            retry:
              give_up_after: 3s
              max_delay: 2000ms
      tenantMappingService:
        config:
          api:
            url: http://compass-director.compass-system.svc.cluster.local:3000/tenant-mapping
            retry:
              give_up_after: 3s
              max_delay: 2000ms
      certificateResolverService:
        config:
          api:
            url: http://compass-connector.compass-system.svc.cluster.local:8080/v1/certificate/data/resolve
            retry:
              give_up_after: 3s
              max_delay: 2000ms
      tokenResolverService:
        config:
          api:
            url: http://compass-director.compass-system.svc.cluster.local:8080/v1/tokens/resolve
            retry:
              give_up_after: 3s
              max_delay: 2000ms

  tenantFetcher:
    host: compass-tenant-fetcher.compass-system.svc.cluster.local
    prefix: /tenants
    port: 3000
    authentication:
      allowJWTSigningNone: true
      jwksEndpoint: "http://ory-oathkeeper-api.kyma-system.svc.cluster.local:4456/.well-known/jwks.json"
      identityZone: "id-zone"
    tenantProvider:
      tenantIdProperty: "tenantId"
      name: "provider"

  ordService:
    host: compass-ord-service.compass-system.svc.cluster.local
    prefix: /open-resource-discovery-service/v0
    docsPrefix: /open-resource-discovery-docs
    staticPrefix: /open-resource-discovery-static/v0
    port: 3000
    defaultResponseType: "xml"

  ordAggregator:
    name: ord-aggregator
    enabled: true
    providerName: compass
    schedule: "*/5 * * * *"
    dbPool:
      maxOpenConnections: 2
      maxIdleConnections: 2

  tenantFetchers:
    job1:
      enabled: false
      configMapNamespace: "compass-system"
      manageSecrets: true
      providerName: "compass"
      schedule: "*/5 * * * *"
      kubernetes:
        configMapNamespace: "compass-system"
        pollInterval: 2s
        pollTimeout: 1m
        timeout: 2m
      oauth:
        client: ""
        secret: ""
        tokenURL: ""
      endpoints:
        tenantCreated: "127.0.0.1/events?type=created"
        tenantDeleted: "127.0.0.1/events?type=deleted"
        tenantUpdated: "127.0.0.1/events?type=updated"
      fieldMapping:
        totalPagesField: "totalPages"
        totalResultsField: "totalResults"
        tenantEventsField: "events"
        idField: "id"
        nameField: "name"
        discriminatorField: ""
        discriminatorValue: ""
        detailsField: "details"
      queryMapping:
        pageNumField: "pageNum"
        pageSizeField: "pageSize"
        timestampField: "timestamp"
      query:
        startPage: "0"
        pageSize: "100"
      dbPool:
        maxOpenConnections: 1
        maxIdleConnections: 1

  metrics:
    enabled: true
    pushEndpoint: http://monitoring-prometheus-pushgateway.kyma-system.svc.cluster.local:9091

  authenticators:
    authenticator0:
      enabled: true
      gatewayHost: "compass-gateway-authenticator0"
      trusted_issuers: '[{"domain_url": "authenticator.domain", "scope_prefix": "prefix."}, {}]'
      attributes: '{"uniqueAttribute": { "key": "key", "value": "val" }, "tenant": { "key": "key" }, "identity": { "key": "key" } }'

  externalServicesMock:
    enabled: false

  tests:
    namespace: kyma-system
    connectivityAdapterFQDN: http://compass-connectivity-adapter.compass-system.svc.cluster.local
    directorFQDN: http://compass-director.compass-system.svc.cluster.local
    connectorFQDN: http://compass-connector.compass-system.svc.cluster.local
    externalServicesMockFQDN: http://compass-external-services-mock.compass-system.svc.cluster.local
    ordServiceFQDN: http://compass-ord-service.compass-system.svc.cluster.local
    systemBrokerFQDN: http://compass-system-broker.compass-system.svc.cluster.local
    tenantFetcherFQDN: http://compass-tenant-fetcher.compass-system.svc.cluster.local
    db:
      maxOpenConnections: 3
      maxIdleConnections: 1
    skipTLSVerify: true
pairing-adapter:
  enabled: false<|MERGE_RESOLUTION|>--- conflicted
+++ resolved
@@ -51,11 +51,7 @@
       version: "PR-1750"
     director:
       dir:
-<<<<<<< HEAD
-      version: "local-test"
-=======
       version: "PR-1767"
->>>>>>> 60d5c9e9
     gateway:
       dir:
       version: "PR-1750"
@@ -85,37 +81,9 @@
     console:
       dir:
       version: "PR-22"
-<<<<<<< HEAD
-    tests:
-      director:
-        dir:
-        version: "PR-1762"
-      connector:
-        dir:
-        version: "PR-1741"
-      connectivity_adapter:
-        dir:
-        version: "PR-1693"
-      operations_controller:
-        dir:
-        version: "PR-1717"
-      tenant_fetcher:
-        dir:
-        version: "PR-1754"
-      system_broker:
-        dir:
-        version: "PR-1738"
-      ord_service:
-        dir:
-        version: "PR-1719"
-      ord_aggregator:
-        dir:
-        version: "local-test"
-=======
     e2e_tests:
       dir:
       version: "PR-1787"
->>>>>>> 60d5c9e9
   isLocalEnv: false
   oauth2:
     host: oauth2
