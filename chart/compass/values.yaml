--- conflicted
+++ resolved
@@ -139,11 +139,7 @@
       name: compass-pairing-adapter
     director:
       dir:
-<<<<<<< HEAD
       version: "PR-2840"
-=======
-      version: "PR-2832"
->>>>>>> b71b1eff
       name: compass-director
     hydrator:
       dir:
@@ -163,11 +159,7 @@
       name: compass-ord-service
     schema_migrator:
       dir:
-<<<<<<< HEAD
       version: "PR-2840"
-=======
-      version: "PR-2856"
->>>>>>> b71b1eff
       name: compass-schema-migrator
     system_broker:
       dir:
@@ -1225,12 +1217,9 @@
         - "webhook:write"
         - "formation_template:read"
         - "formation_template:write"
-<<<<<<< HEAD
         - "formation_template.webhooks:read"
-=======
         - "formation_constraint:read"
         - "formation_constraint:write"
->>>>>>> b71b1eff
         - "certificate_subject_mapping:read"
         - "certificate_subject_mapping:write"
       default:
