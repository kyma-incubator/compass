--- conflicted
+++ resolved
@@ -53,11 +53,7 @@
       version: "PR-1808"
     director:
       dir:
-<<<<<<< HEAD
       version: "PR-1818"
-=======
-      version: "PR-1768"
->>>>>>> 87b17bec
     gateway:
       dir:
       version: "PR-1783"
@@ -89,11 +85,7 @@
       version: "PR-24"
     e2e_tests:
       dir:
-<<<<<<< HEAD
       version: "PR-1818"
-=======
-      version: "PR-1768"
->>>>>>> 87b17bec
   isLocalEnv: false
   oauth2:
     host: oauth2
