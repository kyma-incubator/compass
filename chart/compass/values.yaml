global:
  disableLegacyConnectivity: true
  defaultTenant: 3e64ebae-38b5-46a0-b1ed-9ccee153a0ae
  defaultTenantRegion: "eu-1"
  tenants: # tenant order matters, so new tenants should be added to the end of the list
    - name: default
      id: 3e64ebae-38b5-46a0-b1ed-9ccee153a0ae
      type: account
    - name: foo
      id: 1eba80dd-8ff6-54ee-be4d-77944d17b10b
      type: account
    - name: bar
      id: af9f84a9-1d3a-4d9f-ae0c-94f883b33b6e
      type: account
    - name: TestTenantSeparation
      id: f1c4b5be-b0e1-41f9-b0bc-b378200dcca0
      type: account
    - name: TestDeleteLastScenarioForApplication
      id: 0403be1e-f854-475e-9074-922120277af5
      type: account
    - name: Test_DeleteAutomaticScenarioAssignmentForSelector
      id: d9553135-6115-4c67-b4d9-962c00f3725f
      type: account
    - name: Test_AutomaticScenarioAssigmentForRuntime
      id: 8c733a45-d988-4472-af10-1256b82c70c0
      type: account
    - name: TestAutomaticScenarioAssignmentsWholeScenario
      id: 65a63692-c00a-4a7d-8376-8615ee37f45c
      type: account
    - name: TestTenantsQueryTenantNotInitialized
      id: 72329135-27fd-4284-9bcb-37ea8d6307d0
      type: account
    - name: Test Default
      id: 5577cf46-4f78-45fa-b55f-a42a3bdba868
      type: account
      parent: 2c4f4a25-ba9a-4dbc-be68-e0beb77a7eb0
    - name: Test_DefaultCustomer
      id: 2c4f4a25-ba9a-4dbc-be68-e0beb77a7eb0
      type: customer
    - name: TestListLabelDefinitions
      id: 3f641cf5-2d14-4e0f-a122-16e7569926f1
      type: account
    - name: Test_AutomaticScenarioAssignmentQueries
      id: 8263cc13-5698-4a2d-9257-e8e76b543e88
      type: account
    - name: TestGetScenariosLabelDefinitionCreatesOneIfNotExists
      id: 2263cc13-5698-4a2d-9257-e8e76b543e33
      type: account
    - name: TestApplicationsForRuntime
      id: 5984a414-1eed-4972-af2c-b2b6a415c7d7
      type: account
    - name: Test_DeleteAutomaticScenarioAssignmentForScenario
      id: d08e4cb6-a77f-4a07-b021-e3317a373597
      type: account
    - name: TestApplicationsForRuntimeWithHiddenApps
      id: 7e1f2df8-36dc-4e40-8be3-d1555d50c91c
      type: account
    - name: TestTenantsQueryTenantInitialized
      id: 8cf0c909-f816-4fe3-a507-a7917ccd8380
      type: account
    - name: TestDeleteApplicationIfInScenario
      id: 0d597250-6b2d-4d89-9c54-e23cb497cd01
      type: account
    - name: TestProviderSubaccount
      id: 47b4575a-f102-414a-8398-2d973ad65f3a
      type: subaccount
      parent: 5577cf46-4f78-45fa-b55f-a42a3bdba868
    - name: TestCompassProviderSubaccount
      id: f8075207-1478-4a80-bd26-24a4785a2bfd
      type: subaccount
      parent: 5577cf46-4f78-45fa-b55f-a42a3bdba868
    - name: TestProviderSubaccountRegion2
      id: 731b7bc4-5472-41d2-a447-e4c0f45de739
      type: subaccount
      region: "eu-2"
      parent: 5577cf46-4f78-45fa-b55f-a42a3bdba868
    - name: TestCertificateSubaccount
      id: 123e4567-e89b-12d3-a456-426614174001
      type: subaccount
      parent: 5577cf46-4f78-45fa-b55f-a42a3bdba868
    - name: TestNsAdapter
      id: 08b6da37-e911-48fb-a0cb-fa635a6c5678
      type: subaccount
      parent: 5577cf46-4f78-45fa-b55f-a42a3bdba868
    - name: TestNsAdapterSubaccountWithApplications
      id: 08b6da37-e911-48fb-a0cb-fa635a6c4321
      type: subaccount
      parent: 5577cf46-4f78-45fa-b55f-a42a3bdba868
    - name: TestIntegrationSystemManagedSubaccount
      id: 3cfcdd62-320d-403b-b66a-4ee3cdd06947
      type: subaccount
      parent: 5577cf46-4f78-45fa-b55f-a42a3bdba868
    - name: TestIntegrationSystemManagedAccount
      id: 7e8ab2e3-3bb4-42e3-92b2-4e0bf48559d3
      type: account
      parent: 2c4f4a25-ba9a-4dbc-be68-e0beb77a7eb0
    - name: TestSystemFetcherAccount
      id: c395681d-11dd-4cde-bbcf-570b4a153e79
      type: account
      parent: 2c4f4a25-ba9a-4dbc-be68-e0beb77a7eb0
    - name: TestConsumerSubaccount
      id: 1f538f34-30bf-4d3d-aeaa-02e69eef84ae
      type: subaccount
      parent: 5984a414-1eed-4972-af2c-b2b6a415c7d7
    - name: TestTenantsOnDemandAPI
      id: 8d42d818-d4c4-4036-b82f-b199db7ffeb5
      type: subaccount
      parent: 5984a414-1eed-4972-af2c-b2b6a415c7d7
    - name: TestExternalCertificateSubaccount
      id: bad76f69-e5c2-4d55-bca5-240944824b83
      type: subaccount
      parent: 5577cf46-4f78-45fa-b55f-a42a3bdba868
    - name: TestAtomOrganization
      id: f2724f8e-1a58-4f32-bfd0-8b831de34e71
      type: organization
      parent: 2c4f4a25-ba9a-4dbc-be68-e0beb77a7eb0
    - name: TestAtomFolder
      id: 4c31b7c7-2bea-4bd5-9ea5-e9a8d704f900
      type: folder
      parent: f2724f8e-1a58-4f32-bfd0-8b831de34e71
    - name: TestAtomResourceGroup
      id: ff30da87-7685-4462-869a-baae6441898b
      type: resource-group
      parent: 4c31b7c7-2bea-4bd5-9ea5-e9a8d704f900
    - name: Test Default Subaccount
      id: 777ce47b-d901-4647-9223-14e94819830b
      type: subaccount
      parent: 5577cf46-4f78-45fa-b55f-a42a3bdba868
      region: "eu-1"
  images:
    containerRegistry:
      path: europe-docker.pkg.dev/kyma-project
    connector:
      dir: dev/incubator/
      version: "PR-3243"
      name: compass-connector
    connectivity_adapter:
      dir: dev/incubator/
      version: "PR-3243"
      name: compass-connectivity-adapter
    pairing_adapter:
      dir: dev/incubator/
      version: "PR-3243"
      name: compass-pairing-adapter
    director:
      dir: dev/incubator/
<<<<<<< HEAD
      version: "PR-3256"
=======
      version: "PR-3254"
>>>>>>> f6daa75d
      name: compass-director
    hydrator:
      dir: dev/incubator/
      version: "PR-3254"
      name: compass-hydrator
    ias_adapter:
      dir: dev/incubator/
      version: "PR-3254"
      name: compass-ias-adapter
    kyma_adapter:
      dir: dev/incubator/
      version: "PR-3254"
      name: compass-kyma-adapter
    gateway:
      dir: dev/incubator/
      version: "PR-3243"
      name: compass-gateway
    operations_controller:
      dir: dev/incubator/
      version: "PR-3243"
      name: compass-operations-controller
    ord_service:
      dir: dev/incubator/
      version: "PR-96"
      name: compass-ord-service
    schema_migrator:
      dir: dev/incubator/
      version: "PR-3189"
      name: compass-schema-migrator
    system_broker:
      dir: dev/incubator/
      version: "PR-3243"
      name: compass-system-broker
    certs_setup_job:
      containerRegistry:
        path: eu.gcr.io/kyma-project
      dir:
      version: "0a651695"
    external_services_mock:
      dir: dev/incubator/
      version: "PR-3243"
      name: compass-external-services-mock
    console:
      dir: prod/incubator/
      version: "v20230421-e8840c18"
      name: compass-console
    e2e_tests:
      dir: dev/incubator/
<<<<<<< HEAD
      version: "PR-3256"
=======
      version: "PR-3254"
>>>>>>> f6daa75d
      name: compass-e2e-tests
  isLocalEnv: false
  isForTesting: false
  oauth2:
    host: oauth2
  livenessProbe:
    initialDelaySeconds: 30
    timeoutSeconds: 1
    periodSeconds: 10
  readinessProbe:
    initialDelaySeconds: 5
    timeoutSeconds: 1
    periodSeconds: 2
  agentPreconfiguration: false
  portieris:
    isEnabled: false
    imagePullSecretName: "portieris-dummy-image-pull-secret"
  nsAdapter:
    external:
      port: 3005
    e2eTests:
      gatewayHost: "compass-gateway-xsuaa"
    prefix: /nsadapter
    path: /nsadapter/api/v1/notifications
    systemToTemplateMappings: '[{  "Name": "SAP S/4HANA On-Premise",  "SourceKey": ["type"],  "SourceValue": ["abapSys"]},{  "Name": "SAP S/4HANA On-Premise",  "SourceKey": ["type"],  "SourceValue": ["nonSAPsys"]},{  "Name": "SAP S/4HANA On-Premise",  "SourceKey": ["type"],  "SourceValue": ["hana"]}]'
    secret:
      name: nsadapter-secret
      subaccountKey: subaccount
      local:
        subaccountValue: subaccount
    authSecret:
      name: "compass-external-services-mock-oauth-credentials"
      clientIdKey: client-id
      clientSecretKey: client-secret
      tokenUrlKey: url
      instanceUrlKey: url
      certKey: cert
      keyKey: key
    registerPath: "/register"
    tokenPath: "/secured/oauth/token"
    createClonePattern: '{"key": "%s"}'
    createBindingPattern: '{}'
    useClone: "false"
    authentication:
      jwksEndpoint: http://ory-stack-oathkeeper-api.ory.svc.cluster.local:4456/.well-known/jwks.json
  director:
    host: compass-director.compass-system.svc.cluster.local
    formationMappingAsyncStatusApi:
      pathPrefix: "/v1/businessIntegrations"
      formationAssignmentPath: "/{ucl-formation-id}/assignments/{ucl-assignment-id}/status"
      formationPath: "/{ucl-formation-id}/status"
    prefix: /director
    graphql:
      external:
        port: 3000
    tls:
      secure:
        internal:
          host: compass-director-internal
    validator:
      port: 8080
    metrics:
      port: 3003
      enableGraphqlOperationInstrumentation: true
    operations:
      port: 3002
      path: "/operation"
      lastOperationPath: "/last_operation"
    info:
      path: "/v1/info"
    subscription:
      subscriptionProviderLabelKey: "subscriptionProviderId"
      subscriptionLabelKey: "subscription"
      tokenPrefix: "sb-"
    selfRegister:
      secrets:
        instancesCreds:
          name: "region-instances-credentials"
          key: "keyConfig"
          path: "/tmp"
        saasAppNameCfg:
          name: "saas-app-names"
          key: "appNameConfig"
          path: "/tmp/appNameConfig"
      clientIdPath: "clientId"
      clientSecretPath: "clientSecret"
      urlPath: "url"
      tokenUrlPath: "tokenUrl"
      clientCertPath: "clientCert"
      clientKeyPath: "clientKey"
      local:
        templateMappings:
          clientIDMapping: '{{ printf "\"%s\":\"client_id\"" .Values.global.director.selfRegister.clientIdPath }}'
          clientSecretMapping: '{{ printf "\"%s\":\"client_secret\"" .Values.global.director.selfRegister.clientSecretPath }}'
          urlMapping: '{{ printf "\"%s\":\"http://compass-external-services-mock.%s.svc.cluster.local:%s\"" .Values.global.director.selfRegister.urlPath .Release.Namespace (.Values.service.port | toString) }}'
          tokenURLMapping: '{{ printf "\"%s\":\"https://%s.%s:%s\"" .Values.global.director.selfRegister.tokenUrlPath .Values.global.externalServicesMock.certSecuredHost .Values.global.ingress.domainName (.Values.service.certPort | toString) }}'
          x509CertificateMapping: '{{ printf "\"%s\":\"%s\"" .Values.global.director.selfRegister.clientCertPath .Values.global.connector.caCertificate }}'
          x509KeyMapping: '{{ printf "\"%s\":\"%s\"" .Values.global.director.selfRegister.clientKeyPath .Values.global.connector.caKey }}'
      oauthTokenPath: "/cert/token"
      oauthMode: "oauth-mtls"
      label: "selfRegLabel"
      labelValuePrefix: "self-reg-prefix-"
      responseKey: "self-reg-key"
      path: "/external-api/self-reg"
      nameQueryParam: "name"
      tenantQueryParam: "tenant"
      requestBodyPattern: '{"key": "%s"}'
      saasAppNameLabelKey: "CMPSaaSAppName"
      saasAppNamePath: "localSaaSAppNamePath"
    clientIDHeaderKey: client_user
    suggestTokenHeaderKey: suggest_token
    runtimeTypeLabelKey: "runtimeType"
    applicationTypeLabelKey: "applicationType"
    globalSubaccountIDLabelKey: "global_subaccount_id"
    kymaRuntimeTypeLabelValue: "kyma"
    kymaApplicationNamespaceValue: "sap.kyma"
    destinationCreator:
      correlationIDsKey: "correlationIds"
      destinationAPI:
        baseURL: "http://compass-external-services-mock.compass-system.svc.cluster.local:8081"
        path: "/regions/{region}/subaccounts/{subaccountId}/destinations"
        regionParam: "region"
        subaccountIDParam: "subaccountId"
        nameParam: "destinationName"
      certificateAPI:
        baseURL: "http://compass-external-services-mock.compass-system.svc.cluster.local:8081"
        path: "/regions/{region}/subaccounts/{subaccountId}/certificates"
        regionParam: "region"
        subaccountIDParam: "subaccountId"
        nameParam: "certificateName"
        fileNameKey: "fileName"
        commonNameKey: "commonName"
        certChainKey: "certificateChain"
    fetchTenantEndpoint: '{{ printf "https://%s.%s%s/v1/fetch" .Values.global.gateway.tls.secure.internal.host .Values.global.ingress.domainName .Values.global.tenantFetcher.prefix }}'
    ordWebhookMappings: '[{ "ProxyURL": "http://compass-external-services-mock.compass-system.svc.cluster.local:8090/proxy", "ProxyHeaderTemplate": "{\"target_host\": \"{{.Application.BaseURL}}\" }", "OrdUrlPath": "/sap/bc/http/sap/ord_configuration", "SubdomainSuffix": "-api", "Type": "SAP Proxy Template" }]'
    tenantMappingsPath: "/tmp/tenantMappingsConfig"
    tenantMappingsKey: "tenant-mapping-config.json"
    tenantMappings:
      SYNC:
        v1.0:
          - type: CONFIGURATION_CHANGED
            mode: SYNC
            urlTemplate: '{"path":"%s/v1/tenant-mappings/{{.RuntimeContext.Value}}","method":"PATCH"}'
            inputTemplate: '{"context":{ {{ if .CustomerTenantContext.AccountID }}"btp": {"uclFormationId":"{{.FormationID}}","globalAccountId":"{{.CustomerTenantContext.AccountID}}","crmId":"{{.CustomerTenantContext.CustomerID}}"} {{ else }}"atom": {"uclFormationId":"{{.FormationID}}","path":"{{.CustomerTenantContext.Path}}","crmId":"{{.CustomerTenantContext.CustomerID}}"} {{ end }} },"items": [ {"uclAssignmentId":"{{ .Assignment.ID }}","operation":"{{.Operation}}","deploymentRegion":"{{if .Application.Labels.region }}{{.Application.Labels.region}}{{ else }}{{.ApplicationTemplate.Labels.region}}{{end }}","applicationNamespace":"{{ if .Application.ApplicationNamespace }}{{.Application.ApplicationNamespace}}{{else }}{{.ApplicationTemplate.ApplicationNamespace}}{{ end }}","applicationTenantId":"{{.Application.LocalTenantID}}","uclSystemTenantId":"{{.Application.ID}}",{{ if .ApplicationTemplate.Labels.parameters }}"parameters": {{.ApplicationTemplate.Labels.parameters}},{{ end }}"configuration": {{.ReverseAssignment.Value}} } ] }'
            headerTemplate: '{"Content-Type": ["application/json"]}'
            outputTemplate: '{"error":"{{.Body.error}}","success_status_code": 200}'
          - type: APPLICATION_TENANT_MAPPING
            mode: SYNC
            urlTemplate: '{"path":"%s/v1/tenant-mappings/{{.TargetApplication.LocalTenantID}}","method":"PATCH"}'
            inputTemplate: '{"context": { {{ if .CustomerTenantContext.AccountID }}"btp":{"uclFormationId":"{{.FormationID}}","globalAccountId":"{{.CustomerTenantContext.AccountID}}","crmId":"{{.CustomerTenantContext.CustomerID}}"} {{ else }}"atom": {"uclFormationId":"{{.FormationID}}","path":"{{.CustomerTenantContext.Path}}","crmId":"{{.CustomerTenantContext.CustomerID}}"} {{ end }} },"items": [ {"uclAssignmentId":"{{ .Assignment.ID }}","operation":"{{.Operation}}","deploymentRegion":"{{if .SourceApplication.Labels.region }}{{.SourceApplication.Labels.region}}{{else }}{{.SourceApplicationTemplate.Labels.region}}{{ end }}","applicationNamespace":"{{if .SourceApplication.ApplicationNamespace }}{{.SourceApplication.ApplicationNamespace}}{{else }}{{.SourceApplicationTemplate.ApplicationNamespace}}{{ end }}","applicationTenantId":"{{.SourceApplication.LocalTenantID}}","uclSystemTenantId":"{{.SourceApplication.ID}}",{{ if .SourceApplicationTemplate.Labels.parameters }}"parameters": {{.SourceApplicationTemplate.Labels.parameters}},{{ end }}"configuration": {{.ReverseAssignment.Value}} } ]}'
            headerTemplate: '{"Content-Type": ["application/json"]}'
            outputTemplate: '{"error":"{{.Body.error}}","success_status_code": 200}'
        configuration_changed:v1.0:
          - type: CONFIGURATION_CHANGED
            mode: SYNC
            urlTemplate: '{"path":"%s/v1/tenant-mappings/{{.RuntimeContext.Value}}","method":"PATCH"}'
            inputTemplate: '{"context":{ {{ if .CustomerTenantContext.AccountID }}"btp": {"uclFormationId":"{{.FormationID}}","globalAccountId":"{{.CustomerTenantContext.AccountID}}","crmId":"{{.CustomerTenantContext.CustomerID}}"} {{ else }}"atom": {"uclFormationId":"{{.FormationID}}","path":"{{.CustomerTenantContext.Path}}","crmId":"{{.CustomerTenantContext.CustomerID}}"} {{ end }} },"items": [ {"uclAssignmentId":"{{ .Assignment.ID }}","operation":"{{.Operation}}","deploymentRegion":"{{if .Application.Labels.region }}{{.Application.Labels.region}}{{ else }}{{.ApplicationTemplate.Labels.region}}{{end }}","applicationNamespace":"{{ if .Application.ApplicationNamespace }}{{.Application.ApplicationNamespace}}{{else }}{{.ApplicationTemplate.ApplicationNamespace}}{{ end }}","applicationTenantId":"{{.Application.LocalTenantID}}","uclSystemTenantId":"{{.Application.ID}}",{{ if .ApplicationTemplate.Labels.parameters }}"parameters": {{.ApplicationTemplate.Labels.parameters}},{{ end }}"configuration": {{.ReverseAssignment.Value}} } ] }'
            headerTemplate: '{"Content-Type": ["application/json"]}'
            outputTemplate: '{"error":"{{.Body.error}}","success_status_code": 200}'
        application_tenant_mapping:v1.0:
          - type: APPLICATION_TENANT_MAPPING
            mode: SYNC
            urlTemplate: '{"path":"%s/v1/tenant-mappings/{{.TargetApplication.LocalTenantID}}","method":"PATCH"}'
            inputTemplate: '{"context": { {{ if .CustomerTenantContext.AccountID }}"btp":{"uclFormationId":"{{.FormationID}}","globalAccountId":"{{.CustomerTenantContext.AccountID}}","crmId":"{{.CustomerTenantContext.CustomerID}}"} {{ else }}"atom": {"uclFormationId":"{{.FormationID}}","path":"{{.CustomerTenantContext.Path}}","crmId":"{{.CustomerTenantContext.CustomerID}}"} {{ end }} },"items": [ {"uclAssignmentId":"{{ .Assignment.ID }}","operation":"{{.Operation}}","deploymentRegion":"{{if .SourceApplication.Labels.region }}{{.SourceApplication.Labels.region}}{{else }}{{.SourceApplicationTemplate.Labels.region}}{{ end }}","applicationNamespace":"{{if .SourceApplication.ApplicationNamespace }}{{.SourceApplication.ApplicationNamespace}}{{else }}{{.SourceApplicationTemplate.ApplicationNamespace}}{{ end }}","applicationTenantId":"{{.SourceApplication.LocalTenantID}}","uclSystemTenantId":"{{.SourceApplication.ID}}",{{ if .SourceApplicationTemplate.Labels.parameters }}"parameters": {{.SourceApplicationTemplate.Labels.parameters}},{{ end }}"configuration": {{.ReverseAssignment.Value}} } ]}'
            headerTemplate: '{"Content-Type": ["application/json"]}'
            outputTemplate: '{"error":"{{.Body.error}}","success_status_code": 200}'
        application_tenant_mapping:v1.1:
          - type: APPLICATION_TENANT_MAPPING
            mode: SYNC
            urlTemplate: '{"path":"%s/v1/tenant-mappings/{{.TargetApplication.LocalTenantID}}","method":"PATCH"}'
            inputTemplate: '{"context": { {{ if .CustomerTenantContext.AccountID }}"btp":{"uclFormationId":"{{.FormationID}}","globalAccountId":"{{.CustomerTenantContext.AccountID}}","crmId":"{{.CustomerTenantContext.CustomerID}}"} {{ else }}"atom": {"uclFormationId":"{{.FormationID}}","path":"{{.CustomerTenantContext.Path}}","crmId":"{{.CustomerTenantContext.CustomerID}}"} {{ end }} },"receiverTenant": {"deploymentRegion":"{{ if .TargetApplication.Labels.region}}{{.TargetApplication.Labels.region}}{{ else }}{{.TargetApplicationTemplate.Labels.region}}{{end }}","applicationNamespace":"{{ if .TargetApplication.ApplicationNamespace}}{{.TargetApplication.ApplicationNamespace}}{{ else }}{{.TargetApplicationTemplate.ApplicationNamespace}}{{end }}","applicationUrl":"{{ .TargetApplication.BaseURL }}","applicationTenantId":"{{.TargetApplication.LocalTenantID }}","uclSystemTenantId":"{{ .TargetApplication.ID}}", {{ if .TargetApplicationTemplate.Labels.parameters }}"parameters": {{.TargetApplicationTemplate.Labels.parameters}}{{ end }} },"assignedTenants": [ {"uclAssignmentId":"{{ .Assignment.ID }}","operation":"{{.Operation}}","deploymentRegion":"{{if .SourceApplication.Labels.region }}{{.SourceApplication.Labels.region}}{{else }}{{.SourceApplicationTemplate.Labels.region}}{{ end }}","applicationNamespace":"{{if .SourceApplication.ApplicationNamespace }}{{.SourceApplication.ApplicationNamespace}}{{else }}{{.SourceApplicationTemplate.ApplicationNamespace}}{{ end }}","applicationUrl":"{{.SourceApplication.BaseURL }}","applicationTenantId":"{{.SourceApplication.LocalTenantID}}","uclSystemTenantId":"{{.SourceApplication.ID}}",{{ if .SourceApplicationTemplate.Labels.parameters }}"parameters": {{.SourceApplicationTemplate.Labels.parameters}},{{ end }}"configuration": {{.ReverseAssignment.Value}} } ]}'
            headerTemplate: '{"Content-Type": ["application/json"]}'
            outputTemplate: '{"error":"{{.Body.error}}","success_status_code": 200}'
      ASYNC_CALLBACK:
        v1.0:
          - type: CONFIGURATION_CHANGED
            mode: ASYNC_CALLBACK
            urlTemplate: '{"path":"%s/v1/tenant-mappings/{{.RuntimeContext.Value}}","method":"PATCH"}'
            inputTemplate: '{"context":{ {{ if .CustomerTenantContext.AccountID }}"btp": {"uclFormationId":"{{.FormationID}}","globalAccountId":"{{.CustomerTenantContext.AccountID}}","crmId":"{{.CustomerTenantContext.CustomerID}}"} {{ else }}"atom": {"uclFormationId":"{{.FormationID}}","path":"{{.CustomerTenantContext.Path}}","crmId":"{{.CustomerTenantContext.CustomerID}}"} {{ end }} },"items": [ {"uclAssignmentId":"{{ .Assignment.ID }}","operation":"{{.Operation}}","deploymentRegion":"{{if .Application.Labels.region }}{{.Application.Labels.region}}{{ else }}{{.ApplicationTemplate.Labels.region}}{{end }}","applicationNamespace":"{{ if .Application.ApplicationNamespace }}{{.Application.ApplicationNamespace}}{{else }}{{.ApplicationTemplate.ApplicationNamespace}}{{ end }}","applicationTenantId":"{{.Application.LocalTenantID}}","uclSystemTenantId":"{{.Application.ID}}",{{ if .ApplicationTemplate.Labels.parameters }}"parameters": {{.ApplicationTemplate.Labels.parameters}},{{ end }}"configuration": {{.ReverseAssignment.Value}} } ] }'
            headerTemplate: '{"Content-Type": ["application/json"],"Location": ["%s/v1/businessIntegrations/{{.FormationID}}/assignments/{{.Assignment.ID}}/status"]}'
            outputTemplate: '{"error":"{{.Body.error}}","success_status_code": 202}'
          - type: APPLICATION_TENANT_MAPPING
            mode: ASYNC_CALLBACK
            urlTemplate: '{"path":"%s/v1/tenant-mappings/{{.TargetApplication.LocalTenantID}}","method":"PATCH"}'
            inputTemplate: '{"context": { {{ if .CustomerTenantContext.AccountID }}"btp":{"uclFormationId":"{{.FormationID}}","globalAccountId":"{{.CustomerTenantContext.AccountID}}","crmId":"{{.CustomerTenantContext.CustomerID}}"} {{ else }}"atom": {"uclFormationId":"{{.FormationID}}","path":"{{.CustomerTenantContext.Path}}","crmId":"{{.CustomerTenantContext.CustomerID}}"} {{ end }} },"items": [ {"uclAssignmentId":"{{ .Assignment.ID }}","operation":"{{.Operation}}","deploymentRegion":"{{if .SourceApplication.Labels.region }}{{.SourceApplication.Labels.region}}{{else }}{{.SourceApplicationTemplate.Labels.region}}{{ end }}","applicationNamespace":"{{if .SourceApplication.ApplicationNamespace }}{{.SourceApplication.ApplicationNamespace}}{{else }}{{.SourceApplicationTemplate.ApplicationNamespace}}{{ end }}","applicationTenantId":"{{.SourceApplication.LocalTenantID}}","uclSystemTenantId":"{{.SourceApplication.ID}}",{{ if .SourceApplicationTemplate.Labels.parameters }}"parameters": {{.SourceApplicationTemplate.Labels.parameters}},{{ end }}"configuration": {{.ReverseAssignment.Value}} } ]}'
            headerTemplate: '{"Content-Type": ["application/json"],"Location": ["%s/v1/businessIntegrations/{{.FormationID}}/assignments/{{.Assignment.ID}}/status"]}'
            outputTemplate: '{"error":"{{.Body.error}}","success_status_code": 202}'
        configuration_changed:v1.0:
          - type: CONFIGURATION_CHANGED
            mode: ASYNC_CALLBACK
            urlTemplate: '{"path":"%s/v1/tenant-mappings/{{.RuntimeContext.Value}}","method":"PATCH"}'
            inputTemplate: '{"context":{ {{ if .CustomerTenantContext.AccountID }}"btp": {"uclFormationId":"{{.FormationID}}","globalAccountId":"{{.CustomerTenantContext.AccountID}}","crmId":"{{.CustomerTenantContext.CustomerID}}"} {{ else }}"atom": {"uclFormationId":"{{.FormationID}}","path":"{{.CustomerTenantContext.Path}}","crmId":"{{.CustomerTenantContext.CustomerID}}"} {{ end }} },"items": [ {"uclAssignmentId":"{{ .Assignment.ID }}","operation":"{{.Operation}}","deploymentRegion":"{{if .Application.Labels.region }}{{.Application.Labels.region}}{{ else }}{{.ApplicationTemplate.Labels.region}}{{end }}","applicationNamespace":"{{ if .Application.ApplicationNamespace }}{{.Application.ApplicationNamespace}}{{else }}{{.ApplicationTemplate.ApplicationNamespace}}{{ end }}","applicationTenantId":"{{.Application.LocalTenantID}}","uclSystemTenantId":"{{.Application.ID}}",{{ if .ApplicationTemplate.Labels.parameters }}"parameters": {{.ApplicationTemplate.Labels.parameters}},{{ end }}"configuration": {{.ReverseAssignment.Value}} } ] }'
            headerTemplate: '{"Content-Type": ["application/json"],"Location": ["%s/v1/businessIntegrations/{{.FormationID}}/assignments/{{.Assignment.ID}}/status"]}'
            outputTemplate: '{"error":"{{.Body.error}}","success_status_code": 202}'
        application_tenant_mapping:v1.0:
          - type: APPLICATION_TENANT_MAPPING
            mode: ASYNC_CALLBACK
            urlTemplate: '{"path":"%s/v1/tenant-mappings/{{.TargetApplication.LocalTenantID}}","method":"PATCH"}'
            inputTemplate: '{"context": { {{ if .CustomerTenantContext.AccountID }}"btp":{"uclFormationId":"{{.FormationID}}","globalAccountId":"{{.CustomerTenantContext.AccountID}}","crmId":"{{.CustomerTenantContext.CustomerID}}"} {{ else }}"atom": {"uclFormationId":"{{.FormationID}}","path":"{{.CustomerTenantContext.Path}}","crmId":"{{.CustomerTenantContext.CustomerID}}"} {{ end }} },"items": [ {"uclAssignmentId":"{{ .Assignment.ID }}","operation":"{{.Operation}}","deploymentRegion":"{{if .SourceApplication.Labels.region }}{{.SourceApplication.Labels.region}}{{else }}{{.SourceApplicationTemplate.Labels.region}}{{ end }}","applicationNamespace":"{{if .SourceApplication.ApplicationNamespace }}{{.SourceApplication.ApplicationNamespace}}{{else }}{{.SourceApplicationTemplate.ApplicationNamespace}}{{ end }}","applicationTenantId":"{{.SourceApplication.LocalTenantID}}","uclSystemTenantId":"{{.SourceApplication.ID}}",{{ if .SourceApplicationTemplate.Labels.parameters }}"parameters": {{.SourceApplicationTemplate.Labels.parameters}},{{ end }}"configuration": {{.ReverseAssignment.Value}} } ]}'
            headerTemplate: '{"Content-Type": ["application/json"],"Location": ["%s/v1/businessIntegrations/{{.FormationID}}/assignments/{{.Assignment.ID}}/status"]}'
            outputTemplate: '{"error":"{{.Body.error}}","success_status_code": 202}'
        application_tenant_mapping:v1.1:
          - type: APPLICATION_TENANT_MAPPING
            mode: ASYNC_CALLBACK
            urlTemplate: '{"path":"%s/v1/tenant-mappings/{{.TargetApplication.LocalTenantID}}","method":"PATCH"}'
            inputTemplate: '{"context": { {{ if .CustomerTenantContext.AccountID }}"btp":{"uclFormationId":"{{.FormationID}}","globalAccountId":"{{.CustomerTenantContext.AccountID}}","crmId":"{{.CustomerTenantContext.CustomerID}}"} {{ else }}"atom": {"uclFormationId":"{{.FormationID}}","path":"{{.CustomerTenantContext.Path}}","crmId":"{{.CustomerTenantContext.CustomerID}}"} {{ end }} },"receiverTenant": {"deploymentRegion":"{{ if .TargetApplication.Labels.region}}{{.TargetApplication.Labels.region}}{{ else }}{{.TargetApplicationTemplate.Labels.region}}{{end }}","applicationNamespace":"{{ if .TargetApplication.ApplicationNamespace}}{{.TargetApplication.ApplicationNamespace}}{{ else }}{{.TargetApplicationTemplate.ApplicationNamespace}}{{end }}","applicationUrl":"{{ .TargetApplication.BaseURL }}","applicationTenantId":"{{.TargetApplication.LocalTenantID }}","uclSystemTenantId":"{{ .TargetApplication.ID}}", {{ if .TargetApplicationTemplate.Labels.parameters }}"parameters": {{.TargetApplicationTemplate.Labels.parameters}}{{ end }} },"assignedTenants": [ {"uclAssignmentId":"{{ .Assignment.ID }}","operation":"{{.Operation}}","deploymentRegion":"{{if .SourceApplication.Labels.region }}{{.SourceApplication.Labels.region}}{{else }}{{.SourceApplicationTemplate.Labels.region}}{{ end }}","applicationNamespace":"{{if .SourceApplication.ApplicationNamespace }}{{.SourceApplication.ApplicationNamespace}}{{else }}{{.SourceApplicationTemplate.ApplicationNamespace}}{{ end }}","applicationUrl":"{{.SourceApplication.BaseURL }}","applicationTenantId":"{{.SourceApplication.LocalTenantID}}","uclSystemTenantId":"{{.SourceApplication.ID}}",{{ if .SourceApplicationTemplate.Labels.parameters }}"parameters": {{.SourceApplicationTemplate.Labels.parameters}},{{ end }}"configuration": {{.ReverseAssignment.Value}} } ]}'
            headerTemplate: '{"Content-Type": ["application/json"],"Location": ["%s/v1/businessIntegrations/{{.FormationID}}/assignments/{{.Assignment.ID}}/status"]}'
            outputTemplate: '{"error":"{{.Body.error}}","success_status_code": 202}'
    authentication:
      jwksEndpoint: http://ory-stack-oathkeeper-api.ory.svc.cluster.local:4456/.well-known/jwks.json
      oauth2:
        url: http://ory-stack-hydra-admin.ory.svc.cluster.local:4445
  auditlog:
    configMapName: "compass-gateway-auditlog-config"
    protocol: HTTP
    tlsOrigination: false
    host: compass-external-services-mock.compass-system.svc.cluster.local
    port: 8080
    mtlsTokenPath: "/cert/token"
    standardTokenPath: "/secured/oauth/token"
    skipSSLValidation: false
    secret:
      name: "compass-gateway-auditlog-secret"
      urlKey: url
      clientIdKey: client-id
      clientSecretKey: client-secret
      clientCertKey: client-cert
      clientKeyKey: client-key
  log:
    format: "text"
  tenantConfig:
    useDefaultTenants: true
    dbPool:
      maxOpenConnections: 1
      maxIdleConnections: 1
  connector:
    prefix: /connector
    graphql:
      external:
        port: 3000
    validator:
      port: 8080
    # If secrets do not exist they will be created
    secrets:
      ca:
        name: compass-connector-app-ca
        namespace: compass-system
        certificateKey: ca.crt
        keyKey: ca.key
      rootCA:
        namespace: istio-system # For Ingress Gateway to work properly the namespace needs to be istio-system
        # In order for istio mTLS to work we should have two different secrets one containing the server certificate (let’s say X) and one used for validation of the client’s certificates.
        # The second one should be our root certificate and istio wants it to be named X-cacert. (-cacert suffix).
        # This is the reason for the confusing name of our root certificate. https://preliminary.istio.io/v1.6/docs/tasks/traffic-management/ingress/secure-ingress/#configure-a-mutual-tls-ingress-gateway
        cacert: compass-gateway-mtls-certs-cacert # For cert-rotation the cacert should be in different secret
        certificateKey: cacert
    revocation:
      configmap:
        name: revocations-config
        namespace: "{{ .Release.Namespace }}"
    # If key and certificate are not provided they will be generated
    caKey: ""
    caCertificate: ""
  system_broker:
    enabled: false
    port: 5001
    prefix: /broker
    tokenProviderFromHeader:
      forwardHeaders: Authorization
    tokenProviderFromSecret:
      enabled: false
      secrets:
        integrationSystemCredentials:
          name: compass-system-broker-credentials
          namespace: compass-system
    testNamespace: kyma-system
  gateway:
    port: 3000
    tls:
      host: compass-gateway
      adapterHost: compass-ns-adapter
      secure:
        internal:
          host: compass-gateway-internal
        oauth:
          host: compass-gateway-auth-oauth
    mtls:
      manageCerts: false
      host: compass-gateway-mtls
      certSecret: compass-gateway-mtls-certs
      external:
        host: compass-gateway-sap-mtls
        certSecret: compass-gateway-mtls-certs # Use connector's root CA as root CA by default. This should be overridden for productive deployments.
    headers:
      rateLimit: X-Flow-Identity
      request:
        remove:
          - "Client-Id-From-Token"
          - "Client-Id-From-Certificate"
          - "Client-Certificate-Hash"
          - "Certificate-Data"
  hydrator:
    host: compass-hydrator.compass-system.svc.cluster.local
    port: 3000
    prefix: /hydrators
    certSubjectMappingResyncInterval: "10s"
    subjectConsumerMappingConfig: '[{"consumer_type": "Super Admin", "tenant_access_levels": ["customer", "account","subaccount", "global", "organization", "folder", "resource-group"], "subject": "C=DE, L=local, O=SAP SE, OU=Region, OU=SAP Cloud Platform Clients, OU=f8075207-1478-4a80-bd26-24a4785a2bfd, CN=compass"}, {"consumer_type": "Integration System", "tenant_access_levels": ["account","subaccount"], "subject": "C=DE, L=local, O=SAP SE, OU=Region, OU=SAP Cloud Platform Clients, OU=f8075207-1478-4a80-bd26-24a4785a2bfd, CN=integration-system-test"}, {"consumer_type": "Technical Client", "tenant_access_levels": ["global"], "subject": "C=DE, L=local, O=SAP SE, OU=SAP Cloud Platform Clients, OU=Region, OU=1f538f34-30bf-4d3d-aeaa-02e69eef84ae, CN=technical-client-test"}]'
    certificateDataHeader: "Certificate-Data"
    consumerClaimsKeys:
      clientIDKey: "client_id"
      tenantIDKey: "tenantid"
      userNameKey: "user_name"
      subdomainKey: "subdomain"
    http:
      client:
        skipSSLValidation: false
    metrics:
      port: 3003
      enableClientInstrumentation: true
      censoredFlows: "JWT"
  iasAdapter:
    port: 8080
    apiRootPath: "/ias-adapter"
    readTimeout: 30s
    readHeaderTimeout: 30s
    writeTimeout: 30s
    idleTimeout: 30s
    tenantInfo:
      requestTimeout: 30s
      insecureSkipVerify: false
    ias:
      requestTimeout: 30s
      secret:
        name: "ias-adapter-cockpit"
        path: "/tmp"
        fileName: "ias-adapter-cockpit.yaml"
        clientCert: cert
        clientKey: key
        ca: ca
        manage: false
    postgres:
      connectTimeout: 30s
      requestTimeout: 30s
    authentication:
      jwksEndpoint: "http://ory-stack-oathkeeper-api.ory.svc.cluster.local:4456/.well-known/jwks.json"
  kymaAdapter:
    port: 8080
    apiRootPath: "/kyma-adapter"
    apiTenantMappingsEndpoint: "/v1/tenantMappings/{tenant-id}"
    tenantInfo:
      requestTimeout: 30s
    tenantMapping:
      type: CONFIGURATION_CHANGED
      mode: SYNC
      urlTemplate: '{"path":"%s/kyma-adapter/v1/tenantMappings/{{.Runtime.Labels.global_subaccount_id}}","method":"PATCH"}'
      inputTemplate: '{"context":{"platform":"{{if .CustomerTenantContext.AccountID}}btp{{else}}unified-services{{end}}","uclFormationId":"{{.FormationID}}","accountId":"{{if .CustomerTenantContext.AccountID}}{{.CustomerTenantContext.AccountID}}{{else}}{{.CustomerTenantContext.Path}}{{end}}","crmId":"{{.CustomerTenantContext.CustomerID}}","operation":"{{.Operation}}"},"assignedTenant":{"state":"{{.Assignment.State}}","uclAssignmentId":"{{.Assignment.ID}}","deploymentRegion":"{{if .Application.Labels.region}}{{.Application.Labels.region}}{{else}}{{.ApplicationTemplate.Labels.region}}{{end}}","applicationNamespace":"{{if .Application.ApplicationNamespace}}{{.Application.ApplicationNamespace}}{{else}}{{.ApplicationTemplate.ApplicationNamespace}}{{end}}","applicationUrl":"{{.Application.BaseURL}}","applicationTenantId":"{{.Application.LocalTenantID}}","uclSystemName":"{{.Application.Name}}","uclSystemTenantId":"{{.Application.ID}}",{{if .ApplicationTemplate.Labels.parameters}}"parameters":{{.ApplicationTemplate.Labels.parameters}},{{end}}"configuration":{{.ReverseAssignment.Value}}},"receiverTenant":{"ownerTenant":"{{.Runtime.Tenant.Parent}}","state":"{{.ReverseAssignment.State}}","uclAssignmentId":"{{.ReverseAssignment.ID}}","deploymentRegion":"{{if and .RuntimeContext .RuntimeContext.Labels.region}}{{.RuntimeContext.Labels.region}}{{else}}{{.Runtime.Labels.region}}{{end}}","applicationNamespace":"{{.Runtime.ApplicationNamespace}}","applicationTenantId":"{{if .RuntimeContext}}{{.RuntimeContext.Value}}{{else}}{{.Runtime.Labels.global_subaccount_id}}{{end}}","uclSystemTenantId":"{{if .RuntimeContext}}{{.RuntimeContext.ID}}{{else}}{{.Runtime.ID}}{{end}}",{{if .Runtime.Labels.parameters}}"parameters":{{.Runtime.Labels.parameters}},{{end}}"configuration":{{.Assignment.Value}}}}'
      headerTemplate: '{"Content-Type": ["application/json"]}'
      outputTemplate: '{"error":"{{.Body.error}}","state":"{{.Body.state}}","success_status_code": 200,"incomplete_status_code": 422}'
    authentication:
      jwksEndpoint: http://ory-stack-oathkeeper-api.ory.svc.cluster.local:4456/.well-known/jwks.json
  operations_controller:
    enabled: true
  connectivity_adapter:
    port: 8080
    tls:
      host: adapter-gateway
    mtls:
      host: adapter-gateway-mtls
  oathkeeperFilters:
    workloadLabel: oathkeeper
    namespace: ory
    tokenDataHeader: "Connector-Token"
    certificateDataHeader: "Certificate-Data"
  istio:
    discoveryMtlsGateway:
      name: "discovery-gateway"
      namespace: "compass-system"
      certSecretName: discovery-gateway-certs
      localCA: # the CA property and its nested fields are used only in local setup
        secretName: discovery-gateway-certs-cacert
        namespace: istio-system # For Ingress Gateway to work properly the namespace needs to be istio-system
        certificate: ""
        key: ""
    externalMtlsGateway:
      name: "compass-gateway-external-mtls"
      namespace: "compass-system"
    mtlsGateway:
      name: "compass-gateway-mtls"
      namespace: "compass-system"
    gateway:
      name: "kyma-gateway"
      namespace: "kyma-system"
    proxy:
      port: 15020
    namespace: istio-system
    ingressgateway:
      workloadLabel: istio-ingressgateway
      requestPayloadSizeLimit2MB: 2097152
      requestPayloadSizeLimit2MBLabel: "2MB"
      requestPayloadSizeLimit5MB: 5097152
      requestPayloadSizeLimit5MBLabel: "5MB"
      correlationHeaderRewriteFilter:
        expectedHeaders:
          - "x-request-id"
          - "x-correlation-id"
          - "x-correlationid"
          - "x-forrequest-id"
          - "x-vcap-request-id"
          - "x-broker-api-request-identity"
  kubernetes:
    serviceAccountTokenIssuer: https://kubernetes.default.svc.cluster.local
    serviceAccountTokenJWKS: https://kubernetes.default.svc.cluster.local/openid/v1/jwks
  ingress:
    domainName: "local.kyma.dev"
    discoveryDomain:
      name: "discovery.api.local"
      tlsCert: ""
      tlsKey: ""
  database:
    sqlProxyServiceAccount: "proxy-user@gcp-cmp.iam.gserviceaccount.com"
    manageSecrets: true
    embedded:
      enabled: true
      director:
        name: "postgres"
      ias_adapter:
        name: "postgres2"
      directorDBName: "postgres"
    managedGCP:
      serviceAccountKey: ""
      instanceConnectionName: ""
      director:
        name: ""
        user: ""
        password: ""
      iasAdapter:
        name: ""
        user: ""
        password: ""
      host: "localhost"
      hostPort: "5432"
      sslMode: ""
      #TODO remove below after migration to separate user will be done
      dbUser: ""
      dbPassword: ""
      directorDBName: ""
  oathkeeper:
    host: ory-stack-oathkeeper-proxy.ory.svc.cluster.local
    port: 4455
    timeout_ms: 120000
    ns_adapter_timeout_ms: 3600000
    idTokenConfig:
      claims: '{"scopes": "{{ print .Extra.scope }}","tenant": "{{ .Extra.tenant }}", "consumerID": "{{ print .Extra.consumerID}}", "consumerType": "{{ print .Extra.consumerType }}", "flow": "{{ print .Extra.flow }}", "onBehalfOf": "{{ print .Extra.onBehalfOf }}", "region": "{{ print .Extra.region }}", "tokenClientID": "{{ print .Extra.tokenClientID }}"}'
      internalClaims: '{"scopes": "application:read application:write application.webhooks:read application.application_template:read application_template.webhooks:read webhooks.auth:read runtime:write runtime:read tenant:read tenant:write tenant_subscription:write ory_internal fetch_tenant application_template:read destinations_sensitive_data:read destinations:sync ord_aggregator:sync certificate_subject_mapping:read certificate_subject_mapping:write bundle_instance_auth:write bundle.instance_auths:read","tenant":"{ {{ if .Header.Tenant }} \"consumerTenant\":\"{{ print (index .Header.Tenant 0) }}\", {{ end }} \"externalTenant\":\"\"}", "consumerType": "Internal Component", "flow": "Internal"}'
    mutators:
      runtimeMappingService:
        config:
          api:
            url: http://compass-hydrator.compass-system.svc.cluster.local:3000/hydrators/runtime-mapping
            retry:
              give_up_after: 6s
              max_delay: 2000ms
      authenticationMappingServices:
        nsadapter:
          cfg:
            config:
              api:
                url: http://compass-hydrator.compass-system.svc.cluster.local:3000/hydrators/authn-mapping/nsadapter
                retry:
                  give_up_after: 6s
                  max_delay: 2000ms
          authenticator:
            enabled: false
            createRule: true
            gatewayHost: "compass-gateway-xsuaa"
            trusted_issuers: '[{"domain_url": "compass-system.svc.cluster.local:8080", "scope_prefix": "prefix.", "protocol": "http"}]'
            attributes: '{"uniqueAttribute": { "key": "ns-adapter-test", "value": "ns-adapter-flow" }, "tenant": { "key": "tenant" }, "identity": { "key": "identity" }, "clientid": { "key": "client_id" } }'
            path: /nsadapter/api/v1/notifications
            upstreamComponent: "compass-gateway"
            checkSuffix: true
        tenant-fetcher:
          cfg:
            config:
              api:
                url: http://compass-hydrator.compass-system.svc.cluster.local:3000/hydrators/authn-mapping/tenant-fetcher
                retry:
                  give_up_after: 6s
                  max_delay: 2000ms
          authenticator:
            enabled: false
            createRule: true
            gatewayHost: "compass-gateway"
            trusted_issuers: '[{"domain_url": "compass-system.svc.cluster.local:8080", "scope_prefix": "prefix.", "protocol": "http"}]'
            attributes: '{"uniqueAttribute": { "key": "test", "value": "tenant-fetcher" }, "tenant": { "key": "tenant" }, "identity": { "key": "identity" } }'
            path: /tenants/<.*>
            upstreamComponent: "compass-tenant-fetcher"
            checkSuffix: false
        subscriber:
          cfg:
            config:
              api:
                url: http://compass-hydrator.compass-system.svc.cluster.local:3000/hydrators/authn-mapping/subscriber
                retry:
                  give_up_after: 6s
                  max_delay: 2000ms
          authenticator:
            enabled: false
            createRule: false
            gatewayHost: "compass-gateway-sap-mtls"
            trusted_issuers: '[{"domain_url": "compass-system.svc.cluster.local:8080", "scope_prefix": "prefix.", "protocol": "http", "region": "eu-1"}]'
            attributes: '{"uniqueAttribute": { "key": "subsc-key-test", "value": "subscription-flow" }, "tenant": { "key": "tenant" }, "identity": { "key": "user_name" }, "clientid": { "key": "client_id" } }'
            path: /<.*>
            checkSuffix: false
      tenantMappingService:
        config:
          api:
            url: http://compass-hydrator.compass-system.svc.cluster.local:3000/hydrators/tenant-mapping
            retry:
              give_up_after: 6s
              max_delay: 2000ms
      certificateResolverService:
        config:
          api:
            url: http://compass-hydrator.compass-system.svc.cluster.local:3000/hydrators/v1/certificate/data/resolve
            retry:
              give_up_after: 6s
              max_delay: 2000ms
      tokenResolverService:
        config:
          api:
            url: http://compass-hydrator.compass-system.svc.cluster.local:3000/hydrators/v1/tokens/resolve
            retry:
              give_up_after: 6s
              max_delay: 2000ms
  cockpit:
    auth:
      allowedConnectSrc: "https://*.ondemand.com"
      secretName: "cockpit-auth-secret"
      idpHost: ""
      clientID: ""
      scopes: "openid profile email"
      path: "/oauth2/certs"
  destinationFetcher:
    manageSecrets: true
    host: compass-destination-fetcher.compass-system.svc.cluster.local
    prefix: /destination-configuration
    port: 3000
    jobSchedule: 10m
    lease:
      lockname: destinationlease
    parallelTenants: 10
    tenantSyncTimeout: "5m"
    authentication:
      jwksEndpoint: "http://ory-stack-oathkeeper-api.ory.svc.cluster.local:4456/.well-known/jwks.json"
      appDestinationsSyncScope: "destinations:sync"
      appDetinationsSensitiveDataScope: "destinations_sensitive_data:read"
    server:
      tenantDestinationsEndpoint: "/v1/subaccountDestinations"
      tenantDestinationCertificatesEndpoint: "/v1/subaccountCertificates"
      sensitiveDataEndpoint: "/v1/destinations"
      sensitiveDataQueryParam: "name"
    request:
      skipSSLValidation: false
      retry_interval: "100ms"
      retry_attempts: 3
      goroutineLimit: 10
      requestTimeout: "5s"
      pageSize: 100
      oauthTokenPath: "/oauth/token"
    instance:
      clientIdPath: "clientid"
      clientSecretPath: "clientsecret"
      urlPath: "uri"
      tokenUrlPath: "certurl"
      clientCertPath: "certificate"
      clientKeyPath: "key"
    secretName: destination-region-instances
    dependenciesConfig:
      path: "/cfg/dependencies"
    oauthMode: "oauth-mtls"
  destinationRegionSecret:
    secretName: "destination-region-instances"
    fileName: "keyConfig"
    local:
      templateMappings:
        xsappMapping: '{{ printf "\"%s\":\"xsappname1\"" .Values.global.tenantFetcher.xsappNamePath }}'
        clientIDMapping: '{{ printf "\"%s\":\"client_id\"" .Values.global.destinationFetcher.instance.clientIdPath }}'
        clientSecretMapping: '{{ printf "\"%s\":\"client_secret\"" .Values.global.destinationFetcher.instance.clientSecretPath }}'
        urlMapping: '{{ printf "\"%s\":\"http://compass-external-services-mock.%s.svc.cluster.local:%s\"" .Values.global.destinationFetcher.instance.urlPath .Release.Namespace (.Values.service.port | toString) }}'
        tokenURLMapping: '{{ printf "\"%s\":\"https://%s.%s:%s\"" .Values.global.destinationFetcher.instance.tokenUrlPath .Values.global.externalServicesMock.certSecuredHost .Values.global.ingress.domainName (.Values.service.certPort | toString) }}'
        x509CertificateMapping: '{{ printf "\"%s\":\"%s\"" .Values.global.destinationFetcher.instance.clientCertPath .Values.global.connector.caCertificate }}'
        x509KeyMapping: '{{ printf "\"%s\":\"%s\"" .Values.global.destinationFetcher.instance.clientKeyPath .Values.global.connector.caKey }}'
  tenantFetcher:
    k8sSecret:
      manageSecrets: true
      name: "tenant-fetcher-secret"
      namespace: "compass-system"
      key: "keyConfig"
      path: "/tmp"
    host: compass-tenant-fetcher.compass-system.svc.cluster.local
    prefix: /tenants
    port: 3000
    xsappNamePath: "xsappname"
    omitDependenciesParamName: ""
    omitDependenciesParamValue: ""
    requiredAuthScope: Callback
    fetchTenantAuthScope: fetch_tenant
    authentication:
      jwksEndpoint: "http://ory-stack-oathkeeper-api.ory.svc.cluster.local:4456/.well-known/jwks.json"
    tenantProvider:
      tenantIdProperty: "tenantId"
      customerIdProperty: "customerId"
      subaccountTenantIdProperty: "subaccountTenantId"
      subdomainProperty: "subdomain"
      licenseTypeProperty: "licenseType"
      name: "provider"
      subscriptionProviderIdProperty: "subscriptionProviderIdProperty"
      providerSubaccountIdProperty: "providerSubaccountIdProperty"
      consumerTenantIdProperty: "consumerTenantIdProperty"
      subscriptionProviderAppNameProperty: "subscriptionProviderAppNameProperty"
      subscriptionIDProperty: "subscriptionGUID"
      dependentServiceInstancesInfoProperty: "dependentServiceInstancesInfo"
      dependentServiceInstancesInfoAppIdProperty: "appId"
      dependentServiceInstancesInfoAppNameProperty: "appName"
      dependentServiceInstancesInfoProviderSubaccountIdProperty: "providerSubaccountId"
    server:
      fetchTenantWithParentEndpoint: "/v1/fetch/{parentTenantId}/{tenantId}"
      fetchTenantWithoutParentEndpoint: "/v1/fetch/{tenantId}"
      regionalHandlerEndpoint: "/v1/regional/{region}/callback/{tenantId}"
      dependenciesEndpoint: "/v1/regional/{region}/dependencies"
      tenantPathParam: "tenantId"
      regionPathParam: "region"
    dependenciesConfig:
      path: "/cfg/dependencies"
    local:
      templateMappings:
        xsappMapping: '{{ printf "\"%s\":\"xsappname1\"" .Values.global.tenantFetcher.xsappNamePath }}'
    containerName: "tenant-fetcher"
  externalCertConfiguration:
    issuerLocality: "local,local2" # In local setup we have manually created connector CA certificate with 'local' Locality property
    subjectPattern: "/C=DE/O=SAP SE/OU=SAP Cloud Platform Clients/OU=Region/OU=%s/L=%s/CN=%s"
    technicalClientSubjectPattern: "/C=DE/O=SAP SE/OU=SAP Cloud Platform Clients/OU=Region/OU=%s/L=%s/CN=%s"
    ouCertSubaccountID: "f8075207-1478-4a80-bd26-24a4785a2bfd"
    commonName: "compass"
    locality: "local"
    certSvcApiPath: "/cert"
    tokenPath: "/cert/token"
    secrets:
      externalCertSvcSecret:
        manage: false
        name: "cert-svc-secret"
        clientIdKey: client-id
        clientSecretKey: client-secret
        oauthUrlKey: url
        csrEndpointKey: csr-endpoint
        clientCert: client-cert
        clientKey: client-key
        skipSSLValidationFlag: "-k"
      externalClientCertSecret:
        name: "external-client-certificate"
        namespace: compass-system
        certKey: tls.crt
        keyKey: tls.key
    rotationCronjob:
      name: "external-certificate-rotation"
      schedule: "*/1 * * * *" # Executes every minute
      certValidity: "7"
      clientCertRetryAttempts: "8"
      containerName: "certificate-rotation"
  extSvcCertConfiguration:
    issuerLocality: "local,local2" # In local setup we have manually created connector CA certificate with 'local' Locality property
    subjectPattern: "/C=DE/O=SAP SE/OU=SAP Cloud Platform Clients/OU=Region/OU=%s/L=%s/CN=%s"
    ouCertSubaccountID: "f8075207-1478-4a80-bd26-24a4785a2bfd"
    commonName: "compass"
    locality: "local"
    certSvcApiPath: "/cert"
    tokenPath: "/cert/token"
    secrets:
      extSvcCertSvcSecret:
        manage: false
        name: "ext-svc-cert-svc-secret"
        clientIdKey: client-id
        clientSecretKey: client-secret
        oauthUrlKey: url
        csrEndpointKey: csr-endpoint
        clientCert: client-cert
        clientKey: client-key
        skipSSLValidationFlag: "-k"
      extSvcClientCertSecret:
        name: "ext-svc-client-certificate"
        namespace: compass-system
        certKey: tls.crt
        keyKey: tls.key
    rotationCronjob:
      name: "ext-svc-certificate-rotation"
      schedule: "*/1 * * * *" # Executes every minute
      certValidity: "7"
      clientCertRetryAttempts: "8"
      containerName: "ext-svc-certificate-rotation"
  ordService:
    host: compass-ord-service.compass-system.svc.cluster.local
    prefix: /open-resource-discovery-service/v0
    docsPrefix: /open-resource-discovery-docs
    staticPrefix: /open-resource-discovery-static/v0
    port: 3000
    defaultResponseType: "xml"
    userContextHeader: "user_context"
    authTokenPath: "/var/run/secrets/kubernetes.io/serviceaccount/token"
    skipSSLValidation: false
  ordAggregator:
    port: 3000
    prefix: /ord-aggregator
    name: ord-aggregator
    job:
      schedulePeriod: 60m
      isSchedulable: true
    lease:
      lockname: aggregatorlease
    authentication:
      jwksEndpoint: "http://ory-stack-oathkeeper-api.ory.svc.cluster.local:4456/.well-known/jwks.json"
    http:
      client:
        skipSSLValidation: false
      retry:
        attempts: 3
        delay: 100ms
    dbPool:
      maxOpenConnections: 2
      maxIdleConnections: 2
    globalRegistryUrl: http://compass-external-services-mock.compass-system.svc.cluster.local:8087/.well-known/open-resource-discovery
    maxParallelWebhookProcessors: 4
    maxParallelDocumentsPerApplication: 10
    maxParallelSpecificationProcessors: 100
    ordWebhookPartialProcessURL: ""
    ordWebhookPartialProcessMaxDays: 0
    ordWebhookPartialProcessing: false
    containerName: "ord-aggregator"
    tenantMappingConfiguration: '{}'
  systemFetcher:
    enabled: false
    name: "system-fetcher"
    schedule: "0 0 * * *"
    manageSecrets: true
    # enableSystemDeletion - whether systems in deleted state should be deleted from director database
    enableSystemDeletion: true
    # fetchParallelism - shows how many http calls will be made in parallel to fetch systems
    fetchParallellism: 30
    # queueSize - shows how many system fetches (individual requests may fetch more than 1 system)
    # can be put in the queue for processing before blocking. It is best for the queue to be about 2 times bigger than the parallellism
    queueSize: 100
    # fetchRequestTimeout - shows the timeout to wait for oauth token and for fetching systems (in one request) separately
    fetchRequestTimeout: "30s"
    # directorRequestTimeout - graphql requests timeout to director
    directorRequestTimeout: "30s"
    dbPool:
      maxOpenConnections: 20
      maxIdleConnections: 2
    # systemsAPIEndpoint - endpoint of the service to fetch systems from
    systemsAPIEndpoint: ""
    # systemsAPIFilterCriteria - criteria for fetching systems
    systemsAPIFilterCriteria: ""
    appTemplatesProductLabel: "systemRole"
    systemSourceKey: "prop"
    appTemplates: []
    templatePlaceholderToSystemKeyMappings: '[ { "placeholder_name": "name", "system_key": "$.displayName" }, { "placeholder_name": "display-name", "system_key": "$.displayName" }, { "placeholder_name": "systemNumber", "system_key": "$.systemNumber" }, { "placeholder_name": "productId", "system_key": "$.productId" }, { "placeholder_name": "ppmsProductVersionId", "system_key": "$.ppmsProductVersionId", "optional": true }, { "placeholder_name": "region", "system_key": "$.additionalAttributes.systemSCPLandscapeID", "optional": true }, { "placeholder_name": "description", "system_key": "$.productDescription", "optional": true }, { "placeholder_name": "baseUrl", "system_key": "$.additionalUrls.mainUrl", "optional": true }, { "placeholder_name": "providerName", "system_key": "$.infrastructureProvider", "optional": true } ]'
    templateOverrideApplicationInput: '{"name": "{{name}}","description": "{{description}}","providerName": "{{providerName}}","statusCondition": "INITIAL","systemNumber": "{{systemNumber}}","labels": {"managed": "true","productId": "{{productId}}","ppmsProductVersionId": "{{ppmsProductVersionId}}","region": "{{region}}"},"baseUrl": "{{baseUrl}}"}'
    http:
      client:
        skipSSLValidation: false
    oauth:
      client: "client_id"
      tokenEndpointProtocol: "https"
      tokenBaseHost: "compass-external-services-mock-sap-mtls"
      tokenPath: "/cert/token"
      scopesClaim: "scopes"
      tenantHeaderName: "x-zid"
      tokenRequestTimeout: 30s
      skipSSLValidation: true
    secret:
      name: "compass-system-fetcher-secret"
      clientIdKey: client-id
      oauthUrlKey: url
    paging:
      pageSize: 200
      sizeParam: "$top"
      skipParam: "$skip"
    containerName: "system-fetcher"
  tenantFetchers:
    job1:
      enabled: false
      job:
        interval: "5m"
      configMapNamespace: "compass-system"
      manageSecrets: true
      providerName: "compass"
      tenantType: "subaccount"
      schedule: "*/5 * * * *"
      tenantInsertChunkSize: "500"
      pageWorkers: "2"
      kubernetes:
        configMapNamespace: "compass-system"
        pollInterval: 2s
        pollTimeout: 1m
        timeout: 2m
      authConfig:
        skipSSLValidation: true
        oauthMode: "oauth-mtls"
        clientIDPath: "clientid"
        clientSecretPath: "secret"
        clientCertPath: "cert"
        clientKeyPath: "key"
        tokenEndpointPath: "url"
        tokenURLPath: "/cert/token"
      queryMapping:
        regionField: "region"
        pageNumField: "pageNum"
        pageSizeField: "pageSize"
        timestampField: "timestamp"
      query:
        startPage: "0"
        pageSize: "100"
      api:
        regionName: "central"
        authConfigSecretKey: "central"
        fieldMapping:
          totalPagesField: "totalPages"
          totalResultsField: "totalResults"
          tenantEventsField: "events"
          idField: "id"
          nameField: "name"
          customerIdField: "customerId"
          subdomainField: "subdomain"
          licenseTypeField: "licenseType"
          discriminatorField: ""
          discriminatorValue: ""
          detailsField: "details"
          entityTypeField: "entityType"
          globalAccountID: "gaID"
          regionField: "region"
          movedSubaccountTargetField: "targetGlobalAccountGUID"
          movedSubaccountSourceField: "sourceGlobalAccountGUID"
        endpoints:
          accountCreated: "127.0.0.1/events?type=account-created"
          accountDeleted: "127.0.0.1/events?type=account-deleted"
          accountUpdated: "127.0.0.1/events?type=account-updated"
          subaccountCreated: "127.0.0.1/events?type=subaccount-created"
          subaccountDeleted: "127.0.0.1/events?type=subaccount-deleted"
          subaccountUpdated: "127.0.0.1/events?type=subaccount-updated"
          subaccountMoved: "127.0.0.1/events?type=subaccount-moved"
      regionalConfig:
        fieldMapping:
          totalPagesField: "totalPages"
          totalResultsField: "totalResults"
          tenantEventsField: "events"
          idField: "guid"
          nameField: "displayName"
          customerIdField: "customerId"
          subdomainField: "subdomain"
          licenseTypeField: "licenseType"
          discriminatorField: ""
          discriminatorValue: ""
          detailsField: "details"
          entityTypeField: "entityType"
          globalAccountID: "globalAccountGUID"
          regionField: "region"
          movedSubaccountTargetField: "targetGlobalAccountGUID"
          movedSubaccountSourceField: "sourceGlobalAccountGUID"
        regions:
          eu-east:
            api:
              oauthMode: "oauth-mtls"
              authConfigSecretKey: "central"
              endpoints:
                accountCreated: "127.0.0.1/events?type=account-created"
                accountDeleted: "127.0.0.1/events?type=account-deleted"
                accountUpdated: "127.0.0.1/events?type=account-updated"
                subaccountCreated: "127.0.0.1/events?type=subaccount-created"
                subaccountDeleted: "127.0.0.1/events?type=subaccount-deleted"
                subaccountUpdated: "127.0.0.1/events?type=subaccount-updated"
                subaccountMoved: "127.0.0.1/events?type=subaccount-moved"
      dbPool:
        maxOpenConnections: 1
        maxIdleConnections: 1
  metrics:
    enabled: true
    pushEndpoint: http://monitoring-prometheus-pushgateway.kyma-system.svc.cluster.local:9091
  externalServicesMock:
    enabled: false
    certSecuredPort: 8081
    ordCertSecuredPort: 8082
    unsecuredPort: 8083
    basicSecuredPort: 8084
    oauthSecuredPort: 8085
    ordGlobalRegistryCertPort: 8086
    ordGlobalRegistryUnsecuredPort: 8087
    unsecuredPortWithAdditionalContent: 8088
    unsecuredMultiTenantPort: 8089
    certSecuredProxyPort: 8090
    certSecuredHost: compass-external-services-mock-sap-mtls
    ordCertSecuredHost: compass-external-services-mock-sap-mtls-ord
    ordGlobalCertSecuredHost: compass-external-services-mock-sap-mtls-global-ord-registry
    unSecuredHost: compass-external-services-mock
    host: compass-external-services-mock.compass-system.svc.cluster.local
    directDependencyXsappname: ""
    saasAppNamesSecret:
      manage: false
    regionInstancesCredentials:
      manage: false
    oauthSecret:
      manage: false
      name: compass-external-services-mock-oauth-credentials
      clientIdKey: client-id
      clientSecretKey: client-secret
      oauthUrlKey: url
      oauthTokenPath: "/secured/oauth/token"
    auditlog:
      applyMockConfiguration: false
      managementApiPath: /audit-log/v2/configuration-changes/search
      mtlsTokenPath: "/cert/token"
      secret:
        name: "auditlog-instance-management"
        urlKey: url
        tokenUrlKey: token-url
        clientIdKey: client-id
        clientSecretKey: client-secret
        clientCertKey: client-cert
        clientKeyKey: client-key
    iasAdapter:
      consumerAppID: "consumer-app-id"
      consumerAppClientID: "consumer-client-id"
      consumerAppTenantID: "consumer-app-tenant-id"
      providerAppID: "provider-app-id"
      providerAppClientID: "provider-client-id"
      providerAppTenantID: "provider-app-tenant-id"
      apiName: "Test API Name"
  tests:
    http:
      client:
        skipSSLValidation: false
    externalCertConfiguration:
      ouCertSubaccountID: "bad76f69-e5c2-4d55-bca5-240944824b83"
      issuerLocalityRegion2: "local"
    hydrator:
      certSubjectMappingResyncInterval: "10s"
    director:
      skipPattern: ""
      externalCertIntSystemCN: "integration-system-test"
      supportedOrdApplicationType: "SAP temp1"
    tenantFetcher:
      tenantOnDemandID: "8d42d818-d4c4-4036-b82f-b199db7ffeb5"
      missingTenantOnDemandID: "subaccount-external-tnt"
      region: "eu-1"
      region2: "eu-2"
    ordAggregator:
      skipPattern: ""
      proxyApplicationTemplateName: "SAP Proxy Template"
    ordService:
      accountTenantID: "5577cf46-4f78-45fa-b55f-a42a3bdba868" # testDefaultTenant from our testing tenants
      skipPattern: "(.*Requesting_filtering_of_Bundles_that_have_only_ODATA_APIs|.*Requesting_filtering_of_Bundles_that_do_not_have_only_ODATA_APIs)"
    externalServicesMock:
      skipPattern: ""
      tenantMappingStatusAPI:
        responseDelayInSeconds: 3
    selfRegistration:
      region: "eu-1"
      region2: "eu-2"
    destination:
      consumerSubdomain: "compass-external-services-mock-sap-mtls"
    subscription:
      labelKey: "subscriptions"
      standardFlow: "standard"
      indirectDependencyFlow: "indirectDependency"
      directDependencyFlow: "directDependency"
      subscriptionsFlowHeaderKey: "subscriptionFlow"
      consumerSubdomain: "compass-external-services-mock-sap-mtls"
      tenants:
        providerAccountID: "5577cf46-4f78-45fa-b55f-a42a3bdba868" # testDefaultTenant from our testing tenants
        providerSubaccountID: "47b4575a-f102-414a-8398-2d973ad65f3a" # TestProviderSubaccount from our testing tenants
        consumerAccountID: "5984a414-1eed-4972-af2c-b2b6a415c7d7" # ApplicationsForRuntimeTenantName from our testing tenants
        consumerSubaccountID: "1f538f34-30bf-4d3d-aeaa-02e69eef84ae" # randomly chosen
        consumerTenantID: "ba49f1aa-ddc1-43ff-943c-fe949857a34a" # randomly chosen
        providerSubaccountIDRegion2: "731b7bc4-5472-41d2-a447-e4c0f45de739" # TestProviderSubaccountRegion2 from our testing tenants
        consumerAccountIDTenantHierarchy: "5577cf46-4f78-45fa-b55f-a42a3bdba868" # testDefaultTenant from our testing tenants; more info in 'TestFormationNotificationsTenantHierarchy'
        consumerSubaccountIDTenantHierarchy: "3cfcdd62-320d-403b-b66a-4ee3cdd06947" # TestIntegrationSystemManagedSubaccount from our testing tenants; more info in 'TestFormationNotificationsTenantHierarchy'
      oauthSecret:
        manage: false
        name: compass-subscription-secret
        clientIdKey: client-id
        clientSecretKey: client-secret
        oauthUrlKey: url
      propagatedProviderSubaccountHeader: "X-Provider-Subaccount"
      externalClientCertTestSecretName: "external-client-certificate-test-secret"
      externalClientCertTestSecretNamespace: "compass-system"
      externalCertTestJobName: "external-certificate-rotation-test-job"
      certSvcInstanceTestSecretName: "cert-svc-secret"
      certSvcInstanceTestRegion2SecretName: "cert-svc-secret-eu2"
      consumerTokenURL: "http://compass-external-services-mock.compass-system.svc.cluster.local:8080"
      subscriptionURL: "http://compass-external-services-mock.compass-system.svc.cluster.local:8080"
      subscriptionProviderIdValue: "id-value!t12345"
      directDependencySubscriptionProviderIdValue: "direct-dep-id-value!t12345"
      subscriptionProviderAppNameValue: "subscriptionProviderAppNameValue"
      indirectDependencySubscriptionProviderAppNameValue: "indirectDependencySubscriptionProviderAppNameValue"
      directDependencySubscriptionProviderAppNameValue: "subscriptionProviderAppNameValue" # this is used for real env tests where there is a dedicated SAAS svc instance for the indirect dependency flow
    namespace: kyma-system
    connectivityAdapterFQDN: http://compass-connectivity-adapter.compass-system.svc.cluster.local
    externalServicesMockFQDN: http://compass-external-services-mock.compass-system.svc.cluster.local
    ordServiceFQDN: http://compass-ord-service.compass-system.svc.cluster.local
    systemBrokerFQDN: http://compass-system-broker.compass-system.svc.cluster.local
    tenantFetcherFQDN: http://compass-tenant-fetcher.compass-system.svc.cluster.local
    hydratorFQDN: http://compass-hydrator.compass-system.svc.cluster.local
    basicCredentials:
      manage: false
      secretName: "test-basic-credentials-secret"
    db:
      maxOpenConnections: 3
      maxIdleConnections: 1
    securityContext: # Set on container level
      runAsUser: 2000
      allowPrivilegeEscalation: false
  expectedSchemaVersionUpdateJob:
    cm:
      name: "expected-schema-version"
    ias_adapter:
      cm:
        name: "ias-adapter-expected-schema-version"
  migratorJob:
    nodeSelectorEnabled: false
    pvc:
      name: "compass-director-migrations"
      namespace: "compass-system"
      migrationsPath: "/compass-migrations"
      storageClass: local-path
    ias_adapter:
      pvc:
        name: "compass-ias-adapter-migrations"
        namespace: "compass-system"
        migrationsPath: "/compass-ias-adapter-migrations"
        storageClass: local-path
  http:
    client:
      skipSSLValidation: false
  pairingAdapter:
    templateName: "pairing-adapter-app-template"
    watcherCorrelationID: "pairing-adapter-watcher-id"
    configMap:
      manage: false
      key: "config.json"
      name: "pairing-adapter-config-local"
      namespace: "compass-system"
      localAdapterFQDN: "http://compass-pairing-adapter.compass-system.svc.cluster.local/adapter-local-mtls"
      integrationSystemID: "d3e9b9f5-25dc-4adb-a0a0-ed69ef371fb6"
    e2e:
      appName: "test-app"
      appID: "123-test-456"
      clientUser: "test-user"
      tenant: "test-tenant"
  # Scopes assigned for every new Client Credentials by given object type (Runtime / Application / Integration System)
  # and scopes mapped to a consumer with the given type, then that consumer is using a client certificate
  scopes:
    scopesPerConsumerType:
      business_integration:
        - "application_template:read"
        - "application_template:write"
        - "formation:read"
        - "formation:write"
        - "formation.state:write"
        - "formation_template:read"
        - "formation_template:write"
        - "formation_template.webhooks:read"
      managed_application_provider_operator:
        - "application.local_tenant_id:write"
        - "application_template:write"
        - "application_template:read"
        - "application_template.webhooks:read"
        - "application_template.labels:write"
        - "internal_visibility:read"
        - "webhook:write"
        - "webhooks.auth:read"
        - "certificate_subject_mapping:write"
        - "certificate_subject_mapping:read"
      managed_application_consumer: []
      landscape_resource_operator:
        - "application:read"
        - "application:write"
        - "application.local_tenant_id:write"
        - "tenant_access:write"
        - "formation:read"
        - "formation:write"
      technical_client:
        - "tenant:read"
        - "tenant:write"
      runtime:
        - "runtime:read"
        - "runtime:write"
        - "application:read"
        - "runtime.auths:read"
        - "bundle.instance_auths:read"
        - "runtime.webhooks:read"
        - "webhook:write"
      external_certificate:
        - "runtime:read"
        - "runtime:write"
        - "application:read"
        - "application:write"
        - "runtime.auths:read"
        - "bundle.instance_auths:read"
        - "runtime.webhooks:read"
        - "webhook:write"
        - "application_template:read"
        - "application_template:write"
        - "formation_template:read"
        - "formation_template:write"
        - "formation_template.webhooks:read"
      application:
        - "application:read"
        - "application:write"
        - "application.auths:read"
        - "application.webhooks:read"
        - "application.application_template:read"
        - "bundle.instance_auths:read"
        - "document.fetch_request:read"
        - "event_spec.fetch_request:read"
        - "api_spec.fetch_request:read"
        - "fetch-request.auth:read"
        - "webhook:write"
      integration_system:
        - "application:read"
        - "application:write"
        - "application.local_tenant_id:write"
        - "application.application_template:read"
        - "application_template:read"
        - "application_template:write"
        - "runtime:read"
        - "runtime:write"
        - "integration_system:read"
        - "label_definition:read"
        - "label_definition:write"
        - "automatic_scenario_assignment:read"
        - "integration_system.auths:read"
        - "application_template.webhooks:read"
        - "formation:write"
        - "formation:read"
        - "internal_visibility:read"
        - "application.auths:read"
        - "webhook:write"
        - "formation_template:read"
        - "formation_template.webhooks:read"
      super_admin:
        - "application:read"
        - "application:write"
        - "application.local_tenant_id:write"
        - "application_template:read"
        - "application_template:write"
        - "integration_system:read"
        - "integration_system:write"
        - "runtime:read"
        - "runtime:write"
        - "label_definition:read"
        - "label_definition:write"
        - "eventing:manage"
        - "tenant:read"
        - "tenant:write"
        - "automatic_scenario_assignment:read"
        - "application.auths:read"
        - "application.webhooks:read"
        - "application.application_template:read"
        - "application_template.webhooks:read"
        - "bundle.instance_auths:read"
        - "document.fetch_request:read"
        - "event_spec.fetch_request:read"
        - "api_spec.fetch_request:read"
        - "integration_system.auths:read"
        - "runtime.auths:read"
        - "fetch-request.auth:read"
        - "webhooks.auth:read"
        - "formation:write"
        - "formation:read"
        - "internal_visibility:read"
        - "runtime.webhooks:read"
        - "webhook:write"
        - "formation_template:read"
        - "formation_template:write"
        - "formation_template.webhooks:read"
        - "formation_constraint:read"
        - "formation_constraint:write"
        - "certificate_subject_mapping:read"
        - "certificate_subject_mapping:write"
        - "formation.state:write"
        - "tenant_access:write"
        - "bundle_instance_auth:write"
      default:
        - "runtime:read"
        - "runtime:write"
        - "tenant:read"<|MERGE_RESOLUTION|>--- conflicted
+++ resolved
@@ -144,11 +144,7 @@
       name: compass-pairing-adapter
     director:
       dir: dev/incubator/
-<<<<<<< HEAD
       version: "PR-3256"
-=======
-      version: "PR-3254"
->>>>>>> f6daa75d
       name: compass-director
     hydrator:
       dir: dev/incubator/
@@ -197,11 +193,7 @@
       name: compass-console
     e2e_tests:
       dir: dev/incubator/
-<<<<<<< HEAD
       version: "PR-3256"
-=======
-      version: "PR-3254"
->>>>>>> f6daa75d
       name: compass-e2e-tests
   isLocalEnv: false
   isForTesting: false
