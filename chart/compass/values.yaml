global:
  disableLegacyConnectivity: true
  defaultTenant: 3e64ebae-38b5-46a0-b1ed-9ccee153a0ae
  tenants:
    - name: default
      id: 3e64ebae-38b5-46a0-b1ed-9ccee153a0ae
      type: account
    - name: foo
      id: 1eba80dd-8ff6-54ee-be4d-77944d17b10b
      type: account
    - name: bar
      id: af9f84a9-1d3a-4d9f-ae0c-94f883b33b6e
      type: account
    - name: TestTenantSeparation
      id: f1c4b5be-b0e1-41f9-b0bc-b378200dcca0
      type: account
    - name: TestDeleteLastScenarioForApplication
      id: 0403be1e-f854-475e-9074-922120277af5
      type: account
    - name: Test_DeleteAutomaticScenarioAssignmentForSelector
      id: d9553135-6115-4c67-b4d9-962c00f3725f
      type: account
    - name: Test_AutomaticScenarioAssigmentForRuntime
      id: 8c733a45-d988-4472-af10-1256b82c70c0
      type: account
    - name: TestAutomaticScenarioAssignmentsWholeScenario
      id: 65a63692-c00a-4a7d-8376-8615ee37f45c
      type: account
    - name: TestTenantsQueryTenantNotInitialized
      id: 72329135-27fd-4284-9bcb-37ea8d6307d0
      type: account
    - name: Test Default
      id: 5577cf46-4f78-45fa-b55f-a42a3bdba868
      type: account
      parent: 2c4f4a25-ba9a-4dbc-be68-e0beb77a7eb0
    - name: Test_DefaultCustomer
      id: 2c4f4a25-ba9a-4dbc-be68-e0beb77a7eb0
      type: customer
    - name: TestListLabelDefinitions
      id: 3f641cf5-2d14-4e0f-a122-16e7569926f1
      type: account
    - name: Test_AutomaticScenarioAssignmentQueries
      id: 8263cc13-5698-4a2d-9257-e8e76b543e88
      type: account
    - name: TestGetScenariosLabelDefinitionCreatesOneIfNotExists
      id: 2263cc13-5698-4a2d-9257-e8e76b543e33
      type: account
    - name: TestApplicationsForRuntime
      id: 5984a414-1eed-4972-af2c-b2b6a415c7d7
      type: account
    - name: Test_DeleteAutomaticScenarioAssignmentForScenario
      id: d08e4cb6-a77f-4a07-b021-e3317a373597
      type: account
    - name: TestApplicationsForRuntimeWithHiddenApps
      id: 7e1f2df8-36dc-4e40-8be3-d1555d50c91c
      type: account
    - name: TestTenantsQueryTenantInitialized
      id: 8cf0c909-f816-4fe3-a507-a7917ccd8380
      type: account
    - name: TestDeleteApplicationIfInScenario
      id: 0d597250-6b2d-4d89-9c54-e23cb497cd01
      type: account

  images:
    containerRegistry:
      path: eu.gcr.io/kyma-project/incubator
    connector:
      dir:
      version: "PR-1956"
    connectivity_adapter:
      dir:
      version: "PR-1956"
    pairing_adapter:
      dir:
      version: "PR-1956"
    director:
      dir:
      version: "PR-1964"
    gateway:
      dir:
      version: "PR-1956"
    operations_controller:
      dir:
      version: "PR-1963"
    ord_service:
      dir:
      version: "PR-32"
    schema_migrator:
      dir:
<<<<<<< HEAD
      version: "PR-1964"
=======
      version: "PR-1948"
>>>>>>> 16701eeb
    system_broker:
      dir:
      version: "PR-1956"
    certs_setup_job:
      containerRegistry:
        path: eu.gcr.io/kyma-project
      dir:
      version: "0a651695"
    external_services_mock:
      dir:
      version: "PR-1905"
    console:
      dir:
      version: "PR-36"
    e2e_tests:
      dir:
      version: "PR-1961"
  isLocalEnv: false
  oauth2:
    host: oauth2
  livenessProbe:
    initialDelaySeconds: 30
    timeoutSeconds: 1
    periodSeconds: 10
  readinessProbe:
    initialDelaySeconds: 5
    timeoutSeconds: 1
    periodSeconds: 2

  agentPreconfiguration: false

  director:
    prefix: /director
    graphql:
      external:
        port: 3000
      internal:
        port: 3001
    validator:
      port: 8080
    metrics:
      port: 3003
    operations:
      port: 3002
      path: "/operation"
      lastOperationPath: "/last_operation"

    clientIDHeaderKey: client_user
    suggestTokenHeaderKey: suggest_token

    tests:
      scopes: "runtime:write application:write label_definition:write integration_system:write application:read runtime:read label_definition:read integration_system:read health_checks:read application_template:read application_template:write eventing:manage tenant:read automatic_scenario_assignment:read automatic_scenario_assignment:write"

  auditlog:
    configMapName: "compass-gateway-auditlog-config"
    secretName: "compass-gateway-auditlog-secret"
    script:
      configMapName: "auditlog-script"

  log:
    format: "kibana"

  testCredentials:
    secretName: "test-credentials-secret"

  enableCompassDefaultScenarioAssignment: true

  tenantConfig:
    useDefaultTenants: true
    dbPool:
      maxOpenConnections: 1
      maxIdleConnections: 1

  connector:
    prefix: /connector
    graphql:
      external:
        port: 3000
    validator:
      port: 8080
    # If secrets do not exist they will be created
    secrets:
      ca:
        name: compass-connector-app-ca
        namespace: compass-system
        certificateKey: ca.crt
        keyKey: ca.key
      rootCA:
        namespace: istio-system # For Ingress Gateway to work properly the namespace needs to be istio-system
        # In order for istio mTLS to work we should have two different secrets one containing the server certificate (let’s say X) and one used for validation of the client’s certificates.
        # The second one should be our root certificate and istio wants it to be named X-cacert. (-cacert suffix).
        # This is the reason for the confusing name of our root certificate. https://preliminary.istio.io/v1.6/docs/tasks/traffic-management/ingress/secure-ingress/#configure-a-mutual-tls-ingress-gateway
        cacert: compass-gateway-mtls-certs-cacert # For cert-rotation the cacert should be in different secret
        certificateKey: cacert
    certificateDataHeader: "Certificate-Data"
    revocation:
      configmap:
        name: revocations-config
        namespace: "{{ .Release.Namespace }}"
    # If key and certificate are not provided they will be generated
    caKey: ""
    caCertificate: ""

  system_broker:
    enabled: true
    port: 5001
    prefix: /broker
    tokenProviderFromHeader:
      forwardHeaders: Authorization
    tokenProviderFromSecret:
      enabled: false
      secrets:
        integrationSystemCredentials:
          name: compass-system-broker-credentials
          namespace: compass-system
    testNamespace: kyma-system

  gateway:
    port: 3000
    tls:
      host: compass-gateway
      secure:
        oauth:
          host: compass-gateway-auth-oauth
    mtls:
      host: compass-gateway-mtls
      certSecret: compass-gateway-mtls-certs
    headers:
      request:
        remove:
          - "Client-Id-From-Token"
          - "Client-Id-From-Certificate"
          - "Client-Certificate-Hash"
          - "Certificate-Data"

  operations_controller:
    enabled: true

  connectivity_adapter:
    port: 8080
    tls:
      host: adapter-gateway
    mtls:
      host: adapter-gateway-mtls

  oathkeeperFilters:
    workloadLabel: oathkeeper
    namespace: kyma-system
    tokenDataHeader: "Connector-Token"
    certificateDataHeader: "Certificate-Data"

  istio:
    mtlsGateway:
      name: "compass-gateway-mtls"
      namespace: "compass-system"
    gateway:
      name: "kyma-gateway"
      namespace: "kyma-system"
    proxy:
      port: 15020
    namespace: istio-system
    ingressgateway:
      workloadLabel: istio-ingressgateway
      requestPayloadSizeLimit: 2097152 # 2 MB
      correlationHeaderRewriteFilter:
        expectedHeaders:
        - "x-request-id"
        - "x-correlation-id"
        - "x-correlationid"
        - "x-forrequest-id"
        - "x-vcap-request-id"
        - "x-broker-api-request-identity"

  ingress:
    domainName: "kyma.local"

  database:
    manageSecrets: true
    embedded:
      enabled: true
      director:
        name: "postgres"
      directorDBName: "postgres"
    managedGCP:
      serviceAccountKey: ""
      instanceConnectionName: ""
      director:
        name: ""
        user: ""
        password: ""
      host: "localhost"
      hostPort: "5432"
      sslMode: ""

      #TODO remove below after migration to separate user will be done
      dbUser: ""
      dbPassword: ""
      directorDBName: ""

  oathkeeper:
    host: ory-oathkeeper-proxy.kyma-system.svc.cluster.local
    port: 4455
    timeout_ms: 120000
    idTokenConfig:
      claims: '{"scopes": "{{ print .Extra.scope }}", "tenant": "{{ print .Extra.tenant }}", "externalTenant": "{{ print .Extra.externalTenant }}", "consumerID": "{{ print .Extra.consumerID}}", "consumerType": "{{ print .Extra.consumerType }}", "flow": "{{ print .Extra.flow }}"}'
    mutators:
      runtimeMappingService:
        config:
          api:
            url: http://compass-director.compass-system.svc.cluster.local:3000/runtime-mapping
            retry:
              give_up_after: 6s
              max_delay: 2000ms
      authenticationMappingService:
        config:
          api:
            url: http://compass-director.compass-system.svc.cluster.local:3000/authn-mapping
            retry:
              give_up_after: 6s
              max_delay: 2000ms
      tenantMappingService:
        config:
          api:
            url: http://compass-director.compass-system.svc.cluster.local:3000/tenant-mapping
            retry:
              give_up_after: 6s
              max_delay: 2000ms
      certificateResolverService:
        config:
          api:
            url: http://compass-connector.compass-system.svc.cluster.local:8080/v1/certificate/data/resolve
            retry:
              give_up_after: 6s
              max_delay: 2000ms
      tokenResolverService:
        config:
          api:
            url: http://compass-director.compass-system.svc.cluster.local:8080/v1/tokens/resolve
            retry:
              give_up_after: 6s
              max_delay: 2000ms

  tenantFetcher:
    host: compass-tenant-fetcher.compass-system.svc.cluster.local
    prefix: /tenants
    port: 3000
    authentication:
      allowJWTSigningNone: true
      jwksEndpoints: '["http://ory-oathkeeper-api.kyma-system.svc.cluster.local:4456/.well-known/jwks.json"]'
      identityZone: "id-zone"
    tenantProvider:
      tenantIdProperty: "tenantId"
      customerIdProperty: "customerId"
      subdomainProperty: "subscribedSubdomain"
      name: "provider"

  ordService:
    host: compass-ord-service.compass-system.svc.cluster.local
    prefix: /open-resource-discovery-service/v0
    docsPrefix: /open-resource-discovery-docs
    staticPrefix: /open-resource-discovery-static/v0
    port: 3000
    defaultResponseType: "xml"

  ordAggregator:
    name: ord-aggregator
    enabled: true
    schedule: "*/1 * * * *"
    dbPool:
      maxOpenConnections: 2
      maxIdleConnections: 2

  systemFetcher:
    enabled: false
    name: "system-fetcher"
    schedule: "0 0 * * *"
    manageSecrets: true
    # fetchParallellism - shows how many http calls will be made in parallel to fetch systems
    fetchParallellism: 30
    # queueSize - shows how many system fetches (individual requests may fetch more than 1 system)
    # can be put in the queue for processing before blocking. It is best for the queue to be about 2 times bigger than the parallellism
    queueSize: 100
    # fetchTimeout - shows the timeout to wait for oauth token and for fetching systems (in one request) separately
    fetchTimeout: "5s"
    dbPool:
      maxOpenConnections: 2
      maxIdleConnections: 2
    # systemsAPIEndpoint - endpoint of the service to fetch systems from
    systemsAPIEndpoint: ""
    # systemsAPIFilterCriteria - criteria for fetching systems
    systemsAPIFilterCriteria: ""
    # systemsAPIFilterTenantCriteriaPattern - criateria for fetching systems with tenant filter
    systemsAPIFilterTenantCriteriaPattern: ""
    # systemToTemplateMappings - how to map system properties to an existing application template
    systemToTemplateMappings: '{}'
    oauth:
      client: ""
      secret: ""
      tokenURLPattern: ""
      scopesClaim: ""
      tenantHeaderName: ""

  tenantFetchers:
    job1:
      enabled: false
      configMapNamespace: "compass-system"
      manageSecrets: true
      providerName: "compass"
      schedule: "*/5 * * * *"
      kubernetes:
        configMapNamespace: "compass-system"
        pollInterval: 2s
        pollTimeout: 1m
        timeout: 2m
      oauth:
        client: ""
        secret: ""
        tokenURL: ""
      endpoints:
        tenantCreated: "127.0.0.1/events?type=created"
        tenantDeleted: "127.0.0.1/events?type=deleted"
        tenantUpdated: "127.0.0.1/events?type=updated"
      fieldMapping:
        totalPagesField: "totalPages"
        totalResultsField: "totalResults"
        tenantEventsField: "events"
        idField: "id"
        nameField: "name"
        customerIdField: "customerId"
        subdomainField: "subdomain"
        discriminatorField: ""
        discriminatorValue: ""
        detailsField: "details"
      queryMapping:
        pageNumField: "pageNum"
        pageSizeField: "pageSize"
        timestampField: "timestamp"
      query:
        startPage: "0"
        pageSize: "100"
      dbPool:
        maxOpenConnections: 1
        maxIdleConnections: 1

  metrics:
    enabled: true
    pushEndpoint: http://monitoring-prometheus-pushgateway.kyma-system.svc.cluster.local:9091

  authenticators:
    authenticator0:
      enabled: true
      gatewayHost: "compass-gateway-authenticator0"
      trusted_issuers: '[{"domain_url": "authenticator.domain", "scope_prefix": "prefix."}, {}]'
      attributes: '{"uniqueAttribute": { "key": "key", "value": "val" }, "tenant": { "key": "key" }, "identity": { "key": "key" } }'

  externalServicesMock:
    enabled: false
    auditlog: false

  tests:
    namespace: kyma-system
    connectivityAdapterFQDN: http://compass-connectivity-adapter.compass-system.svc.cluster.local
    directorFQDN: http://compass-director.compass-system.svc.cluster.local
    connectorFQDN: http://compass-connector.compass-system.svc.cluster.local
    externalServicesMockFQDN: http://compass-external-services-mock.compass-system.svc.cluster.local
    ordServiceFQDN: http://compass-ord-service.compass-system.svc.cluster.local
    systemBrokerFQDN: http://compass-system-broker.compass-system.svc.cluster.local
    tenantFetcherFQDN: http://compass-tenant-fetcher.compass-system.svc.cluster.local
    db:
      maxOpenConnections: 3
      maxIdleConnections: 1
    skipTLSVerify: true

    token:
      server:
        enabled: false
        port: 5000
    securityContext: # Set on container level
      runAsUser: 2000
      allowPrivilegeEscalation: false

  migratorJob:
    nodeSelectorEnabled: false
    pvc:
      name: "compass-director-migrations"
      namespace: "compass-system"
      regional: false
      migrationsPath: "/compass-migrations"

pairing-adapter:
  enabled: false<|MERGE_RESOLUTION|>--- conflicted
+++ resolved
@@ -87,11 +87,7 @@
       version: "PR-32"
     schema_migrator:
       dir:
-<<<<<<< HEAD
       version: "PR-1964"
-=======
-      version: "PR-1948"
->>>>>>> 16701eeb
     system_broker:
       dir:
       version: "PR-1956"
