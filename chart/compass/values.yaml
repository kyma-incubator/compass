global:
  disableLegacyConnectivity: true
  defaultTenant: 3e64ebae-38b5-46a0-b1ed-9ccee153a0ae
  tenants:
    - name: default
      id: 3e64ebae-38b5-46a0-b1ed-9ccee153a0ae
    - name: foo
      id: 1eba80dd-8ff6-54ee-be4d-77944d17b10b
    - name: bar
      id: af9f84a9-1d3a-4d9f-ae0c-94f883b33b6e
  images:
    containerRegistry:
      path: eu.gcr.io/kyma-project/incubator
    connector:
      dir:
      version: "PR-1720"
    connectivity_adapter:
      dir:
      version: "PR-1732"
    pairing_adapter:
      dir:
      version: "PR-1720"
    director:
      dir:
<<<<<<< HEAD
      version: "PR-1738"
=======
      version: "PR-1718"
>>>>>>> e87bd2c3
    gateway:
      dir:
      version: "PR-1720"
    operations_controller:
      dir:
      version: "PR-1717"
    tenant_fetcher:
      dir:
      version: "PR-1718"
    ord_service:
      dir:
      version: "PR-13"
    schema_migrator:
      dir:
      version: "PR-1736"
    system_broker:
      dir:
      version: "PR-1738"
    certs_setup_job:
      containerRegistry:
        path: eu.gcr.io/kyma-project
      dir:
      version: "0a651695"
    external_services_mock:
      dir:
      version: "PR-1726"
    console:
      dir:
      version: "PR-12"
    tests:
      director:
        dir:
        version: "PR-1738"
      connector:
        dir:
        version: "PR-1715"
      connectivity_adapter:
        dir:
        version: "PR-1693"
      operations_controller:
        dir:
        version: "PR-1717"
      tenant_fetcher:
        dir:
        version: "PR-1718"
      system_broker:
        dir:
        version: "PR-1738"
      ord_service:
        dir:
        version: "PR-1719"
  isLocalEnv: false
  oauth2:
    host: oauth2
  livenessProbe:
    initialDelaySeconds: 30
    timeoutSeconds: 1
    periodSeconds: 10
  readinessProbe:
    initialDelaySeconds: 5
    timeoutSeconds: 1
    periodSeconds: 2

  agentPreconfiguration: false

  director:
    prefix: /director
    port: 3000

    tests:
      scopes: "runtime:write application:write label_definition:write integration_system:write application:read runtime:read label_definition:read integration_system:read health_checks:read application_template:read application_template:write eventing:manage tenant:read automatic_scenario_assignment:read automatic_scenario_assignment:write"

  auditlog:
    configMapName: "compass-gateway-auditlog-config"
    secretName: "compass-gateway-auditlog-secret"
    script:
      configMapName: "auditlog-script"

  testCredentials:
    secretName: "test-credentials-secret"

  enableCompassDefaultScenarioAssignment: true

  tenantConfig:
    useDefaultTenants: true
    dbPool:
      maxOpenConnections: 1
      maxIdleConnections: 1

  connector:
    prefix: /connector
    graphql:
      external:
        port: 3000
      internal:
        port: 3001
    validator:
      port: 8080
    # If secrets do not exist they will be created
    secrets:
      ca:
        name: compass-connector-app-ca
        namespace: compass-system
        certificateKey: ca.crt
        keyKey: ca.key
      rootCA:
        namespace: istio-system # For Ingress Gateway to work properly the namespace needs to be istio-system
        # In order for istio mTLS to work we should have two different secrets one containing the server certificate (let’s say X) and one used for validation of the client’s certificates.
        # The second one should be our root certificate and istio wants it to be named X-cacert. (-cacert suffix).
        # This is the reason for the confusing name of our root certificate. https://preliminary.istio.io/v1.6/docs/tasks/traffic-management/ingress/secure-ingress/#configure-a-mutual-tls-ingress-gateway
        cacert: compass-gateway-mtls-certs-cacert # For cert-rotation the cacert should be in different secret
        certificateKey: cacert
    certificateDataHeader: "Certificate-Data"
    revocation:
      configmap:
        name: revocations-config
        namespace: "{{ .Release.Namespace }}"
    # If key and certificate are not provided they will be generated
    caKey: ""
    caCertificate: ""

  system_broker:
    enabled: true
    port: 5001
    prefix: /broker
    tokenProviderFromHeader:
      forwardHeaders: Authorization
    tokenProviderFromSecret:
      enabled: false
      secrets:
        integrationSystemCredentials:
          name: compass-system-broker-credentials
          namespace: compass-system
    testNamespace: kyma-system

  gateway:
    port: 3000
    tls:
      host: compass-gateway
      secure:
        oauth:
          host: compass-gateway-auth-oauth
    mtls:
      host: compass-gateway-mtls
      certSecret: compass-gateway-mtls-certs
    headers:
      request:
        remove:
          - "Client-Id-From-Token"
          - "Client-Id-From-Certificate"
          - "Client-Certificate-Hash"
          - "Certificate-Data"

  operations_controller:
    enabled: false

  connectivity_adapter:
    port: 8080
    tls:
      host: adapter-gateway
    mtls:
      host: adapter-gateway-mtls

  rewriteFilters:
    workloadLabel: oathkeeper
    namespace: kyma-system
    tokenDataHeader: "Connector-Token"
    certificateDataHeader: "Certificate-Data"

  istio:
    mtlsGateway:
      name: "compass-gateway-mtls"
      namespace: "compass-system"
    gateway:
      name: "kyma-gateway"
      namespace: "kyma-system"
    proxy:
      port: 15020
    namespace: istio-system
    ingressgateway:
      workloadLabel: istio-ingressgateway
      correlationHeaderRewriteFilter:
        expectedHeaders:
        - "x-request-id"
        - "x-correlation-id"
        - "x-correlationid"
        - "x-forrequest-id"
        - "x-vcap-request-id"
        - "x-broker-api-request-identity"

  database:
    manageSecrets: true
    embedded:
      enabled: true
      director:
        name: "postgres"
      directorDBName: "postgres"
    managedGCP:
      serviceAccountKey: ""
      instanceConnectionName: ""
      director:
        name: ""
        user: ""
        password: ""
      host: "localhost"
      hostPort: "5432"
      sslMode: ""

      #TODO remove below after migration to separate user will be done
      dbUser: ""
      dbPassword: ""
      directorDBName: ""

  oathkeeper:
    host: ory-oathkeeper-proxy.kyma-system.svc.cluster.local
    port: 4455
    idTokenConfig:
      claims: '{"scopes": "{{ print .Extra.scope }}", "tenant": "{{ print .Extra.tenant }}", "externalTenant": "{{ print .Extra.externalTenant }}", "consumerID": "{{ print .Extra.consumerID}}", "consumerType": "{{ print .Extra.consumerType }}"}'
    mutators:
      runtimeMappingService:
        config:
          api:
            url: http://compass-director.compass-system.svc.cluster.local:3000/runtime-mapping
            retry:
              give_up_after: 3s
              max_delay: 2000ms
      authenticationMappingService:
        config:
          api:
            url: http://compass-director.compass-system.svc.cluster.local:3000/authn-mapping
            retry:
              give_up_after: 3s
              max_delay: 2000ms
      tenantMappingService:
        config:
          api:
            url: http://compass-director.compass-system.svc.cluster.local:3000/tenant-mapping
            retry:
              give_up_after: 3s
              max_delay: 2000ms
      certificateResolverService:
        config:
          api:
            url: http://compass-connector.compass-system.svc.cluster.local:8080/v1/certificate/data/resolve
            retry:
              give_up_after: 3s
              max_delay: 2000ms
      tokenResolverService:
        config:
          api:
            url: http://compass-connector.compass-system.svc.cluster.local:8080/v1/tokens/resolve
            retry:
              give_up_after: 3s
              max_delay: 2000ms

  tenantFetcher:
    host: compass-tenant-fetcher.compass-system.svc.cluster.local
    prefix: /tenants
    port: 3000
    authentication:
      allowJWTSigningNone: true
      jwksEndpoint: "http://ory-oathkeeper-api.kyma-system.svc.cluster.local:4456/.well-known/jwks.json"
      identityZone: "id-zone"
    tenantProvider:
      tenantIdProperty: "tenantId"
      name: "provider"

  ordService:
    host: compass-ord-service.compass-system.svc.cluster.local
    prefix: /open-resource-discovery-service/v0
    docsPrefix: /open-resource-discovery-docs
    staticPrefix: /open-resource-discovery-static/v0
    port: 3000
    defaultResponseType: "xml"

  tenantFetchers:
    job1:
      enabled: false
      configMapNamespace: "compass-system"
      manageSecrets: true
      providerName: "compass"
      schedule: "*/5 * * * *"
      kubernetes:
        configMapNamespace: "compass-system"
        pollInterval: 2s
        pollTimeout: 1m
        timeout: 2m
      oauth:
        client: ""
        secret: ""
        tokenURL: ""
      endpoints:
        tenantCreated: "127.0.0.1/events?type=created"
        tenantDeleted: "127.0.0.1/events?type=deleted"
        tenantUpdated: "127.0.0.1/events?type=updated"
      fieldMapping:
        totalPagesField: "totalPages"
        totalResultsField: "totalResults"
        tenantEventsField: "events"
        idField: "id"
        nameField: "name"
        discriminatorField: ""
        discriminatorValue: ""
        detailsField: "details"
      queryMapping:
        pageNumField: "pageNum"
        pageSizeField: "pageSize"
        timestampField: "timestamp"
      query:
        startPage: "0"
        pageSize: "100"
      dbPool:
        maxOpenConnections: 1
        maxIdleConnections: 1

  metrics:
    enabled: true
    pushEndpoint: http://monitoring-prometheus-pushgateway.kyma-system.svc.cluster.local:9091

  authenticators:
    authenticator0:
      enabled: true
      gatewayHost: "compass-gateway-authenticator0"
      trusted_issuers: '[{"domain_url": "authenticator.domain", "scope_prefix": "prefix."}, {}]'
      attributes: '{"uniqueAttribute": { "key": "key", "value": "val" }, "tenant": { "key": "key" }, "identity": { "key": "key" } }'

  externalServicesMock:
    enabled: false

pairing-adapter:
  enabled: false<|MERGE_RESOLUTION|>--- conflicted
+++ resolved
@@ -22,11 +22,7 @@
       version: "PR-1720"
     director:
       dir:
-<<<<<<< HEAD
       version: "PR-1738"
-=======
-      version: "PR-1718"
->>>>>>> e87bd2c3
     gateway:
       dir:
       version: "PR-1720"
