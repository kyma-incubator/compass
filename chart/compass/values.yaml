global:
  disableLegacyConnectivity: true
  defaultTenant: 3e64ebae-38b5-46a0-b1ed-9ccee153a0ae
  defaultTenantRegion: "eu-1"
  tenants: # tenant order matters, so new tenants should be added to the end of the list
    - name: default
      id: 3e64ebae-38b5-46a0-b1ed-9ccee153a0ae
      type: account
    - name: foo
      id: 1eba80dd-8ff6-54ee-be4d-77944d17b10b
      type: account
    - name: bar
      id: af9f84a9-1d3a-4d9f-ae0c-94f883b33b6e
      type: account
    - name: TestTenantSeparation
      id: f1c4b5be-b0e1-41f9-b0bc-b378200dcca0
      type: account
    - name: TestDeleteLastScenarioForApplication
      id: 0403be1e-f854-475e-9074-922120277af5
      type: account
    - name: Test_DeleteAutomaticScenarioAssignmentForSelector
      id: d9553135-6115-4c67-b4d9-962c00f3725f
      type: account
    - name: Test_AutomaticScenarioAssigmentForRuntime
      id: 8c733a45-d988-4472-af10-1256b82c70c0
      type: account
    - name: TestAutomaticScenarioAssignmentsWholeScenario
      id: 65a63692-c00a-4a7d-8376-8615ee37f45c
      type: account
    - name: TestTenantsQueryTenantNotInitialized
      id: 72329135-27fd-4284-9bcb-37ea8d6307d0
      type: account
    - name: Test Default
      id: 5577cf46-4f78-45fa-b55f-a42a3bdba868
      type: account
      parent: 2c4f4a25-ba9a-4dbc-be68-e0beb77a7eb0
    - name: Test_DefaultCustomer
      id: 2c4f4a25-ba9a-4dbc-be68-e0beb77a7eb0
      type: customer
    - name: TestListLabelDefinitions
      id: 3f641cf5-2d14-4e0f-a122-16e7569926f1
      type: account
    - name: Test_AutomaticScenarioAssignmentQueries
      id: 8263cc13-5698-4a2d-9257-e8e76b543e88
      type: account
    - name: TestGetScenariosLabelDefinitionCreatesOneIfNotExists
      id: 2263cc13-5698-4a2d-9257-e8e76b543e33
      type: account
    - name: TestApplicationsForRuntime
      id: 5984a414-1eed-4972-af2c-b2b6a415c7d7
      type: account
    - name: Test_DeleteAutomaticScenarioAssignmentForScenario
      id: d08e4cb6-a77f-4a07-b021-e3317a373597
      type: account
    - name: TestApplicationsForRuntimeWithHiddenApps
      id: 7e1f2df8-36dc-4e40-8be3-d1555d50c91c
      type: account
    - name: TestTenantsQueryTenantInitialized
      id: 8cf0c909-f816-4fe3-a507-a7917ccd8380
      type: account
    - name: TestDeleteApplicationIfInScenario
      id: 0d597250-6b2d-4d89-9c54-e23cb497cd01
      type: account
    - name: TestProviderSubaccount
      id: 47b4575a-f102-414a-8398-2d973ad65f3a
      type: subaccount
      parent: 5577cf46-4f78-45fa-b55f-a42a3bdba868
    - name: TestCompassProviderSubaccount
      id: f8075207-1478-4a80-bd26-24a4785a2bfd
      type: subaccount
      parent: 5577cf46-4f78-45fa-b55f-a42a3bdba868
    - name: TestProviderSubaccountRegion2
      id: 731b7bc4-5472-41d2-a447-e4c0f45de739
      type: subaccount
      region: "eu-2"
      parent: 5577cf46-4f78-45fa-b55f-a42a3bdba868
    - name: TestCertificateSubaccount
      id: 123e4567-e89b-12d3-a456-426614174001
      type: subaccount
      parent: 5577cf46-4f78-45fa-b55f-a42a3bdba868
    - name: TestNsAdapter
      id: 08b6da37-e911-48fb-a0cb-fa635a6c5678
      type: subaccount
      parent: 5577cf46-4f78-45fa-b55f-a42a3bdba868
    - name: TestNsAdapterSubaccountWithApplications
      id: 08b6da37-e911-48fb-a0cb-fa635a6c4321
      type: subaccount
      parent: 5577cf46-4f78-45fa-b55f-a42a3bdba868
    - name: TestIntegrationSystemManagedSubaccount
      id: 3cfcdd62-320d-403b-b66a-4ee3cdd06947
      type: subaccount
      parent: 5577cf46-4f78-45fa-b55f-a42a3bdba868
    - name: TestIntegrationSystemManagedAccount
      id: 7e8ab2e3-3bb4-42e3-92b2-4e0bf48559d3
      type: account
      parent: 2c4f4a25-ba9a-4dbc-be68-e0beb77a7eb0
    - name: TestSystemFetcherAccount
      id: c395681d-11dd-4cde-bbcf-570b4a153e79
      type: account
      parent: 2c4f4a25-ba9a-4dbc-be68-e0beb77a7eb0
    - name: TestConsumerSubaccount
      id: 1f538f34-30bf-4d3d-aeaa-02e69eef84ae
      type: subaccount
      parent: 5984a414-1eed-4972-af2c-b2b6a415c7d7
    - name: TestTenantsOnDemandAPI
      id: 8d42d818-d4c4-4036-b82f-b199db7ffeb5
      type: subaccount
      parent: 5984a414-1eed-4972-af2c-b2b6a415c7d7
    - name: TestExternalCertificateSubaccount
      id: bad76f69-e5c2-4d55-bca5-240944824b83
      type: subaccount
      parent: 5577cf46-4f78-45fa-b55f-a42a3bdba868
    - name: TestAtomOrganization
      id: f2724f8e-1a58-4f32-bfd0-8b831de34e71
      type: organization
      parent: 2c4f4a25-ba9a-4dbc-be68-e0beb77a7eb0
    - name: TestAtomFolder
      id: 4c31b7c7-2bea-4bd5-9ea5-e9a8d704f900
      type: folder
      parent: f2724f8e-1a58-4f32-bfd0-8b831de34e71
    - name: TestAtomResourceGroup
      id: ff30da87-7685-4462-869a-baae6441898b
      type: resource-group
      parent: 4c31b7c7-2bea-4bd5-9ea5-e9a8d704f900
  images:
    containerRegistry:
      path: europe-docker.pkg.dev/kyma-project
    connector:
      dir: prod/incubator/
      version: "v20230627-fac0e9b7"
      name: compass-connector
    connectivity_adapter:
      dir: prod/incubator/
      version: "v20230627-fac0e9b7"
      name: compass-connectivity-adapter
    pairing_adapter:
      dir: prod/incubator/
      version: "v20230627-fac0e9b7"
      name: compass-pairing-adapter
    director:
<<<<<<< HEAD
      dir: dev/incubator/
      version: "PR-3157"
=======
      dir: prod/incubator/
      version: "v20230705-58243f82"
>>>>>>> dd4c1155
      name: compass-director
    hydrator:
      dir: prod/incubator/
      version: "v20230704-486cdc30"
      name: compass-hydrator
    ias_adapter:
      dir: prod/incubator/
      version: "v20230623-d1d6b3e7"
      name: compass-ias-adapter
    kyma_adapter:
<<<<<<< HEAD
      dir: dev/incubator/
      version: "PR-3157"
=======
      dir: prod/incubator/
      version: "v20230628-e9903edf"
>>>>>>> dd4c1155
      name: compass-kyma-adapter
    gateway:
      dir: prod/incubator/
      version: "v20230627-fac0e9b7"
      name: compass-gateway
    operations_controller:
      dir: prod/incubator/
      version: "v20230627-fac0e9b7"
      name: compass-operations-controller
    ord_service:
      dir: prod/incubator/
      version: "v20230516-659eedd9"
      name: compass-ord-service
    schema_migrator:
<<<<<<< HEAD
      dir: dev/incubator/
      version: "PR-3157"
=======
      dir: prod/incubator/
      version: "v20230628-e2468984"
>>>>>>> dd4c1155
      name: compass-schema-migrator
    system_broker:
      dir: prod/incubator/
      version: "v20230627-fac0e9b7"
      name: compass-system-broker
    certs_setup_job:
      containerRegistry:
        path: eu.gcr.io/kyma-project
      dir:
      version: "0a651695"
    external_services_mock:
<<<<<<< HEAD
      dir: dev/incubator/
      version: "PR-3157"
=======
      dir: prod/incubator/
      version: "v20230627-25c95808"
>>>>>>> dd4c1155
      name: compass-external-services-mock
    console:
      dir: prod/incubator/
      version: "v20230421-e8840c18"
      name: compass-console
    e2e_tests:
<<<<<<< HEAD
      dir: dev/incubator/
      version: "PR-3157"
=======
      dir: prod/incubator/
      version: "v20230630-957eeeeb"
>>>>>>> dd4c1155
      name: compass-e2e-tests
  isLocalEnv: false
  isForTesting: false
  oauth2:
    host: oauth2
  livenessProbe:
    initialDelaySeconds: 30
    timeoutSeconds: 1
    periodSeconds: 10
  readinessProbe:
    initialDelaySeconds: 5
    timeoutSeconds: 1
    periodSeconds: 2
  agentPreconfiguration: false
  portieris:
    isEnabled: false
    imagePullSecretName: "portieris-dummy-image-pull-secret"
  operations_manager:
    election:
      enabled: false
    lease:
      lockname: opmanagerlease
    job:
      ordCreation:
        schedulePeriod: 168h
      ordDeletion:
        schedulePeriod: 24h
        completedOpsOlderThanDays: 5
        failedOpsOlderThanDays: 10
    external:
      port: 3009
  nsAdapter:
    external:
      port: 3005
    e2eTests:
      gatewayHost: "compass-gateway-xsuaa"
    prefix: /nsadapter
    path: /nsadapter/api/v1/notifications
    systemToTemplateMappings: '[{  "Name": "SAP S/4HANA On-Premise",  "SourceKey": ["type"],  "SourceValue": ["abapSys"]},{  "Name": "SAP S/4HANA On-Premise",  "SourceKey": ["type"],  "SourceValue": ["nonSAPsys"]},{  "Name": "SAP S/4HANA On-Premise",  "SourceKey": ["type"],  "SourceValue": ["hana"]}]'
    secret:
      name: nsadapter-secret
      subaccountKey: subaccount
      local:
        subaccountValue: subaccount
    authSecret:
      name: "compass-external-services-mock-oauth-credentials"
      clientIdKey: client-id
      clientSecretKey: client-secret
      tokenUrlKey: url
      instanceUrlKey: url
      certKey: cert
      keyKey: key
    registerPath: "/register"
    tokenPath: "/secured/oauth/token"
    createClonePattern: '{"key": "%s"}'
    createBindingPattern: '{}'
    useClone: "false"
  director:
    host: compass-director.compass-system.svc.cluster.local
    formationMappingAsyncStatusApi:
      pathPrefix: "/v1/businessIntegrations"
      formationAssignmentPath: "/{ucl-formation-id}/assignments/{ucl-assignment-id}/status"
      formationPath: "/{ucl-formation-id}/status"
    prefix: /director
    graphql:
      external:
        port: 3000
    tls:
      secure:
        internal:
          host: compass-director-internal
    validator:
      port: 8080
    metrics:
      port: 3003
      enableGraphqlOperationInstrumentation: true
    operations:
      port: 3002
      path: "/operation"
      lastOperationPath: "/last_operation"
    info:
      path: "/v1/info"
    subscription:
      subscriptionProviderLabelKey: "subscriptionProviderId"
      consumerSubaccountLabelKey: "global_subaccount_id"
      subscriptionLabelKey: "subscription"
      tokenPrefix: "sb-"
    selfRegister:
      secrets:
        instancesCreds:
          name: "region-instances-credentials"
          key: "keyConfig"
          path: "/tmp"
        saasAppNameCfg:
          name: "saas-app-names"
          key: "appNameConfig"
          path: "/tmp/appNameConfig"
      clientIdPath: "clientId"
      clientSecretPath: "clientSecret"
      urlPath: "url"
      tokenUrlPath: "tokenUrl"
      clientCertPath: "clientCert"
      clientKeyPath: "clientKey"
      local:
        templateMappings:
          clientIDMapping: '{{ printf "\"%s\":\"client_id\"" .Values.global.director.selfRegister.clientIdPath }}'
          clientSecretMapping: '{{ printf "\"%s\":\"client_secret\"" .Values.global.director.selfRegister.clientSecretPath }}'
          urlMapping: '{{ printf "\"%s\":\"http://compass-external-services-mock.%s.svc.cluster.local:%s\"" .Values.global.director.selfRegister.urlPath .Release.Namespace (.Values.service.port | toString) }}'
          tokenURLMapping: '{{ printf "\"%s\":\"https://%s.%s:%s\"" .Values.global.director.selfRegister.tokenUrlPath .Values.global.externalServicesMock.certSecuredHost .Values.global.ingress.domainName (.Values.service.certPort | toString) }}'
          x509CertificateMapping: '{{ printf "\"%s\":\"%s\"" .Values.global.director.selfRegister.clientCertPath .Values.global.connector.caCertificate }}'
          x509KeyMapping: '{{ printf "\"%s\":\"%s\"" .Values.global.director.selfRegister.clientKeyPath .Values.global.connector.caKey }}'
      oauthTokenPath: "/cert/token"
      oauthMode: "oauth-mtls"
      label: "selfRegLabel"
      labelValuePrefix: "self-reg-prefix-"
      responseKey: "self-reg-key"
      path: "/external-api/self-reg"
      nameQueryParam: "name"
      tenantQueryParam: "tenant"
      requestBodyPattern: '{"key": "%s"}'
      saasAppNameLabelKey: "CMPSaaSAppName"
      saasAppNamePath: "localSaaSAppNamePath"
    clientIDHeaderKey: client_user
    suggestTokenHeaderKey: suggest_token
    runtimeTypeLabelKey: "runtimeType"
    applicationTypeLabelKey: "applicationType"
    kymaRuntimeTypeLabelValue: "kyma"
    kymaApplicationNamespaceValue: "sap.kyma"
    destinationCreator:
      correlationIDsKey: "correlationIds"
      destinationAPI:
        baseURL: "https://destination-creator-local-destination-api-url.com"
        path: "/regions/{region}/subaccounts/{subaccountId}/destinations"
        regionParam: "region"
        subaccountIDParam: "subaccountId"
        nameParam: "destinationName"
      certificateAPI:
        baseURL: "https://destination-creator-local-certificate-api-url.com"
        path: "/regions/{region}/subaccounts/{subaccountId}/certificates"
        regionParam: "region"
        subaccountIDParam: "subaccountId"
        nameParam: "certificateName"
        fileNameKey: "fileName"
        commonNameKey: "commonName"
        certChainKey: "certificateChain"
    fetchTenantEndpoint: '{{ printf "https://%s.%s%s/v1/fetch" .Values.global.gateway.tls.secure.internal.host .Values.global.ingress.domainName .Values.global.tenantFetcher.prefix }}'
    ordWebhookMappings: '[]'
    tenantMappingsPath: "/tmp/tenantMappingsConfig"
    tenantMappingsKey: "tenant-mapping-config.json"
    tenantMappings:
      SYNC:
        v1.0:
          - type: CONFIGURATION_CHANGED
            mode: SYNC
            urlTemplate: '{"path":"%s/v1/tenant-mappings/{{.RuntimeContext.Value}}","method":"PATCH"}'
            inputTemplate: '{"context":{ {{ if .CustomerTenantContext.AccountID }}"btp": {"uclFormationId":"{{.FormationID}}","globalAccountId":"{{.CustomerTenantContext.AccountID}}","crmId":"{{.CustomerTenantContext.CustomerID}}"} {{ else }}"atom": {"uclFormationId":"{{.FormationID}}","path":"{{.CustomerTenantContext.Path}}","crmId":"{{.CustomerTenantContext.CustomerID}}"} {{ end }} },"items": [ {"uclAssignmentId":"{{ .Assignment.ID }}","operation":"{{.Operation}}","deploymentRegion":"{{if .Application.Labels.region }}{{.Application.Labels.region}}{{ else }}{{.ApplicationTemplate.Labels.region}}{{end }}","applicationNamespace":"{{ if .Application.ApplicationNamespace }}{{.Application.ApplicationNamespace}}{{else }}{{.ApplicationTemplate.ApplicationNamespace}}{{ end }}","applicationTenantId":"{{.Application.LocalTenantID}}","uclSystemTenantId":"{{.Application.ID}}",{{ if .ApplicationTemplate.Labels.parameters }}"parameters": {{.ApplicationTemplate.Labels.parameters}},{{ end }}"configuration": {{.ReverseAssignment.Value}} } ] }'
            headerTemplate: '{"Content-Type": ["application/json"]}'
            outputTemplate: '{"error":"{{.Body.error}}","success_status_code": 200}'
          - type: APPLICATION_TENANT_MAPPING
            mode: SYNC
            urlTemplate: '{"path":"%s/v1/tenant-mappings/{{.TargetApplication.LocalTenantID}}","method":"PATCH"}'
            inputTemplate: '{"context": { {{ if .CustomerTenantContext.AccountID }}"btp":{"uclFormationId":"{{.FormationID}}","globalAccountId":"{{.CustomerTenantContext.AccountID}}","crmId":"{{.CustomerTenantContext.CustomerID}}"} {{ else }}"atom": {"uclFormationId":"{{.FormationID}}","path":"{{.CustomerTenantContext.Path}}","crmId":"{{.CustomerTenantContext.CustomerID}}"} {{ end }} },"items": [ {"uclAssignmentId":"{{ .Assignment.ID }}","operation":"{{.Operation}}","deploymentRegion":"{{if .SourceApplication.Labels.region }}{{.SourceApplication.Labels.region}}{{else }}{{.SourceApplicationTemplate.Labels.region}}{{ end }}","applicationNamespace":"{{if .SourceApplication.ApplicationNamespace }}{{.SourceApplication.ApplicationNamespace}}{{else }}{{.SourceApplicationTemplate.ApplicationNamespace}}{{ end }}","applicationTenantId":"{{.SourceApplication.LocalTenantID}}","uclSystemTenantId":"{{.SourceApplication.ID}}",{{ if .SourceApplicationTemplate.Labels.parameters }}"parameters": {{.SourceApplicationTemplate.Labels.parameters}},{{ end }}"configuration": {{.ReverseAssignment.Value}} } ]}'
            headerTemplate: '{"Content-Type": ["application/json"]}'
            outputTemplate: '{"error":"{{.Body.error}}","success_status_code": 200}'
        configuration_changed:v1.0:
          - type: CONFIGURATION_CHANGED
            mode: SYNC
            urlTemplate: '{"path":"%s/v1/tenant-mappings/{{.RuntimeContext.Value}}","method":"PATCH"}'
            inputTemplate: '{"context":{ {{ if .CustomerTenantContext.AccountID }}"btp": {"uclFormationId":"{{.FormationID}}","globalAccountId":"{{.CustomerTenantContext.AccountID}}","crmId":"{{.CustomerTenantContext.CustomerID}}"} {{ else }}"atom": {"uclFormationId":"{{.FormationID}}","path":"{{.CustomerTenantContext.Path}}","crmId":"{{.CustomerTenantContext.CustomerID}}"} {{ end }} },"items": [ {"uclAssignmentId":"{{ .Assignment.ID }}","operation":"{{.Operation}}","deploymentRegion":"{{if .Application.Labels.region }}{{.Application.Labels.region}}{{ else }}{{.ApplicationTemplate.Labels.region}}{{end }}","applicationNamespace":"{{ if .Application.ApplicationNamespace }}{{.Application.ApplicationNamespace}}{{else }}{{.ApplicationTemplate.ApplicationNamespace}}{{ end }}","applicationTenantId":"{{.Application.LocalTenantID}}","uclSystemTenantId":"{{.Application.ID}}",{{ if .ApplicationTemplate.Labels.parameters }}"parameters": {{.ApplicationTemplate.Labels.parameters}},{{ end }}"configuration": {{.ReverseAssignment.Value}} } ] }'
            headerTemplate: '{"Content-Type": ["application/json"]}'
            outputTemplate: '{"error":"{{.Body.error}}","success_status_code": 200}'
        application_tenant_mapping:v1.0:
          - type: APPLICATION_TENANT_MAPPING
            mode: SYNC
            urlTemplate: '{"path":"%s/v1/tenant-mappings/{{.TargetApplication.LocalTenantID}}","method":"PATCH"}'
            inputTemplate: '{"context": { {{ if .CustomerTenantContext.AccountID }}"btp":{"uclFormationId":"{{.FormationID}}","globalAccountId":"{{.CustomerTenantContext.AccountID}}","crmId":"{{.CustomerTenantContext.CustomerID}}"} {{ else }}"atom": {"uclFormationId":"{{.FormationID}}","path":"{{.CustomerTenantContext.Path}}","crmId":"{{.CustomerTenantContext.CustomerID}}"} {{ end }} },"items": [ {"uclAssignmentId":"{{ .Assignment.ID }}","operation":"{{.Operation}}","deploymentRegion":"{{if .SourceApplication.Labels.region }}{{.SourceApplication.Labels.region}}{{else }}{{.SourceApplicationTemplate.Labels.region}}{{ end }}","applicationNamespace":"{{if .SourceApplication.ApplicationNamespace }}{{.SourceApplication.ApplicationNamespace}}{{else }}{{.SourceApplicationTemplate.ApplicationNamespace}}{{ end }}","applicationTenantId":"{{.SourceApplication.LocalTenantID}}","uclSystemTenantId":"{{.SourceApplication.ID}}",{{ if .SourceApplicationTemplate.Labels.parameters }}"parameters": {{.SourceApplicationTemplate.Labels.parameters}},{{ end }}"configuration": {{.ReverseAssignment.Value}} } ]}'
            headerTemplate: '{"Content-Type": ["application/json"]}'
            outputTemplate: '{"error":"{{.Body.error}}","success_status_code": 200}'
        application_tenant_mapping:v1.1:
          - type: APPLICATION_TENANT_MAPPING
            mode: SYNC
            urlTemplate: '{"path":"%s/v1/tenant-mappings/{{.TargetApplication.LocalTenantID}}","method":"PATCH"}'
            inputTemplate: '{"context": { {{ if .CustomerTenantContext.AccountID }}"btp":{"uclFormationId":"{{.FormationID}}","globalAccountId":"{{.CustomerTenantContext.AccountID}}","crmId":"{{.CustomerTenantContext.CustomerID}}"} {{ else }}"atom": {"uclFormationId":"{{.FormationID}}","path":"{{.CustomerTenantContext.Path}}","crmId":"{{.CustomerTenantContext.CustomerID}}"} {{ end }} },"receiverTenant": {"deploymentRegion":"{{ if .TargetApplication.Labels.region}}{{.TargetApplication.Labels.region}}{{ else }}{{.TargetApplicationTemplate.Labels.region}}{{end }}","applicationNamespace":"{{ if .TargetApplication.ApplicationNamespace}}{{.TargetApplication.ApplicationNamespace}}{{ else }}{{.TargetApplicationTemplate.ApplicationNamespace}}{{end }}","applicationUrl":"{{ .TargetApplication.BaseURL }}","applicationTenantId":"{{.TargetApplication.LocalTenantID }}","uclSystemTenantId":"{{ .TargetApplication.ID}}", {{ if .TargetApplicationTemplate.Labels.parameters }}"parameters": {{.TargetApplicationTemplate.Labels.parameters}}{{ end }} },"assignedTenants": [ {"uclAssignmentId":"{{ .Assignment.ID }}","operation":"{{.Operation}}","deploymentRegion":"{{if .SourceApplication.Labels.region }}{{.SourceApplication.Labels.region}}{{else }}{{.SourceApplicationTemplate.Labels.region}}{{ end }}","applicationNamespace":"{{if .SourceApplication.ApplicationNamespace }}{{.SourceApplication.ApplicationNamespace}}{{else }}{{.SourceApplicationTemplate.ApplicationNamespace}}{{ end }}","applicationUrl":"{{.SourceApplication.BaseURL }}","applicationTenantId":"{{.SourceApplication.LocalTenantID}}","uclSystemTenantId":"{{.SourceApplication.ID}}",{{ if .SourceApplicationTemplate.Labels.parameters }}"parameters": {{.SourceApplicationTemplate.Labels.parameters}},{{ end }}"configuration": {{.ReverseAssignment.Value}} } ]}'
            headerTemplate: '{"Content-Type": ["application/json"]}'
            outputTemplate: '{"error":"{{.Body.error}}","success_status_code": 200}'
      ASYNC_CALLBACK:
        v1.0:
          - type: CONFIGURATION_CHANGED
            mode: ASYNC_CALLBACK
            urlTemplate: '{"path":"%s/v1/tenant-mappings/{{.RuntimeContext.Value}}","method":"PATCH"}'
            inputTemplate: '{"context":{ {{ if .CustomerTenantContext.AccountID }}"btp": {"uclFormationId":"{{.FormationID}}","globalAccountId":"{{.CustomerTenantContext.AccountID}}","crmId":"{{.CustomerTenantContext.CustomerID}}"} {{ else }}"atom": {"uclFormationId":"{{.FormationID}}","path":"{{.CustomerTenantContext.Path}}","crmId":"{{.CustomerTenantContext.CustomerID}}"} {{ end }} },"items": [ {"uclAssignmentId":"{{ .Assignment.ID }}","operation":"{{.Operation}}","deploymentRegion":"{{if .Application.Labels.region }}{{.Application.Labels.region}}{{ else }}{{.ApplicationTemplate.Labels.region}}{{end }}","applicationNamespace":"{{ if .Application.ApplicationNamespace }}{{.Application.ApplicationNamespace}}{{else }}{{.ApplicationTemplate.ApplicationNamespace}}{{ end }}","applicationTenantId":"{{.Application.LocalTenantID}}","uclSystemTenantId":"{{.Application.ID}}",{{ if .ApplicationTemplate.Labels.parameters }}"parameters": {{.ApplicationTemplate.Labels.parameters}},{{ end }}"configuration": {{.ReverseAssignment.Value}} } ] }'
            headerTemplate: '{"Content-Type": ["application/json"],"Location": ["%s/v1/businessIntegrations/{{.FormationID}}/assignments/{{.Assignment.ID}}/status"]}'
            outputTemplate: '{"error":"{{.Body.error}}","success_status_code": 202}'
          - type: APPLICATION_TENANT_MAPPING
            mode: ASYNC_CALLBACK
            urlTemplate: '{"path":"%s/v1/tenant-mappings/{{.TargetApplication.LocalTenantID}}","method":"PATCH"}'
            inputTemplate: '{"context": { {{ if .CustomerTenantContext.AccountID }}"btp":{"uclFormationId":"{{.FormationID}}","globalAccountId":"{{.CustomerTenantContext.AccountID}}","crmId":"{{.CustomerTenantContext.CustomerID}}"} {{ else }}"atom": {"uclFormationId":"{{.FormationID}}","path":"{{.CustomerTenantContext.Path}}","crmId":"{{.CustomerTenantContext.CustomerID}}"} {{ end }} },"items": [ {"uclAssignmentId":"{{ .Assignment.ID }}","operation":"{{.Operation}}","deploymentRegion":"{{if .SourceApplication.Labels.region }}{{.SourceApplication.Labels.region}}{{else }}{{.SourceApplicationTemplate.Labels.region}}{{ end }}","applicationNamespace":"{{if .SourceApplication.ApplicationNamespace }}{{.SourceApplication.ApplicationNamespace}}{{else }}{{.SourceApplicationTemplate.ApplicationNamespace}}{{ end }}","applicationTenantId":"{{.SourceApplication.LocalTenantID}}","uclSystemTenantId":"{{.SourceApplication.ID}}",{{ if .SourceApplicationTemplate.Labels.parameters }}"parameters": {{.SourceApplicationTemplate.Labels.parameters}},{{ end }}"configuration": {{.ReverseAssignment.Value}} } ]}'
            headerTemplate: '{"Content-Type": ["application/json"],"Location": ["%s/v1/businessIntegrations/{{.FormationID}}/assignments/{{.Assignment.ID}}/status"]}'
            outputTemplate: '{"error":"{{.Body.error}}","success_status_code": 202}'
        configuration_changed:v1.0:
          - type: CONFIGURATION_CHANGED
            mode: ASYNC_CALLBACK
            urlTemplate: '{"path":"%s/v1/tenant-mappings/{{.RuntimeContext.Value}}","method":"PATCH"}'
            inputTemplate: '{"context":{ {{ if .CustomerTenantContext.AccountID }}"btp": {"uclFormationId":"{{.FormationID}}","globalAccountId":"{{.CustomerTenantContext.AccountID}}","crmId":"{{.CustomerTenantContext.CustomerID}}"} {{ else }}"atom": {"uclFormationId":"{{.FormationID}}","path":"{{.CustomerTenantContext.Path}}","crmId":"{{.CustomerTenantContext.CustomerID}}"} {{ end }} },"items": [ {"uclAssignmentId":"{{ .Assignment.ID }}","operation":"{{.Operation}}","deploymentRegion":"{{if .Application.Labels.region }}{{.Application.Labels.region}}{{ else }}{{.ApplicationTemplate.Labels.region}}{{end }}","applicationNamespace":"{{ if .Application.ApplicationNamespace }}{{.Application.ApplicationNamespace}}{{else }}{{.ApplicationTemplate.ApplicationNamespace}}{{ end }}","applicationTenantId":"{{.Application.LocalTenantID}}","uclSystemTenantId":"{{.Application.ID}}",{{ if .ApplicationTemplate.Labels.parameters }}"parameters": {{.ApplicationTemplate.Labels.parameters}},{{ end }}"configuration": {{.ReverseAssignment.Value}} } ] }'
            headerTemplate: '{"Content-Type": ["application/json"],"Location": ["%s/v1/businessIntegrations/{{.FormationID}}/assignments/{{.Assignment.ID}}/status"]}'
            outputTemplate: '{"error":"{{.Body.error}}","success_status_code": 202}'
        application_tenant_mapping:v1.0:
          - type: APPLICATION_TENANT_MAPPING
            mode: ASYNC_CALLBACK
            urlTemplate: '{"path":"%s/v1/tenant-mappings/{{.TargetApplication.LocalTenantID}}","method":"PATCH"}'
            inputTemplate: '{"context": { {{ if .CustomerTenantContext.AccountID }}"btp":{"uclFormationId":"{{.FormationID}}","globalAccountId":"{{.CustomerTenantContext.AccountID}}","crmId":"{{.CustomerTenantContext.CustomerID}}"} {{ else }}"atom": {"uclFormationId":"{{.FormationID}}","path":"{{.CustomerTenantContext.Path}}","crmId":"{{.CustomerTenantContext.CustomerID}}"} {{ end }} },"items": [ {"uclAssignmentId":"{{ .Assignment.ID }}","operation":"{{.Operation}}","deploymentRegion":"{{if .SourceApplication.Labels.region }}{{.SourceApplication.Labels.region}}{{else }}{{.SourceApplicationTemplate.Labels.region}}{{ end }}","applicationNamespace":"{{if .SourceApplication.ApplicationNamespace }}{{.SourceApplication.ApplicationNamespace}}{{else }}{{.SourceApplicationTemplate.ApplicationNamespace}}{{ end }}","applicationTenantId":"{{.SourceApplication.LocalTenantID}}","uclSystemTenantId":"{{.SourceApplication.ID}}",{{ if .SourceApplicationTemplate.Labels.parameters }}"parameters": {{.SourceApplicationTemplate.Labels.parameters}},{{ end }}"configuration": {{.ReverseAssignment.Value}} } ]}'
            headerTemplate: '{"Content-Type": ["application/json"],"Location": ["%s/v1/businessIntegrations/{{.FormationID}}/assignments/{{.Assignment.ID}}/status"]}'
            outputTemplate: '{"error":"{{.Body.error}}","success_status_code": 202}'
        application_tenant_mapping:v1.1:
          - type: APPLICATION_TENANT_MAPPING
            mode: ASYNC_CALLBACK
            urlTemplate: '{"path":"%s/v1/tenant-mappings/{{.TargetApplication.LocalTenantID}}","method":"PATCH"}'
            inputTemplate: '{"context": { {{ if .CustomerTenantContext.AccountID }}"btp":{"uclFormationId":"{{.FormationID}}","globalAccountId":"{{.CustomerTenantContext.AccountID}}","crmId":"{{.CustomerTenantContext.CustomerID}}"} {{ else }}"atom": {"uclFormationId":"{{.FormationID}}","path":"{{.CustomerTenantContext.Path}}","crmId":"{{.CustomerTenantContext.CustomerID}}"} {{ end }} },"receiverTenant": {"deploymentRegion":"{{ if .TargetApplication.Labels.region}}{{.TargetApplication.Labels.region}}{{ else }}{{.TargetApplicationTemplate.Labels.region}}{{end }}","applicationNamespace":"{{ if .TargetApplication.ApplicationNamespace}}{{.TargetApplication.ApplicationNamespace}}{{ else }}{{.TargetApplicationTemplate.ApplicationNamespace}}{{end }}","applicationUrl":"{{ .TargetApplication.BaseURL }}","applicationTenantId":"{{.TargetApplication.LocalTenantID }}","uclSystemTenantId":"{{ .TargetApplication.ID}}", {{ if .TargetApplicationTemplate.Labels.parameters }}"parameters": {{.TargetApplicationTemplate.Labels.parameters}}{{ end }} },"assignedTenants": [ {"uclAssignmentId":"{{ .Assignment.ID }}","operation":"{{.Operation}}","deploymentRegion":"{{if .SourceApplication.Labels.region }}{{.SourceApplication.Labels.region}}{{else }}{{.SourceApplicationTemplate.Labels.region}}{{ end }}","applicationNamespace":"{{if .SourceApplication.ApplicationNamespace }}{{.SourceApplication.ApplicationNamespace}}{{else }}{{.SourceApplicationTemplate.ApplicationNamespace}}{{ end }}","applicationUrl":"{{.SourceApplication.BaseURL }}","applicationTenantId":"{{.SourceApplication.LocalTenantID}}","uclSystemTenantId":"{{.SourceApplication.ID}}",{{ if .SourceApplicationTemplate.Labels.parameters }}"parameters": {{.SourceApplicationTemplate.Labels.parameters}},{{ end }}"configuration": {{.ReverseAssignment.Value}} } ]}'
            headerTemplate: '{"Content-Type": ["application/json"],"Location": ["%s/v1/businessIntegrations/{{.FormationID}}/assignments/{{.Assignment.ID}}/status"]}'
            outputTemplate: '{"error":"{{.Body.error}}","success_status_code": 202}'
  auditlog:
    configMapName: "compass-gateway-auditlog-config"
    protocol: HTTP
    tlsOrigination: false
    host: compass-external-services-mock.compass-system.svc.cluster.local
    port: 8080
    mtlsTokenPath: "/cert/token"
    standardTokenPath: "/secured/oauth/token"
    skipSSLValidation: false
    secret:
      name: "compass-gateway-auditlog-secret"
      urlKey: url
      clientIdKey: client-id
      clientSecretKey: client-secret
      clientCertKey: client-cert
      clientKeyKey: client-key
  log:
    format: "text"
  tenantConfig:
    useDefaultTenants: true
    dbPool:
      maxOpenConnections: 1
      maxIdleConnections: 1
  connector:
    prefix: /connector
    graphql:
      external:
        port: 3000
    validator:
      port: 8080
    # If secrets do not exist they will be created
    secrets:
      ca:
        name: compass-connector-app-ca
        namespace: compass-system
        certificateKey: ca.crt
        keyKey: ca.key
      rootCA:
        namespace: istio-system # For Ingress Gateway to work properly the namespace needs to be istio-system
        # In order for istio mTLS to work we should have two different secrets one containing the server certificate (let’s say X) and one used for validation of the client’s certificates.
        # The second one should be our root certificate and istio wants it to be named X-cacert. (-cacert suffix).
        # This is the reason for the confusing name of our root certificate. https://preliminary.istio.io/v1.6/docs/tasks/traffic-management/ingress/secure-ingress/#configure-a-mutual-tls-ingress-gateway
        cacert: compass-gateway-mtls-certs-cacert # For cert-rotation the cacert should be in different secret
        certificateKey: cacert
    revocation:
      configmap:
        name: revocations-config
        namespace: "{{ .Release.Namespace }}"
    # If key and certificate are not provided they will be generated
    caKey: ""
    caCertificate: ""
  system_broker:
    enabled: false
    port: 5001
    prefix: /broker
    tokenProviderFromHeader:
      forwardHeaders: Authorization
    tokenProviderFromSecret:
      enabled: false
      secrets:
        integrationSystemCredentials:
          name: compass-system-broker-credentials
          namespace: compass-system
    testNamespace: kyma-system
  gateway:
    port: 3000
    tls:
      host: compass-gateway
      adapterHost: compass-ns-adapter
      secure:
        internal:
          host: compass-gateway-internal
        oauth:
          host: compass-gateway-auth-oauth
    mtls:
      manageCerts: false
      host: compass-gateway-mtls
      certSecret: compass-gateway-mtls-certs
      external:
        host: compass-gateway-sap-mtls
        certSecret: compass-gateway-mtls-certs # Use connector's root CA as root CA by default. This should be overridden for productive deployments.
    headers:
      rateLimit: X-Flow-Identity
      request:
        remove:
          - "Client-Id-From-Token"
          - "Client-Id-From-Certificate"
          - "Client-Certificate-Hash"
          - "Certificate-Data"
  hydrator:
    host: compass-hydrator.compass-system.svc.cluster.local
    port: 3000
    prefix: /hydrators
    certSubjectMappingResyncInterval: "10s"
    subjectConsumerMappingConfig: '[{"consumer_type": "Super Admin", "tenant_access_levels": ["customer", "account","subaccount", "global", "organization", "folder", "resource-group"], "subject": "C=DE, L=local, O=SAP SE, OU=Region, OU=SAP Cloud Platform Clients, OU=f8075207-1478-4a80-bd26-24a4785a2bfd, CN=compass"}, {"consumer_type": "Integration System", "tenant_access_levels": ["account","subaccount"], "subject": "C=DE, L=local, O=SAP SE, OU=Region, OU=SAP Cloud Platform Clients, OU=f8075207-1478-4a80-bd26-24a4785a2bfd, CN=integration-system-test"}, {"consumer_type": "Technical Client", "tenant_access_levels": ["global"], "subject": "C=DE, L=local, O=SAP SE, OU=SAP Cloud Platform Clients, OU=Region, OU=1f538f34-30bf-4d3d-aeaa-02e69eef84ae, CN=technical-client-test"}]'
    certificateDataHeader: "Certificate-Data"
    consumerClaimsKeys:
      clientIDKey: "client_id"
      tenantIDKey: "tenantid"
      userNameKey: "user_name"
      subdomainKey: "subdomain"
    http:
      client:
        skipSSLValidation: false
    metrics:
      port: 3003
      enableClientInstrumentation: true
      censoredFlows: "JWT"
  iasAdapter:
    port: 8080
    apiRootPath: "/ias-adapter"
    readTimeout: 30s
    readHeaderTimeout: 30s
    writeTimeout: 30s
    idleTimeout: 30s
    tenantInfo:
      requestTimeout: 30s
      insecureSkipVerify: false
    ias:
      requestTimeout: 30s
      secret:
        name: "ias-adapter-cockpit"
        path: "/tmp"
        fileName: "ias-adapter-cockpit.yaml"
        clientCert: cert
        clientKey: key
        ca: ca
        manage: false
    postgres:
      connectTimeout: 30s
      requestTimeout: 30s
    authentication:
      jwksEndpoint: "http://ory-oathkeeper-api.kyma-system.svc.cluster.local:4456/.well-known/jwks.json"
  kymaAdapter:
    port: 8080
    apiRootPath: "/kyma-adapter"
    apiTenantMappingsEndpoint: "/v1/tenantMappings/{tenant-id}"
    tenantInfo:
      requestTimeout: 30s
  operations_controller:
    enabled: true
  connectivity_adapter:
    port: 8080
    tls:
      host: adapter-gateway
    mtls:
      host: adapter-gateway-mtls
  oathkeeperFilters:
    workloadLabel: oathkeeper
    namespace: kyma-system
    tokenDataHeader: "Connector-Token"
    certificateDataHeader: "Certificate-Data"
  istio:
    discoveryMtlsGateway:
      name: "discovery-gateway"
      namespace: "compass-system"
      certSecretName: discovery-gateway-certs
      localCA: # the CA property and its nested fields are used only in local setup
        secretName: discovery-gateway-certs-cacert
        namespace: istio-system # For Ingress Gateway to work properly the namespace needs to be istio-system
        certificate: ""
        key: ""
    externalMtlsGateway:
      name: "compass-gateway-external-mtls"
      namespace: "compass-system"
    mtlsGateway:
      name: "compass-gateway-mtls"
      namespace: "compass-system"
    gateway:
      name: "kyma-gateway"
      namespace: "kyma-system"
    proxy:
      port: 15020
    namespace: istio-system
    ingressgateway:
      workloadLabel: istio-ingressgateway
      requestPayloadSizeLimit2MB: 2097152
      requestPayloadSizeLimit2MBLabel: "2MB"
      requestPayloadSizeLimit5MB: 5097152
      requestPayloadSizeLimit5MBLabel: "5MB"
      correlationHeaderRewriteFilter:
        expectedHeaders:
          - "x-request-id"
          - "x-correlation-id"
          - "x-correlationid"
          - "x-forrequest-id"
          - "x-vcap-request-id"
          - "x-broker-api-request-identity"
  kubernetes:
    serviceAccountTokenIssuer: https://kubernetes.default.svc.cluster.local
    serviceAccountTokenJWKS: https://kubernetes.default.svc.cluster.local/openid/v1/jwks
  ingress:
    domainName: "local.kyma.dev"
    discoveryDomain:
      name: "discovery.api.local"
      tlsCert: ""
      tlsKey: ""
  database:
    sqlProxyServiceAccount: "proxy-user@gcp-cmp.iam.gserviceaccount.com"
    manageSecrets: true
    embedded:
      enabled: true
      director:
        name: "postgres"
      ias_adapter:
        name: "postgres2"
      directorDBName: "postgres"
    managedGCP:
      serviceAccountKey: ""
      instanceConnectionName: ""
      director:
        name: ""
        user: ""
        password: ""
      iasAdapter:
        name: ""
        user: ""
        password: ""
      host: "localhost"
      hostPort: "5432"
      sslMode: ""
      #TODO remove below after migration to separate user will be done
      dbUser: ""
      dbPassword: ""
      directorDBName: ""
  oathkeeper:
    host: ory-oathkeeper-proxy.kyma-system.svc.cluster.local
    port: 4455
    timeout_ms: 120000
    ns_adapter_timeout_ms: 3600000
    idTokenConfig:
      claims: '{"scopes": "{{ print .Extra.scope }}","tenant": "{{ .Extra.tenant }}", "consumerID": "{{ print .Extra.consumerID}}", "consumerType": "{{ print .Extra.consumerType }}", "flow": "{{ print .Extra.flow }}", "onBehalfOf": "{{ print .Extra.onBehalfOf }}", "region": "{{ print .Extra.region }}", "tokenClientID": "{{ print .Extra.tokenClientID }}"}'
      internalClaims: '{"scopes": "application:read application:write application.webhooks:read application.application_template:read application_template.webhooks:read webhooks.auth:read runtime:write runtime:read tenant:read tenant:write tenant_subscription:write ory_internal fetch_tenant application_template:read destinations_sensitive_data:read destinations:sync ord_aggregator:sync certificate_subject_mapping:read certificate_subject_mapping:write bundle_instance_auth:write bundle.instance_auths:read","tenant":"{ {{ if .Header.Tenant }} \"consumerTenant\":\"{{ print (index .Header.Tenant 0) }}\", {{ end }} \"externalTenant\":\"\"}", "consumerType": "Internal Component", "flow": "Internal"}'
    mutators:
      runtimeMappingService:
        config:
          api:
            url: http://compass-hydrator.compass-system.svc.cluster.local:3000/hydrators/runtime-mapping
            retry:
              give_up_after: 6s
              max_delay: 2000ms
      authenticationMappingServices:
        nsadapter:
          cfg:
            config:
              api:
                url: http://compass-hydrator.compass-system.svc.cluster.local:3000/hydrators/authn-mapping/nsadapter
                retry:
                  give_up_after: 6s
                  max_delay: 2000ms
          authenticator:
            enabled: false
            createRule: true
            gatewayHost: "compass-gateway-xsuaa"
            trusted_issuers: '[{"domain_url": "compass-system.svc.cluster.local:8080", "scope_prefix": "prefix.", "protocol": "http"}]'
            attributes: '{"uniqueAttribute": { "key": "ns-adapter-test", "value": "ns-adapter-flow" }, "tenant": { "key": "tenant" }, "identity": { "key": "identity" }, "clientid": { "key": "client_id" } }'
            path: /nsadapter/api/v1/notifications
            upstreamComponent: "compass-gateway"
            checkSuffix: true
        tenant-fetcher:
          cfg:
            config:
              api:
                url: http://compass-hydrator.compass-system.svc.cluster.local:3000/hydrators/authn-mapping/tenant-fetcher
                retry:
                  give_up_after: 6s
                  max_delay: 2000ms
          authenticator:
            enabled: false
            createRule: true
            gatewayHost: "compass-gateway"
            trusted_issuers: '[{"domain_url": "compass-system.svc.cluster.local:8080", "scope_prefix": "prefix.", "protocol": "http"}]'
            attributes: '{"uniqueAttribute": { "key": "test", "value": "tenant-fetcher" }, "tenant": { "key": "tenant" }, "identity": { "key": "identity" } }'
            path: /tenants/<.*>
            upstreamComponent: "compass-tenant-fetcher"
            checkSuffix: false
        subscriber:
          cfg:
            config:
              api:
                url: http://compass-hydrator.compass-system.svc.cluster.local:3000/hydrators/authn-mapping/subscriber
                retry:
                  give_up_after: 6s
                  max_delay: 2000ms
          authenticator:
            enabled: false
            createRule: false
            gatewayHost: "compass-gateway-sap-mtls"
            trusted_issuers: '[{"domain_url": "compass-system.svc.cluster.local:8080", "scope_prefix": "prefix.", "protocol": "http", "region": "eu-1"}]'
            attributes: '{"uniqueAttribute": { "key": "subsc-key-test", "value": "subscription-flow" }, "tenant": { "key": "tenant" }, "identity": { "key": "user_name" }, "clientid": { "key": "client_id" } }'
            path: /<.*>
            checkSuffix: false
      tenantMappingService:
        config:
          api:
            url: http://compass-hydrator.compass-system.svc.cluster.local:3000/hydrators/tenant-mapping
            retry:
              give_up_after: 6s
              max_delay: 2000ms
      certificateResolverService:
        config:
          api:
            url: http://compass-hydrator.compass-system.svc.cluster.local:3000/hydrators/v1/certificate/data/resolve
            retry:
              give_up_after: 6s
              max_delay: 2000ms
      tokenResolverService:
        config:
          api:
            url: http://compass-hydrator.compass-system.svc.cluster.local:3000/hydrators/v1/tokens/resolve
            retry:
              give_up_after: 6s
              max_delay: 2000ms
  cockpit:
    auth:
      allowedConnectSrc: "https://*.ondemand.com"
      secretName: "cockpit-auth-secret"
      idpHost: ""
      clientID: ""
      scopes: "openid profile email"
      path: "/oauth2/certs"
  destinationFetcher:
    manageSecrets: true
    host: compass-destination-fetcher.compass-system.svc.cluster.local
    prefix: /destination-configuration
    port: 3000
    jobSchedule: 10m
    lease:
      lockname: destinationlease
    parallelTenants: 10
    tenantSyncTimeout: "5m"
    authentication:
      jwksEndpoint: "http://ory-oathkeeper-api.kyma-system.svc.cluster.local:4456/.well-known/jwks.json"
      appDestinationsSyncScope: "destinations:sync"
      appDetinationsSensitiveDataScope: "destinations_sensitive_data:read"
    server:
      tenantDestinationsEndpoint: "/v1/subaccountDestinations"
      sensitiveDataEndpoint: "/v1/destinations"
      sensitiveDataQueryParam: "name"
    request:
      skipSSLValidation: false
      retry_interval: "100ms"
      retry_attempts: 3
      goroutineLimit: 10
      requestTimeout: "5s"
      pageSize: 100
      oauthTokenPath: "/oauth/token"
    instance:
      clientIdPath: "clientid"
      clientSecretPath: "clientsecret"
      urlPath: "uri"
      tokenUrlPath: "certurl"
      clientCertPath: "certificate"
      clientKeyPath: "key"
    secretName: destination-region-instances
    dependenciesConfig:
      path: "/cfg/dependencies"
    oauthMode: "oauth-mtls"
  destinationRegionSecret:
    secretName: "destination-region-instances"
    fileName: "keyConfig"
    local:
      templateMappings:
        xsappMapping: '{{ printf "\"%s\":\"xsappname1\"" .Values.global.tenantFetcher.xsappNamePath }}'
        clientIDMapping: '{{ printf "\"%s\":\"client_id\"" .Values.global.destinationFetcher.instance.clientIdPath }}'
        clientSecretMapping: '{{ printf "\"%s\":\"client_secret\"" .Values.global.destinationFetcher.instance.clientSecretPath }}'
        urlMapping: '{{ printf "\"%s\":\"http://compass-external-services-mock.%s.svc.cluster.local:%s\"" .Values.global.destinationFetcher.instance.urlPath .Release.Namespace (.Values.service.port | toString) }}'
        tokenURLMapping: '{{ printf "\"%s\":\"https://%s.%s:%s\"" .Values.global.destinationFetcher.instance.tokenUrlPath .Values.global.externalServicesMock.certSecuredHost .Values.global.ingress.domainName (.Values.service.certPort | toString) }}'
        x509CertificateMapping: '{{ printf "\"%s\":\"%s\"" .Values.global.destinationFetcher.instance.clientCertPath .Values.global.connector.caCertificate }}'
        x509KeyMapping: '{{ printf "\"%s\":\"%s\"" .Values.global.destinationFetcher.instance.clientKeyPath .Values.global.connector.caKey }}'
  tenantFetcher:
    k8sSecret:
      manageSecrets: true
      name: "tenant-fetcher-secret"
      namespace: "compass-system"
      key: "keyConfig"
      path: "/tmp"
    host: compass-tenant-fetcher.compass-system.svc.cluster.local
    prefix: /tenants
    port: 3000
    xsappNamePath: "xsappname"
    omitDependenciesParamName: ""
    omitDependenciesParamValue: ""
    requiredAuthScope: Callback
    fetchTenantAuthScope: fetch_tenant
    authentication:
      jwksEndpoint: "http://ory-oathkeeper-api.kyma-system.svc.cluster.local:4456/.well-known/jwks.json"
    tenantProvider:
      tenantIdProperty: "tenantId"
      customerIdProperty: "customerId"
      subaccountTenantIdProperty: "subaccountTenantId"
      subdomainProperty: "subdomain"
      licenseTypeProperty: "licenseType"
      name: "provider"
      subscriptionProviderIdProperty: "subscriptionProviderIdProperty"
      providerSubaccountIdProperty: "providerSubaccountIdProperty"
      consumerTenantIdProperty: "consumerTenantIdProperty"
      subscriptionProviderAppNameProperty: "subscriptionProviderAppNameProperty"
    server:
      fetchTenantWithParentEndpoint: "/v1/fetch/{parentTenantId}/{tenantId}"
      fetchTenantWithoutParentEndpoint: "/v1/fetch/{tenantId}"
      regionalHandlerEndpoint: "/v1/regional/{region}/callback/{tenantId}"
      dependenciesEndpoint: "/v1/regional/{region}/dependencies"
      tenantPathParam: "tenantId"
      regionPathParam: "region"
    dependenciesConfig:
      path: "/cfg/dependencies"
    local:
      templateMappings:
        xsappMapping: '{{ printf "\"%s\":\"xsappname1\"" .Values.global.tenantFetcher.xsappNamePath }}'
    containerName: "tenant-fetcher"
  externalCertConfiguration:
    issuerLocality: "local,local2" # In local setup we have manually created connector CA certificate with 'local' Locality property
    subjectPattern: "/C=DE/O=SAP SE/OU=SAP Cloud Platform Clients/OU=Region/OU=%s/L=%s/CN=%s"
    technicalClientSubjectPattern: "/C=DE/O=SAP SE/OU=SAP Cloud Platform Clients/OU=Region/OU=%s/L=%s/CN=%s"
    ouCertSubaccountID: "f8075207-1478-4a80-bd26-24a4785a2bfd"
    commonName: "compass"
    locality: "local"
    certSvcApiPath: "/cert"
    tokenPath: "/cert/token"
    secrets:
      externalCertSvcSecret:
        manage: false
        name: "cert-svc-secret"
        clientIdKey: client-id
        clientSecretKey: client-secret
        oauthUrlKey: url
        csrEndpointKey: csr-endpoint
        clientCert: client-cert
        clientKey: client-key
        skipSSLValidationFlag: "-k"
      externalClientCertSecret:
        name: "external-client-certificate"
        namespace: compass-system
        certKey: tls.crt
        keyKey: tls.key
    rotationCronjob:
      name: "external-certificate-rotation"
      schedule: "*/1 * * * *" # Executes every minute
      certValidity: "7"
      clientCertRetryAttempts: "8"
      containerName: "certificate-rotation"
  extSvcCertConfiguration:
    issuerLocality: "local,local2" # In local setup we have manually created connector CA certificate with 'local' Locality property
    subjectPattern: "/C=DE/O=SAP SE/OU=SAP Cloud Platform Clients/OU=Region/OU=%s/L=%s/CN=%s"
    ouCertSubaccountID: "f8075207-1478-4a80-bd26-24a4785a2bfd"
    commonName: "compass"
    locality: "local"
    certSvcApiPath: "/cert"
    tokenPath: "/cert/token"
    secrets:
      extSvcCertSvcSecret:
        manage: false
        name: "ext-svc-cert-svc-secret"
        clientIdKey: client-id
        clientSecretKey: client-secret
        oauthUrlKey: url
        csrEndpointKey: csr-endpoint
        clientCert: client-cert
        clientKey: client-key
        skipSSLValidationFlag: "-k"
      extSvcClientCertSecret:
        name: "ext-svc-client-certificate"
        namespace: compass-system
        certKey: tls.crt
        keyKey: tls.key
    rotationCronjob:
      name: "ext-svc-certificate-rotation"
      schedule: "*/1 * * * *" # Executes every minute
      certValidity: "7"
      clientCertRetryAttempts: "8"
      containerName: "ext-svc-certificate-rotation"
  ordService:
    host: compass-ord-service.compass-system.svc.cluster.local
    prefix: /open-resource-discovery-service/v0
    docsPrefix: /open-resource-discovery-docs
    staticPrefix: /open-resource-discovery-static/v0
    port: 3000
    defaultResponseType: "xml"
    userContextHeader: "user_context"
    authTokenPath: "/var/run/secrets/kubernetes.io/serviceaccount/token"
    skipSSLValidation: false
  ordAggregator:
    port: 3000
    prefix: /ord-aggregator
    name: ord-aggregator
    job:
      schedulePeriod: 60m
      isSchedulable: true
    lease:
      lockname: aggregatorlease
    authentication:
      jwksEndpoint: "http://ory-oathkeeper-api.kyma-system.svc.cluster.local:4456/.well-known/jwks.json"
    http:
      client:
        skipSSLValidation: false
      retry:
        attempts: 3
        delay: 100ms
    dbPool:
      maxOpenConnections: 2
      maxIdleConnections: 2
    globalRegistryUrl: http://compass-external-services-mock.compass-system.svc.cluster.local:8087/.well-known/open-resource-discovery
    maxParallelWebhookProcessors: 4
    maxParallelDocumentsPerApplication: 10
    maxParallelSpecificationProcessors: 100
    ordWebhookPartialProcessURL: ""
    ordWebhookPartialProcessMaxDays: 0
    ordWebhookPartialProcessing: false
    containerName: "ord-aggregator"
    tenantMappingConfiguration: '{}'
  systemFetcher:
    enabled: false
    name: "system-fetcher"
    schedule: "0 0 * * *"
    manageSecrets: true
    # enableSystemDeletion - whether systems in deleted state should be deleted from director database
    enableSystemDeletion: true
    # fetchParallelism - shows how many http calls will be made in parallel to fetch systems
    fetchParallellism: 30
    # queueSize - shows how many system fetches (individual requests may fetch more than 1 system)
    # can be put in the queue for processing before blocking. It is best for the queue to be about 2 times bigger than the parallellism
    queueSize: 100
    # fetchRequestTimeout - shows the timeout to wait for oauth token and for fetching systems (in one request) separately
    fetchRequestTimeout: "30s"
    # directorRequestTimeout - graphql requests timeout to director
    directorRequestTimeout: "30s"
    dbPool:
      maxOpenConnections: 20
      maxIdleConnections: 2
    # systemsAPIEndpoint - endpoint of the service to fetch systems from
    systemsAPIEndpoint: ""
    # systemsAPIFilterCriteria - criteria for fetching systems
    systemsAPIFilterCriteria: ""
    appTemplatesProductLabel: "systemRole"
    systemSourceKey: "prop"
    appTemplates: []
    templatePlaceholderToSystemKeyMappings: '[ { "placeholder_name": "name", "system_key": "$.displayName" }, { "placeholder_name": "display-name", "system_key": "$.displayName" }, { "placeholder_name": "systemNumber", "system_key": "$.systemNumber" }, { "placeholder_name": "productId", "system_key": "$.productId" }, { "placeholder_name": "ppmsProductVersionId", "system_key": "$.ppmsProductVersionId", "optional": true }, { "placeholder_name": "region", "system_key": "$.additionalAttributes.systemSCPLandscapeID", "optional": true }, { "placeholder_name": "description", "system_key": "$.productDescription", "optional": true }, { "placeholder_name": "baseUrl", "system_key": "$.additionalUrls.mainUrl", "optional": true }, { "placeholder_name": "providerName", "system_key": "$.infrastructureProvider", "optional": true } ]'
    templateOverrideApplicationInput: '{"name": "{{name}}","description": "{{description}}","providerName": "{{providerName}}","statusCondition": "INITIAL","systemNumber": "{{systemNumber}}","labels": {"managed": "true","productId": "{{productId}}","ppmsProductVersionId": "{{ppmsProductVersionId}}","region": "{{region}}"},"baseUrl": "{{baseUrl}}"}'
    http:
      client:
        skipSSLValidation: false
    oauth:
      client: "client_id"
      tokenEndpointProtocol: "https"
      tokenBaseHost: "compass-external-services-mock-sap-mtls"
      tokenPath: "/cert/token"
      scopesClaim: "scopes"
      tenantHeaderName: "x-zid"
      tokenRequestTimeout: 30s
      skipSSLValidation: true
    secret:
      name: "compass-system-fetcher-secret"
      clientIdKey: client-id
      oauthUrlKey: url
    paging:
      pageSize: 200
      sizeParam: "$top"
      skipParam: "$skip"
    containerName: "system-fetcher"
  tenantFetchers:
    job1:
      enabled: false
      job:
        interval: "5m"
      configMapNamespace: "compass-system"
      manageSecrets: true
      providerName: "compass"
      tenantType: "subaccount"
      schedule: "*/5 * * * *"
      tenantInsertChunkSize: "500"
      pageWorkers: "2"
      kubernetes:
        configMapNamespace: "compass-system"
        pollInterval: 2s
        pollTimeout: 1m
        timeout: 2m
      authConfig:
        skipSSLValidation: true
        oauthMode: "oauth-mtls"
        clientIDPath: "clientid"
        clientSecretPath: "secret"
        clientCertPath: "cert"
        clientKeyPath: "key"
        tokenEndpointPath: "url"
        tokenURLPath: "/cert/token"
      queryMapping:
        regionField: "region"
        pageNumField: "pageNum"
        pageSizeField: "pageSize"
        timestampField: "timestamp"
      query:
        startPage: "0"
        pageSize: "100"
      api:
        regionName: "central"
        authConfigSecretKey: "central"
        fieldMapping:
          totalPagesField: "totalPages"
          totalResultsField: "totalResults"
          tenantEventsField: "events"
          idField: "id"
          nameField: "name"
          customerIdField: "customerId"
          subdomainField: "subdomain"
          licenseTypeField: "licenseType"
          discriminatorField: ""
          discriminatorValue: ""
          detailsField: "details"
          entityTypeField: "entityType"
          globalAccountID: "gaID"
          regionField: "region"
          movedSubaccountTargetField: "targetGlobalAccountGUID"
          movedSubaccountSourceField: "sourceGlobalAccountGUID"
        endpoints:
          accountCreated: "127.0.0.1/events?type=account-created"
          accountDeleted: "127.0.0.1/events?type=account-deleted"
          accountUpdated: "127.0.0.1/events?type=account-updated"
          subaccountCreated: "127.0.0.1/events?type=subaccount-created"
          subaccountDeleted: "127.0.0.1/events?type=subaccount-deleted"
          subaccountUpdated: "127.0.0.1/events?type=subaccount-updated"
          subaccountMoved: "127.0.0.1/events?type=subaccount-moved"
      regionalConfig:
        fieldMapping:
          totalPagesField: "totalPages"
          totalResultsField: "totalResults"
          tenantEventsField: "events"
          idField: "guid"
          nameField: "displayName"
          customerIdField: "customerId"
          subdomainField: "subdomain"
          licenseTypeField: "licenseType"
          discriminatorField: ""
          discriminatorValue: ""
          detailsField: "details"
          entityTypeField: "entityType"
          globalAccountID: "globalAccountGUID"
          regionField: "region"
          movedSubaccountTargetField: "targetGlobalAccountGUID"
          movedSubaccountSourceField: "sourceGlobalAccountGUID"
        regions:
          eu-east:
            api:
              oauthMode: "oauth-mtls"
              authConfigSecretKey: "central"
              endpoints:
                accountCreated: "127.0.0.1/events?type=account-created"
                accountDeleted: "127.0.0.1/events?type=account-deleted"
                accountUpdated: "127.0.0.1/events?type=account-updated"
                subaccountCreated: "127.0.0.1/events?type=subaccount-created"
                subaccountDeleted: "127.0.0.1/events?type=subaccount-deleted"
                subaccountUpdated: "127.0.0.1/events?type=subaccount-updated"
                subaccountMoved: "127.0.0.1/events?type=subaccount-moved"
      dbPool:
        maxOpenConnections: 1
        maxIdleConnections: 1
  metrics:
    enabled: true
    pushEndpoint: http://monitoring-prometheus-pushgateway.kyma-system.svc.cluster.local:9091
  externalServicesMock:
    enabled: false
    certSecuredPort: 8081
    ordCertSecuredPort: 8082
    unsecuredPort: 8083
    basicSecuredPort: 8084
    oauthSecuredPort: 8085
    ordGlobalRegistryCertPort: 8086
    ordGlobalRegistryUnsecuredPort: 8087
    unsecuredPortWithAdditionalContent: 8088
    unsecuredMultiTenantPort: 8089
    certSecuredHost: compass-external-services-mock-sap-mtls
    ordCertSecuredHost: compass-external-services-mock-sap-mtls-ord
    ordGlobalCertSecuredHost: compass-external-services-mock-sap-mtls-global-ord-registry
    unSecuredHost: compass-external-services-mock
    host: compass-external-services-mock.compass-system.svc.cluster.local
    saasAppNamesSecret:
      manage: false
    regionInstancesCredentials:
      manage: false
    oauthSecret:
      manage: false
      name: compass-external-services-mock-oauth-credentials
      clientIdKey: client-id
      clientSecretKey: client-secret
      oauthUrlKey: url
      oauthTokenPath: "/secured/oauth/token"
    auditlog:
      applyMockConfiguration: false
      managementApiPath: /audit-log/v2/configuration-changes/search
      mtlsTokenPath: "/cert/token"
      secret:
        name: "auditlog-instance-management"
        urlKey: url
        tokenUrlKey: token-url
        clientIdKey: client-id
        clientSecretKey: client-secret
        clientCertKey: client-cert
        clientKeyKey: client-key
    iasAdapter:
      consumerAppID: "consumer-app-id"
      consumerAppClientID: "consumer-client-id"
      consumerAppTenantID: "consumer-app-tenant-id"
      providerAppID: "provider-app-id"
      providerAppClientID: "provider-client-id"
      providerAppTenantID: "provider-app-tenant-id"
      apiName: "Test API Name"
  tests:
    http:
      client:
        skipSSLValidation: false
    externalCertConfiguration:
      ouCertSubaccountID: "bad76f69-e5c2-4d55-bca5-240944824b83"
      issuerLocalityRegion2: "local"
    director:
      skipPattern: ""
      externalCertIntSystemCN: "integration-system-test"
      supportedOrdApplicationType: "SAP temp1"
    tenantFetcher:
      tenantOnDemandID: "8d42d818-d4c4-4036-b82f-b199db7ffeb5"
      region: "eu-1"
      region2: "eu-2"
    ordAggregator:
      skipPattern: ""
    ordService:
      accountTenantID: "5577cf46-4f78-45fa-b55f-a42a3bdba868" # testDefaultTenant from our testing tenants
      skipPattern: "(.*Requesting_filtering_of_Bundles_that_have_only_ODATA_APIs|.*Requesting_filtering_of_Bundles_that_do_not_have_only_ODATA_APIs)"
    externalServicesMock:
      skipPattern: ""
      formationAsyncApi:
        responseDelayInSeconds: 3
    selfRegistration:
      region: "eu-1"
      region2: "eu-2"
    destination:
      consumerSubdomain: "compass-external-services-mock-sap-mtls"
    subscription:
      consumerSubdomain: "compass-external-services-mock-sap-mtls"
      tenants:
        providerAccountID: "5577cf46-4f78-45fa-b55f-a42a3bdba868" # testDefaultTenant from our testing tenants
        providerSubaccountID: "47b4575a-f102-414a-8398-2d973ad65f3a" # TestProviderSubaccount from our testing tenants
        consumerAccountID: "5984a414-1eed-4972-af2c-b2b6a415c7d7" # ApplicationsForRuntimeTenantName from our testing tenants
        consumerSubaccountID: "1f538f34-30bf-4d3d-aeaa-02e69eef84ae" # randomly chosen
        consumerTenantID: "ba49f1aa-ddc1-43ff-943c-fe949857a34a" # randomly chosen
        providerSubaccountIDRegion2: "731b7bc4-5472-41d2-a447-e4c0f45de739" # TestProviderSubaccountRegion2 from our testing tenants
        consumerAccountIDTenantHierarchy: "5577cf46-4f78-45fa-b55f-a42a3bdba868" # testDefaultTenant from our testing tenants; more info in 'TestFormationNotificationsTenantHierarchy'
        consumerSubaccountIDTenantHierarchy: "3cfcdd62-320d-403b-b66a-4ee3cdd06947" # TestIntegrationSystemManagedSubaccount from our testing tenants; more info in 'TestFormationNotificationsTenantHierarchy'
      oauthSecret:
        manage: false
        name: compass-subscription-secret
        clientIdKey: client-id
        clientSecretKey: client-secret
        oauthUrlKey: url
      propagatedProviderSubaccountHeader: "X-Provider-Subaccount"
      externalClientCertTestSecretName: "external-client-certificate-test-secret"
      externalClientCertTestSecretNamespace: "compass-system"
      externalCertTestJobName: "external-certificate-rotation-test-job"
      certSvcInstanceTestSecretName: "cert-svc-secret"
      certSvcInstanceTestRegion2SecretName: "cert-svc-secret-eu2"
      consumerTokenURL: "http://compass-external-services-mock.compass-system.svc.cluster.local:8080"
      subscriptionURL: "http://compass-external-services-mock.compass-system.svc.cluster.local:8080"
      subscriptionProviderIdValue: "id-value!t12345"
      subscriptionProviderAppNameValue: "subscriptionProviderAppNameValue"
    namespace: kyma-system
    connectivityAdapterFQDN: http://compass-connectivity-adapter.compass-system.svc.cluster.local
    externalServicesMockFQDN: http://compass-external-services-mock.compass-system.svc.cluster.local
    ordServiceFQDN: http://compass-ord-service.compass-system.svc.cluster.local
    systemBrokerFQDN: http://compass-system-broker.compass-system.svc.cluster.local
    tenantFetcherFQDN: http://compass-tenant-fetcher.compass-system.svc.cluster.local
    hydratorFQDN: http://compass-hydrator.compass-system.svc.cluster.local
    basicCredentials:
      manage: false
      secretName: "test-basic-credentials-secret"
    db:
      maxOpenConnections: 3
      maxIdleConnections: 1
    securityContext: # Set on container level
      runAsUser: 2000
      allowPrivilegeEscalation: false
  expectedSchemaVersionUpdateJob:
    cm:
      name: "expected-schema-version"
    ias_adapter:
      cm:
        name: "ias-adapter-expected-schema-version"
  migratorJob:
    nodeSelectorEnabled: false
    pvc:
      name: "compass-director-migrations"
      namespace: "compass-system"
      migrationsPath: "/compass-migrations"
      storageClass: local-path
    ias_adapter:
      pvc:
        name: "compass-ias-adapter-migrations"
        namespace: "compass-system"
        migrationsPath: "/compass-ias-adapter-migrations"
        storageClass: local-path
  http:
    client:
      skipSSLValidation: false
  pairingAdapter:
    templateName: "pairing-adapter-app-template"
    watcherCorrelationID: "pairing-adapter-watcher-id"
    configMap:
      manage: false
      key: "config.json"
      name: "pairing-adapter-config-local"
      namespace: "compass-system"
      localAdapterFQDN: "http://compass-pairing-adapter.compass-system.svc.cluster.local/adapter-local-mtls"
      integrationSystemID: "d3e9b9f5-25dc-4adb-a0a0-ed69ef371fb6"
    e2e:
      appName: "test-app"
      appID: "123-test-456"
      clientUser: "test-user"
      tenant: "test-tenant"
  # Scopes assigned for every new Client Credentials by given object type (Runtime / Application / Integration System)
  # and scopes mapped to a consumer with the given type, then that consumer is using a client certificate
  scopes:
    scopesPerConsumerType:
      business_integration:
        - "application_template:read"
        - "application_template:write"
        - "formation:read"
        - "formation:write"
        - "formation.state:write"
        - "formation_template:read"
        - "formation_template:write"
        - "formation_template.webhooks:read"
      managed_application_provider_operator:
        - "application.local_tenant_id:write"
        - "application_template:write"
        - "application_template:read"
        - "application_template.webhooks:read"
        - "application_template.labels:write"
        - "internal_visibility:read"
        - "webhook:write"
        - "webhooks.auth:read"
        - "certificate_subject_mapping:write"
        - "certificate_subject_mapping:read"
      managed_application_consumer: []
      landscape_resource_operator:
        - "application:read"
        - "application:write"
        - "application.local_tenant_id:write"
        - "tenant_access:write"
        - "formation:read"
        - "formation:write"
      technical_client:
        - "tenant:read"
        - "tenant:write"
      runtime:
        - "runtime:read"
        - "runtime:write"
        - "application:read"
        - "runtime.auths:read"
        - "bundle.instance_auths:read"
        - "runtime.webhooks:read"
        - "webhook:write"
      external_certificate:
        - "runtime:read"
        - "runtime:write"
        - "application:read"
        - "application:write"
        - "runtime.auths:read"
        - "bundle.instance_auths:read"
        - "runtime.webhooks:read"
        - "webhook:write"
        - "application_template:read"
        - "application_template:write"
        - "formation_template:read"
        - "formation_template:write"
        - "formation_template.webhooks:read"
      application:
        - "application:read"
        - "application:write"
        - "application.auths:read"
        - "application.webhooks:read"
        - "application.application_template:read"
        - "bundle.instance_auths:read"
        - "document.fetch_request:read"
        - "event_spec.fetch_request:read"
        - "api_spec.fetch_request:read"
        - "fetch-request.auth:read"
        - "webhook:write"
      integration_system:
        - "application:read"
        - "application:write"
        - "application.local_tenant_id:write"
        - "application.application_template:read"
        - "application_template:read"
        - "application_template:write"
        - "runtime:read"
        - "runtime:write"
        - "integration_system:read"
        - "label_definition:read"
        - "label_definition:write"
        - "automatic_scenario_assignment:read"
        - "integration_system.auths:read"
        - "application_template.webhooks:read"
        - "formation:write"
        - "formation:read"
        - "internal_visibility:read"
        - "application.auths:read"
        - "webhook:write"
        - "formation_template:read"
        - "formation_template.webhooks:read"
      super_admin:
        - "application:read"
        - "application:write"
        - "application.local_tenant_id:write"
        - "application_template:read"
        - "application_template:write"
        - "integration_system:read"
        - "integration_system:write"
        - "runtime:read"
        - "runtime:write"
        - "label_definition:read"
        - "label_definition:write"
        - "eventing:manage"
        - "tenant:read"
        - "tenant:write"
        - "automatic_scenario_assignment:read"
        - "application.auths:read"
        - "application.webhooks:read"
        - "application.application_template:read"
        - "application_template.webhooks:read"
        - "bundle.instance_auths:read"
        - "document.fetch_request:read"
        - "event_spec.fetch_request:read"
        - "api_spec.fetch_request:read"
        - "integration_system.auths:read"
        - "runtime.auths:read"
        - "fetch-request.auth:read"
        - "webhooks.auth:read"
        - "formation:write"
        - "formation:read"
        - "internal_visibility:read"
        - "runtime.webhooks:read"
        - "webhook:write"
        - "formation_template:read"
        - "formation_template:write"
        - "formation_template.webhooks:read"
        - "formation_constraint:read"
        - "formation_constraint:write"
        - "certificate_subject_mapping:read"
        - "certificate_subject_mapping:write"
        - "formation.state:write"
        - "tenant_access:write"
        - "bundle_instance_auth:write"
      default:
        - "runtime:read"
        - "runtime:write"
        - "tenant:read"<|MERGE_RESOLUTION|>--- conflicted
+++ resolved
@@ -138,13 +138,8 @@
       version: "v20230627-fac0e9b7"
       name: compass-pairing-adapter
     director:
-<<<<<<< HEAD
       dir: dev/incubator/
       version: "PR-3157"
-=======
-      dir: prod/incubator/
-      version: "v20230705-58243f82"
->>>>>>> dd4c1155
       name: compass-director
     hydrator:
       dir: prod/incubator/
@@ -155,13 +150,8 @@
       version: "v20230623-d1d6b3e7"
       name: compass-ias-adapter
     kyma_adapter:
-<<<<<<< HEAD
       dir: dev/incubator/
       version: "PR-3157"
-=======
-      dir: prod/incubator/
-      version: "v20230628-e9903edf"
->>>>>>> dd4c1155
       name: compass-kyma-adapter
     gateway:
       dir: prod/incubator/
@@ -176,13 +166,8 @@
       version: "v20230516-659eedd9"
       name: compass-ord-service
     schema_migrator:
-<<<<<<< HEAD
       dir: dev/incubator/
       version: "PR-3157"
-=======
-      dir: prod/incubator/
-      version: "v20230628-e2468984"
->>>>>>> dd4c1155
       name: compass-schema-migrator
     system_broker:
       dir: prod/incubator/
@@ -194,26 +179,16 @@
       dir:
       version: "0a651695"
     external_services_mock:
-<<<<<<< HEAD
       dir: dev/incubator/
       version: "PR-3157"
-=======
-      dir: prod/incubator/
-      version: "v20230627-25c95808"
->>>>>>> dd4c1155
       name: compass-external-services-mock
     console:
       dir: prod/incubator/
       version: "v20230421-e8840c18"
       name: compass-console
     e2e_tests:
-<<<<<<< HEAD
       dir: dev/incubator/
       version: "PR-3157"
-=======
-      dir: prod/incubator/
-      version: "v20230630-957eeeeb"
->>>>>>> dd4c1155
       name: compass-e2e-tests
   isLocalEnv: false
   isForTesting: false
