global:
  disableLegacyConnectivity: true
  defaultTenant: 3e64ebae-38b5-46a0-b1ed-9ccee153a0ae
  tenants:
    - name: default
      id: 3e64ebae-38b5-46a0-b1ed-9ccee153a0ae
      type: account
    - name: foo
      id: 1eba80dd-8ff6-54ee-be4d-77944d17b10b
      type: account
    - name: bar
      id: af9f84a9-1d3a-4d9f-ae0c-94f883b33b6e
      type: account
    - name: TestTenantSeparation
      id: f1c4b5be-b0e1-41f9-b0bc-b378200dcca0
      type: account
    - name: TestDeleteLastScenarioForApplication
      id: 0403be1e-f854-475e-9074-922120277af5
      type: account
    - name: Test_DeleteAutomaticScenarioAssignmentForSelector
      id: d9553135-6115-4c67-b4d9-962c00f3725f
      type: account
    - name: Test_AutomaticScenarioAssigmentForRuntime
      id: 8c733a45-d988-4472-af10-1256b82c70c0
      type: account
    - name: TestAutomaticScenarioAssignmentsWholeScenario
      id: 65a63692-c00a-4a7d-8376-8615ee37f45c
      type: account
    - name: TestTenantsQueryTenantNotInitialized
      id: 72329135-27fd-4284-9bcb-37ea8d6307d0
      type: account
    - name: Test Default
      id: 5577cf46-4f78-45fa-b55f-a42a3bdba868
      type: account
      parent: 2c4f4a25-ba9a-4dbc-be68-e0beb77a7eb0
    - name: Test_DefaultCustomer
      id: 2c4f4a25-ba9a-4dbc-be68-e0beb77a7eb0
      type: customer
    - name: TestListLabelDefinitions
      id: 3f641cf5-2d14-4e0f-a122-16e7569926f1
      type: account
    - name: Test_AutomaticScenarioAssignmentQueries
      id: 8263cc13-5698-4a2d-9257-e8e76b543e88
      type: account
    - name: TestGetScenariosLabelDefinitionCreatesOneIfNotExists
      id: 2263cc13-5698-4a2d-9257-e8e76b543e33
      type: account
    - name: TestApplicationsForRuntime
      id: 5984a414-1eed-4972-af2c-b2b6a415c7d7
      type: account
    - name: Test_DeleteAutomaticScenarioAssignmentForScenario
      id: d08e4cb6-a77f-4a07-b021-e3317a373597
      type: account
    - name: TestApplicationsForRuntimeWithHiddenApps
      id: 7e1f2df8-36dc-4e40-8be3-d1555d50c91c
      type: account
    - name: TestTenantsQueryTenantInitialized
      id: 8cf0c909-f816-4fe3-a507-a7917ccd8380
      type: account
    - name: TestDeleteApplicationIfInScenario
      id: 0d597250-6b2d-4d89-9c54-e23cb497cd01
      type: account
    - name: TestProviderSubaccount
      id: f8075207-1478-4a80-bd26-24a4785a2bfd
      type: subaccount
      parent: 5577cf46-4f78-45fa-b55f-a42a3bdba868
    - name: TestIntegrationSystemSubaccount
      id: 123e4567-e89b-12d3-a456-426614174001
      type: subaccount
      parent: 5577cf46-4f78-45fa-b55f-a42a3bdba868
    - name: TestIntegrationSystemManagedAccount
      id: 7e8ab2e3-3bb4-42e3-92b2-4e0bf48559d3
      type: account
      parent: 5577cf46-4f78-45fa-b55f-a42a3bdba868

  images:
    containerRegistry:
      path: eu.gcr.io/kyma-project/incubator
    connector:
      dir:
      version: "PR-2126"
    connectivity_adapter:
      dir:
      version: "PR-2138"
    pairing_adapter:
      dir:
      version: "PR-2118"
    director:
      dir:
<<<<<<< HEAD
      version: "PR-2142"
=======
      version: "PR-2150"
>>>>>>> 0cf942aa
    gateway:
      dir:
      version: "PR-2126"
    operations_controller:
      dir:
      version: "PR-2132"
    ord_service:
      dir:
      version: "PR-51"
    schema_migrator:
      dir:
      version: "PR-2150"
    system_broker:
      dir:
      version: "PR-2132"
    certs_setup_job:
      containerRegistry:
        path: eu.gcr.io/kyma-project
      dir:
      version: "0a651695"
    external_services_mock:
      dir:
      version: "PR-2132"
    console:
      dir:
      version: "PR-48"
    e2e_tests:
      dir:
      version: "PR-2123"
  isLocalEnv: false
  oauth2:
    host: oauth2
  livenessProbe:
    initialDelaySeconds: 30
    timeoutSeconds: 1
    periodSeconds: 10
  readinessProbe:
    initialDelaySeconds: 5
    timeoutSeconds: 1
    periodSeconds: 2

  agentPreconfiguration: false

  director:
    host: compass-director.compass-system.svc.cluster.local
    prefix: /director
    graphql:
      external:
        port: 3000
    validator:
      port: 8080
    metrics:
      port: 3003
      enableClientInstrumentation: true
      censoredFlows: "JWT"
    operations:
      port: 3002
      path: "/operation"
      lastOperationPath: "/last_operation"
    info:
      path: "/v1/info"
    selfRegister:
      secret:
        name: "compass-external-services-mock-oauth-credentials"
        clientIdKey: client-id
        clientSecretKey: client-secret
        urlKey: url
      oauthTokenPath: "/secured/oauth/token"
      distinguishLabel: "distinguishingLabel"
      label: "selfRegLabel"
      labelValuePrefix: "self-reg-prefix-"
      responseKey: "self-reg-key"
      path: "/external-api/self-reg"
      nameQueryParam: "name"
      tenantQueryParam: "tenant"
      requestBodyPattern: '{"key": "%s"}'

    clientIDHeaderKey: client_user
    suggestTokenHeaderKey: suggest_token

  auditlog:
    configMapName: "compass-gateway-auditlog-config"
    tokenPath: "/oauth/token"
    secret:
      name: "compass-gateway-auditlog-secret"
      urlKey: url
      clientIdKey: client-id
      clientSecretKey: client-secret

  log:
    format: "kibana"

  testCredentials:
    secretName: "test-credentials-secret"

  enableCompassDefaultScenarioAssignment: true

  tenantConfig:
    useDefaultTenants: true
    dbPool:
      maxOpenConnections: 1
      maxIdleConnections: 1

  connector:
    prefix: /connector
    graphql:
      external:
        port: 3000
    validator:
      port: 8080
    # If secrets do not exist they will be created
    secrets:
      ca:
        name: compass-connector-app-ca
        namespace: compass-system
        certificateKey: ca.crt
        keyKey: ca.key
      rootCA:
        namespace: istio-system # For Ingress Gateway to work properly the namespace needs to be istio-system
        # In order for istio mTLS to work we should have two different secrets one containing the server certificate (let’s say X) and one used for validation of the client’s certificates.
        # The second one should be our root certificate and istio wants it to be named X-cacert. (-cacert suffix).
        # This is the reason for the confusing name of our root certificate. https://preliminary.istio.io/v1.6/docs/tasks/traffic-management/ingress/secure-ingress/#configure-a-mutual-tls-ingress-gateway
        cacert: compass-gateway-mtls-certs-cacert # For cert-rotation the cacert should be in different secret
        certificateKey: cacert
    certificateDataHeader: "Certificate-Data"
    revocation:
      configmap:
        name: revocations-config
        namespace: "{{ .Release.Namespace }}"
    # If key and certificate are not provided they will be generated
    caKey: ""
    caCertificate: ""
    subjectConsumerMappingConfig: '[{"consumer_type": "Integration System", "tenant_access_level": "account", "subject": "C=DE, L=local, O=SAP SE, OU=Region, OU=SAP Cloud Platform Clients, OU=123e4567-e89b-12d3-a456-426614174001, CN=compass"}]'

  system_broker:
    enabled: true
    port: 5001
    prefix: /broker
    tokenProviderFromHeader:
      forwardHeaders: Authorization
    tokenProviderFromSecret:
      enabled: false
      secrets:
        integrationSystemCredentials:
          name: compass-system-broker-credentials
          namespace: compass-system
    testNamespace: kyma-system

  gateway:
    port: 3000
    tls:
      host: compass-gateway
      secure:
        internal:
          host: compass-gateway-internal
        oauth:
          host: compass-gateway-auth-oauth
    mtls:
      manageCerts: true
      host: compass-gateway-mtls
      certSecret: compass-gateway-mtls-certs
      external:
        host: compass-gateway-sap-mtls
        certSecret: compass-gateway-mtls-certs # Use connector's root CA as root CA by default. This should be overridden for productive deployments.
    headers:
      request:
        remove:
          - "Client-Id-From-Token"
          - "Client-Id-From-Certificate"
          - "Client-Certificate-Hash"
          - "Certificate-Data"

  operations_controller:
    enabled: true

  connectivity_adapter:
    port: 8080
    tls:
      host: adapter-gateway
    mtls:
      host: adapter-gateway-mtls

  oathkeeperFilters:
    workloadLabel: oathkeeper
    namespace: kyma-system
    tokenDataHeader: "Connector-Token"
    certificateDataHeader: "Certificate-Data"

  istio:
    externalMtlsGateway:
      name: "compass-gateway-external-mtls"
      namespace: "compass-system"
    mtlsGateway:
      name: "compass-gateway-mtls"
      namespace: "compass-system"
    gateway:
      name: "kyma-gateway"
      namespace: "kyma-system"
    proxy:
      port: 15020
    namespace: istio-system
    ingressgateway:
      workloadLabel: istio-ingressgateway
      requestPayloadSizeLimit: 2097152 # 2 MB
      correlationHeaderRewriteFilter:
        expectedHeaders:
        - "x-request-id"
        - "x-correlation-id"
        - "x-correlationid"
        - "x-forrequest-id"
        - "x-vcap-request-id"
        - "x-broker-api-request-identity"

  kubernetes:
    serviceAccountTokenJWKS: https://kubernetes.default.svc.cluster.local/openid/v1/jwks

  ingress:
    domainName: "kyma.local"

  database:
    manageSecrets: true
    embedded:
      enabled: true
      director:
        name: "postgres"
      directorDBName: "postgres"
    managedGCP:
      serviceAccountKey: ""
      instanceConnectionName: ""
      director:
        name: ""
        user: ""
        password: ""
      host: "localhost"
      hostPort: "5432"
      sslMode: ""

      #TODO remove below after migration to separate user will be done
      dbUser: ""
      dbPassword: ""
      directorDBName: ""

  oathkeeper:
    host: ory-oathkeeper-proxy.kyma-system.svc.cluster.local
    port: 4455
    timeout_ms: 120000
    idTokenConfig:
      claims: '{"scopes": "{{ print .Extra.scope }}","tenant": "{{ .Extra.tenant }}", "consumerID": "{{ print .Extra.consumerID}}", "consumerType": "{{ print .Extra.consumerType }}", "flow": "{{ print .Extra.flow }}", "onBehalfOf": "{{ print .Extra.onBehalfOf }}", "region": "{{ print .Extra.region }}", "tokenClientID": "{{ print .Extra.tokenClientID }}"}'
      internalClaims: '{"scopes": "application:read application:write application.webhooks:read application_template.webhooks:read webhooks.auth:read runtime:write runtime:read tenant:write","tenant":"{ {{ if .Header.Tenant }} \"consumerTenant\":\"{{ print (index .Header.Tenant 0) }}\", {{ end }} \"externalTenant\":\"\"}", "consumerType": "Internal Component", "flow": "Internal"}'
    mutators:
      runtimeMappingService:
        config:
          api:
            url: http://compass-director.compass-system.svc.cluster.local:3000/runtime-mapping
            retry:
              give_up_after: 6s
              max_delay: 2000ms
      authenticationMappingServices:
        tenant-fetcher:
          cfg:
            config:
              api:
                url: http://compass-director.compass-system.svc.cluster.local:3000/authn-mapping/tenant-fetcher
                retry:
                  give_up_after: 6s
                  max_delay: 2000ms
          authenticator:
            enabled: false
            createRule: true
            gatewayHost: "compass-gateway"
            trusted_issuers: '[{"domain_url": "compass-system.svc.cluster.local:8080", "scope_prefix": "prefix.", "protocol": "http"}]'
            attributes: '{"uniqueAttribute": { "key": "test", "value": "tenant-fetcher" }, "tenant": { "key": "tenant" }, "identity": { "key": "identity" } }'
            path: /tenants/<.*>
            upstreamComponent: "compass-tenant-fetcher"
        subscriber:
          cfg:
            config:
              api:
                url: http://compass-director.compass-system.svc.cluster.local:3000/authn-mapping/subscriber
                retry:
                  give_up_after: 6s
                  max_delay: 2000ms
          authenticator:
            enabled: false
            createRule: false
            gatewayHost: "compass-gateway-sap-mtls"
            trusted_issuers: '[{"domain_url": "compass-system.svc.cluster.local:8080", "scope_prefix": "prefix.", "protocol": "http"}]'
            attributes: '{"uniqueAttribute": { "key": "subsc-key-test", "value": "subscription-flow" }, "tenant": { "key": "tenant" }, "identity": { "key": "identity" } }'
            path: /<.*>
      tenantMappingService:
        config:
          api:
            url: http://compass-director.compass-system.svc.cluster.local:3000/tenant-mapping
            retry:
              give_up_after: 6s
              max_delay: 2000ms
      certificateResolverService:
        config:
          api:
            url: http://compass-connector.compass-system.svc.cluster.local:8080/v1/certificate/data/resolve
            retry:
              give_up_after: 6s
              max_delay: 2000ms
      tokenResolverService:
        config:
          api:
            url: http://compass-director.compass-system.svc.cluster.local:8080/v1/tokens/resolve
            retry:
              give_up_after: 6s
              max_delay: 2000ms

  tenantFetcher:
    host: compass-tenant-fetcher.compass-system.svc.cluster.local
    prefix: /tenants
    port: 3000
    requiredAuthScope: Callback
    authentication:
      jwksEndpoint: "http://ory-oathkeeper-api.kyma-system.svc.cluster.local:4456/.well-known/jwks.json"
    tenantProvider:
      tenantIdProperty: "tenantId"
      customerIdProperty: "customerId"
      subaccountTenantIdProperty: "subaccountTenantId"
      subdomainProperty: "subdomain"
      name: "provider"
      subscriptionProviderIdProperty: "subscriptionProviderId"
    server:
      handlerEndpoint: "/v1/callback/{tenantId}"
      regionalHandlerEndpoint: "/v1/regional/{region}/callback/{tenantId}"
      dependenciesEndpoint: "/v1/dependencies"
      tenantPathParam: "tenantId"
      regionPathParam: "region"
      subscriptionProviderLabelKey: "subscriptionProviderId"
      consumerSubaccountIdsLabelKey: "consumer_subaccount_ids"

  externalCertConfiguration:
    issuer: "C=DE, L=local, O=SAP SE, OU=SAP Cloud Platform Clients, CN=compass-ca"
    issuerLocality: "" # It's empty because in local setup we use connector CA which didn't have Locality property
    subjectPattern: "/C=DE/O=SAP SE/OU=SAP Cloud Platform Clients/OU=Region/OU=123e4567-e89b-12d3-a456-426614174001/L=%s/CN=%s"
    commonName: "compass"
    locality: "local"
    certSvcApiPath: "/cert"
    tokenPath: "/secured/oauth/token"
    secrets:
      externalCertSvcSecret:
        manage: true
        name: "cert-svc-secret"
        clientIdKey: client-id
        clientSecretKey: client-secret
        oauthUrlKey: url
        csrEndpointKey: csr-endpoint
      externalClientCertSecret:
        name: "external-client-certificate"
        namespace: compass-system
        certKey: tls.crt
        keyKey: tls.key
    rotationCronjob:
      name: "external-certificate-rotation"
      schedule: "*/1 * * * *" # Executes every minute
      certValidity: "7"
      clientCertRetryAttempts: "8"

  ordService:
    host: compass-ord-service.compass-system.svc.cluster.local
    prefix: /open-resource-discovery-service/v0
    docsPrefix: /open-resource-discovery-docs
    staticPrefix: /open-resource-discovery-static/v0
    port: 3000
    defaultResponseType: "xml"

  ordAggregator:
    name: ord-aggregator
    enabled: true
    schedule: "*/1 * * * *"
    http:
      client:
        skipSSLValidation: false
    dbPool:
      maxOpenConnections: 2
      maxIdleConnections: 2

  systemFetcher:
    enabled: false
    name: "system-fetcher"
    schedule: "0 0 * * *"
    manageSecrets: true
    # enableSystemDeletion - whether systems in deleted state should be deleted from director database
    enableSystemDeletion: true
    # fetchParallelism - shows how many http calls will be made in parallel to fetch systems
    fetchParallellism: 30
    # queueSize - shows how many system fetches (individual requests may fetch more than 1 system)
    # can be put in the queue for processing before blocking. It is best for the queue to be about 2 times bigger than the parallellism
    queueSize: 100
    # fetchRequestTimeout - shows the timeout to wait for oauth token and for fetching systems (in one request) separately
    fetchRequestTimeout: "5s"
    # directorRequestTimeout - graphql requests timeout to director
    directorRequestTimeout: "30s"
    dbPool:
      maxOpenConnections: 2
      maxIdleConnections: 2
    # systemsAPIEndpoint - endpoint of the service to fetch systems from
    systemsAPIEndpoint: ""
    # systemsAPIFilterCriteria - criteria for fetching systems
    systemsAPIFilterCriteria: ""
    # systemsAPIFilterTenantCriteriaPattern - criateria for fetching systems with tenant filter
    systemsAPIFilterTenantCriteriaPattern: ""
    # systemToTemplateMappings - how to map system properties to an existing application template
    systemToTemplateMappings: '{}'
    templatePlaceholderToSystemKeyMappings: '[{"placeholder_name": "name","system_key": "displayName"},{"placeholder_name": "display-name","system_key": "displayName"},{"placeholder_name": "systemNumber","system_key": "systemNumber"},{"placeholder_name": "description","system_key": "productDescription", "optional": true},{"placeholder_name": "baseUrl","system_key": "baseUrl", "optional":true},{"placeholder_name": "providerName","system_key": "infrastructureProvider", "optional": true}]'
    templateOverrideApplicationInput: '{"name": "{{name}}","description": "{{description}}","providerName": "{{providerName}}","statusCondition": "INITIAL","systemNumber": "{{systemNumber}}","labels": {"managed": "true"},"baseUrl": "{{baseUrl}}"}'
    http:
      client:
        skipSSLValidation: false
    oauth:
      client: "client_id"
      secret: ""
      tokenEndpointProtocol: "https"
      tokenBaseUrl: "compass-external-services-mock-sap-mtls"
      tokenPath: "/cert/token"
      scopesClaim: "scopes"
      tenantHeaderName: "x-zid"
      tokenRequestTimeout: 10s
      skipSSLValidation: true
    secret:
      name: "compass-system-fetcher-secret"
      clientIdKey: client-id
      clientSecretKey: client-secret
      oauthUrlKey: url
    paging:
      pageSize: 200
      sizeParam: "$top"
      skipParam: "$skip"

  tenantFetchers:
    job1:
      enabled: false
      configMapNamespace: "compass-system"
      manageSecrets: true
      providerName: "compass"
      schedule: "*/5 * * * *"
      tenantInsertChunkSize: "500"
      kubernetes:
        configMapNamespace: "compass-system"
        pollInterval: 2s
        pollTimeout: 1m
        timeout: 2m
      oauth:
        client: ""
        secret: ""
        tokenURL: ""
        tokenPath: ""
      secret:
        name: "compass-tenant-fetcher-secret-job1"
        clientIdKey: client-id
        clientSecretKey: client-secret
        oauthUrlKey: url
      endpoints:
        accountCreated: "127.0.0.1/events?type=account-created"
        accountDeleted: "127.0.0.1/events?type=account-deleted"
        accountUpdated: "127.0.0.1/events?type=account-updated"
        subaccountCreated: "127.0.0.1/events?type=subaccount-created"
        subaccountDeleted: "127.0.0.1/events?type=subaccount-deleted"
        subaccountUpdated: "127.0.0.1/events?type=subaccount-updated"
        subaccountMoved: "127.0.0.1/events?type=subaccount-moved"
      fieldMapping:
        totalPagesField: "totalPages"
        totalResultsField: "totalResults"
        tenantEventsField: "events"
        idField: "id"
        nameField: "name"
        customerIdField: "customerId"
        subdomainField: "subdomain"
        discriminatorField: ""
        discriminatorValue: ""
        detailsField: "details"
        entityTypeField: "entityType"
        parentIDField: "parentGuid"
        regionField: "region"
        movedSubaccountTargetField: "targetGlobalAccountGUID"
        movedSubaccountSourceField: "sourceGlobalAccountGUID"
      queryMapping:
        pageNumField: "pageNum"
        pageSizeField: "pageSize"
        timestampField: "timestamp"
      query:
        startPage: "0"
        pageSize: "100"
      shouldSyncSubaccounts: "false"
      dbPool:
        maxOpenConnections: 1
        maxIdleConnections: 1

  metrics:
    enabled: true
    pushEndpoint: http://monitoring-prometheus-pushgateway.kyma-system.svc.cluster.local:9091

  externalServicesMock:
    enabled: false
    auditlog: false
    certSecuredPort: 8081
    unsecuredPort: 8082
    basicSecuredPort: 8083
    oauthSecuredPort: 8084
    certSecuredHost: compass-external-services-mock-sap-mtls
    unSecuredHost: compass-external-services-mock
    host: compass-external-services-mock.compass-system.svc.cluster.local
    oauthSecretName: compass-external-services-mock-oauth-credentials

  tests:
    ordService:
      skipPattern: ""
    director:
      skipPattern: ""
    namespace: kyma-system
    connectivityAdapterFQDN: http://compass-connectivity-adapter.compass-system.svc.cluster.local
    directorFQDN: http://compass-director.compass-system.svc.cluster.local
    connectorFQDN: http://compass-connector.compass-system.svc.cluster.local
    externalServicesMockFQDN: http://compass-external-services-mock.compass-system.svc.cluster.local
    ordServiceFQDN: http://compass-ord-service.compass-system.svc.cluster.local
    systemBrokerFQDN: http://compass-system-broker.compass-system.svc.cluster.local
    tenantFetcherFQDN: http://compass-tenant-fetcher.compass-system.svc.cluster.local
    db:
      maxOpenConnections: 3
      maxIdleConnections: 1
    skipTLSVerify: true

    token:
      server:
        enabled: false
        port: 5000
    securityContext: # Set on container level
      runAsUser: 2000
      allowPrivilegeEscalation: false

  expectedSchemaVersionUpdateJob:
    cm:
      name: "expected-schema-version"

  migratorJob:
    nodeSelectorEnabled: false
    pvc:
      name: "compass-director-migrations"
      namespace: "compass-system"
      migrationsPath: "/compass-migrations"

  http:
    client:
      skipSSLValidation: false

  pairingAdapter:
    e2e:
      appName: "test-app"
      appID: "123-test-456"
      clientUser: "test-user"
      tenant: "test-tenant"<|MERGE_RESOLUTION|>--- conflicted
+++ resolved
@@ -87,11 +87,7 @@
       version: "PR-2118"
     director:
       dir:
-<<<<<<< HEAD
       version: "PR-2142"
-=======
-      version: "PR-2150"
->>>>>>> 0cf942aa
     gateway:
       dir:
       version: "PR-2126"
