global:
  disableLegacyConnectivity: true
  defaultTenant: 3e64ebae-38b5-46a0-b1ed-9ccee153a0ae
  tenants:
    - name: default
      id: 3e64ebae-38b5-46a0-b1ed-9ccee153a0ae
    - name: foo
      id: 1eba80dd-8ff6-54ee-be4d-77944d17b10b
    - name: bar
      id: af9f84a9-1d3a-4d9f-ae0c-94f883b33b6e
  images:
    containerRegistry:
      path: eu.gcr.io/kyma-project/incubator
    connector:
      dir:
      version: "PR-1750"
    connectivity_adapter:
      dir:
      version: "PR-1750"
    pairing_adapter:
      dir:
      version: "PR-1750"
    director:
      dir:
      version: "local-test"
    gateway:
      dir:
      version: "PR-1750"
    operations_controller:
      dir:
      version: "PR-1750"
    tenant_fetcher:
      dir:
      version: "PR-1750"
    ord_service:
      dir:
      version: "PR-15"
    schema_migrator:
      dir:
      version: "PR-1743"
    system_broker:
      dir:
      version: "PR-1750"
    certs_setup_job:
      containerRegistry:
        path: eu.gcr.io/kyma-project
      dir:
      version: "0a651695"
    external_services_mock:
      dir:
<<<<<<< HEAD
      version: "local-test"
=======
      version: "PR-1750"
>>>>>>> d8dd471b
    console:
      dir:
      version: "PR-22"
    tests:
      director:
        dir:
        version: "PR-1748"
      connector:
        dir:
        version: "PR-1715"
      connectivity_adapter:
        dir:
        version: "PR-1693"
      operations_controller:
        dir:
        version: "PR-1717"
      tenant_fetcher:
        dir:
        version: "PR-1754"
      system_broker:
        dir:
        version: "PR-1738"
      ord_service:
        dir:
        version: "PR-1719"
      ord_aggregator:
        dir:
        version: "local-test"
  isLocalEnv: false
  oauth2:
    host: oauth2
  livenessProbe:
    initialDelaySeconds: 30
    timeoutSeconds: 1
    periodSeconds: 10
  readinessProbe:
    initialDelaySeconds: 5
    timeoutSeconds: 1
    periodSeconds: 2

  agentPreconfiguration: false

  director:
    prefix: /director
    port: 3000
    operations:
      port: 3002

    clientIDHeaderKey: client_user

    tests:
      scopes: "runtime:write application:write label_definition:write integration_system:write application:read runtime:read label_definition:read integration_system:read health_checks:read application_template:read application_template:write eventing:manage tenant:read automatic_scenario_assignment:read automatic_scenario_assignment:write"

  auditlog:
    configMapName: "compass-gateway-auditlog-config"
    secretName: "compass-gateway-auditlog-secret"
    script:
      configMapName: "auditlog-script"

  testCredentials:
    secretName: "test-credentials-secret"

  enableCompassDefaultScenarioAssignment: true

  tenantConfig:
    useDefaultTenants: true
    dbPool:
      maxOpenConnections: 1
      maxIdleConnections: 1

  connector:
    prefix: /connector
    graphql:
      external:
        port: 3000
      internal:
        port: 3001
    validator:
      port: 8080
    # If secrets do not exist they will be created
    secrets:
      ca:
        name: compass-connector-app-ca
        namespace: compass-system
        certificateKey: ca.crt
        keyKey: ca.key
      rootCA:
        namespace: istio-system # For Ingress Gateway to work properly the namespace needs to be istio-system
        # In order for istio mTLS to work we should have two different secrets one containing the server certificate (let’s say X) and one used for validation of the client’s certificates.
        # The second one should be our root certificate and istio wants it to be named X-cacert. (-cacert suffix).
        # This is the reason for the confusing name of our root certificate. https://preliminary.istio.io/v1.6/docs/tasks/traffic-management/ingress/secure-ingress/#configure-a-mutual-tls-ingress-gateway
        cacert: compass-gateway-mtls-certs-cacert # For cert-rotation the cacert should be in different secret
        certificateKey: cacert
    certificateDataHeader: "Certificate-Data"
    revocation:
      configmap:
        name: revocations-config
        namespace: "{{ .Release.Namespace }}"
    # If key and certificate are not provided they will be generated
    caKey: ""
    caCertificate: ""

  system_broker:
    enabled: true
    port: 5001
    prefix: /broker
    tokenProviderFromHeader:
      forwardHeaders: Authorization
    tokenProviderFromSecret:
      enabled: false
      secrets:
        integrationSystemCredentials:
          name: compass-system-broker-credentials
          namespace: compass-system
    testNamespace: kyma-system

  gateway:
    port: 3000
    tls:
      host: compass-gateway
      secure:
        oauth:
          host: compass-gateway-auth-oauth
    mtls:
      host: compass-gateway-mtls
      certSecret: compass-gateway-mtls-certs
    headers:
      request:
        remove:
          - "Client-Id-From-Token"
          - "Client-Id-From-Certificate"
          - "Client-Certificate-Hash"
          - "Certificate-Data"

  operations_controller:
    enabled: true

  connectivity_adapter:
    port: 8080
    tls:
      host: adapter-gateway
    mtls:
      host: adapter-gateway-mtls

  rewriteFilters:
    workloadLabel: oathkeeper
    namespace: kyma-system
    tokenDataHeader: "Connector-Token"
    certificateDataHeader: "Certificate-Data"

  istio:
    mtlsGateway:
      name: "compass-gateway-mtls"
      namespace: "compass-system"
    gateway:
      name: "kyma-gateway"
      namespace: "kyma-system"
    proxy:
      port: 15020
    namespace: istio-system
    ingressgateway:
      workloadLabel: istio-ingressgateway
      correlationHeaderRewriteFilter:
        expectedHeaders:
        - "x-request-id"
        - "x-correlation-id"
        - "x-correlationid"
        - "x-forrequest-id"
        - "x-vcap-request-id"
        - "x-broker-api-request-identity"

  ingress:
    domainName: "kyma.local"

  database:
    manageSecrets: true
    embedded:
      enabled: true
      director:
        name: "postgres"
      directorDBName: "postgres"
    managedGCP:
      serviceAccountKey: ""
      instanceConnectionName: ""
      director:
        name: ""
        user: ""
        password: ""
      host: "localhost"
      hostPort: "5432"
      sslMode: ""

      #TODO remove below after migration to separate user will be done
      dbUser: ""
      dbPassword: ""
      directorDBName: ""

  oathkeeper:
    host: ory-oathkeeper-proxy.kyma-system.svc.cluster.local
    port: 4455
    idTokenConfig:
      claims: '{"scopes": "{{ print .Extra.scope }}", "tenant": "{{ print .Extra.tenant }}", "externalTenant": "{{ print .Extra.externalTenant }}", "consumerID": "{{ print .Extra.consumerID}}", "consumerType": "{{ print .Extra.consumerType }}"}'
    mutators:
      runtimeMappingService:
        config:
          api:
            url: http://compass-director.compass-system.svc.cluster.local:3000/runtime-mapping
            retry:
              give_up_after: 3s
              max_delay: 2000ms
      authenticationMappingService:
        config:
          api:
            url: http://compass-director.compass-system.svc.cluster.local:3000/authn-mapping
            retry:
              give_up_after: 3s
              max_delay: 2000ms
      tenantMappingService:
        config:
          api:
            url: http://compass-director.compass-system.svc.cluster.local:3000/tenant-mapping
            retry:
              give_up_after: 3s
              max_delay: 2000ms
      certificateResolverService:
        config:
          api:
            url: http://compass-connector.compass-system.svc.cluster.local:8080/v1/certificate/data/resolve
            retry:
              give_up_after: 3s
              max_delay: 2000ms
      tokenResolverService:
        config:
          api:
            url: http://compass-connector.compass-system.svc.cluster.local:8080/v1/tokens/resolve
            retry:
              give_up_after: 3s
              max_delay: 2000ms

  tenantFetcher:
    host: compass-tenant-fetcher.compass-system.svc.cluster.local
    prefix: /tenants
    port: 3000
    authentication:
      allowJWTSigningNone: true
      jwksEndpoint: "http://ory-oathkeeper-api.kyma-system.svc.cluster.local:4456/.well-known/jwks.json"
      identityZone: "id-zone"
    tenantProvider:
      tenantIdProperty: "tenantId"
      name: "provider"

  ordService:
    host: compass-ord-service.compass-system.svc.cluster.local
    prefix: /open-resource-discovery-service/v0
    docsPrefix: /open-resource-discovery-docs
    staticPrefix: /open-resource-discovery-static/v0
    port: 3000
    defaultResponseType: "xml"

  ordAggregator:
    name: ord-aggregator
    enabled: true
    providerName: compass
    schedule: "*/5 * * * *"
    dbPool:
      maxOpenConnections: 2
      maxIdleConnections: 2
    tests:
      defaultCheckInterval: 15s
      defaultTestTimeout: 10m

  tenantFetchers:
    job1:
      enabled: false
      configMapNamespace: "compass-system"
      manageSecrets: true
      providerName: "compass"
      schedule: "*/5 * * * *"
      kubernetes:
        configMapNamespace: "compass-system"
        pollInterval: 2s
        pollTimeout: 1m
        timeout: 2m
      oauth:
        client: ""
        secret: ""
        tokenURL: ""
      endpoints:
        tenantCreated: "127.0.0.1/events?type=created"
        tenantDeleted: "127.0.0.1/events?type=deleted"
        tenantUpdated: "127.0.0.1/events?type=updated"
      fieldMapping:
        totalPagesField: "totalPages"
        totalResultsField: "totalResults"
        tenantEventsField: "events"
        idField: "id"
        nameField: "name"
        discriminatorField: ""
        discriminatorValue: ""
        detailsField: "details"
      queryMapping:
        pageNumField: "pageNum"
        pageSizeField: "pageSize"
        timestampField: "timestamp"
      query:
        startPage: "0"
        pageSize: "100"
      dbPool:
        maxOpenConnections: 1
        maxIdleConnections: 1

  metrics:
    enabled: true
    pushEndpoint: http://monitoring-prometheus-pushgateway.kyma-system.svc.cluster.local:9091

  authenticators:
    authenticator0:
      enabled: true
      gatewayHost: "compass-gateway-authenticator0"
      trusted_issuers: '[{"domain_url": "authenticator.domain", "scope_prefix": "prefix."}, {}]'
      attributes: '{"uniqueAttribute": { "key": "key", "value": "val" }, "tenant": { "key": "key" }, "identity": { "key": "key" } }'

  externalServicesMock:
    enabled: false

pairing-adapter:
  enabled: false<|MERGE_RESOLUTION|>--- conflicted
+++ resolved
@@ -48,11 +48,7 @@
       version: "0a651695"
     external_services_mock:
       dir:
-<<<<<<< HEAD
       version: "local-test"
-=======
-      version: "PR-1750"
->>>>>>> d8dd471b
     console:
       dir:
       version: "PR-22"
