global:
  disableLegacyConnectivity: true
  defaultTenant: 3e64ebae-38b5-46a0-b1ed-9ccee153a0ae
  tenants:
    - name: default
      id: 3e64ebae-38b5-46a0-b1ed-9ccee153a0ae
    - name: foo
      id: 1eba80dd-8ff6-54ee-be4d-77944d17b10b
    - name: bar
      id: af9f84a9-1d3a-4d9f-ae0c-94f883b33b6e
    - name: Test1
      id: f1c4b5be-b0e1-41f9-b0bc-b378200dcca0
    - name: Test4
      id: f739b36c-813f-4fc3-996e-dd03c7d13aa0
    - name: TestDeleteAssignmentsForSelector
      id: d9553135-6115-4c67-b4d9-962c00f3725f
    - name: TestCreateAutomaticScenarioAssignment
      id: 8c733a45-d988-4472-af10-1256b82c70c0
    - name: TestWholeScenario
      id: 65a63692-c00a-4a7d-8376-8615ee37f45c
    - name: TestTenantsQueryTenantNotInitialized
      id: 72329135-27fd-4284-9bcb-37ea8d6307d0
    - name: Test Default
      id: 5577cf46-4f78-45fa-b55f-a42a3bdba868
    - name: Test3
      id: 2bf03de1-23b1-4063-9d3e-67096800accc
    - name: ASA1
      id: 8263cc13-5698-4a2d-9257-e8e76b543e88
    - name: TestGetScenariosLabelDefinitionCreatesOneIfNotExists
      id: 2263cc13-5698-4a2d-9257-e8e76b543e33
    - name: Test2
      id: 5984a414-1eed-4972-af2c-b2b6a415c7d7
    - name: TestDeleteAssignments
      id: d08e4cb6-a77f-4a07-b021-e3317a373597
    - name: TestApplicationsForRuntimeWithHiddenApps
      id: 7e1f2df8-36dc-4e40-8be3-d1555d50c91c
    - name: TestTenantsQueryTenantInitialized
      id: 8cf0c909-f816-4fe3-a507-a7917ccd8380

  images:
    containerRegistry:
      path: eu.gcr.io/kyma-project/incubator
    connector:
      dir:
      version: "PR-1720"
    connectivity_adapter:
      dir:
      version: "PR-1732"
    pairing_adapter:
      dir:
      version: "PR-1720"
    director:
      dir:
      version: "PR-1748"
    gateway:
      dir:
      version: "PR-1756"
    operations_controller:
      dir:
      version: "PR-1747"
    tenant_fetcher:
      dir:
      version: "PR-1754"
    ord_service:
      dir:
      version: "PR-14"
    schema_migrator:
      dir:
      version: "PR-1758"
    system_broker:
      dir:
      version: "PR-1733"
    certs_setup_job:
      containerRegistry:
        path: eu.gcr.io/kyma-project
      dir:
      version: "0a651695"
    external_services_mock:
      dir:
      version: "PR-1748"
    console:
      dir:
      version: "PR-19"
    tests:
<<<<<<< HEAD
      e2e:
=======
      director:
        dir:
        version: "PR-1748"
      connector:
        dir:
        version: "PR-1715"
      connectivity_adapter:
        dir:
        version: "PR-1693"
      operations_controller:
>>>>>>> cb1359ea
        dir:
        version: "latest"
  isLocalEnv: false
  oauth2:
    host: oauth2
  livenessProbe:
    initialDelaySeconds: 30
    timeoutSeconds: 1
    periodSeconds: 10
  readinessProbe:
    initialDelaySeconds: 5
    timeoutSeconds: 1
    periodSeconds: 2

  agentPreconfiguration: false

  director:
    prefix: /director
    port: 3000
    operations:
      port: 3002

    clientIDHeaderKey: client_user

    tests:
      scopes: "runtime:write application:write label_definition:write integration_system:write application:read runtime:read label_definition:read integration_system:read health_checks:read application_template:read application_template:write eventing:manage tenant:read automatic_scenario_assignment:read automatic_scenario_assignment:write"

  auditlog:
    configMapName: "compass-gateway-auditlog-config"
    secretName: "compass-gateway-auditlog-secret"
    script:
      configMapName: "auditlog-script"

  testCredentials:
    secretName: "test-credentials-secret"

  enableCompassDefaultScenarioAssignment: true

  tenantConfig:
    useDefaultTenants: true
    dbPool:
      maxOpenConnections: 1
      maxIdleConnections: 1

  connector:
    prefix: /connector
    graphql:
      external:
        port: 3000
      internal:
        port: 3001
    validator:
      port: 8080
    # If secrets do not exist they will be created
    secrets:
      ca:
        name: compass-connector-app-ca
        namespace: compass-system
        certificateKey: ca.crt
        keyKey: ca.key
      rootCA:
        namespace: istio-system # For Ingress Gateway to work properly the namespace needs to be istio-system
        # In order for istio mTLS to work we should have two different secrets one containing the server certificate (let’s say X) and one used for validation of the client’s certificates.
        # The second one should be our root certificate and istio wants it to be named X-cacert. (-cacert suffix).
        # This is the reason for the confusing name of our root certificate. https://preliminary.istio.io/v1.6/docs/tasks/traffic-management/ingress/secure-ingress/#configure-a-mutual-tls-ingress-gateway
        cacert: compass-gateway-mtls-certs-cacert # For cert-rotation the cacert should be in different secret
        certificateKey: cacert
    certificateDataHeader: "Certificate-Data"
    revocation:
      configmap:
        name: revocations-config
        namespace: "{{ .Release.Namespace }}"
    # If key and certificate are not provided they will be generated
    caKey: ""
    caCertificate: ""

  system_broker:
    enabled: true
    port: 5001
    prefix: /broker
    tokenProviderFromHeader:
      forwardHeaders: Authorization
    tokenProviderFromSecret:
      enabled: false
      secrets:
        integrationSystemCredentials:
          name: compass-system-broker-credentials
          namespace: compass-system
    testNamespace: kyma-system

  gateway:
    port: 3000
    tls:
      host: compass-gateway
      secure:
        oauth:
          host: compass-gateway-auth-oauth
    mtls:
      host: compass-gateway-mtls
      certSecret: compass-gateway-mtls-certs
    headers:
      request:
        remove:
          - "Client-Id-From-Token"
          - "Client-Id-From-Certificate"
          - "Client-Certificate-Hash"
          - "Certificate-Data"

  operations_controller:
    enabled: true

  connectivity_adapter:
    port: 8080
    tls:
      host: adapter-gateway
    mtls:
      host: adapter-gateway-mtls

  rewriteFilters:
    workloadLabel: oathkeeper
    namespace: kyma-system
    tokenDataHeader: "Connector-Token"
    certificateDataHeader: "Certificate-Data"

  istio:
    mtlsGateway:
      name: "compass-gateway-mtls"
      namespace: "compass-system"
    gateway:
      name: "kyma-gateway"
      namespace: "kyma-system"
    proxy:
      port: 15020
    namespace: istio-system
    ingressgateway:
      workloadLabel: istio-ingressgateway
      correlationHeaderRewriteFilter:
        expectedHeaders:
        - "x-request-id"
        - "x-correlation-id"
        - "x-correlationid"
        - "x-forrequest-id"
        - "x-vcap-request-id"
        - "x-broker-api-request-identity"

  ingress:
    domainName: "kyma.local"

  database:
    manageSecrets: true
    embedded:
      enabled: true
      director:
        name: "postgres"
      directorDBName: "postgres"
    managedGCP:
      serviceAccountKey: ""
      instanceConnectionName: ""
      director:
        name: ""
        user: ""
        password: ""
      host: "localhost"
      hostPort: "5432"
      sslMode: ""

      #TODO remove below after migration to separate user will be done
      dbUser: ""
      dbPassword: ""
      directorDBName: ""

  oathkeeper:
    host: ory-oathkeeper-proxy.kyma-system.svc.cluster.local
    port: 4455
    idTokenConfig:
      claims: '{"scopes": "{{ print .Extra.scope }}", "tenant": "{{ print .Extra.tenant }}", "externalTenant": "{{ print .Extra.externalTenant }}", "consumerID": "{{ print .Extra.consumerID}}", "consumerType": "{{ print .Extra.consumerType }}"}'
    mutators:
      runtimeMappingService:
        config:
          api:
            url: http://compass-director.compass-system.svc.cluster.local:3000/runtime-mapping
            retry:
              give_up_after: 3s
              max_delay: 2000ms
      authenticationMappingService:
        config:
          api:
            url: http://compass-director.compass-system.svc.cluster.local:3000/authn-mapping
            retry:
              give_up_after: 3s
              max_delay: 2000ms
      tenantMappingService:
        config:
          api:
            url: http://compass-director.compass-system.svc.cluster.local:3000/tenant-mapping
            retry:
              give_up_after: 3s
              max_delay: 2000ms
      certificateResolverService:
        config:
          api:
            url: http://compass-connector.compass-system.svc.cluster.local:8080/v1/certificate/data/resolve
            retry:
              give_up_after: 3s
              max_delay: 2000ms
      tokenResolverService:
        config:
          api:
            url: http://compass-connector.compass-system.svc.cluster.local:8080/v1/tokens/resolve
            retry:
              give_up_after: 3s
              max_delay: 2000ms

  tenantFetcher:
    host: compass-tenant-fetcher.compass-system.svc.cluster.local
    prefix: /tenants
    port: 3000
    authentication:
      allowJWTSigningNone: true
      jwksEndpoint: "http://ory-oathkeeper-api.kyma-system.svc.cluster.local:4456/.well-known/jwks.json"
      identityZone: "id-zone"
    tenantProvider:
      tenantIdProperty: "tenantId"
      name: "provider"

  ordService:
    host: compass-ord-service.compass-system.svc.cluster.local
    prefix: /open-resource-discovery-service/v0
    docsPrefix: /open-resource-discovery-docs
    staticPrefix: /open-resource-discovery-static/v0
    port: 3000
    defaultResponseType: "xml"

  tenantFetchers:
    job1:
      enabled: false
      configMapNamespace: "compass-system"
      manageSecrets: true
      providerName: "compass"
      schedule: "*/5 * * * *"
      kubernetes:
        configMapNamespace: "compass-system"
        pollInterval: 2s
        pollTimeout: 1m
        timeout: 2m
      oauth:
        client: ""
        secret: ""
        tokenURL: ""
      endpoints:
        tenantCreated: "127.0.0.1/events?type=created"
        tenantDeleted: "127.0.0.1/events?type=deleted"
        tenantUpdated: "127.0.0.1/events?type=updated"
      fieldMapping:
        totalPagesField: "totalPages"
        totalResultsField: "totalResults"
        tenantEventsField: "events"
        idField: "id"
        nameField: "name"
        discriminatorField: ""
        discriminatorValue: ""
        detailsField: "details"
      queryMapping:
        pageNumField: "pageNum"
        pageSizeField: "pageSize"
        timestampField: "timestamp"
      query:
        startPage: "0"
        pageSize: "100"
      dbPool:
        maxOpenConnections: 1
        maxIdleConnections: 1

  metrics:
    enabled: true
    pushEndpoint: http://monitoring-prometheus-pushgateway.kyma-system.svc.cluster.local:9091

  authenticators:
    authenticator0:
      enabled: true
      gatewayHost: "compass-gateway-authenticator0"
      trusted_issuers: '[{"domain_url": "authenticator.domain", "scope_prefix": "prefix."}, {}]'
      attributes: '{"uniqueAttribute": { "key": "key", "value": "val" }, "tenant": { "key": "key" }, "identity": { "key": "key" } }'

  externalServicesMock:
    enabled: false

pairing-adapter:
  enabled: false

tests:
  namespace: kyma-system
  connectivityAdapterFQDN: http://compass-connectivity-adapter.compass-system.svc.cluster.local
  directorFQDN: http://compass-director.compass-system.svc.cluster.local
  connectorFQDN: http://compass-connector.compass-system.svc.cluster.local
  externalServicesMockFQDN: http://compass-external-services-mock.compass-system.svc.cluster.local
  ordServiceFQDN: http://compass-ord-service.compass-system.svc.cluster.local
  systemBrokerFQDN: http://compass-system-broker.compass-system.svc.cluster.local
  tenantFetcherFQDN: http://compass-tenant-fetcher.compass-system.svc.cluster.local
  webhookURL: https://kyma-project.io
  handlerEndpoint: /v1/callback/{tenantId}
  defaultScenario: "DEFAULT"
  normalizationPrefix: "mp-"
  tenantPathParam: tenantId
  tenantProvider: "test-provider"
  db:
    maxOpenConnections: 30
    maxIdleConnections: 2<|MERGE_RESOLUTION|>--- conflicted
+++ resolved
@@ -82,20 +82,7 @@
       dir:
       version: "PR-19"
     tests:
-<<<<<<< HEAD
       e2e:
-=======
-      director:
-        dir:
-        version: "PR-1748"
-      connector:
-        dir:
-        version: "PR-1715"
-      connectivity_adapter:
-        dir:
-        version: "PR-1693"
-      operations_controller:
->>>>>>> cb1359ea
         dir:
         version: "latest"
   isLocalEnv: false
