global:
  disableLegacyConnectivity: true
  defaultTenant: 3e64ebae-38b5-46a0-b1ed-9ccee153a0ae
  tenants:
    - name: default
      id: 3e64ebae-38b5-46a0-b1ed-9ccee153a0ae
      type: account
    - name: foo
      id: 1eba80dd-8ff6-54ee-be4d-77944d17b10b
      type: account
    - name: bar
      id: af9f84a9-1d3a-4d9f-ae0c-94f883b33b6e
      type: account
    - name: TestTenantSeparation
      id: f1c4b5be-b0e1-41f9-b0bc-b378200dcca0
      type: account
    - name: TestDeleteLastScenarioForApplication
      id: 0403be1e-f854-475e-9074-922120277af5
      type: account
    - name: Test_DeleteAutomaticScenarioAssignmentForSelector
      id: d9553135-6115-4c67-b4d9-962c00f3725f
      type: account
    - name: Test_AutomaticScenarioAssigmentForRuntime
      id: 8c733a45-d988-4472-af10-1256b82c70c0
      type: account
    - name: TestAutomaticScenarioAssignmentsWholeScenario
      id: 65a63692-c00a-4a7d-8376-8615ee37f45c
      type: account
    - name: TestTenantsQueryTenantNotInitialized
      id: 72329135-27fd-4284-9bcb-37ea8d6307d0
      type: account
    - name: Test Default
      id: 5577cf46-4f78-45fa-b55f-a42a3bdba868
      type: account
    - name: TestListLabelDefinitions
      id: 3f641cf5-2d14-4e0f-a122-16e7569926f1
      type: account
    - name: Test_AutomaticScenarioAssignmentQueries
      id: 8263cc13-5698-4a2d-9257-e8e76b543e88
      type: account
    - name: TestGetScenariosLabelDefinitionCreatesOneIfNotExists
      id: 2263cc13-5698-4a2d-9257-e8e76b543e33
      type: account
    - name: TestApplicationsForRuntime
      id: 5984a414-1eed-4972-af2c-b2b6a415c7d7
      type: account
    - name: Test_DeleteAutomaticScenarioAssignmentForScenario
      id: d08e4cb6-a77f-4a07-b021-e3317a373597
      type: account
    - name: TestApplicationsForRuntimeWithHiddenApps
      id: 7e1f2df8-36dc-4e40-8be3-d1555d50c91c
      type: account
    - name: TestTenantsQueryTenantInitialized
      id: 8cf0c909-f816-4fe3-a507-a7917ccd8380
      type: account
    - name: TestDeleteApplicationIfInScenario
      id: 0d597250-6b2d-4d89-9c54-e23cb497cd01
      type: account

  images:
    containerRegistry:
      path: eu.gcr.io/kyma-project/incubator
    connector:
      dir:
      version: "PR-1910"
    connectivity_adapter:
      dir:
      version: "PR-1910"
    pairing_adapter:
      dir:
      version: "PR-1910"
    director:
      dir:
      version: "PR-1888"
    gateway:
      dir:
      version: "PR-1910"
    operations_controller:
      dir:
      version: "PR-1924"
    tenant_fetcher:
      dir:
      version: "PR-1888"
    ord_service:
      dir:
      version: "PR-31"
    schema_migrator:
      dir:
      version: "PR-1888"
    system_broker:
      dir:
      version: "PR-1910"
    certs_setup_job:
      containerRegistry:
        path: eu.gcr.io/kyma-project
      dir:
      version: "0a651695"
    external_services_mock:
      dir:
      version: "PR-1910"
    console:
      dir:
      version: "PR-35"
    e2e_tests:
      dir:
<<<<<<< HEAD
      version: "PR-1926"
=======
      version: "PR-1888"
>>>>>>> 878b539c
  isLocalEnv: false
  oauth2:
    host: oauth2
  livenessProbe:
    initialDelaySeconds: 30
    timeoutSeconds: 1
    periodSeconds: 10
  readinessProbe:
    initialDelaySeconds: 5
    timeoutSeconds: 1
    periodSeconds: 2

  agentPreconfiguration: false

  director:
    prefix: /director
    graphql:
      external:
        port: 3000
      internal:
        port: 3001
    validator:
      port: 8080
    metrics:
      port: 3003
    operations:
      port: 3002
      path: "/operation"
      lastOperationPath: "/last_operation"

    clientIDHeaderKey: client_user

    tests:
      scopes: "runtime:write application:write label_definition:write integration_system:write application:read runtime:read label_definition:read integration_system:read health_checks:read application_template:read application_template:write eventing:manage tenant:read automatic_scenario_assignment:read automatic_scenario_assignment:write"

  auditlog:
    configMapName: "compass-gateway-auditlog-config"
    secretName: "compass-gateway-auditlog-secret"
    script:
      configMapName: "auditlog-script"

  testCredentials:
    secretName: "test-credentials-secret"

  enableCompassDefaultScenarioAssignment: true

  tenantConfig:
    useDefaultTenants: true
    dbPool:
      maxOpenConnections: 1
      maxIdleConnections: 1

  connector:
    prefix: /connector
    graphql:
      external:
        port: 3000
    validator:
      port: 8080
    # If secrets do not exist they will be created
    secrets:
      ca:
        name: compass-connector-app-ca
        namespace: compass-system
        certificateKey: ca.crt
        keyKey: ca.key
      rootCA:
        namespace: istio-system # For Ingress Gateway to work properly the namespace needs to be istio-system
        # In order for istio mTLS to work we should have two different secrets one containing the server certificate (let’s say X) and one used for validation of the client’s certificates.
        # The second one should be our root certificate and istio wants it to be named X-cacert. (-cacert suffix).
        # This is the reason for the confusing name of our root certificate. https://preliminary.istio.io/v1.6/docs/tasks/traffic-management/ingress/secure-ingress/#configure-a-mutual-tls-ingress-gateway
        cacert: compass-gateway-mtls-certs-cacert # For cert-rotation the cacert should be in different secret
        certificateKey: cacert
    certificateDataHeader: "Certificate-Data"
    revocation:
      configmap:
        name: revocations-config
        namespace: "{{ .Release.Namespace }}"
    # If key and certificate are not provided they will be generated
    caKey: ""
    caCertificate: ""

  system_broker:
    enabled: true
    port: 5001
    prefix: /broker
    tokenProviderFromHeader:
      forwardHeaders: Authorization
    tokenProviderFromSecret:
      enabled: false
      secrets:
        integrationSystemCredentials:
          name: compass-system-broker-credentials
          namespace: compass-system
    testNamespace: kyma-system

  gateway:
    port: 3000
    tls:
      host: compass-gateway
      secure:
        oauth:
          host: compass-gateway-auth-oauth
    mtls:
      host: compass-gateway-mtls
      certSecret: compass-gateway-mtls-certs
    headers:
      request:
        remove:
          - "Client-Id-From-Token"
          - "Client-Id-From-Certificate"
          - "Client-Certificate-Hash"
          - "Certificate-Data"

  operations_controller:
    enabled: true

  connectivity_adapter:
    port: 8080
    tls:
      host: adapter-gateway
    mtls:
      host: adapter-gateway-mtls

  oathkeeperFilters:
    workloadLabel: oathkeeper
    namespace: kyma-system
    tokenDataHeader: "Connector-Token"
    certificateDataHeader: "Certificate-Data"

  istio:
    mtlsGateway:
      name: "compass-gateway-mtls"
      namespace: "compass-system"
    gateway:
      name: "kyma-gateway"
      namespace: "kyma-system"
    proxy:
      port: 15020
    namespace: istio-system
    ingressgateway:
      workloadLabel: istio-ingressgateway
      requestPayloadSizeLimit: 2097152 # 2 MB
      correlationHeaderRewriteFilter:
        expectedHeaders:
        - "x-request-id"
        - "x-correlation-id"
        - "x-correlationid"
        - "x-forrequest-id"
        - "x-vcap-request-id"
        - "x-broker-api-request-identity"

  ingress:
    domainName: "kyma.local"

  database:
    manageSecrets: true
    embedded:
      enabled: true
      director:
        name: "postgres"
      directorDBName: "postgres"
    managedGCP:
      serviceAccountKey: ""
      instanceConnectionName: ""
      director:
        name: ""
        user: ""
        password: ""
      host: "localhost"
      hostPort: "5432"
      sslMode: ""

      #TODO remove below after migration to separate user will be done
      dbUser: ""
      dbPassword: ""
      directorDBName: ""

  oathkeeper:
    host: ory-oathkeeper-proxy.kyma-system.svc.cluster.local
    port: 4455
    timeout_ms: 120000
    idTokenConfig:
      claims: '{"scopes": "{{ print .Extra.scope }}", "tenant": "{{ print .Extra.tenant }}", "externalTenant": "{{ print .Extra.externalTenant }}", "consumerID": "{{ print .Extra.consumerID}}", "consumerType": "{{ print .Extra.consumerType }}", "flow": "{{ print .Extra.flow }}"}'
    mutators:
      runtimeMappingService:
        config:
          api:
            url: http://compass-director.compass-system.svc.cluster.local:3000/runtime-mapping
            retry:
              give_up_after: 6s
              max_delay: 2000ms
      authenticationMappingService:
        config:
          api:
            url: http://compass-director.compass-system.svc.cluster.local:3000/authn-mapping
            retry:
              give_up_after: 6s
              max_delay: 2000ms
      tenantMappingService:
        config:
          api:
            url: http://compass-director.compass-system.svc.cluster.local:3000/tenant-mapping
            retry:
              give_up_after: 6s
              max_delay: 2000ms
      certificateResolverService:
        config:
          api:
            url: http://compass-connector.compass-system.svc.cluster.local:8080/v1/certificate/data/resolve
            retry:
              give_up_after: 6s
              max_delay: 2000ms
      tokenResolverService:
        config:
          api:
            url: http://compass-director.compass-system.svc.cluster.local:8080/v1/tokens/resolve
            retry:
              give_up_after: 6s
              max_delay: 2000ms

  tenantFetcher:
    host: compass-tenant-fetcher.compass-system.svc.cluster.local
    prefix: /tenants
    port: 3000
    authentication:
      allowJWTSigningNone: true
      jwksEndpoints: '["http://ory-oathkeeper-api.kyma-system.svc.cluster.local:4456/.well-known/jwks.json"]'
      identityZone: "id-zone"
    tenantProvider:
      tenantIdProperty: "tenantId"
      customerIdProperty: "customerId"
      name: "provider"

  ordService:
    host: compass-ord-service.compass-system.svc.cluster.local
    prefix: /open-resource-discovery-service/v0
    docsPrefix: /open-resource-discovery-docs
    staticPrefix: /open-resource-discovery-static/v0
    port: 3000
    defaultResponseType: "xml"

  ordAggregator:
    name: ord-aggregator
    enabled: true
    schedule: "*/5 * * * *"
    dbPool:
      maxOpenConnections: 2
      maxIdleConnections: 2

  tenantFetchers:
    job1:
      enabled: false
      configMapNamespace: "compass-system"
      manageSecrets: true
      providerName: "compass"
      schedule: "*/5 * * * *"
      kubernetes:
        configMapNamespace: "compass-system"
        pollInterval: 2s
        pollTimeout: 1m
        timeout: 2m
      oauth:
        client: ""
        secret: ""
        tokenURL: ""
      endpoints:
        tenantCreated: "127.0.0.1/events?type=created"
        tenantDeleted: "127.0.0.1/events?type=deleted"
        tenantUpdated: "127.0.0.1/events?type=updated"
      fieldMapping:
        totalPagesField: "totalPages"
        totalResultsField: "totalResults"
        tenantEventsField: "events"
        idField: "id"
        nameField: "name"
        discriminatorField: ""
        discriminatorValue: ""
        detailsField: "details"
      queryMapping:
        pageNumField: "pageNum"
        pageSizeField: "pageSize"
        timestampField: "timestamp"
      query:
        startPage: "0"
        pageSize: "100"
      dbPool:
        maxOpenConnections: 1
        maxIdleConnections: 1

  metrics:
    enabled: true
    pushEndpoint: http://monitoring-prometheus-pushgateway.kyma-system.svc.cluster.local:9091

  authenticators:
    authenticator0:
      enabled: true
      gatewayHost: "compass-gateway-authenticator0"
      trusted_issuers: '[{"domain_url": "authenticator.domain", "scope_prefix": "prefix."}, {}]'
      attributes: '{"uniqueAttribute": { "key": "key", "value": "val" }, "tenant": { "key": "key" }, "identity": { "key": "key" } }'

  externalServicesMock:
    enabled: false
    auditlog: false

  tests:
    namespace: kyma-system
    connectivityAdapterFQDN: http://compass-connectivity-adapter.compass-system.svc.cluster.local
    directorFQDN: http://compass-director.compass-system.svc.cluster.local
    connectorFQDN: http://compass-connector.compass-system.svc.cluster.local
    externalServicesMockFQDN: http://compass-external-services-mock.compass-system.svc.cluster.local
    ordServiceFQDN: http://compass-ord-service.compass-system.svc.cluster.local
    systemBrokerFQDN: http://compass-system-broker.compass-system.svc.cluster.local
    tenantFetcherFQDN: http://compass-tenant-fetcher.compass-system.svc.cluster.local
    db:
      maxOpenConnections: 3
      maxIdleConnections: 1
    skipTLSVerify: true

    token:
      server:
        enabled: false
        port: 5000
    securityContext: # Set on container level
      runAsUser: 2000
      allowPrivilegeEscalation: false

pairing-adapter:
  enabled: false<|MERGE_RESOLUTION|>--- conflicted
+++ resolved
@@ -103,11 +103,7 @@
       version: "PR-35"
     e2e_tests:
       dir:
-<<<<<<< HEAD
       version: "PR-1926"
-=======
-      version: "PR-1888"
->>>>>>> 878b539c
   isLocalEnv: false
   oauth2:
     host: oauth2
