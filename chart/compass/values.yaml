global:
  disableLegacyConnectivity: true
  defaultTenant: 3e64ebae-38b5-46a0-b1ed-9ccee153a0ae
  defaultTenantRegion: "eu-1"
  tenantLabelsFilePath: "/labelsData/default-tenant-labels.json"
  tenants: # tenant order matters, so new tenants should be added to the end of the list
    - name: default
      id: 3e64ebae-38b5-46a0-b1ed-9ccee153a0ae
      type: account
    - name: foo
      id: 1eba80dd-8ff6-54ee-be4d-77944d17b10b
      type: account
    - name: bar
      id: af9f84a9-1d3a-4d9f-ae0c-94f883b33b6e
      type: account
    - name: TestTenantSeparation
      id: f1c4b5be-b0e1-41f9-b0bc-b378200dcca0
      type: account
    - name: TestDeleteLastScenarioForApplication
      id: 0403be1e-f854-475e-9074-922120277af5
      type: account
    - name: Test_DeleteAutomaticScenarioAssignmentForSelector
      id: d9553135-6115-4c67-b4d9-962c00f3725f
      type: account
    - name: Test_AutomaticScenarioAssigmentForRuntime
      id: 8c733a45-d988-4472-af10-1256b82c70c0
      type: account
    - name: TestAutomaticScenarioAssignmentsWholeScenario
      id: 65a63692-c00a-4a7d-8376-8615ee37f45c
      type: account
    - name: TestTenantsQueryTenantNotInitialized
      id: 72329135-27fd-4284-9bcb-37ea8d6307d0
      type: account
    - name: Test Default
      id: 5577cf46-4f78-45fa-b55f-a42a3bdba868
      type: account
      parent: 2c4f4a25-ba9a-4dbc-be68-e0beb77a7eb0
    - name: Test_DefaultCustomer
      id: 2c4f4a25-ba9a-4dbc-be68-e0beb77a7eb0
      type: customer
    - name: TestListLabelDefinitions
      id: 3f641cf5-2d14-4e0f-a122-16e7569926f1
      type: account
    - name: Test_AutomaticScenarioAssignmentQueries
      id: 8263cc13-5698-4a2d-9257-e8e76b543e88
      type: account
    - name: TestGetScenariosLabelDefinitionCreatesOneIfNotExists
      id: 2263cc13-5698-4a2d-9257-e8e76b543e33
      type: account
    - name: TestApplicationsForRuntime
      id: 5984a414-1eed-4972-af2c-b2b6a415c7d7
      type: account
    - name: Test_DeleteAutomaticScenarioAssignmentForScenario
      id: d08e4cb6-a77f-4a07-b021-e3317a373597
      type: account
    - name: TestApplicationsForRuntimeWithHiddenApps
      id: 7e1f2df8-36dc-4e40-8be3-d1555d50c91c
      type: account
    - name: TestTenantsQueryTenantInitialized
      id: 8cf0c909-f816-4fe3-a507-a7917ccd8380
      type: account
    - name: TestDeleteApplicationIfInScenario
      id: 0d597250-6b2d-4d89-9c54-e23cb497cd01
      type: account
    - name: TestProviderSubaccount
      id: 47b4575a-f102-414a-8398-2d973ad65f3a
      type: subaccount
      parent: 5577cf46-4f78-45fa-b55f-a42a3bdba868
    - name: TestCompassProviderSubaccount
      id: f8075207-1478-4a80-bd26-24a4785a2bfd
      type: subaccount
      parent: 5577cf46-4f78-45fa-b55f-a42a3bdba868
    - name: TestProviderSubaccountRegion2
      id: 731b7bc4-5472-41d2-a447-e4c0f45de739
      type: subaccount
      region: "eu-2"
      parent: 5577cf46-4f78-45fa-b55f-a42a3bdba868
    - name: TestCertificateSubaccount
      id: 123e4567-e89b-12d3-a456-426614174001
      type: subaccount
      parent: 5577cf46-4f78-45fa-b55f-a42a3bdba868
    - name: TestNsAdapter
      id: 08b6da37-e911-48fb-a0cb-fa635a6c5678
      type: subaccount
      parent: 5577cf46-4f78-45fa-b55f-a42a3bdba868
    - name: TestNsAdapterSubaccountWithApplications
      id: 08b6da37-e911-48fb-a0cb-fa635a6c4321
      type: subaccount
      parent: 5577cf46-4f78-45fa-b55f-a42a3bdba868
    - name: TestIntegrationSystemManagedSubaccount
      id: 3cfcdd62-320d-403b-b66a-4ee3cdd06947
      type: subaccount
      parent: 5577cf46-4f78-45fa-b55f-a42a3bdba868
    - name: TestIntegrationSystemManagedAccount
      id: 7e8ab2e3-3bb4-42e3-92b2-4e0bf48559d3
      type: account
      parent: 2c4f4a25-ba9a-4dbc-be68-e0beb77a7eb0
    - name: TestSystemFetcherAccount
      id: c395681d-11dd-4cde-bbcf-570b4a153e79
      type: account
      parent: 2c4f4a25-ba9a-4dbc-be68-e0beb77a7eb0
    - name: TestConsumerSubaccount
      id: 1f538f34-30bf-4d3d-aeaa-02e69eef84ae
      type: subaccount
      parent: 5984a414-1eed-4972-af2c-b2b6a415c7d7
    - name: TestTenantsOnDemandAPI
      id: 8d42d818-d4c4-4036-b82f-b199db7ffeb5
      type: subaccount
      parent: 5984a414-1eed-4972-af2c-b2b6a415c7d7
    - name: TestExternalCertificateSubaccount
      id: bad76f69-e5c2-4d55-bca5-240944824b83
      type: subaccount
      parent: 5577cf46-4f78-45fa-b55f-a42a3bdba868
    - name: TestAtomOrganization
      id: f2724f8e-1a58-4f32-bfd0-8b831de34e71
      type: organization
      parent: 2c4f4a25-ba9a-4dbc-be68-e0beb77a7eb0
    - name: TestAtomFolder
      id: 4c31b7c7-2bea-4bd5-9ea5-e9a8d704f900
      type: folder
      parent: f2724f8e-1a58-4f32-bfd0-8b831de34e71
    - name: TestAtomResourceGroup
      id: ff30da87-7685-4462-869a-baae6441898b
      type: resource-group
      parent: 4c31b7c7-2bea-4bd5-9ea5-e9a8d704f900
    - name: Test Default Subaccount
      id: 777ce47b-d901-4647-9223-14e94819830b
      type: subaccount
      parent: 5577cf46-4f78-45fa-b55f-a42a3bdba868
      # The "substitution" tenants should be used only in specific use cases and not as "regular" test tenants
      # because when using them, the operation is actually executed on behalf of another tenant,
      # the one defined in a label of the substituted tenant
    - name: Test Tenant Substitution Account
      id: baf425d1-8630-46da-bf80-f4ed5f405a27
      type: account
    - name: Test Tenant Substitution Subaccount
      id: 818005d6-9264-4abb-af4c-29c754630a7d
      type: subaccount
      parent: baf425d1-8630-46da-bf80-f4ed5f405a27
    - name: Test Tenant Substitution Account 2
      id: 46c189a1-9e04-4cbf-9c59-ba7b120492ad
      type: account
    - name: Test Tenant Substitution Subaccount 2
      id: e1e2f861-2b2e-42a9-ba9f-404d292e5471
      type: subaccount
      parent: 46c189a1-9e04-4cbf-9c59-ba7b120492ad
  tenantsLabels:
    - tenantID: 818005d6-9264-4abb-af4c-29c754630a7d # TestTenantSubstitutionSubaccount
      key: customerId
      value: 777ce47b-d901-4647-9223-14e94819830b
    - tenantID: e1e2f861-2b2e-42a9-ba9f-404d292e5471 # TestTenantSubstitutionSubaccount2
      key: customerId
      value: 5984a414-1eed-4972-af2c-b2b6a415c7d7 # ApplicationsForRuntimeTenantName, randomly chosen Account tenant
  images:
    containerRegistry:
      path: europe-docker.pkg.dev/kyma-project
    connector:
      dir: dev/incubator/
      version: "PR-3448"
      name: compass-connector
    connectivity_adapter:
      dir: dev/incubator/
      version: "PR-3448"
      name: compass-connectivity-adapter
    pairing_adapter:
      dir: dev/incubator/
      version: "PR-3448"
      name: compass-pairing-adapter
    director:
      dir: dev/incubator/
      version: "PR-3448"
      name: compass-director
    hydrator:
      dir: dev/incubator/
      version: "PR-3448"
      name: compass-hydrator
    ias_adapter:
      dir: dev/incubator/
      version: "PR-3567"
      name: compass-ias-adapter
    kyma_adapter:
      dir: dev/incubator/
      version: "PR-3448"
      name: compass-kyma-adapter
    instance_creator:
      dir: dev/incubator/
      version: "PR-3560"
      name: compass-instance-creator
    default_tenant_mapping_handler:
      dir: dev/incubator/
      version: "PR-3448"
      name: compass-default-tenant-mapping-handler
    gateway:
      dir: dev/incubator/
      version: "PR-3448"
      name: compass-gateway
    operations_controller:
      dir: dev/incubator/
      version: "PR-3448"
      name: compass-operations-controller
    ord_service:
      dir: dev/incubator/
      version: "PR-117"
      name: compass-ord-service
    schema_migrator:
      dir: dev/incubator/
      version: "PR-3448"
      name: compass-schema-migrator
    system_broker:
      dir: dev/incubator/
      version: "PR-3448"
      name: compass-system-broker
    certs_setup_job:
      containerRegistry:
        path: eu.gcr.io/kyma-project
      dir:
      version: "0a651695"
    external_services_mock:
      dir: dev/incubator/
      version: "PR-3448"
      name: compass-external-services-mock
    console:
      dir: prod/incubator/
      version: "v20230421-e8840c18"
      name: compass-console
    e2e_tests:
      dir: dev/incubator/
<<<<<<< HEAD
      version: "PR-3547"
=======
      version: "PR-3448"
>>>>>>> 7fd26181
      name: compass-e2e-tests
  isLocalEnv: false
  isForTesting: false
  oauth2:
    host: oauth2
  livenessProbe:
    initialDelaySeconds: 30
    timeoutSeconds: 1
    periodSeconds: 10
  readinessProbe:
    initialDelaySeconds: 5
    timeoutSeconds: 1
    periodSeconds: 2
  agentPreconfiguration: false
  portieris:
    isEnabled: false
    imagePullSecretName: "portieris-dummy-image-pull-secret"
  nsAdapter:
    external:
      port: 3005
    e2eTests:
      gatewayHost: "compass-gateway-xsuaa"
    prefix: /nsadapter
    path: /nsadapter/api/v1/notifications
    systemToTemplateMappings: '[{  "Name": "SAP S/4HANA On-Premise",  "SourceKey": ["type"],  "SourceValue": ["abapSys"]},{  "Name": "SAP S/4HANA On-Premise",  "SourceKey": ["type"],  "SourceValue": ["nonSAPsys"]},{  "Name": "SAP S/4HANA On-Premise",  "SourceKey": ["type"],  "SourceValue": ["hana"]}]'
    secret:
      name: nsadapter-secret
      subaccountKey: subaccount
      local:
        subaccountValue: subaccount
    authSecret:
      name: "compass-external-services-mock-oauth-credentials"
      clientIdKey: client-id
      clientSecretKey: client-secret
      tokenUrlKey: url
      instanceUrlKey: url
      certKey: cert
      keyKey: key
    registerPath: "/register"
    tokenPath: "/secured/oauth/token"
    createClonePattern: '{"key": "%s"}'
    createBindingPattern: '{}'
    useClone: "false"
    authentication:
      jwksEndpoint: http://ory-stack-oathkeeper-api.ory.svc.cluster.local:4456/.well-known/jwks.json
  director:
    host: compass-director.compass-system.svc.cluster.local
    formationMappingAsyncStatusApi:
      pathPrefix: "/v1/businessIntegrations"
      formationAssignmentPath: "/{ucl-formation-id}/assignments/{ucl-assignment-id}/status"
      formationAssignmentResetPath: "/{ucl-formation-id}/assignments/{ucl-assignment-id}/status/reset"
      formationPath: "/{ucl-formation-id}/status"
    prefix: /director
    graphql:
      external:
        port: 3000
    tls:
      secure:
        internal:
          host: compass-director-internal
    validator:
      port: 8080
    metrics:
      port: 3003
      enableGraphqlOperationInstrumentation: true
    operations:
      port: 3002
      path: "/operation"
      lastOperationPath: "/last_operation"
    info:
      path: "/v1/info"
    subscription:
      subscriptionProviderLabelKey: "subscriptionProviderId"
      subscriptionLabelKey: "subscription"
      tokenPrefix: "sb-"
    selfRegister:
      secrets:
        instancesCreds:
          name: "region-instances-credentials"
          key: "keyConfig"
          path: "/tmp"
        saasAppNameCfg:
          name: "saas-app-names"
          key: "appNameConfig"
          path: "/tmp/appNameConfig"
      clientIdPath: "clientId"
      clientSecretPath: "clientSecret"
      urlPath: "url"
      tokenUrlPath: "tokenUrl"
      clientCertPath: "clientCert"
      clientKeyPath: "clientKey"
      local:
        templateMappings:
          clientIDMapping: '{{ printf "\"%s\":\"client_id\"" .Values.global.director.selfRegister.clientIdPath }}'
          clientSecretMapping: '{{ printf "\"%s\":\"client_secret\"" .Values.global.director.selfRegister.clientSecretPath }}'
          urlMapping: '{{ printf "\"%s\":\"http://compass-external-services-mock.%s.svc.cluster.local:%s\"" .Values.global.director.selfRegister.urlPath .Release.Namespace (.Values.service.port | toString) }}'
          tokenURLMapping: '{{ printf "\"%s\":\"https://%s.%s:%s\"" .Values.global.director.selfRegister.tokenUrlPath .Values.global.externalServicesMock.certSecuredHost .Values.global.ingress.domainName (.Values.service.certPort | toString) }}'
          x509CertificateMapping: '{{ printf "\"%s\":\"%s\"" .Values.global.director.selfRegister.clientCertPath .Values.global.connector.caCertificate }}'
          x509KeyMapping: '{{ printf "\"%s\":\"%s\"" .Values.global.director.selfRegister.clientKeyPath .Values.global.connector.caKey }}'
      oauthTokenPath: "/cert/token"
      oauthMode: "oauth-mtls"
      label: "selfRegLabel"
      labelValuePrefix: "self-reg-prefix-"
      responseKey: "self-reg-key"
      path: "/external-api/self-reg"
      nameQueryParam: "name"
      tenantQueryParam: "tenant"
      requestBodyPattern: '{"key": "%s"}'
      saasAppNameLabelKey: "CMPSaaSAppName"
      saasAppNamePath: "localSaaSAppNamePath"
    clientIDHeaderKey: client_user
    suggestTokenHeaderKey: suggest_token
    runtimeTypeLabelKey: "runtimeType"
    applicationTypeLabelKey: "applicationType"
    globalSubaccountIDLabelKey: "global_subaccount_id"
    kymaRuntimeTypeLabelValue: "kyma"
    kymaApplicationNamespaceValue: "sap.kyma"
    destinationCreator:
      correlationIDsKey: "correlationIds"
      destinationAPI:
        baseURL: "http://compass-external-services-mock.compass-system.svc.cluster.local:8081"
        path: "/regions/{region}/subaccounts/{subaccountId}/destinations"
        instanceLevelPath: "/regions/{region}/subaccounts/{subaccountId}/instances/{instanceId}/destinations"
        regionParam: "region"
        instanceIDParam: "instanceId"
        subaccountIDParam: "subaccountId"
        nameParam: "destinationName"
      certificateAPI:
        baseURL: "http://compass-external-services-mock.compass-system.svc.cluster.local:8081"
        path: "/regions/{region}/subaccounts/{subaccountId}/certificates"
        instanceLevelPath: "/regions/{region}/subaccounts/{subaccountId}/instances/{instanceId}/certificates"
        regionParam: "region"
        instanceIDParam: "instanceId"
        subaccountIDParam: "subaccountId"
        nameParam: "certificateName"
        fileNameKey: "fileName"
        commonNameKey: "commonName"
        certChainKey: "certificateChain"
    fetchTenantEndpoint: '{{ printf "https://%s.%s%s/v1/fetch" .Values.global.gateway.tls.secure.internal.host .Values.global.ingress.domainName .Values.global.tenantFetcher.prefix }}'
    ordWebhookMappings: '[{ "ProxyURL": "http://compass-external-services-mock.compass-system.svc.cluster.local:8090/proxy", "ProxyHeaderTemplate": "{\"target_host\": \"{{.Application.BaseURL}}\" }", "OrdUrlPath": "/sap/bc/http/sap/ord_configuration", "SubdomainSuffix": "-api", "Type": "SAP Proxy Template" }]'
    tenantMappingsPath: "/tmp/tenantMappingsConfig"
    tenantMappingsKey: "tenant-mapping-config.json"
    tenantMappings:
      SYNC:
        v1.0:
          - type: CONFIGURATION_CHANGED
            mode: SYNC
            urlTemplate: '{"path":"%s/v1/tenant-mappings/{{.RuntimeContext.Value}}","method":"PATCH"}'
            inputTemplate: '{"context":{ {{ if .CustomerTenantContext.AccountID }}"btp": {"uclFormationId":"{{.FormationID}}","globalAccountId":"{{.CustomerTenantContext.AccountID}}","crmId":"{{.CustomerTenantContext.CustomerID}}"} {{ else }}"atom": {"uclFormationId":"{{.FormationID}}","path":"{{.CustomerTenantContext.Path}}","crmId":"{{.CustomerTenantContext.CustomerID}}"} {{ end }} },"items": [ {"uclAssignmentId":"{{ .Assignment.ID }}","operation":"{{.Operation}}","deploymentRegion":"{{if .Application.Labels.region }}{{.Application.Labels.region}}{{ else }}{{.ApplicationTemplate.Labels.region}}{{end }}","applicationNamespace":"{{ if .Application.ApplicationNamespace }}{{.Application.ApplicationNamespace}}{{else }}{{.ApplicationTemplate.ApplicationNamespace}}{{ end }}","applicationTenantId":"{{.Application.LocalTenantID}}","uclSystemTenantId":"{{.Application.ID}}",{{ if .ApplicationTemplate.Labels.parameters }}"parameters": {{.ApplicationTemplate.Labels.parameters}},{{ end }}"configuration": {{.ReverseAssignment.Value}} } ] }'
            headerTemplate: '{"Content-Type": ["application/json"]}'
            outputTemplate: '{"error":"{{.Body.error}}","success_status_code": 200}'
          - type: APPLICATION_TENANT_MAPPING
            mode: SYNC
            urlTemplate: '{"path":"%s/v1/tenant-mappings/{{.TargetApplication.LocalTenantID}}","method":"PATCH"}'
            inputTemplate: '{"context": { {{ if .CustomerTenantContext.AccountID }}"btp":{"uclFormationId":"{{.FormationID}}","globalAccountId":"{{.CustomerTenantContext.AccountID}}","crmId":"{{.CustomerTenantContext.CustomerID}}"} {{ else }}"atom": {"uclFormationId":"{{.FormationID}}","path":"{{.CustomerTenantContext.Path}}","crmId":"{{.CustomerTenantContext.CustomerID}}"} {{ end }} },"items": [ {"uclAssignmentId":"{{ .Assignment.ID }}","operation":"{{.Operation}}","deploymentRegion":"{{if .SourceApplication.Labels.region }}{{.SourceApplication.Labels.region}}{{else }}{{.SourceApplicationTemplate.Labels.region}}{{ end }}","applicationNamespace":"{{if .SourceApplication.ApplicationNamespace }}{{.SourceApplication.ApplicationNamespace}}{{else }}{{.SourceApplicationTemplate.ApplicationNamespace}}{{ end }}","applicationTenantId":"{{.SourceApplication.LocalTenantID}}","uclSystemTenantId":"{{.SourceApplication.ID}}",{{ if .SourceApplicationTemplate.Labels.parameters }}"parameters": {{.SourceApplicationTemplate.Labels.parameters}},{{ end }}"configuration": {{.ReverseAssignment.Value}} } ]}'
            headerTemplate: '{"Content-Type": ["application/json"]}'
            outputTemplate: '{"error":"{{.Body.error}}","success_status_code": 200}'
        configuration_changed:v1.0:
          - type: CONFIGURATION_CHANGED
            mode: SYNC
            urlTemplate: '{"path":"%s/v1/tenant-mappings/{{.RuntimeContext.Value}}","method":"PATCH"}'
            inputTemplate: '{"context":{ {{ if .CustomerTenantContext.AccountID }}"btp": {"uclFormationId":"{{.FormationID}}","globalAccountId":"{{.CustomerTenantContext.AccountID}}","crmId":"{{.CustomerTenantContext.CustomerID}}"} {{ else }}"atom": {"uclFormationId":"{{.FormationID}}","path":"{{.CustomerTenantContext.Path}}","crmId":"{{.CustomerTenantContext.CustomerID}}"} {{ end }} },"items": [ {"uclAssignmentId":"{{ .Assignment.ID }}","operation":"{{.Operation}}","deploymentRegion":"{{if .Application.Labels.region }}{{.Application.Labels.region}}{{ else }}{{.ApplicationTemplate.Labels.region}}{{end }}","applicationNamespace":"{{ if .Application.ApplicationNamespace }}{{.Application.ApplicationNamespace}}{{else }}{{.ApplicationTemplate.ApplicationNamespace}}{{ end }}","applicationTenantId":"{{.Application.LocalTenantID}}","uclSystemTenantId":"{{.Application.ID}}",{{ if .ApplicationTemplate.Labels.parameters }}"parameters": {{.ApplicationTemplate.Labels.parameters}},{{ end }}"configuration": {{.ReverseAssignment.Value}} } ] }'
            headerTemplate: '{"Content-Type": ["application/json"]}'
            outputTemplate: '{"error":"{{.Body.error}}","success_status_code": 200}'
        application_tenant_mapping:v1.0:
          - type: APPLICATION_TENANT_MAPPING
            mode: SYNC
            urlTemplate: '{"path":"%s/v1/tenant-mappings/{{.TargetApplication.LocalTenantID}}","method":"PATCH"}'
            inputTemplate: '{"context": { {{ if .CustomerTenantContext.AccountID }}"btp":{"uclFormationId":"{{.FormationID}}","globalAccountId":"{{.CustomerTenantContext.AccountID}}","crmId":"{{.CustomerTenantContext.CustomerID}}"} {{ else }}"atom": {"uclFormationId":"{{.FormationID}}","path":"{{.CustomerTenantContext.Path}}","crmId":"{{.CustomerTenantContext.CustomerID}}"} {{ end }} },"items": [ {"uclAssignmentId":"{{ .Assignment.ID }}","operation":"{{.Operation}}","deploymentRegion":"{{if .SourceApplication.Labels.region }}{{.SourceApplication.Labels.region}}{{else }}{{.SourceApplicationTemplate.Labels.region}}{{ end }}","applicationNamespace":"{{if .SourceApplication.ApplicationNamespace }}{{.SourceApplication.ApplicationNamespace}}{{else }}{{.SourceApplicationTemplate.ApplicationNamespace}}{{ end }}","applicationTenantId":"{{.SourceApplication.LocalTenantID}}","uclSystemTenantId":"{{.SourceApplication.ID}}",{{ if .SourceApplicationTemplate.Labels.parameters }}"parameters": {{.SourceApplicationTemplate.Labels.parameters}},{{ end }}"configuration": {{.ReverseAssignment.Value}} } ]}'
            headerTemplate: '{"Content-Type": ["application/json"]}'
            outputTemplate: '{"error":"{{.Body.error}}","success_status_code": 200}'
        application_tenant_mapping:v1.1:
          - type: APPLICATION_TENANT_MAPPING
            mode: SYNC
            urlTemplate: '{"path":"%s/v1/tenant-mappings/{{.TargetApplication.LocalTenantID}}","method":"PATCH"}'
            inputTemplate: '{"context": { {{ if .CustomerTenantContext.AccountID }}"btp":{"uclFormationId":"{{.FormationID}}","globalAccountId":"{{.CustomerTenantContext.AccountID}}","crmId":"{{.CustomerTenantContext.CustomerID}}"} {{ else }}"atom": {"uclFormationId":"{{.FormationID}}","path":"{{.CustomerTenantContext.Path}}","crmId":"{{.CustomerTenantContext.CustomerID}}"} {{ end }} },"receiverTenant": {"deploymentRegion":"{{ if .TargetApplication.Labels.region}}{{.TargetApplication.Labels.region}}{{ else }}{{.TargetApplicationTemplate.Labels.region}}{{end }}","applicationNamespace":"{{ if .TargetApplication.ApplicationNamespace}}{{.TargetApplication.ApplicationNamespace}}{{ else }}{{.TargetApplicationTemplate.ApplicationNamespace}}{{end }}","applicationUrl":"{{ .TargetApplication.BaseURL }}","applicationTenantId":"{{.TargetApplication.LocalTenantID }}","uclSystemTenantId":"{{ .TargetApplication.ID}}", {{ if .TargetApplicationTemplate.Labels.parameters }}"parameters": {{.TargetApplicationTemplate.Labels.parameters}}{{ end }} },"assignedTenants": [ {"uclAssignmentId":"{{ .Assignment.ID }}","operation":"{{.Operation}}","deploymentRegion":"{{if .SourceApplication.Labels.region }}{{.SourceApplication.Labels.region}}{{else }}{{.SourceApplicationTemplate.Labels.region}}{{ end }}","applicationNamespace":"{{if .SourceApplication.ApplicationNamespace }}{{.SourceApplication.ApplicationNamespace}}{{else }}{{.SourceApplicationTemplate.ApplicationNamespace}}{{ end }}","applicationUrl":"{{.SourceApplication.BaseURL }}","applicationTenantId":"{{.SourceApplication.LocalTenantID}}","uclSystemTenantId":"{{.SourceApplication.ID}}",{{ if .SourceApplicationTemplate.Labels.parameters }}"parameters": {{.SourceApplicationTemplate.Labels.parameters}},{{ end }}"configuration": {{.ReverseAssignment.Value}} } ]}'
            headerTemplate: '{"Content-Type": ["application/json"]}'
            outputTemplate: '{"error":"{{.Body.error}}","success_status_code": 200}'
      ASYNC_CALLBACK:
        v1.0:
          - type: CONFIGURATION_CHANGED
            mode: ASYNC_CALLBACK
            urlTemplate: '{"path":"%s/v1/tenant-mappings/{{.RuntimeContext.Value}}","method":"PATCH"}'
            inputTemplate: '{"context":{ {{ if .CustomerTenantContext.AccountID }}"btp": {"uclFormationId":"{{.FormationID}}","globalAccountId":"{{.CustomerTenantContext.AccountID}}","crmId":"{{.CustomerTenantContext.CustomerID}}"} {{ else }}"atom": {"uclFormationId":"{{.FormationID}}","path":"{{.CustomerTenantContext.Path}}","crmId":"{{.CustomerTenantContext.CustomerID}}"} {{ end }} },"items": [ {"uclAssignmentId":"{{ .Assignment.ID }}","operation":"{{.Operation}}","deploymentRegion":"{{if .Application.Labels.region }}{{.Application.Labels.region}}{{ else }}{{.ApplicationTemplate.Labels.region}}{{end }}","applicationNamespace":"{{ if .Application.ApplicationNamespace }}{{.Application.ApplicationNamespace}}{{else }}{{.ApplicationTemplate.ApplicationNamespace}}{{ end }}","applicationTenantId":"{{.Application.LocalTenantID}}","uclSystemTenantId":"{{.Application.ID}}",{{ if .ApplicationTemplate.Labels.parameters }}"parameters": {{.ApplicationTemplate.Labels.parameters}},{{ end }}"configuration": {{.ReverseAssignment.Value}} } ] }'
            headerTemplate: '{"Content-Type": ["application/json"],"Location": ["%s/v1/businessIntegrations/{{.FormationID}}/assignments/{{.Assignment.ID}}/status"]}'
            outputTemplate: '{"error":"{{.Body.error}}","success_status_code": 202}'
          - type: APPLICATION_TENANT_MAPPING
            mode: ASYNC_CALLBACK
            urlTemplate: '{"path":"%s/v1/tenant-mappings/{{.TargetApplication.LocalTenantID}}","method":"PATCH"}'
            inputTemplate: '{"context": { {{ if .CustomerTenantContext.AccountID }}"btp":{"uclFormationId":"{{.FormationID}}","globalAccountId":"{{.CustomerTenantContext.AccountID}}","crmId":"{{.CustomerTenantContext.CustomerID}}"} {{ else }}"atom": {"uclFormationId":"{{.FormationID}}","path":"{{.CustomerTenantContext.Path}}","crmId":"{{.CustomerTenantContext.CustomerID}}"} {{ end }} },"items": [ {"uclAssignmentId":"{{ .Assignment.ID }}","operation":"{{.Operation}}","deploymentRegion":"{{if .SourceApplication.Labels.region }}{{.SourceApplication.Labels.region}}{{else }}{{.SourceApplicationTemplate.Labels.region}}{{ end }}","applicationNamespace":"{{if .SourceApplication.ApplicationNamespace }}{{.SourceApplication.ApplicationNamespace}}{{else }}{{.SourceApplicationTemplate.ApplicationNamespace}}{{ end }}","applicationTenantId":"{{.SourceApplication.LocalTenantID}}","uclSystemTenantId":"{{.SourceApplication.ID}}",{{ if .SourceApplicationTemplate.Labels.parameters }}"parameters": {{.SourceApplicationTemplate.Labels.parameters}},{{ end }}"configuration": {{.ReverseAssignment.Value}} } ]}'
            headerTemplate: '{"Content-Type": ["application/json"],"Location": ["%s/v1/businessIntegrations/{{.FormationID}}/assignments/{{.Assignment.ID}}/status"]}'
            outputTemplate: '{"error":"{{.Body.error}}","success_status_code": 202}'
        configuration_changed:v1.0:
          - type: CONFIGURATION_CHANGED
            mode: ASYNC_CALLBACK
            urlTemplate: '{"path":"%s/v1/tenant-mappings/{{.RuntimeContext.Value}}","method":"PATCH"}'
            inputTemplate: '{"context":{ {{ if .CustomerTenantContext.AccountID }}"btp": {"uclFormationId":"{{.FormationID}}","globalAccountId":"{{.CustomerTenantContext.AccountID}}","crmId":"{{.CustomerTenantContext.CustomerID}}"} {{ else }}"atom": {"uclFormationId":"{{.FormationID}}","path":"{{.CustomerTenantContext.Path}}","crmId":"{{.CustomerTenantContext.CustomerID}}"} {{ end }} },"items": [ {"uclAssignmentId":"{{ .Assignment.ID }}","operation":"{{.Operation}}","deploymentRegion":"{{if .Application.Labels.region }}{{.Application.Labels.region}}{{ else }}{{.ApplicationTemplate.Labels.region}}{{end }}","applicationNamespace":"{{ if .Application.ApplicationNamespace }}{{.Application.ApplicationNamespace}}{{else }}{{.ApplicationTemplate.ApplicationNamespace}}{{ end }}","applicationTenantId":"{{.Application.LocalTenantID}}","uclSystemTenantId":"{{.Application.ID}}",{{ if .ApplicationTemplate.Labels.parameters }}"parameters": {{.ApplicationTemplate.Labels.parameters}},{{ end }}"configuration": {{.ReverseAssignment.Value}} } ] }'
            headerTemplate: '{"Content-Type": ["application/json"],"Location": ["%s/v1/businessIntegrations/{{.FormationID}}/assignments/{{.Assignment.ID}}/status"]}'
            outputTemplate: '{"error":"{{.Body.error}}","success_status_code": 202}'
        application_tenant_mapping:v1.0:
          - type: APPLICATION_TENANT_MAPPING
            mode: ASYNC_CALLBACK
            urlTemplate: '{"path":"%s/v1/tenant-mappings/{{.TargetApplication.LocalTenantID}}","method":"PATCH"}'
            inputTemplate: '{"context": { {{ if .CustomerTenantContext.AccountID }}"btp":{"uclFormationId":"{{.FormationID}}","globalAccountId":"{{.CustomerTenantContext.AccountID}}","crmId":"{{.CustomerTenantContext.CustomerID}}"} {{ else }}"atom": {"uclFormationId":"{{.FormationID}}","path":"{{.CustomerTenantContext.Path}}","crmId":"{{.CustomerTenantContext.CustomerID}}"} {{ end }} },"items": [ {"uclAssignmentId":"{{ .Assignment.ID }}","operation":"{{.Operation}}","deploymentRegion":"{{if .SourceApplication.Labels.region }}{{.SourceApplication.Labels.region}}{{else }}{{.SourceApplicationTemplate.Labels.region}}{{ end }}","applicationNamespace":"{{if .SourceApplication.ApplicationNamespace }}{{.SourceApplication.ApplicationNamespace}}{{else }}{{.SourceApplicationTemplate.ApplicationNamespace}}{{ end }}","applicationTenantId":"{{.SourceApplication.LocalTenantID}}","uclSystemTenantId":"{{.SourceApplication.ID}}",{{ if .SourceApplicationTemplate.Labels.parameters }}"parameters": {{.SourceApplicationTemplate.Labels.parameters}},{{ end }}"configuration": {{.ReverseAssignment.Value}} } ]}'
            headerTemplate: '{"Content-Type": ["application/json"],"Location": ["%s/v1/businessIntegrations/{{.FormationID}}/assignments/{{.Assignment.ID}}/status"]}'
            outputTemplate: '{"error":"{{.Body.error}}","success_status_code": 202}'
        application_tenant_mapping:v1.1:
          - type: APPLICATION_TENANT_MAPPING
            mode: ASYNC_CALLBACK
            urlTemplate: '{"path":"%s/v1/tenant-mappings/{{.TargetApplication.LocalTenantID}}","method":"PATCH"}'
            inputTemplate: '{"context": { {{ if .CustomerTenantContext.AccountID }}"btp":{"uclFormationId":"{{.FormationID}}","globalAccountId":"{{.CustomerTenantContext.AccountID}}","crmId":"{{.CustomerTenantContext.CustomerID}}"} {{ else }}"atom": {"uclFormationId":"{{.FormationID}}","path":"{{.CustomerTenantContext.Path}}","crmId":"{{.CustomerTenantContext.CustomerID}}"} {{ end }} },"receiverTenant": {"deploymentRegion":"{{ if .TargetApplication.Labels.region}}{{.TargetApplication.Labels.region}}{{ else }}{{.TargetApplicationTemplate.Labels.region}}{{end }}","applicationNamespace":"{{ if .TargetApplication.ApplicationNamespace}}{{.TargetApplication.ApplicationNamespace}}{{ else }}{{.TargetApplicationTemplate.ApplicationNamespace}}{{end }}","applicationUrl":"{{ .TargetApplication.BaseURL }}","applicationTenantId":"{{.TargetApplication.LocalTenantID }}","uclSystemTenantId":"{{ .TargetApplication.ID}}", {{ if .TargetApplicationTemplate.Labels.parameters }}"parameters": {{.TargetApplicationTemplate.Labels.parameters}}{{ end }} },"assignedTenants": [ {"uclAssignmentId":"{{ .Assignment.ID }}","operation":"{{.Operation}}","deploymentRegion":"{{if .SourceApplication.Labels.region }}{{.SourceApplication.Labels.region}}{{else }}{{.SourceApplicationTemplate.Labels.region}}{{ end }}","applicationNamespace":"{{if .SourceApplication.ApplicationNamespace }}{{.SourceApplication.ApplicationNamespace}}{{else }}{{.SourceApplicationTemplate.ApplicationNamespace}}{{ end }}","applicationUrl":"{{.SourceApplication.BaseURL }}","applicationTenantId":"{{.SourceApplication.LocalTenantID}}","uclSystemTenantId":"{{.SourceApplication.ID}}",{{ if .SourceApplicationTemplate.Labels.parameters }}"parameters": {{.SourceApplicationTemplate.Labels.parameters}},{{ end }}"configuration": {{.ReverseAssignment.Value}} } ]}'
            headerTemplate: '{"Content-Type": ["application/json"],"Location": ["%s/v1/businessIntegrations/{{.FormationID}}/assignments/{{.Assignment.ID}}/status"]}'
            outputTemplate: '{"error":"{{.Body.error}}","success_status_code": 202}'
    authentication:
      jwksEndpoint: http://ory-stack-oathkeeper-api.ory.svc.cluster.local:4456/.well-known/jwks.json
      oauth2:
        url: http://ory-stack-hydra-admin.ory.svc.cluster.local:4445
  auditlog:
    configMapName: "compass-gateway-auditlog-config"
    protocol: HTTP
    tlsOrigination: false
    host: compass-external-services-mock.compass-system.svc.cluster.local
    port: 8080
    mtlsTokenPath: "/cert/token"
    standardTokenPath: "/secured/oauth/token"
    skipSSLValidation: false
    secret:
      name: "compass-gateway-auditlog-secret"
      urlKey: url
      clientIdKey: client-id
      clientSecretKey: client-secret
      clientCertKey: client-cert
      clientKeyKey: client-key
  log:
    format: "text"
    formatJson: "json"
  tenantConfig:
    useDefaultTenants: true
    dbPool:
      maxOpenConnections: 1
      maxIdleConnections: 1
  connector:
    prefix: /connector
    graphql:
      external:
        port: 3000
    validator:
      port: 8080
    # If secrets do not exist they will be created
    secrets:
      ca:
        name: compass-connector-app-ca
        namespace: compass-system
        certificateKey: ca.crt
        keyKey: ca.key
      rootCA:
        namespace: istio-system # For Ingress Gateway to work properly the namespace needs to be istio-system
        # In order for istio mTLS to work we should have two different secrets one containing the server certificate (let’s say X) and one used for validation of the client’s certificates.
        # The second one should be our root certificate and istio wants it to be named X-cacert. (-cacert suffix).
        # This is the reason for the confusing name of our root certificate. https://preliminary.istio.io/v1.6/docs/tasks/traffic-management/ingress/secure-ingress/#configure-a-mutual-tls-ingress-gateway
        cacert: compass-gateway-mtls-certs-cacert # For cert-rotation the cacert should be in different secret
        certificateKey: cacert
    revocation:
      configmap:
        name: revocations-config
        namespace: "{{ .Release.Namespace }}"
    # If key and certificate are not provided they will be generated
    caKey: ""
    caCertificate: ""
  system_broker:
    enabled: false
    port: 5001
    prefix: /broker
    tokenProviderFromHeader:
      forwardHeaders: Authorization
    tokenProviderFromSecret:
      enabled: false
      secrets:
        integrationSystemCredentials:
          name: compass-system-broker-credentials
          namespace: compass-system
    testNamespace: kyma-system
  gateway:
    port: 3000
    tls:
      host: compass-gateway
      adapterHost: compass-ns-adapter
      secure:
        internal:
          host: compass-gateway-internal
        oauth:
          host: compass-gateway-auth-oauth
    mtls:
      manageCerts: false
      host: compass-gateway-mtls
      certSecret: compass-gateway-mtls-certs
      external:
        host: compass-gateway-sap-mtls
        certSecret: compass-gateway-mtls-certs # Use connector's root CA as root CA by default. This should be overridden for productive deployments.
    headers:
      rateLimit: X-Flow-Identity
      request:
        remove:
          - "Client-Id-From-Token"
          - "Client-Id-From-Certificate"
          - "Client-Certificate-Hash"
          - "Certificate-Data"
  hydrator:
    host: compass-hydrator.compass-system.svc.cluster.local
    port: 3000
    prefix: /hydrators
    certSubjectMappingResyncInterval: "3s"
    subjectConsumerMappingConfig: '[{"consumer_type": "Super Admin", "tenant_access_levels": ["customer", "account","subaccount", "global", "organization", "folder", "resource-group"], "subject": "C=DE, L=local, O=SAP SE, OU=Region, OU=SAP Cloud Platform Clients, OU=f8075207-1478-4a80-bd26-24a4785a2bfd, CN=compass"}, {"consumer_type": "Integration System", "tenant_access_levels": ["account","subaccount"], "subject": "C=DE, L=local, O=SAP SE, OU=Region, OU=SAP Cloud Platform Clients, OU=f8075207-1478-4a80-bd26-24a4785a2bfd, CN=integration-system-test"}, {"consumer_type": "Technical Client", "tenant_access_levels": ["global"], "subject": "C=DE, L=local, O=SAP SE, OU=SAP Cloud Platform Clients, OU=Region, OU=1f538f34-30bf-4d3d-aeaa-02e69eef84ae, CN=technical-client-test"}]'
    certificateDataHeader: "Certificate-Data"
    consumerClaimsKeys:
      clientIDKey: "client_id"
      tenantIDKey: "tenantid"
      userNameKey: "user_name"
      subdomainKey: "subdomain"
    http:
      client:
        skipSSLValidation: false
    metrics:
      port: 3003
      enableClientInstrumentation: true
      censoredFlows: "JWT"
  iasAdapter:
    port: 8080
    apiRootPath: "/ias-adapter"
    readTimeout: 30s
    readHeaderTimeout: 30s
    writeTimeout: 30s
    idleTimeout: 30s
    tenantInfo:
      requestTimeout: 30s
      insecureSkipVerify: false
    ias:
      requestTimeout: 30s
      secret:
        name: "ias-adapter-cockpit"
        path: "/tmp"
        fileName: "ias-adapter-cockpit.yaml"
        clientCert: cert
        clientKey: key
        ca: ca
        manage: false
    postgres:
      connectTimeout: 30s
      requestTimeout: 30s
    authentication:
      jwksEndpoint: "http://ory-stack-oathkeeper-api.ory.svc.cluster.local:4456/.well-known/jwks.json"
  kymaAdapter:
    port: 8080
    apiRootPath: "/kyma-adapter"
    apiTenantMappingsEndpoint: "/v1/tenantMappings/{tenant-id}"
    tenantInfo:
      requestTimeout: 30s
    tenantMapping:
      type: CONFIGURATION_CHANGED
      mode: SYNC
      urlTemplate: '{"path":"%s/kyma-adapter/v1/tenantMappings/{{.Runtime.Labels.global_subaccount_id}}","method":"PATCH"}'
      inputTemplate: '{"context":{"platform":"{{if .CustomerTenantContext.AccountID}}btp{{else}}unified-services{{end}}","uclFormationId":"{{.FormationID}}","accountId":"{{if .CustomerTenantContext.AccountID}}{{.CustomerTenantContext.AccountID}}{{else}}{{.CustomerTenantContext.Path}}{{end}}","crmId":"{{.CustomerTenantContext.CustomerID}}","operation":"{{.Operation}}"},"assignedTenant":{"state":"{{.Assignment.State}}","uclAssignmentId":"{{.Assignment.ID}}","deploymentRegion":"{{if .Application.Labels.region}}{{.Application.Labels.region}}{{else}}{{.ApplicationTemplate.Labels.region}}{{end}}","applicationNamespace":"{{if .Application.ApplicationNamespace}}{{.Application.ApplicationNamespace}}{{else}}{{.ApplicationTemplate.ApplicationNamespace}}{{end}}","applicationUrl":"{{.Application.BaseURL}}","applicationTenantId":"{{.Application.LocalTenantID}}","uclSystemName":"{{.Application.Name}}","uclSystemTenantId":"{{.Application.ID}}",{{if .ApplicationTemplate.Labels.parameters}}"parameters":{{.ApplicationTemplate.Labels.parameters}},{{end}}"configuration":{{.ReverseAssignment.Value}}},"receiverTenant":{"ownerTenant":"{{.Runtime.Tenant.Parent}}","state":"{{.ReverseAssignment.State}}","uclAssignmentId":"{{.ReverseAssignment.ID}}","deploymentRegion":"{{if and .RuntimeContext .RuntimeContext.Labels.region}}{{.RuntimeContext.Labels.region}}{{else}}{{.Runtime.Labels.region}}{{end}}","applicationNamespace":"{{.Runtime.ApplicationNamespace}}","applicationTenantId":"{{if .RuntimeContext}}{{.RuntimeContext.Value}}{{else}}{{.Runtime.Labels.global_subaccount_id}}{{end}}","uclSystemTenantId":"{{if .RuntimeContext}}{{.RuntimeContext.ID}}{{else}}{{.Runtime.ID}}{{end}}",{{if .Runtime.Labels.parameters}}"parameters":{{.Runtime.Labels.parameters}},{{end}}"configuration":{{.Assignment.Value}}}}'
      headerTemplate: '{"Content-Type": ["application/json"]}'
      outputTemplate: '{"error":"{{.Body.error}}","state":"{{.Body.state}}","success_status_code": 200,"incomplete_status_code": 422}'
    authentication:
      jwksEndpoint: http://ory-stack-oathkeeper-api.ory.svc.cluster.local:4456/.well-known/jwks.json
  instanceCreator:
    port: 8080
    apiRootPath: "/instance-creator"
    tenantInfo:
      requestTimeout: 30s
    authentication:
      jwksEndpoint: http://ory-stack-oathkeeper-api.ory.svc.cluster.local:4456/.well-known/jwks.json
    client:
      timeout: 30s
    secrets:
      name: "regional-sm-instances-credentials"
      key: "keyConfig"
      path: "/tmp"
    clientIdPath: "clientid"
    smUrlPath: "sm_url"
    tokenURLPath: "certurl"
    appNamePath: "appName"
    certificatePath: "certificate"
    certificateKeyPath: "key"
    oauthTokenPath: "/oauth/token"
    ticker: 3s
    timeout: 300s
    local:
      templateMappings:
        clientIDMapping: '{{ printf "\"%s\":\"client_id\"" .Values.global.instanceCreator.clientIdPath }}'
        smUrlMapping: '{{ printf "\"%s\":\"http://compass-external-services-mock.%s.svc.cluster.local:%s\"" .Values.global.instanceCreator.smUrlPath .Release.Namespace (.Values.service.port | toString) }}'
        tokenURLMapping: '{{ printf "\"%s\":\"http://compass-external-services-mock.%s.svc.cluster.local:%s\"" .Values.global.instanceCreator.tokenURLPath .Release.Namespace (.Values.service.port | toString) }}'
        appNameMapping: '{{ printf "\"%s\":\"app_name\"" .Values.global.instanceCreator.appNamePath }}'
        certificateMapping: '{{ printf "\"%s\":\"%s\"" .Values.global.instanceCreator.certificatePath .Values.global.connector.caCertificate }}'
        certificateKeyMapping: '{{ printf "\"%s\":\"%s\"" .Values.global.instanceCreator.certificateKeyPath .Values.global.connector.caKey }}'
  defaultTenantMappingHandler:
    port: 8080
    apiRootPath: "/default-tenant-mapping-handler"
    apiTenantMappingsEndpoint: "/v1/tenantMappings/{tenant-id}"
    tenantInfo:
      requestTimeout: 30s
    authentication:
      jwksEndpoint: http://ory-stack-oathkeeper-api.ory.svc.cluster.local:4456/.well-known/jwks.json
  operations_controller:
    enabled: true
  connectivity_adapter:
    port: 8080
    tls:
      host: adapter-gateway
    mtls:
      host: adapter-gateway-mtls
  oathkeeperFilters:
    workloadLabel: oathkeeper
    namespace: ory
    tokenDataHeader: "Connector-Token"
    certificateDataHeader: "Certificate-Data"
  istio:
    discoveryMtlsGateway:
      name: "discovery-gateway"
      namespace: "compass-system"
      certSecretName: discovery-gateway-certs
      localCA: # the CA property and its nested fields are used only in local setup
        secretName: discovery-gateway-certs-cacert
        namespace: istio-system # For Ingress Gateway to work properly the namespace needs to be istio-system
        certificate: ""
        key: ""
    externalMtlsGateway:
      name: "compass-gateway-external-mtls"
      namespace: "compass-system"
    mtlsGateway:
      name: "compass-gateway-mtls"
      namespace: "compass-system"
    gateway:
      name: "kyma-gateway"
      namespace: "kyma-system"
    proxy:
      port: 15020
    namespace: istio-system
    ingressgateway:
      workloadLabel: istio-ingressgateway
      requestPayloadSizeLimit2MB: 2097152
      requestPayloadSizeLimit2MBLabel: "2MB"
      requestPayloadSizeLimit5MB: 5097152
      requestPayloadSizeLimit5MBLabel: "5MB"
      correlationHeaderRewriteFilter:
        expectedHeaders:
          - "x-request-id"
          - "x-correlation-id"
          - "x-correlationid"
          - "x-forrequest-id"
          - "x-vcap-request-id"
          - "x-broker-api-request-identity"
  kubernetes:
    serviceAccountTokenIssuer: https://kubernetes.default.svc.cluster.local
    serviceAccountTokenJWKS: https://kubernetes.default.svc.cluster.local/openid/v1/jwks
  ingress:
    domainName: "local.kyma.dev"
    discoveryDomain:
      name: "discovery.api.local"
      tlsCert: ""
      tlsKey: ""
  database:
    sqlProxyServiceAccount: "proxy-user@gcp-cmp.iam.gserviceaccount.com"
    manageSecrets: true
    embedded:
      enabled: true
      director:
        name: "postgres"
      ias_adapter:
        name: "postgres2"
      directorDBName: "postgres"
    managedGCP:
      serviceAccountKey: ""
      instanceConnectionName: ""
      director:
        name: ""
        user: ""
        password: ""
      iasAdapter:
        name: ""
        user: ""
        password: ""
      host: "localhost"
      hostPort: "5432"
      sslMode: ""
      #TODO remove below after migration to separate user will be done
      dbUser: ""
      dbPassword: ""
      directorDBName: ""
  oathkeeper:
    host: ory-stack-oathkeeper-proxy.ory.svc.cluster.local
    port: 4455
    timeout_ms: 120000
    ns_adapter_timeout_ms: 3600000
    idTokenConfig:
      claims: '{"scopes": "{{ print .Extra.scope }}","tenant": "{{ .Extra.tenant }}", "consumerID": "{{ print .Extra.consumerID}}", "consumerType": "{{ print .Extra.consumerType }}", "flow": "{{ print .Extra.flow }}", "onBehalfOf": "{{ print .Extra.onBehalfOf }}", "region": "{{ print .Extra.region }}", "tokenClientID": "{{ print .Extra.tokenClientID }}"}'
      internalClaims: '{"scopes": "application:read application:write application.webhooks:read application.application_template:read application_template.webhooks:read webhooks.auth:read runtime:write runtime:read tenant:read tenant:write tenant_subscription:write ory_internal fetch_tenant application_template:read destinations_sensitive_data:read destinations:sync ord_aggregator:sync certificate_subject_mapping:read certificate_subject_mapping:write bundle_instance_auth:write bundle.instance_auths:read","tenant":"{ {{ if .Header.Tenant }} \"consumerTenant\":\"{{ print (index .Header.Tenant 0) }}\", {{ end }} \"externalTenant\":\"\"}", "consumerType": "Internal Component", "flow": "Internal"}'
    mutators:
      runtimeMappingService:
        config:
          api:
            url: http://compass-hydrator.compass-system.svc.cluster.local:3000/hydrators/runtime-mapping
            retry:
              give_up_after: 6s
              max_delay: 2000ms
      authenticationMappingServices:
        nsadapter:
          cfg:
            config:
              api:
                url: http://compass-hydrator.compass-system.svc.cluster.local:3000/hydrators/authn-mapping/nsadapter
                retry:
                  give_up_after: 6s
                  max_delay: 2000ms
          authenticator:
            enabled: false
            createRule: true
            gatewayHost: "compass-gateway-xsuaa"
            trusted_issuers: '[{"domain_url": "compass-system.svc.cluster.local:8080", "scope_prefixes": ["prefix."], "protocol": "http"}]'
            attributes: '{"uniqueAttribute": { "key": "ns-adapter-test", "value": "ns-adapter-flow" }, "tenants": [{ "key": "tenant" }], "identity": { "key": "identity" }, "clientid": { "key": "client_id" } }'
            path: /nsadapter/api/v1/notifications
            upstreamComponent: "compass-gateway"
            checkSuffix: true
        tenant-fetcher:
          cfg:
            config:
              api:
                url: http://compass-hydrator.compass-system.svc.cluster.local:3000/hydrators/authn-mapping/tenant-fetcher
                retry:
                  give_up_after: 6s
                  max_delay: 2000ms
          authenticator:
            enabled: false
            createRule: true
            gatewayHost: "compass-gateway"
            trusted_issuers: '[{"domain_url": "compass-system.svc.cluster.local:8080", "scope_prefixes": ["prefix."], "protocol": "http"}]'
            attributes: '{"uniqueAttribute": { "key": "test", "value": "tenant-fetcher" }, "tenants": [{ "key": "tenant" }], "identity": { "key": "identity" } }'
            path: /tenants/<.*>
            upstreamComponent: "compass-tenant-fetcher"
            checkSuffix: false
        subscriber:
          cfg:
            config:
              api:
                url: http://compass-hydrator.compass-system.svc.cluster.local:3000/hydrators/authn-mapping/subscriber
                retry:
                  give_up_after: 6s
                  max_delay: 2000ms
          authenticator:
            enabled: false
            createRule: false
            gatewayHost: "compass-gateway-sap-mtls"
            trusted_issuers: '[{"domain_url": "compass-system.svc.cluster.local:8080", "scope_prefixes": ["prefix."], "protocol": "http", "region": "eu-1"}]'
            attributes: '{"uniqueAttribute": { "key": "subsc-key-test", "value": "subscription-flow" }, "tenants": [{ "key": "tenant" }], "identity": { "key": "user_name" }, "clientid": { "key": "client_id" } }'
            path: /<.*>
            checkSuffix: false
        user-name-authenticator:
          cfg:
            config:
              api:
                url: http://compass-hydrator.compass-system.svc.cluster.local:3000/hydrators/authn-mapping/user-name-authenticator
                retry:
                  give_up_after: 6s
                  max_delay: 2000ms
          authenticator:
            enabled: false
            createRule: true
            gatewayHost: "compass-gateway-user-name"
            trusted_issuers: '[{"domain_url": "compass-system.svc.cluster.local:8080", "scope_prefixes": ["prefix.", "prefix2."], "protocol": "http", "region": "eu-1"}]'
            attributes: '{"uniqueAttribute": { "key": "unique-attr-authenticator-key", "value": "unique-attr-authenticator-value" }, "tenants": [{ "key": "ext_attr.subaccountid", "priority": 1 },{ "key": "ext_attr.globalaccountid", "priority": 2 }], "identity": { "key": "user_name" }, "clientid": { "key": "client_id" } }'
            path: "/director/graphql"
            upstreamComponent: "compass-gateway"
            checkSuffix: false
      tenantMappingService:
        config:
          api:
            url: http://compass-hydrator.compass-system.svc.cluster.local:3000/hydrators/tenant-mapping
            retry:
              give_up_after: 6s
              max_delay: 2000ms
      certificateResolverService:
        config:
          api:
            url: http://compass-hydrator.compass-system.svc.cluster.local:3000/hydrators/v1/certificate/data/resolve
            retry:
              give_up_after: 6s
              max_delay: 2000ms
      tokenResolverService:
        config:
          api:
            url: http://compass-hydrator.compass-system.svc.cluster.local:3000/hydrators/v1/tokens/resolve
            retry:
              give_up_after: 6s
              max_delay: 2000ms
  cockpit:
    auth:
      allowedConnectSrc: "https://*.ondemand.com"
      secretName: "cockpit-auth-secret"
      idpHost: ""
      clientID: ""
      scopes: "openid profile email"
      path: "/oauth2/certs"
  destinationFetcher:
    manageSecrets: true
    host: compass-destination-fetcher.compass-system.svc.cluster.local
    prefix: /destination-configuration
    port: 3000
    jobSchedule: 10s
    lease:
      lockname: destinationlease
    parallelTenants: 10
    tenantSyncTimeout: "5m"
    authentication:
      jwksEndpoint: "http://ory-stack-oathkeeper-api.ory.svc.cluster.local:4456/.well-known/jwks.json"
      appDestinationsSyncScope: "destinations:sync"
      appDetinationsSensitiveDataScope: "destinations_sensitive_data:read"
    server:
      tenantDestinationsEndpoint: "/v1/subaccountDestinations"
      tenantDestinationCertificatesEndpoint: "/v1/subaccountCertificates"
      tenantInstanceLevelDestinationCertificatesEndpoint: "/v1/instanceCertificates"
      sensitiveDataEndpoint: "/v1/destinations"
      findAPIEndpoint: "/local/v1/destinations" # used by external-services-mock in the destination creator flows; due to the fact that in ESM there are separate handlers for the two flows (dest-creator & dest-fetcher), we need different endpoints where each one of them can call the destination service find API
      sensitiveDataQueryParam: "name"
    request:
      skipSSLValidation: false
      retry_interval: "100ms"
      retry_attempts: 3
      goroutineLimit: 10
      requestTimeout: "5s"
      pageSize: 100
      oauthTokenPath: "/oauth/token"
    instance:
      clientIdPath: "clientid"
      clientSecretPath: "clientsecret"
      urlPath: "uri"
      tokenUrlPath: "certurl"
      clientCertPath: "certificate"
      clientKeyPath: "key"
    secretName: destination-region-instances
    dependenciesConfig:
      path: "/cfg/dependencies"
    oauthMode: "oauth-mtls"
  destinationRegionSecret:
    secretName: "destination-region-instances"
    fileName: "keyConfig"
    local:
      templateMappings:
        xsappMapping: '{{ printf "\"%s\":\"xsappname1\"" .Values.global.tenantFetcher.xsappNamePath }}'
        clientIDMapping: '{{ printf "\"%s\":\"client_id\"" .Values.global.destinationFetcher.instance.clientIdPath }}'
        clientSecretMapping: '{{ printf "\"%s\":\"client_secret\"" .Values.global.destinationFetcher.instance.clientSecretPath }}'
        urlMapping: '{{ printf "\"%s\":\"http://compass-external-services-mock.%s.svc.cluster.local:%s\"" .Values.global.destinationFetcher.instance.urlPath .Release.Namespace (.Values.service.port | toString) }}'
        tokenURLMapping: '{{ printf "\"%s\":\"https://%s.%s:%s\"" .Values.global.destinationFetcher.instance.tokenUrlPath .Values.global.externalServicesMock.certSecuredHost .Values.global.ingress.domainName (.Values.service.certPort | toString) }}'
        x509CertificateMapping: '{{ printf "\"%s\":\"%s\"" .Values.global.destinationFetcher.instance.clientCertPath .Values.global.connector.caCertificate }}'
        x509KeyMapping: '{{ printf "\"%s\":\"%s\"" .Values.global.destinationFetcher.instance.clientKeyPath .Values.global.connector.caKey }}'
  tenantFetcher:
    k8sSecret:
      manageSecrets: true
      name: "tenant-fetcher-secret"
      namespace: "compass-system"
      key: "keyConfig"
      path: "/tmp"
    host: compass-tenant-fetcher.compass-system.svc.cluster.local
    prefix: /tenants
    port: 3000
    xsappNamePath: "xsappname"
    omitDependenciesParamName: ""
    omitDependenciesParamValue: ""
    requiredAuthScope: Callback
    fetchTenantAuthScope: fetch_tenant
    authentication:
      jwksEndpoint: "http://ory-stack-oathkeeper-api.ory.svc.cluster.local:4456/.well-known/jwks.json"
    tenantProvider:
      tenantIdProperty: "tenantId"
      customerIdProperty: "customerId"
      subaccountTenantIdProperty: "subaccountTenantId"
      subdomainProperty: "subdomain"
      licenseTypeProperty: "licenseType"
      name: "provider"
      subscriptionProviderIdProperty: "subscriptionProviderIdProperty"
      providerSubaccountIdProperty: "providerSubaccountIdProperty"
      consumerTenantIdProperty: "consumerTenantIdProperty"
      subscriptionProviderAppNameProperty: "subscriptionProviderAppNameProperty"
      subscriptionIDProperty: "subscriptionGUID"
      dependentServiceInstancesInfoProperty: "dependentServiceInstancesInfo"
      dependentServiceInstancesInfoAppIdProperty: "appId"
      dependentServiceInstancesInfoAppNameProperty: "appName"
      dependentServiceInstancesInfoProviderSubaccountIdProperty: "providerSubaccountId"
    server:
      fetchTenantWithParentEndpoint: "/v1/fetch/{parentTenantId}/{tenantId}"
      fetchTenantWithoutParentEndpoint: "/v1/fetch/{tenantId}"
      regionalHandlerEndpoint: "/v1/regional/{region}/callback/{tenantId}"
      dependenciesEndpoint: "/v1/regional/{region}/dependencies"
      tenantPathParam: "tenantId"
      regionPathParam: "region"
    dependenciesConfig:
      path: "/cfg/dependencies"
    local:
      templateMappings:
        xsappMapping: '{{ printf "\"%s\":\"xsappname1\"" .Values.global.tenantFetcher.xsappNamePath }}'
    containerName: "tenant-fetcher"
  externalCertConfiguration:
    issuerLocality: "local,local2" # In local setup we have manually created connector CA certificate with 'local' Locality property
    subjectPattern: "/C=DE/O=SAP SE/OU=SAP Cloud Platform Clients/OU=Region/OU=%s/L=%s/CN=%s"
    technicalClientSubjectPattern: "/C=DE/O=SAP SE/OU=SAP Cloud Platform Clients/OU=Region/OU=%s/L=%s/CN=%s"
    ouCertSubaccountID: "f8075207-1478-4a80-bd26-24a4785a2bfd"
    commonName: "compass"
    locality: "local"
    certSvcApiPath: "/cert"
    tokenPath: "/cert/token"
    secrets:
      externalCertSvcSecret:
        manage: false
        name: "cert-svc-secret"
        clientIdKey: client-id
        clientSecretKey: client-secret
        oauthUrlKey: url
        csrEndpointKey: csr-endpoint
        clientCert: client-cert
        clientKey: client-key
        skipSSLValidationFlag: "-k"
      externalClientCertSecret:
        name: "external-client-certificate"
        namespace: compass-system
        certKey: tls.crt
        keyKey: tls.key
      publicPrivateKeysSecret:
        name: "system-fetcher-external-keys"
        namespace: compass-system
        dataKey: data
        manage: false
    rotationCronjob:
      name: "external-certificate-rotation"
      schedule: "*/1 * * * *" # Executes every minute
      certValidity: "7"
      clientCertRetryAttempts: "8"
      containerName: "certificate-rotation"
    preInstallJob:
      enabled: false
      name: "external-certificate-pre-install"
      certValidity: "7"
      clientCertRetryAttempts: "8"
  extSvcCertConfiguration:
    issuerLocality: "local,local2" # In local setup we have manually created connector CA certificate with 'local' Locality property
    subjectPattern: "/C=DE/O=SAP SE/OU=SAP Cloud Platform Clients/OU=Region/OU=%s/L=%s/CN=%s"
    ouCertSubaccountID: "f8075207-1478-4a80-bd26-24a4785a2bfd"
    commonName: "compass"
    locality: "local"
    certSvcApiPath: "/cert"
    tokenPath: "/cert/token"
    secrets:
      extSvcCertSvcSecret:
        manage: false
        name: "ext-svc-cert-svc-secret"
        clientIdKey: client-id
        clientSecretKey: client-secret
        oauthUrlKey: url
        csrEndpointKey: csr-endpoint
        clientCert: client-cert
        clientKey: client-key
        skipSSLValidationFlag: "-k"
      extSvcClientCertSecret:
        name: "ext-svc-client-certificate"
        namespace: compass-system
        certKey: tls.crt
        keyKey: tls.key
    rotationCronjob:
      name: "ext-svc-certificate-rotation"
      schedule: "*/1 * * * *" # Executes every minute
      certValidity: "7"
      clientCertRetryAttempts: "8"
      containerName: "ext-svc-certificate-rotation"
    preInstallJob:
      enabled: false
      name: "ext-svc-certificate-pre-install"
      certValidity: "7"
      clientCertRetryAttempts: "8"
  ordService:
    host: compass-ord-service.compass-system.svc.cluster.local
    prefix: /open-resource-discovery-service/v0
    docsPrefix: /open-resource-discovery-docs
    staticPrefix: /open-resource-discovery-static/v0
    port: 3000
    defaultResponseType: "xml"
    userContextHeader: "user_context"
    authTokenPath: "/var/run/secrets/kubernetes.io/serviceaccount/token"
    skipSSLValidation: false
  ordAggregator:
    port: 3000
    prefix: /ord-aggregator
    aggregateEndpoint: /aggregate
    name: ord-aggregator
    client:
      timeout: "30s"
    lease:
      lockname: aggregatorlease
    authentication:
      jwksEndpoint: "http://ory-stack-oathkeeper-api.ory.svc.cluster.local:4456/.well-known/jwks.json"
    http:
      client:
        skipSSLValidation: false
      retry:
        attempts: 3
        delay: 100ms
    dbPool:
      maxOpenConnections: 2
      maxIdleConnections: 2
    globalRegistryUrl: http://compass-external-services-mock.compass-system.svc.cluster.local:8087/.well-known/open-resource-discovery
    maxParallelDocumentsPerApplication: 10
    maxParallelSpecificationProcessors: 100
    containerName: "ord-aggregator"
    tenantMappingConfiguration: '{}'
    parallelOperationProcessors: 10
    priorityQueueLimit: 10
    rescheduleJobInterval: 24h
    reschedulePeriod: 168h
    rescheduleHangedJobInterval: 1h
    rescheduleHangedPeriod: 1h
    maintainOperationsJobInterval: 60m
    operationProcessorsQuietPeriod: 5s
  systemFetcher:
    enabled: false
    syncGlobalAccountTenants: true
    name: "system-fetcher"
    schedule: "0 0 * * *"
    manageSecrets: true
    # enableSystemDeletion - whether systems in deleted state should be deleted from director database
    enableSystemDeletion: true
    # fetchParallelism - shows how many http calls will be made in parallel to fetch systems
    fetchParallellism: 30
    # queueSize - shows how many system fetches (individual requests may fetch more than 1 system)
    # can be put in the queue for processing before blocking. It is best for the queue to be about 2 times bigger than the parallellism
    queueSize: 100
    # fetchRequestTimeout - shows the timeout to wait for oauth token and for fetching systems (in one request) separately
    fetchRequestTimeout: "30s"
    # directorRequestTimeout - graphql requests timeout to director
    directorRequestTimeout: "30s"
    dbPool:
      maxOpenConnections: 20
      maxIdleConnections: 2
    # systemsAPIEndpoint - endpoint of the service to fetch systems from
    systemsAPIEndpoint: ""
    # systemsAPIFilterCriteria - criteria for fetching systems
    systemsAPIFilterCriteria: ""
    appTemplatesProductLabel: "systemRole"
    systemSourceKey: "prop"
    appTemplates: []
    templatePlaceholderToSystemKeyMappings: '[ { "placeholder_name": "name", "system_key": "$.displayName" }, { "placeholder_name": "display-name", "system_key": "$.displayName" }, { "placeholder_name": "systemNumber", "system_key": "$.systemNumber" }, { "placeholder_name": "productId", "system_key": "$.productId" }, { "placeholder_name": "ppmsProductVersionId", "system_key": "$.ppmsProductVersionId", "optional": true }, { "placeholder_name": "region", "system_key": "$.additionalAttributes.systemSCPLandscapeID", "optional": true }, { "placeholder_name": "description", "system_key": "$.productDescription", "optional": true }, { "placeholder_name": "baseUrl", "system_key": "$.additionalUrls.mainUrl", "optional": true }, { "placeholder_name": "providerName", "system_key": "$.infrastructureProvider", "optional": true } ]'
    templateOverrideApplicationInput: '{"name": "{{name}}","description": "{{description}}","providerName": "{{providerName}}","statusCondition": "INITIAL","systemNumber": "{{systemNumber}}","labels": {"managed": "true","productId": "{{productId}}","ppmsProductVersionId": "{{ppmsProductVersionId}}","region": "{{region}}"},"baseUrl": "{{baseUrl}}"}'
    http:
      client:
        skipSSLValidation: false
    oauth:
      client: "client_id"
      tokenEndpointProtocol: "https"
      tokenBaseHost: "compass-external-services-mock-sap-mtls"
      tokenPath: "/cert/token"
      scopesClaim: "scopes"
      tenantHeaderName: "x-zid"
      tokenRequestTimeout: 30s
      skipSSLValidation: true
    jwt:
      expireAfter: 60m
    secret:
      name: "compass-system-fetcher-secret"
      clientIdKey: client-id
      oauthUrlKey: url
    paging:
      pageSize: 200
      sizeParam: "$top"
      skipParam: "$skip"
    containerName: "system-fetcher"
  tenantFetchers:
    job1:
      enabled: false
      job:
        interval: "5m"
      configMapNamespace: "compass-system"
      manageSecrets: true
      providerName: "compass"
      tenantType: "subaccount"
      schedule: "*/5 * * * *"
      tenantInsertChunkSize: "500"
      pageWorkers: "2"
      kubernetes:
        configMapNamespace: "compass-system"
        pollInterval: 2s
        pollTimeout: 1m
        timeout: 2m
      authConfig:
        skipSSLValidation: true
        oauthMode: "oauth-mtls"
        clientIDPath: "clientid"
        clientSecretPath: "secret"
        clientCertPath: "cert"
        clientKeyPath: "key"
        tokenEndpointPath: "url"
        tokenURLPath: "/cert/token"
      queryMapping:
        regionField: "region"
        pageNumField: "pageNum"
        pageSizeField: "pageSize"
        timestampField: "timestamp"
      query:
        startPage: "0"
        pageSize: "100"
      api:
        regionName: "central"
        authConfigSecretKey: "central"
        fieldMapping:
          totalPagesField: "totalPages"
          totalResultsField: "totalResults"
          tenantEventsField: "events"
          idField: "id"
          nameField: "name"
          customerIdField: "customerId"
          subdomainField: "subdomain"
          licenseTypeField: "licenseType"
          discriminatorField: ""
          discriminatorValue: ""
          detailsField: "details"
          labelsField: "labels"
          entityTypeField: "entityType"
          globalAccountID: "gaID"
          regionField: "region"
          movedSubaccountTargetField: "targetGlobalAccountGUID"
          movedSubaccountSourceField: "sourceGlobalAccountGUID"
        endpoints:
          accountCreated: "127.0.0.1/events?type=account-created"
          accountDeleted: "127.0.0.1/events?type=account-deleted"
          accountUpdated: "127.0.0.1/events?type=account-updated"
          subaccountCreated: "127.0.0.1/events?type=subaccount-created"
          subaccountDeleted: "127.0.0.1/events?type=subaccount-deleted"
          subaccountUpdated: "127.0.0.1/events?type=subaccount-updated"
          subaccountMoved: "127.0.0.1/events?type=subaccount-moved"
      regionalConfig:
        fieldMapping:
          totalPagesField: "totalPages"
          totalResultsField: "totalResults"
          tenantEventsField: "events"
          idField: "guid"
          nameField: "displayName"
          customerIdField: "customerId"
          subdomainField: "subdomain"
          licenseTypeField: "licenseType"
          discriminatorField: ""
          discriminatorValue: ""
          detailsField: "details"
          entityTypeField: "entityType"
          globalAccountID: "globalAccountGUID"
          regionField: "region"
          labelsField: "labels"
          movedSubaccountTargetField: "targetGlobalAccountGUID"
          movedSubaccountSourceField: "sourceGlobalAccountGUID"
        regions:
          eu-east:
            api:
              oauthMode: "oauth-mtls"
              authConfigSecretKey: "central"
              endpoints:
                accountCreated: "127.0.0.1/events?type=account-created"
                accountDeleted: "127.0.0.1/events?type=account-deleted"
                accountUpdated: "127.0.0.1/events?type=account-updated"
                subaccountCreated: "127.0.0.1/events?type=subaccount-created"
                subaccountDeleted: "127.0.0.1/events?type=subaccount-deleted"
                subaccountUpdated: "127.0.0.1/events?type=subaccount-updated"
                subaccountMoved: "127.0.0.1/events?type=subaccount-moved"
      dbPool:
        maxOpenConnections: 1
        maxIdleConnections: 1
  metrics:
    enabled: true
    pushEndpoint: http://monitoring-prometheus-pushgateway.kyma-system.svc.cluster.local:9091
  externalServicesMock:
    enabled: false
    certSecuredPort: 8081
    ordCertSecuredPort: 8082
    unsecuredPort: 8083
    basicSecuredPort: 8084
    oauthSecuredPort: 8085
    ordGlobalRegistryCertPort: 8086
    ordGlobalRegistryUnsecuredPort: 8087
    unsecuredPortWithAdditionalContent: 8088
    unsecuredMultiTenantPort: 8089
    certSecuredProxyPort: 8090
    certSecuredHost: compass-external-services-mock-sap-mtls
    ordCertSecuredHost: compass-external-services-mock-sap-mtls-ord
    ordGlobalCertSecuredHost: compass-external-services-mock-sap-mtls-global-ord-registry
    unSecuredHost: compass-external-services-mock
    host: compass-external-services-mock.compass-system.svc.cluster.local
    directDependencyXsappname: ""
    saasAppNamesSecret:
      manage: false
    regionInstancesCredentials:
      manage: false
    regionSMInstancesCredentials:
      manage: false
    oauthSecret:
      manage: false
      name: compass-external-services-mock-oauth-credentials
      clientIdKey: client-id
      clientSecretKey: client-secret
      oauthUrlKey: url
      oauthTokenPath: "/secured/oauth/token"
    auditlog:
      applyMockConfiguration: false
      managementApiPath: /audit-log/v2/configuration-changes/search
      mtlsTokenPath: "/cert/token"
      secret:
        name: "auditlog-instance-management"
        urlKey: url
        tokenUrlKey: token-url
        clientIdKey: client-id
        clientSecretKey: client-secret
        clientCertKey: client-cert
        clientKeyKey: client-key
    iasAdapter:
      consumerAppID: "consumer-app-id"
      consumerAppClientID: "consumer-client-id"
      consumerAppTenantID: "consumer-app-tenant-id"
      providerAppID: "provider-app-id"
      providerAppClientID: "provider-client-id"
      providerAppTenantID: "provider-app-tenant-id"
      apiName: "Test API Name"
  tests:
    http:
      client:
        skipSSLValidation: false
    externalCertConfiguration:
      ouCertSubaccountID: "bad76f69-e5c2-4d55-bca5-240944824b83"
      issuerLocalityRegion2: "local"
    hydrator:
      certSubjectMappingResyncInterval: "3s"
    director:
      skipPattern: ""
      externalCertIntSystemCN: "integration-system-test"
      supportedOrdApplicationType: "SAP temp1"
    tenantFetcher:
      tenantOnDemandID: "8d42d818-d4c4-4036-b82f-b199db7ffeb5"
      missingTenantOnDemandID: "subaccount-external-tnt"
      region: "eu-1"
      region2: "eu-2"
    ordAggregator:
      skipPattern: ""
      proxyApplicationTemplateName: "SAP Proxy Template"
    ordService:
      accountTenantID: "5577cf46-4f78-45fa-b55f-a42a3bdba868" # testDefaultTenant from our testing tenants
      skipPattern: ""
    externalServicesMock:
      skipPattern: ""
      tenantMappingStatusAPI:
        responseDelayInMilliseconds: 1
    selfRegistration:
      region: "eu-1"
      region2: "eu-2"
    destination:
      consumerSubdomain: "compass-external-services-mock"
      consumerSubdomainMtls: "compass-external-services-mock-sap-mtls"
      instanceID: "37d7d783-d9ad-47de-b6c8-b05a4cb961ca" # randomly generated UUID
      claims:
        subaccountIDKey: "subaccountid"
        serviceInstanceIDKey: "serviceinstanceid"
    subscription:
      labelKey: "subscriptions"
      standardFlow: "standard"
      indirectDependencyFlow: "indirectDependency"
      directDependencyFlow: "directDependency"
      subscriptionsFlowHeaderKey: "subscriptionFlow"
      consumerSubdomain: "compass-external-services-mock-sap-mtls"
      tenants:
        providerAccountID: "5577cf46-4f78-45fa-b55f-a42a3bdba868" # testDefaultTenant from our testing tenants
        providerSubaccountID: "47b4575a-f102-414a-8398-2d973ad65f3a" # TestProviderSubaccount from our testing tenants
        consumerAccountID: "5984a414-1eed-4972-af2c-b2b6a415c7d7" # ApplicationsForRuntimeTenantName from our testing tenants
        consumerSubaccountID: "1f538f34-30bf-4d3d-aeaa-02e69eef84ae" # randomly chosen
        consumerTenantID: "ba49f1aa-ddc1-43ff-943c-fe949857a34a" # randomly chosen
        providerSubaccountIDRegion2: "731b7bc4-5472-41d2-a447-e4c0f45de739" # TestProviderSubaccountRegion2 from our testing tenants
        consumerAccountIDTenantHierarchy: "5577cf46-4f78-45fa-b55f-a42a3bdba868" # testDefaultTenant from our testing tenants; more info in 'TestFormationNotificationsTenantHierarchy'
        consumerSubaccountIDTenantHierarchy: "3cfcdd62-320d-403b-b66a-4ee3cdd06947" # TestIntegrationSystemManagedSubaccount from our testing tenants; more info in 'TestFormationNotificationsTenantHierarchy'
      destinationOauthSecret:
        manage: false
        name: provider-destination-instance-tests
        clientIdKey: client-id
        clientSecretKey: client-secret
        oauthUrlKey: url
        oauthTokenPath: "/secured/oauth/token"
        serviceUrlKey: uri
        dependencyKey: dependency
      oauthSecret:
        manage: false
        name: compass-subscription-secret
        clientIdKey: client-id
        clientSecretKey: client-secret
        oauthUrlKey: url
      propagatedProviderSubaccountHeader: "X-Provider-Subaccount"
      externalClientCertTestSecretName: "external-client-certificate-test-secret"
      externalClientCertTestSecretNamespace: "compass-system"
      externalCertTestJobName: "external-certificate-rotation-test-job"
      certSvcInstanceTestSecretName: "cert-svc-secret"
      certSvcInstanceTestRegion2SecretName: "cert-svc-secret-eu2"
      consumerTokenURL: "http://compass-external-services-mock.compass-system.svc.cluster.local:8080"
      subscriptionURL: "http://compass-external-services-mock.compass-system.svc.cluster.local:8080"
      subscriptionProviderIdValue: "id-value!t12345"
      directDependencySubscriptionProviderIdValue: "direct-dep-id-value!t12345"
      subscriptionProviderAppNameValue: "subscriptionProviderAppNameValue"
      indirectDependencySubscriptionProviderAppNameValue: "indirectDependencySubscriptionProviderAppNameValue"
      directDependencySubscriptionProviderAppNameValue: "subscriptionProviderAppNameValue" # this is used for real env tests where there is a dedicated SAAS svc instance for the indirect dependency flow
    namespace: kyma-system
    connectivityAdapterFQDN: http://compass-connectivity-adapter.compass-system.svc.cluster.local
    externalServicesMockFQDN: http://compass-external-services-mock.compass-system.svc.cluster.local
    ordServiceFQDN: http://compass-ord-service.compass-system.svc.cluster.local
    systemBrokerFQDN: http://compass-system-broker.compass-system.svc.cluster.local
    tenantFetcherFQDN: http://compass-tenant-fetcher.compass-system.svc.cluster.local
    hydratorFQDN: http://compass-hydrator.compass-system.svc.cluster.local
    userNameAuthenticators:
      gatewayHost: "compass-gateway-user-name"
      account:
        manage: false
        secretName: "user-name-account-authenticator"
        clientIdKey: client-id
        clientSecretKey: client-secret
        oauthUrlKey: url
        oauthTokenPath: "/secured/oauth/token"
        subdomain: "compass-external-services-mock"
      subaccount:
        manage: false
        secretName: "user-name-subaccount-authenticator"
        clientIdKey: client-id
        clientSecretKey: client-secret
        oauthUrlKey: url
        oauthTokenPath: "/secured/oauth/token"
        subdomain: "compass-external-services-mock"
    basicCredentials:
      manage: false
      secretName: "test-basic-credentials-secret"
    db:
      maxOpenConnections: 3
      maxIdleConnections: 1
    securityContext: # Set on container level
      runAsUser: 2000
      allowPrivilegeEscalation: false
  expectedSchemaVersionUpdateJob:
    cm:
      name: "expected-schema-version"
    ias_adapter:
      cm:
        name: "ias-adapter-expected-schema-version"
  migratorJob:
    nodeSelectorEnabled: false
    pvc:
      name: "compass-director-migrations"
      namespace: "compass-system"
      migrationsPath: "/compass-migrations"
      storageClass: local-path
    ias_adapter:
      pvc:
        name: "compass-ias-adapter-migrations"
        namespace: "compass-system"
        migrationsPath: "/compass-ias-adapter-migrations"
        storageClass: local-path
  http:
    client:
      skipSSLValidation: false
  pairingAdapter:
    templateName: "pairing-adapter-app-template"
    watcherCorrelationID: "pairing-adapter-watcher-id"
    configMap:
      manage: false
      key: "config.json"
      name: "pairing-adapter-config-local"
      namespace: "compass-system"
      localAdapterFQDN: "http://compass-pairing-adapter.compass-system.svc.cluster.local/adapter-local-mtls"
      integrationSystemID: "d3e9b9f5-25dc-4adb-a0a0-ed69ef371fb6"
    e2e:
      appName: "test-app"
      appID: "123-test-456"
      clientUser: "test-user"
      tenant: "test-tenant"
  # Scopes assigned for every new Client Credentials by given object type (Runtime / Application / Integration System)
  # and scopes mapped to a consumer with the given type, then that consumer is using a client certificate
  scopes:
    scopesPerConsumerType:
      business_integration:
        - "application_template:read"
        - "application_template:write"
        - "formation:read"
        - "formation:write"
        - "formation.state:write"
        - "formation_template:read"
        - "formation_template:write"
        - "formation_template.webhooks:read"
      managed_application_provider_operator:
        - "application.local_tenant_id:write"
        - "application_template:write"
        - "application_template:read"
        - "application_template.webhooks:read"
        - "application_template.labels:write"
        - "internal_visibility:read"
        - "webhook:write"
        - "webhooks.auth:read"
        - "certificate_subject_mapping:write"
        - "certificate_subject_mapping:read"
      managed_application_consumer: []
      landscape_resource_operator:
        - "application:read"
        - "application:write"
        - "application.local_tenant_id:write"
        - "tenant_access:write"
        - "formation:read"
        - "formation:write"
      technical_client:
        - "tenant:read"
        - "tenant:write"
      runtime:
        - "runtime:read"
        - "runtime:write"
        - "application:read"
        - "runtime.auths:read"
        - "bundle.instance_auths:read"
        - "runtime.webhooks:read"
        - "webhook:write"
      external_certificate:
        - "runtime:read"
        - "runtime:write"
        - "application:read"
        - "application:write"
        - "runtime.auths:read"
        - "bundle.instance_auths:read"
        - "runtime.webhooks:read"
        - "webhook:write"
        - "application_template:read"
        - "application_template:write"
        - "application_template.webhooks:read"
        - "formation_template:read"
        - "formation_template:write"
        - "formation_template.webhooks:read"
      application:
        - "application:read"
        - "application:write"
        - "application.auths:read"
        - "application.webhooks:read"
        - "application.application_template:read"
        - "bundle.instance_auths:read"
        - "document.fetch_request:read"
        - "event_spec.fetch_request:read"
        - "api_spec.fetch_request:read"
        - "fetch-request.auth:read"
        - "webhook:write"
      integration_system:
        - "application:read"
        - "application:write"
        - "application.local_tenant_id:write"
        - "application.application_template:read"
        - "application_template:read"
        - "application_template:write"
        - "runtime:read"
        - "runtime:write"
        - "integration_system:read"
        - "label_definition:read"
        - "label_definition:write"
        - "automatic_scenario_assignment:read"
        - "integration_system.auths:read"
        - "application_template.webhooks:read"
        - "formation:write"
        - "formation:read"
        - "internal_visibility:read"
        - "application.auths:read"
        - "webhook:write"
        - "formation_template:read"
        - "formation_template.webhooks:read"
      super_admin:
        - "application:read"
        - "application:write"
        - "application.local_tenant_id:write"
        - "application_template:read"
        - "application_template:write"
        - "integration_system:read"
        - "integration_system:write"
        - "runtime:read"
        - "runtime:write"
        - "label_definition:read"
        - "label_definition:write"
        - "eventing:manage"
        - "tenant:read"
        - "tenant:write"
        - "automatic_scenario_assignment:read"
        - "application.auths:read"
        - "application.webhooks:read"
        - "application.application_template:read"
        - "application_template.webhooks:read"
        - "bundle.instance_auths:read"
        - "document.fetch_request:read"
        - "event_spec.fetch_request:read"
        - "api_spec.fetch_request:read"
        - "integration_system.auths:read"
        - "runtime.auths:read"
        - "fetch-request.auth:read"
        - "webhooks.auth:read"
        - "formation:write"
        - "formation:read"
        - "internal_visibility:read"
        - "runtime.webhooks:read"
        - "webhook:write"
        - "formation_template:read"
        - "formation_template:write"
        - "formation_template.webhooks:read"
        - "formation_constraint:read"
        - "formation_constraint:write"
        - "certificate_subject_mapping:read"
        - "certificate_subject_mapping:write"
        - "formation.state:write"
        - "tenant_access:write"
        - "bundle_instance_auth:write"
      default:
        - "runtime:read"
        - "runtime:write"
        - "tenant:read"<|MERGE_RESOLUTION|>--- conflicted
+++ resolved
@@ -225,11 +225,7 @@
       name: compass-console
     e2e_tests:
       dir: dev/incubator/
-<<<<<<< HEAD
       version: "PR-3547"
-=======
-      version: "PR-3448"
->>>>>>> 7fd26181
       name: compass-e2e-tests
   isLocalEnv: false
   isForTesting: false
