--- conflicted
+++ resolved
@@ -178,11 +178,7 @@
       name: compass-director
     hydrator:
       dir: dev/incubator/
-<<<<<<< HEAD
       version: "PR-3677"
-=======
-      version: "PR-3656"
->>>>>>> b680eaec
       name: compass-hydrator
     ias_adapter:
       dir: dev/incubator/
