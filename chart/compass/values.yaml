global:
  disableLegacyConnectivity: true
  defaultTenant: 3e64ebae-38b5-46a0-b1ed-9ccee153a0ae
  tenants:
    - name: default
      id: 3e64ebae-38b5-46a0-b1ed-9ccee153a0ae
      type: account
    - name: foo
      id: 1eba80dd-8ff6-54ee-be4d-77944d17b10b
      type: account
    - name: bar
      id: af9f84a9-1d3a-4d9f-ae0c-94f883b33b6e
      type: account
    - name: TestTenantSeparation
      id: f1c4b5be-b0e1-41f9-b0bc-b378200dcca0
      type: account
    - name: TestDeleteLastScenarioForApplication
      id: 0403be1e-f854-475e-9074-922120277af5
      type: account
    - name: Test_DeleteAutomaticScenarioAssignmentForSelector
      id: d9553135-6115-4c67-b4d9-962c00f3725f
      type: account
    - name: Test_AutomaticScenarioAssigmentForRuntime
      id: 8c733a45-d988-4472-af10-1256b82c70c0
      type: account
    - name: TestAutomaticScenarioAssignmentsWholeScenario
      id: 65a63692-c00a-4a7d-8376-8615ee37f45c
      type: account
    - name: TestTenantsQueryTenantNotInitialized
      id: 72329135-27fd-4284-9bcb-37ea8d6307d0
      type: account
    - name: Test Default
      id: 5577cf46-4f78-45fa-b55f-a42a3bdba868
      type: account
      parent: 2c4f4a25-ba9a-4dbc-be68-e0beb77a7eb0
    - name: Test_DefaultCustomer
      id: 2c4f4a25-ba9a-4dbc-be68-e0beb77a7eb0
      type: customer
    - name: TestListLabelDefinitions
      id: 3f641cf5-2d14-4e0f-a122-16e7569926f1
      type: account
    - name: Test_AutomaticScenarioAssignmentQueries
      id: 8263cc13-5698-4a2d-9257-e8e76b543e88
      type: account
    - name: TestGetScenariosLabelDefinitionCreatesOneIfNotExists
      id: 2263cc13-5698-4a2d-9257-e8e76b543e33
      type: account
    - name: TestApplicationsForRuntime
      id: 5984a414-1eed-4972-af2c-b2b6a415c7d7
      type: account
    - name: Test_DeleteAutomaticScenarioAssignmentForScenario
      id: d08e4cb6-a77f-4a07-b021-e3317a373597
      type: account
    - name: TestApplicationsForRuntimeWithHiddenApps
      id: 7e1f2df8-36dc-4e40-8be3-d1555d50c91c
      type: account
    - name: TestTenantsQueryTenantInitialized
      id: 8cf0c909-f816-4fe3-a507-a7917ccd8380
      type: account
    - name: TestDeleteApplicationIfInScenario
      id: 0d597250-6b2d-4d89-9c54-e23cb497cd01
      type: account
    - name: TestProviderSubaccount
      id: f8075207-1478-4a80-bd26-24a4785a2bfd
      type: subaccount
      parent: 5577cf46-4f78-45fa-b55f-a42a3bdba868
    - name: TestCertificateSubaccount
      id: 123e4567-e89b-12d3-a456-426614174001
      type: subaccount
      parent: 5577cf46-4f78-45fa-b55f-a42a3bdba868
    - name: TestNsAdapter
      id: 08b6da37-e911-48fb-a0cb-fa635a6c5678
      type: subaccount
      parent: 5577cf46-4f78-45fa-b55f-a42a3bdba868
    - name: TestNsAdapterSubaccountWithApplications
      id: 08b6da37-e911-48fb-a0cb-fa635a6c4321
      type: subaccount
      parent: 5577cf46-4f78-45fa-b55f-a42a3bdba868
    - name: TestIntegrationSystemManagedSubaccount
      id: 3cfcdd62-320d-403b-b66a-4ee3cdd06947
      type: subaccount
      parent: 5577cf46-4f78-45fa-b55f-a42a3bdba868
    - name: TestIntegrationSystemManagedAccount
      id: 7e8ab2e3-3bb4-42e3-92b2-4e0bf48559d3
      type: account
      parent: 2c4f4a25-ba9a-4dbc-be68-e0beb77a7eb0
  images:
    containerRegistry:
      path: eu.gcr.io/kyma-project/incubator
    connector:
      dir:
      version: "PR-2242"
    connectivity_adapter:
      dir:
      version: "PR-2242"
    pairing_adapter:
      dir:
      version: "PR-2242"
    director:
      dir:
      version: "PR-2281"
    gateway:
      dir:
      version: "PR-2242"
    operations_controller:
      dir:
      version: "PR-2242"
    ord_service:
      dir:
      version: "PR-63"
    schema_migrator:
      dir:
      version: "PR-2235"
    system_broker:
      dir:
      version: "PR-2242"
    certs_setup_job:
      containerRegistry:
        path: eu.gcr.io/kyma-project
      dir:
      version: "0a651695"
    external_services_mock:
      dir:
      version: "PR-2278"
    console:
      dir:
      version: "PR-62"
    e2e_tests:
      dir:
<<<<<<< HEAD
      version: "PR-2282"
=======
      version: "PR-2278"
>>>>>>> db4eccb7
  isLocalEnv: false
  isForTesting: false
  oauth2:
    host: oauth2
  livenessProbe:
    initialDelaySeconds: 30
    timeoutSeconds: 1
    periodSeconds: 10
  readinessProbe:
    initialDelaySeconds: 5
    timeoutSeconds: 1
    periodSeconds: 2
  agentPreconfiguration: false
  nsAdapter:
    external:
      port: 3005
    e2eTests:
      gatewayHost: "compass-gateway-xsuaa"
    prefix: /nsadapter
    path: /nsadapter/api/v1/notifications
    systemToTemplateMappings: '[{  "Name": "S4HANA",  "SourceKey": ["type"],  "SourceValue": ["abapSys"]},{  "Name": "S4HANA",  "SourceKey": ["type"],  "SourceValue": ["nonSAPsys"]},{  "Name": "S4HANA",  "SourceKey": ["type"],  "SourceValue": ["hana"]}]'
    secret:
      name: nsadapter-secret
      subaccountKey: subaccount
      local:
        subaccountValue: subaccount
    authSecret:
      name: "compass-external-services-mock-oauth-credentials"
      clientIdKey: client-id
      clientSecretKey: client-secret
      tokenUrlKey: url
      instanceUrlKey: url
      certKey: cert
      keyKey: key
    registerPath: "/register"
    tokenPath: "/secured/oauth/token"
    createClonePattern: '{"key": "%s"}'
    createBindingPattern: '{}'
    useClone: "false"
  director:
    host: compass-director.compass-system.svc.cluster.local
    prefix: /director
    graphql:
      external:
        port: 3000
    tls:
      secure:
        internal:
          host: compass-director-internal
    validator:
      port: 8080
    metrics:
      port: 3003
      enableClientInstrumentation: true
      censoredFlows: "JWT"
    operations:
      port: 3002
      path: "/operation"
      lastOperationPath: "/last_operation"
    info:
      path: "/v1/info"
    selfRegister:
      secret:
        name: "region-instances-credentials"
        key: "keyConfig"
      clientIdPath: "clientId"
      clientSecretPath: "clientSecret"
      urlPath: "url"
      tokenUrlPath: "tokenUrl"
      clientCertPath: "clientCert"
      clientKeyPath: "clientKey"
      local:
        templateMappings:
          clientIDMapping: '{{ printf "\"%s\":\"client_id\"" .Values.global.director.selfRegister.clientIdPath }}'
          clientSecretMapping: '{{ printf "\"%s\":\"client_secret\"" .Values.global.director.selfRegister.clientSecretPath }}'
          urlMapping: '{{ printf "\"%s\":\"http://compass-external-services-mock.%s.svc.cluster.local:%s\"" .Values.global.director.selfRegister.urlPath .Release.Namespace (.Values.service.port | toString) }}'
          tokenURLMapping: '{{ printf "\"%s\":\"https://%s.%s:%s\"" .Values.global.director.selfRegister.tokenUrlPath .Values.global.externalServicesMock.certSecuredHost .Values.global.ingress.domainName (.Values.service.certPort | toString) }}'
          x509CertificateMapping: '{{ printf "\"%s\":\"%s\"" .Values.global.director.selfRegister.clientCertPath .Values.global.connector.caCertificate }}'
          x509KeyMapping: '{{ printf "\"%s\":\"%s\"" .Values.global.director.selfRegister.clientKeyPath .Values.global.connector.caKey }}'
      oauthTokenPath: "/cert/token"
      oauthMode: "oauth-mtls"
      label: "selfRegLabel"
      labelValuePrefix: "self-reg-prefix-"
      responseKey: "self-reg-key"
      path: "/external-api/self-reg"
      nameQueryParam: "name"
      tenantQueryParam: "tenant"
      requestBodyPattern: '{"key": "%s"}'
    clientIDHeaderKey: client_user
    suggestTokenHeaderKey: suggest_token
  auditlog:
    configMapName: "compass-gateway-auditlog-config"
    mtlsTokenPath: "/cert/token"
    standardTokenPath: "/secured/oauth/token"
    skipSSLValidation: false
    secret:
      name: "compass-gateway-auditlog-secret"
      urlKey: url
      clientIdKey: client-id
      clientSecretKey: client-secret
      clientCertKey: client-cert
      clientKeyKey: client-key
  log:
    format: "kibana"
  enableCompassDefaultScenarioAssignment: true
  tenantConfig:
    useDefaultTenants: true
    dbPool:
      maxOpenConnections: 1
      maxIdleConnections: 1
  connector:
    prefix: /connector
    graphql:
      external:
        port: 3000
    validator:
      port: 8080
    # If secrets do not exist they will be created
    secrets:
      ca:
        name: compass-connector-app-ca
        namespace: compass-system
        certificateKey: ca.crt
        keyKey: ca.key
      rootCA:
        namespace: istio-system # For Ingress Gateway to work properly the namespace needs to be istio-system
        # In order for istio mTLS to work we should have two different secrets one containing the server certificate (let’s say X) and one used for validation of the client’s certificates.
        # The second one should be our root certificate and istio wants it to be named X-cacert. (-cacert suffix).
        # This is the reason for the confusing name of our root certificate. https://preliminary.istio.io/v1.6/docs/tasks/traffic-management/ingress/secure-ingress/#configure-a-mutual-tls-ingress-gateway
        cacert: compass-gateway-mtls-certs-cacert # For cert-rotation the cacert should be in different secret
        certificateKey: cacert
    certificateDataHeader: "Certificate-Data"
    revocation:
      configmap:
        name: revocations-config
        namespace: "{{ .Release.Namespace }}"
    # If key and certificate are not provided they will be generated
    caKey: ""
    caCertificate: ""
    subjectConsumerMappingConfig: '[{"consumer_type": "Super Admin", "tenant_access_levels": ["customer", "account","subaccount"], "subject": "C=DE, L=local, O=SAP SE, OU=Region, OU=SAP Cloud Platform Clients, OU=f8075207-1478-4a80-bd26-24a4785a2bfd, CN=compass"},{"consumer_type": "Integration System", "tenant_access_levels": ["account","subaccount"], "subject": "C=DE, L=local, O=SAP SE, OU=Region, OU=SAP Cloud Platform Clients, OU=f8075207-1478-4a80-bd26-24a4785a2bfd, CN=integration-system-test"}]'
  system_broker:
    enabled: true
    port: 5001
    prefix: /broker
    tokenProviderFromHeader:
      forwardHeaders: Authorization
    tokenProviderFromSecret:
      enabled: false
      secrets:
        integrationSystemCredentials:
          name: compass-system-broker-credentials
          namespace: compass-system
    testNamespace: kyma-system
  gateway:
    port: 3000
    tls:
      host: compass-gateway
      adapterHost: compass-ns-adapter
      secure:
        internal:
          host: compass-gateway-internal
        oauth:
          host: compass-gateway-auth-oauth
    mtls:
      manageCerts: true
      host: compass-gateway-mtls
      certSecret: compass-gateway-mtls-certs
      external:
        host: compass-gateway-sap-mtls
        certSecret: compass-gateway-mtls-certs # Use connector's root CA as root CA by default. This should be overridden for productive deployments.
    headers:
      rateLimit: X-Flow-Identity
      request:
        remove:
          - "Client-Id-From-Token"
          - "Client-Id-From-Certificate"
          - "Client-Certificate-Hash"
          - "Certificate-Data"
  operations_controller:
    enabled: true
  connectivity_adapter:
    port: 8080
    tls:
      host: adapter-gateway
    mtls:
      host: adapter-gateway-mtls
  oathkeeperFilters:
    workloadLabel: oathkeeper
    namespace: kyma-system
    tokenDataHeader: "Connector-Token"
    certificateDataHeader: "Certificate-Data"
  istio:
    externalMtlsGateway:
      name: "compass-gateway-external-mtls"
      namespace: "compass-system"
    mtlsGateway:
      name: "compass-gateway-mtls"
      namespace: "compass-system"
    gateway:
      name: "kyma-gateway"
      namespace: "kyma-system"
    proxy:
      port: 15020
    namespace: istio-system
    ingressgateway:
      workloadLabel: istio-ingressgateway
      requestPayloadSizeLimit2MB: 2097152
      requestPayloadSizeLimit2MBLabel: "2MB"
      requestPayloadSizeLimit5MB: 5097152
      requestPayloadSizeLimit5MBLabel: "5MB"
      correlationHeaderRewriteFilter:
        expectedHeaders:
          - "x-request-id"
          - "x-correlation-id"
          - "x-correlationid"
          - "x-forrequest-id"
          - "x-vcap-request-id"
          - "x-broker-api-request-identity"
  kubernetes:
    serviceAccountTokenIssuer: kubernetes/serviceaccount
    serviceAccountTokenJWKS: https://kubernetes.default.svc.cluster.local/openid/v1/jwks
  ingress:
    domainName: "kyma.local"
  database:
    sqlProxyServiceAccount: "proxy-user@gcp-cmp.iam.gserviceaccount.com"
    manageSecrets: true
    embedded:
      enabled: true
      director:
        name: "postgres"
      directorDBName: "postgres"
    managedGCP:
      serviceAccountKey: ""
      instanceConnectionName: ""
      director:
        name: ""
        user: ""
        password: ""
      host: "localhost"
      hostPort: "5432"
      sslMode: ""
      #TODO remove below after migration to separate user will be done
      dbUser: ""
      dbPassword: ""
      directorDBName: ""
  oathkeeper:
    host: ory-oathkeeper-proxy.kyma-system.svc.cluster.local
    port: 4455
    timeout_ms: 120000
    idTokenConfig:
      claims: '{"scopes": "{{ print .Extra.scope }}","tenant": "{{ .Extra.tenant }}", "consumerID": "{{ print .Extra.consumerID}}", "consumerType": "{{ print .Extra.consumerType }}", "flow": "{{ print .Extra.flow }}", "onBehalfOf": "{{ print .Extra.onBehalfOf }}", "region": "{{ print .Extra.region }}", "tokenClientID": "{{ print .Extra.tokenClientID }}"}'
      internalClaims: '{"scopes": "application:read application:write application.webhooks:read application_template.webhooks:read webhooks.auth:read runtime:write runtime:read tenant:write tenant_subscription:write","tenant":"{ {{ if .Header.Tenant }} \"consumerTenant\":\"{{ print (index .Header.Tenant 0) }}\", {{ end }} \"externalTenant\":\"\"}", "consumerType": "Internal Component", "flow": "Internal"}'
    mutators:
      runtimeMappingService:
        config:
          api:
            url: http://compass-director.compass-system.svc.cluster.local:3000/runtime-mapping
            retry:
              give_up_after: 6s
              max_delay: 2000ms
      authenticationMappingServices:
        nsadapter:
          cfg:
            config:
              api:
                url: http://compass-director.compass-system.svc.cluster.local:3000/authn-mapping/nsadapter
                retry:
                  give_up_after: 6s
                  max_delay: 2000ms
          authenticator:
            enabled: false
            createRule: true
            gatewayHost: "compass-gateway-xsuaa"
            trusted_issuers: '[{"domain_url": "compass-system.svc.cluster.local:8080", "scope_prefix": "prefix.", "protocol": "http"}]'
            attributes: '{"uniqueAttribute": { "key": "ns-adapter-test", "value": "ns-adapter-flow" }, "tenant": { "key": "tenant" }, "identity": { "key": "identity" }, "clientid": { "key": "client_id" } }'
            path: /nsadapter/api/v1/notifications
            upstreamComponent: "compass-gateway"
            checkSuffix: true
        tenant-fetcher:
          cfg:
            config:
              api:
                url: http://compass-director.compass-system.svc.cluster.local:3000/authn-mapping/tenant-fetcher
                retry:
                  give_up_after: 6s
                  max_delay: 2000ms
          authenticator:
            enabled: false
            createRule: true
            gatewayHost: "compass-gateway"
            trusted_issuers: '[{"domain_url": "compass-system.svc.cluster.local:8080", "scope_prefix": "prefix.", "protocol": "http"}]'
            attributes: '{"uniqueAttribute": { "key": "test", "value": "tenant-fetcher" }, "tenant": { "key": "tenant" }, "identity": { "key": "identity" } }'
            path: /tenants/<.*>
            upstreamComponent: "compass-tenant-fetcher"
            checkSuffix: false
        subscriber:
          cfg:
            config:
              api:
                url: http://compass-director.compass-system.svc.cluster.local:3000/authn-mapping/subscriber
                retry:
                  give_up_after: 6s
                  max_delay: 2000ms
          authenticator:
            enabled: false
            createRule: false
            gatewayHost: "compass-gateway-sap-mtls"
            trusted_issuers: '[{"domain_url": "compass-system.svc.cluster.local:8080", "scope_prefix": "prefix.", "protocol": "http"}]'
            attributes: '{"uniqueAttribute": { "key": "subsc-key-test", "value": "subscription-flow" }, "tenant": { "key": "tenant" }, "identity": { "key": "identity" } }'
            path: /<.*>
            checkSuffix: false
      tenantMappingService:
        config:
          api:
            url: http://compass-director.compass-system.svc.cluster.local:3000/tenant-mapping
            retry:
              give_up_after: 6s
              max_delay: 2000ms
      certificateResolverService:
        config:
          api:
            url: http://compass-connector.compass-system.svc.cluster.local:8080/v1/certificate/data/resolve
            retry:
              give_up_after: 6s
              max_delay: 2000ms
      tokenResolverService:
        config:
          api:
            url: http://compass-director.compass-system.svc.cluster.local:8080/v1/tokens/resolve
            retry:
              give_up_after: 6s
              max_delay: 2000ms
  cockpit:
    auth:
      allowedConnectSrc: "https://*.ondemand.com"
      secretName: "cockpit-auth-secret"
      idpHost: ""
      clientID: ""
      scopes: "openid profile email"
      path: "/oauth2/certs"
  tenantFetcher:
    host: compass-tenant-fetcher.compass-system.svc.cluster.local
    prefix: /tenants
    port: 3000
    requiredAuthScope: Callback
    authentication:
      jwksEndpoint: "http://ory-oathkeeper-api.kyma-system.svc.cluster.local:4456/.well-known/jwks.json"
    tenantProvider:
      tenantIdProperty: "tenantId"
      customerIdProperty: "customerId"
      subaccountTenantIdProperty: "subaccountTenantId"
      subdomainProperty: "subdomain"
      name: "provider"
      subscriptionProviderIdProperty: "subscriptionProviderIdProperty"
    server:
      regionalHandlerEndpoint: "/v1/regional/{region}/callback/{tenantId}"
      dependenciesEndpoint: "/v1/dependencies"
      tenantPathParam: "tenantId"
      regionPathParam: "region"
      subscriptionProviderLabelKey: "subscriptionProviderId"
      consumerSubaccountIdsLabelKey: "consumer_subaccount_ids"
    containerName: "tenant-fetcher"
  externalCertConfiguration:
    issuer: "C=DE, L=local, O=SAP SE, OU=SAP Cloud Platform Clients, CN=compass-ca"
    issuerLocality: "local" # In local setup we have manually created connector CA certificate with 'local' Locality property
    subjectPattern: "/C=DE/O=SAP SE/OU=SAP Cloud Platform Clients/OU=Region/OU=%s/L=%s/CN=%s"
    ouCertSubaccountID: "f8075207-1478-4a80-bd26-24a4785a2bfd"
    commonName: "compass"
    locality: "local"
    certSvcApiPath: "/cert"
    tokenPath: "/cert/token"
    secrets:
      externalCertSvcSecret:
        manage: false
        name: "cert-svc-secret"
        clientIdKey: client-id
        clientSecretKey: client-secret
        oauthUrlKey: url
        csrEndpointKey: csr-endpoint
        clientCert: client-cert
        clientKey: client-key
        skipSSLValidationFlag: "-k"
      externalClientCertSecret:
        name: "external-client-certificate"
        namespace: compass-system
        certKey: tls.crt
        keyKey: tls.key
    rotationCronjob:
      name: "external-certificate-rotation"
      schedule: "*/1 * * * *" # Executes every minute
      certValidity: "7"
      clientCertRetryAttempts: "8"
      containerName: "certificate-rotation"
  ordService:
    host: compass-ord-service.compass-system.svc.cluster.local
    prefix: /open-resource-discovery-service/v0
    docsPrefix: /open-resource-discovery-docs
    staticPrefix: /open-resource-discovery-static/v0
    port: 3000
    defaultResponseType: "xml"
  ordAggregator:
    name: ord-aggregator
    enabled: true
    schedule: "*/1 * * * *"
    http:
      client:
        skipSSLValidation: false
    dbPool:
      maxOpenConnections: 2
      maxIdleConnections: 2
    globalRegistryUrl: http://compass-external-services-mock.compass-system.svc.cluster.local:8087/.well-known/open-resource-discovery
    maxOrdParallelDownloads: 4
  systemFetcher:
    enabled: false
    name: "system-fetcher"
    schedule: "0 0 * * *"
    manageSecrets: true
    # enableSystemDeletion - whether systems in deleted state should be deleted from director database
    enableSystemDeletion: true
    # fetchParallelism - shows how many http calls will be made in parallel to fetch systems
    fetchParallellism: 30
    # queueSize - shows how many system fetches (individual requests may fetch more than 1 system)
    # can be put in the queue for processing before blocking. It is best for the queue to be about 2 times bigger than the parallellism
    queueSize: 100
    # fetchRequestTimeout - shows the timeout to wait for oauth token and for fetching systems (in one request) separately
    fetchRequestTimeout: "5s"
    # directorRequestTimeout - graphql requests timeout to director
    directorRequestTimeout: "30s"
    dbPool:
      maxOpenConnections: 2
      maxIdleConnections: 2
    # systemsAPIEndpoint - endpoint of the service to fetch systems from
    systemsAPIEndpoint: ""
    # systemsAPIFilterCriteria - criteria for fetching systems
    systemsAPIFilterCriteria: ""
    # systemsAPIFilterTenantCriteriaPattern - criateria for fetching systems with tenant filter
    systemsAPIFilterTenantCriteriaPattern: ""
    # systemToTemplateMappings - how to map system properties to an existing application template
    systemToTemplateMappings: '{}'
    templatePlaceholderToSystemKeyMappings: '[{"placeholder_name": "name","system_key": "displayName"},{"placeholder_name": "display-name","system_key": "displayName"},{"placeholder_name": "systemNumber","system_key": "systemNumber"},{"placeholder_name": "description","system_key": "productDescription", "optional": true},{"placeholder_name": "baseUrl","system_key": "baseUrl", "optional":true},{"placeholder_name": "providerName","system_key": "infrastructureProvider", "optional": true}]'
    templateOverrideApplicationInput: '{"name": "{{name}}","description": "{{description}}","providerName": "{{providerName}}","statusCondition": "INITIAL","systemNumber": "{{systemNumber}}","labels": {"managed": "true"},"baseUrl": "{{baseUrl}}"}'
    http:
      client:
        skipSSLValidation: false
    oauth:
      client: "client_id"
      tokenEndpointProtocol: "https"
      tokenBaseHost: "compass-external-services-mock-sap-mtls"
      tokenPath: "/cert/token"
      scopesClaim: "scopes"
      tenantHeaderName: "x-zid"
      tokenRequestTimeout: 10s
      skipSSLValidation: true
    secret:
      name: "compass-system-fetcher-secret"
      clientIdKey: client-id
      oauthUrlKey: url
    paging:
      pageSize: 200
      sizeParam: "$top"
      skipParam: "$skip"
    containerName: "system-fetcher"
  tenantFetchers:
    job1:
      enabled: false
      configMapNamespace: "compass-system"
      manageSecrets: true
      providerName: "compass"
      schedule: "*/5 * * * *"
      tenantInsertChunkSize: "500"
      kubernetes:
        configMapNamespace: "compass-system"
        pollInterval: 2s
        pollTimeout: 1m
        timeout: 2m
      oauth:
        client: ""
        secret: ""
        tokenURL: ""
        tokenPath: ""
      secret:
        name: "compass-tenant-fetcher-secret-job1"
        clientIdKey: client-id
        clientSecretKey: client-secret
        oauthUrlKey: url
        oauthMode: "oauth-mtls"
        clientCertKey: client-cert
        clientKeyKey: client-key
        skipSSLValidation: true
      endpoints:
        accountCreated: "127.0.0.1/events?type=account-created"
        accountDeleted: "127.0.0.1/events?type=account-deleted"
        accountUpdated: "127.0.0.1/events?type=account-updated"
        subaccountCreated: "127.0.0.1/events?type=subaccount-created"
        subaccountDeleted: "127.0.0.1/events?type=subaccount-deleted"
        subaccountUpdated: "127.0.0.1/events?type=subaccount-updated"
        subaccountMoved: "127.0.0.1/events?type=subaccount-moved"
      fieldMapping:
        totalPagesField: "totalPages"
        totalResultsField: "totalResults"
        tenantEventsField: "events"
        idField: "id"
        nameField: "name"
        customerIdField: "customerId"
        subdomainField: "subdomain"
        discriminatorField: ""
        discriminatorValue: ""
        detailsField: "details"
        entityTypeField: "entityType"
        globalAccountID: "gaID"
        regionField: "region"
        movedSubaccountTargetField: "targetGlobalAccountGUID"
        movedSubaccountSourceField: "sourceGlobalAccountGUID"
      queryMapping:
        pageNumField: "pageNum"
        pageSizeField: "pageSize"
        timestampField: "timestamp"
      query:
        startPage: "0"
        pageSize: "100"
      shouldSyncSubaccounts: "false"
      dbPool:
        maxOpenConnections: 1
        maxIdleConnections: 1
  metrics:
    enabled: true
    pushEndpoint: http://monitoring-prometheus-pushgateway.kyma-system.svc.cluster.local:9091
  externalServicesMock:
    enabled: false
    certSecuredPort: 8081
    ordCertSecuredPort: 8082
    unsecuredPort: 8083
    basicSecuredPort: 8084
    oauthSecuredPort: 8085
    ordGlobalRegistryCertPort: 8086
    ordGlobalRegistryUnsecuredPort: 8087
    certSecuredHost: compass-external-services-mock-sap-mtls
    ordCertSecuredHost: compass-external-services-mock-sap-mtls-ord
    ordGlobalCertSecuredHost: compass-external-services-mock-sap-mtls-global-ord-registry
    unSecuredHost: compass-external-services-mock
    host: compass-external-services-mock.compass-system.svc.cluster.local
    regionInstancesCredentials:
      manage: false
    oauthSecret:
      manage: false
      name: compass-external-services-mock-oauth-credentials
      clientIdKey: client-id
      clientSecretKey: client-secret
      oauthUrlKey: url
      oauthTokenPath: "/secured/oauth/token"
    auditlog:
      applyMockConfiguration: false
      managementApiPath: /audit-log/v2/configuration-changes/search
      mtlsTokenPath: "/cert/token"
      secret:
        name: "auditlog-instance-management"
        urlKey: url
        tokenUrlKey: token-url
        clientIdKey: client-id
        clientSecretKey: client-secret
        clientCertKey: client-cert
        clientKeyKey: client-key
  tests:
    http:
      client:
        skipSSLValidation: false
    director:
      externalClientCertTestSecretName: "external-client-certificate-integration-system-test-secret"
      externalClientCertTestSecretNamespace: "compass-system"
      externalCertIntSystemCN: "integration-system-test"
      externalCertTestJobName: "external-client-certificate-integration-system-test-job"
    ordService:
      accountTenantID: "5577cf46-4f78-45fa-b55f-a42a3bdba868" # testDefaultTenant from our testing tenants
      consumerAccountID: "5984a414-1eed-4972-af2c-b2b6a415c7d7" # ApplicationsForRuntimeTenantName from our testing tenants
      providerSubaccountID: "f8075207-1478-4a80-bd26-24a4785a2bfd" # TestProviderSubaccount from our testing tenants
      consumerSubaccountID: "1f538f34-30bf-4d3d-aeaa-02e69eef84ae" # randomly chosen
      consumerTenantID: "ba49f1aa-ddc1-43ff-943c-fe949857a34a" # randomly chosen
      externalClientCertTestSecretName: "external-client-certificate-test-secret"
      externalClientCertTestSecretNamespace: "compass-system"
      externalCertTestJobName: "external-certificate-rotation-test-job"
      certSvcInstanceTestSecretName: "cert-svc-secret"
      consumerTokenURL: "http://compass-external-services-mock.compass-system.svc.cluster.local:8080"
      subscriptionOauthSecret:
        manage: false
        name: compass-subscription-secret
        clientIdKey: client-id
        clientSecretKey: client-secret
        oauthUrlKey: url
    selfRegistration:
      region: "eu-1"
    externalServicesMock:
      skipPattern: ""
    namespace: kyma-system
    connectivityAdapterFQDN: http://compass-connectivity-adapter.compass-system.svc.cluster.local
    directorFQDN: http://compass-director.compass-system.svc.cluster.local
    connectorFQDN: http://compass-connector.compass-system.svc.cluster.local
    externalServicesMockFQDN: http://compass-external-services-mock.compass-system.svc.cluster.local
    ordServiceFQDN: http://compass-ord-service.compass-system.svc.cluster.local
    systemBrokerFQDN: http://compass-system-broker.compass-system.svc.cluster.local
    tenantFetcherFQDN: http://compass-tenant-fetcher.compass-system.svc.cluster.local
    basicCredentials:
      manage: false
      secretName: "test-basic-credentials-secret"
    subscriptionURL: "http://compass-external-services-mock.compass-system.svc.cluster.local:8080"
    subscriptionProviderIdValue: "id-value!t12345"
    db:
      maxOpenConnections: 3
      maxIdleConnections: 1
    securityContext: # Set on container level
      runAsUser: 2000
      allowPrivilegeEscalation: false
  expectedSchemaVersionUpdateJob:
    cm:
      name: "expected-schema-version"
  migratorJob:
    nodeSelectorEnabled: false
    pvc:
      name: "compass-director-migrations"
      namespace: "compass-system"
      migrationsPath: "/compass-migrations"
  http:
    client:
      skipSSLValidation: false
  pairingAdapter:
    e2e:
      appName: "test-app"
      appID: "123-test-456"
      clientUser: "test-user"
      tenant: "test-tenant"<|MERGE_RESOLUTION|>--- conflicted
+++ resolved
@@ -127,11 +127,7 @@
       version: "PR-62"
     e2e_tests:
       dir:
-<<<<<<< HEAD
       version: "PR-2282"
-=======
-      version: "PR-2278"
->>>>>>> db4eccb7
   isLocalEnv: false
   isForTesting: false
   oauth2:
