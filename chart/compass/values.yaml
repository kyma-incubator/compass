--- conflicted
+++ resolved
@@ -53,11 +53,7 @@
       version: "PR-1808"
     director:
       dir:
-<<<<<<< HEAD
       version: "PR-1832"
-=======
-      version: "PR-1827"
->>>>>>> 1f23595e
     gateway:
       dir:
       version: "PR-1783"
