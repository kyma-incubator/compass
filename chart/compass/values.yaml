--- conflicted
+++ resolved
@@ -191,11 +191,7 @@
       name: compass-kyma-adapter
     instance_creator:
       dir: dev/incubator/
-<<<<<<< HEAD
       version: "PR-3842"
-=======
-      version: "PR-3841"
->>>>>>> 7a7b95a8
       name: compass-instance-creator
     default_tenant_mapping_handler:
       dir: dev/incubator/
