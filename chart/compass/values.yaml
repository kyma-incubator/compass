--- conflicted
+++ resolved
@@ -123,11 +123,7 @@
       name: compass-pairing-adapter
     director:
       dir:
-<<<<<<< HEAD
       version: "PR-2663"
-=======
-      version: "PR-2662"
->>>>>>> fd6148cd
       name: compass-director
     hydrator:
       dir:
