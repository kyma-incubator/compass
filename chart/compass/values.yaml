--- conflicted
+++ resolved
@@ -91,11 +91,7 @@
       version: "PR-2118"
     director:
       dir:
-<<<<<<< HEAD
       version: "PR-2143"
-=======
-      version: "PR-2155"
->>>>>>> 17d93686
     gateway:
       dir:
       version: "PR-2126"
