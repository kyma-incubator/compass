--- conflicted
+++ resolved
@@ -138,13 +138,8 @@
       version: "v20230728-78b68ef0"
       name: compass-pairing-adapter
     director:
-<<<<<<< HEAD
       dir: dev/incubator/
       version: "PR-3180"
-=======
-      dir: prod/incubator/
-      version: "v20230811-df20c7d0"
->>>>>>> ef4fa88f
       name: compass-director
     hydrator:
       dir: prod/incubator/
@@ -184,26 +179,16 @@
       dir:
       version: "0a651695"
     external_services_mock:
-<<<<<<< HEAD
       dir: dev/incubator/
       version: "PR-3180"
-=======
-      dir: prod/incubator/
-      version: "v20230811-df20c7d0"
->>>>>>> ef4fa88f
       name: compass-external-services-mock
     console:
       dir: prod/incubator/
       version: "v20230421-e8840c18"
       name: compass-console
     e2e_tests:
-<<<<<<< HEAD
       dir: dev/incubator/
       version: "PR-3180"
-=======
-      dir: prod/incubator/
-      version: "v20230811-df20c7d0"
->>>>>>> ef4fa88f
       name: compass-e2e-tests
   isLocalEnv: false
   isForTesting: false
