global:
  disableLegacyConnectivity: true
  defaultTenant: 3e64ebae-38b5-46a0-b1ed-9ccee153a0ae
  tenants:
    - name: default
      id: 3e64ebae-38b5-46a0-b1ed-9ccee153a0ae
      type: account
    - name: foo
      id: 1eba80dd-8ff6-54ee-be4d-77944d17b10b
      type: account
    - name: bar
      id: af9f84a9-1d3a-4d9f-ae0c-94f883b33b6e
      type: account
    - name: TestTenantSeparation
      id: f1c4b5be-b0e1-41f9-b0bc-b378200dcca0
      type: account
    - name: TestDeleteLastScenarioForApplication
      id: 0403be1e-f854-475e-9074-922120277af5
      type: account
    - name: Test_DeleteAutomaticScenarioAssignmentForSelector
      id: d9553135-6115-4c67-b4d9-962c00f3725f
      type: account
    - name: Test_AutomaticScenarioAssigmentForRuntime
      id: 8c733a45-d988-4472-af10-1256b82c70c0
      type: account
    - name: TestAutomaticScenarioAssignmentsWholeScenario
      id: 65a63692-c00a-4a7d-8376-8615ee37f45c
      type: account
    - name: TestTenantsQueryTenantNotInitialized
      id: 72329135-27fd-4284-9bcb-37ea8d6307d0
      type: account
    - name: Test Default
      id: 5577cf46-4f78-45fa-b55f-a42a3bdba868
      type: account
      parent: 2c4f4a25-ba9a-4dbc-be68-e0beb77a7eb0
    - name: Test_DefaultCustomer
      id: 2c4f4a25-ba9a-4dbc-be68-e0beb77a7eb0
      type: customer
    - name: TestListLabelDefinitions
      id: 3f641cf5-2d14-4e0f-a122-16e7569926f1
      type: account
    - name: Test_AutomaticScenarioAssignmentQueries
      id: 8263cc13-5698-4a2d-9257-e8e76b543e88
      type: account
    - name: TestGetScenariosLabelDefinitionCreatesOneIfNotExists
      id: 2263cc13-5698-4a2d-9257-e8e76b543e33
      type: account
    - name: TestApplicationsForRuntime
      id: 5984a414-1eed-4972-af2c-b2b6a415c7d7
      type: account
    - name: Test_DeleteAutomaticScenarioAssignmentForScenario
      id: d08e4cb6-a77f-4a07-b021-e3317a373597
      type: account
    - name: TestApplicationsForRuntimeWithHiddenApps
      id: 7e1f2df8-36dc-4e40-8be3-d1555d50c91c
      type: account
    - name: TestTenantsQueryTenantInitialized
      id: 8cf0c909-f816-4fe3-a507-a7917ccd8380
      type: account
    - name: TestDeleteApplicationIfInScenario
      id: 0d597250-6b2d-4d89-9c54-e23cb497cd01
      type: account
    - name: TestProviderSubaccount
      id: f8075207-1478-4a80-bd26-24a4785a2bfd
      type: subaccount
      parent: 5577cf46-4f78-45fa-b55f-a42a3bdba868
    - name: TestCertificateSubaccount
      id: 123e4567-e89b-12d3-a456-426614174001
      type: subaccount
      parent: 5577cf46-4f78-45fa-b55f-a42a3bdba868
    - name: TestNsAdapter
      id: 08b6da37-e911-48fb-a0cb-fa635a6c5678
      type: subaccount
      parent: 5577cf46-4f78-45fa-b55f-a42a3bdba868
    - name: TestNsAdapterSubaccountWithApplications
      id: 08b6da37-e911-48fb-a0cb-fa635a6c4321
      type: subaccount
      parent: 5577cf46-4f78-45fa-b55f-a42a3bdba868
    - name: TestIntegrationSystemManagedSubaccount
      id: 3cfcdd62-320d-403b-b66a-4ee3cdd06947
      type: subaccount
      parent: 5577cf46-4f78-45fa-b55f-a42a3bdba868
    - name: TestIntegrationSystemManagedAccount
      id: 7e8ab2e3-3bb4-42e3-92b2-4e0bf48559d3
      type: account
      parent: 2c4f4a25-ba9a-4dbc-be68-e0beb77a7eb0

  images:
    containerRegistry:
      path: eu.gcr.io/kyma-project/incubator
    connector:
      dir:
      version: "PR-2192"
    connectivity_adapter:
      dir:
      version: "PR-2166"
    pairing_adapter:
      dir:
      version: "PR-2166"
    director:
      dir:
<<<<<<< HEAD
      version: "PR-2173"
=======
      version: "PR-2205"
>>>>>>> a8d930e5
    gateway:
      dir:
      version: "PR-2173"
    operations_controller:
      dir:
      version: "PR-2166"
    ord_service:
      dir:
      version: "PR-61"
    schema_migrator:
      dir:
      version: "PR-2173"
    system_broker:
      dir:
      version: "PR-2208"
    certs_setup_job:
      containerRegistry:
        path: eu.gcr.io/kyma-project
      dir:
      version: "0a651695"
    external_services_mock:
      dir:
      version: "PR-2153"
    console:
      dir:
      version: "PR-59"
    e2e_tests:
      dir:
      version: "PR-2173"
  isLocalEnv: false
  isForTesting: false
  oauth2:
    host: oauth2
  livenessProbe:
    initialDelaySeconds: 30
    timeoutSeconds: 1
    periodSeconds: 10
  readinessProbe:
    initialDelaySeconds: 5
    timeoutSeconds: 1
    periodSeconds: 2

  agentPreconfiguration: false

  nsAdapter:
    external:
      port: 3005
    e2eTests:
      gatewayHost: "compass-gateway-xsuaa"
    prefix: /nsadapter
    path: /nsadapter/api/v1/notifications
    systemToTemplateMappings: '[{  "Name": "S4HANA",  "SourceKey": ["type"],  "SourceValue": ["abapSys"]},{  "Name": "S4HANA",  "SourceKey": ["type"],  "SourceValue": ["nonSAPsys"]},{  "Name": "S4HANA",  "SourceKey": ["type"],  "SourceValue": ["hana"]}]'
    secret:
      name: nsadapter-secret
      subaccountKey: subaccount
      local:
        subaccountValue: subaccount
    authSecret:
      name: "compass-external-services-mock-oauth-credentials"
      clientIdKey: client-id
      clientSecretKey: client-secret
      tokenUrlKey: url
      instanceUrlKey: url
      certKey: cert
      keyKey: key
    registerPath: "/register"
    tokenPath: "/secured/oauth/token"
    createClonePattern: '{"key": "%s"}'
    createBindingPattern: '{}'
    useClone: "false"

  director:
    host: compass-director.compass-system.svc.cluster.local
    prefix: /director
    graphql:
      external:
        port: 3000
    tls:
      secure:
        internal:
          host: compass-director-internal
    validator:
      port: 8080
    metrics:
      port: 3003
      enableClientInstrumentation: true
      censoredFlows: "JWT"
    operations:
      port: 3002
      path: "/operation"
      lastOperationPath: "/last_operation"
    info:
      path: "/v1/info"
    selfRegister:
      secret:
        name: "compass-external-services-mock-oauth-credentials"
        clientIdKey: client-id
        clientSecretKey: client-secret
        urlKey: url
      oauthTokenPath: "/secured/oauth/token"
      label: "selfRegLabel"
      labelValuePrefix: "self-reg-prefix-"
      responseKey: "self-reg-key"
      path: "/external-api/self-reg"
      nameQueryParam: "name"
      tenantQueryParam: "tenant"
      requestBodyPattern: '{"key": "%s"}'

    clientIDHeaderKey: client_user
    suggestTokenHeaderKey: suggest_token

  auditlog:
    configMapName: "compass-gateway-auditlog-config"
    tokenPath: "/oauth/token"
    secret:
      name: "compass-gateway-auditlog-secret"
      urlKey: url
      clientIdKey: client-id
      clientSecretKey: client-secret

  log:
    format: "kibana"

  enableCompassDefaultScenarioAssignment: true

  tenantConfig:
    useDefaultTenants: true
    dbPool:
      maxOpenConnections: 1
      maxIdleConnections: 1

  connector:
    prefix: /connector
    graphql:
      external:
        port: 3000
    validator:
      port: 8080
    # If secrets do not exist they will be created
    secrets:
      ca:
        name: compass-connector-app-ca
        namespace: compass-system
        certificateKey: ca.crt
        keyKey: ca.key
      rootCA:
        namespace: istio-system # For Ingress Gateway to work properly the namespace needs to be istio-system
        # In order for istio mTLS to work we should have two different secrets one containing the server certificate (let’s say X) and one used for validation of the client’s certificates.
        # The second one should be our root certificate and istio wants it to be named X-cacert. (-cacert suffix).
        # This is the reason for the confusing name of our root certificate. https://preliminary.istio.io/v1.6/docs/tasks/traffic-management/ingress/secure-ingress/#configure-a-mutual-tls-ingress-gateway
        cacert: compass-gateway-mtls-certs-cacert # For cert-rotation the cacert should be in different secret
        certificateKey: cacert
    certificateDataHeader: "Certificate-Data"
    revocation:
      configmap:
        name: revocations-config
        namespace: "{{ .Release.Namespace }}"
    # If key and certificate are not provided they will be generated
    caKey: ""
    caCertificate: ""
    subjectConsumerMappingConfig: '[{"consumer_type": "Integration System", "tenant_access_levels": ["account","subaccount"], "subject": "C=DE, L=local, O=SAP SE, OU=Region, OU=SAP Cloud Platform Clients, OU=f8075207-1478-4a80-bd26-24a4785a2bfd, CN=compass"}]'

  system_broker:
    enabled: true
    port: 5001
    prefix: /broker
    tokenProviderFromHeader:
      forwardHeaders: Authorization
    tokenProviderFromSecret:
      enabled: false
      secrets:
        integrationSystemCredentials:
          name: compass-system-broker-credentials
          namespace: compass-system
    testNamespace: kyma-system

  gateway:
    port: 3000
    tls:
      host: compass-gateway
      adapterHost: compass-ns-adapter
      secure:
        internal:
          host: compass-gateway-internal
        oauth:
          host: compass-gateway-auth-oauth
    mtls:
      manageCerts: true
      host: compass-gateway-mtls
      certSecret: compass-gateway-mtls-certs
      external:
        host: compass-gateway-sap-mtls
        certSecret: compass-gateway-mtls-certs # Use connector's root CA as root CA by default. This should be overridden for productive deployments.
    headers:
      rateLimit: X-Flow-Identity
      request:
        remove:
          - "Client-Id-From-Token"
          - "Client-Id-From-Certificate"
          - "Client-Certificate-Hash"
          - "Certificate-Data"

  operations_controller:
    enabled: true

  connectivity_adapter:
    port: 8080
    tls:
      host: adapter-gateway
    mtls:
      host: adapter-gateway-mtls

  oathkeeperFilters:
    workloadLabel: oathkeeper
    namespace: kyma-system
    tokenDataHeader: "Connector-Token"
    certificateDataHeader: "Certificate-Data"

  istio:
    externalMtlsGateway:
      name: "compass-gateway-external-mtls"
      namespace: "compass-system"
    mtlsGateway:
      name: "compass-gateway-mtls"
      namespace: "compass-system"
    gateway:
      name: "kyma-gateway"
      namespace: "kyma-system"
    proxy:
      port: 15020
    namespace: istio-system
    ingressgateway:
      workloadLabel: istio-ingressgateway
      requestPayloadSizeLimit2MB: 2097152
      requestPayloadSizeLimit2MBLabel: "2MB"
      requestPayloadSizeLimit5MB: 5097152
      requestPayloadSizeLimit5MBLabel: "5MB"
      correlationHeaderRewriteFilter:
        expectedHeaders:
        - "x-request-id"
        - "x-correlation-id"
        - "x-correlationid"
        - "x-forrequest-id"
        - "x-vcap-request-id"
        - "x-broker-api-request-identity"

  kubernetes:
    serviceAccountTokenJWKS: https://kubernetes.default.svc.cluster.local/openid/v1/jwks

  ingress:
    domainName: "kyma.local"

  database:
    sqlProxyServiceAccount: "proxy-user@gcp-cmp.iam.gserviceaccount.com"
    manageSecrets: true
    embedded:
      enabled: true
      director:
        name: "postgres"
      directorDBName: "postgres"
    managedGCP:
      serviceAccountKey: ""
      instanceConnectionName: ""
      director:
        name: ""
        user: ""
        password: ""
      host: "localhost"
      hostPort: "5432"
      sslMode: ""

      #TODO remove below after migration to separate user will be done
      dbUser: ""
      dbPassword: ""
      directorDBName: ""

  oathkeeper:
    host: ory-oathkeeper-proxy.kyma-system.svc.cluster.local
    port: 4455
    timeout_ms: 120000
    idTokenConfig:
      claims: '{"scopes": "{{ print .Extra.scope }}","tenant": "{{ .Extra.tenant }}", "consumerID": "{{ print .Extra.consumerID}}", "consumerType": "{{ print .Extra.consumerType }}", "flow": "{{ print .Extra.flow }}", "onBehalfOf": "{{ print .Extra.onBehalfOf }}", "region": "{{ print .Extra.region }}", "tokenClientID": "{{ print .Extra.tokenClientID }}"}'
      internalClaims: '{"scopes": "application:read application:write application.webhooks:read application_template.webhooks:read webhooks.auth:read runtime:write runtime:read tenant:write","tenant":"{ {{ if .Header.Tenant }} \"consumerTenant\":\"{{ print (index .Header.Tenant 0) }}\", {{ end }} \"externalTenant\":\"\"}", "consumerType": "Internal Component", "flow": "Internal"}'
    mutators:
      runtimeMappingService:
        config:
          api:
            url: http://compass-director.compass-system.svc.cluster.local:3000/runtime-mapping
            retry:
              give_up_after: 6s
              max_delay: 2000ms
      authenticationMappingServices:
        nsadapter:
          cfg:
            config:
              api:
                url: http://compass-director.compass-system.svc.cluster.local:3000/authn-mapping/nsadapter
                retry:
                  give_up_after: 6s
                  max_delay: 2000ms
          authenticator:
            enabled: false
            createRule: true
            gatewayHost: "compass-gateway-xsuaa"
            trusted_issuers: '[{"domain_url": "compass-system.svc.cluster.local:8080", "scope_prefix": "prefix.", "protocol": "http"}]'
            attributes: '{"uniqueAttribute": { "key": "ns-adapter-test", "value": "ns-adapter-flow" }, "tenant": { "key": "tenant" }, "identity": { "key": "identity" }, "clientid": { "key": "client_id" } }'
            path: /nsadapter/api/v1/notifications
            upstreamComponent: "compass-gateway"
            checkSuffix: true
        tenant-fetcher:
          cfg:
            config:
              api:
                url: http://compass-director.compass-system.svc.cluster.local:3000/authn-mapping/tenant-fetcher
                retry:
                  give_up_after: 6s
                  max_delay: 2000ms
          authenticator:
            enabled: false
            createRule: true
            gatewayHost: "compass-gateway"
            trusted_issuers: '[{"domain_url": "compass-system.svc.cluster.local:8080", "scope_prefix": "prefix.", "protocol": "http"}]'
            attributes: '{"uniqueAttribute": { "key": "test", "value": "tenant-fetcher" }, "tenant": { "key": "tenant" }, "identity": { "key": "identity" } }'
            path: /tenants/<.*>
            upstreamComponent: "compass-tenant-fetcher"
            checkSuffix: false
        subscriber:
          cfg:
            config:
              api:
                url: http://compass-director.compass-system.svc.cluster.local:3000/authn-mapping/subscriber
                retry:
                  give_up_after: 6s
                  max_delay: 2000ms
          authenticator:
            enabled: false
            createRule: false
            gatewayHost: "compass-gateway-sap-mtls"
            trusted_issuers: '[{"domain_url": "compass-system.svc.cluster.local:8080", "scope_prefix": "prefix.", "protocol": "http"}]'
            attributes: '{"uniqueAttribute": { "key": "subsc-key-test", "value": "subscription-flow" }, "tenant": { "key": "tenant" }, "identity": { "key": "identity" } }'
            path: /<.*>
            checkSuffix: false
      tenantMappingService:
        config:
          api:
            url: http://compass-director.compass-system.svc.cluster.local:3000/tenant-mapping
            retry:
              give_up_after: 6s
              max_delay: 2000ms
      certificateResolverService:
        config:
          api:
            url: http://compass-connector.compass-system.svc.cluster.local:8080/v1/certificate/data/resolve
            retry:
              give_up_after: 6s
              max_delay: 2000ms
      tokenResolverService:
        config:
          api:
            url: http://compass-director.compass-system.svc.cluster.local:8080/v1/tokens/resolve
            retry:
              give_up_after: 6s
              max_delay: 2000ms

  tenantFetcher:
    host: compass-tenant-fetcher.compass-system.svc.cluster.local
    prefix: /tenants
    port: 3000
    requiredAuthScope: Callback
    authentication:
      jwksEndpoint: "http://ory-oathkeeper-api.kyma-system.svc.cluster.local:4456/.well-known/jwks.json"
    tenantProvider:
      tenantIdProperty: "tenantId"
      customerIdProperty: "customerId"
      subaccountTenantIdProperty: "subaccountTenantId"
      subdomainProperty: "subdomain"
      name: "provider"
      subscriptionProviderIdProperty: "subscriptionProviderIdProperty"
    server:
      handlerEndpoint: "/v1/callback/{tenantId}"
      regionalHandlerEndpoint: "/v1/regional/{region}/callback/{tenantId}"
      dependenciesEndpoint: "/v1/dependencies"
      tenantPathParam: "tenantId"
      regionPathParam: "region"
      subscriptionProviderLabelKey: "subscriptionProviderId"
      consumerSubaccountIdsLabelKey: "consumer_subaccount_ids"

  externalCertConfiguration:
    issuer: "C=DE, L=local, O=SAP SE, OU=SAP Cloud Platform Clients, CN=compass-ca"
    issuerLocality: "" # It's empty because in local setup we use connector CA which didn't have Locality property
    subjectPattern: "/C=DE/O=SAP SE/OU=SAP Cloud Platform Clients/OU=Region/OU=%s/L=%s/CN=%s"
    ouCertSubaccountID: "f8075207-1478-4a80-bd26-24a4785a2bfd"
    commonName: "compass"
    locality: "local"
    certSvcApiPath: "/cert"
    tokenPath: "/cert/token"
    secrets:
      externalCertSvcSecret:
        manage: false
        name: "cert-svc-secret"
        clientIdKey: client-id
        clientSecretKey: client-secret
        oauthUrlKey: url
        csrEndpointKey: csr-endpoint
        clientCert: client-cert
        clientKey: client-key
        skipSSLValidationFlag: "-k"
      externalClientCertSecret:
        name: "external-client-certificate"
        namespace: compass-system
        certKey: tls.crt
        keyKey: tls.key
    rotationCronjob:
      name: "external-certificate-rotation"
      schedule: "*/1 * * * *" # Executes every minute
      certValidity: "7"
      clientCertRetryAttempts: "8"
      containerName: "certificate-rotation"

  ordService:
    host: compass-ord-service.compass-system.svc.cluster.local
    prefix: /open-resource-discovery-service/v0
    docsPrefix: /open-resource-discovery-docs
    staticPrefix: /open-resource-discovery-static/v0
    port: 3000
    defaultResponseType: "xml"

  ordAggregator:
    name: ord-aggregator
    enabled: true
    schedule: "*/1 * * * *"
    http:
      client:
        skipSSLValidation: false
    dbPool:
      maxOpenConnections: 2
      maxIdleConnections: 2
    globalRegistryUrl: http://compass-external-services-mock.compass-system.svc.cluster.local:8086/.well-known/open-resource-discovery

  systemFetcher:
    enabled: false
    name: "system-fetcher"
    schedule: "0 0 * * *"
    manageSecrets: true
    # enableSystemDeletion - whether systems in deleted state should be deleted from director database
    enableSystemDeletion: true
    # fetchParallelism - shows how many http calls will be made in parallel to fetch systems
    fetchParallellism: 30
    # queueSize - shows how many system fetches (individual requests may fetch more than 1 system)
    # can be put in the queue for processing before blocking. It is best for the queue to be about 2 times bigger than the parallellism
    queueSize: 100
    # fetchRequestTimeout - shows the timeout to wait for oauth token and for fetching systems (in one request) separately
    fetchRequestTimeout: "5s"
    # directorRequestTimeout - graphql requests timeout to director
    directorRequestTimeout: "30s"
    dbPool:
      maxOpenConnections: 2
      maxIdleConnections: 2
    # systemsAPIEndpoint - endpoint of the service to fetch systems from
    systemsAPIEndpoint: ""
    # systemsAPIFilterCriteria - criteria for fetching systems
    systemsAPIFilterCriteria: ""
    # systemsAPIFilterTenantCriteriaPattern - criateria for fetching systems with tenant filter
    systemsAPIFilterTenantCriteriaPattern: ""
    # systemToTemplateMappings - how to map system properties to an existing application template
    systemToTemplateMappings: '{}'
    templatePlaceholderToSystemKeyMappings: '[{"placeholder_name": "name","system_key": "displayName"},{"placeholder_name": "display-name","system_key": "displayName"},{"placeholder_name": "systemNumber","system_key": "systemNumber"},{"placeholder_name": "description","system_key": "productDescription", "optional": true},{"placeholder_name": "baseUrl","system_key": "baseUrl", "optional":true},{"placeholder_name": "providerName","system_key": "infrastructureProvider", "optional": true}]'
    templateOverrideApplicationInput: '{"name": "{{name}}","description": "{{description}}","providerName": "{{providerName}}","statusCondition": "INITIAL","systemNumber": "{{systemNumber}}","labels": {"managed": "true"},"baseUrl": "{{baseUrl}}"}'
    http:
      client:
        skipSSLValidation: false
    oauth:
      client: "client_id"
      tokenEndpointProtocol: "https"
      tokenBaseHost: "compass-external-services-mock-sap-mtls"
      tokenPath: "/cert/token"
      scopesClaim: "scopes"
      tenantHeaderName: "x-zid"
      tokenRequestTimeout: 10s
      skipSSLValidation: true
    secret:
      name: "compass-system-fetcher-secret"
      clientIdKey: client-id
      oauthUrlKey: url
    paging:
      pageSize: 200
      sizeParam: "$top"
      skipParam: "$skip"

  tenantFetchers:
    job1:
      enabled: false
      configMapNamespace: "compass-system"
      manageSecrets: true
      providerName: "compass"
      schedule: "*/5 * * * *"
      tenantInsertChunkSize: "500"
      kubernetes:
        configMapNamespace: "compass-system"
        pollInterval: 2s
        pollTimeout: 1m
        timeout: 2m
      oauth:
        client: ""
        secret: ""
        tokenURL: ""
        tokenPath: ""
      secret:
        name: "compass-tenant-fetcher-secret-job1"
        clientIdKey: client-id
        clientSecretKey: client-secret
        oauthUrlKey: url
        oauthMode: "oauth-mtls"
        clientCertKey: client-cert
        clientKeyKey: client-key
        skipSSLValidation: true

      endpoints:
        accountCreated: "127.0.0.1/events?type=account-created"
        accountDeleted: "127.0.0.1/events?type=account-deleted"
        accountUpdated: "127.0.0.1/events?type=account-updated"
        subaccountCreated: "127.0.0.1/events?type=subaccount-created"
        subaccountDeleted: "127.0.0.1/events?type=subaccount-deleted"
        subaccountUpdated: "127.0.0.1/events?type=subaccount-updated"
        subaccountMoved: "127.0.0.1/events?type=subaccount-moved"
      fieldMapping:
        totalPagesField: "totalPages"
        totalResultsField: "totalResults"
        tenantEventsField: "events"
        idField: "id"
        nameField: "name"
        customerIdField: "customerId"
        subdomainField: "subdomain"
        discriminatorField: ""
        discriminatorValue: ""
        detailsField: "details"
        entityTypeField: "entityType"
        globalAccountID: "gaID"
        regionField: "region"
        movedSubaccountTargetField: "targetGlobalAccountGUID"
        movedSubaccountSourceField: "sourceGlobalAccountGUID"
      queryMapping:
        pageNumField: "pageNum"
        pageSizeField: "pageSize"
        timestampField: "timestamp"
      query:
        startPage: "0"
        pageSize: "100"
      shouldSyncSubaccounts: "false"
      dbPool:
        maxOpenConnections: 1
        maxIdleConnections: 1

  metrics:
    enabled: true
    pushEndpoint: http://monitoring-prometheus-pushgateway.kyma-system.svc.cluster.local:9091

  externalServicesMock:
    enabled: false
    certSecuredPort: 8081
    ordCertSecuredPort: 8082
    unsecuredPort: 8083
    basicSecuredPort: 8084
    oauthSecuredPort: 8085
    ordGlobalRegistryPort: 8086
    certSecuredHost: compass-external-services-mock-sap-mtls
    ordCertSecuredHost: compass-external-services-mock-sap-mtls-ord
    unSecuredHost: compass-external-services-mock
    host: compass-external-services-mock.compass-system.svc.cluster.local
    oauthSecret:
      manage: false
      name: compass-external-services-mock-oauth-credentials
      clientIdKey: client-id
      clientSecretKey: client-secret
      oauthUrlKey: url
      oauthTokenPath: "/secured/oauth/token"
    auditlog:
      applyMockConfiguration: false
      managementApiPath: /audit-log/v2/configuration-changes/search
      secret:
        name: "auditlog-instance-management"
        urlKey: url
        tokenUrlKey: token-url
        clientIdKey: client-id
        clientSecretKey: client-secret

  tests:
    http:
      client:
        skipSSLValidation:
          director: false
          ordService: false
          connectivityAdapter: true
    ordService:
      accountTenantID: "5577cf46-4f78-45fa-b55f-a42a3bdba868" # testDefaultTenant from our testing tenants
      consumerAccountID: "5984a414-1eed-4972-af2c-b2b6a415c7d7" # ApplicationsForRuntimeTenantName from our testing tenants
      providerSubaccountID: "f8075207-1478-4a80-bd26-24a4785a2bfd" # TestProviderSubaccount from our testing tenants
      consumerSubaccountID: "1f538f34-30bf-4d3d-aeaa-02e69eef84ae" # randomly chosen
      consumerTenantID: "ba49f1aa-ddc1-43ff-943c-fe949857a34a" # randomly chosen
      externalClientCertTestSecretName: "external-client-certificate-test-secret"
      externalClientCertTestSecretNamespace: "compass-system"
      certSvcInstanceTestSecretName: "cert-svc-secret"
      consumerTokenURL: "http://compass-external-services-mock.compass-system.svc.cluster.local:8080"
      region: "eu-1"
      subscriptionOauthSecret:
        manage: false
        name: compass-subscription-secret
        clientIdKey: client-id
        clientSecretKey: client-secret
        oauthUrlKey: url
    externalServicesMock:
      skipPattern: ""
    namespace: kyma-system
    connectivityAdapterFQDN: http://compass-connectivity-adapter.compass-system.svc.cluster.local
    directorFQDN: http://compass-director.compass-system.svc.cluster.local
    connectorFQDN: http://compass-connector.compass-system.svc.cluster.local
    externalServicesMockFQDN: http://compass-external-services-mock.compass-system.svc.cluster.local
    ordServiceFQDN: http://compass-ord-service.compass-system.svc.cluster.local
    systemBrokerFQDN: http://compass-system-broker.compass-system.svc.cluster.local
    tenantFetcherFQDN: http://compass-tenant-fetcher.compass-system.svc.cluster.local
    basicCredentials:
      manage: false
      secretName: "test-basic-credentials-secret"
    subscriptionURL: "http://compass-external-services-mock.compass-system.svc.cluster.local:8080"
    subscriptionProviderIdValue: "id-value!t12345"
    db:
      maxOpenConnections: 3
      maxIdleConnections: 1
    token:
      server:
        enabled: false
        port: 5000
    securityContext: # Set on container level
      runAsUser: 2000
      allowPrivilegeEscalation: false

  expectedSchemaVersionUpdateJob:
    cm:
      name: "expected-schema-version"

  migratorJob:
    nodeSelectorEnabled: false
    pvc:
      name: "compass-director-migrations"
      namespace: "compass-system"
      migrationsPath: "/compass-migrations"

  http:
    client:
      skipSSLValidation: false

  pairingAdapter:
    e2e:
      appName: "test-app"
      appID: "123-test-456"
      clientUser: "test-user"
      tenant: "test-tenant"<|MERGE_RESOLUTION|>--- conflicted
+++ resolved
@@ -99,11 +99,7 @@
       version: "PR-2166"
     director:
       dir:
-<<<<<<< HEAD
       version: "PR-2173"
-=======
-      version: "PR-2205"
->>>>>>> a8d930e5
     gateway:
       dir:
       version: "PR-2173"
