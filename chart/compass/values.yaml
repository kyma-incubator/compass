global:
  disableLegacyConnectivity: true
  defaultTenant: 3e64ebae-38b5-46a0-b1ed-9ccee153a0ae
  defaultTenantRegion: "eu-1"
  tenants: # tenant order matters, so new tenants should be added to the end of the list
    - name: default
      id: 3e64ebae-38b5-46a0-b1ed-9ccee153a0ae
      type: account
    - name: foo
      id: 1eba80dd-8ff6-54ee-be4d-77944d17b10b
      type: account
    - name: bar
      id: af9f84a9-1d3a-4d9f-ae0c-94f883b33b6e
      type: account
    - name: TestTenantSeparation
      id: f1c4b5be-b0e1-41f9-b0bc-b378200dcca0
      type: account
    - name: TestDeleteLastScenarioForApplication
      id: 0403be1e-f854-475e-9074-922120277af5
      type: account
    - name: Test_DeleteAutomaticScenarioAssignmentForSelector
      id: d9553135-6115-4c67-b4d9-962c00f3725f
      type: account
    - name: Test_AutomaticScenarioAssigmentForRuntime
      id: 8c733a45-d988-4472-af10-1256b82c70c0
      type: account
    - name: TestAutomaticScenarioAssignmentsWholeScenario
      id: 65a63692-c00a-4a7d-8376-8615ee37f45c
      type: account
    - name: TestTenantsQueryTenantNotInitialized
      id: 72329135-27fd-4284-9bcb-37ea8d6307d0
      type: account
    - name: Test Default
      id: 5577cf46-4f78-45fa-b55f-a42a3bdba868
      type: account
      parent: 2c4f4a25-ba9a-4dbc-be68-e0beb77a7eb0
    - name: Test_DefaultCustomer
      id: 2c4f4a25-ba9a-4dbc-be68-e0beb77a7eb0
      type: customer
    - name: TestListLabelDefinitions
      id: 3f641cf5-2d14-4e0f-a122-16e7569926f1
      type: account
    - name: Test_AutomaticScenarioAssignmentQueries
      id: 8263cc13-5698-4a2d-9257-e8e76b543e88
      type: account
    - name: TestGetScenariosLabelDefinitionCreatesOneIfNotExists
      id: 2263cc13-5698-4a2d-9257-e8e76b543e33
      type: account
    - name: TestApplicationsForRuntime
      id: 5984a414-1eed-4972-af2c-b2b6a415c7d7
      type: account
    - name: Test_DeleteAutomaticScenarioAssignmentForScenario
      id: d08e4cb6-a77f-4a07-b021-e3317a373597
      type: account
    - name: TestApplicationsForRuntimeWithHiddenApps
      id: 7e1f2df8-36dc-4e40-8be3-d1555d50c91c
      type: account
    - name: TestTenantsQueryTenantInitialized
      id: 8cf0c909-f816-4fe3-a507-a7917ccd8380
      type: account
    - name: TestDeleteApplicationIfInScenario
      id: 0d597250-6b2d-4d89-9c54-e23cb497cd01
      type: account
    - name: TestProviderSubaccount
      id: 47b4575a-f102-414a-8398-2d973ad65f3a
      type: subaccount
      parent: 5577cf46-4f78-45fa-b55f-a42a3bdba868
    - name: TestCompassProviderSubaccount
      id: f8075207-1478-4a80-bd26-24a4785a2bfd
      type: subaccount
      parent: 5577cf46-4f78-45fa-b55f-a42a3bdba868
    - name: TestProviderSubaccountRegion2
      id: 731b7bc4-5472-41d2-a447-e4c0f45de739
      type: subaccount
      region: "eu-2"
      parent: 5577cf46-4f78-45fa-b55f-a42a3bdba868
    - name: TestCertificateSubaccount
      id: 123e4567-e89b-12d3-a456-426614174001
      type: subaccount
      parent: 5577cf46-4f78-45fa-b55f-a42a3bdba868
    - name: TestNsAdapter
      id: 08b6da37-e911-48fb-a0cb-fa635a6c5678
      type: subaccount
      parent: 5577cf46-4f78-45fa-b55f-a42a3bdba868
    - name: TestNsAdapterSubaccountWithApplications
      id: 08b6da37-e911-48fb-a0cb-fa635a6c4321
      type: subaccount
      parent: 5577cf46-4f78-45fa-b55f-a42a3bdba868
    - name: TestIntegrationSystemManagedSubaccount
      id: 3cfcdd62-320d-403b-b66a-4ee3cdd06947
      type: subaccount
      parent: 5577cf46-4f78-45fa-b55f-a42a3bdba868
    - name: TestIntegrationSystemManagedAccount
      id: 7e8ab2e3-3bb4-42e3-92b2-4e0bf48559d3
      type: account
      parent: 2c4f4a25-ba9a-4dbc-be68-e0beb77a7eb0
    - name: TestSystemFetcherAccount
      id: c395681d-11dd-4cde-bbcf-570b4a153e79
      type: account
      parent: 2c4f4a25-ba9a-4dbc-be68-e0beb77a7eb0
    - name: TestConsumerSubaccount
      id: 1f538f34-30bf-4d3d-aeaa-02e69eef84ae
      type: subaccount
      parent: 5984a414-1eed-4972-af2c-b2b6a415c7d7
    - name: TestTenantsOnDemandAPI
      id: 8d42d818-d4c4-4036-b82f-b199db7ffeb5
      type: subaccount
      parent: 5984a414-1eed-4972-af2c-b2b6a415c7d7
    - name: TestExternalCertificateSubaccount
      id: bad76f69-e5c2-4d55-bca5-240944824b83
      type: subaccount
      parent: 5577cf46-4f78-45fa-b55f-a42a3bdba868
  images:
    containerRegistry:
      path: eu.gcr.io/kyma-project/incubator
    connector:
      dir:
      version: "PR-2830"
      name: compass-connector
    connectivity_adapter:
      dir:
      version: "PR-2830"
      name: compass-connectivity-adapter
    pairing_adapter:
      dir:
      version: "PR-2830"
      name: compass-pairing-adapter
    director:
      dir:
<<<<<<< HEAD
      version: "PR-2827"
=======
      version: "PR-2837"
>>>>>>> f3fe88df
      name: compass-director
    hydrator:
      dir:
      version: "PR-2830"
      name: compass-hydrator
    gateway:
      dir:
      version: "PR-2830"
      name: compass-gateway
    operations_controller:
      dir:
      version: "PR-2830"
      name: compass-operations-controller
    ord_service:
      dir:
      version: "PR-82"
      name: compass-ord-service
    schema_migrator:
      dir:
<<<<<<< HEAD
      version: "PR-2827"
=======
      version: "PR-2830"
>>>>>>> f3fe88df
      name: compass-schema-migrator
    system_broker:
      dir:
      version: "PR-2830"
      name: compass-system-broker
    certs_setup_job:
      containerRegistry:
        path: eu.gcr.io/kyma-project
      dir:
      version: "0a651695"
    external_services_mock:
      dir:
      version: "PR-2825"
      name: compass-external-services-mock
    console:
      dir:
      version: "PR-72"
      name: compass-console
    e2e_tests:
      dir:
      version: "PR-2825"
      name: compass-e2e-tests
  isLocalEnv: false
  isForTesting: false
  oauth2:
    host: oauth2
  livenessProbe:
    initialDelaySeconds: 30
    timeoutSeconds: 1
    periodSeconds: 10
  readinessProbe:
    initialDelaySeconds: 5
    timeoutSeconds: 1
    periodSeconds: 2
  agentPreconfiguration: false
  portieris:
    isEnabled: false
    imagePullSecretName: "portieris-dummy-image-pull-secret"
  nsAdapter:
    external:
      port: 3005
    e2eTests:
      gatewayHost: "compass-gateway-xsuaa"
    prefix: /nsadapter
    path: /nsadapter/api/v1/notifications
    systemToTemplateMappings: '[{  "Name": "SAP S/4HANA On-Premise",  "SourceKey": ["type"],  "SourceValue": ["abapSys"]},{  "Name": "SAP S/4HANA On-Premise",  "SourceKey": ["type"],  "SourceValue": ["nonSAPsys"]},{  "Name": "SAP S/4HANA On-Premise",  "SourceKey": ["type"],  "SourceValue": ["hana"]}]'
    secret:
      name: nsadapter-secret
      subaccountKey: subaccount
      local:
        subaccountValue: subaccount
    authSecret:
      name: "compass-external-services-mock-oauth-credentials"
      clientIdKey: client-id
      clientSecretKey: client-secret
      tokenUrlKey: url
      instanceUrlKey: url
      certKey: cert
      keyKey: key
    registerPath: "/register"
    tokenPath: "/secured/oauth/token"
    createClonePattern: '{"key": "%s"}'
    createBindingPattern: '{}'
    useClone: "false"
  director:
    host: compass-director.compass-system.svc.cluster.local
    formationAsyncApi:
      pathPrefix: "/v1/businessIntegrations"
      path: "/{ucl-formation-id}/assignments/{ucl-assignment-id}/status"
    prefix: /director
    graphql:
      external:
        port: 3000
    tls:
      secure:
        internal:
          host: compass-director-internal
    validator:
      port: 8080
    metrics:
      port: 3003
      enableGraphqlOperationInstrumentation: true
    operations:
      port: 3002
      path: "/operation"
      lastOperationPath: "/last_operation"
    info:
      path: "/v1/info"
    subscription:
      subscriptionProviderLabelKey: "subscriptionProviderId"
      consumerSubaccountLabelKey: "global_subaccount_id"
      subscriptionLabelKey: "subscription"
      tokenPrefix: "sb-"
    selfRegister:
      secrets:
        instancesCreds:
          name: "region-instances-credentials"
          key: "keyConfig"
          path: "/tmp"
        saasAppNameCfg:
          name: "saas-app-names"
          key: "appNameConfig"
          path: "/tmp/appNameConfig"
      clientIdPath: "clientId"
      clientSecretPath: "clientSecret"
      urlPath: "url"
      tokenUrlPath: "tokenUrl"
      clientCertPath: "clientCert"
      clientKeyPath: "clientKey"
      local:
        templateMappings:
          clientIDMapping: '{{ printf "\"%s\":\"client_id\"" .Values.global.director.selfRegister.clientIdPath }}'
          clientSecretMapping: '{{ printf "\"%s\":\"client_secret\"" .Values.global.director.selfRegister.clientSecretPath }}'
          urlMapping: '{{ printf "\"%s\":\"http://compass-external-services-mock.%s.svc.cluster.local:%s\"" .Values.global.director.selfRegister.urlPath .Release.Namespace (.Values.service.port | toString) }}'
          tokenURLMapping: '{{ printf "\"%s\":\"https://%s.%s:%s\"" .Values.global.director.selfRegister.tokenUrlPath .Values.global.externalServicesMock.certSecuredHost .Values.global.ingress.domainName (.Values.service.certPort | toString) }}'
          x509CertificateMapping: '{{ printf "\"%s\":\"%s\"" .Values.global.director.selfRegister.clientCertPath .Values.global.connector.caCertificate }}'
          x509KeyMapping: '{{ printf "\"%s\":\"%s\"" .Values.global.director.selfRegister.clientKeyPath .Values.global.connector.caKey }}'
      oauthTokenPath: "/cert/token"
      oauthMode: "oauth-mtls"
      label: "selfRegLabel"
      labelValuePrefix: "self-reg-prefix-"
      responseKey: "self-reg-key"
      path: "/external-api/self-reg"
      nameQueryParam: "name"
      tenantQueryParam: "tenant"
      requestBodyPattern: '{"key": "%s"}'
      saasAppNameLabelKey: "CMPSaaSAppName"
      saasAppNamePath: "localSaaSAppNamePath"
    clientIDHeaderKey: client_user
    suggestTokenHeaderKey: suggest_token
    runtimeTypeLabelKey: "runtimeType"
    applicationTypeLabelKey: "applicationType"
    kymaRuntimeTypeLabelValue: "kyma"
    fetchTenantEndpoint: '{{ printf "https://%s.%s%s/v1/fetch" .Values.global.gateway.tls.secure.internal.host .Values.global.ingress.domainName .Values.global.tenantFetcher.prefix }}'
    ordWebhookMappings: '[]'
    tenantMappingsPath: "/tmp/tenantMappingsConfig"
    tenantMappingsKey: "tenant-mapping-config.json"
    tenantMappings:
      SYNC:
        v1.0:
          - type: CONFIGURATION_CHANGED
            mode: SYNC
            urlTemplate: '{"path":"%s/v1/tenant-mappings/{{.RuntimeContext.Value}}","method":"PATCH"}'
            inputTemplate: '{"context":{ {{ if .CustomerTenantContext.AccountID }}"btp": {"uclFormationId":"{{.FormationID}}","globalAccountId":"{{.CustomerTenantContext.AccountID}}","crmId":"{{.CustomerTenantContext.CustomerID}}"} {{ else }}"atom": {"uclFormationId":"{{.FormationID}}","path":"{{.CustomerTenantContext.Path}}","crmId":"{{.CustomerTenantContext.CustomerID}}"} {{ end }} },"items": [ {"uclAssignmentId":"{{ .Assignment.ID }}","operation":"{{.Operation}}","deploymentRegion":"{{if .Application.Labels.region }}{{.Application.Labels.region}}{{ else }}{{.ApplicationTemplate.Labels.region}}{{end }}","applicationNamespace":"{{ if .Application.ApplicationNamespace }}{{.Application.ApplicationNamespace}}{{else }}{{.ApplicationTemplate.ApplicationNamespace}}{{ end }}","applicationTenantId":"{{.Application.LocalTenantID}}","uclSystemTenantId":"{{.Application.ID}}",{{ if .ApplicationTemplate.Labels.parameters }}"parameters": {{.ApplicationTemplate.Labels.parameters}},{{ end }}"configuration": {{.ReverseAssignment.Value}} } ] }'
            headerTemplate: '{"Content-Type": ["application/json"]}'
            outputTemplate: '{"error":"{{.Body.error}}","success_status_code": 200}'
          - type: APPLICATION_TENANT_MAPPING
            mode: SYNC
            urlTemplate: '{"path":"%s/v1/tenant-mappings/{{.TargetApplication.LocalTenantID}}","method":"PATCH"}'
            inputTemplate: '{"context": { {{ if .CustomerTenantContext.AccountID }}"btp":{"uclFormationId":"{{.FormationID}}","globalAccountId":"{{.CustomerTenantContext.AccountID}}","crmId":"{{.CustomerTenantContext.CustomerID}}"} {{ else }}"atom": {"uclFormationId":"{{.FormationID}}","path":"{{.CustomerTenantContext.Path}}","crmId":"{{.CustomerTenantContext.CustomerID}}"} {{ end }} },"items": [ {"uclAssignmentId":"{{ .Assignment.ID }}","operation":"{{.Operation}}","deploymentRegion":"{{if .SourceApplication.Labels.region }}{{.SourceApplication.Labels.region}}{{else }}{{.SourceApplicationTemplate.Labels.region}}{{ end }}","applicationNamespace":"{{if .SourceApplication.ApplicationNamespace }}{{.SourceApplication.ApplicationNamespace}}{{else }}{{.SourceApplicationTemplate.ApplicationNamespace}}{{ end }}","applicationTenantId":"{{.SourceApplication.LocalTenantID}}","uclSystemTenantId":"{{.SourceApplication.ID}}",{{ if .SourceApplicationTemplate.Labels.parameters }}"parameters": {{.SourceApplicationTemplate.Labels.parameters}},{{ end }}"configuration": {{.ReverseAssignment.Value}} } ]}'
            headerTemplate: '{"Content-Type": ["application/json"]}'
            outputTemplate: '{"error":"{{.Body.error}}","success_status_code": 200}'
        configuration_changed:v1.0:
          - type: CONFIGURATION_CHANGED
            mode: SYNC
            urlTemplate: '{"path":"%s/v1/tenant-mappings/{{.RuntimeContext.Value}}","method":"PATCH"}'
            inputTemplate: '{"context":{ {{ if .CustomerTenantContext.AccountID }}"btp": {"uclFormationId":"{{.FormationID}}","globalAccountId":"{{.CustomerTenantContext.AccountID}}","crmId":"{{.CustomerTenantContext.CustomerID}}"} {{ else }}"atom": {"uclFormationId":"{{.FormationID}}","path":"{{.CustomerTenantContext.Path}}","crmId":"{{.CustomerTenantContext.CustomerID}}"} {{ end }} },"items": [ {"uclAssignmentId":"{{ .Assignment.ID }}","operation":"{{.Operation}}","deploymentRegion":"{{if .Application.Labels.region }}{{.Application.Labels.region}}{{ else }}{{.ApplicationTemplate.Labels.region}}{{end }}","applicationNamespace":"{{ if .Application.ApplicationNamespace }}{{.Application.ApplicationNamespace}}{{else }}{{.ApplicationTemplate.ApplicationNamespace}}{{ end }}","applicationTenantId":"{{.Application.LocalTenantID}}","uclSystemTenantId":"{{.Application.ID}}",{{ if .ApplicationTemplate.Labels.parameters }}"parameters": {{.ApplicationTemplate.Labels.parameters}},{{ end }}"configuration": {{.ReverseAssignment.Value}} } ] }'
            headerTemplate: '{"Content-Type": ["application/json"]}'
            outputTemplate: '{"error":"{{.Body.error}}","success_status_code": 200}'
        application_tenant_mapping:v1.0:
          - type: APPLICATION_TENANT_MAPPING
            mode: SYNC
            urlTemplate: '{"path":"%s/v1/tenant-mappings/{{.TargetApplication.LocalTenantID}}","method":"PATCH"}'
            inputTemplate: '{"context": { {{ if .CustomerTenantContext.AccountID }}"btp":{"uclFormationId":"{{.FormationID}}","globalAccountId":"{{.CustomerTenantContext.AccountID}}","crmId":"{{.CustomerTenantContext.CustomerID}}"} {{ else }}"atom": {"uclFormationId":"{{.FormationID}}","path":"{{.CustomerTenantContext.Path}}","crmId":"{{.CustomerTenantContext.CustomerID}}"} {{ end }} },"items": [ {"uclAssignmentId":"{{ .Assignment.ID }}","operation":"{{.Operation}}","deploymentRegion":"{{if .SourceApplication.Labels.region }}{{.SourceApplication.Labels.region}}{{else }}{{.SourceApplicationTemplate.Labels.region}}{{ end }}","applicationNamespace":"{{if .SourceApplication.ApplicationNamespace }}{{.SourceApplication.ApplicationNamespace}}{{else }}{{.SourceApplicationTemplate.ApplicationNamespace}}{{ end }}","applicationTenantId":"{{.SourceApplication.LocalTenantID}}","uclSystemTenantId":"{{.SourceApplication.ID}}",{{ if .SourceApplicationTemplate.Labels.parameters }}"parameters": {{.SourceApplicationTemplate.Labels.parameters}},{{ end }}"configuration": {{.ReverseAssignment.Value}} } ]}'
            headerTemplate: '{"Content-Type": ["application/json"]}'
            outputTemplate: '{"error":"{{.Body.error}}","success_status_code": 200}'
        application_tenant_mapping:v1.1:
          - type: APPLICATION_TENANT_MAPPING
            mode: SYNC
            urlTemplate: '{"path":"%s/v1/tenant-mappings/{{.TargetApplication.LocalTenantID}}","method":"PATCH"}'
            inputTemplate: '{"context": { {{ if .CustomerTenantContext.AccountID }}"btp":{"uclFormationId":"{{.FormationID}}","globalAccountId":"{{.CustomerTenantContext.AccountID}}","crmId":"{{.CustomerTenantContext.CustomerID}}"} {{ else }}"atom": {"uclFormationId":"{{.FormationID}}","path":"{{.CustomerTenantContext.Path}}","crmId":"{{.CustomerTenantContext.CustomerID}}"} {{ end }} },"receiverTenant": {"deploymentRegion":"{{ if .TargetApplication.Labels.region}}{{.TargetApplication.Labels.region}}{{ else }}{{.TargetApplicationTemplate.Labels.region}}{{end }}","applicationNamespace":"{{ if .TargetApplication.ApplicationNamespace}}{{.TargetApplication.ApplicationNamespace}}{{ else }}{{.TargetApplicationTemplate.ApplicationNamespace}}{{end }}","applicationUrl":"{{ .TargetApplication.BaseURL }}","applicationTenantId":"{{.TargetApplication.LocalTenantID }}","uclSystemTenantId":"{{ .TargetApplication.ID}}", {{ if .TargetApplicationTemplate.Labels.parameters }}"parameters": {{.TargetApplicationTemplate.Labels.parameters}}{{ end }} },"assignedTenants": [ {"uclAssignmentId":"{{ .Assignment.ID }}","operation":"{{.Operation}}","deploymentRegion":"{{if .SourceApplication.Labels.region }}{{.SourceApplication.Labels.region}}{{else }}{{.SourceApplicationTemplate.Labels.region}}{{ end }}","applicationNamespace":"{{if .SourceApplication.ApplicationNamespace }}{{.SourceApplication.ApplicationNamespace}}{{else }}{{.SourceApplicationTemplate.ApplicationNamespace}}{{ end }}","applicationUrl":"{{.SourceApplication.BaseURL }}","applicationTenantId":"{{.SourceApplication.LocalTenantID}}","uclSystemTenantId":"{{.SourceApplication.ID}}",{{ if .SourceApplicationTemplate.Labels.parameters }}"parameters": {{.SourceApplicationTemplate.Labels.parameters}},{{ end }}"configuration": {{.ReverseAssignment.Value}} } ]}'
            headerTemplate: '{"Content-Type": ["application/json"]}'
            outputTemplate: '{"error":"{{.Body.error}}","success_status_code": 200}'
      ASYNC_CALLBACK:
        v1.0:
          - type: CONFIGURATION_CHANGED
            mode: ASYNC_CALLBACK
            urlTemplate: '{"path":"%s/v1/tenant-mappings/{{.RuntimeContext.Value}}","method":"PATCH"}'
            inputTemplate: '{"context":{ {{ if .CustomerTenantContext.AccountID }}"btp": {"uclFormationId":"{{.FormationID}}","globalAccountId":"{{.CustomerTenantContext.AccountID}}","crmId":"{{.CustomerTenantContext.CustomerID}}"} {{ else }}"atom": {"uclFormationId":"{{.FormationID}}","path":"{{.CustomerTenantContext.Path}}","crmId":"{{.CustomerTenantContext.CustomerID}}"} {{ end }} },"items": [ {"uclAssignmentId":"{{ .Assignment.ID }}","operation":"{{.Operation}}","deploymentRegion":"{{if .Application.Labels.region }}{{.Application.Labels.region}}{{ else }}{{.ApplicationTemplate.Labels.region}}{{end }}","applicationNamespace":"{{ if .Application.ApplicationNamespace }}{{.Application.ApplicationNamespace}}{{else }}{{.ApplicationTemplate.ApplicationNamespace}}{{ end }}","applicationTenantId":"{{.Application.LocalTenantID}}","uclSystemTenantId":"{{.Application.ID}}",{{ if .ApplicationTemplate.Labels.parameters }}"parameters": {{.ApplicationTemplate.Labels.parameters}},{{ end }}"configuration": {{.ReverseAssignment.Value}} } ] }'
            headerTemplate: '{"Content-Type": ["application/json"],"Location": ["%s/v1/businessIntegrations/{{.FormationID}}/assignments/{{.Assignment.ID}}/status"]}'
            outputTemplate: '{"error":"{{.Body.error}}","success_status_code": 202}'
          - type: APPLICATION_TENANT_MAPPING
            mode: ASYNC_CALLBACK
            urlTemplate: '{"path":"%s/v1/tenant-mappings/{{.TargetApplication.LocalTenantID}}","method":"PATCH"}'
            inputTemplate: '{"context": { {{ if .CustomerTenantContext.AccountID }}"btp":{"uclFormationId":"{{.FormationID}}","globalAccountId":"{{.CustomerTenantContext.AccountID}}","crmId":"{{.CustomerTenantContext.CustomerID}}"} {{ else }}"atom": {"uclFormationId":"{{.FormationID}}","path":"{{.CustomerTenantContext.Path}}","crmId":"{{.CustomerTenantContext.CustomerID}}"} {{ end }} },"items": [ {"uclAssignmentId":"{{ .Assignment.ID }}","operation":"{{.Operation}}","deploymentRegion":"{{if .SourceApplication.Labels.region }}{{.SourceApplication.Labels.region}}{{else }}{{.SourceApplicationTemplate.Labels.region}}{{ end }}","applicationNamespace":"{{if .SourceApplication.ApplicationNamespace }}{{.SourceApplication.ApplicationNamespace}}{{else }}{{.SourceApplicationTemplate.ApplicationNamespace}}{{ end }}","applicationTenantId":"{{.SourceApplication.LocalTenantID}}","uclSystemTenantId":"{{.SourceApplication.ID}}",{{ if .SourceApplicationTemplate.Labels.parameters }}"parameters": {{.SourceApplicationTemplate.Labels.parameters}},{{ end }}"configuration": {{.ReverseAssignment.Value}} } ]}'
            headerTemplate: '{"Content-Type": ["application/json"],"Location": ["%s/v1/businessIntegrations/{{.FormationID}}/assignments/{{.Assignment.ID}}/status"]}'
            outputTemplate: '{"error":"{{.Body.error}}","success_status_code": 202}'
        configuration_changed:v1.0:
          - type: CONFIGURATION_CHANGED
            mode: ASYNC_CALLBACK
            urlTemplate: '{"path":"%s/v1/tenant-mappings/{{.RuntimeContext.Value}}","method":"PATCH"}'
            inputTemplate: '{"context":{ {{ if .CustomerTenantContext.AccountID }}"btp": {"uclFormationId":"{{.FormationID}}","globalAccountId":"{{.CustomerTenantContext.AccountID}}","crmId":"{{.CustomerTenantContext.CustomerID}}"} {{ else }}"atom": {"uclFormationId":"{{.FormationID}}","path":"{{.CustomerTenantContext.Path}}","crmId":"{{.CustomerTenantContext.CustomerID}}"} {{ end }} },"items": [ {"uclAssignmentId":"{{ .Assignment.ID }}","operation":"{{.Operation}}","deploymentRegion":"{{if .Application.Labels.region }}{{.Application.Labels.region}}{{ else }}{{.ApplicationTemplate.Labels.region}}{{end }}","applicationNamespace":"{{ if .Application.ApplicationNamespace }}{{.Application.ApplicationNamespace}}{{else }}{{.ApplicationTemplate.ApplicationNamespace}}{{ end }}","applicationTenantId":"{{.Application.LocalTenantID}}","uclSystemTenantId":"{{.Application.ID}}",{{ if .ApplicationTemplate.Labels.parameters }}"parameters": {{.ApplicationTemplate.Labels.parameters}},{{ end }}"configuration": {{.ReverseAssignment.Value}} } ] }'
            headerTemplate: '{"Content-Type": ["application/json"],"Location": ["%s/v1/businessIntegrations/{{.FormationID}}/assignments/{{.Assignment.ID}}/status"]}'
            outputTemplate: '{"error":"{{.Body.error}}","success_status_code": 202}'
        application_tenant_mapping:v1.0:
          - type: APPLICATION_TENANT_MAPPING
            mode: ASYNC_CALLBACK
            urlTemplate: '{"path":"%s/v1/tenant-mappings/{{.TargetApplication.LocalTenantID}}","method":"PATCH"}'
            inputTemplate: '{"context": { {{ if .CustomerTenantContext.AccountID }}"btp":{"uclFormationId":"{{.FormationID}}","globalAccountId":"{{.CustomerTenantContext.AccountID}}","crmId":"{{.CustomerTenantContext.CustomerID}}"} {{ else }}"atom": {"uclFormationId":"{{.FormationID}}","path":"{{.CustomerTenantContext.Path}}","crmId":"{{.CustomerTenantContext.CustomerID}}"} {{ end }} },"items": [ {"uclAssignmentId":"{{ .Assignment.ID }}","operation":"{{.Operation}}","deploymentRegion":"{{if .SourceApplication.Labels.region }}{{.SourceApplication.Labels.region}}{{else }}{{.SourceApplicationTemplate.Labels.region}}{{ end }}","applicationNamespace":"{{if .SourceApplication.ApplicationNamespace }}{{.SourceApplication.ApplicationNamespace}}{{else }}{{.SourceApplicationTemplate.ApplicationNamespace}}{{ end }}","applicationTenantId":"{{.SourceApplication.LocalTenantID}}","uclSystemTenantId":"{{.SourceApplication.ID}}",{{ if .SourceApplicationTemplate.Labels.parameters }}"parameters": {{.SourceApplicationTemplate.Labels.parameters}},{{ end }}"configuration": {{.ReverseAssignment.Value}} } ]}'
            headerTemplate: '{"Content-Type": ["application/json"],"Location": ["%s/v1/businessIntegrations/{{.FormationID}}/assignments/{{.Assignment.ID}}/status"]}'
            outputTemplate: '{"error":"{{.Body.error}}","success_status_code": 202}'
        application_tenant_mapping:v1.1:
          - type: APPLICATION_TENANT_MAPPING
            mode: ASYNC_CALLBACK
            urlTemplate: '{"path":"%s/v1/tenant-mappings/{{.TargetApplication.LocalTenantID}}","method":"PATCH"}'
            inputTemplate: '{"context": { {{ if .CustomerTenantContext.AccountID }}"btp":{"uclFormationId":"{{.FormationID}}","globalAccountId":"{{.CustomerTenantContext.AccountID}}","crmId":"{{.CustomerTenantContext.CustomerID}}"} {{ else }}"atom": {"uclFormationId":"{{.FormationID}}","path":"{{.CustomerTenantContext.Path}}","crmId":"{{.CustomerTenantContext.CustomerID}}"} {{ end }} },"receiverTenant": {"deploymentRegion":"{{ if .TargetApplication.Labels.region}}{{.TargetApplication.Labels.region}}{{ else }}{{.TargetApplicationTemplate.Labels.region}}{{end }}","applicationNamespace":"{{ if .TargetApplication.ApplicationNamespace}}{{.TargetApplication.ApplicationNamespace}}{{ else }}{{.TargetApplicationTemplate.ApplicationNamespace}}{{end }}","applicationUrl":"{{ .TargetApplication.BaseURL }}","applicationTenantId":"{{.TargetApplication.LocalTenantID }}","uclSystemTenantId":"{{ .TargetApplication.ID}}", {{ if .TargetApplicationTemplate.Labels.parameters }}"parameters": {{.TargetApplicationTemplate.Labels.parameters}}{{ end }} },"assignedTenants": [ {"uclAssignmentId":"{{ .Assignment.ID }}","operation":"{{.Operation}}","deploymentRegion":"{{if .SourceApplication.Labels.region }}{{.SourceApplication.Labels.region}}{{else }}{{.SourceApplicationTemplate.Labels.region}}{{ end }}","applicationNamespace":"{{if .SourceApplication.ApplicationNamespace }}{{.SourceApplication.ApplicationNamespace}}{{else }}{{.SourceApplicationTemplate.ApplicationNamespace}}{{ end }}","applicationUrl":"{{.SourceApplication.BaseURL }}","applicationTenantId":"{{.SourceApplication.LocalTenantID}}","uclSystemTenantId":"{{.SourceApplication.ID}}",{{ if .SourceApplicationTemplate.Labels.parameters }}"parameters": {{.SourceApplicationTemplate.Labels.parameters}},{{ end }}"configuration": {{.ReverseAssignment.Value}} } ]}'
            headerTemplate: '{"Content-Type": ["application/json"],"Location": ["%s/v1/businessIntegrations/{{.FormationID}}/assignments/{{.Assignment.ID}}/status"]}'
            outputTemplate: '{"error":"{{.Body.error}}","success_status_code": 202}'
  auditlog:
    configMapName: "compass-gateway-auditlog-config"
    mtlsTokenPath: "/cert/token"
    standardTokenPath: "/secured/oauth/token"
    skipSSLValidation: false
    secret:
      name: "compass-gateway-auditlog-secret"
      urlKey: url
      clientIdKey: client-id
      clientSecretKey: client-secret
      clientCertKey: client-cert
      clientKeyKey: client-key
  log:
    format: "kibana"
  tenantConfig:
    useDefaultTenants: true
    dbPool:
      maxOpenConnections: 1
      maxIdleConnections: 1
  connector:
    prefix: /connector
    graphql:
      external:
        port: 3000
    validator:
      port: 8080
    # If secrets do not exist they will be created
    secrets:
      ca:
        name: compass-connector-app-ca
        namespace: compass-system
        certificateKey: ca.crt
        keyKey: ca.key
      rootCA:
        namespace: istio-system # For Ingress Gateway to work properly the namespace needs to be istio-system
        # In order for istio mTLS to work we should have two different secrets one containing the server certificate (let’s say X) and one used for validation of the client’s certificates.
        # The second one should be our root certificate and istio wants it to be named X-cacert. (-cacert suffix).
        # This is the reason for the confusing name of our root certificate. https://preliminary.istio.io/v1.6/docs/tasks/traffic-management/ingress/secure-ingress/#configure-a-mutual-tls-ingress-gateway
        cacert: compass-gateway-mtls-certs-cacert # For cert-rotation the cacert should be in different secret
        certificateKey: cacert
    revocation:
      configmap:
        name: revocations-config
        namespace: "{{ .Release.Namespace }}"
    # If key and certificate are not provided they will be generated
    caKey: ""
    caCertificate: ""
  system_broker:
    enabled: false
    port: 5001
    prefix: /broker
    tokenProviderFromHeader:
      forwardHeaders: Authorization
    tokenProviderFromSecret:
      enabled: false
      secrets:
        integrationSystemCredentials:
          name: compass-system-broker-credentials
          namespace: compass-system
    testNamespace: kyma-system
  gateway:
    port: 3000
    tls:
      host: compass-gateway
      adapterHost: compass-ns-adapter
      secure:
        internal:
          host: compass-gateway-internal
        oauth:
          host: compass-gateway-auth-oauth
    mtls:
      manageCerts: false
      host: compass-gateway-mtls
      certSecret: compass-gateway-mtls-certs
      external:
        host: compass-gateway-sap-mtls
        certSecret: compass-gateway-mtls-certs # Use connector's root CA as root CA by default. This should be overridden for productive deployments.
    headers:
      rateLimit: X-Flow-Identity
      request:
        remove:
          - "Client-Id-From-Token"
          - "Client-Id-From-Certificate"
          - "Client-Certificate-Hash"
          - "Certificate-Data"
  hydrator:
    host: compass-hydrator.compass-system.svc.cluster.local
    port: 3000
    prefix: /hydrators
    subjectConsumerMappingConfig: '[{"consumer_type": "Super Admin", "tenant_access_levels": ["customer", "account","subaccount", "global"], "subject": "C=DE, L=local, O=SAP SE, OU=Region, OU=SAP Cloud Platform Clients, OU=f8075207-1478-4a80-bd26-24a4785a2bfd, CN=compass"}, {"consumer_type": "Integration System", "tenant_access_levels": ["account","subaccount"], "subject": "C=DE, L=local, O=SAP SE, OU=Region, OU=SAP Cloud Platform Clients, OU=f8075207-1478-4a80-bd26-24a4785a2bfd, CN=integration-system-test"}, {"consumer_type": "Technical Client", "tenant_access_levels": ["global"], "subject": "C=DE, L=local, O=SAP SE, OU=SAP Cloud Platform Clients, OU=1f538f34-30bf-4d3d-aeaa-02e69eef84ae, CN=technical-client-test"}]'
    certificateDataHeader: "Certificate-Data"
    consumerClaimsKeys:
      clientIDKey: "client_id"
      tenantIDKey: "tenantid"
      userNameKey: "user_name"
      subdomainKey: "subdomain"
    http:
      client:
        skipSSLValidation: false
    metrics:
      port: 3003
      enableClientInstrumentation: true
      censoredFlows: "JWT"
  operations_controller:
    enabled: true
  connectivity_adapter:
    port: 8080
    tls:
      host: adapter-gateway
    mtls:
      host: adapter-gateway-mtls
  oathkeeperFilters:
    workloadLabel: oathkeeper
    namespace: kyma-system
    tokenDataHeader: "Connector-Token"
    certificateDataHeader: "Certificate-Data"
  istio:
    discoveryMtlsGateway:
      name: "discovery-gateway"
      namespace: "compass-system"
      certSecretName: discovery-gateway-certs
      localCA: # the CA property and its nested fields are used only in local setup
        secretName: discovery-gateway-certs-cacert
        namespace: istio-system # For Ingress Gateway to work properly the namespace needs to be istio-system
        certificate: ""
        key: ""
    externalMtlsGateway:
      name: "compass-gateway-external-mtls"
      namespace: "compass-system"
    mtlsGateway:
      name: "compass-gateway-mtls"
      namespace: "compass-system"
    gateway:
      name: "kyma-gateway"
      namespace: "kyma-system"
    proxy:
      port: 15020
    namespace: istio-system
    ingressgateway:
      workloadLabel: istio-ingressgateway
      requestPayloadSizeLimit2MB: 2097152
      requestPayloadSizeLimit2MBLabel: "2MB"
      requestPayloadSizeLimit5MB: 5097152
      requestPayloadSizeLimit5MBLabel: "5MB"
      correlationHeaderRewriteFilter:
        expectedHeaders:
          - "x-request-id"
          - "x-correlation-id"
          - "x-correlationid"
          - "x-forrequest-id"
          - "x-vcap-request-id"
          - "x-broker-api-request-identity"
  kubernetes:
    serviceAccountTokenIssuer: https://kubernetes.default.svc.cluster.local
    serviceAccountTokenJWKS: https://kubernetes.default.svc.cluster.local/openid/v1/jwks
  ingress:
    domainName: "local.kyma.dev"
    discoveryDomain:
      name: "discovery.api.local"
      tlsCert: ""
      tlsKey: ""
  database:
    sqlProxyServiceAccount: "proxy-user@gcp-cmp.iam.gserviceaccount.com"
    manageSecrets: true
    embedded:
      enabled: true
      director:
        name: "postgres"
      directorDBName: "postgres"
    managedGCP:
      serviceAccountKey: ""
      instanceConnectionName: ""
      director:
        name: ""
        user: ""
        password: ""
      host: "localhost"
      hostPort: "5432"
      sslMode: ""
      #TODO remove below after migration to separate user will be done
      dbUser: ""
      dbPassword: ""
      directorDBName: ""
  oathkeeper:
    host: ory-oathkeeper-proxy.kyma-system.svc.cluster.local
    port: 4455
    timeout_ms: 120000
    ns_adapter_timeout_ms: 3600000
    idTokenConfig:
      claims: '{"scopes": "{{ print .Extra.scope }}","tenant": "{{ .Extra.tenant }}", "consumerID": "{{ print .Extra.consumerID}}", "consumerType": "{{ print .Extra.consumerType }}", "flow": "{{ print .Extra.flow }}", "onBehalfOf": "{{ print .Extra.onBehalfOf }}", "region": "{{ print .Extra.region }}", "tokenClientID": "{{ print .Extra.tokenClientID }}"}'
      internalClaims: '{"scopes": "application:read application:write application.webhooks:read application_template.webhooks:read webhooks.auth:read runtime:write runtime:read tenant:read tenant:write tenant_subscription:write ory_internal fetch_tenant application_template:read destinations_sensitive_data:read destinations:sync","tenant":"{ {{ if .Header.Tenant }} \"consumerTenant\":\"{{ print (index .Header.Tenant 0) }}\", {{ end }} \"externalTenant\":\"\"}", "consumerType": "Internal Component", "flow": "Internal"}'
    mutators:
      runtimeMappingService:
        config:
          api:
            url: http://compass-hydrator.compass-system.svc.cluster.local:3000/hydrators/runtime-mapping
            retry:
              give_up_after: 6s
              max_delay: 2000ms
      authenticationMappingServices:
        nsadapter:
          cfg:
            config:
              api:
                url: http://compass-hydrator.compass-system.svc.cluster.local:3000/hydrators/authn-mapping/nsadapter
                retry:
                  give_up_after: 6s
                  max_delay: 2000ms
          authenticator:
            enabled: false
            createRule: true
            gatewayHost: "compass-gateway-xsuaa"
            trusted_issuers: '[{"domain_url": "compass-system.svc.cluster.local:8080", "scope_prefix": "prefix.", "protocol": "http"}]'
            attributes: '{"uniqueAttribute": { "key": "ns-adapter-test", "value": "ns-adapter-flow" }, "tenant": { "key": "tenant" }, "identity": { "key": "identity" }, "clientid": { "key": "client_id" } }'
            path: /nsadapter/api/v1/notifications
            upstreamComponent: "compass-gateway"
            checkSuffix: true
        tenant-fetcher:
          cfg:
            config:
              api:
                url: http://compass-hydrator.compass-system.svc.cluster.local:3000/hydrators/authn-mapping/tenant-fetcher
                retry:
                  give_up_after: 6s
                  max_delay: 2000ms
          authenticator:
            enabled: false
            createRule: true
            gatewayHost: "compass-gateway"
            trusted_issuers: '[{"domain_url": "compass-system.svc.cluster.local:8080", "scope_prefix": "prefix.", "protocol": "http"}]'
            attributes: '{"uniqueAttribute": { "key": "test", "value": "tenant-fetcher" }, "tenant": { "key": "tenant" }, "identity": { "key": "identity" } }'
            path: /tenants/<.*>
            upstreamComponent: "compass-tenant-fetcher"
            checkSuffix: false
        subscriber:
          cfg:
            config:
              api:
                url: http://compass-hydrator.compass-system.svc.cluster.local:3000/hydrators/authn-mapping/subscriber
                retry:
                  give_up_after: 6s
                  max_delay: 2000ms
          authenticator:
            enabled: false
            createRule: false
            gatewayHost: "compass-gateway-sap-mtls"
            trusted_issuers: '[{"domain_url": "compass-system.svc.cluster.local:8080", "scope_prefix": "prefix.", "protocol": "http", "region": "eu-1"}]'
            attributes: '{"uniqueAttribute": { "key": "subsc-key-test", "value": "subscription-flow" }, "tenant": { "key": "tenant" }, "identity": { "key": "user_name" }, "clientid": { "key": "client_id" } }'
            path: /<.*>
            checkSuffix: false
      tenantMappingService:
        config:
          api:
            url: http://compass-hydrator.compass-system.svc.cluster.local:3000/hydrators/tenant-mapping
            retry:
              give_up_after: 6s
              max_delay: 2000ms
      certificateResolverService:
        config:
          api:
            url: http://compass-hydrator.compass-system.svc.cluster.local:3000/hydrators/v1/certificate/data/resolve
            retry:
              give_up_after: 6s
              max_delay: 2000ms
      tokenResolverService:
        config:
          api:
            url: http://compass-hydrator.compass-system.svc.cluster.local:3000/hydrators/v1/tokens/resolve
            retry:
              give_up_after: 6s
              max_delay: 2000ms
  cockpit:
    auth:
      allowedConnectSrc: "https://*.ondemand.com"
      secretName: "cockpit-auth-secret"
      idpHost: ""
      clientID: ""
      scopes: "openid profile email"
      path: "/oauth2/certs"
  destinationFetcher:
    manageSecrets: true
    host: compass-destination-fetcher.compass-system.svc.cluster.local
    prefix: /destination-configuration
    port: 3000
    jobSchedule: 10m
    lease:
      lockname: destinationlease
    parallelTenants: 10
    tenantSyncTimeout: "5m"
    authentication:
      jwksEndpoint: "http://ory-oathkeeper-api.kyma-system.svc.cluster.local:4456/.well-known/jwks.json"
      appDestinationsSyncScope: "destinations:sync"
      appDetinationsSensitiveDataScope: "destinations_sensitive_data:read"
    server:
      tenantDestinationsEndpoint: "/v1/subaccountDestinations"
      sensitiveDataEndpoint: "/v1/destinations"
      sensitiveDataQueryParam: "name"
    request:
      skipSSLValidation: false
      retry_interval: "100ms"
      retry_attempts: 3
      goroutineLimit: 10
      requestTimeout: "5s"
      pageSize: 100
      oauthTokenPath: "/oauth/token"
    instance:
      clientIdPath: "clientid"
      clientSecretPath: "clientsecret"
      urlPath: "uri"
      tokenUrlPath: "certurl"
      clientCertPath: "certificate"
      clientKeyPath: "key"
    secretName: destination-region-instances
    dependenciesConfig:
      path: "/cfg/dependencies"
    oauthMode: "oauth-mtls"
  destinationRegionSecret:
    secretName: "destination-region-instances"
    fileName: "keyConfig"
    local:
      templateMappings:
        xsappMapping: '{{ printf "\"%s\":\"xsappname1\"" .Values.global.tenantFetcher.xsappNamePath }}'
        clientIDMapping: '{{ printf "\"%s\":\"client_id\"" .Values.global.destinationFetcher.instance.clientIdPath }}'
        clientSecretMapping: '{{ printf "\"%s\":\"client_secret\"" .Values.global.destinationFetcher.instance.clientSecretPath }}'
        urlMapping: '{{ printf "\"%s\":\"http://compass-external-services-mock.%s.svc.cluster.local:%s\"" .Values.global.destinationFetcher.instance.urlPath .Release.Namespace (.Values.service.port | toString) }}'
        tokenURLMapping: '{{ printf "\"%s\":\"https://%s.%s:%s\"" .Values.global.destinationFetcher.instance.tokenUrlPath .Values.global.externalServicesMock.certSecuredHost .Values.global.ingress.domainName (.Values.service.certPort | toString) }}'
        x509CertificateMapping: '{{ printf "\"%s\":\"%s\"" .Values.global.destinationFetcher.instance.clientCertPath .Values.global.connector.caCertificate }}'
        x509KeyMapping: '{{ printf "\"%s\":\"%s\"" .Values.global.destinationFetcher.instance.clientKeyPath .Values.global.connector.caKey }}'
  tenantFetcher:
    k8sSecret:
      manageSecrets: true
      name: "tenant-fetcher-secret"
      namespace: "compass-system"
      key: "keyConfig"
      path: "/tmp"
    host: compass-tenant-fetcher.compass-system.svc.cluster.local
    prefix: /tenants
    port: 3000
    xsappNamePath: "xsappname"
    omitDependenciesParamName: ""
    omitDependenciesParamValue: ""
    requiredAuthScope: Callback
    fetchTenantAuthScope: fetch_tenant
    authentication:
      jwksEndpoint: "http://ory-oathkeeper-api.kyma-system.svc.cluster.local:4456/.well-known/jwks.json"
    tenantProvider:
      tenantIdProperty: "tenantId"
      customerIdProperty: "customerId"
      subaccountTenantIdProperty: "subaccountTenantId"
      subdomainProperty: "subdomain"
      name: "provider"
      subscriptionProviderIdProperty: "subscriptionProviderIdProperty"
      providerSubaccountIdProperty: "providerSubaccountIdProperty"
      consumerTenantIdProperty: "consumerTenantIdProperty"
      subscriptionProviderAppNameProperty: "subscriptionProviderAppNameProperty"
    server:
      fetchTenantEndpoint: "/v1/fetch/{parentTenantId}/{tenantId}"
      regionalHandlerEndpoint: "/v1/regional/{region}/callback/{tenantId}"
      dependenciesEndpoint: "/v1/regional/{region}/dependencies"
      tenantPathParam: "tenantId"
      regionPathParam: "region"
    dependenciesConfig:
      path: "/cfg/dependencies"
    local:
      templateMappings:
        xsappMapping: '{{ printf "\"%s\":\"xsappname1\"" .Values.global.tenantFetcher.xsappNamePath }}'
    containerName: "tenant-fetcher"
  externalCertConfiguration:
    issuerLocality: "local,local2" # In local setup we have manually created connector CA certificate with 'local' Locality property
    subjectPattern: "/C=DE/O=SAP SE/OU=SAP Cloud Platform Clients/OU=Region/OU=%s/L=%s/CN=%s"
    technicalClientSubjectPattern: "/C=DE/O=SAP SE/OU=SAP Cloud Platform Clients/OU=%s/L=%s/CN=%s"
    ouCertSubaccountID: "f8075207-1478-4a80-bd26-24a4785a2bfd"
    commonName: "compass"
    locality: "local"
    certSvcApiPath: "/cert"
    tokenPath: "/cert/token"
    secrets:
      externalCertSvcSecret:
        manage: false
        name: "cert-svc-secret"
        clientIdKey: client-id
        clientSecretKey: client-secret
        oauthUrlKey: url
        csrEndpointKey: csr-endpoint
        clientCert: client-cert
        clientKey: client-key
        skipSSLValidationFlag: "-k"
      externalClientCertSecret:
        name: "external-client-certificate"
        namespace: compass-system
        certKey: tls.crt
        keyKey: tls.key
    rotationCronjob:
      name: "external-certificate-rotation"
      schedule: "*/1 * * * *" # Executes every minute
      certValidity: "7"
      clientCertRetryAttempts: "8"
      containerName: "certificate-rotation"
  extSvcCertConfiguration:
    issuerLocality: "local,local2" # In local setup we have manually created connector CA certificate with 'local' Locality property
    subjectPattern: "/C=DE/O=SAP SE/OU=SAP Cloud Platform Clients/OU=Region/OU=%s/L=%s/CN=%s"
    ouCertSubaccountID: "f8075207-1478-4a80-bd26-24a4785a2bfd"
    commonName: "compass"
    locality: "local"
    certSvcApiPath: "/cert"
    tokenPath: "/cert/token"
    secrets:
      extSvcCertSvcSecret:
        manage: false
        name: "ext-svc-cert-svc-secret"
        clientIdKey: client-id
        clientSecretKey: client-secret
        oauthUrlKey: url
        csrEndpointKey: csr-endpoint
        clientCert: client-cert
        clientKey: client-key
        skipSSLValidationFlag: "-k"
      extSvcClientCertSecret:
        name: "ext-svc-client-certificate"
        namespace: compass-system
        certKey: tls.crt
        keyKey: tls.key
    rotationCronjob:
      name: "ext-svc-certificate-rotation"
      schedule: "*/1 * * * *" # Executes every minute
      certValidity: "7"
      clientCertRetryAttempts: "8"
      containerName: "ext-svc-certificate-rotation"
  ordService:
    host: compass-ord-service.compass-system.svc.cluster.local
    prefix: /open-resource-discovery-service/v0
    docsPrefix: /open-resource-discovery-docs
    staticPrefix: /open-resource-discovery-static/v0
    port: 3000
    defaultResponseType: "xml"
    userContextHeader: "user_context"
    authTokenPath: "/var/run/secrets/kubernetes.io/serviceaccount/token"
    skipSSLValidation: false
  ordAggregator:
    name: ord-aggregator
    enabled: true
    suspend: true
    schedule: "*/1 * * * *"
    http:
      client:
        skipSSLValidation: false
      retry:
        attempts: 3
        delay: 100ms
    dbPool:
      maxOpenConnections: 2
      maxIdleConnections: 2
    globalRegistryUrl: http://compass-external-services-mock.compass-system.svc.cluster.local:8087/.well-known/open-resource-discovery
    maxParallelWebhookProcessors: 4
    maxParallelDocumentsPerApplication: 10
    maxParallelSpecificationProcessors: 100
    ordWebhookPartialProcessURL: ""
    ordWebhookPartialProcessMaxDays: 0
    ordWebhookPartialProcessing: false
    containerName: "ord-aggregator"
  systemFetcher:
    enabled: false
    name: "system-fetcher"
    schedule: "0 0 * * *"
    manageSecrets: true
    # enableSystemDeletion - whether systems in deleted state should be deleted from director database
    enableSystemDeletion: true
    # fetchParallelism - shows how many http calls will be made in parallel to fetch systems
    fetchParallellism: 30
    # queueSize - shows how many system fetches (individual requests may fetch more than 1 system)
    # can be put in the queue for processing before blocking. It is best for the queue to be about 2 times bigger than the parallellism
    queueSize: 100
    # fetchRequestTimeout - shows the timeout to wait for oauth token and for fetching systems (in one request) separately
    fetchRequestTimeout: "30s"
    # directorRequestTimeout - graphql requests timeout to director
    directorRequestTimeout: "30s"
    dbPool:
      maxOpenConnections: 20
      maxIdleConnections: 2
    # systemsAPIEndpoint - endpoint of the service to fetch systems from
    systemsAPIEndpoint: ""
    # systemsAPIFilterCriteria - criteria for fetching systems
    systemsAPIFilterCriteria: ""
    appTemplatesProductLabel: "systemRole"
    systemSourceKey: "prop"
    appTemplates: []
    templatePlaceholderToSystemKeyMappings: '[ { "placeholder_name": "name", "system_key": "displayName" }, { "placeholder_name": "display-name", "system_key": "displayName" }, { "placeholder_name": "systemNumber", "system_key": "systemNumber" }, { "placeholder_name": "productId", "system_key": "productId" }, { "placeholder_name": "ppmsProductVersionId", "system_key": "ppmsProductVersionId", "optional": true }, { "placeholder_name": "description", "system_key": "productDescription", "optional": true }, { "placeholder_name": "baseUrl", "system_key": "additionalUrls.mainUrl", "optional": true }, { "placeholder_name": "providerName", "system_key": "infrastructureProvider", "optional": true } ]'
    templateOverrideApplicationInput: '{"name": "{{name}}","description": "{{description}}","providerName": "{{providerName}}","statusCondition": "INITIAL","systemNumber": "{{systemNumber}}","labels": {"managed": "true","productId": "{{productId}}","ppmsProductVersionId": "{{ppmsProductVersionId}}"},"baseUrl": "{{baseUrl}}"}'
    http:
      client:
        skipSSLValidation: false
    oauth:
      client: "client_id"
      tokenEndpointProtocol: "https"
      tokenBaseHost: "compass-external-services-mock-sap-mtls"
      tokenPath: "/cert/token"
      scopesClaim: "scopes"
      tenantHeaderName: "x-zid"
      tokenRequestTimeout: 30s
      skipSSLValidation: true
    secret:
      name: "compass-system-fetcher-secret"
      clientIdKey: client-id
      oauthUrlKey: url
    paging:
      pageSize: 200
      sizeParam: "$top"
      skipParam: "$skip"
    containerName: "system-fetcher"
  tenantFetchers:
    job1:
      enabled: false
      job:
        interval: "5m"
      configMapNamespace: "compass-system"
      manageSecrets: true
      providerName: "compass"
      tenantType: "subaccount"
      schedule: "*/5 * * * *"
      tenantInsertChunkSize: "500"
      kubernetes:
        configMapNamespace: "compass-system"
        pollInterval: 2s
        pollTimeout: 1m
        timeout: 2m
      authConfig:
        skipSSLValidation: true
        oauthMode: "oauth-mtls"
        clientIDPath: "clientid"
        clientSecretPath: "secret"
        clientCertPath: "cert"
        clientKeyPath: "key"
        tokenEndpointPath: "url"
        tokenURLPath: "/cert/token"
      queryMapping:
        regionField: "region"
        pageNumField: "pageNum"
        pageSizeField: "pageSize"
        timestampField: "timestamp"
      query:
        startPage: "0"
        pageSize: "100"
      api:
        regionName: "central"
        authConfigSecretKey: "central"
        fieldMapping:
          totalPagesField: "totalPages"
          totalResultsField: "totalResults"
          tenantEventsField: "events"
          idField: "id"
          nameField: "name"
          customerIdField: "customerId"
          subdomainField: "subdomain"
          discriminatorField: ""
          discriminatorValue: ""
          detailsField: "details"
          entityTypeField: "entityType"
          globalAccountID: "gaID"
          regionField: "region"
          movedSubaccountTargetField: "targetGlobalAccountGUID"
          movedSubaccountSourceField: "sourceGlobalAccountGUID"
        endpoints:
          accountCreated: "127.0.0.1/events?type=account-created"
          accountDeleted: "127.0.0.1/events?type=account-deleted"
          accountUpdated: "127.0.0.1/events?type=account-updated"
          subaccountCreated: "127.0.0.1/events?type=subaccount-created"
          subaccountDeleted: "127.0.0.1/events?type=subaccount-deleted"
          subaccountUpdated: "127.0.0.1/events?type=subaccount-updated"
          subaccountMoved: "127.0.0.1/events?type=subaccount-moved"
      regionalConfig:
        fieldMapping:
          totalPagesField: "totalPages"
          totalResultsField: "totalResults"
          tenantEventsField: "events"
          idField: "guid"
          nameField: "displayName"
          customerIdField: "customerId"
          subdomainField: "subdomain"
          discriminatorField: ""
          discriminatorValue: ""
          detailsField: "details"
          entityTypeField: "entityType"
          globalAccountID: "globalAccountGUID"
          regionField: "region"
          movedSubaccountTargetField: "targetGlobalAccountGUID"
          movedSubaccountSourceField: "sourceGlobalAccountGUID"
        regions:
          eu-east:
            api:
              oauthMode: "oauth-mtls"
              authConfigSecretKey: "central"
              endpoints:
                accountCreated: "127.0.0.1/events?type=account-created"
                accountDeleted: "127.0.0.1/events?type=account-deleted"
                accountUpdated: "127.0.0.1/events?type=account-updated"
                subaccountCreated: "127.0.0.1/events?type=subaccount-created"
                subaccountDeleted: "127.0.0.1/events?type=subaccount-deleted"
                subaccountUpdated: "127.0.0.1/events?type=subaccount-updated"
                subaccountMoved: "127.0.0.1/events?type=subaccount-moved"
      dbPool:
        maxOpenConnections: 1
        maxIdleConnections: 1
  metrics:
    enabled: true
    pushEndpoint: http://monitoring-prometheus-pushgateway.kyma-system.svc.cluster.local:9091
  externalServicesMock:
    enabled: false
    certSecuredPort: 8081
    ordCertSecuredPort: 8082
    unsecuredPort: 8083
    basicSecuredPort: 8084
    oauthSecuredPort: 8085
    ordGlobalRegistryCertPort: 8086
    ordGlobalRegistryUnsecuredPort: 8087
    unsecuredPortWithAdditionalContent: 8088
    unsecuredMultiTenantPort: 8089
    certSecuredHost: compass-external-services-mock-sap-mtls
    ordCertSecuredHost: compass-external-services-mock-sap-mtls-ord
    ordGlobalCertSecuredHost: compass-external-services-mock-sap-mtls-global-ord-registry
    unSecuredHost: compass-external-services-mock
    host: compass-external-services-mock.compass-system.svc.cluster.local
    saasAppNamesSecret:
      manage: false
    regionInstancesCredentials:
      manage: false
    oauthSecret:
      manage: false
      name: compass-external-services-mock-oauth-credentials
      clientIdKey: client-id
      clientSecretKey: client-secret
      oauthUrlKey: url
      oauthTokenPath: "/secured/oauth/token"
    auditlog:
      applyMockConfiguration: false
      managementApiPath: /audit-log/v2/configuration-changes/search
      mtlsTokenPath: "/cert/token"
      secret:
        name: "auditlog-instance-management"
        urlKey: url
        tokenUrlKey: token-url
        clientIdKey: client-id
        clientSecretKey: client-secret
        clientCertKey: client-cert
        clientKeyKey: client-key
  tests:
    http:
      client:
        skipSSLValidation: false
    externalCertConfiguration:
      ouCertSubaccountID: "bad76f69-e5c2-4d55-bca5-240944824b83"
      issuerLocalityRegion2: "local"
    director:
      skipPattern: ""
      externalCertIntSystemCN: "integration-system-test"
      supportedOrdApplicationType: "SAP temp1"
    tenantFetcher:
      tenantOnDemandID: "8d42d818-d4c4-4036-b82f-b199db7ffeb5"
      region: "eu-1"
      region2: "eu-2"
    ordAggregator:
      skipPattern: ""
    ordService:
      accountTenantID: "5577cf46-4f78-45fa-b55f-a42a3bdba868" # testDefaultTenant from our testing tenants
      skipPattern: "(.*Requesting_filtering_of_Bundles_that_have_only_ODATA_APIs)"
    externalServicesMock:
      skipPattern: ""
      formationAsyncApi:
        responseDelayInSeconds: 2
    selfRegistration:
      region: "eu-1"
      region2: "eu-2"
    destination:
      consumerSubdomain: "compass-external-services-mock-sap-mtls"
    subscription:
      consumerSubdomain: "compass-external-services-mock-sap-mtls"
      tenants:
        providerAccountID: "5577cf46-4f78-45fa-b55f-a42a3bdba868" # testDefaultTenant from our testing tenants
        providerSubaccountID: "47b4575a-f102-414a-8398-2d973ad65f3a" # TestProviderSubaccount from our testing tenants
        consumerAccountID: "5984a414-1eed-4972-af2c-b2b6a415c7d7" # ApplicationsForRuntimeTenantName from our testing tenants
        consumerSubaccountID: "1f538f34-30bf-4d3d-aeaa-02e69eef84ae" # randomly chosen
        consumerTenantID: "ba49f1aa-ddc1-43ff-943c-fe949857a34a" # randomly chosen
        providerSubaccountIDRegion2: "731b7bc4-5472-41d2-a447-e4c0f45de739" # TestProviderSubaccountRegion2 from our testing tenants
        consumerAccountIDTenantHierarchy: "5577cf46-4f78-45fa-b55f-a42a3bdba868" # testDefaultTenant from our testing tenants; more info in 'TestFormationNotificationsTenantHierarchy'
        consumerSubaccountIDTenantHierarchy: "3cfcdd62-320d-403b-b66a-4ee3cdd06947" # TestIntegrationSystemManagedSubaccount from our testing tenants; more info in 'TestFormationNotificationsTenantHierarchy'
      oauthSecret:
        manage: false
        name: compass-subscription-secret
        clientIdKey: client-id
        clientSecretKey: client-secret
        oauthUrlKey: url
      propagatedProviderSubaccountHeader: "X-Provider-Subaccount"
      externalClientCertTestSecretName: "external-client-certificate-test-secret"
      externalClientCertTestSecretNamespace: "compass-system"
      externalCertTestJobName: "external-certificate-rotation-test-job"
      certSvcInstanceTestSecretName: "cert-svc-secret"
      certSvcInstanceTestRegion2SecretName: "cert-svc-secret-eu2"
      consumerTokenURL: "http://compass-external-services-mock.compass-system.svc.cluster.local:8080"
      subscriptionURL: "http://compass-external-services-mock.compass-system.svc.cluster.local:8080"
      subscriptionProviderIdValue: "id-value!t12345"
      subscriptionProviderAppNameValue: "subscriptionProviderAppNameValue"
    namespace: kyma-system
    connectivityAdapterFQDN: http://compass-connectivity-adapter.compass-system.svc.cluster.local
    externalServicesMockFQDN: http://compass-external-services-mock.compass-system.svc.cluster.local
    ordServiceFQDN: http://compass-ord-service.compass-system.svc.cluster.local
    systemBrokerFQDN: http://compass-system-broker.compass-system.svc.cluster.local
    tenantFetcherFQDN: http://compass-tenant-fetcher.compass-system.svc.cluster.local
    hydratorFQDN: http://compass-hydrator.compass-system.svc.cluster.local
    basicCredentials:
      manage: false
      secretName: "test-basic-credentials-secret"
    db:
      maxOpenConnections: 3
      maxIdleConnections: 1
    securityContext: # Set on container level
      runAsUser: 2000
      allowPrivilegeEscalation: false
  expectedSchemaVersionUpdateJob:
    cm:
      name: "expected-schema-version"
  migratorJob:
    nodeSelectorEnabled: false
    pvc:
      name: "compass-director-migrations"
      namespace: "compass-system"
      migrationsPath: "/compass-migrations"
      storageClass: local-path
  http:
    client:
      skipSSLValidation: false
  pairingAdapter:
    templateName: "pairing-adapter-app-template"
    watcherCorrelationID: "pairing-adapter-watcher-id"
    configMap:
      manage: false
      key: "config.json"
      name: "pairing-adapter-config-local"
      namespace: "compass-system"
      localAdapterFQDN: "http://compass-pairing-adapter.compass-system.svc.cluster.local/adapter-local-mtls"
      integrationSystemID: "d3e9b9f5-25dc-4adb-a0a0-ed69ef371fb6"
    e2e:
      appName: "test-app"
      appID: "123-test-456"
      clientUser: "test-user"
      tenant: "test-tenant"
  # Scopes assigned for every new Client Credentials by given object type (Runtime / Application / Integration System)
  # and scopes mapped to a consumer with the given type, then that consumer is using a client certificate
  scopes:
    scopesPerConsumerType:
      business_integration:
        - "application_template:read"
        - "application_template:write"
        - "formation:read"
        - "formation:write"
        - "formation_template:read"
        - "formation_template:write"
      technical_client:
        - "tenant:read"
        - "tenant:write"
      runtime:
        - "runtime:read"
        - "runtime:write"
        - "application:read"
        - "runtime.auths:read"
        - "bundle.instance_auths:read"
        - "runtime.webhooks:read"
        - "webhook:write"
      external_certificate:
        - "runtime:read"
        - "runtime:write"
        - "application:read"
        - "application:write"
        - "runtime.auths:read"
        - "bundle.instance_auths:read"
        - "runtime.webhooks:read"
        - "webhook:write"
        - "application_template:read"
        - "application_template:write"
        - "formation_template:read"
        - "formation_template:write"
      application:
        - "application:read"
        - "application:write"
        - "application.auths:read"
        - "application.webhooks:read"
        - "bundle.instance_auths:read"
        - "document.fetch_request:read"
        - "event_spec.fetch_request:read"
        - "api_spec.fetch_request:read"
        - "fetch-request.auth:read"
        - "webhook:write"
      integration_system:
        - "application:read"
        - "application:write"
        - "application.local_tenant_id:write"
        - "application_template:read"
        - "application_template:write"
        - "runtime:read"
        - "runtime:write"
        - "integration_system:read"
        - "label_definition:read"
        - "label_definition:write"
        - "automatic_scenario_assignment:read"
        - "automatic_scenario_assignment:write"
        - "integration_system.auths:read"
        - "application_template.webhooks:read"
        - "formation:write"
        - "formation:read"
        - "internal_visibility:read"
        - "application.auths:read"
        - "webhook:write"
        - "formation_template:read"
      super_admin:
        - "application:read"
        - "application:write"
        - "application.local_tenant_id:write"
        - "application_template:read"
        - "application_template:write"
        - "integration_system:read"
        - "integration_system:write"
        - "runtime:read"
        - "runtime:write"
        - "label_definition:read"
        - "label_definition:write"
        - "eventing:manage"
        - "tenant:read"
        - "automatic_scenario_assignment:read"
        - "automatic_scenario_assignment:write"
        - "application.auths:read"
        - "application.webhooks:read"
        - "application_template.webhooks:read"
        - "bundle.instance_auths:read"
        - "document.fetch_request:read"
        - "event_spec.fetch_request:read"
        - "api_spec.fetch_request:read"
        - "integration_system.auths:read"
        - "runtime.auths:read"
        - "fetch-request.auth:read"
        - "webhooks.auth:read"
        - "formation:write"
        - "formation:read"
        - "internal_visibility:read"
        - "runtime.webhooks:read"
        - "webhook:write"
        - "formation_template:read"
        - "formation_template:write"
      default:
        - "runtime:read"
        - "runtime:write"
        - "tenant:read"<|MERGE_RESOLUTION|>--- conflicted
+++ resolved
@@ -127,11 +127,7 @@
       name: compass-pairing-adapter
     director:
       dir:
-<<<<<<< HEAD
       version: "PR-2827"
-=======
-      version: "PR-2837"
->>>>>>> f3fe88df
       name: compass-director
     hydrator:
       dir:
@@ -151,11 +147,7 @@
       name: compass-ord-service
     schema_migrator:
       dir:
-<<<<<<< HEAD
       version: "PR-2827"
-=======
-      version: "PR-2830"
->>>>>>> f3fe88df
       name: compass-schema-migrator
     system_broker:
       dir:
