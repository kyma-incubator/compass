global:
  disableLegacyConnectivity: true
  defaultTenant: 3e64ebae-38b5-46a0-b1ed-9ccee153a0ae
  tenants:
    - name: default
      id: 3e64ebae-38b5-46a0-b1ed-9ccee153a0ae
      type: account
    - name: foo
      id: 1eba80dd-8ff6-54ee-be4d-77944d17b10b
      type: account
    - name: bar
      id: af9f84a9-1d3a-4d9f-ae0c-94f883b33b6e
      type: account
    - name: TestTenantSeparation
      id: f1c4b5be-b0e1-41f9-b0bc-b378200dcca0
      type: account
    - name: TestDeleteLastScenarioForApplication
      id: 0403be1e-f854-475e-9074-922120277af5
      type: account
    - name: Test_DeleteAutomaticScenarioAssignmentForSelector
      id: d9553135-6115-4c67-b4d9-962c00f3725f
      type: account
    - name: Test_AutomaticScenarioAssigmentForRuntime
      id: 8c733a45-d988-4472-af10-1256b82c70c0
      type: account
    - name: TestAutomaticScenarioAssignmentsWholeScenario
      id: 65a63692-c00a-4a7d-8376-8615ee37f45c
      type: account
    - name: TestTenantsQueryTenantNotInitialized
      id: 72329135-27fd-4284-9bcb-37ea8d6307d0
      type: account
    - name: Test Default
      id: 5577cf46-4f78-45fa-b55f-a42a3bdba868
      type: account
    - name: TestListLabelDefinitions
      id: 3f641cf5-2d14-4e0f-a122-16e7569926f1
      type: account
    - name: Test_AutomaticScenarioAssignmentQueries
      id: 8263cc13-5698-4a2d-9257-e8e76b543e88
      type: account
    - name: TestGetScenariosLabelDefinitionCreatesOneIfNotExists
      id: 2263cc13-5698-4a2d-9257-e8e76b543e33
      type: account
    - name: TestApplicationsForRuntime
      id: 5984a414-1eed-4972-af2c-b2b6a415c7d7
      type: account
    - name: Test_DeleteAutomaticScenarioAssignmentForScenario
      id: d08e4cb6-a77f-4a07-b021-e3317a373597
      type: account
    - name: TestApplicationsForRuntimeWithHiddenApps
      id: 7e1f2df8-36dc-4e40-8be3-d1555d50c91c
      type: account
    - name: TestTenantsQueryTenantInitialized
      id: 8cf0c909-f816-4fe3-a507-a7917ccd8380
      type: account
    - name: TestDeleteApplicationIfInScenario
      id: 0d597250-6b2d-4d89-9c54-e23cb497cd01
      type: account

  images:
    containerRegistry:
      path: eu.gcr.io/kyma-project/incubator
    connector:
      dir:
      version: "PR-1936"
    connectivity_adapter:
      dir:
      version: "PR-1910"
    pairing_adapter:
      dir:
      version: "PR-1910"
    director:
      dir:
      version: "PR-1905"
    gateway:
      dir:
      version: "PR-1910"
    operations_controller:
      dir:
      version: "PR-1924"
    tenant_fetcher:
      dir:
      version: "PR-1940"
    ord_service:
      dir:
      version: "PR-31"
    schema_migrator:
      dir:
      version: "PR-1905"
    system_broker:
      dir:
      version: "PR-1925"
    certs_setup_job:
      containerRegistry:
        path: eu.gcr.io/kyma-project
      dir:
      version: "0a651695"
    external_services_mock:
      dir:
      version: "PR-1905"
    console:
      dir:
      version: "PR-36"
    e2e_tests:
      dir:
<<<<<<< HEAD
      version: "PR-1905"
=======
      version: "PR-1940"
>>>>>>> cf08f2de
  isLocalEnv: false
  oauth2:
    host: oauth2
  livenessProbe:
    initialDelaySeconds: 30
    timeoutSeconds: 1
    periodSeconds: 10
  readinessProbe:
    initialDelaySeconds: 5
    timeoutSeconds: 1
    periodSeconds: 2

  agentPreconfiguration: false

  director:
    prefix: /director
    graphql:
      external:
        port: 3000
      internal:
        port: 3001
    validator:
      port: 8080
    metrics:
      port: 3003
    operations:
      port: 3002
      path: "/operation"
      lastOperationPath: "/last_operation"

    clientIDHeaderKey: client_user
    suggestTokenHeaderKey: suggest_token

    tests:
      scopes: "runtime:write application:write label_definition:write integration_system:write application:read runtime:read label_definition:read integration_system:read health_checks:read application_template:read application_template:write eventing:manage tenant:read automatic_scenario_assignment:read automatic_scenario_assignment:write"

  auditlog:
    configMapName: "compass-gateway-auditlog-config"
    secretName: "compass-gateway-auditlog-secret"
    script:
      configMapName: "auditlog-script"

  testCredentials:
    secretName: "test-credentials-secret"

  enableCompassDefaultScenarioAssignment: true

  tenantConfig:
    useDefaultTenants: true
    dbPool:
      maxOpenConnections: 1
      maxIdleConnections: 1

  connector:
    prefix: /connector
    graphql:
      external:
        port: 3000
    validator:
      port: 8080
    # If secrets do not exist they will be created
    secrets:
      ca:
        name: compass-connector-app-ca
        namespace: compass-system
        certificateKey: ca.crt
        keyKey: ca.key
      rootCA:
        namespace: istio-system # For Ingress Gateway to work properly the namespace needs to be istio-system
        # In order for istio mTLS to work we should have two different secrets one containing the server certificate (let’s say X) and one used for validation of the client’s certificates.
        # The second one should be our root certificate and istio wants it to be named X-cacert. (-cacert suffix).
        # This is the reason for the confusing name of our root certificate. https://preliminary.istio.io/v1.6/docs/tasks/traffic-management/ingress/secure-ingress/#configure-a-mutual-tls-ingress-gateway
        cacert: compass-gateway-mtls-certs-cacert # For cert-rotation the cacert should be in different secret
        certificateKey: cacert
    certificateDataHeader: "Certificate-Data"
    revocation:
      configmap:
        name: revocations-config
        namespace: "{{ .Release.Namespace }}"
    # If key and certificate are not provided they will be generated
    caKey: ""
    caCertificate: ""

  system_broker:
    enabled: true
    port: 5001
    prefix: /broker
    tokenProviderFromHeader:
      forwardHeaders: Authorization
    tokenProviderFromSecret:
      enabled: false
      secrets:
        integrationSystemCredentials:
          name: compass-system-broker-credentials
          namespace: compass-system
    testNamespace: kyma-system

  gateway:
    port: 3000
    tls:
      host: compass-gateway
      secure:
        oauth:
          host: compass-gateway-auth-oauth
    mtls:
      host: compass-gateway-mtls
      certSecret: compass-gateway-mtls-certs
    headers:
      request:
        remove:
          - "Client-Id-From-Token"
          - "Client-Id-From-Certificate"
          - "Client-Certificate-Hash"
          - "Certificate-Data"

  operations_controller:
    enabled: true

  connectivity_adapter:
    port: 8080
    tls:
      host: adapter-gateway
    mtls:
      host: adapter-gateway-mtls

  oathkeeperFilters:
    workloadLabel: oathkeeper
    namespace: kyma-system
    tokenDataHeader: "Connector-Token"
    certificateDataHeader: "Certificate-Data"

  istio:
    mtlsGateway:
      name: "compass-gateway-mtls"
      namespace: "compass-system"
    gateway:
      name: "kyma-gateway"
      namespace: "kyma-system"
    proxy:
      port: 15020
    namespace: istio-system
    ingressgateway:
      workloadLabel: istio-ingressgateway
      requestPayloadSizeLimit: 2097152 # 2 MB
      correlationHeaderRewriteFilter:
        expectedHeaders:
        - "x-request-id"
        - "x-correlation-id"
        - "x-correlationid"
        - "x-forrequest-id"
        - "x-vcap-request-id"
        - "x-broker-api-request-identity"

  ingress:
    domainName: "kyma.local"

  database:
    manageSecrets: true
    embedded:
      enabled: true
      director:
        name: "postgres"
      directorDBName: "postgres"
    managedGCP:
      serviceAccountKey: ""
      instanceConnectionName: ""
      director:
        name: ""
        user: ""
        password: ""
      host: "localhost"
      hostPort: "5432"
      sslMode: ""

      #TODO remove below after migration to separate user will be done
      dbUser: ""
      dbPassword: ""
      directorDBName: ""

  oathkeeper:
    host: ory-oathkeeper-proxy.kyma-system.svc.cluster.local
    port: 4455
    timeout_ms: 120000
    idTokenConfig:
      claims: '{"scopes": "{{ print .Extra.scope }}", "tenant": "{{ print .Extra.tenant }}", "externalTenant": "{{ print .Extra.externalTenant }}", "consumerID": "{{ print .Extra.consumerID}}", "consumerType": "{{ print .Extra.consumerType }}", "flow": "{{ print .Extra.flow }}"}'
    mutators:
      runtimeMappingService:
        config:
          api:
            url: http://compass-director.compass-system.svc.cluster.local:3000/runtime-mapping
            retry:
              give_up_after: 6s
              max_delay: 2000ms
      authenticationMappingService:
        config:
          api:
            url: http://compass-director.compass-system.svc.cluster.local:3000/authn-mapping
            retry:
              give_up_after: 6s
              max_delay: 2000ms
      tenantMappingService:
        config:
          api:
            url: http://compass-director.compass-system.svc.cluster.local:3000/tenant-mapping
            retry:
              give_up_after: 6s
              max_delay: 2000ms
      certificateResolverService:
        config:
          api:
            url: http://compass-connector.compass-system.svc.cluster.local:8080/v1/certificate/data/resolve
            retry:
              give_up_after: 6s
              max_delay: 2000ms
      tokenResolverService:
        config:
          api:
            url: http://compass-director.compass-system.svc.cluster.local:8080/v1/tokens/resolve
            retry:
              give_up_after: 6s
              max_delay: 2000ms

  tenantFetcher:
    host: compass-tenant-fetcher.compass-system.svc.cluster.local
    prefix: /tenants
    port: 3000
    authentication:
      allowJWTSigningNone: true
      jwksEndpoints: '["http://ory-oathkeeper-api.kyma-system.svc.cluster.local:4456/.well-known/jwks.json"]'
      identityZone: "id-zone"
    tenantProvider:
      tenantIdProperty: "tenantId"
      customerIdProperty: "customerId"
      name: "provider"

  ordService:
    host: compass-ord-service.compass-system.svc.cluster.local
    prefix: /open-resource-discovery-service/v0
    docsPrefix: /open-resource-discovery-docs
    staticPrefix: /open-resource-discovery-static/v0
    port: 3000
    defaultResponseType: "xml"

  ordAggregator:
    name: ord-aggregator
    enabled: true
    schedule: "*/1 * * * *"
    dbPool:
      maxOpenConnections: 2
      maxIdleConnections: 2

  systemFetcher:
    enabled: false
    name: "system-fetcher"
    schedule: "0 0 * * *"
    manageSecrets: true
    # fetchParallellism - shows how many http calls will be made in parallel to fetch systems
    fetchParallellism: 30
    # queueSize - shows how many system fetches (individual requests may fetch more than 1 system)
    # can be put in the queue for processing before blocking. It is best for the queue to be about 2 times bigger than the parallellism
    queueSize: 100
    # fetchTimeout - shows the timeout to wait for oauth token and for fetching systems (in one request) separately
    fetchTimeout: "5s"
    dbPool:
      maxOpenConnections: 2
      maxIdleConnections: 2
    # systemsAPIEndpoint - endpoint of the service to fetch systems from
    systemsAPIEndpoint: ""
    # systemsAPIFilterCriteria - criteria for fetching systems
    systemsAPIFilterCriteria: ""
    # systemsAPIFilterTenantCriteriaPattern - criateria for fetching systems with tenant filter
    systemsAPIFilterTenantCriteriaPattern: ""
    # systemToTemplateMappings - how to map system properties to an existing application template
    systemToTemplateMappings: '{}'
    oauth:
      client: ""
      secret: ""
      tokenURLPattern: ""
      scopesClaim: ""
      tenantHeaderName: ""

  tenantFetchers:
    job1:
      enabled: false
      configMapNamespace: "compass-system"
      manageSecrets: true
      providerName: "compass"
      schedule: "*/5 * * * *"
      kubernetes:
        configMapNamespace: "compass-system"
        pollInterval: 2s
        pollTimeout: 1m
        timeout: 2m
      oauth:
        client: ""
        secret: ""
        tokenURL: ""
      endpoints:
        tenantCreated: "127.0.0.1/events?type=created"
        tenantDeleted: "127.0.0.1/events?type=deleted"
        tenantUpdated: "127.0.0.1/events?type=updated"
      fieldMapping:
        totalPagesField: "totalPages"
        totalResultsField: "totalResults"
        tenantEventsField: "events"
        idField: "id"
        nameField: "name"
        discriminatorField: ""
        discriminatorValue: ""
        detailsField: "details"
      queryMapping:
        pageNumField: "pageNum"
        pageSizeField: "pageSize"
        timestampField: "timestamp"
      query:
        startPage: "0"
        pageSize: "100"
      dbPool:
        maxOpenConnections: 1
        maxIdleConnections: 1

  metrics:
    enabled: true
    pushEndpoint: http://monitoring-prometheus-pushgateway.kyma-system.svc.cluster.local:9091

  authenticators:
    authenticator0:
      enabled: true
      gatewayHost: "compass-gateway-authenticator0"
      trusted_issuers: '[{"domain_url": "authenticator.domain", "scope_prefix": "prefix."}, {}]'
      attributes: '{"uniqueAttribute": { "key": "key", "value": "val" }, "tenant": { "key": "key" }, "identity": { "key": "key" } }'

  externalServicesMock:
    enabled: false
    auditlog: false

  tests:
    namespace: kyma-system
    connectivityAdapterFQDN: http://compass-connectivity-adapter.compass-system.svc.cluster.local
    directorFQDN: http://compass-director.compass-system.svc.cluster.local
    connectorFQDN: http://compass-connector.compass-system.svc.cluster.local
    externalServicesMockFQDN: http://compass-external-services-mock.compass-system.svc.cluster.local
    ordServiceFQDN: http://compass-ord-service.compass-system.svc.cluster.local
    systemBrokerFQDN: http://compass-system-broker.compass-system.svc.cluster.local
    tenantFetcherFQDN: http://compass-tenant-fetcher.compass-system.svc.cluster.local
    db:
      maxOpenConnections: 3
      maxIdleConnections: 1
    skipTLSVerify: true

    token:
      server:
        enabled: false
        port: 5000
    securityContext: # Set on container level
      runAsUser: 2000
      allowPrivilegeEscalation: false

pairing-adapter:
  enabled: false<|MERGE_RESOLUTION|>--- conflicted
+++ resolved
@@ -103,11 +103,7 @@
       version: "PR-36"
     e2e_tests:
       dir:
-<<<<<<< HEAD
       version: "PR-1905"
-=======
-      version: "PR-1940"
->>>>>>> cf08f2de
   isLocalEnv: false
   oauth2:
     host: oauth2
