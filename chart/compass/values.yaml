--- conflicted
+++ resolved
@@ -207,11 +207,7 @@
       name: compass-ord-service
     schema_migrator:
       dir: dev/incubator/
-<<<<<<< HEAD
       version: "PR-3592"
-=======
-      version: "PR-3507"
->>>>>>> eabe5df7
       name: compass-schema-migrator
     system_broker:
       dir: dev/incubator/
