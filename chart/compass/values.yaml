--- conflicted
+++ resolved
@@ -143,11 +143,7 @@
       name: compass-pairing-adapter
     director:
       dir: dev/incubator/
-<<<<<<< HEAD
       version: "PR-3290"
-=======
-      version: "PR-3407"
->>>>>>> de1cfea4
       name: compass-director
     hydrator:
       dir: dev/incubator/
